--- conflicted
+++ resolved
@@ -28,11 +28,7 @@
 
 
 def valid_onnx_input(fname):
-<<<<<<< HEAD
-    valid_exts = ["onnx", "mlir"]
-=======
     valid_exts = ["onnx", "mlir", "onnxtext"]
->>>>>>> 4ec566d5
     ext = os.path.splitext(fname)[1][1:]
 
     if ext not in valid_exts:
@@ -616,11 +612,7 @@
             if args.model.endswith(".onnx"):
                 input_model_path = os.path.join(temp_dir, "model.onnx")
                 onnx.save(model, input_model_path)
-<<<<<<< HEAD
-            elif args.model.endswith(".mlir"):
-=======
             elif args.model.endswith(".mlir") or args.model.endswith(".onnxtext"):
->>>>>>> 4ec566d5
                 input_model_path = args.model
             else:
                 print("Invalid input model path. Must end with .onnx or .mlir")
