--- conflicted
+++ resolved
@@ -558,12 +558,8 @@
                 "help",
                 "level=",
                 "runtime=",
-<<<<<<< HEAD
-                "stats=" "sort=",
-=======
                 "stats=",
                 "sort=",
->>>>>>> 4ec566d5
                 "supported",
                 "unit=",
                 "verbose",
