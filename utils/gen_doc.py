#!/usr/bin/env python
from __future__ import absolute_import
from __future__ import division
from __future__ import print_function
from __future__ import unicode_literals

from collections import defaultdict, OrderedDict
from io import StringIO
import io
import os
import sys
import datetime
import argparse

import numpy as np  # type: ignore

from onnx import defs, FunctionProto, helper, OperatorStatus
from onnx.defs import OpSchema, ONNX_DOMAIN, ONNX_ML_DOMAIN
from onnx.backend.test.case import collect_snippets
from onnx.backend.sample.ops import collect_sample_implementations
from typing import Any, Text, Sequence, Dict, List, Type, Set, Tuple

parser = argparse.ArgumentParser()
parser.add_argument("--dry-run-onnx-ops",
                    help="Output ONNXOps.td.inc content to stdout.",
                    action="store_true",
                    default=False)
parser.add_argument("--dry-run-op-build-table",
                    help="Output OpBuildTable.inc content to stdout.",
                    action="store_true",
                    default=False)
args = parser.parse_args()

# Manual specification of attribute defaults.
special_attr_defaults = dict([
    # ("AveragePool.kernel_shape", ('ints', '{}')),
    # ("MaxPool.kernel_shape", ('ints', '{}')),
    # ("Cast.to", ('int', '0')),
    # ("Concat.axis", ('int', '0')),
    # ("Conv.group", ('int', '1')),
    # ("Unsqueeze.axes", ('ints', '{}')),
    # ("RNN.activation_alpha", ('floats', '{}')),
    # ("RNN.activation_beta", ('floats', '{}')),
])

# Special operation importing handlers.
special_op_handler = dict([
    ("MaxPool", "ImportNodeMaxPool"),
    ("BatchNormalization", "ImportNodeBatchNormalization"),
    ("Pad", "ImportNodePad"),
    ("Reshape", "ImportNodeReshape"),
    #("Transpose", "ImportNodeTranspose")
])

# Operations supporting shape inference.
OpsWithShapeInference = [
    'Exp', 'Tanh', 'Sinh', 'Cosh', 'Sigmoid', 'Relu', 'Add', 'Mul', 'Div',
    'Sub', 'And', 'Or', 'Xor', 'Sum', 'Max', 'Min', 'MatMul', 'Gemm',
    'LeakyRelu', 'Elu', 'Selu', 'HardSigmoid', 'Reshape', 'Reciprocal',
    'Identity', 'Cos', 'Log', 'Transpose', 'Softmax', 'ReduceMax', 'ReduceMin',
    'ReduceProd', 'ReduceSum', 'Softplus', 'Softsign', 'Sqrt', 'Unsqueeze',
<<<<<<< HEAD
    'Sign', 'Constant', 'AveragePool', 'Abs', 'Conv', 'Concat', 'RNN', 'LSTM',
    'GRU'
=======
    'Sign', 'Constant', 'AveragePool', 'Abs', 'Conv', 'Concat', 'Neg'
>>>>>>> da80e67b
]

# Operations supporting canonicalization.
OpsWithCanonicalizer = ['Add', 'Identity', 'Gemm', 'Conv']

# Operations who have operands that, if produced by constant operations, should
# be promoted to become an attribute (via attribute promotion).
#
# For each operation, a key/value pair is used to specify how attribute promotion
# should proceed. The key is the operation's name and the value is a list of
# tuples, whose first item is the attribute/operand name, and the second item is
# the index at which such operand occurs in the list of the operation's inputs.
OpsWithPromotableConstOperands = {"Reshape": [("shape", 1)]}

# Add an Op in this list if the Op needs result type deduction which is required
# when writing declarative rewriting rules. Deduced type is always
# an UnrankedTensorType whose element type is the same as the first operand's
# element type.
#
# Currenlty, there are only two build methods generated:
#  - one with operands and attributes having a separate parameter, and
#  - one with operands and attributes having aggregated parameters.
custom_builder_ops_list = ['Abs', 'Mul', 'Exp', 'ReduceSum', 'ReduceSumSquare']

SNIPPETS = collect_snippets()
SAMPLE_IMPLEMENTATIONS = collect_sample_implementations()
ONNX_ML = not bool(os.getenv('ONNX_ML') == '0')

ONNX_ML = False
sys.stderr.write("ONNX_ML {}\n".format(ONNX_ML))

if ONNX_ML:
    ext = '-ml.md'
else:
    ext = '.md'


def should_render_domain(domain):  # type: (Text) -> bool
    if domain == ONNX_ML_DOMAIN and not ONNX_ML:
        return False
    elif ONNX_ML and domain != ONNX_ML_DOMAIN:
        return False
    return True


def display_attr_type(v):  # type: (OpSchema.AttrType) -> Text
    assert isinstance(v, OpSchema.AttrType)
    s = Text(v)
    s = s[s.rfind('.') + 1:].lower()
    if s[-1] == 's':
        s = 'list of ' + s
    return s


def get_unique_output_name(schema, name):
    for input in schema.inputs:
        if input.name == name:
            return 'out_' + name
    return name


def onnx_attr_type_to_mlir_attr_type(t):
    onnx_attr_type = Text(t)
    onnx_attr_type = onnx_attr_type[onnx_attr_type.rfind('.') + 1:].lower()

    if onnx_attr_type == 'int':
        mlir_attr_type = 'I64Attr'
    elif onnx_attr_type == 'float':
        mlir_attr_type = 'F32Attr'
    elif onnx_attr_type == 'ints':
        mlir_attr_type = 'I64ArrayAttr'
    elif onnx_attr_type == 'floats':
        mlir_attr_type = 'F32ArrayAttr'
    elif onnx_attr_type == "string":
        mlir_attr_type = 'StrAttr'
    elif onnx_attr_type == "strings":
        mlir_attr_type = 'StrArrayAttr'
    else:
        mlir_attr_type = 'AnyAttr'
    #TODO: tensor and sparse tensor
    return mlir_attr_type


#TODO: any better way to do this.
def tblgen_attr_type_to_cpp_type(t):
    if 'I64Attr' in t:
        cpp_type = 'IntegerAttr'
    elif 'F32Attr' in t:
        cpp_type = 'FloatAttr'
    elif 'I64ArrayAttr' in t or 'F32ArrayAttr' in t:
        cpp_type = 'ArrayAttr'
    elif 'StrAttr' in t:
        cpp_type = 'StringAttr'
    elif 'strings' in t:
        cpp_type = 'ArrayAttr'
    else:
        cpp_type = 'Attribute'
    return cpp_type


def tblgen_operand_type_to_cpp_type(op_type):
    if op_type.startswith('Variadic'):
        mytype = 'ValueRange'
    else:
        mytype = 'Value'
    return mytype


def np_type_to_tblgen_attr_type(tstr):
    tfrom = np.array([
        'bool', 'int8', 'int16', 'int32', 'int64', 'unkown', 'float16',
        'float', 'double'
    ])
    tto = np.array(
        ['I1', 'I8', 'I16', 'I32', 'I64', 'BF16', 'F16', 'F32', 'F64'])
    index = -1
    for i in range(len(tfrom)):
        if tfrom[i] in tstr:
            index = i
            break
    if index == -1:
        print("error", tstr)
        return ''
    else:
        return tto[i]


def get_allowed_elem_types(schema, input):
    allowed_types_str = None
    return allowed_types_str
    # TODO: enable type constraints.
    # if input.typeStr :
    #     tstr = input.typeStr
    # else :
    #     return allwedTypeStr
    # if schema.type_constraints:
    #     for type_constraint in schema.type_constraints:
    #         if type_constraint.type_param_str != tstr :
    #             continue
    #         allowedTypes = type_constraint.allowed_type_strs
    #         allowedTypeStr=''
    #         if (len(allowedTypes) > 0):
    #             t = convert_type(allowedTypes[0])
    #             if t == '' :
    #                 return ''
    #             allowedTypeStr += t
    #         for allowedType in allowedTypes[1:]:
    #             t = convert_type(allowedType)
    #             if t == '' :
    #                 return ''
    #             if  not t in allowedTypeStr :
    #                 allowedTypeStr += ', '+t
    #
    #         return allowedTypeStr
    #
    # return allowedTypeStr


def inc_indent(indent=None):
    return "" if indent is None else indent + ' ' * 2


def dec_indent(indent):
    return indent[:-2]


def join_args(args):
    return ", ".join(args)


def get_operands_or_results(schema, is_input):
    value_list = schema.inputs if is_input else schema.outputs
    if not value_list:
        return OrderedDict()

    def any_type_of(types):
        assert isinstance(types, list)
        if len(types) == 1:
            return types[0]
        else:
            return "AnyTypeOf<[{}]>".format(", ".join(types))

    name_to_types = OrderedDict()
    for i, value in enumerate(value_list):
        elem_types = get_allowed_elem_types(schema, value)

        if elem_types is None:
            types = ["AnyMemRef", "AnyTensor"]
        else:
            types = ["TensorOf<[{}]>", "MemRefOf<[{}]>"]
            types = list(map(lambda x: x.format(elem_types), types))

        # If operand is promotable to an attribute, then it must be
        # nullable in case it migrates to be an attribute.
        if schema.name in OpsWithPromotableConstOperands:
            idxs = dict(OpsWithPromotableConstOperands[schema.name]).values()
            if i in idxs:
                types.append("NoneType")

        if OpSchema.FormalParameterOption.Optional == value.option:
            types.append("NoneType")
        elif OpSchema.FormalParameterOption.Variadic == value.option:
            if value.isHomogeneous:
                types = ["Variadic<{}>".format(any_type_of(types))]
            else:
                #TODO handle(variadic, heterogeneous) "
                sys.stderr.write("warning: (variadic, heterogeneous) for" + schema.name +
                      ' ' + value.name + "\n")

        # Since output name can coincide with that of an input, we explicitly
        # append a suffix "_out" to such names for disambiguation.
        if is_input:
            value_name = value.name
        else:
            value_name = get_unique_output_name(schema, value.name)

        name_to_types[value_name] = any_type_of(types)
    return name_to_types


def get_attrs(schema):
    def get_attr_type_optional(attr_type):
        return 'OptionalAttr<{}>'.format(
            onnx_attr_type_to_mlir_attr_type(attr_type))

    def get_attr_type_with_default(attr_type, attr_default):
        return 'DefaultValuedAttr<{}, "{}">'.format(
            onnx_attr_type_to_mlir_attr_type(attr_type), attr_default)

    if not schema.attributes:
        return OrderedDict()

    name_to_type = OrderedDict()
    for _, attr in sorted(schema.attributes.items()):
        qualified_attr_name = "{}.{}".format(schema.name, attr.name)
        if qualified_attr_name in special_attr_defaults:
            name_to_type[attr.name] = get_attr_type_with_default(
                *special_attr_defaults[qualified_attr_name])

        # option holds either required or default value
        elif attr.required:
            name_to_type[attr.name] = onnx_attr_type_to_mlir_attr_type(
                attr.type)
        elif attr.default_value.name:

            def format_value(value):  # type: (Any) -> Text
                if isinstance(value, float):
                    formatted = str(np.round(value, 5))
                    # use default formatting, unless too long.
                    if (len(formatted) > 10):
                        formatted = str("({:e})".format(value))
                    return formatted
                elif isinstance(
                        value,
                    (bytes, bytearray)) and sys.version_info[0] == 3:
                    return str(value.decode('utf-8'))
                return str(value)

            default_value = helper.get_attribute_value(attr.default_value)
            if isinstance(default_value, list):
                default_value = [format_value(val) for val in default_value]
                default_value_str = '{}'.format(default_value)
                default_value_str = default_value_str.replace('[', '{', 1)
                default_value_str = default_value_str.replace(']', '}', 1)
                if Text(attr.type) == "AttrType.STRINGS":
                    default_value_str = default_value_str.replace("'", '\\"')
                else:
                    default_value_str = default_value_str.replace("'", '')
            else:
                default_value = format_value(default_value)
                default_value_str = default_value

            name_to_type[attr.name] = get_attr_type_with_default(
                attr.type, default_value_str)
        else:
            name_to_type[attr.name] = get_attr_type_optional(attr.type)
    return name_to_type


def get_promotable_const_operands_func(s, indent, const_operands_name_to_idx):
    cpp_name_to_idx_literal = "{" + ", ".join([
        "{{\"{}\", {}}}".format(*name_to_idx)
        for name_to_idx in const_operands_name_to_idx
    ]) + "}"

    s += indent + "let extraClassDeclaration = [{\n"
    indent = inc_indent(indent)
    s += indent + "std::map<std::string, size_t> promotableConstOperands() {\n"
    indent = inc_indent(indent)
    s += indent + "return {};\n".format(cpp_name_to_idx_literal)
    indent = dec_indent(indent)
    s += indent + "}\n"
    indent = dec_indent(indent)
    s += indent + "}];\n"

    return s


def gen_op_def(schema):
    indent = inc_indent()
    s = 'def ONNX{0}Op:ONNX_Op<"{0}",\n'.format(schema.name)

    # Generate decl for op traits.
    traits = ["NoSideEffect"]
    if schema.name in OpsWithShapeInference:
        traits.append("DeclareOpInterfaceMethods<ShapeInferenceOpInterface>")
    if schema.name in OpsWithPromotableConstOperands.keys():
        traits.append("OpInterface<\"PromotableConstOperandsOpInterface\">")
    s += inc_indent(indent) + '[{}]> {{\n'.format(join_args(traits))

    # Generate decl for canonicalizer.
    indent = inc_indent(indent)
    if schema.name in OpsWithCanonicalizer:
        s += indent + 'let hasCanonicalizer = 1;\n'

    # Generate decl for summary.
    s += indent + 'let summary = "ONNX {} operation";\n'.format(schema.name)

    # Generate description.
    s += indent + 'let description = [{\n'
    if schema.doc:
        lines = schema.doc.lstrip().splitlines()
        for line in lines:
            escaped_line = line.replace('"', '\\"')\
                               .replace('}]', '\\}\\]')
            s += indent + '"{}"\n'.format(escaped_line)
    s += indent + '}];\n'

    # Generate ins (consisting of operands and attributes).
    ins = get_operands_or_results(schema, is_input=True)
    ins.update(get_attrs(schema))
    ins_strs = ["{1}:${0}".format(*i) for i in ins.items()]
    s += indent + 'let arguments = (ins {});\n'.format(
        (',\n' + inc_indent(indent)).join(ins_strs))

    # Generate outs (operation results).
    outs = get_operands_or_results(schema, is_input=False)
    outs_strs = ["{1}:${0}".format(*i) for i in outs.items()]
    s += indent + 'let results = (outs {});\n'.format(
        (',\n' + inc_indent(indent)).join(outs_strs))

    # add custom builders
    # use element type of the first operand to construct an UnrankedTensorType for the output.
    if schema.name in custom_builder_ops_list:
        if len(ins) == 0:
            raise RuntimeWarning(
                "warning: not generate custom build methods for " +
                schema.name + " since it does not have operands.")
        else:
            s += indent + 'let builders = [\n'
            # Custom builders with operands and attributes having a seperate parameter.
            # E.g. OpBuilder<"Builder *builder, OperationState &state, Value X, Value, Y, Attribute A", [{}]>
            indent = inc_indent(indent)
            s += indent + 'OpBuilder<"Builder *builder, OperationState &state'
            operands_dict = get_operands_or_results(schema, is_input=True)
            for name, ty in operands_dict.items():
                s += ', {} {}'.format(tblgen_operand_type_to_cpp_type(ty),
                                      name)
            for name, ty in get_attrs(schema).items():
                s += ', {} {}'.format(tblgen_attr_type_to_cpp_type(ty), name)
            s += '", [{\n'
            indent = inc_indent(indent)

            # Get output type from first operand's type.
            first_operand_name = list(ins.items())[0][0]
            s += indent + 'auto elementType = {}.getType().cast<TensorType>().getElementType();\n'.format(
                first_operand_name)
            s += indent + 'build(builder, state, UnrankedTensorType::get(elementType)'
            for name, _ in ins.items():
                s += ', ' + name
            s += ');\n'
            indent = dec_indent(indent)
            s += indent + '}]>,\n'

            # Custom builders with all operands and attributes having aggregate parameters.
            # E.g. OpBuilder<"Builder *builder, OperationState &state, ValueRange operands, ArrayRef<NamedAttribute> attributes", [{}]>'
            s += indent + 'OpBuilder<"Builder *builder, OperationState &state, ValueRange operands, ArrayRef<NamedAttribute> attributes", [{\n'
            indent = inc_indent(indent)
            s += indent + 'auto elementType = operands[0].getType().cast<TensorType>().getElementType();\n'
            s += indent + 'std::vector<mlir::Type> outputTypes;\n'
            s += indent + 'outputTypes.emplace_back(UnrankedTensorType::get(elementType));\n'
            s += indent + 'build(builder, state, outputTypes, operands, attributes);\n'
            indent = dec_indent(indent)
            s += indent + '}]>'

            s += '\n' + indent + '];\n'

    if schema.name in OpsWithPromotableConstOperands:
        s = get_promotable_const_operands_func(
            s, indent, OpsWithPromotableConstOperands[schema.name])
    s += '}\n\n'
    return s


"""
special cases:
* Split: attr split default value: sizeof(output1) namely 1
* Conv: attr dilations default value is {num_dim of first input - 2, 1}
* Conv: attr kernel_shape type is ints
* Transpose: attr perm default value is {} empty int list
"""


def gen_op_importer(schema, file):
    indent = inc_indent()
    s = indent + 'if (opName == "' + schema.name + '")\n'

    expected_num_operands = len(schema.inputs)
    expected_num_results = len(schema.outputs)
    for input in schema.inputs:
        if OpSchema.FormalParameterOption.Variadic == input.option:
            expected_num_operands = -1
    for output in schema.outputs:
        if OpSchema.FormalParameterOption.Variadic == output.option:
            expected_num_results = -1

    handler_func = special_op_handler.get(
        schema.name, "buildOperation<mlir::ONNX{}Op>".format(schema.name))

    # Special handlers currently require expected num operands/results to be specified.
    # TODO: remove special handlers.
    args = ["node"]
    if expected_num_operands != -1 or expected_num_results != -1 or "buildOperation" not in handler_func:
        args.append(
            "/* expected_num_operands = */ {}".format(expected_num_operands))
        args.append(
            '/* expected_num_results = */ {}'.format(expected_num_results))
    s += inc_indent(indent) + "return {}({});\n".format(
        handler_func, ", ".join(args))

    file.write(s)


def build_operator_schemas():
    # domain -> support level -> name -> [schema]
    index = defaultdict(lambda: defaultdict(lambda: defaultdict(
        list)))  # type: Dict[Text, Dict[int, Dict[Text, List[OpSchema]]]]
    for schema in defs.get_all_schemas_with_history():
        index[schema.domain][int(
            schema.support_level)][schema.name].append(schema)

    # Preprocess the Operator Schemas
    # [(domain, [(support_level, [(schema name, current schema, all versions schemas)])])]
    operator_schemas = list(
    )  # type: List[Tuple[Text, List[Tuple[int, List[Tuple[Text, OpSchema, List[OpSchema]]]]]]]
    exsting_ops = set()  # type: Set[Text]
    for domain, _supportmap in sorted(index.items()):
        if not should_render_domain(domain):
            continue

        processed_supportmap = list()
        for _support, _namemap in sorted(_supportmap.items()):
            processed_namemap = list()
            for n, unsorted_versions in sorted(_namemap.items()):
                versions = sorted(unsorted_versions,
                                  key=lambda s: s.since_version)
                schema = versions[-1]
                if schema.name in exsting_ops:
                    continue
                exsting_ops.add(schema.name)
                processed_namemap.append((n, schema, versions))
            processed_supportmap.append((_support, processed_namemap))
        operator_schemas.append((domain, processed_supportmap))
    return operator_schemas


def main(args):  # type: (Type[Args]) -> None
    curr_utc_time = datetime.datetime.now(
        datetime.timezone.utc).strftime("%m/%d/%Y, %H:%M:%S")
    autogen_warning = (
        '//********************************************************\n'
        '//   Do not modify this file directly.\n'
        '//   This file is automatically generated via script.\n'
        '//   Details can be found in docs/readonnxdefs.md .\n'
        '//********************************************************\n\n')
    autogen_warning = autogen_warning.format(curr_utc_time)

    op_def = args.op_def
    op_def.write(autogen_warning)

    op_importer = args.op_importer
    op_importer.write(autogen_warning)

    for domain, supportmap in build_operator_schemas():
        for _, namemap in supportmap:
            for op_type, schema, versions in namemap:
                gen_op_importer(schema, op_importer)
                r = gen_op_def(schema)
                op_def.write(r)

if __name__ == '__main__':
    curr_dir = os.path.dirname(os.path.realpath(__file__))

    class Args(object):
        if args.dry_run_onnx_ops:
            op_def = StringIO()
        else:
            op_def_file_path = os.path.join(curr_dir, 'ONNXOps.td.inc')
            op_def = io.open(op_def_file_path, 'w', newline='')

        if args.dry_run_op_build_table:
            op_importer = StringIO()
        else:
            op_importer_file_path = os.path.join(curr_dir, 'OpBuildTable.inc')
            op_importer = io.open(op_importer_file_path, 'w', newline='')
    main(Args)

    if args.dry_run_onnx_ops:
        sys.stdout.write(Args.op_def.getvalue())
    if args.dry_run_op_build_table:
        sys.stdout.write(Args.op_importer.getvalue())
<|MERGE_RESOLUTION|>--- conflicted
+++ resolved
@@ -59,12 +59,8 @@
     'LeakyRelu', 'Elu', 'Selu', 'HardSigmoid', 'Reshape', 'Reciprocal',
     'Identity', 'Cos', 'Log', 'Transpose', 'Softmax', 'ReduceMax', 'ReduceMin',
     'ReduceProd', 'ReduceSum', 'Softplus', 'Softsign', 'Sqrt', 'Unsqueeze',
-<<<<<<< HEAD
-    'Sign', 'Constant', 'AveragePool', 'Abs', 'Conv', 'Concat', 'RNN', 'LSTM',
-    'GRU'
-=======
-    'Sign', 'Constant', 'AveragePool', 'Abs', 'Conv', 'Concat', 'Neg'
->>>>>>> da80e67b
+    'Sign', 'Constant', 'AveragePool', 'Abs', 'Conv', 'Concat', 'Neg', 'RNN',
+    'LSTM', 'GRU'
 ]
 
 # Operations supporting canonicalization.
