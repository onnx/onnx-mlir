--- conflicted
+++ resolved
@@ -63,12 +63,8 @@
     'LeakyRelu', 'Elu', 'Selu', 'HardSigmoid', 'Reshape', 'Reciprocal',
     'Identity', 'Cos', 'Log', 'Transpose', 'Softmax', 'ReduceMax', 'ReduceMin',
     'ReduceProd', 'ReduceSum', 'Softplus', 'Softsign', 'Sqrt', 'Unsqueeze',
-<<<<<<< HEAD
-    'Sign', 'Constant', 'AveragePool', 'Abs', 'Conv', 'Concat', 'Pad', 'Neg'
-=======
-    'Sign', 'Constant', 'AveragePool', 'Abs', 'Conv', 'Concat', 'Neg', 'RNN',
-    'LSTM', 'GRU', 'Split'
->>>>>>> 4a685974
+    'Sign', 'Constant', 'AveragePool', 'Abs', 'Conv', 'Concat', 'Pad', 'Neg', 
+    'RNN', 'LSTM', 'GRU', 'Split'
 ]
 
 # Operations supporting canonicalization.
