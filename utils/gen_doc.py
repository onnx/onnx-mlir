#!/usr/bin/env python
from __future__ import absolute_import
from __future__ import division
from __future__ import print_function
from __future__ import unicode_literals

from collections import defaultdict, OrderedDict
from io import StringIO
import io
import os
import sys
import datetime
import argparse

import numpy as np  # type: ignore

from onnx import defs, FunctionProto, helper, OperatorStatus
from onnx.defs import OpSchema, ONNX_DOMAIN, ONNX_ML_DOMAIN
from onnx.backend.test.case import collect_snippets
from onnx.backend.sample.ops import collect_sample_implementations
from typing import Any, Text, Sequence, Dict, List, Type, Set, Tuple

parser = argparse.ArgumentParser()
parser.add_argument("--dry-run-onnx-ops",
                    help="Output ONNXOps.td.inc content to stdout.",
                    action="store_true",
                    default=False)
parser.add_argument("--dry-run-op-build-table",
                    help="Output OpBuildTable.inc content to stdout.",
                    action="store_true",
                    default=False)
args = parser.parse_args()

# Manual specification of attribute defaults.
special_attr_defaults = dict([
    # ("AveragePool.kernel_shape", ('ints', '{}')),
    # ("MaxPool.kernel_shape", ('ints', '{}')),
    # ("Cast.to", ('int', '0')),
    # ("Concat.axis", ('int', '0')),
    # ("Conv.group", ('int', '1')),
    # ("Unsqueeze.axes", ('ints', '{}')),
    # ("RNN.activation_alpha", ('floats', '{}')),
    # ("RNN.activation_beta", ('floats', '{}')),
])

# Special operation importing handlers.
special_op_handler = dict([
    ("MaxPool", "ImportNodeMaxPool"),
    ("BatchNormalization", "ImportNodeBatchNormalization"),
    ("Pad", "ImportNodePad"),
    ("Reshape", "ImportNodeReshape"),
    #("Transpose", "ImportNodeTranspose")
])

# Operations supporting shape inference.
OpsWithShapeInference = [
    'Exp', 'Tanh', 'Sinh', 'Cosh', 'Sigmoid', 'Relu', 'Add', 'Mul', 'Div',
    'Sub', 'And', 'Or', 'Xor', 'Sum', 'Max', 'Min', 'MatMul', 'Gemm',
    'LeakyRelu', 'Elu', 'Selu', 'HardSigmoid', 'Reshape', 'Reciprocal',
    'Identity', 'Cos', 'Log', 'Transpose', 'Softmax', 'ReduceMax', 'ReduceMin',
    'ReduceProd', 'ReduceSum', 'Softplus', 'Softsign', 'Sqrt', 'Unsqueeze',
<<<<<<< HEAD
    'Sign', 'Constant', 'AveragePool', 'Abs', 'Conv', 'Concat', 'Pad'
=======
    'Sign', 'Constant', 'AveragePool', 'Abs', 'Conv', 'Concat', 'Neg'
>>>>>>> de9e9edc
]

# Operations supporting canonicalization.
OpsWithCanonicalizer = ['Add', 'Identity', 'Gemm', 'Conv']

# Operations who have operands that, if produced by constant operations, should
# be promoted to become an attribute (via attribute promotion).
#
# For each operation, a key/value pair is used to specify how attribute promotion
# should proceed. The key is the operation's name and the value is a list of
# tuples, whose first item is the attribute/operand name, and the second item is
# the index at which such operand occurs in the list of the operation's inputs.
OpsWithPromotableConstOperands = {"Reshape": [("shape", 1)],
                                  "Pad": [("pads", 1), ("constant_value", 2)]}

# Add an Op in this list if the Op needs result type deduction which is required
# when writing declarative rewriting rules. Deduced type is always
# an UnrankedTensorType whose element type is the same as the first operand's
# element type.
#
# Currenlty, there are only two build methods generated:
#  - one with operands and attributes having a separate parameter, and
#  - one with operands and attributes having aggregated parameters.
custom_builder_ops_list = ['Abs', 'Mul', 'Exp', 'ReduceSum', 'ReduceSumSquare', 'Pad']


#a dictionary to add any special definition for an operation
custom_definition_misc = dict([ ('Constant', 
  '''    let builders = [
    OpBuilder<"Builder *builder, OperationState &state, Attribute sparse_value, Attribute value", [{
      if (value) {
        auto tensorType = value.getType();
        build(builder, state, tensorType, sparse_value, value);
      } else {
        auto tensorType = sparse_value.getType();
        build(builder, state, tensorType, sparse_value, value);
      }
    }]>
    ];'''
  )])


SNIPPETS = collect_snippets()
SAMPLE_IMPLEMENTATIONS = collect_sample_implementations()
ONNX_ML = not bool(os.getenv('ONNX_ML') == '0')

ONNX_ML = False
sys.stderr.write("ONNX_ML {}\n".format(ONNX_ML))

if ONNX_ML:
    ext = '-ml.md'
else:
    ext = '.md'


def should_render_domain(domain):  # type: (Text) -> bool
    if domain == ONNX_ML_DOMAIN and not ONNX_ML:
        return False
    elif ONNX_ML and domain != ONNX_ML_DOMAIN:
        return False
    return True


def display_attr_type(v):  # type: (OpSchema.AttrType) -> Text
    assert isinstance(v, OpSchema.AttrType)
    s = Text(v)
    s = s[s.rfind('.') + 1:].lower()
    if s[-1] == 's':
        s = 'list of ' + s
    return s


def get_unique_output_name(schema, name):
    for input in schema.inputs:
        if input.name == name:
            return 'out_' + name
    return name


def onnx_attr_type_to_mlir_attr_type(t):
    onnx_attr_type = Text(t)
    onnx_attr_type = onnx_attr_type[onnx_attr_type.rfind('.') + 1:].lower()

    if onnx_attr_type == 'int':
        mlir_attr_type = 'I64Attr'
    elif onnx_attr_type == 'float':
        mlir_attr_type = 'F32Attr'
    elif onnx_attr_type == 'ints':
        mlir_attr_type = 'I64ArrayAttr'
    elif onnx_attr_type == 'floats':
        mlir_attr_type = 'F32ArrayAttr'
    elif onnx_attr_type == "string":
        mlir_attr_type = 'StrAttr'
    elif onnx_attr_type == "strings":
        mlir_attr_type = 'StrArrayAttr'
    else:
        mlir_attr_type = 'AnyAttr'
    #TODO: tensor and sparse tensor
    return mlir_attr_type


#TODO: any better way to do this.
def tblgen_attr_type_to_cpp_type(t):
    if 'I64Attr' in t:
        cpp_type = 'IntegerAttr'
    elif 'F32Attr' in t:
        cpp_type = 'FloatAttr'
    elif 'I64ArrayAttr' in t or 'F32ArrayAttr' in t:
        cpp_type = 'ArrayAttr'
    elif 'StrAttr' in t:
        cpp_type = 'StringAttr'
    elif 'strings' in t:
        cpp_type = 'ArrayAttr'
    else:
        cpp_type = 'Attribute'
    return cpp_type


def tblgen_operand_type_to_cpp_type(op_type):
    if op_type.startswith('Variadic'):
        mytype = 'ValueRange'
    else:
        mytype = 'Value'
    return mytype


def np_type_to_tblgen_attr_type(tstr):
    tfrom = np.array([
        'bool', 'int8', 'int16', 'int32', 'int64', 'unkown', 'float16',
        'float', 'double'
    ])
    tto = np.array(
        ['I1', 'I8', 'I16', 'I32', 'I64', 'BF16', 'F16', 'F32', 'F64'])
    index = -1
    for i in range(len(tfrom)):
        if tfrom[i] in tstr:
            index = i
            break
    if index == -1:
        print("error", tstr)
        return ''
    else:
        return tto[i]


def get_allowed_elem_types(schema, input):
    allowed_types_str = None
    return allowed_types_str
    # TODO: enable type constraints.
    # if input.typeStr :
    #     tstr = input.typeStr
    # else :
    #     return allwedTypeStr
    # if schema.type_constraints:
    #     for type_constraint in schema.type_constraints:
    #         if type_constraint.type_param_str != tstr :
    #             continue
    #         allowedTypes = type_constraint.allowed_type_strs
    #         allowedTypeStr=''
    #         if (len(allowedTypes) > 0):
    #             t = convert_type(allowedTypes[0])
    #             if t == '' :
    #                 return ''
    #             allowedTypeStr += t
    #         for allowedType in allowedTypes[1:]:
    #             t = convert_type(allowedType)
    #             if t == '' :
    #                 return ''
    #             if  not t in allowedTypeStr :
    #                 allowedTypeStr += ', '+t
    #
    #         return allowedTypeStr
    #
    # return allowedTypeStr


def inc_indent(indent=None):
    return "" if indent is None else indent + ' ' * 2


def dec_indent(indent):
    return indent[:-2]


def join_args(args):
    return ", ".join(args)


def get_operands_or_results(schema, is_input):
    value_list = schema.inputs if is_input else schema.outputs
    if not value_list:
        return OrderedDict()

    def any_type_of(types):
        assert isinstance(types, list)
        if len(types) == 1:
            return types[0]
        else:
            return "AnyTypeOf<[{}]>".format(", ".join(types))

    name_to_types = OrderedDict()
    for i, value in enumerate(value_list):
        elem_types = get_allowed_elem_types(schema, value)

        if elem_types is None:
            types = ["AnyMemRef", "AnyTensor"]
        else:
            types = ["TensorOf<[{}]>", "MemRefOf<[{}]>"]
            types = list(map(lambda x: x.format(elem_types), types))

        # If operand is promotable to an attribute, then it must be
        # nullable in case it migrates to be an attribute.
        if schema.name in OpsWithPromotableConstOperands:
            idxs = dict(OpsWithPromotableConstOperands[schema.name]).values()
            if i in idxs and not OpSchema.FormalParameterOption.Optional == value.option:
                types.append("NoneType")

        if OpSchema.FormalParameterOption.Optional == value.option:
            types.append("NoneType")
        elif OpSchema.FormalParameterOption.Variadic == value.option:
            if value.isHomogeneous:
                types = ["Variadic<{}>".format(any_type_of(types))]
            else:
                #TODO handle(variadic, heterogeneous) "
                sys.stderr.write("warning: (variadic, heterogeneous) for" + schema.name +
                      ' ' + value.name + "\n")

        # Since output name can coincide with that of an input, we explicitly
        # append a suffix "_out" to such names for disambiguation.
        if is_input:
            value_name = value.name
        else:
            value_name = get_unique_output_name(schema, value.name)

        name_to_types[value_name] = any_type_of(types)
    return name_to_types


def get_attrs(schema):
    def get_attr_type_optional(attr_type):
        return 'OptionalAttr<{}>'.format(
            onnx_attr_type_to_mlir_attr_type(attr_type))

    def get_attr_type_with_default(attr_type, attr_default):
        return 'DefaultValuedAttr<{}, "{}">'.format(
            onnx_attr_type_to_mlir_attr_type(attr_type), attr_default)

    if not schema.attributes:
        return OrderedDict()

    name_to_type = OrderedDict()
    for _, attr in sorted(schema.attributes.items()):
        qualified_attr_name = "{}.{}".format(schema.name, attr.name)
        if qualified_attr_name in special_attr_defaults:
            name_to_type[attr.name] = get_attr_type_with_default(
                *special_attr_defaults[qualified_attr_name])

        # option holds either required or default value
        elif attr.required:
            name_to_type[attr.name] = onnx_attr_type_to_mlir_attr_type(
                attr.type)
        elif attr.default_value.name:

            def format_value(value):  # type: (Any) -> Text
                if isinstance(value, float):
                    formatted = str(np.round(value, 5))
                    # use default formatting, unless too long.
                    if (len(formatted) > 10):
                        formatted = str("({:e})".format(value))
                    return formatted
                elif isinstance(
                        value,
                    (bytes, bytearray)) and sys.version_info[0] == 3:
                    return str(value.decode('utf-8'))
                return str(value)

            default_value = helper.get_attribute_value(attr.default_value)
            if isinstance(default_value, list):
                default_value = [format_value(val) for val in default_value]
                default_value_str = '{}'.format(default_value)
                default_value_str = default_value_str.replace('[', '{', 1)
                default_value_str = default_value_str.replace(']', '}', 1)
                if Text(attr.type) == "AttrType.STRINGS":
                    default_value_str = default_value_str.replace("'", '\\"')
                else:
                    default_value_str = default_value_str.replace("'", '')
            else:
                default_value = format_value(default_value)
                default_value_str = default_value

            name_to_type[attr.name] = get_attr_type_with_default(
                attr.type, default_value_str)
        else:
            name_to_type[attr.name] = get_attr_type_optional(attr.type)
    return name_to_type


def get_promotable_const_operands_func(s, indent, const_operands_name_to_idx):
    cpp_name_to_idx_literal = "{" + ", ".join([
        "{{\"{}\", {}}}".format(*name_to_idx)
        for name_to_idx in const_operands_name_to_idx
    ]) + "}"

    s += indent + "let extraClassDeclaration = [{\n"
    indent = inc_indent(indent)
    s += indent + "std::map<std::string, size_t> promotableConstOperands() {\n"
    indent = inc_indent(indent)
    s += indent + "return {};\n".format(cpp_name_to_idx_literal)
    indent = dec_indent(indent)
    s += indent + "}\n"
    indent = dec_indent(indent)
    s += indent + "}];\n"

    return s


def gen_op_def(schema):
    indent = inc_indent()
    s = 'def ONNX{0}Op:ONNX_Op<"{0}",\n'.format(schema.name)

    # Generate decl for op traits.
    traits = ["NoSideEffect"]
    if schema.name in OpsWithShapeInference:
        traits.append("DeclareOpInterfaceMethods<ShapeInferenceOpInterface>")
    if schema.name in OpsWithPromotableConstOperands.keys():
        traits.append("OpInterface<\"PromotableConstOperandsOpInterface\">")
    s += inc_indent(indent) + '[{}]> {{\n'.format(join_args(traits))

    # Generate decl for canonicalizer.
    indent = inc_indent(indent)
    if schema.name in OpsWithCanonicalizer:
        s += indent + 'let hasCanonicalizer = 1;\n'

    # Generate decl for summary.
    s += indent + 'let summary = "ONNX {} operation";\n'.format(schema.name)

    # Generate description.
    s += indent + 'let description = [{\n'
    if schema.doc:
        lines = schema.doc.lstrip().splitlines()
        for line in lines:
            escaped_line = line.replace('"', '\\"')\
                               .replace('}]', '\\}\\]')
            s += indent + '"{}"\n'.format(escaped_line)
    s += indent + '}];\n'

    # Generate ins (consisting of operands and attributes).
    ins = get_operands_or_results(schema, is_input=True)
    ins.update(get_attrs(schema))
    ins_strs = ["{1}:${0}".format(*i) for i in ins.items()]
    s += indent + 'let arguments = (ins {});\n'.format(
        (',\n' + inc_indent(indent)).join(ins_strs))

    # Generate outs (operation results).
    outs = get_operands_or_results(schema, is_input=False)
    outs_strs = ["{1}:${0}".format(*i) for i in outs.items()]
    s += indent + 'let results = (outs {});\n'.format(
        (',\n' + inc_indent(indent)).join(outs_strs))

    # add custom builders
    # use element type of the first operand to construct an UnrankedTensorType for the output.
    if schema.name in custom_builder_ops_list:
        if len(ins) == 0:
            raise RuntimeWarning(
                "warning: not generate custom build methods for " +
                schema.name + " since it does not have operands.")
        else:
            s += indent + 'let builders = [\n'
            # Custom builders with operands and attributes having a seperate parameter.
            # E.g. OpBuilder<"Builder *builder, OperationState &state, Value X, Value, Y, Attribute A", [{}]>
            indent = inc_indent(indent)
            s += indent + 'OpBuilder<"Builder *builder, OperationState &state'
            operands_dict = get_operands_or_results(schema, is_input=True)
            for name, ty in operands_dict.items():
                s += ', {} {}'.format(tblgen_operand_type_to_cpp_type(ty),
                                      name)
            for name, ty in get_attrs(schema).items():
                s += ', {} {}'.format(tblgen_attr_type_to_cpp_type(ty), name)
            s += '", [{\n'
            indent = inc_indent(indent)

            # Get output type from first operand's type.
            first_operand_name = list(ins.items())[0][0]
            s += indent + 'auto elementType = {}.getType().cast<TensorType>().getElementType();\n'.format(
                first_operand_name)
            s += indent + 'build(builder, state, UnrankedTensorType::get(elementType)'
            for name, _ in ins.items():
                s += ', ' + name
            s += ');\n'
            indent = dec_indent(indent)
            s += indent + '}]>,\n'

            # Custom builders with all operands and attributes having aggregate parameters.
            # E.g. OpBuilder<"Builder *builder, OperationState &state, ValueRange operands, ArrayRef<NamedAttribute> attributes", [{}]>'
            s += indent + 'OpBuilder<"Builder *builder, OperationState &state, ValueRange operands, ArrayRef<NamedAttribute> attributes", [{\n'
            indent = inc_indent(indent)
            s += indent + 'auto elementType = operands[0].getType().cast<TensorType>().getElementType();\n'
            s += indent + 'std::vector<mlir::Type> outputTypes;\n'
            s += indent + 'outputTypes.emplace_back(UnrankedTensorType::get(elementType));\n'
            s += indent + 'build(builder, state, outputTypes, operands, attributes);\n'
            indent = dec_indent(indent)
            s += indent + '}]>'

            s += '\n' + indent + '];\n'

    if schema.name in OpsWithPromotableConstOperands:
        s = get_promotable_const_operands_func(
            s, indent, OpsWithPromotableConstOperands[schema.name])

    if ( schema.name in custom_definition_misc) :
        s += custom_definition_misc[schema.name]

    s += '}\n\n'
    return s


"""
special cases:
* Split: attr split default value: sizeof(output1) namely 1
* Conv: attr dilations default value is {num_dim of first input - 2, 1}
* Conv: attr kernel_shape type is ints
* Transpose: attr perm default value is {} empty int list
"""


def gen_op_importer(schema, file):
    indent = inc_indent()
    s = indent + 'if (opName == "' + schema.name + '")\n'

    expected_num_operands = len(schema.inputs)
    expected_num_results = len(schema.outputs)
    for input in schema.inputs:
        if OpSchema.FormalParameterOption.Variadic == input.option:
            expected_num_operands = -1
    for output in schema.outputs:
        if OpSchema.FormalParameterOption.Variadic == output.option:
            expected_num_results = -1

    handler_func = special_op_handler.get(
        schema.name, "buildOperation<mlir::ONNX{}Op>".format(schema.name))

    # Special handlers currently require expected num operands/results to be specified.
    # TODO: remove special handlers.
    args = ["node"]
    if expected_num_operands != -1 or expected_num_results != -1 or "buildOperation" not in handler_func:
        args.append(
            "/* expected_num_operands = */ {}".format(expected_num_operands))
        args.append(
            '/* expected_num_results = */ {}'.format(expected_num_results))
    s += inc_indent(indent) + " {}({});\n".format(
        handler_func, ", ".join(args))

    file.write(s)


def build_operator_schemas():
    # domain -> support level -> name -> [schema]
    index = defaultdict(lambda: defaultdict(lambda: defaultdict(
        list)))  # type: Dict[Text, Dict[int, Dict[Text, List[OpSchema]]]]
    for schema in defs.get_all_schemas_with_history():
        index[schema.domain][int(
            schema.support_level)][schema.name].append(schema)

    # Preprocess the Operator Schemas
    # [(domain, [(support_level, [(schema name, current schema, all versions schemas)])])]
    operator_schemas = list(
    )  # type: List[Tuple[Text, List[Tuple[int, List[Tuple[Text, OpSchema, List[OpSchema]]]]]]]
    exsting_ops = set()  # type: Set[Text]
    for domain, _supportmap in sorted(index.items()):
        if not should_render_domain(domain):
            continue

        processed_supportmap = list()
        for _support, _namemap in sorted(_supportmap.items()):
            processed_namemap = list()
            for n, unsorted_versions in sorted(_namemap.items()):
                versions = sorted(unsorted_versions,
                                  key=lambda s: s.since_version)
                schema = versions[-1]
                if schema.name in exsting_ops:
                    continue
                exsting_ops.add(schema.name)
                processed_namemap.append((n, schema, versions))
            processed_supportmap.append((_support, processed_namemap))
        operator_schemas.append((domain, processed_supportmap))
    return operator_schemas


def main(args):  # type: (Type[Args]) -> None
    curr_utc_time = datetime.datetime.now(
        datetime.timezone.utc).strftime("%m/%d/%Y, %H:%M:%S")
    autogen_warning = (
        '//********************************************************\n'
        '//   Do not modify this file directly.\n'
        '//   This file is automatically generated via script.\n'
        '//   Details can be found in docs/readonnxdefs.md .\n'
        '//********************************************************\n\n')
    autogen_warning = autogen_warning.format(curr_utc_time)

    op_def = args.op_def
    op_def.write(autogen_warning)

    op_importer = args.op_importer
    op_importer.write(autogen_warning)

    for domain, supportmap in build_operator_schemas():
        for _, namemap in supportmap:
            for op_type, schema, versions in namemap:
                gen_op_importer(schema, op_importer)
                r = gen_op_def(schema)
                op_def.write(r)

if __name__ == '__main__':
    curr_dir = os.path.dirname(os.path.realpath(__file__))

    class Args(object):
        if args.dry_run_onnx_ops:
            op_def = StringIO()
        else:
            op_def_file_path = os.path.join(curr_dir, 'ONNXOps.td.inc')
            op_def = io.open(op_def_file_path, 'w', newline='')

        if args.dry_run_op_build_table:
            op_importer = StringIO()
        else:
            op_importer_file_path = os.path.join(curr_dir, 'OpBuildTable.inc')
            op_importer = io.open(op_importer_file_path, 'w', newline='')
    main(Args)

    if args.dry_run_onnx_ops:
        sys.stdout.write(Args.op_def.getvalue())
    if args.dry_run_op_build_table:
        sys.stdout.write(Args.op_importer.getvalue())
<|MERGE_RESOLUTION|>--- conflicted
+++ resolved
@@ -59,11 +59,7 @@
     'LeakyRelu', 'Elu', 'Selu', 'HardSigmoid', 'Reshape', 'Reciprocal',
     'Identity', 'Cos', 'Log', 'Transpose', 'Softmax', 'ReduceMax', 'ReduceMin',
     'ReduceProd', 'ReduceSum', 'Softplus', 'Softsign', 'Sqrt', 'Unsqueeze',
-<<<<<<< HEAD
-    'Sign', 'Constant', 'AveragePool', 'Abs', 'Conv', 'Concat', 'Pad'
-=======
-    'Sign', 'Constant', 'AveragePool', 'Abs', 'Conv', 'Concat', 'Neg'
->>>>>>> de9e9edc
+    'Sign', 'Constant', 'AveragePool', 'Abs', 'Conv', 'Concat', 'Pad', 'Neg'
 ]
 
 # Operations supporting canonicalization.
