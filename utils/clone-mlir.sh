git clone -n https://github.com/xilinx/llvm-project.git
# Check out a specific branch that is known to work with ONNX-MLIR.
<<<<<<< HEAD
cd llvm-project && git checkout f951d244717b && cd ..
=======
cd llvm-project && git checkout a4ca07f13b560b4f6fa5459eef7159e4f9ee9a6b && cd ..
>>>>>>> e869c5fe
<|MERGE_RESOLUTION|>--- conflicted
+++ resolved
@@ -1,7 +1,3 @@
 git clone -n https://github.com/xilinx/llvm-project.git
 # Check out a specific branch that is known to work with ONNX-MLIR.
-<<<<<<< HEAD
-cd llvm-project && git checkout f951d244717b && cd ..
-=======
-cd llvm-project && git checkout a4ca07f13b560b4f6fa5459eef7159e4f9ee9a6b && cd ..
->>>>>>> e869c5fe
+cd llvm-project && git checkout 721be578eada1b787dab2996e483bd220b92f567 && cd ..