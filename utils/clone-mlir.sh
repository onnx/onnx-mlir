git clone -n https://github.com/xilinx/llvm-project.git
# Check out a specific branch that is known to work with ONNX-MLIR.
<<<<<<< HEAD
cd llvm-project && git checkout 7847f9efd84d && cd ..
=======
cd llvm-project && git checkout 7ac7d418ac2b16fd44789dcf48e2b5d73de3e715 && cd ..
>>>>>>> 5b1d90bb
<|MERGE_RESOLUTION|>--- conflicted
+++ resolved
@@ -1,7 +1,3 @@
 git clone -n https://github.com/xilinx/llvm-project.git
 # Check out a specific branch that is known to work with ONNX-MLIR.
-<<<<<<< HEAD
-cd llvm-project && git checkout 7847f9efd84d && cd ..
-=======
-cd llvm-project && git checkout 7ac7d418ac2b16fd44789dcf48e2b5d73de3e715 && cd ..
->>>>>>> 5b1d90bb
+cd llvm-project && git checkout a074d693f166574b4ef25e96bf2f29686a5de740 && cd ..