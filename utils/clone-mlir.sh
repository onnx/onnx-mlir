git clone -n https://github.com/xilinx/llvm-project.git
# Check out a specific branch that is known to work with ONNX-MLIR.
<<<<<<< HEAD
cd llvm-project && git checkout 3a2d92bdaa75 && cd ..
=======
cd llvm-project && git checkout e5ed7b6e2fd368b722b6359556cd0125881e7638 && cd ..
>>>>>>> ad149e13
<|MERGE_RESOLUTION|>--- conflicted
+++ resolved
@@ -1,7 +1,3 @@
 git clone -n https://github.com/xilinx/llvm-project.git
 # Check out a specific branch that is known to work with ONNX-MLIR.
-<<<<<<< HEAD
-cd llvm-project && git checkout 3a2d92bdaa75 && cd ..
-=======
-cd llvm-project && git checkout e5ed7b6e2fd368b722b6359556cd0125881e7638 && cd ..
->>>>>>> ad149e13
+cd llvm-project && git checkout af893daa8d19 && cd ..