git clone -n https://github.com/xilinx/llvm-project.git
# Check out a specific branch that is known to work with ONNX-MLIR.
<<<<<<< HEAD
cd llvm-project && git checkout c012e487b7246239c31bd378ab074fb110631186 && cd ..
=======
cd llvm-project && git checkout d92bf119bfd7 && cd ..
>>>>>>> 5fe636c4
<|MERGE_RESOLUTION|>--- conflicted
+++ resolved
@@ -1,7 +1,3 @@
 git clone -n https://github.com/xilinx/llvm-project.git
 # Check out a specific branch that is known to work with ONNX-MLIR.
-<<<<<<< HEAD
-cd llvm-project && git checkout c012e487b7246239c31bd378ab074fb110631186 && cd ..
-=======
-cd llvm-project && git checkout d92bf119bfd7 && cd ..
->>>>>>> 5fe636c4
+cd llvm-project && git checkout 2f8092a73828 && cd ..