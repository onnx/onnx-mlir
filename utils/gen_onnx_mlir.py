--- conflicted
+++ resolved
@@ -308,11 +308,8 @@
     'Mod',
     'NonMaxSuppression',
     'OneHot',
-<<<<<<< HEAD
+    'OneHotEncoder',
     'Pow',
-=======
-    'OneHotEncoder',
->>>>>>> 22332bd7
     'RandomNormalLike',
     'ReverseSequence',
     "RoiAlign",
