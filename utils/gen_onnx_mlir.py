--- conflicted
+++ resolved
@@ -289,13 +289,9 @@
     'DepthToSpace',
     'Expand',
     'Flatten',
-<<<<<<< HEAD
-    'GatherND',    
-    'GatherElements',    
-=======
     'Gather',
     'GatherElements',
->>>>>>> 3633e690
+    'GatherND',        
     'Hardmax',
     'InstanceNormalization',
     'Mod',
