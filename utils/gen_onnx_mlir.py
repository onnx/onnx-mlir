--- conflicted
+++ resolved
@@ -256,11 +256,7 @@
 ]
 
 # Operations supporting canonicalization.
-<<<<<<< HEAD
 OpsWithCanonicalizer = ['Add', 'Identity', 'Gemm', 'Conv', 'Cast']
-=======
-OpsWithCanonicalizer = ['Add', 'Identity', 'Gemm', 'Conv']
->>>>>>> 8af5fdeb
 
 # Operations who have operands that, if produced by constant operations, should
 # be promoted to become an attribute (via attribute promotion).
