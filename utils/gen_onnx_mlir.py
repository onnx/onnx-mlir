--- conflicted
+++ resolved
@@ -330,11 +330,8 @@
     "Add",
     "And",
     "Cast",
-<<<<<<< HEAD
     "Clip",
-=======
     "Concat",
->>>>>>> f6088ec6
     "Constant",
     "DepthToSpace",
     "DequantizeLinear",
