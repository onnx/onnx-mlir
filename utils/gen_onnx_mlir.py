#!/usr/bin/env python
from __future__ import absolute_import
from __future__ import division
from __future__ import print_function
from __future__ import unicode_literals

from collections import defaultdict, OrderedDict
from io import StringIO
import io
import os
import sys
import datetime
import argparse

import numpy as np  # type: ignore

from onnx import defs, FunctionProto, helper, OperatorStatus
from onnx.defs import OpSchema, ONNX_DOMAIN, ONNX_ML_DOMAIN
from onnx.backend.test.case import collect_snippets
from onnx.backend.sample.ops import collect_sample_implementations
from typing import Any, Text, Sequence, Dict, List, Type, Set, Tuple

import pprint

parser = argparse.ArgumentParser()
parser.add_argument("--dry-run-onnx-ops",
                    help="Output ONNXOps.td.inc content to stdout.",
                    action="store_true",
                    default=False)
parser.add_argument("--dry-run-op-build-table",
                    help="Output OpBuildTable.inc content to stdout.",
                    action="store_true",
                    default=False)
parser.add_argument("--check-operation-version",
                    help="check whether the imported onnx package has new operation or "
                         " newer version of operation compared with version stored in  version_dicts",
                    action="store_true",
                    default=False)

args = parser.parse_args()

check_operation_version = args.check_operation_version


# Record the version of each operation that is treated as the current version.
# To check whether the onnx package being used has newer version operation,
# run this script with --check-operation-version flag.
# Update this dictionary when a newer version is implemented
# TODO: how to keep the old version
version_dict = {'Abs': 6,
 'Acos': 7,
 'Acosh': 9,
 'Add': 7,
 'And': 7,
 'ArgMax': 11,
 'ArgMin': 11,
 'Asin': 7,
 'Asinh': 9,
 'Atan': 7,
 'Atanh': 9,
 'AveragePool': 11,
 'BatchNormalization': 9,
 'BitShift': 11,
 'Cast': 9,
 'Ceil': 6,
 'Clip': 11,
 'Compress': 11,
 'Concat': 11,
 'ConcatFromSequence': 11,
 'Constant': 11,
 'ConstantOfShape': 9,
 'Conv': 11,
 'ConvInteger': 10,
 'ConvTranspose': 11,
 'Cos': 7,
 'Cosh': 9,
 'CumSum': 11,
 'DepthToSpace': 11,
 'DequantizeLinear': 10,
 'Det': 11,
 'Div': 7,
 'Dropout': 10,
 'DynamicQuantizeLinear': 11,
 'Elu': 6,
 'Equal': 11,
 'Erf': 9,
 'Exp': 6,
 'Expand': 8,
 'EyeLike': 9,
 'Flatten': 11,
 'Floor': 6,
 'GRU': 7,
 'Gather': 11,
 'GatherElements': 11,
 'GatherND': 11,
 'Gemm': 11,
 'GlobalAveragePool': 1,
 'GlobalLpPool': 2,
 'GlobalMaxPool': 1,
 'Greater': 9,
 'HardSigmoid': 6,
 'Hardmax': 11,
 'Identity': 1,
 'If': 11,
 'InstanceNormalization': 6,
 'IsInf': 10,
 'IsNaN': 9,
 'LRN': 1,
 'LSTM': 7,
 'LeakyRelu': 6,
 'Less': 9,
 'Log': 6,
 'LogSoftmax': 11,
 'Loop': 11,
 'LpNormalization': 1,
 'LpPool': 11,
 'MatMul': 9,
 'MatMulInteger': 10,
 'Max': 8,
 'MaxPool': 11,
 'MaxRoiPool': 1,
 'MaxUnpool': 11,
 'Mean': 8,
 'MeanVarianceNormalization': 9,
 'Min': 8,
 'Mod': 10,
 'Mul': 7,
 'Multinomial': 7,
 'Neg': 6,
 'NonMaxSuppression': 11,
 'NonZero': 9,
 'Not': 1,
 'OneHot': 11,
 'Or': 7,
 'PRelu': 9,
 'Pad': 11,
 'Pow': 7,
 'QLinearConv': 10,
 'QLinearMatMul': 10,
 'QuantizeLinear': 10,
 'RNN': 7,
 'RandomNormal': 1,
 'RandomNormalLike': 1,
 'RandomUniform': 1,
 'RandomUniformLike': 1,
 'Range': 11,
 'Reciprocal': 6,
 'ReduceL1': 11,
 'ReduceL2': 11,
 'ReduceLogSum': 11,
 'ReduceLogSumExp': 11,
 'ReduceMax': 11,
 'ReduceMean': 11,
 'ReduceMin': 11,
 'ReduceProd': 11,
 'ReduceSum': 11,
 'ReduceSumSquare': 11,
 'Relu': 6,
 'Reshape': 5,
 'Resize': 11,
 'ReverseSequence': 10,
 'RoiAlign': 10,
 'Round': 11,
 'Scan': 11,
 'Scatter': 11,
 'ScatterElements': 11,
 'ScatterND': 11,
 'Selu': 6,
 'SequenceAt': 11,
 'SequenceConstruct': 11,
 'SequenceEmpty': 11,
 'SequenceErase': 11,
 'SequenceInsert': 11,
 'SequenceLength': 11,
 'Shape': 1,
 'Shrink': 9,
 'Sigmoid': 6,
 'Sign': 9,
 'Sin': 7,
 'Sinh': 9,
 'Size': 1,
 'Slice': 11,
 'Softmax': 11,
 'Softplus': 1,
 'Softsign': 1,
 'SpaceToDepth': 1,
 'Split': 11,
 'SplitToSequence': 11,
 'Sqrt': 6,
 'Squeeze': 11,
 'StringNormalizer': 10,
 'Sub': 7,
 'Sum': 8,
 'Tan': 7,
 'Tanh': 6,
 'TfIdfVectorizer': 9,
 'ThresholdedRelu': 10,
 'Tile': 6,
 'TopK': 11,
 'Transpose': 1,
 'Unique': 11,
 'Unsqueeze': 11,
 'Upsample': 10,
 'Where': 9,
 'Xor': 7,
 'ArrayFeatureExtractor': 1,
 'Binarizer': 1,
 'CastMap': 1,
 'CategoryMapper': 1,
 'DictVectorizer': 1,
 'FeatureVectorizer': 1,
 'Imputer': 1,
 'LabelEncoder': 2,
 'LinearClassifier': 1,
 'LinearRegressor': 1,
 'Normalizer': 1,
 'OneHotEncoder': 1,
 'SVMClassifier': 1,
 'SVMRegressor': 1,
 'Scaler': 1,
 'TreeEnsembleClassifier': 1,
 'TreeEnsembleRegressor': 1,
 'ZipMap': 1}

# Manual specification of attribute defaults.
special_attr_defaults = dict([
    # ("AveragePool.kernel_shape", ('ints', '{}')),
    # ("MaxPool.kernel_shape", ('ints', '{}')),
    # ("Cast.to", ('int', '0')),
    # ("Concat.axis", ('int', '0')),
    # ("Conv.group", ('int', '1')),
    # ("Unsqueeze.axes", ('ints', '{}')),
    # ("RNN.activation_alpha", ('floats', '{}')),
    # ("RNN.activation_beta", ('floats', '{}')),
])

# Special operation importing handlers.
special_op_handler = dict([
    ("MaxPool", "ImportNodeMaxPool"),
    ("BatchNormalization", "ImportNodeBatchNormalization"),
    ("Pad", "ImportNodePad"),
    ("Slice", "ImportNodeSlice"),
    #("Transpose", "ImportNodeTranspose")
])

# Operations supporting shape inference.
OpsWithShapeInference=[
    'Abs',
    'Add',
    'And',
    'Atan',
    'AveragePool',
    'Cast',
    'Concat',
    'Constant',
    'ConstantOfShape',
    'Conv',
    'ConvInteger',
    'ConvTranspose',
    'Cos',
    'Cosh',
    'DequantizeLinear',
    'Div',
    'Dropout',
    'DynamicQuantizeLinear',
    'Elu',
    'Erf',
    'Exp',
    'Expand',
    'Flatten',
    'GRU',
    'Gather',
    'Gemm',
    'HardSigmoid',
    'Identity',
    'LSTM',
    'LeakyRelu',
    'Log',
    'MatMul',
    'Max',
    'Min',
    'Mul',
    'Neg',
    'OneHotEncoder',
    'Or',
    'Pad',
    'Pow',
    'PRelu',
    'QuantizeLinear',
    'RNN',
    'Reciprocal',
    'ReduceMax',
    'ReduceMean',
    'ReduceMin',
    'ReduceProd',
    'ReduceSum',
    'Relu',
    'Reshape',
    'Scaler',
    'Selu',
    'Shape',
    'Sigmoid',
    'Sign',
    'Sin',
    'Sinh',
    'Slice',
    'Softmax',
    'Softplus',
    'Softsign',
    'Split',
    'Sqrt',
    'Squeeze',
    'Sub',
    'Sum',
    'Tan',
    'Tanh',
    'Tile',
    'Transpose',
    'Unsqueeze',
    'Xor',
]

# Operations supporting canonicalization.
<<<<<<< HEAD
OpsWithCanonicalizer = ['Add', 'Identity', 'Gemm', 'Conv', 'Cast', 'Transpose', 'Shape', 'Size']
=======
OpsWithCanonicalizer = ['Add', 'Identity', 'Gemm', 'Conv', 'Cast', 'Transpose', 'Dropout']
>>>>>>> 5e11429d

# Operations who have operands that, if produced by constant operations, should
# be promoted to become an attribute (via attribute promotion).
#
# For each operation, a key/value pair is used to specify how attribute promotion
# should proceed. The key is the operation's name and the value is a list of
# tuples, whose first item is the attribute/operand name, and the second item is
# the index at which such operand occurs in the list of the operation's inputs.
OpsWithPromotableConstOperands = {"Reshape": [("shape", 1)],
                                  "Pad": [("pads", 1), ("constant_value", 2)],
                                  "Tile": [("repeats", 1)]}

# Interface for special handling of type inference
# The common code are put into get_type_inference_func
OpsWithResultTypeInference = {
  "Constant":
  '''if (auto attr = valueAttr()) {
        resultTypes.push_back(attr.getType());
      } else if (auto attr = sparse_valueAttr()) {
        resultTypes.push_back(attr.getType());
      }''',
  "Cast":
    '''auto toAttr = to().getSExtValue();
      auto builder = mlir::OpBuilder(getContext());
      resultTypes.push_back(mlir::UnrankedTensorType::get(
        convertONNXTypeToMLIRType(builder, static_cast<onnx::TensorProto_DataType>(toAttr))));''',
  "ConstantOfShape":
  '''if (auto attr = valueAttr()) {
        resultTypes.push_back(mlir::UnrankedTensorType::get(
          attr.getType().cast<ShapedType>().getElementType()));
      } else {
        resultTypes.push_back(mlir::UnrankedTensorType::get(
          FloatType::getF32(getContext())));
      }'''
}

# Add an Op in this list if the Op needs result type deduction which is required
# when writing declarative rewriting rules. Deduced type is always
# an UnrankedTensorType whose element type is the same as the first operand's
# element type.
#
# Currenlty, there are only two build methods generated:
#  - one with operands and attributes having a separate parameter, and
#  - one with operands and attributes having aggregated parameters.
custom_builder_unranked_ops_list = ['Abs', 'Exp', 'ReduceSum', 'ReduceSumSquare',
                                    'Pad', 'Sqrt', 'Neg', 'Unsqueeze']
# Custom builder op list for operations with broadcast; we can deduce the right
# output type, no need to leave it undef as in the above list.
# Ops must have two operands, not one, not three... And there shall be two.
# TODO: handle variadic ops omitted here: Max, Min, Min, Sum.
custom_builder_broadcast_ops_list = ['Add', 'And', 'Div', 'Equal', 'Greater',
                                     'Less', 'Mul', 'Or', 'Pow', 'Sub', 'Xor']
# union of both
custom_builder_ops_list = custom_builder_unranked_ops_list + custom_builder_broadcast_ops_list

#a dictionary to add any special definition for an operation
custom_definition_misc = dict([ ('Constant',
 '''  let builders = [
  OpBuilder<"OpBuilder &builder, OperationState &state, Attribute sparse_value, Attribute value", [{
   if (value) {
    auto tensorType = value.getType();
    build(builder, state, tensorType, sparse_value, value);
   } else {
    auto tensorType = sparse_value.getType();
    build(builder, state, tensorType, sparse_value, value);
   }
  }]>
  ];'''),
  ('Cast',
 '''   let builders = [
  OpBuilder<"OpBuilder &builder, OperationState &state, Value input, IntegerAttr to", [{
   auto toAttr = to.getValue().getSExtValue();
   auto resultType = mlir::UnrankedTensorType::get(
    convertONNXTypeToMLIRType(builder, static_cast<onnx::TensorProto_DataType>(toAttr)));
   build(builder, state, resultType, input, to);
  }] >
  ];'''
 )])

onnx_types = (
    'bool', 'int8', 'int16', 'int32', 'int64', 'unkown', 'float16',
    'float', 'double', 'complex64', 'complex128', 'string'
)
tblgen_types = ('AnyI1', 'AnyI8', 'AnyI16', 'AnyI32', 'AnyI64', 'BF16', 'F16', 'F32', 'F64',
    'Complex<F32>', 'Complex<F64>', 'StringType'
)

MAX_NUM_TYPES=20

SNIPPETS = collect_snippets()
SAMPLE_IMPLEMENTATIONS = collect_sample_implementations()

def should_render_domain(domain):  # type: (Text) -> bool
    return True


def display_attr_type(v):  # type: (OpSchema.AttrType) -> Text
    assert isinstance(v, OpSchema.AttrType)
    s = Text(v)
    s = s[s.rfind('.') + 1:].lower()
    if s[-1] == 's':
        s = 'list of ' + s
    return s


def get_unique_output_name(schema, name):
    for input in schema.inputs:
        if input.name == name:
            return 'out_' + name
    return name


def onnx_attr_type_to_mlir_attr_type(t):
    onnx_attr_type = Text(t)
    onnx_attr_type = onnx_attr_type[onnx_attr_type.rfind('.') + 1:].lower()

    if onnx_attr_type == 'int':
        mlir_attr_type = 'I64Attr'
    elif onnx_attr_type == 'float':
        mlir_attr_type = 'F32Attr'
    elif onnx_attr_type == 'ints':
        mlir_attr_type = 'I64ArrayAttr'
    elif onnx_attr_type == 'floats':
        mlir_attr_type = 'F32ArrayAttr'
    elif onnx_attr_type == "string":
        mlir_attr_type = 'StrAttr'
    elif onnx_attr_type == "strings":
        mlir_attr_type = 'StrArrayAttr'
    else:
        mlir_attr_type = 'AnyAttr'
    #TODO: tensor and sparse tensor
    return mlir_attr_type


#TODO: any better way to do this.
def tblgen_attr_type_to_cpp_type(t):
    if 'I64Attr' in t:
        cpp_type = 'IntegerAttr'
    elif 'F32Attr' in t:
        cpp_type = 'FloatAttr'
    elif 'I64ArrayAttr' in t or 'F32ArrayAttr' in t:
        cpp_type = 'ArrayAttr'
    elif 'StrAttr' in t:
        cpp_type = 'StringAttr'
    elif 'strings' in t:
        cpp_type = 'ArrayAttr'
    else:
        cpp_type = 'Attribute'
    return cpp_type


def tblgen_operand_type_to_cpp_type(op_type):
    if op_type.startswith('Variadic'):
        mytype = 'ValueRange'
    else:
        mytype = 'Value'
    return mytype


def np_type_to_tblgen_attr_type(tstr):
    index = -1
    for i in range(len(onnx_types)):
        if onnx_types[i] in tstr:
            index = i
            break
    if index == -1:
        return None
    else:
        return tblgen_types[i]

def get_tblgen_type_index(type_str):
    return tblgen_types.index(type_str)

#the possible data structures are tensor, map and seq(tensor())
def get_data_structure_element(allowed_type_str):
    structure_list = ['tensor', 'seq', 'map']
    for structure in structure_list:
        if allowed_type_str.startswith(structure) :
            element = allowed_type_str.replace(
                structure+'(', '', 1).replace(')', '', 1)
            return (structure, element)
    return (None, None)

def get_allowed_elem_types(schema, input):
    #allowed_types_str = None
    # return allowed_types_str
    # TODO: enable type constraints.
    if input.typeStr :
        tstr = input.typeStr
        structure, element = get_data_structure_element(tstr);
        # In case the type is directly specified
        if structure and element :
            t = np_type_to_tblgen_attr_type(element)
            if t == None :
                return allowed_structure, None
            else :
                return structure, [t]
    else :
        return None
    if schema.type_constraints:
        for type_constraint in schema.type_constraints:
            if type_constraint.type_param_str != tstr :
                continue
            allowed_type_list=[]
            allowedTypes = type_constraint.allowed_type_strs
            allowed_structure = None
            for allowedType in allowedTypes:
                structure, element = get_data_structure_element(allowedType);
                if structure == None or element == None:
                    return None, None

                if allowed_structure != None and allowed_structure != structure :
                    print("{}: one structure assumed".format(schema.name))
                    sys.exit(-1)
                allowed_structure = structure
                t = np_type_to_tblgen_attr_type(element)
                if t == None :
                    return allowed_structure, None
                if  not t in allowed_type_list :
                    allowed_tyoe_list = allowed_type_list.append(t)

            return allowed_structure,allowed_type_list

    return None, None


def inc_indent(indent=None):
    return "" if indent is None else indent + ' ' * 2


def dec_indent(indent):
    return indent[:-2]


def join_args(args):
    return ", ".join(args)

def get_operands_or_results(schema, type_str_dict,  is_input):
    value_list = schema.inputs if is_input else schema.outputs
    if not value_list:
        return OrderedDict()

    def any_type_of(types):
        assert isinstance(types, list)
        if len(types) == 1:
            return types[0]
        else:
            return "AnyTypeOf<[{}]>".format(", ".join(types))

    name_to_types = OrderedDict()
    for i, value in enumerate(value_list):
        types = get_onnx_mlir_types(schema, type_str_dict,  value)

        '''
        structure, elem_types = get_allowed_elem_types(schema, type_str_dict,  value)

        if structure == 'tensor' :
            if elem_types is None:
                types = ["AnyMemRef", "AnyTensor"]
            else:
                elem_types_str = ','.join(elem_types)
                types = ["TensorOf<[{}]>", "MemRefOf<[{}]>"]
                types = list(map(lambda x: x.format(elem_types_str), types))
        elif structure == 'seq' :
            # Seq is not supported yet.
            # Use of TensorOf<[AnyTensor]> as a placeholder for tablegen.
            # When the Operation is used, warning/error will be generated at runtime.
            if elem_types is None:
                types = ["AnyMemRef", "TensorOf<[AnyTensor]>"]
            else:
                elem_types_str = ','.join(elem_types)
                types = ["TensorOf<[TensorOf<[{}]>]>", "MemRefOf<[{}]>"]
                types = list(map(lambda x: x.format(elem_types_str), types))
        elif structure == 'map' :
            # Map is not supported yet.
            # Use of TupleOf as a placeholder for tablegen.
            # When the Operation is used, warning/error will be generated at runtime.
            if elem_types is None:
                types = ["AnyMemRef", "TupleOf<[AnyTensor]>"]
            else:
                elem_types_str = ','.join(elem_types)
                types = ["TupleOf<[TensorOf<[{}]>]>", "MemRefOf<[{}]>"]
                types = list(map(lambda x: x.format(elem_types_str), types))
        else:
            types = ["AnyMemRef", "AnyTensor"]
        '''

        # If operand is promotable to an attribute, then it must be
        # nullable in case it migrates to be an attribute.
        if schema.name in OpsWithPromotableConstOperands:
            idxs = dict(OpsWithPromotableConstOperands[schema.name]).values()
            if i in idxs and not OpSchema.FormalParameterOption.Optional == value.option:
                types.append("NoneType")

        if OpSchema.FormalParameterOption.Optional == value.option:
            types.append("NoneType")
        elif OpSchema.FormalParameterOption.Variadic == value.option:
            if value.isHomogeneous:
                types = ["Variadic<{}>".format(any_type_of(types))]
            else:
                #TODO handle(variadic, heterogeneous) "
                sys.stderr.write("warning: (variadic, heterogeneous) for" + schema.name +
                      ' ' + value.name + "\n")

        # Since output name can coincide with that of an input, we explicitly
        # append a suffix "_out" to such names for disambiguation.
        if is_input:
            value_name = value.name
        else:
            value_name = get_unique_output_name(schema, value.name)

        name_to_types[value_name] = any_type_of(types)
    return name_to_types


def get_attrs(schema):
    def get_attr_type_optional(attr_type):
        return 'OptionalAttr<{}>'.format(
            onnx_attr_type_to_mlir_attr_type(attr_type))

    def get_attr_type_with_default(attr_type, attr_default):
        return 'DefaultValuedAttr<{}, "{}">'.format(
            onnx_attr_type_to_mlir_attr_type(attr_type), attr_default)

    if not schema.attributes:
        return OrderedDict()

    name_to_type = OrderedDict()
    for _, attr in sorted(schema.attributes.items()):
        qualified_attr_name = "{}.{}".format(schema.name, attr.name)
        if qualified_attr_name in special_attr_defaults:
            name_to_type[attr.name] = get_attr_type_with_default(
                *special_attr_defaults[qualified_attr_name])

        # option holds either required or default value
        elif attr.required:
            name_to_type[attr.name] = onnx_attr_type_to_mlir_attr_type(
                attr.type)
        elif attr.default_value.name:

            def format_value(value):  # type: (Any) -> Text
                if isinstance(value, float):
                    formatted = str(np.round(value, 5))
                    # use default formatting, unless too long.
                    if (len(formatted) > 10):
                        formatted = str("({:e})".format(value))
                    return formatted
                elif isinstance(
                        value,
                    (bytes, bytearray)) and sys.version_info[0] == 3:
                    return str(value.decode('utf-8'))
                return str(value)

            default_value = helper.get_attribute_value(attr.default_value)
            if isinstance(default_value, list):
                default_value = [format_value(val) for val in default_value]
                default_value_str = '{}'.format(default_value)
                default_value_str = default_value_str.replace('[', '{', 1)
                default_value_str = default_value_str.replace(']', '}', 1)
                if Text(attr.type) == "AttrType.STRINGS":
                    default_value_str = default_value_str.replace("'", '\\"')
                else:
                    default_value_str = default_value_str.replace("'", '')
            else:
                default_value = format_value(default_value)
                default_value_str = default_value

            name_to_type[attr.name] = get_attr_type_with_default(
                attr.type, default_value_str)
        else:
            name_to_type[attr.name] = get_attr_type_optional(attr.type)
    return name_to_type

def get_numberof_list(mylist):
    expected_num = len(mylist)
    for element in mylist :
        if OpSchema.FormalParameterOption.Variadic == element.option:
            expected_num = -1
    return expected_num

def get_output_type_mapping(schema):
    mapping=[]
    for output in schema.outputs :
        #if only one type is allowed, just set that
        structure, allowed_elem_types = get_allowed_elem_types(schema, output)
        if allowed_elem_types != None and len(allowed_elem_types) == 1 :
            mapping.append(str(get_tblgen_type_index(allowed_elem_types[0])))
            continue

        #map the type string
        if output.typeStr :
            tstr = output.typeStr
            found = False
            for i, input in enumerate(schema.inputs):
                if input.typeStr and input.typeStr == tstr:
                    mapping.append(str(i+MAX_NUM_TYPES))
                    found = True
                    break
            if found:
                continue

        #unknown output type
        mapping.append(str(-1))

    return mapping

def get_numberof_inout(s, indent, schema):
    expected_num_operands = get_numberof_list(schema.inputs)
    indent = inc_indent(indent)
    s += indent + "static int getNumberOfOperands() {\n"
    indent = inc_indent(indent)
    s += indent + "return {};\n".format(expected_num_operands)
    indent = dec_indent(indent)
    s += indent + "}\n"

    expected_num_results = get_numberof_list(schema.outputs)
    s += indent + "static int getNumberOfResults() {\n"
    indent = inc_indent(indent)
    s += indent + "return {};\n".format(expected_num_results)
    indent = dec_indent(indent)
    s += indent + "}\n"

    s += indent + "static std::vector<int> getTypeMap() {\n"
    mapping = get_output_type_mapping(schema)
    indent = inc_indent(indent)
    s += indent + "return {" + ",".join(mapping) + "};\n"
    indent = dec_indent(indent)
    s += indent + "}\n"

    return s


def get_promotable_const_operands_func(s, indent, const_operands_name_to_idx):
    cpp_name_to_idx_literal = "{" + ", ".join([
        "{{\"{}\", {}}}".format(*name_to_idx)
        for name_to_idx in const_operands_name_to_idx
    ]) + "}"

    #s += indent + "let extraClassDeclaration = [{\n"
    indent = inc_indent(indent)
    s += indent + "std::map<std::string, size_t> promotableConstOperands() {\n"
    indent = inc_indent(indent)
    s += indent + "return {};\n".format(cpp_name_to_idx_literal)
    indent = dec_indent(indent)
    s += indent + "}\n"
    #indent = dec_indent(indent)
    #s += indent + "}];\n"

    return s

def get_type_inference_func(s, indent, type_inference_code):
    indent = inc_indent(indent)

    s += indent + "std::vector<mlir::Type> resultTypeInference() {" + "\n"
    indent = inc_indent(indent)
    s += indent + "std::vector<mlir::Type> resultTypes;" + "\n"

    s += indent + type_inference_code + '\n'

    s += indent + "return resultTypes;" + "\n"
    indent = dec_indent(indent)
    s += indent + "}" + "\n"

    indent = dec_indent(indent)
    return s

def parse_type_str(allowedType):
    # AnyI may be used for uint because the onnx_mlir is not generating uint output
    # This will be fixed later and UI will be replace AnyI
    onnx_to_mlir_type_dict = { '(': '<[',
        ')': ']>',
        'tensor' : 'TensorOf',
        'seq' : 'SeqOf',
        'map' : 'TupleOf',
        'bool': 'I1',
        #'uint8' : 'AnyI8',
        #uint16' : 'AnyI16',
        #uint32' : 'AnyI32',
        #uint64' : 'AnyI64',
        'uint8' : 'UI8',
        'uint16' : 'UI16',
        'uint32' : 'UI32',
        'uint64' : 'UI64',
        'int8' : 'I8',
        'int16' : 'I16',
        'int32' : 'I32',
        'int64' : 'I64',
        'float16' : 'F16',
        'float' : 'F32',
        'double' : 'F64',
        'unkown' : 'BF16',
        'complex64' : 'Complex<F32>',
        'complex128' : 'Complex<F64>',
        'string' : 'StringType'}

    for key, item in onnx_to_mlir_type_dict.items():
        allowedType = allowedType.replace(key, item)
    return allowedType

def parse_a_type_constraint(constraint):
    allowedTypes = constraint.allowed_type_strs
    mlirTypes = []
    for allowedType in allowedTypes:
        mlirType = parse_type_str(allowedType)
        mlirTypes.append(mlirType)
    # Remove redundant and sort.
    # However onnx keeps a consitently meaningful order
    # There is no redundancy as long as each onnx type is mapped uniquely
    # mlirTypes = sorted(list(set(mlirTypes)))

    # MemRef is always needed
    mlirTypes.append("AnyMemRef")
    return mlirTypes

def parse_type_constraints(schema):
    type_str_dict = dict()
    for type_constraint in schema.type_constraints:
        type_str_dict[type_constraint.type_param_str]  = parse_a_type_constraint(type_constraint)
    return type_str_dict

def get_onnx_mlir_types(schema, type_str_dict, input):
    if input.typeStr :
         if not input.typeStr in type_str_dict :
             # some arguments use type description directly
             # instead of constraint
             return [parse_type_str(input.typeStr)]
         else :
             return type_str_dict[input.typeStr]
    else :
        print('No typeStr ', schema.name)
        return []

def gen_op_def(schema):
    indent = inc_indent()
    s = 'def ONNX{0}Op:ONNX_Op<"{0}",\n'.format(schema.name)

    # Generate decl for op traits.
    traits = ["NoSideEffect"]
    if schema.name in OpsWithShapeInference:
        traits.append("DeclareOpInterfaceMethods<ShapeInferenceOpInterface>")
    if schema.name in OpsWithPromotableConstOperands.keys():
        traits.append("OpInterface<\"PromotableConstOperandsOpInterface\">")
    if schema.name in OpsWithResultTypeInference.keys():
        traits.append("OpInterface<\"ResultTypeInferenceOpInterface\">")
    s += inc_indent(indent) + '[{}]> {{\n'.format(join_args(traits))

    # Generate decl for canonicalizer.
    indent = inc_indent(indent)
    if schema.name in OpsWithCanonicalizer:
        s += indent + 'let hasCanonicalizer = 1;\n'

    # Generate decl for summary.
    s += indent + 'let summary = "ONNX {} operation";\n'.format(schema.name)

    # Generate description.
    s += indent + 'let description = [{\n'
    if schema.doc:
        lines = schema.doc.lstrip().splitlines()
        for line in lines:
            escaped_line = line.replace('"', '\\"')\
                               .replace('}]', '\\}\\]')
            s += indent + '"{}"\n'.format(escaped_line)
    s += indent + '}];\n'


    # handle the type constraint for input and output
    # parse type constraint into onnx-mlir type string list
    type_str_dict =  parse_type_constraints(schema)

    # Generate ins (consisting of operands and attributes).
    ins = get_operands_or_results(schema, type_str_dict, is_input=True)
    ins.update(get_attrs(schema))
    ins_strs = ["{1}:${0}".format(*i) for i in ins.items()]
    s += indent + 'let arguments = (ins {});\n'.format(
        (',\n' + inc_indent(indent)).join(ins_strs))

    # Generate outs (operation results).
    outs = get_operands_or_results(schema, type_str_dict, is_input=False)
    outs_strs = ["{1}:${0}".format(*i) for i in outs.items()]
    s += indent + 'let results = (outs {});\n'.format(
        (',\n' + inc_indent(indent)).join(outs_strs))

    # custom_builder_broadcast_ops_list

    # add custom builders
    # use element type of the first operand to construct an UnrankedTensorType for the output.
    if schema.name in custom_builder_ops_list:
        if len(ins) == 0:
            raise RuntimeWarning(
                "warning: not generate custom build methods for " +
                schema.name + " since it does not have operands.")
        else:
            s += indent + 'let builders = [\n'
            # Custom builders with operands and attributes having a seperate parameter.
            # E.g. OpBuilder<"OpBuilder &builder, OperationState &state, Value X,
            #   Value, Y, Attribute A", [{}]>
            indent = inc_indent(indent)
            s += indent + 'OpBuilder<"OpBuilder &builder, OperationState &state'
            operands_dict = get_operands_or_results(schema, type_str_dict,  is_input=True)
            for name, ty in operands_dict.items():
                s += ', {} {}'.format(tblgen_operand_type_to_cpp_type(ty),
                                      name)
            for name, ty in get_attrs(schema).items():
                s += ', {} {}'.format(tblgen_attr_type_to_cpp_type(ty), name)
            s += '", [{\n'
            indent = inc_indent(indent)

            # Get output type from first operand's type.
            first_operand_name = list(ins.items())[0][0]
            build_type_name = ''
            if schema.name in custom_builder_broadcast_ops_list:
                second_operand_name = list(ins.items())[1][0]
                s += indent + 'auto lhsTy = {}.getType();\n'. \
                    format(first_operand_name)
                s += indent + 'auto rhsTy = {}.getType();\n'. \
                    format(second_operand_name)
                s += indent + 'auto elementType = getBroadcastedType(lhsTy, rhsTy);\n'
                s += indent + 'auto shapedType = elementType.dyn_cast_or_null<ShapedType>();\n';
                s += indent + 'if (!shapedType || !shapedType.hasStaticShape()) {\n';
                s += indent + indent + 'elementType = {}'.format(first_operand_name) + \
                    '.getType().cast<TensorType>().getElementType();\n';
                s += indent + indent + 'elementType = UnrankedTensorType::get(elementType);\n'
                s += indent + '}\n';
                build_type_name = 'elementType'
            else:
                s += indent + 'auto elementType = {}'.format(first_operand_name) + \
                    '.getType().cast<TensorType>().getElementType();\n'
                build_type_name = 'UnrankedTensorType::get(elementType)'
            s += indent + 'build(builder, state, {}'.format(build_type_name)
            for name, _ in ins.items():
                s += ', ' + name
            s += ');\n'
            indent = dec_indent(indent)
            s += indent + '}]>,\n'

            # Custom builders with all operands and attributes having aggregate parameters.
            # E.g. OpBuilder<"OpBuilder &builder, OperationState &state, ValueRange operands,
            #    ArrayRef<NamedAttribute> attributes", [{}]>'
            s += indent + 'OpBuilder<"OpBuilder &builder, OperationState &state, ' + \
                'ValueRange operands, ArrayRef<NamedAttribute> attributes", [{\n'
            indent = inc_indent(indent)
            if schema.name in custom_builder_broadcast_ops_list:
                s += indent + 'auto lhsTy = operands[0].getType();\n'
                s += indent + 'auto rhsTy = operands[1].getType();\n'
                s += indent + 'auto elementType = getBroadcastedType(lhsTy, rhsTy);\n'
                s += indent + 'auto shapedType = elementType.dyn_cast_or_null<ShapedType>();\n';
                s += indent + 'if (!shapedType || !shapedType.hasStaticShape()) {\n';
                s += indent + indent + 'elementType = operands[0]' + \
                    '.getType().cast<TensorType>().getElementType();\n';
                s += indent + indent + 'elementType = UnrankedTensorType::get(elementType);\n'
                s += indent + '}\n';
            else:
                s += indent + 'auto elementType = operands[0].getType().' + \
                    'cast<TensorType>().getElementType();\n'
            s += indent + 'std::vector<mlir::Type> outputTypes;\n'
            s += indent + 'outputTypes.emplace_back({});\n'.format(build_type_name)
            s += indent + 'build(builder, state, outputTypes, operands, attributes);\n'
            indent = dec_indent(indent)
            s += indent + '}]>'

            s += '\n' + indent + '];\n'

    # generate extracClassDeclaration
    s += indent + "let extraClassDeclaration = [{\n"
    #indent = inc_indent(indent)

    # generate input/output number
    s = get_numberof_inout(s, indent, schema)

    # generate ProtableConst
    if schema.name in OpsWithPromotableConstOperands:
        s = get_promotable_const_operands_func(
            s, indent, OpsWithPromotableConstOperands[schema.name])

    if schema.name in OpsWithResultTypeInference:
        s = get_type_inference_func(
            s, indent, OpsWithResultTypeInference[schema.name])

    s += indent + '}];\n'

    if ( schema.name in custom_definition_misc) :
        s += custom_definition_misc[schema.name] + '\n'

    s += '}\n\n'
    return s


"""
special cases:
* Split: attr split default value: sizeof(output1) namely 1
* Conv: attr dilations default value is {num_dim of first input - 2, 1}
* Conv: attr kernel_shape type is ints
* Transpose: attr perm default value is {} empty int list
"""


def gen_op_importer(schema, file):
    indent = inc_indent()
    s = indent + 'import_handler_map_["' + schema.name +'"] = \n '

    expected_num_operands = len(schema.inputs)
    expected_num_results = len(schema.outputs)
    for input in schema.inputs:
        if OpSchema.FormalParameterOption.Variadic == input.option:
            expected_num_operands = -1
    for output in schema.outputs:
        if OpSchema.FormalParameterOption.Variadic == output.option:
            expected_num_results = -1

    handler_func = special_op_handler.get(
        schema.name, "buildOperation<mlir::ONNX{}Op>".format(schema.name))

    # Special handlers currently require expected num operands/results to be specified.
    # TODO: remove special handlers.
    args = ["node"]
    """
    if expected_num_operands != -1 or expected_num_results != -1 or "buildOperation" not in handler_func:
        args.append(
            "/* expected_num_operands = */ {}".format(expected_num_operands))
        args.append(
            '/* expected_num_results = */ {}'.format(expected_num_results))
    """
    s += inc_indent(indent) + '&onnx_mlir::detail::FrontendGenImpl::'
    s += handler_func+';\n'

    file.write(s)


def build_operator_schemas():
    # domain -> support level -> name -> [schema]
    index = defaultdict(lambda: defaultdict(lambda: defaultdict(
        list)))  # type: Dict[Text, Dict[int, Dict[Text, List[OpSchema]]]]
    for schema in defs.get_all_schemas_with_history():
        index[schema.domain][int(
            schema.support_level)][schema.name].append(schema)

    # Preprocess the Operator Schemas
    # [(domain, [(support_level, [(schema name, current schema, all versions schemas)])])]
    operator_schemas = list(
    )  # type: List[Tuple[Text, List[Tuple[int, List[Tuple[Text, OpSchema, List[OpSchema]]]]]]]
    exsting_ops = set()  # type: Set[Text]
    for domain, _supportmap in sorted(index.items()):
        if not should_render_domain(domain):
            continue
        processed_supportmap = list()
        for _support, _namemap in sorted(_supportmap.items()):
            processed_namemap = list()
            for n, unsorted_versions in sorted(_namemap.items()):
                versions = sorted(unsorted_versions,
                                  key=lambda s: s.since_version)
                schema = versions[-1]
                if schema.name in exsting_ops:
                    continue

                if check_operation_version :
                    # Generate operation of the latest version of your onnx.
                    exsting_ops.add(schema.name)
                    processed_namemap.append((n, schema, versions))

                    # Add checks against version_dict
                    if schema.name not in version_dict :
                        print("Check-operation-version: Operation {} with version is new".format(
                            schema.since_version, schema.name))
                    elif schema.since_version >  version_dict[schema.name]:
                        print("Check-operation-version: Operation {} has a newer version {}"+
                            "(old version {})".format( schema.name,
                            schema.since_version, version_dict[schema.name]))
                else:
                    # Generate operation according to the version in version_dict.
                    if schema.name not in version_dict :
                        continue
                    found = False
                    for schema in reversed(versions):
                        # Check the version number against the version_dict
                        if schema.since_version == version_dict[schema.name]:
                            exsting_ops.add(schema.name)
                            processed_namemap.append((n, schema, versions))
                            found = True
                            break
                    if not found:
                        print("Your onnx may be too old."
                           "right version for opertion {} not found".format(
                            schema.name))
                        sys.exit()
            processed_supportmap.append((_support, processed_namemap))
        operator_schemas.append((domain, processed_supportmap))
    return operator_schemas


def main(args):  # type: (Type[Args]) -> None
    curr_utc_time = datetime.datetime.now(
        datetime.timezone.utc).strftime("%m/%d/%Y, %H:%M:%S")
    autogen_warning = (
        '//********************************************************\n'
        '//   Do not modify this file directly.\n'
        '//   This file is automatically generated via script.\n'
        '//   Details can be found in docs/ImportONNXDefs.md .\n'
        '//********************************************************\n\n')
    autogen_warning = autogen_warning.format(curr_utc_time)

    op_def = args.op_def
    op_def.write(autogen_warning)

    op_importer = args.op_importer
    op_importer.write(autogen_warning)

    version_dict = dict()
    for domain, supportmap in build_operator_schemas():
        for _, namemap in supportmap:
            for op_type, schema, versions in namemap:
                if check_operation_version:
                    version_dict[schema.name] = schema.since_version
                else:
                    gen_op_importer(schema, op_importer)
                    r = gen_op_def(schema)
                    op_def.write(r)
    if check_operation_version :
        pprint.pprint(version_dict)

if __name__ == '__main__':
    curr_dir = os.path.dirname(os.path.realpath(__file__))

    class Args(object):
        if args.dry_run_onnx_ops:
            op_def = StringIO()
        else:
            op_def_file_path = os.path.join(curr_dir, 'ONNXOps.td.inc')
            op_def = io.open(op_def_file_path, 'w', newline='')

        if args.dry_run_op_build_table:
            op_importer = StringIO()
        else:
            op_importer_file_path = os.path.join(curr_dir, 'OpBuildTable.inc')
            op_importer = io.open(op_importer_file_path, 'w', newline='')
    main(Args)

    if args.dry_run_onnx_ops:
        sys.stdout.write(Args.op_def.getvalue())
    if args.dry_run_op_build_table:
        sys.stdout.write(Args.op_importer.getvalue())
<|MERGE_RESOLUTION|>--- conflicted
+++ resolved
@@ -321,11 +321,7 @@
 ]
 
 # Operations supporting canonicalization.
-<<<<<<< HEAD
-OpsWithCanonicalizer = ['Add', 'Identity', 'Gemm', 'Conv', 'Cast', 'Transpose', 'Shape', 'Size']
-=======
-OpsWithCanonicalizer = ['Add', 'Identity', 'Gemm', 'Conv', 'Cast', 'Transpose', 'Dropout']
->>>>>>> 5e11429d
+OpsWithCanonicalizer = ['Add', 'Identity', 'Gemm', 'Conv', 'Cast', 'Transpose', 'Dropout', 'Shape', 'Size']
 
 # Operations who have operands that, if produced by constant operations, should
 # be promoted to become an attribute (via attribute promotion).
