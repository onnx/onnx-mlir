--- conflicted
+++ resolved
@@ -608,15 +608,14 @@
     for i, value in enumerate(value_list):
         (str_types,isOptional) = get_onnx_mlir_types(schema, type_str_dict,  value)
 
-<<<<<<< HEAD
         # In case the type string is used more than once
         types = str_types.copy()
 
-        types.append("AnyMemRef")
+        # No need to add AnyMemRef type. Keep the code in case.
+        # types.append("AnyMemRef")
+
         # ToFix: In Opset 16, the parameter of IdentityOp has optionalType
         # but this Optional flag is not set 
-=======
->>>>>>> 38bc8c68
         if OpSchema.FormalParameterOption.Optional == value.option:
             types.append("NoneType")
         elif isOptional :
@@ -864,11 +863,7 @@
     # optional type may introduce redundant, but it doesnot matter
     # mlirTypes = sorted(list(set(mlirTypes)))
 
-<<<<<<< HEAD
     return (mlirTypes, isOptional)
-=======
-    return mlirTypes
->>>>>>> 38bc8c68
 
 def parse_type_constraints(schema):
     type_str_dict = dict()
@@ -881,13 +876,9 @@
          if not input.typeStr in type_str_dict :
              # some arguments use type description directly
              # instead of constraint
-<<<<<<< HEAD
              (type_str, isOptional) = parse_type_str(input.typeStr)
              # throw away optional flag
              return [[type_str], isOptional]
-=======
-             return [parse_type_str(input.typeStr)]
->>>>>>> 38bc8c68
          else :
              return type_str_dict[input.typeStr]
     else :
