#!/usr/bin/env python
from __future__ import absolute_import
from __future__ import division
from __future__ import print_function
from __future__ import unicode_literals

from collections import defaultdict, OrderedDict
from io import StringIO
import io
import os
import sys
import datetime
import argparse

import numpy as np  # type: ignore

from onnx import defs, FunctionProto, helper, OperatorStatus
from onnx.defs import OpSchema, ONNX_DOMAIN, ONNX_ML_DOMAIN
from onnx.backend.test.case import collect_snippets
from onnx.backend.sample.ops import collect_sample_implementations
from typing import Any, Text, Sequence, Dict, List, Type, Set, Tuple

import pprint

parser = argparse.ArgumentParser()
parser.add_argument("--dry-run-onnx-ops",
                    help="Output ONNXOps.td.inc content to stdout.",
                    action="store_true",
                    default=False)
parser.add_argument("--dry-run-op-build-table",
                    help="Output OpBuildTable.inc content to stdout.",
                    action="store_true",
                    default=False)
parser.add_argument("--check-operation-version",
                    help="check whether the imported onnx package has new operation or "
                         " newer version of operation compared with version stored in  version_dicts",
                    action="store_true",
                    default=False)

args = parser.parse_args()

import onnx

check_operation_version = args.check_operation_version


# Record the version of each operation that is treated as the current version.
# To check whether the onnx package being used has newer version operation,
# run this script with --check-operation-version flag.
# Update this dictionary when a newer version is implemented
# TODO: how to keep the old version
version_dict = {'Abs': [13],
 'Acos': [7],
 'Acosh': [9],
 'Adagrad': [1],
 'Adam': [1],
 'Add': [13],
 'And': [7],
 'ArgMax': [13],
 'ArgMin': [13],
 'ArrayFeatureExtractor': [1],
 'Asin': [7],
 'Asinh': [9],
 'Atan': [7],
 'Atanh': [9],
 'AveragePool': [11],
 'BatchNormalization': [9],
 'Binarizer': [1],
 'BitShift': [11],
 'Cast': [13],
 'CastMap': [1],
 'CategoryMapper': [1],
 'Ceil': [13],
 'Celu': [12],
 'Clip': [13],
 'Compress': [11],
 'Concat': [13],
 'ConcatFromSequence': [11],
 'Constant': [13],
 'ConstantOfShape': [9],
 'Conv': [11],
 'ConvInteger': [10],
 'ConvTranspose': [11],
 'Cos': [7],
 'Cosh': [9],
 'CumSum': [11],
 'DepthToSpace': [13],
 'DequantizeLinear': [13],
 'Det': [11],
 'DictVectorizer': [1],
 'Div': [13],
 'Dropout': [13],
 'DynamicQuantizeLinear': [11],
 'Einsum': [12],
 'Elu': [6],
 'Equal': [13],
 'Erf': [13],
 'Exp': [13],
 'Expand': [13],
 'EyeLike': [9],
 'FeatureVectorizer': [1],
 'Flatten': [13],
 'Floor': [13],
 'GRU': [7],
 'Gather': [13],
 'GatherElements': [13],
 'GatherND': [13],
 'Gemm': [13],
 'GlobalAveragePool': [1],
 'GlobalLpPool': [2],
 'GlobalMaxPool': [1],
 'Gradient': [1],
 'Greater': [13],
 'GreaterOrEqual': [12],
 'HardSigmoid': [6],
 'Hardmax': [13],
 'Identity': [13],
 'If': [13],
 'Imputer': [1],
 'InstanceNormalization': [6],
 'IsInf': [10],
 'IsNaN': [13],
 'LRN': [13],
 'LSTM': [7],
 'LabelEncoder': [2],
 'LeakyRelu': [6],
 'Less': [13],
 'LessOrEqual': [12],
 'LinearClassifier': [1],
 'LinearRegressor': [1],
 'Log': [13],
 'LogSoftmax': [13],
 'Loop': [13],
 'LpNormalization': [1],
 'LpPool': [11],
 'MatMul': [13],
 'MatMulInteger': [10],
 'Max': [13],
 'MaxPool': [12],
 'MaxRoiPool': [1],
 'MaxUnpool': [11],
 'Mean': [13],
 'MeanVarianceNormalization': [13],
 'Min': [13],
 'Mod': [13],
 'Momentum': [1],
 'Mul': [13],
 'Multinomial': [7],
 'Neg': [13],
 'NegativeLogLikelihoodLoss': [13],
 'NonMaxSuppression': [11],
 'NonZero': [13],
 'Normalizer': [1],
 'Not': [1],
 'OneHot': [11],
 'OneHotEncoder': [1],
 'Or': [7],
 'PRelu': [9],
 'Pad': [13, 11, 2],
 'Pow': [13],
 'QLinearConv': [10],
 'QLinearMatMul': [10],
 'QuantizeLinear': [13],
 'RNN': [7],
 'RandomNormal': [1],
 'RandomNormalLike': [1],
 'RandomUniform': [1],
 'RandomUniformLike': [1],
 'Range': [11],
 'Reciprocal': [13],
 'ReduceL1': [13],
 'ReduceL2': [13],
 'ReduceLogSum': [13],
 'ReduceLogSumExp': [13],
 'ReduceMax': [13],
 'ReduceMean': [13],
 'ReduceMin': [13],
 'ReduceProd': [13],
 'ReduceSum': [13, 11],
 'ReduceSumSquare': [13],
 'Relu': [13],
 'Reshape': [13],
 'Resize': [13],
 'ReverseSequence': [10],
 'RoiAlign': [10],
 'Round': [11],
 'SVMClassifier': [1],
 'SVMRegressor': [1],
 'Scaler': [1],
 'Scan': [11],
 'Scatter': [11],
 'ScatterElements': [13],
 'ScatterND': [13],
 'Selu': [6],
 'SequenceAt': [11],
 'SequenceConstruct': [11],
 'SequenceEmpty': [11],
 'SequenceErase': [11],
 'SequenceInsert': [11],
 'SequenceLength': [11],
 'Shape': [13], # When going to 15, rewrite rules must also be changed for start/end
 'Shrink': [9],
 'Sigmoid': [13],
 'Sign': [13],
 'Sin': [7],
 'Sinh': [9],
 'Size': [13],
 'Slice': [13],
 'Softmax': [13],
 'SoftmaxCrossEntropyLoss': [13],
 'Softplus': [1],
 'Softsign': [1],
 'SpaceToDepth': [13],
 'Split': [13, 11],
 'SplitToSequence': [11],
 'Sqrt': [13],
 'Squeeze': [13, 11],
 'StringNormalizer': [10],
 'Sub': [13],
 'Sum': [13],
 'Tan': [7],
 'Tanh': [13],
 'TfIdfVectorizer': [9],
 'ThresholdedRelu': [10],
 'Tile': [13],
 'TopK': [11],
 'Transpose': [13],
 'TreeEnsembleClassifier': [1],
 'TreeEnsembleRegressor': [1],
 'Unique': [11],
 'Unsqueeze': [13, 11],
 'Upsample': [10, 9, 7],
 'Where': [9],
 'Xor': [7],
 'ZipMap': [1]}
# Manual specification of attribute defaults.
special_attr_defaults = dict([
    # ("AveragePool.kernel_shape", ('ints', '{}')),
    # ("MaxPool.kernel_shape", ('ints', '{}')),
    # ("Cast.to", ('int', '0')),
    # ("Concat.axis", ('int', '0')),
    # ("Conv.group", ('int', '1')),
    # ("Unsqueeze.axes", ('ints', '{}')),
    # ("RNN.activation_alpha", ('floats', '{}')),
    # ("RNN.activation_beta", ('floats', '{}')),
])
# Manual specification of attribute type.
special_attr_types = dict([("Cast.to", 'type')])

# Special operation importing handlers.
special_op_handler = dict([
    ("BatchNormalization", "ImportNodeBatchNormalization"),
    ("Dropout", "ImportNodeDropout"),
    ("Cast", "ImportNodeCast"),
    ("MaxPool", "ImportNodeMaxPool"),
    ("Pad", "ImportNodePad"),
    ("Slice", "ImportNodeSlice"),
    ("Softmax", "ImportNodeSoftmax"),
    #("Transpose", "ImportNodeTranspose")
])

# Operations supporting shape inference.
OpsWithShapeInference=[
    'Abs',
    'Add',
    'And',
    'Atan',
    'AveragePool',
    'Cast',
    'Concat',
    'Constant',
    'ConstantOfShape',
    'Conv',
    'ConvInteger',
    'ConvTranspose',
    'Cos',
    'Cosh',
    'DequantizeLinear',
    'Div',
    'Dropout',
    'DynamicQuantizeLinear',
    'Elu',
    'Erf',
    'Exp',
    'Expand',
    'Flatten',
    'GRU',
    'Gather',
    'Gemm',
    'GlobalAveragePool',
    'GlobalLpPool',
    'GlobalMaxPool',
    'HardSigmoid',
    'Identity',
    'LSTM',
    'LeakyRelu',
    'Less',
    'Log',
    'MatMul',
    'Max',
    'Min',
    'Mul',
    'Neg',
    'OneHotEncoder',
    'Or',
    'Pad',
    'Pow',
    'PRelu',
    'QLinearConv',
    'QuantizeLinear',
    'QLinearMatMul',
    'RNN',
    'Reciprocal',
    'ReduceMax',
    'ReduceMean',
    'ReduceMin',
    'ReduceProd',
    'ReduceSumV11',
    'ReduceSum',
    'Relu',
    'Reshape',
    'Scaler',
    'Selu',
    'Shape',
    'Sigmoid',
    'Sign',
    'Sin',
    'Sinh',
    'Size',
    'Slice',
    'Softmax',
    'Softplus',
    'Softsign',
    'Split',
    'Sqrt',
    'SqueezeV11',
    'Squeeze',
    'Sub',
    'Sum',
    'Tan',
    'Tanh',
    'Tile',
    'Transpose',
    'Unsqueeze11',
    'Unsqueeze',
    'Xor',
    'Loop',
]

# Operations supporting canonicalization.
OpsWithCanonicalizer = ['Add', 'Constant', 'Identity', 'Cast', 'Transpose',
                        'Dropout', 'Shape', 'Size', 'GlobalAveragePool',
                        'GlobalMaxPool', 'SqueezeV11', 'UnsqueezeV11',
                        'Squeeze', 'Unsqueeze', 'Reshape']

# Operations with custom verifiers.
<<<<<<< HEAD
OpsWithVerifier = ['AveragePool', 'Conv', 'InstanceNormalization', 'Mod',
                   'ReverseSequence']
=======
OpsWithVerifier = ['AveragePool', 'Conv', 'Expand', 'InstanceNormalization',
                   'Mod']
>>>>>>> 71c44261

OpsWithHelpers = {
  "Loop": """
    mlir::Operation::result_range v_final();
    mlir::Operation::result_range scan_outputs();
  """,
  "Scan": """
    mlir::Operation::operand_range v_initial();
    mlir::Operation::result_range v_final();
    mlir::Operation::operand_range scan_inputs();
    mlir::Operation::result_range scan_outputs();
  """
}
# Interface for special handling of type inference
# The common code are put into get_type_inference_func
OpsWithResultTypeInference = {
  "Constant":
  '''if (auto attr = valueAttr()) {
        resultTypes.push_back(attr.getType());
      } else if (auto attr = sparse_valueAttr()) {
        resultTypes.push_back(attr.getType());
      }''',
  "Cast":
    '''// ae auto builder = mlir::OpBuilder(getContext());
      resultTypes.push_back(mlir::UnrankedTensorType::get(to()));''',
  "ConstantOfShape":
  '''if (auto attr = valueAttr()) {
        resultTypes.push_back(mlir::UnrankedTensorType::get(
          attr.getType().cast<ShapedType>().getElementType()));
      } else {
        resultTypes.push_back(mlir::UnrankedTensorType::get(
          FloatType::getF32(getContext())));
      }'''
}

# Add an Op in this list if the Op needs result type deduction which is required
# when writing declarative rewriting rules. Deduced type is always
# an UnrankedTensorType whose element type is the same as the first operand's
# element type.
#
# Currenlty, there are only two build methods generated:
#  - one with operands and attributes having a separate parameter, and
#  - one with operands and attributes having aggregated parameters.
custom_builder_unranked_ops_list = ['Abs', 'Exp', 'ReduceSumV11', 'ReduceSum',
                                    'ReduceSumSquare',
                                    'Pad', 'Sqrt', 'Neg', 'UnsqueezeV11',
                                    'Softmax', 'ReduceMax', 'ReduceLogSum',
                                    'SqueezeV11', 'Identity', 'Split']
# Custom builder op list for operations with broadcast; we can deduce the right
# output type, no need to leave it undef as in the above list.
# Ops must have two operands, not one, not three... And there shall be two.
# TODO: handle variadic ops omitted here: Max, Min, Min, Sum.
custom_builder_broadcast_ops_list = ['Add', 'And', 'Div', 'Equal', 'Greater',
                                     'Less', 'Mul', 'Or', 'Pow', 'Sub', 'Xor']
# union of both
custom_builder_ops_list = custom_builder_unranked_ops_list + custom_builder_broadcast_ops_list

#a dictionary to add any special definition for an operation
custom_definition_misc = dict([ ('Constant',
 '''  let builders = [
  OpBuilder<(ins "Attribute":$sparse_value, "Attribute":$value), [{
   if (value) {
    auto tensorType = value.getType();
    build($_builder, $_state, tensorType, sparse_value, value,
      FloatAttr(), ArrayAttr(), IntegerAttr(), ArrayAttr(), StringAttr(), ArrayAttr());
   } else {
    auto tensorType = sparse_value.getType();
    build($_builder, $_state, tensorType, sparse_value, value,
      FloatAttr(), ArrayAttr(), IntegerAttr(), ArrayAttr(), StringAttr(), ArrayAttr());
   }
  }]>
  ];'''),
  ('Cast',
 '''   let builders = [
  OpBuilder<(ins "Value":$input, "TypeAttr":$to), [{
   auto resultType = mlir::UnrankedTensorType::get(to.getValue());
   build($_builder, $_state, resultType, input, to);
  }] >
  ];'''
 )])

onnx_types = (
    'bool', 'int8', 'int16', 'int32', 'int64', 'unkown', 'float16',
    'float', 'double', 'complex64', 'complex128', 'string'
)
tblgen_types = ('AnyI1', 'AnyI8', 'AnyI16', 'AnyI32', 'AnyI64', 'BF16', 'F16', 'F32', 'F64',
    'Complex<F32>', 'Complex<F64>', 'StringType'
)

MAX_NUM_TYPES=20

def should_render_domain(domain):  # type: (Text) -> bool
    return True


def display_attr_type(v):  # type: (OpSchema.AttrType) -> Text
    assert isinstance(v, OpSchema.AttrType)
    s = Text(v)
    s = s[s.rfind('.') + 1:].lower()
    if s[-1] == 's':
        s = 'list of ' + s
    return s


def get_unique_output_name(schema, name):
    for input in schema.inputs:
        if input.name == name:
            return 'out_' + name
    return name


def onnx_attr_type_to_mlir_attr_type(t):
    onnx_attr_type = Text(t)
    onnx_attr_type = onnx_attr_type[onnx_attr_type.rfind('.') + 1:].lower()

    if onnx_attr_type == 'int':
        mlir_attr_type = 'SI64Attr'
    elif onnx_attr_type == 'float':
        mlir_attr_type = 'F32Attr'
    elif onnx_attr_type == 'ints':
        mlir_attr_type = 'I64ArrayAttr'
    elif onnx_attr_type == 'floats':
        mlir_attr_type = 'F32ArrayAttr'
    elif onnx_attr_type == "string":
        mlir_attr_type = 'StrAttr'
    elif onnx_attr_type == "strings":
        mlir_attr_type = 'StrArrayAttr'
    elif onnx_attr_type == 'type':
        mlir_attr_type = 'TypeAttr'
    else:
        mlir_attr_type = 'AnyAttr'
    #TODO: tensor and sparse tensor
    return mlir_attr_type


#TODO: any better way to do this.
def tblgen_attr_type_to_cpp_type(t):
    if 'I64Attr' in t:
        cpp_type = 'IntegerAttr'
    elif 'F32Attr' in t:
        cpp_type = 'FloatAttr'
    elif 'I64ArrayAttr' in t or 'F32ArrayAttr' in t:
        cpp_type = 'ArrayAttr'
    elif 'StrAttr' in t:
        cpp_type = 'StringAttr'
    elif 'strings' in t:
        cpp_type = 'ArrayAttr'
    else:
        cpp_type = 'Attribute'
    return cpp_type


def tblgen_operand_type_to_cpp_type(op_type):
    if op_type.startswith('Variadic'):
        mytype = 'ValueRange'
    else:
        mytype = 'Value'
    return mytype


def np_type_to_tblgen_attr_type(tstr):
    index = -1
    for i in range(len(onnx_types)):
        if onnx_types[i] in tstr:
            index = i
            break
    if index == -1:
        return None
    else:
        return tblgen_types[i]

def get_tblgen_type_index(type_str):
    return tblgen_types.index(type_str)

#the possible data structures are tensor, map and seq(tensor())
def get_data_structure_element(allowed_type_str):
    structure_list = ['tensor', 'seq', 'map']
    for structure in structure_list:
        if allowed_type_str.startswith(structure) :
            element = allowed_type_str.replace(
                structure+'(', '', 1).replace(')', '', 1)
            return (structure, element)
    return (None, None)

def get_allowed_elem_types(schema, input):
    #allowed_types_str = None
    # return allowed_types_str
    # TODO: enable type constraints.
    if input.typeStr :
        tstr = input.typeStr
        structure, element = get_data_structure_element(tstr);
        # In case the type is directly specified
        if structure and element :
            t = np_type_to_tblgen_attr_type(element)
            if t == None :
                return allowed_structure, None
            else :
                return structure, [t]
    else :
        return None
    if schema.type_constraints:
        for type_constraint in schema.type_constraints:
            if type_constraint.type_param_str != tstr :
                continue
            allowed_type_list=[]
            allowedTypes = type_constraint.allowed_type_strs
            allowed_structure = None
            for allowedType in allowedTypes:
                structure, element = get_data_structure_element(allowedType);
                if structure == None or element == None:
                    return None, None

                if allowed_structure != None and allowed_structure != structure :
                    return None, None
                allowed_structure = structure
                t = np_type_to_tblgen_attr_type(element)
                if t == None :
                    return allowed_structure, None
                if  not t in allowed_type_list :
                    allowed_tyoe_list = allowed_type_list.append(t)

            return allowed_structure,allowed_type_list

    return None, None


def inc_indent(indent=None):
    return "" if indent is None else indent + ' ' * 2


def dec_indent(indent):
    return indent[:-2]


def join_args(args):
    return ", ".join(args)

def get_operands_or_results(schema, type_str_dict,  is_input):
    value_list = schema.inputs if is_input else schema.outputs
    if not value_list:
        return OrderedDict()

    def any_type_of(types):
        assert isinstance(types, list)
        if len(types) == 1:
            return types[0]
        else:
            return "AnyTypeOf<[{}]>".format(", ".join(types))

    name_to_types = OrderedDict()
    for i, value in enumerate(value_list):
        types = get_onnx_mlir_types(schema, type_str_dict,  value)

        '''
        structure, elem_types = get_allowed_elem_types(schema, type_str_dict,  value)

        if structure == 'tensor' :
            if elem_types is None:
                types = ["AnyMemRef", "AnyTensor"]
            else:
                elem_types_str = ','.join(elem_types)
                types = ["TensorOf<[{}]>", "MemRefOf<[{}]>"]
                types = list(map(lambda x: x.format(elem_types_str), types))
        elif structure == 'seq' :
            # Seq is not supported yet.
            # Use of TensorOf<[AnyTensor]> as a placeholder for tablegen.
            # When the Operation is used, warning/error will be generated at runtime.
            if elem_types is None:
                types = ["AnyMemRef", "TensorOf<[AnyTensor]>"]
            else:
                elem_types_str = ','.join(elem_types)
                types = ["TensorOf<[TensorOf<[{}]>]>", "MemRefOf<[{}]>"]
                types = list(map(lambda x: x.format(elem_types_str), types))
        elif structure == 'map' :
            # Map is not supported yet.
            # Use of TupleOf as a placeholder for tablegen.
            # When the Operation is used, warning/error will be generated at runtime.
            if elem_types is None:
                types = ["AnyMemRef", "TupleOf<[AnyTensor]>"]
            else:
                elem_types_str = ','.join(elem_types)
                types = ["TupleOf<[TensorOf<[{}]>]>", "MemRefOf<[{}]>"]
                types = list(map(lambda x: x.format(elem_types_str), types))
        else:
            types = ["AnyMemRef", "AnyTensor"]
        '''

        if OpSchema.FormalParameterOption.Optional == value.option:
            types.append("NoneType")
        elif OpSchema.FormalParameterOption.Variadic == value.option:
            if value.isHomogeneous:
                types = ["Variadic<{}>".format(any_type_of(types))]
            else:
                #TODO handle(variadic, heterogeneous) "
                types = ["Variadic<{}>".format(any_type_of(types))]
                sys.stderr.write("warning: (variadic, heterogeneous) for " + schema.name +
                      ' ' + value.name + "\n")

        # Since output name can coincide with that of an input, we explicitly
        # append a suffix "_out" to such names for disambiguation.
        if is_input:
            value_name = value.name
        else:
            value_name = get_unique_output_name(schema, value.name)

        name_to_types[value_name] = any_type_of(types)
    return name_to_types


def get_attrs(schema):
    def get_attr_type_optional(attr_type):
        return 'OptionalAttr<{}>'.format(
            onnx_attr_type_to_mlir_attr_type(attr_type))

    def get_attr_type_with_default(attr_type, attr_default):
        return 'DefaultValuedAttr<{}, "{}">'.format(
            onnx_attr_type_to_mlir_attr_type(attr_type), attr_default)

    if not schema.attributes:
        return OrderedDict()

    name_to_type = OrderedDict()
    for _, attr in sorted(schema.attributes.items()):
        if attr.type == OpSchema.AttrType.GRAPH:
          continue

        qualified_attr_name = "{}.{}".format(schema.name, attr.name)
        if qualified_attr_name in special_attr_defaults:
            name_to_type[attr.name] = get_attr_type_with_default(
                *special_attr_defaults[qualified_attr_name])
        if qualified_attr_name in special_attr_types:
            name_to_type[attr.name] = onnx_attr_type_to_mlir_attr_type(
                special_attr_types[qualified_attr_name])
        # option holds either required or default value
        elif attr.required:
            name_to_type[attr.name] = onnx_attr_type_to_mlir_attr_type(
                attr.type)
        elif attr.default_value.name:

            def format_value(value):  # type: (Any) -> Text
                if isinstance(value, float):
                    formatted = str(np.round(value, 5))
                    # use default formatting, unless too long.
                    if (len(formatted) > 10):
                        formatted = str("({:e})".format(value))
                    return formatted
                elif isinstance(
                        value,
                    (bytes, bytearray)) and sys.version_info[0] == 3:
                    return str(value.decode('utf-8'))
                return str(value)

            default_value = helper.get_attribute_value(attr.default_value)
            if isinstance(default_value, list):
                default_value = [format_value(val) for val in default_value]
                default_value_str = '{}'.format(default_value)
                default_value_str = default_value_str.replace('[', '{', 1)
                default_value_str = default_value_str.replace(']', '}', 1)
                if Text(attr.type) == "AttrType.STRINGS":
                    default_value_str = default_value_str.replace("'", '\\"')
                else:
                    default_value_str = default_value_str.replace("'", '')
            else:
                default_value = format_value(default_value)
                default_value_str = default_value

            name_to_type[attr.name] = get_attr_type_with_default(
                attr.type, default_value_str)
        else:
            name_to_type[attr.name] = get_attr_type_optional(attr.type)
    return name_to_type

def get_numberof_list(mylist):
    expected_num = len(mylist)
    for element in mylist :
        if OpSchema.FormalParameterOption.Variadic == element.option:
            expected_num = -1
    return expected_num

def get_output_type_mapping(schema):
    mapping=[]
    for output in schema.outputs :
        #if only one type is allowed, just set that
        structure, allowed_elem_types = get_allowed_elem_types(schema, output)
        if allowed_elem_types != None and len(allowed_elem_types) == 1 :
            mapping.append(str(get_tblgen_type_index(allowed_elem_types[0])))
            continue

        #map the type string
        if output.typeStr :
            tstr = output.typeStr
            found = False
            for i, input in enumerate(schema.inputs):
                if input.typeStr and input.typeStr == tstr:
                    mapping.append(str(i+MAX_NUM_TYPES))
                    found = True
                    break
            if found:
                continue

        #unknown output type
        mapping.append(str(-1))

    return mapping

def get_numberof_inout(s, indent, schema):
    expected_num_operands = get_numberof_list(schema.inputs)
    indent = inc_indent(indent)
    s += indent + "static int getNumberOfOperands() {\n"
    indent = inc_indent(indent)
    s += indent + "return {};\n".format(expected_num_operands)
    indent = dec_indent(indent)
    s += indent + "}\n"

    expected_num_results = get_numberof_list(schema.outputs)
    s += indent + "static int getNumberOfResults() {\n"
    indent = inc_indent(indent)
    s += indent + "return {};\n".format(expected_num_results)
    indent = dec_indent(indent)
    s += indent + "}\n"

    s += indent + "static std::vector<int> getTypeMap() {\n"
    mapping = get_output_type_mapping(schema)
    indent = inc_indent(indent)
    s += indent + "return {" + ",".join(mapping) + "};\n"
    indent = dec_indent(indent)
    s += indent + "}\n"

    return s


def get_promotable_const_operands_func(s, indent, const_operands_name_to_idx):
    cpp_name_to_idx_literal = "{" + ", ".join([
        "{{\"{}\", {}}}".format(*name_to_idx)
        for name_to_idx in const_operands_name_to_idx
    ]) + "}"

    #s += indent + "let extraClassDeclaration = [{\n"
    indent = inc_indent(indent)
    s += indent + "std::map<std::string, size_t> promotableConstOperands() {\n"
    indent = inc_indent(indent)
    s += indent + "return {};\n".format(cpp_name_to_idx_literal)
    indent = dec_indent(indent)
    s += indent + "}\n"
    #indent = dec_indent(indent)
    #s += indent + "}];\n"

    return s

def get_type_inference_func(s, indent, type_inference_code):
    indent = inc_indent(indent)

    s += indent + "std::vector<mlir::Type> resultTypeInference() {" + "\n"
    indent = inc_indent(indent)
    s += indent + "std::vector<mlir::Type> resultTypes;" + "\n"

    s += indent + type_inference_code + '\n'

    s += indent + "return resultTypes;" + "\n"
    indent = dec_indent(indent)
    s += indent + "}" + "\n"

    indent = dec_indent(indent)
    return s

def parse_type_str(allowedType):
    # AnyI may be used for uint because the onnx_mlir is not generating uint output
    # This will be fixed later and UI will be replace AnyI
    onnx_to_mlir_type_dict = { '(': '<[',
        ')': ']>',
        'tensor' : 'TensorOf',
        'seq' : 'SeqOf',
        'map' : 'TupleOf',
        'bool': 'I1',
        #'uint8' : 'AnyI8',
        #uint16' : 'AnyI16',
        #uint32' : 'AnyI32',
        #uint64' : 'AnyI64',
        'uint8' : 'UI8',
        'uint16' : 'UI16',
        'uint32' : 'UI32',
        'uint64' : 'UI64',
        'int8' : 'I8',
        'int16' : 'I16',
        'int32' : 'I32',
        'int64' : 'I64',
        'float16' : 'F16',
        'bfloat16' : 'BF16',
        'float' : 'F32',
        'double' : 'F64',
        'unkown' : 'BF16',
        'complex64' : 'Complex<F32>',
        'complex128' : 'Complex<F64>',
        'string' : 'StringType'}

    # Apply substitutions in decreasing order of key-length, so that float16 is replaced
    # before float, and uint16 is replaced before int16, etc.
    mapping = list(onnx_to_mlir_type_dict.items())
    mapping.sort(key=lambda pair:len(pair[0]), reverse=True)
    for key, item in mapping:
        allowedType = allowedType.replace(key, item)
    return allowedType

def parse_a_type_constraint(constraint):
    allowedTypes = constraint.allowed_type_strs
    mlirTypes = []
    for allowedType in allowedTypes:
        mlirType = parse_type_str(allowedType)
        mlirTypes.append(mlirType)
    # Remove redundant and sort.
    # However onnx keeps a consitently meaningful order
    # There is no redundancy as long as each onnx type is mapped uniquely
    # mlirTypes = sorted(list(set(mlirTypes)))

    # MemRef is always needed
    mlirTypes.append("AnyMemRef")
    return mlirTypes

def parse_type_constraints(schema):
    type_str_dict = dict()
    for type_constraint in schema.type_constraints:
        type_str_dict[type_constraint.type_param_str]  = parse_a_type_constraint(type_constraint)
    return type_str_dict

def get_onnx_mlir_types(schema, type_str_dict, input):
    if input.typeStr :
         if not input.typeStr in type_str_dict :
             # some arguments use type description directly
             # instead of constraint
             return [parse_type_str(input.typeStr), "AnyMemRef"]
         else :
             return type_str_dict[input.typeStr]
    else :
        print('No typeStr ', schema.name)
        return []

def gen_op_def(schema, with_version = False):
    indent = inc_indent()
    if with_version :
        opName = schema.name+"V"+str(schema.since_version)
    else :
        opName = schema.name
    s = 'def ONNX{0}Op:ONNX_Op<"{0}",\n'.format(opName)

    regions = OrderedDict()
    for _, attr in sorted(schema.attributes.items()):
      if attr.type == OpSchema.AttrType.GRAPH:
        if attr.required:
          regions[attr.name] = "SizedRegion<1>"
        else:
          regions[attr.name] = "AnyRegion"

    # Generate decl for op traits.
    traits = ["NoSideEffect"]
    # OpsWithShapeInference:
    # Now the ShapeInference traits are added to all operation
    # Dummy implementations are added to ONNXOps.cpp
    # Error will be report if these operations are encountered at runtime
    traits.append("DeclareOpInterfaceMethods<ShapeInferenceOpInterface>")
    if opName in OpsWithResultTypeInference.keys():
        traits.append("OpInterface<\"ResultTypeInferenceOpInterface\">")
    if len(regions):
        traits.append("OpInterface<\"HasOnnxSubgraphOpInterface\">")
    s += inc_indent(indent) + '[{}]> {{\n'.format(join_args(traits))

    # Generate decl for canonicalizer.
    indent = inc_indent(indent)
    if opName in OpsWithCanonicalizer:
        s += indent + 'let hasCanonicalizer = 1;\n'

    # Generate decl for summary.
    s += indent + 'let summary = "ONNX {} operation";\n'.format(schema.name)

    # Generate description.
    s += indent + 'let description = [{\n'
    if schema.doc:
        lines = schema.doc.lstrip().splitlines()
        for line in lines:
            escaped_line = line.replace('"', '\\"')\
                               .replace('}]', '\\}\\]')
            s += indent + '"{}"\n'.format(escaped_line)
    s += indent + '}];\n'

    # handle the type constraint for input and output
    # parse type constraint into onnx-mlir type string list
    type_str_dict =  parse_type_constraints(schema)

    # Generate ins (consisting of operands and attributes).
    ins = get_operands_or_results(schema, type_str_dict, is_input=True)
    ins.update(get_attrs(schema))

    ins_strs = ["{1}:${0}".format(*i) for i in ins.items()]
    s += indent + 'let arguments = (ins {});\n'.format(
        (',\n' + inc_indent(indent)).join(ins_strs))

    # Generate outs (operation results).
    outs = get_operands_or_results(schema, type_str_dict, is_input=False)
    outs_strs = ["{1}:${0}".format(*i) for i in outs.items()]
    s += indent + 'let results = (outs {});\n'.format(
        (',\n' + inc_indent(indent)).join(outs_strs))

    regions_strs = ["{1}:${0}".format(*i) for i in regions.items()]

    if len(regions):
        s += indent + 'let regions = (region {});\n'.format(
            (',\n' + inc_indent(indent)).join(regions_strs))

    # custom_builder_broadcast_ops_list

    # add custom builders
    # use element type of the first operand to construct an UnrankedTensorType for the output.
    if opName in custom_builder_ops_list:
        if len(ins) == 0:
            raise RuntimeWarning(
                "warning: not generate custom build methods for " +
                schema.name + " since it does not have operands.")
        else:
            s += indent + 'let builders = [\n'
            # Custom builders with operands and attributes having a separate parameter.
            # E.g. OpBuilder<(ins "Value":$X, "Value":$Y, "Attribute":$A), [{}]>
            indent = inc_indent(indent)
            s += indent + 'OpBuilder<(ins '
            operands_dict = get_operands_or_results(schema, type_str_dict, is_input=True)
            attrs_dict = get_attrs(schema)
            s += ', '.join('"{}":${}'.format(tblgen_operand_type_to_cpp_type(ty),
                                      name) for name, ty in operands_dict.items())
            if operands_dict and attrs_dict:
                s += ', '
            s += ', '.join('"{}":${}'.format(tblgen_attr_type_to_cpp_type(ty),
                                      name) for name, ty in attrs_dict.items())
            s += '), [{\n'
            indent = inc_indent(indent)

            # Get output type from first operand's type.
            first_operand_name = list(ins.items())[0][0]
            build_type_name = ''
            if opName in custom_builder_broadcast_ops_list:
                second_operand_name = list(ins.items())[1][0]
                s += indent + 'auto lhsTy = {}.getType();\n'. \
                    format(first_operand_name)
                s += indent + 'auto rhsTy = {}.getType();\n'. \
                    format(second_operand_name)
                s += indent + 'auto elementType = getBroadcastedRankedType(lhsTy, rhsTy);\n'
                s += indent + 'auto shapedType = elementType.dyn_cast_or_null<ShapedType>();\n';
                s += indent + 'if (!shapedType || !shapedType.hasStaticShape()) {\n';
                s += indent + indent + 'elementType = {}'.format(first_operand_name) + \
                    '.getType().cast<ShapedType>().getElementType();\n';
                s += indent + indent + 'elementType = UnrankedTensorType::get(elementType);\n'
                s += indent + '}\n';
                build_type_name = 'elementType'
            else:
                s += indent + 'auto elementType = {}'.format(first_operand_name) + \
                    '.getType().cast<ShapedType>().getElementType();\n'
                build_type_name = 'UnrankedTensorType::get(elementType)'
            s += indent + 'build($_builder, $_state, {}'.format(build_type_name)
            for name, _ in ins.items():
                s += ', ' + name
            s += ');\n'
            indent = dec_indent(indent)
            s += indent + '}]>,\n'

            # Custom builders with all operands and attributes having aggregate parameters.
            # E.g. OpBuilder<(ins "ValueRange operands,
            #    ArrayRef<NamedAttribute> attributes", [{}]>'
            s += indent + 'OpBuilder<(ins ' + \
                '"ValueRange":$operands, "ArrayRef<NamedAttribute>":$attributes), [{\n'
            indent = inc_indent(indent)
            if opName in custom_builder_broadcast_ops_list:
                s += indent + 'auto lhsTy = operands[0].getType();\n'
                s += indent + 'auto rhsTy = operands[1].getType();\n'
                s += indent + 'auto elementType = getBroadcastedRankedType(lhsTy, rhsTy);\n'
                s += indent + 'auto shapedType = elementType.dyn_cast_or_null<ShapedType>();\n';
                s += indent + 'if (!shapedType || !shapedType.hasStaticShape()) {\n';
                s += indent + indent + 'elementType = operands[0]' + \
                    '.getType().cast<ShapedType>().getElementType();\n';
                s += indent + indent + 'elementType = UnrankedTensorType::get(elementType);\n'
                s += indent + '}\n';
            else:
                s += indent + 'auto elementType = operands[0].getType().' + \
                    'cast<ShapedType>().getElementType();\n'
            s += indent + 'std::vector<mlir::Type> outputTypes;\n'
            s += indent + 'outputTypes.emplace_back({});\n'.format(build_type_name)
            s += indent + 'build($_builder, $_state, outputTypes, operands, attributes);\n'
            indent = dec_indent(indent)
            s += indent + '}]>'

            s += '\n' + indent + '];\n'

    # Generate extraClassDeclaration.
    s += indent + "let extraClassDeclaration = [{\n"
    #indent = inc_indent(indent)

    # Generate input/output number.
    s = get_numberof_inout(s, indent, schema)

    if opName in OpsWithResultTypeInference:
        s = get_type_inference_func(
            s, indent, OpsWithResultTypeInference[opName])

    if opName in OpsWithHelpers:
        s += OpsWithHelpers[opName]

    if len(regions):
        s += indent + "int64_t getSubgraphRegionIdx(const std::string& name) {\n"
        indent = inc_indent(indent)
        for idx, region_name in enumerate(regions.keys()):
          s += indent + "if (name == \"{}\") return {};\n".format(region_name, idx)
        s += indent + "llvm_unreachable(\"region with the specified name does not exist\");\n"
        indent = dec_indent(indent)
        s += indent + "}\n"

    s += indent + '}];\n'

    if ( opName in custom_definition_misc) :
        s += custom_definition_misc[opName] + '\n'

    # Generate decl for verifier.
    if opName in OpsWithVerifier:
        s += indent + 'let verifier = [{ return ::verify(*this); }];\n'

    s += '}\n\n'
    return s


def gen_op_versions(file) :
    indent = inc_indent()
    s = ""
    for key, item in version_dict.items() :
        s += indent + 'op_dialect_version_map_["' + key +'"] = '
        s += "{" +  "{}".format(", ".join(str(x) for x in item)) + "};\n"
    file.write(s)

"""
special cases:
* Split: attr split default value: sizeof(output1) namely 1
* Conv: attr dilations default value is {num_dim of first input - 2, 1}
* Conv: attr kernel_shape type is ints
* Transpose: attr perm default value is {} empty int list
"""


def gen_op_importer(schema, file, with_version=False):
    indent = inc_indent()
    if with_version :
        opName = schema.name + "V"+str(schema.since_version)
    else :
        opName = schema.name
    s = indent + 'import_handler_map_["' + opName +'"] = \n '

    expected_num_operands = len(schema.inputs)
    expected_num_results = len(schema.outputs)
    for input in schema.inputs:
        if OpSchema.FormalParameterOption.Variadic == input.option:
            expected_num_operands = -1
    for output in schema.outputs:
        if OpSchema.FormalParameterOption.Variadic == output.option:
            expected_num_results = -1

    # Only support special op handler for the op without version.
    if with_version:
        handler_func = "buildOperation<mlir::ONNX{}Op>".format(opName)
    else:
        handler_func = special_op_handler.get(
            schema.name, "buildOperation<mlir::ONNX{}Op>".format(opName))

    # Special handlers currently require expected num operands/results to be specified.
    # TODO: remove special handlers.
    args = ["node"]
    """
    if expected_num_operands != -1 or expected_num_results != -1 or "buildOperation" not in handler_func:
        args.append(
            "/* expected_num_operands = */ {}".format(expected_num_operands))
        args.append(
            '/* expected_num_results = */ {}'.format(expected_num_results))
    """
    s += inc_indent(indent) + '&onnx_mlir::detail::FrontendGenImpl::'
    s += handler_func+';\n'

    file.write(s)


def build_operator_schemas():
    # domain -> support level -> name -> [schema]
    index = defaultdict(lambda: defaultdict(lambda: defaultdict(
        list)))  # type: Dict[Text, Dict[int, Dict[Text, List[OpSchema]]]]
    for schema in defs.get_all_schemas_with_history():
        index[schema.domain][int(
            schema.support_level)][schema.name].append(schema)

    # Preprocess the Operator Schemas
    # [(domain, [(support_level, [(schema name, current schema, all versions schemas)])])]
    operator_schemas = list(
    )  # type: List[Tuple[Text, List[Tuple[int, List[Tuple[Text, OpSchema, List[OpSchema]]]]]]]
    exsting_ops = set()  # type: Set[Text]
    for domain, _supportmap in sorted(index.items()):
        if not should_render_domain(domain):
            continue
        processed_supportmap = list()
        for _support, _namemap in sorted(_supportmap.items()):
            processed_namemap = list()
            for n, unsorted_versions in sorted(_namemap.items()):
                versions = sorted(unsorted_versions,
                                  key=lambda s: s.since_version)
                schema = versions[-1]
                if schema.name in exsting_ops:
                    continue

                if check_operation_version :
                    # Generate operation of the latest version of your onnx.
                    exsting_ops.add(schema.name)
                    processed_namemap.append((n, schema, versions))

                    # Add checks against version_dict
                    if schema.name not in version_dict :
                        print("Check-operation-version: Operation {} is new  with version {}"
                            .format(schema.name, schema.since_version))
                    elif schema.since_version >  version_dict[schema.name][0]:
                        print("Check-operation-version: Operation {}"
                            .format(schema.name)+
                            " has a newer version {} over old version {}"
                            .format(schema.since_version, version_dict[schema.name][0]))
                else:
                    # Generate operation according to the version in version_dict.
                    if schema.name not in version_dict :
                        continue
                    found = False
                    vcounter = 0
                    for schema in reversed(versions):
                        # Check the version number against the version_dict
                        specified_version = version_dict[schema.name][vcounter]
                        if schema.since_version == specified_version:
                            exsting_ops.add(schema.name)
                            processed_namemap.append((n, schema, versions))
                            found = True
                            vcounter += 1
                            if len(version_dict[schema.name]) == vcounter :
                                break
                    if not found:
                        print("Your onnx installation may be too old. "
                           "The desired version for operation {} is not found.".format(
                            schema.name))
                        sys.exit()
            processed_supportmap.append((_support, processed_namemap))
        operator_schemas.append((domain, processed_supportmap))
    return operator_schemas


def main(args):  # type: (Type[Args]) -> None
    curr_utc_time = datetime.datetime.now(
        datetime.timezone.utc).strftime("%m/%d/%Y, %H:%M:%S")
    autogen_warning = (
        '//********************************************************\n'
        '//   Do not modify this file directly.\n'
        '//   This file is automatically generated via script.\n'
        '//   Details can be found in docs/ImportONNXDefs.md .\n'
        '//********************************************************\n\n')
    autogen_warning = autogen_warning.format(curr_utc_time)

    op_def = args.op_def
    op_def.write(autogen_warning)

    op_importer = args.op_importer
    op_importer.write(autogen_warning)
    gen_op_versions(op_importer)

    new_version_dict = dict()
    for domain, supportmap in build_operator_schemas():
        for _, namemap in supportmap:
            # Generate Op with version number if not the latest version
            previous_name = ""
            for op_type, schema, versions in namemap:
                if check_operation_version:
                    new_version_dict[schema.name] = [schema.since_version]
                else:
                    with_version = previous_name == schema.name
                    gen_op_importer(schema, op_importer, with_version)
                    r = gen_op_def(schema, with_version)
                    op_def.write(r)
                    previous_name = schema.name
    if check_operation_version :
        for key in version_dict :
            if not key in new_version_dict :
                print("op {} is not in the version".format(key))
            # Assume the top version will be upgreaded to the latest version
            # The existing extra version (from index 1) will be kept
            for x in version_dict[key][1:] :
                new_version_dict[key].append(x)
        pprint.pprint(new_version_dict)

if __name__ == '__main__':
    curr_dir = os.path.dirname(os.path.realpath(__file__))

    class Args(object):
        dry_run = args.dry_run_onnx_ops or args.dry_run_op_build_table

        # If either dry_run_onnx_ops or dry_run_op_build_table is true, then treat both of them
        # as true. Otherwise, one of them runs as a dry-run and one of them runs as a real run
        # creating unnecessary artifacts in the wrong locations in the build tree.
        if dry_run:
            op_def = StringIO()
            op_importer = StringIO()
        else:
            op_def_file_path = os.path.join(curr_dir, 'ONNXOps.td.inc')
            op_def = io.open(op_def_file_path, 'w', newline='')
            op_importer_file_path = os.path.join(curr_dir, 'OpBuildTable.inc')
            op_importer = io.open(op_importer_file_path, 'w', newline='')
    main(Args)

    # This is based on diff.py from llvm-project (llvm\utils\lit\lit\builtin_commands\diff.py).
    # On Windows, by default, stdout uses \r\n for newlines, however, all the files we compare against
    # use \n. This piece of code forces the windows stdout to use \n for newlines.
    if sys.platform == "win32":
        if hasattr(sys.stdout, 'buffer'):
            # python 3
            sys.stdout = io.TextIOWrapper(sys.stdout.buffer, newline='\n')
        else:
            # python 2.7
            import msvcrt
            msvcrt.setmode(sys.stdout.fileno(), os.O_BINARY)

    # Only output the generated values for the specifically requested dry run.
    if args.dry_run_onnx_ops:
        sys.stdout.write(Args.op_def.getvalue())
    if args.dry_run_op_build_table:
        sys.stdout.write(Args.op_importer.getvalue())<|MERGE_RESOLUTION|>--- conflicted
+++ resolved
@@ -354,13 +354,8 @@
                         'Squeeze', 'Unsqueeze', 'Reshape']
 
 # Operations with custom verifiers.
-<<<<<<< HEAD
-OpsWithVerifier = ['AveragePool', 'Conv', 'InstanceNormalization', 'Mod',
-                   'ReverseSequence']
-=======
 OpsWithVerifier = ['AveragePool', 'Conv', 'Expand', 'InstanceNormalization',
-                   'Mod']
->>>>>>> 71c44261
+                   'Mod', 'ReverseSequence']
 
 OpsWithHelpers = {
   "Loop": """
