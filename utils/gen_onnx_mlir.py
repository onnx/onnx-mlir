--- conflicted
+++ resolved
@@ -412,17 +412,9 @@
   ];'''),
   ('Cast',
  '''   let builders = [
-<<<<<<< HEAD
-  OpBuilderDAG<(ins "Value":$input, "IntegerAttr":$to), [{
-   auto toAttr = to.getValue().getSExtValue();
-   auto resultType = mlir::UnrankedTensorType::get(
-    convertONNXTypeToMLIRType($_builder, static_cast<onnx::TensorProto_DataType>(toAttr)));
+  OpBuilderDAG<(ins "Value":$input, "TypeAttr":$to), [{
+   auto resultType = mlir::UnrankedTensorType::get(to.getValue());
    build($_builder, $_state, resultType, input, to);
-=======
-  OpBuilder<"OpBuilder &builder, OperationState &state, Value input, TypeAttr to", [{
-   auto resultType = mlir::UnrankedTensorType::get(to.getValue());
-   build(builder, state, resultType, input, to);
->>>>>>> d21fc2e0
   }] >
   ];'''
  )])
