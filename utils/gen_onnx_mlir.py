--- conflicted
+++ resolved
@@ -368,11 +368,6 @@
     'UnsqueezeV11',
 ]
 
-<<<<<<< HEAD
-# Operations with custom verifiers.
-OpsWithVerifier = ['AveragePool', 'Conv', 'Expand', 'InstanceNormalization',
-                   'Mod', 'ReverseSequence']
-=======
 # Operations with custom verifiers (alphabetical order).
 OpsWithVerifier = [
     'AveragePool',
@@ -384,9 +379,9 @@
     'InstanceNormalization',
     'Mod',
     'NonMaxSuppression',
+    'ReverseSequence',
     'SpaceToDepth',
 ]
->>>>>>> a913edbf
 
 OpsWithHelpers = {
   "Loop": """
