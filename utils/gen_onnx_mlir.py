--- conflicted
+++ resolved
@@ -272,11 +272,8 @@
     'Gather',
     'Gemm',
     'GlobalAveragePool',
-<<<<<<< HEAD
     'GlobalLpPool',
     'GlobalMaxPool',
-=======
->>>>>>> 267e602f
     'HardSigmoid',
     'Identity',
     'LSTM',
