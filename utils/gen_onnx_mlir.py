#!/usr/bin/env python
from __future__ import absolute_import
from __future__ import division
from __future__ import print_function
from __future__ import unicode_literals

from collections import defaultdict, OrderedDict
from io import StringIO
import io
import os
import sys
import datetime
import argparse

import numpy as np  # type: ignore

from onnx import defs, FunctionProto, helper, OperatorStatus
from onnx.defs import OpSchema, ONNX_DOMAIN, ONNX_ML_DOMAIN
from onnx.backend.test.case import collect_snippets
from onnx.backend.sample.ops import collect_sample_implementations
from typing import Any, Text, Sequence, Dict, List, Type, Set, Tuple

import pprint

parser = argparse.ArgumentParser()
parser.add_argument("--dry-run-onnx-ops",
                    help="Output ONNXOps.td.inc content to stdout.",
                    action="store_true",
                    default=False)
parser.add_argument("--dry-run-op-build-table",
                    help="Output OpBuildTable.inc content to stdout.",
                    action="store_true",
                    default=False)
parser.add_argument("--check-operation-version",
                    help="check whether the imported onnx package has new operation or "
                         " newer version of operation compared with version stored in  version_dicts",
                    action="store_true",
                    default=False)

args = parser.parse_args()

import onnx

check_operation_version = args.check_operation_version


# Record the version of each operation that is treated as the current version.
# To check whether the onnx package being used has newer version operation,
# run this script with --check-operation-version flag.
# Update this dictionary when a newer version is implemented
# TODO: how to keep the old version
version_dict = {
 'Abs': [13],
 'Acos': [7],
 'Acosh': [9],
 'Adagrad': [1],
 'Adam': [1],
 'Add': [13],
 'And': [7],
 'ArgMax': [13],
 'ArgMin': [13],
 'ArrayFeatureExtractor': [1],
 'Asin': [7],
 'Asinh': [9],
 'Atan': [7],
 'Atanh': [9],
 'AveragePool': [11],
 'BatchNormalization': [9],
 'Binarizer': [1],
 'BitShift': [11],
 'Cast': [13],
 'CastMap': [1],
 'CategoryMapper': [1],
 'Ceil': [13],
 'Celu': [12],
 'Clip': [13],
 'Compress': [11],
 'Concat': [13],
 'ConcatFromSequence': [11],
 'Constant': [13],
 'ConstantOfShape': [9],
 'Conv': [11],
 'ConvInteger': [10],
 'ConvTranspose': [11],
 'Cos': [7],
 'Cosh': [9],
 'CumSum': [11],
 'DepthToSpace': [13],
 'DequantizeLinear': [13],
 'Det': [11],
 'DictVectorizer': [1],
 'Div': [13],
 'Dropout': [13],
 'DynamicQuantizeLinear': [11],
 'Einsum': [12],
 'Elu': [6],
 'Equal': [13],
 'Erf': [13],
 'Exp': [13],
 'Expand': [13],
 'EyeLike': [9],
 'FeatureVectorizer': [1],
 'Flatten': [13],
 'Floor': [13],
 'GRU': [7],
 'Gather': [13],
 'GatherElements': [13],
 'GatherND': [13],
 'Gemm': [13],
 'GlobalAveragePool': [1],
 'GlobalLpPool': [2],
 'GlobalMaxPool': [1],
 'Gradient': [1],
 'Greater': [13],
 'GreaterOrEqual': [12],
 'HardSigmoid': [6],
 'Hardmax': [13],
 'Identity': [13],
 'If': [13],
 'Imputer': [1],
 'InstanceNormalization': [6],
 'IsInf': [10],
 'IsNaN': [13],
 'LRN': [13],
 'LSTM': [7],
 'LabelEncoder': [2],
 'LeakyRelu': [6],
 'Less': [13],
 'LessOrEqual': [12],
 'LinearClassifier': [1],
 'LinearRegressor': [1],
 'Log': [13],
 'LogSoftmax': [13],
 'Loop': [13],
 'LpNormalization': [1],
 'LpPool': [11],
 'MatMul': [13],
 'MatMulInteger': [10],
 'Max': [13],
 'MaxPool': [12],
 'MaxRoiPool': [1],
 'MaxUnpool': [11],
 'Mean': [13],
 'MeanVarianceNormalization': [13],
 'Min': [13],
 'Mod': [13],
 'Momentum': [1],
 'Mul': [13],
 'Multinomial': [7],
 'Neg': [13],
 'NegativeLogLikelihoodLoss': [13],
 'NonMaxSuppression': [11],
 'NonZero': [13],
 'Normalizer': [1],
 'Not': [1],
 'OneHot': [11],
 'OneHotEncoder': [1],
 'Or': [7],
 'PRelu': [9],
 'Pad': [13, 11, 2],
 'Pow': [13],
 'QLinearConv': [10],
 'QLinearMatMul': [10],
 'QuantizeLinear': [13],
 'RNN': [7],
 'RandomNormal': [1],
 'RandomNormalLike': [1],
 'RandomUniform': [1],
 'RandomUniformLike': [1],
 'Range': [11],
 'Reciprocal': [13],
 'ReduceL1': [13],
 'ReduceL2': [13],
 'ReduceLogSum': [13],
 'ReduceLogSumExp': [13],
 'ReduceMax': [13],
 'ReduceMean': [13],
 'ReduceMin': [13],
 'ReduceProd': [13],
 'ReduceSum': [13, 11],
 'ReduceSumSquare': [13],
 'Relu': [13],
 'Reshape': [13],
 'Resize': [13],
 'ReverseSequence': [10],
 'RoiAlign': [10],
 'Round': [11],
 'SVMClassifier': [1],
 'SVMRegressor': [1],
 'Scaler': [1],
 'Scan': [11],
 'Scatter': [11],
 'ScatterElements': [13],
 'ScatterND': [13],
 'Selu': [6],
 'SequenceAt': [11],
 'SequenceConstruct': [11],
 'SequenceEmpty': [11],
 'SequenceErase': [11],
 'SequenceInsert': [11],
 'SequenceLength': [11],
 'Shape': [13], # When going to 15, rewrite rules must also be changed for start/end
 'Shrink': [9],
 'Sigmoid': [13],
 'Sign': [13],
 'Sin': [7],
 'Sinh': [9],
 'Size': [13],
 'Slice': [13],
 'Softmax': [13],
 'SoftmaxCrossEntropyLoss': [13],
 'Softplus': [1],
 'Softsign': [1],
 'SpaceToDepth': [13],
 'Split': [13, 11],
 'SplitToSequence': [11],
 'Sqrt': [13],
 'Squeeze': [13, 11],
 'StringNormalizer': [10],
 'Sub': [13],
 'Sum': [13],
 'Tan': [7],
 'Tanh': [13],
 'TfIdfVectorizer': [9],
 'ThresholdedRelu': [10],
 'Tile': [13],
 'TopK': [11],
 'Transpose': [13],
 'TreeEnsembleClassifier': [1],
 'TreeEnsembleRegressor': [1],
 'Unique': [11],
 'Unsqueeze': [13, 11],
 'Upsample': [10, 9, 7],
 'Where': [9],
 'Xor': [7],
 'ZipMap': [1]}
# Manual specification of attribute defaults.
special_attr_defaults = dict([
    # ("AveragePool.kernel_shape", ('ints', '{}')),
    # ("MaxPool.kernel_shape", ('ints', '{}')),
    # ("Cast.to", ('int', '0')),
    # ("Concat.axis", ('int', '0')),
    # ("Conv.group", ('int', '1')),
    # ("Unsqueeze.axes", ('ints', '{}')),
    # ("RNN.activation_alpha", ('floats', '{}')),
    # ("RNN.activation_beta", ('floats', '{}')),
])
# Manual specification of attribute type.
special_attr_types = dict([("Cast.to", 'type')])

# Special operation importing handlers.
special_op_handler = dict([
    ("BatchNormalization", "ImportNodeBatchNormalization"),
    ("Dropout", "ImportNodeDropout"),
    ("Cast", "ImportNodeCast"),
    ("MaxPool", "ImportNodeMaxPool"),
    ("Pad", "ImportNodePad"),
    ("Slice", "ImportNodeSlice"),
    ("Softmax", "ImportNodeSoftmax"),
    #("Transpose", "ImportNodeTranspose")
])

# Operations supporting shape inference (alphabetical order).
OpsWithShapeInference=[
    'Abs',
    'Add',
    'And',
    'Atan',
    'AveragePool',
    'Cast',
    'Compress',
    'Concat',
    'Constant',
    'ConstantOfShape',
    'Conv',
    'ConvInteger',
    'ConvTranspose',
    'Cos',
    'Cosh',
    'DequantizeLinear',
    'Div',
    'Dropout',
    'DynamicQuantizeLinear',
    'Elu',
    'Erf',
    'Exp',
    'Expand',
    'Flatten',
    'GRU',
    'Gather',
    'Gemm',
    'GlobalAveragePool',
    'GlobalLpPool',
    'GlobalMaxPool',
    'HardSigmoid',
    'Identity',
    'LSTM',
    'LeakyRelu',
    'Less',
    'Log',
    'Loop',
    'MatMul',
    'Max',
    'Min',
    'Mul',
    'Neg',
    'OneHotEncoder',
    'Or',
    'PRelu',
    'Pad',
    'Pow',
    'QLinearConv',
    'QLinearMatMul',
    'QuantizeLinear',
    'RNN',
    'Reciprocal',
    'ReduceMax',
    'ReduceMean',
    'ReduceMin',
    'ReduceProd',
    'ReduceSum',
    'ReduceSumV11',
    'Relu',
    'Reshape',
    'Scaler',
    'Selu',
    'Shape',
    'Sigmoid',
    'Sign',
    'Sin',
    'Sinh',
    'Size',
    'Slice',
    'Softmax',
    'Softplus',
    'Softsign',
    'Split',
    'Sqrt',
    'Squeeze',
    'SqueezeV11',
    'Sub',
    'Sum',
    'Tan',
    'Tanh',
    'Tile',
    'Transpose',
    'Unsqueeze',
    'Unsqueeze11',
    'Xor',
]

<<<<<<< HEAD
# Operations supporting canonicalization.
=======
# Operations supporting canonicalization (alphabetical order).
>>>>>>> 501bf3c3
OpsWithCanonicalizer = [
    'Add',
    'Cast',
    'Constant',
    'Dropout',
    'GlobalAveragePool',
    'GlobalMaxPool',
    'Identity',
    'Reshape',
    'Shape',
    'Size',
    'Squeeze',
    'SqueezeV11',
    'Transpose',
    'Unsqueeze',
    'UnsqueezeV11',
]

<<<<<<< HEAD
# Operations with custom verifiers.
OpsWithVerifier = [
    'AveragePool', 
    'Compress', 
    'Conv', 
    'DepthToSpace',
    'Expand', 
    'InstanceNormalization', 
=======
# Operations with custom verifiers (alphabetical order).
OpsWithVerifier = [
    'AveragePool',
    'Conv',
    'DepthToSpace',
    'Expand',
    'InstanceNormalization',
>>>>>>> 501bf3c3
    'Mod',
    'SpaceToDepth',
]

OpsWithHelpers = {
  "Loop": """
    mlir::Operation::result_range v_final();
    mlir::Operation::result_range scan_outputs();
  """,
  "Scan": """
    mlir::Operation::operand_range v_initial();
    mlir::Operation::result_range v_final();
    mlir::Operation::operand_range scan_inputs();
    mlir::Operation::result_range scan_outputs();
  """
}
# Interface for special handling of type inference
# The common code are put into get_type_inference_func
OpsWithResultTypeInference = {
  "Constant":
  '''if (auto attr = valueAttr()) {
        resultTypes.push_back(attr.getType());
      } else if (auto attr = sparse_valueAttr()) {
        resultTypes.push_back(attr.getType());
      }''',
  "Cast":
    '''// ae auto builder = mlir::OpBuilder(getContext());
      resultTypes.push_back(mlir::UnrankedTensorType::get(to()));''',
  "ConstantOfShape":
  '''if (auto attr = valueAttr()) {
        resultTypes.push_back(mlir::UnrankedTensorType::get(
          attr.getType().cast<ShapedType>().getElementType()));
      } else {
        resultTypes.push_back(mlir::UnrankedTensorType::get(
          FloatType::getF32(getContext())));
      }'''
}

# Add an Op in this list if the Op needs result type deduction which is required
# when writing declarative rewriting rules. Deduced type is always
# an UnrankedTensorType whose element type is the same as the first operand's
# element type.
#
# Currently, there are only two build methods generated:
#  - one with operands and attributes having a separate parameter, and
#  - one with operands and attributes having aggregated parameters.
custom_builder_unranked_ops_list = [
    'Abs',
    'Exp',
    'Identity',
    'Neg',
    'Pad',
    'ReduceLogSum',
    'ReduceMax',
    'ReduceSum',
    'ReduceSumSquare',
    'ReduceSumV11',
    'Softmax',
    'Split',
    'Sqrt',
    'SqueezeV11',
    'UnsqueezeV11',
]
# Custom builder op list for operations with broadcast; we can deduce the right
# output type, no need to leave it undef as in the above list.
# Ops must have two operands, not one, not three... And there shall be two.
# TODO: handle variadic ops omitted here: Max, Min, Min, Sum.
custom_builder_broadcast_ops_list = [
    'Add',
    'And',
    'Div',
    'Equal',
    'Greater',
    'Less',
    'Mul',
    'Or',
    'Pow',
    'Sub',
    'Xor',
]
# union of both
custom_builder_ops_list = custom_builder_unranked_ops_list + custom_builder_broadcast_ops_list

#a dictionary to add any special definition for an operation
custom_definition_misc = dict([ ('Constant',
 '''  let builders = [
  OpBuilder<(ins "Attribute":$sparse_value, "Attribute":$value), [{
   if (value) {
    auto tensorType = value.getType();
    build($_builder, $_state, tensorType, sparse_value, value,
      FloatAttr(), ArrayAttr(), IntegerAttr(), ArrayAttr(), StringAttr(), ArrayAttr());
   } else {
    auto tensorType = sparse_value.getType();
    build($_builder, $_state, tensorType, sparse_value, value,
      FloatAttr(), ArrayAttr(), IntegerAttr(), ArrayAttr(), StringAttr(), ArrayAttr());
   }
  }]>
  ];'''),
  ('Cast',
 '''   let builders = [
  OpBuilder<(ins "Value":$input, "TypeAttr":$to), [{
   auto resultType = mlir::UnrankedTensorType::get(to.getValue());
   build($_builder, $_state, resultType, input, to);
  }] >
  ];'''
 )])

onnx_types = (
    'bool', 'int8', 'int16', 'int32', 'int64', 'unkown', 'float16',
    'float', 'double', 'complex64', 'complex128', 'string'
)
tblgen_types = ('AnyI1', 'AnyI8', 'AnyI16', 'AnyI32', 'AnyI64',
    'BF16', 'F16', 'F32', 'F64', 'Complex<F32>', 'Complex<F64>',
    'StringType'
)

MAX_NUM_TYPES=20

def should_render_domain(domain):  # type: (Text) -> bool
    return True


def display_attr_type(v):  # type: (OpSchema.AttrType) -> Text
    assert isinstance(v, OpSchema.AttrType)
    s = Text(v)
    s = s[s.rfind('.') + 1:].lower()
    if s[-1] == 's':
        s = 'list of ' + s
    return s


def get_unique_output_name(schema, name):
    for input in schema.inputs:
        if input.name == name:
            return 'out_' + name
    return name


def onnx_attr_type_to_mlir_attr_type(t):
    onnx_attr_type = Text(t)
    onnx_attr_type = onnx_attr_type[onnx_attr_type.rfind('.') + 1:].lower()

    if onnx_attr_type == 'int':
        mlir_attr_type = 'SI64Attr'
    elif onnx_attr_type == 'float':
        mlir_attr_type = 'F32Attr'
    elif onnx_attr_type == 'ints':
        mlir_attr_type = 'I64ArrayAttr'
    elif onnx_attr_type == 'floats':
        mlir_attr_type = 'F32ArrayAttr'
    elif onnx_attr_type == "string":
        mlir_attr_type = 'StrAttr'
    elif onnx_attr_type == "strings":
        mlir_attr_type = 'StrArrayAttr'
    elif onnx_attr_type == 'type':
        mlir_attr_type = 'TypeAttr'
    else:
        mlir_attr_type = 'AnyAttr'
    #TODO: tensor and sparse tensor
    return mlir_attr_type


#TODO: any better way to do this.
def tblgen_attr_type_to_cpp_type(t):
    if 'I64Attr' in t:
        cpp_type = 'IntegerAttr'
    elif 'F32Attr' in t:
        cpp_type = 'FloatAttr'
    elif 'I64ArrayAttr' in t or 'F32ArrayAttr' in t:
        cpp_type = 'ArrayAttr'
    elif 'StrAttr' in t:
        cpp_type = 'StringAttr'
    elif 'strings' in t:
        cpp_type = 'ArrayAttr'
    else:
        cpp_type = 'Attribute'
    return cpp_type


def tblgen_operand_type_to_cpp_type(op_type):
    if op_type.startswith('Variadic'):
        mytype = 'ValueRange'
    else:
        mytype = 'Value'
    return mytype


def np_type_to_tblgen_attr_type(tstr):
    index = -1
    for i in range(len(onnx_types)):
        if onnx_types[i] in tstr:
            index = i
            break
    if index == -1:
        return None
    else:
        return tblgen_types[i]

def get_tblgen_type_index(type_str):
    return tblgen_types.index(type_str)

#the possible data structures are tensor, map and seq(tensor())
def get_data_structure_element(allowed_type_str):
    structure_list = ['tensor', 'seq', 'map']
    for structure in structure_list:
        if allowed_type_str.startswith(structure) :
            element = allowed_type_str.replace(
                structure+'(', '', 1).replace(')', '', 1)
            return (structure, element)
    return (None, None)

def get_allowed_elem_types(schema, input):
    #allowed_types_str = None
    # return allowed_types_str
    # TODO: enable type constraints.
    if input.typeStr :
        tstr = input.typeStr
        structure, element = get_data_structure_element(tstr);
        # In case the type is directly specified
        if structure and element :
            t = np_type_to_tblgen_attr_type(element)
            if t == None :
                return allowed_structure, None
            else :
                return structure, [t]
    else :
        return None
    if schema.type_constraints:
        for type_constraint in schema.type_constraints:
            if type_constraint.type_param_str != tstr :
                continue
            allowed_type_list=[]
            allowedTypes = type_constraint.allowed_type_strs
            allowed_structure = None
            for allowedType in allowedTypes:
                structure, element = get_data_structure_element(allowedType);
                if structure == None or element == None:
                    return None, None

                if allowed_structure != None and allowed_structure != structure :
                    return None, None
                allowed_structure = structure
                t = np_type_to_tblgen_attr_type(element)
                if t == None :
                    return allowed_structure, None
                if  not t in allowed_type_list :
                    allowed_tyoe_list = allowed_type_list.append(t)

            return allowed_structure,allowed_type_list

    return None, None


def inc_indent(indent=None):
    return "" if indent is None else indent + ' ' * 2


def dec_indent(indent):
    return indent[:-2]


def join_args(args):
    return ", ".join(args)

def get_operands_or_results(schema, type_str_dict,  is_input):
    value_list = schema.inputs if is_input else schema.outputs
    if not value_list:
        return OrderedDict()

    def any_type_of(types):
        assert isinstance(types, list)
        if len(types) == 1:
            return types[0]
        else:
            return "AnyTypeOf<[{}]>".format(", ".join(types))

    name_to_types = OrderedDict()
    for i, value in enumerate(value_list):
        types = get_onnx_mlir_types(schema, type_str_dict,  value)

        '''
        structure, elem_types = get_allowed_elem_types(schema, type_str_dict,  value)

        if structure == 'tensor' :
            if elem_types is None:
                types = ["AnyMemRef", "AnyTensor"]
            else:
                elem_types_str = ','.join(elem_types)
                types = ["TensorOf<[{}]>", "MemRefOf<[{}]>"]
                types = list(map(lambda x: x.format(elem_types_str), types))
        elif structure == 'seq' :
            # Seq is not supported yet.
            # Use of TensorOf<[AnyTensor]> as a placeholder for tablegen.
            # When the Operation is used, warning/error will be generated at runtime.
            if elem_types is None:
                types = ["AnyMemRef", "TensorOf<[AnyTensor]>"]
            else:
                elem_types_str = ','.join(elem_types)
                types = ["TensorOf<[TensorOf<[{}]>]>", "MemRefOf<[{}]>"]
                types = list(map(lambda x: x.format(elem_types_str), types))
        elif structure == 'map' :
            # Map is not supported yet.
            # Use of TupleOf as a placeholder for tablegen.
            # When the Operation is used, warning/error will be generated at runtime.
            if elem_types is None:
                types = ["AnyMemRef", "TupleOf<[AnyTensor]>"]
            else:
                elem_types_str = ','.join(elem_types)
                types = ["TupleOf<[TensorOf<[{}]>]>", "MemRefOf<[{}]>"]
                types = list(map(lambda x: x.format(elem_types_str), types))
        else:
            types = ["AnyMemRef", "AnyTensor"]
        '''

        if OpSchema.FormalParameterOption.Optional == value.option:
            types.append("NoneType")
        elif OpSchema.FormalParameterOption.Variadic == value.option:
            if value.isHomogeneous:
                types = ["Variadic<{}>".format(any_type_of(types))]
            else:
                #TODO handle(variadic, heterogeneous) "
                types = ["Variadic<{}>".format(any_type_of(types))]
                sys.stderr.write("warning: (variadic, heterogeneous) for " + schema.name +
                      ' ' + value.name + "\n")

        # Since output name can coincide with that of an input, we explicitly
        # append a suffix "_out" to such names for disambiguation.
        if is_input:
            value_name = value.name
        else:
            value_name = get_unique_output_name(schema, value.name)

        name_to_types[value_name] = any_type_of(types)
    return name_to_types


def get_attrs(schema):
    def get_attr_type_optional(attr_type):
        return 'OptionalAttr<{}>'.format(
            onnx_attr_type_to_mlir_attr_type(attr_type))

    def get_attr_type_with_default(attr_type, attr_default):
        return 'DefaultValuedAttr<{}, "{}">'.format(
            onnx_attr_type_to_mlir_attr_type(attr_type), attr_default)

    if not schema.attributes:
        return OrderedDict()

    name_to_type = OrderedDict()
    for _, attr in sorted(schema.attributes.items()):
        if attr.type == OpSchema.AttrType.GRAPH:
          continue

        qualified_attr_name = "{}.{}".format(schema.name, attr.name)
        if qualified_attr_name in special_attr_defaults:
            name_to_type[attr.name] = get_attr_type_with_default(
                *special_attr_defaults[qualified_attr_name])
        if qualified_attr_name in special_attr_types:
            name_to_type[attr.name] = onnx_attr_type_to_mlir_attr_type(
                special_attr_types[qualified_attr_name])
        # option holds either required or default value
        elif attr.required:
            name_to_type[attr.name] = onnx_attr_type_to_mlir_attr_type(
                attr.type)
        elif attr.default_value.name:

            def format_value(value):  # type: (Any) -> Text
                if isinstance(value, float):
                    formatted = str(np.round(value, 5))
                    # use default formatting, unless too long.
                    if (len(formatted) > 10):
                        formatted = str("({:e})".format(value))
                    return formatted
                elif isinstance(
                        value,
                    (bytes, bytearray)) and sys.version_info[0] == 3:
                    return str(value.decode('utf-8'))
                return str(value)

            default_value = helper.get_attribute_value(attr.default_value)
            if isinstance(default_value, list):
                default_value = [format_value(val) for val in default_value]
                default_value_str = '{}'.format(default_value)
                default_value_str = default_value_str.replace('[', '{', 1)
                default_value_str = default_value_str.replace(']', '}', 1)
                if Text(attr.type) == "AttrType.STRINGS":
                    default_value_str = default_value_str.replace("'", '\\"')
                else:
                    default_value_str = default_value_str.replace("'", '')
            else:
                default_value = format_value(default_value)
                default_value_str = default_value

            name_to_type[attr.name] = get_attr_type_with_default(
                attr.type, default_value_str)
        else:
            name_to_type[attr.name] = get_attr_type_optional(attr.type)
    return name_to_type

def get_numberof_list(mylist):
    expected_num = len(mylist)
    for element in mylist :
        if OpSchema.FormalParameterOption.Variadic == element.option:
            expected_num = -1
    return expected_num

def get_output_type_mapping(schema):
    mapping=[]
    for output in schema.outputs :
        #if only one type is allowed, just set that
        structure, allowed_elem_types = get_allowed_elem_types(schema, output)
        if allowed_elem_types != None and len(allowed_elem_types) == 1 :
            mapping.append(str(get_tblgen_type_index(allowed_elem_types[0])))
            continue

        #map the type string
        if output.typeStr :
            tstr = output.typeStr
            found = False
            for i, input in enumerate(schema.inputs):
                if input.typeStr and input.typeStr == tstr:
                    mapping.append(str(i+MAX_NUM_TYPES))
                    found = True
                    break
            if found:
                continue

        #unknown output type
        mapping.append(str(-1))

    return mapping

def get_numberof_inout(s, indent, schema):
    expected_num_operands = get_numberof_list(schema.inputs)
    indent = inc_indent(indent)
    s += indent + "static int getNumberOfOperands() {\n"
    indent = inc_indent(indent)
    s += indent + "return {};\n".format(expected_num_operands)
    indent = dec_indent(indent)
    s += indent + "}\n"

    expected_num_results = get_numberof_list(schema.outputs)
    s += indent + "static int getNumberOfResults() {\n"
    indent = inc_indent(indent)
    s += indent + "return {};\n".format(expected_num_results)
    indent = dec_indent(indent)
    s += indent + "}\n"

    s += indent + "static std::vector<int> getTypeMap() {\n"
    mapping = get_output_type_mapping(schema)
    indent = inc_indent(indent)
    s += indent + "return {" + ",".join(mapping) + "};\n"
    indent = dec_indent(indent)
    s += indent + "}\n"

    return s


def get_promotable_const_operands_func(s, indent, const_operands_name_to_idx):
    cpp_name_to_idx_literal = "{" + ", ".join([
        "{{\"{}\", {}}}".format(*name_to_idx)
        for name_to_idx in const_operands_name_to_idx
    ]) + "}"

    #s += indent + "let extraClassDeclaration = [{\n"
    indent = inc_indent(indent)
    s += indent + "std::map<std::string, size_t> promotableConstOperands() {\n"
    indent = inc_indent(indent)
    s += indent + "return {};\n".format(cpp_name_to_idx_literal)
    indent = dec_indent(indent)
    s += indent + "}\n"
    #indent = dec_indent(indent)
    #s += indent + "}];\n"

    return s

def get_type_inference_func(s, indent, type_inference_code):
    indent = inc_indent(indent)

    s += indent + "std::vector<mlir::Type> resultTypeInference() {" + "\n"
    indent = inc_indent(indent)
    s += indent + "std::vector<mlir::Type> resultTypes;" + "\n"

    s += indent + type_inference_code + '\n'

    s += indent + "return resultTypes;" + "\n"
    indent = dec_indent(indent)
    s += indent + "}" + "\n"

    indent = dec_indent(indent)
    return s

def parse_type_str(allowedType):
    # AnyI may be used for uint because the onnx_mlir is not generating uint output
    # This will be fixed later and UI will be replace AnyI
    onnx_to_mlir_type_dict = { '(': '<[',
        ')': ']>',
        'tensor' : 'TensorOf',
        'seq' : 'SeqOf',
        'map' : 'TupleOf',
        'bool': 'I1',
        #'uint8' : 'AnyI8',
        #uint16' : 'AnyI16',
        #uint32' : 'AnyI32',
        #uint64' : 'AnyI64',
        'uint8' : 'UI8',
        'uint16' : 'UI16',
        'uint32' : 'UI32',
        'uint64' : 'UI64',
        'int8' : 'I8',
        'int16' : 'I16',
        'int32' : 'I32',
        'int64' : 'I64',
        'float16' : 'F16',
        'bfloat16' : 'BF16',
        'float' : 'F32',
        'double' : 'F64',
        'unkown' : 'BF16',
        'complex64' : 'Complex<F32>',
        'complex128' : 'Complex<F64>',
        'string' : 'StringType'}

    # Apply substitutions in decreasing order of key-length, so that float16 is replaced
    # before float, and uint16 is replaced before int16, etc.
    mapping = list(onnx_to_mlir_type_dict.items())
    mapping.sort(key=lambda pair:len(pair[0]), reverse=True)
    for key, item in mapping:
        allowedType = allowedType.replace(key, item)
    return allowedType

def parse_a_type_constraint(constraint):
    allowedTypes = constraint.allowed_type_strs
    mlirTypes = []
    for allowedType in allowedTypes:
        mlirType = parse_type_str(allowedType)
        mlirTypes.append(mlirType)
    # Remove redundant and sort.
    # However onnx keeps a consitently meaningful order
    # There is no redundancy as long as each onnx type is mapped uniquely
    # mlirTypes = sorted(list(set(mlirTypes)))

    # MemRef is always needed
    mlirTypes.append("AnyMemRef")
    return mlirTypes

def parse_type_constraints(schema):
    type_str_dict = dict()
    for type_constraint in schema.type_constraints:
        type_str_dict[type_constraint.type_param_str]  = parse_a_type_constraint(type_constraint)
    return type_str_dict

def get_onnx_mlir_types(schema, type_str_dict, input):
    if input.typeStr :
         if not input.typeStr in type_str_dict :
             # some arguments use type description directly
             # instead of constraint
             return [parse_type_str(input.typeStr), "AnyMemRef"]
         else :
             return type_str_dict[input.typeStr]
    else :
        print('No typeStr ', schema.name)
        return []

def gen_op_def(schema, with_version = False):
    indent = inc_indent()
    if with_version :
        opName = schema.name+"V"+str(schema.since_version)
    else :
        opName = schema.name
    s = 'def ONNX{0}Op:ONNX_Op<"{0}",\n'.format(opName)

    regions = OrderedDict()
    for _, attr in sorted(schema.attributes.items()):
      if attr.type == OpSchema.AttrType.GRAPH:
        if attr.required:
          regions[attr.name] = "SizedRegion<1>"
        else:
          regions[attr.name] = "AnyRegion"

    # Generate decl for op traits.
    traits = ["NoSideEffect"]
    # OpsWithShapeInference:
    # Now the ShapeInference traits are added to all operation
    # Dummy implementations are added to ONNXOps.cpp
    # Error will be report if these operations are encountered at runtime
    traits.append("DeclareOpInterfaceMethods<ShapeInferenceOpInterface>")
    if opName in OpsWithResultTypeInference.keys():
        traits.append("OpInterface<\"ResultTypeInferenceOpInterface\">")
    if len(regions):
        traits.append("OpInterface<\"HasOnnxSubgraphOpInterface\">")
    s += inc_indent(indent) + '[{}]> {{\n'.format(join_args(traits))

    # Generate decl for canonicalizer.
    indent = inc_indent(indent)
    if opName in OpsWithCanonicalizer:
        s += indent + 'let hasCanonicalizer = 1;\n'

    # Generate decl for summary.
    s += indent + 'let summary = "ONNX {} operation";\n'.format(schema.name)

    # Generate description.
    s += indent + 'let description = [{\n'
    if schema.doc:
        lines = schema.doc.lstrip().splitlines()
        for line in lines:
            escaped_line = line.replace('"', '\\"')\
                               .replace('}]', '\\}\\]')
            s += indent + '"{}"\n'.format(escaped_line)
    s += indent + '}];\n'

    # handle the type constraint for input and output
    # parse type constraint into onnx-mlir type string list
    type_str_dict =  parse_type_constraints(schema)

    # Generate ins (consisting of operands and attributes).
    ins = get_operands_or_results(schema, type_str_dict, is_input=True)
    ins.update(get_attrs(schema))

    ins_strs = ["{1}:${0}".format(*i) for i in ins.items()]
    s += indent + 'let arguments = (ins {});\n'.format(
        (',\n' + inc_indent(indent)).join(ins_strs))

    # Generate outs (operation results).
    outs = get_operands_or_results(schema, type_str_dict, is_input=False)
    outs_strs = ["{1}:${0}".format(*i) for i in outs.items()]
    s += indent + 'let results = (outs {});\n'.format(
        (',\n' + inc_indent(indent)).join(outs_strs))

    regions_strs = ["{1}:${0}".format(*i) for i in regions.items()]

    if len(regions):
        s += indent + 'let regions = (region {});\n'.format(
            (',\n' + inc_indent(indent)).join(regions_strs))

    # custom_builder_broadcast_ops_list

    # add custom builders
    # use element type of the first operand to construct an UnrankedTensorType for the output.
    if opName in custom_builder_ops_list:
        if len(ins) == 0:
            raise RuntimeWarning(
                "warning: not generate custom build methods for " +
                schema.name + " since it does not have operands.")
        else:
            s += indent + 'let builders = [\n'
            # Custom builders with operands and attributes having a separate parameter.
            # E.g. OpBuilder<(ins "Value":$X, "Value":$Y, "Attribute":$A), [{}]>
            indent = inc_indent(indent)
            s += indent + 'OpBuilder<(ins '
            operands_dict = get_operands_or_results(schema, type_str_dict, is_input=True)
            attrs_dict = get_attrs(schema)
            s += ', '.join('"{}":${}'.format(tblgen_operand_type_to_cpp_type(ty),
                                      name) for name, ty in operands_dict.items())
            if operands_dict and attrs_dict:
                s += ', '
            s += ', '.join('"{}":${}'.format(tblgen_attr_type_to_cpp_type(ty),
                                      name) for name, ty in attrs_dict.items())
            s += '), [{\n'
            indent = inc_indent(indent)

            # Get output type from first operand's type.
            first_operand_name = list(ins.items())[0][0]
            build_type_name = ''
            if opName in custom_builder_broadcast_ops_list:
                second_operand_name = list(ins.items())[1][0]
                s += indent + 'auto lhsTy = {}.getType();\n'. \
                    format(first_operand_name)
                s += indent + 'auto rhsTy = {}.getType();\n'. \
                    format(second_operand_name)
                s += indent + 'auto elementType = getBroadcastedRankedType(lhsTy, rhsTy);\n'
                s += indent + 'auto shapedType = elementType.dyn_cast_or_null<ShapedType>();\n';
                s += indent + 'if (!shapedType || !shapedType.hasStaticShape()) {\n';
                s += indent + indent + 'elementType = {}'.format(first_operand_name) + \
                    '.getType().cast<ShapedType>().getElementType();\n';
                s += indent + indent + 'elementType = UnrankedTensorType::get(elementType);\n'
                s += indent + '}\n';
                build_type_name = 'elementType'
            else:
                s += indent + 'auto elementType = {}'.format(first_operand_name) + \
                    '.getType().cast<ShapedType>().getElementType();\n'
                build_type_name = 'UnrankedTensorType::get(elementType)'
            s += indent + 'build($_builder, $_state, {}'.format(build_type_name)
            for name, _ in ins.items():
                s += ', ' + name
            s += ');\n'
            indent = dec_indent(indent)
            s += indent + '}]>,\n'

            # Custom builders with all operands and attributes having aggregate parameters.
            # E.g. OpBuilder<(ins "ValueRange operands,
            #    ArrayRef<NamedAttribute> attributes", [{}]>'
            s += indent + 'OpBuilder<(ins ' + \
                '"ValueRange":$operands, "ArrayRef<NamedAttribute>":$attributes), [{\n'
            indent = inc_indent(indent)
            if opName in custom_builder_broadcast_ops_list:
                s += indent + 'auto lhsTy = operands[0].getType();\n'
                s += indent + 'auto rhsTy = operands[1].getType();\n'
                s += indent + 'auto elementType = getBroadcastedRankedType(lhsTy, rhsTy);\n'
                s += indent + 'auto shapedType = elementType.dyn_cast_or_null<ShapedType>();\n';
                s += indent + 'if (!shapedType || !shapedType.hasStaticShape()) {\n';
                s += indent + indent + 'elementType = operands[0]' + \
                    '.getType().cast<ShapedType>().getElementType();\n';
                s += indent + indent + 'elementType = UnrankedTensorType::get(elementType);\n'
                s += indent + '}\n';
            else:
                s += indent + 'auto elementType = operands[0].getType().' + \
                    'cast<ShapedType>().getElementType();\n'
            s += indent + 'std::vector<mlir::Type> outputTypes;\n'
            s += indent + 'outputTypes.emplace_back({});\n'.format(build_type_name)
            s += indent + 'build($_builder, $_state, outputTypes, operands, attributes);\n'
            indent = dec_indent(indent)
            s += indent + '}]>'

            s += '\n' + indent + '];\n'

    # Generate extraClassDeclaration.
    s += indent + "let extraClassDeclaration = [{\n"
    #indent = inc_indent(indent)

    # Generate input/output number.
    s = get_numberof_inout(s, indent, schema)

    if opName in OpsWithResultTypeInference:
        s = get_type_inference_func(
            s, indent, OpsWithResultTypeInference[opName])

    if opName in OpsWithHelpers:
        s += OpsWithHelpers[opName]

    if len(regions):
        s += indent + "int64_t getSubgraphRegionIdx(const std::string& name) {\n"
        indent = inc_indent(indent)
        for idx, region_name in enumerate(regions.keys()):
          s += indent + "if (name == \"{}\") return {};\n".format(region_name, idx)
        s += indent + "llvm_unreachable(\"region with the specified name does not exist\");\n"
        indent = dec_indent(indent)
        s += indent + "}\n"

    s += indent + '}];\n'

    if ( opName in custom_definition_misc) :
        s += custom_definition_misc[opName] + '\n'

    # Generate decl for verifier.
    if opName in OpsWithVerifier:
        s += indent + 'let verifier = [{ return ::verify(*this); }];\n'

    s += '}\n\n'
    return s


def gen_op_versions(file) :
    indent = inc_indent()
    s = ""
    for key, item in version_dict.items() :
        s += indent + 'op_dialect_version_map_["' + key +'"] = '
        s += "{" +  "{}".format(", ".join(str(x) for x in item)) + "};\n"
    file.write(s)

"""
special cases:
* Split: attr split default value: sizeof(output1) namely 1
* Conv: attr dilations default value is {num_dim of first input - 2, 1}
* Conv: attr kernel_shape type is ints
* Transpose: attr perm default value is {} empty int list
"""


def gen_op_importer(schema, file, with_version=False):
    indent = inc_indent()
    if with_version :
        opName = schema.name + "V"+str(schema.since_version)
    else :
        opName = schema.name
    s = indent + 'import_handler_map_["' + opName +'"] = \n '

    expected_num_operands = len(schema.inputs)
    expected_num_results = len(schema.outputs)
    for input in schema.inputs:
        if OpSchema.FormalParameterOption.Variadic == input.option:
            expected_num_operands = -1
    for output in schema.outputs:
        if OpSchema.FormalParameterOption.Variadic == output.option:
            expected_num_results = -1

    # Only support special op handler for the op without version.
    if with_version:
        handler_func = "buildOperation<mlir::ONNX{}Op>".format(opName)
    else:
        handler_func = special_op_handler.get(
            schema.name, "buildOperation<mlir::ONNX{}Op>".format(opName))

    # Special handlers currently require expected num operands/results to be specified.
    # TODO: remove special handlers.
    args = ["node"]
    """
    if expected_num_operands != -1 or expected_num_results != -1 or "buildOperation" not in handler_func:
        args.append(
            "/* expected_num_operands = */ {}".format(expected_num_operands))
        args.append(
            '/* expected_num_results = */ {}'.format(expected_num_results))
    """
    s += inc_indent(indent) + '&onnx_mlir::detail::FrontendGenImpl::'
    s += handler_func+';\n'

    file.write(s)


def build_operator_schemas():
    # domain -> support level -> name -> [schema]
    index = defaultdict(lambda: defaultdict(lambda: defaultdict(
        list)))  # type: Dict[Text, Dict[int, Dict[Text, List[OpSchema]]]]
    for schema in defs.get_all_schemas_with_history():
        index[schema.domain][int(
            schema.support_level)][schema.name].append(schema)

    # Preprocess the Operator Schemas
    # [(domain, [(support_level, [(schema name, current schema, all versions schemas)])])]
    operator_schemas = list(
    )  # type: List[Tuple[Text, List[Tuple[int, List[Tuple[Text, OpSchema, List[OpSchema]]]]]]]
    exsting_ops = set()  # type: Set[Text]
    for domain, _supportmap in sorted(index.items()):
        if not should_render_domain(domain):
            continue
        processed_supportmap = list()
        for _support, _namemap in sorted(_supportmap.items()):
            processed_namemap = list()
            for n, unsorted_versions in sorted(_namemap.items()):
                versions = sorted(unsorted_versions,
                                  key=lambda s: s.since_version)
                schema = versions[-1]
                if schema.name in exsting_ops:
                    continue

                if check_operation_version :
                    # Generate operation of the latest version of your onnx.
                    exsting_ops.add(schema.name)
                    processed_namemap.append((n, schema, versions))

                    # Add checks against version_dict
                    if schema.name not in version_dict :
                        print("Check-operation-version: Operation {} is new  with version {}"
                            .format(schema.name, schema.since_version))
                    elif schema.since_version >  version_dict[schema.name][0]:
                        print("Check-operation-version: Operation {}"
                            .format(schema.name)+
                            " has a newer version {} over old version {}"
                            .format(schema.since_version, version_dict[schema.name][0]))
                else:
                    # Generate operation according to the version in version_dict.
                    if schema.name not in version_dict :
                        continue
                    found = False
                    vcounter = 0
                    for schema in reversed(versions):
                        # Check the version number against the version_dict
                        specified_version = version_dict[schema.name][vcounter]
                        if schema.since_version == specified_version:
                            exsting_ops.add(schema.name)
                            processed_namemap.append((n, schema, versions))
                            found = True
                            vcounter += 1
                            if len(version_dict[schema.name]) == vcounter :
                                break
                    if not found:
                        print("Your onnx installation may be too old. "
                           "The desired version for operation {} is not found.".format(
                            schema.name))
                        sys.exit()
            processed_supportmap.append((_support, processed_namemap))
        operator_schemas.append((domain, processed_supportmap))
    return operator_schemas


def main(args):  # type: (Type[Args]) -> None
    curr_utc_time = datetime.datetime.now(
        datetime.timezone.utc).strftime("%m/%d/%Y, %H:%M:%S")
    autogen_warning = (
        '//********************************************************\n'
        '//   Do not modify this file directly.\n'
        '//   This file is automatically generated via script.\n'
        '//   Details can be found in docs/ImportONNXDefs.md .\n'
        '//********************************************************\n\n')
    autogen_warning = autogen_warning.format(curr_utc_time)

    op_def = args.op_def
    op_def.write(autogen_warning)

    op_importer = args.op_importer
    op_importer.write(autogen_warning)
    gen_op_versions(op_importer)

    new_version_dict = dict()
    for domain, supportmap in build_operator_schemas():
        for _, namemap in supportmap:
            # Generate Op with version number if not the latest version
            previous_name = ""
            for op_type, schema, versions in namemap:
                if check_operation_version:
                    new_version_dict[schema.name] = [schema.since_version]
                else:
                    with_version = previous_name == schema.name
                    gen_op_importer(schema, op_importer, with_version)
                    r = gen_op_def(schema, with_version)
                    op_def.write(r)
                    previous_name = schema.name
    if check_operation_version :
        for key in version_dict :
            if not key in new_version_dict :
                print("op {} is not in the version".format(key))
            # Assume the top version will be upgreaded to the latest version
            # The existing extra version (from index 1) will be kept
            for x in version_dict[key][1:] :
                new_version_dict[key].append(x)
        pprint.pprint(new_version_dict)

if __name__ == '__main__':
    curr_dir = os.path.dirname(os.path.realpath(__file__))

    class Args(object):
        dry_run = args.dry_run_onnx_ops or args.dry_run_op_build_table

        # If either dry_run_onnx_ops or dry_run_op_build_table is true, then treat both of them
        # as true. Otherwise, one of them runs as a dry-run and one of them runs as a real run
        # creating unnecessary artifacts in the wrong locations in the build tree.
        if dry_run:
            op_def = StringIO()
            op_importer = StringIO()
        else:
            op_def_file_path = os.path.join(curr_dir, 'ONNXOps.td.inc')
            op_def = io.open(op_def_file_path, 'w', newline='')
            op_importer_file_path = os.path.join(curr_dir, 'OpBuildTable.inc')
            op_importer = io.open(op_importer_file_path, 'w', newline='')
    main(Args)

    # This is based on diff.py from llvm-project (llvm\utils\lit\lit\builtin_commands\diff.py).
    # On Windows, by default, stdout uses \r\n for newlines, however, all the files we compare against
    # use \n. This piece of code forces the windows stdout to use \n for newlines.
    if sys.platform == "win32":
        if hasattr(sys.stdout, 'buffer'):
            # python 3
            sys.stdout = io.TextIOWrapper(sys.stdout.buffer, newline='\n')
        else:
            # python 2.7
            import msvcrt
            msvcrt.setmode(sys.stdout.fileno(), os.O_BINARY)

    # Only output the generated values for the specifically requested dry run.
    if args.dry_run_onnx_ops:
        sys.stdout.write(Args.op_def.getvalue())
    if args.dry_run_op_build_table:
        sys.stdout.write(Args.op_importer.getvalue())<|MERGE_RESOLUTION|>--- conflicted
+++ resolved
@@ -349,11 +349,7 @@
     'Xor',
 ]
 
-<<<<<<< HEAD
-# Operations supporting canonicalization.
-=======
 # Operations supporting canonicalization (alphabetical order).
->>>>>>> 501bf3c3
 OpsWithCanonicalizer = [
     'Add',
     'Cast',
@@ -372,16 +368,6 @@
     'UnsqueezeV11',
 ]
 
-<<<<<<< HEAD
-# Operations with custom verifiers.
-OpsWithVerifier = [
-    'AveragePool', 
-    'Compress', 
-    'Conv', 
-    'DepthToSpace',
-    'Expand', 
-    'InstanceNormalization', 
-=======
 # Operations with custom verifiers (alphabetical order).
 OpsWithVerifier = [
     'AveragePool',
@@ -389,7 +375,6 @@
     'DepthToSpace',
     'Expand',
     'InstanceNormalization',
->>>>>>> 501bf3c3
     'Mod',
     'SpaceToDepth',
 ]
