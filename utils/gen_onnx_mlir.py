--- conflicted
+++ resolved
@@ -1060,14 +1060,7 @@
         s += custom_definition_misc[opName] + '\n'
 
     if opName in OpsWithVerifier:
-<<<<<<< HEAD
-        if opName == "ConstantOfShape" or opName == "OneHotEncoder":
-            s += indent + 'let hasVerifier = 1;\n'
-        else:
-            s += indent + 'let verifier = [{ return ::verify(*this); }];\n'
-=======
         s += indent + 'let hasVerifier = 1;\n'
->>>>>>> 80b8c183
 
     s += '}\n\n'
     return s
