#!/usr/bin/env python
from __future__ import absolute_import
from __future__ import division
from __future__ import print_function
from __future__ import unicode_literals

from collections import defaultdict, OrderedDict
import io
import os
import sys
import datetime

import numpy as np  # type: ignore

from onnx import defs, FunctionProto, helper, OperatorStatus
from onnx.defs import OpSchema, ONNX_DOMAIN, ONNX_ML_DOMAIN
from onnx.backend.test.case import collect_snippets
from onnx.backend.sample.ops import collect_sample_implementations
from typing import Any, Text, Sequence, Dict, List, Type, Set, Tuple

# Manual specification of attribute defaults.
special_attr_defaults = dict([
    # ("AveragePool.kernel_shape", ('ints', '{}')),
    # ("MaxPool.kernel_shape", ('ints', '{}')),
    # ("Cast.to", ('int', '0')),
    # ("Concat.axis", ('int', '0')),
    # ("Conv.group", ('int', '1')),
    # ("Unsqueeze.axes", ('ints', '{}')),
    # ("RNN.activation_alpha", ('floats', '{}')),
    # ("RNN.activation_beta", ('floats', '{}')),
])

# Special operation importing handlers.
special_op_handler = dict([
    ("Conv", "ImportNodeConv"),
    ("MaxPool", "ImportNodeMaxPool"),
    ("BatchNormalization", "ImportNodeBatchNormalization"),
    ("Pad", "ImportNodePad"),
    ("Reshape", "ImportNodeReshape"),
    #("Transpose", "ImportNodeTranspose")
])

# Operations supporting shape inference.
OpsWithShapeInference = [
    'Exp', 'Tanh', 'Sinh', 'Cosh', 'Sigmoid', 'Relu', 'Add', 'Mul', 'Div',
    'Sub', 'And', 'Or', 'Xor', 'Sum', 'Max', 'Min', 'MatMul', 'Gemm',
    'LeakyRelu', 'Elu', 'Selu', 'HardSigmoid', 'Reshape', 'Reciprocal',
    'Identity', 'Cos', 'Log', 'Transpose', 'Softmax', 'ReduceMax', 'ReduceMin',
    'ReduceProd', 'ReduceSum', 'Softplus', 'Softsign', 'Sqrt', 'Unsqueeze',
<<<<<<< HEAD
    'Sign', 'Abs'
=======
    'Sign', 'Constant', 'ONNXAveragePoolOp'
>>>>>>> c46880d5
]

# Operations supporting canonicalization.
OpsWithCanonicalizer = [
    'Add', 'Identity', 'Gemm'
]

# Add an Op in this list if the Op needs result type deduction which is required
# when writing declarative rewriting rules. Deduced type is always
# an UnrankedTensorType whose element type is the same as the first operand's
# element type.
#
# Currenlty, there are only two build methods generated:
#  - one with operands and attributes having a separate parameter, and
#  - one with operands and attributes having aggregated parameters.
custom_builder_ops_list = ['Abs', 'Mul', 'Exp', 'ReduceSum', 'ReduceSumSquare']

SNIPPETS = collect_snippets()
SAMPLE_IMPLEMENTATIONS = collect_sample_implementations()
ONNX_ML = not bool(os.getenv('ONNX_ML') == '0')

ONNX_ML = False
print("ONNX_ML", ONNX_ML)

if ONNX_ML:
    ext = '-ml.md'
else:
    ext = '.md'


def should_render_domain(domain):  # type: (Text) -> bool
    if domain == ONNX_ML_DOMAIN and not ONNX_ML:
        return False
    elif ONNX_ML and domain != ONNX_ML_DOMAIN:
        return False
    return True


def display_attr_type(v):  # type: (OpSchema.AttrType) -> Text
    assert isinstance(v, OpSchema.AttrType)
    s = Text(v)
    s = s[s.rfind('.') + 1:].lower()
    if s[-1] == 's':
        s = 'list of ' + s
    return s


def get_unique_output_name(schema, name):
    for input in schema.inputs:
        if input.name == name:
            return 'out_' + name
    return name


def onnx_attr_type_to_mlir_attr_type(t):
    onnx_attr_type = Text(t)
    onnx_attr_type = onnx_attr_type[onnx_attr_type.rfind('.') + 1:].lower()

    if onnx_attr_type == 'int':
        mlir_attr_type = 'I64Attr'
    elif onnx_attr_type == 'float':
        mlir_attr_type = 'F32Attr'
    elif onnx_attr_type == 'ints':
        mlir_attr_type = 'I64ArrayAttr'
    elif onnx_attr_type == 'floats':
        mlir_attr_type = 'F32ArrayAttr'
    elif onnx_attr_type == "string":
        mlir_attr_type = 'StrAttr'
    elif onnx_attr_type == "strings":
        mlir_attr_type = 'StrArrayAttr'
    else:
        mlir_attr_type = 'AnyAttr'
    #TODO: tensor and sparse tensor
    return mlir_attr_type


#TODO: any better way to do this.
def tblgen_attr_type_to_cpp_type(t):
    if 'I64Attr' in t:
        cpp_type = 'IntegerAttr'
    elif 'F32Attr' in t:
        cpp_type = 'FloatAttr'
    elif 'I64ArrayAttr' in t or 'F32ArrayAttr' in t:
        cpp_type = 'ArrayAttr'
    elif 'StrAttr' in t:
        cpp_type = 'StringAttr'
    elif 'strings' in t:
        cpp_type = 'ArrayAttr'
    else:
        cpp_type = 'Attribute'
    return cpp_type


def tblgen_operand_type_to_cpp_type(op_type):
    if op_type.startswith('Variadic'):
        mytype = 'ValueRange'
    else:
        mytype = 'Value'
    return mytype


def np_type_to_tblgen_attr_type(tstr):
    tfrom = np.array([
        'bool', 'int8', 'int16', 'int32', 'int64', 'unkown', 'float16',
        'float', 'double'
    ])
    tto = np.array(
        ['I1', 'I8', 'I16', 'I32', 'I64', 'BF16', 'F16', 'F32', 'F64'])
    index = -1
    for i in range(len(tfrom)):
        if tfrom[i] in tstr:
            index = i
            break
    if index == -1:
        print("error", tstr)
        return ''
    else:
        return tto[i]


def get_allowed_elem_types(schema, input):
    allowed_types_str = None
    return allowed_types_str
    # TODO: enable type constraints.
    # if input.typeStr :
    #     tstr = input.typeStr
    # else :
    #     return allwedTypeStr
    # if schema.type_constraints:
    #     for type_constraint in schema.type_constraints:
    #         if type_constraint.type_param_str != tstr :
    #             continue
    #         allowedTypes = type_constraint.allowed_type_strs
    #         allowedTypeStr=''
    #         if (len(allowedTypes) > 0):
    #             t = convert_type(allowedTypes[0])
    #             if t == '' :
    #                 return ''
    #             allowedTypeStr += t
    #         for allowedType in allowedTypes[1:]:
    #             t = convert_type(allowedType)
    #             if t == '' :
    #                 return ''
    #             if  not t in allowedTypeStr :
    #                 allowedTypeStr += ', '+t
    #
    #         return allowedTypeStr
    #
    # return allowedTypeStr


def inc_indent(indent=None):
    return "" if indent is None else indent + ' ' * 2


def dec_indent(indent):
    return indent[:-2]


def join_args(args):
    return ", ".join(args)


def get_operands_or_results(schema, is_input):
    value_list = schema.inputs if is_input else schema.outputs
    if not value_list:
        return OrderedDict()

    def any_type_of(types):
        assert isinstance(types, list)
        if len(types) == 1:
            return types[0]
        else:
            return "AnyTypeOf<[{}]>".format(", ".join(types))

    name_to_types = OrderedDict()
    for value in value_list:
        elem_types = get_allowed_elem_types(schema, value)

        if elem_types is None:
            types = ["AnyMemRef", "AnyTensor"]
        else:
            types = ["TensorOf<[{}]>", "MemRefOf<[{}]>"]
            types = list(map(lambda x: x.format(elem_types), types))

        if OpSchema.FormalParameterOption.Optional == value.option:
            types.append("NoneType")
        elif OpSchema.FormalParameterOption.Variadic == value.option:
            if value.isHomogeneous:
                types = ["Variadic<{}>".format(any_type_of(types))]
            else:
                #TODO handle(variadic, heterogeneous) "
                print("warning: (variadic, heterogeneous) for" + schema.name +
                      ' ' + value.name)

        # Since output name can coincide with that of an input, we explicitly
        # append a suffix "_out" to such names for disambiguation.
        if is_input:
            value_name = value.name
        else:
            value_name = get_unique_output_name(schema, value.name)

        name_to_types[value_name] = any_type_of(types)
    return name_to_types


def get_attrs(schema):
    def get_attr_type_optional(attr_type):
        return 'OptionalAttr<{}>'.format(
            onnx_attr_type_to_mlir_attr_type(attr_type))

    def get_attr_type_with_default(attr_type, attr_default):
        return 'DefaultValuedAttr<{}, "{}">'.format(
            onnx_attr_type_to_mlir_attr_type(attr_type), attr_default)

    if not schema.attributes:
        return OrderedDict()

    name_to_type = OrderedDict()
    for _, attr in sorted(schema.attributes.items()):
        qualified_attr_name = "{}.{}".format(schema.name, attr.name)
        if qualified_attr_name in special_attr_defaults:
            name_to_type[attr.name] = get_attr_type_with_default(
                *special_attr_defaults[qualified_attr_name])

        # option holds either required or default value
        elif attr.required:
            name_to_type[attr.name] = onnx_attr_type_to_mlir_attr_type(
                attr.type)
        elif attr.default_value.name:

            def format_value(value):  # type: (Any) -> Text
                if isinstance(value, float):
                    formatted = str(np.round(value, 5))
                    # use default formatting, unless too long.
                    if (len(formatted) > 10):
                        formatted = str("({:e})".format(value))
                    return formatted
                elif isinstance(
                        value,
                    (bytes, bytearray)) and sys.version_info[0] == 3:
                    return str(value.decode('utf-8'))
                return str(value)

            default_value = helper.get_attribute_value(attr.default_value)
            if isinstance(default_value, list):
                default_value = [format_value(val) for val in default_value]
                default_value_str = '{}'.format(default_value)
                default_value_str = default_value_str.replace('[', '{', 1)
                default_value_str = default_value_str.replace(']', '}', 1)
                if Text(attr.type) == "AttrType.STRINGS":
                    default_value_str = default_value_str.replace("'", '\\"')
                else:
                    default_value_str = default_value_str.replace("'", '')
            else:
                default_value = format_value(default_value)
                default_value_str = default_value

            name_to_type[attr.name] = get_attr_type_with_default(
                attr.type, default_value_str)
        else:
            name_to_type[attr.name] = get_attr_type_optional(attr.type)
    return name_to_type


def gen_op_def(schema):
    indent = inc_indent()
    s = 'def ONNX{0}Op:ONNX_Op<"{0}",\n'.format(schema.name)

    # Generate decl for op traits.
    traits = ["NoSideEffect"]
    if schema.name in OpsWithShapeInference:
        traits.append("DeclareOpInterfaceMethods<ShapeInferenceOpInterface>")
    s += inc_indent(indent) + '[{}]> {{\n'.format(join_args(traits))

    # Generate decl for canonicalizer.
    indent = inc_indent(indent)
    if schema.name in OpsWithCanonicalizer:
        s += indent + 'let hasCanonicalizer = 1;\n'

    # Generate decl for summary.
    s += indent + 'let summary = "ONNX {} operation";\n'.format(schema.name)

    # Generate description.
    s += indent + 'let description = [{\n'
    if schema.doc:
        lines = schema.doc.lstrip().splitlines()
        for line in lines:
            escaped_line = line.replace('"', '\\"')\
                               .replace('}]', '\\}\\]')
            s += indent + '"{}"\n'.format(escaped_line)
    s += indent + '}];\n'

    # Generate ins (consisting of operands and attributes).
    ins = get_operands_or_results(schema, is_input=True)
    ins.update(get_attrs(schema))
    ins_strs = ["{1}:${0}".format(*i) for i in ins.items()]
    s += indent + 'let arguments = (ins {});\n'.format(
        (',\n' + inc_indent(indent)).join(ins_strs))

    # Generate outs (operation results).
    outs = get_operands_or_results(schema, is_input=False)
    outs_strs = ["{1}:${0}".format(*i) for i in outs.items()]
    s += indent + 'let results = (outs {});\n'.format(
        (',\n' + inc_indent(indent)).join(outs_strs))

    # add custom builders
    # use element type of the first operand to construct an UnrankedTensorType for the output.
    if schema.name in custom_builder_ops_list:
        if len(ins) == 0:
            raise RuntimeWarning(
                "warning: not generate custom build methods for " +
                schema.name + " since it does not have operands.")
        else:
            s += indent + 'let builders = [\n'
            # Custom builders with operands and attributes having a seperate parameter.
            # E.g. OpBuilder<"Builder *builder, OperationState &state, Value X, Value, Y, Attribute A", [{}]>
            indent = inc_indent(indent)
            s += indent + 'OpBuilder<"Builder *builder, OperationState &state'
            operands_dict = get_operands_or_results(schema, is_input=True)
            for name, ty in operands_dict.items():
                s += ', {} {}'.format(tblgen_operand_type_to_cpp_type(ty),
                                      name)
            for name, ty in get_attrs(schema).items():
                s += ', {} {}'.format(tblgen_attr_type_to_cpp_type(ty), name)
            s += '", [{\n'
            indent = inc_indent(indent)

            # Get output type from first operand's type.
            first_operand_name = list(ins.items())[0][0]
            s += indent + 'auto elementType = {}.getType().cast<TensorType>().getElementType();\n'.format(
                first_operand_name)
            s += indent + 'build(builder, state, UnrankedTensorType::get(elementType)'
            for name, _ in ins.items():
                s += ', ' + name
            s += ');\n'
            indent = dec_indent(indent)
            s += indent + '}]>,\n'

            # Custom builders with all operands and attributes having aggregate parameters.
            # E.g. OpBuilder<"Builder *builder, OperationState &state, ValueRange operands, ArrayRef<NamedAttribute> attributes", [{}]>'
            s += indent + 'OpBuilder<"Builder *builder, OperationState &state, ValueRange operands, ArrayRef<NamedAttribute> attributes", [{\n'
            indent = inc_indent(indent)
            s += indent + 'auto elementType = operands[0].getType().cast<TensorType>().getElementType();\n'
            s += indent + 'std::vector<mlir::Type> outputTypes;\n'
            s += indent + 'outputTypes.emplace_back(UnrankedTensorType::get(elementType));\n'
            s += indent + 'build(builder, state, outputTypes, operands, attributes);\n'
            indent = dec_indent(indent)
            s += indent + '}]>'

            s += '\n' + indent + '];\n'

    s += '}\n\n'
    return s


"""
special cases:
* Split: attr split default value: sizeof(output1) namely 1
* Conv: attr dilations default value is {num_dim of first input - 2, 1}
* Conv: attr kernel_shape type is ints
* Transpose: attr perm default value is {} empty int list
"""


def gen_op_importer(schema, file):
    indent = inc_indent()
    s = indent + 'if (opName == "' + schema.name + '")\n'

    expected_num_operands = len(schema.inputs)
    expected_num_results = len(schema.outputs)
    for input in schema.inputs:
        if OpSchema.FormalParameterOption.Variadic == input.option:
            expected_num_operands = -1
    for output in schema.outputs:
        if OpSchema.FormalParameterOption.Variadic == output.option:
            expected_num_results = -1

    handler_func = special_op_handler.get(
        schema.name, "buildOperation<mlir::ONNX{}Op>".format(schema.name))

    # Special handlers currently require expected num operands/results to be specified.
    # TODO: remove special handlers.
    args = ["node"]
    if expected_num_operands != -1 or expected_num_results != -1 or "buildOperation" not in handler_func:
        args.append(
            "/* expected_num_operands = */ {}".format(expected_num_operands))
        args.append(
            '/* expected_num_results = */ {}'.format(expected_num_results))
    s += inc_indent(indent) + "return {}({});\n".format(
        handler_func, ", ".join(args))

    file.write(s)


def build_operator_schemas():
    # domain -> support level -> name -> [schema]
    index = defaultdict(lambda: defaultdict(lambda: defaultdict(
        list)))  # type: Dict[Text, Dict[int, Dict[Text, List[OpSchema]]]]
    for schema in defs.get_all_schemas_with_history():
        index[schema.domain][int(
            schema.support_level)][schema.name].append(schema)

    # Preprocess the Operator Schemas
    # [(domain, [(support_level, [(schema name, current schema, all versions schemas)])])]
    operator_schemas = list(
    )  # type: List[Tuple[Text, List[Tuple[int, List[Tuple[Text, OpSchema, List[OpSchema]]]]]]]
    exsting_ops = set()  # type: Set[Text]
    for domain, _supportmap in sorted(index.items()):
        if not should_render_domain(domain):
            continue

        processed_supportmap = list()
        for _support, _namemap in sorted(_supportmap.items()):
            processed_namemap = list()
            for n, unsorted_versions in sorted(_namemap.items()):
                versions = sorted(unsorted_versions,
                                  key=lambda s: s.since_version)
                schema = versions[-1]
                if schema.name in exsting_ops:
                    continue
                exsting_ops.add(schema.name)
                processed_namemap.append((n, schema, versions))
            processed_supportmap.append((_support, processed_namemap))
        operator_schemas.append((domain, processed_supportmap))
    return operator_schemas


def main(args):  # type: (Type[Args]) -> None
    curr_utc_time = datetime.datetime.now(
        datetime.timezone.utc).strftime("%m/%d/%Y, %H:%M:%S")
    autogen_warning = (
        '//********************************************************\n'
        '//   This file is generated on UTC-{}.\n'
        '//   Do not modify this file directly.\n'
        '//   This file is automatically generated via script.\n'
        '//   Details can be found in doc/readonnxdefs.md .\n'
        '//********************************************************\n\n')
    autogen_warning = autogen_warning.format(curr_utc_time)

    op_def = io.open(args.op_def_file, 'w', newline='')
    op_def.write(autogen_warning)

    op_importer = io.open(args.op_importer_file, 'w', newline='')
    op_importer.write(autogen_warning)

    for domain, supportmap in build_operator_schemas():
        for _, namemap in supportmap:
            for op_type, schema, versions in namemap:
                gen_op_importer(schema, op_importer)
                r = gen_op_def(schema)
                op_def.write(r)


if __name__ == '__main__':
    curr_dir = os.path.dirname(os.path.realpath(__file__))

    class Args(object):
        op_def_file = os.path.join(curr_dir, 'onnxop.inc')
        op_importer_file = os.path.join(curr_dir, 'op_build_table.inc')

    main(Args)<|MERGE_RESOLUTION|>--- conflicted
+++ resolved
@@ -47,11 +47,7 @@
     'LeakyRelu', 'Elu', 'Selu', 'HardSigmoid', 'Reshape', 'Reciprocal',
     'Identity', 'Cos', 'Log', 'Transpose', 'Softmax', 'ReduceMax', 'ReduceMin',
     'ReduceProd', 'ReduceSum', 'Softplus', 'Softsign', 'Sqrt', 'Unsqueeze',
-<<<<<<< HEAD
-    'Sign', 'Abs'
-=======
-    'Sign', 'Constant', 'ONNXAveragePoolOp'
->>>>>>> c46880d5
+    'Sign', 'Constant', 'ONNXAveragePoolOp', 'Abs'
 ]
 
 # Operations supporting canonicalization.
