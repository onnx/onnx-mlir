--- conflicted
+++ resolved
@@ -544,12 +544,7 @@
     curr_dir = os.path.dirname(os.path.realpath(__file__))
 
     class Args(object):
-<<<<<<< HEAD
-        op_def_file = os.path.join(curr_dir, 'ONNXOps.inc')
+        op_def_file = os.path.join(curr_dir, 'ONNXOps.td.inc')
         op_importer_file = os.path.join(curr_dir, 'OpBuildTable.inc')
-=======
-        op_def_file = os.path.join(curr_dir, 'onnx_ops.td.inc')
-        op_importer_file = os.path.join(curr_dir, 'op_build_table.inc')
->>>>>>> 549af8f0
 
     main(Args)