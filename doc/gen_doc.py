--- conflicted
+++ resolved
@@ -47,11 +47,8 @@
     'LeakyRelu', 'Elu', 'Selu', 'HardSigmoid', 'Reshape', 'Reciprocal',
     'Identity', 'Cos', 'Log', 'Transpose', 'Softmax', 'ReduceMax', 'ReduceMin',
     'ReduceProd', 'ReduceSum', 'Softplus', 'Softsign', 'Sqrt', 'Unsqueeze',
-<<<<<<< HEAD
-    'Sign', 'Constant', 'ONNXAveragePoolOp', 'Conv', 'Abs'
-=======
-    'Sign', 'Constant', 'AveragePool', 'Abs'
->>>>>>> 2299b463
+    'Sign', 'Constant', 'AveragePool', 'Abs',
+    'Conv'
 ]
 
 # Operations supporting canonicalization.
