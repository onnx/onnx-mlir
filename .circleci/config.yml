version: 2.1

orbs:
  win: circleci/windows@2.3.0

jobs:
  build-windows:
    executor:
      name: win/default
      size: "medium"
    steps:
      - checkout
      - run:
          name: "Build Script"
          shell: powershell.exe
          command: utils\setup-onnx-mlir-windows.cmd
  test-windows:
    executor:
      name: win/default
      size: "medium" 
    steps:
      - checkout
      - run: systeminfo
      - run:
<<<<<<< HEAD
          name: "Testing"
          shell: powershell.exe
          command: utils\test-onnx-mlir-windows.cmd


workflows:
  version: 2.1
  build-test:
    jobs:
      - build-windows
      - test-windows:
          requires:
            - build-windows      
=======
          name: Installing GCC, CMake, Ninja, Protobuf
          command: sudo apt-get update && sudo apt-get install -y gcc g++ cmake ninja-build protobuf-compiler
      - checkout:
          path: onnx-mlir
      - run:
          name: Pull Submodules
          command: |
            cd onnx-mlir
            git submodule update --init --recursive
      # Use cached mlir installation if possible.
      - restore_cache:
          key: V11-LLVM-PROJECT-{{ arch }}
      - run:
          name: Install MLIR
          command: |
            # Check whether cache restoration succeeds by checking whether
            # mlir-opt executable exists.
            if [ ! -f llvm-project/build/bin/mlir-opt ]; then
              export MAKEFLAGS=-j4
              source onnx-mlir/utils/install-mlir.sh
            fi
      - save_cache:
          key: V11-LLVM-PROJECT-{{ arch }}
          paths:
            - llvm-project
      - run:
          name: Install ONNX MLIR
          command: source onnx-mlir/utils/install-onnx-mlir.sh
      - run:
          name: Run End-To-End Tests
          command: |
            sudo pip install -q -e ./onnx-mlir/third_party/onnx
            cd onnx-mlir/build
            cmake --build . --target check-onnx-backend
      - run:
          name: Run DocCheck
          command: cd onnx-mlir/build && cmake --build . --target check-doc
      - run:
          name: Ensure tablegen documentation is up-to-date
          command: |
            cd onnx-mlir/build
            cmake --build . --target onnx-mlir-doc
            # Check whether dialect documentation is up-to-date.
            diff docs/Dialects ../docs/Dialects
      - run:
          name: Print the Current Time
          command: date
>>>>>>> e785a757
<|MERGE_RESOLUTION|>--- conflicted
+++ resolved
@@ -22,21 +22,6 @@
       - checkout
       - run: systeminfo
       - run:
-<<<<<<< HEAD
-          name: "Testing"
-          shell: powershell.exe
-          command: utils\test-onnx-mlir-windows.cmd
-
-
-workflows:
-  version: 2.1
-  build-test:
-    jobs:
-      - build-windows
-      - test-windows:
-          requires:
-            - build-windows      
-=======
           name: Installing GCC, CMake, Ninja, Protobuf
           command: sudo apt-get update && sudo apt-get install -y gcc g++ cmake ninja-build protobuf-compiler
       - checkout:
@@ -83,5 +68,4 @@
             diff docs/Dialects ../docs/Dialects
       - run:
           name: Print the Current Time
-          command: date
->>>>>>> e785a757
+          command: date