version: 2
jobs:
  build:
    docker:
      - image: circleci/python
    resource_class: medium+

    steps:
      - run:
          name: Installing GCC, CMake, Ninja, Protobuf
          command: sudo apt-get update && sudo apt-get install -y gcc g++ cmake ninja-build protobuf-compiler
      - checkout:
          path: onnx-mlir
      - run:
          name: Pull Submodules
          command: |
            cd onnx-mlir
            git submodule update --init --recursive
      # Use cached mlir installation if possible.
      - restore_cache:
          key: V13-LLVM-PROJECT-{{ arch }}
      - run:
          name: Install MLIR
          command: |
            # Check whether cache restoration succeeds by checking whether
            # mlir-opt executable exists.
            if [ ! -f llvm-project/build/bin/mlir-opt ]; then
              export MAKEFLAGS=-j4
              source onnx-mlir/utils/install-mlir.sh
            fi
      - save_cache:
          key: V13-LLVM-PROJECT-{{ arch }}
          paths:
            - llvm-project
      - run:
          name: Install ONNX MLIR
          command: source onnx-mlir/utils/install-onnx-mlir.sh
      - run:
          name: Run End-To-End Tests
          command: |
            sudo pip install -q -e ./onnx-mlir/third_party/onnx
            cd onnx-mlir/build
<<<<<<< HEAD
            RUNTIME_DIR=$(pwd)/lib cmake --build . --target check-onnx-backend
=======
            VERBOSE=1 cmake --build . --target check-onnx-backend
      - run:
          name: Run Unit Tests
          command: |
            cd onnx-mlir/build
            # Need to include the bin directory in $PATH,
            # otherwise CTest fails to find the test executables.
            PATH=$(pwd)/bin:$PATH make test -j$(nproc)
>>>>>>> cde1157d
      - run:
          name: Run DocCheck
          command: cd onnx-mlir/build && cmake --build . --target check-doc
      - run:
          name: Ensure tablegen documentation is up-to-date
          command: |
            cd onnx-mlir/build
            cmake --build . --target onnx-mlir-doc
            # Check whether dialect documentation is up-to-date.
            diff docs/Dialects ../docs/Dialects
      - run:
          name: Print the Current Time
          command: date<|MERGE_RESOLUTION|>--- conflicted
+++ resolved
@@ -40,10 +40,7 @@
           command: |
             sudo pip install -q -e ./onnx-mlir/third_party/onnx
             cd onnx-mlir/build
-<<<<<<< HEAD
             RUNTIME_DIR=$(pwd)/lib cmake --build . --target check-onnx-backend
-=======
-            VERBOSE=1 cmake --build . --target check-onnx-backend
       - run:
           name: Run Unit Tests
           command: |
@@ -51,7 +48,6 @@
             # Need to include the bin directory in $PATH,
             # otherwise CTest fails to find the test executables.
             PATH=$(pwd)/bin:$PATH make test -j$(nproc)
->>>>>>> cde1157d
       - run:
           name: Run DocCheck
           command: cd onnx-mlir/build && cmake --build . --target check-doc
