--- conflicted
+++ resolved
@@ -329,11 +329,7 @@
     # test_softmax_axis_1_cpu
     # test_softmax_axis_2_cpu
     # test_softmax_default_axis_cpu
-<<<<<<< HEAD
-    test_softmax_example_cpu,zdnn_softmax
-=======
     test_softmax_example_cpu,zdnn_softmax_ext,NO_DYNAMIC_SHAPE_TEST
->>>>>>> 822424db
     # test_softmax_large_number_cpu #  accuracy error
 
     # ==OP== Sub
