--- conflicted
+++ resolved
@@ -14,20 +14,14 @@
   )
 set_target_properties(check-onnx-numerical-nnpa PROPERTIES FOLDER "Tests")
 
-# add_numerical_unittest(test_name check_instruction sources... options...
+# add_numerical_unittest(test_name sources... options...
 #   This function (generally) has the same semantic as add_onnx_mlir_executable.
 #   A test with test_name is added as a ctest to the numerical testsuite and
 #   all the rest of the arguments are passed directly to add_onnx_mlir_executable.
 #   The function usage is meant to look like a call to add_onnx_mlir_executable
 #   for readability.
-#   The check_instruction is an instruction name which should be included in
-#   generated library.
 #   )
-<<<<<<< HEAD
 function(add_numerical_unittest test_name)
-  add_onnx_mlir_executable(${test_name} NO_INSTALL ${ARGN})
-=======
-function(add_numerical_unittest test_name check_instruction)
   add_onnx_mlir_executable(${test_name}
     ${ARGN}
 
@@ -36,7 +30,6 @@
     INCLUDE_DIRS PRIVATE
     ${ONNX_NUMERICALTEST_SRC_DIR}
     )
->>>>>>> 8ac74e3c
 
   add_dependencies(numerical-nnpa ${test_name})
   get_target_property(test_suite_folder numerical-nnpa FOLDER)
