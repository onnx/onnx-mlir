--- conflicted
+++ resolved
@@ -64,21 +64,6 @@
 # but it did not compile when I removed these two. TODO, figure out why.
 set(TEST_LINK_LIBS rapidcheck ModelLib)
 
-<<<<<<< HEAD
-# # Conv2D
-# set(TestConvNNPA_instruction zdnn_conv2d)
-# set(TestConvNNPA_data_range -0.1,0.1)
-# # Automatically set following config when using --maccel=NNPA
-# # set(TestConvNNPA_config "-dim=static -dilation=1 -padding=valid_upper")
-# add_numerical_unittest(TestConvNNPA
-#    ${ONNX_NUMERICALTEST_SRC_DIR}/TestConv.cpp
-#    LINK_LIBS PRIVATE ${TEST_LINK_LIBS}
-#    )
-
-# MatMul2D
-# set(TestMatMul2DNNPA_instruction zdnn_matmul_op)
-add_numerical_unittest(TestMatMul2DNNPA
-=======
 # Conv2D
 set(TestConvNNPA_instruction zdnn_conv2d)
 set(TestConvNNPA_data_range -0.1,0.1)
@@ -92,47 +77,10 @@
 # MatMul2D
 set(TestMatMul2DNNPA_instruction zdnn_matmul_op)
 add_numerical_test(TestMatMul2DNNPA
->>>>>>> 7b92fbc9
   ${ONNX_NUMERICALTEST_SRC_DIR}/TestMatMul2D.cpp
   LINK_LIBS PRIVATE ${TEST_LINK_LIBS}
   )
 
-<<<<<<< HEAD
-# # Gemm
-# set(TestGemmNNPA_instruction zdnn_matmul_op)
-# # Automatically set following config when using --maccel=NNPA
-# # set(TestGemmNNPA_config "-alpha=1 -beta=1")
-# add_numerical_unittest(TestGemmNNPA
-#   ${ONNX_NUMERICALTEST_SRC_DIR}/TestGemm.cpp
-#   LINK_LIBS PRIVATE ${TEST_LINK_LIBS}
-#   )
-# 
-# # LSTM
-# set(TestLSTMNNPA_instruction zdnn_lstm)
-# # Automatically set following config when using --maccel=NNPA
-# # set(TestLSTMNNPA_config "-peephole=0")
-# add_numerical_unittest(TestLSTMNNPA
-#   ${ONNX_NUMERICALTEST_SRC_DIR}/TestLSTM.cpp
-#   LINK_LIBS PRIVATE ${TEST_LINK_LIBS}
-#   )
-# 
-# # GRU
-# set(TestGRUNNPA_instruction zdnn_gru)
-# # Automatically set following config when using --maccel=NNPA
-# # set(TestGRUNNPA_config "-linearBeforeReset=1")
-# add_numerical_unittest(TestGRUNNPA
-#   ${ONNX_NUMERICALTEST_SRC_DIR}/TestGRU.cpp
-#   LINK_LIBS PRIVATE ${TEST_LINK_LIBS}
-#   )
-# 
-# # LeakyRelu
-# set(TestLeakyReluNNPA_instruction zdnn_mul)
-# # Automatically set following config when using --maccel=NNPA
-# add_numerical_unittest(TestLeakyReluNNPA
-#   ${ONNX_NUMERICALTEST_SRC_DIR}/TestLeakyRelu.cpp
-#   LINK_LIBS PRIVATE ${TEST_LINK_LIBS}
-#   )
-=======
 # Gemm
 set(TestGemmNNPA_instruction zdnn_matmul_op)
 # Automatically set following config when using --maccel=NNPA
@@ -166,5 +114,4 @@
 add_numerical_test(TestLeakyReluNNPA
   ${ONNX_NUMERICALTEST_SRC_DIR}/TestLeakyRelu.cpp
   LINK_LIBS PRIVATE ${TEST_LINK_LIBS}
-  )
->>>>>>> 7b92fbc9
+  )