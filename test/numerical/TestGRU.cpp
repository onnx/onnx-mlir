--- conflicted
+++ resolved
@@ -83,15 +83,7 @@
     // Hidden size.
     const int H = *rc::gen::inRange(5, 10);
     // LinearBeforeReset.
-<<<<<<< HEAD
-#ifdef TEST_GRU_L1
-    const int L = 1;
-#else
-    const int L = *rc::gen::element(0, 1);
-#endif
-=======
-    const auto L = *rc::gen::inRange(minL, 2);
->>>>>>> 360c38c9
+    const int L = *rc::gen::inRange(minL, 2);
     // Whether test dynamic dimension for sequence.
     const int isDynS = *rc::gen::element(0, 1);
     // Whether test dynamic dimension for batch size.
