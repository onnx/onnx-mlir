--- conflicted
+++ resolved
@@ -2,7 +2,6 @@
  * SPDX-License-Identifier: Apache-2.0
  */
 
-<<<<<<< HEAD
 //====-- TestScan.cpp - test Scan code -======================================//
 //
 // Copyright 2022 The IBM Research Authors.
@@ -13,14 +12,9 @@
 //
 //===----------------------------------------------------------------------===//
 
-#include <iostream>
-#include <rapidcheck.h>
-#include <string>
-=======
-// Common.hpp needs to be included first to correctly suprress the rapidcheck.h
+// Common.hpp needs to be included first to correctly suppress the rapidcheck.h
 // warnings.
 #include "Common.hpp"
->>>>>>> 8ac74e3c
 
 #include "src/Runtime/OMTensorHelper.hpp"
 
