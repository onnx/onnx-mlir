--- conflicted
+++ resolved
@@ -93,25 +93,10 @@
     // First test: check auto pads that set the pad values.
     printf("test case generation with auto pad = VALID or SAME and %s.\n",
         (isDynamic ? "dynamic" : "static"));
-<<<<<<< HEAD
-    bool success = rc::check("convolution implementation correctness", []() {
+    bool success = rc::check("convolution implementation correctness", [&]() {
       const int S = *rc::gen::inRange(1, 3);
       stride = S;
-      const int D = *rc::gen::inRange(1, 3);
-      dilation = D;
-      const ConvAutoPad autoPad = (ConvAutoPad)*rc::gen::inRange(
-          (int)ConvAutoPad::VALID, (int)ConvAutoPad::UB);
-      const int N = *rc::gen::inRange(1, 5);
-      const int C = *rc::gen::inRange(1, 10);
-      const int H = *rc::gen::inRange(5, 32 * stride);
-      const int W = *rc::gen::inRange(5, 32 * stride);
-      const int kH = *rc::gen::inRange(1, 6);
-      const int kW = *rc::gen::inRange(1, 6);
-=======
-    bool success = rc::check("convolution implementation correctness", [&]() {
-      const auto S = *rc::gen::inRange(1, 3);
-      stride = S;
-      const auto D = *rc::gen::inRange(1, maxDilation);
+      const int D = *rc::gen::inRange(1, maxDilation);
       dilation = D;
       ConvAutoPad autoPad;
       if (paddingType == "valid_upper")
@@ -120,14 +105,12 @@
       else
         autoPad = (ConvAutoPad)*rc::gen::inRange(
             (int)ConvAutoPad::VALID, (int)ConvAutoPad::UB);
-
-      const auto N = *rc::gen::inRange(1, 5);
-      const auto C = *rc::gen::inRange(1, 10);
-      const auto H = *rc::gen::inRange(5, 32 * stride);
-      const auto W = *rc::gen::inRange(5, 32 * stride);
-      const auto kH = *rc::gen::inRange(1, 6);
-      const auto kW = *rc::gen::inRange(1, 6);
->>>>>>> 360c38c9
+      const int N = *rc::gen::inRange(1, 5);
+      const int C = *rc::gen::inRange(1, 10);
+      const int H = *rc::gen::inRange(5, 32 * stride);
+      const int W = *rc::gen::inRange(5, 32 * stride);
+      const int kH = *rc::gen::inRange(1, 6);
+      const int kW = *rc::gen::inRange(1, 6);
       // Make sure we have at least 1 output per dimension.
       RC_PRE((H / stride >= kH * dilation) && (W / stride > kW * dilation));
       RC_ASSERT(isOMConvTheSameAsNaiveImplFor(
@@ -154,8 +137,7 @@
         }
         // RapidCheck test case generation for a given stride and dilation.
         bool success =
-<<<<<<< HEAD
-            rc::check("convolution implementation correctness", []() {
+            rc::check("convolution implementation correctness", [&]() {
               const int N = *rc::gen::inRange(1, 5);
               const int C = *rc::gen::inRange(1, 10);
               const int H = *rc::gen::inRange(5, 32 * stride);
@@ -163,31 +145,18 @@
               const int kH = *rc::gen::inRange(1, 6);
               const int kW = *rc::gen::inRange(1, 6);
               // We don't want an entire window of padding.
-              const int pHBegin = *rc::gen::inRange(0, kH);
-              const int pHEnd = *rc::gen::inRange(0, kH);
-              const int pWBegin = *rc::gen::inRange(0, kW);
-              const int pWEnd = *rc::gen::inRange(0, kW);
-=======
-            rc::check("convolution implementation correctness", [&]() {
-              const auto N = *rc::gen::inRange(1, 5);
-              const auto C = *rc::gen::inRange(1, 10);
-              const auto H = *rc::gen::inRange(5, 32 * stride);
-              const auto W = *rc::gen::inRange(5, 32 * stride);
-              const auto kH = *rc::gen::inRange(1, 6);
-              const auto kW = *rc::gen::inRange(1, 6);
-              // We don't want an entire window of padding.
-              auto pHBegin = *rc::gen::inRange(0, kH);
-              auto pWBegin = *rc::gen::inRange(0, kW);
-              auto pHEnd = *rc::gen::inRange(0, kH);
-              auto pWEnd = *rc::gen::inRange(0, kW);
+              int pHBegin = *rc::gen::inRange(0, kH);
+              int pWBegin = *rc::gen::inRange(0, kW);
+              int pHEnd = *rc::gen::inRange(0, kH);
+              int pWEnd = *rc::gen::inRange(0, kW);
               if (paddingType == "valid_upper") {
                 if (pHBegin != 0 || pWBegin != 0 || pHEnd != 0 || pWEnd != 0) {
                   // Update pads for SAME_UPPER
-                  const auto Hout = std::ceil(float(H) / float(stride));
-                  const auto Wout = std::ceil(float(W) / float(stride));
-                  const auto Hpad =
+                  const int Hout = std::ceil(float(H) / float(stride));
+                  const int Wout = std::ceil(float(W) / float(stride));
+                  const int Hpad =
                       std::max(int((Hout - 1) * stride + kH - H), 0);
-                  const auto Wpad =
+                  const int Wpad =
                       std::max(int((Wout - 1) * stride + kW - W), 0);
                   pHBegin = Hpad / 2;
                   pWBegin = Wpad / 2;
@@ -195,7 +164,6 @@
                   pWEnd = Wpad - pWBegin;
                 }
               }
->>>>>>> 360c38c9
               // Make sure we have at least 1 output per dimension.
               RC_PRE((H / stride >= kH * dilation) &&
                      (W / stride > kW * dilation));
