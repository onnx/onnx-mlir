--- conflicted
+++ resolved
@@ -51,21 +51,7 @@
   builder.create<ReturnOp>(loc, results);
   module.push_back(funcOp);
 
-<<<<<<< HEAD
-  // Emit the entry point operation which specifies the number of user
-  // inputs and outputs.
-  std::string signature("");
-  auto entryPoint = ONNXEntryPointOp::create(UnknownLoc::get(&ctx), funcOp,
-      /*numInputs=*/2,
-      /*numOutputs=*/1,
-      /*signature*/ signature);
-  module.push_back(entryPoint);
-
-  OwningOpRef<ModuleOp> moduleRef(module);
-  compileModule(moduleRef, ctx, modelName, onnx_mlir::EmitLib);
-=======
   createEntryPoint(funcOp);
->>>>>>> a327354f
   return true;
 }
 
