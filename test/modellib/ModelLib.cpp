/*
 * SPDX-License-Identifier: Apache-2.0
 */

//===========-- ModelLib.cpp - Helper function for building models -==========//
//
// Copyright 2022 The IBM Research Authors.
//
// =============================================================================
//
// This file contains helper functions for all the models that can be built.
//
//===----------------------------------------------------------------------===//

#include "mlir/IR/BuiltinOps.h"

#include "include/OnnxMlirRuntime.h"
#include "src/Compiler/CompilerUtils.hpp"
#include "src/Dialect/ONNX/ONNXOps.hpp"
#include "src/Runtime/OMTensorHelper.hpp"
#include "test/modellib/ModelLib.hpp"

using namespace mlir;

namespace onnx_mlir {
namespace test {

ModelLibBuilder::ModelLibBuilder(const std::string &name)
    : sharedLibBaseName(name), ctx(), loc(UnknownLoc::get(&ctx)), builder(&ctx),
      module(ModuleOp::create(loc)), inputs(nullptr), outputs(nullptr),
      session(nullptr) {
  registerDialects(ctx);
}

ModelLibBuilder::~ModelLibBuilder() {
  omTensorListDestroy(inputs);
  omTensorListDestroy(outputs);
  if (session)
    delete session;
}

bool ModelLibBuilder::compileAndLoad() {
  OwningOpRef<ModuleOp> moduleRef(module);
  if (compileModule(moduleRef, ctx, sharedLibBaseName, onnx_mlir::EmitLib) !=
      CompilerSuccess)
    return false;
  std::string libFilename =
      getTargetFilename(sharedLibBaseName, onnx_mlir::EmitLib);
  session = new ExecutionSession(libFilename);
  return session != nullptr;
}

bool ModelLibBuilder::compileAndLoad(
    const onnx_mlir::CompilerOptionList &list) {
  if (setCompilerOptions(list) != CompilerSuccess)
    return false;
  return compileAndLoad();
}

bool ModelLibBuilder::checkInstructionFromEnv(
    const std::string envCheckInstruction) {
  std::string instructionName = getenv(envCheckInstruction.c_str())
                                    ? getenv(envCheckInstruction.c_str())
                                    : "";
  return checkInstruction(instructionName);
}

bool ModelLibBuilder::checkInstruction(const std::string instructionName) {
  if (instructionName.empty())
    return true;
  llvm::sys::DynamicLibrary sharedLibraryHandle =
      exec->getSharedLibraryHandle();
  void *addr = sharedLibraryHandle.getAddressOfSymbol(instructionName.c_str());
  if (!addr) {
    printf("%s not found.\n", instructionName.c_str());
    return false;
  }
  return true;
}

bool ModelLibBuilder::run() {
  assert(inputs && session && "expected successful compile and load");
  if (outputs) {
    omTensorListDestroy(outputs);
    outputs = nullptr; // Reset in case run has an exception.
  }
  try {
<<<<<<< HEAD
    outputs = session->run(inputs);
=======
    outputs = exec->run(inputs);
>>>>>>> b301c006
  } catch (const std::runtime_error &error) {
    std::cerr << "error while running: " << error.what() << std::endl;
    return false;
  }
  assert(outputs && "when no exception are issued, output should exist");
  return true;
}

void ModelLibBuilder::setRandomNumberGeneratorSeed(const std::string &envVar) {
  bool hasSeedValue = false;
  unsigned int seed = 0;
  if (const char *envVal = std::getenv(envVar.c_str())) {
    std::string seedStr(envVal);
    seed = (unsigned int)std::stoul(seedStr, nullptr);
    hasSeedValue = true;
    std::cout
        << "Model will use the random number generator seed provided by \""
        << envVar << "=" << seed << "\"\n";
  }
  seed = omDefineSeed(seed, hasSeedValue);
  if (!hasSeedValue) {
    // We used a random seed; print that seed to that we may reproduce the
    // experiment.
    std::cout << "Model can reuse the current seed by exporting \"" << envVar
              << "=" << seed << "\"\n";
  }
}

func::FuncOp ModelLibBuilder::createEmptyTestFunction(
    const llvm::SmallVectorImpl<Type> &inputsType,
    const llvm::SmallVectorImpl<Type> &outputsType) {
  assert(!inputsType.empty() && "Expecting inputsTypes to be non-empty");
  assert(!outputsType.empty() && "Expecting outputsTypes to be non-empty");

  FunctionType funcType = builder.getFunctionType(inputsType, outputsType);

  llvm::SmallVector<NamedAttribute, 1> attrs;
  auto funcOp =
      builder.create<func::FuncOp>(loc, "main_graph", funcType, attrs);

  Block *entryBlock = funcOp.addEntryBlock();
  builder.setInsertionPointToStart(entryBlock);
  return funcOp;
}

void ModelLibBuilder::createEntryPoint(func::FuncOp &funcOp) {
  auto entryPoint = ONNXEntryPointOp::create(loc, funcOp);
  module.push_back(entryPoint);
}

ONNXConstantOp ModelLibBuilder::buildONNXConstantOp(
    const OMTensor *omt, const RankedTensorType resultType) {
  int64_t numElems = omTensorGetNumElems(omt);
  auto bufferPtr = omTensorGetDataPtr(omt);
  float *arrayPtr = reinterpret_cast<float *>(bufferPtr);
  auto array = std::vector<float>(arrayPtr, arrayPtr + numElems);
  auto denseAttr =
      DenseElementsAttr::get(resultType, llvm::makeArrayRef(array));
  return builder.create<ONNXConstantOp>(loc, resultType, Attribute(), denseAttr,
      FloatAttr(), ArrayAttr(), IntegerAttr(), ArrayAttr(), StringAttr(),
      ArrayAttr());
}

bool ModelLibBuilder::areCloseFloat(
    const OMTensor *res, const OMTensor *ref) const {
  if (!res || !ref)
    return false;
  float rtol = getenv("TEST_RTOL") ? atof(getenv("TEST_RTOL")) : 1e-5;
  float atol = getenv("TEST_ATOL") ? atof(getenv("TEST_ATOL")) : 1e-5;
  return omTensorAreTwoOmtsClose<float>(res, ref, rtol, atol);
}

} // namespace test
} // namespace onnx_mlir<|MERGE_RESOLUTION|>--- conflicted
+++ resolved
@@ -28,15 +28,15 @@
 ModelLibBuilder::ModelLibBuilder(const std::string &name)
     : sharedLibBaseName(name), ctx(), loc(UnknownLoc::get(&ctx)), builder(&ctx),
       module(ModuleOp::create(loc)), inputs(nullptr), outputs(nullptr),
-      session(nullptr) {
+      exec(nullptr) {
   registerDialects(ctx);
 }
 
 ModelLibBuilder::~ModelLibBuilder() {
   omTensorListDestroy(inputs);
   omTensorListDestroy(outputs);
-  if (session)
-    delete session;
+  if (exec)
+    delete exec;
 }
 
 bool ModelLibBuilder::compileAndLoad() {
@@ -46,8 +46,8 @@
     return false;
   std::string libFilename =
       getTargetFilename(sharedLibBaseName, onnx_mlir::EmitLib);
-  session = new ExecutionSession(libFilename);
-  return session != nullptr;
+  exec = new ExecutionSession(libFilename);
+  return exec != nullptr;
 }
 
 bool ModelLibBuilder::compileAndLoad(
@@ -79,17 +79,13 @@
 }
 
 bool ModelLibBuilder::run() {
-  assert(inputs && session && "expected successful compile and load");
+  assert(inputs && exec && "expected successful compile and load");
   if (outputs) {
     omTensorListDestroy(outputs);
     outputs = nullptr; // Reset in case run has an exception.
   }
   try {
-<<<<<<< HEAD
-    outputs = session->run(inputs);
-=======
     outputs = exec->run(inputs);
->>>>>>> b301c006
   } catch (const std::runtime_error &error) {
     std::cerr << "error while running: " << error.what() << std::endl;
     return false;
