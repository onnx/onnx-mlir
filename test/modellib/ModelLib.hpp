/*
 * SPDX-License-Identifier: Apache-2.0
 */

//====-- ModelLib.hpp - Building Models for numerical and benchmark tests -===//
//
// Copyright 2022 The IBM Research Authors.
//
// =============================================================================
//
// This file contains the declarations for all the models that can be built.
// The result of each function is a .so built using the modelName.
//
// For each model, the function that implements it is named "main_graph".
//
//===----------------------------------------------------------------------===//

#pragma once

#include <string>
#include <type_traits>

#include "mlir/IR/BuiltinOps.h"
#include "llvm/ADT/SmallVector.h"

#include "src/Compiler/CompilerUtils.hpp"
#include "src/Dialect/ONNX/ONNXOps.hpp"
#include "src/Runtime/ExecutionSession.hpp"

namespace onnx_mlir {
namespace test {

const static float omDefaultRangeBound = 1.0;

/*
   Superclass that defines a template to create models, creating an ONNX
   function programmatically, then compiling, loading, running and testing the
   validity of the results.
   The general flow of using a model is as follow:

     // Create a mat mul object with parameter I, J, K.
     MatMul2DLibBuilder matmul(SHARED_LIB_BASE.str(), I, J, K);
     bool success = matmul.build() &&   // Build onnx function.
            matmul.compileAndLoad() &&  // Compile and load.
            matmul.prepareInputs() &&   // Prepare inputs.
            matmul.run() &&             // Run compiled model.
            matmul.verifyOutputs();     // Optionally verify outputs.

  Each type of model has different parameters. The superclass maintains
  the inputs and outputs for testing. When object is deleted, defined
  tensors will be freed.

  The build function must execute first. The compileAndLoad and
  prepareInputs function can then execute in any orders. The run function
  must execute after compileAndLoad and prepareInputs. VerifyOutputs can only
  execute after the run function.

  A actual model will typically define its model-specific functions, namely
  constructor/destructor to handle custom model variables, the build() function,
  the prepareInputs() function, and the optional verifyOutputs() function.

  The compile function take into account the ONNX-MLIR compiler options.
  They can be set / read from the command line / environment variable
  using the code below (defined in full in the OnnxMlirCompiler.h interface).

    setCompilerOption(OptionKind::CompilerOptLevel, "3"); // Default is O3.
    llvm::cl::ParseCommandLineOptions( // Read from args and TEST_ARGS env var.
      argc, argv, "TestMatMul2D\n", nullptr, "TEST_ARGS");
  The compileAndLoad function can also process compiler options, which will
  remain in effect until changed again.

  ===========================================================================
  Advice for debugging models. If you have a model that fails.

  1 Isolate the failing model by changing the TestXXX.cpp to only generate that
    one.
  2 Execute the test while setting this env: TEST_ARGS="--preserveMLIR"
    Debug/bin/TestXXX .
  3 Then you should have a TestXXX_main_graph.input.mlir in the current
    directory.
  4 You should now be able to call "onnx-mlir -O3 -mlir-print-ir-after-all
    TestXXX_main_graph.input.mlir" with a older good compiler and the newer
    failing compiler, and hopefully find out where the issue might be.

*/

class ModelLibBuilder {
public:
  // Define the model. Subclasses should add to the builder all of the specific
  // parameters that uniquely define the model.
  ModelLibBuilder(const std::string &sharedLibBaseName);
  // Destructor needed to free the inputs/outputs data structures.
  virtual ~ModelLibBuilder();
  // Default constructor removed.
  ModelLibBuilder() = delete;
  // Build, subclass should generate a graph. If constant nodes are needed by
  // the model, they should be created here and saved in the subclass, as these
  // values will be needed to verify the accuracy of the model. The model is
  // saved in the model and ctx variable. It must run first.
  virtual bool build() = 0;
  // Compile model from the model and ctx variables. The output is an executable
  // dynamic library. It can run second or third.
  bool compileAndLoad();
  bool compileAndLoad(const onnx_mlir::CompilerOptionList &list);
  // Check whether a particular instruction extracted from environment variable
  // specified in the argument is included in the dynamic library file name
  // compiled here. If not found, return false.
  bool checkInstructionFromEnv(const std::string envCheckInstruction);
  // Check whether a particular instruction specified in the argument is
  // included in the dynamic library file name compiled here.
  // If not found, return false.
  // TODO: set multiple instructions
  bool checkInstruction(const std::string instructionName);
  // Prepare inputs for running model. Subclass may add arguments as necessary.
  // It can run second or third.
  virtual bool prepareInputs() = 0;
  // Run model using prepared inputs, resulting in outputs. It must run fourth.
  bool run();
  // Verify outputs from a run with reference data. It can run last.
  virtual bool verifyOutputs() = 0;

  // Helper functions.
  // Set the random number generator seed to the value passed by the environment
  // variable; if not found, use a random seed. Optional call to enable
  // reproducible random numbers.
  static void setRandomNumberGeneratorSeed(const std::string &envVar);

  static std::map<std::string, std::string> getTestConfigFromEnv(
      const std::string &envVar);

  static std::vector<float> getDataRangeFromEnv(const std::string &envVar);

protected:
  // Create a function with an empty body.
  // This function will contain the model to be tested.
  mlir::func::FuncOp createEmptyTestFunction(
      const llvm::SmallVectorImpl<mlir::Type> &inputsType,
      const llvm::SmallVectorImpl<mlir::Type> &outputsType);
  // Create the entry point function (used to call the model test function).
  void createEntryPoint(mlir::func::FuncOp &funcOp);
  // Create a onnx constant op loaded with values in the tensor omt.
  mlir::ONNXConstantOp buildONNXConstantOp(
      const OMTensor *omt, const mlir::RankedTensorType resultType);
  // Compare results as float.
  bool areCloseFloat(const OMTensor *res, const OMTensor *ref,
      float defaultRtol = 1e-5, float defaultAtol = 1e-5) const;
  // Print indices rank and values, for debugging.
  void printIndices(
      const std::string message, const std::vector<int64_t> &indices) const;
  // Print tensor, as a python numpy array if requested, for debugging.
  void printTensor(
      const std::string varName, const OMTensor *t, bool asNumpy = true) const;

  // Data for building and compiling the model.
  const std::string sharedLibBaseName; // Name for the library.
  mlir::MLIRContext ctx;   // Context for the model (used until compilation).
  mlir::Location loc;      // Location for the model (used during building).
  mlir::OpBuilder builder; // Builder (used during building)
  mlir::ModuleOp module;   // Code for the model (used until compilation)

  // Data for running the model (freed in destructor).
  OMTensorList *inputs, *outputs;
  onnx_mlir::ExecutionSession *exec;

private:
  // Helper recursive function to print tensors.
  void printTensor(const OMTensor *t, std::vector<int64_t> &indices,
      bool isLast = false) const;
};

template <typename T1, typename T2>
class CategoryMapperLibBuilder : public ModelLibBuilder {
  // Ensure template is instantiated with expected types.
  static_assert((std::is_same<T1, int64_t>::value ||
                    std::is_same<T1, const char *>::value),
      "T1 must be int64_t or const char *");
  static_assert((std::is_same<T1, int64_t>::value &&
                    std::is_same<T2, const char *>::value) ||
                    (std::is_same<T1, const char *>::value &&
                        std::is_same<T2, int64_t>::value),
      "T1 and/or T2 are not correct");

public:
  // CategoryMapper attributes.
  struct CMAttributes {
    llvm::SmallVector<int64_t> cat_int64s;
    llvm::SmallVector<llvm::StringRef> cat_strings;
    int64_t default_int;
    llvm::StringRef default_string;
  };

  CategoryMapperLibBuilder(std::string name, const CMAttributes &attributes,
      llvm::ArrayRef<T1> input, llvm::ArrayRef<T2> expOutput)
      : ModelLibBuilder(name), attributes(attributes), input(input),
        expOutput(expOutput) {
    assert(input.size() == expOutput.size() &&
           "Expecting input/expOutput to have the same size");
  }

  bool build() final;
  bool prepareInputs() final;
  bool verifyOutputs() final;

private:
  // Create the function to test.
  void createTestFunction(mlir::Type inputType, mlir::Type outputType,
      const CMAttributes &attributes);

  // Create the category mapper operator, and insert it into the test function.
  void createCategoryMapper(mlir::Type outputType,
      const CMAttributes &attributes, mlir::func::FuncOp &funcOp);

  // Verify that the output tensor has the expected rank.
  bool verifyRank(const OMTensor &out, int64_t rank) const;

  // Verify that the output tensor has the expected number of elements.
  bool verifyNumElements(const OMTensor &out, int64_t numElems) const;

  // Verify that the output tensor contains the expected result.
  bool verifyResults(const OMTensor *out, const OMTensor *expected) const;

private:
  const CMAttributes &attributes;     // CategoryMapper attributes.
  const llvm::ArrayRef<T1> input;     // model input data.
  const llvm::ArrayRef<T2> expOutput; // expected result.
};

class GemmLibBuilder : public ModelLibBuilder {
public:
  GemmLibBuilder(const std::string &modelName, const int I, const int J,
      const int K, const int aTrans, const int bTrans, const int cRank,
      const float alphaVal, const float betaVal);
  bool build() final;
  bool prepareInputs() final;
  bool prepareInputs(float dataRangeLB, float dataRangeUB);
  bool prepareInputsFromEnv(const std::string envDataRange);
  bool verifyOutputs() final;

private:
  // Data that defines model.
  const int I, J, K, aTrans, bTrans, cRank;
  const float alphaVal, betaVal;
  // Derived data that defines model.
  llvm::SmallVector<int64_t, 2> aShape, bShape, cShape;
};

class ScanLibBuilder : public ModelLibBuilder {
public:
  ScanLibBuilder(const std::string &modelName, const int /*seq=*/S,
      const int /*inner-dim=*/I, const int /*batch=*/B, const bool is_v8);
  bool build() final;
  bool prepareInputs() final;
  bool prepareInputs(float dataRangeLB, float dataRangeUB);
  bool prepareInputsFromEnv(const std::string envDataRange);
  bool verifyOutputs() final;

private:
  // Data that defines model.
  const int S, I, B;
  const bool is_v8;
  // Derived data that defines model.
  llvm::SmallVector<int64_t, 2> initialShape, xShape;
  // model definition in std::string
  std::string moduleIR;
};

class LeakyReluLibBuilder : public ModelLibBuilder {
public:
  LeakyReluLibBuilder(
      const std::string &modelName, const int N, const float alpha);
  bool build() final;
  bool prepareInputs() final;
  bool prepareInputs(float dataRangeLB, float dataRangeUB);
  bool prepareInputsFromEnv(const std::string envDataRange);
  bool verifyOutputs() final;

private:
  // Data that defines model.
  const int N;
  const float alphaVal;
  // Derived data that defines model.
  llvm::SmallVector<int64_t, 2> xShape, yShape;
  // model definition in std::string
  std::string moduleIR;
};

// 2x2 matmul with no broadcast
class MatMul2DLibBuilder : public ModelLibBuilder {
public:
  MatMul2DLibBuilder(
      const std::string &modelName, const int I, const int J, const int K);
  bool build() final;
  bool prepareInputs() final;
  bool prepareInputs(float dataRangeLB, float dataRangeUB);
  bool prepareInputsFromEnv(const std::string envDataRange);
  bool verifyOutputs() final;

private:
  // Data that defines model.
  const int I, J, K;
};

// Matmul where there is broadcasting in either A or B, but not both.
// If broadcasting A, then A has a higher rank; if broadcasting B, then B has a
// higher rank.
class MatMulSingleBroadcastLibBuilder : public ModelLibBuilder {
public:
  // When broadcastingB is true, then the rank of B > rank of A=2. When
  // broadcastingB is false, then the rank of A > rank of B=2.
  // But when sameStaticBroadcast, then both A & B's rank >2, and they must have
  // the same static broadcasting ranks. The broadcasted dimensions are given by
  // broadcastDims, and the traditional 2D matrix multiplication dims are given
  // by I, J, and K.
  MatMulSingleBroadcastLibBuilder(const std::string &modelName,
      bool broadcastingB, bool sameStaticBroadcast,
      std::vector<int64_t> broadcastDims, const int I, const int J,
      const int K);
  bool build() final;
  bool prepareInputs() final;
  bool prepareInputs(float dataRange);
  bool verifyOutputs() final;

private:
  // Compute one matmul for a given broadcast
  void computeOneMatMul(OMTensor *a, OMTensor *b, OMTensor *c,
      std::vector<int64_t> &aIndexValues, std::vector<int64_t> &bIndexValues,
      std::vector<int64_t> &yIndexValues);
  // Data that defines model.
  bool broadcastingB;
  bool sameStaticBroadcast;
  std::vector<int64_t> broadcastDims;
  const int I, J, K;
  // Computed data from inputs.
  std::vector<int64_t> aShape, bShape, yShape;
};

// Padding schemes for Convolutions.
enum ConvAutoPad {
  NOTSET = 0,
  VALID = 1,
  LOWER = 2,
  UPPER = 3,
  UB = 4 // Always the last element.
};

class Conv2DLibBuilder : public ModelLibBuilder {
public:
  Conv2DLibBuilder(const std::string &modelName, const int N, const int Cin,
      const int Cout, const int H, const int W, const int kH, const int kW,
      const ConvAutoPad autoPad, const int pHBegin, const int pHEnd,
      const int pWBegin, const int pWEnd, const int stride, const int dilation,
      const int isDynamic);
  bool build() final;
  bool prepareInputs() final;
  bool prepareInputs(float dataRangeLB, float dataRangeUB);
  bool prepareInputsFromEnv(const std::string envDataRange);
  bool verifyOutputs() final;

  static const std::string getAutoPadName(const ConvAutoPad autoPad);

private:
  bool verifyShapeAndComputeBeginEnd();

  // Data that defines model, where const define model, non-const are derived
  // parameters.
  const int N, CIn, COut, H, W, kH, kW;
  const ConvAutoPad autoPad;
  int pHBegin, pHEnd, pWBegin, pWEnd;
  const int stride, dilation, isDynamic;
  int modelNOut, modelCOut, modelHOut, modelWOut;
};

class RNNModelLibBuilder : public ModelLibBuilder {
public:
  RNNModelLibBuilder(const std::string &sharedLibBaseName, int64_t layout);
  virtual ~RNNModelLibBuilder();

protected:
  // To transpose between [batch_size, seq_length/num_directions, size]
  //                  and [seq_length/num_directions, batch_size, size]
  // when layout == 1.
  llvm::SmallVector<int64_t, 3> perm3(int64_t a, int64_t b, int64_t c) const {
    if (layout == 0)
      return {a, b, c};
    else
      return {b, a, c};
  }

  // To transpose from [seq_length, num_directions, batch_size, hidden_size]
  //                to [batch_size, seq_length, num_directions, hidden_size]
  // when layout == 1.
  llvm::SmallVector<int64_t, 4> perm4(
      int64_t s, int64_t d, int64_t b, int64_t h) const {
    if (layout == 0)
      return {s, d, b, h};
    else
      return {b, s, d, h};
  }

  const int64_t layout;
};

class LSTMLibBuilder : public RNNModelLibBuilder {
public:
  LSTMLibBuilder(const std::string &modelName, const int direction, const int S,
      const int B, const int I, const int H, const bool isDynamicS,
      const bool isDynamicB, const bool isNoneH = false,
      const bool isNoneC = false, const bool isNoneP = false,
      const int layout = 0);
  virtual ~LSTMLibBuilder();
  bool build() final;
  bool prepareInputs() final;
  bool prepareInputs(float dataRangeLB, float dataRangeUB);
  bool prepareInputsFromEnv(const std::string envDataRange);
  bool verifyOutputs() final;

private:
  // Data that defines model.
  const int direction, S, B, I, H;
  const bool isDynamicS, isDynamicB, isNoneH, isNoneC, isNoneP;
  // Computed parameters.
  int D;
  llvm::SmallVector<int64_t, 3> xShape, hShape, cShape;
  OMTensor *wOmt, *rOmt, *bOmt, *pOmt;
};

class GRULibBuilder : public RNNModelLibBuilder {
public:
  GRULibBuilder(const std::string &modelName, const int direction, const int S,
      const int B, const int I, const int H, const int linearBeforeReset,
      const bool isDynamicS, const bool isDynamicB, const int layout = 0);
  virtual ~GRULibBuilder();
  bool build() final;
  bool prepareInputs() final;
  bool prepareInputs(float dataRangeLB, float dataRangeUB);
  bool prepareInputsFromEnv(const std::string envDataRange);
  bool verifyOutputs() final;

private:
  // Data that defines model.
  const int direction, S, B, I, H, linearBeforeReset, isDynamicS, isDynamicB;
  // Computed parameters.
  int D;
  llvm::SmallVector<int64_t, 3> xShape, hShape;
  OMTensor *wOmt, *rOmt, *bOmt;
};

class RNNLibBuilder : public RNNModelLibBuilder {
public:
  RNNLibBuilder(const std::string &modelName, const int direction, const int S,
      const int B, const int I, const int H, const bool isDynamicS,
      const bool isDynamicB, const int layout = 0);
  virtual ~RNNLibBuilder();
  bool build() final;
  bool prepareInputs() final;
  bool prepareInputs(float dataRangeLB, float dataRangeUB);
  bool prepareInputsFromEnv(const std::string envDataRange);
  bool verifyOutputs() final;

private:
  // Data that defines model.
  const int direction, S, B, I, H, isDynamicS, isDynamicB;
  // Computed parameters.
  int D;
  llvm::SmallVector<int64_t, 3> xShape, hShape;
  OMTensor *wOmt, *rOmt, *bOmt;
};

<<<<<<< HEAD
class UniqueLibBuilder : public ModelLibBuilder {
public:
  UniqueLibBuilder(const std::string &modelName, const int rank, const int I,
      const int J, /*const int K = -1,*/ const int axis = -1,
      const int sorted = 0, const int isNoneAxis = 0, const int isNoneIndexOutput = 0);
  virtual ~UniqueLibBuilder();
=======
// 2D elementwise with no broadcast
class Elementwise2DLibBuilder : public ModelLibBuilder {
public:
  Elementwise2DLibBuilder(const std::string &modelName,
      const std::string &onnxOpName, const int I, const int J);
>>>>>>> 2960f168
  bool build() final;
  bool prepareInputs() final;
  bool prepareInputs(float dataRangeLB, float dataRangeUB);
  bool prepareInputsFromEnv(const std::string envDataRange);
  bool verifyOutputs() final;

private:
  // Data that defines model.
<<<<<<< HEAD
  const int rank, I, J, axis, sorted, isNoneAxis, isNoneIndexOutput;
  // Computed parameters.
  int yRank;
  llvm::SmallVector<int64_t, 2> xShape, yShape;
=======
  std::string onnxOpName;
  const int I, J;
  const int inputNum;
>>>>>>> 2960f168
};

} // namespace test
} // namespace onnx_mlir<|MERGE_RESOLUTION|>--- conflicted
+++ resolved
@@ -466,38 +466,42 @@
   OMTensor *wOmt, *rOmt, *bOmt;
 };
 
-<<<<<<< HEAD
+// 2D elementwise with no broadcast
+class Elementwise2DLibBuilder : public ModelLibBuilder {
+public:
+  Elementwise2DLibBuilder(const std::string &modelName,
+      const std::string &onnxOpName, const int I, const int J);
+  bool build() final;
+  bool prepareInputs() final;
+  bool prepareInputs(float dataRangeLB, float dataRangeUB);
+  bool prepareInputsFromEnv(const std::string envDataRange);
+  bool verifyOutputs() final;
+
+private:
+  // Data that defines model.
+  std::string onnxOpName;
+  const int I, J;
+  const int inputNum;
+};
+
 class UniqueLibBuilder : public ModelLibBuilder {
 public:
   UniqueLibBuilder(const std::string &modelName, const int rank, const int I,
       const int J, /*const int K = -1,*/ const int axis = -1,
       const int sorted = 0, const int isNoneAxis = 0, const int isNoneIndexOutput = 0);
   virtual ~UniqueLibBuilder();
-=======
-// 2D elementwise with no broadcast
-class Elementwise2DLibBuilder : public ModelLibBuilder {
-public:
-  Elementwise2DLibBuilder(const std::string &modelName,
-      const std::string &onnxOpName, const int I, const int J);
->>>>>>> 2960f168
-  bool build() final;
-  bool prepareInputs() final;
-  bool prepareInputs(float dataRangeLB, float dataRangeUB);
-  bool prepareInputsFromEnv(const std::string envDataRange);
-  bool verifyOutputs() final;
-
-private:
-  // Data that defines model.
-<<<<<<< HEAD
+  bool build() final;
+  bool prepareInputs() final;
+  bool prepareInputs(float dataRangeLB, float dataRangeUB);
+  bool prepareInputsFromEnv(const std::string envDataRange);
+  bool verifyOutputs() final;
+
+private:
+  // Data that defines model.
   const int rank, I, J, axis, sorted, isNoneAxis, isNoneIndexOutput;
   // Computed parameters.
   int yRank;
   llvm::SmallVector<int64_t, 2> xShape, yShape;
-=======
-  std::string onnxOpName;
-  const int I, J;
-  const int inputNum;
->>>>>>> 2960f168
 };
 
 } // namespace test
