// RUN: onnx-mlir-opt --shape-inference --constprop-onnx %s -split-input-file | FileCheck %s

//===----------------------------------------------------------------------===//
// Common tests. Use ONNXAddOp as example.

// -----

// CHECK-LABEL: @test_scalar_attr() -> tensor<f32>
func @test_scalar_attr() -> tensor<f32> {
  %0 = "onnx.Constant"() {value = dense<1.0> : tensor<f32>} : () -> tensor<f32>
  %1 = "onnx.Constant"() {value = dense<2.0> : tensor<f32>} : () -> tensor<f32>
  %2 = "onnx.Add"(%0, %1) : (tensor<f32> , tensor<f32>) -> tensor<f32>
  "func.return"(%2) : (tensor<f32>) -> ()
  // CHECK: [[CONST:%.+]] = "onnx.Constant"() {value = dense<3.000000e+00> : tensor<f32>} : () -> tensor<f32>
}

// -----

// CHECK-LABEL: @test_single_value_attr() -> tensor<1xf32>
func @test_single_value_attr() -> tensor<1xf32> {
  %0 = "onnx.Constant"() {value = dense<[1.0]> : tensor<1xf32>} : () -> tensor<1xf32>
  %1 = "onnx.Constant"() {value = dense<[2.0]> : tensor<1xf32>} : () -> tensor<1xf32>
  %2 = "onnx.Add"(%0, %1) : (tensor<1xf32> , tensor<1xf32>) -> tensor<1xf32>
  "func.return"(%2) : (tensor<1xf32>) -> ()
  // CHECK: [[CONST:%.+]] = "onnx.Constant"() {value = dense<3.000000e+00> : tensor<1xf32>} : () -> tensor<1xf32>
}

// -----

// CHECK-LABEL: @test_splat_attr() -> tensor<3xf32>
func @test_splat_attr() -> tensor<3xf32> {
  %0 = "onnx.Constant"() {value = dense<1.0> : tensor<3xf32>} : () -> tensor<3xf32>
  %1 = "onnx.Constant"() {value = dense<2.0> : tensor<3xf32>} : () -> tensor<3xf32>
  %2 = "onnx.Add"(%0, %1) : (tensor<3xf32> , tensor<3xf32>) -> tensor<3xf32>
  "func.return"(%2) : (tensor<3xf32>) -> ()
  // CHECK: [[CONST:%.+]] = "onnx.Constant"() {value = dense<3.000000e+00> : tensor<3xf32>} : () -> tensor<3xf32>
}

// -----

// CHECK-LABEL: @test_splat_nonsplat_attrs() -> tensor<3xf32>
func @test_splat_nonsplat_attrs() -> tensor<3xf32> {
  %0 = "onnx.Constant"() {value = dense<1.0> : tensor<3xf32>} : () -> tensor<3xf32>
  %1 = "onnx.Constant"() {value = dense<[0.0, 1.0, 2.0]> : tensor<3xf32>} : () -> tensor<3xf32>
  %2 = "onnx.Add"(%0, %1) : (tensor<3xf32> , tensor<3xf32>) -> tensor<3xf32>
  "func.return"(%2) : (tensor<3xf32>) -> ()
  // CHECK: [[CONST:%.+]] = "onnx.Constant"() {value = dense<[1.000000e+00, 2.000000e+00, 3.000000e+00]> : tensor<3xf32>} : () -> tensor<3xf32>
}

// -----

//===----------------------------------------------------------------------===//
/// ADD tests 

/// Test ConstantOp assoc for add

// -----

// CHECK-LABEL: @test_add_constant_1(%arg0: tensor<3xf32>) -> tensor<3xf32>
func @test_add_constant_1(%arg0 : tensor<3xf32>) -> tensor<3xf32> {
  %0 = "onnx.Constant"() {value = dense<[0.0, 1.0, 2.0]> : tensor<3xf32>} : () -> tensor<3xf32>
  %1 = "onnx.Add"(%0, %arg0) : (tensor<3xf32> , tensor<3xf32>) -> tensor<3xf32>
  "func.return"(%1) : (tensor<3xf32>) -> ()
  // CHECK-NEXT: [[CONST:%.+]] = "onnx.Constant"() {value = dense<[0.000000e+00, 1.000000e+00, 2.000000e+00]> : tensor<3xf32>} : () -> tensor<3xf32>
  // CHECK-NEXT: [[ADD:%.+]] =  "onnx.Add"(%arg0, [[CONST]]) : (tensor<3xf32>, tensor<3xf32>) -> tensor<3xf32>
}

/// Test ConstantOp assoc for add

// -----

// CHECK-LABEL: @test_add_constant_2(%arg0: tensor<3xf32>) -> tensor<3xf32>
func @test_add_constant_2(%arg0 : tensor<3xf32>) -> tensor<3xf32> {
  %0 = "onnx.Constant"() {value = dense<[0.0, 1.0, 2.0]> : tensor<3xf32>} : () -> tensor<3xf32>
  %1 = "onnx.Add"(%arg0, %0) : (tensor<3xf32> , tensor<3xf32>) -> tensor<3xf32>
  "func.return"(%1) : (tensor<3xf32>) -> ()
  // CHECK-NEXT: [[CONST:%.+]] = "onnx.Constant"() {value = dense<[0.000000e+00, 1.000000e+00, 2.000000e+00]> : tensor<3xf32>} : () -> tensor<3xf32>
  // CHECK-NEXT: [[ADD:%.+]] =  "onnx.Add"(%arg0, [[CONST]]) : (tensor<3xf32>, tensor<3xf32>) -> tensor<3xf32>
}

/// Change (x+c1)+c2 to x+(c1+c2)

// -----

// CHECK-LABEL: @test_add_constant_3(%arg0: tensor<3xi32>) -> tensor<3xi32> 
func @test_add_constant_3(%arg0 : tensor<3xi32>) -> tensor<3xi32> {
  %0 = "onnx.Constant"() {value = dense<[0, 1, 2]> : tensor<3xi32>} : () -> tensor<3xi32>
  %1 = "onnx.Constant"() {value = dense<[10, 11, 12]> : tensor<3xi32>} : () -> tensor<3xi32>
  %2 = "onnx.Add"(%0, %arg0) : (tensor<3xi32> , tensor<3xi32>) -> tensor<3xi32>
  %3 = "onnx.Add"(%1, %2) : (tensor<3xi32> , tensor<3xi32>) -> tensor<3xi32>
  "func.return"(%3) : (tensor<3xi32>) -> ()
  // CHECK-NEXT: [[CONST1:%.+]] = "onnx.Constant"() {value = dense<[10, 12, 14]> : tensor<3xi32>} : () -> tensor<3xi32>
  // CHECK-NEXT: [[ADD1:%.+]] = "onnx.Add"(%arg0, [[CONST1]]) : (tensor<3xi32>, tensor<3xi32>) -> tensor<3xi32>
}

/// Same test as above, but with a use of an intermediary result
/// change (x+c1)+c2 + (x+c1) to x+x + (c1+c2+c3)

// -----

// CHECK-LABEL: @test_add_constant_4(%arg0: tensor<3xi32>) -> tensor<3xi32> 
func @test_add_constant_4(%arg0 : tensor<3xi32>) -> tensor<3xi32> {
  %0 = "onnx.Constant"() {value = dense<[0, 1, 2]> : tensor<3xi32>} : () -> tensor<3xi32>
  %1 = "onnx.Constant"() {value = dense<[10, 11, 12]> : tensor<3xi32>} : () -> tensor<3xi32>
  %2 = "onnx.Add"(%0, %arg0) : (tensor<3xi32> , tensor<3xi32>) -> tensor<3xi32>
  %3 = "onnx.Add"(%1, %2) : (tensor<3xi32> , tensor<3xi32>) -> tensor<3xi32>
  %4 = "onnx.Add"(%2, %3) : (tensor<3xi32> , tensor<3xi32>) -> tensor<3xi32>
  "func.return"(%4) : (tensor<3xi32>) -> ()
  // CHECK-NEXT: [[ADD1:%.+]] = "onnx.Add"(%arg0, %arg0) : (tensor<3xi32>, tensor<3xi32>) -> tensor<3xi32>
  // CHECK-NEXT: [[CONST1:%.+]] = "onnx.Constant"() {value = dense<[10, 13, 16]> : tensor<3xi32>} : () -> tensor<3xi32>
  // CHECK-NEXT: [[ADD2:%.+]] = "onnx.Add"([[ADD1]], [[CONST1]]) : (tensor<3xi32>, tensor<3xi32>) -> tensor<3xi32>
}

/// Change (x+c0)+y  + (z+c1) to  (x+y)+z + (c1+c2)

// -----

// CHECK-LABEL: @test_add_constant_5(%arg0: tensor<3xi32>, %arg1: tensor<3xi32>, %arg2: tensor<3xi32>) -> tensor<3xi32> 
func @test_add_constant_5(%arg0 : tensor<3xi32>, %arg1: tensor<3xi32>, %arg2: tensor<3xi32>) -> tensor<3xi32> {
  %0 = "onnx.Constant"() {value = dense<[0, 1, 2]> : tensor<3xi32>} : () -> tensor<3xi32>
  %1 = "onnx.Constant"() {value = dense<[10, 11, 12]> : tensor<3xi32>} : () -> tensor<3xi32>
  %2 = "onnx.Add"(%0, %arg0) : (tensor<3xi32> , tensor<3xi32>) -> tensor<3xi32>
  %3 = "onnx.Add"(%2, %arg1) : (tensor<3xi32> , tensor<3xi32>) -> tensor<3xi32>
  %4 = "onnx.Add"(%1, %arg2) : (tensor<3xi32> , tensor<3xi32>) -> tensor<3xi32>
  %5 = "onnx.Add"(%3, %4) : (tensor<3xi32> , tensor<3xi32>) -> tensor<3xi32>
  "func.return"(%5) : (tensor<3xi32>) -> ()
  // CHECK-NEXT: [[ADD1:%.+]] = "onnx.Add"(%arg0, %arg1) : (tensor<3xi32>, tensor<3xi32>) -> tensor<3xi32>
  // CHECK-NEXT: [[ADD2:%.+]] = "onnx.Add"([[ADD1]], %arg2) : (tensor<3xi32>, tensor<3xi32>) -> tensor<3xi32>
  // CHECK-NEXT: [[CONST1:%.+]] = "onnx.Constant"() {value = dense<[10, 12, 14]> : tensor<3xi32>} : () -> tensor<3xi32>
  // CHECK-NEXT: [[ADD3:%.+]] = "onnx.Add"([[ADD2]], [[CONST1]]) : (tensor<3xi32>, tensor<3xi32>) -> tensor<3xi32>
}

/// Test broadcast 1 -> 2d

// -----

// CHECK-LABEL: @test_broadcast_1(%arg0: tensor<3x2xi32>) -> tensor<3x2xi32>
func @test_broadcast_1(%arg0: tensor<3x2xi32>) -> tensor<3x2xi32> {
  %0 = "onnx.Constant"() {value = dense<[1]> : tensor<1xi32>} : () -> tensor<1xi32>
  %1 = "onnx.Constant"() {value = dense<[[2, 3], [4, 5], [6, 7]]> : tensor<3x2xi32>} : () -> tensor<3x2xi32>
  %2 = "onnx.Add"(%0, %1) : (tensor<1xi32> , tensor<3x2xi32>) -> tensor<3x2xi32>
  %3 = "onnx.Add"(%2, %arg0) : (tensor<3x2xi32> , tensor<3x2xi32>) -> tensor<3x2xi32>
  "func.return"(%3) : (tensor<3x2xi32>) -> ()
  // CHECK-NEXT: [[CONST1:%.+]] = "onnx.Constant"() {value = dense<{{.}}[3, 4], [5, 6], [7, 8]]> : tensor<3x2xi32>} : () -> tensor<3x2xi32>
  // CHECK-NEXT: [[ADD1:%.+]] = "onnx.Add"(%arg0, [[CONST1]]) : (tensor<3x2xi32>, tensor<3x2xi32>) -> tensor<3x2xi32>
}

/// Test broadcast 2d (size one) -> 2d

// -----

// CHECK-LABEL: @test_broadcast_2(%arg0: tensor<3x2xi32>) -> tensor<3x2xi32>
func @test_broadcast_2(%arg0: tensor<3x2xi32>) -> tensor<3x2xi32> {
  %0 = "onnx.Constant"() {value = dense<[[1]]> : tensor<1x1xi32>} : () -> tensor<1x1xi32>
  %1 = "onnx.Constant"() {value = dense<[[2, 3], [4, 5], [6, 7]]> : tensor<3x2xi32>} : () -> tensor<3x2xi32>
  %2 = "onnx.Add"(%0, %1) : (tensor<1x1xi32> , tensor<3x2xi32>) -> tensor<3x2xi32>
  %3 = "onnx.Add"(%2, %arg0) : (tensor<3x2xi32> , tensor<3x2xi32>) -> tensor<3x2xi32>
  "func.return"(%3) : (tensor<3x2xi32>) -> ()
  // CHECK-NEXT: [[CONST1:%.+]] = "onnx.Constant"() {value = dense<{{.}}[3, 4], [5, 6], [7, 8]]> : tensor<3x2xi32>} : () -> tensor<3x2xi32>
  // CHECK-NEXT: [[ADD1:%.+]] = "onnx.Add"(%arg0, [[CONST1]]) : (tensor<3x2xi32>, tensor<3x2xi32>) -> tensor<3x2xi32>
}

/// check 1d -> 2d

// -----

// CHECK-LABEL: @test_broadcast_3(%arg0: tensor<3x2xi32>) -> tensor<3x2xi32>
func @test_broadcast_3(%arg0 : tensor<3x2xi32>) -> tensor<3x2xi32> {
  %0 = "onnx.Constant"() {value = dense<[[1], [2], [3]]> : tensor<3x1xi32>} : () -> tensor<3x1xi32>
  %1 = "onnx.Constant"() {value = dense<[[10, 11], [21, 22], [31, 32]]> : tensor<3x2xi32>} : () -> tensor<3x2xi32>
  %2 = "onnx.Add"(%0, %1) : (tensor<3x1xi32> , tensor<3x2xi32>) -> tensor<3x2xi32>
  %3 = "onnx.Add"(%2, %arg0) : (tensor<3x2xi32> , tensor<3x2xi32>) -> tensor<3x2xi32>
  "func.return"(%3) : (tensor<3x2xi32>) -> ()
  // CHECK-NEXT: [[CONST1:%.+]] = "onnx.Constant"() {value = dense<{{.}}[11, 12], [23, 24], [34, 35]]> : tensor<3x2xi32>} : () -> tensor<3x2xi32>
  // CHECK-NEXT: [[ADD1:%.+]] = "onnx.Add"(%arg0, [[CONST1]]) : (tensor<3x2xi32>, tensor<3x2xi32>) -> tensor<3x2xi32>
}


//===----------------------------------------------------------------------===//  
/// MUL tests (same as add, so have only two).
  
/// Change (x*c1)*c2 to x*(c1*c2)

// -----

// CHECK-LABEL: @test_mul_constant_3(%arg0: tensor<3xi32>) -> tensor<3xi32> 
func @test_mul_constant_3(%arg0 : tensor<3xi32>) -> tensor<3xi32> {
  %0 = "onnx.Constant"() {value = dense<[0, 1, 2]> : tensor<3xi32>} : () -> tensor<3xi32>
  %1 = "onnx.Constant"() {value = dense<[10, 11, 12]> : tensor<3xi32>} : () -> tensor<3xi32>
  %2 = "onnx.Mul"(%0, %arg0) : (tensor<3xi32> , tensor<3xi32>) -> tensor<3xi32>
  %3 = "onnx.Mul"(%1, %2) : (tensor<3xi32> , tensor<3xi32>) -> tensor<3xi32>
  "func.return"(%3) : (tensor<3xi32>) -> ()
  // CHECK-NEXT: [[CONST1:%.+]] = "onnx.Constant"() {value = dense<[0, 11, 24]> : tensor<3xi32>} : () -> tensor<3xi32>
  // CHECK-NEXT: [[MUL1:%.+]] = "onnx.Mul"(%arg0, [[CONST1]]) : (tensor<3xi32>, tensor<3xi32>) -> tensor<3xi32>
}

/// Change (x*c0)*y  * (z*c1) to  (x*y)*z * (c1*c2)

// -----

// CHECK-LABEL: @test_mul_constant_5(%arg0: tensor<3xi32>, %arg1: tensor<3xi32>, %arg2: tensor<3xi32>) -> tensor<3xi32> 
func @test_mul_constant_5(%arg0 : tensor<3xi32>, %arg1: tensor<3xi32>, %arg2: tensor<3xi32>) -> tensor<3xi32> {
  %0 = "onnx.Constant"() {value = dense<[0, 1, 2]> : tensor<3xi32>} : () -> tensor<3xi32>
  %1 = "onnx.Constant"() {value = dense<[10, 11, 12]> : tensor<3xi32>} : () -> tensor<3xi32>
  %2 = "onnx.Mul"(%0, %arg0) : (tensor<3xi32> , tensor<3xi32>) -> tensor<3xi32>
  %3 = "onnx.Mul"(%2, %arg1) : (tensor<3xi32> , tensor<3xi32>) -> tensor<3xi32>
  %4 = "onnx.Mul"(%1, %arg2) : (tensor<3xi32> , tensor<3xi32>) -> tensor<3xi32>
  %5 = "onnx.Mul"(%3, %4) : (tensor<3xi32> , tensor<3xi32>) -> tensor<3xi32>
  "func.return"(%5) : (tensor<3xi32>) -> ()
  // CHECK-NEXT: [[MUL1:%.+]] = "onnx.Mul"(%arg0, %arg1) : (tensor<3xi32>, tensor<3xi32>) -> tensor<3xi32>
  // CHECK-NEXT: [[MUL2:%.+]] = "onnx.Mul"([[MUL1]], %arg2) : (tensor<3xi32>, tensor<3xi32>) -> tensor<3xi32>
  // CHECK-NEXT: [[CONST1:%.+]] = "onnx.Constant"() {value = dense<[0, 11, 24]> : tensor<3xi32>} : () -> tensor<3xi32>
  // CHECK-NEXT: [[MUL3:%.+]] = "onnx.Mul"([[MUL2]], [[CONST1]]) : (tensor<3xi32>, tensor<3xi32>) -> tensor<3xi32>
}

//===----------------------------------------------------------------------===//
/// SUB and NEG tests.

// check of sub two constants

// -----  

// CHECK-LABEL: @test_sub_1(%arg0: tensor<3x2xi32>) -> tensor<3x2xi32>
func @test_sub_1(%arg0: tensor<3x2xi32>) -> tensor<3x2xi32> {
  %0 = "onnx.Constant"() {value = dense<[[2, 3], [4, 5], [6, 7]]> : tensor<3x2xi32>} : () -> tensor<3x2xi32>
  %1 = "onnx.Constant"() {value = dense<[[2]]> : tensor<1x1xi32>} : () -> tensor<1x1xi32>
  %2 = "onnx.Sub"(%0, %1) : (tensor<3x2xi32>, tensor<1x1xi32>) -> tensor<3x2xi32>
  "func.return"(%2) : (tensor<3x2xi32>) -> ()
  // CHECK-NEXT: [[CONST1:%.+]] = "onnx.Constant"() {value = dense<{{.}}[0, 1], [2, 3], [4, 5]]> : tensor<3x2xi32>} : () -> tensor<3x2xi32>
}

/// check sub to add of negative

// -----

// CHECK-LABEL: @test_neg_1(%arg0: tensor<3x2xi32>) -> tensor<3x2xi32>
func @test_neg_1(%arg0: tensor<3x2xi32>) -> tensor<3x2xi32> {
  %0 = "onnx.Constant"() {value = dense<[[2, 3], [4, 5], [6, 7]]> : tensor<3x2xi32>} : () -> tensor<3x2xi32>
  %1 = "onnx.Sub"(%arg0, %0) : (tensor<3x2xi32> , tensor<3x2xi32>) -> tensor<3x2xi32>
  "func.return"(%1) : (tensor<3x2xi32>) -> ()
  // CHECK-NEXT: [[CONST1:%.+]] = "onnx.Constant"() {value = dense<{{.}}[-2, -3], [-4, -5], [-6, -7]]> : tensor<3x2xi32>} : () -> tensor<3x2xi32>
  // CHECK-NEXT: [[ADD1:%.+]] = "onnx.Add"(%arg0, [[CONST1]]) : (tensor<3x2xi32>, tensor<3x2xi32>) -> tensor<3x2xi32>
}

// -----

// CHECK-LABEL: @test_neg_2(%arg0: tensor<3x2xi32>) -> tensor<3x2xi32>
func @test_neg_2(%arg0: tensor<3x2xi32>) -> tensor<3x2xi32> {
  %0 = "onnx.Constant"() {value = dense<[[2, 3], [4, 5], [6, 7]]> : tensor<3x2xi32>} : () -> tensor<3x2xi32>
  %1 = "onnx.Constant"() {value = dense<[[10]]> : tensor<1x1xi32>} : () -> tensor<1x1xi32>
  %2 = "onnx.Sub"(%arg0, %0) : (tensor<3x2xi32> , tensor<3x2xi32>) -> tensor<3x2xi32>
  %5 = "onnx.Add"(%2, %1) : (tensor<3x2xi32> , tensor<1x1xi32>) -> tensor<3x2xi32>
  "func.return"(%5) : (tensor<3x2xi32>) -> ()
  // CHECK-NEXT: [[CONST1:%.+]] = "onnx.Constant"() {value = dense<{{.}}[8, 7], [6, 5], [4, 3]]> : tensor<3x2xi32>} : () -> tensor<3x2xi32>
  // CHECK-NEXT: [[ADD1:%.+]] = "onnx.Add"(%arg0, [[CONST1]]) : (tensor<3x2xi32>, tensor<3x2xi32>) -> tensor<3x2xi32>
}

// -----

// CHECK-LABEL: @test_neg_3(%arg0: tensor<3x2xi32>) -> tensor<3x2xi32>
func @test_neg_3(%arg0: tensor<3x2xi32>) -> tensor<3x2xi32> {
  %0 = "onnx.Constant"() {value = dense<[[2, 3], [4, 5], [6, 7]]> : tensor<3x2xi32>} : () -> tensor<3x2xi32>
  %1 = "onnx.Constant"() {value = dense<[[10]]> : tensor<1x1xi32>} : () -> tensor<1x1xi32>
  %2 = "onnx.Neg"(%0) : (tensor<3x2xi32>) -> tensor<3x2xi32>
  %3 = "onnx.Add"(%arg0, %2) : (tensor<3x2xi32> , tensor<3x2xi32>) -> tensor<3x2xi32>
  %4 = "onnx.Add"(%3, %1) : (tensor<3x2xi32> , tensor<1x1xi32>) -> tensor<3x2xi32>
  "func.return"(%4) : (tensor<3x2xi32>) -> ()
  // CHECK-NEXT: [[CONST1:%.+]] = "onnx.Constant"() {value = dense<{{.}}[8, 7], [6, 5], [4, 3]]> : tensor<3x2xi32>} : () -> tensor<3x2xi32>
  // CHECK-NEXT: [[ADD1:%.+]] = "onnx.Add"(%arg0, [[CONST1]]) : (tensor<3x2xi32>, tensor<3x2xi32>) -> tensor<3x2xi32>
}

//===----------------------------------------------------------------------===//
/// Transpose tests.

// -----  

// CHECK-LABEL: test_default_transpose_const_1
  func @test_default_transpose_const_1() -> tensor<*xi32> {
  %0 = "onnx.Constant"() {value = dense<[[[111, 112, 113, 114], [121, 122, 123, 124], [131, 132, 133, 134]], [[211, 212, 213, 214], [221, 222, 223, 224], [231, 232, 233, 234]]]> : tensor<2x3x4xi32>} : () -> tensor<2x3x4xi32>
  %1 = "onnx.Transpose"(%0) : (tensor<2x3x4xi32>) -> tensor<*xi32>
  "func.return"(%1) : (tensor<*xi32>) -> ()
  // CHECK: [[RES:%.+]] = "onnx.Constant"() {value = dense<[{{.}}[111, 211], [121, 221], [131, 231]{{.}}, [{{.}}112, 212], [122, 222], [132, 232]{{.}}, [{{.}}113, 213], [123, 223], [133, 233]{{.}}, [{{.}}114, 214], [124, 224], [134, 234]{{.}}]> : tensor<4x3x2xi32>} : () -> tensor<4x3x2xi32>
  // CHECK: return [[RES]] : tensor<4x3x2xi32>
}

// -----  

// CHECK-LABEL: test_default_transpose_const_2
func @test_default_transpose_const_2() -> tensor<*xi32> {
  %0 = "onnx.Constant"() {value = dense<[[[111, 112, 113, 114], [121, 122, 123, 124], [131, 132, 133, 134]], [[211, 212, 213, 214], [221, 222, 223, 224], [231, 232, 233, 234]]]> : tensor<2x3x4xi32>} : () -> tensor<2x3x4xi32>
  %1 = "onnx.Transpose"(%0) {perm = [0, 2, 1]} : (tensor<2x3x4xi32>) -> tensor<*xi32>
  "func.return"(%1) : (tensor<*xi32>) -> ()
  // CHECK: [[RES:%.+]] = "onnx.Constant"() {value = dense<[{{.}}[111, 121, 131], [112, 122, 132], [113, 123, 133], [114, 124, 134]{{.}}, [{{.}}211, 221, 231], [212, 222, 232], [213, 223, 233], [214, 224, 234]{{.}}]> : tensor<2x4x3xi32>} : () -> tensor<2x4x3xi32>
  // CHECK: return [[RES]] : tensor<2x4x3xi32>
}

// -----  

// CHECK-LABEL: test_default_transpose_const_3
func @test_default_transpose_const_3() -> tensor<*xi32> {
  %0 = "onnx.Constant"() {value = dense<[[[111, 112, 113, 114], [121, 122, 123, 124], [131, 132, 133, 134]], [[211, 212, 213, 214], [221, 222, 223, 224], [231, 232, 233, 234]]]> : tensor<2x3x4xi32>} : () -> tensor<2x3x4xi32>
  %1 = "onnx.Transpose"(%0) {perm = [1, 0, 2]} : (tensor<2x3x4xi32>) -> tensor<*xi32>
  "func.return"(%1) : (tensor<*xi32>) -> ()
  // CHECK: [[RES:%.+]] =  "onnx.Constant"() {value = dense<[{{.}}[111, 112, 113, 114], [211, 212, 213, 214]{{.}}, [{{.}}121, 122, 123, 124], [221, 222, 223, 224]{{.}}, [{{.}}131, 132, 133, 134], [231, 232, 233, 234]{{.}}]> : tensor<3x2x4xi32>} : () -> tensor<3x2x4xi32>
  // CHECK: return [[RES]] : tensor<3x2x4xi32>
}

//===----------------------------------------------------------------------===//
/// Div tests

// -----

// CHECK-LABEL: @test_div(%arg0: tensor<3x2xf32>) -> tensor<3x2xf32>
func @test_div(%arg0: tensor<3x2xf32>) -> tensor<3x2xf32> {
  %0 = "onnx.Constant"() {value = dense<[[2.0, 4.0], [6.0, 8.0], [10.0, 12.0]]> : tensor<3x2xf32>} : () -> tensor<3x2xf32>
  %1 = "onnx.Constant"() {value = dense<[[2.0]]> : tensor<1x1xf32>} : () -> tensor<1x1xf32>
  %2 = "onnx.Div"(%0, %1) : (tensor<3x2xf32>, tensor<1x1xf32>) -> tensor<3x2xf32>
  "func.return"(%2) : (tensor<3x2xf32>) -> ()
  // CHECK: {{.*}} = "onnx.Constant"() {value = dense<{{\[}}[1.000000e+00, 2.000000e+00], [3.000000e+00, 4.000000e+00], [5.000000e+00, 6.000000e+00]{{\]}}> : tensor<3x2xf32>} : () -> tensor<3x2xf32>
  // CHECK-NOT: {{.*}} = "onnx.Div"{{.*}}
}

//===----------------------------------------------------------------------===//
/// Sqrt tests

// -----

// CHECK-LABEL: @test_sqrt() -> tensor<1x2xf32>
func @test_sqrt() -> tensor<1x2xf32> {
  %0 = "onnx.Constant"() {value = dense<[[4.0, 16.0]]> : tensor<1x2xf32>} : () -> tensor<1x2xf32>
  %1 = "onnx.Sqrt"(%0) : (tensor<1x2xf32>) -> tensor<1x2xf32>
  "func.return"(%1) : (tensor<1x2xf32>) -> ()
  // CHECK: {{.*}} = "onnx.Constant"() {value = dense<{{\[}}[2.000000e+00, 4.000000e+00]{{\]}}> : tensor<1x2xf32>} : () -> tensor<1x2xf32>
  // CHECK-NOT: {{.*}} = "onnx.Sqrt"{{.*}}
}

/// Relu tests

// -----

// CHECK-LABEL: @test_relu() -> tensor<1x2xf32>
func @test_relu() -> tensor<1x2xf32> {
  %0 = "onnx.Constant"() {value = dense<[[-4.0, 16.0]]> : tensor<1x2xf32>} : () -> tensor<1x2xf32>
  %1 = "onnx.Relu"(%0) : (tensor<1x2xf32>) -> tensor<1x2xf32>
  "func.return"(%1) : (tensor<1x2xf32>) -> ()
  // CHECK: {{.*}} = "onnx.Constant"() {value = dense<{{\[}}[0.000000e+00, 1.600000e+01]{{\]}}> : tensor<1x2xf32>} : () -> tensor<1x2xf32>
  // CHECK-NOT: {{.*}} = "onnx.Relu"{{.*}}
}

//===----------------------------------------------------------------------===//
/// Unsqueeze tests

// -----

// CHECK-LABEL: @test_unsqueeze() -> tensor<2x1x1xf32>
func @test_unsqueeze() -> tensor<*xf32> {
  %0 = "onnx.Constant"() {value = dense<[4.0, 16.0]> : tensor<2xf32>} : () -> tensor<2xf32>
  %1 = "onnx.Constant"() {value = dense<[1, 2]> : tensor<2xi64>} : () -> tensor<2xi64>
  %2 = "onnx.Unsqueeze"(%0, %1) : (tensor<2xf32>, tensor<2xi64>) -> tensor<*xf32>
  "func.return"(%2) : (tensor<*xf32>) -> ()
  // CHECK: {{.*}} = "onnx.Constant"() {value = dense<{{\[}}{{\[}}[4.000000e+00]{{\]}}, {{\[}}[1.600000e+01]{{\]}}{{\]}}> : tensor<2x1x1xf32>} : () -> tensor<2x1x1xf32>
  // CHECK-NOT: {{.*}} = "onnx.Unsqueeze"{{.*}}
}

// -----

// CHECK-LABEL: @test_unsqueezev11() -> tensor<2x1x1xf32>
func @test_unsqueezev11() -> tensor<*xf32> {
  %0 = "onnx.Constant"() {value = dense<[4.0, 16.0]> : tensor<2xf32>} : () -> tensor<2xf32>
  %1 = "onnx.UnsqueezeV11"(%0) {axes = [1, 2]} : (tensor<2xf32>) -> tensor<*xf32>
  "func.return"(%1) : (tensor<*xf32>) -> ()
  // CHECK: {{.*}} = "onnx.Constant"() {value = dense<{{\[}}{{\[}}[4.000000e+00]{{\]}}, {{\[}}[1.600000e+01]{{\]}}{{\]}}> : tensor<2x1x1xf32>} : () -> tensor<2x1x1xf32>
  // CHECK-NOT: {{.*}} = "onnx.UnsqueezeV11"{{.*}}
}

//===----------------------------------------------------------------------===//
/// Squeeze tests

// -----

// CHECK-LABEL: @test_squeeze() -> tensor<2xf32>
func @test_squeeze() -> tensor<*xf32> {
  %0 = "onnx.Constant"() {value = dense<[[[4.0]], [[16.0]]]> : tensor<2x1x1xf32>} : () -> tensor<2x1x1xf32>
  %1 = "onnx.Constant"() {value = dense<[1, 2]> : tensor<2xi64>} : () -> tensor<2xi64>
  %2 = "onnx.Squeeze"(%0, %1) : (tensor<2x1x1xf32>, tensor<2xi64>) -> tensor<*xf32>
  "func.return"(%2) : (tensor<*xf32>) -> ()
  // CHECK: [[RES:%.+]] = "onnx.Constant"() {value = dense<[4.000000e+00, 1.600000e+01]> : tensor<2xf32>} : () -> tensor<2xf32>
  // CHECK: return [[RES]] : tensor<2xf32>
  // CHECK-NOT: {{.*}} = "onnx.Squeeze"{{.*}}
}

// -----

// CHECK-LABEL: @test_squeezev11() -> tensor<2xf32>
func @test_squeezev11() -> tensor<*xf32> {
  %0 = "onnx.Constant"() {value = dense<[[[4.0]], [[16.0]]]> : tensor<2x1x1xf32>} : () -> tensor<2x1x1xf32>
  %1 = "onnx.SqueezeV11"(%0) {axes = [1, 2]} : (tensor<2x1x1xf32>) -> tensor<*xf32>
  "func.return"(%1) : (tensor<*xf32>) -> ()
  // CHECK: [[RES:%.+]] = "onnx.Constant"() {value = dense<[4.000000e+00, 1.600000e+01]> : tensor<2xf32>} : () -> tensor<2xf32>
  // CHECK: return [[RES]] : tensor<2xf32>
  // CHECK-NOT: {{.*}} = "onnx.SqueezeV11"{{.*}}
}

//===----------------------------------------------------------------------===//
/// Split tests

// -----

// CHECK-LABEL: @test_split_axis_0() -> (tensor<1x10xf32>, tensor<1x10xf32>) {
func @test_split_axis_0() -> (tensor<1x10xf32>, tensor<1x10xf32>) {
  %split = "onnx.Constant"() {value = dense<[1, 1]> : tensor<2xi64>} : () -> tensor<2xi64>
  %0 = "onnx.Constant"() {value = dense<[[0.0, 1.0, 2.0, 3.0, 4.0, 5.0, 6.0, 7.0, 8.0, 9.0], [10.0, 11.0, 12.0, 13.0, 14.0, 15.0, 16.0, 17.0, 18.0, 19.0]]> : tensor<2x10xf32>} : () -> tensor<2x10xf32>
  %1, %2 = "onnx.Split"(%0, %split) {axis = 0 : si64} : (tensor<2x10xf32>, tensor<2xi64>) -> (tensor<1x10xf32>, tensor<1x10xf32>)
  "func.return"(%1, %2) : (tensor<1x10xf32>, tensor<1x10xf32>) -> ()

  // CHECK: {{.*}} = "onnx.Constant"() {value = dense<{{\[}}[0.000000e+00, 1.000000e+00, 2.000000e+00, 3.000000e+00, 4.000000e+00, 5.000000e+00, 6.000000e+00, 7.000000e+00, 8.000000e+00, 9.000000e+00]]> : tensor<1x10xf32>} : () -> tensor<1x10xf32>
  // CHECK: {{.*}} = "onnx.Constant"() {value = dense<{{\[}}[1.000000e+01, 1.100000e+01, 1.200000e+01, 1.300000e+01, 1.400000e+01, 1.500000e+01, 1.600000e+01, 1.700000e+01, 1.800000e+01, 1.900000e+01]]> : tensor<1x10xf32>} : () -> tensor<1x10xf32>
  // CHECK-NOT: {{.*}} = "onnx.Split"{{.*}}
}

// -----

// CHECK-LABEL: @test_split_axis_1() -> (tensor<2x5xf32>, tensor<2x5xf32>) {
func @test_split_axis_1() -> (tensor<2x5xf32>, tensor<2x5xf32>) {
  %split = "onnx.Constant"() {value = dense<[5, 5]> : tensor<2xi64>} : () -> tensor<2xi64>
  %0 = "onnx.Constant"() {value = dense<[[0.0, 1.0, 2.0, 3.0, 4.0, 5.0, 6.0, 7.0, 8.0, 9.0], [10.0, 11.0, 12.0, 13.0, 14.0, 15.0, 16.0, 17.0, 18.0, 19.0]]> : tensor<2x10xf32>} : () -> tensor<2x10xf32>
  %1, %2 = "onnx.Split"(%0, %split) {axis = 1 : si64} : (tensor<2x10xf32>, tensor<2xi64>) -> (tensor<2x5xf32>, tensor<2x5xf32>)
  "func.return"(%1, %2) : (tensor<2x5xf32>, tensor<2x5xf32>) -> ()

  // CHECK: {{.*}} = "onnx.Constant"() {value = dense<{{\[}}[0.000000e+00, 1.000000e+00, 2.000000e+00, 3.000000e+00, 4.000000e+00], [1.000000e+01, 1.100000e+01, 1.200000e+01, 1.300000e+01, 1.400000e+01]]> : tensor<2x5xf32>} : () -> tensor<2x5xf32>
  // CHECK: {{.*}}  = "onnx.Constant"() {value = dense<{{\[}}[5.000000e+00, 6.000000e+00, 7.000000e+00, 8.000000e+00, 9.000000e+00], [1.500000e+01, 1.600000e+01, 1.700000e+01, 1.800000e+01, 1.900000e+01]]> : tensor<2x5xf32>} : () -> tensor<2x5xf32>
  // CHECK-NOT: {{.*}} = "onnx.Split"{{.*}}
}

// -----

// COM: There is no constant propagation if the split's input is not a constant.

// CHECK-LABEL: @test_split_axis_2(%arg0: tensor<2x10xf32>) -> (tensor<2x5xf32>, tensor<2x5xf32>) {
func @test_split_axis_2(%arg0 : tensor<2x10xf32>) -> (tensor<2x5xf32>, tensor<2x5xf32>) {
  %0 = "onnx.Constant"() {value = dense<[5, 5]> : tensor<2xi64>} : () -> tensor<2xi64>
  %1, %2 = "onnx.Split"(%arg0, %0) {axis = 1 : si64} : (tensor<2x10xf32>, tensor<2xi64>) -> (tensor<2x5xf32>, tensor<2x5xf32>)
  "func.return"(%1, %2) : (tensor<2x5xf32>, tensor<2x5xf32>) -> ()

  // CHECK: {{.*}} = "onnx.Split"(%arg0, %0) {axis = 1 : si64} : (tensor<2x10xf32>, tensor<2xi64>) -> (tensor<2x5xf32>, tensor<2x5xf32>)
}

// -----

// CHECK-LABEL: @test_splitv11_axis_0() -> (tensor<1x10xf32>, tensor<1x10xf32>) {
func @test_splitv11_axis_0() -> (tensor<1x10xf32>, tensor<1x10xf32>) {
  %0 = "onnx.Constant"() {value = dense<[[0.0, 1.0, 2.0, 3.0, 4.0, 5.0, 6.0, 7.0, 8.0, 9.0], [10.0, 11.0, 12.0, 13.0, 14.0, 15.0, 16.0, 17.0, 18.0, 19.0]]> : tensor<2x10xf32>} : () -> tensor<2x10xf32>
  %1, %2 = "onnx.SplitV11"(%0) { axis = 0 : si64, split = [1, 1]} : (tensor<2x10xf32>) -> (tensor<1x10xf32>, tensor<1x10xf32>)
  "func.return"(%1, %2) : (tensor<1x10xf32>, tensor<1x10xf32>) -> ()

  // CHECK: {{.*}} = "onnx.Constant"() {value = dense<{{\[}}[0.000000e+00, 1.000000e+00, 2.000000e+00, 3.000000e+00, 4.000000e+00, 5.000000e+00, 6.000000e+00, 7.000000e+00, 8.000000e+00, 9.000000e+00]]> : tensor<1x10xf32>} : () -> tensor<1x10xf32>
  // CHECK: {{.*}} = "onnx.Constant"() {value = dense<{{\[}}[1.000000e+01, 1.100000e+01, 1.200000e+01, 1.300000e+01, 1.400000e+01, 1.500000e+01, 1.600000e+01, 1.700000e+01, 1.800000e+01, 1.900000e+01]]> : tensor<1x10xf32>} : () -> tensor<1x10xf32>
  // CHECK-NOT: {{.*}} = "onnx.SplitV11"{{.*}}
}

// -----

// CHECK-LABEL: @test_splitv11_axis_1() -> (tensor<2x5xf32>, tensor<2x5xf32>) {
func @test_splitv11_axis_1() -> (tensor<2x5xf32>, tensor<2x5xf32>) {
  %0 = "onnx.Constant"() {value = dense<[[0.0, 1.0, 2.0, 3.0, 4.0, 5.0, 6.0, 7.0, 8.0, 9.0], [10.0, 11.0, 12.0, 13.0, 14.0, 15.0, 16.0, 17.0, 18.0, 19.0]]> : tensor<2x10xf32>} : () -> tensor<2x10xf32>
  %1, %2 = "onnx.SplitV11"(%0) { axis = 1 : si64, split = [5, 5]} : (tensor<2x10xf32>) -> (tensor<2x5xf32>, tensor<2x5xf32>)
  "func.return"(%1, %2) : (tensor<2x5xf32>, tensor<2x5xf32>) -> ()

  // CHECK: {{.*}} = "onnx.Constant"() {value = dense<{{\[}}[0.000000e+00, 1.000000e+00, 2.000000e+00, 3.000000e+00, 4.000000e+00], [1.000000e+01, 1.100000e+01, 1.200000e+01, 1.300000e+01, 1.400000e+01]]> : tensor<2x5xf32>} : () -> tensor<2x5xf32>
  // CHECK: {{.*}}  = "onnx.Constant"() {value = dense<{{\[}}[5.000000e+00, 6.000000e+00, 7.000000e+00, 8.000000e+00, 9.000000e+00], [1.500000e+01, 1.600000e+01, 1.700000e+01, 1.800000e+01, 1.900000e+01]]> : tensor<2x5xf32>} : () -> tensor<2x5xf32>
  // CHECK-NOT: {{.*}} = "onnx.SplitV11"{{.*}}
}

// -----

// COM: There is no constant propagation if the split's input is not a constant.

// CHECK-LABEL: @test_splitv11_axis_2(%arg0: tensor<2x10xf32>) -> (tensor<2x5xf32>, tensor<2x5xf32>) {
func @test_splitv11_axis_2(%arg0 : tensor<2x10xf32>) -> (tensor<2x5xf32>, tensor<2x5xf32>) {
  %1, %2 = "onnx.SplitV11"(%arg0) { axis = 1 : si64, split = [5, 5]} : (tensor<2x10xf32>) -> (tensor<2x5xf32>, tensor<2x5xf32>)
  "func.return"(%1, %2) : (tensor<2x5xf32>, tensor<2x5xf32>) -> ()

  // CHECK: {{.*}} = "onnx.SplitV11"(%arg0) {axis = 1 : si64, split = [5, 5]} : (tensor<2x10xf32>) -> (tensor<2x5xf32>, tensor<2x5xf32>)
}

// -----

func @test_mul_folding(%arg0: tensor<1x1x28x28xf32>) -> tensor<*xf32> {
  %0 = "onnx.Constant"() {value = dense<[[[[0.0234164055, 0.0228030644], [2.442580e-02, 0.0237577036]]], [[[-0.0410864502, 0.0488203131], [0.164448678, -0.0200194642]]], [[[-4.34581793E-9, 0.025325032], [0.0373019315, 0.165243402]]], [[[-0.0198689923, 0.131284416], [0.0572107285, 2.33985098E-8]]], [[[0.0187684372, -0.148515195], [0.0154875498, 0.019133633]]], [[[0.0176953916, -0.0154658081], [0.0233727545, -0.274110436]]], [[[-0.021181887, 0.0936150252], [0.135688141, -0.0202601217]]], [[[-0.0201558527, 0.0192655921], [0.227748245, -0.196346223]]]]> : tensor<8x1x2x2xf32>} : () -> tensor<8x1x2x2xf32>
  %1 = "onnx.NoValue"() {value} : () -> none
  %2 = "onnx.Constant"() {value = dense<[[[-0.161539719]], [[-0.433835655]], [[0.091641359]], [[-0.0168522168]], [[-0.0650264397]], [[-0.131737873]], [[0.0204175506]], [[-0.121110231]]]> : tensor<8x1x1xf32>} : () -> tensor<8x1x1xf32>
  %3 = "onnx.UnsqueezeV11"(%2) {axes = [3]} : (tensor<8x1x1xf32>) -> tensor<8x1x1x1xf32>
  %4 = "onnx.Mul"(%0, %3) : (tensor<8x1x2x2xf32>, tensor<8x1x1x1xf32>) -> tensor<8x1x2x2xf32>
  %5 = "onnx.Conv"(%arg0, %4, %1) {auto_pad = "NOTSET", group = 1 : si64, kernel_shape = [2, 2], strides = [1, 1]} : (tensor<1x1x28x28xf32>, tensor<8x1x2x2xf32>, none) -> tensor<*xf32>
  return %5 : tensor<*xf32>

  // CHECK-LABEL:  func @test_mul_folding
  // CHECK-SAME:   ([[X:%.+]]: tensor<1x1x28x28xf32>) -> tensor<1x8x27x27xf32> {
  // CHECK: [[NOBIAS:%.+]] = "onnx.NoValue"() {value} : () -> none    
  // CHECK: [[W:%.+]] = "onnx.Constant"() {value = dense<{{.*}}[-0.00378267956, -0.00368360057], [-0.00394573715, -0.00383781269]{{.*}}, {{.*}}[0.0178247672, -0.0211799927], [-7.134370e-02, 0.00868515763]{{.*}}, {{.*}}[-3.9825665E-10, 0.00232082023], [0.00341839972, 0.01514313]{{.*}}, {{.*}}[3.34836572E-4, -0.00221243338], [-9.64127597E-4, -3.94316746E-10]{{.*}}, {{.*}}[-0.00122044468, 0.00965741463], [-0.00100710022, -0.00124419201]{{.*}}, {{.*}}[-0.00233115326, 0.00203743274], [-0.003079077, 0.0361107253]{{.*}}, {{.*}}[-4.32482251E-4, 0.00191138953], [0.00277041947, -4.13662056E-4]{{.*}}, {{.*}}[2.441080e-03, -0.00233326037], [-0.0275826417, 0.0237795357]{{.*}}> : tensor<8x1x2x2xf32>} : () -> tensor<8x1x2x2xf32>
  // CHECK: [[RES:%.+]] = "onnx.Conv"([[X]], [[W]], [[NOBIAS]]) {auto_pad = "NOTSET", group = 1 : si64, kernel_shape = [2, 2], strides = [1, 1]} : (tensor<1x1x28x28xf32>, tensor<8x1x2x2xf32>, none) -> tensor<1x8x27x27xf32>
  // CHECK: return [[RES]] : tensor<1x8x27x27xf32>
}

// -----

func @test_cast_i32_i64() -> tensor<3x2xi64> {
  %0 = "onnx.Constant"() {value = dense<[[2, 3], [4, 5], [6, 7]]> : tensor<3x2xi32>} : () -> tensor<3x2xi32>
  %1 = "onnx.Cast"(%0) {to = i64} : (tensor<3x2xi32>) -> tensor<3x2xi64>
  "func.return"(%1) : (tensor<3x2xi64>) -> ()

  // CHECK-LABEL:  func @test_cast_i32_i64
  // CHECK-SAME:   () -> tensor<3x2xi64> {
  // CHECK:           [[VAR_0_:%.+]] = "onnx.Constant"() {value = dense<{{.}}[2, 3], [4, 5], [6, 7]{{.}}> : tensor<3x2xi64>} : () -> tensor<3x2xi64>
  // CHECK:           return [[VAR_0_]] : tensor<3x2xi64>
  // CHECK:         }
}

// -----

func @test_cast_i64_i32() -> tensor<3x2xi32> {
  %0 = "onnx.Constant"() {value = dense<[[2, 3], [4, 5], [6, 7]]> : tensor<3x2xi64>} : () -> tensor<3x2xi64>
  %1 = "onnx.Cast"(%0) {to = i32} : (tensor<3x2xi64>) -> tensor<3x2xi32>
  "func.return"(%1) : (tensor<3x2xi32>) -> ()

  // CHECK-LABEL:  func @test_cast_i64_i32
  // CHECK-SAME:   () -> tensor<3x2xi32> {
  // CHECK:           [[VAR_0_:%.+]] = "onnx.Constant"() {value = dense<{{.}}[2, 3], [4, 5], [6, 7]{{.}}> : tensor<3x2xi32>} : () -> tensor<3x2xi32>
  // CHECK:           return [[VAR_0_]] : tensor<3x2xi32>
  // CHECK:         }
}

// -----

func @test_cast_i32_f32() -> tensor<3x2xf32> {
  %0 = "onnx.Constant"() {value = dense<[[2, 3], [4, 5], [6, 7]]> : tensor<3x2xi32>} : () -> tensor<3x2xi32>
  %1 = "onnx.Cast"(%0) {to = f32} : (tensor<3x2xi32>) -> tensor<3x2xf32>
  "func.return"(%1) : (tensor<3x2xf32>) -> ()

  // CHECK-LABEL:  func @test_cast_i32_f32
  // CHECK-SAME:   () -> tensor<3x2xf32> {
  // CHECK:           [[VAR_0_:%.+]] = "onnx.Constant"() {value = dense<{{.}}[2.000000e+00, 3.000000e+00], [4.000000e+00, 5.000000e+00], [6.000000e+00, 7.000000e+00]{{.}}> : tensor<3x2xf32>} : () -> tensor<3x2xf32>
  // CHECK:           return [[VAR_0_]] : tensor<3x2xf32>
  // CHECK:         }
}

// -----

func @test_cast_f32_i32() -> tensor<3x2xi32> {
  %0 = "onnx.Constant"() {value = dense<[[2.3, 3.6], [4.5, 5.5], [6.0, 7.0]]> : tensor<3x2xf32>} : () -> tensor<3x2xf32>
  %1 = "onnx.Cast"(%0) {to = i32} : (tensor<3x2xf32>) -> tensor<3x2xi32>
  "func.return"(%1) : (tensor<3x2xi32>) -> ()

  // CHECK-LABEL:  func @test_cast_f32_i32
  // CHECK-SAME:   () -> tensor<3x2xi32> {
  // CHECK:           [[VAR_0_:%.+]] = "onnx.Constant"() {value = dense<{{.}}[2, 3], [4, 5], [6, 7]{{.}}> : tensor<3x2xi32>} : () -> tensor<3x2xi32>
  // CHECK:           return [[VAR_0_]] : tensor<3x2xi32>
  // CHECK:         }
}

// -----

func @test_cast_f32_i64() -> tensor<3x2xi64> {
  %0 = "onnx.Constant"() {value = dense<[[2.3, 3.6], [4.5, 5.5], [6.0, 7.0]]> : tensor<3x2xf32>} : () -> tensor<3x2xf32>
  %1 = "onnx.Cast"(%0) {to = i64} : (tensor<3x2xf32>) -> tensor<3x2xi64>
  "func.return"(%1) : (tensor<3x2xi64>) -> ()

  // CHECK-LABEL:  func @test_cast_f32_i64
  // CHECK-SAME:   () -> tensor<3x2xi64> {
  // CHECK:           [[VAR_0_:%.+]] = "onnx.Constant"() {value = dense<{{.}}[2, 3], [4, 5], [6, 7]{{.}}> : tensor<3x2xi64>} : () -> tensor<3x2xi64>
  // CHECK:           return [[VAR_0_]] : tensor<3x2xi64>
  // CHECK:         }
}

// -----

func @test_cast_i64_f32() -> tensor<3x2xf32> {
  %0 = "onnx.Constant"() {value = dense<[[2, 3], [4, 5], [6, 7]]> : tensor<3x2xi64>} : () -> tensor<3x2xi64>
  %1 = "onnx.Cast"(%0) {to = f32} : (tensor<3x2xi64>) -> tensor<3x2xf32>
  "func.return"(%1) : (tensor<3x2xf32>) -> ()

  // CHECK-LABEL:  func @test_cast_i64_f32
  // CHECK-SAME:   () -> tensor<3x2xf32> {
  // CHECK:           [[VAR_0_:%.+]] = "onnx.Constant"() {value = dense<{{.}}[2.000000e+00, 3.000000e+00], [4.000000e+00, 5.000000e+00], [6.000000e+00, 7.000000e+00]{{.}}> : tensor<3x2xf32>} : () -> tensor<3x2xf32>
  // CHECK:           return [[VAR_0_]] : tensor<3x2xf32>
  // CHECK:         }
}

// -----

func @test_slice() -> tensor<*xf32> {
  %0 = "onnx.Constant"() {value = dense<[[2.0, 3.0], [4.0, 5.0], [6.0, 7.0]]> : tensor<3x2xf32>} : () -> tensor<3x2xf32>
  %starts = "onnx.Constant"() {value = dense<[0, 0]> : tensor<2xi64>} : () -> tensor<2xi64>
  %ends = "onnx.Constant"() {value = dense<[1, 2]> : tensor<2xi64>} : () -> tensor<2xi64>
  %axes = "onnx.Constant"() {value = dense<[0, 1]> : tensor<2xi64>} : () -> tensor<2xi64>
  %steps = "onnx.Constant"() {value = dense<[1, 1]> : tensor<2xi64>} : () -> tensor<2xi64>
  %1 = "onnx.Slice"(%0, %starts, %ends, %axes, %steps) : (tensor<3x2xf32>, tensor<2xi64>, tensor<2xi64>, tensor<2xi64>, tensor<2xi64>) -> tensor<*xf32>
  "func.return"(%1) : (tensor<*xf32>) -> ()

  // CHECK-LABEL:  func @test_slice
  // CHECK-SAME:   () -> tensor<1x2xf32> {
  // CHECK:           [[VAR_0_:%.+]] = "onnx.Constant"() {value = dense<{{.}}[2.000000e+00, 3.000000e+00]{{.}}> : tensor<1x2xf32>} : () -> tensor<1x2xf32>
  // CHECK:           return [[VAR_0_]] : tensor<1x2xf32>
  // CHECK:         }
}

// -----

func @test_slice_reversed() -> tensor<*xf32> {
  %0 = "onnx.Constant"() {value = dense<[[2.0, 3.0], [4.0, 5.0], [6.0, 7.0]]> : tensor<3x2xf32>} : () -> tensor<3x2xf32>
  %starts = "onnx.Constant"() {value = dense<[-1, 2]> : tensor<2xi64>} : () -> tensor<2xi64>
  %ends = "onnx.Constant"() {value = dense<[0, 0]> : tensor<2xi64>} : () -> tensor<2xi64>
  %axes = "onnx.Constant"() {value = dense<[0, 1]> : tensor<2xi64>} : () -> tensor<2xi64>
  %steps = "onnx.Constant"() {value = dense<[-1, -1]> : tensor<2xi64>} : () -> tensor<2xi64>
  %1 = "onnx.Slice"(%0, %starts, %ends, %axes, %steps) : (tensor<3x2xf32>, tensor<2xi64>, tensor<2xi64>, tensor<2xi64>, tensor<2xi64>) -> tensor<*xf32>
  "func.return"(%1) : (tensor<*xf32>) -> ()

  // CHECK-LABEL:  func @test_slice_reversed
  // CHECK-SAME:   () -> tensor<2x1xf32> {
  // CHECK:           [[VAR_0_:%.+]] = "onnx.Constant"() {value = dense<{{.}}[7.000000e+00], [5.000000e+00]{{.}}> : tensor<2x1xf32>} : () -> tensor<2x1xf32>
  // CHECK:           return [[VAR_0_]] : tensor<2x1xf32>
  // CHECK:         }
}

// -----

<<<<<<< HEAD
func @test_gather_axis_0() -> tensor<*xf32>{
  %0 = "onnx.Constant"() {value = dense<[[1.0, 1.2], [2.3, 3.4], [4.5, 5.7]]> : tensor<3x2xf32>} : () -> tensor<3x2xf32>
  %1 = "onnx.Constant"() {value = dense<[[0, 1], [1, 2]]> : tensor<2x2xi64>} : () -> tensor<2x2xi64>
  %2 = "onnx.Gather"(%0, %1) {axis = 0 : si64} : (tensor<3x2xf32>, tensor<2x2xi64>) -> tensor<*xf32>
  "func.return"(%2) : (tensor<*xf32>) -> ()

  // CHECK-LABEL:  func @test_gather_axis_0
  // CHECK-SAME:   () -> tensor<2x2x2xf32> {
  // CHECK:           [[VAR_0_:%.+]] = "onnx.Constant"() {value = dense<{{.}}{{.}}[1.000000e+00, 1.200000e+00], [2.300000e+00, 3.400000e+00]{{.}}, {{.}}[2.300000e+00, 3.400000e+00], [4.500000e+00, 5.700000e+00]{{.}}{{.}}> : tensor<2x2x2xf32>} : () -> tensor<2x2x2xf32>
  // CHECK:           return [[VAR_0_]] : tensor<2x2x2xf32>
=======
func @test_concat() -> tensor<*xf32> {
  %0 = "onnx.Constant"() {value = dense<[[1.0, 2.0], [3.0, 4.0], [5.0, 6.0]]> : tensor<3x2xf32>} : () -> tensor<3x2xf32>
  %1 = "onnx.Constant"() {value = dense<[[11.0, 12.0], [13.0, 14.0], [15.0, 16.0]]> : tensor<3x2xf32>} : () -> tensor<3x2xf32>
  %2 = "onnx.Concat"(%0, %1) {axis = 0 : si64} : (tensor<3x2xf32>, tensor<3x2xf32>) -> tensor<*xf32>
  "func.return"(%2) : (tensor<*xf32>) -> ()

  // CHECK-LABEL:  func @test_concat
  // CHECK-SAME:   () -> tensor<6x2xf32> {
  // CHECK:           [[VAR_0_:%.+]] = "onnx.Constant"() {value = dense<{{.}}[1.000000e+00, 2.000000e+00], [3.000000e+00, 4.000000e+00], [5.000000e+00, 6.000000e+00], [1.100000e+01, 1.200000e+01], [1.300000e+01, 1.400000e+01], [1.500000e+01, 1.600000e+01]{{.}}> : tensor<6x2xf32>} : () -> tensor<6x2xf32>
  // CHECK:           return [[VAR_0_]] : tensor<6x2xf32>
>>>>>>> aa14ae15
  // CHECK:         }
}

// -----

<<<<<<< HEAD
func @test_gather_axis_1() -> tensor<*xf32>{
  %0 = "onnx.Constant"() {value = dense<[[1.0, 1.2, 1.9], [2.3, 3.4, 3.9], [4.5, 5.7, 5.9]]> : tensor<3x3xf32>} : () -> tensor<3x3xf32>
  %1 = "onnx.Constant"() {value = dense<[[0, 2]]> : tensor<1x2xi64>} : () -> tensor<1x2xi64>
  %2 = "onnx.Gather"(%0, %1) {axis = 1 : si64} : (tensor<3x3xf32>, tensor<1x2xi64>) -> tensor<*xf32>
  "func.return"(%2) : (tensor<*xf32>) -> ()

  // CHECK-LABEL:  func @test_gather_axis_1
  // CHECK-SAME:   () -> tensor<3x1x2xf32> {
  // CHECK:           [[VAR_0_:%.+]] = "onnx.Constant"() {value = dense<{{.}}{{.}}[1.000000e+00, 1.900000e+00]{{.}}, {{.}}[2.300000e+00, 3.900000e+00]{{.}}, {{.}}[4.500000e+00, 5.900000e+00]{{.}}{{.}}> : tensor<3x1x2xf32>} : () -> tensor<3x1x2xf32>
  // CHECK:           return [[VAR_0_]] : tensor<3x1x2xf32>
=======
func @test_concat_integer() -> tensor<*xi32> {
  %0 = "onnx.Constant"() {value = dense<[[1, 2], [3, 4], [5, 6]]> : tensor<3x2xi32>} : () -> tensor<3x2xi32>
  %1 = "onnx.Constant"() {value = dense<[[11, 12], [13, 14], [15, 16]]> : tensor<3x2xi32>} : () -> tensor<3x2xi32>
  %2 = "onnx.Concat"(%0, %1) {axis = 0 : si64} : (tensor<3x2xi32>, tensor<3x2xi32>) -> tensor<*xi32>
  "func.return"(%2) : (tensor<*xi32>) -> ()

  // CHECK-LABEL:  func @test_concat_integer
  // CHECK-SAME:   () -> tensor<6x2xi32> {
  // CHECK:           [[VAR_0_:%.+]] = "onnx.Constant"() {value = dense<{{.}}[1, 2], [3, 4], [5, 6], [11, 12], [13, 14], [15, 16]{{.}}> : tensor<6x2xi32>} : () -> tensor<6x2xi32>
  // CHECK:           return [[VAR_0_]] : tensor<6x2xi32>
  // CHECK:         }
}

// -----

func @test_concat_3_operands() -> tensor<*xf32>{
  %0 = "onnx.Constant"() {value = dense<[[1.0, 2.0], [3.0, 4.0], [5.0, 6.0]]> : tensor<3x2xf32>} : () -> tensor<3x2xf32>
  %1 = "onnx.Constant"() {value = dense<[[11.0, 12.0], [13.0, 14.0], [15.0, 16.0]]> : tensor<3x2xf32>} : () -> tensor<3x2xf32>
  %2 = "onnx.Constant"() {value = dense<[[21.0, 22.0], [23.0, 24.0], [25.0, 26.0]]> : tensor<3x2xf32>} : () -> tensor<3x2xf32>
  %3 = "onnx.Concat"(%0, %1, %2) {axis = 0 : si64} : (tensor<3x2xf32>, tensor<3x2xf32>, tensor<3x2xf32>) -> tensor<*xf32>
  "func.return"(%3) : (tensor<*xf32>) -> ()

  // CHECK-LABEL:  func @test_concat_3_operands
  // CHECK-SAME:   () -> tensor<9x2xf32> {
  // CHECK:           [[VAR_0_:%.+]] = "onnx.Constant"() {value = dense<{{.}}[1.000000e+00, 2.000000e+00], [3.000000e+00, 4.000000e+00], [5.000000e+00, 6.000000e+00], [1.100000e+01, 1.200000e+01], [1.300000e+01, 1.400000e+01], [1.500000e+01, 1.600000e+01], [2.100000e+01, 2.200000e+01], [2.300000e+01, 2.400000e+01], [2.500000e+01, 2.600000e+01]{{.}}> : tensor<9x2xf32>} : () -> tensor<9x2xf32>
  // CHECK:           return [[VAR_0_]] : tensor<9x2xf32>
  // CHECK:         }
}

// -----

func @test_concat_negative_axis() -> tensor<*xf32>{
  %0 = "onnx.Constant"() {value = dense<[[1.0, 2.0], [3.0, 4.0], [5.0, 6.0]]> : tensor<3x2xf32>} : () -> tensor<3x2xf32>
  %1 = "onnx.Constant"() {value = dense<[[11.0, 12.0], [13.0, 14.0], [15.0, 16.0]]> : tensor<3x2xf32>} : () -> tensor<3x2xf32>
  %2 = "onnx.Concat"(%0, %1) {axis = -1 : si64} : (tensor<3x2xf32>, tensor<3x2xf32>) -> tensor<*xf32>
  "func.return"(%2) : (tensor<*xf32>) -> ()

  // CHECK-LABEL:  func @test_concat_negative_axis
  // CHECK-SAME:   () -> tensor<3x4xf32> {
  // CHECK:           [[VAR_0_:%.+]] = "onnx.Constant"() {value = dense<{{.}}[1.000000e+00, 2.000000e+00, 1.100000e+01, 1.200000e+01], [3.000000e+00, 4.000000e+00, 1.300000e+01, 1.400000e+01], [5.000000e+00, 6.000000e+00, 1.500000e+01, 1.600000e+01]{{.}}> : tensor<3x4xf32>} : () -> tensor<3x4xf32>
  // CHECK:           return [[VAR_0_]] : tensor<3x4xf32>
  // CHECK:         }
}

// -----

func @test_expand() -> tensor<*xf32> {
  %0 = "onnx.Constant"() {value = dense<[[1.0, 2.0], [3.0, 4.0], [5.0, 6.0]]> : tensor<3x2xf32>} : () -> tensor<3x2xf32>
  %1 = "onnx.Constant"() {value = dense<[2, 3, 2]> : tensor<3xi64>} : () -> tensor<3xi64>
  %2 = "onnx.Expand"(%0, %1) : (tensor<3x2xf32>, tensor<3xi64>) -> tensor<*xf32>
  "func.return"(%2) : (tensor<*xf32>) -> ()

  // CHECK-LABEL:  func @test_expand
  // CHECK-SAME:   () -> tensor<2x3x2xf32> {
  // CHECK:           [[VAR_0_:%.+]] = "onnx.Constant"() {value = dense<{{.}}{{.}}[1.000000e+00, 2.000000e+00], [3.000000e+00, 4.000000e+00], [5.000000e+00, 6.000000e+00]{{.}}, {{.}}[1.000000e+00, 2.000000e+00], [3.000000e+00, 4.000000e+00], [5.000000e+00, 6.000000e+00]{{.}}{{.}}> : tensor<2x3x2xf32>} : () -> tensor<2x3x2xf32>
  // CHECK:           return [[VAR_0_]] : tensor<2x3x2xf32>
>>>>>>> aa14ae15
  // CHECK:         }
}

// -----

<<<<<<< HEAD
func @test_gather_negative_index() -> tensor<*xf32>{
  %0 = "onnx.Constant"() {value = dense<[[1.0, 1.2, 1.9], [2.3, 3.4, 3.9], [4.5, 5.7, 5.9]]> : tensor<3x3xf32>} : () -> tensor<3x3xf32>
  %1 = "onnx.Constant"() {value = dense<[[0, -1]]> : tensor<1x2xi64>} : () -> tensor<1x2xi64>
  %2 = "onnx.Gather"(%0, %1) {axis = 1 : si64} : (tensor<3x3xf32>, tensor<1x2xi64>) -> tensor<*xf32>
  "func.return"(%2) : (tensor<*xf32>) -> ()

  // CHECK-LABEL:  func @test_gather_negative_index
  // CHECK-SAME:   () -> tensor<3x1x2xf32> {
  // CHECK:           [[VAR_0_:%.+]] = "onnx.Constant"() {value = dense<{{.}}{{.}}[1.000000e+00, 1.900000e+00]{{.}}, {{.}}[2.300000e+00, 3.900000e+00]{{.}}, {{.}}[4.500000e+00, 5.900000e+00]{{.}}{{.}}> : tensor<3x1x2xf32>} : () -> tensor<3x1x2xf32>
  // CHECK:           return [[VAR_0_]] : tensor<3x1x2xf32>
  // CHECK:         }
}
=======
func @test_expand_broadcast() -> tensor<*xf32> {
  %0 = "onnx.Constant"() {value = dense<[[1.0], [3.0], [5.0]]> : tensor<3x1xf32>} : () -> tensor<3x1xf32>
  %1 = "onnx.Constant"() {value = dense<[2, 3, 2]> : tensor<3xi64>} : () -> tensor<3xi64>
  %2 = "onnx.Expand"(%0, %1) : (tensor<3x1xf32>, tensor<3xi64>) -> tensor<*xf32>
  "func.return"(%2) : (tensor<*xf32>) -> ()

  // CHECK-LABEL:  func @test_expand_broadcast
  // CHECK-SAME:   () -> tensor<2x3x2xf32> {
  // CHECK:           [[VAR_0_:%.+]] = "onnx.Constant"() {value = dense<{{.}}{{.}}[1.000000e+00, 1.000000e+00], [3.000000e+00, 3.000000e+00], [5.000000e+00, 5.000000e+00]{{.}}, {{.}}[1.000000e+00, 1.000000e+00], [3.000000e+00, 3.000000e+00], [5.000000e+00, 5.000000e+00]{{.}}{{.}}> : tensor<2x3x2xf32>} : () -> tensor<2x3x2xf32>
  // CHECK:           return [[VAR_0_]] : tensor<2x3x2xf32>
  // CHECK:         }
}
>>>>>>> aa14ae15
<|MERGE_RESOLUTION|>--- conflicted
+++ resolved
@@ -624,18 +624,6 @@
 
 // -----
 
-<<<<<<< HEAD
-func @test_gather_axis_0() -> tensor<*xf32>{
-  %0 = "onnx.Constant"() {value = dense<[[1.0, 1.2], [2.3, 3.4], [4.5, 5.7]]> : tensor<3x2xf32>} : () -> tensor<3x2xf32>
-  %1 = "onnx.Constant"() {value = dense<[[0, 1], [1, 2]]> : tensor<2x2xi64>} : () -> tensor<2x2xi64>
-  %2 = "onnx.Gather"(%0, %1) {axis = 0 : si64} : (tensor<3x2xf32>, tensor<2x2xi64>) -> tensor<*xf32>
-  "func.return"(%2) : (tensor<*xf32>) -> ()
-
-  // CHECK-LABEL:  func @test_gather_axis_0
-  // CHECK-SAME:   () -> tensor<2x2x2xf32> {
-  // CHECK:           [[VAR_0_:%.+]] = "onnx.Constant"() {value = dense<{{.}}{{.}}[1.000000e+00, 1.200000e+00], [2.300000e+00, 3.400000e+00]{{.}}, {{.}}[2.300000e+00, 3.400000e+00], [4.500000e+00, 5.700000e+00]{{.}}{{.}}> : tensor<2x2x2xf32>} : () -> tensor<2x2x2xf32>
-  // CHECK:           return [[VAR_0_]] : tensor<2x2x2xf32>
-=======
 func @test_concat() -> tensor<*xf32> {
   %0 = "onnx.Constant"() {value = dense<[[1.0, 2.0], [3.0, 4.0], [5.0, 6.0]]> : tensor<3x2xf32>} : () -> tensor<3x2xf32>
   %1 = "onnx.Constant"() {value = dense<[[11.0, 12.0], [13.0, 14.0], [15.0, 16.0]]> : tensor<3x2xf32>} : () -> tensor<3x2xf32>
@@ -646,24 +634,11 @@
   // CHECK-SAME:   () -> tensor<6x2xf32> {
   // CHECK:           [[VAR_0_:%.+]] = "onnx.Constant"() {value = dense<{{.}}[1.000000e+00, 2.000000e+00], [3.000000e+00, 4.000000e+00], [5.000000e+00, 6.000000e+00], [1.100000e+01, 1.200000e+01], [1.300000e+01, 1.400000e+01], [1.500000e+01, 1.600000e+01]{{.}}> : tensor<6x2xf32>} : () -> tensor<6x2xf32>
   // CHECK:           return [[VAR_0_]] : tensor<6x2xf32>
->>>>>>> aa14ae15
-  // CHECK:         }
-}
-
-// -----
-
-<<<<<<< HEAD
-func @test_gather_axis_1() -> tensor<*xf32>{
-  %0 = "onnx.Constant"() {value = dense<[[1.0, 1.2, 1.9], [2.3, 3.4, 3.9], [4.5, 5.7, 5.9]]> : tensor<3x3xf32>} : () -> tensor<3x3xf32>
-  %1 = "onnx.Constant"() {value = dense<[[0, 2]]> : tensor<1x2xi64>} : () -> tensor<1x2xi64>
-  %2 = "onnx.Gather"(%0, %1) {axis = 1 : si64} : (tensor<3x3xf32>, tensor<1x2xi64>) -> tensor<*xf32>
-  "func.return"(%2) : (tensor<*xf32>) -> ()
-
-  // CHECK-LABEL:  func @test_gather_axis_1
-  // CHECK-SAME:   () -> tensor<3x1x2xf32> {
-  // CHECK:           [[VAR_0_:%.+]] = "onnx.Constant"() {value = dense<{{.}}{{.}}[1.000000e+00, 1.900000e+00]{{.}}, {{.}}[2.300000e+00, 3.900000e+00]{{.}}, {{.}}[4.500000e+00, 5.900000e+00]{{.}}{{.}}> : tensor<3x1x2xf32>} : () -> tensor<3x1x2xf32>
-  // CHECK:           return [[VAR_0_]] : tensor<3x1x2xf32>
-=======
+  // CHECK:         }
+}
+
+// -----
+
 func @test_concat_integer() -> tensor<*xi32> {
   %0 = "onnx.Constant"() {value = dense<[[1, 2], [3, 4], [5, 6]]> : tensor<3x2xi32>} : () -> tensor<3x2xi32>
   %1 = "onnx.Constant"() {value = dense<[[11, 12], [13, 14], [15, 16]]> : tensor<3x2xi32>} : () -> tensor<3x2xi32>
@@ -720,13 +695,56 @@
   // CHECK-SAME:   () -> tensor<2x3x2xf32> {
   // CHECK:           [[VAR_0_:%.+]] = "onnx.Constant"() {value = dense<{{.}}{{.}}[1.000000e+00, 2.000000e+00], [3.000000e+00, 4.000000e+00], [5.000000e+00, 6.000000e+00]{{.}}, {{.}}[1.000000e+00, 2.000000e+00], [3.000000e+00, 4.000000e+00], [5.000000e+00, 6.000000e+00]{{.}}{{.}}> : tensor<2x3x2xf32>} : () -> tensor<2x3x2xf32>
   // CHECK:           return [[VAR_0_]] : tensor<2x3x2xf32>
->>>>>>> aa14ae15
-  // CHECK:         }
-}
-
-// -----
-
-<<<<<<< HEAD
+  // CHECK:         }
+}
+
+// -----
+
+func @test_expand_broadcast() -> tensor<*xf32> {
+  %0 = "onnx.Constant"() {value = dense<[[1.0], [3.0], [5.0]]> : tensor<3x1xf32>} : () -> tensor<3x1xf32>
+  %1 = "onnx.Constant"() {value = dense<[2, 3, 2]> : tensor<3xi64>} : () -> tensor<3xi64>
+  %2 = "onnx.Expand"(%0, %1) : (tensor<3x1xf32>, tensor<3xi64>) -> tensor<*xf32>
+  "func.return"(%2) : (tensor<*xf32>) -> ()
+
+  // CHECK-LABEL:  func @test_expand_broadcast
+  // CHECK-SAME:   () -> tensor<2x3x2xf32> {
+  // CHECK:           [[VAR_0_:%.+]] = "onnx.Constant"() {value = dense<{{.}}{{.}}[1.000000e+00, 1.000000e+00], [3.000000e+00, 3.000000e+00], [5.000000e+00, 5.000000e+00]{{.}}, {{.}}[1.000000e+00, 1.000000e+00], [3.000000e+00, 3.000000e+00], [5.000000e+00, 5.000000e+00]{{.}}{{.}}> : tensor<2x3x2xf32>} : () -> tensor<2x3x2xf32>
+  // CHECK:           return [[VAR_0_]] : tensor<2x3x2xf32>
+  // CHECK:         }
+}
+
+// -----
+
+func @test_gather_axis_0() -> tensor<*xf32>{
+  %0 = "onnx.Constant"() {value = dense<[[1.0, 1.2], [2.3, 3.4], [4.5, 5.7]]> : tensor<3x2xf32>} : () -> tensor<3x2xf32>
+  %1 = "onnx.Constant"() {value = dense<[[0, 1], [1, 2]]> : tensor<2x2xi64>} : () -> tensor<2x2xi64>
+  %2 = "onnx.Gather"(%0, %1) {axis = 0 : si64} : (tensor<3x2xf32>, tensor<2x2xi64>) -> tensor<*xf32>
+  "func.return"(%2) : (tensor<*xf32>) -> ()
+
+  // CHECK-LABEL:  func @test_gather_axis_0
+  // CHECK-SAME:   () -> tensor<2x2x2xf32> {
+  // CHECK:           [[VAR_0_:%.+]] = "onnx.Constant"() {value = dense<{{.}}{{.}}[1.000000e+00, 1.200000e+00], [2.300000e+00, 3.400000e+00]{{.}}, {{.}}[2.300000e+00, 3.400000e+00], [4.500000e+00, 5.700000e+00]{{.}}{{.}}> : tensor<2x2x2xf32>} : () -> tensor<2x2x2xf32>
+  // CHECK:           return [[VAR_0_]] : tensor<2x2x2xf32>
+  // CHECK:         }
+}
+
+// -----
+
+func @test_gather_axis_1() -> tensor<*xf32>{
+  %0 = "onnx.Constant"() {value = dense<[[1.0, 1.2, 1.9], [2.3, 3.4, 3.9], [4.5, 5.7, 5.9]]> : tensor<3x3xf32>} : () -> tensor<3x3xf32>
+  %1 = "onnx.Constant"() {value = dense<[[0, 2]]> : tensor<1x2xi64>} : () -> tensor<1x2xi64>
+  %2 = "onnx.Gather"(%0, %1) {axis = 1 : si64} : (tensor<3x3xf32>, tensor<1x2xi64>) -> tensor<*xf32>
+  "func.return"(%2) : (tensor<*xf32>) -> ()
+
+  // CHECK-LABEL:  func @test_gather_axis_1
+  // CHECK-SAME:   () -> tensor<3x1x2xf32> {
+  // CHECK:           [[VAR_0_:%.+]] = "onnx.Constant"() {value = dense<{{.}}{{.}}[1.000000e+00, 1.900000e+00]{{.}}, {{.}}[2.300000e+00, 3.900000e+00]{{.}}, {{.}}[4.500000e+00, 5.900000e+00]{{.}}{{.}}> : tensor<3x1x2xf32>} : () -> tensor<3x1x2xf32>
+  // CHECK:           return [[VAR_0_]] : tensor<3x1x2xf32>
+  // CHECK:         }
+}
+
+// -----
+
 func @test_gather_negative_index() -> tensor<*xf32>{
   %0 = "onnx.Constant"() {value = dense<[[1.0, 1.2, 1.9], [2.3, 3.4, 3.9], [4.5, 5.7, 5.9]]> : tensor<3x3xf32>} : () -> tensor<3x3xf32>
   %1 = "onnx.Constant"() {value = dense<[[0, -1]]> : tensor<1x2xi64>} : () -> tensor<1x2xi64>
@@ -738,18 +756,4 @@
   // CHECK:           [[VAR_0_:%.+]] = "onnx.Constant"() {value = dense<{{.}}{{.}}[1.000000e+00, 1.900000e+00]{{.}}, {{.}}[2.300000e+00, 3.900000e+00]{{.}}, {{.}}[4.500000e+00, 5.900000e+00]{{.}}{{.}}> : tensor<3x1x2xf32>} : () -> tensor<3x1x2xf32>
   // CHECK:           return [[VAR_0_]] : tensor<3x1x2xf32>
   // CHECK:         }
-}
-=======
-func @test_expand_broadcast() -> tensor<*xf32> {
-  %0 = "onnx.Constant"() {value = dense<[[1.0], [3.0], [5.0]]> : tensor<3x1xf32>} : () -> tensor<3x1xf32>
-  %1 = "onnx.Constant"() {value = dense<[2, 3, 2]> : tensor<3xi64>} : () -> tensor<3xi64>
-  %2 = "onnx.Expand"(%0, %1) : (tensor<3x1xf32>, tensor<3xi64>) -> tensor<*xf32>
-  "func.return"(%2) : (tensor<*xf32>) -> ()
-
-  // CHECK-LABEL:  func @test_expand_broadcast
-  // CHECK-SAME:   () -> tensor<2x3x2xf32> {
-  // CHECK:           [[VAR_0_:%.+]] = "onnx.Constant"() {value = dense<{{.}}{{.}}[1.000000e+00, 1.000000e+00], [3.000000e+00, 3.000000e+00], [5.000000e+00, 5.000000e+00]{{.}}, {{.}}[1.000000e+00, 1.000000e+00], [3.000000e+00, 3.000000e+00], [5.000000e+00, 5.000000e+00]{{.}}{{.}}> : tensor<2x3x2xf32>} : () -> tensor<2x3x2xf32>
-  // CHECK:           return [[VAR_0_]] : tensor<2x3x2xf32>
-  // CHECK:         }
-}
->>>>>>> aa14ae15
+}