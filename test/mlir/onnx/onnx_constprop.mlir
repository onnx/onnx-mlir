// RUN: onnx-mlir-opt --shape-inference --constprop-onnx %s -split-input-file | FileCheck %s

//===----------------------------------------------------------------------===//
// Common tests. Use ONNXAddOp as example.

// -----

// CHECK-LABEL: @test_scalar_attr() -> tensor<f32>
func.func @test_scalar_attr() -> tensor<f32> {
  %0 = onnx.Constant dense<1.0> : tensor<f32>
  %1 = onnx.Constant dense<2.0> : tensor<f32>
  %2 = "onnx.Add"(%0, %1) : (tensor<f32> , tensor<f32>) -> tensor<f32>
  "onnx.Return"(%2) : (tensor<f32>) -> ()
  // CHECK: [[CONST:%.+]] = onnx.Constant dense<3.000000e+00> : tensor<f32>
}

// -----

// CHECK-LABEL: @test_single_value_attr() -> tensor<1xf32>
func.func @test_single_value_attr() -> tensor<1xf32> {
  %0 = onnx.Constant dense<[1.0]> : tensor<1xf32>
  %1 = onnx.Constant dense<[2.0]> : tensor<1xf32>
  %2 = "onnx.Add"(%0, %1) : (tensor<1xf32> , tensor<1xf32>) -> tensor<1xf32>
  "onnx.Return"(%2) : (tensor<1xf32>) -> ()
  // CHECK: [[CONST:%.+]] = onnx.Constant dense<3.000000e+00> : tensor<1xf32>
}

// -----

// CHECK-LABEL: @test_splat_attr() -> tensor<3xf32>
func.func @test_splat_attr() -> tensor<3xf32> {
  %0 = onnx.Constant dense<1.0> : tensor<3xf32>
  %1 = onnx.Constant dense<2.0> : tensor<3xf32>
  %2 = "onnx.Add"(%0, %1) : (tensor<3xf32> , tensor<3xf32>) -> tensor<3xf32>
  "onnx.Return"(%2) : (tensor<3xf32>) -> ()
  // CHECK: [[CONST:%.+]] = onnx.Constant dense<3.000000e+00> : tensor<3xf32>
}

// -----

// CHECK-LABEL: @test_splat_nonsplat_attrs() -> tensor<3xf32>
func.func @test_splat_nonsplat_attrs() -> tensor<3xf32> {
  %0 = onnx.Constant dense<1.0> : tensor<3xf32>
  %1 = onnx.Constant dense<[0.0, 1.0, 2.0]> : tensor<3xf32>
  %2 = "onnx.Add"(%0, %1) : (tensor<3xf32> , tensor<3xf32>) -> tensor<3xf32>
  "onnx.Return"(%2) : (tensor<3xf32>) -> ()
  // CHECK: [[CONST:%.+]] = onnx.Constant dense<[1.000000e+00, 2.000000e+00, 3.000000e+00]> : tensor<3xf32>
}

// -----

//===----------------------------------------------------------------------===//
/// ADD tests 

/// Test ConstantOp assoc for add

// -----

// CHECK-LABEL: @test_add_constant_1(%arg0: tensor<3xf32>) -> tensor<3xf32>
func.func @test_add_constant_1(%arg0 : tensor<3xf32>) -> tensor<3xf32> {
  %0 = onnx.Constant dense<[0.0, 1.0, 2.0]> : tensor<3xf32>
  %1 = "onnx.Add"(%0, %arg0) : (tensor<3xf32> , tensor<3xf32>) -> tensor<3xf32>
  "onnx.Return"(%1) : (tensor<3xf32>) -> ()
  // CHECK-NEXT: [[CONST:%.+]] = onnx.Constant dense<[0.000000e+00, 1.000000e+00, 2.000000e+00]> : tensor<3xf32>
  // CHECK-NEXT: [[ADD:%.+]] =  "onnx.Add"(%arg0, [[CONST]]) : (tensor<3xf32>, tensor<3xf32>) -> tensor<3xf32>
}

/// Test ConstantOp assoc for add

// -----

// CHECK-LABEL: @test_add_constant_2(%arg0: tensor<3xf32>) -> tensor<3xf32>
func.func @test_add_constant_2(%arg0 : tensor<3xf32>) -> tensor<3xf32> {
  %0 = onnx.Constant dense<[0.0, 1.0, 2.0]> : tensor<3xf32>
  %1 = "onnx.Add"(%arg0, %0) : (tensor<3xf32> , tensor<3xf32>) -> tensor<3xf32>
  "onnx.Return"(%1) : (tensor<3xf32>) -> ()
  // CHECK-NEXT: [[CONST:%.+]] = onnx.Constant dense<[0.000000e+00, 1.000000e+00, 2.000000e+00]> : tensor<3xf32>
  // CHECK-NEXT: [[ADD:%.+]] =  "onnx.Add"(%arg0, [[CONST]]) : (tensor<3xf32>, tensor<3xf32>) -> tensor<3xf32>
}

/// Change (x+c1)+c2 to x+(c1+c2)

// -----

// CHECK-LABEL: @test_add_constant_3(%arg0: tensor<3xi32>) -> tensor<3xi32> 
func.func @test_add_constant_3(%arg0 : tensor<3xi32>) -> tensor<3xi32> {
  %0 = onnx.Constant dense<[0, 1, 2]> : tensor<3xi32>
  %1 = onnx.Constant dense<[10, 11, 12]> : tensor<3xi32>
  %2 = "onnx.Add"(%0, %arg0) : (tensor<3xi32> , tensor<3xi32>) -> tensor<3xi32>
  %3 = "onnx.Add"(%1, %2) : (tensor<3xi32> , tensor<3xi32>) -> tensor<3xi32>
  "onnx.Return"(%3) : (tensor<3xi32>) -> ()
  // CHECK-NEXT: [[CONST1:%.+]] = onnx.Constant dense<[10, 12, 14]> : tensor<3xi32>
  // CHECK-NEXT: [[ADD1:%.+]] = "onnx.Add"(%arg0, [[CONST1]]) : (tensor<3xi32>, tensor<3xi32>) -> tensor<3xi32>
}

/// Same test as above, but with a use of an intermediary result
/// change (x+c1)+c2 + (x+c1) to x+x + (c1+c2+c3)

// -----

func.func @test_add_constant_4(%arg0 : tensor<3xi32>) -> tensor<3xi32> {
  %0 = onnx.Constant dense<[0, 1, 2]> : tensor<3xi32>
  %1 = onnx.Constant dense<[10, 11, 12]> : tensor<3xi32>
  %2 = "onnx.Add"(%0, %arg0) : (tensor<3xi32> , tensor<3xi32>) -> tensor<3xi32>
  %3 = "onnx.Add"(%1, %2) : (tensor<3xi32> , tensor<3xi32>) -> tensor<3xi32>
  %4 = "onnx.Add"(%0, %arg0) : (tensor<3xi32> , tensor<3xi32>) -> tensor<3xi32>
  %5 = "onnx.Add"(%3, %4) : (tensor<3xi32> , tensor<3xi32>) -> tensor<3xi32>
  "onnx.Return"(%5) : (tensor<3xi32>) -> ()
// CHECK-LABEL: @test_add_constant_4(%arg0: tensor<3xi32>) -> tensor<3xi32> 
  // CHECK-DAG: [[CONST1:%.+]] = onnx.Constant dense<[10, 13, 16]> : tensor<3xi32>
  // CHECK-DAG: [[ADD1:%.+]] = "onnx.Add"(%arg0, %arg0) : (tensor<3xi32>, tensor<3xi32>) -> tensor<3xi32>
  // CHECK-NEXT: [[ADD2:%.+]] = "onnx.Add"([[ADD1]], [[CONST1]]) : (tensor<3xi32>, tensor<3xi32>) -> tensor<3xi32>
}

/// Change (x+c0)+y  + (z+c1) to  (x+y)+z + (c1+c2)

// -----

// CHECK-LABEL: @test_add_constant_5(%arg0: tensor<3xi32>, %arg1: tensor<3xi32>, %arg2: tensor<3xi32>) -> tensor<3xi32> 
func.func @test_add_constant_5(%arg0 : tensor<3xi32>, %arg1: tensor<3xi32>, %arg2: tensor<3xi32>) -> tensor<3xi32> {
  %0 = onnx.Constant dense<[0, 1, 2]> : tensor<3xi32>
  %1 = onnx.Constant dense<[10, 11, 12]> : tensor<3xi32>
  %2 = "onnx.Add"(%0, %arg0) : (tensor<3xi32> , tensor<3xi32>) -> tensor<3xi32>
  %3 = "onnx.Add"(%2, %arg1) : (tensor<3xi32> , tensor<3xi32>) -> tensor<3xi32>
  %4 = "onnx.Add"(%1, %arg2) : (tensor<3xi32> , tensor<3xi32>) -> tensor<3xi32>
  %5 = "onnx.Add"(%3, %4) : (tensor<3xi32> , tensor<3xi32>) -> tensor<3xi32>
  "onnx.Return"(%5) : (tensor<3xi32>) -> ()
  // CHECK-NEXT: [[CONST1:%.+]] = onnx.Constant dense<[10, 12, 14]> : tensor<3xi32>
  // CHECK-NEXT: [[ADD1:%.+]] = "onnx.Add"(%arg0, %arg1) : (tensor<3xi32>, tensor<3xi32>) -> tensor<3xi32>
  // CHECK-NEXT: [[ADD2:%.+]] = "onnx.Add"([[ADD1]], %arg2) : (tensor<3xi32>, tensor<3xi32>) -> tensor<3xi32>
  // CHECK-NEXT: [[ADD3:%.+]] = "onnx.Add"([[ADD2]], [[CONST1]]) : (tensor<3xi32>, tensor<3xi32>) -> tensor<3xi32>
}

// -----

func.func @test_add_const_associative2_2uses(%x: tensor<i32>, %y: tensor<i32>, %z: tensor<i32>) -> (tensor<i32>, tensor<i32>) {
  %c = onnx.Constant dense<1> : tensor<i32>
  %1 = "onnx.Add"(%x, %c) : (tensor<i32> , tensor<i32>) -> tensor<i32>
  %2 = "onnx.Add"(%1, %y) : (tensor<i32> , tensor<i32>) -> tensor<i32>
  %3 = "onnx.Add"(%1, %z) : (tensor<i32> , tensor<i32>) -> tensor<i32>
  onnx.Return %2, %3 : tensor<i32>, tensor<i32>
// CHECK-LABEL:  func.func @test_add_const_associative2_2uses
// CHECK-SAME:   ([[PARAM_0_:%.+]]: tensor<i32>, [[PARAM_1_:%.+]]: tensor<i32>, [[PARAM_2_:%.+]]: tensor<i32>) -> (tensor<i32>, tensor<i32>) {
// CHECK:           [[VAR_0_:%.+]] = onnx.Constant dense<1> : tensor<i32>
// CHECK:           [[VAR_1_:%.+]] = "onnx.Add"([[PARAM_0_]], [[VAR_0_]]) : (tensor<i32>, tensor<i32>) -> tensor<i32>
// CHECK-DAG:       [[VAR_2_:%.+]] = "onnx.Add"([[VAR_1_]], [[PARAM_1_]]) : (tensor<i32>, tensor<i32>) -> tensor<i32>
// CHECK-DAG:       [[VAR_3_:%.+]] = "onnx.Add"([[VAR_1_]], [[PARAM_2_]]) : (tensor<i32>, tensor<i32>) -> tensor<i32>
// CHECK:           onnx.Return [[VAR_2_]], [[VAR_3_]] : tensor<i32>, tensor<i32>
// CHECK:         }
}

// -----

// CHECK-LABEL: @test_add_zeros(%arg0: tensor<3xi32>) -> tensor<3xi32>
func.func @test_add_zeros(%arg0 : tensor<3xi32>) -> tensor<3xi32> {
  %0 = onnx.Constant dense<[0, 0, 0]> : tensor<3xi32>
  %1 = "onnx.Add"(%arg0, %0) : (tensor<3xi32> , tensor<3xi32>) -> tensor<3xi32>
  onnx.Return %1 : tensor<3xi32>
  // CHECK: onnx.Return %arg0 : tensor<3xi32>
}

/// Test broadcast 1 -> 2d

// -----

// CHECK-LABEL: @test_broadcast_1(%arg0: tensor<3x2xi32>) -> tensor<3x2xi32>
func.func @test_broadcast_1(%arg0: tensor<3x2xi32>) -> tensor<3x2xi32> {
  %0 = onnx.Constant dense<[1]> : tensor<1xi32>
  %1 = onnx.Constant dense<[[2, 3], [4, 5], [6, 7]]> : tensor<3x2xi32>
  %2 = "onnx.Add"(%0, %1) : (tensor<1xi32> , tensor<3x2xi32>) -> tensor<3x2xi32>
  %3 = "onnx.Add"(%2, %arg0) : (tensor<3x2xi32> , tensor<3x2xi32>) -> tensor<3x2xi32>
  "onnx.Return"(%3) : (tensor<3x2xi32>) -> ()
  // CHECK-NEXT: [[CONST1:%.+]] = onnx.Constant dense<{{.}}[3, 4], [5, 6], [7, 8]]> : tensor<3x2xi32>
  // CHECK-NEXT: [[ADD1:%.+]] = "onnx.Add"(%arg0, [[CONST1]]) : (tensor<3x2xi32>, tensor<3x2xi32>) -> tensor<3x2xi32>
}

/// Test broadcast 2d (size one) -> 2d

// -----

// CHECK-LABEL: @test_broadcast_2(%arg0: tensor<3x2xi32>) -> tensor<3x2xi32>
func.func @test_broadcast_2(%arg0: tensor<3x2xi32>) -> tensor<3x2xi32> {
  %0 = onnx.Constant dense<[[1]]> : tensor<1x1xi32>
  %1 = onnx.Constant dense<[[2, 3], [4, 5], [6, 7]]> : tensor<3x2xi32>
  %2 = "onnx.Add"(%0, %1) : (tensor<1x1xi32> , tensor<3x2xi32>) -> tensor<3x2xi32>
  %3 = "onnx.Add"(%2, %arg0) : (tensor<3x2xi32> , tensor<3x2xi32>) -> tensor<3x2xi32>
  "onnx.Return"(%3) : (tensor<3x2xi32>) -> ()
  // CHECK-NEXT: [[CONST1:%.+]] = onnx.Constant dense<{{.}}[3, 4], [5, 6], [7, 8]]> : tensor<3x2xi32>
  // CHECK-NEXT: [[ADD1:%.+]] = "onnx.Add"(%arg0, [[CONST1]]) : (tensor<3x2xi32>, tensor<3x2xi32>) -> tensor<3x2xi32>
}

/// check 1d -> 2d

// -----

// CHECK-LABEL: @test_broadcast_3(%arg0: tensor<3x2xi32>) -> tensor<3x2xi32>
func.func @test_broadcast_3(%arg0 : tensor<3x2xi32>) -> tensor<3x2xi32> {
  %0 = onnx.Constant dense<[[1], [2], [3]]> : tensor<3x1xi32>
  %1 = onnx.Constant dense<[[10, 11], [21, 22], [31, 32]]> : tensor<3x2xi32>
  %2 = "onnx.Add"(%0, %1) : (tensor<3x1xi32> , tensor<3x2xi32>) -> tensor<3x2xi32>
  %3 = "onnx.Add"(%2, %arg0) : (tensor<3x2xi32> , tensor<3x2xi32>) -> tensor<3x2xi32>
  "onnx.Return"(%3) : (tensor<3x2xi32>) -> ()
  // CHECK-NEXT: [[CONST1:%.+]] = onnx.Constant dense<{{.}}[11, 12], [23, 24], [34, 35]]> : tensor<3x2xi32>
  // CHECK-NEXT: [[ADD1:%.+]] = "onnx.Add"(%arg0, [[CONST1]]) : (tensor<3x2xi32>, tensor<3x2xi32>) -> tensor<3x2xi32>
}


//===----------------------------------------------------------------------===//  
/// MUL tests (same as add, so have only two).
  
/// Change (x*c1)*c2 to x*(c1*c2)

// -----

// CHECK-LABEL: @test_mul_constant_3(%arg0: tensor<3xi32>) -> tensor<3xi32> 
func.func @test_mul_constant_3(%arg0 : tensor<3xi32>) -> tensor<3xi32> {
  %0 = onnx.Constant dense<[0, 1, 2]> : tensor<3xi32>
  %1 = onnx.Constant dense<[10, 11, 12]> : tensor<3xi32>
  %2 = "onnx.Mul"(%0, %arg0) : (tensor<3xi32> , tensor<3xi32>) -> tensor<3xi32>
  %3 = "onnx.Mul"(%1, %2) : (tensor<3xi32> , tensor<3xi32>) -> tensor<3xi32>
  "onnx.Return"(%3) : (tensor<3xi32>) -> ()
  // CHECK-NEXT: [[CONST1:%.+]] = onnx.Constant dense<[0, 11, 24]> : tensor<3xi32>
  // CHECK-NEXT: [[MUL1:%.+]] = "onnx.Mul"(%arg0, [[CONST1]]) : (tensor<3xi32>, tensor<3xi32>) -> tensor<3xi32>
}

/// Change (x*c0)*y  * (z*c1) to  (x*y)*z * (c1*c2)

// -----

// CHECK-LABEL: @test_mul_constant_5(%arg0: tensor<3xi32>, %arg1: tensor<3xi32>, %arg2: tensor<3xi32>) -> tensor<3xi32> 
func.func @test_mul_constant_5(%arg0 : tensor<3xi32>, %arg1: tensor<3xi32>, %arg2: tensor<3xi32>) -> tensor<3xi32> {
  %0 = onnx.Constant dense<[0, 1, 2]> : tensor<3xi32>
  %1 = onnx.Constant dense<[10, 11, 12]> : tensor<3xi32>
  %2 = "onnx.Mul"(%0, %arg0) : (tensor<3xi32> , tensor<3xi32>) -> tensor<3xi32>
  %3 = "onnx.Mul"(%2, %arg1) : (tensor<3xi32> , tensor<3xi32>) -> tensor<3xi32>
  %4 = "onnx.Mul"(%1, %arg2) : (tensor<3xi32> , tensor<3xi32>) -> tensor<3xi32>
  %5 = "onnx.Mul"(%3, %4) : (tensor<3xi32> , tensor<3xi32>) -> tensor<3xi32>
  "onnx.Return"(%5) : (tensor<3xi32>) -> ()
  // CHECK-NEXT: [[CONST1:%.+]] = onnx.Constant dense<[0, 11, 24]> : tensor<3xi32>
  // CHECK-NEXT: [[MUL1:%.+]] = "onnx.Mul"(%arg0, %arg1) : (tensor<3xi32>, tensor<3xi32>) -> tensor<3xi32>
  // CHECK-NEXT: [[MUL2:%.+]] = "onnx.Mul"([[MUL1]], %arg2) : (tensor<3xi32>, tensor<3xi32>) -> tensor<3xi32>
  // CHECK-NEXT: [[MUL3:%.+]] = "onnx.Mul"([[MUL2]], [[CONST1]]) : (tensor<3xi32>, tensor<3xi32>) -> tensor<3xi32>
}

// -----

// CHECK-LABEL: @test_mul_ones(%arg0: tensor<2x2xf32>) -> tensor<2x2xf32>
func.func @test_mul_ones(%arg0 : tensor<2x2xf32>) -> tensor<2x2xf32> {
  %0 = onnx.Constant dense<1.0> : tensor<2x2xf32>
  %1 = "onnx.Mul"(%arg0, %0) : (tensor<2x2xf32> , tensor<2x2xf32>) -> tensor<2x2xf32>
  onnx.Return %1 : tensor<2x2xf32>
  // CHECK: onnx.Return %arg0 : tensor<2x2xf32>
}

//===----------------------------------------------------------------------===//
/// SUB and NEG tests.

// check of sub two constants

// -----  

// CHECK-LABEL: @test_sub_1(%arg0: tensor<3x2xi32>) -> tensor<3x2xi32>
func.func @test_sub_1(%arg0: tensor<3x2xi32>) -> tensor<3x2xi32> {
  %0 = onnx.Constant dense<[[2, 3], [4, 5], [6, 7]]> : tensor<3x2xi32>
  %1 = onnx.Constant dense<[[2]]> : tensor<1x1xi32>
  %2 = "onnx.Sub"(%0, %1) : (tensor<3x2xi32>, tensor<1x1xi32>) -> tensor<3x2xi32>
  "onnx.Return"(%2) : (tensor<3x2xi32>) -> ()
  // CHECK-NEXT: [[CONST1:%.+]] = onnx.Constant dense<{{.}}[0, 1], [2, 3], [4, 5]]> : tensor<3x2xi32>
}

// -----

// CHECK-LABEL: @test_sub_zeros(%arg0: tensor<f32>) -> tensor<f32>
func.func @test_sub_zeros(%arg0 : tensor<f32>) -> tensor<f32> {
  %0 = onnx.Constant dense<0.0> : tensor<f32>
  %1 = "onnx.Sub"(%arg0, %0) : (tensor<f32> , tensor<f32>) -> tensor<f32>
  onnx.Return %1 : tensor<f32>
  // CHECK: onnx.Return %arg0 : tensor<f32>
}

/// check sub to add of negative

// -----

// CHECK-LABEL: @test_neg_1(%arg0: tensor<3x2xi32>) -> tensor<3x2xi32>
func.func @test_neg_1(%arg0: tensor<3x2xi32>) -> tensor<3x2xi32> {
  %0 = onnx.Constant dense<[[2, 3], [4, 5], [6, 7]]> : tensor<3x2xi32>
  %1 = "onnx.Sub"(%arg0, %0) : (tensor<3x2xi32> , tensor<3x2xi32>) -> tensor<3x2xi32>
  "onnx.Return"(%1) : (tensor<3x2xi32>) -> ()
  // CHECK-NEXT: [[CONST1:%.+]] = onnx.Constant dense<{{.}}[-2, -3], [-4, -5], [-6, -7]]> : tensor<3x2xi32>
  // CHECK-NEXT: [[ADD1:%.+]] = "onnx.Add"(%arg0, [[CONST1]]) : (tensor<3x2xi32>, tensor<3x2xi32>) -> tensor<3x2xi32>
}

// -----

// CHECK-LABEL: @test_neg_2(%arg0: tensor<3x2xi32>) -> tensor<3x2xi32>
func.func @test_neg_2(%arg0: tensor<3x2xi32>) -> tensor<3x2xi32> {
  %0 = onnx.Constant dense<[[2, 3], [4, 5], [6, 7]]> : tensor<3x2xi32>
  %1 = onnx.Constant dense<[[10]]> : tensor<1x1xi32>
  %2 = "onnx.Sub"(%arg0, %0) : (tensor<3x2xi32> , tensor<3x2xi32>) -> tensor<3x2xi32>
  %5 = "onnx.Add"(%2, %1) : (tensor<3x2xi32> , tensor<1x1xi32>) -> tensor<3x2xi32>
  "onnx.Return"(%5) : (tensor<3x2xi32>) -> ()
  // CHECK-NEXT: [[CONST1:%.+]] = onnx.Constant dense<{{.}}[8, 7], [6, 5], [4, 3]]> : tensor<3x2xi32>
  // CHECK-NEXT: [[ADD1:%.+]] = "onnx.Add"(%arg0, [[CONST1]]) : (tensor<3x2xi32>, tensor<3x2xi32>) -> tensor<3x2xi32>
}

// -----

// CHECK-LABEL: @test_neg_3(%arg0: tensor<3x2xi32>) -> tensor<3x2xi32>
func.func @test_neg_3(%arg0: tensor<3x2xi32>) -> tensor<3x2xi32> {
  %0 = onnx.Constant dense<[[2, 3], [4, 5], [6, 7]]> : tensor<3x2xi32>
  %1 = onnx.Constant dense<[[10]]> : tensor<1x1xi32>
  %2 = "onnx.Neg"(%0) : (tensor<3x2xi32>) -> tensor<3x2xi32>
  %3 = "onnx.Add"(%arg0, %2) : (tensor<3x2xi32> , tensor<3x2xi32>) -> tensor<3x2xi32>
  %4 = "onnx.Add"(%3, %1) : (tensor<3x2xi32> , tensor<1x1xi32>) -> tensor<3x2xi32>
  "onnx.Return"(%4) : (tensor<3x2xi32>) -> ()
  // CHECK-NEXT: [[CONST1:%.+]] = onnx.Constant dense<{{.}}[8, 7], [6, 5], [4, 3]]> : tensor<3x2xi32>
  // CHECK-NEXT: [[ADD1:%.+]] = "onnx.Add"(%arg0, [[CONST1]]) : (tensor<3x2xi32>, tensor<3x2xi32>) -> tensor<3x2xi32>
}

// -----

// CHECK-LABEL: @test_abs() -> tensor<4x2xbf16>
func.func @test_abs() -> tensor<4x2xbf16> {
  // Test Positive, Negative, Zero, -Zero, +Inf, -Inf, NaN, -NaN
  %0 = onnx.Constant dense<[[12.5, -12.5], [0.0, -0.0], [0x7F80, 0xFF80], [0xFFC0, 0x7FC0]]> : tensor<4x2xbf16>
  %1 = "onnx.Abs"(%0) : (tensor<4x2xbf16>) -> tensor<4x2xbf16>
  "onnx.Return"(%1) : (tensor<4x2xbf16>) -> ()
  // CHECK: onnx.Constant dense<{{.}}[1.250000e+01, 1.250000e+01], [0.000000e+00, 0.000000e+00], [0x7F80, 0x7F80], [0x7FC0, 0x7FC0]]>
  // CHECK-NOT: "onnx.Abs"
}

// -----

// CHECK-LABEL: @test_abs2() -> tensor<2x2xi32>
func.func @test_abs2() -> tensor<2x2xi32> {
  %0 = onnx.Constant dense<[[12, -12], [0, -1000]]> : tensor<2x2xi32>
  %1 = "onnx.Abs"(%0) : (tensor<2x2xi32>) -> tensor<2x2xi32>
  "onnx.Return"(%1) : (tensor<2x2xi32>) -> ()
  // CHECK: onnx.Constant dense<{{.}}[12, 12], [0, 1000]]>
  // CHECK-NOT: "onnx.Abs"
}

// -----

// CHECK-LABEL: @test_abs3() -> tensor<1x2xui64>
func.func @test_abs3() -> tensor<1x2xui64> {
  %0 = onnx.Constant dense<[[18446744073709551615, 18446744073709551614]]> : tensor<1x2xui64>
  %1 = "onnx.Abs"(%0) : (tensor<1x2xui64>) -> tensor<1x2xui64>
  "onnx.Return"(%1) : (tensor<1x2xui64>) -> ()
  // CHECK: onnx.Constant dense<{{.}}[18446744073709551615, 18446744073709551614]]>
  // CHECK-NOT: "onnx.Abs"
}

// -----

// CHECK-LABEL: @test_ceil() -> tensor<3x2xbf16>
func.func @test_ceil() -> tensor<3x2xbf16> {
  // Test Positive, Negative, Zero, NaN, +Inf, -Inf
  %0 = onnx.Constant dense<[[12.2, -12.2], [0.0, 0x7FC0], [0x7F80, 0xFF80]]> : tensor<3x2xbf16>
  %1 = "onnx.Ceil"(%0) : (tensor<3x2xbf16>) -> tensor<3x2xbf16>
  "onnx.Return"(%1) : (tensor<3x2xbf16>) -> ()
  // CHECK: onnx.Constant dense<{{.}}[1.300000e+01, -1.200000e+01], [0.000000e+00, 0x7FC0], [0x7F80, 0xFF80]]>
  // CHECK-NOT: "onnx.Ceil"
}

// -----

// CHECK-LABEL: @test_cos() -> tensor<3x2xf32>
func.func @test_cos() -> tensor<3x2xf32> {
  // Test Positive, Negative, Zero, NaN, +Inf, -Inf
  // Results: Positive, Positive, One, NaN, -NaN, -NaN
  %0 = onnx.Constant dense<[[0.625, -0.625], [0.0, 0x7FC00000], [0x7F800000, 0xFF800000]]> : tensor<3x2xf32>
  %1 = "onnx.Cos"(%0) : (tensor<3x2xf32>) -> tensor<3x2xf32>
  "onnx.Return"(%1) : (tensor<3x2xf32>) -> ()
  // CHECK: onnx.Constant dense<{{.}}[0.810963094, 0.810963094], [1.000000e+00, 0x7FC00000], [0xFFC00000, 0xFFC00000]]>
  // CHECK-NOT: "onnx.Cos"
}

// -----

// CHECK-LABEL: @test_erf() -> tensor<3x2xbf16>
func.func @test_erf() -> tensor<3x2xbf16> {
  // Test Positive, Negative, Zero, NaN, +Inf, -Inf
  %0 = onnx.Constant dense<[[0.0625, -1.0], [0.0, 0x7FC0], [0x7F80, 0xFF80]]> : tensor<3x2xbf16>
  %1 = "onnx.Erf"(%0) : (tensor<3x2xbf16>) -> tensor<3x2xbf16>
  "onnx.Return"(%1) : (tensor<3x2xbf16>) -> ()
  // CHECK: onnx.Constant dense<{{.}}[7.031250e-02, -8.437500e-01], [0.000000e+00, 0x7FC0], [1.000000e+00, -1.000000e+00]]>
  // CHECK-NOT: "onnx.Erf"
}

// -----

// CHECK-LABEL: @test_exp() -> tensor<3x2xbf16>
func.func @test_exp() -> tensor<3x2xbf16> {
  // Test Positive, Negative, Zero, NaN, +Inf, -Inf
  %0 = onnx.Constant dense<[[0.0625, -1.0], [0.0, 0x7FC0], [0x7F80, 0xFF80]]> : tensor<3x2xbf16>
  %1 = "onnx.Exp"(%0) : (tensor<3x2xbf16>) -> tensor<3x2xbf16>
  "onnx.Return"(%1) : (tensor<3x2xbf16>) -> ()
  // CHECK: onnx.Constant dense<{{.}}[1.062500e+00, 3.671880e-01], [1.000000e+00, 0x7FC0], [0x7F80, 0.000000e+00]]>
  // CHECK-NOT: "onnx.Exp"
}

// -----

// CHECK-LABEL: @test_floor() -> tensor<3x2xbf16>
func.func @test_floor() -> tensor<3x2xbf16> {
  // Test Positive, Negative, Zero, NaN, +Inf, -Inf 
  %0 = onnx.Constant dense<[[12.2, -12.2], [0.0, 0x7FC0], [0x7F80, 0xFF80]]> : tensor<3x2xbf16>
  %1 = "onnx.Floor"(%0) : (tensor<3x2xbf16>) -> tensor<3x2xbf16>
  "onnx.Return"(%1) : (tensor<3x2xbf16>) -> ()
  // CHECK: onnx.Constant dense<{{.}}[1.200000e+01, -1.300000e+01], [0.000000e+00, 0x7FC0], [0x7F80, 0xFF80]]>
  // CHECK-NOT: "onnx.Floor"
}

// -----

// CHECK-LABEL: @test_log() -> tensor<3x2xbf16>
func.func @test_log() -> tensor<3x2xbf16> {
  // Test Positive, Negative, Zero, NaN, +Inf, -Inf
  %0 = onnx.Constant dense<[[0.0625, -1.0], [0.0, 0x7FC0], [0x7F80, 0xFF80]]> : tensor<3x2xbf16>
  %1 = "onnx.Log"(%0) : (tensor<3x2xbf16>) -> tensor<3x2xbf16>
  "onnx.Return"(%1) : (tensor<3x2xbf16>) -> ()
  // CHECK: onnx.Constant dense<{{.}}[-2.765630e+00, 0xFFC0], [0xFF80, 0x7FC0], [0x7F80, 0xFFC0]]>
  // CHECK-NOT: "onnx.Log"
}

// -----

// CHECK-LABEL: @test_not() -> tensor<2xi1>
func.func @test_not() -> tensor<2xi1> {
  // Test Positive, Negative, Zero, NaN, +Inf, -Inf
  %0 = onnx.Constant dense<[false, true]> : tensor<2xi1>
  %1 = "onnx.Not"(%0) : (tensor<2xi1>) -> tensor<2xi1>
  "onnx.Return"(%1) : (tensor<2xi1>) -> ()
  // CHECK: onnx.Constant dense<[true, false]>
  // CHECK-NOT: "onnx.Not"
}

// -----

// CHECK-LABEL: @test_reciprocal() -> tensor<3x2xbf16>
func.func @test_reciprocal() -> tensor<3x2xbf16> {
  // Test Positive, Negative, Zero, NaN, +Inf, -Inf
  // Results: Positive, Positive, One, NaN, -NaN, -NaN
  %0 = onnx.Constant dense<[[0.25, -0.25], [0.0, 0x7FC0], [0x7F80, 0xFF80]]> : tensor<3x2xbf16>
  %1 = "onnx.Reciprocal"(%0) : (tensor<3x2xbf16>) -> tensor<3x2xbf16>
  "onnx.Return"(%1) : (tensor<3x2xbf16>) -> ()
  // CHECK: onnx.Constant dense<{{.}}[4.000000e+00, -4.000000e+00], [0x7F80, 0x7FC0], [0.000000e+00, -0.000000e+00]]>
  // CHECK-NOT: "onnx.Reciprocal"
}

// -----

// CHECK-LABEL: @test_round() -> tensor<5x2xbf16>
func.func @test_round() -> tensor<5x2xbf16> {
  %0 = onnx.Constant dense<[[0.9, 2.5], [2.3, 1.5], [-4.5, -3.5], [-2.6, 0x7FC0],[0x7F80, 0xFF80]]> : tensor<5x2xbf16>
  %1 = "onnx.Round"(%0) : (tensor<5x2xbf16>) -> tensor<5x2xbf16>
  "onnx.Return"(%1) : (tensor<5x2xbf16>) -> ()
  // CHECK: onnx.Constant dense<{{.}}[1.000000e+00, 2.000000e+00], [2.000000e+00, 2.000000e+00], [-4.000000e+00, -4.000000e+00], [-3.000000e+00, 0x7FC0], [0x7F80, 0xFF80]]>
  // CHECK-NOT: "onnx.Round"
}

// -----

// CHECK-LABEL: @test_sin() -> tensor<3x2xf32>
func.func @test_sin() -> tensor<3x2xf32> {
  // Test Positive, Negative, Zero, NaN, +Inf, -Inf
  // Results: Positive, Positive, One, NaN, -NaN, -NaN
  %0 = onnx.Constant dense<[[0.625, -0.625], [0.0, 0x7FC00000], [0x7F800000, 0xFF800000]]> : tensor<3x2xf32>
  %1 = "onnx.Sin"(%0) : (tensor<3x2xf32>) -> tensor<3x2xf32>
  "onnx.Return"(%1) : (tensor<3x2xf32>) -> ()
  // CHECK: onnx.Constant dense<{{.}}[0.585097253, -0.585097253], [0.000000e+00, 0x7FC00000], [0xFFC00000, 0xFFC00000]]>
  // CHECK-NOT: "onnx.Sin"
}

//===----------------------------------------------------------------------===//
/// Transpose tests.

// -----  

// CHECK-LABEL: test_default_transpose_const_1
  func.func @test_default_transpose_const_1() -> tensor<*xi32> {
  %0 = onnx.Constant dense<[[[111, 112, 113, 114], [121, 122, 123, 124], [131, 132, 133, 134]], [[211, 212, 213, 214], [221, 222, 223, 224], [231, 232, 233, 234]]]> : tensor<2x3x4xi32>
  %1 = "onnx.Transpose"(%0) : (tensor<2x3x4xi32>) -> tensor<*xi32>
  "onnx.Return"(%1) : (tensor<*xi32>) -> ()
  // CHECK: [[RES:%.+]] = onnx.Constant dense<[{{.}}[111, 211], [121, 221], [131, 231]{{.}}, [{{.}}112, 212], [122, 222], [132, 232]{{.}}, [{{.}}113, 213], [123, 223], [133, 233]{{.}}, [{{.}}114, 214], [124, 224], [134, 234]{{.}}]> : tensor<4x3x2xi32>
  // CHECK: onnx.Return [[RES]] : tensor<4x3x2xi32>
}

// -----  

// CHECK-LABEL: test_default_transpose_const_2
func.func @test_default_transpose_const_2() -> tensor<*xi32> {
  %0 = onnx.Constant dense<[[[111, 112, 113, 114], [121, 122, 123, 124], [131, 132, 133, 134]], [[211, 212, 213, 214], [221, 222, 223, 224], [231, 232, 233, 234]]]> : tensor<2x3x4xi32>
  %1 = "onnx.Transpose"(%0) {perm = [0, 2, 1]} : (tensor<2x3x4xi32>) -> tensor<*xi32>
  "onnx.Return"(%1) : (tensor<*xi32>) -> ()
  // CHECK: [[RES:%.+]] = onnx.Constant dense<[{{.}}[111, 121, 131], [112, 122, 132], [113, 123, 133], [114, 124, 134]{{.}}, [{{.}}211, 221, 231], [212, 222, 232], [213, 223, 233], [214, 224, 234]{{.}}]> : tensor<2x4x3xi32>
  // CHECK: onnx.Return [[RES]] : tensor<2x4x3xi32>
}

// -----  

// CHECK-LABEL: test_default_transpose_const_3
func.func @test_default_transpose_const_3() -> tensor<*xi32> {
  %0 = onnx.Constant dense<[[[111, 112, 113, 114], [121, 122, 123, 124], [131, 132, 133, 134]], [[211, 212, 213, 214], [221, 222, 223, 224], [231, 232, 233, 234]]]> : tensor<2x3x4xi32>
  %1 = "onnx.Transpose"(%0) {perm = [1, 0, 2]} : (tensor<2x3x4xi32>) -> tensor<*xi32>
  "onnx.Return"(%1) : (tensor<*xi32>) -> ()
  // CHECK: [[RES:%.+]] =  onnx.Constant dense<[{{.}}[111, 112, 113, 114], [211, 212, 213, 214]{{.}}, [{{.}}121, 122, 123, 124], [221, 222, 223, 224]{{.}}, [{{.}}131, 132, 133, 134], [231, 232, 233, 234]{{.}}]> : tensor<3x2x4xi32>
  // CHECK: onnx.Return [[RES]] : tensor<3x2x4xi32>
}

//===----------------------------------------------------------------------===//
/// Div tests

// -----

// CHECK-LABEL: @test_div() -> tensor<3x2xf32>
func.func @test_div() -> tensor<3x2xf32> {
  %0 = onnx.Constant dense<[[2.0, 4.0], [6.0, 8.0], [10.0, 12.0]]> : tensor<3x2xf32>
  %1 = onnx.Constant dense<[[2.0]]> : tensor<1x1xf32>
  %2 = "onnx.Div"(%0, %1) : (tensor<3x2xf32>, tensor<1x1xf32>) -> tensor<3x2xf32>
  "onnx.Return"(%2) : (tensor<3x2xf32>) -> ()
  // CHECK: {{.*}} = onnx.Constant dense<{{\[}}[1.000000e+00, 2.000000e+00], [3.000000e+00, 4.000000e+00], [5.000000e+00, 6.000000e+00]{{\]}}> : tensor<3x2xf32>
  // CHECK-NOT: {{.*}} = "onnx.Div"{{.*}}
}

// -----

// CHECK-LABEL: @test_div_ones(%arg0: tensor<1x2xui8>) -> tensor<1x2xui8>
func.func @test_div_ones(%arg0 : tensor<1x2xui8>) -> tensor<1x2xui8> {
  %0 = onnx.Constant dense<[[1, 1]]> : tensor<1x2xui8>
  %1 = "onnx.Div"(%arg0, %0) : (tensor<1x2xui8> , tensor<1x2xui8>) -> tensor<1x2xui8>
  onnx.Return %1 : tensor<1x2xui8>
  // CHECK: onnx.Return %arg0 : tensor<1x2xui8>
}

// -----

// CHECK-LABEL: test_div_by_zero()
func.func @test_div_by_zero() -> tensor<2xui32> {
  %0 = onnx.Constant dense<[2, 4]> : tensor<2xui32>
  %1 = onnx.Constant dense<[0]> : tensor<1xui32>
  %2 = "onnx.Div"(%0, %1) : (tensor<2xui32>, tensor<1xui32>) -> tensor<2xui32>
  "onnx.Return"(%2) : (tensor<2xui32>) -> ()
  // The behavior is undefined, so the value don't matter. Just don't crash.
  // CHECK-NOT: {{.*}} = "onnx.Div"{{.*}}
}

// -----

//===----------------------------------------------------------------------===//
/// Clip's test

func.func @test_clip_max_and_min() -> tensor<3x2xbf16> {
  // Test Positive Clamped, Negative Clamped, In range, NaN, -Inf,  +Inf
  %cst = onnx.Constant dense<[[2.125, -2.125], [0.0, 0x7FC0], [0xFF80, 0x7F80]]> : tensor<3x2xbf16>
  %min = onnx.Constant {value = dense<-2.0> : tensor<bf16>} : tensor<bf16>
  %max = onnx.Constant {value = dense<[2.0]> : tensor<1xbf16>} : tensor<1xbf16>
  %0 = "onnx.Clip"(%cst, %min, %max) : (tensor<3x2xbf16>, tensor<bf16>, tensor<1xbf16>) -> tensor<3x2xbf16>
  return %0 : tensor<3x2xbf16>
// CHECK-LABEL:  func @test_clip_max_and_min
  // CHECK: {{.*}} = onnx.Constant dense<{{.}}[2.000000e+00, -2.000000e+00], [0.000000e+00, 0x7FC0], [-2.000000e+00, 2.000000e+00]]>
  // CHECK-NOT: {{.*}} = "onnx.Clip"
}

// CHECK-LABEL:  func @test_clip_no_min
func.func @test_clip_no_min() -> tensor<3x2xbf16> {
  // Test Positive Clamped, Negative Clamped, In range, NaN, -Inf,  +Inf
  %cst = onnx.Constant dense<[[2.1, -2.125], [0.0, 0x7FC0], [0xFF80, 0x7F80]]> : tensor<3x2xbf16>
  %none = "onnx.NoValue"() {value} : () -> none
  %max = onnx.Constant {value = dense<[2.0]> : tensor<1xbf16>} : tensor<1xbf16>
  %0 = "onnx.Clip"(%cst, %none, %max) : (tensor<3x2xbf16>, none, tensor<1xbf16>) -> tensor<3x2xbf16>
  return %0 : tensor<3x2xbf16>
  // CHECK: {{.*}} = onnx.Constant dense<{{.}}[2.000000e+00, -2.125000e+00], [0.000000e+00, 0x7FC0], [-3.389530e+38, 2.000000e+00]]>
  // CHECK-NOT: {{.*}} = "onnx.Clip"
}

// CHECK-LABEL:  func @test_clip_no_max
func.func @test_clip_no_max() -> tensor<3x2xbf16> {
  // Test Positive Clamped, Negative Clamped, In range, NaN, -Inf,  +Inf
  %cst = onnx.Constant dense<[[2.125, -2.125], [0.0, 0x7FC0], [0xFF80, 0x7F80]]> : tensor<3x2xbf16>
  %min = onnx.Constant {value = dense<-2.0> : tensor<bf16>} : tensor<bf16>
  %none = "onnx.NoValue"() {value} : () -> none
  %0 = "onnx.Clip"(%cst, %min, %none) : (tensor<3x2xbf16>, tensor<bf16>, none) -> tensor<3x2xbf16>
  return %0 : tensor<3x2xbf16>
  // CHECK: {{.*}} = onnx.Constant dense<{{.}}[2.125000e+00, -2.000000e+00], [0.000000e+00, 0x7FC0], [-2.000000e+00, 3.389530e+38]]>
  // CHECK-NOT: {{.*}} = "onnx.Clip"
}

// CHECK-LABEL:  func @test_clip_multiple_min
func.func @test_clip_multiple_min() -> tensor<3x2xbf16> {
  // Test Positive Clamped, Negative Clamped, In range, NaN, -Inf,  +Inf
  %cst = onnx.Constant dense<[[2.125, -2.125], [0.0, 0x7FC0], [0xFF80, 0x7F80]]> : tensor<3x2xbf16>
  %min = onnx.Constant dense<[[5.000, 2.000], [-1.0, 0.0], [0.0, 0.125]]> : tensor<3x2xbf16>
  %max = onnx.Constant {value = dense<[10.0]> : tensor<1xbf16>} : tensor<1xbf16>
  %0 = "onnx.Clip"(%cst, %min, %max) : (tensor<3x2xbf16>, tensor<3x2xbf16>, tensor<1xbf16>) -> tensor<3x2xbf16>
  return %0 : tensor<3x2xbf16>
  // CHECK: {{.*}} = onnx.Constant dense<{{.}}[5.000000e+00, 2.000000e+00], [0.000000e+00, 0x7FC0], [0.000000e+00, 1.000000e+01]]>
  // CHECK-NOT: {{.*}} = "onnx.Clip"
}

// CHECK-LABEL:  func @test_clip_multiple_max
func.func @test_clip_multiple_max() -> tensor<3x2xbf16> {
  // Test Positive Clamped, Negative Clamped, In range, NaN, -Inf,  +Inf
  %cst = onnx.Constant dense<[[2.125, -2.125], [0.0, 0x7FC0], [0xFF80, 0x7F80]]> : tensor<3x2xbf16>
  %min = onnx.Constant {value = dense<-2.0> : tensor<bf16>} : tensor<bf16>
  %max = onnx.Constant dense<[[5.000, 2.000], [-1.0, 0.0], [0.0, 0.125]]> : tensor<3x2xbf16>
  %0 = "onnx.Clip"(%cst, %min, %max) : (tensor<3x2xbf16>, tensor<bf16>, tensor<3x2xbf16>) -> tensor<3x2xbf16>
  return %0 : tensor<3x2xbf16>
  // CHECK: {{.*}} = onnx.Constant dense<{{.}}[2.125000e+00, -2.000000e+00], [-1.000000e+00, 0x7FC0], [-2.000000e+00, 1.250000e-01]]>
  // CHECK-NOT: {{.*}} = "onnx.Clip"
}

// CHECK-LABEL:  func @test_clip_no_min_no_max
func.func @test_clip_no_min_no_max() -> tensor<3x2xbf16> {
  // Test Positive Clamped, Negative Clamped, In range, NaN, -Inf,  +Inf
  %cst = onnx.Constant dense<[[2.125, -2.125], [0.0, 0x7FC0], [0xFF80, 0x7F80]]> : tensor<3x2xbf16>
  %none = "onnx.NoValue"() {value} : () -> none
  %0 = "onnx.Clip"(%cst, %none, %none) : (tensor<3x2xbf16>, none, none) -> tensor<3x2xbf16>
  return %0 : tensor<3x2xbf16>
  // CHECK: {{.*}} = onnx.Constant dense<{{.}}[2.125000e+00, -2.125000e+00], [0.000000e+00, 0x7FC0], [-3.389530e+38, 3.389530e+38]]>
  // CHECK-NOT: {{.*}} = "onnx.Clip"
}

// ONNX Specification does define what happens when min > max. For now, no folding happens.
// Opened issue: https://github.com/onnx/onnx/issues/6165

// CHECK-LABEL:  func @test_clip_min_greater_than_max1
func.func @test_clip_min_greater_than_max1() -> tensor<3x2xbf16> {
  // Test Positive Clamped, Negative Clamped, In range, NaN, -Inf,  +Inf
  %cst = onnx.Constant dense<[[2.125, -2.125], [0.0, 0x7FC0], [0xFF80, 0x7F80]]> : tensor<3x2xbf16>
  %min = onnx.Constant {value = dense<[2.0]> : tensor<1xbf16>} : tensor<1xbf16>
  %max = onnx.Constant {value = dense<-2.0> : tensor<bf16>} : tensor<bf16>
  %0 = "onnx.Clip"(%cst, %min, %max) : (tensor<3x2xbf16>, tensor<1xbf16>, tensor<bf16>) -> tensor<3x2xbf16>
  return %0 : tensor<3x2xbf16>
  // CHECK: {{.*}} = "onnx.Clip"
}

// CHECK-LABEL:  func @test_clip_min_greater_than_max
func.func @test_clip_min_greater_than_max2() -> tensor<3xbf16> {
  %cst = onnx.Constant dense<[2.125, -2.125, 0.0]> : tensor<3xbf16>
  %min = onnx.Constant {value = dense<[0.0, 0.0, 2.0]> : tensor<3xbf16>} : tensor<3xbf16>
  %max = onnx.Constant {value = dense<[2.0, 2.0, -2.0]> : tensor<3xbf16>} : tensor<3xbf16>
  %0 = "onnx.Clip"(%cst, %min, %max) : (tensor<3xbf16>, tensor<3xbf16>, tensor<3xbf16>) -> tensor<3xbf16>
  return %0 : tensor<3xbf16>
  // CHECK: {{.*}} = "onnx.Clip"
}

// CHECK-LABEL:  func @test_clip_min_greater_than_max3
func.func @test_clip_min_greater_than_max3() -> tensor<3xbf16> {
  %cst = onnx.Constant dense<[2.125, -2.125, 0.0]> : tensor<3xbf16>
  %min = onnx.Constant {value = dense<[0.0]> : tensor<1xbf16>} : tensor<1xbf16>
  %max = onnx.Constant {value = dense<[2.0, 2.0, -2.0]> : tensor<3xbf16>} : tensor<3xbf16>
  %0 = "onnx.Clip"(%cst, %min, %max) : (tensor<3xbf16>, tensor<1xbf16>, tensor<3xbf16>) -> tensor<3xbf16>
  return %0 : tensor<3xbf16>
  // CHECK: {{.*}} = "onnx.Clip"
}


// -----

//===----------------------------------------------------------------------===//
/// Bitwise's test

// CHECK-LABEL: @test_bitwise_not() -> tensor<4xi32>
func.func @test_bitwise_not() -> tensor<4xi32> {
  %0 = onnx.Constant dense<[0, 0xFFFFFFFF, 0xFFFFFFFE, 0x000000FF]> : tensor<4xi32>
  %1 = "onnx.BitwiseNot"(%0) : (tensor<4xi32>) -> tensor<4xi32>
  "onnx.Return"(%1) : (tensor<4xi32>) -> ()
  // CHECK: onnx.Constant dense<[-1, 0, 1, -256]>
  // CHECK-NOT: "onnx.BitwiseNot"
}

// -----

// CHECK-LABEL: @test_bitwise_and() -> tensor<3xi32>
func.func @test_bitwise_and() -> tensor<3xi32> {
  %0 = onnx.Constant dense<[0xFFFFFFFE, 0xFFFF0000, 256]> : tensor<3xi32>
  %1 = onnx.Constant dense<0xFFFFFFFF> : tensor<i32>
  %2 = "onnx.BitwiseAnd"(%0, %1) : (tensor<3xi32>, tensor<i32>) -> tensor<3xi32>
  "onnx.Return"(%2) : (tensor<3xi32>) -> ()
  // CHECK: onnx.Constant dense<[-2, -65536, 256]>
  // CHECK-NOT: "onnx.BitwiseAnd"{{.*}}
}

// -----

// CHECK-LABEL: @test_bitwise_and() -> tensor<3xi32>
func.func @test_bitwise_and() -> tensor<3xi32> {
  %0 = onnx.Constant dense<[-2, 15, 0x0000FFFF]> : tensor<3xi32>
  %1 = onnx.Constant dense<[0xFFFFFFFF]> : tensor<1xi32>
  %2 = "onnx.BitwiseAnd"(%0, %1) : (tensor<3xi32>, tensor<1xi32>) -> tensor<3xi32>
  "onnx.Return"(%2) : (tensor<3xi32>) -> ()
  // CHECK: onnx.Constant dense<[-2, 15, 65535]>
  // CHECK-NOT: "onnx.BitwiseAnd"{{.*}}
}

// -----

// CHECK-LABEL: @test_bitwise_and() -> tensor<3xi32>
func.func @test_bitwise_and() -> tensor<3xi32> {
  %0 = onnx.Constant dense<[0xFFFFFFFE, 15, 255]> : tensor<3xi32>
  %1 = onnx.Constant dense<[0xFFFFFFFF, 0xFFFFFFF0, 0x0000000F]> : tensor<3xi32>
  %2 = "onnx.BitwiseAnd"(%0, %1) : (tensor<3xi32>, tensor<3xi32>) -> tensor<3xi32>
  "onnx.Return"(%2) : (tensor<3xi32>) -> ()
  // CHECK: onnx.Constant dense<[-2, 0, 15]>
  // CHECK-NOT: "onnx.BitwiseAnd"{{.*}}
}

// -----

// CHECK-LABEL: @test_bitwise_or() -> tensor<3xi32>
func.func @test_bitwise_or() -> tensor<3xi32> {
  %0 = onnx.Constant dense<[0xFFFFFFFE, 0xFFFFFFF0, 0xFFFFFF00]> : tensor<3xi32>
  %1 = onnx.Constant dense<[0xFFFFFFF1, 1, 2]> : tensor<3xi32>
  %2 = "onnx.BitwiseOr"(%0, %1) : (tensor<3xi32>, tensor<3xi32>) -> tensor<3xi32>
  "onnx.Return"(%2) : (tensor<3xi32>) -> ()
  // CHECK: onnx.Constant dense<[-1, -15, -254]>
  // CHECK-NOT: "onnx.BitwiseOr"{{.*}}
}

// -----

//===----------------------------------------------------------------------===//
/// Bitwise's test

// CHECK-LABEL: @test_and() -> tensor<3xi1>
func.func @test_and() -> tensor<3xi1> {
  %0 = onnx.Constant dense<[true, true, false]> : tensor<3xi1>
  %1 = onnx.Constant dense<true> : tensor<i1>
  %2 = "onnx.And"(%0, %1) : (tensor<3xi1>, tensor<i1>) -> tensor<3xi1>
  "onnx.Return"(%2) : (tensor<3xi1>) -> ()
  // CHECK: onnx.Constant dense<[true, true, false]>
  // CHECK-NOT: "onnx.And"{{.*}}
}

// CHECK-LABEL: @test_and2() -> tensor<3xi1>
func.func @test_and2() -> tensor<3xi1> {
  %0 = onnx.Constant dense<[true, true, false]> : tensor<3xi1>
  %1 = onnx.Constant dense<[false, true, false]> : tensor<3xi1>
  %2 = "onnx.And"(%0, %1) : (tensor<3xi1>, tensor<3xi1>) -> tensor<3xi1>
  "onnx.Return"(%2) : (tensor<3xi1>) -> ()
  // CHECK: onnx.Constant dense<[false, true, false]>
  // CHECK-NOT: "onnx.And"{{.*}}
}

// CHECK-LABEL: @test_and3() -> tensor<3xi1>
func.func @test_and3() -> tensor<3xi1> {
  %0 = onnx.Constant dense<[true, true, false]> : tensor<3xi1>
  %1 = onnx.Constant dense<false> : tensor<i1>
  %2 = "onnx.And"(%0, %1) : (tensor<3xi1>, tensor<i1>) -> tensor<3xi1>
  "onnx.Return"(%2) : (tensor<3xi1>) -> ()
  // CHECK: onnx.Constant dense<false>
  // CHECK-NOT: "onnx.And"{{.*}}
}

// CHECK-LABEL: @test_or() -> tensor<3xi1>
func.func @test_or() -> tensor<3xi1> {
  %0 = onnx.Constant dense<[true, true, false]> : tensor<3xi1>
  %1 = onnx.Constant dense<true> : tensor<i1>
  %2 = "onnx.Or"(%0, %1) : (tensor<3xi1>, tensor<i1>) -> tensor<3xi1>
  "onnx.Return"(%2) : (tensor<3xi1>) -> ()
  // CHECK: onnx.Constant dense<true>
  // CHECK-NOT: "onnx.Or"{{.*}}
}

// CHECK-LABEL: @test_or2() -> tensor<3xi1>
func.func @test_or2() -> tensor<3xi1> {
  %0 = onnx.Constant dense<[true, true, false]> : tensor<3xi1>
  %1 = onnx.Constant dense<[false, true, false]> : tensor<3xi1>
  %2 = "onnx.Or"(%0, %1) : (tensor<3xi1>, tensor<3xi1>) -> tensor<3xi1>
  "onnx.Return"(%2) : (tensor<3xi1>) -> ()
  // CHECK: onnx.Constant dense<[true, true, false]>
  // CHECK-NOT: "onnx.Or"{{.*}}
}

// CHECK-LABEL: @test_xor() -> tensor<3xi1>
func.func @test_xor() -> tensor<3xi1> {
  %0 = onnx.Constant dense<[true, true, false]> : tensor<3xi1>
  %1 = onnx.Constant dense<true> : tensor<i1>
  %2 = "onnx.Xor"(%0, %1) : (tensor<3xi1>, tensor<i1>) -> tensor<3xi1>
  "onnx.Return"(%2) : (tensor<3xi1>) -> ()
  // CHECK: onnx.Constant dense<[false, false, true]>
  // CHECK-NOT: "onnx.Xor"{{.*}}
}

// CHECK-LABEL: @test_xor2() -> tensor<3xi1>
func.func @test_xor2() -> tensor<3xi1> {
  %0 = onnx.Constant dense<[true, true, false]> : tensor<3xi1>
  %1 = onnx.Constant dense<[false, true, false]> : tensor<3xi1>
  %2 = "onnx.Xor"(%0, %1) : (tensor<3xi1>, tensor<3xi1>) -> tensor<3xi1>
  "onnx.Return"(%2) : (tensor<3xi1>) -> ()
  // CHECK: onnx.Constant dense<[true, false, false]>
  // CHECK-NOT: "onnx.Xor"{{.*}}
}

//===----------------------------------------------------------------------===//
/// Equal test

// -----

// CHECK-LABEL: @test_equal() -> tensor<3xi1>
func.func @test_equal() -> tensor<3xi1> {
  %0 = onnx.Constant dense<[0, 0, 0]> : tensor<3xi64>
  %1 = onnx.Constant dense<[-1, 0, 2]> : tensor<3xi64>
  %2 = "onnx.Equal"(%0, %1) : (tensor<3xi64>, tensor<3xi64>) -> tensor<3xi1>
  "onnx.Return"(%2) : (tensor<3xi1>) -> ()
  // CHECK: {{.*}} = onnx.Constant dense<[false, true, false]> : tensor<3xi1>
  // CHECK-NOT: {{.*}} = "onnx.Equal"{{.*}}
}

//===----------------------------------------------------------------------===//
/// Less test

// -----

// CHECK-LABEL: @test_less() -> tensor<3xi1>
func.func @test_less() -> tensor<3xi1> {
  %0 = onnx.Constant dense<[0, 0, 0]> : tensor<3xi64>
  %1 = onnx.Constant dense<[-1, 0, 2]> : tensor<3xi64>
  %2 = "onnx.Less"(%0, %1) : (tensor<3xi64>, tensor<3xi64>) -> tensor<3xi1>
  "onnx.Return"(%2) : (tensor<3xi1>) -> ()
  // CHECK: {{.*}} = onnx.Constant dense<[false, false, true]> : tensor<3xi1>
  // CHECK-NOT: {{.*}} = "onnx.Less"{{.*}}
}

//===----------------------------------------------------------------------===//
/// Greater test

// -----

// CHECK-LABEL: @test_greater() -> tensor<3xi1>
func.func @test_greater() -> tensor<3xi1> {
  %0 = onnx.Constant dense<[0, 0, 0]> : tensor<3xi64>
  %1 = onnx.Constant dense<[-1, 0, 2]> : tensor<3xi64>
  %2 = "onnx.Greater"(%0, %1) : (tensor<3xi64>, tensor<3xi64>) -> tensor<3xi1>
  "onnx.Return"(%2) : (tensor<3xi1>) -> ()
  // CHECK: {{.*}} = onnx.Constant dense<[true, false, false]> : tensor<3xi1>
  // CHECK-NOT: {{.*}} = "onnx.Greater"{{.*}}
}

//===----------------------------------------------------------------------===//
/// LessOrEqual test

// -----

// CHECK-LABEL: @test_lessorequal() -> tensor<3xi1>
func.func @test_lessorequal() -> tensor<3xi1> {
  %0 = onnx.Constant dense<[0, 0, 0]> : tensor<3xi64>
  %1 = onnx.Constant dense<[-1, 0, 2]> : tensor<3xi64>
  %2 = "onnx.LessOrEqual"(%0, %1) : (tensor<3xi64>, tensor<3xi64>) -> tensor<3xi1>
  "onnx.Return"(%2) : (tensor<3xi1>) -> ()
  // CHECK: {{.*}} = onnx.Constant dense<[false, true, true]> : tensor<3xi1>
  // CHECK-NOT: {{.*}} = "onnx.LessOrEqual"{{.*}}
}

//===----------------------------------------------------------------------===//
/// GreaterOrEqual test

// -----

// CHECK-LABEL: @test_greaterorequal() -> tensor<3xi1>
func.func @test_greaterorequal() -> tensor<3xi1> {
  %0 = onnx.Constant dense<[0, 0, 0]> : tensor<3xi64>
  %1 = onnx.Constant dense<[-1, 0, 2]> : tensor<3xi64>
  %2 = "onnx.GreaterOrEqual"(%0, %1) : (tensor<3xi64>, tensor<3xi64>) -> tensor<3xi1>
  "onnx.Return"(%2) : (tensor<3xi1>) -> ()
  // CHECK: {{.*}} = onnx.Constant dense<[true, true, false]> : tensor<3xi1>
  // CHECK-NOT: {{.*}} = "onnx.GreaterOrEqual"{{.*}}
}

//===----------------------------------------------------------------------===//
/// Modulo tests

// -----

// CHECK-LABEL: @test_modulo_int_both_neg() -> tensor<i64>
func.func @test_modulo_int_both_neg() -> tensor<i64> {
  %0 = onnx.Constant dense<-7> : tensor<i64>
  %1 = onnx.Constant dense<-5> : tensor<i64>
  %2 = "onnx.Mod"(%0, %1) : (tensor<i64> , tensor<i64>) -> tensor<i64>
  "onnx.Return"(%2) : (tensor<i64>) -> ()
  // CHECK: [[CONST:%.+]] = onnx.Constant dense<-2> : tensor<i64>
}

// -----

// CHECK-LABEL: @test_modulo_int_neg() -> tensor<i64>
func.func @test_modulo_int_neg() -> tensor<i64> {
  %0 = onnx.Constant dense<-4> : tensor<i64>
  %1 = onnx.Constant dense<2> : tensor<i64>
  %2 = "onnx.Mod"(%0, %1) : (tensor<i64> , tensor<i64>) -> tensor<i64>
  "onnx.Return"(%2) : (tensor<i64>) -> ()
  // CHECK: [[CONST:%.+]] = onnx.Constant dense<0> : tensor<i64>
}

// -----

// CHECK-LABEL: @test_modulo_int_pos() -> tensor<i64>
func.func @test_modulo_int_pos() -> tensor<i64> {
  %0 = onnx.Constant dense<5> : tensor<i64>
  %1 = onnx.Constant dense<8> : tensor<i64>
  %2 = "onnx.Mod"(%0, %1) : (tensor<i64> , tensor<i64>) -> tensor<i64>
  "onnx.Return"(%2) : (tensor<i64>) -> ()
  // CHECK: [[CONST:%.+]] = onnx.Constant dense<5> : tensor<i64>
}

// -----

// CHECK-LABEL: @test_modulo_float() -> tensor<1xf32>
func.func @test_modulo_float() -> tensor<1xf32> {
  %0 = onnx.Constant dense<[2.0]> : tensor<1xf32>
  %1 = onnx.Constant dense<[7.0]> : tensor<1xf32>
  %2 = "onnx.Mod"(%0, %1) {fmod = 1 : si64} : (tensor<1xf32> , tensor<1xf32>) -> tensor<1xf32>
  "onnx.Return"(%2) : (tensor<1xf32>) -> ()
  // CHECK: [[CONST:%.+]] = onnx.Constant dense<2.000000e+00> : tensor<1xf32>
  // CHECK-NOT: {{.*}} = "onnx.Mod"{{.*}}
}

// -----

// CHECK-LABEL: @test_modulo_float_mixed() -> tensor<1xf32>
func.func @test_modulo_float_mixed() -> tensor<1xf32> {
  %0 = onnx.Constant dense<[-4.3]> : tensor<1xf32>
  %1 = onnx.Constant dense<[2.1]> : tensor<1xf32>
  %2 = "onnx.Mod"(%0, %1) {fmod = 1 : si64} : (tensor<1xf32> , tensor<1xf32>) -> tensor<1xf32>
  "onnx.Return"(%2) : (tensor<1xf32>) -> ()
  // CHECK: [[CONST:%.+]] = onnx.Constant dense<-0.100000381> : tensor<1xf32>
  // CHECK-NOT: {{.*}} = "onnx.Mod"{{.*}}
}

//===----------------------------------------------------------------------===//
/// Sqrt test

// -----

// CHECK-LABEL: @test_sqrt() -> tensor<1x2xf32>
func.func @test_sqrt() -> tensor<1x2xf32> {
  %0 = onnx.Constant dense<[[4.0, 16.0]]> : tensor<1x2xf32>
  %1 = "onnx.Sqrt"(%0) : (tensor<1x2xf32>) -> tensor<1x2xf32>
  "onnx.Return"(%1) : (tensor<1x2xf32>) -> ()
  // CHECK: {{.*}} = onnx.Constant dense<{{\[}}[2.000000e+00, 4.000000e+00]{{\]}}> : tensor<1x2xf32>
  // CHECK-NOT: {{.*}} = "onnx.Sqrt"{{.*}}
}

//===----------------------------------------------------------------------===//
/// Relu test

// -----

// CHECK-LABEL: @test_relu() -> tensor<1x2xf32>
func.func @test_relu() -> tensor<1x2xf32> {
  %0 = onnx.Constant dense<[[-4.0, 16.0]]> : tensor<1x2xf32>
  %1 = "onnx.Relu"(%0) : (tensor<1x2xf32>) -> tensor<1x2xf32>
  "onnx.Return"(%1) : (tensor<1x2xf32>) -> ()
  // CHECK: {{.*}} = onnx.Constant dense<{{\[}}[0.000000e+00, 1.600000e+01]{{\]}}> : tensor<1x2xf32>
  // CHECK-NOT: {{.*}} = "onnx.Relu"{{.*}}
}

//===----------------------------------------------------------------------===//
/// Where tests

// -----

// CHECK-LABEL: @test_where() -> tensor<3x2xf32>
func.func @test_where() -> tensor<3x2xf32> {
  %0 = onnx.Constant dense<[true, false]> : tensor<2xi1>
  %1 = onnx.Constant dense<[[2.0, 4.0], [6.0, 8.0], [10.0, 12.0]]> : tensor<3x2xf32>
  %2 = onnx.Constant dense<[[2.0]]> : tensor<1x1xf32>
  %3 = "onnx.Where"(%0, %1, %2) : (tensor<2xi1>, tensor<3x2xf32>, tensor<1x1xf32>) -> tensor<3x2xf32>
  "onnx.Return"(%3) : (tensor<3x2xf32>) -> ()
  // CHECK: {{.*}} = onnx.Constant dense<{{\[}}[2.000000e+00, 2.000000e+00], [6.000000e+00, 2.000000e+00], [1.000000e+01, 2.000000e+00]{{\]}}> : tensor<3x2xf32>
  // CHECK-NOT: {{.*}} = "onnx.Where"{{.*}}
}

// -----

// CHECK-LABEL: @test_where_true() -> tensor<3x2xf32>
func.func @test_where_true() -> tensor<3x2xf32> {
  %0 = onnx.Constant dense<true> : tensor<2xi1>
  %1 = onnx.Constant dense<[[2.0, 4.0], [6.0, 8.0], [10.0, 12.0]]> : tensor<3x2xf32>
  %2 = onnx.Constant dense<[[2.0]]> : tensor<1x1xf32>
  %3 = "onnx.Where"(%0, %1, %2) : (tensor<2xi1>, tensor<3x2xf32>, tensor<1x1xf32>) -> tensor<3x2xf32>
  "onnx.Return"(%3) : (tensor<3x2xf32>) -> ()
  // CHECK: {{.*}} = onnx.Constant dense<{{\[}}[2.000000e+00, 4.000000e+00], [6.000000e+00, 8.000000e+00], [1.000000e+01, 1.200000e+01]{{\]}}> : tensor<3x2xf32>
  // CHECK-NOT: {{.*}} = "onnx.Where"{{.*}}
}

// -----

// CHECK-LABEL: @test_where_false() -> tensor<3x2xf32>
func.func @test_where_false() -> tensor<3x2xf32> {
  %0 = onnx.Constant dense<false> : tensor<2xi1>
  %1 = onnx.Constant dense<[[2.0, 4.0], [6.0, 8.0], [10.0, 12.0]]> : tensor<3x2xf32>
  %2 = onnx.Constant dense<[[2.0]]> : tensor<1x1xf32>
  %3 = "onnx.Where"(%0, %1, %2) : (tensor<2xi1>, tensor<3x2xf32>, tensor<1x1xf32>) -> tensor<3x2xf32>
  "onnx.Return"(%3) : (tensor<3x2xf32>) -> ()
  // CHECK: {{.*}} = onnx.Constant dense<2.000000e+00> : tensor<3x2xf32>
  // CHECK-NOT: {{.*}} = "onnx.Where"{{.*}}
}

// -----

// CHECK-LABEL: @test_where_splat_branches() -> tensor<3x2xf32>
func.func @test_where_splat_branches() -> tensor<3x2xf32> {
  %0 = onnx.Constant dense<[true, false]> : tensor<2xi1>
  %1 = onnx.Constant dense<1.0> : tensor<3x2xf32>
  %2 = onnx.Constant dense<2.0> : tensor<1x1xf32>
  %3 = "onnx.Where"(%0, %1, %2) : (tensor<2xi1>, tensor<3x2xf32>, tensor<1x1xf32>) -> tensor<3x2xf32>
  "onnx.Return"(%3) : (tensor<3x2xf32>) -> ()
  // CHECK: {{.*}} = onnx.Constant dense<{{\[}}[1.000000e+00, 2.000000e+00], [1.000000e+00, 2.000000e+00], [1.000000e+00, 2.000000e+00]{{\]}}> : tensor<3x2xf32>
  // CHECK-NOT: {{.*}} = "onnx.Where"{{.*}}
}

//===----------------------------------------------------------------------===//
/// MatMul tests

// -----

// CHECK-LABEL: @test_matmul_lhs_zero(%arg0: tensor<3x2xi32>) -> tensor<4x2xi32>
func.func @test_matmul_lhs_zero(%arg0: tensor<3x2xi32>) -> tensor<4x2xi32> {
  %0 = onnx.Constant dense<0> : tensor<4x3xi32>
  %2 = "onnx.MatMul"(%0, %arg0) : (tensor<4x3xi32>, tensor<3x2xi32>) -> tensor<4x2xi32>
  "onnx.Return"(%2) : (tensor<4x2xi32>) -> ()
  // CHECK: {{.*}} = onnx.Constant dense<0> : tensor<4x2xi32>
  // CHECK-NOT: {{.*}} = "onnx.MatMulInteger"{{.*}}
}

// -----

// CHECK-LABEL: @test_matmul_rhs_zero(%arg0: tensor<4x3xi64>) -> tensor<4x2xi64>
func.func @test_matmul_rhs_zero(%arg0: tensor<4x3xi64>) -> tensor<4x2xi64> {
  %0 = onnx.Constant dense<0> : tensor<3x2xi64>
  %2 = "onnx.MatMul"(%arg0, %0) : (tensor<4x3xi64>, tensor<3x2xi64>) -> tensor<4x2xi64>
  "onnx.Return"(%2) : (tensor<4x2xi64>) -> ()
  // CHECK: {{.*}} = onnx.Constant dense<0> : tensor<4x2xi64>
  // CHECK-NOT: {{.*}} = "onnx.MatMul"{{.*}}
}

// -----

// The MatMulZerosOnRhs constant propagation pattern doesn't match fp types.
func.func @test_matmul_rhs_zero_f16(%arg0: tensor<4x3xf16>) -> tensor<4x2xf16> {
  %0 = onnx.Constant dense<0.0> : tensor<3x2xf16>
  %1 = "onnx.MatMul"(%arg0, %0) : (tensor<4x3xf16>, tensor<3x2xf16>) -> tensor<4x2xf16>
  "onnx.Return"(%1) : (tensor<4x2xf16>) -> ()
  // CHECK-LABEL:  func.func @test_matmul_rhs_zero_f16
  // CHECK-SAME:   ([[PARAM_0_:%.+]]: tensor<4x3xf16>) -> tensor<4x2xf16> {
  // CHECK:           [[VAR_0_:%.+]] = onnx.Constant dense<0.000000e+00> : tensor<3x2xf16>
  // CHECK:           [[VAR_1_:%.+]] = "onnx.MatMul"([[PARAM_0_]], [[VAR_0_]]) : (tensor<4x3xf16>, tensor<3x2xf16>) -> tensor<4x2xf16>
  // CHECK:           onnx.Return [[VAR_1_]] : tensor<4x2xf16>
  // CHECK:         }
}

// -----

func.func @test_matmul_2d() -> (tensor<2x1xf32>) {
  %0 = "onnx.Constant"() {value = dense<1.> : tensor<2x3xf32>} : () -> tensor<2x3xf32>
  %1 = "onnx.Constant"() {value = dense<1.> : tensor<3x1xf32>} : () -> tensor<3x1xf32>
  %3 = "onnx.MatMul"(%0, %1) : (tensor<2x3xf32>, tensor<3x1xf32>) -> tensor<2x1xf32>
  onnx.Return %3 : tensor<2x1xf32>
  // CHECK-LABEL: test_matmul_2d
  // CHECK: [[CONST:%.+]] = onnx.Constant dense<3.000000e+00> : tensor<2x1xf32>
}

// -----

func.func @test_matmul_2d_batch() -> (tensor<4x2x1xf64>) {
  %0 = "onnx.Constant"() {value = dense<100.> : tensor<4x2x3xf64>} : () -> tensor<4x2x3xf64>
  %1 = "onnx.Constant"() {value = dense<100.> : tensor<4x3x1xf64>} : () -> tensor<4x3x1xf64>
  %3 = "onnx.MatMul"(%0, %1) : (tensor<4x2x3xf64>, tensor<4x3x1xf64>) -> tensor<4x2x1xf64>
  onnx.Return %3 : tensor<4x2x1xf64>
  // CHECK-LABEL: test_matmul_2d_batch
  // CHECK: [[CONST:%.+]] = onnx.Constant dense<3.000000e+04> : tensor<4x2x1xf64>
}

// -----

func.func @test_matmul_2d_batch_lhs() -> (tensor<4x2x1xi32>) {
  %0 = "onnx.Constant"() {value = dense<1> : tensor<4x2x3xi32>} : () -> tensor<4x2x3xi32>
  %1 = "onnx.Constant"() {value = dense<3> : tensor<3x1xi32>} : () -> tensor<3x1xi32>
  %3 = "onnx.MatMul"(%0, %1) : (tensor<4x2x3xi32>, tensor<3x1xi32>) -> tensor<4x2x1xi32>
  onnx.Return %3 : tensor<4x2x1xi32>
  // CHECK-LABEL: test_matmul_2d_batch_lhs
  // CHECK: [[CONST:%.+]] = onnx.Constant dense<9> : tensor<4x2x1xi32>
}

// -----

func.func @test_matmul_2d_batch_broadcast() -> (tensor<5x4x2x1xi32>) {
  %0 = "onnx.Constant"() {value = dense<1> : tensor<4x2x3xi32>} : () -> tensor<4x2x3xi32>
  %1 = "onnx.Constant"() {value = dense<-1> : tensor<5x1x3x1xi32>} : () -> tensor<5x1x3x1xi32>
  %3 = "onnx.MatMul"(%0, %1) : (tensor<4x2x3xi32>, tensor<5x1x3x1xi32>) -> tensor<5x4x2x1xi32>
  onnx.Return %3 : tensor<5x4x2x1xi32>
  // CHECK-LABEL: test_matmul_2d_batch_broadcast
  // CHECK: [[CONST:%.+]] = onnx.Constant dense<-3> : tensor<5x4x2x1xi32>
}

// -----

func.func @test_matmul_lhs_vector() -> (tensor<3xi32>) {
  %0 = "onnx.Constant"() {value = dense<[100, 200]> : tensor<2xi32>} : () -> tensor<2xi32>
  %1 = "onnx.Constant"() {value = dense<10> : tensor<2x3xi32>} : () -> tensor<2x3xi32>
  %3 = "onnx.MatMul"(%0, %1) : (tensor<2xi32>, tensor<2x3xi32>) -> tensor<3xi32>
  onnx.Return %3 : tensor<3xi32>
  // CHECK-LABEL: test_matmul_lhs_vector
  // CHECK: [[CONST:%.+]] = onnx.Constant dense<3000> : tensor<3xi32>
}

// -----

func.func @test_matmul_lhs_vector_batch() -> (tensor<4x3xi32>) {
  %0 = "onnx.Constant"() {value = dense<[100, 200]> : tensor<2xi32>} : () -> tensor<2xi32>
  %1 = "onnx.Constant"() {value = dense<10> : tensor<4x2x3xi32>} : () -> tensor<4x2x3xi32>
  %3 = "onnx.MatMul"(%0, %1) : (tensor<2xi32>, tensor<4x2x3xi32>) -> tensor<4x3xi32>
  onnx.Return %3 : tensor<4x3xi32>
  // CHECK-LABEL: test_matmul_lhs_vector_batch
  // CHECK: [[CONST:%.+]] = onnx.Constant dense<3000> : tensor<4x3xi32>
}

// -----

func.func @test_matmul_rhs_vector() -> (tensor<2xi32>) {
  %0 = "onnx.Constant"() {value = dense<100> : tensor<2x3xi32>} : () -> tensor<2x3xi32>
  %1 = "onnx.Constant"() {value = dense<[10, 20, 30]> : tensor<3xi32>} : () -> tensor<3xi32>
  %3 = "onnx.MatMul"(%0, %1) : (tensor<2x3xi32>, tensor<3xi32>) -> tensor<2xi32>
  onnx.Return %3 : tensor<2xi32>
  // CHECK-LABEL: test_matmul_rhs_vector
  // CHECK: [[CONST:%.+]] = onnx.Constant dense<6000> : tensor<2xi32>
}

// -----

func.func @test_matmul_rhs_vector_batch() -> (tensor<4x2xi32>) {
  %0 = "onnx.Constant"() {value = dense<100> : tensor<4x2x3xi32>} : () -> tensor<4x2x3xi32>
  %1 = "onnx.Constant"() {value = dense<[10, 20, 30]> : tensor<3xi32>} : () -> tensor<3xi32>
  %3 = "onnx.MatMul"(%0, %1) : (tensor<4x2x3xi32>, tensor<3xi32>) -> tensor<4x2xi32>
  onnx.Return %3 : tensor<4x2xi32>
  // CHECK-LABEL: test_matmul_rhs_vector_batch
  // CHECK: [[CONST:%.+]] = onnx.Constant dense<6000> : tensor<4x2xi32>
}

// -----

// 1486 == 200 * 7 + 40 * 2 + 2 * 3
func.func @test_matmul_two_vectors() -> (tensor<ui32>) {
  %0 = "onnx.Constant"() {value = dense<[200, 40, 2]> : tensor<3xui32>} : () -> tensor<3xui32>
  %1 = "onnx.Constant"() {value = dense<[7, 2, 3]> : tensor<3xui32>} : () -> tensor<3xui32>
  %3 = "onnx.MatMul"(%0, %1) : (tensor<3xui32>, tensor<3xui32>) -> tensor<ui32>
  onnx.Return %3 : tensor<ui32>
  // CHECK-LABEL: test_matmul_two_vectors
  // CHECK: [[CONST:%.+]] = onnx.Constant dense<1486> : tensor<ui32>
}

//===----------------------------------------------------------------------===//
/// MatMulInteger tests

// -----

// CHECK-LABEL: @test_matmulinteger_lhs_zero(%arg0: tensor<3x2xui8>) -> tensor<4x2xi32>
func.func @test_matmulinteger_lhs_zero(%arg0: tensor<3x2xui8>) -> tensor<4x2xi32> {
  %0 = onnx.Constant dense<0> : tensor<4x3xi8>
  %1 = "onnx.NoValue"() {value} : () -> none
  %2 = "onnx.MatMulInteger"(%0, %arg0, %1, %1) : (tensor<4x3xi8>, tensor<3x2xui8>, none, none) -> tensor<4x2xi32>
  "onnx.Return"(%2) : (tensor<4x2xi32>) -> ()
  // CHECK: {{.*}} = onnx.Constant dense<0> : tensor<4x2xi32>
  // CHECK-NOT: {{.*}} = "onnx.MatMulInteger"{{.*}}
}

// -----

// CHECK-LABEL: @test_matmulinteger_lhs_scalar(%arg0: tensor<3x2xui8>) -> tensor<4x2xi32>
func.func @test_matmulinteger_lhs_scalar(%arg0: tensor<3x2xui8>) -> tensor<4x2xi32> {
  %0 = onnx.Constant dense<7> : tensor<4x3xui8>
  %1 = onnx.Constant dense<7> : tensor<ui8>
  %2 = "onnx.NoValue"() {value} : () -> none
  %3 = "onnx.MatMulInteger"(%0, %arg0, %1, %2) : (tensor<4x3xui8>, tensor<3x2xui8>, tensor<ui8>, none) -> tensor<4x2xi32>
  "onnx.Return"(%3) : (tensor<4x2xi32>) -> ()
  // CHECK: {{.*}} = onnx.Constant dense<0> : tensor<4x2xi32>
  // CHECK-NOT: {{.*}} = "onnx.MatMulInteger"{{.*}}
}

// -----

// CHECK-LABEL: @test_matmulinteger_lhs_vector(%arg0: tensor<3x4xui8>) -> tensor<2x4xi32>
func.func @test_matmulinteger_lhs_vector(%arg0: tensor<3x4xui8>) -> tensor<2x4xi32> {
  %0 = onnx.Constant dense<[[7, 7, 7], [9, 9, 9]]> : tensor<2x3xui8>
  %1 = onnx.Constant dense<[7, 9]> : tensor<2xui8>
  %2 = "onnx.NoValue"() {value} : () -> none
  %3 = "onnx.MatMulInteger"(%0, %arg0, %1, %2) : (tensor<2x3xui8>, tensor<3x4xui8>, tensor<2xui8>, none) -> tensor<2x4xi32>
  "onnx.Return"(%3) : (tensor<2x4xi32>) -> ()
  // CHECK: {{.*}} = onnx.Constant dense<0> : tensor<2x4xi32>
  // CHECK-NOT: {{.*}} = "onnx.MatMulInteger"{{.*}}
}

// -----

// CHECK-LABEL: @test_matmulinteger_lhs_matrix(%arg0: tensor<3x4xui8>) -> tensor<2x4xi32>
func.func @test_matmulinteger_lhs_matrix(%arg0: tensor<3x4xui8>) -> tensor<2x4xi32> {
  %0 = onnx.Constant dense<[[7, 7, 7], [9, 9, 9]]> : tensor<2x3xui8>
  %1 = onnx.Constant dense<[[7], [9]]> : tensor<2x1xui8>
  %2 = "onnx.NoValue"() {value} : () -> none
  %3 = "onnx.MatMulInteger"(%0, %arg0, %1, %2) : (tensor<2x3xui8>, tensor<3x4xui8>, tensor<2x1xui8>, none) -> tensor<2x4xi32>
  "onnx.Return"(%3) : (tensor<2x4xi32>) -> ()
  // CHECK: {{.*}} = onnx.Constant dense<0> : tensor<2x4xi32>
  // CHECK-NOT: {{.*}} = "onnx.MatMulInteger"{{.*}}
}

// -----

// CHECK-LABEL: @test_matmulinteger_rhs_zero_none(%arg0: tensor<4x3xi8>) -> tensor<4x2xi32>
func.func @test_matmulinteger_rhs_zero_none(%arg0: tensor<4x3xi8>) -> tensor<4x2xi32> {
  %0 = onnx.Constant dense<0> : tensor<3x2xui8>
  %1 = "onnx.NoValue"() {value} : () -> none
  %2 = "onnx.MatMulInteger"(%arg0, %0, %1, %1) : (tensor<4x3xi8>, tensor<3x2xui8>, none, none) -> tensor<4x2xi32>
  "onnx.Return"(%2) : (tensor<4x2xi32>) -> ()
  // CHECK: {{.*}} = onnx.Constant dense<0> : tensor<4x2xi32>
  // CHECK-NOT: {{.*}} = "onnx.MatMulInteger"{{.*}}
}

// -----

// CHECK-LABEL: @test_matmulinteger_rhs_zero_scalar(%arg0: tensor<4x3xi8>) -> tensor<4x2xi32>
func.func @test_matmulinteger_rhs_zero_scalar(%arg0: tensor<4x3xi8>) -> tensor<4x2xi32> {
  %0 = onnx.Constant dense<42> : tensor<3x2xui8>
  %1 = "onnx.NoValue"() {value} : () -> none
  %2 = onnx.Constant dense<42> : tensor<ui8>
  %3 = "onnx.MatMulInteger"(%arg0, %0, %1, %2) : (tensor<4x3xi8>, tensor<3x2xui8>, none, tensor<ui8>) -> tensor<4x2xi32>
  "onnx.Return"(%3) : (tensor<4x2xi32>) -> ()
  // CHECK: {{.*}} = onnx.Constant dense<0> : tensor<4x2xi32>
  // CHECK-NOT: {{.*}} = "onnx.MatMulInteger"{{.*}}
}

// -----

// CHECK-LABEL: @test_matmulinteger_rhs_zero_vector(%arg0: tensor<4x3xi8>) -> tensor<4x2xi32>
func.func @test_matmulinteger_rhs_zero_vector(%arg0: tensor<4x3xi8>) -> tensor<4x2xi32> {
  %0 = onnx.Constant dense<[[1, 2], [1, 2], [1, 2]]> : tensor<3x2xui8>
  %1 = "onnx.NoValue"() {value} : () -> none
  %2 = onnx.Constant dense<[1, 2]> : tensor<2xui8>
  %3 = "onnx.MatMulInteger"(%arg0, %0, %1, %2) : (tensor<4x3xi8>, tensor<3x2xui8>, none, tensor<2xui8>) -> tensor<4x2xi32>
  "onnx.Return"(%3) : (tensor<4x2xi32>) -> ()
  // CHECK: {{.*}} = onnx.Constant dense<0> : tensor<4x2xi32>
  // CHECK-NOT: {{.*}} = "onnx.MatMulInteger"{{.*}}
}

// -----

// CHECK-LABEL: @test_matmulinteger_rhs_zero_tensor(%arg0: tensor<1x4x3xi8>) -> tensor<1x4x2xi32>
func.func @test_matmulinteger_rhs_zero_tensor(%arg0: tensor<1x4x3xi8>) -> tensor<1x4x2xi32> {
  %0 = onnx.Constant dense<[[[1, 2], [1, 2], [1, 2]]]> : tensor<1x3x2xui8>
  %1 = "onnx.NoValue"() {value} : () -> none
  %2 = onnx.Constant dense<[[[1, 2]]]> : tensor<1x1x2xui8>
  %3 = "onnx.MatMulInteger"(%arg0, %0, %1, %2) : (tensor<1x4x3xi8>, tensor<1x3x2xui8>, none, tensor<1x1x2xui8>) -> tensor<1x4x2xi32>
  "onnx.Return"(%3) : (tensor<1x4x2xi32>) -> ()
  // CHECK: {{.*}} = onnx.Constant dense<0> : tensor<1x4x2xi32>
  // CHECK-NOT: {{.*}} = "onnx.MatMulInteger"{{.*}}
}

// -----

func.func @test_matmulinteger_2d() -> (tensor<2x1xi32>) {
  %0 = "onnx.Constant"() {value = dense<1> : tensor<2x3xi8>} : () -> tensor<2x3xi8>
  %1 = "onnx.Constant"() {value = dense<1> : tensor<3x1xi8>} : () -> tensor<3x1xi8>
  %2 = "onnx.NoValue"() {value} : () -> none
  %3 = "onnx.MatMulInteger"(%0, %1, %2, %2) : (tensor<2x3xi8>, tensor<3x1xi8>, none, none) -> tensor<2x1xi32>
  onnx.Return %3 : tensor<2x1xi32>
  // CHECK-LABEL: test_matmulinteger_2d
  // CHECK: [[CONST:%.+]] = onnx.Constant dense<3> : tensor<2x1xi32>
}

// -----

func.func @test_matmulinteger_2d_batch() -> (tensor<4x2x1xi32>) {
  %0 = "onnx.Constant"() {value = dense<100> : tensor<4x2x3xi8>} : () -> tensor<4x2x3xi8>
  %1 = "onnx.Constant"() {value = dense<100> : tensor<4x3x1xi8>} : () -> tensor<4x3x1xi8>
  %2 = "onnx.NoValue"() {value} : () -> none
  %3 = "onnx.MatMulInteger"(%0, %1, %2, %2) : (tensor<4x2x3xi8>, tensor<4x3x1xi8>, none, none) -> tensor<4x2x1xi32>
  onnx.Return %3 : tensor<4x2x1xi32>
  // CHECK-LABEL: test_matmulinteger_2d_batch
  // CHECK: [[CONST:%.+]] = onnx.Constant dense<30000> : tensor<4x2x1xi32>
}

// -----

func.func @test_matmulinteger_2d_batch_lhs() -> (tensor<4x2x1xi32>) {
  %0 = "onnx.Constant"() {value = dense<1> : tensor<4x2x3xi8>} : () -> tensor<4x2x3xi8>
  %1 = "onnx.Constant"() {value = dense<3> : tensor<3x1xi8>} : () -> tensor<3x1xi8>
  %2 = "onnx.NoValue"() {value} : () -> none
  %3 = "onnx.MatMulInteger"(%0, %1, %2, %2) : (tensor<4x2x3xi8>, tensor<3x1xi8>, none, none) -> tensor<4x2x1xi32>
  onnx.Return %3 : tensor<4x2x1xi32>
  // CHECK-LABEL: test_matmulinteger_2d_batch_lhs
  // CHECK: [[CONST:%.+]] = onnx.Constant dense<9> : tensor<4x2x1xi32>
}

// -----

func.func @test_matmulinteger_2d_batch_broadcast() -> (tensor<5x4x2x1xi32>) {
  %0 = "onnx.Constant"() {value = dense<1> : tensor<4x2x3xi8>} : () -> tensor<4x2x3xi8>
  %1 = "onnx.Constant"() {value = dense<-1> : tensor<5x1x3x1xi8>} : () -> tensor<5x1x3x1xi8>
  %2 = "onnx.NoValue"() {value} : () -> none
  %3 = "onnx.MatMulInteger"(%0, %1, %2, %2) : (tensor<4x2x3xi8>, tensor<5x1x3x1xi8>, none, none) -> tensor<5x4x2x1xi32>
  onnx.Return %3 : tensor<5x4x2x1xi32>
  // CHECK-LABEL: test_matmulinteger_2d_batch_broadcast
  // CHECK: [[CONST:%.+]] = onnx.Constant dense<-3> : tensor<5x4x2x1xi32>
}

// -----

func.func @test_matmulinteger_lhs_vector() -> (tensor<3xi32>) {
  %0 = "onnx.Constant"() {value = dense<[100, 200]> : tensor<2xui8>} : () -> tensor<2xui8>
  %1 = "onnx.Constant"() {value = dense<10> : tensor<2x3xi8>} : () -> tensor<2x3xi8>
  %2 = "onnx.NoValue"() {value} : () -> none
  %3 = "onnx.MatMulInteger"(%0, %1, %2, %2) : (tensor<2xui8>, tensor<2x3xi8>, none, none) -> tensor<3xi32>
  onnx.Return %3 : tensor<3xi32>
  // CHECK-LABEL: test_matmulinteger_lhs_vector
  // CHECK: [[CONST:%.+]] = onnx.Constant dense<3000> : tensor<3xi32>
}

// -----

func.func @test_matmulinteger_lhs_vector_batch() -> (tensor<4x3xi32>) {
  %0 = "onnx.Constant"() {value = dense<[100, 200]> : tensor<2xui8>} : () -> tensor<2xui8>
  %1 = "onnx.Constant"() {value = dense<10> : tensor<4x2x3xi8>} : () -> tensor<4x2x3xi8>
  %2 = "onnx.NoValue"() {value} : () -> none
  %3 = "onnx.MatMulInteger"(%0, %1, %2, %2) : (tensor<2xui8>, tensor<4x2x3xi8>, none, none) -> tensor<4x3xi32>
  onnx.Return %3 : tensor<4x3xi32>
  // CHECK-LABEL: test_matmulinteger_lhs_vector_batch
  // CHECK: [[CONST:%.+]] = onnx.Constant dense<3000> : tensor<4x3xi32>
}

// -----

func.func @test_matmulinteger_rhs_vector() -> (tensor<2xi32>) {
  %0 = "onnx.Constant"() {value = dense<100> : tensor<2x3xui8>} : () -> tensor<2x3xui8>
  %1 = "onnx.Constant"() {value = dense<[10, 20, 30]> : tensor<3xi8>} : () -> tensor<3xi8>
  %2 = "onnx.NoValue"() {value} : () -> none
  %3 = "onnx.MatMulInteger"(%0, %1, %2, %2) : (tensor<2x3xui8>, tensor<3xi8>, none, none) -> tensor<2xi32>
  onnx.Return %3 : tensor<2xi32>
  // CHECK-LABEL: test_matmulinteger_rhs_vector
  // CHECK: [[CONST:%.+]] = onnx.Constant dense<6000> : tensor<2xi32>
}

// -----

func.func @test_matmulinteger_rhs_vector_batch() -> (tensor<4x2xi32>) {
  %0 = "onnx.Constant"() {value = dense<100> : tensor<4x2x3xui8>} : () -> tensor<4x2x3xui8>
  %1 = "onnx.Constant"() {value = dense<[10, 20, 30]> : tensor<3xi8>} : () -> tensor<3xi8>
  %2 = "onnx.NoValue"() {value} : () -> none
  %3 = "onnx.MatMulInteger"(%0, %1, %2, %2) : (tensor<4x2x3xui8>, tensor<3xi8>, none, none) -> tensor<4x2xi32>
  onnx.Return %3 : tensor<4x2xi32>
  // CHECK-LABEL: test_matmulinteger_rhs_vector_batch
  // CHECK: [[CONST:%.+]] = onnx.Constant dense<6000> : tensor<4x2xi32>
}

// -----

// 1486 == 200 * 7 + 40 * 2 + 2 * 3
func.func @test_matmulinteger_two_vectors() -> (tensor<i32>) {
  %0 = "onnx.Constant"() {value = dense<[200, 40, 2]> : tensor<3xui8>} : () -> tensor<3xui8>
  %1 = "onnx.Constant"() {value = dense<[7, 2, 3]> : tensor<3xi8>} : () -> tensor<3xi8>
  %2 = "onnx.NoValue"() {value} : () -> none
  %3 = "onnx.MatMulInteger"(%0, %1, %2, %2) : (tensor<3xui8>, tensor<3xi8>, none, none) -> tensor<i32>
  onnx.Return %3 : tensor<i32>
  // CHECK-LABEL: test_matmulinteger_two_vectors
  // CHECK: [[CONST:%.+]] = onnx.Constant dense<1486> : tensor<i32>
}

// -----

// This example is taken from the onnx MatMulInteger operation specification.
func.func @test_matmulinteger_with_1Dzeros() -> (tensor<4x2xi32>) {
  %0 = "onnx.Constant"() {value = dense<[[11, 7, 3], [10, 6, 2], [9, 5, 1], [8, 4, 0]]> : tensor<4x3xui8>} : () -> tensor<4x3xui8>
  %1 = "onnx.Constant"() {value = dense<[[1, 4], [2, 5], [3, 6]]> : tensor<3x2xui8>} : () -> tensor<3x2xui8>
  %2 = "onnx.Constant"() {value = dense<[12]> : tensor<1xui8>} : () -> tensor<1xui8>
  %3 = "onnx.Constant"() {value = dense<[0]> : tensor<1xui8>} : () -> tensor<1xui8>
  %4 = "onnx.MatMulInteger"(%0, %1, %2, %3) : (tensor<4x3xui8>, tensor<3x2xui8>, tensor<1xui8>, tensor<1xui8>) -> tensor<4x2xi32>
  onnx.Return %4 : tensor<4x2xi32>
  // CHECK-LABEL: test_matmulinteger_with_1Dzeros
  // CHECK: [[CONST:%.+]] = onnx.Constant dense<{{\[}}[-38, -83], [-44, -98], [-50, -113], [-56, -128]{{\]}}> : tensor<4x2xi32>
}

// -----

func.func @test_matmulinteger_with_0dzeros() -> (tensor<4x2xi32>) {
  %0 = "onnx.Constant"() {value = dense<[[11, 7, 3], [10, 6, 2], [9, 5, 1], [8, 4, 0]]> : tensor<4x3xui8>} : () -> tensor<4x3xui8>
  %1 = "onnx.Constant"() {value = dense<[[1, 4], [2, 5], [3, 6]]> : tensor<3x2xui8>} : () -> tensor<3x2xui8>
  %2 = "onnx.Constant"() {value = dense<12> : tensor<ui8>} : () -> tensor<ui8>
  %3 = "onnx.Constant"() {value = dense<0> : tensor<ui8>} : () -> tensor<ui8>
  %4 = "onnx.MatMulInteger"(%0, %1, %2, %3) : (tensor<4x3xui8>, tensor<3x2xui8>, tensor<ui8>, tensor<ui8>) -> tensor<4x2xi32>
  onnx.Return %4 : tensor<4x2xi32>
  // CHECK-LABEL: test_matmulinteger_with_0dzeros
  // CHECK: [[CONST:%.+]] = onnx.Constant dense<{{\[}}[-38, -83], [-44, -98], [-50, -113], [-56, -128]{{\]}}> : tensor<4x2xi32>
}

//===----------------------------------------------------------------------===//
/// Gemm tests

// -----

func.func @test_gemm_no_bias() -> (tensor<2x2xf32>) {
  %0 = "onnx.Constant"() {value = dense<[[0.0, 0.25], [0.5, 0.75]]> : tensor<2x2xf32>} : () -> tensor<2x2xf32>
  %1 = "onnx.Constant"() {value = dense<[[1.0, 2.0], [3.0, 4.0]]> : tensor<2x2xf32>} : () -> tensor<2x2xf32>
  %2 = "onnx.NoValue"() {value} : () -> none
  %3 = "onnx.Gemm"(%0, %1, %2) : (tensor<2x2xf32>, tensor<2x2xf32>, none) -> tensor<2x2xf32>
  onnx.Return %3 : tensor<2x2xf32>
  // CHECK-LABEL: test_gemm_no_bias
  // CHECK: [[CONST:%.+]] = onnx.Constant dense<{{\[}}[7.500000e-01, 1.000000e+00], [2.750000e+00, 4.000000e+00]{{\]}}> : tensor<2x2xf32>
}

// -----

func.func @test_gemm_no_bias_transposed() -> (tensor<2x2xf32>) {
  %0 = "onnx.Constant"() {value = dense<[[1.0, 2.0], [3.0, 4.0]]> : tensor<2x2xf32>} : () -> tensor<2x2xf32>
  %1 = "onnx.Constant"() {value = dense<[[0.0, 0.25], [0.5, 0.75]]> : tensor<2x2xf32>} : () -> tensor<2x2xf32>
  %2 = "onnx.NoValue"() {value} : () -> none
  %3 = "onnx.Gemm"(%0, %1, %2) {transA = 1 : si64, transB = 1 : si64} : (tensor<2x2xf32>, tensor<2x2xf32>, none) -> tensor<2x2xf32>
  onnx.Return %3 : tensor<2x2xf32>
  // CHECK-LABEL: test_gemm_no_bias_transposed
  // CHECK: [[CONST:%.+]] = onnx.Constant dense<{{\[}}[7.500000e-01, 2.750000e+00], [1.000000e+00, 4.000000e+00]{{\]}}> : tensor<2x2xf32>
}

// -----

func.func @test_gemm() -> (tensor<2x2xi32>) {
  %0 = "onnx.Constant"() {value = dense<[[1, 2], [3, 4]]> : tensor<2x2xi32>} : () -> tensor<2x2xi32>
  %1 = "onnx.Constant"() {value = dense<[[10, 20], [30, 40]]> : tensor<2x2xi32>} : () -> tensor<2x2xi32>
  %2 = "onnx.Constant"() {value = dense<[[1000, 2000], [3000, 4000]]> : tensor<2x2xi32>} : () -> tensor<2x2xi32>
  %3 = "onnx.Gemm"(%0, %1, %2) : (tensor<2x2xi32>, tensor<2x2xi32>, tensor<2x2xi32>) -> tensor<2x2xi32>
  onnx.Return %3 : tensor<2x2xi32>
  // CHECK-LABEL: test_gemm
  // CHECK: [[CONST:%.+]] = onnx.Constant dense<{{\[}}[1070, 2100], [3150, 4220]{{\]}}> : tensor<2x2xi32>
}

// -----

func.func @test_gemm_beta1000() -> (tensor<2x2xi32>) {
  %0 = "onnx.Constant"() {value = dense<[[1, 2], [3, 4]]> : tensor<2x2xi32>} : () -> tensor<2x2xi32>
  %1 = "onnx.Constant"() {value = dense<[[10, 20], [30, 40]]> : tensor<2x2xi32>} : () -> tensor<2x2xi32>
  %2 = "onnx.Gemm"(%0, %1, %0) {beta = 1000.0 : f32} : (tensor<2x2xi32>, tensor<2x2xi32>, tensor<2x2xi32>) -> tensor<2x2xi32>
  onnx.Return %2 : tensor<2x2xi32>
  // CHECK-LABEL: test_gemm_beta1000
  // CHECK: [[CONST:%.+]] = onnx.Constant dense<{{\[}}[1070, 2100], [3150, 4220]{{\]}}> : tensor<2x2xi32>
}

// -----

func.func @test_gemm_alpha0() -> (tensor<2x2xi32>) {
  %0 = "onnx.Constant"() {value = dense<[[1, 2], [3, 4]]> : tensor<2x2xi32>} : () -> tensor<2x2xi32>
  %1 = "onnx.Gemm"(%0, %0, %0) {alpha = 0.0 : f32} : (tensor<2x2xi32>, tensor<2x2xi32>, tensor<2x2xi32>) -> tensor<2x2xi32>
  onnx.Return %1 : tensor<2x2xi32>
  // CHECK-LABEL: test_gemm_alpha0
  // CHECK: [[CONST:%.+]] = onnx.Constant dense<{{\[}}[1, 2], [3, 4]{{\]}}> : tensor<2x2xi32>
}

//===----------------------------------------------------------------------===//
/// Reduce tests

// -----

// CHECK-LABEL: @test_reduce_sum_positive_axis() -> tensor<2x1xi32>
func.func @test_reduce_sum_positive_axis() -> tensor<2x1xi32> {
  %0 = "onnx.Constant"() {value = dense<[[1, 2], [3, 4]]> : tensor<2x2xi32>} : () -> tensor<2x2xi32>
  %1 = "onnx.Constant"() {value = dense<1> : tensor<i64>} : () -> tensor<i64>
  %2 = "onnx.ReduceSum"(%0, %1) : (tensor<2x2xi32>, tensor<i64>) -> tensor<2x1xi32>
  "onnx.Return"(%2) : (tensor<2x1xi32>) -> ()
  // CHECK: [[CONST:%.+]] = onnx.Constant dense<{{.}}[3], [7]{{.}}> : tensor<2x1xi32>
}

// -----

// CHECK-LABEL: @test_reduce_sum_negative_axis() -> tensor<1x2xi32>
func.func @test_reduce_sum_negative_axis() -> tensor<1x2xi32> {
  %0 = "onnx.Constant"() {value = dense<[[1, 2], [3, 4]]> : tensor<2x2xi32>} : () -> tensor<2x2xi32>
  %1 = "onnx.Constant"() {value = dense<[-2]> : tensor<1xi64>} : () -> tensor<1xi64>
  %2 = "onnx.ReduceSum"(%0, %1) : (tensor<2x2xi32>, tensor<1xi64>) -> tensor<1x2xi32>
  "onnx.Return"(%2) : (tensor<1x2xi32>) -> ()
  // CHECK: [[CONST:%.+]] = onnx.Constant dense<{{.}}[4, 6]{{.}}> : tensor<1x2xi32>
}

// -----

// CHECK-LABEL: @test_reduce_sum_all_axes() -> tensor<1x1xi32>
func.func @test_reduce_sum_all_axes() -> tensor<1x1xi32> {
  %0 = "onnx.Constant"() {value = dense<[[1, 2], [3, 4]]> : tensor<2x2xi32>} : () -> tensor<2x2xi32>
  %1 = "onnx.Constant"() {value = dense<[0, 1]> : tensor<2xi64>} : () -> tensor<2xi64>
  %2 = "onnx.ReduceSum"(%0, %1) : (tensor<2x2xi32>, tensor<2xi64>) -> tensor<1x1xi32>
  "onnx.Return"(%2) : (tensor<1x1xi32>) -> ()
  // CHECK: [[CONST:%.+]] = onnx.Constant dense<10> : tensor<1x1xi32>
}

// -----

// CHECK-LABEL: @test_reduce_sum_keedims_false() -> tensor<2xi32>
func.func @test_reduce_sum_keedims_false() -> tensor<2xi32> {
  %0 = "onnx.Constant"() {value = dense<[[1, 2], [3, 4]]> : tensor<2x2xi32>} : () -> tensor<2x2xi32>
  %1 = "onnx.Constant"() {value = dense<1> : tensor<i64>} : () -> tensor<i64>
  %2 = "onnx.ReduceSum"(%0, %1) {keepdims = 0 : si64} : (tensor<2x2xi32>, tensor<i64>) -> tensor<2xi32>
  "onnx.Return"(%2) : (tensor<2xi32>) -> ()
  // CHECK: [[CONST:%.+]] = onnx.Constant dense<[3, 7]> : tensor<2xi32>
}

// -----

// CHECK-LABEL: @test_reduce_sum_noop_with_empty_axes_unset() -> tensor<1x1xi32>
func.func @test_reduce_sum_noop_with_empty_axes_unset() -> tensor<1x1xi32> {
  %0 = "onnx.Constant"() {value = dense<[[1, 2], [3, 4]]> : tensor<2x2xi32>} : () -> tensor<2x2xi32>
  %1 = "onnx.NoValue"() {value} : () -> none
  %2 = "onnx.ReduceSum"(%0, %1) : (tensor<2x2xi32>, none) -> tensor<1x1xi32>
  "onnx.Return"(%2) : (tensor<1x1xi32>) -> ()
  // CHECK: [[CONST:%.+]] = onnx.Constant dense<10> : tensor<1x1xi32>
}

// -----

// CHECK-LABEL: @test_reduce_sum_noop_with_empty_axes_true() -> tensor<2x2xi32>
func.func @test_reduce_sum_noop_with_empty_axes_true() -> tensor<2x2xi32> {
  %0 = "onnx.Constant"() {value = dense<[[1, 2], [3, 4]]> : tensor<2x2xi32>} : () -> tensor<2x2xi32>
  %1 = "onnx.NoValue"() {value} : () -> none
  %2 = "onnx.ReduceSum"(%0, %1) {noop_with_empty_axes = 1 : si64} : (tensor<2x2xi32>, none) -> tensor<2x2xi32>
  "onnx.Return"(%2) : (tensor<2x2xi32>) -> ()
  // CHECK: [[CONST:%.+]] = onnx.Constant dense<{{.}}[1, 2], [3, 4]{{.}}> : tensor<2x2xi32>
}

// -----

// CHECK-LABEL: @test_reduce_sum_empty() -> tensor<1x1xi32>
func.func @test_reduce_sum_empty() -> tensor<1x1xi32> {
  %0 = "onnx.Constant"() {value = dense<> : tensor<0x2xi32>} : () -> tensor<0x2xi32>
  %1 = "onnx.NoValue"() {value} : () -> none
  %2 = "onnx.ReduceSum"(%0, %1) : (tensor<0x2xi32>, none) -> tensor<1x1xi32>
  "onnx.Return"(%2) : (tensor<1x1xi32>) -> ()
  // CHECK: [[CONST:%.+]] = onnx.Constant dense<0> : tensor<1x1xi32>
}

// -----

// CHECK-LABEL: @test_reduce_sum_scalar() -> tensor<i32>
func.func @test_reduce_sum_scalar() -> tensor<i32> {
  %0 = "onnx.Constant"() {value = dense<42> : tensor<i32>} : () -> tensor<i32>
  %1 = "onnx.NoValue"() {value} : () -> none
  %2 = "onnx.ReduceSum"(%0, %1) : (tensor<i32>, none) -> tensor<i32>
  "onnx.Return"(%2) : (tensor<i32>) -> ()
  // CHECK: [[CONST:%.+]] = onnx.Constant dense<42> : tensor<i32>
}

// -----

// CHECK-LABEL: @test_reduce_prod_positive_axis() -> tensor<2x1xi32>
func.func @test_reduce_prod_positive_axis() -> tensor<2x1xi32> {
  %0 = "onnx.Constant"() {value = dense<[[1, 2], [3, 4]]> : tensor<2x2xi32>} : () -> tensor<2x2xi32>
  %1 = "onnx.Constant"() {value = dense<1> : tensor<i64>} : () -> tensor<i64>
  %2 = "onnx.ReduceProd"(%0, %1) : (tensor<2x2xi32>, tensor<i64>) -> tensor<2x1xi32>
  "onnx.Return"(%2) : (tensor<2x1xi32>) -> ()
  // CHECK: [[CONST:%.+]] = onnx.Constant dense<{{.}}[2], [12]{{.}}> : tensor<2x1xi32>
}

// -----

// CHECK-LABEL: @test_reduce_prod_empty() -> tensor<1x1xf32>
func.func @test_reduce_prod_empty() -> tensor<1x1xf32> {
  %0 = "onnx.Constant"() {value = dense<> : tensor<0x2xf32>} : () -> tensor<0x2xf32>
  %1 = "onnx.NoValue"() {value} : () -> none
  %2 = "onnx.ReduceProd"(%0, %1) : (tensor<0x2xf32>, none) -> tensor<1x1xf32>
  "onnx.Return"(%2) : (tensor<1x1xf32>) -> ()
  // CHECK: [[CONST:%.+]] = onnx.Constant dense<1.000000e+00> : tensor<1x1xf32>
}

// -----

// CHECK-LABEL: @test_reduce_min_positive_axis() -> tensor<2x1xi32>
func.func @test_reduce_min_positive_axis() -> tensor<2x1xi32> {
  %0 = "onnx.Constant"() {value = dense<[[1, 2], [3, 4]]> : tensor<2x2xi32>} : () -> tensor<2x2xi32>
  %1 = "onnx.Constant"() {value = dense<1> : tensor<i64>} : () -> tensor<i64>
  %2 = "onnx.ReduceMin"(%0, %1) : (tensor<2x2xi32>, tensor<i64>) -> tensor<2x1xi32>
  "onnx.Return"(%2) : (tensor<2x1xi32>) -> ()
  // CHECK: [[CONST:%.+]] = onnx.Constant dense<{{.}}[1], [3]{{.}}> : tensor<2x1xi32>
}

// -----

// CHECK-LABEL: @test_reduce_max_positive_axis() -> tensor<2x1xi32>
func.func @test_reduce_max_positive_axis() -> tensor<2x1xi32> {
  %0 = "onnx.Constant"() {value = dense<[[1, 2], [3, 4]]> : tensor<2x2xi32>} : () -> tensor<2x2xi32>
  %1 = "onnx.Constant"() {value = dense<1> : tensor<i64>} : () -> tensor<i64>
  %2 = "onnx.ReduceMax"(%0, %1) : (tensor<2x2xi32>, tensor<i64>) -> tensor<2x1xi32>
  "onnx.Return"(%2) : (tensor<2x1xi32>) -> ()
  // CHECK: [[CONST:%.+]] = onnx.Constant dense<{{.}}[2], [4]{{.}}> : tensor<2x1xi32>
}

// -----

// CHECK-LABEL: @test_reduce_mean_i32() -> tensor<2x1xi32>
func.func @test_reduce_mean_i32() -> tensor<2x1xi32> {
  %0 = "onnx.Constant"() {value = dense<[[1, 2], [4, 6]]> : tensor<2x2xi32>} : () -> tensor<2x2xi32>
  %1 = "onnx.Constant"() {value = dense<1> : tensor<i64>} : () -> tensor<i64>
  %2 = "onnx.ReduceMean"(%0, %1) : (tensor<2x2xi32>, tensor<i64>) -> tensor<2x1xi32>
  "onnx.Return"(%2) : (tensor<2x1xi32>) -> ()
  // CHECK: [[CONST:%.+]] = onnx.Constant dense<{{.}}[1], [5]{{.}}> : tensor<2x1xi32>
}

// -----

// CHECK-LABEL: @test_reduce_mean_f32() -> tensor<2x1xf32>
func.func @test_reduce_mean_f32() -> tensor<2x1xf32> {
  %0 = "onnx.Constant"() {value = dense<[[1.0, 2.0], [4.0, 6.0]]> : tensor<2x2xf32>} : () -> tensor<2x2xf32>
  %1 = "onnx.Constant"() {value = dense<1> : tensor<i64>} : () -> tensor<i64>
  %2 = "onnx.ReduceMean"(%0, %1) : (tensor<2x2xf32>, tensor<i64>) -> tensor<2x1xf32>
  "onnx.Return"(%2) : (tensor<2x1xf32>) -> ()
  // CHECK: [[CONST:%.+]] = onnx.Constant dense<{{.}}[1.500000e+00], [5.000000e+00]{{.}}> : tensor<2x1xf32>
}

//===----------------------------------------------------------------------===//
/// Unsqueeze tests

// -----

// CHECK-LABEL: @test_unsqueeze() -> tensor<2x1x1xf32>
func.func @test_unsqueeze() -> tensor<*xf32> {
  %0 = onnx.Constant dense<[4.0, 16.0]> : tensor<2xf32>
  %1 = onnx.Constant dense<[1, 2]> : tensor<2xi64>
  %2 = "onnx.Unsqueeze"(%0, %1) : (tensor<2xf32>, tensor<2xi64>) -> tensor<*xf32>
  "onnx.Return"(%2) : (tensor<*xf32>) -> ()
  // CHECK: {{.*}} = onnx.Constant dense<{{\[}}{{\[}}[4.000000e+00]{{\]}}, {{\[}}[1.600000e+01]{{\]}}{{\]}}> : tensor<2x1x1xf32>
  // CHECK-NOT: {{.*}} = "onnx.Unsqueeze"{{.*}}
}

// -----

// CHECK-LABEL: @test_unsqueezev11() -> tensor<2x1x1xf32>
func.func @test_unsqueezev11() -> tensor<*xf32> {
  %0 = onnx.Constant dense<[4.0, 16.0]> : tensor<2xf32>
  %1 = "onnx.UnsqueezeV11"(%0) {axes = [1, 2]} : (tensor<2xf32>) -> tensor<*xf32>
  "onnx.Return"(%1) : (tensor<*xf32>) -> ()
  // CHECK: {{.*}} = onnx.Constant dense<{{\[}}{{\[}}[4.000000e+00]{{\]}}, {{\[}}[1.600000e+01]{{\]}}{{\]}}> : tensor<2x1x1xf32>
  // CHECK-NOT: {{.*}} = "onnx.UnsqueezeV11"{{.*}}
}

//===----------------------------------------------------------------------===//
/// Squeeze tests

// -----

// CHECK-LABEL: @test_squeeze() -> tensor<2xf32>
func.func @test_squeeze() -> tensor<*xf32> {
  %0 = onnx.Constant dense<[[[4.0]], [[16.0]]]> : tensor<2x1x1xf32>
  %1 = onnx.Constant dense<[1, 2]> : tensor<2xi64>
  %2 = "onnx.Squeeze"(%0, %1) : (tensor<2x1x1xf32>, tensor<2xi64>) -> tensor<*xf32>
  "onnx.Return"(%2) : (tensor<*xf32>) -> ()
  // CHECK: [[RES:%.+]] = onnx.Constant dense<[4.000000e+00, 1.600000e+01]> : tensor<2xf32>
  // CHECK: onnx.Return [[RES]] : tensor<2xf32>
  // CHECK-NOT: {{.*}} = "onnx.Squeeze"{{.*}}
}

// -----

// CHECK-LABEL: @test_squeezev11() -> tensor<2xf32>
func.func @test_squeezev11() -> tensor<*xf32> {
  %0 = onnx.Constant dense<[[[4.0]], [[16.0]]]> : tensor<2x1x1xf32>
  %1 = "onnx.SqueezeV11"(%0) {axes = [1, 2]} : (tensor<2x1x1xf32>) -> tensor<*xf32>
  "onnx.Return"(%1) : (tensor<*xf32>) -> ()
  // CHECK: [[RES:%.+]] = onnx.Constant dense<[4.000000e+00, 1.600000e+01]> : tensor<2xf32>
  // CHECK: onnx.Return [[RES]] : tensor<2xf32>
  // CHECK-NOT: {{.*}} = "onnx.SqueezeV11"{{.*}}
}

//===----------------------------------------------------------------------===//
/// Split tests

// -----

// CHECK-LABEL: @test_split_axis_0() -> (tensor<1x10xf32>, tensor<1x10xf32>) {
func.func @test_split_axis_0() -> (tensor<1x10xf32>, tensor<1x10xf32>) {
  %split = onnx.Constant dense<[1, 1]> : tensor<2xi64>
  %0 = onnx.Constant dense<[[0.0, 1.0, 2.0, 3.0, 4.0, 5.0, 6.0, 7.0, 8.0, 9.0], [10.0, 11.0, 12.0, 13.0, 14.0, 15.0, 16.0, 17.0, 18.0, 19.0]]> : tensor<2x10xf32>
  %1, %2 = "onnx.Split"(%0, %split) {axis = 0 : si64} : (tensor<2x10xf32>, tensor<2xi64>) -> (tensor<1x10xf32>, tensor<1x10xf32>)
  "onnx.Return"(%1, %2) : (tensor<1x10xf32>, tensor<1x10xf32>) -> ()

  // CHECK: {{.*}} = onnx.Constant dense<{{\[}}[0.000000e+00, 1.000000e+00, 2.000000e+00, 3.000000e+00, 4.000000e+00, 5.000000e+00, 6.000000e+00, 7.000000e+00, 8.000000e+00, 9.000000e+00]]> : tensor<1x10xf32>
  // CHECK: {{.*}} = onnx.Constant dense<{{\[}}[1.000000e+01, 1.100000e+01, 1.200000e+01, 1.300000e+01, 1.400000e+01, 1.500000e+01, 1.600000e+01, 1.700000e+01, 1.800000e+01, 1.900000e+01]]> : tensor<1x10xf32>
  // CHECK-NOT: {{.*}} = "onnx.Split"{{.*}}
}

// -----

// CHECK-LABEL: @test_split_axis_1() -> (tensor<2x5xf32>, tensor<2x5xf32>) {
func.func @test_split_axis_1() -> (tensor<2x5xf32>, tensor<2x5xf32>) {
  %split = onnx.Constant dense<[5, 5]> : tensor<2xi64>
  %0 = onnx.Constant dense<[[0.0, 1.0, 2.0, 3.0, 4.0, 5.0, 6.0, 7.0, 8.0, 9.0], [10.0, 11.0, 12.0, 13.0, 14.0, 15.0, 16.0, 17.0, 18.0, 19.0]]> : tensor<2x10xf32>
  %1, %2 = "onnx.Split"(%0, %split) {axis = 1 : si64} : (tensor<2x10xf32>, tensor<2xi64>) -> (tensor<2x5xf32>, tensor<2x5xf32>)
  "onnx.Return"(%1, %2) : (tensor<2x5xf32>, tensor<2x5xf32>) -> ()

  // CHECK: {{.*}} = onnx.Constant dense<{{\[}}[0.000000e+00, 1.000000e+00, 2.000000e+00, 3.000000e+00, 4.000000e+00], [1.000000e+01, 1.100000e+01, 1.200000e+01, 1.300000e+01, 1.400000e+01]]> : tensor<2x5xf32>
  // CHECK: {{.*}}  = onnx.Constant dense<{{\[}}[5.000000e+00, 6.000000e+00, 7.000000e+00, 8.000000e+00, 9.000000e+00], [1.500000e+01, 1.600000e+01, 1.700000e+01, 1.800000e+01, 1.900000e+01]]> : tensor<2x5xf32>
  // CHECK-NOT: {{.*}} = "onnx.Split"{{.*}}
}

// -----

// COM: There is no constant propagation if the split's input is not a constant.

// CHECK-LABEL: @test_split_axis_2(%arg0: tensor<2x10xf32>) -> (tensor<2x5xf32>, tensor<2x5xf32>) {
func.func @test_split_axis_2(%arg0 : tensor<2x10xf32>) -> (tensor<2x5xf32>, tensor<2x5xf32>) {
  %0 = onnx.Constant dense<[5, 5]> : tensor<2xi64>
  %1, %2 = "onnx.Split"(%arg0, %0) {axis = 1 : si64} : (tensor<2x10xf32>, tensor<2xi64>) -> (tensor<2x5xf32>, tensor<2x5xf32>)
  "onnx.Return"(%1, %2) : (tensor<2x5xf32>, tensor<2x5xf32>) -> ()

  // CHECK: {{.*}} = "onnx.Split"(%arg0, %0) {axis = 1 : si64} : (tensor<2x10xf32>, tensor<2xi64>) -> (tensor<2x5xf32>, tensor<2x5xf32>)
}

// -----

func.func @test_mul_folding(%arg0: tensor<1x1x28x28xf32>) -> tensor<*xf32> {
  %0 = onnx.Constant dense<[[[[0.0234164055, 0.0228030644], [2.442580e-02, 0.0237577036]]], [[[-0.0410864502, 0.0488203131], [0.164448678, -0.0200194642]]], [[[-4.34581793E-9, 0.025325032], [0.0373019315, 0.165243402]]], [[[-0.0198689923, 0.131284416], [0.0572107285, 2.33985098E-8]]], [[[0.0187684372, -0.148515195], [0.0154875498, 0.019133633]]], [[[0.0176953916, -0.0154658081], [0.0233727545, -0.274110436]]], [[[-0.021181887, 0.0936150252], [0.135688141, -0.0202601217]]], [[[-0.0201558527, 0.0192655921], [0.227748245, -0.196346223]]]]> : tensor<8x1x2x2xf32>
  %1 = "onnx.NoValue"() {value} : () -> none
  %2 = onnx.Constant dense<[[[-0.161539719]], [[-0.433835655]], [[0.091641359]], [[-0.0168522168]], [[-0.0650264397]], [[-0.131737873]], [[0.0204175506]], [[-0.121110231]]]> : tensor<8x1x1xf32>
  %3 = "onnx.UnsqueezeV11"(%2) {axes = [3]} : (tensor<8x1x1xf32>) -> tensor<8x1x1x1xf32>
  %4 = "onnx.Mul"(%0, %3) : (tensor<8x1x2x2xf32>, tensor<8x1x1x1xf32>) -> tensor<8x1x2x2xf32>
  %5 = "onnx.Conv"(%arg0, %4, %1) {auto_pad = "NOTSET", group = 1 : si64, kernel_shape = [2, 2], strides = [1, 1]} : (tensor<1x1x28x28xf32>, tensor<8x1x2x2xf32>, none) -> tensor<*xf32>
  onnx.Return %5 : tensor<*xf32>

  // CHECK-LABEL:  func @test_mul_folding
  // CHECK-SAME:   ([[X:%.+]]: tensor<1x1x28x28xf32>) -> tensor<1x8x27x27xf32> {
  // CHECK-DAG: [[NOBIAS:%.+]] = "onnx.NoValue"() {value} : () -> none    
  // CHECK-DAG: [[W:%.+]] = onnx.Constant dense<{{.*}}[-0.00378267956, -0.00368360057], [-0.00394573715, -0.00383781269]{{.*}}, {{.*}}[0.0178247672, -0.0211799927], [-7.134370e-02, 0.00868515763]{{.*}}, {{.*}}[-3.9825665E-10, 0.00232082023], [0.00341839972, 0.01514313]{{.*}}, {{.*}}[3.34836572E-4, -0.00221243338], [-9.64127597E-4, -3.94316746E-10]{{.*}}, {{.*}}[-0.00122044468, 0.00965741463], [-0.00100710022, -0.00124419201]{{.*}}, {{.*}}[-0.00233115326, 0.00203743274], [-0.003079077, 0.0361107253]{{.*}}, {{.*}}[-4.32482251E-4, 0.00191138953], [0.00277041947, -4.13662056E-4]{{.*}}, {{.*}}[2.441080e-03, -0.00233326037], [-0.0275826417, 0.0237795357]{{.*}}> : tensor<8x1x2x2xf32>
  // CHECK: [[RES:%.+]] = "onnx.Conv"([[X]], [[W]], [[NOBIAS]]) {auto_pad = "NOTSET", group = 1 : si64, kernel_shape = [2, 2], strides = [1, 1]} : (tensor<1x1x28x28xf32>, tensor<8x1x2x2xf32>, none) -> tensor<1x8x27x27xf32>
  // CHECK: onnx.Return [[RES]] : tensor<1x8x27x27xf32>
}

// -----

func.func @test_cast_i32_i1_i32() -> tensor<4xi32> {
  %0 = onnx.Constant dense<[-1, 0, 1, 2]> : tensor<4xi32>
  %1 = "onnx.Cast"(%0) {to = i1} : (tensor<4xi32>) -> tensor<4xi1>
  %2 = "onnx.Cast"(%1) {to = i32} : (tensor<4xi1>) -> tensor<4xi32>
  "onnx.Return"(%2) : (tensor<4xi32>) -> ()

  // CHECK-LABEL:  func @test_cast_i32_i1_i32
  // CHECK-SAME:   () -> tensor<4xi32> {
  // CHECK:           [[VAR_0_:%.+]] = onnx.Constant dense<[1, 0, 1, 1]> : tensor<4xi32>
  // CHECK:           onnx.Return [[VAR_0_]] : tensor<4xi32>
  // CHECK:         }
}

// -----

func.func @test_cast_i32_i64() -> tensor<3x2xi64> {
  %0 = onnx.Constant dense<[[2, 3], [4, 5], [6, 7]]> : tensor<3x2xi32>
  %1 = "onnx.Cast"(%0) {to = i64} : (tensor<3x2xi32>) -> tensor<3x2xi64>
  "onnx.Return"(%1) : (tensor<3x2xi64>) -> ()

  // CHECK-LABEL:  func @test_cast_i32_i64
  // CHECK-SAME:   () -> tensor<3x2xi64> {
  // CHECK:           [[VAR_0_:%.+]] = onnx.Constant dense<{{.}}[2, 3], [4, 5], [6, 7]{{.}}> : tensor<3x2xi64>
  // CHECK:           onnx.Return [[VAR_0_]] : tensor<3x2xi64>
  // CHECK:         }
}

// -----

func.func @test_cast_i64_i32() -> tensor<3x2xi32> {
  %0 = onnx.Constant dense<[[2, 3], [4, 5], [6, 7]]> : tensor<3x2xi64>
  %1 = "onnx.Cast"(%0) {to = i32} : (tensor<3x2xi64>) -> tensor<3x2xi32>
  "onnx.Return"(%1) : (tensor<3x2xi32>) -> ()

  // CHECK-LABEL:  func @test_cast_i64_i32
  // CHECK-SAME:   () -> tensor<3x2xi32> {
  // CHECK:           [[VAR_0_:%.+]] = onnx.Constant dense<{{.}}[2, 3], [4, 5], [6, 7]{{.}}> : tensor<3x2xi32>
  // CHECK:           onnx.Return [[VAR_0_]] : tensor<3x2xi32>
  // CHECK:         }
}

// -----

func.func @test_cast_i32_f32() -> tensor<3x2xf32> {
  %0 = onnx.Constant dense<[[2, 3], [4, 5], [6, 7]]> : tensor<3x2xi32>
  %1 = "onnx.Cast"(%0) {to = f32} : (tensor<3x2xi32>) -> tensor<3x2xf32>
  "onnx.Return"(%1) : (tensor<3x2xf32>) -> ()

  // CHECK-LABEL:  func @test_cast_i32_f32
  // CHECK-SAME:   () -> tensor<3x2xf32> {
  // CHECK:           [[VAR_0_:%.+]] = onnx.Constant dense<{{.}}[2.000000e+00, 3.000000e+00], [4.000000e+00, 5.000000e+00], [6.000000e+00, 7.000000e+00]{{.}}> : tensor<3x2xf32>
  // CHECK:           onnx.Return [[VAR_0_]] : tensor<3x2xf32>
  // CHECK:         }
}

// -----

func.func @test_cast_f32_i32() -> tensor<8xi32> {
  // COM: 0x7F800000/0xFF800000 are +/-INF
  // COM: 0x7F800001/0xFFFFFFFF are smallest positive NaN/largest negative NaN
  %0 = onnx.Constant dense<[2.3, 3.6, -1.0e10, 1.0e10, 0x7F800000, 0xFF800000, 0x7F800001, 0xFFFFFFFF]> : tensor<8xf32>
  %1 = "onnx.Cast"(%0) {to = i32} : (tensor<8xf32>) -> tensor<8xi32>
  "onnx.Return"(%1) : (tensor<8xi32>) -> ()

  // CHECK-LABEL:  func @test_cast_f32_i32
  // CHECK-SAME:   () -> tensor<8xi32> {
  // CHECK:           [[VAR_0_:%.+]] = onnx.Constant dense<[2, 3, -2147483648, 2147483647, 2147483647, -2147483648, 0, 0]> : tensor<8xi32>
  // CHECK:           onnx.Return [[VAR_0_]] : tensor<8xi32>
  // CHECK:         }
}

// -----

func.func @test_cast_f32_i64() -> tensor<3x2xi64> {
  %0 = onnx.Constant dense<[[2.3, 3.6], [4.5, 5.5], [6.0, 7.0]]> : tensor<3x2xf32>
  %1 = "onnx.Cast"(%0) {to = i64} : (tensor<3x2xf32>) -> tensor<3x2xi64>
  "onnx.Return"(%1) : (tensor<3x2xi64>) -> ()

  // CHECK-LABEL:  func @test_cast_f32_i64
  // CHECK-SAME:   () -> tensor<3x2xi64> {
  // CHECK:           [[VAR_0_:%.+]] = onnx.Constant dense<{{.}}[2, 3], [4, 5], [6, 7]{{.}}> : tensor<3x2xi64>
  // CHECK:           onnx.Return [[VAR_0_]] : tensor<3x2xi64>
  // CHECK:         }
}

// -----

func.func @test_cast_i64_f32() -> tensor<3x2xf32> {
  %0 = onnx.Constant dense<[[2, 3], [4, 5], [6, 7]]> : tensor<3x2xi64>
  %1 = "onnx.Cast"(%0) {to = f32} : (tensor<3x2xi64>) -> tensor<3x2xf32>
  "onnx.Return"(%1) : (tensor<3x2xf32>) -> ()

  // CHECK-LABEL:  func @test_cast_i64_f32
  // CHECK-SAME:   () -> tensor<3x2xf32> {
  // CHECK:           [[VAR_0_:%.+]] = onnx.Constant dense<{{.}}[2.000000e+00, 3.000000e+00], [4.000000e+00, 5.000000e+00], [6.000000e+00, 7.000000e+00]{{.}}> : tensor<3x2xf32>
  // CHECK:           onnx.Return [[VAR_0_]] : tensor<3x2xf32>
  // CHECK:         }
}

// -----

// Among the float literals below
// 0x7F800000, 0xFF800000 mean +/-infinity,
// 0x7F800001, 0xFF800001 mean NaN,
// see https://en.wikipedia.org/wiki/Single-precision_floating-point_format

func.func @test_cast_f32_f8E4M3FN() -> (tensor<12xf8E4M3FN>, tensor<12xf8E4M3FN>) {
  %0 = onnx.Constant dense<[0.0, -0.0, 400.0, -400.0, 448.0, -448.0, 600.0, -600.0, 0x7F800000, 0xFF800000, 0x7F800001, 0xFF800001]> : tensor<12xf32>
  %1 = "onnx.Cast"(%0) {to = f8E4M3FN, saturate = 0 : si64} : (tensor<12xf32>) -> tensor<12xf8E4M3FN>
  %2 = "onnx.Cast"(%0) {to = f8E4M3FN, saturate = 1 : si64} : (tensor<12xf32>) -> tensor<12xf8E4M3FN>
  onnx.Return %1, %2 : tensor<12xf8E4M3FN>, tensor<12xf8E4M3FN>

// f8E4M3FN literals 0x7F, 0xFF mean NaN
// CHECK-LABEL:  func.func @test_cast_f32_f8E4M3FN
// CHECK-SAME:   () -> (tensor<12xf8E4M3FN>, tensor<12xf8E4M3FN>) {
// CHECK-DAG:       [[VAR_0_:%.+]] = onnx.Constant dense<[0.000000e+00, -0.000000e+00, 3.840000e+02, -3.840000e+02, 4.480000e+02, -4.480000e+02, 0x7F, 0xFF, 0x7F, 0xFF, 0x7F, 0xFF]> : tensor<12xf8E4M3FN>
// CHECK-DAG:       [[VAR_1_:%.+]] = onnx.Constant dense<[0.000000e+00, -0.000000e+00, 3.840000e+02, -3.840000e+02, 4.480000e+02, -4.480000e+02, 4.480000e+02, -4.480000e+02, 4.480000e+02, -4.480000e+02, 0x7F, 0xFF]> : tensor<12xf8E4M3FN>
// CHECK:           onnx.Return [[VAR_0_]], [[VAR_1_]] : tensor<12xf8E4M3FN>, tensor<12xf8E4M3FN>
// CHECK:         }
}

// -----

func.func @test_cast_f32_f8E4M3FNUZ() -> (tensor<12xf8E4M3FNUZ>, tensor<12xf8E4M3FNUZ>) {
  %0 = onnx.Constant dense<[0.0, -0.0, 200.0, -200.0, 240.0, -240.0, 400.0, -400.0, 0x7F800000, 0xFF800000, 0x7F800001, 0xFF800001]> : tensor<12xf32>
  %1 = "onnx.Cast"(%0) {to = f8E4M3FNUZ, saturate = 0 : si64} : (tensor<12xf32>) -> tensor<12xf8E4M3FNUZ>
  %2 = "onnx.Cast"(%0) {to = f8E4M3FNUZ, saturate = 1 : si64} : (tensor<12xf32>) -> tensor<12xf8E4M3FNUZ>
  onnx.Return %1, %2 : tensor<12xf8E4M3FNUZ>, tensor<12xf8E4M3FNUZ>

// f8E4M3FNUZ literal 0x80 means NaN
// CHECK-LABEL:  func.func @test_cast_f32_f8E4M3FNUZ
// CHECK-SAME:   () -> (tensor<12xf8E4M3FNUZ>, tensor<12xf8E4M3FNUZ>) {
// CHECK-DAG:       [[VAR_0_:%.+]] = onnx.Constant dense<[0.000000e+00, 0.000000e+00, 1.920000e+02, -1.920000e+02, 2.400000e+02, -2.400000e+02, 0x80, 0x80, 0x80, 0x80, 0x80, 0x80]> : tensor<12xf8E4M3FNUZ>
// CHECK-DAG:       [[VAR_1_:%.+]] = onnx.Constant dense<[0.000000e+00, 0.000000e+00, 1.920000e+02, -1.920000e+02, 2.400000e+02, -2.400000e+02, 2.400000e+02, -2.400000e+02, 2.400000e+02, -2.400000e+02, 0x80, 0x80]> : tensor<12xf8E4M3FNUZ>
// CHECK:           onnx.Return [[VAR_0_]], [[VAR_1_]] : tensor<12xf8E4M3FNUZ>, tensor<12xf8E4M3FNUZ>
// CHECK:         }
}

// -----

func.func @test_cast_f32_f8E5M2() -> (tensor<12xf8E5M2>, tensor<12xf8E5M2>) {
  %0 = onnx.Constant dense<[0.0, -0.0, 40000.0, -40000.0, 57344.0, -57344.0, 70000.0, -70000.0, 0x7F800000, 0xFF800000, 0x7F800001, 0xFF800001]> : tensor<12xf32>
  %1 = "onnx.Cast"(%0) {to = f8E5M2, saturate = 0 : si64} : (tensor<12xf32>) -> tensor<12xf8E5M2>
  %2 = "onnx.Cast"(%0) {to = f8E5M2, saturate = 1 : si64} : (tensor<12xf32>) -> tensor<12xf8E5M2>
  onnx.Return %1, %2 : tensor<12xf8E5M2>, tensor<12xf8E5M2>

// f8E5M2 literals 0x7C, 0xFC mean +/-INF and 0x7E, 0xFE mean NaN
// CHECK-LABEL:  func.func @test_cast_f32_f8E5M2
// CHECK-SAME:   () -> (tensor<12xf8E5M2>, tensor<12xf8E5M2>) {
// CHECK-DAG:       [[VAR_0_:%.+]] = onnx.Constant dense<[0.000000e+00, -0.000000e+00, 4.096000e+04, -4.096000e+04, 5.734400e+04, -5.734400e+04, 0x7C, 0xFC, 0x7C, 0xFC, 0x7E, 0xFE]> : tensor<12xf8E5M2>
// CHECK-DAG:       [[VAR_1_:%.+]] = onnx.Constant dense<[0.000000e+00, -0.000000e+00, 4.096000e+04, -4.096000e+04, 5.734400e+04, -5.734400e+04, 5.734400e+04, -5.734400e+04, 5.734400e+04, -5.734400e+04, 0x7E, 0xFE]> : tensor<12xf8E5M2>
// CHECK:           onnx.Return [[VAR_0_]], [[VAR_1_]] : tensor<12xf8E5M2>, tensor<12xf8E5M2>
// CHECK:         }
}

// -----

func.func @test_cast_f32_f8E5M2FNUZ() -> (tensor<12xf8E5M2FNUZ>, tensor<12xf8E5M2FNUZ>) {
  %0 = onnx.Constant dense<[0.0, -0.0, 40000.0, -40000.0, 57344.0, -57344.0, 70000.0, -70000.0, 0x7F800000, 0xFF800000, 0x7F800001, 0xFF800001]> : tensor<12xf32>
  %1 = "onnx.Cast"(%0) {to = f8E5M2FNUZ, saturate = 0 : si64} : (tensor<12xf32>) -> tensor<12xf8E5M2FNUZ>
  %2 = "onnx.Cast"(%0) {to = f8E5M2FNUZ, saturate = 1 : si64} : (tensor<12xf32>) -> tensor<12xf8E5M2FNUZ>
  onnx.Return %1, %2 : tensor<12xf8E5M2FNUZ>, tensor<12xf8E5M2FNUZ>

// f8E5M2FNUZ literal 0x80 means NaN
// CHECK-LABEL:  func.func @test_cast_f32_f8E5M2FNUZ
// CHECK-SAME:   () -> (tensor<12xf8E5M2FNUZ>, tensor<12xf8E5M2FNUZ>) {
// CHECK-DAG:       [[VAR_0_:%.+]] = onnx.Constant dense<[0.000000e+00, 0.000000e+00, 4.096000e+04, -4.096000e+04, 5.734400e+04, -5.734400e+04, 0x80, 0x80, 0x80, 0x80, 0x80, 0x80]> : tensor<12xf8E5M2FNUZ>
// CHECK-DAG:       [[VAR_1_:%.+]] = onnx.Constant dense<[0.000000e+00, 0.000000e+00, 4.096000e+04, -4.096000e+04, 5.734400e+04, -5.734400e+04, 5.734400e+04, -5.734400e+04, 5.734400e+04, -5.734400e+04, 0x80, 0x80]> : tensor<12xf8E5M2FNUZ>
// CHECK:           onnx.Return [[VAR_0_]], [[VAR_1_]] : tensor<12xf8E5M2FNUZ>, tensor<12xf8E5M2FNUZ>
// CHECK:         }
}

// -----

func.func @test_slice() -> tensor<*xf32> {
  %0 = onnx.Constant dense<[[2.0, 3.0], [4.0, 5.0], [6.0, 7.0]]> : tensor<3x2xf32>
  %starts = onnx.Constant dense<[0, 0]> : tensor<2xi64>
  %ends = onnx.Constant dense<[1, 2]> : tensor<2xi64>
  %axes = onnx.Constant dense<[0, 1]> : tensor<2xi64>
  %steps = onnx.Constant dense<[1, 1]> : tensor<2xi64>
  %1 = "onnx.Slice"(%0, %starts, %ends, %axes, %steps) : (tensor<3x2xf32>, tensor<2xi64>, tensor<2xi64>, tensor<2xi64>, tensor<2xi64>) -> tensor<*xf32>
  "onnx.Return"(%1) : (tensor<*xf32>) -> ()

  // CHECK-LABEL:  func @test_slice
  // CHECK-SAME:   () -> tensor<1x2xf32> {
  // CHECK:           [[VAR_0_:%.+]] = onnx.Constant dense<{{.}}[2.000000e+00, 3.000000e+00]{{.}}> : tensor<1x2xf32>
  // CHECK:           onnx.Return [[VAR_0_]] : tensor<1x2xf32>
  // CHECK:         }
}

// -----

func.func @test_slice_reversed() -> tensor<*xf32> {
  %0 = onnx.Constant dense<[[2.0, 3.0], [4.0, 5.0], [6.0, 7.0]]> : tensor<3x2xf32>
  %starts = onnx.Constant dense<[-1, 2]> : tensor<2xi64>
  %ends = onnx.Constant dense<[0, 0]> : tensor<2xi64>
  %axes = onnx.Constant dense<[0, 1]> : tensor<2xi64>
  %steps = onnx.Constant dense<[-1, -1]> : tensor<2xi64>
  %1 = "onnx.Slice"(%0, %starts, %ends, %axes, %steps) : (tensor<3x2xf32>, tensor<2xi64>, tensor<2xi64>, tensor<2xi64>, tensor<2xi64>) -> tensor<*xf32>
  "onnx.Return"(%1) : (tensor<*xf32>) -> ()

  // CHECK-LABEL:  func @test_slice_reversed
  // CHECK-SAME:   () -> tensor<2x1xf32> {
  // CHECK:           [[VAR_0_:%.+]] = onnx.Constant dense<{{.}}[7.000000e+00], [5.000000e+00]{{.}}> : tensor<2x1xf32>
  // CHECK:           onnx.Return [[VAR_0_]] : tensor<2x1xf32>
  // CHECK:         }
}

// -----

func.func @test_slice_empty() -> tensor<*xf32> {
  %0 = onnx.Constant dense<[2.0, 3.0, 4.0, 5.0]> : tensor<4xf32>
  %starts = onnx.Constant dense<0> : tensor<1xi64>
  %ends = onnx.Constant dense<0> : tensor<1xi64>
  %axes = onnx.Constant dense<0> : tensor<1xi64>
  %steps = onnx.Constant dense<1> : tensor<1xi64>
  %1 = "onnx.Slice"(%0, %starts, %ends, %axes, %steps) : (tensor<4xf32>, tensor<1xi64>, tensor<1xi64>, tensor<1xi64>, tensor<1xi64>) -> tensor<*xf32>
  "onnx.Return"(%1) : (tensor<*xf32>) -> ()

  // CHECK-LABEL:  func @test_slice_empty
  // CHECK-SAME:   () -> tensor<0xf32> {
  // CHECK:           [[VAR_0_:%.+]] = onnx.Constant dense<> : tensor<0xf32>
  // CHECK:           onnx.Return [[VAR_0_]] : tensor<0xf32>
  // CHECK:         }
}

// -----

func.func @test_pad() -> tensor<*xf32> {
  %data = onnx.Constant dense<[[1.0, 1.2], [2.3, 3.4], [4.5, 5.7]]> : tensor<3x2xf32>
  %pads = onnx.Constant dense<[0, 2, 0, 0]> : tensor<4xi64>
  %non = "onnx.NoValue"() {value} : () -> none
  %1 = "onnx.Pad"(%data, %pads, %non, %non) { mode = "constant" } : (tensor<3x2xf32>, tensor<4xi64>, none, none) -> tensor<*xf32>
  onnx.Return %1 : tensor<*xf32>

// CHECK-LABEL:  func.func @test_pad
// CHECK-SAME:   () -> tensor<3x4xf32> {
// CHECK:           [[VAR_0_:%.+]] = onnx.Constant dense<{{.}}[0.000000e+00, 0.000000e+00, 1.000000e+00, 1.200000e+00], [0.000000e+00, 0.000000e+00, 2.300000e+00, 3.400000e+00], [0.000000e+00, 0.000000e+00, 4.500000e+00, 5.700000e+00]{{.}}> : tensor<3x4xf32>
// CHECK:           onnx.Return [[VAR_0_]] : tensor<3x4xf32>
// CHECK:         }
}

func.func @test_pad_rank0() -> tensor<*xf32> {
  %data = onnx.Constant dense<3.14> : tensor<f32>
  %pads = onnx.Constant dense<[]> : tensor<0xi64>
  %non = "onnx.NoValue"() {value} : () -> none
  %1 = "onnx.Pad"(%data, %pads, %non, %non) { mode = "constant" } : (tensor<f32>, tensor<0xi64>, none, none) -> tensor<*xf32>
  onnx.Return %1 : tensor<*xf32>

// CHECK-LABEL:  func.func @test_pad_rank0
// CHECK-SAME:   () -> tensor<f32> {
// CHECK:           [[VAR_0_:%.+]] = onnx.Constant dense<3.140000e+00> : tensor<f32>
// CHECK:           onnx.Return [[VAR_0_]] : tensor<f32>
// CHECK:         }
}

func.func @test_pad_empty() -> tensor<*xf16> {
  %data = onnx.Constant dense<[[], []]> : tensor<2x0xf16>
  %pads = onnx.Constant dense<[0, 1, 1, 0]> : tensor<4xi64>
  %val = onnx.Constant dense<3.14> : tensor<f16>
  %non = "onnx.NoValue"() {value} : () -> none
  %1 = "onnx.Pad"(%data, %pads, %val, %non) { mode = "constant" } : (tensor<2x0xf16>, tensor<4xi64>, tensor<f16>, none) -> tensor<*xf16>
  onnx.Return %1 : tensor<*xf16>

// CHECK-LABEL:  func.func @test_pad_empty
// CHECK-SAME:   () -> tensor<3x1xf16> {
// CHECK:           [[VAR_0_:%.+]] = onnx.Constant dense<3.140630e+00> : tensor<3x1xf16>
// CHECK:           onnx.Return [[VAR_0_]] : tensor<3x1xf16>
// CHECK:         }
}

// pad const prop doesn't support edge mode
func.func @test_pad_edge() -> tensor<*xf16> {
  %data = onnx.Constant dense<3.14> : tensor<3x2xf16>
  %pads = onnx.Constant dense<[0, 0, 0, 0]> : tensor<4xi64>
  %non = "onnx.NoValue"() {value} : () -> none
  %1 = "onnx.Pad"(%data, %pads, %non, %non) { mode = "edge" } : (tensor<3x2xf16>, tensor<4xi64>, none, none) -> tensor<*xf16>
  onnx.Return %1 : tensor<*xf16>

// CHECK-LABEL:  func.func @test_pad_edge
// CHECK-SAME:   () -> tensor<3x2xf16> {
// CHECK-DAG:       [[VAR_0_:%.+]] = onnx.Constant dense<3.140630e+00> : tensor<3x2xf16>
// CHECK-DAG:       [[VAR_1_:%.+]] = onnx.Constant dense<0> : tensor<4xi64>
// CHECK-DAG:       [[VAR_2_:%.+]] = "onnx.NoValue"() {value} : () -> none
// CHECK:           [[VAR_3_:%.+]] = "onnx.Pad"([[VAR_0_]], [[VAR_1_]], [[VAR_2_]], [[VAR_2_]]) {mode = "edge"} : (tensor<3x2xf16>, tensor<4xi64>, none, none) -> tensor<3x2xf16>
// CHECK:           onnx.Return [[VAR_3_]] : tensor<3x2xf16>
// CHECK:         }
}

// -----

func.func @test_concat() -> tensor<*xf32> {
  %0 = onnx.Constant dense<[[1.0, 2.0], [3.0, 4.0], [5.0, 6.0]]> : tensor<3x2xf32>
  %1 = onnx.Constant dense<[[11.0, 12.0], [13.0, 14.0], [15.0, 16.0]]> : tensor<3x2xf32>
  %2 = "onnx.Concat"(%0, %1) {axis = 0 : si64} : (tensor<3x2xf32>, tensor<3x2xf32>) -> tensor<*xf32>
  "onnx.Return"(%2) : (tensor<*xf32>) -> ()

  // CHECK-LABEL:  func @test_concat
  // CHECK-SAME:   () -> tensor<6x2xf32> {
  // CHECK:           [[VAR_0_:%.+]] = onnx.Constant dense<{{.}}[1.000000e+00, 2.000000e+00], [3.000000e+00, 4.000000e+00], [5.000000e+00, 6.000000e+00], [1.100000e+01, 1.200000e+01], [1.300000e+01, 1.400000e+01], [1.500000e+01, 1.600000e+01]{{.}}> : tensor<6x2xf32>
  // CHECK:           onnx.Return [[VAR_0_]] : tensor<6x2xf32>
  // CHECK:         }
}

// -----

func.func @test_concat_integer() -> tensor<*xi32> {
  %0 = onnx.Constant dense<[[1, 2], [3, 4], [5, 6]]> : tensor<3x2xi32>
  %1 = onnx.Constant dense<[[11, 12], [13, 14], [15, 16]]> : tensor<3x2xi32>
  %2 = "onnx.Concat"(%0, %1) {axis = 0 : si64} : (tensor<3x2xi32>, tensor<3x2xi32>) -> tensor<*xi32>
  "onnx.Return"(%2) : (tensor<*xi32>) -> ()

  // CHECK-LABEL:  func @test_concat_integer
  // CHECK-SAME:   () -> tensor<6x2xi32> {
  // CHECK:           [[VAR_0_:%.+]] = onnx.Constant dense<{{.}}[1, 2], [3, 4], [5, 6], [11, 12], [13, 14], [15, 16]{{.}}> : tensor<6x2xi32>
  // CHECK:           onnx.Return [[VAR_0_]] : tensor<6x2xi32>
  // CHECK:         }
}

// -----

func.func @test_concat_3_operands() -> tensor<*xf32>{
  %0 = onnx.Constant dense<[[1.0, 2.0], [3.0, 4.0], [5.0, 6.0]]> : tensor<3x2xf32>
  %1 = onnx.Constant dense<[[11.0, 12.0], [13.0, 14.0], [15.0, 16.0]]> : tensor<3x2xf32>
  %2 = onnx.Constant dense<[[21.0, 22.0], [23.0, 24.0], [25.0, 26.0]]> : tensor<3x2xf32>
  %3 = "onnx.Concat"(%0, %1, %2) {axis = 0 : si64} : (tensor<3x2xf32>, tensor<3x2xf32>, tensor<3x2xf32>) -> tensor<*xf32>
  "onnx.Return"(%3) : (tensor<*xf32>) -> ()

  // CHECK-LABEL:  func @test_concat_3_operands
  // CHECK-SAME:   () -> tensor<9x2xf32> {
  // CHECK:           [[VAR_0_:%.+]] = onnx.Constant dense<{{.}}[1.000000e+00, 2.000000e+00], [3.000000e+00, 4.000000e+00], [5.000000e+00, 6.000000e+00], [1.100000e+01, 1.200000e+01], [1.300000e+01, 1.400000e+01], [1.500000e+01, 1.600000e+01], [2.100000e+01, 2.200000e+01], [2.300000e+01, 2.400000e+01], [2.500000e+01, 2.600000e+01]{{.}}> : tensor<9x2xf32>
  // CHECK:           onnx.Return [[VAR_0_]] : tensor<9x2xf32>
  // CHECK:         }
}

// -----

func.func @test_concat_negative_axis() -> tensor<*xf32>{
  %0 = onnx.Constant dense<[[1.0, 2.0], [3.0, 4.0], [5.0, 6.0]]> : tensor<3x2xf32>
  %1 = onnx.Constant dense<[[11.0, 12.0], [13.0, 14.0], [15.0, 16.0]]> : tensor<3x2xf32>
  %2 = "onnx.Concat"(%0, %1) {axis = -1 : si64} : (tensor<3x2xf32>, tensor<3x2xf32>) -> tensor<*xf32>
  "onnx.Return"(%2) : (tensor<*xf32>) -> ()

  // CHECK-LABEL:  func @test_concat_negative_axis
  // CHECK-SAME:   () -> tensor<3x4xf32> {
  // CHECK:           [[VAR_0_:%.+]] = onnx.Constant dense<{{.}}[1.000000e+00, 2.000000e+00, 1.100000e+01, 1.200000e+01], [3.000000e+00, 4.000000e+00, 1.300000e+01, 1.400000e+01], [5.000000e+00, 6.000000e+00, 1.500000e+01, 1.600000e+01]{{.}}> : tensor<3x4xf32>
  // CHECK:           onnx.Return [[VAR_0_]] : tensor<3x4xf32>
  // CHECK:         }
}

// -----

func.func @test_expand() -> tensor<*xf32> {
  %0 = onnx.Constant dense<[[1.0, 2.0], [3.0, 4.0], [5.0, 6.0]]> : tensor<3x2xf32>
  %1 = onnx.Constant dense<[2, 3, 2]> : tensor<3xi64>
  %2 = "onnx.Expand"(%0, %1) : (tensor<3x2xf32>, tensor<3xi64>) -> tensor<*xf32>
  "onnx.Return"(%2) : (tensor<*xf32>) -> ()

  // CHECK-LABEL:  func @test_expand
  // CHECK-SAME:   () -> tensor<2x3x2xf32> {
  // CHECK:           [[VAR_0_:%.+]] = onnx.Constant dense<{{.}}{{.}}[1.000000e+00, 2.000000e+00], [3.000000e+00, 4.000000e+00], [5.000000e+00, 6.000000e+00]{{.}}, {{.}}[1.000000e+00, 2.000000e+00], [3.000000e+00, 4.000000e+00], [5.000000e+00, 6.000000e+00]{{.}}{{.}}> : tensor<2x3x2xf32>
  // CHECK:           onnx.Return [[VAR_0_]] : tensor<2x3x2xf32>
  // CHECK:         }
}

// -----

func.func @test_expand_broadcast() -> tensor<*xf32> {
  %0 = onnx.Constant dense<[[1.0], [3.0], [5.0]]> : tensor<3x1xf32>
  %1 = onnx.Constant dense<[2, 3, 2]> : tensor<3xi64>
  %2 = "onnx.Expand"(%0, %1) : (tensor<3x1xf32>, tensor<3xi64>) -> tensor<*xf32>
  "onnx.Return"(%2) : (tensor<*xf32>) -> ()

  // CHECK-LABEL:  func @test_expand_broadcast
  // CHECK-SAME:   () -> tensor<2x3x2xf32> {
  // CHECK:           [[VAR_0_:%.+]] = onnx.Constant dense<{{.}}{{.}}[1.000000e+00, 1.000000e+00], [3.000000e+00, 3.000000e+00], [5.000000e+00, 5.000000e+00]{{.}}, {{.}}[1.000000e+00, 1.000000e+00], [3.000000e+00, 3.000000e+00], [5.000000e+00, 5.000000e+00]{{.}}{{.}}> : tensor<2x3x2xf32>
  // CHECK:           onnx.Return [[VAR_0_]] : tensor<2x3x2xf32>
  // CHECK:         }
}

// -----

// Expand's shape can be shorter than the data input shape.
func.func @test_expand_2_broadcast() -> tensor<*xf32> {
  %0 = onnx.Constant dense<[[[1.0], [3.0], [5.0]]]> : tensor<1x3x1xf32>
  %1 = onnx.Constant dense<[1, 2]> : tensor<2xi64>
  %2 = "onnx.Expand"(%0, %1) : (tensor<1x3x1xf32>, tensor<2xi64>) -> tensor<*xf32>
  "onnx.Return"(%2) : (tensor<*xf32>) -> ()

  // CHECK-LABEL:  func.func @test_expand_2_broadcast
  // CHECK-SAME:   () -> tensor<1x3x2xf32> {
  // CHECK:           [[VAR_0_:%.+]] = onnx.Constant dense<{{.}}{{.}}[1.000000e+00, 1.000000e+00], [3.000000e+00, 3.000000e+00], [5.000000e+00, 5.000000e+00]{{.}}{{.}}> : tensor<1x3x2xf32>
  // CHECK:           onnx.Return [[VAR_0_]] : tensor<1x3x2xf32>
  // CHECK:         }
}

// -----

func.func @test_gather_axis_0() -> tensor<*xf32>{
  %0 = onnx.Constant dense<[[1.0, 1.2], [2.3, 3.4], [4.5, 5.7]]> : tensor<3x2xf32>
  %1 = onnx.Constant dense<[[0, 1], [1, 2]]> : tensor<2x2xi64>
  %2 = "onnx.Gather"(%0, %1) {axis = 0 : si64} : (tensor<3x2xf32>, tensor<2x2xi64>) -> tensor<*xf32>
  "onnx.Return"(%2) : (tensor<*xf32>) -> ()

  // CHECK-LABEL:  func @test_gather_axis_0
  // CHECK-SAME:   () -> tensor<2x2x2xf32> {
  // CHECK:           [[VAR_0_:%.+]] = onnx.Constant dense<{{.}}{{.}}[1.000000e+00, 1.200000e+00], [2.300000e+00, 3.400000e+00]{{.}}, {{.}}[2.300000e+00, 3.400000e+00], [4.500000e+00, 5.700000e+00]{{.}}{{.}}> : tensor<2x2x2xf32>
  // CHECK:           onnx.Return [[VAR_0_]] : tensor<2x2x2xf32>
  // CHECK:         }
}

// -----

func.func @test_gather_axis_1() -> tensor<*xf32>{
  %0 = onnx.Constant dense<[[1.0, 1.2, 1.9], [2.3, 3.4, 3.9], [4.5, 5.7, 5.9]]> : tensor<3x3xf32>
  %1 = onnx.Constant dense<[[0, 2]]> : tensor<1x2xi64>
  %2 = "onnx.Gather"(%0, %1) {axis = 1 : si64} : (tensor<3x3xf32>, tensor<1x2xi64>) -> tensor<*xf32>
  "onnx.Return"(%2) : (tensor<*xf32>) -> ()

  // CHECK-LABEL:  func @test_gather_axis_1
  // CHECK-SAME:   () -> tensor<3x1x2xf32> {
  // CHECK:           [[VAR_0_:%.+]] = onnx.Constant dense<{{.}}{{.}}[1.000000e+00, 1.900000e+00]{{.}}, {{.}}[2.300000e+00, 3.900000e+00]{{.}}, {{.}}[4.500000e+00, 5.900000e+00]{{.}}{{.}}> : tensor<3x1x2xf32>
  // CHECK:           onnx.Return [[VAR_0_]] : tensor<3x1x2xf32>
  // CHECK:         }
}

// -----

func.func @test_gather_negative_index() -> tensor<*xf32>{
  %0 = onnx.Constant dense<[[1.0, 1.2, 1.9], [2.3, 3.4, 3.9], [4.5, 5.7, 5.9]]> : tensor<3x3xf32>
  %1 = onnx.Constant dense<[[0, -1]]> : tensor<1x2xi64>
  %2 = "onnx.Gather"(%0, %1) {axis = 1 : si64} : (tensor<3x3xf32>, tensor<1x2xi64>) -> tensor<*xf32>
  "onnx.Return"(%2) : (tensor<*xf32>) -> ()

  // CHECK-LABEL:  func @test_gather_negative_index
  // CHECK-SAME:   () -> tensor<3x1x2xf32> {
  // CHECK:           [[VAR_0_:%.+]] = onnx.Constant dense<{{.}}{{.}}[1.000000e+00, 1.900000e+00]{{.}}, {{.}}[2.300000e+00, 3.900000e+00]{{.}}, {{.}}[4.500000e+00, 5.900000e+00]{{.}}{{.}}> : tensor<3x1x2xf32>
  // CHECK:           onnx.Return [[VAR_0_]] : tensor<3x1x2xf32>
  // CHECK:         }
}

// -----

func.func @test_gather_rank0_int32_indices() -> tensor<*xf32>{
  %0 = onnx.Constant dense<[[1.0, 1.2], [2.3, 3.4], [4.5, 5.7]]> : tensor<3x2xf32>
  %1 = onnx.Constant dense<1> : tensor<i32>
  %2 = "onnx.Gather"(%0, %1) {axis = 0 : si64} : (tensor<3x2xf32>, tensor<i32>) -> tensor<*xf32>
  "onnx.Return"(%2) : (tensor<*xf32>) -> ()

  // CHECK-LABEL:  func @test_gather_rank0_int32_indices
  // CHECK-SAME:   () -> tensor<2xf32> {
  // CHECK:           [[VAR_0_:%.+]] = onnx.Constant dense<[2.300000e+00, 3.400000e+00]> : tensor<2xf32>
  // CHECK:           onnx.Return [[VAR_0_]] : tensor<2xf32>
  // CHECK:         }
}

// -----

func.func @test_reshape() -> tensor<*xf32> {
  %0 = onnx.Constant dense<[[1.0, 1.2, 1.9], [2.3, 3.4, 3.9], [4.5, 5.7, 5.9]]> : tensor<3x3xf32>
  %1 = onnx.Constant dense<[1, -1]> : tensor<2xi64>
  %2 = "onnx.Reshape"(%0, %1) : (tensor<3x3xf32>, tensor<2xi64>) -> tensor<*xf32>
  "onnx.Return"(%2) : (tensor<*xf32>) -> ()

// CHECK-LABEL:  func.func @test_reshape
// CHECK-SAME:   () -> tensor<1x9xf32> {
// CHECK:           [[VAR_0_:%.+]] = onnx.Constant dense<{{.}}[1.000000e+00, 1.200000e+00, 1.900000e+00, 2.300000e+00, 3.400000e+00, 3.900000e+00, 4.500000e+00, 5.700000e+00, 5.900000e+00]{{.}}> : tensor<1x9xf32>
// CHECK:           onnx.Return [[VAR_0_]] : tensor<1x9xf32>
// CHECK:         }
}

// -----

func.func @test_constant_of_shape() -> tensor<3xi64> {
  %0 = onnx.Constant dense<3> : tensor<1xi64>
  %1 = "onnx.ConstantOfShape"(%0) {value = dense<2> : tensor<1xi64>} : (tensor<1xi64>) -> tensor<3xi64>
  "onnx.Return"(%1) : (tensor<3xi64>) -> ()

// CHECK-LABEL:  func.func @test_constant_of_shape
// CHECK-SAME:   () -> tensor<3xi64> {
// CHECK:           [[VAR_0_:%.+]] = onnx.Constant dense<2> : tensor<3xi64>
// CHECK:           onnx.Return [[VAR_0_]] : tensor<3xi64>
// CHECK:         }
}

// -----

func.func @test_constant_of_shape_empty_tensor() -> tensor<f32> {
  %0 = onnx.Constant dense<> : tensor<0xi64>
  %1 = "onnx.ConstantOfShape"(%0) {value = dense<2.0> : tensor<1xf32>} : (tensor<0xi64>) -> tensor<f32>
  "onnx.Return"(%1) : (tensor<f32>) -> ()

// CHECK-LABEL:  func.func @test_constant_of_shape_empty_tensor
// CHECK-SAME:   () -> tensor<f32> {
// CHECK:           [[VAR_0_:%.+]] = onnx.Constant dense<2.000000e+00> : tensor<f32>
// CHECK:           onnx.Return [[VAR_0_]] : tensor<f32>
// CHECK:         }
}

// -----

func.func @test_range_int() -> tensor<8xi16> {
  %start = onnx.Constant dense<2> : tensor<i16>
  %limit = onnx.Constant dense<10> : tensor<i16>
  %delta = onnx.Constant dense<1> : tensor<i16>
  %1 = "onnx.Range"(%start, %limit, %delta) : (tensor<i16>, tensor<i16>, tensor<i16>) -> tensor<8xi16>
  onnx.Return %1 : tensor<8xi16>

// CHECK-LABEL:  func.func @test_range_int
// CHECK-SAME:   () -> tensor<8xi16> {
// CHECK:           [[VAR:%.+]] = onnx.Constant dense<[2, 3, 4, 5, 6, 7, 8, 9]> : tensor<8xi16>
// CHECK:           onnx.Return [[VAR]] : tensor<8xi16>
// CHECK:         }
}

// -----

func.func @test_range_fp() -> tensor<3xf32> {
  %start = onnx.Constant dense<0.2> : tensor<f32>
  %limit = onnx.Constant dense<0.5> : tensor<f32>
  %delta = onnx.Constant dense<0.1> : tensor<f32>
  %1 = "onnx.Range"(%start, %limit, %delta) : (tensor<f32>, tensor<f32>, tensor<f32>) -> tensor<3xf32>
  onnx.Return %1 : tensor<3xf32>

// CHECK-LABEL:  func.func @test_range_fp
// CHECK-SAME:   () -> tensor<3xf32> {
// CHECK:           [[VAR:%.+]] = onnx.Constant dense<[2.000000e-01, 3.000000e-01, 4.000000e-01]> : tensor<3xf32>
// CHECK:           onnx.Return [[VAR]] : tensor<3xf32>
// CHECK:         }
}

// -----

func.func @test_nonzero() -> tensor<2x?xi64> {
  %0 = "onnx.Constant"() {value = dense<[[2, 1], [0, 2], [0, 1]]> : tensor<3x2xi8>} : () -> tensor<3x2xi8>
  %1 = "onnx.NonZero"(%0) : (tensor<3x2xi8>) -> tensor<2x?xi64>
  onnx.Return %1 : tensor<2x?xi64>

// CHECK-LABEL:  func.func @test_nonzero
// CHECK-SAME:   () -> tensor<2x?xi64> {
// CHECK:           [[VAR:%.+]] = onnx.Constant dense<{{\[}}[0, 0, 1, 2], [0, 1, 1, 1]{{\]}}> : tensor<2x4xi64>
// CHECK:           onnx.Return [[VAR]] : tensor<2x4xi64>
// CHECK:         }
}

// -----

func.func @test_max_1_input() -> tensor<2x2xi32> {
  %0 = "onnx.Constant"() {value = dense<[[1, 2], [3, 4]]> : tensor<2x2xi32>} : () -> tensor<2x2xi32>
  %2 = "onnx.Max"(%0) : (tensor<2x2xi32>) -> tensor<2x2xi32>
  "onnx.Return"(%2) : (tensor<2x2xi32>) -> ()

// CHECK-LABEL:  func.func @test_max_1_input
// CHECK-SAME:   () -> tensor<2x2xi32> {
// CHECK:           [[VAR_0_:%.+]] = onnx.Constant dense<{{.}}[1, 2], [3, 4]{{.}}> : tensor<2x2xi32>
// CHECK:           onnx.Return [[VAR_0_]] : tensor<2x2xi32>
// CHECK:         }
}

// -----

func.func @test_max_2_inputs() -> tensor<2x2xi32> {
  %0 = "onnx.Constant"() {value = dense<[[1, 2], [3, 4]]> : tensor<2x2xi32>} : () -> tensor<2x2xi32>
  %1 = "onnx.Constant"() {value = dense<1> : tensor<i32>} : () -> tensor<i32>
  %2 = "onnx.Max"(%0, %1) : (tensor<2x2xi32>, tensor<i32>) -> tensor<2x2xi32>
  "onnx.Return"(%2) : (tensor<2x2xi32>) -> ()

// CHECK-LABEL:  func.func @test_max_2_inputs
// CHECK-SAME:   () -> tensor<2x2xi32> {
// CHECK:           [[VAR_0_:%.+]] = onnx.Constant dense<{{.}}[1, 2], [3, 4]{{.}}> : tensor<2x2xi32>
// CHECK:           onnx.Return [[VAR_0_]] : tensor<2x2xi32>
// CHECK:         }
}

// -----

func.func @test_max_3_inputs() -> tensor<2x2xi32> {
  %0 = "onnx.Constant"() {value = dense<[[1, 2], [3, 4]]> : tensor<2x2xi32>} : () -> tensor<2x2xi32>
  %1 = "onnx.Constant"() {value = dense<1> : tensor<i32>} : () -> tensor<i32>
  %2 = "onnx.Constant"() {value = dense<[[5], [6]]> : tensor<2x1xi32>} : () -> tensor<2x1xi32>
  %3 = "onnx.Max"(%0, %1, %2) : (tensor<2x2xi32>, tensor<i32>, tensor<2x1xi32>) -> tensor<2x2xi32>
  "onnx.Return"(%3) : (tensor<2x2xi32>) -> ()

// CHECK-LABEL:  func.func @test_max_3_inputs
// CHECK-SAME:   () -> tensor<2x2xi32> {
// CHECK:           [[VAR_0_:%.+]] = onnx.Constant dense<{{.}}[5, 5], [6, 6]{{.}}> : tensor<2x2xi32>
// CHECK:           onnx.Return [[VAR_0_]] : tensor<2x2xi32>
// CHECK:         }

}

// -----

func.func @test_min_1_input() -> tensor<2x2xi32> {
  %0 = "onnx.Constant"() {value = dense<[[1, 2], [3, 4]]> : tensor<2x2xi32>} : () -> tensor<2x2xi32>
  %2 = "onnx.Min"(%0) : (tensor<2x2xi32>) -> tensor<2x2xi32>
  "onnx.Return"(%2) : (tensor<2x2xi32>) -> ()

// CHECK-LABEL:  func.func @test_min_1_input
// CHECK-SAME:   () -> tensor<2x2xi32> {
// CHECK:           [[VAR_0_:%.+]] = onnx.Constant dense<{{.}}[1, 2], [3, 4]{{.}}> : tensor<2x2xi32>
// CHECK:           onnx.Return [[VAR_0_]] : tensor<2x2xi32>
// CHECK:         }
}

// -----

func.func @test_min_2_inputs() -> tensor<2x2xi32> {
  %0 = "onnx.Constant"() {value = dense<[[1, 2], [3, 4]]> : tensor<2x2xi32>} : () -> tensor<2x2xi32>
  %1 = "onnx.Constant"() {value = dense<2> : tensor<i32>} : () -> tensor<i32>
  %2 = "onnx.Min"(%0, %1) : (tensor<2x2xi32>, tensor<i32>) -> tensor<2x2xi32>
  "onnx.Return"(%2) : (tensor<2x2xi32>) -> ()

// CHECK-LABEL:  func.func @test_min_2_inputs
// CHECK-SAME:   () -> tensor<2x2xi32> {
// CHECK:           [[VAR_0_:%.+]] = onnx.Constant dense<{{.}}[1, 2], [2, 2]{{.}}> : tensor<2x2xi32>
// CHECK:           onnx.Return [[VAR_0_]] : tensor<2x2xi32>
// CHECK:         }
}

// -----

func.func @test_min_3_inputs() -> tensor<2x2xi32> {
  %0 = "onnx.Constant"() {value = dense<[[1, 2], [3, 4]]> : tensor<2x2xi32>} : () -> tensor<2x2xi32>
  %1 = "onnx.Constant"() {value = dense<1> : tensor<i32>} : () -> tensor<i32>
  %2 = "onnx.Constant"() {value = dense<[[1], [6]]> : tensor<2x1xi32>} : () -> tensor<2x1xi32>
  %3 = "onnx.Min"(%0, %1, %2) : (tensor<2x2xi32>, tensor<i32>, tensor<2x1xi32>) -> tensor<2x2xi32>
  "onnx.Return"(%3) : (tensor<2x2xi32>) -> ()

// CHECK-LABEL:  func.func @test_min_3_inputs
// CHECK-SAME:   () -> tensor<2x2xi32> {
// CHECK:           [[VAR_0_:%.+]] = onnx.Constant dense<1> : tensor<2x2xi32>
// CHECK:           onnx.Return [[VAR_0_]] : tensor<2x2xi32>
// CHECK:         }
}

// -----

func.func @test_sum_1_input() -> tensor<2x2xf32> {
  %0 = "onnx.Constant"() {value = dense<[[1.0, 2.0], [3.0, 4.0]]> : tensor<2x2xf32>} : () -> tensor<2x2xf32>
  %2 = "onnx.Sum"(%0) : (tensor<2x2xf32>) -> tensor<2x2xf32>
  "onnx.Return"(%2) : (tensor<2x2xf32>) -> ()

// CHECK-LABEL:  func.func @test_sum_1_input
// CHECK-SAME:   () -> tensor<2x2xf32> {
// CHECK:           [[VAR_0_:%.+]] = onnx.Constant dense<{{.}}[1.000000e+00, 2.000000e+00], [3.000000e+00, 4.000000e+00]{{.}}> : tensor<2x2xf32>
// CHECK:           onnx.Return [[VAR_0_]] : tensor<2x2xf32>
// CHECK:         }
}

// -----

func.func @test_sum_2_inputs() -> tensor<2x2xf32> {
  %0 = "onnx.Constant"() {value = dense<[[1.0, 2.0], [3.0, 4.0]]> : tensor<2x2xf32>} : () -> tensor<2x2xf32>
  %1 = "onnx.Constant"() {value = dense<2.0> : tensor<f32>} : () -> tensor<f32>
  %2 = "onnx.Sum"(%0, %1) : (tensor<2x2xf32>, tensor<f32>) -> tensor<2x2xf32>
  "onnx.Return"(%2) : (tensor<2x2xf32>) -> ()

// CHECK-LABEL:  func.func @test_sum_2_inputs
// CHECK-SAME:   () -> tensor<2x2xf32> {
// CHECK:           [[VAR_0_:%.+]] = onnx.Constant dense<{{.}}[3.000000e+00, 4.000000e+00], [5.000000e+00, 6.000000e+00]{{.}}> : tensor<2x2xf32>
// CHECK:           onnx.Return [[VAR_0_]] : tensor<2x2xf32>
// CHECK:         }
}

// -----

func.func @test_sum_3_inputs() -> tensor<2x2xf32> {
  %0 = "onnx.Constant"() {value = dense<[[1.0, 2.0], [3.0, 4.0]]> : tensor<2x2xf32>} : () -> tensor<2x2xf32>
  %1 = "onnx.Constant"() {value = dense<1.0> : tensor<f32>} : () -> tensor<f32>
  %2 = "onnx.Constant"() {value = dense<[[1.0], [6.0]]> : tensor<2x1xf32>} : () -> tensor<2x1xf32>
  %3 = "onnx.Sum"(%0, %1, %2) : (tensor<2x2xf32>, tensor<f32>, tensor<2x1xf32>) -> tensor<2x2xf32>
  "onnx.Return"(%3) : (tensor<2x2xf32>) -> ()

// CHECK-LABEL:  func.func @test_sum_3_inputs
// CHECK-SAME:   () -> tensor<2x2xf32> {
// CHECK:           [[VAR_0_:%.+]] = onnx.Constant dense<{{.}}[3.000000e+00, 4.000000e+00], [1.000000e+01, 1.100000e+01]{{.}}> : tensor<2x2xf32>
// CHECK:           onnx.Return [[VAR_0_]] : tensor<2x2xf32>
// CHECK:         }
}

// -----

func.func @test_if_true(%arg0 : tensor<*xf16>, %arg1 : tensor<1xi64>, %arg2 : tensor<*xf16>) -> tensor<?xi64> {
    %487 = onnx.Constant dense<true> : tensor<1xi1>
    %488 = "onnx.If"(%487) ({
      %6277 = onnx.Constant dense<1> : tensor<1xi64>
      %6278 = "onnx.Squeeze"(%arg0, %arg1) : (tensor<*xf16>, tensor<1xi64>) -> tensor<?x?x?xf16>
      onnx.Yield %6278 : tensor<?x?x?xf16>
    }, {
      %6277 = "onnx.Identity"(%arg2) : (tensor<*xf16>) -> tensor<?x?x?x?xf16>
      onnx.Yield %6277 : tensor<?x?x?x?xf16>
    }) : (tensor<1xi1>) -> tensor<*xf16>
    %490 = "onnx.Shape"(%488) { start = 0 : si64} : (tensor<*xf16>) -> tensor<?xi64>
   onnx.Return %490 : tensor<?xi64>
}
// CHECK-LABEL:  func.func @test_if_true
// CHECK-SAME:   ([[PARAM_0_:%.+]]: tensor<*xf16>, [[PARAM_1_:%.+]]: tensor<1xi64>, [[PARAM_2_:%.+]]: tensor<*xf16>) -> tensor<?xi64> {
// CHECK:           [[VAR_0_:%.+]] = "onnx.Squeeze"([[PARAM_0_]], [[PARAM_1_]]) : (tensor<*xf16>, tensor<1xi64>) -> tensor<?x?x?xf16>
// CHECK:           [[VAR_1_:%.+]] = "onnx.Shape"([[VAR_0_]]) {start = 0 : si64} : (tensor<?x?x?xf16>) -> tensor<?xi64>
// CHECK:           onnx.Return [[VAR_1_]] : tensor<?xi64>
// CHECK:         }

// -----

func.func @test_if_false(%arg0 : tensor<*xf16>, %arg1 : tensor<1xi64>, %arg2 : tensor<*xf16>) -> tensor<?xi64> {
    %487 = onnx.Constant dense<false> : tensor<1xi1>
    %488 = "onnx.If"(%487) ({
      %6277 = onnx.Constant dense<1> : tensor<1xi64>
      %6278 = "onnx.Squeeze"(%arg0, %arg1) : (tensor<*xf16>, tensor<1xi64>) -> tensor<?x?x?xf16>
      onnx.Yield %6278 : tensor<?x?x?xf16>
    }, {
      %6277 = "onnx.Identity"(%arg2) : (tensor<*xf16>) -> tensor<?x?x?x?xf16>
      onnx.Yield %6277 : tensor<?x?x?x?xf16>
    }) : (tensor<1xi1>) -> tensor<*xf16>
    %490 = "onnx.Shape"(%488) { start = 0 : si64} : (tensor<*xf16>) -> tensor<?xi64>
   onnx.Return %490 : tensor<?xi64>
}
// CHECK-LABEL:  func.func @test_if_false
// CHECK-SAME:   ([[PARAM_0_:%.+]]: tensor<*xf16>, [[PARAM_1_:%.+]]: tensor<1xi64>, [[PARAM_2_:%.+]]: tensor<*xf16>) -> tensor<?xi64> {
// CHECK:           [[VAR_0_:%.+]] = "onnx.Identity"([[PARAM_2_]]) : (tensor<*xf16>) -> tensor<?x?x?x?xf16>
// CHECK:           [[VAR_1_:%.+]] = "onnx.Shape"([[VAR_0_]]) {start = 0 : si64} : (tensor<?x?x?x?xf16>) -> tensor<?xi64>
// CHECK:           onnx.Return [[VAR_1_]] : tensor<?xi64>
// CHECK:         }

// -----

func.func @test_pow() -> tensor<2x2xf32> {
  %0 = onnx.Constant dense<64.0> : tensor<2x2xf32>
  %1 = onnx.Constant dense<0.5> : tensor<f32>
  %2 = "onnx.Pow"(%0, %1) : (tensor<2x2xf32> , tensor<f32>) -> tensor<2x2xf32>
  onnx.Return %2 : tensor<2x2xf32>

// CHECK-LABEL:  func.func @test_pow
// CHECK-SAME:   () -> tensor<2x2xf32> {
// CHECK:           [[VAR_0_:%.+]] = onnx.Constant dense<8.000000e+00> : tensor<2x2xf32>
// CHECK:           onnx.Return [[VAR_0_]] : tensor<2x2xf32>
// CHECK:         }
}

<<<<<<< HEAD
// -----

func.func @test_pow_i32_f32_no_prop(%arg0: tensor<1x2xi32>, %arg1: tensor<f32>) -> tensor<1x2xi32> {
  %0 = onnx.Constant dense<[[1, 2]]> : tensor<1x2xi32>
  %1 = onnx.Constant dense<2.0> : tensor<f32>
  %2 = "onnx.Pow"(%0, %1) : (tensor<1x2xi32>, tensor<f32>) -> tensor<1x2xi32>
  "onnx.Return"(%2) : (tensor<1x2xi32>) -> ()
  // CHECK-LABEL: @test_pow_i32_f32_no_prop
  // CHECK: "onnx.Pow"
}
=======
//===----------------------------------------------------------------------===//
/// Reciprocal test

// -----

// CHECK-LABEL: @test_reciprocal() -> tensor<1x2xf32>
func.func @test_reciprocal() -> tensor<1x2xf32> {
  %0 = onnx.Constant dense<[[-4.0, 16.0]]> : tensor<1x2xf32>
  %1 = "onnx.Reciprocal"(%0) : (tensor<1x2xf32>) -> tensor<1x2xf32>
  "onnx.Return"(%1) : (tensor<1x2xf32>) -> ()
  // CHECK: {{.*}} = onnx.Constant dense<{{\[}}[-2.500000e-01, 6.250000e-02]{{\]}}> : tensor<1x2xf32>
  // CHECK-NOT: {{.*}} = "onnx.Reciprocal"{{.*}}
}
>>>>>>> b8e151dc
<|MERGE_RESOLUTION|>--- conflicted
+++ resolved
@@ -2470,7 +2470,6 @@
 // CHECK:         }
 }
 
-<<<<<<< HEAD
 // -----
 
 func.func @test_pow_i32_f32_no_prop(%arg0: tensor<1x2xi32>, %arg1: tensor<f32>) -> tensor<1x2xi32> {
@@ -2481,7 +2480,7 @@
   // CHECK-LABEL: @test_pow_i32_f32_no_prop
   // CHECK: "onnx.Pow"
 }
-=======
+
 //===----------------------------------------------------------------------===//
 /// Reciprocal test
 
@@ -2494,5 +2493,4 @@
   "onnx.Return"(%1) : (tensor<1x2xf32>) -> ()
   // CHECK: {{.*}} = onnx.Constant dense<{{\[}}[-2.500000e-01, 6.250000e-02]{{\]}}> : tensor<1x2xf32>
   // CHECK-NOT: {{.*}} = "onnx.Reciprocal"{{.*}}
-}
->>>>>>> b8e151dc
+}