--- conflicted
+++ resolved
@@ -320,7 +320,6 @@
 
 // -----
 
-<<<<<<< HEAD
 // CHECK-LABEL: @test_abs() -> tensor<4x2xbf16>
 func.func @test_abs() -> tensor<4x2xbf16> {
   // Test Positive, Negative, Zero, -Zero, +Inf, -Inf, NaN, -NaN
@@ -355,8 +354,6 @@
 
 // -----
 
-=======
->>>>>>> f11a21c6
 // CHECK-LABEL: @test_ceil() -> tensor<3x2xbf16>
 func.func @test_ceil() -> tensor<3x2xbf16> {
   // Test Positive, Negative, Zero, NaN, +Inf, -Inf
@@ -372,20 +369,12 @@
 // CHECK-LABEL: @test_cos() -> tensor<3x2xf32>
 func.func @test_cos() -> tensor<3x2xf32> {
   // Test Positive, Negative, Zero, NaN, +Inf, -Inf
-<<<<<<< HEAD
-  // Results: Positive, Positive, One, NaN, -NaN, -NaN
-  %0 = onnx.Constant dense<[[0.625, -0.625], [0.0, 0x7FC00000], [0x7F800000, 0xFF800000]]> : tensor<3x2xf32>
-  %1 = "onnx.Cos"(%0) : (tensor<3x2xf32>) -> tensor<3x2xf32>
-  "onnx.Return"(%1) : (tensor<3x2xf32>) -> ()
-  // CHECK: onnx.Constant dense<{{.}}[0.810963094, 0.810963094], [1.000000e+00, 0x7FC00000], [0xFFC00000, 0xFFC00000]]>
-=======
   // Results: Positive, Positive, One, NaN, +/-NaN, +/-NaN
   // Note: Implementations of cos can output either NaN and -NaN for +/-Inf numbers.
   %0 = onnx.Constant dense<[[0.625, -0.625], [0.0, 0x7FC00000], [0x7F800000, 0xFF800000]]> : tensor<3x2xf32>
   %1 = "onnx.Cos"(%0) : (tensor<3x2xf32>) -> tensor<3x2xf32>
   "onnx.Return"(%1) : (tensor<3x2xf32>) -> ()
   // CHECK: onnx.Constant dense<{{.}}[0.810963094, 0.810963094], [1.000000e+00, 0x7FC00000], [0x{{F|7}}FC00000, 0x{{F|7}}FC00000]]>
->>>>>>> f11a21c6
   // CHECK-NOT: "onnx.Cos"
 }
 
@@ -433,12 +422,8 @@
   %0 = onnx.Constant dense<[[0.0625, -1.0], [0.0, 0x7FC0], [0x7F80, 0xFF80]]> : tensor<3x2xbf16>
   %1 = "onnx.Log"(%0) : (tensor<3x2xbf16>) -> tensor<3x2xbf16>
   "onnx.Return"(%1) : (tensor<3x2xbf16>) -> ()
-<<<<<<< HEAD
-  // CHECK: onnx.Constant dense<{{.}}[-2.765630e+00, 0xFFC0], [0xFF80, 0x7FC0], [0x7F80, 0xFFC0]]>
-=======
   // Note: Implementations of log can output either NaN and -NaN for negative and -Inf numbers.
   // CHECK: onnx.Constant dense<{{.}}[-2.765630e+00, 0x{{F|7}}FC0], [0xFF80, 0x7FC0], [0x7F80, 0x{{F|7}}FC0]]>
->>>>>>> f11a21c6
   // CHECK-NOT: "onnx.Log"
 }
 
@@ -469,7 +454,6 @@
 
 // -----
 
-<<<<<<< HEAD
 // CHECK-LABEL: @test_round() -> tensor<5x2xbf16>
 func.func @test_round() -> tensor<5x2xbf16> {
   %0 = onnx.Constant dense<[[0.9, 2.5], [2.3, 1.5], [-4.5, -3.5], [-2.6, 0x7FC0],[0x7F80, 0xFF80]]> : tensor<5x2xbf16>
@@ -481,15 +465,6 @@
 
 // -----
 
-// CHECK-LABEL: @test_sin() -> tensor<3x2xf32>
-func.func @test_sin() -> tensor<3x2xf32> {
-  // Test Positive, Negative, Zero, NaN, +Inf, -Inf
-  // Results: Positive, Positive, One, NaN, -NaN, -NaN
-  %0 = onnx.Constant dense<[[0.625, -0.625], [0.0, 0x7FC00000], [0x7F800000, 0xFF800000]]> : tensor<3x2xf32>
-  %1 = "onnx.Sin"(%0) : (tensor<3x2xf32>) -> tensor<3x2xf32>
-  "onnx.Return"(%1) : (tensor<3x2xf32>) -> ()
-  // CHECK: onnx.Constant dense<{{.}}[0.585097253, -0.585097253], [0.000000e+00, 0x7FC00000], [0xFFC00000, 0xFFC00000]]>
-=======
 // CHECK-LABEL: @test_sin() -> tensor<3x2xf32>
 func.func @test_sin() -> tensor<3x2xf32> {
   // Test Positive, Negative, Zero, NaN, +Inf, -Inf
@@ -499,7 +474,6 @@
   %1 = "onnx.Sin"(%0) : (tensor<3x2xf32>) -> tensor<3x2xf32>
   "onnx.Return"(%1) : (tensor<3x2xf32>) -> ()
   // CHECK: onnx.Constant dense<{{.}}[0.585097253, -0.585097253], [0.000000e+00, 0x7FC00000], [0x{{F|7}}FC00000, 0x{{F|7}}FC00000]]>
->>>>>>> f11a21c6
   // CHECK-NOT: "onnx.Sin"
 }
 
@@ -585,13 +559,8 @@
   // Test Positive Clamped, Negative Clamped, In range, NaN, -Inf,  +Inf
   %cst = onnx.Constant dense<[[2.125, -2.125], [0.0, 0x7FC0], [0xFF80, 0x7F80]]> : tensor<3x2xbf16>
   %min = onnx.Constant {value = dense<-2.0> : tensor<bf16>} : tensor<bf16>
-<<<<<<< HEAD
-  %max = onnx.Constant {value = dense<[2.0]> : tensor<1xbf16>} : tensor<1xbf16>
-  %0 = "onnx.Clip"(%cst, %min, %max) : (tensor<3x2xbf16>, tensor<bf16>, tensor<1xbf16>) -> tensor<3x2xbf16>
-=======
   %max = onnx.Constant {value = dense<2.0> : tensor<bf16>} : tensor<bf16>
   %0 = "onnx.Clip"(%cst, %min, %max) : (tensor<3x2xbf16>, tensor<bf16>, tensor<bf16>) -> tensor<3x2xbf16>
->>>>>>> f11a21c6
   return %0 : tensor<3x2xbf16>
 // CHECK-LABEL:  func @test_clip_max_and_min
   // CHECK: {{.*}} = onnx.Constant dense<{{.}}[2.000000e+00, -2.000000e+00], [0.000000e+00, 0x7FC0], [-2.000000e+00, 2.000000e+00]]>
@@ -603,13 +572,8 @@
   // Test Positive Clamped, Negative Clamped, In range, NaN, -Inf,  +Inf
   %cst = onnx.Constant dense<[[2.1, -2.125], [0.0, 0x7FC0], [0xFF80, 0x7F80]]> : tensor<3x2xbf16>
   %none = "onnx.NoValue"() {value} : () -> none
-<<<<<<< HEAD
-  %max = onnx.Constant {value = dense<[2.0]> : tensor<1xbf16>} : tensor<1xbf16>
-  %0 = "onnx.Clip"(%cst, %none, %max) : (tensor<3x2xbf16>, none, tensor<1xbf16>) -> tensor<3x2xbf16>
-=======
   %max = onnx.Constant {value = dense<2.0> : tensor<bf16>} : tensor<bf16>
   %0 = "onnx.Clip"(%cst, %none, %max) : (tensor<3x2xbf16>, none, tensor<bf16>) -> tensor<3x2xbf16>
->>>>>>> f11a21c6
   return %0 : tensor<3x2xbf16>
   // CHECK: {{.*}} = onnx.Constant dense<{{.}}[2.000000e+00, -2.125000e+00], [0.000000e+00, 0x7FC0], [-3.389530e+38, 2.000000e+00]]>
   // CHECK-NOT: {{.*}} = "onnx.Clip"
@@ -627,7 +591,6 @@
   // CHECK-NOT: {{.*}} = "onnx.Clip"
 }
 
-<<<<<<< HEAD
 // CHECK-LABEL:  func @test_clip_multiple_min
 func.func @test_clip_multiple_min() -> tensor<3x2xbf16> {
   // Test Positive Clamped, Negative Clamped, In range, NaN, -Inf,  +Inf
@@ -652,8 +615,6 @@
   // CHECK-NOT: {{.*}} = "onnx.Clip"
 }
 
-=======
->>>>>>> f11a21c6
 // CHECK-LABEL:  func @test_clip_no_min_no_max
 func.func @test_clip_no_min_no_max() -> tensor<3x2xbf16> {
   // Test Positive Clamped, Negative Clamped, In range, NaN, -Inf,  +Inf
@@ -665,40 +626,6 @@
   // CHECK-NOT: {{.*}} = "onnx.Clip"
 }
 
-<<<<<<< HEAD
-// ONNX Specification does define what happens when min > max. For now, no folding happens.
-// Opened issue: https://github.com/onnx/onnx/issues/6165
-
-// CHECK-LABEL:  func @test_clip_min_greater_than_max1
-func.func @test_clip_min_greater_than_max1() -> tensor<3x2xbf16> {
-  // Test Positive Clamped, Negative Clamped, In range, NaN, -Inf,  +Inf
-  %cst = onnx.Constant dense<[[2.125, -2.125], [0.0, 0x7FC0], [0xFF80, 0x7F80]]> : tensor<3x2xbf16>
-  %min = onnx.Constant {value = dense<[2.0]> : tensor<1xbf16>} : tensor<1xbf16>
-  %max = onnx.Constant {value = dense<-2.0> : tensor<bf16>} : tensor<bf16>
-  %0 = "onnx.Clip"(%cst, %min, %max) : (tensor<3x2xbf16>, tensor<1xbf16>, tensor<bf16>) -> tensor<3x2xbf16>
-  return %0 : tensor<3x2xbf16>
-  // CHECK: {{.*}} = "onnx.Clip"
-}
-
-// CHECK-LABEL:  func @test_clip_min_greater_than_max
-func.func @test_clip_min_greater_than_max2() -> tensor<3xbf16> {
-  %cst = onnx.Constant dense<[2.125, -2.125, 0.0]> : tensor<3xbf16>
-  %min = onnx.Constant {value = dense<[0.0, 0.0, 2.0]> : tensor<3xbf16>} : tensor<3xbf16>
-  %max = onnx.Constant {value = dense<[2.0, 2.0, -2.0]> : tensor<3xbf16>} : tensor<3xbf16>
-  %0 = "onnx.Clip"(%cst, %min, %max) : (tensor<3xbf16>, tensor<3xbf16>, tensor<3xbf16>) -> tensor<3xbf16>
-  return %0 : tensor<3xbf16>
-  // CHECK: {{.*}} = "onnx.Clip"
-}
-
-// CHECK-LABEL:  func @test_clip_min_greater_than_max3
-func.func @test_clip_min_greater_than_max3() -> tensor<3xbf16> {
-  %cst = onnx.Constant dense<[2.125, -2.125, 0.0]> : tensor<3xbf16>
-  %min = onnx.Constant {value = dense<[0.0]> : tensor<1xbf16>} : tensor<1xbf16>
-  %max = onnx.Constant {value = dense<[2.0, 2.0, -2.0]> : tensor<3xbf16>} : tensor<3xbf16>
-  %0 = "onnx.Clip"(%cst, %min, %max) : (tensor<3xbf16>, tensor<1xbf16>, tensor<3xbf16>) -> tensor<3xbf16>
-  return %0 : tensor<3xbf16>
-  // CHECK: {{.*}} = "onnx.Clip"
-=======
 // ONNX Specification does define what happens when min > max.
 // Use numpy's specification as discussed in https://github.com/onnx/onnx/issues/6165
 
@@ -722,7 +649,6 @@
   return %0 : tensor<3x2xi32>
   // CHECK: {{.*}} = onnx.Constant dense<1>
   // CHECK-NOT: {{.*}} = "onnx.Clip"
->>>>>>> f11a21c6
 }
 
 
