// RUN: onnx-mlir-opt --shape-inference --convert-onnx-to-krnl --canonicalize %s -split-input-file | FileCheck %s

// Adding canonicalize is important here as this is the only way to check the values of the map, which are otherwise
// before the function, and thus are hard to test.

// -----

// Slice where all the parameters are constant.
func @test_slice_constant_default_axes(%arg0 : tensor<2x4xf32>) -> tensor<*xf32> {
  %axes = constant unit
  %starts = "onnx.Constant"() {value = dense<[1, 0]> : tensor<2xi64> } : () -> tensor<2xi64>
  %ends = "onnx.Constant"() {value = dense<[2, 3]> : tensor<2xi64> } : () -> tensor<2xi64>
  %steps = "onnx.Constant"() {value = dense<[1, 2]> : tensor<2xi64> } : () -> tensor<2xi64>
  %1 = "onnx.Slice"(%arg0, %starts, %ends, %axes, %steps) : (tensor<2x4xf32>, tensor<2xi64>, tensor<2xi64>, none, tensor<2xi64>) -> tensor<*xf32>
  "std.return"(%1) : (tensor<*xf32>) -> ()

// CHECK-LABEL:  func @test_slice_constant_default_axes
// CHECK-SAME:   ([[PARAM_0_:%.+]]: memref<2x4xf32>) -> memref<1x2xf32> {
// CHECK-DAG:       [[RES_:%.+]] = memref.alloc() : memref<1x2xf32>
// CHECK-DAG:       [[VAR_1_:%.+]] = "krnl.global"() {name = "constant_0", shape = [2], value = dense<[1, 0]> : tensor<2xi64>} : () -> memref<2xi64>
// CHECK-DAG:       [[VAR_2_:%.+]] = "krnl.global"() {name = "constant_1", shape = [2], value = dense<[2, 3]> : tensor<2xi64>} : () -> memref<2xi64>
// CHECK-DAG:       [[VAR_3_:%.+]] = "krnl.global"() {name = "constant_2", shape = [2], value = dense<[1, 2]> : tensor<2xi64>} : () -> memref<2xi64>
// CHECK-DAG:       [[VAR_4_:%.+]] = "krnl.global"() {name = "constant_3", shape = [2], value = dense<[0, 1]> : tensor<2xi64>} : () -> memref<2xi64>
// CHECK-DAG:       [[LOOP_0_:%.+]]:2 = krnl.define_loops 2
// CHECK:           krnl.iterate([[LOOP_0_]]#0, [[LOOP_0_]]#1) with ([[LOOP_0_]]#0 -> [[I_0_:%.+]] = 0 to 1, [[LOOP_0_]]#1 -> [[I_1_:%.+]] = 0 to 2) {
// CHECK-DAG:         [[VAR_6_:%.+]] = affine.apply #map0([[I_0_]])
// CHECK-DAG:         [[VAR_7_:%.+]] = affine.apply #map1([[I_1_]])
// CHECK:             [[LOAD_PARAM_0_MEM_:%.+]] = krnl.load [[PARAM_0_]]{{.}}[[VAR_6_]], [[VAR_7_]]{{.}} : memref<2x4xf32>
// CHECK:             krnl.store [[LOAD_PARAM_0_MEM_]], [[RES_]]{{.}}[[I_0_]], [[I_1_]]{{.}} : memref<1x2xf32>
// CHECK:           }
// CHECK:           return [[RES_]] : memref<1x2xf32>
// CHECK:         }
}

// -----

func @test_slice_constant_default_steps(%arg0 : tensor<2x4xf32>) -> tensor<*xf32> {
  %axes = "onnx.Constant"() {value = dense<[0, 1]> : tensor<2xi64> } : () -> tensor<2xi64>
  %starts = "onnx.Constant"() {value = dense<[1, 0]> : tensor<2xi64> } : () -> tensor<2xi64>
  %ends = "onnx.Constant"() {value = dense<[2, 3]> : tensor<2xi64> } : () -> tensor<2xi64>
  %steps = constant unit
  %1 = "onnx.Slice"(%arg0, %starts, %ends, %axes, %steps) : (tensor<2x4xf32>, tensor<2xi64>, tensor<2xi64>, tensor<2xi64>, none) -> tensor<*xf32>
  "std.return"(%1) : (tensor<*xf32>) -> ()

// CHECK-LABEL:  func @test_slice_constant_default_steps
// CHECK-SAME:   ([[PARAM_0_:%.+]]: memref<2x4xf32>) -> memref<1x3xf32> {
// CHECK-DAG:       [[RES_:%.+]] = memref.alloc() : memref<1x3xf32>
// CHECK-DAG:       [[VAR_1_:%.+]] = "krnl.global"() {name = "constant_0", shape = [2], value = dense<[0, 1]> : tensor<2xi64>} : () -> memref<2xi64>
// CHECK-DAG:       [[VAR_2_:%.+]] = "krnl.global"() {name = "constant_1", shape = [2], value = dense<[1, 0]> : tensor<2xi64>} : () -> memref<2xi64>
// CHECK-DAG:       [[VAR_3_:%.+]] = "krnl.global"() {name = "constant_2", shape = [2], value = dense<[2, 3]> : tensor<2xi64>} : () -> memref<2xi64>
// CHECK-DAG:       [[VAR_4_:%.+]] = "krnl.global"() {name = "constant_3", shape = [2], value = dense<1> : tensor<2xi64>} : () -> memref<2xi64>
// CHECK-DAG:       [[LOOP_0_:%.+]]:2 = krnl.define_loops 2
// CHECK:           krnl.iterate([[LOOP_0_]]#0, [[LOOP_0_]]#1) with ([[LOOP_0_]]#0 -> [[I_0_:%.+]] = 0 to 1, [[LOOP_0_]]#1 -> [[I_1_:%.+]] = 0 to 3) {
// CHECK:             [[VAR_6_:%.+]] = affine.apply #map([[I_0_]])
// CHECK:             [[LOAD_PARAM_0_MEM_:%.+]] = krnl.load [[PARAM_0_]]{{.}}[[VAR_6_]], [[I_1_]]{{.}} : memref<2x4xf32>
// CHECK:             krnl.store [[LOAD_PARAM_0_MEM_]], [[RES_]]{{.}}[[I_0_]], [[I_1_]]{{.}} : memref<1x3xf32>
// CHECK:           }
// CHECK:           return [[RES_]] : memref<1x3xf32>
// CHECK:         }
}

// -----

func @test_slice_all_constant(%arg0 : tensor<2x4xf32>) -> tensor<*xf32> {
  %axes = "onnx.Constant"() {value = dense<[0, 1]> : tensor<2xi64> } : () -> tensor<2xi64>
  %starts = "onnx.Constant"() {value = dense<[1, 0]> : tensor<2xi64> } : () -> tensor<2xi64>
  %ends = "onnx.Constant"() {value = dense<[2, 3]> : tensor<2xi64> } : () -> tensor<2xi64>
  %steps = "onnx.Constant"() {value = dense<[1, 2]> : tensor<2xi64> } : () -> tensor<2xi64>
  %1 = "onnx.Slice"(%arg0, %starts, %ends, %axes, %steps) : (tensor<2x4xf32>, tensor<2xi64>, tensor<2xi64>, tensor<2xi64>, tensor<2xi64>) -> tensor<*xf32>
  "std.return"(%1) : (tensor<*xf32>) -> ()

// CHECK-LABEL:  func @test_slice_all_constant
// CHECK-SAME:   ([[PARAM_0_:%.+]]: memref<2x4xf32>) -> memref<1x2xf32> {
// CHECK-DAG:       [[RES_:%.+]] = memref.alloc() : memref<1x2xf32>
// CHECK-DAG:       [[VAR_1_:%.+]] = "krnl.global"() {name = "constant_0", shape = [2], value = dense<[0, 1]> : tensor<2xi64>} : () -> memref<2xi64>
// CHECK-DAG:       [[VAR_2_:%.+]] = "krnl.global"() {name = "constant_1", shape = [2], value = dense<[1, 0]> : tensor<2xi64>} : () -> memref<2xi64>
// CHECK-DAG:       [[VAR_3_:%.+]] = "krnl.global"() {name = "constant_2", shape = [2], value = dense<[2, 3]> : tensor<2xi64>} : () -> memref<2xi64>
// CHECK-DAG:       [[VAR_4_:%.+]] = "krnl.global"() {name = "constant_3", shape = [2], value = dense<[1, 2]> : tensor<2xi64>} : () -> memref<2xi64>
// CHECK-DAG:       [[LOOP_0_:%.+]]:2 = krnl.define_loops 2
// CHECK:           krnl.iterate([[LOOP_0_]]#0, [[LOOP_0_]]#1) with ([[LOOP_0_]]#0 -> [[I_0_:%.+]] = 0 to 1, [[LOOP_0_]]#1 -> [[I_1_:%.+]] = 0 to 2) {
// CHECK-DAG:         [[VAR_6_:%.+]] = affine.apply #map0([[I_0_]])
// CHECK-DAG:         [[VAR_7_:%.+]] = affine.apply #map1([[I_1_]])
// CHECK:             [[LOAD_PARAM_0_MEM_:%.+]] = krnl.load [[PARAM_0_]]{{.}}[[VAR_6_]], [[VAR_7_]]{{.}} : memref<2x4xf32>
// CHECK:             krnl.store [[LOAD_PARAM_0_MEM_]], [[RES_]]{{.}}[[I_0_]], [[I_1_]]{{.}} : memref<1x2xf32>
// CHECK:           }
// CHECK:           return [[RES_]] : memref<1x2xf32>
// CHECK:         }
}

// -----

func @test_slice_all_constant_negative(%arg0 : tensor<2x4xf32>) -> tensor<*xf32> {
  %axes = "onnx.Constant"() {value = dense<[0, -1]> : tensor<2xi64> } : () -> tensor<2xi64>
  %starts = "onnx.Constant"() {value = dense<[1, 0]> : tensor<2xi64> } : () -> tensor<2xi64>
  %ends = "onnx.Constant"() {value = dense<[2, -1]> : tensor<2xi64> } : () -> tensor<2xi64>
  %steps = "onnx.Constant"() {value = dense<[1, 2]> : tensor<2xi64> } : () -> tensor<2xi64>
  %1 = "onnx.Slice"(%arg0, %starts, %ends, %axes, %steps) : (tensor<2x4xf32>, tensor<2xi64>, tensor<2xi64>, tensor<2xi64>, tensor<2xi64>) -> tensor<*xf32>
  "std.return"(%1) : (tensor<*xf32>) -> ()

// CHECK-LABEL:  func @test_slice_all_constant_negative
// CHECK-SAME:   ([[PARAM_0_:%.+]]: memref<2x4xf32>) -> memref<1x2xf32> {
// CHECK-DAG:       [[RES_:%.+]] = memref.alloc() : memref<1x2xf32>
// CHECK-DAG:       [[VAR_1_:%.+]] = "krnl.global"() {name = "constant_0", shape = [2], value = dense<[0, -1]> : tensor<2xi64>} : () -> memref<2xi64>
// CHECK-DAG:       [[VAR_2_:%.+]] = "krnl.global"() {name = "constant_1", shape = [2], value = dense<[1, 0]> : tensor<2xi64>} : () -> memref<2xi64>
// CHECK-DAG:       [[VAR_3_:%.+]] = "krnl.global"() {name = "constant_2", shape = [2], value = dense<[2, -1]> : tensor<2xi64>} : () -> memref<2xi64>
// CHECK-DAG:       [[VAR_4_:%.+]] = "krnl.global"() {name = "constant_3", shape = [2], value = dense<[1, 2]> : tensor<2xi64>} : () -> memref<2xi64>
// CHECK-DAG:       [[LOOP_0_:%.+]]:2 = krnl.define_loops 2
// CHECK:           krnl.iterate([[LOOP_0_]]#0, [[LOOP_0_]]#1) with ([[LOOP_0_]]#0 -> [[I_0_:%.+]] = 0 to 1, [[LOOP_0_]]#1 -> [[I_1_:%.+]] = 0 to 2) {
// CHECK-DAG:         [[VAR_6_:%.+]] = affine.apply #map0([[I_0_]])
// CHECK-DAG:         [[VAR_7_:%.+]] = affine.apply #map1([[I_1_]])
// CHECK:             [[LOAD_PARAM_0_MEM_:%.+]] = krnl.load [[PARAM_0_]]{{.}}[[VAR_6_]], [[VAR_7_]]{{.}} : memref<2x4xf32>
// CHECK:             krnl.store [[LOAD_PARAM_0_MEM_]], [[RES_]]{{.}}[[I_0_]], [[I_1_]]{{.}} : memref<1x2xf32>
// CHECK:           }
// CHECK:           return [[RES_]] : memref<1x2xf32>
// CHECK:         }
}

// -----

func @test_slice_all_constant_end_outofbound(%arg0 : tensor<2x4xf32>) -> tensor<*xf32> {
  %axes = "onnx.Constant"() {value = dense<[0, 1]> : tensor<2xi64> } : () -> tensor<2xi64>
  %starts = "onnx.Constant"() {value = dense<[1, 0]> : tensor<2xi64> } : () -> tensor<2xi64>
  %ends = "onnx.Constant"() {value = dense<[5, 3]> : tensor<2xi64> } : () -> tensor<2xi64>
  %steps = "onnx.Constant"() {value = dense<[1, 2]> : tensor<2xi64> } : () -> tensor<2xi64>
  %1 = "onnx.Slice"(%arg0, %starts, %ends, %axes, %steps) : (tensor<2x4xf32>, tensor<2xi64>, tensor<2xi64>, tensor<2xi64>, tensor<2xi64>) -> tensor<*xf32>
  "std.return"(%1) : (tensor<*xf32>) -> ()

// CHECK-LABEL:  func @test_slice_all_constant_end_outofbound
// CHECK-SAME:   ([[PARAM_0_:%.+]]: memref<2x4xf32>) -> memref<1x2xf32> {
// CHECK-DAG:       [[RES_:%.+]] = memref.alloc() : memref<1x2xf32>
// CHECK-DAG:       [[VAR_1_:%.+]] = "krnl.global"() {name = "constant_0", shape = [2], value = dense<[0, 1]> : tensor<2xi64>} : () -> memref<2xi64>
// CHECK-DAG:       [[VAR_2_:%.+]] = "krnl.global"() {name = "constant_1", shape = [2], value = dense<[1, 0]> : tensor<2xi64>} : () -> memref<2xi64>
// CHECK-DAG:       [[VAR_3_:%.+]] = "krnl.global"() {name = "constant_2", shape = [2], value = dense<[5, 3]> : tensor<2xi64>} : () -> memref<2xi64>
// CHECK-DAG:       [[VAR_4_:%.+]] = "krnl.global"() {name = "constant_3", shape = [2], value = dense<[1, 2]> : tensor<2xi64>} : () -> memref<2xi64>
// CHECK-DAG:       [[LOOP_0_:%.+]]:2 = krnl.define_loops 2
// CHECK:           krnl.iterate([[LOOP_0_]]#0, [[LOOP_0_]]#1) with ([[LOOP_0_]]#0 -> [[I_0_:%.+]] = 0 to 1, [[LOOP_0_]]#1 -> [[I_1_:%.+]] = 0 to 2) {
// CHECK-DAG:         [[VAR_6_:%.+]] = affine.apply #map0([[I_0_]])
// CHECK-DAG:         [[VAR_7_:%.+]] = affine.apply #map1([[I_1_]])
// CHECK:             [[LOAD_PARAM_0_MEM_:%.+]] = krnl.load [[PARAM_0_]]{{.}}[[VAR_6_]], [[VAR_7_]]{{.}} : memref<2x4xf32>
// CHECK:             krnl.store [[LOAD_PARAM_0_MEM_]], [[RES_]]{{.}}[[I_0_]], [[I_1_]]{{.}} : memref<1x2xf32>
// CHECK:           }
// CHECK:           return [[RES_]] : memref<1x2xf32>
// CHECK:         }
}

// -----

func @test_slice_all_constant_negative_steps(%arg0 : tensor<2x4xf32>) -> tensor<*xf32> {
  %axes = "onnx.Constant"() {value = dense<[0, 1]> : tensor<2xi64> } : () -> tensor<2xi64>
  %starts = "onnx.Constant"() {value = dense<[1, 3]> : tensor<2xi64> } : () -> tensor<2xi64>
  %ends = "onnx.Constant"() {value = dense<[2, 0]> : tensor<2xi64> } : () -> tensor<2xi64>
  %steps = "onnx.Constant"() {value = dense<[1, -2]> : tensor<2xi64> } : () -> tensor<2xi64>
  %1 = "onnx.Slice"(%arg0, %starts, %ends, %axes, %steps) : (tensor<2x4xf32>, tensor<2xi64>, tensor<2xi64>, tensor<2xi64>, tensor<2xi64>) -> tensor<*xf32>
  "std.return"(%1) : (tensor<*xf32>) -> ()

// CHECK-LABEL:  func @test_slice_all_constant_negative_steps
// CHECK-SAME:   ([[PARAM_0_:%.+]]: memref<2x4xf32>) -> memref<1x2xf32> {
// CHECK-DAG:       [[RES_:%.+]] = memref.alloc() : memref<1x2xf32>
// CHECK-DAG:       [[VAR_1_:%.+]] = "krnl.global"() {name = "constant_0", shape = [2], value = dense<[0, 1]> : tensor<2xi64>} : () -> memref<2xi64>
// CHECK-DAG:       [[VAR_2_:%.+]] = "krnl.global"() {name = "constant_1", shape = [2], value = dense<[1, 3]> : tensor<2xi64>} : () -> memref<2xi64>
// CHECK-DAG:       [[VAR_3_:%.+]] = "krnl.global"() {name = "constant_2", shape = [2], value = dense<[2, 0]> : tensor<2xi64>} : () -> memref<2xi64>
// CHECK-DAG:       [[VAR_4_:%.+]] = "krnl.global"() {name = "constant_3", shape = [2], value = dense<[1, -2]> : tensor<2xi64>} : () -> memref<2xi64>
// CHECK-DAG:       [[LOOP_0_:%.+]]:2 = krnl.define_loops 2
// CHECK:           krnl.iterate([[LOOP_0_]]#0, [[LOOP_0_]]#1) with ([[LOOP_0_]]#0 -> [[I_0_:%.+]] = 0 to 1, [[LOOP_0_]]#1 -> [[I_1_:%.+]] = 0 to 2) {
// CHECK-DAG:         [[VAR_6_:%.+]] = affine.apply #map0([[I_0_]])
// CHECK-DAG:         [[VAR_7_:%.+]] = affine.apply #map1([[I_1_]])
// CHECK:             [[LOAD_PARAM_0_MEM_:%.+]] = krnl.load [[PARAM_0_]]{{.}}[[VAR_6_]], [[VAR_7_]]{{.}} : memref<2x4xf32>
// CHECK:             krnl.store [[LOAD_PARAM_0_MEM_]], [[RES_]]{{.}}[[I_0_]], [[I_1_]]{{.}} : memref<1x2xf32>
// CHECK:           }
// CHECK:           return [[RES_]] : memref<1x2xf32>
// CHECK:         }
}

// -----

// Slice where the data is dyn sized along a non-sliced dim
func @dyntest_slice_constant_dynshape_not_spliced(%arg0 : tensor<?x4x5xf32>) -> tensor<*xf32> {
  // %data = "onnx.Constant"() {value = dense<[ [ [ 0, 1, 2, 3, 4 ], [ 10, 11, 12, 13, 14 ], [ 20, 21, 22, 23, 24 ], [ 30, 31, 32, 33, 34 ] ], [ [ 100, 101, 102, 103, 104 ], [ 110, 111, 112, 113, 114 ], [ 120, 121, 122, 123, 124 ], [ 130, 131, 132, 133, 134 ] ], [ [ 200, 201, 202, 203, 204 ], [ 210, 211, 212, 213, 214 ], [ 220, 221, 222, 223, 224 ], [ 230, 231, 232, 233, 234 ] ] ] > : tensor<3x4x5xi64> } : () -> tensor<3x4x5xi64>
  // slice * 1-3 1-4 with neg numbers
  %axes = "onnx.Constant"() {value = dense<[2, 1]> : tensor<2xi64> } : () -> tensor<2xi64>
  %starts = "onnx.Constant"() {value = dense<[1, 1]> : tensor<2xi64> } : () -> tensor<2xi64>
  %ends = "onnx.Constant"() {value = dense<[-1, -1]> : tensor<2xi64> } : () -> tensor<2xi64>
  %steps = "onnx.Constant"() {value = dense<[1, 1]> : tensor<2xi64> } : () -> tensor<2xi64>
  %res = "onnx.Slice"(%arg0, %starts, %ends, %axes, %steps) : (tensor<?x4x5xf32>, tensor<2xi64>, tensor<2xi64>, tensor<2xi64>, tensor<2xi64>) -> tensor<*xf32>
  "std.return"(%res) : (tensor<*xf32>) -> ()

// CHECK-LABEL:  func @dyntest_slice_constant_dynshape_not_spliced
// CHECK-SAME:   ([[PARAM_0_:%.+]]: memref<?x4x5xf32>) -> memref<?x2x3xf32> {
// CHECK-DAG:       [[CST_0_:%.+]] = constant 0 : index
// CHECK-DAG:       [[VAR_0_:%.+]] = "krnl.global"() {name = "constant_0", shape = [2], value = dense<[2, 1]> : tensor<2xi64>} : () -> memref<2xi64>
// CHECK-DAG:       [[VAR_1_:%.+]] = "krnl.global"() {name = "constant_1", shape = [2], value = dense<1> : tensor<2xi64>} : () -> memref<2xi64>
// CHECK-DAG:       [[VAR_2_:%.+]] = "krnl.global"() {name = "constant_2", shape = [2], value = dense<-1> : tensor<2xi64>} : () -> memref<2xi64>
// CHECK-DAG:       [[VAR_3_:%.+]] = "krnl.global"() {name = "constant_3", shape = [2], value = dense<1> : tensor<2xi64>} : () -> memref<2xi64>
// CHECK:           [[DIM_0_:%.+]] = memref.dim [[PARAM_0_]], [[CST_0_]] : memref<?x4x5xf32>
// CHECK-DAG:       [[RES_:%.+]] = memref.alloc([[DIM_0_]]) : memref<?x2x3xf32>
// CHECK-DAG:       [[LOOP_0_:%.+]]:3 = krnl.define_loops 3
// CHECK:           krnl.iterate([[LOOP_0_]]#0, [[LOOP_0_]]#1, [[LOOP_0_]]#2) with ([[LOOP_0_]]#0 -> [[I_0_:%.+]] = 0 to [[DIM_0_]], [[LOOP_0_]]#1 -> [[I_1_:%.+]] = 0 to 2, [[LOOP_0_]]#2 -> [[I_2_:%.+]] = 0 to 3) {
// CHECK-DAG:         [[VAR_7_:%.+]] = affine.apply #map([[I_1_]])
// CHECK-DAG:         [[VAR_8_:%.+]] = affine.apply #map([[I_2_]])
// CHECK:             [[LOAD_PARAM_0_MEM_:%.+]] = krnl.load [[PARAM_0_]]{{.}}[[I_0_]], [[VAR_7_]], [[VAR_8_]]{{.}} : memref<?x4x5xf32>
// CHECK:             krnl.store [[LOAD_PARAM_0_MEM_]], [[RES_]]{{.}}[[I_0_]], [[I_1_]], [[I_2_]]{{.}} : memref<?x2x3xf32>
// CHECK:           }
// CHECK:           return [[RES_]] : memref<?x2x3xf32>
// CHECK:         }
}

// -----

// Check where all is dynamic except input size and axis. The code was verified
// using a procedure simioar to mlir-run and by manually adding code to print the
// output as a vector

func @compute_slice_all_dyn(%arg0 : tensor<2xi64>, %arg1 : tensor<2xi64>, %arg2 : tensor<2xi64>) {
   %data = "onnx.Constant"() {value = dense<[ [ [ 0, 1, 2, 3, 4 ], [ 10, 11, 12, 13, 14 ], [ 20, 21, 22, 23, 24 ], [ 30, 31, 32, 33, 34 ] ], [ [ 100, 101, 102, 103, 104 ], [ 110, 111, 112, 113, 114 ], [ 120, 121, 122, 123, 124 ], [ 130, 131, 132, 133, 134 ] ], [ [ 200, 201, 202, 203, 204 ], [ 210, 211, 212, 213, 214 ], [ 220, 221, 222, 223, 224 ], [ 230, 231, 232, 233, 234 ] ] ] > : tensor<3x4x5xi64> } : () -> tensor<3x4x5xi64>

  // slice * 1-3 1-4 with neg numbers
  %axes = "onnx.Constant"() {value = dense<[2, 1]> : tensor<2xi64> } : () -> tensor<2xi64>
  %res = "onnx.Slice"(%data, %arg0, %arg1, %axes, %arg2) : (tensor<3x4x5xi64>, tensor<2xi64>, tensor<2xi64>, tensor<2xi64>, tensor<2xi64>) -> tensor<3x?x?xi64>
  return

// CHECK-LABEL:  func @compute_slice_all_dyn
// CHECK-SAME:   ([[PARAM_0_:%.+]]: memref<2xi64>, [[PARAM_1_:%.+]]: memref<2xi64>, [[PARAM_2_:%.+]]: memref<2xi64>) {
// CHECK-DAG:       [[CST_0_:%.+]] = constant 0 : index
// CHECK-DAG:       [[CST_1_:%.+]] = constant 1 : index
// CHECK-DAG:       [[CST_5_:%.+]] = constant 5 : index
// CHECK-DAG:       [[CST_minus_1_:%.+]] = constant -1 : index
// CHECK-DAG:       [[CST_3_:%.+]] = constant 3 : index
// CHECK-DAG:       [[CST_4_:%.+]] = constant 4 : index
// CHECK-DAG:       [[CST_minus_2147483648_:%.+]] = constant -2147483648 : index
// CHECK-DAG:       [[CST_2147483647_:%.+]] = constant 2147483647 : index
// CHECK-DAG:       [[VAR_0_:%.+]] = "krnl.global"() {name = "constant_0", shape = [3, 4, 5], value = dense<{{.}}{{.}}[0, 1, 2, 3, 4], [10, 11, 12, 13, 14], [20, 21, 22, 23, 24], [30, 31, 32, 33, 34]{{.}}, {{.}}[100, 101, 102, 103, 104], [110, 111, 112, 113, 114], [120, 121, 122, 123, 124], [130, 131, 132, 133, 134]{{.}}, {{.}}[200, 201, 202, 203, 204], [210, 211, 212, 213, 214], [220, 221, 222, 223, 224], [230, 231, 232, 233, 234]{{.}}{{.}}> : tensor<3x4x5xi64>} : () -> memref<3x4x5xi64>
// CHECK-DAG:       [[VAR_1_:%.+]] = "krnl.global"() {name = "constant_1", shape = [2], value = dense<[2, 1]> : tensor<2xi64>} : () -> memref<2xi64>
// CHECK-DAG:       [[LOAD_PARAM_0_MEM_:%.+]] = krnl.load [[PARAM_0_]]{{\[}}[[CST_0_]]{{\]}} : memref<2xi64>
// CHECK-NOT: separator of consecutive DAGs
// CHECK-DAG:       [[VAR_3_:%.+]] = index_cast [[LOAD_PARAM_0_MEM_]] : i64 to index
// CHECK-DAG:       [[LOAD_PARAM_1_MEM_:%.+]] = krnl.load [[PARAM_1_]]{{\[}}[[CST_0_]]{{\]}} : memref<2xi64>
// CHECK-NOT: separator of consecutive DAGs
// CHECK-DAG:       [[VAR_5_:%.+]] = index_cast [[LOAD_PARAM_1_MEM_]] : i64 to index
// CHECK-DAG:       [[LOAD_PARAM_2_MEM_:%.+]] = krnl.load [[PARAM_2_]]{{\[}}[[CST_0_]]{{\]}} : memref<2xi64>
// CHECK-NOT: separator of consecutive DAGs
// CHECK-DAG:       [[VAR_7_:%.+]] = index_cast [[LOAD_PARAM_2_MEM_]] : i64 to index
// CHECK-DAG:       [[VAR_8_:%.+]] = cmpi slt, [[VAR_3_]], [[CST_0_]] : index
// CHECK-DAG:       [[VAR_9_:%.+]] = affine.apply #map0(){{.}}[[VAR_3_]]{{.}}
// CHECK:           [[VAR_10_:%.+]] = select [[VAR_8_]], [[VAR_9_]], [[VAR_3_]] : index
// CHECK:           [[VAR_11_:%.+]] = cmpi slt, [[VAR_10_]], [[CST_0_]] : index
// CHECK:           [[VAR_12_:%.+]] = select [[VAR_11_]], [[CST_0_]], [[VAR_10_]] : index
// CHECK:           [[VAR_13_:%.+]] = cmpi sgt, [[VAR_12_]], [[CST_4_]] : index
// CHECK-DAG:       [[VAR_14_:%.+]] = select [[VAR_13_]], [[CST_4_]], [[VAR_12_]] : index
// CHECK-DAG:       [[VAR_15_:%.+]] = cmpi slt, [[VAR_10_]], [[CST_0_]] : index
// CHECK:           [[VAR_16_:%.+]] = select [[VAR_15_]], [[CST_0_]], [[VAR_10_]] : index
// CHECK:           [[VAR_17_:%.+]] = cmpi sgt, [[VAR_16_]], [[CST_5_]] : index
// CHECK-DAG:       [[VAR_18_:%.+]] = select [[VAR_17_]], [[CST_5_]], [[VAR_16_]] : index
// CHECK-DAG:       [[VAR_19_:%.+]] = cmpi slt, [[VAR_7_]], [[CST_0_]] : index
// CHECK-NOT: separator of consecutive DAGs
// CHECK-DAG:       [[VAR_20_:%.+]] = select [[VAR_19_]], [[VAR_14_]], [[VAR_18_]] : index
// CHECK-DAG:       [[VAR_21_:%.+]] = cmpi slt, [[VAR_5_]], [[CST_0_]] : index
// CHECK-DAG:       [[VAR_22_:%.+]] = affine.apply #map0(){{.}}[[VAR_5_]]{{.}}
// CHECK-NOT: separator of consecutive DAGs
// CHECK-DAG:       [[VAR_23_:%.+]] = select [[VAR_21_]], [[VAR_22_]], [[VAR_5_]] : index
// CHECK-DAG:       [[VAR_24_:%.+]] = cmpi sle, [[VAR_5_]], [[CST_minus_2147483648_]] : index
// CHECK-NOT: separator of consecutive DAGs
// CHECK-DAG:       [[VAR_25_:%.+]] = select [[VAR_24_]], [[CST_minus_1_]], [[VAR_23_]] : index
// CHECK-DAG:       [[VAR_26_:%.+]] = cmpi sge, [[VAR_5_]], [[CST_2147483647_]] : index
// CHECK:           [[VAR_27_:%.+]] = select [[VAR_26_]], [[CST_5_]], [[VAR_25_]] : index
// CHECK:           [[VAR_28_:%.+]] = cmpi slt, [[VAR_27_]], [[CST_minus_1_]] : index
// CHECK:           [[VAR_29_:%.+]] = select [[VAR_28_]], [[CST_minus_1_]], [[VAR_27_]] : index
// CHECK:           [[VAR_30_:%.+]] = cmpi sgt, [[VAR_29_]], [[CST_5_]] : index
// CHECK-DAG:       [[VAR_31_:%.+]] = select [[VAR_30_]], [[CST_5_]], [[VAR_29_]] : index
// CHECK-DAG:       [[VAR_32_:%.+]] = cmpi slt, [[VAR_27_]], [[CST_0_]] : index
// CHECK:           [[VAR_33_:%.+]] = select [[VAR_32_]], [[CST_0_]], [[VAR_27_]] : index
// CHECK:           [[VAR_34_:%.+]] = cmpi sgt, [[VAR_33_]], [[CST_5_]] : index
// CHECK-DAG:       [[VAR_35_:%.+]] = select [[VAR_34_]], [[CST_5_]], [[VAR_33_]] : index
// CHECK-DAG:       [[VAR_36_:%.+]] = cmpi slt, [[VAR_7_]], [[CST_0_]] : index
// CHECK:           [[VAR_37_:%.+]] = select [[VAR_36_]], [[VAR_31_]], [[VAR_35_]] : index
// CHECK:           [[VAR_38_:%.+]] = subi [[VAR_37_]], [[VAR_20_]] : index
// CHECK:           [[VAR_39_:%.+]] = ceildivi_signed [[VAR_38_]], [[VAR_7_]] : index
// CHECK:           [[VAR_40_:%.+]] = cmpi slt, [[VAR_39_]], [[CST_0_]] : index
// CHECK-DAG:       [[VAR_41_:%.+]] = select [[VAR_40_]], [[CST_0_]], [[VAR_39_]] : index
// CHECK-DAG:       [[LOAD_PARAM_0_MEM_1_:%.+]] = krnl.load [[PARAM_0_]]{{\[}}[[CST_1_]]{{\]}} : memref<2xi64>
// CHECK-NOT: separator of consecutive DAGs
// CHECK-DAG:       [[VAR_43_:%.+]] = index_cast [[LOAD_PARAM_0_MEM_1_]] : i64 to index
// CHECK-DAG:       [[LOAD_PARAM_1_MEM_1_:%.+]] = krnl.load [[PARAM_1_]]{{\[}}[[CST_1_]]{{\]}} : memref<2xi64>
// CHECK-NOT: separator of consecutive DAGs
// CHECK-DAG:       [[VAR_45_:%.+]] = index_cast [[LOAD_PARAM_1_MEM_1_]] : i64 to index
// CHECK-DAG:       [[LOAD_PARAM_2_MEM_1_:%.+]] = krnl.load [[PARAM_2_]]{{\[}}[[CST_1_]]{{\]}} : memref<2xi64>
// CHECK-NOT: separator of consecutive DAGs
// CHECK-DAG:       [[VAR_47_:%.+]] = index_cast [[LOAD_PARAM_2_MEM_1_]] : i64 to index
// CHECK-DAG:       [[VAR_48_:%.+]] = cmpi slt, [[VAR_43_]], [[CST_0_]] : index
// CHECK-DAG:       [[VAR_49_:%.+]] = affine.apply #map1(){{.}}[[VAR_43_]]{{.}}
// CHECK:           [[VAR_50_:%.+]] = select [[VAR_48_]], [[VAR_49_]], [[VAR_43_]] : index
// CHECK:           [[VAR_51_:%.+]] = cmpi slt, [[VAR_50_]], [[CST_0_]] : index
// CHECK:           [[VAR_52_:%.+]] = select [[VAR_51_]], [[CST_0_]], [[VAR_50_]] : index
// CHECK:           [[VAR_53_:%.+]] = cmpi sgt, [[VAR_52_]], [[CST_3_]] : index
// CHECK-DAG:       [[VAR_54_:%.+]] = select [[VAR_53_]], [[CST_3_]], [[VAR_52_]] : index
// CHECK-DAG:       [[VAR_55_:%.+]] = cmpi slt, [[VAR_50_]], [[CST_0_]] : index
// CHECK:           [[VAR_56_:%.+]] = select [[VAR_55_]], [[CST_0_]], [[VAR_50_]] : index
// CHECK:           [[VAR_57_:%.+]] = cmpi sgt, [[VAR_56_]], [[CST_4_]] : index
// CHECK-DAG:       [[VAR_58_:%.+]] = select [[VAR_57_]], [[CST_4_]], [[VAR_56_]] : index
// CHECK-DAG:       [[VAR_59_:%.+]] = cmpi slt, [[VAR_47_]], [[CST_0_]] : index
// CHECK-NOT: separator of consecutive DAGs
// CHECK-DAG:       [[VAR_60_:%.+]] = select [[VAR_59_]], [[VAR_54_]], [[VAR_58_]] : index
// CHECK-DAG:       [[VAR_61_:%.+]] = cmpi slt, [[VAR_45_]], [[CST_0_]] : index
// CHECK-DAG:       [[VAR_62_:%.+]] = affine.apply #map1(){{.}}[[VAR_45_]]{{.}}
// CHECK-NOT: separator of consecutive DAGs
// CHECK-DAG:       [[VAR_63_:%.+]] = select [[VAR_61_]], [[VAR_62_]], [[VAR_45_]] : index
// CHECK-DAG:       [[VAR_64_:%.+]] = cmpi sle, [[VAR_45_]], [[CST_minus_2147483648_]] : index
// CHECK-NOT: separator of consecutive DAGs
// CHECK-DAG:       [[VAR_65_:%.+]] = select [[VAR_64_]], [[CST_minus_1_]], [[VAR_63_]] : index
// CHECK-DAG:       [[VAR_66_:%.+]] = cmpi sge, [[VAR_45_]], [[CST_2147483647_]] : index
// CHECK:           [[VAR_67_:%.+]] = select [[VAR_66_]], [[CST_4_]], [[VAR_65_]] : index
// CHECK:           [[VAR_68_:%.+]] = cmpi slt, [[VAR_67_]], [[CST_minus_1_]] : index
// CHECK:           [[VAR_69_:%.+]] = select [[VAR_68_]], [[CST_minus_1_]], [[VAR_67_]] : index
// CHECK:           [[VAR_70_:%.+]] = cmpi sgt, [[VAR_69_]], [[CST_4_]] : index
// CHECK-DAG:       [[VAR_71_:%.+]] = select [[VAR_70_]], [[CST_4_]], [[VAR_69_]] : index
// CHECK-DAG:       [[VAR_72_:%.+]] = cmpi slt, [[VAR_67_]], [[CST_0_]] : index
// CHECK:           [[VAR_73_:%.+]] = select [[VAR_72_]], [[CST_0_]], [[VAR_67_]] : index
// CHECK:           [[VAR_74_:%.+]] = cmpi sgt, [[VAR_73_]], [[CST_4_]] : index
// CHECK-DAG:       [[VAR_75_:%.+]] = select [[VAR_74_]], [[CST_4_]], [[VAR_73_]] : index
// CHECK-DAG:       [[VAR_76_:%.+]] = cmpi slt, [[VAR_47_]], [[CST_0_]] : index
// CHECK:           [[VAR_77_:%.+]] = select [[VAR_76_]], [[VAR_71_]], [[VAR_75_]] : index
// CHECK:           [[VAR_78_:%.+]] = subi [[VAR_77_]], [[VAR_60_]] : index
// CHECK:           [[VAR_79_:%.+]] = ceildivi_signed [[VAR_78_]], [[VAR_47_]] : index
// CHECK:           [[VAR_80_:%.+]] = cmpi slt, [[VAR_79_]], [[CST_0_]] : index
// CHECK:           [[VAR_81_:%.+]] = select [[VAR_80_]], [[CST_0_]], [[VAR_79_]] : index
// CHECK-DAG:       [[RES_:%.+]] = memref.alloc([[VAR_81_]], [[VAR_41_]]) : memref<3x?x?xi64>
// CHECK-DAG:       [[LOOP_0_:%.+]]:3 = krnl.define_loops 3
// CHECK:           krnl.iterate([[LOOP_0_]]#0, [[LOOP_0_]]#1, [[LOOP_0_]]#2) with ([[LOOP_0_]]#0 -> [[I_0_:%.+]] = 0 to 3, [[LOOP_0_]]#1 -> [[I_1_:%.+]] = 0 to [[VAR_81_]], [[LOOP_0_]]#2 -> [[I_2_:%.+]] = 0 to [[VAR_41_]]) {
// CHECK:             [[VAR_84_:%.+]] = muli [[VAR_47_]], [[I_1_]] : index
// CHECK-DAG:         [[VAR_85_:%.+]] = addi [[VAR_84_]], [[VAR_60_]] : index
// CHECK-DAG:         [[VAR_86_:%.+]] = muli [[VAR_7_]], [[I_2_]] : index
// CHECK:             [[VAR_87_:%.+]] = addi [[VAR_86_]], [[VAR_20_]] : index
// CHECK:             [[LOAD_VAR_0_MEM_:%.+]] = krnl.load [[VAR_0_]]{{.}}[[I_0_]], [[VAR_85_]], [[VAR_87_]]{{.}} : memref<3x4x5xi64>
// CHECK:             krnl.store [[LOAD_VAR_0_MEM_]], [[RES_]]{{.}}[[I_0_]], [[I_1_]], [[I_2_]]{{.}} : memref<3x?x?xi64>
// CHECK:           }
// CHECK:           memref.dealloc [[RES_]] : memref<3x?x?xi64>
// CHECK:           return
// CHECK:         }
}

// -----

// GEMM with everything constant
func @test_gemm(%arg0 : tensor<5x10xf32>, %arg1 : tensor<5x10xf32>, %arg2: tensor<10xf32>) -> tensor<*xf32> {
  %0 ="onnx.Gemm"(%arg0, %arg1, %arg2) {alpha = 1.0 : f32, beta = 5.0 : f32, transA = 1 : si64, transB = 0 : si64} : (tensor<5x10xf32>, tensor<5x10xf32>, tensor<10xf32>) -> tensor<*xf32>
  "std.return"(%0) : (tensor<*xf32>) -> ()

// CHECK-LABEL:  func @test_gemm
// CHECK-SAME:   ([[PARAM_0_:%.+]]: memref<5x10xf32>, [[PARAM_1_:%.+]]: memref<5x10xf32>, [[PARAM_2_:%.+]]: memref<10xf32>) -> memref<10x10xf32> {
// CHECK-DAG:       [[CST_1_dot_000000_:%.+]] = constant 1.000000e+00 : f32
// CHECK-DAG:       [[CST_5_dot_000000_:%.+]] = constant 5.000000e+00 : f32
// CHECK-DAG:       [[CST_0_dot_000000_:%.+]] = constant 0.000000e+00 : f32
// CHECK-DAG:       [[RES_:%.+]] = memref.alloc() : memref<10x10xf32>
// CHECK-DAG:       [[LOOP_0_:%.+]]:2 = krnl.define_loops 2
// CHECK:           krnl.iterate([[LOOP_0_]]#0, [[LOOP_0_]]#1) with ([[LOOP_0_]]#0 -> [[I_0_:%.+]] = 0 to 10, [[LOOP_0_]]#1 -> [[I_1_:%.+]] = 0 to 10) {
// CHECK:             [[REDUCTION_VAL:%.+]] = memref.alloca() : memref<f32>
// CHECK:             krnl.store [[CST_0_dot_000000_]], [[REDUCTION_VAL]][] : memref<f32>
// CHECK:             [[LOOP_1_:%.+]] = krnl.define_loops 1
// CHECK:             krnl.iterate([[LOOP_1_]]) with ([[LOOP_1_]] -> [[I_2_:%.+]] = 0 to 5) {
// CHECK-DAG:           [[LOAD_PARAM_0_MEM_:%.+]] = krnl.load [[PARAM_0_]]{{.}}[[I_2_]], [[I_0_]]{{.}} : memref<5x10xf32>
// CHECK-DAG:           [[LOAD_PARAM_1_MEM_:%.+]] = krnl.load [[PARAM_1_]]{{.}}[[I_2_]], [[I_1_]]{{.}} : memref<5x10xf32>
// CHECK-DAG:           [[LOAD_RES_MEM_:%.+]] = krnl.load [[REDUCTION_VAL]][] : memref<f32>
// CHECK:               [[VAR_11_:%.+]] = mulf [[LOAD_PARAM_0_MEM_]], [[LOAD_PARAM_1_MEM_]] : f32
// CHECK:               [[VAR_12_:%.+]] = addf [[LOAD_RES_MEM_]], [[VAR_11_]] : f32
// CHECK:               krnl.store [[VAR_12_]], [[REDUCTION_VAL]][] : memref<f32>
// CHECK:             }
// CHECK:             [[LOAD_RES_MEM_1_:%.+]] = krnl.load [[REDUCTION_VAL]][] : memref<f32>
// CHECK-DAG:         [[VAR_4_:%.+]] = mulf [[CST_1_dot_000000_]], [[LOAD_RES_MEM_1_]] : f32
// CHECK-DAG:         [[LOAD_PARAM_2_MEM_:%.+]] = krnl.load [[PARAM_2_]]{{.}}[[I_1_]]{{.}} : memref<10xf32>
// CHECK:             [[VAR_6_:%.+]] = mulf [[CST_5_dot_000000_]], [[LOAD_PARAM_2_MEM_]] : f32
// CHECK:             [[VAR_7_:%.+]] = addf [[VAR_4_]], [[VAR_6_]] : f32
// CHECK:             krnl.store [[VAR_7_]], [[RES_]]{{.}}[[I_0_]], [[I_1_]]{{.}} : memref<10x10xf32>
// CHECK:           }
// CHECK:           return [[RES_]] : memref<10x10xf32>
// CHECK:         }
}

// -----

// Gemm with all dimensions dynamic
func @test_gemm_all_dyn(%arg0 : tensor<?x?xf32>, %arg1 : tensor<?x?xf32>, %arg2: tensor<?xf32>) -> tensor<*xf32> {
  %0 ="onnx.Gemm"(%arg0, %arg1, %arg2) {alpha = 1.0 : f32, beta = 5.0 : f32, transA = 1 : si64, transB = 0 : si64} : (tensor<?x?xf32>, tensor<?x?xf32>, tensor<?xf32>) -> tensor<*xf32>
  "std.return"(%0) : (tensor<*xf32>) -> ()

// CHECK-LABEL:  func @test_gemm_all_dyn
// CHECK-SAME:   ([[PARAM_0_:%.+]]: memref<?x?xf32>, [[PARAM_1_:%.+]]: memref<?x?xf32>, [[PARAM_2_:%.+]]: memref<?xf32>) -> memref<?x?xf32> {
// CHECK-DAG:       [[CST_1_dot_000000_:%.+]] = constant 1.000000e+00 : f32
// CHECK-DAG:       [[CST_5_dot_000000_:%.+]] = constant 5.000000e+00 : f32
// CHECK-DAG:       [[CST_0_dot_000000_:%.+]] = constant 0.000000e+00 : f32
// CHECK-DAG:       [[CST_1_:%.+]] = constant 1 : index
// CHECK-DAG:       [[CST_0_:%.+]] = constant 0 : index
// CHECK-NOT: separator of consecutive DAGs
// CHECK-DAG:       [[DIM_0_:%.+]] = memref.dim [[PARAM_0_]], [[CST_1_]] : memref<?x?xf32>
// CHECK-DAG:       [[DIM_1_:%.+]] = memref.dim [[PARAM_0_]], [[CST_0_]] : memref<?x?xf32>
// CHECK-DAG:       [[DIM_2_:%.+]] = memref.dim [[PARAM_1_]], [[CST_1_]] : memref<?x?xf32>
// CHECK-DAG:       [[DIM_3_:%.+]] = memref.dim [[PARAM_2_]], [[CST_0_]] : memref<?xf32>
// CHECK-NOT: separator of consecutive DAGs
// CHECK-DAG:       [[RES_:%.+]] = memref.alloc([[DIM_0_]], [[DIM_2_]]) : memref<?x?xf32>
// CHECK-DAG:       [[LOOP_0_:%.+]]:2 = krnl.define_loops 2
// CHECK:           krnl.iterate([[LOOP_0_]]#0, [[LOOP_0_]]#1) with ([[LOOP_0_]]#0 -> [[I_0_:%.+]] = 0 to [[DIM_0_]], [[LOOP_0_]]#1 -> [[I_1_:%.+]] = 0 to [[DIM_2_]]) {
// CHECK:             [[REDUCTION_VAL:%.+]] = memref.alloca() : memref<f32>
// CHECK:             krnl.store [[CST_0_dot_000000_]], [[REDUCTION_VAL]][] : memref<f32>
// CHECK:             [[LOOP_1_:%.+]] = krnl.define_loops 1
// CHECK:             krnl.iterate([[LOOP_1_]]) with ([[LOOP_1_]] -> [[I_2_:%.+]] = 0 to [[DIM_1_]]) {
// CHECK-DAG:           [[LOAD_PARAM_0_MEM_:%.+]] = krnl.load [[PARAM_0_]]{{.}}[[I_2_]], [[I_0_]]{{.}} : memref<?x?xf32>
// CHECK-DAG:           [[LOAD_PARAM_1_MEM_:%.+]] = krnl.load [[PARAM_1_]]{{.}}[[I_2_]], [[I_1_]]{{.}} : memref<?x?xf32>
// CHECK-DAG:           [[LOAD_RES_MEM_:%.+]] = krnl.load [[REDUCTION_VAL]][] : memref<f32>
// CHECK:               [[VAR_17_:%.+]] = mulf [[LOAD_PARAM_0_MEM_]], [[LOAD_PARAM_1_MEM_]] : f32
// CHECK:               [[VAR_18_:%.+]] = addf [[LOAD_RES_MEM_]], [[VAR_17_]] : f32
// CHECK:               krnl.store [[VAR_18_]], [[REDUCTION_VAL]][] : memref<f32>
// CHECK:             }
// CHECK:             [[LOAD_RES_MEM_1_:%.+]] = krnl.load [[REDUCTION_VAL]][] : memref<f32>
// CHECK:             [[VAR_7_:%.+]] = cmpi sgt, [[DIM_3_]], [[CST_1_]] : index
// CHECK-DAG:         [[VAR_8_:%.+]] = select [[VAR_7_]], [[I_1_]], [[CST_0_]] : index
// CHECK-NOT: separator of consecutive DAGs
// CHECK-DAG:         [[VAR_10_:%.+]] = mulf [[CST_1_dot_000000_]], [[LOAD_RES_MEM_1_]] : f32
// CHECK-DAG:         [[LOAD_PARAM_2_MEM_:%.+]] = krnl.load [[PARAM_2_]]{{.}}[[VAR_8_]]{{.}} : memref<?xf32>
// CHECK:             [[VAR_12_:%.+]] = mulf [[CST_5_dot_000000_]], [[LOAD_PARAM_2_MEM_]] : f32
// CHECK:             [[VAR_13_:%.+]] = addf [[VAR_10_]], [[VAR_12_]] : f32
// CHECK:             krnl.store [[VAR_13_]], [[RES_]]{{.}}[[I_0_]], [[I_1_]]{{.}} : memref<?x?xf32>
// CHECK:           }
// CHECK:           return [[RES_]] : memref<?x?xf32>
// CHECK:         }
}

// -----

// A[10, *] * B[*, 10] result in constant size output but dyn reduction.
func @test_gemm_k_dyn(%arg0 : tensor<?x10xf32>, %arg1 : tensor<?x10xf32>, %arg2: tensor<10xf32>) -> tensor<*xf32> {
  %0 ="onnx.Gemm"(%arg0, %arg1, %arg2) {alpha = 1.0 : f32, beta = 5.0 : f32, transA = 1 : si64, transB = 0 : si64} : (tensor<?x10xf32>, tensor<?x10xf32>, tensor<10xf32>) -> tensor<*xf32>
  "std.return"(%0) : (tensor<*xf32>) -> ()

// CHECK-LABEL:  func @test_gemm_k_dyn
// CHECK-SAME:   ([[PARAM_0_:%.+]]: memref<?x10xf32>, [[PARAM_1_:%.+]]: memref<?x10xf32>, [[PARAM_2_:%.+]]: memref<10xf32>) -> memref<10x10xf32> {
// CHECK-DAG:       [[CST_0_:%.+]] = constant 0 : index
// CHECK-DAG:       [[CST_1_dot_000000_:%.+]] = constant 1.000000e+00 : f32
// CHECK-DAG:       [[CST_5_dot_000000_:%.+]] = constant 5.000000e+00 : f32
// CHECK-DAG:       [[CST_0_dot_000000_:%.+]] = constant 0.000000e+00 : f32
// CHECK-DAG:       [[RES_:%.+]] = memref.alloc() : memref<10x10xf32>
// CHECK-NOT: separator of consecutive DAGs
// CHECK-DAG:       [[DIM_0_:%.+]] = memref.dim [[PARAM_0_]], [[CST_0_]] : memref<?x10xf32>
// CHECK-DAG:       [[LOOP_0_:%.+]]:2 = krnl.define_loops 2
// CHECK:           krnl.iterate([[LOOP_0_]]#0, [[LOOP_0_]]#1) with ([[LOOP_0_]]#0 -> [[I_0_:%.+]] = 0 to 10, [[LOOP_0_]]#1 -> [[I_1_:%.+]] = 0 to 10) {
// CHECK:             [[REDUCTION_VAL:%.+]] = memref.alloca() : memref<f32>
// CHECK:             krnl.store [[CST_0_dot_000000_]], [[REDUCTION_VAL]][] : memref<f32>
// CHECK:             [[LOOP_1_:%.+]] = krnl.define_loops 1
// CHECK:             krnl.iterate([[LOOP_1_]]) with ([[LOOP_1_]] -> [[I_2_:%.+]] = 0 to [[DIM_0_]]) {
// CHECK-DAG:           [[LOAD_PARAM_0_MEM_:%.+]] = krnl.load [[PARAM_0_]]{{.}}[[I_2_]], [[I_0_]]{{.}} : memref<?x10xf32>
// CHECK-DAG:           [[LOAD_PARAM_1_MEM_:%.+]] = krnl.load [[PARAM_1_]]{{.}}[[I_2_]], [[I_1_]]{{.}} : memref<?x10xf32>
// CHECK-DAG:           [[LOAD_RES_MEM_:%.+]] = krnl.load [[REDUCTION_VAL]][] : memref<f32>
// CHECK:               [[VAR_12_:%.+]] = mulf [[LOAD_PARAM_0_MEM_]], [[LOAD_PARAM_1_MEM_]] : f32
// CHECK:               [[VAR_13_:%.+]] = addf [[LOAD_RES_MEM_]], [[VAR_12_]] : f32
// CHECK:               krnl.store [[VAR_13_]], [[REDUCTION_VAL]][] : memref<f32>
// CHECK:             }
// CHECK:             [[LOAD_RES_MEM_1_:%.+]] = krnl.load [[REDUCTION_VAL]][] : memref<f32>
// CHECK-DAG:         [[VAR_5_:%.+]] = mulf [[CST_1_dot_000000_]], [[LOAD_RES_MEM_1_]] : f32
// CHECK-DAG:         [[LOAD_PARAM_2_MEM_:%.+]] = krnl.load [[PARAM_2_]]{{.}}[[I_1_]]{{.}} : memref<10xf32>
// CHECK:             [[VAR_7_:%.+]] = mulf [[CST_5_dot_000000_]], [[LOAD_PARAM_2_MEM_]] : f32
// CHECK:             [[VAR_8_:%.+]] = addf [[VAR_5_]], [[VAR_7_]] : f32
// CHECK:             krnl.store [[VAR_8_]], [[RES_]]{{.}}[[I_0_]], [[I_1_]]{{.}} : memref<10x10xf32>
// CHECK:           }
// CHECK:           return [[RES_]] : memref<10x10xf32>
// CHECK:         }
}

// -----

// Broadcast bias C is dym, so we don't know if its 1 -> broadcast or 10. Dyn test for that.
func @test_gemm_c_dyn(%arg0 : tensor<5x10xf32>, %arg1 : tensor<5x10xf32>, %arg2: tensor<?xf32>) -> tensor<*xf32> {
  %0 ="onnx.Gemm"(%arg0, %arg1, %arg2) {alpha = 1.0 : f32, beta = 5.0 : f32, transA = 1 : si64, transB = 0 : si64} : (tensor<5x10xf32>, tensor<5x10xf32>, tensor<?xf32>) -> tensor<*xf32>
  "std.return"(%0) : (tensor<*xf32>) -> ()

// CHECK-LABEL:  func @test_gemm_c_dyn
// CHECK-SAME:   ([[PARAM_0_:%.+]]: memref<5x10xf32>, [[PARAM_1_:%.+]]: memref<5x10xf32>, [[PARAM_2_:%.+]]: memref<?xf32>) -> memref<10x10xf32> {
// CHECK-DAG:       [[CST_1_dot_000000_:%.+]] = constant 1.000000e+00 : f32
// CHECK-DAG:       [[CST_5_dot_000000_:%.+]] = constant 5.000000e+00 : f32
// CHECK-DAG:       [[CST_0_dot_000000_:%.+]] = constant 0.000000e+00 : f32
// CHECK-DAG:       [[CST_1_:%.+]] = constant 1 : index
// CHECK-DAG:       [[CST_0_:%.+]] = constant 0 : index
// CHECK-DAG:       [[RES_:%.+]] = memref.alloc() : memref<10x10xf32>
// CHECK-NOT: separator of consecutive DAGs
// CHECK-DAG:       [[DIM_0_:%.+]] = memref.dim [[PARAM_2_]], [[CST_0_]] : memref<?xf32>
// CHECK-DAG:       [[LOOP_0_:%.+]]:2 = krnl.define_loops 2
// CHECK:           krnl.iterate([[LOOP_0_]]#0, [[LOOP_0_]]#1) with ([[LOOP_0_]]#0 -> [[I_0_:%.+]] = 0 to 10, [[LOOP_0_]]#1 -> [[I_1_:%.+]] = 0 to 10) {
// CHECK:             [[REDUCTION_VAL:%.+]] = memref.alloca() : memref<f32>
// CHECK:             krnl.store [[CST_0_dot_000000_]], [[REDUCTION_VAL]][] : memref<f32>
// CHECK:             [[LOOP_1_:%.+]] = krnl.define_loops 1
// CHECK:             krnl.iterate([[LOOP_1_]]) with ([[LOOP_1_]] -> [[I_2_:%.+]] = 0 to 5) {
// CHECK-DAG:           [[LOAD_PARAM_0_MEM_:%.+]] = krnl.load [[PARAM_0_]]{{.}}[[I_2_]], [[I_0_]]{{.}} : memref<5x10xf32>
// CHECK-DAG:           [[LOAD_PARAM_1_MEM_:%.+]] = krnl.load [[PARAM_1_]]{{.}}[[I_2_]], [[I_1_]]{{.}} : memref<5x10xf32>
// CHECK-DAG:           [[LOAD_RES_MEM_:%.+]] = krnl.load [[REDUCTION_VAL]][] : memref<f32>
// CHECK:               [[VAR_14_:%.+]] = mulf [[LOAD_PARAM_0_MEM_]], [[LOAD_PARAM_1_MEM_]] : f32
// CHECK:               [[VAR_15_:%.+]] = addf [[LOAD_RES_MEM_]], [[VAR_14_]] : f32
// CHECK:               krnl.store [[VAR_15_]], [[REDUCTION_VAL]][] : memref<f32>
// CHECK:             }
// CHECK:             [[LOAD_RES_MEM_1_:%.+]] = krnl.load [[REDUCTION_VAL]][] : memref<f32>
// CHECK:             [[VAR_4_:%.+]] = cmpi sgt, [[DIM_0_]], [[CST_1_]] : index
// CHECK-DAG:         [[VAR_5_:%.+]] = select [[VAR_4_]], [[I_1_]], [[CST_0_]] : index
// CHECK-NOT: separator of consecutive DAGs
// CHECK-DAG:         [[VAR_7_:%.+]] = mulf [[CST_1_dot_000000_]], [[LOAD_RES_MEM_1_]] : f32
// CHECK-DAG:         [[LOAD_PARAM_2_MEM_:%.+]] = krnl.load [[PARAM_2_]]{{.}}[[VAR_5_]]{{.}} : memref<?xf32>
// CHECK:             [[VAR_9_:%.+]] = mulf [[CST_5_dot_000000_]], [[LOAD_PARAM_2_MEM_]] : f32
// CHECK:             [[VAR_10_:%.+]] = addf [[VAR_7_]], [[VAR_9_]] : f32
// CHECK:             krnl.store [[VAR_10_]], [[RES_]]{{.}}[[I_0_]], [[I_1_]]{{.}} : memref<10x10xf32>
// CHECK:           }
// CHECK:           return [[RES_]] : memref<10x10xf32>
// CHECK:         }
}

// -----

// Test tile with constant repeats
func @test_tile1(%arg0 : tensor<4x8xf32>) -> tensor<*xf32> {
  %0 = "onnx.Constant"() { value = dense<[3, 2]> : tensor<2xi64>} : () -> tensor<2xi64>
  %1 = "onnx.Tile"(%arg0, %0) : (tensor<4x8xf32>, tensor<2xi64>) -> tensor<*xf32>
  return %1 : tensor<*xf32>

// CHECK-LABEL:  func @test_tile1
// CHECK-SAME:   ([[PARAM_0_:%.+]]: memref<4x8xf32>) -> memref<12x16xf32> {
// CHECK-DAG:       [[RES_:%.+]] = memref.alloc() : memref<12x16xf32>
// CHECK-DAG:       [[VAR_1_:%.+]] = "krnl.global"() {name = "constant_0", shape = [2], value = dense<[3, 2]> : tensor<2xi64>} : () -> memref<2xi64>
// CHECK-DAG:       [[LOOP_0_:%.+]]:2 = krnl.define_loops 2
// CHECK:           krnl.iterate([[LOOP_0_]]#0, [[LOOP_0_]]#1) with ([[LOOP_0_]]#0 -> [[I_0_:%.+]] = 0 to 12, [[LOOP_0_]]#1 -> [[I_1_:%.+]] = 0 to 16) {
// CHECK-DAG:         [[VAR_3_:%.+]] = affine.apply #map0([[I_0_]])
// CHECK-DAG:         [[VAR_4_:%.+]] = affine.apply #map1([[I_1_]])
// CHECK:             [[LOAD_PARAM_0_MEM_:%.+]] = krnl.load [[PARAM_0_]]{{.}}[[VAR_3_]], [[VAR_4_]]{{.}} : memref<4x8xf32>
// CHECK:             krnl.store [[LOAD_PARAM_0_MEM_]], [[RES_]]{{.}}[[I_0_]], [[I_1_]]{{.}} : memref<12x16xf32>
// CHECK:           }
// CHECK:           return [[RES_]] : memref<12x16xf32>
// CHECK:         }
}

// -----

// Test tile without constant repeats
func @test_tile2(%arg0 : tensor<8xf32>, %arg1 : tensor<1xi64>) -> tensor<*xf32> {
  %1 = "onnx.Tile"(%arg0, %arg1) : (tensor<8xf32>, tensor<1xi64>) -> tensor<*xf32>
  return %1 : tensor<*xf32>

// CHECK-LABEL:  func @test_tile2
// CHECK-SAME:   ([[PARAM_0_:%.+]]: memref<8xf32>, [[PARAM_1_:%.+]]: memref<1xi64>) -> memref<?xf32> {
// CHECK-DAG:       [[CST_0_:%.+]] = constant 0 : index
// CHECK:           [[LOAD_PARAM_1_MEM_:%.+]] = krnl.load [[PARAM_1_]]{{\[}}[[CST_0_]]{{\]}} : memref<1xi64>
// CHECK:           [[VAR_1_:%.+]] = index_cast [[LOAD_PARAM_1_MEM_]] : i64 to index
// CHECK:           [[VAR_2_:%.+]] = affine.apply #map0(){{.}}[[VAR_1_]]{{.}}
// CHECK-DAG:       [[RES_:%.+]] = memref.alloc([[VAR_2_]]) : memref<?xf32>
// CHECK-DAG:       [[LOOP_0_:%.+]] = krnl.define_loops 1
// CHECK:           krnl.iterate([[LOOP_0_]]) with ([[LOOP_0_]] -> [[I_0_:%.+]] = 0 to [[VAR_2_]]) {
// CHECK:             [[VAR_5_:%.+]] = affine.apply #map1([[I_0_]])
// CHECK:             [[LOAD_PARAM_0_MEM_:%.+]] = krnl.load [[PARAM_0_]]{{.}}[[VAR_5_]]{{.}} : memref<8xf32>
// CHECK:             krnl.store [[LOAD_PARAM_0_MEM_]], [[RES_]]{{.}}[[I_0_]]{{.}} : memref<?xf32>
// CHECK:           }
// CHECK:           return [[RES_]] : memref<?xf32>
// CHECK:         }
}

// -----

// Test gather along axis 0, first example in ONNX for Gather. Positive indices, so no select.
func @test_gather_axis0(%arg0 : tensor<3x2xf32>) -> tensor<2x2x2xf32> {
  %indices = "onnx.Constant"() {value = dense<[[0, 1], [1, 2]]> : tensor<2x2xi64>} : () -> tensor<2x2xi64>
  %0 = "onnx.Gather"(%arg0, %indices) {axis = 0 : si64} : (tensor<3x2xf32>, tensor<2x2xi64>) -> tensor<2x2x2xf32>
  "std.return"(%0) : (tensor<2x2x2xf32>) -> ()

// CHECK-LABEL:  func @test_gather_axis0
// CHECK-SAME:   ([[PARAM_0_:%.+]]: memref<3x2xf32>) -> memref<2x2x2xf32> {
// CHECK-DAG:       [[RES_:%.+]] = memref.alloc() : memref<2x2x2xf32>
// CHECK-DAG:       [[VAR_1_:%.+]] = "krnl.global"() {name = "constant_0", shape = [2, 2], value = dense<{{.}}[0, 1], [1, 2]{{.}}> : tensor<2x2xi64>} : () -> memref<2x2xi64>
// CHECK-DAG:       [[LOOP_0_:%.+]]:3 = krnl.define_loops 3
// CHECK:           krnl.iterate([[LOOP_0_]]#0, [[LOOP_0_]]#1, [[LOOP_0_]]#2) with ([[LOOP_0_]]#0 -> [[I_0_:%.+]] = 0 to 2, [[LOOP_0_]]#1 -> [[I_1_:%.+]] = 0 to 2, [[LOOP_0_]]#2 -> [[I_2_:%.+]] = 0 to 2) {
// CHECK:             [[LOAD_VAR_1_MEM_:%.+]] = krnl.load [[VAR_1_]]{{.}}[[I_0_]], [[I_1_]]{{.}} : memref<2x2xi64>
// CHECK:             [[VAR_4_:%.+]] = index_cast [[LOAD_VAR_1_MEM_]] : i64 to index
// CHECK:             [[LOAD_PARAM_0_MEM_:%.+]] = krnl.load [[PARAM_0_]]{{.}}[[VAR_4_]], [[I_2_]]{{.}} : memref<3x2xf32>
// CHECK:             krnl.store [[LOAD_PARAM_0_MEM_]], [[RES_]]{{.}}[[I_0_]], [[I_1_]], [[I_2_]]{{.}} : memref<2x2x2xf32>
// CHECK:           }
// CHECK:           return [[RES_]] : memref<2x2x2xf32>
// CHECK:         }
}

// -----

// Test gather along axis 0, first example in ONNX for Gather. Positive indices, so no select.
func @test_gather_axis0neg(%arg0 : tensor<3x2xf32>) -> tensor<2x2x2xf32> {
  %indices = "onnx.Constant"() {value = dense<[[0, -1], [1, 2]]> : tensor<2x2xi64>} : () -> tensor<2x2xi64>
  %0 = "onnx.Gather"(%arg0, %indices) {axis = 0 : si64} : (tensor<3x2xf32>, tensor<2x2xi64>) -> tensor<2x2x2xf32>
  "std.return"(%0) : (tensor<2x2x2xf32>) -> ()

// CHECK-LABEL:  func @test_gather_axis0neg
// CHECK-SAME:   ([[PARAM_0_:%.+]]: memref<3x2xf32>) -> memref<2x2x2xf32> {
// CHECK-DAG:       [[CST_0_:%.+]] = constant 0 : index
// CHECK-DAG:       [[CST_3_:%.+]] = constant 3 : index
// CHECK-DAG:       [[RES_:%.+]] = memref.alloc() : memref<2x2x2xf32>
// CHECK-DAG:       [[VAR_1_:%.+]] = "krnl.global"() {name = "constant_0", shape = [2, 2], value = dense<{{.}}[0, -1], [1, 2]{{.}}> : tensor<2x2xi64>} : () -> memref<2x2xi64>
// CHECK-DAG:       [[LOOP_0_:%.+]]:3 = krnl.define_loops 3
// CHECK:           krnl.iterate([[LOOP_0_]]#0, [[LOOP_0_]]#1, [[LOOP_0_]]#2) with ([[LOOP_0_]]#0 -> [[I_0_:%.+]] = 0 to 2, [[LOOP_0_]]#1 -> [[I_1_:%.+]] = 0 to 2, [[LOOP_0_]]#2 -> [[I_2_:%.+]] = 0 to 2) {
// CHECK:             [[LOAD_VAR_1_MEM_:%.+]] = krnl.load [[VAR_1_]]{{.}}[[I_0_]], [[I_1_]]{{.}} : memref<2x2xi64>
// CHECK:             [[VAR_4_:%.+]] = index_cast [[LOAD_VAR_1_MEM_]] : i64 to index
// CHECK-DAG:         [[VAR_5_:%.+]] = cmpi slt, [[VAR_4_]], [[CST_0_]] : index
// CHECK-DAG:         [[VAR_6_:%.+]] = addi [[VAR_4_]], [[CST_3_]] : index
// CHECK:             [[VAR_7_:%.+]] = select [[VAR_5_]], [[VAR_6_]], [[VAR_4_]] : index
// CHECK:             [[LOAD_PARAM_0_MEM_:%.+]] = krnl.load [[PARAM_0_]]{{.}}[[VAR_7_]], [[I_2_]]{{.}} : memref<3x2xf32>
// CHECK:             krnl.store [[LOAD_PARAM_0_MEM_]], [[RES_]]{{.}}[[I_0_]], [[I_1_]], [[I_2_]]{{.}} : memref<2x2x2xf32>
// CHECK:           }
// CHECK:           return [[RES_]] : memref<2x2x2xf32>
// CHECK:         }
}

// -----

// Test gather along axis 1, second example in ONNX for Gather.
func @test_gather_axis1(%arg0 : tensor<3x3xf32>) -> tensor<3x1x2xf32> {
  %indices = "onnx.Constant"() {value = dense<[[0, 2]]> : tensor<1x2xi64>} : () -> tensor<1x2xi64>
  %0 = "onnx.Gather"(%arg0, %indices) {axis = 1 : si64} : (tensor<3x3xf32>, tensor<1x2xi64>) -> tensor<3x1x2xf32>
  "std.return"(%0) : (tensor<3x1x2xf32>) -> ()

// CHECK-LABEL:  func @test_gather_axis1
// CHECK-SAME:   ([[PARAM_0_:%.+]]: memref<3x3xf32>) -> memref<3x1x2xf32> {
// CHECK-DAG:       [[RES_:%.+]] = memref.alloc() : memref<3x1x2xf32>
// CHECK-DAG:       [[VAR_1_:%.+]] = "krnl.global"() {name = "constant_0", shape = [1, 2], value = dense<{{.}}[0, 2]{{.}}> : tensor<1x2xi64>} : () -> memref<1x2xi64>
// CHECK-DAG:       [[LOOP_0_:%.+]]:3 = krnl.define_loops 3
// CHECK:           krnl.iterate([[LOOP_0_]]#0, [[LOOP_0_]]#1, [[LOOP_0_]]#2) with ([[LOOP_0_]]#0 -> [[I_0_:%.+]] = 0 to 3, [[LOOP_0_]]#1 -> [[I_1_:%.+]] = 0 to 1, [[LOOP_0_]]#2 -> [[I_2_:%.+]] = 0 to 2) {
// CHECK:             [[LOAD_VAR_1_MEM_:%.+]] = krnl.load [[VAR_1_]]{{.}}[[I_1_]], [[I_2_]]{{.}} : memref<1x2xi64>
// CHECK:             [[VAR_4_:%.+]] = index_cast [[LOAD_VAR_1_MEM_]] : i64 to index
// CHECK:             [[LOAD_PARAM_0_MEM_:%.+]] = krnl.load [[PARAM_0_]]{{.}}[[I_0_]], [[VAR_4_]]{{.}} : memref<3x3xf32>
// CHECK:             krnl.store [[LOAD_PARAM_0_MEM_]], [[RES_]]{{.}}[[I_0_]], [[I_1_]], [[I_2_]]{{.}} : memref<3x1x2xf32>
// CHECK:           }
// CHECK:           return [[RES_]] : memref<3x1x2xf32>
// CHECK:         }
}

// -----

// COM: test split with unknown dimensions and explicit split.
func @test_split_unknown_dimension(%arg0 : tensor<?x?x64xf32>) -> (tensor<*xf32>, tensor<*xf32>) {
  %0, %1 = "onnx.Split"(%arg0) { axis = 1 : si64, split = [2, 30]} : (tensor<?x?x64xf32>) -> (tensor<*xf32>, tensor<*xf32>)
  "std.return"(%0, %1) : (tensor<*xf32>, tensor<*xf32>) -> ()

// CHECK-LABEL:  func @test_split_unknown_dimension
// CHECK-SAME:   ([[PARAM_0_:%.+]]: memref<?x?x64xf32>) -> (memref<?x2x64xf32>, memref<?x30x64xf32>) {
// CHECK:           [[CST_0_:%.+]] = constant 0 : index
// CHECK-DAG:       [[DIM_0_:%.+]] = memref.dim [[PARAM_0_]], [[CST_0_]] : memref<?x?x64xf32>
// CHECK-DAG:       [[DIM_1_:%.+]] = memref.dim [[PARAM_0_]], [[CST_0_]] : memref<?x?x64xf32>
// CHECK-NOT: separator of consecutive DAGs
// CHECK-DAG:       [[RES_:%.+]] = memref.alloc([[DIM_0_]]) : memref<?x2x64xf32>
// CHECK-DAG:       [[RES_1_:%.+]] = memref.alloc([[DIM_1_]]) : memref<?x30x64xf32>
// CHECK-DAG:       [[LOOP_0_:%.+]]:3 = krnl.define_loops 3
// CHECK:           krnl.iterate([[LOOP_0_]]#0, [[LOOP_0_]]#1, [[LOOP_0_]]#2) with ([[LOOP_0_]]#0 -> [[I_0_:%.+]] = 0 to [[DIM_0_]], [[LOOP_0_]]#1 -> [[I_1_:%.+]] = 0 to 2, [[LOOP_0_]]#2 -> [[I_2_:%.+]] = 0 to 64) {
// CHECK:             [[LOAD_PARAM_0_MEM_:%.+]] = krnl.load [[PARAM_0_]]{{.}}[[I_0_]], [[I_1_]], [[I_2_]]{{.}} : memref<?x?x64xf32>
// CHECK:             krnl.store [[LOAD_PARAM_0_MEM_]], [[RES_]]{{.}}[[I_0_]], [[I_1_]], [[I_2_]]{{.}} : memref<?x2x64xf32>
// CHECK:           }
// CHECK:           [[LOOP_1_:%.+]]:3 = krnl.define_loops 3
// CHECK:           krnl.iterate([[LOOP_1_]]#0, [[LOOP_1_]]#1, [[LOOP_1_]]#2) with ([[LOOP_1_]]#0 -> [[I_3_:%.+]] = 0 to [[DIM_1_]], [[LOOP_1_]]#1 -> [[I_4_:%.+]] = 0 to 30, [[LOOP_1_]]#2 -> [[I_5_:%.+]] = 0 to 64) {
// CHECK:             [[LOAD_PARAM_0_MEM_1_:%.+]] = affine.apply #map([[I_4_]])
// CHECK:             [[LOAD_PARAM_0_MEM_2_:%.+]] = krnl.load [[PARAM_0_]]{{.}}[[I_3_]], [[LOAD_PARAM_0_MEM_1_]], [[I_5_]]{{.}} : memref<?x?x64xf32>
// CHECK:             krnl.store [[LOAD_PARAM_0_MEM_2_]], [[RES_1_]]{{.}}[[I_3_]], [[I_4_]], [[I_5_]]{{.}} : memref<?x30x64xf32>
// CHECK:           }
// CHECK:           return [[RES_]], [[RES_1_]] : memref<?x2x64xf32>, memref<?x30x64xf32>
// CHECK:         }
}

// -----

// COM: test split with unknown dimensions and default split.
func @test_split_unknown_dimension_equal_split(%arg0 : tensor<?x?x64xf32>) -> (tensor<*xf32>, tensor<*xf32>) {
  %0, %1 = "onnx.Split"(%arg0) { axis = 1 : si64 } : (tensor<?x?x64xf32>) -> (tensor<*xf32>, tensor<*xf32>)
  "std.return"(%0, %1) : (tensor<*xf32>, tensor<*xf32>) -> ()

// CHECK-LABEL:  func @test_split_unknown_dimension_equal_split
// CHECK-SAME:   ([[PARAM_0_:%.+]]: memref<?x?x64xf32>) -> (memref<?x?x64xf32>, memref<?x?x64xf32>) {
// CHECK-DAG:       [[CST_1_:%.+]] = constant 1 : index
// CHECK-DAG:       [[CST_0_:%.+]] = constant 0 : index
// CHECK-NOT: separator of consecutive DAGs
<<<<<<< HEAD
// CHECK-DAG:       [[DIM_0_:%.+]] = memref.dim [[PARAM_0_]], [[CST_1_]] : memref<?x?x64xf32>
// CHECK-DAG:       [[DIM_1_:%.+]] = memref.dim [[PARAM_0_]], [[CST_0_]] : memref<?x?x64xf32>
// CHECK-DAG:       [[DIM_2_:%.+]] = memref.dim [[PARAM_0_]], [[CST_0_]] : memref<?x?x64xf32>
// CHECK:           [[VAR_3_:%.+]] = affine.apply #map0(){{.}}[[DIM_0_]]{{.}}
// CHECK-DAG:       [[RES_:%.+]] = memref.alloc([[DIM_1_]], [[VAR_3_]]) : memref<?x?x64xf32>
// CHECK-DAG:       [[VAR_5_:%.+]] = affine.apply #map0(){{.}}[[DIM_0_]]{{.}}
// CHECK-NOT: separator of consecutive DAGs
// CHECK-DAG:       [[RES_1_:%.+]] = memref.alloc([[DIM_2_]], [[VAR_5_]]) : memref<?x?x64xf32>
=======
// CHECK:           [[DIM_0_:%.+]] = dim [[PARAM_0_]], [[CST_1_]] : memref<?x?x64xf32>
// CHECK-DAG:       [[VAR_3_:%.+]] = affine.apply #map0(){{.}}[[DIM_0_]]{{.}}
// CHECK-DAG:       [[VAR_5_:%.+]] = affine.apply #map0(){{.}}[[DIM_0_]]{{.}}
// CHECK-DAG:       [[DIM_1_:%.+]] = dim [[PARAM_0_]], [[CST_0_]] : memref<?x?x64xf32>
// CHECK-DAG:       [[DIM_2_:%.+]] = dim [[PARAM_0_]], [[CST_0_]] : memref<?x?x64xf32>
// CHECK-NOT: separator of consecutive DAGs
// CHECK-DAG:       [[RES_:%.+]] = alloc([[DIM_1_]], [[VAR_3_]]) : memref<?x?x64xf32>
// CHECK-DAG:       [[RES_1_:%.+]] = alloc([[DIM_2_]], [[VAR_5_]]) : memref<?x?x64xf32>
>>>>>>> 091e856d
// CHECK-DAG:       [[LOOP_0_:%.+]]:3 = krnl.define_loops 3
// CHECK:           krnl.iterate([[LOOP_0_]]#0, [[LOOP_0_]]#1, [[LOOP_0_]]#2) with ([[LOOP_0_]]#0 -> [[I_0_:%.+]] = 0 to [[DIM_1_]], [[LOOP_0_]]#1 -> [[I_1_:%.+]] = 0 to [[VAR_3_]], [[LOOP_0_]]#2 -> [[I_2_:%.+]] = 0 to 64) {
// CHECK:             [[LOAD_PARAM_0_MEM_:%.+]] = krnl.load [[PARAM_0_]]{{.}}[[I_0_]], [[I_1_]], [[I_2_]]{{.}} : memref<?x?x64xf32>
// CHECK:             krnl.store [[LOAD_PARAM_0_MEM_]], [[RES_]]{{.}}[[I_0_]], [[I_1_]], [[I_2_]]{{.}} : memref<?x?x64xf32>
// CHECK:           }
// CHECK:           [[LOOP_1_:%.+]]:3 = krnl.define_loops 3
// CHECK:           krnl.iterate([[LOOP_1_]]#0, [[LOOP_1_]]#1, [[LOOP_1_]]#2) with ([[LOOP_1_]]#0 -> [[I_3_:%.+]] = 0 to [[DIM_2_]], [[LOOP_1_]]#1 -> [[I_4_:%.+]] = 0 to [[VAR_5_]], [[LOOP_1_]]#2 -> [[I_5_:%.+]] = 0 to 64) {
// CHECK:             [[LOAD_PARAM_0_MEM_1_:%.+]] = affine.apply #map1([[I_4_]]){{.}}[[DIM_0_]]{{.}}
// CHECK:             [[LOAD_PARAM_0_MEM_2_:%.+]] = krnl.load [[PARAM_0_]]{{.}}[[I_3_]], [[LOAD_PARAM_0_MEM_1_]], [[I_5_]]{{.}} : memref<?x?x64xf32>
// CHECK:             krnl.store [[LOAD_PARAM_0_MEM_2_]], [[RES_1_]]{{.}}[[I_3_]], [[I_4_]], [[I_5_]]{{.}} : memref<?x?x64xf32>
// CHECK:           }
// CHECK:           return [[RES_]], [[RES_1_]] : memref<?x?x64xf32>, memref<?x?x64xf32>
// CHECK:         }
}

// -----

/// Check computing the divisor in ReduceMean
/// when the input has unknown dimensions and is of i32.
func @test_reducemean_i32_unknown_dims(%arg0 : tensor<3x?x2xi32>) -> tensor<*xi32> {
  %0 ="onnx.ReduceMean"(%arg0) {axes=[1], keepdims = 0 : si64} : (tensor<3x?x2xi32>)-> tensor<*xi32>
  "std.return"(%0) : (tensor<*xi32>) -> ()
  // CHECK-LABEL: test_reducemean_i32_unknown_dims
  // CHECK: [[ONE:%.+]] = constant 1 : index
  // CHECK: krnl.iterate
  // CHECK: krnl.iterate
  // CHECK: [[DIM:%.+]] = memref.dim %arg0, [[ONE]] : memref<3x?x2xi32>
  // CHECK: [[DIVISOR:%.+]] = index_cast [[DIM]] : index to i32
  // CHECK: krnl.iterate
}

// -----

/// Check computing the divisor in ReduceMean
/// when the input has unknown dimensions and is of f32.
func @test_reducemean_f32_unknown_dims(%arg0 : tensor<3x?x2xf32>) -> tensor<*xf32> {
  %0 ="onnx.ReduceMean"(%arg0) {axes=[1], keepdims = 0 : si64} : (tensor<3x?x2xf32>)-> tensor<*xf32>
  "std.return"(%0) : (tensor<*xf32>) -> ()
  // CHECK-LABEL: test_reducemean_f32_unknown_dims
  // CHECK: [[ONE:%.+]] = constant 1 : index
  // CHECK: krnl.iterate
  // CHECK: krnl.iterate
  // CHECK: [[DIM:%.+]] = memref.dim %arg0, [[ONE]] : memref<3x?x2xf32>
  // CHECK: [[UNKNOWN_DIM_i64:%.+]] = index_cast [[DIM]] : index to i64
  // CHECK: [[DIVISOR:%.+]] = uitofp [[UNKNOWN_DIM_i64]] : i64 to f32
  // CHECK: krnl.iterate
}

// -----

// COM: Check the template for lowering binary operations whose output type can be different from its input type.
func @test_binary_elementwise_op_template_unknown_dims(%arg0: tensor<?x4x5xf32>, %arg1: tensor<1x?x1xf32>) -> tensor<?x4x5xi1> {
  %0 = "onnx.Less"(%arg0, %arg1) : (tensor<?x4x5xf32>, tensor<1x?x1xf32>) -> tensor<?x4x5xi1>
  return %0 : tensor<?x4x5xi1>
// CHECK-LABEL:  func @test_binary_elementwise_op_template_unknown_dims
// CHECK-SAME:   ([[PARAM_0_:%.+]]: memref<?x4x5xf32>, [[PARAM_1_:%.+]]: memref<1x?x1xf32>) -> memref<?x4x5xi1> {
// CHECK-DAG:       [[CST_1_:%.+]] = constant 1 : index
// CHECK-DAG:       [[CST_0_:%.+]] = constant 0 : index
// CHECK-NOT: separator of consecutive DAGs
// CHECK-DAG:       [[DIM_0_:%.+]] = memref.dim [[PARAM_0_]], [[CST_0_]] : memref<?x4x5xf32>
// CHECK-DAG:       [[DIM_1_:%.+]] = memref.dim [[PARAM_1_]], [[CST_1_]] : memref<1x?x1xf32>
// CHECK:           [[VAR_2_:%.+]] = affine.max #map(){{.}}[[DIM_0_]]{{.}}
// CHECK-DAG:       [[RES_:%.+]] = memref.alloc([[VAR_2_]]) : memref<?x4x5xi1>
// CHECK-DAG:       [[LOOP_0_:%.+]]:3 = krnl.define_loops 3
// CHECK:           krnl.iterate([[LOOP_0_]]#0, [[LOOP_0_]]#1, [[LOOP_0_]]#2) with ([[LOOP_0_]]#0 -> [[I_0_:%.+]] = 0 to [[VAR_2_]], [[LOOP_0_]]#1 -> [[I_1_:%.+]] = 0 to 4, [[LOOP_0_]]#2 -> [[I_2_:%.+]] = 0 to 5) {
// CHECK-DAG:         [[LOAD_PARAM_0_MEM_:%.+]] = krnl.load [[PARAM_0_]]{{\[}}[[I_0_]], [[I_1_]], [[I_2_]]] : memref<?x4x5xf32>
// CHECK-DAG:         [[VAR_6_:%.+]] = cmpi sgt, [[DIM_1_]], [[CST_1_]] : index
// CHECK:             [[VAR_7_:%.+]] = select [[VAR_6_]], [[I_1_]], [[CST_0_]] : index
// CHECK:             [[LOAD_PARAM_1_MEM_:%.+]] = krnl.load [[PARAM_1_]]{{.}}[[CST_0_]], [[VAR_7_]], [[CST_0_]]{{.}} : memref<1x?x1xf32>
// CHECK:             [[VAR_9_:%.+]] = cmpf olt, [[LOAD_PARAM_0_MEM_]], [[LOAD_PARAM_1_MEM_]] : f32
// CHECK:             krnl.store [[VAR_9_]], [[RES_]]{{\[}}[[I_0_]], [[I_1_]], [[I_2_]]{{\]}} : memref<?x4x5xi1>
// CHECK:           }
// CHECK:           return [[RES_]] : memref<?x4x5xi1>
// CHECK:         }
}

// -----

// COM: Check the template for lowering variadic operations and binary operations whose output type is the same as its input type: Min, Max, Add, Sub, etc. 
func @test_variadic_elementwise_op_template_unknown_dims(%arg0: tensor<?x4x1xf32>, %arg1: tensor<?x?x5xf32>, %arg2: tensor<?x1x5xf32>) -> tensor<?x4x5xf32> {
  %0 = "onnx.Max"(%arg0, %arg1, %arg2) : (tensor<?x4x1xf32>, tensor<?x?x5xf32>, tensor<?x1x5xf32>) -> tensor<?x4x5xf32>
  return %0 : tensor<?x4x5xf32>
// CHECK-LABEL:  func @test_variadic_elementwise_op_template_unknown_dims
// CHECK-SAME:   ([[PARAM_0_:%.+]]: memref<?x4x1xf32>, [[PARAM_1_:%.+]]: memref<?x?x5xf32>, [[PARAM_2_:%.+]]: memref<?x1x5xf32>) -> memref<?x4x5xf32> {
// CHECK-DAG:       [[CST_1_:%.+]] = constant 1 : index
// CHECK-DAG:       [[CST_0_:%.+]] = constant 0 : index
// CHECK-NOT: separator of consecutive DAGs
// CHECK-DAG:       [[DIM_0_:%.+]] = memref.dim [[PARAM_0_]], [[CST_0_]] : memref<?x4x1xf32>
// CHECK-DAG:       [[DIM_1_:%.+]] = memref.dim [[PARAM_1_]], [[CST_0_]] : memref<?x?x5xf32>
// CHECK-DAG:       [[DIM_2_:%.+]] = memref.dim [[PARAM_1_]], [[CST_1_]] : memref<?x?x5xf32>
// CHECK-DAG:       [[DIM_3_:%.+]] = memref.dim [[PARAM_2_]], [[CST_0_]] : memref<?x1x5xf32>
// CHECK:           [[VAR_4_:%.+]] = affine.max #map(){{.}}[[DIM_0_]], [[DIM_1_]]{{.}}
// CHECK-DAG:       [[RES_:%.+]] = memref.alloc([[VAR_4_]]) : memref<?x4x5xf32>
// CHECK-DAG:       [[LOOP_0_:%.+]]:3 = krnl.define_loops 3
// CHECK:           krnl.iterate([[LOOP_0_]]#0, [[LOOP_0_]]#1, [[LOOP_0_]]#2) with ([[LOOP_0_]]#0 -> [[I_0_:%.+]] = 0 to [[VAR_4_]], [[LOOP_0_]]#1 -> [[I_1_:%.+]] = 0 to 4, [[LOOP_0_]]#2 -> [[I_2_:%.+]] = 0 to 5) {
// CHECK:             [[VAR_7_:%.+]] = cmpi sgt, [[DIM_0_]], [[CST_1_]] : index
// CHECK:             [[VAR_8_:%.+]] = select [[VAR_7_]], [[I_0_]], [[CST_0_]] : index
// CHECK-DAG:         [[LOAD_PARAM_0_MEM_:%.+]] = krnl.load [[PARAM_0_]]{{.}}[[VAR_8_]], [[I_1_]], [[CST_0_]]{{.}} : memref<?x4x1xf32>
// CHECK-DAG:         [[VAR_10_:%.+]] = cmpi sgt, [[DIM_1_]], [[CST_1_]] : index
// CHECK-NOT: separator of consecutive DAGs
// CHECK-DAG:         [[VAR_11_:%.+]] = select [[VAR_10_]], [[I_0_]], [[CST_0_]] : index
// CHECK-DAG:         [[VAR_12_:%.+]] = cmpi sgt, [[DIM_2_]], [[CST_1_]] : index
// CHECK:             [[VAR_13_:%.+]] = select [[VAR_12_]], [[I_1_]], [[CST_0_]] : index
// CHECK:             [[LOAD_PARAM_1_MEM_:%.+]] = krnl.load [[PARAM_1_]]{{.}}[[VAR_11_]], [[VAR_13_]], [[I_2_]]{{.}} : memref<?x?x5xf32>
// CHECK:             [[VAR_15_:%.+]] = cmpf ogt, [[LOAD_PARAM_0_MEM_]], [[LOAD_PARAM_1_MEM_]] : f32
// CHECK-DAG:         [[VAR_16_:%.+]] = select [[VAR_15_]], [[LOAD_PARAM_0_MEM_]], [[LOAD_PARAM_1_MEM_]] : f32
// CHECK-DAG:         [[VAR_17_:%.+]] = cmpi sgt, [[DIM_3_]], [[CST_1_]] : index
// CHECK:             [[VAR_18_:%.+]] = select [[VAR_17_]], [[I_0_]], [[CST_0_]] : index
// CHECK:             [[LOAD_PARAM_2_MEM_:%.+]] = krnl.load [[PARAM_2_]]{{.}}[[VAR_18_]], [[CST_0_]], [[I_2_]]{{.}} : memref<?x1x5xf32>
// CHECK:             [[VAR_20_:%.+]] = cmpf ogt, [[VAR_16_]], [[LOAD_PARAM_2_MEM_]] : f32
// CHECK:             [[VAR_21_:%.+]] = select [[VAR_20_]], [[VAR_16_]], [[LOAD_PARAM_2_MEM_]] : f32
// CHECK:             krnl.store [[VAR_21_]], [[RES_]]{{\[}}[[I_0_]], [[I_1_]], [[I_2_]]{{\]}} : memref<?x4x5xf32>
// CHECK:           }
// CHECK:           return [[RES_]] : memref<?x4x5xf32>
// CHECK:         }
}

// -----

// COM: Check PRelu with unidirectional broadcasting and unknown dimensions.
// COM: Because of unidirectional broadcasting, always get constant dimensions from X even thought their values are 1.
func @test_prelu_broadcast_unknown_dims(%arg0: tensor<3x1x5xf32>, %arg1: tensor<3x?x1xf32>) -> tensor<*xf32> {
  %0 = "onnx.PRelu"(%arg0, %arg1) : (tensor<3x1x5xf32>, tensor<3x?x1xf32>) -> tensor<*xf32>
  return %0 : tensor<*xf32>

  // CHECK-LABEL: @test_prelu_broadcast_unknown_dims
  // CHECK-DAG: [[CST0_f32:%.+]] = constant 0.000000e+00 : f32
  // CHECK-DAG: [[CST0:%.+]] = constant 0 : index 
  // CHECK:     [[RES:%.+]] = memref.alloc() : memref<3x1x5xf32>
  // CHECK:     [[MAIN_LOOP:%.+]]:3 = krnl.define_loops 3
  // CHECK:     krnl.iterate([[MAIN_LOOP]]#0, [[MAIN_LOOP]]#1, [[MAIN_LOOP]]#2) with ([[MAIN_LOOP]]#0 -> %arg2 = 0 to 3, [[MAIN_LOOP]]#1 -> %arg3 = 0 to 1, [[MAIN_LOOP]]#2 -> %arg4 = 0 to 5) {
  // CHECK:       [[LOAD_X:%.+]] = krnl.load %arg0[%arg2, %arg3, %arg4] : memref<3x1x5xf32>
  // CHECK:       [[LOAD_SLOPE:%.+]] = krnl.load %arg1[%arg2, %arg3, [[CST0]]{{\]}} : memref<3x?x1xf32>
  // CHECK:       [[LESS_THAN_ZERO:%.+]] = cmpf olt, [[LOAD_X]], [[CST0_f32]] : f32
  // CHECK:       [[MUL:%.+]] = mulf [[LOAD_SLOPE]], [[LOAD_X]] : f32
  // CHECK:       [[SELECT:%.+]] = select [[LESS_THAN_ZERO]], [[MUL]], [[LOAD_X]] : f32
  // CHECK:       krnl.store [[SELECT]], [[RES]][%arg2, %arg3, %arg4] : memref<3x1x5xf32>
  // CHECK: }
  // CHECK: return [[RES]] : memref<3x1x5xf32>
}

// -----

// COM: Check PRelu with unidirectional broadcasting and unknown dimensions.
// COM: If X's dimensions are unknown, get dimensions from slope whenever they are non-zero constants.
func @test_prelu_broadcast_unknown_dims1(%arg0: tensor<?x2x?xf32>, %arg1: tensor<?x5xf32>) -> tensor<*xf32> {
  %0 = "onnx.PRelu"(%arg0, %arg1) : (tensor<?x2x?xf32>, tensor<?x5xf32>) -> tensor<*xf32>
  return %0 : tensor<*xf32>
  // CHECK-LABEL: @test_prelu_broadcast_unknown_dims1
  // CHECK-DAG: [[CST0:%.+]] = constant 0 : index
  // CHECK-DAG: [[CST1:%.+]] = constant 1 : index
  // CHECK-DAG: [[CST0_f32:%.+]] = constant 0.000000e+00 : f32
  // CHECK:     [[DIM0_X:%.+]] = memref.dim %arg0, [[CST0]] : memref<?x2x?xf32>
  // CHECK:     [[DIM0_SLOPE:%.+]] = memref.dim %arg1, [[CST0]] : memref<?x5xf32>
  // CHECK:     [[RES:%.+]] = memref.alloc([[DIM0_X]]) : memref<?x2x5xf32>
  // CHECK:     [[MAIN_LOOP:%.+]]:3 = krnl.define_loops 3
  // CHECK:     krnl.iterate([[MAIN_LOOP]]#0, [[MAIN_LOOP]]#1, [[MAIN_LOOP]]#2) with ([[MAIN_LOOP]]#0 -> %arg2 = 0 to [[DIM0_X]], [[MAIN_LOOP]]#1 -> %arg3 = 0 to 2, [[MAIN_LOOP]]#2 -> %arg4 = 0 to 5) {
  // CHECK:       [[LOAD_X:%.+]] = krnl.load %arg0[%arg2, %arg3, %arg4] : memref<?x2x?xf32>
  // CHECK:       [[GREATER_THAN_ONE:%.+]] = cmpi sgt, [[DIM0_SLOPE]], [[CST1]] : index
  // CHECK:       [[SELECT1:%.+]] = select [[GREATER_THAN_ONE]], %arg3, [[CST0]] : index
  // CHECK:       [[LOAD_SLOPE:%.+]] = krnl.load %arg1{{\[}}[[SELECT1]], %arg4] : memref<?x5xf32>
  // CHECK:       [[LESS_THAN_ZERO:%.+]] = cmpf olt, [[LOAD_X]], [[CST0_f32]] : f32
  // CHECK:       [[MUL:%.+]] = mulf [[LOAD_SLOPE]], [[LOAD_X]] : f32
  // CHECK:       [[SELECT2:%.+]] = select [[LESS_THAN_ZERO]], [[MUL]], [[LOAD_X]] : f32
  // CHECK:       krnl.store [[SELECT2]], [[RES]][%arg2, %arg3, %arg4] : memref<?x2x5xf32>
  // CHECK:     }
  // CHECK:     return [[RES]] : memref<?x2x5xf32>
}

// -----

/// Check ReduceMean with f32.
func private @test_reducemean_f32(%arg0 : tensor<3x2x2xf32>) -> tensor<*xf32> {
  %0 ="onnx.ReduceMean"(%arg0) {axes=[1], keepdims = 0 : si64} : (tensor<3x2x2xf32>)-> tensor<*xf32>
  "std.return"(%0) : (tensor<*xf32>) -> ()

  // CHECK-LABEL: test_reducemean_f32
  // CHECK-DAG: [[IDENTITY:%.+]] = constant 0.000000e+00 : f32
  // CHECK-DAG: [[DIVISOR_I64:%.+]] = constant 2 : i64 
  // CHECK-DAG: [[RES:%.+]] = alloc() : memref<3x2xf32>
  // CHECK-DAG: [[DEF_LOOPS1:%.+]]:2 = krnl.define_loops 2
  // CHECK: krnl.iterate([[DEF_LOOPS1]]#0, [[DEF_LOOPS1]]#1) with ([[DEF_LOOPS1]]#0 -> %arg1 = 0 to 3, [[DEF_LOOPS1]]#1 -> %arg2 = 0 to 2) {
  // CHECK: krnl.store [[IDENTITY]], [[RES]][%arg1, %arg2] : memref<3x2xf32>

  // CHECK: [[DEF_LOOPS2:%.+]]:3 = krnl.define_loops 3
  // CHECK: krnl.iterate([[DEF_LOOPS2]]#0, [[DEF_LOOPS2]]#1, [[DEF_LOOPS2]]#2) with ([[DEF_LOOPS2]]#0 -> %arg1 = 0 to 3, [[DEF_LOOPS2]]#1 -> %arg2 = 0 to 2, [[DEF_LOOPS2]]#2 -> %arg3 = 0 to 2) {
  // CHECK: [[LOAD1:%.+]] = krnl.load %arg0[%arg1, %arg2, %arg3] : memref<3x2x2xf32>
  // CHECK: [[LOAD2:%.+]] = krnl.load [[RES]][%arg1, %arg3] : memref<3x2xf32>
  // CHECK: [[REDUCE:%.+]] = addf [[LOAD2]], [[LOAD1]] : f32
  // CHECK: krnl.store [[REDUCE]], [[RES]][%arg1, %arg3] : memref<3x2xf32>
  // CHECK: }

  // CHECK: [[DIVISOR:%.+]] = uitofp [[DIVISOR_I64]] : i64 to f32
  // CHECK: [[DEF_MEAN_LOOPS:%.+]]:2 = krnl.define_loops 2
  // CHECK: krnl.iterate([[DEF_MEAN_LOOPS]]#0, [[DEF_MEAN_LOOPS]]#1) with ([[DEF_MEAN_LOOPS]]#0 -> %arg1 = 0 to 3, [[DEF_MEAN_LOOPS]]#1 -> %arg2 = 0 to 2) {
  // CHECK:   [[LOAD3:%.+]] = krnl.load [[RES]][%arg1, %arg2] : memref<3x2xf32>
  // CHECK:   [[MEAN:%.+]] = divf [[LOAD3]], [[DIVISOR]] : f32
  // CHECK:   krnl.store [[MEAN]], [[RES]][%arg1, %arg2] : memref<3x2xf32>
  // CHECK: }
  // CHECK: return [[RES]] : memref<3x2xf32>
}

// -----

/// Check ReduceMean with i32.
func private @test_reducemean_i32(%arg0 : tensor<3x2x2xi32>) -> tensor<*xi32> {
  %0 ="onnx.ReduceMean"(%arg0) {axes=[1], keepdims = 0 : si64} : (tensor<3x2x2xi32>)-> tensor<*xi32>
  "std.return"(%0) : (tensor<*xi32>) -> ()

  // CHECK-LABEL: test_reducemean_i32
  // CHECK: [[IDENTITY:%.+]] = constant 0 : i32
  // CHECK: [[DIVISOR:%.+]] = constant 2 : i32
  // CHECK: [[RES:%.+]] = alloc() : memref<3x2xi32>
  // CHECK: [[DEF_LOOPS1:%.+]]:2 = krnl.define_loops 2
  // CHECK: krnl.iterate([[DEF_LOOPS1]]#0, [[DEF_LOOPS1]]#1) with ([[DEF_LOOPS1]]#0 -> %arg1 = 0 to 3, [[DEF_LOOPS1]]#1 -> %arg2 = 0 to 2) {
  // CHECK: krnl.store [[IDENTITY]], [[RES]][%arg1, %arg2] : memref<3x2xi32>

  // CHECK: [[DEF_LOOPS2:%.+]]:3 = krnl.define_loops 3
  // CHECK: krnl.iterate([[DEF_LOOPS2]]#0, [[DEF_LOOPS2]]#1, [[DEF_LOOPS2]]#2) with ([[DEF_LOOPS2]]#0 -> %arg1 = 0 to 3, [[DEF_LOOPS2]]#1 -> %arg2 = 0 to 2, [[DEF_LOOPS2]]#2 -> %arg3 = 0 to 2) {
  // CHECK: [[LOAD1:%.+]] = krnl.load %arg0[%arg1, %arg2, %arg3] : memref<3x2x2xi32>
  // CHECK: [[LOAD2:%.+]] = krnl.load [[RES]][%arg1, %arg3] : memref<3x2xi32>
  // CHECK: [[REDUCE:%.+]] = addi [[LOAD2]], [[LOAD1]] : i32
  // CHECK: krnl.store [[REDUCE]], [[RES]][%arg1, %arg3] : memref<3x2xi32>
  // CHECK: }

  // CHECK: [[DEF_MEAN_LOOPS:%.+]]:2 = krnl.define_loops 2
  // CHECK: krnl.iterate([[DEF_MEAN_LOOPS]]#0, [[DEF_MEAN_LOOPS]]#1) with ([[DEF_MEAN_LOOPS]]#0 -> %arg1 = 0 to 3, [[DEF_MEAN_LOOPS]]#1 -> %arg2 = 0 to 2) {
  // CHECK:   [[LOAD3:%.+]] = krnl.load [[RES]][%arg1, %arg2] : memref<3x2xi32>
  // CHECK:   [[MEAN:%.+]] = divi_signed [[LOAD3]], [[DIVISOR]] : i32
  // CHECK:   krnl.store [[MEAN]], [[RES]][%arg1, %arg2] : memref<3x2xi32>
  // CHECK: }
  // CHECK: return [[RES]] : memref<3x2xi32>
}

// -----

func private @test_concat_1(%arg0 : tensor<5x5x1x32xf32>, %arg1 : tensor<5x5x3x32xf32>, %arg2 : tensor<5x5x5x32xf32>) -> tensor<5x5x9x32xf32> {
  %1 = "onnx.Concat"(%arg0, %arg1, %arg2) { axis = 2 : si64} : (tensor<5x5x1x32xf32>, tensor<5x5x3x32xf32>, tensor<5x5x5x32xf32>)  -> tensor<5x5x9x32xf32>
  "std.return"(%1) : (tensor<5x5x9x32xf32>) -> ()

  // CHECK-LABEL: test_concat_1
  // CHECK: [[RES:%.+]] = alloc() : memref<5x5x9x32xf32>
  // CHECK: [[DEF_LOOPS0:%.+]]:4 = krnl.define_loops 4
  // CHECK: krnl.iterate([[DEF_LOOPS0]]#0, [[DEF_LOOPS0]]#1, [[DEF_LOOPS0]]#2, [[DEF_LOOPS0]]#3) with ([[DEF_LOOPS0]]#0 -> %arg3 = 0 to 5, [[DEF_LOOPS0]]#1 -> %arg4 = 0 to 5, [[DEF_LOOPS0]]#2 -> %arg5 = 0 to 1, [[DEF_LOOPS0]]#3 -> %arg6 = 0 to 32) {
  // CHECK: [[LOAD0:%.+]] = krnl.load %arg0[%arg3, %arg4, %arg5, %arg6] :  memref<5x5x1x32xf32>
  // CHECK: krnl.store [[LOAD0]], [[RES]][%arg3, %arg4, %arg5, %arg6] : memref<5x5x9x32xf32>

  // CHECK: [[DEF_LOOPS1:%.+]]:4 = krnl.define_loops 4
  // CHECK: krnl.iterate([[DEF_LOOPS1]]#0, [[DEF_LOOPS1]]#1, [[DEF_LOOPS1]]#2, [[DEF_LOOPS1]]#3) with ([[DEF_LOOPS1]]#0 -> %arg3 = 0 to 5, [[DEF_LOOPS1]]#1 -> %arg4 = 0 to 5, [[DEF_LOOPS1]]#2 -> %arg5 = 0 to 3, [[DEF_LOOPS1]]#3 -> %arg6 = 0 to 32) {
  // CHECK: [[AFFINE_APPLY1:%.+]] = affine.apply #{{.*}}(%arg5)
  // CHECK: [[LOAD1:%.+]] = krnl.load %arg1[%arg3, %arg4, %arg5, %arg6] :  memref<5x5x3x32xf32>
  // CHECK: krnl.store [[LOAD1]], [[RES]][%arg3, %arg4, [[AFFINE_APPLY1]], %arg6] : memref<5x5x9x32xf32>

  // CHECK: [[DEF_LOOPS2:%.+]]:4 = krnl.define_loops 4
  // CHECK: krnl.iterate([[DEF_LOOPS2]]#0, [[DEF_LOOPS2]]#1, [[DEF_LOOPS2]]#2, [[DEF_LOOPS2]]#3) with ([[DEF_LOOPS2]]#0 -> %arg3 = 0 to 5, [[DEF_LOOPS2]]#1 -> %arg4 = 0 to 5, [[DEF_LOOPS2]]#2 -> %arg5 = 0 to 5, [[DEF_LOOPS2]]#3 -> %arg6 = 0 to 32) {
  // CHECK: [[AFFINE_APPLY2:%.+]] = affine.apply #{{.*}}(%arg5)
  // CHECK: [[LOAD2:%.+]] = krnl.load %arg2[%arg3, %arg4, %arg5, %arg6] :  memref<5x5x5x32xf32>
  // CHECK: krnl.store [[LOAD2]], [[RES]][%arg3, %arg4, [[AFFINE_APPLY2]], %arg6] : memref<5x5x9x32xf32>

  // CHECK: return [[RES]] :  memref<5x5x9x32xf32>
}

// -----
// COM: Check PRelu with unidirectional broadcasting.
// COM: Tensor slope should be unidirectional broadcastable to input tensor X
func @test_prelu_broadcast3(%arg0: tensor<3x4x5xf32>, %arg1: tensor<3x1x5xf32>) -> tensor<*xf32> {
  %0 = "onnx.PRelu"(%arg0, %arg1) : (tensor<3x4x5xf32>, tensor<3x1x5xf32>) -> tensor<*xf32>
  return %0 : tensor<*xf32>

  // CHECK-LABEL: func @test_prelu_broadcast3
  // CHECK-DAG: [[ZERO_INDEX:%.+]] = constant 0 : index
  // CHECK-DAG: [[CST_0:%.+]] = constant 0.000000e+00 : f32
  // CHECK-DAG: [[RES:%.+]] = alloc() : memref<3x4x5xf32>
  // CHECK: [[MAIN_LOOP:%.+]]:3 = krnl.define_loops 3
  // CHECK: krnl.iterate([[MAIN_LOOP]]#0, [[MAIN_LOOP]]#1, [[MAIN_LOOP]]#2) with ([[MAIN_LOOP]]#0 -> %arg2 = 0 to 3, [[MAIN_LOOP]]#1 -> %arg3 = 0 to 4, [[MAIN_LOOP]]#2 -> %arg4 = 0 to 5) {
  // CHECK:       [[LOAD_X:%.+]] = krnl.load %arg0[%arg2, %arg3, %arg4] : memref<3x4x5xf32>
  // CHECK:       [[LOAD_SLOPE:%.+]] = krnl.load %arg1[%arg2, [[ZERO_INDEX]], %arg4] : memref<3x1x5xf32>
  // CHECK:       [[LESS_THAN_ZERO:%.+]] = cmpf olt, [[LOAD_X]], [[CST_0]] : f32
  // CHECK:       [[MUL:%.+]] = mulf [[LOAD_SLOPE]], [[LOAD_X]] : f32
  // CHECK:       [[SELECT:%.+]] = select [[LESS_THAN_ZERO]], [[MUL]], [[LOAD_X]] : f32
  // CHECK:       krnl.store [[SELECT]], [[RES]][%arg2, %arg3, %arg4] : memref<3x4x5xf32>
  // CHECK: }
  // CHECK: return [[RES]] : memref<3x4x5xf32>
}

// -----
// COM: Check PRelu with unidirectional broadcasting.
// COM: Tensor slope should be unidirectional broadcastable to input tensor X
func @test_prelu_broadcast3(%arg0: tensor<3x4x5xf32>, %arg1: tensor<3x1x5xf32>) -> tensor<*xf32> {
  %0 = "onnx.PRelu"(%arg0, %arg1) : (tensor<3x4x5xf32>, tensor<3x1x5xf32>) -> tensor<*xf32>
  return %0 : tensor<*xf32>

  // CHECK-LABEL: func @test_prelu_broadcast3
  // CHECK-DAG: [[ZERO_INDEX:%.+]] = constant 0 : index
  // CHECK-DAG: [[CST_0:%.+]] = constant 0.000000e+00 : f32
  // CHECK-DAG: [[RES:%.+]] = alloc() : memref<3x4x5xf32>
  // CHECK: [[MAIN_LOOP:%.+]]:3 = krnl.define_loops 3
  // CHECK: krnl.iterate([[MAIN_LOOP]]#0, [[MAIN_LOOP]]#1, [[MAIN_LOOP]]#2) with ([[MAIN_LOOP]]#0 -> %arg2 = 0 to 3, [[MAIN_LOOP]]#1 -> %arg3 = 0 to 4, [[MAIN_LOOP]]#2 -> %arg4 = 0 to 5) {
  // CHECK:       [[LOAD_X:%.+]] = krnl.load %arg0[%arg2, %arg3, %arg4] : memref<3x4x5xf32>
  // CHECK:       [[LOAD_SLOPE:%.+]] = krnl.load %arg1[%arg2, [[ZERO_INDEX]], %arg4] : memref<3x1x5xf32>
  // CHECK:       [[LESS_THAN_ZERO:%.+]] = cmpf olt, [[LOAD_X]], [[CST_0]] : f32
  // CHECK:       [[MUL:%.+]] = mulf [[LOAD_SLOPE]], [[LOAD_X]] : f32
  // CHECK:       [[SELECT:%.+]] = select [[LESS_THAN_ZERO]], [[MUL]], [[LOAD_X]] : f32
  // CHECK:       krnl.store [[SELECT]], [[RES]][%arg2, %arg3, %arg4] : memref<3x4x5xf32>
  // CHECK: }
  // CHECK: return [[RES]] : memref<3x4x5xf32>
}<|MERGE_RESOLUTION|>--- conflicted
+++ resolved
@@ -669,25 +669,14 @@
 // CHECK-DAG:       [[CST_1_:%.+]] = constant 1 : index
 // CHECK-DAG:       [[CST_0_:%.+]] = constant 0 : index
 // CHECK-NOT: separator of consecutive DAGs
-<<<<<<< HEAD
-// CHECK-DAG:       [[DIM_0_:%.+]] = memref.dim [[PARAM_0_]], [[CST_1_]] : memref<?x?x64xf32>
+// CHECK:           [[DIM_0_:%.+]] = memref.dim [[PARAM_0_]], [[CST_1_]] : memref<?x?x64xf32>
+// CHECK-DAG:       [[VAR_3_:%.+]] = affine.apply #map0(){{.}}[[DIM_0_]]{{.}}
+// CHECK-DAG:       [[VAR_5_:%.+]] = affine.apply #map0(){{.}}[[DIM_0_]]{{.}}
 // CHECK-DAG:       [[DIM_1_:%.+]] = memref.dim [[PARAM_0_]], [[CST_0_]] : memref<?x?x64xf32>
 // CHECK-DAG:       [[DIM_2_:%.+]] = memref.dim [[PARAM_0_]], [[CST_0_]] : memref<?x?x64xf32>
-// CHECK:           [[VAR_3_:%.+]] = affine.apply #map0(){{.}}[[DIM_0_]]{{.}}
+// CHECK-NOT: separator of consecutive DAGs
 // CHECK-DAG:       [[RES_:%.+]] = memref.alloc([[DIM_1_]], [[VAR_3_]]) : memref<?x?x64xf32>
-// CHECK-DAG:       [[VAR_5_:%.+]] = affine.apply #map0(){{.}}[[DIM_0_]]{{.}}
-// CHECK-NOT: separator of consecutive DAGs
 // CHECK-DAG:       [[RES_1_:%.+]] = memref.alloc([[DIM_2_]], [[VAR_5_]]) : memref<?x?x64xf32>
-=======
-// CHECK:           [[DIM_0_:%.+]] = dim [[PARAM_0_]], [[CST_1_]] : memref<?x?x64xf32>
-// CHECK-DAG:       [[VAR_3_:%.+]] = affine.apply #map0(){{.}}[[DIM_0_]]{{.}}
-// CHECK-DAG:       [[VAR_5_:%.+]] = affine.apply #map0(){{.}}[[DIM_0_]]{{.}}
-// CHECK-DAG:       [[DIM_1_:%.+]] = dim [[PARAM_0_]], [[CST_0_]] : memref<?x?x64xf32>
-// CHECK-DAG:       [[DIM_2_:%.+]] = dim [[PARAM_0_]], [[CST_0_]] : memref<?x?x64xf32>
-// CHECK-NOT: separator of consecutive DAGs
-// CHECK-DAG:       [[RES_:%.+]] = alloc([[DIM_1_]], [[VAR_3_]]) : memref<?x?x64xf32>
-// CHECK-DAG:       [[RES_1_:%.+]] = alloc([[DIM_2_]], [[VAR_5_]]) : memref<?x?x64xf32>
->>>>>>> 091e856d
 // CHECK-DAG:       [[LOOP_0_:%.+]]:3 = krnl.define_loops 3
 // CHECK:           krnl.iterate([[LOOP_0_]]#0, [[LOOP_0_]]#1, [[LOOP_0_]]#2) with ([[LOOP_0_]]#0 -> [[I_0_:%.+]] = 0 to [[DIM_1_]], [[LOOP_0_]]#1 -> [[I_1_:%.+]] = 0 to [[VAR_3_]], [[LOOP_0_]]#2 -> [[I_2_:%.+]] = 0 to 64) {
 // CHECK:             [[LOAD_PARAM_0_MEM_:%.+]] = krnl.load [[PARAM_0_]]{{.}}[[I_0_]], [[I_1_]], [[I_2_]]{{.}} : memref<?x?x64xf32>
@@ -867,7 +856,7 @@
   // CHECK-LABEL: test_reducemean_f32
   // CHECK-DAG: [[IDENTITY:%.+]] = constant 0.000000e+00 : f32
   // CHECK-DAG: [[DIVISOR_I64:%.+]] = constant 2 : i64 
-  // CHECK-DAG: [[RES:%.+]] = alloc() : memref<3x2xf32>
+  // CHECK-DAG: [[RES:%.+]] = memref.alloc() : memref<3x2xf32>
   // CHECK-DAG: [[DEF_LOOPS1:%.+]]:2 = krnl.define_loops 2
   // CHECK: krnl.iterate([[DEF_LOOPS1]]#0, [[DEF_LOOPS1]]#1) with ([[DEF_LOOPS1]]#0 -> %arg1 = 0 to 3, [[DEF_LOOPS1]]#1 -> %arg2 = 0 to 2) {
   // CHECK: krnl.store [[IDENTITY]], [[RES]][%arg1, %arg2] : memref<3x2xf32>
@@ -900,7 +889,7 @@
   // CHECK-LABEL: test_reducemean_i32
   // CHECK: [[IDENTITY:%.+]] = constant 0 : i32
   // CHECK: [[DIVISOR:%.+]] = constant 2 : i32
-  // CHECK: [[RES:%.+]] = alloc() : memref<3x2xi32>
+  // CHECK: [[RES:%.+]] = memref.alloc() : memref<3x2xi32>
   // CHECK: [[DEF_LOOPS1:%.+]]:2 = krnl.define_loops 2
   // CHECK: krnl.iterate([[DEF_LOOPS1]]#0, [[DEF_LOOPS1]]#1) with ([[DEF_LOOPS1]]#0 -> %arg1 = 0 to 3, [[DEF_LOOPS1]]#1 -> %arg2 = 0 to 2) {
   // CHECK: krnl.store [[IDENTITY]], [[RES]][%arg1, %arg2] : memref<3x2xi32>
@@ -929,7 +918,7 @@
   "std.return"(%1) : (tensor<5x5x9x32xf32>) -> ()
 
   // CHECK-LABEL: test_concat_1
-  // CHECK: [[RES:%.+]] = alloc() : memref<5x5x9x32xf32>
+  // CHECK: [[RES:%.+]] = memref.alloc() : memref<5x5x9x32xf32>
   // CHECK: [[DEF_LOOPS0:%.+]]:4 = krnl.define_loops 4
   // CHECK: krnl.iterate([[DEF_LOOPS0]]#0, [[DEF_LOOPS0]]#1, [[DEF_LOOPS0]]#2, [[DEF_LOOPS0]]#3) with ([[DEF_LOOPS0]]#0 -> %arg3 = 0 to 5, [[DEF_LOOPS0]]#1 -> %arg4 = 0 to 5, [[DEF_LOOPS0]]#2 -> %arg5 = 0 to 1, [[DEF_LOOPS0]]#3 -> %arg6 = 0 to 32) {
   // CHECK: [[LOAD0:%.+]] = krnl.load %arg0[%arg3, %arg4, %arg5, %arg6] :  memref<5x5x1x32xf32>
@@ -960,7 +949,7 @@
   // CHECK-LABEL: func @test_prelu_broadcast3
   // CHECK-DAG: [[ZERO_INDEX:%.+]] = constant 0 : index
   // CHECK-DAG: [[CST_0:%.+]] = constant 0.000000e+00 : f32
-  // CHECK-DAG: [[RES:%.+]] = alloc() : memref<3x4x5xf32>
+  // CHECK-DAG: [[RES:%.+]] = memref.alloc() : memref<3x4x5xf32>
   // CHECK: [[MAIN_LOOP:%.+]]:3 = krnl.define_loops 3
   // CHECK: krnl.iterate([[MAIN_LOOP]]#0, [[MAIN_LOOP]]#1, [[MAIN_LOOP]]#2) with ([[MAIN_LOOP]]#0 -> %arg2 = 0 to 3, [[MAIN_LOOP]]#1 -> %arg3 = 0 to 4, [[MAIN_LOOP]]#2 -> %arg4 = 0 to 5) {
   // CHECK:       [[LOAD_X:%.+]] = krnl.load %arg0[%arg2, %arg3, %arg4] : memref<3x4x5xf32>
@@ -983,7 +972,7 @@
   // CHECK-LABEL: func @test_prelu_broadcast3
   // CHECK-DAG: [[ZERO_INDEX:%.+]] = constant 0 : index
   // CHECK-DAG: [[CST_0:%.+]] = constant 0.000000e+00 : f32
-  // CHECK-DAG: [[RES:%.+]] = alloc() : memref<3x4x5xf32>
+  // CHECK-DAG: [[RES:%.+]] = memref.alloc() : memref<3x4x5xf32>
   // CHECK: [[MAIN_LOOP:%.+]]:3 = krnl.define_loops 3
   // CHECK: krnl.iterate([[MAIN_LOOP]]#0, [[MAIN_LOOP]]#1, [[MAIN_LOOP]]#2) with ([[MAIN_LOOP]]#0 -> %arg2 = 0 to 3, [[MAIN_LOOP]]#1 -> %arg3 = 0 to 4, [[MAIN_LOOP]]#2 -> %arg4 = 0 to 5) {
   // CHECK:       [[LOAD_X:%.+]] = krnl.load %arg0[%arg2, %arg3, %arg4] : memref<3x4x5xf32>
