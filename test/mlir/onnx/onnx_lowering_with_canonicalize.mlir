// RUN: onnx-mlir-opt -O3 --shape-inference --convert-onnx-to-krnl --canonicalize %s -split-input-file | FileCheck %s

// Adding canonicalize is important here as this is the only way to check the values of the map,
// which are otherwise before the function, and thus are hard to test.

// -----

// Focus on accumulated offset for the store op in each loop
func.func @test_concat_5(%arg0 : tensor<?x?x?xf32>, %arg1 : tensor<?x3x32xf32>, %arg2 : tensor<?x?x?xf32>) -> tensor<*xf32> {
  %1 = "onnx.Concat"(%arg0, %arg1, %arg2) { axis = -2 : si64} : (tensor<?x?x?xf32>, tensor<?x3x32xf32>, tensor<?x?x?xf32>)  -> tensor<*xf32>
  "func.return"(%1) : (tensor<*xf32>) -> ()
// mlir2FileCheck.py
// CHECK-DAG: #map = affine_map<()[s0, s1] -> (s0 + s1 + 3)>
// CHECK-DAG: #map1 = affine_map<(d0, d1, d2) -> (d2)>
// CHECK-DAG: #map2 = affine_map<(d0, d1, d2, d3) -> (d3)>
// CHECK-DAG: #map3 = affine_map<(d0, d1, d2, d3) -> (d2)>
// CHECK-DAG: #map4 = affine_map<(d0)[s0] -> (d0 + s0)>
// CHECK-DAG: #map5 = affine_map<(d0, d1, d2, d3, d4) -> (d2)>
// CHECK-DAG: #map6 = affine_map<(d0, d1, d2, d3, d4, d5) -> (d5)>
// CHECK-DAG: #map7 = affine_map<(d0)[s0] -> (d0 + s0 + 3)>
// CHECK-LABEL:  func.func @test_concat_5
// CHECK-SAME:   ([[PARAM_0_:%.+]]: memref<?x?x?xf32>, [[PARAM_1_:%.+]]: memref<?x3x32xf32>, [[PARAM_2_:%.+]]: memref<?x?x?xf32>) -> memref<?x?x32xf32> {
// CHECK-DAG:       [[VAR_c1_:%.+]] = arith.constant 1 : index
// CHECK-DAG:       [[VAR_c0_:%.+]] = arith.constant 0 : index
// CHECK-NOT: separator of consecutive DAGs
// CHECK-DAG:       [[VAR_dim_:%.+]] = memref.dim [[PARAM_0_]], [[VAR_c0_]] : memref<?x?x?xf32>
// CHECK-DAG:       [[VAR_dim_0_:%.+]] = memref.dim [[PARAM_0_]], [[VAR_c1_]] : memref<?x?x?xf32>
// CHECK-DAG:       [[VAR_dim_1_:%.+]] = memref.dim [[PARAM_2_]], [[VAR_c1_]] : memref<?x?x?xf32>
// CHECK:           [[VAR_0_:%.+]] = affine.apply #map(){{.}}[[VAR_dim_0_]], [[VAR_dim_1_]]{{.}}
// CHECK-DAG:       [[RES_:%.+]] = memref.alloc([[VAR_dim_]], [[VAR_0_]]) {{.*}}: memref<?x?x32xf32>
// CHECK-DAG:       [[LOOP_0_:%.+]]:3 = krnl.define_loops 3
// CHECK-DAG:       [[VAR_dim_2_:%.+]] = memref.dim [[PARAM_0_]], [[VAR_c1_]] : memref<?x?x?xf32>
// CHECK:           krnl.iterate([[LOOP_0_]]#0, [[LOOP_0_]]#1, [[LOOP_0_]]#2) with ([[LOOP_0_]]#0 -> [[I_0_:%.+]] = 0 to #map1([[VAR_dim_0_]], [[VAR_dim_1_]], [[VAR_dim_]]), [[LOOP_0_]]#1 -> [[I_1_:%.+]] = 0 to #map2([[VAR_dim_0_]], [[VAR_dim_1_]], [[VAR_dim_]], [[VAR_dim_]]_2), [[LOOP_0_]]#2 -> [[I_2_:%.+]] = 0 to 32){
// CHECK:             [[VAR_4_:%.+]]:3 = krnl.get_induction_var_value([[LOOP_0_]]#0, [[LOOP_0_]]#1, [[LOOP_0_]]#2) : (!krnl.loop, !krnl.loop, !krnl.loop) -> (index, index, index)
// CHECK:             [[LOAD_PARAM_0_MEM_:%.+]] = krnl.load [[PARAM_0_]]{{.}}[[VAR_4_]]#0, [[VAR_4_]]#1, [[VAR_4_]]#2] : memref<?x?x?xf32>
// CHECK:             krnl.store [[LOAD_PARAM_0_MEM_]], [[RES_]]{{.}}[[VAR_4_]]#0, [[VAR_4_]]#1, [[VAR_4_]]#2] : memref<?x?x32xf32>
// CHECK:           }
// CHECK-DAG:       [[VAR_dim_3_:%.+]] = memref.dim [[PARAM_0_]], [[VAR_c1_]] : memref<?x?x?xf32>
// CHECK-DAG:       [[LOOP_1_:%.+]]:3 = krnl.define_loops 3
// CHECK:           krnl.iterate([[LOOP_1_]]#0, [[LOOP_1_]]#1, [[LOOP_1_]]#2) with ([[LOOP_1_]]#0 -> [[I_3_:%.+]] = 0 to #map3([[VAR_dim_0_]], [[VAR_dim_1_]], [[VAR_dim_]], [[VAR_dim_]]_2), [[LOOP_1_]]#1 -> [[I_4_:%.+]] = 0 to 3, [[LOOP_1_]]#2 -> [[I_5_:%.+]] = 0 to 32){
// CHECK:             [[VAR_4_1_:%.+]]:3 = krnl.get_induction_var_value([[LOOP_1_]]#0, [[LOOP_1_]]#1, [[LOOP_1_]]#2) : (!krnl.loop, !krnl.loop, !krnl.loop) -> (index, index, index)
// CHECK-DAG:         [[LOAD_PARAM_0_MEM_1_:%.+]] = affine.apply #map4([[VAR_4_1_]]#1){{.}}[[VAR_dim_3_]]{{.}}
// CHECK-DAG:         [[LOAD_PARAM_1_MEM_:%.+]] = krnl.load [[PARAM_1_]]{{.}}[[VAR_4_1_]]#0, [[VAR_4_1_]]#1, [[VAR_4_1_]]#2] : memref<?x3x32xf32>
// CHECK:             krnl.store [[LOAD_PARAM_1_MEM_]], [[RES_]]{{.}}[[VAR_4_1_]]#0, [[LOAD_PARAM_0_MEM_1_]], [[VAR_4_1_]]#2] : memref<?x?x32xf32>
// CHECK:           }
// CHECK-DAG:       [[LOOP_2_:%.+]]:3 = krnl.define_loops 3
// CHECK-DAG:       [[VAR_dim_4_:%.+]] = memref.dim [[PARAM_2_]], [[VAR_c1_]] : memref<?x?x?xf32>
// CHECK:           krnl.iterate([[LOOP_2_]]#0, [[LOOP_2_]]#1, [[LOOP_2_]]#2) with ([[LOOP_2_]]#0 -> [[I_6_:%.+]] = 0 to #map5([[VAR_dim_0_]], [[VAR_dim_1_]], [[VAR_dim_]], [[VAR_dim_]]_2, [[VAR_dim_]]_3), [[LOOP_2_]]#1 -> [[I_7_:%.+]] = 0 to #map6([[VAR_dim_0_]], [[VAR_dim_1_]], [[VAR_dim_]], [[VAR_dim_]]_2, [[VAR_dim_]]_3, [[VAR_dim_]]_4), [[LOOP_2_]]#2 -> [[I_8_:%.+]] = 0 to 32){
// CHECK:             [[VAR_4_2_:%.+]]:3 = krnl.get_induction_var_value([[LOOP_2_]]#0, [[LOOP_2_]]#1, [[LOOP_2_]]#2) : (!krnl.loop, !krnl.loop, !krnl.loop) -> (index, index, index)
// CHECK-DAG:         [[LOAD_PARAM_0_MEM_1_:%.+]] = affine.apply #map7([[VAR_4_2_]]#1){{.}}[[VAR_dim_3_]]{{.}}
// CHECK-DAG:         [[LOAD_PARAM_1_MEM_1_:%.+]] = krnl.load [[PARAM_2_]]{{.}}[[VAR_4_2_]]#0, [[VAR_4_2_]]#1, [[VAR_4_2_]]#2] : memref<?x?x?xf32>
// CHECK:             krnl.store [[LOAD_PARAM_1_MEM_1_]], [[RES_]]{{.}}[[VAR_4_2_]]#0, [[LOAD_PARAM_0_MEM_1_]], [[VAR_4_2_]]#2] : memref<?x?x32xf32>
// CHECK:           }
// CHECK:           return [[RES_]] : memref<?x?x32xf32>
// CHECK:         }
}

// -----

// Please check the loop bounds for each input: should be same for dynamic
func.func @test_concat_4(%arg0 : tensor<?x1x?xf32>, %arg1 : tensor<?x3x32xf32>, %arg2 : tensor<?x5x?xf32>) -> tensor<*xf32> {
  %1 = "onnx.Concat"(%arg0, %arg1, %arg2) { axis = -2 : si64} : (tensor<?x1x?xf32>, tensor<?x3x32xf32>, tensor<?x5x?xf32>)  -> tensor<*xf32>
  "func.return"(%1) : (tensor<*xf32>) -> ()
// mlir2FileCheck.py
// CHECK-DAG: #map = affine_map<(d0) -> (d0)>
// CHECK-DAG: #map1 = affine_map<(d0) -> (d0 + 1)>
// CHECK-DAG: #map2 = affine_map<(d0) -> (d0 + 4)>
// CHECK-LABEL:  func.func @test_concat_4
// CHECK-SAME:   ([[PARAM_0_:%.+]]: memref<?x1x?xf32>, [[PARAM_1_:%.+]]: memref<?x3x32xf32>, [[PARAM_2_:%.+]]: memref<?x5x?xf32>) -> memref<?x9x32xf32> {
// CHECK:           [[VAR_c0_:%.+]] = arith.constant 0 : index
// CHECK:           [[VAR_dim_:%.+]] = memref.dim [[PARAM_0_]], [[VAR_c0_]] : memref<?x1x?xf32>
// CHECK-DAG:       [[RES_:%.+]] = memref.alloc([[VAR_dim_]]) {{.*}}: memref<?x9x32xf32>
// CHECK-DAG:       [[LOOP_0_:%.+]]:3 = krnl.define_loops 3
// CHECK:           krnl.iterate([[LOOP_0_]]#0, [[LOOP_0_]]#1, [[LOOP_0_]]#2) with ([[LOOP_0_]]#0 -> [[I_0_:%.+]] = 0 to #map([[VAR_dim_]]), [[LOOP_0_]]#1 -> [[I_1_:%.+]] = 0 to 1, [[LOOP_0_]]#2 -> [[I_2_:%.+]] = 0 to 32){
// CHECK:             [[VAR_3_:%.+]]:3 = krnl.get_induction_var_value([[LOOP_0_]]#0, [[LOOP_0_]]#1, [[LOOP_0_]]#2) : (!krnl.loop, !krnl.loop, !krnl.loop) -> (index, index, index)
// CHECK:             [[LOAD_PARAM_0_MEM_:%.+]] = krnl.load [[PARAM_0_]]{{.}}[[VAR_3_]]#0, [[VAR_3_]]#1, [[VAR_3_]]#2] : memref<?x1x?xf32>
// CHECK:             krnl.store [[LOAD_PARAM_0_MEM_]], [[RES_]]{{.}}[[VAR_3_]]#0, [[VAR_3_]]#1, [[VAR_3_]]#2] : memref<?x9x32xf32>
// CHECK:           }
// CHECK:           [[LOOP_1_:%.+]]:3 = krnl.define_loops 3
// CHECK:           krnl.iterate([[LOOP_1_]]#0, [[LOOP_1_]]#1, [[LOOP_1_]]#2) with ([[LOOP_1_]]#0 -> [[I_3_:%.+]] = 0 to #map([[VAR_dim_]]), [[LOOP_1_]]#1 -> [[I_4_:%.+]] = 0 to 3, [[LOOP_1_]]#2 -> [[I_5_:%.+]] = 0 to 32){
// CHECK:             [[VAR_3_1_:%.+]]:3 = krnl.get_induction_var_value([[LOOP_1_]]#0, [[LOOP_1_]]#1, [[LOOP_1_]]#2) : (!krnl.loop, !krnl.loop, !krnl.loop) -> (index, index, index)
// CHECK-DAG:         [[LOAD_PARAM_0_MEM_1_:%.+]] = affine.apply #map1([[VAR_3_1_]]#1)
// CHECK-DAG:         [[LOAD_PARAM_1_MEM_:%.+]] = krnl.load [[PARAM_1_]]{{.}}[[VAR_3_1_]]#0, [[VAR_3_1_]]#1, [[VAR_3_1_]]#2] : memref<?x3x32xf32>
// CHECK:             krnl.store [[LOAD_PARAM_1_MEM_]], [[RES_]]{{.}}[[VAR_3_1_]]#0, [[LOAD_PARAM_0_MEM_1_]], [[VAR_3_1_]]#2] : memref<?x9x32xf32>
// CHECK:           }
// CHECK:           [[LOOP_2_:%.+]]:3 = krnl.define_loops 3
// CHECK:           krnl.iterate([[LOOP_2_]]#0, [[LOOP_2_]]#1, [[LOOP_2_]]#2) with ([[LOOP_2_]]#0 -> [[I_6_:%.+]] = 0 to #map([[VAR_dim_]]), [[LOOP_2_]]#1 -> [[I_7_:%.+]] = 0 to 5, [[LOOP_2_]]#2 -> [[I_8_:%.+]] = 0 to 32){
// CHECK:             [[VAR_3_2_:%.+]]:3 = krnl.get_induction_var_value([[LOOP_2_]]#0, [[LOOP_2_]]#1, [[LOOP_2_]]#2) : (!krnl.loop, !krnl.loop, !krnl.loop) -> (index, index, index)
// CHECK-DAG:         [[LOAD_PARAM_0_MEM_1_:%.+]] = affine.apply #map2([[VAR_3_2_]]#1)
// CHECK-DAG:         [[LOAD_PARAM_1_MEM_1_:%.+]] = krnl.load [[PARAM_2_]]{{.}}[[VAR_3_2_]]#0, [[VAR_3_2_]]#1, [[VAR_3_2_]]#2] : memref<?x5x?xf32>
// CHECK:             krnl.store [[LOAD_PARAM_1_MEM_1_]], [[RES_]]{{.}}[[VAR_3_2_]]#0, [[LOAD_PARAM_0_MEM_1_]], [[VAR_3_2_]]#2] : memref<?x9x32xf32>
// CHECK:           }
// CHECK:           return [[RES_]] : memref<?x9x32xf32>
// CHECK:         }
}

// -----

func.func @test_sequence_insert(%arg0: tensor<?x4x5xf32>, %arg1:tensor<3x4x5xf32>) -> tensor<3xi64>  {
  %0 = "onnx.Constant"() {value = dense<0> : tensor<1xi64>} : () -> tensor<i64>
  %1 = "onnx.SequenceEmpty"() : () -> !onnx.Seq<tensor<*xf32>>
  %2 = "onnx.NoValue"() {value} : () -> none
  %3 = "onnx.SequenceInsert"(%1, %arg0, %0) : (!onnx.Seq<tensor<*xf32>>, tensor<?x4x5xf32>, tensor<i64>) -> !onnx.Seq<tensor<?x4x5xf32>>
  %6 = "onnx.SequenceInsert"(%3, %arg1, %2) : (!onnx.Seq<tensor<?x4x5xf32>>, tensor<3x4x5xf32>, none) -> !onnx.Seq<tensor<?x4x5xf32>>
  %4 = "onnx.SequenceAt"(%6, %0) : (!onnx.Seq<tensor<?x4x5xf32>>, tensor<i64>) -> tensor<?x4x5xf32>
  %5 = "onnx.Shape"(%4) {start = 0 : si64} : (tensor<?x4x5xf32>) -> tensor<3xi64>
  return %5 : tensor<3xi64>
// mlir2FileCheck.py
// CHECK-DAG: #map = affine_map<()[s0] -> (s0 + 2)>
// CHECK-LABEL:  func.func @test_sequence_insert
// CHECK-SAME:   ([[PARAM_0_:%.+]]: memref<?x4x5xf32>, [[PARAM_1_:%.+]]: memref<3x4x5xf32>) -> memref<3xi64> {
// CHECK-DAG:       [[VAR_c5_i64_:%.+]] = arith.constant 5 : i64
// CHECK-DAG:       [[VAR_c4_i64_:%.+]] = arith.constant 4 : i64
// CHECK-DAG:       [[VAR_c2_:%.+]] = arith.constant 2 : index
// CHECK-DAG:       [[VAR_c1_:%.+]] = arith.constant 1 : index
// CHECK-DAG:       [[VAR_c0_:%.+]] = arith.constant 0 : index
// CHECK-DAG:       [[VAR_0_:%.+]] = "krnl.global"() {name = "{{.+}}, shape = [], value = dense<0> : tensor<1xi64>} : () -> memref<i64>
// CHECK-NOT: separator of consecutive DAGs
// CHECK-DAG:       [[VAR_1_:%.+]] = "krnl.seqalloc"([[VAR_c1_]]) : (index) -> memref<1xmemref<?x4x5xf32>>
// CHECK-DAG:       [[LOAD_VAR_0_MEM_:%.+]] = krnl.load [[VAR_0_]][] : memref<i64>
// CHECK:           [[VAR_3_:%.+]] = arith.index_cast [[LOAD_VAR_0_MEM_]] : i64 to index
// CHECK:           "krnl.seqstore"([[PARAM_0_]], [[VAR_1_]], [[VAR_3_]]) : (memref<?x4x5xf32>, memref<1xmemref<?x4x5xf32>>, index) -> ()
// CHECK-DAG:       [[VAR_4_:%.+]] = "krnl.seqalloc"([[VAR_c2_]]) : (index) -> memref<2xmemref<?x4x5xf32>>
// CHECK-DAG:       [[LOOP_0_:%.+]] = krnl.define_loops 1
// CHECK:           krnl.iterate([[LOOP_0_]]) with ([[LOOP_0_]] -> [[I_0_:%.+]] = 0 to 1){
// CHECK:             [[VAR_14_:%.+]] = krnl.get_induction_var_value([[LOOP_0_]]) : (!krnl.loop) -> index
// CHECK:             [[LOAD_VAR_1_MEM_:%.+]] = krnl.load [[VAR_1_]]{{.}}[[VAR_1_]]4] : memref<1xmemref<?x4x5xf32>>
// CHECK:             "krnl.seqstore"([[LOAD_VAR_1_MEM_]], [[VAR_4_]], [[VAR_c1_]]) : (memref<?x4x5xf32>, memref<2xmemref<?x4x5xf32>>, index) -> ()
// CHECK:           }
// CHECK:           [[LOOP_1_:%.+]] = krnl.define_loops 1
// CHECK:           krnl.iterate([[LOOP_1_]]) with ([[LOOP_1_]] -> [[I_1_:%.+]] = 2 to 1){
// CHECK:             [[VAR_14_1_:%.+]] = krnl.get_induction_var_value([[LOOP_1_]]) : (!krnl.loop) -> index
// CHECK-DAG:         [[LOAD_VAR_1_MEM_1_:%.+]] = krnl.load [[VAR_1_]]{{.}}[[VAR_1_]]4] : memref<1xmemref<?x4x5xf32>>
// CHECK-DAG:         [[VAR_16_:%.+]] = arith.addi [[VAR_14_1_]], [[VAR_c1_]] : index
// CHECK:             "krnl.seqstore"([[LOAD_VAR_1_MEM_1_]], [[VAR_4_]], [[VAR_16_]]) : (memref<?x4x5xf32>, memref<2xmemref<?x4x5xf32>>, index) -> ()
// CHECK:           }
// CHECK:           "krnl.seqstore"([[PARAM_1_]], [[VAR_4_]], [[VAR_c1_]]) : (memref<3x4x5xf32>, memref<2xmemref<?x4x5xf32>>, index) -> ()
// CHECK:           [[LOAD_VAR_0_MEM_1_:%.+]] = krnl.load [[VAR_0_]][] : memref<i64>
// CHECK:           [[VAR_8_:%.+]] = arith.index_cast [[LOAD_VAR_0_MEM_1_]] : i64 to index
// CHECK-DAG:       [[VAR_9_:%.+]] = arith.cmpi slt, [[VAR_8_]], [[VAR_c0_]] : index
// CHECK-DAG:       [[VAR_10_:%.+]] = affine.apply #map(){{.}}[[VAR_8_]]{{.}}
// CHECK:           [[VAR_11_:%.+]] = arith.select [[VAR_9_]], [[VAR_10_]], [[VAR_8_]] : index
// CHECK-DAG:       [[VAR_12_:%.+]] = "krnl.seqextract"([[VAR_4_]], [[VAR_11_]]) {copy = 1 : ui1} : (memref<2xmemref<?x4x5xf32>>, index) -> memref<?x4x5xf32>
// CHECK-DAG:       [[RES_:%.+]] = memref.alloc() {{.*}}: memref<3xi64>
// CHECK:           [[VAR_dim_:%.+]] = memref.dim [[VAR_12_]], [[VAR_c0_]] : memref<?x4x5xf32>
// CHECK:           [[VAR_13_:%.+]] = arith.index_cast [[VAR_dim_]] : index to i64
// CHECK:           krnl.store [[VAR_13_]], [[RES_]]{{.}}[[VAR_c0_]]{{.}} : memref<3xi64>
// CHECK:           krnl.store [[VAR_c4_i64_]], [[RES_]]{{.}}[[VAR_c1_]]{{.}} : memref<3xi64>
// CHECK:           krnl.store [[VAR_c5_i64_]], [[RES_]]{{.}}[[VAR_c2_]]{{.}} : memref<3xi64>
// CHECK:           return [[RES_]] : memref<3xi64>
// CHECK:         }
}

// -----

// Check nested if lowering (function computes scalar Sign).
func.func @test_if_sign(%arg0: tensor<f32>) -> tensor<i32> {
  %0 = "onnx.Constant"() {value = dense<0.0> : tensor<1xf32>} : () -> tensor<f32>
  %1 = "onnx.Less"(%arg0, %0) : (tensor<f32>, tensor<f32>) -> tensor<i1>
  %2 = "onnx.If"(%1) ({
    %3 = "onnx.Constant"() {value = dense<-1> : tensor<1xi32>} : () -> tensor<i32>
    onnx.Return %3 : tensor<i32>
  }, {
    %4 = "onnx.Greater"(%arg0, %0) : (tensor<f32>, tensor<f32>) -> tensor<i1>
    %5 = "onnx.If"(%4) ({
      %6 = "onnx.Constant"() {value = dense<1> : tensor<1xi32>} : () -> tensor<i32>
      onnx.Return %6 : tensor<i32>
    }, {
      %7 = "onnx.Constant"() {value = dense<0> : tensor<1xi32>} : () -> tensor<i32>
      onnx.Return %7 : tensor<i32>
    }) : (tensor<i1>) -> tensor<i32>
    onnx.Return %5 : tensor<i32>
  }) : (tensor<i1>) -> tensor<i32>
  return %2 : tensor<i32>
// mlir2FileCheck.py
// CHECK-LABEL:  func.func @test_if_sign
// CHECK-SAME:   ([[PARAM_0_:%.+]]: memref<f32>) -> memref<i32> {
// CHECK-DAG:       [[VAR_0_:%.+]] = "krnl.global"() {name = "constant_{{[0-9]+}}", shape = [], value = dense<0.000000e+00> : tensor<1xf32>} : () -> memref<f32>
// CHECK-DAG:       [[RES_:%.+]] = memref.alloc() : memref<i1>
// CHECK-DAG:       [[LOAD_PARAM_0_MEM_:%.+]] = krnl.load [[PARAM_0_]][] : memref<f32>
// CHECK:           [[LOAD_VAR_0_MEM_:%.+]] = krnl.load [[VAR_0_]][] : memref<f32>
// CHECK:           [[VAR_3_:%.+]] = arith.cmpf olt, [[LOAD_PARAM_0_MEM_]], [[LOAD_VAR_0_MEM_]] : f32
// CHECK:           krnl.store [[VAR_3_]], [[RES_]][] : memref<i1>
// CHECK:           [[LOAD_RES_MEM_:%.+]] = krnl.load [[RES_]][] : memref<i1>
// CHECK-DAG:       [[VAR_5_:%.+]] = scf.if [[LOAD_RES_MEM_]] -> (memref<i32>) {
// CHECK-DAG:         [[VAR_6_:%.+]] = "krnl.global"() {name = "constant_{{[0-9]+}}", shape = [], value = dense<-1> : tensor<1xi32>} : () -> memref<i32>
// CHECK:             scf.yield [[VAR_6_]] : memref<i32>
// CHECK:           } else {
// CHECK-DAG:         [[RES_1_:%.+]] = memref.alloc() : memref<i1>
// CHECK-DAG:         [[LOAD_PARAM_0_MEM_1_:%.+]] = krnl.load [[PARAM_0_]][] : memref<f32>
// CHECK-DAG:         [[LOAD_VAR_0_MEM_1_:%.+]] = krnl.load [[VAR_0_]][] : memref<f32>
// CHECK:             [[VAR_8_:%.+]] = arith.cmpf ogt, [[LOAD_PARAM_0_MEM_1_]], [[LOAD_VAR_0_MEM_1_]] : f32
// CHECK:             krnl.store [[VAR_8_]], [[RES_1_]][] : memref<i1>
// CHECK:             [[LOAD_RES_1_MEM_:%.+]] = krnl.load [[RES_1_]][] : memref<i1>
// CHECK-DAG:         [[VAR_10_:%.+]] = scf.if [[LOAD_RES_1_MEM_]] -> (memref<i32>) {
// CHECK-DAG:           [[VAR_11_:%.+]] = "krnl.global"() {name = "constant_{{[0-9]+}}", shape = [], value = dense<1> : tensor<1xi32>} : () -> memref<i32>
// CHECK:               scf.yield [[VAR_11_]] : memref<i32>
// CHECK:             } else {
// CHECK:               [[VAR_11_1_:%.+]] = "krnl.global"() {name = "constant_{{[0-9]+}}", shape = [], value = dense<0> : tensor<1xi32>} : () -> memref<i32>
// CHECK:               scf.yield [[VAR_11_1_]] : memref<i32>
// CHECK:             }
// CHECK:             scf.yield [[VAR_10_]] : memref<i32>
// CHECK:           }
// CHECK:           return [[VAR_5_]] : memref<i32>
// CHECK:         }
}

// -----

func.func private @test_squeezev11_unknown_dimensions(%arg0 : tensor<?x1x32x?x64xf32>) -> tensor<*xf32> {
  %0 = "onnx.SqueezeV11"(%arg0) { axes = [1,-2]} : (tensor<?x1x32x?x64xf32>) -> (tensor<*xf32>)
  "func.return"(%0) : (tensor<*xf32>) -> ()

// mlir2FileCheck.py
// CHECK-LABEL:  func.func private @test_squeezev11_unknown_dimensions
// CHECK-SAME:   ([[PARAM_0_:%.+]]: memref<?x1x32x?x64xf32>) -> memref<?x32x64xf32> {
// CHECK:           [[VAR_c0_:%.+]] = arith.constant 0 : index
// CHECK:           [[VAR_dim_:%.+]] = memref.dim [[PARAM_0_]], [[VAR_c0_]] : memref<?x1x32x?x64xf32>
// CHECK:           [[VAR_reinterpret_cast_:%.+]] = memref.reinterpret_cast [[PARAM_0_]] to offset: [0], sizes: {{.}}[[VAR_dim_]], 32, 64], strides: [2048, 64, 1] : memref<?x1x32x?x64xf32> to memref<?x32x64xf32>
// CHECK:           return [[VAR_reinterpret_cast_]] : memref<?x32x64xf32>
// CHECK:         }
}

// -----

func.func private @test_squeeze_unknown_dimensions(%arg0 : tensor<?x1x32x?x64xf32>) -> tensor<*xf32> {
  %0 = "onnx.Constant"() {value = dense<[1, -2]> : tensor<2xi64>} : () -> tensor<2xi64>
  %1 = "onnx.Squeeze"(%arg0, %0) : (tensor<?x1x32x?x64xf32>, tensor<2xi64>) -> (tensor<*xf32>)
  "func.return"(%1) : (tensor<*xf32>) -> ()

// mlir2FileCheck.py
// CHECK-LABEL:  func.func private @test_squeeze_unknown_dimensions
// CHECK-SAME:   ([[PARAM_0_:%.+]]: memref<?x1x32x?x64xf32>) -> memref<?x32x64xf32> {
// CHECK:           [[VAR_c0_:%.+]] = arith.constant 0 : index
// CHECK:           [[VAR_dim_:%.+]] = memref.dim [[PARAM_0_]], [[VAR_c0_]] : memref<?x1x32x?x64xf32>
// CHECK:           [[VAR_reinterpret_cast_:%.+]] = memref.reinterpret_cast [[PARAM_0_]] to offset: [0], sizes: {{.}}[[VAR_dim_]], 32, 64], strides: [2048, 64, 1] : memref<?x1x32x?x64xf32> to memref<?x32x64xf32>
// CHECK:           return [[VAR_reinterpret_cast_]] : memref<?x32x64xf32>
// CHECK:         }
}

// -----

// Slice where all the parameters are constant.
func.func @test_slice_constant_default_axes(%arg0 : tensor<2x4xf32>) -> tensor<*xf32> {
  %axes = "onnx.NoValue"() {value} : () -> none
  %starts = "onnx.Constant"() {value = dense<[1, 0]> : tensor<2xi64> } : () -> tensor<2xi64>
  %ends = "onnx.Constant"() {value = dense<[2, 3]> : tensor<2xi64> } : () -> tensor<2xi64>
  %steps = "onnx.Constant"() {value = dense<[1, 2]> : tensor<2xi64> } : () -> tensor<2xi64>
  %1 = "onnx.Slice"(%arg0, %starts, %ends, %axes, %steps) : (tensor<2x4xf32>, tensor<2xi64>, tensor<2xi64>, none, tensor<2xi64>) -> tensor<*xf32>
  "func.return"(%1) : (tensor<*xf32>) -> ()

// CHECK-LABEL:  func @test_slice_constant_default_axes
// CHECK-SAME:   ([[PARAM_0_:%.+]]: memref<2x4xf32>) -> memref<1x2xf32> {
// CHECK-DAG:       [[RES_:%.+]] = memref.alloc() {{.*}}: memref<1x2xf32>
// CHECK-DAG:       [[LOOP_0_:%.+]]:2 = krnl.define_loops 2
// CHECK:           krnl.iterate([[LOOP_0_]]#0, [[LOOP_0_]]#1) with ([[LOOP_0_]]#0 -> [[I_0_:%.+]] = 0 to 1, [[LOOP_0_]]#1 -> [[I_1_:%.+]] = 0 to 2){
// CHECK:             [[IV:%.+]]:2 = krnl.get_induction_var_value([[LOOP_0_]]#0, [[LOOP_0_]]#1) : (!krnl.loop, !krnl.loop) -> (index, index)
// CHECK-DAG:         [[VAR_6_:%.+]] = affine.apply #map([[IV]]#0)
// CHECK-DAG:         [[VAR_7_:%.+]] = affine.apply #map1([[IV]]#1)
// CHECK:             [[LOAD_PARAM_0_MEM_:%.+]] = krnl.load [[PARAM_0_]]{{.}}[[VAR_6_]], [[VAR_7_]]{{.}} : memref<2x4xf32>
// CHECK:             krnl.store [[LOAD_PARAM_0_MEM_]], [[RES_]][[[IV]]#0, [[IV]]#1] : memref<1x2xf32>
// CHECK:           }
// CHECK:           return [[RES_]] : memref<1x2xf32>
// CHECK:         }
}

// -----

func.func @test_slice_constant_default_steps(%arg0 : tensor<2x4xf32>) -> tensor<*xf32> {
  %axes = "onnx.Constant"() {value = dense<[0, 1]> : tensor<2xi64> } : () -> tensor<2xi64>
  %starts = "onnx.Constant"() {value = dense<[1, 0]> : tensor<2xi64> } : () -> tensor<2xi64>
  %ends = "onnx.Constant"() {value = dense<[2, 3]> : tensor<2xi64> } : () -> tensor<2xi64>
  %steps = "onnx.NoValue"() {value} : () -> none
  %1 = "onnx.Slice"(%arg0, %starts, %ends, %axes, %steps) : (tensor<2x4xf32>, tensor<2xi64>, tensor<2xi64>, tensor<2xi64>, none) -> tensor<*xf32>
  "func.return"(%1) : (tensor<*xf32>) -> ()

// CHECK-LABEL:  func @test_slice_constant_default_steps
// CHECK-SAME:   ([[PARAM_0_:%.+]]: memref<2x4xf32>) -> memref<1x3xf32> {
// CHECK-DAG:       [[RES_:%.+]] = memref.alloc() {{.*}}: memref<1x3xf32>
// CHECK-DAG:       [[LOOP_0_:%.+]]:2 = krnl.define_loops 2
// CHECK:           krnl.iterate([[LOOP_0_]]#0, [[LOOP_0_]]#1) with ([[LOOP_0_]]#0 -> [[I_0_:%.+]] = 0 to 1, [[LOOP_0_]]#1 -> [[I_1_:%.+]] = 0 to 3){
// CHECK:             [[IV:%.+]]:2 = krnl.get_induction_var_value([[LOOP_0_]]#0, [[LOOP_0_]]#1) : (!krnl.loop, !krnl.loop) -> (index, index)
// CHECK:             [[VAR_6_:%.+]] = affine.apply #map([[IV]]#0)
// CHECK:             [[LOAD_PARAM_0_MEM_:%.+]] = krnl.load [[PARAM_0_]]{{.}}[[VAR_6_]], [[IV]]#1] : memref<2x4xf32>
// CHECK:             krnl.store [[LOAD_PARAM_0_MEM_]], [[RES_]][[[IV]]#0, [[IV]]#1] : memref<1x3xf32>
// CHECK:           }
// CHECK:           return [[RES_]] : memref<1x3xf32>
// CHECK:         }
}

// -----

func.func @test_slice_all_constant(%arg0 : tensor<2x4xf32>) -> tensor<*xf32> {
  %axes = "onnx.Constant"() {value = dense<[0, 1]> : tensor<2xi64> } : () -> tensor<2xi64>
  %starts = "onnx.Constant"() {value = dense<[1, 0]> : tensor<2xi64> } : () -> tensor<2xi64>
  %ends = "onnx.Constant"() {value = dense<[2, 3]> : tensor<2xi64> } : () -> tensor<2xi64>
  %steps = "onnx.Constant"() {value = dense<[1, 2]> : tensor<2xi64> } : () -> tensor<2xi64>
  %1 = "onnx.Slice"(%arg0, %starts, %ends, %axes, %steps) : (tensor<2x4xf32>, tensor<2xi64>, tensor<2xi64>, tensor<2xi64>, tensor<2xi64>) -> tensor<*xf32>
  "func.return"(%1) : (tensor<*xf32>) -> ()

// CHECK-LABEL:  func @test_slice_all_constant
// CHECK-SAME:   ([[PARAM_0_:%.+]]: memref<2x4xf32>) -> memref<1x2xf32> {
// CHECK-DAG:       [[RES_:%.+]] = memref.alloc() {{.*}}: memref<1x2xf32>
// CHECK-DAG:       [[LOOP_0_:%.+]]:2 = krnl.define_loops 2
// CHECK:           krnl.iterate([[LOOP_0_]]#0, [[LOOP_0_]]#1) with ([[LOOP_0_]]#0 -> [[I_0_:%.+]] = 0 to 1, [[LOOP_0_]]#1 -> [[I_1_:%.+]] = 0 to 2){
// CHECK:             [[IV:%.+]]:2 = krnl.get_induction_var_value([[LOOP_0_]]#0, [[LOOP_0_]]#1) : (!krnl.loop, !krnl.loop) -> (index, index)
// CHECK-DAG:         [[VAR_6_:%.+]] = affine.apply #map([[IV]]#0)
// CHECK-DAG:         [[VAR_7_:%.+]] = affine.apply #map1([[IV]]#1)
// CHECK:             [[LOAD_PARAM_0_MEM_:%.+]] = krnl.load [[PARAM_0_]]{{.}}[[VAR_6_]], [[VAR_7_]]{{.}} : memref<2x4xf32>
// CHECK:             krnl.store [[LOAD_PARAM_0_MEM_]], [[RES_]][[[IV]]#0, [[IV]]#1] : memref<1x2xf32>
// CHECK:           }
// CHECK:           return [[RES_]] : memref<1x2xf32>
// CHECK:         }
}

// -----

func.func @test_slice_all_constant_negative(%arg0 : tensor<2x4xf32>) -> tensor<*xf32> {
  %axes = "onnx.Constant"() {value = dense<[0, -1]> : tensor<2xi64> } : () -> tensor<2xi64>
  %starts = "onnx.Constant"() {value = dense<[1, 0]> : tensor<2xi64> } : () -> tensor<2xi64>
  %ends = "onnx.Constant"() {value = dense<[2, -1]> : tensor<2xi64> } : () -> tensor<2xi64>
  %steps = "onnx.Constant"() {value = dense<[1, 2]> : tensor<2xi64> } : () -> tensor<2xi64>
  %1 = "onnx.Slice"(%arg0, %starts, %ends, %axes, %steps) : (tensor<2x4xf32>, tensor<2xi64>, tensor<2xi64>, tensor<2xi64>, tensor<2xi64>) -> tensor<*xf32>
  "func.return"(%1) : (tensor<*xf32>) -> ()

// CHECK-LABEL:  func @test_slice_all_constant_negative
// CHECK-SAME:   ([[PARAM_0_:%.+]]: memref<2x4xf32>) -> memref<1x2xf32> {
// CHECK-DAG:       [[RES_:%.+]] = memref.alloc() {{.*}}: memref<1x2xf32>
// CHECK-DAG:       [[LOOP_0_:%.+]]:2 = krnl.define_loops 2
// CHECK:           krnl.iterate([[LOOP_0_]]#0, [[LOOP_0_]]#1) with ([[LOOP_0_]]#0 -> [[I_0_:%.+]] = 0 to 1, [[LOOP_0_]]#1 -> [[I_1_:%.+]] = 0 to 2){
// CHECK:             [[IV:%.+]]:2 = krnl.get_induction_var_value([[LOOP_0_]]#0, [[LOOP_0_]]#1) : (!krnl.loop, !krnl.loop) -> (index, index)
// CHECK-DAG:         [[VAR_6_:%.+]] = affine.apply #map([[IV]]#0)
// CHECK-DAG:         [[VAR_7_:%.+]] = affine.apply #map1([[IV]]#1)
// CHECK:             [[LOAD_PARAM_0_MEM_:%.+]] = krnl.load [[PARAM_0_]]{{.}}[[VAR_6_]], [[VAR_7_]]{{.}} : memref<2x4xf32>
// CHECK:             krnl.store [[LOAD_PARAM_0_MEM_]], [[RES_]][[[IV]]#0, [[IV]]#1] : memref<1x2xf32>
// CHECK:           }
// CHECK:           return [[RES_]] : memref<1x2xf32>
// CHECK:         }
}

// -----

func.func @test_slice_all_constant_end_outofbound(%arg0 : tensor<2x4xf32>) -> tensor<*xf32> {
  %axes = "onnx.Constant"() {value = dense<[0, 1]> : tensor<2xi64> } : () -> tensor<2xi64>
  %starts = "onnx.Constant"() {value = dense<[1, 0]> : tensor<2xi64> } : () -> tensor<2xi64>
  %ends = "onnx.Constant"() {value = dense<[5, 3]> : tensor<2xi64> } : () -> tensor<2xi64>
  %steps = "onnx.Constant"() {value = dense<[1, 2]> : tensor<2xi64> } : () -> tensor<2xi64>
  %1 = "onnx.Slice"(%arg0, %starts, %ends, %axes, %steps) : (tensor<2x4xf32>, tensor<2xi64>, tensor<2xi64>, tensor<2xi64>, tensor<2xi64>) -> tensor<*xf32>
  "func.return"(%1) : (tensor<*xf32>) -> ()

// CHECK-LABEL:  func @test_slice_all_constant_end_outofbound
// CHECK-SAME:   ([[PARAM_0_:%.+]]: memref<2x4xf32>) -> memref<1x2xf32> {
// CHECK-DAG:       [[RES_:%.+]] = memref.alloc() {{.*}}: memref<1x2xf32>
// CHECK-DAG:       [[LOOP_0_:%.+]]:2 = krnl.define_loops 2
// CHECK:           krnl.iterate([[LOOP_0_]]#0, [[LOOP_0_]]#1) with ([[LOOP_0_]]#0 -> [[I_0_:%.+]] = 0 to 1, [[LOOP_0_]]#1 -> [[I_1_:%.+]] = 0 to 2){
// CHECK:             [[IV:%.+]]:2 = krnl.get_induction_var_value([[LOOP_0_]]#0, [[LOOP_0_]]#1) : (!krnl.loop, !krnl.loop) -> (index, index)
// CHECK-DAG:         [[VAR_6_:%.+]] = affine.apply #map([[IV]]#0)
// CHECK-DAG:         [[VAR_7_:%.+]] = affine.apply #map1([[IV]]#1)
// CHECK:             [[LOAD_PARAM_0_MEM_:%.+]] = krnl.load [[PARAM_0_]]{{.}}[[VAR_6_]], [[VAR_7_]]{{.}} : memref<2x4xf32>
// CHECK:             krnl.store [[LOAD_PARAM_0_MEM_]], [[RES_]][[[IV]]#0, [[IV]]#1] : memref<1x2xf32>
// CHECK:           }
// CHECK:           return [[RES_]] : memref<1x2xf32>
// CHECK:         }
}

// -----

func.func @test_slice_all_constant_negative_steps(%arg0 : tensor<2x4xf32>) -> tensor<*xf32> {
  %axes = "onnx.Constant"() {value = dense<[0, 1]> : tensor<2xi64> } : () -> tensor<2xi64>
  %starts = "onnx.Constant"() {value = dense<[1, 3]> : tensor<2xi64> } : () -> tensor<2xi64>
  %ends = "onnx.Constant"() {value = dense<[2, 0]> : tensor<2xi64> } : () -> tensor<2xi64>
  %steps = "onnx.Constant"() {value = dense<[1, -2]> : tensor<2xi64> } : () -> tensor<2xi64>
  %1 = "onnx.Slice"(%arg0, %starts, %ends, %axes, %steps) : (tensor<2x4xf32>, tensor<2xi64>, tensor<2xi64>, tensor<2xi64>, tensor<2xi64>) -> tensor<*xf32>
  "func.return"(%1) : (tensor<*xf32>) -> ()

// CHECK-LABEL:  func @test_slice_all_constant_negative_steps
// CHECK-SAME:   ([[PARAM_0_:%.+]]: memref<2x4xf32>) -> memref<1x2xf32> {
// CHECK-DAG:       [[RES_:%.+]] = memref.alloc() {{.*}}: memref<1x2xf32>
// CHECK-DAG:       [[LOOP_0_:%.+]]:2 = krnl.define_loops 2
// CHECK:           krnl.iterate([[LOOP_0_]]#0, [[LOOP_0_]]#1) with ([[LOOP_0_]]#0 -> [[I_0_:%.+]] = 0 to 1, [[LOOP_0_]]#1 -> [[I_1_:%.+]] = 0 to 2){
// CHECK:             [[IV:%.+]]:2 = krnl.get_induction_var_value([[LOOP_0_]]#0, [[LOOP_0_]]#1) : (!krnl.loop, !krnl.loop) -> (index, index)
// CHECK-DAG:         [[VAR_6_:%.+]] = affine.apply #map([[IV]]#0)
// CHECK-DAG:         [[VAR_7_:%.+]] = affine.apply #map1([[IV]]#1)
// CHECK:             [[LOAD_PARAM_0_MEM_:%.+]] = krnl.load [[PARAM_0_]]{{.}}[[VAR_6_]], [[VAR_7_]]{{.}} : memref<2x4xf32>
// CHECK:             krnl.store [[LOAD_PARAM_0_MEM_]], [[RES_]][[[IV]]#0, [[IV]]#1] : memref<1x2xf32>
// CHECK:           }
// CHECK:           return [[RES_]] : memref<1x2xf32>
// CHECK:         }
}

// -----

// Slice where the data is dyn sized along a non-sliced dim
func.func @dyntest_slice_constant_dynshape_not_spliced(%arg0 : tensor<?x4x5xf32>) -> tensor<*xf32> {
  // %data = "onnx.Constant"() {value = dense<[ [ [ 0, 1, 2, 3, 4 ], [ 10, 11, 12, 13, 14 ], [ 20, 21, 22, 23, 24 ], [ 30, 31, 32, 33, 34 ] ], [ [ 100, 101, 102, 103, 104 ], [ 110, 111, 112, 113, 114 ], [ 120, 121, 122, 123, 124 ], [ 130, 131, 132, 133, 134 ] ], [ [ 200, 201, 202, 203, 204 ], [ 210, 211, 212, 213, 214 ], [ 220, 221, 222, 223, 224 ], [ 230, 231, 232, 233, 234 ] ] ] > : tensor<3x4x5xi64> } : () -> tensor<3x4x5xi64>
  // slice * 1-3 1-4 with neg numbers
  %axes = "onnx.Constant"() {value = dense<[2, 1]> : tensor<2xi64> } : () -> tensor<2xi64>
  %starts = "onnx.Constant"() {value = dense<[1, 1]> : tensor<2xi64> } : () -> tensor<2xi64>
  %ends = "onnx.Constant"() {value = dense<[-1, -1]> : tensor<2xi64> } : () -> tensor<2xi64>
  %steps = "onnx.Constant"() {value = dense<[1, 1]> : tensor<2xi64> } : () -> tensor<2xi64>
  %res = "onnx.Slice"(%arg0, %starts, %ends, %axes, %steps) : (tensor<?x4x5xf32>, tensor<2xi64>, tensor<2xi64>, tensor<2xi64>, tensor<2xi64>) -> tensor<*xf32>
  "func.return"(%res) : (tensor<*xf32>) -> ()

// CHECK-LABEL:  func @dyntest_slice_constant_dynshape_not_spliced
// CHECK-SAME:   ([[PARAM_0_:%.+]]: memref<?x4x5xf32>) -> memref<?x2x3xf32> {
// CHECK-DAG:       [[CST_0_:%.+]] = arith.constant 0 : index
// CHECK:           [[DIM_0_:%.+]] = memref.dim [[PARAM_0_]], [[CST_0_]] : memref<?x4x5xf32>
// CHECK-DAG:       [[RES_:%.+]] = memref.alloc([[DIM_0_]]) {{.*}} : memref<?x2x3xf32>
// CHECK-DAG:       [[LOOP_0_:%.+]]:3 = krnl.define_loops 3
// CHECK:           krnl.iterate([[LOOP_0_]]#0, [[LOOP_0_]]#1, [[LOOP_0_]]#2) with ([[LOOP_0_]]#0 -> [[I_0_:%.+]] = 0 to #map([[DIM_0_]]), [[LOOP_0_]]#1 -> [[I_1_:%.+]] = 0 to 2, [[LOOP_0_]]#2 -> [[I_2_:%.+]] = 0 to 3){
// CHECK:             [[IV:%.+]]:3 = krnl.get_induction_var_value([[LOOP_0_]]#0, [[LOOP_0_]]#1, [[LOOP_0_]]#2) : (!krnl.loop, !krnl.loop, !krnl.loop) -> (index, index, index)
// CHECK-DAG:         [[VAR_7_:%.+]] = affine.apply #map1([[IV]]#1)
// CHECK-DAG:         [[VAR_8_:%.+]] = affine.apply #map1([[IV]]#2)
// CHECK:             [[LOAD_PARAM_0_MEM_:%.+]] = krnl.load [[PARAM_0_]][[[IV]]#0, [[VAR_7_]], [[VAR_8_]]{{.}} : memref<?x4x5xf32>
// CHECK:             krnl.store [[LOAD_PARAM_0_MEM_]], [[RES_]][[[IV]]#0, [[IV]]#1, [[IV]]#2] : memref<?x2x3xf32>
// CHECK:           }
// CHECK:           return [[RES_]] : memref<?x2x3xf32>
// CHECK:         }
}

// -----

// Check where all is dynamic except input size and axis. The code was verified
// using a procedure simioar to mlir-run and by manually adding code to print the
// output as a vector

func.func @compute_slice_all_dyn(%arg0 : tensor<2xi64>, %arg1 : tensor<2xi64>, %arg2 : tensor<2xi64>) {
   %data = "onnx.Constant"() {value = dense<[ [ [ 0, 1, 2, 3, 4 ], [ 10, 11, 12, 13, 14 ], [ 20, 21, 22, 23, 24 ], [ 30, 31, 32, 33, 34 ] ], [ [ 100, 101, 102, 103, 104 ], [ 110, 111, 112, 113, 114 ], [ 120, 121, 122, 123, 124 ], [ 130, 131, 132, 133, 134 ] ], [ [ 200, 201, 202, 203, 204 ], [ 210, 211, 212, 213, 214 ], [ 220, 221, 222, 223, 224 ], [ 230, 231, 232, 233, 234 ] ] ] > : tensor<3x4x5xi64> } : () -> tensor<3x4x5xi64>

  // slice * 1-3 1-4 with neg numbers
  %axes = "onnx.Constant"() {value = dense<[2, 1]> : tensor<2xi64> } : () -> tensor<2xi64>
  %res = "onnx.Slice"(%data, %arg0, %arg1, %axes, %arg2) : (tensor<3x4x5xi64>, tensor<2xi64>, tensor<2xi64>, tensor<2xi64>, tensor<2xi64>) -> tensor<3x?x?xi64>
  return

// CHECK-LABEL:  func @compute_slice_all_dyn
// CHECK-SAME:   ([[PARAM_0_:%.+]]: memref<2xi64>, [[PARAM_1_:%.+]]: memref<2xi64>, [[PARAM_2_:%.+]]: memref<2xi64>) {
// CHECK-DAG:       [[CST_0_:%.+]] = arith.constant 0 : index
// CHECK-DAG:       [[CST_1_:%.+]] = arith.constant 1 : index
// CHECK-DAG:       [[CST_5_:%.+]] = arith.constant 5 : index
// CHECK-DAG:       [[CST_minus_1_:%.+]] = arith.constant -1 : index
// CHECK-DAG:       [[CST_3_:%.+]] = arith.constant 3 : index
// CHECK-DAG:       [[CST_4_:%.+]] = arith.constant 4 : index
// CHECK-DAG:       [[CST_minus_2147483648_:%.+]] = arith.constant -2147483648 : index
// CHECK-DAG:       [[CST_2147483647_:%.+]] = arith.constant 2147483647 : index
// CHECK-DAG:       [[VAR_0_:%.+]] = "krnl.global"() {name = {{.*}}, shape = [3, 4, 5], value = dense<{{.}}{{.}}[0, 1, 2, 3, 4], [10, 11, 12, 13, 14], [20, 21, 22, 23, 24], [30, 31, 32, 33, 34]{{.}}, {{.}}[100, 101, 102, 103, 104], [110, 111, 112, 113, 114], [120, 121, 122, 123, 124], [130, 131, 132, 133, 134]{{.}}, {{.}}[200, 201, 202, 203, 204], [210, 211, 212, 213, 214], [220, 221, 222, 223, 224], [230, 231, 232, 233, 234]{{.}}{{.}}> : tensor<3x4x5xi64>} : () -> memref<3x4x5xi64>
// CHECK-DAG:       [[LOAD_PARAM_0_MEM_:%.+]] = krnl.load [[PARAM_0_]]{{\[}}[[CST_0_]]{{\]}} : memref<2xi64>
// CHECK-NOT: separator of consecutive DAGs
// CHECK-DAG:       [[VAR_3_:%.+]] = arith.index_cast [[LOAD_PARAM_0_MEM_]] : i64 to index
// CHECK-DAG:       [[LOAD_PARAM_1_MEM_:%.+]] = krnl.load [[PARAM_1_]]{{\[}}[[CST_0_]]{{\]}} : memref<2xi64>
// CHECK-NOT: separator of consecutive DAGs
// CHECK-DAG:       [[VAR_5_:%.+]] = arith.index_cast [[LOAD_PARAM_1_MEM_]] : i64 to index
// CHECK-DAG:       [[LOAD_PARAM_2_MEM_:%.+]] = krnl.load [[PARAM_2_]]{{\[}}[[CST_0_]]{{\]}} : memref<2xi64>
// CHECK-NOT: separator of consecutive DAGs
// CHECK-DAG:       [[VAR_7_:%.+]] = arith.index_cast [[LOAD_PARAM_2_MEM_]] : i64 to index
// CHECK-DAG:       [[VAR_8_:%.+]] = arith.cmpi slt, [[VAR_3_]], [[CST_0_]] : index
// CHECK-DAG:       [[VAR_9_:%.+]] = affine.apply #map(){{.}}[[VAR_3_]]{{.}}
// CHECK:           [[VAR_10_:%.+]] = arith.select [[VAR_8_]], [[VAR_9_]], [[VAR_3_]] : index
// CHECK:           [[VAR_11_:%.+]] = arith.cmpi slt, [[VAR_10_]], [[CST_0_]] : index
// CHECK:           [[VAR_12_:%.+]] = arith.select [[VAR_11_]], [[CST_0_]], [[VAR_10_]] : index
// CHECK:           [[VAR_13_:%.+]] = arith.cmpi sgt, [[VAR_12_]], [[CST_4_]] : index
// CHECK-DAG:       [[VAR_14_:%.+]] = arith.select [[VAR_13_]], [[CST_4_]], [[VAR_12_]] : index
// CHECK-DAG:       [[VAR_15_:%.+]] = arith.cmpi slt, [[VAR_10_]], [[CST_0_]] : index
// CHECK:           [[VAR_16_:%.+]] = arith.select [[VAR_15_]], [[CST_0_]], [[VAR_10_]] : index
// CHECK:           [[VAR_17_:%.+]] = arith.cmpi sgt, [[VAR_16_]], [[CST_5_]] : index
// CHECK-DAG:       [[VAR_18_:%.+]] = arith.select [[VAR_17_]], [[CST_5_]], [[VAR_16_]] : index
// CHECK-DAG:       [[VAR_19_:%.+]] = arith.cmpi slt, [[VAR_7_]], [[CST_0_]] : index
// CHECK-NOT: separator of consecutive DAGs
// CHECK-DAG:       [[VAR_20_:%.+]] = arith.select [[VAR_19_]], [[VAR_14_]], [[VAR_18_]] : index
// CHECK-DAG:       [[VAR_21_:%.+]] = arith.cmpi slt, [[VAR_5_]], [[CST_0_]] : index
// CHECK-DAG:       [[VAR_22_:%.+]] = affine.apply #map(){{.}}[[VAR_5_]]{{.}}
// CHECK-NOT: separator of consecutive DAGs
// CHECK-DAG:       [[VAR_23_:%.+]] = arith.select [[VAR_21_]], [[VAR_22_]], [[VAR_5_]] : index
// CHECK-DAG:       [[VAR_24_:%.+]] = arith.cmpi sle, [[VAR_5_]], [[CST_minus_2147483648_]] : index
// CHECK-NOT: separator of consecutive DAGs
// CHECK-DAG:       [[VAR_25_:%.+]] = arith.select [[VAR_24_]], [[CST_minus_1_]], [[VAR_23_]] : index
// CHECK-DAG:       [[VAR_26_:%.+]] = arith.cmpi sge, [[VAR_5_]], [[CST_2147483647_]] : index
// CHECK:           [[VAR_27_:%.+]] = arith.select [[VAR_26_]], [[CST_5_]], [[VAR_25_]] : index
// CHECK:           [[VAR_28_:%.+]] = arith.cmpi slt, [[VAR_27_]], [[CST_minus_1_]] : index
// CHECK:           [[VAR_29_:%.+]] = arith.select [[VAR_28_]], [[CST_minus_1_]], [[VAR_27_]] : index
// CHECK:           [[VAR_30_:%.+]] = arith.cmpi sgt, [[VAR_29_]], [[CST_5_]] : index
// CHECK-DAG:       [[VAR_31_:%.+]] = arith.select [[VAR_30_]], [[CST_5_]], [[VAR_29_]] : index
// CHECK-DAG:       [[VAR_32_:%.+]] = arith.cmpi slt, [[VAR_27_]], [[CST_0_]] : index
// CHECK:           [[VAR_33_:%.+]] = arith.select [[VAR_32_]], [[CST_0_]], [[VAR_27_]] : index
// CHECK:           [[VAR_34_:%.+]] = arith.cmpi sgt, [[VAR_33_]], [[CST_5_]] : index
// CHECK-DAG:       [[VAR_35_:%.+]] = arith.select [[VAR_34_]], [[CST_5_]], [[VAR_33_]] : index
// CHECK-DAG:       [[VAR_36_:%.+]] = arith.cmpi slt, [[VAR_7_]], [[CST_0_]] : index
// CHECK:           [[VAR_37_:%.+]] = arith.select [[VAR_36_]], [[VAR_31_]], [[VAR_35_]] : index
// CHECK:           [[VAR_38_:%.+]] = arith.subi [[VAR_37_]], [[VAR_20_]] : index
// CHECK:           [[VAR_39_:%.+]] = arith.ceildivsi [[VAR_38_]], [[VAR_7_]] : index
// CHECK:           [[VAR_40_:%.+]] = arith.cmpi slt, [[VAR_39_]], [[CST_0_]] : index
// CHECK-DAG:       [[VAR_41_:%.+]] = arith.select [[VAR_40_]], [[CST_0_]], [[VAR_39_]] : index
// CHECK-DAG:       [[LOAD_PARAM_0_MEM_1_:%.+]] = krnl.load [[PARAM_0_]]{{\[}}[[CST_1_]]{{\]}} : memref<2xi64>
// CHECK-NOT: separator of consecutive DAGs
// CHECK-DAG:       [[VAR_43_:%.+]] = arith.index_cast [[LOAD_PARAM_0_MEM_1_]] : i64 to index
// CHECK-DAG:       [[LOAD_PARAM_1_MEM_1_:%.+]] = krnl.load [[PARAM_1_]]{{\[}}[[CST_1_]]{{\]}} : memref<2xi64>
// CHECK-NOT: separator of consecutive DAGs
// CHECK-DAG:       [[VAR_45_:%.+]] = arith.index_cast [[LOAD_PARAM_1_MEM_1_]] : i64 to index
// CHECK-DAG:       [[LOAD_PARAM_2_MEM_1_:%.+]] = krnl.load [[PARAM_2_]]{{\[}}[[CST_1_]]{{\]}} : memref<2xi64>
// CHECK-NOT: separator of consecutive DAGs
// CHECK-DAG:       [[VAR_47_:%.+]] = arith.index_cast [[LOAD_PARAM_2_MEM_1_]] : i64 to index
// CHECK-DAG:       [[VAR_48_:%.+]] = arith.cmpi slt, [[VAR_43_]], [[CST_0_]] : index
// CHECK-DAG:       [[VAR_49_:%.+]] = affine.apply #map1(){{.}}[[VAR_43_]]{{.}}
// CHECK:           [[VAR_50_:%.+]] = arith.select [[VAR_48_]], [[VAR_49_]], [[VAR_43_]] : index
// CHECK:           [[VAR_51_:%.+]] = arith.cmpi slt, [[VAR_50_]], [[CST_0_]] : index
// CHECK:           [[VAR_52_:%.+]] = arith.select [[VAR_51_]], [[CST_0_]], [[VAR_50_]] : index
// CHECK:           [[VAR_53_:%.+]] = arith.cmpi sgt, [[VAR_52_]], [[CST_3_]] : index
// CHECK-DAG:       [[VAR_54_:%.+]] = arith.select [[VAR_53_]], [[CST_3_]], [[VAR_52_]] : index
// CHECK-DAG:       [[VAR_55_:%.+]] = arith.cmpi slt, [[VAR_50_]], [[CST_0_]] : index
// CHECK:           [[VAR_56_:%.+]] = arith.select [[VAR_55_]], [[CST_0_]], [[VAR_50_]] : index
// CHECK:           [[VAR_57_:%.+]] = arith.cmpi sgt, [[VAR_56_]], [[CST_4_]] : index
// CHECK-DAG:       [[VAR_58_:%.+]] = arith.select [[VAR_57_]], [[CST_4_]], [[VAR_56_]] : index
// CHECK-DAG:       [[VAR_59_:%.+]] = arith.cmpi slt, [[VAR_47_]], [[CST_0_]] : index
// CHECK-NOT: separator of consecutive DAGs
// CHECK-DAG:       [[VAR_60_:%.+]] = arith.select [[VAR_59_]], [[VAR_54_]], [[VAR_58_]] : index
// CHECK-DAG:       [[VAR_61_:%.+]] = arith.cmpi slt, [[VAR_45_]], [[CST_0_]] : index
// CHECK-DAG:       [[VAR_62_:%.+]] = affine.apply #map1(){{.}}[[VAR_45_]]{{.}}
// CHECK-NOT: separator of consecutive DAGs
// CHECK-DAG:       [[VAR_63_:%.+]] = arith.select [[VAR_61_]], [[VAR_62_]], [[VAR_45_]] : index
// CHECK-DAG:       [[VAR_64_:%.+]] = arith.cmpi sle, [[VAR_45_]], [[CST_minus_2147483648_]] : index
// CHECK-NOT: separator of consecutive DAGs
// CHECK-DAG:       [[VAR_65_:%.+]] = arith.select [[VAR_64_]], [[CST_minus_1_]], [[VAR_63_]] : index
// CHECK-DAG:       [[VAR_66_:%.+]] = arith.cmpi sge, [[VAR_45_]], [[CST_2147483647_]] : index
// CHECK:           [[VAR_67_:%.+]] = arith.select [[VAR_66_]], [[CST_4_]], [[VAR_65_]] : index
// CHECK:           [[VAR_68_:%.+]] = arith.cmpi slt, [[VAR_67_]], [[CST_minus_1_]] : index
// CHECK:           [[VAR_69_:%.+]] = arith.select [[VAR_68_]], [[CST_minus_1_]], [[VAR_67_]] : index
// CHECK:           [[VAR_70_:%.+]] = arith.cmpi sgt, [[VAR_69_]], [[CST_4_]] : index
// CHECK-DAG:       [[VAR_71_:%.+]] = arith.select [[VAR_70_]], [[CST_4_]], [[VAR_69_]] : index
// CHECK-DAG:       [[VAR_72_:%.+]] = arith.cmpi slt, [[VAR_67_]], [[CST_0_]] : index
// CHECK:           [[VAR_73_:%.+]] = arith.select [[VAR_72_]], [[CST_0_]], [[VAR_67_]] : index
// CHECK:           [[VAR_74_:%.+]] = arith.cmpi sgt, [[VAR_73_]], [[CST_4_]] : index
// CHECK-DAG:       [[VAR_75_:%.+]] = arith.select [[VAR_74_]], [[CST_4_]], [[VAR_73_]] : index
// CHECK-DAG:       [[VAR_76_:%.+]] = arith.cmpi slt, [[VAR_47_]], [[CST_0_]] : index
// CHECK:           [[VAR_77_:%.+]] = arith.select [[VAR_76_]], [[VAR_71_]], [[VAR_75_]] : index
// CHECK:           [[VAR_78_:%.+]] = arith.subi [[VAR_77_]], [[VAR_60_]] : index
// CHECK:           [[VAR_79_:%.+]] = arith.ceildivsi [[VAR_78_]], [[VAR_47_]] : index
// CHECK:           [[VAR_80_:%.+]] = arith.cmpi slt, [[VAR_79_]], [[CST_0_]] : index
// CHECK:           [[VAR_81_:%.+]] = arith.select [[VAR_80_]], [[CST_0_]], [[VAR_79_]] : index
// CHECK-DAG:       [[RES_:%.+]] = memref.alloc([[VAR_81_]], [[VAR_41_]]) {{.*}} : memref<3x?x?xi64>
// CHECK-DAG:       [[LOOP_0_:%.+]]:3 = krnl.define_loops 3
// CHECK:           krnl.iterate([[LOOP_0_]]#0, [[LOOP_0_]]#1, [[LOOP_0_]]#2) with ([[LOOP_0_]]#0 -> [[I_0_:%.+]] = 0 to 3, [[LOOP_0_]]#1 -> [[I_1_:%.+]] = 0 to [[VAR_81_]], [[LOOP_0_]]#2 -> [[I_2_:%.+]] = 0 to [[VAR_41_]]){
// CHECK:             [[IV:%.+]]:3 = krnl.get_induction_var_value([[LOOP_0_]]#0, [[LOOP_0_]]#1, [[LOOP_0_]]#2) : (!krnl.loop, !krnl.loop, !krnl.loop) -> (index, index, index)
// CHECK:             [[VAR_84_:%.+]] = arith.muli [[VAR_47_]], [[IV]]#1 : index
// CHECK-DAG:         [[VAR_85_:%.+]] = arith.addi [[VAR_84_]], [[VAR_60_]] : index
// CHECK-DAG:         [[VAR_86_:%.+]] = arith.muli [[VAR_7_]], [[IV]]#2 : index
// CHECK:             [[VAR_87_:%.+]] = arith.addi [[VAR_86_]], [[VAR_20_]] : index
// CHECK:             [[LOAD_VAR_0_MEM_:%.+]] = krnl.load [[VAR_0_]][[[IV]]#0, [[VAR_85_]], [[VAR_87_]]{{.}} : memref<3x4x5xi64>
// CHECK:             krnl.store [[LOAD_VAR_0_MEM_]], [[RES_]][[[IV]]#0, [[IV]]#1, [[IV]]#2] : memref<3x?x?xi64>
// CHECK:           }
// CHECK:           return
// CHECK:         }
}

// -----

// GEMM with everything constant
func.func @test_gemm(%arg0 : tensor<5x10xf32>, %arg1 : tensor<5x10xf32>, %arg2: tensor<10xf32>) -> tensor<*xf32> {
  %0 ="onnx.Gemm"(%arg0, %arg1, %arg2) {alpha = 1.0 : f32, beta = 5.0 : f32, transA = 1 : si64, transB = 0 : si64} : (tensor<5x10xf32>, tensor<5x10xf32>, tensor<10xf32>) -> tensor<*xf32>
  "func.return"(%0) : (tensor<*xf32>) -> ()

// CHECK-LABEL:  func @test_gemm
// CHECK-SAME:   ([[PARAM_0_:%.+]]: memref<5x10xf32>, [[PARAM_1_:%.+]]: memref<5x10xf32>, [[PARAM_2_:%.+]]: memref<10xf32>) -> memref<10x10xf32> {
}

// -----

// Gemm with all dimensions dynamic
func.func @test_gemm_all_dyn(%arg0 : tensor<?x?xf32>, %arg1 : tensor<?x?xf32>, %arg2: tensor<?xf32>) -> tensor<*xf32> {
  %0 ="onnx.Gemm"(%arg0, %arg1, %arg2) {alpha = 1.0 : f32, beta = 5.0 : f32, transA = 1 : si64, transB = 0 : si64} : (tensor<?x?xf32>, tensor<?x?xf32>, tensor<?xf32>) -> tensor<*xf32>
  "func.return"(%0) : (tensor<*xf32>) -> ()

// CHECK-LABEL:  func @test_gemm_all_dyn
}

// -----

// A[10, *] * B[*, 10] result in constant size output but dyn reduction.
func.func @test_gemm_k_dyn(%arg0 : tensor<?x10xf32>, %arg1 : tensor<?x10xf32>, %arg2: tensor<10xf32>) -> tensor<*xf32> {
  %0 ="onnx.Gemm"(%arg0, %arg1, %arg2) {alpha = 1.0 : f32, beta = 5.0 : f32, transA = 1 : si64, transB = 0 : si64} : (tensor<?x10xf32>, tensor<?x10xf32>, tensor<10xf32>) -> tensor<*xf32>
  "func.return"(%0) : (tensor<*xf32>) -> ()

// CHECK-LABEL:  func @test_gemm_k_dyn
}

// -----

// Broadcast bias C is dym, so we don't know if its 1 -> broadcast or 10. Dyn test for that.
func.func @test_gemm_c_dyn(%arg0 : tensor<5x10xf32>, %arg1 : tensor<5x10xf32>, %arg2: tensor<?xf32>) -> tensor<*xf32> {
  %0 ="onnx.Gemm"(%arg0, %arg1, %arg2) {alpha = 1.0 : f32, beta = 5.0 : f32, transA = 1 : si64, transB = 0 : si64} : (tensor<5x10xf32>, tensor<5x10xf32>, tensor<?xf32>) -> tensor<*xf32>
  "func.return"(%0) : (tensor<*xf32>) -> ()

// CHECK-LABEL:  func @test_gemm_c_dyn
}

// -----

// Test tile with constant repeats
func.func @test_tile1(%arg0 : tensor<4x8xf32>) -> tensor<*xf32> {
  %0 = "onnx.Constant"() { value = dense<[3, 2]> : tensor<2xi64>} : () -> tensor<2xi64>
  %1 = "onnx.Tile"(%arg0, %0) : (tensor<4x8xf32>, tensor<2xi64>) -> tensor<*xf32>
  return %1 : tensor<*xf32>

// CHECK-DAG: [[MAP0:#map.*]] = affine_map<(d0) -> (d0 mod 4)>
// CHECK-DAG: [[MAP1:#map.+]] = affine_map<(d0) -> (d0 mod 8)>
// CHECK-LABEL:  func @test_tile1
// CHECK-SAME:   ([[PARAM_0:%.+]]: memref<4x8xf32>) -> memref<12x16xf32> {
// CHECK-DAG:       [[RES:%.+]] = memref.alloc() {{.*}}: memref<12x16xf32>
// CHECK-DAG:       [[LOOP_0:%.+]]:2 = krnl.define_loops 2
// CHECK:           krnl.iterate([[LOOP_0]]#0, [[LOOP_0]]#1) with ([[LOOP_0]]#0 -> [[I_0:%.+]] = 0 to 12, [[LOOP_0]]#1 -> [[I_1:%.+]] = 0 to 16){
// CHECK-NEXT:        [[IV:%.+]]:2 = krnl.get_induction_var_value([[LOOP_0]]#0, [[LOOP_0]]#1) : (!krnl.loop, !krnl.loop) -> (index, index)
// CHECK-DAG:         [[VAR_3:%.+]] = affine.apply [[MAP0]]([[IV]]#0)
// CHECK-DAG:         [[VAR_4:%.+]] = affine.apply [[MAP1]]([[IV]]#1)
// CHECK:             [[LOAD_PARAM_0_MEM:%.+]] = krnl.load [[PARAM_0]]{{.}}[[VAR_3]], [[VAR_4]]{{.}} : memref<4x8xf32>
// CHECK:             krnl.store [[LOAD_PARAM_0_MEM]], [[RES]]{{.}}[[IV]]#0, [[IV]]#1{{.}} : memref<12x16xf32>
// CHECK:           }
// CHECK:           return [[RES]] : memref<12x16xf32>
// CHECK:         }
}

// -----

// Test tile without arith.constant repeats
func.func @test_tile2(%arg0 : tensor<8xf32>, %arg1 : tensor<1xi64>) -> tensor<*xf32> {
  %1 = "onnx.Tile"(%arg0, %arg1) : (tensor<8xf32>, tensor<1xi64>) -> tensor<*xf32>
  return %1 : tensor<*xf32>

// CHECK-DAG: [[MAP0:#map.*]] = affine_map<()[s0] -> (s0 * 8)>
// CHECK-DAG: [[MAP1:#map.+]] = affine_map<(d0) -> (d0 mod 8)>
// CHECK-LABEL:  func @test_tile2
// CHECK-SAME:   ([[PARAM_0:%.+]]: memref<8xf32>, [[PARAM_1:%.+]]: memref<1xi64>) -> memref<?xf32> {
// CHECK-DAG:       [[CST_0:%.+]] = arith.constant 0 : index
// CHECK:           [[LOAD_PARAM_1_MEM:%.+]] = krnl.load [[PARAM_1]]{{\[}}[[CST_0]]{{\]}} : memref<1xi64>
// CHECK:           [[VAR_1:%.+]] = arith.index_cast [[LOAD_PARAM_1_MEM]] : i64 to index
// CHECK:           [[VAR_2:%.+]] = affine.apply [[MAP0]](){{.}}[[VAR_1]]{{.}}
// CHECK-DAG:       [[RES:%.+]] = memref.alloc([[VAR_2]]) {{.*}} : memref<?xf32>
// CHECK-DAG:       [[LOOP_0:%.+]] = krnl.define_loops 1
// CHECK:           krnl.iterate([[LOOP_0]]) with ([[LOOP_0]] -> [[I_0:%.+]] = 0 to [[MAP0]](){{.}}[[VAR_1]]{{.}}){
// CHECK-NEXT:        [[IV:%.+]] = krnl.get_induction_var_value([[LOOP_0]]) : (!krnl.loop) -> index
// CHECK:             [[VAR_5:%.+]] = affine.apply [[MAP1]]([[IV]])
// CHECK:             [[LOAD_PARAM_0_MEM:%.+]] = krnl.load [[PARAM_0]]{{.}}[[VAR_5]]{{.}} : memref<8xf32>
// CHECK:             krnl.store [[LOAD_PARAM_0_MEM]], [[RES]]{{.}}[[IV]]{{.}} : memref<?xf32>
// CHECK:           }
// CHECK:           return [[RES]] : memref<?xf32>
// CHECK:         }
}

// -----

// Test gather along axis 0, first example in ONNX for Gather. Positive indices, so no select.
func.func @test_gather_axis0(%arg0 : tensor<3x2xf32>) -> tensor<2x2x2xf32> {
  %indices = "onnx.Constant"() {value = dense<[[0, 1], [1, 2]]> : tensor<2x2xi64>} : () -> tensor<2x2xi64>
  %0 = "onnx.Gather"(%arg0, %indices) {axis = 0 : si64} : (tensor<3x2xf32>, tensor<2x2xi64>) -> tensor<2x2x2xf32>
  "func.return"(%0) : (tensor<2x2x2xf32>) -> ()

// CHECK-LABEL:  func @test_gather_axis0
// CHECK-SAME:   ([[PARAM_0_:%.+]]: memref<3x2xf32>) -> memref<2x2x2xf32> {
// CHECK-DAG:       [[RES_:%.+]] = memref.alloc() {{.*}}: memref<2x2x2xf32>
// CHECK-DAG:       [[VAR_1_:%.+]] = "krnl.global"() {name = {{.*}}, shape = [2, 2], value = dense<{{.}}[0, 1], [1, 2]{{.}}> : tensor<2x2xi64>} : () -> memref<2x2xi64>
// CHECK-DAG:       [[LOOP_0_:%.+]]:3 = krnl.define_loops 3
// CHECK:           krnl.iterate([[LOOP_0_]]#0, [[LOOP_0_]]#1, [[LOOP_0_]]#2) with ([[LOOP_0_]]#0 -> [[I_0_:%.+]] = 0 to 2, [[LOOP_0_]]#1 -> [[I_1_:%.+]] = 0 to 2, [[LOOP_0_]]#2 -> [[I_2_:%.+]] = 0 to 2){
// CHECK:             [[IV:%.+]]:3 = krnl.get_induction_var_value([[LOOP_0_]]#0, [[LOOP_0_]]#1, [[LOOP_0_]]#2) : (!krnl.loop, !krnl.loop, !krnl.loop) -> (index, index, index)
// CHECK:             [[LOAD_VAR_1_MEM_:%.+]] = krnl.load [[VAR_1_]][[[IV]]#0, [[IV]]#1] : memref<2x2xi64>
// CHECK:             [[VAR_4_:%.+]] = arith.index_cast [[LOAD_VAR_1_MEM_]] : i64 to index
// CHECK:             [[LOAD_PARAM_0_MEM_:%.+]] = krnl.load [[PARAM_0_]][[[VAR_4_]], [[IV]]#2] : memref<3x2xf32>
// CHECK:             krnl.store [[LOAD_PARAM_0_MEM_]], [[RES_]][[[IV]]#0, [[IV]]#1, [[IV]]#2] : memref<2x2x2xf32>
// CHECK:           }
// CHECK:           return [[RES_]] : memref<2x2x2xf32>
// CHECK:         }
}

// -----

// Test gather along axis 0, first example in ONNX for Gather. Positive indices, so no select.
func.func @test_gather_axis0neg(%arg0 : tensor<3x2xf32>) -> tensor<2x2x2xf32> {
  %indices = "onnx.Constant"() {value = dense<[[0, -1], [1, 2]]> : tensor<2x2xi64>} : () -> tensor<2x2xi64>
  %0 = "onnx.Gather"(%arg0, %indices) {axis = 0 : si64} : (tensor<3x2xf32>, tensor<2x2xi64>) -> tensor<2x2x2xf32>
  "func.return"(%0) : (tensor<2x2x2xf32>) -> ()

// CHECK-LABEL:  func @test_gather_axis0neg
// CHECK-SAME:   ([[PARAM_0_:%.+]]: memref<3x2xf32>) -> memref<2x2x2xf32> {
// CHECK-DAG:       [[CST_0_:%.+]] = arith.constant 0 : index
// CHECK-DAG:       [[CST_3_:%.+]] = arith.constant 3 : index
// CHECK-DAG:       [[RES_:%.+]] = memref.alloc() {{.*}}: memref<2x2x2xf32>
// CHECK-DAG:       [[VAR_1_:%.+]] = "krnl.global"() {name = {{.*}}, shape = [2, 2], value = dense<{{.}}[0, -1], [1, 2]{{.}}> : tensor<2x2xi64>} : () -> memref<2x2xi64>
// CHECK-DAG:       [[LOOP_0_:%.+]]:3 = krnl.define_loops 3
// CHECK:           krnl.iterate([[LOOP_0_]]#0, [[LOOP_0_]]#1, [[LOOP_0_]]#2) with ([[LOOP_0_]]#0 -> [[I_0_:%.+]] = 0 to 2, [[LOOP_0_]]#1 -> [[I_1_:%.+]] = 0 to 2, [[LOOP_0_]]#2 -> [[I_2_:%.+]] = 0 to 2){
// CHECK:             [[IV:%.+]]:3 = krnl.get_induction_var_value([[LOOP_0_:%.+]]#0, [[LOOP_0_:%.+]]#1, [[LOOP_0_:%.+]]#2) : (!krnl.loop, !krnl.loop, !krnl.loop) -> (index, index, index)
// CHECK:             [[LOAD_VAR_1_MEM_:%.+]] = krnl.load [[VAR_1_]][[[IV]]#0, [[IV]]#1] : memref<2x2xi64>
// CHECK:             [[VAR_4_:%.+]] = arith.index_cast [[LOAD_VAR_1_MEM_]] : i64 to index
// CHECK-DAG:         [[VAR_5_:%.+]] = arith.cmpi slt, [[VAR_4_]], [[CST_0_]] : index
// CHECK-DAG:         [[VAR_6_:%.+]] = arith.addi [[VAR_4_]], [[CST_3_]] : index
// CHECK:             [[VAR_7_:%.+]] = arith.select [[VAR_5_]], [[VAR_6_]], [[VAR_4_]] : index
// CHECK:             [[LOAD_PARAM_0_MEM_:%.+]] = krnl.load [[PARAM_0_]][[[VAR_7_]], [[IV]]#2] : memref<3x2xf32>
// CHECK:             krnl.store [[LOAD_PARAM_0_MEM_]], [[RES_]]{{.}}[[IV]]#0, [[IV]]#1, [[IV]]#2] : memref<2x2x2xf32>
// CHECK:           }
// CHECK:           return [[RES_]] : memref<2x2x2xf32>
// CHECK:         }
}

// -----

// Test gather along axis 1, second example in ONNX for Gather.
func.func @test_gather_axis1(%arg0 : tensor<3x3xf32>) -> tensor<3x1x2xf32> {
  %indices = "onnx.Constant"() {value = dense<[[0, 2]]> : tensor<1x2xi64>} : () -> tensor<1x2xi64>
  %0 = "onnx.Gather"(%arg0, %indices) {axis = 1 : si64} : (tensor<3x3xf32>, tensor<1x2xi64>) -> tensor<3x1x2xf32>
  "func.return"(%0) : (tensor<3x1x2xf32>) -> ()

// CHECK-LABEL:  func @test_gather_axis1
// CHECK-SAME:   ([[PARAM_0_:%.+]]: memref<3x3xf32>) -> memref<3x1x2xf32> {
// CHECK-DAG:       [[RES_:%.+]] = memref.alloc() {{.*}}: memref<3x1x2xf32>
// CHECK-DAG:       [[VAR_1_:%.+]] = "krnl.global"() {name = {{.*}}, shape = [1, 2], value = dense<{{.}}[0, 2]{{.}}> : tensor<1x2xi64>} : () -> memref<1x2xi64>
// CHECK-DAG:       [[LOOP_0_:%.+]]:3 = krnl.define_loops 3
// CHECK:           krnl.iterate([[LOOP_0_]]#0, [[LOOP_0_]]#1, [[LOOP_0_]]#2) with ([[LOOP_0_]]#0 -> [[I_0_:%.+]] = 0 to 3, [[LOOP_0_]]#1 -> [[I_1_:%.+]] = 0 to 1, [[LOOP_0_]]#2 -> [[I_2_:%.+]] = 0 to 2){
// CHECK:             [[IV:%.+]]:3 = krnl.get_induction_var_value([[LOOP_0_]]#0, [[LOOP_0_]]#1, [[LOOP_0_]]#2) : (!krnl.loop, !krnl.loop, !krnl.loop) -> (index, index, index)
// CHECK:             [[LOAD_VAR_1_MEM_:%.+]] = krnl.load [[VAR_1_]][[[IV]]#1, [[IV]]#2] : memref<1x2xi64>
// CHECK:             [[VAR_4_:%.+]] = arith.index_cast [[LOAD_VAR_1_MEM_]] : i64 to index
// CHECK:             [[LOAD_PARAM_0_MEM_:%.+]] = krnl.load [[PARAM_0_]][[[IV]]#0, [[VAR_4_]]] : memref<3x3xf32>
// CHECK:             krnl.store [[LOAD_PARAM_0_MEM_]], [[RES_]]{{.}}[[IV]]#0, [[IV]]#1, [[IV]]#2] : memref<3x1x2xf32>
// CHECK:           }
// CHECK:           return [[RES_]] : memref<3x1x2xf32>
// CHECK:         }
}

// -----

// COM: Test GatherElements along axis 0. Positive indices, so no select.
func.func @test_gather_elements_axis0(%arg0 : tensor<3x3xf32>) -> tensor<2x3xf32> {
  %indices = "onnx.Constant"() {value = dense<[[1, 2, 0], [2, 0, 0]]> : tensor<2x3xi64>} : () -> tensor<2x3xi64>
  %0 = "onnx.GatherElements"(%arg0, %indices) {axis = 0 : si64} : (tensor<3x3xf32>, tensor<2x3xi64>) -> tensor<2x3xf32>
  "func.return"(%0) : (tensor<2x3xf32>) -> ()

// CHECK-LABEL:  func @test_gather_elements_axis0
// CHECK-SAME:   ([[PARAM_0:%.+]]: memref<3x3xf32>) -> memref<2x3xf32> {
// CHECK-DAG:       [[RES:%.+]] = memref.alloc() {{.*}}: memref<2x3xf32>
// CHECK-DAG:       [[INDICES:%.+]] = "krnl.global"() {name = {{.*}}, shape = [2, 3], value = dense<{{.}}[1, 2, 0], [2, 0, 0]{{.}}> : tensor<2x3xi64>} : () -> memref<2x3xi64>
// CHECK-DAG:       [[LOOP_0:%.+]]:2 = krnl.define_loops 2
// CHECK:           krnl.iterate([[LOOP_0]]#0, [[LOOP_0]]#1) with ([[LOOP_0]]#0 -> [[I_0:%.+]] = 0 to 2, [[LOOP_0]]#1 -> [[I_1:%.+]] = 0 to 3){
// CHECK:             [[IV:%.+]]:2 = krnl.get_induction_var_value([[LOOP_0]]#0, [[LOOP_0]]#1) : (!krnl.loop, !krnl.loop) -> (index, index)
// CHECK:             [[INDEX:%.+]] = krnl.load [[INDICES]][[[IV]]#0, [[IV]]#1] : memref<2x3xi64>
// CHECK:             [[INDEX_CAST:%.+]] = arith.index_cast [[INDEX]] : i64 to index
// CHECK:             [[DATA_VAL:%.+]] = krnl.load [[PARAM_0]][[[INDEX_CAST]], [[IV]]#1] : memref<3x3xf32>
// CHECK:             krnl.store [[DATA_VAL]], [[RES]][[[IV]]#0, [[IV]]#1] : memref<2x3xf32>
// CHECK:           }
// CHECK:           return [[RES]] : memref<2x3xf32>
// CHECK:         }
}

// -----

// Test GatherElements along axis 0. Negative indices.
func.func @test_gather_elements_axis0neg(%arg0 : tensor<3x2xf32>) -> tensor<2x2xf32> {
  %indices = "onnx.Constant"() {value = dense<[[0, -1], [1, 2]]> : tensor<2x2xi64>} : () -> tensor<2x2xi64>
  %0 = "onnx.GatherElements"(%arg0, %indices) {axis = 0 : si64} : (tensor<3x2xf32>, tensor<2x2xi64>) -> tensor<2x2xf32>
  "func.return"(%0) : (tensor<2x2xf32>) -> ()

// CHECK-LABEL:  func @test_gather_elements_axis0neg
// CHECK-SAME:   ([[PARAM_0_:%.+]]: memref<3x2xf32>) -> memref<2x2xf32> {
// CHECK-DAG:       [[CST_0:%.+]] = arith.constant 0 : index
// CHECK-DAG:       [[CST_3:%.+]] = arith.constant 3 : index
// CHECK-DAG:       [[RES:%.+]] = memref.alloc() {{.*}}: memref<2x2xf32>
// CHECK-DAG:       [[INDICES:%.+]] = "krnl.global"() {name = {{.*}}, shape = [2, 2], value = dense<{{.}}[0, -1], [1, 2]{{.}}> : tensor<2x2xi64>} : () -> memref<2x2xi64>
// CHECK-DAG:       [[LOOP_0:%.+]]:2 = krnl.define_loops 2
// CHECK:           krnl.iterate([[LOOP_0]]#0, [[LOOP_0]]#1) with ([[LOOP_0]]#0 -> [[I_0:%.+]] = 0 to 2, [[LOOP_0]]#1 -> [[I_1_:%.+]] = 0 to 2){
// CHECK:             [[IV:%.+]]:2 = krnl.get_induction_var_value([[LOOP_0:%.+]]#0, [[LOOP_0:%.+]]#1) : (!krnl.loop, !krnl.loop) -> (index, index)
// CHECK:             [[INDEX:%.+]] = krnl.load [[INDICES]][[[IV]]#0, [[IV]]#1] : memref<2x2xi64>
// CHECK:             [[INDEX_CAST:%.+]] = arith.index_cast [[INDEX]] : i64 to index
// CHECK-DAG:         [[CMP:%.+]] = arith.cmpi slt, [[INDEX_CAST]], [[CST_0]] : index
// CHECK-DAG:         [[VAR_1:%.+]] = arith.addi [[INDEX_CAST]], [[CST_3]] : index
// CHECK:             [[SEL:%.+]] = arith.select [[CMP]], [[VAR_1]], [[INDEX_CAST]] : index
// CHECK:             [[DATA_VAL:%.+]] = krnl.load [[PARAM_0_]][[[SEL]], [[IV]]#1] : memref<3x2xf32>
// CHECK:             krnl.store [[DATA_VAL]], [[RES]][[[IV]]#0, [[IV]]#1] : memref<2x2xf32>
// CHECK:           }
// CHECK:           return [[RES]] : memref<2x2xf32>
// CHECK:         }
}

// -----

// COM: Test GatherElements along axis 1. Positive indices, so no select.
func.func @test_gather_elements_axis1(%arg0 : tensor<3x2xf32>) -> tensor<2x2xf32> {
  %indices = "onnx.Constant"() {value = dense<[[0, 0], [1, 0]]> : tensor<2x2xi64>} : () -> tensor<2x2xi64>
  %0 = "onnx.GatherElements"(%arg0, %indices) {axis = 1 : si64} : (tensor<3x2xf32>, tensor<2x2xi64>) -> tensor<2x2xf32>
  "func.return"(%0) : (tensor<2x2xf32>) -> ()

// CHECK-LABEL:  func @test_gather_elements_axis1
// CHECK-SAME:   ([[PARAM_0:%.+]]: memref<3x2xf32>) -> memref<2x2xf32> {
// CHECK-DAG:       [[RES:%.+]] = memref.alloc() {{.*}}: memref<2x2xf32>
// CHECK-DAG:       [[INDICES:%.+]] = "krnl.global"() {name = {{.*}}, shape = [2, 2], value = dense<{{.}}[0, 0], [1, 0]{{.}}> : tensor<2x2xi64>} : () -> memref<2x2xi64>
// CHECK-DAG:       [[LOOP_0:%.+]]:2 = krnl.define_loops 2
// CHECK:           krnl.iterate([[LOOP_0]]#0, [[LOOP_0]]#1) with ([[LOOP_0]]#0 -> [[I_0:%.+]] = 0 to 2, [[LOOP_0]]#1 -> [[I_1:%.+]] = 0 to 2){
// CHECK:             [[IV:%.+]]:2 = krnl.get_induction_var_value([[LOOP_0]]#0, [[LOOP_0]]#1) : (!krnl.loop, !krnl.loop) -> (index, index)
// CHECK:             [[INDEX:%.+]] = krnl.load [[INDICES]][[[IV]]#0, [[IV]]#1] : memref<2x2xi64>
// CHECK:             [[INDEX_CAST:%.+]] = arith.index_cast [[INDEX]] : i64 to index
// CHECK:             [[DATA_VAL:%.+]] = krnl.load [[PARAM_0]][[[IV]]#0, [[INDEX_CAST]]] : memref<3x2xf32>
// CHECK:             krnl.store [[DATA_VAL]], [[RES]][[[IV]]#0, [[IV]]#1] : memref<2x2xf32>
// CHECK:           }
// CHECK:           return [[RES]] : memref<2x2xf32>
// CHECK:         }
}

// -----

// COM: test split with unknown dimensions and explicit split.
func.func @test_split_unknown_dimension(%arg0 : tensor<?x?x64xf32>) -> (tensor<*xf32>, tensor<*xf32>) {
  %split = "onnx.Constant"() {value = dense<[2, 30]> : tensor<2xi64>} : () -> tensor<2xi64>
  %0, %1 = "onnx.Split"(%arg0, %split) { axis = 1 : si64} : (tensor<?x?x64xf32>, tensor<2xi64>) -> (tensor<*xf32>, tensor<*xf32>)
  "func.return"(%0, %1) : (tensor<*xf32>, tensor<*xf32>) -> ()

// CHECK:        [[MAP0:#.+]] = affine_map<(d0) -> (d0)>
// CHECK:        [[MAP1:#.+]] = affine_map<(d0) -> (d0 + 2)>
// CHECK-LABEL:  func @test_split_unknown_dimension
// CHECK-SAME:   ([[PARAM_0_:%.+]]: memref<?x?x64xf32>) -> (memref<?x2x64xf32>, memref<?x30x64xf32>) {
// CHECK:           [[CST_0_:%.+]] = arith.constant 0 : index
// CHECK-DAG:       [[DIM_0_:%.+]] = memref.dim [[PARAM_0_]], [[CST_0_]] : memref<?x?x64xf32>
// CHECK-DAG:       [[DIM_1_:%.+]] = memref.dim [[PARAM_0_]], [[CST_0_]] : memref<?x?x64xf32>
// CHECK-NOT: separator of consecutive DAGs
// CHECK-DAG:       [[RES_:%.+]] = memref.alloc([[DIM_0_]]) {{.*}} : memref<?x2x64xf32>
// CHECK-DAG:       [[RES_1_:%.+]] = memref.alloc([[DIM_1_]]) {{.*}} : memref<?x30x64xf32>
// CHECK-DAG:       [[LOOP_0:%.+]]:3 = krnl.define_loops 3
// CHECK:           krnl.iterate([[LOOP_0]]#0, [[LOOP_0]]#1, [[LOOP_0]]#2) with ([[LOOP_0]]#0 -> %arg1 = 0 to [[MAP0]]([[DIM_0_]]), [[LOOP_0]]#1 -> %arg2 = 0 to 2, [[LOOP_0]]#2 -> %arg3 = 0 to 64){
// CHECK:             [[IV:%.+]]:3 = krnl.get_induction_var_value([[LOOP_0]]#0, [[LOOP_0]]#1, [[LOOP_0]]#2) : (!krnl.loop, !krnl.loop, !krnl.loop) -> (index, index, index)
// CHECK:             [[LOAD_PARAM_0_MEM_:%.+]] = krnl.load [[PARAM_0_]]{{.}}[[IV]]#0, [[IV]]#1, [[IV]]#2{{.}} : memref<?x?x64xf32>
// CHECK:             krnl.store [[LOAD_PARAM_0_MEM_]], [[RES_]]{{.}}[[IV]]#0, [[IV]]#1, [[IV]]#2{{.}} : memref<?x2x64xf32>
// CHECK:           }
// CHECK:           [[LOOP_1:%.+]]:3 = krnl.define_loops 3
// CHECK:           krnl.iterate([[LOOP_1]]#0, [[LOOP_1]]#1, [[LOOP_1]]#2) with ([[LOOP_1]]#0 -> %arg1 = 0 to [[MAP0]]([[DIM_1_]]), [[LOOP_1]]#1 -> %arg2 = 0 to 30, [[LOOP_1]]#2 -> %arg3 = 0 to 64){
// CHECK:             [[IV:%.+]]:3 = krnl.get_induction_var_value([[LOOP_1]]#0, [[LOOP_1]]#1, [[LOOP_1]]#2) : (!krnl.loop, !krnl.loop, !krnl.loop) -> (index, index, index)
// CHECK:             [[LOAD_PARAM_0_MEM_1_:%.+]] = affine.apply [[MAP1]]{{.}}[[IV]]#1{{.}}
// CHECK:             [[LOAD_PARAM_0_MEM_2_:%.+]] = krnl.load [[PARAM_0_]]{{.}}[[IV]]#0, [[LOAD_PARAM_0_MEM_1_]], [[IV]]#2{{.}} : memref<?x?x64xf32>
// CHECK:             krnl.store [[LOAD_PARAM_0_MEM_2_]], [[RES_1_]]{{.}}[[IV]]#0, [[IV]]#1, [[IV]]#2{{.}} : memref<?x30x64xf32>
// CHECK:           }
// CHECK:           return [[RES_]], [[RES_1_]] : memref<?x2x64xf32>, memref<?x30x64xf32>
// CHECK:         }
}

// -----

// COM: test split with unknown dimensions and default split.
func.func @test_split_unknown_dimension_equal_split(%arg0 : tensor<?x?x64xf32>) -> (tensor<*xf32>, tensor<*xf32>) {
  %cst = "onnx.NoValue"() {value} : () -> none
  %0, %1 = "onnx.Split"(%arg0, %cst) { axis = 1 : si64 } : (tensor<?x?x64xf32>, none) -> (tensor<*xf32>, tensor<*xf32>)
  "func.return"(%0, %1) : (tensor<*xf32>, tensor<*xf32>) -> ()

// CHECK:       [[MAP0:#.+]] = affine_map<()[s0] -> (s0 ceildiv 2)>
// CHECK:       [[MAP1:#.+]] = affine_map<(d0) -> (d0)>
// CHECK:       [[MAP2:#.+]] = affine_map<(d0, d1) -> (d1)>
// CHECK:       [[MAP3:#.+]] = affine_map<(d0)[s0] -> (d0 + s0 ceildiv 2)>
// CHECK-LABEL: func @test_split_unknown_dimension_equal_split
// CHECK-SAME:   ([[PARAM_0_:%.+]]: memref<?x?x64xf32>) -> (memref<?x?x64xf32>, memref<?x?x64xf32>) {
// CHECK-DAG:       [[CST_1_:%.+]] = arith.constant 1 : index
// CHECK-DAG:       [[CST_0_:%.+]] = arith.constant 0 : index
// CHECK-NOT: separator of consecutive DAGs
// CHECK:           [[DIM_0_:%.+]] = memref.dim [[PARAM_0_]], [[CST_1_]] : memref<?x?x64xf32>
// CHECK-DAG:       [[VAR_3_:%.+]] = affine.apply #map(){{.}}[[DIM_0_]]{{.}}
// CHECK-DAG:       [[VAR_5_:%.+]] = affine.apply #map(){{.}}[[DIM_0_]]{{.}}
// CHECK-DAG:       [[DIM_1_:%.+]] = memref.dim [[PARAM_0_]], [[CST_0_]] : memref<?x?x64xf32>
// CHECK-DAG:       [[DIM_2_:%.+]] = memref.dim [[PARAM_0_]], [[CST_0_]] : memref<?x?x64xf32>
// CHECK-NOT: separator of consecutive DAGs
// CHECK-DAG:       [[RES_:%.+]] = memref.alloc([[DIM_1_]], [[VAR_3_]]) {{.*}} : memref<?x?x64xf32>
// CHECK-DAG:       [[RES_1_:%.+]] = memref.alloc([[DIM_2_]], [[VAR_5_]]) {{.*}} : memref<?x?x64xf32>
// CHECK-DAG:       [[LOOP_0:%.+]]:3 = krnl.define_loops 3
// CHECK:           krnl.iterate([[LOOP_0]]#0, [[LOOP_0]]#1, [[LOOP_0]]#2) with ([[LOOP_0]]#0 -> %arg1 = 0 to [[MAP1]]([[DIM_1_]]), [[LOOP_0]]#1 -> %arg2 = 0 to [[MAP2]]([[DIM_1_]], [[VAR_3_]]), [[LOOP_0]]#2 -> %arg3 = 0 to 64){
// CHECK:             [[IV:%.+]]:3 = krnl.get_induction_var_value([[LOOP_0]]#0, [[LOOP_0]]#1, [[LOOP_0]]#2) : (!krnl.loop, !krnl.loop, !krnl.loop) -> (index, index, index)
// CHECK:             [[LOAD_PARAM_0_MEM_:%.+]] = krnl.load [[PARAM_0_]]{{.}}[[IV]]#0, [[IV]]#1, [[IV]]#2{{.}} : memref<?x?x64xf32>
// CHECK:             krnl.store [[LOAD_PARAM_0_MEM_]], [[RES_]]{{.}}[[IV]]#0, [[IV]]#1, [[IV]]#2{{.}} : memref<?x?x64xf32>
// CHECK:           }
// CHECK:           [[LOOP_1:%.+]]:3 = krnl.define_loops 3
// CHECK:           krnl.iterate([[LOOP_1]]#0, [[LOOP_1]]#1, [[LOOP_1]]#2) with ([[LOOP_1]]#0 -> %arg1 = 0 to [[MAP1]]([[DIM_2_]]), [[LOOP_1]]#1 -> %arg2 = 0 to [[MAP2]]([[DIM_2_]], [[VAR_5_]]), [[LOOP_1]]#2 -> %arg3 = 0 to 64){
// CHECK:             [[IV:%.+]]:3 = krnl.get_induction_var_value([[LOOP_1]]#0, [[LOOP_1]]#1, [[LOOP_1]]#2) : (!krnl.loop, !krnl.loop, !krnl.loop) -> (index, index, index)
// CHECK:             [[LOAD_PARAM_0_MEM_1_:%.+]] = affine.apply [[MAP3]]([[IV]]#1){{.}}[[DIM_0_]]{{.}}
// CHECK:             [[LOAD_PARAM_0_MEM_2_:%.+]] = krnl.load [[PARAM_0_]]{{.}}[[IV]]#0, [[LOAD_PARAM_0_MEM_1_]], [[IV]]#2{{.}} : memref<?x?x64xf32>
// CHECK:             krnl.store [[LOAD_PARAM_0_MEM_2_]], [[RES_1_]]{{.}}[[IV]]#0, [[IV]]#1, [[IV]]#2{{.}} : memref<?x?x64xf32>
// CHECK:           }
// CHECK:           return [[RES_]], [[RES_1_]] : memref<?x?x64xf32>, memref<?x?x64xf32>
// CHECK:         }
}

// -----

// COM: test split with unknown dimensions and explicit split.
func.func @test_splitv11_unknown_dimension(%arg0 : tensor<?x?x64xf32>) -> (tensor<*xf32>, tensor<*xf32>) {
  %0, %1 = "onnx.SplitV11"(%arg0) { axis = 1 : si64, split = [2, 30]} : (tensor<?x?x64xf32>) -> (tensor<*xf32>, tensor<*xf32>)
  "func.return"(%0, %1) : (tensor<*xf32>, tensor<*xf32>) -> ()

// CHECK:        [[MAP0:#.+]] = affine_map<(d0) -> (d0)>
// CHECK:        [[MAP1:#.+]] = affine_map<(d0) -> (d0 + 2)>
// CHECK-LABEL:  func @test_splitv11_unknown_dimension
// CHECK-SAME:   ([[PARAM_0_:%.+]]: memref<?x?x64xf32>) -> (memref<?x2x64xf32>, memref<?x30x64xf32>) {
// CHECK:           [[CST_0_:%.+]] = arith.constant 0 : index
// CHECK-DAG:       [[DIM_0_:%.+]] = memref.dim [[PARAM_0_]], [[CST_0_]] : memref<?x?x64xf32>
// CHECK-DAG:       [[DIM_1_:%.+]] = memref.dim [[PARAM_0_]], [[CST_0_]] : memref<?x?x64xf32>
// CHECK-NOT: separator of consecutive DAGs
// CHECK-DAG:       [[RES_:%.+]] = memref.alloc([[DIM_0_]]) {{.*}} : memref<?x2x64xf32>
// CHECK-DAG:       [[RES_1_:%.+]] = memref.alloc([[DIM_1_]]) {{.*}} : memref<?x30x64xf32>
// CHECK-DAG:       [[LOOP_0:%.+]]:3 = krnl.define_loops 3
// CHECK:           krnl.iterate([[LOOP_0]]#0, [[LOOP_0]]#1, [[LOOP_0]]#2) with ([[LOOP_0]]#0 -> %arg1 = 0 to [[MAP0]]([[DIM_0_]]), [[LOOP_0]]#1 -> %arg2 = 0 to 2, [[LOOP_0]]#2 -> %arg3 = 0 to 64){
// CHECK:             [[IV:%.+]]:3 = krnl.get_induction_var_value([[LOOP_0]]#0, [[LOOP_0]]#1, [[LOOP_0]]#2) : (!krnl.loop, !krnl.loop, !krnl.loop) -> (index, index, index)
// CHECK:             [[LOAD_PARAM_0_MEM_:%.+]] = krnl.load [[PARAM_0_]]{{.}}[[IV]]#0, [[IV]]#1, [[IV]]#2{{.}} : memref<?x?x64xf32>
// CHECK:             krnl.store [[LOAD_PARAM_0_MEM_]], [[RES_]]{{.}}[[IV]]#0, [[IV]]#1, [[IV]]#2{{.}} : memref<?x2x64xf32>
// CHECK:           }
// CHECK:           [[LOOP_1:%.+]]:3 = krnl.define_loops 3
// CHECK:           krnl.iterate([[LOOP_1]]#0, [[LOOP_1]]#1, [[LOOP_1]]#2) with ([[LOOP_1]]#0 -> %arg1 = 0 to [[MAP0]]([[DIM_1_]]), [[LOOP_1]]#1 -> %arg2 = 0 to 30, [[LOOP_1]]#2 -> %arg3 = 0 to 64){
// CHECK:             [[IV:%.+]]:3 = krnl.get_induction_var_value([[LOOP_1]]#0, [[LOOP_1]]#1, [[LOOP_1]]#2) : (!krnl.loop, !krnl.loop, !krnl.loop) -> (index, index, index)
// CHECK:             [[LOAD_PARAM_0_MEM_1_:%.+]] = affine.apply [[MAP1]]([[IV]]#1)
// CHECK:             [[LOAD_PARAM_0_MEM_2_:%.+]] = krnl.load [[PARAM_0_]]{{.}}[[IV]]#0, [[LOAD_PARAM_0_MEM_1_]], [[IV]]#2{{.}} : memref<?x?x64xf32>
// CHECK:             krnl.store [[LOAD_PARAM_0_MEM_2_]], [[RES_1_]]{{.}}[[IV]]#0, [[IV]]#1, [[IV]]#2{{.}} : memref<?x30x64xf32>
// CHECK:           }
// CHECK:           return [[RES_]], [[RES_1_]] : memref<?x2x64xf32>, memref<?x30x64xf32>
// CHECK:         }
}

// -----

// COM: test splitv11 with unknown dimensions and default split.
func.func @test_splitv11_unknown_dimension_equal_split(%arg0 : tensor<?x?x64xf32>) -> (tensor<*xf32>, tensor<*xf32>) {
  %0, %1 = "onnx.SplitV11"(%arg0) { axis = 1 : si64 } : (tensor<?x?x64xf32>) -> (tensor<*xf32>, tensor<*xf32>)
  "func.return"(%0, %1) : (tensor<*xf32>, tensor<*xf32>) -> ()

// CHECK:       [[MAP0:#.+]] = affine_map<()[s0] -> (s0 ceildiv 2)>
// CHECK:       [[MAP1:#.+]] = affine_map<(d0) -> (d0)>
// CHECK:       [[MAP2:#.+]] = affine_map<(d0, d1) -> (d1)>
// CHECK:       [[MAP3:#.+]] = affine_map<(d0)[s0] -> (d0 + s0 ceildiv 2)>
// CHECK-LABEL: func @test_splitv11_unknown_dimension_equal_split
// CHECK-SAME:   ([[PARAM_0_:%.+]]: memref<?x?x64xf32>) -> (memref<?x?x64xf32>, memref<?x?x64xf32>) {
// CHECK-DAG:       [[CST_1_:%.+]] = arith.constant 1 : index
// CHECK-DAG:       [[CST_0_:%.+]] = arith.constant 0 : index
// CHECK-NOT: separator of consecutive DAGs
// CHECK:           [[DIM_0_:%.+]] = memref.dim [[PARAM_0_]], [[CST_1_]] : memref<?x?x64xf32>
// CHECK-DAG:       [[VAR_3_:%.+]] = affine.apply #map(){{.}}[[DIM_0_]]{{.}}
// CHECK-DAG:       [[VAR_5_:%.+]] = affine.apply #map(){{.}}[[DIM_0_]]{{.}}
// CHECK-DAG:       [[DIM_1_:%.+]] = memref.dim [[PARAM_0_]], [[CST_0_]] : memref<?x?x64xf32>
// CHECK-DAG:       [[DIM_2_:%.+]] = memref.dim [[PARAM_0_]], [[CST_0_]] : memref<?x?x64xf32>
// CHECK-NOT: separator of consecutive DAGs
// CHECK-DAG:       [[RES_:%.+]] = memref.alloc([[DIM_1_]], [[VAR_3_]]) {{.*}} : memref<?x?x64xf32>
// CHECK-DAG:       [[RES_1_:%.+]] = memref.alloc([[DIM_2_]], [[VAR_5_]]) {{.*}} : memref<?x?x64xf32>
// CHECK-DAG:       [[LOOP_0:%.+]]:3 = krnl.define_loops 3
// CHECK:           krnl.iterate([[LOOP_0]]#0, [[LOOP_0]]#1, [[LOOP_0]]#2) with ([[LOOP_0]]#0 -> %arg1 = 0 to [[MAP1]]([[DIM_1_]]), [[LOOP_0]]#1 -> %arg2 = 0 to [[MAP2]]([[DIM_1_]], [[VAR_3_]]), [[LOOP_0]]#2 -> %arg3 = 0 to 64){
// CHECK:             [[IV:%.+]]:3 = krnl.get_induction_var_value([[LOOP_0]]#0, [[LOOP_0]]#1, [[LOOP_0]]#2) : (!krnl.loop, !krnl.loop, !krnl.loop) -> (index, index, index)
// CHECK:             [[LOAD_PARAM_0_MEM_:%.+]] = krnl.load [[PARAM_0_]]{{.}}[[IV]]#0, [[IV]]#1, [[IV]]#2{{.}} : memref<?x?x64xf32>
// CHECK:             krnl.store [[LOAD_PARAM_0_MEM_]], [[RES_]]{{.}}[[IV]]#0, [[IV]]#1, [[IV]]#2{{.}} : memref<?x?x64xf32>
// CHECK:           }
// CHECK:           [[LOOP_1:%.+]]:3 = krnl.define_loops 3
// CHECK:           krnl.iterate([[LOOP_1]]#0, [[LOOP_1]]#1, [[LOOP_1]]#2) with ([[LOOP_1]]#0 -> %arg1 = 0 to [[MAP1]]([[DIM_2_]]), [[LOOP_1]]#1 -> %arg2 = 0 to [[MAP2]]([[DIM_2_]], [[VAR_5_]]), [[LOOP_1]]#2 -> %arg3 = 0 to 64){
// CHECK:             [[IV:%.+]]:3 = krnl.get_induction_var_value([[LOOP_1]]#0, [[LOOP_1]]#1, [[LOOP_1]]#2) : (!krnl.loop, !krnl.loop, !krnl.loop) -> (index, index, index)
// CHECK:             [[LOAD_PARAM_0_MEM_1_:%.+]] = affine.apply [[MAP3]]([[IV]]#1){{.}}[[DIM_0_]]{{.}}
// CHECK:             [[LOAD_PARAM_0_MEM_2_:%.+]] = krnl.load [[PARAM_0_]]{{.}}[[IV]]#0, [[LOAD_PARAM_0_MEM_1_]], [[IV]]#2{{.}} : memref<?x?x64xf32>
// CHECK:             krnl.store [[LOAD_PARAM_0_MEM_2_]], [[RES_1_]]{{.}}[[IV]]#0, [[IV]]#1, [[IV]]#2{{.}} : memref<?x?x64xf32>
// CHECK:           }
// CHECK:           return [[RES_]], [[RES_1_]] : memref<?x?x64xf32>, memref<?x?x64xf32>
// CHECK:         }
}

// -----

/// Check computing the divisor in ReduceMean
/// when the input has unknown dimensions and is of i32.
func.func @test_reducemean_i32_unknown_dims(%arg0 : tensor<3x?x2xi32>) -> tensor<*xi32> {
  %0 ="onnx.ReduceMean"(%arg0) {axes=[1], keepdims = 0 : si64} : (tensor<3x?x2xi32>)-> tensor<*xi32>
  "func.return"(%0) : (tensor<*xi32>) -> ()
  // CHECK-LABEL: test_reducemean_i32_unknown_dims
  // CHECK: [[ONE:%.+]] = arith.constant 1 : index
  // CHECK: krnl.iterate
  // CHECK: krnl.iterate
  // CHECK: [[DIM:%.+]] = memref.dim %arg0, [[ONE]] : memref<3x?x2xi32>
  // CHECK: [[DIVISOR:%.+]] = arith.index_cast [[DIM]] : index to i32
  // CHECK: krnl.iterate
}

// -----

/// Check computing the divisor in ReduceMean
/// when the input has unknown dimensions and is of f32.
func.func @test_reducemean_f32_unknown_dims(%arg0 : tensor<3x?x2xf32>) -> tensor<*xf32> {
  %0 ="onnx.ReduceMean"(%arg0) {axes=[1], keepdims = 0 : si64} : (tensor<3x?x2xf32>)-> tensor<*xf32>
  "func.return"(%0) : (tensor<*xf32>) -> ()
  // CHECK-LABEL: test_reducemean_f32_unknown_dims
  // CHECK: [[ONE:%.+]] = arith.constant 1 : index
  // CHECK: krnl.iterate
  // CHECK: krnl.iterate
  // CHECK: [[DIM:%.+]] = memref.dim %arg0, [[ONE]] : memref<3x?x2xf32>
  // CHECK: [[UNKNOWN_DIM_i64:%.+]] = arith.index_cast [[DIM]] : index to i64
  // CHECK: [[DIVISOR:%.+]] = arith.uitofp [[UNKNOWN_DIM_i64]] : i64 to f32
  // CHECK: krnl.iterate
}

// -----

// COM: Check the template for lowering binary operations whose output type can be different from its input type.
// With updated approach, no max is needed for the first dim as max(dim(arg0, 0), 1) is always dim(arg0, 0).
func.func @test_binary_elementwise_op_template_unknown_dims(%arg0: tensor<?x4x5xf32>, %arg1: tensor<1x?x1xf32>) -> tensor<?x4x5xi1> {
  %0 = "onnx.Less"(%arg0, %arg1) : (tensor<?x4x5xf32>, tensor<1x?x1xf32>) -> tensor<?x4x5xi1>
  return %0 : tensor<?x4x5xi1>
// mlir2FileCheck.py
// CHECK-LABEL:  func @test_binary_elementwise_op_template_unknown_dims
// CHECK-SAME:   ([[PARAM_0_:%.+]]: memref<?x4x5xf32>, [[PARAM_1_:%.+]]: memref<1x?x1xf32>) -> memref<?x4x5xi1> {
// CHECK-DAG:       [[CST_1_:%.+]] = arith.constant 1 : index
// CHECK-DAG:       [[CST_0_:%.+]] = arith.constant 0 : index
// CHECK-NOT: separator of consecutive DAGs
// CHECK-DAG:       [[VAR_0_:%.+]] = memref.dim [[PARAM_0_]], [[CST_0_]] : memref<?x4x5xf32>
// CHECK-DAG:       [[VAR_1_:%.+]] = memref.dim [[PARAM_1_]], [[CST_1_]] : memref<1x?x1xf32>
// CHECK-NOT: separator of consecutive DAGs
// CHECK-DAG:       [[RES_:%.+]] = memref.alloc([[VAR_0_]]) {{.*}}: memref<?x4x5xi1>
// CHECK-DAG:       [[LOOP_0_:%.+]]:3 = krnl.define_loops 3
// CHECK:           krnl.iterate([[LOOP_0_]]#0, [[LOOP_0_]]#1, [[LOOP_0_]]#2) with ([[LOOP_0_]]#0 -> [[I_0_:%.+]] = 0 to #map([[VAR_0_]]), [[LOOP_0_]]#1 -> [[I_1_:%.+]] = 0 to 4, [[LOOP_0_]]#2 -> [[I_2_:%.+]] = 0 to 5){
// CHECK:             [[IV:%.+]]:3 = krnl.get_induction_var_value([[LOOP_0_]]#0, [[LOOP_0_]]#1, [[LOOP_0_]]#2) : (!krnl.loop, !krnl.loop, !krnl.loop) -> (index, index, index)
// CHECK-DAG:         [[LOAD_PARAM_0_MEM_:%.+]] = krnl.load [[PARAM_0_]][[[IV]]#0, [[IV]]#1, [[IV]]#2] : memref<?x4x5xf32>
// CHECK-DAG:         [[VAR_5_:%.+]] = arith.cmpi sgt, [[VAR_1_]], [[CST_1_]] : index
// CHECK:             [[VAR_6_:%.+]] = arith.select [[VAR_5_]], [[IV]]#1, [[CST_0_]] : index
// CHECK:             [[LOAD_PARAM_1_MEM_:%.+]] = krnl.load [[PARAM_1_]]{{.}}[[CST_0_]], [[VAR_6_]], [[CST_0_]]{{.}} : memref<1x?x1xf32>
// CHECK:             [[VAR_8_:%.+]] = arith.cmpf olt, [[LOAD_PARAM_0_MEM_]], [[LOAD_PARAM_1_MEM_]] : f32
// CHECK:             krnl.store [[VAR_8_]], [[RES_]][[[IV]]#0, [[IV]]#1, [[IV]]#2] : memref<?x4x5xi1>
// CHECK:           }
// CHECK:           return [[RES_]] : memref<?x4x5xi1>
// CHECK:         }
}

// -----

// COM: Check the template for lowering variadic operations and binary operations whose output type is the same as its input type: Min, Max, Add, Sub, etc.
func.func @test_variadic_elementwise_op_template_unknown_dims(%arg0: tensor<?x4x1xf32>, %arg1: tensor<?x?x5xf32>, %arg2: tensor<?x1x5xf32>) -> tensor<?x4x5xf32> {
  %0 = "onnx.Max"(%arg0, %arg1, %arg2) : (tensor<?x4x1xf32>, tensor<?x?x5xf32>, tensor<?x1x5xf32>) -> tensor<?x4x5xf32>
  return %0 : tensor<?x4x5xf32>
<<<<<<< HEAD
// CHECK-DAG: #map = affine_map<()[s0, s1] -> (s1, s0)>
// CHECK-DAG: #map1 = affine_map<(d0) -> (d0)>
// CHECK-LABEL:  func @test_variadic_elementwise_op_template_unknown_dims
=======

// mlir2FileCheck.py
// CHECK-DAG:   [[MAP_0_:#.+]] = affine_map<()[s0, s1] -> (s1, s0)>
// CHECK-DAG:   [[MAP_1_:#.+]] = affine_map<(d0, d1, d2) -> (d2)>
// CHECK-LABEL:  func.func @test_variadic_elementwise_op_template_unknown_dims
>>>>>>> c6b2ee83
// CHECK-SAME:   ([[PARAM_0_:%.+]]: memref<?x4x1xf32>, [[PARAM_1_:%.+]]: memref<?x?x5xf32>, [[PARAM_2_:%.+]]: memref<?x1x5xf32>) -> memref<?x4x5xf32> {
// CHECK-DAG:       [[CST_1_:%.+]] = arith.constant 1 : index
// CHECK-DAG:       [[CST_0_:%.+]] = arith.constant 0 : index
// CHECK-NOT: separator of consecutive DAGs
<<<<<<< HEAD
// CHECK-DAG:       [[VAR_0_:%.+]] = memref.dim [[PARAM_0_]], [[CST_0_]] : memref<?x4x1xf32>
// CHECK-DAG:       [[VAR_1_:%.+]] = memref.dim [[PARAM_1_]], [[CST_0_]] : memref<?x?x5xf32>
// CHECK-DAG:       [[VAR_2_:%.+]] = memref.dim [[PARAM_1_]], [[CST_1_]] : memref<?x?x5xf32>
// CHECK-DAG:       [[VAR_3_:%.+]] = memref.dim [[PARAM_2_]], [[CST_0_]] : memref<?x1x5xf32>
// CHECK:           [[VAR_4_:%.+]] = affine.max #map(){{.}}[[VAR_0_]], [[VAR_1_]]{{.}}
// CHECK:           [[VAR_5_:%.+]] = arith.cmpi sgt, [[VAR_3_]], [[VAR_4_]] : index
// CHECK:           [[VAR_6_:%.+]] = arith.select [[VAR_5_]], [[VAR_3_]], [[VAR_4_]] : index
// CHECK-DAG:       [[VAR_7_:%.+]] = memref.alloc([[VAR_6_]]) {{.*}} : memref<?x4x5xf32>
=======
// CHECK-DAG:       [[VAR_dim_:%.+]] = memref.dim [[PARAM_0_]], [[CST_0_]] : memref<?x4x1xf32>
// CHECK-DAG:       [[VAR_dim_0_:%.+]] = memref.dim [[PARAM_1_]], [[CST_0_]] : memref<?x?x5xf32>
// CHECK-DAG:       [[VAR_dim_1_:%.+]] = memref.dim [[PARAM_1_]], [[CST_1_]] : memref<?x?x5xf32>
// CHECK-DAG:       [[VAR_dim_2_:%.+]] = memref.dim [[PARAM_2_]], [[CST_0_]] : memref<?x1x5xf32>
// CHECK:           [[VAR_0_:%.+]] = affine.max [[MAP_0_]](){{.}}[[VAR_dim_]], [[VAR_dim_]]_0]
// CHECK:           [[VAR_1_:%.+]] = arith.cmpi sgt, [[VAR_dim_2_]], [[VAR_0_]] : index
// CHECK:           [[VAR_2_:%.+]] = arith.select [[VAR_1_]], [[VAR_dim_2_]], [[VAR_0_]] : index
// CHECK-DAG:       [[RES_:%.+]] = memref.alloc([[VAR_2_]]) {{.*}}: memref<?x4x5xf32>
>>>>>>> c6b2ee83
// CHECK-DAG:       [[LOOP_0_:%.+]]:3 = krnl.define_loops 3
// CHECK:           krnl.iterate([[LOOP_0_]]#0, [[LOOP_0_]]#1, [[LOOP_0_]]#2) with ([[LOOP_0_]]#0 -> [[I_0_:%.+]] = 0 to [[MAP_1_]]([[VAR_dim_]], [[VAR_dim_]]_0, [[VAR_2_]]), [[LOOP_0_]]#1 -> [[I_1_:%.+]] = 0 to 4, [[LOOP_0_]]#2 -> [[I_2_:%.+]] = 0 to 5){
// CHECK-DAG:         [[VAR_4_:%.+]]:3 = krnl.get_induction_var_value([[LOOP_0_]]#0, [[LOOP_0_]]#1, [[LOOP_0_]]#2) : (!krnl.loop, !krnl.loop, !krnl.loop) -> (index, index, index)
// CHECK-DAG:         [[VAR_5_:%.+]] = arith.cmpi sgt, [[VAR_dim_]], [[CST_1_]] : index
// CHECK:             [[VAR_6_:%.+]] = arith.select [[VAR_5_]], [[VAR_4_]]#0, [[CST_0_]] : index
// CHECK-DAG:         [[LOAD_PARAM_0_MEM_:%.+]] = krnl.load [[PARAM_0_]]{{.}}[[VAR_6_]], [[VAR_4_]]#1, [[CST_0_]]{{.}} : memref<?x4x1xf32>
// CHECK-DAG:         [[VAR_8_:%.+]] = arith.cmpi sgt, [[VAR_dim_0_]], [[CST_1_]] : index
// CHECK-NOT: separator of consecutive DAGs
// CHECK-DAG:         [[VAR_9_:%.+]] = arith.select [[VAR_8_]], [[VAR_4_]]#0, [[CST_0_]] : index
// CHECK-DAG:         [[VAR_10_:%.+]] = arith.cmpi sgt, [[VAR_dim_1_]], [[CST_1_]] : index
// CHECK:             [[VAR_11_:%.+]] = arith.select [[VAR_10_]], [[VAR_4_]]#1, [[CST_0_]] : index
// CHECK:             [[LOAD_PARAM_1_MEM_:%.+]] = krnl.load [[PARAM_1_]]{{.}}[[VAR_9_]], [[VAR_11_]], [[VAR_4_]]#2] : memref<?x?x5xf32>
// CHECK:             [[VAR_13_:%.+]] = arith.cmpf ogt, [[LOAD_PARAM_0_MEM_]], [[LOAD_PARAM_1_MEM_]] : f32
// CHECK-DAG:         [[VAR_14_:%.+]] = arith.select [[VAR_13_]], [[LOAD_PARAM_0_MEM_]], [[LOAD_PARAM_1_MEM_]] : f32
// CHECK-DAG:         [[VAR_15_:%.+]] = arith.cmpi sgt, [[VAR_dim_2_]], [[CST_1_]] : index
// CHECK:             [[VAR_16_:%.+]] = arith.select [[VAR_15_]], [[VAR_4_]]#0, [[CST_0_]] : index
// CHECK:             [[LOAD_PARAM_2_MEM_:%.+]] = krnl.load [[PARAM_2_]]{{.}}[[VAR_16_]], [[CST_0_]], [[VAR_4_]]#2] : memref<?x1x5xf32>
// CHECK:             [[VAR_18_:%.+]] = arith.cmpf ogt, [[VAR_14_]], [[LOAD_PARAM_2_MEM_]] : f32
// CHECK:             [[VAR_19_:%.+]] = arith.select [[VAR_18_]], [[VAR_14_]], [[LOAD_PARAM_2_MEM_]] : f32
// CHECK:             krnl.store [[VAR_19_]], [[RES_]]{{.}}[[VAR_4_]]#0, [[VAR_4_]]#1, [[VAR_4_]]#2] : memref<?x4x5xf32>
// CHECK:           }
// CHECK:           return [[RES_]] : memref<?x4x5xf32>
// CHECK:         }
}

// -----

// COM: Check PRelu with unidirectional broadcasting and unknown dimensions.
// COM: Because of unidirectional broadcasting, always get constant dimensions from X even thought their values are 1.
func.func @test_prelu_broadcast_unknown_dims(%arg0: tensor<3x1x5xf32>, %arg1: tensor<3x?x1xf32>) -> tensor<*xf32> {
  %0 = "onnx.PRelu"(%arg0, %arg1) : (tensor<3x1x5xf32>, tensor<3x?x1xf32>) -> tensor<*xf32>
  return %0 : tensor<*xf32>

  // CHECK-LABEL: @test_prelu_broadcast_unknown_dims
  // CHECK-DAG: [[CST0_f32:%.+]] = arith.constant 0.000000e+00 : f32
  // CHECK-DAG: [[CST0:%.+]] = arith.constant 0 : index
  // CHECK:     [[RES:%.+]] = memref.alloc() {{.*}}: memref<3x1x5xf32>
  // CHECK:     [[MAIN_LOOP:%.+]]:3 = krnl.define_loops 3
  // CHECK:     krnl.iterate([[MAIN_LOOP]]#0, [[MAIN_LOOP]]#1, [[MAIN_LOOP]]#2) with ([[MAIN_LOOP]]#0 -> %arg2 = 0 to 3, [[MAIN_LOOP]]#1 -> %arg3 = 0 to 1, [[MAIN_LOOP]]#2 -> %arg4 = 0 to 5){
  // CHECK:       [[IV:%.+]]:3 = krnl.get_induction_var_value([[MAIN_LOOP]]#0, [[MAIN_LOOP]]#1, [[MAIN_LOOP]]#2) : (!krnl.loop, !krnl.loop, !krnl.loop) -> (index, index, index)
  // CHECK:       [[LOAD_X:%.+]] = krnl.load %arg0[[[IV]]#0, [[IV]]#1, [[IV]]#2] : memref<3x1x5xf32>
  // CHECK:       [[LOAD_SLOPE:%.+]] = krnl.load %arg1[[[IV]]#0, [[IV]]#1, [[CST0]]{{\]}} : memref<3x?x1xf32>
  // CHECK:       [[LESS_THAN_ZERO:%.+]] = arith.cmpf olt, [[LOAD_X]], [[CST0_f32]] : f32
  // CHECK:       [[MUL:%.+]] = arith.mulf [[LOAD_SLOPE]], [[LOAD_X]] : f32
  // CHECK:       [[SELECT:%.+]] = arith.select [[LESS_THAN_ZERO]], [[MUL]], [[LOAD_X]] : f32
  // CHECK:       krnl.store [[SELECT]], [[RES]][[[IV]]#0, [[IV]]#1, [[IV]]#2] : memref<3x1x5xf32>
  // CHECK: }
  // CHECK: return [[RES]] : memref<3x1x5xf32>
}

// -----

// COM: Check PRelu with unidirectional broadcasting and unknown dimensions.
// COM: If X's dimensions are unknown, get dimensions from slope whenever they are non-zero constants.
func.func @test_prelu_broadcast_unknown_dims1(%arg0: tensor<?x2x?xf32>, %arg1: tensor<?x5xf32>) -> tensor<*xf32> {
  %0 = "onnx.PRelu"(%arg0, %arg1) : (tensor<?x2x?xf32>, tensor<?x5xf32>) -> tensor<*xf32>
  return %0 : tensor<*xf32>
  // CHECK-LABEL: @test_prelu_broadcast_unknown_dims1
  // CHECK-DAG: [[CST0:%.+]] = arith.constant 0 : index
  // CHECK-DAG: [[CST1:%.+]] = arith.constant 1 : index
  // CHECK-DAG: [[CST0_f32:%.+]] = arith.constant 0.000000e+00 : f32
  // CHECK:     [[DIM0_X:%.+]] = memref.dim %arg0, [[CST0]] : memref<?x2x?xf32>
  // CHECK:     [[DIM0_SLOPE:%.+]] = memref.dim %arg1, [[CST0]] : memref<?x5xf32>
  // CHECK:     [[RES:%.+]] = memref.alloc([[DIM0_X]]) {{.*}} : memref<?x2x5xf32>
  // CHECK:     [[MAIN_LOOP:%.+]]:3 = krnl.define_loops 3
  // CHECK:     krnl.iterate([[MAIN_LOOP]]#0, [[MAIN_LOOP]]#1, [[MAIN_LOOP]]#2) with ([[MAIN_LOOP]]#0 -> %arg2 = 0 to #map([[DIM0_X]]), [[MAIN_LOOP]]#1 -> %arg3 = 0 to 2, [[MAIN_LOOP]]#2 -> %arg4 = 0 to 5){
  // CHECK:       [[IV:%.+]]:3 = krnl.get_induction_var_value([[MAIN_LOOP]]#0, [[MAIN_LOOP]]#1, [[MAIN_LOOP]]#2) : (!krnl.loop, !krnl.loop, !krnl.loop) -> (index, index, index)
  // CHECK:       [[LOAD_X:%.+]] = krnl.load %arg0[[[IV]]#0, [[IV]]#1, [[IV]]#2] : memref<?x2x?xf32>
  // CHECK:       [[GREATER_THAN_ONE:%.+]] = arith.cmpi sgt, [[DIM0_SLOPE]], [[CST1]] : index
  // CHECK:       [[SELECT1:%.+]] = arith.select [[GREATER_THAN_ONE]], [[IV]]#1, [[CST0]] : index
  // CHECK:       [[LOAD_SLOPE:%.+]] = krnl.load %arg1{{\[}}[[SELECT1]], [[IV]]#2] : memref<?x5xf32>
  // CHECK:       [[LESS_THAN_ZERO:%.+]] = arith.cmpf olt, [[LOAD_X]], [[CST0_f32]] : f32
  // CHECK:       [[MUL:%.+]] = arith.mulf [[LOAD_SLOPE]], [[LOAD_X]] : f32
  // CHECK:       [[SELECT2:%.+]] = arith.select [[LESS_THAN_ZERO]], [[MUL]], [[LOAD_X]] : f32
  // CHECK:       krnl.store [[SELECT2]], [[RES]][[[IV]]#0, [[IV]]#1, [[IV]]#2] : memref<?x2x5xf32>
  // CHECK:     }
  // CHECK:     return [[RES]] : memref<?x2x5xf32>
}

// -----

/// Check ReduceMean with f32.
func.func private @test_reducemean_f32(%arg0 : tensor<3x2x2xf32>) -> tensor<*xf32> {
  %0 ="onnx.ReduceMean"(%arg0) {axes=[1], keepdims = 0 : si64} : (tensor<3x2x2xf32>)-> tensor<*xf32>
  "func.return"(%0) : (tensor<*xf32>) -> ()

  // CHECK-LABEL: test_reducemean_f32
  // CHECK-DAG: [[IDENTITY:%.+]] = arith.constant 0.000000e+00 : f32
  // CHECK-DAG: [[DIVISOR:%.+]] = arith.constant 2.000000e+00 : f32
  // CHECK-DAG: [[RES:%.+]] = memref.alloc() {{.*}}: memref<3x2xf32>
  // CHECK-DAG: [[DEF_LOOPS1:%.+]]:2 = krnl.define_loops 2
  // CHECK: krnl.iterate([[DEF_LOOPS1]]#0, [[DEF_LOOPS1]]#1) with ([[DEF_LOOPS1]]#0 -> %arg1 = 0 to 3, [[DEF_LOOPS1]]#1 -> %arg2 = 0 to 2){
  // CHECK: krnl.store [[IDENTITY]], [[RES]][%arg1, %arg2] : memref<3x2xf32>

  // CHECK: [[DEF_LOOPS2:%.+]]:3 = krnl.define_loops 3
  // CHECK: krnl.iterate([[DEF_LOOPS2]]#0, [[DEF_LOOPS2]]#1, [[DEF_LOOPS2]]#2) with ([[DEF_LOOPS2]]#0 -> %arg1 = 0 to 3, [[DEF_LOOPS2]]#1 -> %arg2 = 0 to 2, [[DEF_LOOPS2]]#2 -> %arg3 = 0 to 2){
  // CHECK: [[LOAD1:%.+]] = krnl.load %arg0[%arg1, %arg2, %arg3] : memref<3x2x2xf32>
  // CHECK: [[LOAD2:%.+]] = krnl.load [[RES]][%arg1, %arg3] : memref<3x2xf32>
  // CHECK: [[REDUCE:%.+]] = arith.addf [[LOAD2]], [[LOAD1]] : f32
  // CHECK: krnl.store [[REDUCE]], [[RES]][%arg1, %arg3] : memref<3x2xf32>
  // CHECK: }

  // CHECK: [[DEF_MEAN_LOOPS:%.+]]:2 = krnl.define_loops 2
  // CHECK: krnl.iterate([[DEF_MEAN_LOOPS]]#0, [[DEF_MEAN_LOOPS]]#1) with ([[DEF_MEAN_LOOPS]]#0 -> %arg1 = 0 to 3, [[DEF_MEAN_LOOPS]]#1 -> %arg2 = 0 to 2){
  // CHECK:   [[IV:%.+]]:2 = krnl.get_induction_var_value([[DEF_MEAN_LOOPS]]#0, [[DEF_MEAN_LOOPS]]#1) : (!krnl.loop, !krnl.loop) -> (index, index)
  // CHECK:   [[LOAD3:%.+]] = krnl.load [[RES]][[[IV]]#0, [[IV]]#1] : memref<3x2xf32>
  // CHECK:   [[MEAN:%.+]] = arith.divf [[LOAD3]], [[DIVISOR]] : f32
  // CHECK:   krnl.store [[MEAN]], [[RES]][[[IV]]#0, [[IV]]#1] : memref<3x2xf32>
  // CHECK: }
  // CHECK: return [[RES]] : memref<3x2xf32>
}

// -----

/// Check ReduceMean with i32.
func.func private @test_reducemean_i32(%arg0 : tensor<3x2x2xi32>) -> tensor<*xi32> {
  %0 ="onnx.ReduceMean"(%arg0) {axes=[1], keepdims = 0 : si64} : (tensor<3x2x2xi32>)-> tensor<*xi32>
  "func.return"(%0) : (tensor<*xi32>) -> ()

  // CHECK-LABEL: test_reducemean_i32
  // CHECK-DAG: [[IDENTITY:%.+]] = arith.constant 0 : i32
  // CHECK-DAG: [[DIVISOR:%.+]] = arith.constant 2 : i32
  // CHECK-DAG: [[RES:%.+]] = memref.alloc() {{.*}}: memref<3x2xi32>
  // CHECK-DAG: [[DEF_LOOPS1:%.+]]:2 = krnl.define_loops 2
  // CHECK: krnl.iterate([[DEF_LOOPS1]]#0, [[DEF_LOOPS1]]#1) with ([[DEF_LOOPS1]]#0 -> %arg1 = 0 to 3, [[DEF_LOOPS1]]#1 -> %arg2 = 0 to 2){
  // CHECK: krnl.store [[IDENTITY]], [[RES]][%arg1, %arg2] : memref<3x2xi32>

  // CHECK: [[DEF_LOOPS2:%.+]]:3 = krnl.define_loops 3
  // CHECK: krnl.iterate([[DEF_LOOPS2]]#0, [[DEF_LOOPS2]]#1, [[DEF_LOOPS2]]#2) with ([[DEF_LOOPS2]]#0 -> %arg1 = 0 to 3, [[DEF_LOOPS2]]#1 -> %arg2 = 0 to 2, [[DEF_LOOPS2]]#2 -> %arg3 = 0 to 2){
  // CHECK: [[LOAD1:%.+]] = krnl.load %arg0[%arg1, %arg2, %arg3] : memref<3x2x2xi32>
  // CHECK: [[LOAD2:%.+]] = krnl.load [[RES]][%arg1, %arg3] : memref<3x2xi32>
  // CHECK: [[REDUCE:%.+]] = arith.addi [[LOAD2]], [[LOAD1]] : i32
  // CHECK: krnl.store [[REDUCE]], [[RES]][%arg1, %arg3] : memref<3x2xi32>
  // CHECK: }

  // CHECK: [[DEF_MEAN_LOOPS:%.+]]:2 = krnl.define_loops 2
  // CHECK: krnl.iterate([[DEF_MEAN_LOOPS]]#0, [[DEF_MEAN_LOOPS]]#1) with ([[DEF_MEAN_LOOPS]]#0 -> %arg1 = 0 to 3, [[DEF_MEAN_LOOPS]]#1 -> %arg2 = 0 to 2){
  // CHECK:   [[IV:%.+]]:2 = krnl.get_induction_var_value([[DEF_MEAN_LOOPS]]#0, [[DEF_MEAN_LOOPS]]#1) : (!krnl.loop, !krnl.loop) -> (index, index)
  // CHECK:   [[LOAD3:%.+]] = krnl.load [[RES]][[[IV]]#0, [[IV]]#1] : memref<3x2xi32>
  // CHECK:   [[MEAN:%.+]] = arith.divsi [[LOAD3]], [[DIVISOR]] : i32
  // CHECK:   krnl.store [[MEAN]], [[RES]][[[IV]]#0, [[IV]]#1] : memref<3x2xi32>
  // CHECK: }
  // CHECK: return [[RES]] : memref<3x2xi32>
}

// -----

func.func private @test_concat_1(%arg0 : tensor<5x5x1x32xf32>, %arg1 : tensor<5x5x3x32xf32>, %arg2 : tensor<5x5x5x32xf32>) -> tensor<5x5x9x32xf32> {
  %1 = "onnx.Concat"(%arg0, %arg1, %arg2) { axis = 2 : si64} : (tensor<5x5x1x32xf32>, tensor<5x5x3x32xf32>, tensor<5x5x5x32xf32>)  -> tensor<5x5x9x32xf32>
  "func.return"(%1) : (tensor<5x5x9x32xf32>) -> ()

  // CHECK-LABEL: test_concat_1
  // CHECK: [[RES:%.+]] = memref.alloc() {{.*}}: memref<5x5x9x32xf32>
  // CHECK: [[DEF_LOOPS0:%.+]]:4 = krnl.define_loops 4
  // CHECK: krnl.iterate([[DEF_LOOPS0]]#0, [[DEF_LOOPS0]]#1, [[DEF_LOOPS0]]#2, [[DEF_LOOPS0]]#3) with ([[DEF_LOOPS0]]#0 -> %arg3 = 0 to 5, [[DEF_LOOPS0]]#1 -> %arg4 = 0 to 5, [[DEF_LOOPS0]]#2 -> %arg5 = 0 to 1, [[DEF_LOOPS0]]#3 -> %arg6 = 0 to 32){
  // CHECK: [[IV:%.+]]:4 = krnl.get_induction_var_value([[DEF_LOOPS0]]#0, [[DEF_LOOPS0]]#1, [[DEF_LOOPS0]]#2, [[DEF_LOOPS0]]#3) : (!krnl.loop, !krnl.loop, !krnl.loop, !krnl.loop) -> (index, index, index, index)
  // CHECK: [[LOAD0:%.+]] = krnl.load %arg0[[[IV]]#0, [[IV]]#1, [[IV]]#2, [[IV]]#3] :  memref<5x5x1x32xf32>
  // CHECK: krnl.store [[LOAD0]], [[RES]][[[IV]]#0, [[IV]]#1, [[IV]]#2, [[IV]]#3] : memref<5x5x9x32xf32>

  // CHECK: [[DEF_LOOPS1:%.+]]:4 = krnl.define_loops 4
  // CHECK: krnl.iterate([[DEF_LOOPS1]]#0, [[DEF_LOOPS1]]#1, [[DEF_LOOPS1]]#2, [[DEF_LOOPS1]]#3) with ([[DEF_LOOPS1]]#0 -> %arg3 = 0 to 5, [[DEF_LOOPS1]]#1 -> %arg4 = 0 to 5, [[DEF_LOOPS1]]#2 -> %arg5 = 0 to 3, [[DEF_LOOPS1]]#3 -> %arg6 = 0 to 32){
  // CHECK: [[AFFINE_APPLY1:%.+]] = affine.apply #{{.*}}([[IV]]#2)
  // CHECK: [[LOAD1:%.+]] = krnl.load %arg1[[[IV]]#0, [[IV]]#1, [[IV]]#2, [[IV]]#3] :  memref<5x5x3x32xf32>
  // CHECK: krnl.store [[LOAD1]], [[RES]][[[IV]]#0, [[IV]]#1, [[AFFINE_APPLY1]], [[IV]]#3] : memref<5x5x9x32xf32>

  // CHECK: [[DEF_LOOPS2:%.+]]:4 = krnl.define_loops 4
  // CHECK: krnl.iterate([[DEF_LOOPS2]]#0, [[DEF_LOOPS2]]#1, [[DEF_LOOPS2]]#2, [[DEF_LOOPS2]]#3) with ([[DEF_LOOPS2]]#0 -> %arg3 = 0 to 5, [[DEF_LOOPS2]]#1 -> %arg4 = 0 to 5, [[DEF_LOOPS2]]#2 -> %arg5 = 0 to 5, [[DEF_LOOPS2]]#3 -> %arg6 = 0 to 32){
  // CHECK: [[AFFINE_APPLY2:%.+]] = affine.apply #{{.*}}([[IV]]#2)
  // CHECK: [[LOAD2:%.+]] = krnl.load %arg2[[[IV]]#0, [[IV]]#1, [[IV]]#2, [[IV]]#3] :  memref<5x5x5x32xf32>
  // CHECK: krnl.store [[LOAD2]], [[RES]][[[IV]]#0, [[IV]]#1, [[AFFINE_APPLY2]], [[IV]]#3] : memref<5x5x9x32xf32>

  // CHECK: return [[RES]] :  memref<5x5x9x32xf32>
}

// -----
// COM: Check PRelu with unidirectional broadcasting.
// COM: Tensor slope should be unidirectional broadcastable to input tensor X
func.func @test_prelu_broadcast3(%arg0: tensor<3x4x5xf32>, %arg1: tensor<3x1x5xf32>) -> tensor<*xf32> {
  %0 = "onnx.PRelu"(%arg0, %arg1) : (tensor<3x4x5xf32>, tensor<3x1x5xf32>) -> tensor<*xf32>
  return %0 : tensor<*xf32>

  // CHECK-LABEL: func @test_prelu_broadcast3
  // CHECK-DAG: [[ZERO_INDEX:%.+]] = arith.constant 0 : index
  // CHECK-DAG: [[CST_0:%.+]] = arith.constant 0.000000e+00 : f32
  // CHECK-DAG: [[RES:%.+]] = memref.alloc() {{.*}}: memref<3x4x5xf32>
  // CHECK: [[MAIN_LOOP:%.+]]:3 = krnl.define_loops 3
  // CHECK: krnl.iterate([[MAIN_LOOP]]#0, [[MAIN_LOOP]]#1, [[MAIN_LOOP]]#2) with ([[MAIN_LOOP]]#0 -> %arg2 = 0 to 3, [[MAIN_LOOP]]#1 -> %arg3 = 0 to 4, [[MAIN_LOOP]]#2 -> %arg4 = 0 to 5){
  // CHECK:       [[IV:%.+]]:3 = krnl.get_induction_var_value([[MAIN_LOOP]]#0, [[MAIN_LOOP]]#1, [[MAIN_LOOP]]#2) : (!krnl.loop, !krnl.loop, !krnl.loop) -> (index, index, index)
  // CHECK:       [[LOAD_X:%.+]] = krnl.load %arg0[[[IV]]#0, [[IV]]#1, [[IV]]#2] : memref<3x4x5xf32>
  // CHECK:       [[LOAD_SLOPE:%.+]] = krnl.load %arg1[[[IV]]#0, [[ZERO_INDEX]], [[IV]]#2] : memref<3x1x5xf32>
  // CHECK:       [[LESS_THAN_ZERO:%.+]] = arith.cmpf olt, [[LOAD_X]], [[CST_0]] : f32
  // CHECK:       [[MUL:%.+]] = arith.mulf [[LOAD_SLOPE]], [[LOAD_X]] : f32
  // CHECK:       [[SELECT:%.+]] = arith.select [[LESS_THAN_ZERO]], [[MUL]], [[LOAD_X]] : f32
  // CHECK:       krnl.store [[SELECT]], [[RES]][[[IV]]#0, [[IV]]#1, [[IV]]#2] : memref<3x4x5xf32>
  // CHECK: }
  // CHECK: return [[RES]] : memref<3x4x5xf32>
}

// -----
// COM: Check PRelu with unidirectional broadcasting.
// COM: Tensor slope should be unidirectional broadcastable to input tensor X
func.func @test_prelu_broadcast4(%arg0: tensor<3x4x5xf32>, %arg1: tensor<3x1x5xf32>) -> tensor<*xf32> {
  %0 = "onnx.PRelu"(%arg0, %arg1) : (tensor<3x4x5xf32>, tensor<3x1x5xf32>) -> tensor<*xf32>
  return %0 : tensor<*xf32>

  // CHECK-LABEL: func @test_prelu_broadcast4
  // CHECK-DAG: [[ZERO_INDEX:%.+]] = arith.constant 0 : index
  // CHECK-DAG: [[CST_0:%.+]] = arith.constant 0.000000e+00 : f32
  // CHECK-DAG: [[RES:%.+]] = memref.alloc() {{.*}}: memref<3x4x5xf32>
  // CHECK: [[MAIN_LOOP:%.+]]:3 = krnl.define_loops 3
  // CHECK: krnl.iterate([[MAIN_LOOP]]#0, [[MAIN_LOOP]]#1, [[MAIN_LOOP]]#2) with ([[MAIN_LOOP]]#0 -> %arg2 = 0 to 3, [[MAIN_LOOP]]#1 -> %arg3 = 0 to 4, [[MAIN_LOOP]]#2 -> %arg4 = 0 to 5){
  // CHECK:       [[IV:%.+]]:3 = krnl.get_induction_var_value([[MAIN_LOOP]]#0, [[MAIN_LOOP]]#1, [[MAIN_LOOP]]#2) : (!krnl.loop, !krnl.loop, !krnl.loop) -> (index, index, index)
  // CHECK:       [[LOAD_X:%.+]] = krnl.load %arg0[[[IV]]#0, [[IV]]#1, [[IV]]#2] : memref<3x4x5xf32>
  // CHECK:       [[LOAD_SLOPE:%.+]] = krnl.load %arg1[[[IV]]#0, [[ZERO_INDEX]], [[IV]]#2] : memref<3x1x5xf32>
  // CHECK:       [[LESS_THAN_ZERO:%.+]] = arith.cmpf olt, [[LOAD_X]], [[CST_0]] : f32
  // CHECK:       [[MUL:%.+]] = arith.mulf [[LOAD_SLOPE]], [[LOAD_X]] : f32
  // CHECK:       [[SELECT:%.+]] = arith.select [[LESS_THAN_ZERO]], [[MUL]], [[LOAD_X]] : f32
  // CHECK:       krnl.store [[SELECT]], [[RES]][[[IV]]#0, [[IV]]#1, [[IV]]#2] : memref<3x4x5xf32>
  // CHECK: }
  // CHECK: return [[RES]] : memref<3x4x5xf32>
}

// -----
// COM: 2D matmul.
func.func private @test_matmul1(%arg0 : tensor<16x16xf32>, %arg1 : tensor<16x16xf32>) -> tensor<*xf32> {
  %0 ="onnx.MatMul"(%arg0, %arg1) : (tensor<16x16xf32>, tensor<16x16xf32>) -> tensor<*xf32>
  "func.return"(%0) : (tensor<*xf32>) -> ()
// mlir2FileCheck.py -a'["A", "B"]'
// CHECK-LABEL:  func private @test_matmul1
// CHECK-SAME:   ([[A_:%.+]]: memref<16x16xf32>, [[B_:%.+]]: memref<16x16xf32>) -> memref<16x16xf32> {
// CHECK-DAG:       [[VAR_c16_:%.+]] = arith.constant 16 : index
// CHECK-DAG:       [[VAR_c0_:%.+]] = arith.constant 0 : index
// CHECK-DAG:       [[VAR_cst_:%.+]] = arith.constant 0.000000e+00 : f32
// CHECK-DAG:       [[RES_:%.+]] = memref.alloc() {{.*}}: memref<16x16xf32>
// CHECK:           krnl.memset [[RES_]], [[VAR_cst_]] : memref<16x16xf32>
// CHECK:           [[LOOP_0_:%.+]]:3 = krnl.define_loops 3
// CHECK:           [[BLOCK_TILE__:%.+]], [[BLOCK_IN__:%.+]] = krnl.block [[LOOP_0_]]#0 4 : (!krnl.loop) -> (!krnl.loop, !krnl.loop)
// CHECK:           [[BLOCK_TILE__1_:%.+]], [[BLOCK_IN__1_:%.+]] = krnl.block [[LOOP_0_]]#1 8 : (!krnl.loop) -> (!krnl.loop, !krnl.loop)
// CHECK:           [[BLOCK_TILE__2_:%.+]], [[BLOCK_IN__2_:%.+]] = krnl.block [[LOOP_0_]]#2 8 : (!krnl.loop) -> (!krnl.loop, !krnl.loop)
// CHECK:           krnl.permute([[BLOCK_TILE__]], [[BLOCK_IN__]], [[BLOCK_TILE__]]_0, [[BLOCK_IN__]]_1, [[BLOCK_TILE__]]_2, [[BLOCK_IN__]]_3) [0, 3, 1, 4, 2, 5] : !krnl.loop, !krnl.loop, !krnl.loop, !krnl.loop, !krnl.loop, !krnl.loop
// CHECK:           krnl.iterate([[BLOCK_TILE__]], [[BLOCK_TILE__]]_0, [[BLOCK_TILE__]]_2) with ([[LOOP_0_]]#0 -> [[I_0_:%.+]] = [[VAR_c0_]] to [[VAR_c16_]], [[LOOP_0_]]#1 -> [[I_1_:%.+]] = [[VAR_c0_]] to [[VAR_c16_]], [[LOOP_0_]]#2 -> [[I_2_:%.+]] = [[VAR_c0_]] to [[VAR_c16_]]){
// CHECK:             [[VAR_2_:%.+]]:3 = krnl.get_induction_var_value([[BLOCK_TILE__]], [[BLOCK_TILE__]]_0, [[BLOCK_TILE__]]_2) : (!krnl.loop, !krnl.loop, !krnl.loop) -> (index, index, index)
// CHECK:             krnl.matmul [[A_]]{{.}}[[VAR_c0_]], [[VAR_c0_]]{{.}}, [[B_]]{{.}}[[VAR_c0_]], [[VAR_c0_]]{{.}}, [[RES_]]{{.}}[[VAR_c0_]], [[VAR_c0_]]{{.}}, ([[BLOCK_IN__]], [[BLOCK_IN__]]_1, [[BLOCK_IN__]]_3), ([[VAR_2_]]#0, [[VAR_2_]]#1, [[VAR_2_]]#2), ([[VAR_c16_]], [[VAR_c16_]], [[VAR_c16_]]) {aTileSize = [], bTileSize = [], cTileSize = [], computeTileSize = [4, 8, 8]} : memref<16x16xf32>, memref<16x16xf32>, memref<16x16xf32>, (!krnl.loop, !krnl.loop, !krnl.loop)
// CHECK:           }
// CHECK:           return [[RES_]] : memref<16x16xf32>
// CHECK:         }
}

// -----
// 2-D x N-D
func.func private @test_matmul2(%arg0 : tensor<10x5xf32>, %arg1 : tensor<2x3x5x10xf32>) -> tensor<*xf32> {
  %0 ="onnx.MatMul"(%arg0, %arg1) : (tensor<10x5xf32>, tensor<2x3x5x10xf32>) -> tensor<*xf32>
  "func.return"(%0) : (tensor<*xf32>) -> ()

// mlir2FileCheck.py -a'["A", "B"]' -n'{"0": "RES"}'
// CHECK-LABEL:  func.func private @test_matmul2
// CHECK-SAME:   ([[A_:%.+]]: memref<10x5xf32>, [[B_:%.+]]: memref<2x3x5x10xf32>) -> memref<2x3x10x10xf32> {
// CHECK-DAG:       [[VAR_c0_:%.+]] = arith.constant 0 : index
// CHECK-DAG:       [[VAR_cst_:%.+]] = arith.constant 0.000000e+00 : f32
// CHECK-DAG:       [[VAR_c10_:%.+]] = arith.constant 10 : index
// CHECK-DAG:       [[VAR_c5_:%.+]] = arith.constant 5 : index
// CHECK-DAG:       [[VAR_c2_:%.+]] = arith.constant 2 : index
// CHECK-DAG:       [[VAR_c3_:%.+]] = arith.constant 3 : index
// CHECK-DAG:       [[RES_:%.+]] = memref.alloc() {{.*}}: memref<2x3x10x10xf32>
// CHECK:           krnl.memset [[RES_]], [[VAR_cst_]] : memref<2x3x10x10xf32>
// CHECK:           [[LOOP_0_:%.+]]:2 = krnl.define_loops 2
// CHECK:           krnl.iterate([[LOOP_0_]]#0, [[LOOP_0_]]#1) with ([[LOOP_0_]]#0 -> [[I_0_:%.+]] = [[VAR_c0_]] to [[VAR_c2_]], [[LOOP_0_]]#1 -> [[I_1_:%.+]] = [[VAR_c0_]] to [[VAR_c3_]]){
// CHECK-DAG:         [[VAR_2_:%.+]]:2 = krnl.get_induction_var_value([[LOOP_0_]]#0, [[LOOP_0_]]#1) : (!krnl.loop, !krnl.loop) -> (index, index)
// CHECK-DAG:         [[LOOP_1_:%.+]]:3 = krnl.define_loops 3
// CHECK:             [[BLOCK_TILE__0_:%.+]], [[BLOCK_IN__0_:%.+]] = krnl.block [[LOOP_1_]]#0 4 : (!krnl.loop) -> (!krnl.loop, !krnl.loop)
// CHECK:             [[BLOCK_TILE__1_:%.+]], [[BLOCK_IN__1_:%.+]] = krnl.block [[LOOP_1_]]#1 8 : (!krnl.loop) -> (!krnl.loop, !krnl.loop)
// CHECK:             [[BLOCK_TILE__2_:%.+]], [[BLOCK_IN__2_:%.+]] = krnl.block [[LOOP_1_]]#2 5 : (!krnl.loop) -> (!krnl.loop, !krnl.loop)
// CHECK:             krnl.permute([[BLOCK_TILE__0_]], [[BLOCK_IN__0_]], [[BLOCK_TILE__0_]]_0, [[BLOCK_IN__0_]]_1, [[BLOCK_TILE__0_]]_2, [[BLOCK_IN__0_]]_3) [0, 3, 1, 4, 2, 5] : !krnl.loop, !krnl.loop, !krnl.loop, !krnl.loop, !krnl.loop, !krnl.loop
// CHECK:             krnl.iterate([[BLOCK_TILE__0_]], [[BLOCK_TILE__0_]]_0, [[BLOCK_TILE__0_]]_2) with ([[LOOP_1_]]#0 -> [[I_2_:%.+]] = [[VAR_c0_]] to [[VAR_c10_]], [[LOOP_1_]]#1 -> [[I_3_:%.+]] = [[VAR_c0_]] to [[VAR_c10_]], [[LOOP_1_]]#2 -> [[I_4_:%.+]] = [[VAR_c0_]] to [[VAR_c5_]]){
// CHECK:               [[VAR_4_:%.+]]:3 = krnl.get_induction_var_value([[BLOCK_TILE__0_]], [[BLOCK_TILE__0_]]_0, [[BLOCK_TILE__0_]]_2) : (!krnl.loop, !krnl.loop, !krnl.loop) -> (index, index, index)
// CHECK:               krnl.matmul [[A_]]{{.}}[[VAR_c0_]], [[VAR_c0_]]{{.}}, [[B_]]{{.}}[[VAR_2_]]#0, [[VAR_2_]]#1, [[VAR_c0_]], [[VAR_c0_]]{{.}}, [[RES_]]{{.}}[[VAR_2_]]#0, [[VAR_2_]]#1, [[VAR_c0_]], [[VAR_c0_]]{{.}}, ([[BLOCK_IN__0_]], [[BLOCK_IN__0_]]_1, [[BLOCK_IN__0_]]_3), ([[VAR_4_]]#0, [[VAR_4_]]#1, [[VAR_4_]]#2), ([[VAR_c10_]], [[VAR_c10_]], [[VAR_c5_]]) {aTileSize = [], bTileSize = [], cTileSize = [], computeTileSize = [4, 8, 5]} : memref<10x5xf32>, memref<2x3x5x10xf32>, memref<2x3x10x10xf32>, (!krnl.loop, !krnl.loop, !krnl.loop)
// CHECK:             }
// CHECK:           }
// CHECK:           return [[RES_]] : memref<2x3x10x10xf32>
// CHECK:         }
}

// -----

// N-D x N-D
func.func private @test_matmul3(%arg0 : tensor<2x3x10x5xf32>, %arg1 : tensor<2x3x5x10xf32>) -> tensor<*xf32> {
  %0 ="onnx.MatMul"(%arg0, %arg1) : (tensor<2x3x10x5xf32>, tensor<2x3x5x10xf32>) -> tensor<*xf32>
  "func.return"(%0) : (tensor<*xf32>) -> ()
  // mlir2FileCheck.py -a'["A", "B"]' -n'{"0": "RES"}'
// CHECK-LABEL:  func.func private @test_matmul3
// CHECK-SAME:   ([[A_:%.+]]: memref<2x3x10x5xf32>, [[B_:%.+]]: memref<2x3x5x10xf32>) -> memref<2x3x10x10xf32> {
// CHECK-DAG:       [[VAR_c0_:%.+]] = arith.constant 0 : index
// CHECK-DAG:       [[VAR_cst_:%.+]] = arith.constant 0.000000e+00 : f32
// CHECK-DAG:       [[VAR_c2_:%.+]] = arith.constant 2 : index
// CHECK-DAG:       [[VAR_c3_:%.+]] = arith.constant 3 : index
// CHECK-DAG:       [[VAR_c10_:%.+]] = arith.constant 10 : index
// CHECK-DAG:       [[VAR_c5_:%.+]] = arith.constant 5 : index
// CHECK-DAG:       [[RES_:%.+]] = memref.alloc() {{.*}}: memref<2x3x10x10xf32>
// CHECK:           krnl.memset [[RES_]], [[VAR_cst_]] : memref<2x3x10x10xf32>
// CHECK:           [[LOOP_0_:%.+]]:2 = krnl.define_loops 2
// CHECK:           krnl.iterate([[LOOP_0_]]#0, [[LOOP_0_]]#1) with ([[LOOP_0_]]#0 -> [[I_0_:%.+]] = [[VAR_c0_]] to [[VAR_c2_]], [[LOOP_0_]]#1 -> [[I_1_:%.+]] = [[VAR_c0_]] to [[VAR_c3_]]){
// CHECK-DAG:         [[VAR_2_:%.+]]:2 = krnl.get_induction_var_value([[LOOP_0_]]#0, [[LOOP_0_]]#1) : (!krnl.loop, !krnl.loop) -> (index, index)
// CHECK-DAG:         [[LOOP_1_:%.+]]:3 = krnl.define_loops 3
// CHECK:             [[BLOCK_TILE__0_:%.+]], [[BLOCK_IN__0_:%.+]] = krnl.block [[LOOP_1_]]#0 4 : (!krnl.loop) -> (!krnl.loop, !krnl.loop)
// CHECK:             [[BLOCK_TILE__1_:%.+]], [[BLOCK_IN__1_:%.+]] = krnl.block [[LOOP_1_]]#1 8 : (!krnl.loop) -> (!krnl.loop, !krnl.loop)
// CHECK:             [[BLOCK_TILE__2_:%.+]], [[BLOCK_IN__2_:%.+]] = krnl.block [[LOOP_1_]]#2 5 : (!krnl.loop) -> (!krnl.loop, !krnl.loop)
// CHECK:             krnl.permute([[BLOCK_TILE__0_]], [[BLOCK_IN__0_]], [[BLOCK_TILE__0_]]_0, [[BLOCK_IN__0_]]_1, [[BLOCK_TILE__0_]]_2, [[BLOCK_IN__0_]]_3) [0, 3, 1, 4, 2, 5] : !krnl.loop, !krnl.loop, !krnl.loop, !krnl.loop, !krnl.loop, !krnl.loop
// CHECK:             krnl.iterate([[BLOCK_TILE__0_]], [[BLOCK_TILE__0_]]_0, [[BLOCK_TILE__0_]]_2) with ([[LOOP_1_]]#0 -> [[I_2_:%.+]] = [[VAR_c0_]] to [[VAR_c10_]], [[LOOP_1_]]#1 -> [[I_3_:%.+]] = [[VAR_c0_]] to [[VAR_c10_]], [[LOOP_1_]]#2 -> [[I_4_:%.+]] = [[VAR_c0_]] to [[VAR_c5_]]){
// CHECK:               [[VAR_4_:%.+]]:3 = krnl.get_induction_var_value([[BLOCK_TILE__0_]], [[BLOCK_TILE__0_]]_0, [[BLOCK_TILE__0_]]_2) : (!krnl.loop, !krnl.loop, !krnl.loop) -> (index, index, index)
// CHECK:               krnl.matmul [[A_]]{{.}}[[VAR_2_]]#0, [[VAR_2_]]#1, [[VAR_c0_]], [[VAR_c0_]]{{.}}, [[B_]]{{.}}[[VAR_2_]]#0, [[VAR_2_]]#1, [[VAR_c0_]], [[VAR_c0_]]{{.}}, [[RES_]]{{.}}[[VAR_2_]]#0, [[VAR_2_]]#1, [[VAR_c0_]], [[VAR_c0_]]{{.}}, ([[BLOCK_IN__0_]], [[BLOCK_IN__0_]]_1, [[BLOCK_IN__0_]]_3), ([[VAR_4_]]#0, [[VAR_4_]]#1, [[VAR_4_]]#2), ([[VAR_c10_]], [[VAR_c10_]], [[VAR_c5_]]) {aTileSize = [], bTileSize = [], cTileSize = [], computeTileSize = [4, 8, 5]} : memref<2x3x10x5xf32>, memref<2x3x5x10xf32>, memref<2x3x10x10xf32>, (!krnl.loop, !krnl.loop, !krnl.loop)
// CHECK:             }
// CHECK:           }
// CHECK:           return [[RES_]] : memref<2x3x10x10xf32>
// CHECK:         }
}

// -----

// 1-D x 2-D
func.func private @test_matmul4(%arg0 : tensor<5xf32>, %arg1 : tensor<5x10xf32>) -> tensor<*xf32> {
  %0 ="onnx.MatMul"(%arg0, %arg1) : (tensor<5xf32>, tensor<5x10xf32>) -> tensor<*xf32>
  "func.return"(%0) : (tensor<*xf32>) -> ()

// mlir2FileCheck.py -a'["A", "B"]' -n'{"0": "RES"}'
// CHECK-LABEL:  func private @test_matmul4
// CHECK-SAME:   ([[A_:%.+]]: memref<5xf32>, [[B_:%.+]]: memref<5x10xf32>) -> memref<10xf32> {
// CHECK-DAG:       [[VAR_cst_:%.+]] = arith.constant 0.000000e+00 : f32
// CHECK-DAG:       [[RES_:%.+]] = memref.alloc() {{.*}}: memref<10xf32>
// CHECK-DAG:       [[LOOP_0_:%.+]]:2 = krnl.define_loops 2
// CHECK-DAG:       [[RES_1_:%.+]] = memref.alloca() : memref<f32>
// CHECK:           krnl.iterate([[LOOP_0_]]#0) with ([[LOOP_0_]]#0 -> [[I_0_:%.+]] = 0 to 10, [[LOOP_0_]]#1 -> [[I_1_:%.+]] = 0 to 5){
// CHECK:             [[VAR_3_:%.+]] = krnl.get_induction_var_value([[LOOP_0_]]#0) : (!krnl.loop) -> index
// CHECK:             krnl.store [[VAR_cst_]], [[RES_1_]][] : memref<f32>
// CHECK:             krnl.iterate([[LOOP_0_]]#1) with (){
// CHECK:               [[VAR_5_:%.+]] = krnl.get_induction_var_value([[LOOP_0_]]#1) : (!krnl.loop) -> index
// CHECK-DAG:           [[LOAD_A_MEM_:%.+]] = krnl.load [[A_]]{{.}}[[VAR_5_]]{{.}} : memref<5xf32>
// CHECK-DAG:           [[LOAD_B_MEM_:%.+]] = krnl.load [[B_]]{{.}}[[VAR_5_]], [[VAR_3_]]{{.}} : memref<5x10xf32>
// CHECK-DAG:           [[LOAD_RES_1_MEM_:%.+]] = krnl.load [[RES_1_]][] : memref<f32>
// CHECK:               [[VAR_9_:%.+]] = arith.mulf [[LOAD_A_MEM_]], [[LOAD_B_MEM_]] : f32
// CHECK:               [[VAR_10_:%.+]] = arith.addf [[LOAD_RES_1_MEM_]], [[VAR_9_]] : f32
// CHECK:               krnl.store [[VAR_10_]], [[RES_1_]][] : memref<f32>
// CHECK:             }
// CHECK:             [[LOAD_RES_1_MEM_1_:%.+]] = krnl.load [[RES_1_]][] : memref<f32>
// CHECK:             krnl.store [[LOAD_RES_1_MEM_1_]], [[RES_]]{{.}}[[VAR_3_]]{{.}} : memref<10xf32>
// CHECK:           }
// CHECK:           return [[RES_]] : memref<10xf32>
// CHECK:         }
}

// -----

// 1-D x N-D
func.func private @test_matmul5(%arg0 : tensor<5xf32>, %arg1 : tensor<?x5x10xf32>) -> tensor<*xf32> {
  %0 ="onnx.MatMul"(%arg0, %arg1) : (tensor<5xf32>, tensor<?x5x10xf32>) -> tensor<*xf32>
  "func.return"(%0) : (tensor<*xf32>) -> ()

// mlir2FileCheck.py -a'["A", "B"]' -n'{"1": "RES"}'
// CHECK-LABEL:  func private @test_matmul5
// CHECK-SAME:   ([[A_:%.+]]: memref<5xf32>, [[B_:%.+]]: memref<?x5x10xf32>) -> memref<?x10xf32> {
// CHECK-DAG:       [[VAR_cst_:%.+]] = arith.constant 0.000000e+00 : f32
// CHECK-DAG:       [[VAR_c0_:%.+]] = arith.constant 0 : index
// CHECK:           [[VAR_0_:%.+]] = memref.dim [[B_]], [[VAR_c0_]] : memref<?x5x10xf32>
// CHECK-DAG:       [[RES_:%.+]] = memref.alloc([[VAR_0_]]) {{.*}}: memref<?x10xf32>
// CHECK-DAG:       [[LOOP_0_:%.+]]:3 = krnl.define_loops 3
// CHECK-DAG:       [[RES_1_:%.+]] = memref.alloca() : memref<f32>
// CHECK:           krnl.iterate([[LOOP_0_]]#0, [[LOOP_0_]]#1) with ([[LOOP_0_]]#0 -> [[I_0_:%.+]] = 0 to #map([[VAR_0_]]), [[LOOP_0_]]#1 -> [[I_1_:%.+]] = 0 to 10, [[LOOP_0_]]#2 -> [[I_2_:%.+]] = 0 to 5){
// CHECK:             [[VAR_4_:%.+]]:2 = krnl.get_induction_var_value([[LOOP_0_]]#0, [[LOOP_0_]]#1) : (!krnl.loop, !krnl.loop) -> (index, index)
// CHECK:             krnl.store [[VAR_cst_]], [[RES_1_]][] : memref<f32>
// CHECK:             krnl.iterate([[LOOP_0_]]#2) with (){
// CHECK:               [[VAR_6_:%.+]] = krnl.get_induction_var_value([[LOOP_0_]]#2) : (!krnl.loop) -> index
// CHECK-DAG:           [[LOAD_A_MEM_:%.+]] = krnl.load [[A_]]{{.}}[[VAR_6_]]{{.}} : memref<5xf32>
// CHECK-DAG:           [[LOAD_B_MEM_:%.+]] = krnl.load [[B_]]{{.}}[[VAR_4_]]#0, [[VAR_6_]], [[VAR_4_]]#1] : memref<?x5x10xf32>
// CHECK-DAG:           [[LOAD_RES_1_MEM_:%.+]] = krnl.load [[RES_1_]][] : memref<f32>
// CHECK:               [[VAR_10_:%.+]] = arith.mulf [[LOAD_A_MEM_]], [[LOAD_B_MEM_]] : f32
// CHECK:               [[VAR_11_:%.+]] = arith.addf [[LOAD_RES_1_MEM_]], [[VAR_10_]] : f32
// CHECK:               krnl.store [[VAR_11_]], [[RES_1_]][] : memref<f32>
// CHECK:             }
// CHECK:             [[LOAD_RES_1_MEM_1_:%.+]] = krnl.load [[RES_1_]][] : memref<f32>
// CHECK:             krnl.store [[LOAD_RES_1_MEM_1_]], [[RES_]]{{.}}[[VAR_4_]]#0, [[VAR_4_]]#1] : memref<?x10xf32>
// CHECK:           }
// CHECK:           return [[RES_]] : memref<?x10xf32>
// CHECK:         }
}

// -----

// N-D x 1-D
func.func private @test_matmul6(%arg0 : tensor<?x10x5xf32>, %arg1 : tensor<5xf32>) -> tensor<*xf32> {
  %0 ="onnx.MatMul"(%arg0, %arg1) : (tensor<?x10x5xf32>, tensor<5xf32>) -> tensor<*xf32>
  "func.return"(%0) : (tensor<*xf32>) -> ()

// mlir2FileCheck.py -a'["A", "B"]' -n'{"1": "RES"}'
// CHECK-DAG: #map = affine_map<(d0) -> (d0)>
// CHECK-LABEL:  func private @test_matmul6
// CHECK-SAME:   ([[A_:%.+]]: memref<?x10x5xf32>, [[B_:%.+]]: memref<5xf32>) -> memref<?x10xf32> {
// CHECK-DAG:       [[VAR_cst_:%.+]] = arith.constant 0.000000e+00 : f32
// CHECK-DAG:       [[VAR_c0_:%.+]] = arith.constant 0 : index
// CHECK:           [[VAR_0_:%.+]] = memref.dim [[A_]], [[VAR_c0_]] : memref<?x10x5xf32>
// CHECK-DAG:       [[RES_:%.+]] = memref.alloc([[VAR_0_]]) {{.*}}: memref<?x10xf32>
// CHECK-DAG:       [[LOOP_0_:%.+]]:3 = krnl.define_loops 3
// CHECK-DAG:       [[RES_1_:%.+]] = memref.alloca() : memref<f32>
// CHECK:           krnl.iterate([[LOOP_0_]]#0, [[LOOP_0_]]#1) with ([[LOOP_0_]]#0 -> [[I_0_:%.+]] = 0 to #map([[VAR_0_]]), [[LOOP_0_]]#1 -> [[I_1_:%.+]] = 0 to 10, [[LOOP_0_]]#2 -> [[I_2_:%.+]] = 0 to 5){
// CHECK:             [[VAR_4_:%.+]]:2 = krnl.get_induction_var_value([[LOOP_0_]]#0, [[LOOP_0_]]#1) : (!krnl.loop, !krnl.loop) -> (index, index)
// CHECK:             krnl.store [[VAR_cst_]], [[RES_1_]][] : memref<f32>
// CHECK:             krnl.iterate([[LOOP_0_]]#2) with (){
// CHECK:               [[VAR_6_:%.+]] = krnl.get_induction_var_value([[LOOP_0_]]#2) : (!krnl.loop) -> index
// CHECK-DAG:           [[LOAD_A_MEM_:%.+]] = krnl.load [[A_]]{{.}}[[VAR_4_]]#0, [[VAR_4_]]#1, [[VAR_6_]]{{.}} : memref<?x10x5xf32>
// CHECK-DAG:           [[LOAD_B_MEM_:%.+]] = krnl.load [[B_]]{{.}}[[VAR_6_]]{{.}} : memref<5xf32>
// CHECK-DAG:           [[LOAD_RES_1_MEM_:%.+]] = krnl.load [[RES_1_]][] : memref<f32>
// CHECK:               [[VAR_10_:%.+]] = arith.mulf [[LOAD_A_MEM_]], [[LOAD_B_MEM_]] : f32
// CHECK:               [[VAR_11_:%.+]] = arith.addf [[LOAD_RES_1_MEM_]], [[VAR_10_]] : f32
// CHECK:               krnl.store [[VAR_11_]], [[RES_1_]][] : memref<f32>
// CHECK:             }
// CHECK:             [[LOAD_RES_1_MEM_1_:%.+]] = krnl.load [[RES_1_]][] : memref<f32>
// CHECK:             krnl.store [[LOAD_RES_1_MEM_1_]], [[RES_]]{{.}}[[VAR_4_]]#0, [[VAR_4_]]#1] : memref<?x10xf32>
// CHECK:           }
// CHECK:           return [[RES_]] : memref<?x10xf32>
// CHECK:         }
}

// -----

// 1-D x 1-D results in scalar
func.func private @test_matmul7(%arg0 : tensor<5xf32>, %arg1 : tensor<5xf32>) -> tensor<*xf32> {
  %0 ="onnx.MatMul"(%arg0, %arg1) : (tensor<5xf32>, tensor<5xf32>) -> tensor<*xf32>
  "func.return"(%0) : (tensor<*xf32>) -> ()
// mlir2FileCheck.py -a'["A", "B"]' -n'{"1": "RES"}'
// CHECK-LABEL:  func private @test_matmul7
// CHECK-SAME:   ([[A_:%.+]]: memref<5xf32>, [[B_:%.+]]: memref<5xf32>) -> memref<f32> {
// CHECK-DAG:       [[VAR_cst_:%.+]] = arith.constant 0.000000e+00 : f32
// CHECK-DAG:       [[RES_:%.+]] = memref.alloc() : memref<f32>
// CHECK-DAG:       [[RES_1_:%.+]] = krnl.define_loops 1
// CHECK-DAG:       [[RES_2_:%.+]] = memref.alloca() : memref<f32>
// CHECK:           krnl.iterate() with ([[RES_1_]] -> [[I_1_:%.+]] = 0 to 5){
// CHECK:             krnl.get_induction_var_value() : () -> ()
// CHECK:             krnl.store [[VAR_cst_]], [[RES_2_]][] : memref<f32>
// CHECK:             krnl.iterate([[RES_1_]]) with (){
// CHECK:               [[VAR_5_:%.+]] = krnl.get_induction_var_value([[RES_1_]]) : (!krnl.loop) -> index
// CHECK-DAG:           [[LOAD_A_MEM_:%.+]] = krnl.load [[A_]]{{.}}[[VAR_5_]]{{.}} : memref<5xf32>
// CHECK-DAG:           [[LOAD_B_MEM_:%.+]] = krnl.load [[B_]]{{.}}[[VAR_5_]]{{.}} : memref<5xf32>
// CHECK-DAG:           [[LOAD_RES_2_MEM_:%.+]] = krnl.load [[RES_2_]][] : memref<f32>
// CHECK:               [[VAR_9_:%.+]] = arith.mulf [[LOAD_A_MEM_]], [[LOAD_B_MEM_]] : f32
// CHECK:               [[VAR_10_:%.+]] = arith.addf [[LOAD_RES_2_MEM_]], [[VAR_9_]] : f32
// CHECK:               krnl.store [[VAR_10_]], [[RES_2_]][] : memref<f32>
// CHECK:             }
// CHECK:             [[LOAD_RES_2_MEM_1_:%.+]] = krnl.load [[RES_2_]][] : memref<f32>
// CHECK:             krnl.store [[LOAD_RES_2_MEM_1_]], [[RES_]][] : memref<f32>
// CHECK:           }
// CHECK:           return [[RES_]] : memref<f32>
// CHECK:         }
}

// -----

func.func private @test_pool_unknown_dimensions(%arg0 : tensor<1x3x?x32xf32>) -> tensor<*xf32> {
  %0 = "onnx.AveragePool"(%arg0) {auto_pad = "NOTSET", kernel_shape = [2, 2]} : (tensor<1x3x?x32xf32>) -> tensor<*xf32>
  "func.return"(%0) : (tensor<*xf32>) -> ()

// CHECK-DAG: #map = affine_map<()[s0] -> (s0 - 1)>
// CHECK-DAG: #map1 = affine_map<(d0) -> (d0)>
// CHECK-DAG: #map2 = affine_map<(d0) -> (0, d0)>
// CHECK-DAG: #map3 = affine_map<(d0)[s0] -> (s0, d0 + 2)>
// CHECK-DAG: #map4 = affine_map<(d0) -> (32, d0 + 2)>
// CHECK-DAG: #map5 = affine_map<(d0)[s0, s1, s2, s3, s4] -> (s0 - ((s2 ceildiv s4) * s4 - s2), -(d0 * s3 - s2) + s0, d0 * s3 + (s1 - 1) * s4 - s2 - ((s2 ceildiv s4) * s4 - s2) + 1, d0 * s3 + (s1 - 1) * s4 - s2 - (d0 * s3 - s2) + 1)>
// CHECK-LABEL:  func private @test_pool_unknown_dimensions
// CHECK-SAME:   ([[PARAM_0_:%.+]]: memref<1x3x?x32xf32>) -> memref<1x3x?x31xf32> {
// CHECK-DAG:       [[CST_32_:%.+]] = arith.constant 32 : index
// CHECK-DAG:       [[CST_1_:%.+]] = arith.constant 1 : index
// CHECK-DAG:       [[CST_0_:%.+]] = arith.constant 0 : index
// CHECK-DAG:       [[CST_0_dot_000000_:%.+]] = arith.constant 0.000000e+00 : f32
// CHECK-DAG:       [[CST_2_:%.+]] = arith.constant 2 : index
// CHECK:           [[VAR_0_:%.+]] = memref.dim [[PARAM_0_]], [[CST_2_]] : memref<1x3x?x32xf32>
// CHECK:           [[VAR_1_:%.+]] = affine.apply #map(){{.}}[[VAR_0_]]{{.}}
// CHECK-DAG:       [[VAR_2_:%.+]] = memref.alloc([[VAR_1_]]) {{.*}}: memref<1x3x?x31xf32>
// CHECK-DAG:       [[VAR_4_:%.+]] = memref.alloca() : memref<f32>
// CHECK-DAG:       [[LOOP_0_:%.+]]:4 = krnl.define_loops 4
// CHECK:           krnl.iterate([[LOOP_0_]]#0, [[LOOP_0_]]#1, [[LOOP_0_]]#2, [[LOOP_0_]]#3) with ([[LOOP_0_]]#0 -> [[I_0_:%.+]] = 0 to 1, [[LOOP_0_]]#1 -> [[I_1_:%.+]] = 0 to 3, [[LOOP_0_]]#2 -> [[I_2_:%.+]] = 0 to #map1([[VAR_1_]]), [[LOOP_0_]]#3 -> [[I_3_:%.+]] = 0 to 31){
// CHECK:             [[IV:%.+]]:4 = krnl.get_induction_var_value([[LOOP_0_]]#0, [[LOOP_0_]]#1, [[LOOP_0_]]#2, [[LOOP_0_]]#3) : (!krnl.loop, !krnl.loop, !krnl.loop, !krnl.loop) -> (index, index, index, index)
// CHECK:             krnl.store [[CST_0_dot_000000_]], [[VAR_4_]][] : memref<f32>
// CHECK-DAG:         [[VAR_5_:%.+]] = memref.dim [[PARAM_0_]], [[CST_2_]] : memref<1x3x?x32xf32>
// CHECK-DAG:         [[VAR_6_:%.+]] = affine.max #map2([[IV]]#2)
// CHECK-NOT: separator of consecutive DAGs
// CHECK-DAG:         [[VAR_7_:%.+]] = affine.min #map3([[IV]]#2){{.}}[[VAR_5_]]{{.}}
// CHECK-DAG:         [[VAR_8_:%.+]] = affine.max #map2([[IV]]#3)
// CHECK-DAG:         [[VAR_9_:%.+]] = affine.min #map4([[IV]]#3)
// CHECK-NOT: separator of consecutive DAGs
// CHECK-DAG:         [[VAR_10_:%.+]] = arith.subi [[VAR_7_]], [[VAR_6_]] : index
// CHECK-DAG:         [[VAR_11_:%.+]] = arith.subi [[VAR_9_]], [[VAR_8_]] : index
// CHECK-DAG:         [[LOOP_1_:%.+]]:2 = krnl.define_loops 2
// CHECK:             krnl.iterate([[LOOP_1_]]#0, [[LOOP_1_]]#1) with ([[LOOP_1_]]#0 -> [[I_4_:%.+]] = 0 to min #map5([[IV]]#2){{.}}[[VAR_5_]], [[CST_2_]], [[CST_0_]], [[CST_1_]], [[CST_1_]]{{.}}, [[LOOP_1_]]#1 -> [[I_5_:%.+]] = 0 to min #map5([[IV]]#3){{.}}[[CST_32_]], [[CST_2_]], [[CST_0_]], [[CST_1_]], [[CST_1_]]{{.}}){
// CHECK-DAG:           [[VAR_19_:%.+]] = arith.addi [[I_4_]], [[VAR_6_]] : index
// CHECK-DAG:           [[VAR_20_:%.+]] = arith.addi [[I_5_]], [[VAR_8_]] : index
// CHECK-NOT: separator of consecutive DAGs
// CHECK-DAG:           [[LOAD_PARAM_0_MEM_:%.+]] = krnl.load [[PARAM_0_]]{{.}}[[IV]]#0, [[IV]]#1, [[VAR_19_]], [[VAR_20_]]{{.}} : memref<1x3x?x32xf32>
// CHECK-DAG:           [[LOAD_VAR_4_MEM_:%.+]] = krnl.load [[VAR_4_]][] : memref<f32>
// CHECK:               [[VAR_23_:%.+]] = arith.addf [[LOAD_VAR_4_MEM_]], [[LOAD_PARAM_0_MEM_]] : f32
// CHECK:               krnl.store [[VAR_23_]], [[VAR_4_]][] : memref<f32>
// CHECK:             }
// CHECK:             [[LOAD_VAR_4_MEM_1_:%.+]] = krnl.load [[VAR_4_]][] : memref<f32>
// CHECK:             krnl.store [[LOAD_VAR_4_MEM_1_]], [[VAR_2_]]{{.}}[[IV]]#0, [[IV]]#1, [[IV]]#2, [[IV]]#3{{.}} : memref<1x3x?x31xf32>
// CHECK-DAG:         [[LOAD_VAR_2_MEM_:%.+]] = krnl.load [[VAR_2_]]{{.}}[[IV]]#0, [[IV]]#1, [[IV]]#2, [[IV]]#3{{.}} : memref<1x3x?x31xf32>
// CHECK-DAG:         [[VAR_15_:%.+]] = arith.muli [[VAR_10_]], [[VAR_11_]] : index
// CHECK:             [[VAR_16_:%.+]] = arith.index_cast [[VAR_15_]] : index to i64
// CHECK:             [[VAR_17_:%.+]] = arith.sitofp [[VAR_16_]] : i64 to f32
// CHECK:             [[VAR_18_:%.+]] = arith.divf [[LOAD_VAR_2_MEM_]], [[VAR_17_]] : f32
// CHECK:             krnl.store [[VAR_18_]], [[VAR_2_]]{{.}}[[IV]]#0, [[IV]]#1, [[IV]]#2, [[IV]]#3{{.}} : memref<1x3x?x31xf32>
// CHECK:           }
// CHECK:           return [[VAR_2_]] : memref<1x3x?x31xf32>
// CHECK:         }
}

// -----

func.func private @test_conv_unknown_dimensions(%arg0 : tensor<?x?x?x?xf32>, %arg1 : tensor<5x2x6x7xf32>, %arg2 : tensor<5xf32>) -> tensor<*xf32> {
  %0 = "onnx.Conv"(%arg0, %arg1, %arg2) {auto_pad = "NOTSET", group = 1 : si64} : (tensor<?x?x?x?xf32>, tensor<5x2x6x7xf32>, tensor<5xf32>) -> tensor<*xf32>
  "func.return"(%0) : (tensor<*xf32>) -> ()



// mlir2FileCheck.py -a'["image", "filter", "bias"]'
// CHECK-LABEL:  func private @test_conv_unknown_dimensions
// CHECK-SAME:   ([[IMAGE_:%.+]]: memref<?x?x?x?xf32>, [[FILTER_:%.+]]: memref<5x2x6x7xf32>, [[BIAS_:%.+]]: memref<5xf32>) -> memref<?x5x?x?xf32> {
// CHECK-DAG:       [[CST_0_dot_000000_:%.+]] = arith.constant 0.000000e+00 : f32
// CHECK-DAG:       [[CST_3_:%.+]] = arith.constant 3 : index
// CHECK-DAG:       [[CST_2_:%.+]] = arith.constant 2 : index
// CHECK-DAG:       [[CST_0_:%.+]] = arith.constant 0 : index
// CHECK-NOT: separator of consecutive DAGs
// CHECK-DAG:       [[VAR_0_:%.+]] = memref.dim [[IMAGE_]], [[CST_0_]] : memref<?x?x?x?xf32>
// CHECK-DAG:       [[VAR_1_:%.+]] = memref.dim [[IMAGE_]], [[CST_2_]] : memref<?x?x?x?xf32>
// CHECK-NOT: separator of consecutive DAGs
// CHECK-DAG:       [[VAR_2_:%.+]] = affine.apply #map(){{.}}[[VAR_1_]]{{.}}
// CHECK-DAG:       [[VAR_3_:%.+]] = memref.dim [[IMAGE_]], [[CST_3_]] : memref<?x?x?x?xf32>
// CHECK:           [[VAR_4_:%.+]] = affine.apply #map1(){{.}}[[VAR_3_]]{{.}}
// CHECK-DAG:       [[VAR_5_:%.+]] = memref.alloc([[VAR_0_]], [[VAR_2_]], [[VAR_4_]]) {{.*}}: memref<?x5x?x?xf32>
// CHECK-DAG:       [[VAR_11_:%.+]] = memref.alloca() : memref<f32>
// CHECK-DAG:       [[LOOP_0_:%.+]]:3 = krnl.define_loops 3
// CHECK:           krnl.iterate([[LOOP_0_]]#0, [[LOOP_0_]]#1, [[LOOP_0_]]#2) with ([[LOOP_0_]]#0 -> [[I_0_:%.+]] = 0 to #map2([[VAR_1_]], [[VAR_3_]], [[VAR_0_]]), [[LOOP_0_]]#1 -> [[I_1_:%.+]] = 0 to 1, [[LOOP_0_]]#2 -> [[I_2_:%.+]] = 0 to 5){
// CHECK:             [[VAR_7_:%.+]]:3 = krnl.get_induction_var_value([[LOOP_0_]]#0, [[LOOP_0_]]#1, [[LOOP_0_]]#2) : (!krnl.loop, !krnl.loop, !krnl.loop) -> (index, index, index)
// CHECK-DAG:         [[VAR_8_:%.+]] = affine.apply #map3([[VAR_7_]]#1, [[VAR_7_]]#2)
// CHECK-DAG:         [[LOOP_1_:%.+]]:2 = krnl.define_loops 2
// CHECK:             krnl.iterate([[LOOP_1_]]#0, [[LOOP_1_]]#1) with ([[LOOP_1_]]#0 -> [[I_3_:%.+]] = 0 to #map4([[VAR_7_]]#1, [[VAR_7_]]#2){{.}}[[VAR_2_]]{{.}}, [[LOOP_1_]]#1 -> [[I_4_:%.+]] = 0 to #map5([[VAR_7_]]#1, [[VAR_7_]]#2){{.}}[[VAR_2_]], [[VAR_4_]]{{.}}){
// CHECK-DAG:           [[VAR_10_:%.+]]:2 = krnl.get_induction_var_value([[LOOP_1_]]#0, [[LOOP_1_]]#1) : (!krnl.loop, !krnl.loop) -> (index, index)
// CHECK:               krnl.store [[CST_0_dot_000000_]], [[VAR_11_]][] : memref<f32>
// CHECK-DAG:           [[LOOP_2_:%.+]]:3 = krnl.define_loops 3
// CHECK-DAG:           [[VAR_13_:%.+]] = memref.dim [[IMAGE_]], [[CST_2_]] : memref<?x?x?x?xf32>
// CHECK-DAG:           [[VAR_14_:%.+]] = memref.dim [[IMAGE_]], [[CST_3_]] : memref<?x?x?x?xf32>
// CHECK:               krnl.iterate([[LOOP_2_]]#0, [[LOOP_2_]]#1, [[LOOP_2_]]#2) with ([[LOOP_2_]]#0 -> [[I_5_:%.+]] = 0 to 2, [[LOOP_2_]]#1 -> [[I_6_:%.+]] = max #map6([[VAR_10_]]#0) to min #map7([[VAR_10_]]#0){{.}}[[VAR_13_]]{{.}}, [[LOOP_2_]]#2 -> [[I_7_:%.+]] = max #map8([[VAR_10_]]#0, [[VAR_10_]]#1){{.}}[[VAR_13_]]{{.}} to min #map9([[VAR_10_]]#0, [[VAR_10_]]#1){{.}}[[VAR_13_]], [[VAR_14_]]{{.}}){
// CHECK:                 [[VAR_18_:%.+]]:3 = krnl.get_induction_var_value([[LOOP_2_]]#0, [[LOOP_2_]]#1, [[LOOP_2_]]#2) : (!krnl.loop, !krnl.loop, !krnl.loop) -> (index, index, index)
// CHECK-DAG:             [[VAR_19_:%.+]] = affine.apply #map10([[VAR_18_]]#0, [[VAR_7_]]#1)
// CHECK-DAG:             [[VAR_20_:%.+]] = affine.apply #map11([[VAR_18_]]#1, [[VAR_10_]]#0)
// CHECK-DAG:             [[VAR_21_:%.+]] = affine.apply #map11([[VAR_18_]]#2, [[VAR_10_]]#1)
// CHECK-NOT: separator of consecutive DAGs
// CHECK-DAG:             [[LOAD_IMAGE_MEM_:%.+]] = krnl.load [[IMAGE_]]{{.}}[[VAR_7_]]#0, [[VAR_19_]], [[VAR_20_]], [[VAR_21_]]{{.}} : memref<?x?x?x?xf32>
// CHECK-DAG:             [[LOAD_FILTER_MEM_:%.+]] = krnl.load [[FILTER_]]{{.}}[[VAR_8_]], [[VAR_18_]]#0, [[VAR_18_]]#1, [[VAR_18_]]#2] : memref<5x2x6x7xf32>
// CHECK-DAG:             [[LOAD_VAR_11_MEM_:%.+]] = krnl.load [[VAR_11_]][] : memref<f32>
// CHECK:                 [[VAR_25_:%.+]] = arith.mulf [[LOAD_IMAGE_MEM_]], [[LOAD_FILTER_MEM_]] : f32
// CHECK:                 [[VAR_26_:%.+]] = arith.addf [[LOAD_VAR_11_MEM_]], [[VAR_25_]] : f32
// CHECK:                 krnl.store [[VAR_26_]], [[VAR_11_]][] : memref<f32>
// CHECK:               }
// CHECK-DAG:           [[LOAD_VAR_11_MEM_1_:%.+]] = krnl.load [[VAR_11_]][] : memref<f32>
// CHECK-DAG:           [[LOAD_BIAS_MEM_:%.+]] = krnl.load [[BIAS_]]{{.}}[[VAR_8_]]{{.}} : memref<5xf32>
// CHECK:               [[VAR_17_:%.+]] = arith.addf [[LOAD_VAR_11_MEM_1_]], [[LOAD_BIAS_MEM_]] : f32
// CHECK:               krnl.store [[VAR_17_]], [[VAR_5_]]{{.}}[[VAR_7_]]#0, [[VAR_8_]], [[VAR_10_]]#0, [[VAR_10_]]#1] : memref<?x5x?x?xf32>
// CHECK:             }
// CHECK:           }
// CHECK:           return [[VAR_5_]] : memref<?x5x?x?xf32>
// CHECK:         }
}

// -----

// CHECK-DAG: #map = affine_map<()[s0] -> (s0 * 10)>
func.func private @test_reshape(%arg0 : tensor<?x10xf32>, %arg1 : tensor<4xi64>) -> tensor<*xf32> {
  %0 = "onnx.Reshape"(%arg0, %arg1) : (tensor<?x10xf32>, tensor<4xi64>) -> tensor<*xf32>
  "func.return"(%0) : (tensor<*xf32>) -> ()

// CHECK-LABEL:  func private @test_reshape
// CHECK:          ([[PARAM_0_:%.+]]: memref<?x10xf32>, [[PARAM_1_:%.+]]: memref<4xi64>) -> memref<?x?x?x?xf32> {
// CHECK-DAG:       [[CST_3_:%.+]] = arith.constant 3 : index
// CHECK-DAG:       [[CST_2_:%.+]] = arith.constant 2 : index
// CHECK-DAG:       [[CST_10_:%.+]] = arith.constant 10 : index
// CHECK-DAG:       [[CST_1_:%.+]] = arith.constant 1 : index
// CHECK-DAG:       [[CST_minus_1_:%.+]] = arith.constant -1 : index
// CHECK-DAG:       [[CST_0_:%.+]] = arith.constant 0 : index
// CHECK:           [[VAR_0_:%.+]] = memref.dim [[PARAM_0_]], [[CST_0_]] : memref<?x10xf32>
// CHECK-DAG:       [[VAR_1_:%.+]] = affine.apply #map(){{.}}[[VAR_0_]]{{.}}
// CHECK-DAG:       [[LOAD_PARAM_1_MEM_:%.+]] = krnl.load [[PARAM_1_]]{{.}}[[CST_0_]]{{.}} : memref<4xi64>
// CHECK:           [[VAR_3_:%.+]] = arith.index_cast [[LOAD_PARAM_1_MEM_]] : i64 to index
// CHECK-DAG:       [[VAR_5_:%.+]] = memref.dim [[PARAM_0_]], [[CST_0_]] : memref<?x10xf32>
// CHECK-DAG:       [[VAR_4_:%.+]] = arith.cmpi eq, [[VAR_3_]], [[CST_0_]] : index
// CHECK:           [[VAR_6_:%.+]] = arith.select [[VAR_4_]], [[VAR_5_]], [[VAR_3_]] : index
// CHECK:           [[VAR_7_:%.+]] = arith.cmpi eq, [[VAR_6_]], [[CST_minus_1_]] : index
// CHECK-DAG:       [[VAR_8_:%.+]] = arith.select [[VAR_7_]], [[CST_1_]], [[VAR_6_]] : index
// CHECK-DAG:       [[LOAD_PARAM_1_MEM_1_:%.+]] = krnl.load [[PARAM_1_]]{{.}}[[CST_1_]]{{.}} : memref<4xi64>
// CHECK:           [[VAR_10_:%.+]] = arith.index_cast [[LOAD_PARAM_1_MEM_1_]] : i64 to index
// CHECK:           [[VAR_11_:%.+]] = arith.cmpi eq, [[VAR_10_]], [[CST_0_]] : index
// CHECK:           [[VAR_12_:%.+]] = arith.select [[VAR_11_]], [[CST_10_]], [[VAR_10_]] : index
// CHECK:           [[VAR_13_:%.+]] = arith.cmpi eq, [[VAR_12_]], [[CST_minus_1_]] : index
// CHECK:           [[VAR_14_:%.+]] = arith.select [[VAR_13_]], [[CST_1_]], [[VAR_12_]] : index
// CHECK-DAG:       [[VAR_15_:%.+]] = arith.muli [[VAR_8_]], [[VAR_14_]] : index
// CHECK-DAG:       [[LOAD_PARAM_1_MEM_2_:%.+]] = krnl.load [[PARAM_1_]]{{.}}[[CST_2_]]{{.}} : memref<4xi64>
// CHECK:           [[VAR_17_:%.+]] = arith.index_cast [[LOAD_PARAM_1_MEM_2_]] : i64 to index
// CHECK:           [[VAR_18_:%.+]] = arith.cmpi eq, [[VAR_17_]], [[CST_minus_1_]] : index
// CHECK:           [[VAR_19_:%.+]] = arith.select [[VAR_18_]], [[CST_1_]], [[VAR_17_]] : index
// CHECK-DAG:       [[VAR_20_:%.+]] = arith.muli [[VAR_15_]], [[VAR_19_]] : index
// CHECK-DAG:       [[LOAD_PARAM_1_MEM_3_:%.+]] = krnl.load [[PARAM_1_]]{{.}}[[CST_3_]]{{.}} : memref<4xi64>
// CHECK:           [[VAR_22_:%.+]] = arith.index_cast [[LOAD_PARAM_1_MEM_3_]] : i64 to index
// CHECK:           [[VAR_23_:%.+]] = arith.cmpi eq, [[VAR_22_]], [[CST_minus_1_]] : index
// CHECK:           [[VAR_24_:%.+]] = arith.select [[VAR_23_]], [[CST_1_]], [[VAR_22_]] : index
// CHECK-DAG:       [[VAR_25_:%.+]] = arith.muli [[VAR_20_]], [[VAR_24_]] : index
// CHECK-DAG:       [[VAR_26_:%.+]] = arith.cmpi eq, [[VAR_6_]], [[CST_minus_1_]] : index
// CHECK-DAG:       [[VAR_27_:%.+]] = arith.floordivsi [[VAR_1_]], [[VAR_25_]] : index
// CHECK-DAG:       [[VAR_29_:%.+]] = arith.cmpi eq, [[VAR_12_]], [[CST_minus_1_]] : index
// CHECK-DAG:       [[VAR_30_:%.+]] = arith.floordivsi [[VAR_1_]], [[VAR_25_]] : index
// CHECK-DAG:       [[VAR_28_:%.+]] = arith.select [[VAR_26_]], [[VAR_27_]], [[VAR_6_]] : index
// CHECK-DAG:       [[VAR_31_:%.+]] = arith.select [[VAR_29_]], [[VAR_30_]], [[VAR_12_]] : index
// CHECK-DAG:       [[VAR_32_:%.+]] = arith.cmpi eq, [[VAR_17_]], [[CST_minus_1_]] : index
// CHECK-DAG:       [[VAR_33_:%.+]] = arith.floordivsi [[VAR_1_]], [[VAR_25_]] : index
// CHECK-DAG:       [[VAR_34_:%.+]] = arith.select [[VAR_32_]], [[VAR_33_]], [[VAR_17_]] : index
// CHECK-DAG:       [[VAR_36_:%.+]] = arith.floordivsi [[VAR_1_]], [[VAR_25_]] : index
// CHECK-DAG:       [[VAR_35_:%.+]] = arith.cmpi eq, [[VAR_22_]], [[CST_minus_1_]] : index
// CHECK-DAG:       [[VAR_37_:%.+]] = arith.select [[VAR_35_]], [[VAR_36_]], [[VAR_22_]] : index
// CHECK:           [[VAR_38_:%.+]] = arith.muli [[VAR_37_]], [[VAR_34_]] : index
// CHECK:           [[VAR_39_:%.+]] = arith.muli [[VAR_38_]], [[VAR_31_]] : index
// CHECK:           [[VAR_40_:%.+]] = memref.reinterpret_cast [[PARAM_0_]] to offset: [0], sizes: {{.}}[[VAR_28_]], [[VAR_31_]], [[VAR_34_]], [[VAR_37_]]{{.}}, strides: {{.}}[[VAR_39_]], [[VAR_38_]], [[VAR_37_]], 1] : memref<?x10xf32> to memref<?x?x?x?xf32>
// CHECK:           return [[VAR_40_]] : memref<?x?x?x?xf32>
// CHECK:         }
}

// -----

func.func private @test_conv_no_bias_no_pad(%arg0 : tensor<1x2x32x64xf32>, %arg1 : tensor<5x2x6x7xf32>) -> tensor<*xf32> {
  %cst = "onnx.NoValue"() {value} : () -> none
  %0 = "onnx.Conv"(%arg0, %arg1, %cst) {auto_pad = "NOTSET", group = 1 : si64} : (tensor<1x2x32x64xf32>, tensor<5x2x6x7xf32>, none) -> tensor<*xf32>
  "func.return"(%0) : (tensor<*xf32>) -> ()

// mlir2FileCheck.py -a'["image", "filter", "bias"]'
// CHECK-LABEL:  func private @test_conv_no_bias_no_pad
// CHECK-SAME:   ([[IMAGE_:%.+]]: memref<1x2x32x64xf32>, [[FILTER_:%.+]]: memref<5x2x6x7xf32>) -> memref<1x5x27x58xf32> {
// CHECK-DAG:       [[CST_0_dot_000000_:%.+]] = arith.constant 0.000000e+00 : f32
// CHECK-DAG:       [[VAR_0_:%.+]] = memref.alloc() {{.*}}: memref<1x5x27x58xf32>
// CHECK-DAG:       [[VAR_6_:%.+]] = memref.alloca() : memref<f32>
// CHECK-DAG:       [[LOOP_0_:%.+]]:3 = krnl.define_loops 3
// CHECK:           krnl.iterate([[LOOP_0_]]#0, [[LOOP_0_]]#1, [[LOOP_0_]]#2) with ([[LOOP_0_]]#0 -> [[BIAS_:%.+]] = 0 to 1, [[LOOP_0_]]#1 -> [[I_0_:%.+]] = 0 to 1, [[LOOP_0_]]#2 -> [[I_1_:%.+]] = 0 to 5){
// CHECK:             [[VAR_2_:%.+]]:3 = krnl.get_induction_var_value([[LOOP_0_]]#0, [[LOOP_0_]]#1, [[LOOP_0_]]#2) : (!krnl.loop, !krnl.loop, !krnl.loop) -> (index, index, index)
// CHECK-DAG:         [[VAR_3_:%.+]] = affine.apply #map([[VAR_2_]]#1, [[VAR_2_]]#2)
// CHECK-DAG:         [[LOOP_1_:%.+]]:2 = krnl.define_loops 2
// CHECK:             krnl.iterate([[LOOP_1_]]#0, [[LOOP_1_]]#1) with ([[LOOP_1_]]#0 -> [[I_2_:%.+]] = 0 to 27, [[LOOP_1_]]#1 -> [[I_3_:%.+]] = 0 to 58){
// CHECK-DAG:           [[VAR_5_:%.+]]:2 = krnl.get_induction_var_value([[LOOP_1_]]#0, [[LOOP_1_]]#1) : (!krnl.loop, !krnl.loop) -> (index, index)
// CHECK:               krnl.store [[CST_0_dot_000000_]], [[VAR_6_]][] : memref<f32>
// CHECK:               [[LOOP_2_:%.+]]:3 = krnl.define_loops 3
// CHECK:               krnl.iterate([[LOOP_2_]]#0, [[LOOP_2_]]#1, [[LOOP_2_]]#2) with ([[LOOP_2_]]#0 -> [[I_4_:%.+]] = 0 to 2, [[LOOP_2_]]#1 -> [[I_5_:%.+]] = max #map1([[VAR_5_]]#0) to min #map2([[VAR_5_]]#0), [[LOOP_2_]]#2 -> [[I_6_:%.+]] = max #map3([[VAR_5_]]#0, [[VAR_5_]]#1) to min #map4([[VAR_5_]]#0, [[VAR_5_]]#1)){
// CHECK:                 [[VAR_9_:%.+]]:3 = krnl.get_induction_var_value([[LOOP_2_]]#0, [[LOOP_2_]]#1, [[LOOP_2_]]#2) : (!krnl.loop, !krnl.loop, !krnl.loop) -> (index, index, index)
// CHECK-DAG:             [[VAR_10_:%.+]] = affine.apply #map5([[VAR_9_]]#0, [[VAR_2_]]#1)
// CHECK-DAG:             [[VAR_11_:%.+]] = affine.apply #map6([[VAR_9_]]#1, [[VAR_5_]]#0)
// CHECK-DAG:             [[VAR_12_:%.+]] = affine.apply #map6([[VAR_9_]]#2, [[VAR_5_]]#1)
// CHECK-NOT: separator of consecutive DAGs
// CHECK-DAG:             [[LOAD_IMAGE_MEM_:%.+]] = krnl.load [[IMAGE_]]{{.}}[[VAR_2_]]#0, [[VAR_10_]], [[VAR_11_]], [[VAR_12_]]{{.}} : memref<1x2x32x64xf32>
// CHECK-DAG:             [[LOAD_FILTER_MEM_:%.+]] = krnl.load [[FILTER_]]{{.}}[[VAR_3_]], [[VAR_9_]]#0, [[VAR_9_]]#1, [[VAR_9_]]#2] : memref<5x2x6x7xf32>
// CHECK-DAG:             [[LOAD_VAR_6_MEM_:%.+]] = krnl.load [[VAR_6_]][] : memref<f32>
// CHECK:                 [[VAR_16_:%.+]] = arith.mulf [[LOAD_IMAGE_MEM_]], [[LOAD_FILTER_MEM_]] : f32
// CHECK:                 [[VAR_17_:%.+]] = arith.addf [[LOAD_VAR_6_MEM_]], [[VAR_16_]] : f32
// CHECK:                 krnl.store [[VAR_17_]], [[VAR_6_]][] : memref<f32>
// CHECK:               }
// CHECK:               [[LOAD_VAR_6_MEM_1_:%.+]] = krnl.load [[VAR_6_]][] : memref<f32>
// CHECK:               krnl.store [[LOAD_VAR_6_MEM_1_]], [[VAR_0_]]{{.}}[[VAR_2_]]#0, [[VAR_3_]], [[VAR_5_]]#0, [[VAR_5_]]#1] : memref<1x5x27x58xf32>
// CHECK:             }
// CHECK:           }
// CHECK:           return [[VAR_0_]] : memref<1x5x27x58xf32>
// CHECK:         }
}

// -----

func.func private @test_conv_bias_no_pad(%arg0 : tensor<1x2x32x64xf32>, %arg1 : tensor<5x2x6x7xf32>, %arg2 : tensor<5xf32>) -> tensor<*xf32> {
  %0 = "onnx.Conv"(%arg0, %arg1, %arg2) {auto_pad = "NOTSET", group = 1 : si64} : (tensor<1x2x32x64xf32>, tensor<5x2x6x7xf32>, tensor<5xf32>) -> tensor<*xf32>
  "func.return"(%0) : (tensor<*xf32>) -> ()

// mlir2FileCheck.py -a'["image", "filter", "bias"]'
// CHECK-LABEL:  func private @test_conv_bias_no_pad
// CHECK-SAME:   ([[IMAGE_:%.+]]: memref<1x2x32x64xf32>, [[FILTER_:%.+]]: memref<5x2x6x7xf32>, [[BIAS_:%.+]]: memref<5xf32>) -> memref<1x5x27x58xf32> {
// CHECK-DAG:       [[CST_0_dot_000000_:%.+]] = arith.constant 0.000000e+00 : f32
// CHECK-DAG:       [[VAR_0_:%.+]] = memref.alloc() {{.*}}: memref<1x5x27x58xf32>
// CHECK-DAG:       [[VAR_6_:%.+]] = memref.alloca() : memref<f32>
// CHECK-DAG:       [[LOOP_0_:%.+]]:3 = krnl.define_loops 3
// CHECK:           krnl.iterate([[LOOP_0_]]#0, [[LOOP_0_]]#1, [[LOOP_0_]]#2) with ([[LOOP_0_]]#0 -> [[I_0_:%.+]] = 0 to 1, [[LOOP_0_]]#1 -> [[I_1_:%.+]] = 0 to 1, [[LOOP_0_]]#2 -> [[I_2_:%.+]] = 0 to 5){
// CHECK:             [[VAR_2_:%.+]]:3 = krnl.get_induction_var_value([[LOOP_0_]]#0, [[LOOP_0_]]#1, [[LOOP_0_]]#2) : (!krnl.loop, !krnl.loop, !krnl.loop) -> (index, index, index)
// CHECK-DAG:         [[VAR_3_:%.+]] = affine.apply #map([[VAR_2_]]#1, [[VAR_2_]]#2)
// CHECK-DAG:         [[LOOP_1_:%.+]]:2 = krnl.define_loops 2
// CHECK:             krnl.iterate([[LOOP_1_]]#0, [[LOOP_1_]]#1) with ([[LOOP_1_]]#0 -> [[I_3_:%.+]] = 0 to 27, [[LOOP_1_]]#1 -> [[I_4_:%.+]] = 0 to 58){
// CHECK-DAG:           [[VAR_5_:%.+]]:2 = krnl.get_induction_var_value([[LOOP_1_]]#0, [[LOOP_1_]]#1) : (!krnl.loop, !krnl.loop) -> (index, index)
// CHECK:               krnl.store [[CST_0_dot_000000_]], [[VAR_6_]][] : memref<f32>
// CHECK:               [[LOOP_2_:%.+]]:3 = krnl.define_loops 3
// CHECK:               krnl.iterate([[LOOP_2_]]#0, [[LOOP_2_]]#1, [[LOOP_2_]]#2) with ([[LOOP_2_]]#0 -> [[I_5_:%.+]] = 0 to 2, [[LOOP_2_]]#1 -> [[I_6_:%.+]] = max #map1([[VAR_5_]]#0) to min #map2([[VAR_5_]]#0), [[LOOP_2_]]#2 -> [[I_7_:%.+]] = max #map3([[VAR_5_]]#0, [[VAR_5_]]#1) to min #map4([[VAR_5_]]#0, [[VAR_5_]]#1)){
// CHECK:                 [[VAR_11_:%.+]]:3 = krnl.get_induction_var_value([[LOOP_2_]]#0, [[LOOP_2_]]#1, [[LOOP_2_]]#2) : (!krnl.loop, !krnl.loop, !krnl.loop) -> (index, index, index)
// CHECK-DAG:             [[VAR_12_:%.+]] = affine.apply #map5([[VAR_11_]]#0, [[VAR_2_]]#1)
// CHECK-DAG:             [[VAR_13_:%.+]] = affine.apply #map6([[VAR_11_]]#1, [[VAR_5_]]#0)
// CHECK-DAG:             [[VAR_14_:%.+]] = affine.apply #map6([[VAR_11_]]#2, [[VAR_5_]]#1)
// CHECK-NOT: separator of consecutive DAGs
// CHECK-DAG:             [[LOAD_IMAGE_MEM_:%.+]] = krnl.load [[IMAGE_]]{{.}}[[VAR_2_]]#0, [[VAR_12_]], [[VAR_13_]], [[VAR_14_]]{{.}} : memref<1x2x32x64xf32>
// CHECK-DAG:             [[LOAD_FILTER_MEM_:%.+]] = krnl.load [[FILTER_]]{{.}}[[VAR_3_]], [[VAR_11_]]#0, [[VAR_11_]]#1, [[VAR_11_]]#2] : memref<5x2x6x7xf32>
// CHECK-DAG:             [[LOAD_VAR_6_MEM_:%.+]] = krnl.load [[VAR_6_]][] : memref<f32>
// CHECK:                 [[VAR_18_:%.+]] = arith.mulf [[LOAD_IMAGE_MEM_]], [[LOAD_FILTER_MEM_]] : f32
// CHECK:                 [[VAR_19_:%.+]] = arith.addf [[LOAD_VAR_6_MEM_]], [[VAR_18_]] : f32
// CHECK:                 krnl.store [[VAR_19_]], [[VAR_6_]][] : memref<f32>
// CHECK:               }
// CHECK-DAG:           [[LOAD_VAR_6_MEM_1_:%.+]] = krnl.load [[VAR_6_]][] : memref<f32>
// CHECK-DAG:           [[LOAD_BIAS_MEM_:%.+]] = krnl.load [[BIAS_]]{{.}}[[VAR_3_]]{{.}} : memref<5xf32>
// CHECK:               [[VAR_10_:%.+]] = arith.addf [[LOAD_VAR_6_MEM_1_]], [[LOAD_BIAS_MEM_]] : f32
// CHECK:               krnl.store [[VAR_10_]], [[VAR_0_]]{{.}}[[VAR_2_]]#0, [[VAR_3_]], [[VAR_5_]]#0, [[VAR_5_]]#1] : memref<1x5x27x58xf32>
// CHECK:             }
// CHECK:           }
// CHECK:           return [[VAR_0_]] : memref<1x5x27x58xf32>
// CHECK:         }
}

// -----

func.func private @test_conv_no_bias_no_pad_w_group(%arg0 : tensor<1x9x32x64xf32>, %arg1 : tensor<6x3x6x7xf32>) -> tensor<*xf32> {
  %cst = "onnx.NoValue"() {value} : () -> none
  %0 = "onnx.Conv"(%arg0, %arg1, %cst) {auto_pad = "NOTSET", group = 3 : si64} : (tensor<1x9x32x64xf32>, tensor<6x3x6x7xf32>, none) -> tensor<*xf32>
  "func.return"(%0) : (tensor<*xf32>) -> ()

// mlir2FileCheck.py -a'["image", "filter", "bias"]'
// CHECK-LABEL:  func private @test_conv_no_bias_no_pad_w_group
// CHECK-SAME:   ([[IMAGE_:%.+]]: memref<1x9x32x64xf32>, [[FILTER_:%.+]]: memref<6x3x6x7xf32>) -> memref<1x6x27x58xf32> {
// CHECK-DAG:       [[CST_0_dot_000000_:%.+]] = arith.constant 0.000000e+00 : f32
// CHECK-DAG:       [[VAR_0_:%.+]] = memref.alloc() {{.*}}: memref<1x6x27x58xf32>
// CHECK-DAG:         [[VAR_6_:%.+]] = memref.alloca() : memref<f32>
// CHECK-DAG:       [[LOOP_0_:%.+]]:3 = krnl.define_loops 3
// CHECK:           krnl.iterate([[LOOP_0_]]#0, [[LOOP_0_]]#1, [[LOOP_0_]]#2) with ([[LOOP_0_]]#0 -> [[BIAS_:%.+]] = 0 to 1, [[LOOP_0_]]#1 -> [[I_0_:%.+]] = 0 to 3, [[LOOP_0_]]#2 -> [[I_1_:%.+]] = 0 to 2){
// CHECK:             [[VAR_2_:%.+]]:3 = krnl.get_induction_var_value([[LOOP_0_]]#0, [[LOOP_0_]]#1, [[LOOP_0_]]#2) : (!krnl.loop, !krnl.loop, !krnl.loop) -> (index, index, index)
// CHECK-DAG:         [[VAR_3_:%.+]] = affine.apply #map([[VAR_2_]]#1, [[VAR_2_]]#2)
// CHECK-DAG:         [[LOOP_1_:%.+]]:2 = krnl.define_loops 2
// CHECK:             krnl.iterate([[LOOP_1_]]#0, [[LOOP_1_]]#1) with ([[LOOP_1_]]#0 -> [[I_2_:%.+]] = 0 to 27, [[LOOP_1_]]#1 -> [[I_3_:%.+]] = 0 to 58){
// CHECK-DAG:           [[VAR_5_:%.+]]:2 = krnl.get_induction_var_value([[LOOP_1_]]#0, [[LOOP_1_]]#1) : (!krnl.loop, !krnl.loop) -> (index, index)
// CHECK:               krnl.store [[CST_0_dot_000000_]], [[VAR_6_]][] : memref<f32>
// CHECK:               [[LOOP_2_:%.+]]:3 = krnl.define_loops 3
// CHECK:               krnl.iterate([[LOOP_2_]]#0, [[LOOP_2_]]#1, [[LOOP_2_]]#2) with ([[LOOP_2_]]#0 -> [[I_4_:%.+]] = 0 to 3, [[LOOP_2_]]#1 -> [[I_5_:%.+]] = max #map1([[VAR_5_]]#0) to min #map2([[VAR_5_]]#0), [[LOOP_2_]]#2 -> [[I_6_:%.+]] = max #map3([[VAR_5_]]#0, [[VAR_5_]]#1) to min #map4([[VAR_5_]]#0, [[VAR_5_]]#1)){
// CHECK:                 [[VAR_9_:%.+]]:3 = krnl.get_induction_var_value([[LOOP_2_]]#0, [[LOOP_2_]]#1, [[LOOP_2_]]#2) : (!krnl.loop, !krnl.loop, !krnl.loop) -> (index, index, index)
// CHECK-DAG:             [[VAR_10_:%.+]] = affine.apply #map5([[VAR_9_]]#0, [[VAR_2_]]#1)
// CHECK-DAG:             [[VAR_11_:%.+]] = affine.apply #map6([[VAR_9_]]#1, [[VAR_5_]]#0)
// CHECK-DAG:             [[VAR_12_:%.+]] = affine.apply #map6([[VAR_9_]]#2, [[VAR_5_]]#1)
// CHECK-NOT: separator of consecutive DAGs
// CHECK-DAG:             [[LOAD_IMAGE_MEM_:%.+]] = krnl.load [[IMAGE_]]{{.}}[[VAR_2_]]#0, [[VAR_10_]], [[VAR_11_]], [[VAR_12_]]{{.}} : memref<1x9x32x64xf32>
// CHECK-DAG:             [[LOAD_FILTER_MEM_:%.+]] = krnl.load [[FILTER_]]{{.}}[[VAR_3_]], [[VAR_9_]]#0, [[VAR_9_]]#1, [[VAR_9_]]#2] : memref<6x3x6x7xf32>
// CHECK-DAG:             [[LOAD_VAR_6_MEM_:%.+]] = krnl.load [[VAR_6_]][] : memref<f32>
// CHECK:                 [[VAR_16_:%.+]] = arith.mulf [[LOAD_IMAGE_MEM_]], [[LOAD_FILTER_MEM_]] : f32
// CHECK:                 [[VAR_17_:%.+]] = arith.addf [[LOAD_VAR_6_MEM_]], [[VAR_16_]] : f32
// CHECK:                 krnl.store [[VAR_17_]], [[VAR_6_]][] : memref<f32>
// CHECK:               }
// CHECK:               [[LOAD_VAR_6_MEM_1_:%.+]] = krnl.load [[VAR_6_]][] : memref<f32>
// CHECK:               krnl.store [[LOAD_VAR_6_MEM_1_]], [[VAR_0_]]{{.}}[[VAR_2_]]#0, [[VAR_3_]], [[VAR_5_]]#0, [[VAR_5_]]#1] : memref<1x6x27x58xf32>
// CHECK:             }
// CHECK:           }
// CHECK:           return [[VAR_0_]] : memref<1x6x27x58xf32>
// CHECK:         }
}

// -----

func.func private @test_conv_no_bias_no_pad_w_strides(%arg0 : tensor<1x9x32x64xf32>, %arg1 : tensor<5x9x6x7xf32>) -> tensor<*xf32> {
  %cst = "onnx.NoValue"() {value} : () -> none
  %0 = "onnx.Conv"(%arg0, %arg1, %cst) {auto_pad = "NOTSET", group = 1 : si64, strides = [2, 2]} : (tensor<1x9x32x64xf32>, tensor<5x9x6x7xf32>, none) -> tensor<*xf32>
  "func.return"(%0) : (tensor<*xf32>) -> ()

// mlir2FileCheck.py -a'["image", "filter", "bias"]'
// CHECK-LABEL:  func private @test_conv_no_bias_no_pad_w_strides
// CHECK-SAME:   ([[IMAGE_:%.+]]: memref<1x9x32x64xf32>, [[FILTER_:%.+]]: memref<5x9x6x7xf32>) -> memref<1x5x14x29xf32> {
// CHECK-DAG:       [[CST_0_dot_000000_:%.+]] = arith.constant 0.000000e+00 : f32
// CHECK-DAG:       [[VAR_0_:%.+]] = memref.alloc() {{.*}}: memref<1x5x14x29xf32>
// CHECK-DAG:       [[VAR_6_:%.+]] = memref.alloca() : memref<f32>
// CHECK-DAG:       [[LOOP_0_:%.+]]:3 = krnl.define_loops 3
// CHECK:           krnl.iterate([[LOOP_0_]]#0, [[LOOP_0_]]#1, [[LOOP_0_]]#2) with ([[LOOP_0_]]#0 -> [[BIAS_:%.+]] = 0 to 1, [[LOOP_0_]]#1 -> [[I_0_:%.+]] = 0 to 1, [[LOOP_0_]]#2 -> [[I_1_:%.+]] = 0 to 5){
// CHECK:             [[VAR_2_:%.+]]:3 = krnl.get_induction_var_value([[LOOP_0_]]#0, [[LOOP_0_]]#1, [[LOOP_0_]]#2) : (!krnl.loop, !krnl.loop, !krnl.loop) -> (index, index, index)
// CHECK-DAG:         [[VAR_3_:%.+]] = affine.apply #map([[VAR_2_]]#1, [[VAR_2_]]#2)
// CHECK-DAG:         [[LOOP_1_:%.+]]:2 = krnl.define_loops 2
// CHECK:             krnl.iterate([[LOOP_1_]]#0, [[LOOP_1_]]#1) with ([[LOOP_1_]]#0 -> [[I_2_:%.+]] = 0 to 14, [[LOOP_1_]]#1 -> [[I_3_:%.+]] = 0 to 29){
// CHECK-DAG:           [[VAR_5_:%.+]]:2 = krnl.get_induction_var_value([[LOOP_1_]]#0, [[LOOP_1_]]#1) : (!krnl.loop, !krnl.loop) -> (index, index)
// CHECK:               krnl.store [[CST_0_dot_000000_]], [[VAR_6_]][] : memref<f32>
// CHECK:               [[LOOP_2_:%.+]]:3 = krnl.define_loops 3
// CHECK:               krnl.iterate([[LOOP_2_]]#0, [[LOOP_2_]]#1, [[LOOP_2_]]#2) with ([[LOOP_2_]]#0 -> [[I_4_:%.+]] = 0 to 9, [[LOOP_2_]]#1 -> [[I_5_:%.+]] = max #map1([[VAR_5_]]#0) to min #map2([[VAR_5_]]#0), [[LOOP_2_]]#2 -> [[I_6_:%.+]] = max #map3([[VAR_5_]]#0, [[VAR_5_]]#1) to min #map4([[VAR_5_]]#0, [[VAR_5_]]#1)){
// CHECK:                 [[VAR_9_:%.+]]:3 = krnl.get_induction_var_value([[LOOP_2_]]#0, [[LOOP_2_]]#1, [[LOOP_2_]]#2) : (!krnl.loop, !krnl.loop, !krnl.loop) -> (index, index, index)
// CHECK-DAG:             [[VAR_10_:%.+]] = affine.apply #map5([[VAR_9_]]#0, [[VAR_2_]]#1)
// CHECK-DAG:             [[VAR_11_:%.+]] = affine.apply #map6([[VAR_9_]]#1, [[VAR_5_]]#0)
// CHECK-DAG:             [[VAR_12_:%.+]] = affine.apply #map6([[VAR_9_]]#2, [[VAR_5_]]#1)
// CHECK-NOT: separator of consecutive DAGs
// CHECK-DAG:             [[LOAD_IMAGE_MEM_:%.+]] = krnl.load [[IMAGE_]]{{.}}[[VAR_2_]]#0, [[VAR_10_]], [[VAR_11_]], [[VAR_12_]]{{.}} : memref<1x9x32x64xf32>
// CHECK-DAG:             [[LOAD_FILTER_MEM_:%.+]] = krnl.load [[FILTER_]]{{.}}[[VAR_3_]], [[VAR_9_]]#0, [[VAR_9_]]#1, [[VAR_9_]]#2] : memref<5x9x6x7xf32>
// CHECK-DAG:             [[LOAD_VAR_6_MEM_:%.+]] = krnl.load [[VAR_6_]][] : memref<f32>
// CHECK:                 [[VAR_16_:%.+]] = arith.mulf [[LOAD_IMAGE_MEM_]], [[LOAD_FILTER_MEM_]] : f32
// CHECK:                 [[VAR_17_:%.+]] = arith.addf [[LOAD_VAR_6_MEM_]], [[VAR_16_]] : f32
// CHECK:                 krnl.store [[VAR_17_]], [[VAR_6_]][] : memref<f32>
// CHECK:               }
// CHECK:               [[LOAD_VAR_6_MEM_1_:%.+]] = krnl.load [[VAR_6_]][] : memref<f32>
// CHECK:               krnl.store [[LOAD_VAR_6_MEM_1_]], [[VAR_0_]]{{.}}[[VAR_2_]]#0, [[VAR_3_]], [[VAR_5_]]#0, [[VAR_5_]]#1] : memref<1x5x14x29xf32>
// CHECK:             }
// CHECK:           }
// CHECK:           return [[VAR_0_]] : memref<1x5x14x29xf32>
// CHECK:         }
}

// -----

// COM: Lower Softmax opset 11.
func.func private @test_softmax_v11(%arg0 : tensor<10x20x30xf32>) -> tensor<*xf32> {
  %0 = "onnx.SoftmaxV11"(%arg0) {axis=1: si64} : (tensor<10x20x30xf32>) -> tensor<*xf32>
  "func.return"(%0) : (tensor<*xf32>) -> ()

// CHECK:         func private @test_softmax_v11([[arg0_:%.+]]: memref<10x20x30xf32>) -> memref<10x20x30xf32> {
// CHECK-DAG:       [[CST_0_:%.+]] = arith.constant 0xFF800000 : f32
// CHECK-DAG:       [[CST_0_dot_000000_:%.+]] = arith.constant 0.000000e+00 : f32
// CHECK-DAG:       [[VAR_2_:%.+]] = memref.alloc() {{.*}}: memref<10x20x30xf32>
// CHECK-DAG:       [[VAR_1_:%.+]] = memref.alloc() {{.*}}: memref<f32>
// CHECK-DAG:       [[VAR_0_:%.+]] = memref.alloc() {{.*}}: memref<f32>
// CHECK-DAG:       [[LOOP_0_:%.+]] = krnl.define_loops 1
// CHECK:           krnl.iterate([[LOOP_0_]]) with ([[LOOP_0_]] -> [[I_0_:%.+]] = 0 to 10){
// CHECK:             [[VAR_4_:%.+]] = krnl.get_induction_var_value([[LOOP_0_]]) : (!krnl.loop) -> index
// CHECK:             krnl.store [[CST_0_dot_000000_]], [[VAR_1_]][] : memref<f32>
// CHECK:             krnl.store [[CST_0_]], [[VAR_0_]][] : memref<f32>
// CHECK:             [[LOOP_1_:%.+]]:2 = krnl.define_loops 2
// CHECK:             krnl.iterate([[LOOP_1_]]#0, [[LOOP_1_]]#1) with ([[LOOP_1_]]#0 -> [[I_1_:%.+]] = 0 to 20, [[LOOP_1_]]#1 -> [[I_2_:%.+]] = 0 to 30){
// CHECK-DAG:           [[VAR_10_:%.+]]:2 = krnl.get_induction_var_value([[LOOP_1_]]#0, [[LOOP_1_]]#1) : (!krnl.loop, !krnl.loop) -> (index, index)
// CHECK-DAG:           [[LOAD_VAR_0_MEM_:%.+]] = krnl.load [[VAR_0_]][] : memref<f32>
// CHECK:               [[LOAD_arg0_MEM_:%.+]] = krnl.load [[arg0_]]{{.}}[[VAR_4_]], [[VAR_10_]]#0, [[VAR_10_]]#1] : memref<10x20x30xf32>
// CHECK:               [[VAR_13_:%.+]] = arith.cmpf ogt, [[LOAD_VAR_0_MEM_]], [[LOAD_arg0_MEM_]] : f32
// CHECK:               [[VAR_14_:%.+]] = arith.select [[VAR_13_]], [[LOAD_VAR_0_MEM_]], [[LOAD_arg0_MEM_]] : f32
// CHECK:               krnl.store [[VAR_14_]], [[VAR_0_]][] : memref<f32>
// CHECK:             }
// CHECK-DAG:         [[LOAD_VAR_0_MEM_1_:%.+]] = krnl.load [[VAR_0_]][] : memref<f32>
// CHECK-DAG:         [[LOOP_2_:%.+]]:2 = krnl.define_loops 2
// CHECK:             krnl.iterate([[LOOP_2_]]#0, [[LOOP_2_]]#1) with ([[LOOP_2_]]#0 -> [[I_3_:%.+]] = 0 to 20, [[LOOP_2_]]#1 -> [[I_4_:%.+]] = 0 to 30){
// CHECK-DAG:           [[VAR_10_1_:%.+]]:2 = krnl.get_induction_var_value([[LOOP_2_]]#0, [[LOOP_2_]]#1) : (!krnl.loop, !krnl.loop) -> (index, index)
// CHECK-DAG:           [[LOAD_VAR_0_MEM_2_:%.+]] = krnl.load [[VAR_1_]][] : memref<f32>
// CHECK:               [[LOAD_arg0_MEM_1_:%.+]] = krnl.load [[arg0_]]{{.}}[[VAR_4_]], [[VAR_10_1_]]#0, [[VAR_10_1_]]#1] : memref<10x20x30xf32>
// CHECK:               [[VAR_13_1_:%.+]] = arith.subf [[LOAD_arg0_MEM_1_]], [[LOAD_VAR_0_MEM_1_]] : f32
// CHECK:               [[VAR_14_1_:%.+]] = math.exp [[VAR_13_1_]] : f32
// CHECK:               [[VAR_15_:%.+]] = arith.addf [[LOAD_VAR_0_MEM_2_]], [[VAR_14_1_]] : f32
// CHECK:               krnl.store [[VAR_15_]], [[VAR_1_]][] : memref<f32>
// CHECK:               krnl.store [[VAR_14_1_]], [[VAR_2_]]{{.}}[[VAR_4_]], [[VAR_10_1_]]#0, [[VAR_10_1_]]#1] : memref<10x20x30xf32>
// CHECK:             }
// CHECK-DAG:         [[LOAD_VAR_1_MEM_:%.+]] = krnl.load [[VAR_1_]][] : memref<f32>
// CHECK-DAG:         [[LOOP_3_:%.+]]:2 = krnl.define_loops 2
// CHECK:             krnl.iterate([[LOOP_3_]]#0, [[LOOP_3_]]#1) with ([[LOOP_3_]]#0 -> [[I_5_:%.+]] = 0 to 20, [[LOOP_3_]]#1 -> [[I_6_:%.+]] = 0 to 30){
// CHECK:               [[VAR_10_2_:%.+]]:2 = krnl.get_induction_var_value([[LOOP_3_]]#0, [[LOOP_3_]]#1) : (!krnl.loop, !krnl.loop) -> (index, index)
// CHECK:               [[LOAD_VAR_0_MEM_2_:%.+]] = krnl.load [[VAR_2_]]{{.}}[[VAR_4_]], [[VAR_10_2_]]#0, [[VAR_10_2_]]#1] : memref<10x20x30xf32>
// CHECK:               [[LOAD_arg0_MEM_1_:%.+]] = arith.divf [[LOAD_VAR_0_MEM_2_]], [[LOAD_VAR_1_MEM_]] : f32
// CHECK:               krnl.store [[LOAD_arg0_MEM_1_]], [[VAR_2_]]{{.}}[[VAR_4_]], [[VAR_10_2_]]#0, [[VAR_10_2_]]#1] : memref<10x20x30xf32>
// CHECK:             }
// CHECK:           }
// CHECK:           return [[VAR_2_]] : memref<10x20x30xf32>
// CHECK:         }
}

// -----

// COM: Lower Softmax opset 13.

func.func private @test_softmax_v13(%arg0 : tensor<10x20x30xf32>) -> tensor<*xf32> {
  %0 = "onnx.Softmax"(%arg0) {axis=1: si64} : (tensor<10x20x30xf32>) -> tensor<*xf32>
  "func.return"(%0) : (tensor<*xf32>) -> ()

// CHECK:         func private @test_softmax_v13([[arg0_:%.+]]: memref<10x20x30xf32>) -> memref<10x20x30xf32> {
// CHECK-DAG:       [[CST_0_:%.+]] = arith.constant 0xFF800000 : f32
// CHECK-DAG:       [[CST_0_dot_000000_:%.+]] = arith.constant 0.000000e+00 : f32
// CHECK-DAG:       [[VAR_2_:%.+]] = memref.alloc() {{.*}}: memref<10x20x30xf32>
// CHECK-DAG:       [[VAR_1_:%.+]] = memref.alloc() {{.*}}: memref<f32>
// CHECK-DAG:       [[VAR_0_:%.+]] = memref.alloc() {{.*}}: memref<f32>
// CHECK-DAG:       [[LOOP_0_:%.+]]:2 = krnl.define_loops 2
// CHECK:           krnl.iterate([[LOOP_0_]]#0, [[LOOP_0_]]#1) with ([[LOOP_0_]]#0 -> [[I_0_:%.+]] = 0 to 10, [[LOOP_0_]]#1 -> [[I_1_:%.+]] = 0 to 30){
// CHECK:             [[VAR_4_:%.+]]:2 = krnl.get_induction_var_value([[LOOP_0_]]#0, [[LOOP_0_]]#1) : (!krnl.loop, !krnl.loop) -> (index, index)
// CHECK:             krnl.store [[CST_0_dot_000000_]], [[VAR_1_]][] : memref<f32>
// CHECK:             krnl.store [[CST_0_]], [[VAR_0_]][] : memref<f32>
// CHECK:             [[LOOP_1_:%.+]] = krnl.define_loops 1
// CHECK:             krnl.iterate([[LOOP_1_]]) with ([[LOOP_1_]] -> [[I_2_:%.+]] = 0 to 20){
// CHECK-DAG:           [[VAR_10_:%.+]] = krnl.get_induction_var_value([[LOOP_1_]]) : (!krnl.loop) -> index
// CHECK-DAG:           [[LOAD_VAR_0_MEM_:%.+]] = krnl.load [[VAR_0_]][] : memref<f32>
// CHECK:               [[LOAD_arg0_MEM_:%.+]] = krnl.load [[arg0_]]{{.}}[[VAR_4_]]#0, [[VAR_10_]], [[VAR_4_]]#1] : memref<10x20x30xf32>
// CHECK:               [[VAR_13_:%.+]] = arith.cmpf ogt, [[LOAD_VAR_0_MEM_]], [[LOAD_arg0_MEM_]] : f32
// CHECK:               [[VAR_14_:%.+]] = arith.select [[VAR_13_]], [[LOAD_VAR_0_MEM_]], [[LOAD_arg0_MEM_]] : f32
// CHECK:               krnl.store [[VAR_14_]], [[VAR_0_]][] : memref<f32>
// CHECK:             }
// CHECK-DAG:         [[LOAD_VAR_0_MEM_1_:%.+]] = krnl.load [[VAR_0_]][] : memref<f32>
// CHECK-DAG:         [[LOOP_2_:%.+]] = krnl.define_loops 1
// CHECK:             krnl.iterate([[LOOP_2_]]) with ([[LOOP_2_]] -> [[I_3_:%.+]] = 0 to 20){
// CHECK-DAG:           [[VAR_10_1_:%.+]] = krnl.get_induction_var_value([[LOOP_2_]]) : (!krnl.loop) -> index
// CHECK-DAG:           [[LOAD_VAR_0_MEM_2_:%.+]] = krnl.load [[VAR_1_]][] : memref<f32>
// CHECK:               [[LOAD_arg0_MEM_1_:%.+]] = krnl.load [[arg0_]]{{.}}[[VAR_4_]]#0, [[VAR_10_1_]], [[VAR_4_]]#1] : memref<10x20x30xf32>
// CHECK:               [[VAR_13_1_:%.+]] = arith.subf [[LOAD_arg0_MEM_1_]], [[LOAD_VAR_0_MEM_1_]] : f32
// CHECK:               [[VAR_14_1_:%.+]] = math.exp [[VAR_13_1_]] : f32
// CHECK:               [[VAR_15_:%.+]] = arith.addf [[LOAD_VAR_0_MEM_2_]], [[VAR_14_1_]] : f32
// CHECK:               krnl.store [[VAR_15_]], [[VAR_1_]][] : memref<f32>
// CHECK:               krnl.store [[VAR_14_1_]], [[VAR_2_]]{{.}}[[VAR_4_]]#0, [[VAR_10_1_]], [[VAR_4_]]#1] : memref<10x20x30xf32>
// CHECK:             }
// CHECK-DAG:         [[LOAD_VAR_1_MEM_:%.+]] = krnl.load [[VAR_1_]][] : memref<f32>
// CHECK-DAG:         [[LOOP_3_:%.+]] = krnl.define_loops 1
// CHECK:             krnl.iterate([[LOOP_3_]]) with ([[LOOP_3_]] -> [[I_4_:%.+]] = 0 to 20){
// CHECK:               [[VAR_10_2_:%.+]] = krnl.get_induction_var_value([[LOOP_3_]]) : (!krnl.loop) -> index
// CHECK:               [[LOAD_VAR_0_MEM_2_:%.+]] = krnl.load [[VAR_2_]]{{.}}[[VAR_4_]]#0, [[VAR_10_2_]], [[VAR_4_]]#1] : memref<10x20x30xf32>
// CHECK:               [[LOAD_arg0_MEM_1_:%.+]] = arith.divf [[LOAD_VAR_0_MEM_2_]], [[LOAD_VAR_1_MEM_]] : f32
// CHECK:               krnl.store [[LOAD_arg0_MEM_1_]], [[VAR_2_]]{{.}}[[VAR_4_]]#0, [[VAR_10_2_]], [[VAR_4_]]#1] : memref<10x20x30xf32>
// CHECK:             }
// CHECK:           }
// CHECK:           return [[VAR_2_]] : memref<10x20x30xf32>
// CHECK:         }
}

// -----

func.func @instance_norm(%arg0: tensor<2x3x4x5xf32>, %arg1: tensor<3xf32>, %arg2: tensor<3xf32>) -> tensor<2x3x4x5xf32> attributes {input_names = ["x", "s", "bias"], output_names = ["y"]} {
  %0 = "onnx.InstanceNormalization"(%arg0, %arg1, %arg2) {epsilon = 0.00999999977 : f32} : (tensor<2x3x4x5xf32>, tensor<3xf32>, tensor<3xf32>) -> tensor<2x3x4x5xf32>
  return %0 : tensor<2x3x4x5xf32>

// mlir2FileCheck.py -a'["input", "scale", "bias"]'
// CHECK-LABEL:  func @instance_norm
// CHECK-SAME:   ([[INPUT_:%.+]]: memref<2x3x4x5xf32>, [[SCALE_:%.+]]: memref<3xf32>, [[BIAS_:%.+]]: memref<3xf32>) -> memref<2x3x4x5xf32> attributes {input_names = ["x", "s", "bias"], output_names = ["y"]} {
// CHECK-DAG:       [[CST_20_:%.+]] = arith.constant 2.000000e+01 : f32
// CHECK-DAG:       [[CST_0_dot_000000_:%.+]] = arith.constant 0.000000e+00 : f32
// CHECK-DAG:       [[CST_0_dot_00999999977_:%.+]] = arith.constant 0.00999999977 : f32
// CHECK-DAG:       [[RES_:%.+]] = memref.alloc() {{.*}}: memref<2x3x4x5xf32>
// CHECK-NOT: separator of consecutive DAGs
// CHECK-DAG:       [[RES_1_:%.+]] = memref.alloca() : memref<f32>
// CHECK-DAG:       [[LOOP_0_:%.+]]:2 = krnl.define_loops 2
// CHECK:           krnl.iterate([[LOOP_0_]]#0, [[LOOP_0_]]#1) with ([[LOOP_0_]]#0 -> [[I_0_:%.+]] = 0 to 2, [[LOOP_0_]]#1 -> [[I_1_:%.+]] = 0 to 3){
// CHECK-DAG:         [[VAR_3_:%.+]]:2 = krnl.get_induction_var_value([[LOOP_0_]]#0, [[LOOP_0_]]#1) : (!krnl.loop, !krnl.loop) -> (index, index)
// CHECK-DAG:         [[LOOP_1_:%.+]]:2 = krnl.define_loops 2
// CHECK:             krnl.store [[CST_0_dot_000000_]], [[RES_1_]][] : memref<f32>
// CHECK:             [[LOOP_2_:%.+]]:2 = krnl.define_loops 2
// CHECK:             krnl.iterate([[LOOP_2_]]#0, [[LOOP_2_]]#1) with ([[LOOP_2_]]#0 -> [[I_2_:%.+]] = 0 to 4, [[LOOP_2_]]#1 -> [[I_3_:%.+]] = 0 to 5){
// CHECK-DAG:           [[VAR_17_:%.+]]:2 = krnl.get_induction_var_value([[LOOP_2_]]#0, [[LOOP_2_]]#1) : (!krnl.loop, !krnl.loop) -> (index, index)
// CHECK-DAG:           [[LOAD_RES_1_MEM_:%.+]] = krnl.load [[RES_1_]][] : memref<f32>
// CHECK:               [[LOAD_INPUT_MEM_:%.+]] = krnl.load [[INPUT_]]{{.}}[[VAR_3_]]#0, [[VAR_3_]]#1, [[VAR_17_]]#0, [[VAR_17_]]#1] : memref<2x3x4x5xf32>
// CHECK:               [[VAR_20_:%.+]] = arith.addf [[LOAD_RES_1_MEM_]], [[LOAD_INPUT_MEM_]] : f32
// CHECK:               krnl.store [[VAR_20_]], [[RES_1_]][] : memref<f32>
// CHECK:             }
// CHECK:             [[LOAD_RES_1_MEM_1_:%.+]] = krnl.load [[RES_1_]][] : memref<f32>
// CHECK:             [[VAR_8_:%.+]] = arith.divf [[LOAD_RES_1_MEM_1_]], [[CST_20_]] : f32
// CHECK:             krnl.store [[CST_0_dot_000000_]], [[RES_1_]][] : memref<f32>
// CHECK:             krnl.iterate([[LOOP_1_]]#0, [[LOOP_1_]]#1) with ([[LOOP_1_]]#0 -> [[I_4_:%.+]] = 0 to 4, [[LOOP_1_]]#1 -> [[I_5_:%.+]] = 0 to 5){
// CHECK-DAG:           [[VAR_17_1_:%.+]]:2 = krnl.get_induction_var_value([[LOOP_1_]]#0, [[LOOP_1_]]#1) : (!krnl.loop, !krnl.loop) -> (index, index)
// CHECK-DAG:           [[LOAD_RES_1_MEM_2_:%.+]] = krnl.load [[RES_1_]][] : memref<f32>
// CHECK:               [[LOAD_INPUT_MEM_1_:%.+]] = krnl.load [[INPUT_]]{{.}}[[VAR_3_]]#0, [[VAR_3_]]#1, [[VAR_17_1_]]#0, [[VAR_17_1_]]#1] : memref<2x3x4x5xf32>
// CHECK:               [[VAR_20_1_:%.+]] = arith.subf [[LOAD_INPUT_MEM_1_]], [[VAR_8_]] : f32
// CHECK:               [[VAR_21_:%.+]] = arith.mulf [[VAR_20_1_]], [[VAR_20_1_]] : f32
// CHECK:               [[VAR_22_:%.+]] = arith.addf [[LOAD_RES_1_MEM_2_]], [[VAR_21_]] : f32
// CHECK:               krnl.store [[VAR_22_]], [[RES_1_]][] : memref<f32>
// CHECK:             }
// CHECK:             [[LOAD_RES_1_MEM_3_:%.+]] = krnl.load [[RES_1_]][] : memref<f32>
// CHECK:             [[VAR_10_:%.+]] = arith.divf [[LOAD_RES_1_MEM_3_]], [[CST_20_]] : f32
// CHECK:             [[VAR_11_:%.+]] = arith.addf [[VAR_10_]], [[CST_0_dot_00999999977_]] : f32
// CHECK-DAG:         [[VAR_12_:%.+]] = math.sqrt [[VAR_11_]] : f32
// CHECK-DAG:         [[LOAD_SCALE_MEM_:%.+]] = krnl.load [[SCALE_]]{{.}}[[VAR_3_]]#1] : memref<3xf32>
// CHECK-NOT: separator of consecutive DAGs
// CHECK-DAG:         [[VAR_14_:%.+]] = arith.divf [[LOAD_SCALE_MEM_]], [[VAR_12_]] : f32
// CHECK-DAG:         [[LOAD_BIAS_MEM_:%.+]] = krnl.load [[BIAS_]]{{.}}[[VAR_3_]]#1] : memref<3xf32>
// CHECK-DAG:         [[LOOP_3_:%.+]]:2 = krnl.define_loops 2
// CHECK:             krnl.iterate([[LOOP_3_]]#0, [[LOOP_3_]]#1) with ([[LOOP_3_]]#0 -> [[I_6_:%.+]] = 0 to 4, [[LOOP_3_]]#1 -> [[I_7_:%.+]] = 0 to 5){
// CHECK:               [[VAR_17_2_:%.+]]:2 = krnl.get_induction_var_value([[LOOP_3_]]#0, [[LOOP_3_]]#1) : (!krnl.loop, !krnl.loop) -> (index, index)
// CHECK:               [[LOAD_INPUT_MEM_2_:%.+]] = krnl.load [[INPUT_]]{{.}}[[VAR_3_]]#0, [[VAR_3_]]#1, [[VAR_17_2_]]#0, [[VAR_17_2_]]#1] : memref<2x3x4x5xf32>
// CHECK:               [[LOAD_INPUT_MEM_1_:%.+]] = arith.subf [[LOAD_INPUT_MEM_2_]], [[VAR_8_]] : f32
// CHECK:               [[VAR_20_2_:%.+]] = arith.mulf [[VAR_14_]], [[LOAD_INPUT_MEM_1_]] : f32
// CHECK:               [[VAR_21_1_:%.+]] = arith.addf [[VAR_20_2_]], [[LOAD_BIAS_MEM_]] : f32
// CHECK:               krnl.store [[VAR_21_1_]], [[RES_]]{{.}}[[VAR_3_]]#0, [[VAR_3_]]#1, [[VAR_17_2_]]#0, [[VAR_17_2_]]#1] : memref<2x3x4x5xf32>
// CHECK:             }
// CHECK:           }
// CHECK:           return [[RES_]] : memref<2x3x4x5xf32>
// CHECK:         }
}

// -----

func.func @test_nonzero(%arg0: tensor<2x2xi1>) -> tensor<*xi64> attributes {input_names = ["condition"], output_names = ["result"]} {
    %0 = "onnx.NonZero"(%arg0) : (tensor<2x2xi1>) -> tensor<*xi64>
    return %0 : tensor<*xi64>

// mlir2FileCheck.py -a'["input"]'
// CHECK-LABEL:  func @test_nonzero
// CHECK-SAME:   ([[INPUT_:%.+]]: memref<2x2xi1>) -> memref<2x?xi64> attributes {input_names = ["condition"], output_names = ["result"]} {
// CHECK-DAG:       [[CST_2_:%.+]] = arith.constant 2 : index
// CHECK-DAG:       [[VAR_false_:%.+]] = arith.constant false
// CHECK-DAG:       [[CST_minus_1_:%.+]] = arith.constant -1 : index
// CHECK-DAG:       [[CST_1_:%.+]] = arith.constant 1 : index
// CHECK-DAG:       [[CST_0_:%.+]] = arith.constant 0 : index
// CHECK-DAG:       [[RES_:%.+]] = memref.alloca() : memref<index>
// CHECK:           krnl.store [[CST_0_]], [[RES_]][] : memref<index>
// CHECK-DAG:       [[RES_1_:%.+]] = memref.alloc() {{.*}}: memref<2xindex>
// CHECK-DAG:       [[LOOP_0_:%.+]] = krnl.define_loops 1
// CHECK:           krnl.iterate([[LOOP_0_]]) with ([[LOOP_0_]] -> [[I_0_:%.+]] = [[CST_0_]] to [[CST_2_]]){
// CHECK:             [[VAR_9_:%.+]] = krnl.get_induction_var_value([[LOOP_0_]]) : (!krnl.loop) -> index
// CHECK:             krnl.store [[CST_0_]], [[RES_1_]]{{.}}[[VAR_9_]]{{.}} : memref<2xindex>
// CHECK:           }
// CHECK-DAG:       [[RES_2_:%.+]] = memref.alloc() {{.*}}: memref<2xindex>
// CHECK-DAG:       [[LOOP_1_:%.+]] = krnl.define_loops 1
// CHECK:           krnl.iterate([[LOOP_1_]]) with ([[LOOP_1_]] -> [[I_1_:%.+]] = [[CST_0_]] to [[CST_2_]]){
// CHECK:             [[VAR_9_1_:%.+]] = krnl.get_induction_var_value([[LOOP_1_]]) : (!krnl.loop) -> index
// CHECK:             krnl.store [[CST_0_]], [[RES_2_]]{{.}}[[VAR_9_1_]]{{.}} : memref<2xindex>
// CHECK:           }
// CHECK:           [[LOOP_2_:%.+]]:2 = krnl.define_loops 2
// CHECK:           krnl.iterate([[LOOP_2_]]#0, [[LOOP_2_]]#1) with ([[LOOP_2_]]#0 -> [[I_2_:%.+]] = 0 to 2, [[LOOP_2_]]#1 -> [[I_3_:%.+]] = 0 to 2){
// CHECK:             [[VAR_9_2_:%.+]]:2 = krnl.get_induction_var_value([[LOOP_2_]]#0, [[LOOP_2_]]#1) : (!krnl.loop, !krnl.loop) -> (index, index)
// CHECK:             [[LOAD_INPUT_MEM_:%.+]] = krnl.load [[INPUT_]]{{.}}[[VAR_9_2_]]#0, [[VAR_9_2_]]#1] : memref<2x2xi1>
// CHECK:             [[VAR_11_:%.+]] = arith.cmpi eq, [[LOAD_INPUT_MEM_]], [[VAR_false_]] : i1
// CHECK-DAG:         [[VAR_12_:%.+]] = arith.select [[VAR_11_]], [[CST_0_]], [[CST_1_]] : index
// CHECK-DAG:         [[LOAD_RES_MEM_:%.+]] = krnl.load [[RES_]][] : memref<index>
// CHECK:             [[VAR_14_:%.+]] = arith.addi [[LOAD_RES_MEM_]], [[VAR_12_]] : index
// CHECK:             krnl.store [[VAR_14_]], [[RES_]][] : memref<index>
// CHECK:             [[LOAD_RES_1_MEM_:%.+]] = krnl.load [[RES_1_]]{{.}}[[VAR_9_2_]]#0] : memref<2xindex>
// CHECK:             [[VAR_16_:%.+]] = arith.addi [[LOAD_RES_1_MEM_]], [[VAR_12_]] : index
// CHECK:             krnl.store [[VAR_16_]], [[RES_1_]]{{.}}[[VAR_9_2_]]#0] : memref<2xindex>
// CHECK:             [[LOAD_RES_2_MEM_:%.+]] = krnl.load [[RES_2_]]{{.}}[[VAR_9_2_]]#1] : memref<2xindex>
// CHECK:             [[VAR_18_:%.+]] = arith.addi [[LOAD_RES_2_MEM_]], [[VAR_12_]] : index
// CHECK:             krnl.store [[VAR_18_]], [[RES_2_]]{{.}}[[VAR_9_2_]]#1] : memref<2xindex>
// CHECK:           }
// CHECK:           [[LOAD_RES_MEM_1_:%.+]] = krnl.load [[RES_]][] : memref<index>
// CHECK-DAG:       [[RES_3_:%.+]] = memref.alloc([[LOAD_RES_MEM_1_]]) {{.*}}: memref<2x?xi64>
// CHECK-DAG:       [[RES_4_:%.+]] = memref.alloca() : memref<index>
// CHECK-DAG:       [[RES_5_:%.+]] = memref.alloca() : memref<index>
// CHECK-DAG:       [[LOOP_3_:%.+]] = krnl.define_loops 1
// CHECK:           krnl.iterate([[LOOP_3_]]) with ([[LOOP_3_]] -> [[I_4_:%.+]] = [[CST_0_]] to [[LOAD_RES_MEM_1_]]){
// CHECK-DAG:         [[VAR_9_3_:%.+]] = krnl.get_induction_var_value([[LOOP_3_]]) : (!krnl.loop) -> index
// CHECK:             krnl.store [[CST_minus_1_]], [[RES_4_]][] : memref<index>
// CHECK:             krnl.store [[CST_0_]], [[RES_5_]][] : memref<index>
// CHECK:             [[LOOP_4_:%.+]] = krnl.define_loops 1
// CHECK:             krnl.iterate([[LOOP_4_]]) with ([[LOOP_4_]] -> [[I_5_:%.+]] = [[CST_0_]] to [[CST_2_]]){
// CHECK:               [[VAR_20_:%.+]] = krnl.get_induction_var_value([[LOOP_4_]]) : (!krnl.loop) -> index
// CHECK-DAG:           [[LOAD_RES_1_MEM_1_:%.+]] = krnl.load [[RES_1_]]{{.}}[[VAR_20_]]{{.}} : memref<2xindex>
// CHECK-DAG:           [[LOAD_RES_5_MEM_:%.+]] = krnl.load [[RES_5_]][] : memref<index>
// CHECK-DAG:           [[LOAD_RES_4_MEM_:%.+]] = krnl.load [[RES_4_]][] : memref<index>
// CHECK:               [[VAR_24_:%.+]] = arith.addi [[LOAD_RES_5_MEM_]], [[LOAD_RES_1_MEM_1_]] : index
// CHECK-DAG:           [[VAR_25_:%.+]] = arith.cmpi slt, [[VAR_9_3_]], [[VAR_24_]] : index
// CHECK-DAG:           [[VAR_26_:%.+]] = arith.cmpi eq, [[LOAD_RES_4_MEM_]], [[CST_minus_1_]] : index
// CHECK:               [[VAR_27_:%.+]] = arith.andi [[VAR_25_]], [[VAR_26_]] : i1
// CHECK:               [[VAR_28_:%.+]] = arith.select [[VAR_27_]], [[VAR_20_]], [[LOAD_RES_4_MEM_]] : index
// CHECK:               krnl.store [[VAR_28_]], [[RES_4_]][] : memref<index>
// CHECK:               krnl.store [[VAR_24_]], [[RES_5_]][] : memref<index>
// CHECK:             }
// CHECK:             [[LOAD_RES_4_MEM_1_:%.+]] = krnl.load [[RES_4_]][] : memref<index>
// CHECK:             [[VAR_14_1_:%.+]] = arith.index_cast [[LOAD_RES_4_MEM_1_]] : index to i64
// CHECK:             krnl.store [[VAR_14_1_]], [[RES_3_]]{{.}}[[CST_0_]], [[VAR_9_3_]]{{.}} : memref<2x?xi64>
// CHECK:             krnl.store [[CST_minus_1_]], [[RES_4_]][] : memref<index>
// CHECK:             krnl.store [[CST_0_]], [[RES_5_]][] : memref<index>
// CHECK:             [[LOOP_5_:%.+]] = krnl.define_loops 1
// CHECK:             krnl.iterate([[LOOP_5_]]) with ([[LOOP_5_]] -> [[I_6_:%.+]] = [[CST_0_]] to [[CST_2_]]){
// CHECK:               [[VAR_20_1_:%.+]] = krnl.get_induction_var_value([[LOOP_5_]]) : (!krnl.loop) -> index
// CHECK-DAG:           [[LOAD_RES_2_MEM_1_:%.+]] = krnl.load [[RES_2_]]{{.}}[[VAR_20_1_]]{{.}} : memref<2xindex>
// CHECK-DAG:           [[LOAD_RES_5_MEM_1_:%.+]] = krnl.load [[RES_5_]][] : memref<index>
// CHECK-DAG:           [[LOAD_RES_4_MEM_2_:%.+]] = krnl.load [[RES_4_]][] : memref<index>
// CHECK:               [[VAR_24_1_:%.+]] = arith.addi [[LOAD_RES_5_MEM_1_]], [[LOAD_RES_2_MEM_1_]] : index
// CHECK-DAG:           [[VAR_25_1_:%.+]] = arith.cmpi slt, [[VAR_9_3_]], [[VAR_24_1_]] : index
// CHECK-DAG:           [[VAR_26_1_:%.+]] = arith.cmpi eq, [[LOAD_RES_4_MEM_2_]], [[CST_minus_1_]] : index
// CHECK:               [[VAR_27_1_:%.+]] = arith.andi [[VAR_25_1_]], [[VAR_26_1_]] : i1
// CHECK:               [[VAR_28_1_:%.+]] = arith.select [[VAR_27_1_]], [[VAR_20_1_]], [[LOAD_RES_4_MEM_2_]] : index
// CHECK:               krnl.store [[VAR_28_1_]], [[RES_4_]][] : memref<index>
// CHECK:               krnl.store [[VAR_24_1_]], [[RES_5_]][] : memref<index>
// CHECK:             }
// CHECK:             [[VAR_18_1_:%.+]] = krnl.load [[RES_4_]][] : memref<index>
// CHECK:             [[VAR_19_:%.+]] = arith.index_cast [[VAR_18_1_]] : index to i64
// CHECK:             krnl.store [[VAR_19_]], [[RES_3_]]{{.}}[[CST_1_]], [[VAR_9_3_]]{{.}} : memref<2x?xi64>
// CHECK:           }
// CHECK:           return [[RES_3_]] : memref<2x?xi64>
// CHECK:         }
}

// -----

func.func @test_mod_fp32(%arg0: tensor<6xf32>, %arg1: tensor<6xf32>) -> tensor<*xf32> {
  %0 = "onnx.Mod"(%arg0, %arg1) {fmod = 1 : si64} : (tensor<6xf32>, tensor<6xf32>) -> tensor<*xf32>
  return %0 : tensor<*xf32>
// mlir2FileCheck.py -a'["a", "b"]'
// CHECK-LABEL:  func @test_mod_fp32
// CHECK-SAME:   ([[A_:%.+]]: memref<6xf32>, [[B_:%.+]]: memref<6xf32>) -> memref<6xf32> {
// CHECK-DAG:       [[RES_:%.+]] = memref.alloc() {{.*}}: memref<6xf32>
// CHECK-DAG:       [[LOOP_0_:%.+]] = krnl.define_loops 1
// CHECK:           krnl.iterate([[LOOP_0_]]) with ([[LOOP_0_]] -> [[I_0_:%.+]] = 0 to 6){
// CHECK:             [[IV:%.+]] = krnl.get_induction_var_value([[LOOP_0_]]) : (!krnl.loop) -> index
// CHECK-DAG:         [[LOAD_A_MEM_:%.+]] = krnl.load [[A_]]{{.}}[[IV]]{{.}} : memref<6xf32>
// CHECK-DAG:         [[LOAD_B_MEM_:%.+]] = krnl.load [[B_]]{{.}}[[IV]]{{.}} : memref<6xf32>
// CHECK:             [[VAR_4_:%.+]] = arith.remf [[LOAD_A_MEM_]], [[LOAD_B_MEM_]] : f32
// CHECK:             [[VAR_5_:%.+]] = math.copysign [[VAR_4_]], [[LOAD_A_MEM_]] : f32
// CHECK:             krnl.store [[VAR_5_]], [[RES_]]{{.}}[[IV]]{{.}} : memref<6xf32>
// CHECK:           }
// CHECK:           return [[RES_]] : memref<6xf32>
// CHECK:         }
}

// -----

func.func @test_mean(%arg0: tensor<3xf32>, %arg1: tensor<3xf32>, %arg2: tensor<3xf32>) -> tensor<*xf32>  {
    %0 = "onnx.Mean"(%arg0, %arg1, %arg2) : (tensor<3xf32>, tensor<3xf32>, tensor<3xf32>) -> tensor<*xf32>
    return %0 : tensor<*xf32>
// mlir2FileCheck.py -a'["a", "b", "c"]'
// CHECK-LABEL:  func @test_mean
// CHECK-SAME:   ([[A_:%.+]]: memref<3xf32>, [[B_:%.+]]: memref<3xf32>, [[C_:%.+]]: memref<3xf32>) -> memref<3xf32> {
// CHECK-DAG:       [[CST_3_dot_000000_:%.+]] = arith.constant 3.000000e+00 : f32
// CHECK-DAG:       [[RES_:%.+]] = memref.alloc() {{.*}}: memref<3xf32>
// CHECK-DAG:       [[LOOP_0_:%.+]] = krnl.define_loops 1
// CHECK:           krnl.iterate([[LOOP_0_]]) with ([[LOOP_0_]] -> [[I_0_:%.+]] = 0 to 3){
// CHECK:             [[IV:%.+]] = krnl.get_induction_var_value([[LOOP_0_]]) : (!krnl.loop) -> index
// CHECK-DAG:         [[LOAD_A_MEM_:%.+]] = krnl.load [[A_]][[[IV]]] : memref<3xf32>
// CHECK-DAG:         [[LOAD_B_MEM_:%.+]] = krnl.load [[B_]][[[IV]]] : memref<3xf32>
// CHECK-NOT: separator of consecutive DAGs
// CHECK-DAG:         [[VAR_4_:%.+]] = arith.addf [[LOAD_A_MEM_]], [[LOAD_B_MEM_]] : f32
// CHECK-DAG:         [[LOAD_C_MEM_:%.+]] = krnl.load [[C_]][[[IV]]] : memref<3xf32>
// CHECK:             [[VAR_6_:%.+]] = arith.addf [[VAR_4_]], [[LOAD_C_MEM_]] : f32
// CHECK:             [[VAR_7_:%.+]] = arith.divf [[VAR_6_]], [[CST_3_dot_000000_]] : f32
// CHECK:             krnl.store [[VAR_7_]], [[RES_]][[[IV]]] : memref<3xf32>
// CHECK:           }
// CHECK:           return [[RES_]] : memref<3xf32>
// CHECK:         }
}

// -----

func.func @where(%arg0: tensor<2x2xi1>, %arg1: tensor<2x2xf32>, %arg2: tensor<2x2xf32>) -> tensor<2x2xf32> {
  %0 = "onnx.Where"(%arg0, %arg1, %arg2) : (tensor<2x2xi1>, tensor<2x2xf32>, tensor<2x2xf32>) -> tensor<2x2xf32>
  return %0 : tensor<2x2xf32>

// mlir2FileCheck.py -a'["condition", "x", "y"]'
// CHECK-LABEL:  func @where
// CHECK-SAME:   ([[CONDITION_:%.+]]: memref<2x2xi1>, [[X_:%.+]]: memref<2x2xf32>, [[Y_:%.+]]: memref<2x2xf32>) -> memref<2x2xf32> {
// CHECK-DAG:       [[RES_:%.+]] = memref.alloc() {{.*}}: memref<2x2xf32>
// CHECK-DAG:       [[LOOP_0_:%.+]]:2 = krnl.define_loops 2
// CHECK:           krnl.iterate([[LOOP_0_]]#0, [[LOOP_0_]]#1) with ([[LOOP_0_]]#0 -> [[I_0_:%.+]] = 0 to 2, [[LOOP_0_]]#1 -> [[I_1_:%.+]] = 0 to 2){
// CHECK:             [[IV:%.+]]:2 = krnl.get_induction_var_value([[LOOP_0_]]#0, [[LOOP_0_]]#1) : (!krnl.loop, !krnl.loop) -> (index, index)
// CHECK-DAG:         [[LOAD_CONDITION_MEM_:%.+]] = krnl.load [[CONDITION_]][[[IV]]#0, [[IV]]#1] : memref<2x2xi1>
// CHECK-DAG:         [[LOAD_X_MEM_:%.+]] = krnl.load [[X_]][[[IV]]#0, [[IV]]#1] : memref<2x2xf32>
// CHECK-DAG:         [[LOAD_Y_MEM_:%.+]] = krnl.load [[Y_]][[[IV]]#0, [[IV]]#1] : memref<2x2xf32>
// CHECK:             [[VAR_5_:%.+]] = arith.select [[LOAD_CONDITION_MEM_]], [[LOAD_X_MEM_]], [[LOAD_Y_MEM_]] : f32
// CHECK:             krnl.store [[VAR_5_]], [[RES_]][[[IV]]#0, [[IV]]#1] : memref<2x2xf32>
// CHECK:           }
// CHECK:           return [[RES_]] : memref<2x2xf32>
// CHECK:         }
}

// -----

func.func @round(%arg0: tensor<15xf32>) -> tensor<*xf32> {
  %0 = "onnx.Round"(%arg0) : (tensor<15xf32>) -> tensor<*xf32>
  return %0 : tensor<*xf32>

// mlir2FileCheck.py
// CHECK-LABEL:  func @round
// CHECK-SAME:   ([[PARAM_0_:%.+]]: memref<15xf32>) -> memref<15xf32> {
// CHECK-DAG:       [[CST_5_dot_000000_:%.+]] = arith.constant 5.000000e-01 : f32
// CHECK-DAG:       [[CST_2_dot_000000_:%.+]] = arith.constant 2.000000e+00 : f32
// CHECK-DAG:       [[CST_1_dot_000000_:%.+]] = arith.constant 1.000000e+00 : f32
// CHECK-DAG:       [[RES_:%.+]] = memref.alloc() {{.*}}: memref<15xf32>
// CHECK-DAG:       [[LOOP_0_:%.+]] = krnl.define_loops 1
// CHECK:           krnl.iterate([[LOOP_0_]]) with ([[LOOP_0_]] -> [[I_0_:%.+]] = 0 to 15){
// CHECK:             [[IV:%.+]] = krnl.get_induction_var_value([[LOOP_0_]]) : (!krnl.loop) -> index
// CHECK:             [[LOAD_PARAM_0_MEM_:%.+]] = krnl.load [[PARAM_0_]][[[IV]]] : memref<15xf32>
// CHECK:             [[VAR_3_:%.+]] = math.floor [[LOAD_PARAM_0_MEM_]] : f32
// CHECK:             [[VAR_4_:%.+]] = arith.subf [[LOAD_PARAM_0_MEM_]], [[VAR_3_]] : f32
// CHECK-DAG:         [[VAR_5_:%.+]] = arith.cmpf ogt, [[VAR_4_]], [[CST_5_dot_000000_]] : f32
// CHECK-DAG:         [[VAR_6_:%.+]] = arith.addf [[VAR_3_]], [[CST_1_dot_000000_]] : f32
// CHECK-NOT: separator of consecutive DAGs
// CHECK-DAG:         [[VAR_7_:%.+]] = arith.select [[VAR_5_]], [[VAR_6_]], [[VAR_3_]] : f32
// CHECK-DAG:         [[VAR_8_:%.+]] = arith.mulf [[VAR_3_]], [[CST_5_dot_000000_]] : f32
// CHECK:             [[VAR_9_:%.+]] = math.floor [[VAR_8_]] : f32
// CHECK:             [[VAR_10_:%.+]] = arith.mulf [[VAR_9_]], [[CST_2_dot_000000_]] : f32
// CHECK:             [[VAR_11_:%.+]] = arith.subf [[VAR_3_]], [[VAR_10_]] : f32
// CHECK-DAG:         [[VAR_12_:%.+]] = arith.cmpf oeq, [[VAR_11_]], [[CST_1_dot_000000_]] : f32
// CHECK-DAG:         [[VAR_13_:%.+]] = arith.addf [[VAR_3_]], [[CST_1_dot_000000_]] : f32
// CHECK-NOT: separator of consecutive DAGs
// CHECK-DAG:         [[VAR_14_:%.+]] = arith.select [[VAR_12_]], [[VAR_13_]], [[VAR_3_]] : f32
// CHECK-DAG:         [[VAR_15_:%.+]] = arith.cmpf oeq, [[VAR_4_]], [[CST_5_dot_000000_]] : f32
// CHECK:             [[VAR_16_:%.+]] = arith.select [[VAR_15_]], [[VAR_14_]], [[VAR_7_]] : f32
// CHECK:             krnl.store [[VAR_16_]], [[RES_]][[[IV]]] : memref<15xf32>
// CHECK:           }
// CHECK:           return [[RES_]] : memref<15xf32>
// CHECK:         }
}

// -----

func.func @pad_constant_mode(%arg0: tensor<1x3x4x5xf32>, %arg1: tensor<8xi64>, %arg2: tensor<f32>) -> tensor<*xf32> {
  %0 = "onnx.Pad"(%arg0, %arg1, %arg2) {mode = "constant"} : (tensor<1x3x4x5xf32>, tensor<8xi64>, tensor<f32>) -> tensor<*xf32>
  return %0 : tensor<*xf32>

//  use arg names: ['data', 'pad', 'constant_value']
// mlir2FileCheck.py -a'["data","pad","constant_value"]'
// CHECK-DAG: #map = affine_map<()[s0, s1] -> (s0 + s1 + 1)>
// CHECK-DAG: #map1 = affine_map<()[s0, s1] -> (s0 + s1 + 3)>
// CHECK-DAG: #map2 = affine_map<()[s0, s1] -> (s0 + s1 + 4)>
// CHECK-DAG: #map3 = affine_map<()[s0, s1] -> (s0 + s1 + 5)>
// CHECK-DAG: #map4 = affine_map<(d0)[s0] -> (d0 + s0)>
// CHECK-LABEL:  func @pad_constant_mode
// CHECK-SAME:   ([[DATA_:%.+]]: memref<1x3x4x5xf32>, [[PAD_:%.+]]: memref<8xi64>, [[CONSTANT_VALUE_:%.+]]: memref<f32>) -> memref<?x?x?x?xf32> {
// CHECK-DAG:       [[CST_7_:%.+]] = arith.constant 7 : index
// CHECK-DAG:       [[CST_3_:%.+]] = arith.constant 3 : index
// CHECK-DAG:       [[CST_6_:%.+]] = arith.constant 6 : index
// CHECK-DAG:       [[CST_2_:%.+]] = arith.constant 2 : index
// CHECK-DAG:       [[CST_5_:%.+]] = arith.constant 5 : index
// CHECK-DAG:       [[CST_1_:%.+]] = arith.constant 1 : index
// CHECK-DAG:       [[CST_4_:%.+]] = arith.constant 4 : index
// CHECK-DAG:       [[CST_0_:%.+]] = arith.constant 0 : index
// CHECK:           [[LOAD_PAD_MEM_:%.+]] = krnl.load [[PAD_]]{{.}}[[CST_0_]]{{.}} : memref<8xi64>
// CHECK-DAG:       [[VAR_1_:%.+]] = arith.index_cast [[LOAD_PAD_MEM_]] : i64 to index
// CHECK-DAG:       [[LOAD_PAD_MEM_1_:%.+]] = krnl.load [[PAD_]]{{.}}[[CST_4_]]{{.}} : memref<8xi64>
// CHECK:           [[VAR_3_:%.+]] = arith.index_cast [[LOAD_PAD_MEM_1_]] : i64 to index
// CHECK-DAG:       [[VAR_4_:%.+]] = affine.apply #map(){{.}}[[VAR_1_]], [[VAR_3_]]{{.}}
// CHECK-DAG:       [[LOAD_PAD_MEM_2_:%.+]] = krnl.load [[PAD_]]{{.}}[[CST_1_]]{{.}} : memref<8xi64>
// CHECK-NOT: separator of consecutive DAGs
// CHECK-DAG:       [[VAR_6_:%.+]] = arith.index_cast [[LOAD_PAD_MEM_2_]] : i64 to index
// CHECK-DAG:       [[LOAD_PAD_MEM_3_:%.+]] = krnl.load [[PAD_]]{{.}}[[CST_5_]]{{.}} : memref<8xi64>
// CHECK:           [[VAR_8_:%.+]] = arith.index_cast [[LOAD_PAD_MEM_3_]] : i64 to index
// CHECK-DAG:       [[VAR_9_:%.+]] = affine.apply #map1(){{.}}[[VAR_6_]], [[VAR_8_]]{{.}}
// CHECK-DAG:       [[LOAD_PAD_MEM_4_:%.+]] = krnl.load [[PAD_]]{{.}}[[CST_2_]]{{.}} : memref<8xi64>
// CHECK-NOT: separator of consecutive DAGs
// CHECK-DAG:       [[VAR_11_:%.+]] = arith.index_cast [[LOAD_PAD_MEM_4_]] : i64 to index
// CHECK-DAG:       [[LOAD_PAD_MEM_5_:%.+]] = krnl.load [[PAD_]]{{.}}[[CST_6_]]{{.}} : memref<8xi64>
// CHECK:           [[VAR_13_:%.+]] = arith.index_cast [[LOAD_PAD_MEM_5_]] : i64 to index
// CHECK-DAG:       [[VAR_14_:%.+]] = affine.apply #map2(){{.}}[[VAR_11_]], [[VAR_13_]]{{.}}
// CHECK-DAG:       [[LOAD_PAD_MEM_6_:%.+]] = krnl.load [[PAD_]]{{.}}[[CST_3_]]{{.}} : memref<8xi64>
// CHECK-NOT: separator of consecutive DAGs
// CHECK-DAG:       [[VAR_16_:%.+]] = arith.index_cast [[LOAD_PAD_MEM_6_]] : i64 to index
// CHECK-DAG:       [[LOAD_PAD_MEM_7_:%.+]] = krnl.load [[PAD_]]{{.}}[[CST_7_]]{{.}} : memref<8xi64>
// CHECK:           [[VAR_18_:%.+]] = arith.index_cast [[LOAD_PAD_MEM_7_]] : i64 to index
// CHECK:           [[VAR_19_:%.+]] = affine.apply #map3(){{.}}[[VAR_16_]], [[VAR_18_]]{{.}}
// CHECK-DAG:       [[RES_:%.+]] = memref.alloc([[VAR_4_]], [[VAR_9_]], [[VAR_14_]], [[VAR_19_]]) {{.*}}: memref<?x?x?x?xf32>
// CHECK-DAG:       [[LOAD_CONSTANT_VALUE_MEM_:%.+]] = krnl.load [[CONSTANT_VALUE_]][] : memref<f32>
// CHECK:           krnl.memset [[RES_]], [[LOAD_CONSTANT_VALUE_MEM_]] : memref<?x?x?x?xf32>
// CHECK:           [[LOOP_0_:%.+]]:4 = krnl.define_loops 4
// CHECK:           krnl.iterate([[LOOP_0_]]#0, [[LOOP_0_]]#1, [[LOOP_0_]]#2, [[LOOP_0_]]#3) with ([[LOOP_0_]]#0 -> [[I_0_:%.+]] = 0 to 1, [[LOOP_0_]]#1 -> [[I_1_:%.+]] = 0 to 3, [[LOOP_0_]]#2 -> [[I_2_:%.+]] = 0 to 4, [[LOOP_0_]]#3 -> [[I_3_:%.+]] = 0 to 5){
// CHECK:             [[VAR_23_:%.+]]:4 = krnl.get_induction_var_value([[LOOP_0_]]#0, [[LOOP_0_]]#1, [[LOOP_0_]]#2, [[LOOP_0_]]#3) : (!krnl.loop, !krnl.loop, !krnl.loop, !krnl.loop) -> (index, index, index, index)
// CHECK-DAG:         [[VAR_24_:%.+]] = affine.apply #map4([[VAR_23_]]#0){{.}}[[VAR_1_]]{{.}}
// CHECK-DAG:         [[VAR_25_:%.+]] = affine.apply #map4([[VAR_23_]]#1){{.}}[[VAR_6_]]{{.}}
// CHECK-DAG:         [[VAR_26_:%.+]] = affine.apply #map4([[VAR_23_]]#2){{.}}[[VAR_11_]]{{.}}
// CHECK-DAG:         [[VAR_27_:%.+]] = affine.apply #map4([[VAR_23_]]#3){{.}}[[VAR_16_]]{{.}}
// CHECK-DAG:         [[LOAD_DATA_MEM_:%.+]] = krnl.load [[DATA_]]{{.}}[[VAR_23_]]#0, [[VAR_23_]]#1, [[VAR_23_]]#2, [[VAR_23_]]#3] : memref<1x3x4x5xf32>
// CHECK:             krnl.store [[LOAD_DATA_MEM_]], [[RES_]]{{.}}[[VAR_24_]], [[VAR_25_]], [[VAR_26_]], [[VAR_27_]]{{.}} : memref<?x?x?x?xf32>
// CHECK:           }
// CHECK:           return [[RES_]] : memref<?x?x?x?xf32>
// CHECK:         }
}

// -----

func.func @pad_edge_mode(%arg0: tensor<1x3x4x5xf32>, %arg1: tensor<8xi64>, %arg2: tensor<f32>) -> tensor<*xf32> {
  %0 = "onnx.Pad"(%arg0, %arg1, %arg2) {mode = "edge"} : (tensor<1x3x4x5xf32>, tensor<8xi64>, tensor<f32>) -> tensor<*xf32>
  return %0 : tensor<*xf32>

// mlir2FileCheck.py -a'["data","pad","constant_value"]'
// CHECK-DAG: #map = affine_map<()[s0, s1] -> (s0 + s1 + 1)>
// CHECK-DAG: #map1 = affine_map<()[s0, s1] -> (s0 + s1 + 3)>
// CHECK-DAG: #map2 = affine_map<()[s0, s1] -> (s0 + s1 + 4)>
// CHECK-DAG: #map3 = affine_map<()[s0, s1] -> (s0 + s1 + 5)>
// CHECK-DAG: #map4 = affine_map<(d0)[s0, s1, s2, s3, s4, s5, s6, s7] -> (d0)>
// CHECK-DAG: #map5 = affine_map<(d0, d1)[s0, s1, s2, s3, s4, s5, s6, s7] -> (d1)>
// CHECK-DAG: #map6 = affine_map<(d0, d1, d2)[s0, s1, s2, s3, s4, s5, s6, s7] -> (d2)>
// CHECK-DAG: #map7 = affine_map<(d0, d1, d2, d3)[s0, s1, s2, s3, s4, s5, s6, s7] -> (d3)>
// CHECK-DAG: #map8 = affine_map<(d0)[s0] -> (d0 - s0)>
// CHECK-LABEL:  func @pad_edge_mode
// CHECK-SAME:   ([[DATA_:%.+]]: memref<1x3x4x5xf32>, [[PAD_:%.+]]: memref<8xi64>, [[CONSTANT_VALUE_:%.+]]: memref<f32>) -> memref<?x?x?x?xf32> {
// CHECK-DAG:       [[CST_7_:%.+]] = arith.constant 7 : index
// CHECK-DAG:       [[CST_3_:%.+]] = arith.constant 3 : index
// CHECK-DAG:       [[CST_6_:%.+]] = arith.constant 6 : index
// CHECK-DAG:       [[CST_2_:%.+]] = arith.constant 2 : index
// CHECK-DAG:       [[CST_5_:%.+]] = arith.constant 5 : index
// CHECK-DAG:       [[CST_1_:%.+]] = arith.constant 1 : index
// CHECK-DAG:       [[CST_4_:%.+]] = arith.constant 4 : index
// CHECK-DAG:       [[CST_0_:%.+]] = arith.constant 0 : index
// CHECK:           [[LOAD_PAD_MEM_:%.+]] = krnl.load [[PAD_]]{{.}}[[CST_0_]]{{.}} : memref<8xi64>
// CHECK-DAG:       [[VAR_1_:%.+]] = arith.index_cast [[LOAD_PAD_MEM_]] : i64 to index
// CHECK-DAG:       [[LOAD_PAD_MEM_1_:%.+]] = krnl.load [[PAD_]]{{.}}[[CST_4_]]{{.}} : memref<8xi64>
// CHECK:           [[VAR_3_:%.+]] = arith.index_cast [[LOAD_PAD_MEM_1_]] : i64 to index
// CHECK-DAG:       [[VAR_4_:%.+]] = affine.apply #map(){{.}}[[VAR_1_]], [[VAR_3_]]{{.}}
// CHECK-DAG:       [[LOAD_PAD_MEM_2_:%.+]] = krnl.load [[PAD_]]{{.}}[[CST_1_]]{{.}} : memref<8xi64>
// CHECK-NOT: separator of consecutive DAGs
// CHECK-DAG:       [[VAR_6_:%.+]] = arith.index_cast [[LOAD_PAD_MEM_2_]] : i64 to index
// CHECK-DAG:       [[LOAD_PAD_MEM_3_:%.+]] = krnl.load [[PAD_]]{{.}}[[CST_5_]]{{.}} : memref<8xi64>
// CHECK:           [[VAR_8_:%.+]] = arith.index_cast [[LOAD_PAD_MEM_3_]] : i64 to index
// CHECK-DAG:       [[VAR_9_:%.+]] = affine.apply #map1(){{.}}[[VAR_6_]], [[VAR_8_]]{{.}}
// CHECK-DAG:       [[LOAD_PAD_MEM_4_:%.+]] = krnl.load [[PAD_]]{{.}}[[CST_2_]]{{.}} : memref<8xi64>
// CHECK-NOT: separator of consecutive DAGs
// CHECK-DAG:       [[VAR_11_:%.+]] = arith.index_cast [[LOAD_PAD_MEM_4_]] : i64 to index
// CHECK-DAG:       [[LOAD_PAD_MEM_5_:%.+]] = krnl.load [[PAD_]]{{.}}[[CST_6_]]{{.}} : memref<8xi64>
// CHECK:           [[VAR_13_:%.+]] = arith.index_cast [[LOAD_PAD_MEM_5_]] : i64 to index
// CHECK-DAG:       [[VAR_14_:%.+]] = affine.apply #map2(){{.}}[[VAR_11_]], [[VAR_13_]]{{.}}
// CHECK-DAG:       [[LOAD_PAD_MEM_6_:%.+]] = krnl.load [[PAD_]]{{.}}[[CST_3_]]{{.}} : memref<8xi64>
// CHECK-NOT: separator of consecutive DAGs
// CHECK-DAG:       [[VAR_16_:%.+]] = arith.index_cast [[LOAD_PAD_MEM_6_]] : i64 to index
// CHECK-DAG:       [[LOAD_PAD_MEM_7_:%.+]] = krnl.load [[PAD_]]{{.}}[[CST_7_]]{{.}} : memref<8xi64>
// CHECK:           [[VAR_18_:%.+]] = arith.index_cast [[LOAD_PAD_MEM_7_]] : i64 to index
// CHECK:           [[VAR_19_:%.+]] = affine.apply #map3(){{.}}[[VAR_16_]], [[VAR_18_]]{{.}}
// CHECK-DAG:       [[RES_:%.+]] = memref.alloc([[VAR_4_]], [[VAR_9_]], [[VAR_14_]], [[VAR_19_]]) {{.*}}: memref<?x?x?x?xf32>
// CHECK-DAG:       [[LOOP_0_:%.+]]:4 = krnl.define_loops 4
// CHECK:           krnl.iterate([[LOOP_0_]]#0, [[LOOP_0_]]#1, [[LOOP_0_]]#2, [[LOOP_0_]]#3) with ([[LOOP_0_]]#0 -> [[I_0_:%.+]] = 0 to #map4([[VAR_4_]]){{.}}[[VAR_1_]], [[VAR_3_]], [[VAR_6_]], [[VAR_8_]], [[VAR_1_]]1, [[VAR_1_]]3, [[VAR_1_]]6, [[VAR_1_]]8], [[LOOP_0_]]#1 -> [[I_1_:%.+]] = 0 to #map5([[VAR_4_]], [[VAR_9_]]){{.}}[[VAR_1_]], [[VAR_3_]], [[VAR_6_]], [[VAR_8_]], [[VAR_1_]]1, [[VAR_1_]]3, [[VAR_1_]]6, [[VAR_1_]]8], [[LOOP_0_]]#2 -> [[I_2_:%.+]] = 0 to #map6([[VAR_4_]], [[VAR_9_]], [[VAR_1_]]4){{.}}[[VAR_1_]], [[VAR_3_]], [[VAR_6_]], [[VAR_8_]], [[VAR_1_]]1, [[VAR_1_]]3, [[VAR_1_]]6, [[VAR_1_]]8], [[LOOP_0_]]#3 -> [[I_3_:%.+]] = 0 to #map7([[VAR_4_]], [[VAR_9_]], [[VAR_1_]]4, [[VAR_1_]]9){{.}}[[VAR_1_]], [[VAR_3_]], [[VAR_6_]], [[VAR_8_]], [[VAR_1_]]1, [[VAR_1_]]3, [[VAR_1_]]6, [[VAR_1_]]8]){
// CHECK:             [[VAR_22_:%.+]]:4 = krnl.get_induction_var_value([[LOOP_0_]]#0, [[LOOP_0_]]#1, [[LOOP_0_]]#2, [[LOOP_0_]]#3) : (!krnl.loop, !krnl.loop, !krnl.loop, !krnl.loop) -> (index, index, index, index)
// CHECK-DAG:         [[VAR_23_:%.+]] = arith.cmpi sle, [[VAR_22_]]#0, [[VAR_1_]] : index
// CHECK-DAG:         [[VAR_24_:%.+]] = affine.apply #map8([[VAR_22_]]#0){{.}}[[VAR_1_]]{{.}}
// CHECK:             [[VAR_25_:%.+]] = arith.select [[VAR_23_]], [[CST_0_]], [[VAR_24_]] : index
// CHECK:             [[VAR_26_:%.+]] = arith.cmpi sge, [[VAR_25_]], [[CST_1_]] : index
// CHECK-DAG:         [[VAR_27_:%.+]] = arith.select [[VAR_26_]], [[CST_0_]], [[VAR_25_]] : index
// CHECK-DAG:         [[VAR_28_:%.+]] = arith.cmpi sle, [[VAR_22_]]#1, [[VAR_6_]] : index
// CHECK-DAG:         [[VAR_29_:%.+]] = affine.apply #map8([[VAR_22_]]#1){{.}}[[VAR_6_]]{{.}}
// CHECK:             [[VAR_30_:%.+]] = arith.select [[VAR_28_]], [[CST_0_]], [[VAR_29_]] : index
// CHECK:             [[VAR_31_:%.+]] = arith.cmpi sge, [[VAR_30_]], [[CST_3_]] : index
// CHECK-DAG:         [[VAR_32_:%.+]] = arith.select [[VAR_31_]], [[CST_2_]], [[VAR_30_]] : index
// CHECK-DAG:         [[VAR_33_:%.+]] = arith.cmpi sle, [[VAR_22_]]#2, [[VAR_11_]] : index
// CHECK-DAG:         [[VAR_34_:%.+]] = affine.apply #map8([[VAR_22_]]#2){{.}}[[VAR_11_]]{{.}}
// CHECK:             [[VAR_35_:%.+]] = arith.select [[VAR_33_]], [[CST_0_]], [[VAR_34_]] : index
// CHECK:             [[VAR_36_:%.+]] = arith.cmpi sge, [[VAR_35_]], [[CST_4_]] : index
// CHECK-DAG:         [[VAR_37_:%.+]] = arith.select [[VAR_36_]], [[CST_3_]], [[VAR_35_]] : index
// CHECK-DAG:         [[VAR_38_:%.+]] = arith.cmpi sle, [[VAR_22_]]#3, [[VAR_16_]] : index
// CHECK-DAG:         [[VAR_39_:%.+]] = affine.apply #map8([[VAR_22_]]#3){{.}}[[VAR_16_]]{{.}}
// CHECK:             [[VAR_40_:%.+]] = arith.select [[VAR_38_]], [[CST_0_]], [[VAR_39_]] : index
// CHECK:             [[VAR_41_:%.+]] = arith.cmpi sge, [[VAR_40_]], [[CST_5_]] : index
// CHECK:             [[VAR_42_:%.+]] = arith.select [[VAR_41_]], [[CST_4_]], [[VAR_40_]] : index
// CHECK:             [[LOAD_DATA_MEM_:%.+]] = krnl.load [[DATA_]]{{.}}[[VAR_27_]], [[VAR_32_]], [[VAR_37_]], [[VAR_42_]]{{.}} : memref<1x3x4x5xf32>
// CHECK:             krnl.store [[LOAD_DATA_MEM_]], [[RES_]]{{.}}[[VAR_22_]]#0, [[VAR_22_]]#1, [[VAR_22_]]#2, [[VAR_22_]]#3] : memref<?x?x?x?xf32>
// CHECK:           }
// CHECK:           return [[RES_]] : memref<?x?x?x?xf32>
// CHECK:         }
}

// -----

func.func @pad_reflect_mode(%arg0: tensor<1x3x4x5xf32>, %arg1: tensor<8xi64>, %arg2: tensor<f32>) -> tensor<*xf32> {
  %0 = "onnx.Pad"(%arg0, %arg1, %arg2) {mode = "reflect"} : (tensor<1x3x4x5xf32>, tensor<8xi64>, tensor<f32>) -> tensor<*xf32>
  return %0 : tensor<*xf32>

// mlir2FileCheck.py -a'["data","pad","constant_value"]'
// CHECK-DAG: #map = affine_map<()[s0, s1] -> (s0 + s1 + 1)>
// CHECK-DAG: #map1 = affine_map<()[s0, s1] -> (s0 + s1 + 3)>
// CHECK-DAG: #map2 = affine_map<()[s0, s1] -> (s0 + s1 + 4)>
// CHECK-DAG: #map3 = affine_map<()[s0, s1] -> (s0 + s1 + 5)>
// CHECK-DAG: #map4 = affine_map<(d0)[s0, s1, s2, s3, s4, s5, s6, s7] -> (d0)>
// CHECK-DAG: #map5 = affine_map<(d0, d1)[s0, s1, s2, s3, s4, s5, s6, s7] -> (d1)>
// CHECK-DAG: #map6 = affine_map<(d0, d1, d2)[s0, s1, s2, s3, s4, s5, s6, s7] -> (d2)>
// CHECK-DAG: #map7 = affine_map<(d0, d1, d2, d3)[s0, s1, s2, s3, s4, s5, s6, s7] -> (d3)>
// CHECK-LABEL:  func @pad_reflect_mode
// CHECK-SAME:   ([[DATA_:%.+]]: memref<1x3x4x5xf32>, [[PAD_:%.+]]: memref<8xi64>, [[CONSTANT_VALUE_:%.+]]: memref<f32>) -> memref<?x?x?x?xf32> {
// CHECK-DAG:       [[CST_8_:%.+]] = arith.constant 8 : index
// CHECK-DAG:       [[CST_7_:%.+]] = arith.constant 7 : index
// CHECK-DAG:       [[CST_3_:%.+]] = arith.constant 3 : index
// CHECK-DAG:       [[CST_6_:%.+]] = arith.constant 6 : index
// CHECK-DAG:       [[CST_2_:%.+]] = arith.constant 2 : index
// CHECK-DAG:       [[CST_5_:%.+]] = arith.constant 5 : index
// CHECK-DAG:       [[CST_1_:%.+]] = arith.constant 1 : index
// CHECK-DAG:       [[CST_4_:%.+]] = arith.constant 4 : index
// CHECK-DAG:       [[CST_0_:%.+]] = arith.constant 0 : index
// CHECK:           [[LOAD_PAD_MEM_:%.+]] = krnl.load [[PAD_]]{{.}}[[CST_0_]]{{.}} : memref<8xi64>
// CHECK-DAG:       [[VAR_1_:%.+]] = arith.index_cast [[LOAD_PAD_MEM_]] : i64 to index
// CHECK-DAG:       [[LOAD_PAD_MEM_1_:%.+]] = krnl.load [[PAD_]]{{.}}[[CST_4_]]{{.}} : memref<8xi64>
// CHECK:           [[VAR_3_:%.+]] = arith.index_cast [[LOAD_PAD_MEM_1_]] : i64 to index
// CHECK-DAG:       [[VAR_4_:%.+]] = affine.apply #map(){{.}}[[VAR_1_]], [[VAR_3_]]{{.}}
// CHECK-DAG:       [[LOAD_PAD_MEM_2_:%.+]] = krnl.load [[PAD_]]{{.}}[[CST_1_]]{{.}} : memref<8xi64>
// CHECK-NOT: separator of consecutive DAGs
// CHECK-DAG:       [[VAR_6_:%.+]] = arith.index_cast [[LOAD_PAD_MEM_2_]] : i64 to index
// CHECK-DAG:       [[LOAD_PAD_MEM_3_:%.+]] = krnl.load [[PAD_]]{{.}}[[CST_5_]]{{.}} : memref<8xi64>
// CHECK:           [[VAR_8_:%.+]] = arith.index_cast [[LOAD_PAD_MEM_3_]] : i64 to index
// CHECK-DAG:       [[VAR_9_:%.+]] = affine.apply #map1(){{.}}[[VAR_6_]], [[VAR_8_]]{{.}}
// CHECK-DAG:       [[LOAD_PAD_MEM_4_:%.+]] = krnl.load [[PAD_]]{{.}}[[CST_2_]]{{.}} : memref<8xi64>
// CHECK-NOT: separator of consecutive DAGs
// CHECK-DAG:       [[VAR_11_:%.+]] = arith.index_cast [[LOAD_PAD_MEM_4_]] : i64 to index
// CHECK-DAG:       [[LOAD_PAD_MEM_5_:%.+]] = krnl.load [[PAD_]]{{.}}[[CST_6_]]{{.}} : memref<8xi64>
// CHECK:           [[VAR_13_:%.+]] = arith.index_cast [[LOAD_PAD_MEM_5_]] : i64 to index
// CHECK-DAG:       [[VAR_14_:%.+]] = affine.apply #map2(){{.}}[[VAR_11_]], [[VAR_13_]]{{.}}
// CHECK-DAG:       [[LOAD_PAD_MEM_6_:%.+]] = krnl.load [[PAD_]]{{.}}[[CST_3_]]{{.}} : memref<8xi64>
// CHECK-NOT: separator of consecutive DAGs
// CHECK-DAG:       [[VAR_16_:%.+]] = arith.index_cast [[LOAD_PAD_MEM_6_]] : i64 to index
// CHECK-DAG:       [[LOAD_PAD_MEM_7_:%.+]] = krnl.load [[PAD_]]{{.}}[[CST_7_]]{{.}} : memref<8xi64>
// CHECK:           [[VAR_18_:%.+]] = arith.index_cast [[LOAD_PAD_MEM_7_]] : i64 to index
// CHECK:           [[VAR_19_:%.+]] = affine.apply #map3(){{.}}[[VAR_16_]], [[VAR_18_]]{{.}}
// CHECK-DAG:       [[RES_:%.+]] = memref.alloc([[VAR_4_]], [[VAR_9_]], [[VAR_14_]], [[VAR_19_]]) {{.*}}: memref<?x?x?x?xf32>
// CHECK-DAG:       [[LOOP_0_:%.+]]:4 = krnl.define_loops 4
// CHECK:           krnl.iterate([[LOOP_0_]]#0, [[LOOP_0_]]#1, [[LOOP_0_]]#2, [[LOOP_0_]]#3) with ([[LOOP_0_]]#0 -> [[I_0_:%.+]] = 0 to #map4([[VAR_4_]]){{.}}[[VAR_1_]], [[VAR_3_]], [[VAR_6_]], [[VAR_8_]], [[VAR_1_]]1, [[VAR_1_]]3, [[VAR_1_]]6, [[VAR_1_]]8], [[LOOP_0_]]#1 -> [[I_1_:%.+]] = 0 to #map5([[VAR_4_]], [[VAR_9_]]){{.}}[[VAR_1_]], [[VAR_3_]], [[VAR_6_]], [[VAR_8_]], [[VAR_1_]]1, [[VAR_1_]]3, [[VAR_1_]]6, [[VAR_1_]]8], [[LOOP_0_]]#2 -> [[I_2_:%.+]] = 0 to #map6([[VAR_4_]], [[VAR_9_]], [[VAR_1_]]4){{.}}[[VAR_1_]], [[VAR_3_]], [[VAR_6_]], [[VAR_8_]], [[VAR_1_]]1, [[VAR_1_]]3, [[VAR_1_]]6, [[VAR_1_]]8], [[LOOP_0_]]#3 -> [[I_3_:%.+]] = 0 to #map7([[VAR_4_]], [[VAR_9_]], [[VAR_1_]]4, [[VAR_1_]]9){{.}}[[VAR_1_]], [[VAR_3_]], [[VAR_6_]], [[VAR_8_]], [[VAR_1_]]1, [[VAR_1_]]3, [[VAR_1_]]6, [[VAR_1_]]8]){
// CHECK:             [[VAR_22_:%.+]]:4 = krnl.get_induction_var_value([[LOOP_0_]]#0, [[LOOP_0_]]#1, [[LOOP_0_]]#2, [[LOOP_0_]]#3) : (!krnl.loop, !krnl.loop, !krnl.loop, !krnl.loop) -> (index, index, index, index)
// CHECK-DAG:         [[VAR_23_:%.+]] = arith.cmpi slt, [[VAR_22_]]#0, [[VAR_1_]] : index
// CHECK:             [[VAR_26_:%.+]] = arith.select [[VAR_23_]], {{.*}}, {{.*}} : index
// CHECK-DAG:         [[VAR_27_:%.+]] = arith.cmpi sge, [[VAR_26_]], [[CST_1_]] : index
// CHECK-DAG:         [[VAR_28_:%.+]] = arith.subi [[CST_0_]], [[VAR_26_]] : index
// CHECK-NOT: separator of consecutive DAGs
// CHECK-DAG:         [[VAR_29_:%.+]] = arith.select [[VAR_27_]], [[VAR_28_]], [[VAR_26_]] : index
// CHECK-DAG:         [[VAR_30_:%.+]] = arith.cmpi slt, [[VAR_22_]]#1, [[VAR_6_]] : index
// CHECK:             [[VAR_33_:%.+]] = arith.select [[VAR_30_]], {{.*}}, {{.*}} : index
// CHECK-DAG:         [[VAR_34_:%.+]] = arith.cmpi sge, [[VAR_33_]], [[CST_3_]] : index
// CHECK-DAG:         [[VAR_35_:%.+]] = arith.subi [[CST_4_]], [[VAR_33_]] : index
// CHECK-NOT: separator of consecutive DAGs
// CHECK-DAG:         [[VAR_36_:%.+]] = arith.select [[VAR_34_]], [[VAR_35_]], [[VAR_33_]] : index
// CHECK-DAG:         [[VAR_37_:%.+]] = arith.cmpi slt, [[VAR_22_]]#2, [[VAR_11_]] : index
// CHECK:             [[VAR_40_:%.+]] = arith.select [[VAR_37_]], {{.*}}, {{.*}} : index
// CHECK-DAG:         [[VAR_41_:%.+]] = arith.cmpi sge, [[VAR_40_]], [[CST_4_]] : index
// CHECK-DAG:         [[VAR_42_:%.+]] = arith.subi [[CST_6_]], [[VAR_40_]] : index
// CHECK-NOT: separator of consecutive DAGs
// CHECK-DAG:         [[VAR_43_:%.+]] = arith.select [[VAR_41_]], [[VAR_42_]], [[VAR_40_]] : index
// CHECK-DAG:         [[VAR_44_:%.+]] = arith.cmpi slt, [[VAR_22_]]#3, [[VAR_16_]] : index
// CHECK:             [[VAR_47_:%.+]] = arith.select [[VAR_44_]], {{.*}}, {{.*}} : index
// CHECK-DAG:         [[VAR_48_:%.+]] = arith.cmpi sge, [[VAR_47_]], [[CST_5_]] : index
// CHECK-DAG:         [[VAR_49_:%.+]] = arith.subi [[CST_8_]], [[VAR_47_]] : index
// CHECK:             [[VAR_50_:%.+]] = arith.select [[VAR_48_]], [[VAR_49_]], [[VAR_47_]] : index
// CHECK:             [[LOAD_DATA_MEM_:%.+]] = krnl.load [[DATA_]]{{.}}[[VAR_29_]], [[VAR_36_]], [[VAR_43_]], [[VAR_50_]]{{.}} : memref<1x3x4x5xf32>
// CHECK:             krnl.store [[LOAD_DATA_MEM_]], [[RES_]]{{.}}[[VAR_22_]]#0, [[VAR_22_]]#1, [[VAR_22_]]#2, [[VAR_22_]]#3] : memref<?x?x?x?xf32>
// CHECK:           }
// CHECK:           return [[RES_]] : memref<?x?x?x?xf32>
// CHECK:         }
}

// -----

func.func @pad_constant_mode_constant_pads(%arg0: tensor<16x16xf32>) -> tensor<18x20xf32> {
  %0 = "onnx.Constant"() {value = dense<[0, 3, 2, 1]> : tensor<4xi64> } : () -> tensor<4xi64>
  %1 = "onnx.Constant"() {value = dense<0.000000e+00> : tensor<1xf32> } : () -> tensor<1xf32>
  %2 = "onnx.Pad"(%arg0, %0, %1) {mode = "constant"} : (tensor<16x16xf32>, tensor<4xi64>, tensor<1xf32>) -> tensor<18x20xf32>
  return %2 : tensor<18x20xf32>

// mlir2FileCheck.py -a'["data"]'
// CHECK-DAG: #map = affine_map<(d0) -> (d0 + 3)>
// CHECK-LABEL:  func @pad_constant_mode_constant_pads
// CHECK-SAME:   ([[DATA_:%.+]]: memref<16x16xf32>) -> memref<18x20xf32> {
// CHECK-DAG:       [[VAR_0_:%.+]] = "krnl.global"() {name = {{.*}}, shape = [1], value = dense<0.000000e+00> : tensor<1xf32>} : () -> memref<1xf32>
// CHECK-DAG:       [[RES_:%.+]] = memref.alloc() {{.*}}: memref<18x20xf32>
// CHECK:           [[LOAD_VAR_0_MEM_:%.+]] = krnl.load [[VAR_0_]][] : memref<1xf32>
// CHECK:           krnl.memset [[RES_]], [[LOAD_VAR_0_MEM_]] : memref<18x20xf32>
// CHECK:           [[LOOP_0_:%.+]]:2 = krnl.define_loops 2
// CHECK:           krnl.iterate([[LOOP_0_]]#0, [[LOOP_0_]]#1) with ([[LOOP_0_]]#0 -> [[I_0_:%.+]] = 0 to 16, [[LOOP_0_]]#1 -> [[I_1_:%.+]] = 0 to 16){
// CHECK:             [[VAR_4_:%.+]]:2 = krnl.get_induction_var_value([[LOOP_0_]]#0, [[LOOP_0_]]#1) : (!krnl.loop, !krnl.loop) -> (index, index)
// CHECK-DAG:         [[VAR_5_:%.+]] = affine.apply #map([[VAR_4_]]#1)
// CHECK-DAG:         [[LOAD_DATA_MEM_:%.+]] = krnl.load [[DATA_]]{{.}}[[VAR_4_]]#0, [[VAR_4_]]#1] : memref<16x16xf32>
// CHECK:             krnl.store [[LOAD_DATA_MEM_]], [[RES_]]{{.}}[[VAR_4_]]#0, [[VAR_5_]]{{.}} : memref<18x20xf32>
// CHECK:           }
// CHECK:           return [[RES_]] : memref<18x20xf32>
// CHECK:         }
}

// -----

func.func @test_expand_with_arith_constant(%arg0 : tensor<2x1x6x1xf32>) -> tensor<*xf32> {
  %0 = "onnx.Constant"() {value = dense<[7, 1, 5]> : tensor<3xi64> } : () -> tensor<3xi64>
  %1 = "onnx.Expand"(%arg0, %0) : (tensor<2x1x6x1xf32>, tensor<3xi64>) -> tensor<*xf32>
  "func.return"(%1) : (tensor<*xf32>) -> ()

// mlir2FileCheck.py -a'["input", "shape"]'
// CHECK-LABEL:  func @test_expand_with_arith_constant
// CHECK-SAME:   ([[INPUT_:%.+]]: memref<2x1x6x1xf32>) -> memref<2x7x6x5xf32> {
// CHECK-DAG:       [[CST_0_:%.+]] = arith.constant 0 : index
// CHECK-DAG:       [[RES_:%.+]] = memref.alloc() {{.*}}: memref<2x7x6x5xf32>
// CHECK-DAG:       [[LOOP_0_:%.+]]:4 = krnl.define_loops 4
// CHECK:           krnl.iterate([[LOOP_0_]]#0, [[LOOP_0_]]#1, [[LOOP_0_]]#2, [[LOOP_0_]]#3) with ([[LOOP_0_]]#0 -> [[SHAPE_:%.+]] = 0 to 2, [[LOOP_0_]]#1 -> [[I_0_:%.+]] = 0 to 7, [[LOOP_0_]]#2 -> [[I_1_:%.+]] = 0 to 6, [[LOOP_0_]]#3 -> [[I_2_:%.+]] = 0 to 5){
// CHECK:             [[VAR_2_:%.+]]:4 = krnl.get_induction_var_value([[LOOP_0_]]#0, [[LOOP_0_]]#1, [[LOOP_0_]]#2, [[LOOP_0_]]#3) : (!krnl.loop, !krnl.loop, !krnl.loop, !krnl.loop) -> (index, index, index, index)
// CHECK:             [[LOAD_INPUT_MEM_:%.+]] = krnl.load [[INPUT_]]{{.}}[[VAR_2_]]#0, [[CST_0_]], [[VAR_2_]]#2, [[CST_0_]]{{.}} : memref<2x1x6x1xf32>
// CHECK:             krnl.store [[LOAD_INPUT_MEM_]], [[RES_]]{{.}}[[VAR_2_]]#0, [[VAR_2_]]#1, [[VAR_2_]]#2, [[VAR_2_]]#3] : memref<2x7x6x5xf32>
// CHECK:           }
// CHECK:           return [[RES_]] : memref<2x7x6x5xf32>
// CHECK:         }
}

// -----

  func.func @expand_dyn(%arg0: tensor<?x?xf32>, %arg1: tensor<2xi64>) -> tensor<?x?xf32>  {
    %0 = "onnx.Expand"(%arg0, %arg1) : (tensor<?x?xf32>, tensor<2xi64>) -> tensor<?x?xf32>
    return %0 : tensor<?x?xf32>
// mlir2FileCheck.py -a'["input", "shape"]'
// CHECK-DAG: #map = affine_map<()[s0, s1] -> (s1, s0)>
// CHECK-LABEL:  func @expand_dyn
// CHECK-SAME:   ([[INPUT_:%.+]]: memref<?x?xf32>, [[SHAPE_:%.+]]: memref<2xi64>) -> memref<?x?xf32> {
// CHECK-DAG:       [[CST_1_:%.+]] = arith.constant 1 : index
// CHECK-DAG:       [[CST_0_:%.+]] = arith.constant 0 : index
// CHECK:           [[LOAD_SHAPE_MEM_:%.+]] = krnl.load [[SHAPE_]]{{.}}[[CST_0_]]{{.}} : memref<2xi64>
// CHECK-DAG:       [[VAR_1_:%.+]] = arith.index_cast [[LOAD_SHAPE_MEM_]] : i64 to index
// CHECK-DAG:       [[LOAD_SHAPE_MEM_1_:%.+]] = krnl.load [[SHAPE_]]{{.}}[[CST_1_]]{{.}} : memref<2xi64>
// CHECK-NOT: separator of consecutive DAGs
// CHECK-DAG:       [[VAR_3_:%.+]] = arith.index_cast [[LOAD_SHAPE_MEM_1_]] : i64 to index
// CHECK-DAG:       [[VAR_4_:%.+]] = memref.dim [[INPUT_]], [[CST_0_]] : memref<?x?xf32>
// CHECK-DAG:       [[VAR_5_:%.+]] = memref.dim [[INPUT_]], [[CST_1_]] : memref<?x?xf32>
// CHECK-NOT: separator of consecutive DAGs
// CHECK-DAG:       [[VAR_6_:%.+]] = affine.max #map(){{.}}[[VAR_1_]], [[VAR_4_]]{{.}}
// CHECK-DAG:       [[VAR_7_:%.+]] = affine.max #map(){{.}}[[VAR_3_]], [[VAR_5_]]{{.}}
// CHECK-NOT: separator of consecutive DAGs
// CHECK-DAG:       [[RES_:%.+]] = memref.alloc([[VAR_6_]], [[VAR_7_]]) {{.*}}: memref<?x?xf32>
// CHECK-DAG:       [[LOOP_0_:%.+]]:2 = krnl.define_loops 2
// CHECK:           krnl.iterate([[LOOP_0_]]#0, [[LOOP_0_]]#1) with ([[LOOP_0_]]#0 -> [[I_0_:%.+]] = 0 to [[VAR_6_]], [[LOOP_0_]]#1 -> [[I_1_:%.+]] = 0 to [[VAR_7_]]){
// CHECK-DAG:         [[VAR_10_:%.+]]:2 = krnl.get_induction_var_value([[LOOP_0_]]#0, [[LOOP_0_]]#1) : (!krnl.loop, !krnl.loop) -> (index, index)
// CHECK-DAG:         [[VAR_11_:%.+]] = arith.cmpi sgt, [[VAR_4_]], [[CST_1_]] : index
// CHECK-NOT: separator of consecutive DAGs
// CHECK-DAG:         [[VAR_12_:%.+]] = arith.select [[VAR_11_]], [[VAR_10_]]#0, [[CST_0_]] : index
// CHECK-DAG:         [[VAR_13_:%.+]] = arith.cmpi sgt, [[VAR_5_]], [[CST_1_]] : index
// CHECK:             [[VAR_14_:%.+]] = arith.select [[VAR_13_]], [[VAR_10_]]#1, [[CST_0_]] : index
// CHECK:             [[LOAD_INPUT_MEM_:%.+]] = krnl.load [[INPUT_]]{{.}}[[VAR_12_]], [[VAR_14_]]{{.}} : memref<?x?xf32>
// CHECK:             krnl.store [[LOAD_INPUT_MEM_]], [[RES_]]{{.}}[[VAR_10_]]#0, [[VAR_10_]]#1] : memref<?x?xf32>
// CHECK:           }
// CHECK:           return [[RES_]] : memref<?x?xf32>
// CHECK:         }
}

// -----

func.func @test_cumsum_constant_axis(%arg0: tensor<2x3xf64>) -> tensor<*xf64> {
  %axis ="onnx.Constant"() {value = dense<1> : tensor<i32>} : () -> tensor<i32>
  %0 = "onnx.CumSum"(%arg0, %axis) : (tensor<2x3xf64>, tensor<i32>) -> tensor<*xf64>
  return %0 : tensor<*xf64>

// mlir2FileCheck.py -a'["input"]'
// CHECK-LABEL:  func @test_cumsum_constant_axis
// CHECK-SAME:   ([[INPUT_:%.+]]: memref<2x3xf64>) -> memref<2x3xf64> {
// CHECK-DAG:       [[CST_0_dot_000000_:%.+]] = arith.constant 0.000000e+00 : f64
// CHECK-DAG:       [[CST_0_:%.+]] = arith.constant 0 : index
// CHECK-DAG:       [[RES_:%.+]] = memref.alloc() {{.*}}: memref<2x3xf64>
// CHECK-DAG:       [[RES_1_:%.+]] = memref.alloc() {{.*}}: memref<2x3xf64>
// CHECK-DAG:       [[LOOP_0_:%.+]]:2 = krnl.define_loops 2
// CHECK:           krnl.iterate([[LOOP_0_]]#0, [[LOOP_0_]]#1) with ([[LOOP_0_]]#0 -> [[AXIS_:%.+]] = 0 to 2, [[LOOP_0_]]#1 -> [[I_0_:%.+]] = 0 to 3){
// CHECK:             [[VAR_4_:%.+]]:2 = krnl.get_induction_var_value([[LOOP_0_]]#0, [[LOOP_0_]]#1) : (!krnl.loop, !krnl.loop) -> (index, index)
// CHECK:             [[LOAD_INPUT_MEM_:%.+]] = krnl.load [[INPUT_]]{{.}}[[VAR_4_]]#0, [[VAR_4_]]#1] : memref<2x3xf64>
// CHECK:             krnl.store [[LOAD_INPUT_MEM_]], [[RES_1_]]{{.}}[[VAR_4_]]#0, [[VAR_4_]]#1] : memref<2x3xf64>
// CHECK:           }
// CHECK:           [[LOOP_1_:%.+]] = krnl.define_loops 1
// CHECK:           krnl.iterate([[LOOP_1_]]) with ([[LOOP_1_]] -> [[I_1_:%.+]] = 0 to 2){
// CHECK:             [[VAR_4_1_:%.+]] = krnl.get_induction_var_value([[LOOP_1_]]) : (!krnl.loop) -> index
// CHECK:             [[LOAD_INPUT_MEM_1_:%.+]] = arith.index_cast [[VAR_4_1_]] : index to i64
// CHECK:             [[VAR_6_:%.+]] = arith.sitofp [[LOAD_INPUT_MEM_1_]] : i64 to f32
// CHECK:             [[VAR_7_:%.+]] = math.exp2 [[VAR_6_]] : f32
// CHECK:             [[VAR_8_:%.+]] = arith.fptosi [[VAR_7_]] : f32 to i64
// CHECK-DAG:         [[VAR_9_:%.+]] = arith.index_cast [[VAR_8_]] : i64 to index
// CHECK-DAG:         [[LOOP_2_:%.+]]:2 = krnl.define_loops 2
// CHECK:             krnl.iterate([[LOOP_2_]]#0, [[LOOP_2_]]#1) with ([[LOOP_2_]]#0 -> [[I_2_:%.+]] = 0 to 2, [[LOOP_2_]]#1 -> [[I_3_:%.+]] = 0 to 3){
// CHECK:               [[VAR_12_:%.+]]:2 = krnl.get_induction_var_value([[LOOP_2_]]#0, [[LOOP_2_]]#1) : (!krnl.loop, !krnl.loop) -> (index, index)
// CHECK-DAG:           [[LOAD_RES_1_MEM_:%.+]] = krnl.load [[RES_1_]]{{.}}[[VAR_12_]]#0, [[VAR_12_]]#1] : memref<2x3xf64>
// CHECK-DAG:           [[VAR_14_:%.+]] = arith.subi [[VAR_12_]]#1, [[VAR_9_]] : index
// CHECK:               [[VAR_15_:%.+]] = arith.cmpi sge, [[VAR_14_]], [[CST_0_]] : index
// CHECK:               [[VAR_16_:%.+]] = arith.select [[VAR_15_]], [[VAR_14_]], [[VAR_12_]]#1 : index
// CHECK:               [[LOAD_RES_1_MEM_1_:%.+]] = krnl.load [[RES_1_]]{{.}}[[VAR_12_]]#0, [[VAR_16_]]] : memref<2x3xf64>
// CHECK:               [[VAR_18_:%.+]] = arith.select [[VAR_15_]], [[LOAD_RES_1_MEM_1_]], [[CST_0_dot_000000_]] : f64
// CHECK:               [[VAR_19_:%.+]] = arith.addf [[LOAD_RES_1_MEM_]], [[VAR_18_]] : f64
// CHECK:               krnl.store [[VAR_19_]], [[RES_]]{{.}}[[VAR_12_]]#0, [[VAR_12_]]#1] : memref<2x3xf64>
// CHECK:             }
// CHECK:             [[LOOP_3_:%.+]]:2 = krnl.define_loops 2
// CHECK:             krnl.iterate([[LOOP_3_]]#0, [[LOOP_3_]]#1) with ([[LOOP_3_]]#0 -> [[I_4_:%.+]] = 0 to 2, [[LOOP_3_]]#1 -> [[I_5_:%.+]] = 0 to 3){
// CHECK:               [[VAR_12_1_:%.+]]:2 = krnl.get_induction_var_value([[LOOP_3_]]#0, [[LOOP_3_]]#1) : (!krnl.loop, !krnl.loop) -> (index, index)
// CHECK:               [[LOAD_RES_1_MEM_2_:%.+]] = krnl.load [[RES_]]{{.}}[[VAR_12_1_]]#0, [[VAR_12_1_]]#1] : memref<2x3xf64>
// CHECK:               krnl.store [[LOAD_RES_1_MEM_2_]], [[RES_1_]]{{.}}[[VAR_12_1_]]#0, [[VAR_12_1_]]#1] : memref<2x3xf64>
// CHECK:             }
// CHECK:           }
// CHECK:           return [[RES_]] : memref<2x3xf64>
// CHECK:         }
}

// -----

func.func @test_cumsum_constant_axis_reverse_mode(%arg0: tensor<2x3xf64>) -> tensor<*xf64> {
  %axis ="onnx.Constant"() {value = dense<1> : tensor<i32>} : () -> tensor<i32>
  %0 = "onnx.CumSum"(%arg0, %axis) {reverse = 1 : si64} : (tensor<2x3xf64>, tensor<i32>) -> tensor<*xf64>
  return %0 : tensor<*xf64>

// mlir2FileCheck.py -a'["input"]'
// CHECK-LABEL:  func @test_cumsum_constant_axis_reverse_mode
// CHECK-SAME:   ([[INPUT_:%.+]]: memref<2x3xf64>) -> memref<2x3xf64> {
// CHECK-DAG:       [[CST_0_dot_000000_:%.+]] = arith.constant 0.000000e+00 : f64
// CHECK-DAG:       [[CST_3_:%.+]] = arith.constant 3 : index
// CHECK-DAG:       [[RES_:%.+]] = memref.alloc() {{.*}}: memref<2x3xf64>
// CHECK-DAG:       [[RES_1_:%.+]] = memref.alloc() {{.*}}: memref<2x3xf64>
// CHECK-DAG:       [[LOOP_0_:%.+]]:2 = krnl.define_loops 2
// CHECK:           krnl.iterate([[LOOP_0_]]#0, [[LOOP_0_]]#1) with ([[LOOP_0_]]#0 -> [[AXIS_:%.+]] = 0 to 2, [[LOOP_0_]]#1 -> [[I_0_:%.+]] = 0 to 3){
// CHECK:             [[VAR_4_:%.+]]:2 = krnl.get_induction_var_value([[LOOP_0_]]#0, [[LOOP_0_]]#1) : (!krnl.loop, !krnl.loop) -> (index, index)
// CHECK:             [[LOAD_INPUT_MEM_:%.+]] = krnl.load [[INPUT_]]{{.}}[[VAR_4_]]#0, [[VAR_4_]]#1] : memref<2x3xf64>
// CHECK:             krnl.store [[LOAD_INPUT_MEM_]], [[RES_1_]]{{.}}[[VAR_4_]]#0, [[VAR_4_]]#1] : memref<2x3xf64>
// CHECK:           }
// CHECK:           [[LOOP_1_:%.+]] = krnl.define_loops 1
// CHECK:           krnl.iterate([[LOOP_1_]]) with ([[LOOP_1_]] -> [[I_1_:%.+]] = 0 to 2){
// CHECK:             [[VAR_4_1_:%.+]] = krnl.get_induction_var_value([[LOOP_1_]]) : (!krnl.loop) -> index
// CHECK:             [[LOAD_INPUT_MEM_1_:%.+]] = arith.index_cast [[VAR_4_1_]] : index to i64
// CHECK:             [[VAR_6_:%.+]] = arith.sitofp [[LOAD_INPUT_MEM_1_]] : i64 to f32
// CHECK:             [[VAR_7_:%.+]] = math.exp2 [[VAR_6_]] : f32
// CHECK:             [[VAR_8_:%.+]] = arith.fptosi [[VAR_7_]] : f32 to i64
// CHECK-DAG:         [[VAR_9_:%.+]] = arith.index_cast [[VAR_8_]] : i64 to index
// CHECK-DAG:         [[LOOP_2_:%.+]]:2 = krnl.define_loops 2
// CHECK:             krnl.iterate([[LOOP_2_]]#0, [[LOOP_2_]]#1) with ([[LOOP_2_]]#0 -> [[I_2_:%.+]] = 0 to 2, [[LOOP_2_]]#1 -> [[I_3_:%.+]] = 0 to 3){
// CHECK:               [[VAR_12_:%.+]]:2 = krnl.get_induction_var_value([[LOOP_2_]]#0, [[LOOP_2_]]#1) : (!krnl.loop, !krnl.loop) -> (index, index)
// CHECK-DAG:           [[LOAD_RES_1_MEM_:%.+]] = krnl.load [[RES_1_]]{{.}}[[VAR_12_]]#0, [[VAR_12_]]#1] : memref<2x3xf64>
// CHECK-DAG:           [[VAR_14_:%.+]] = arith.addi [[VAR_12_]]#1, [[VAR_9_]] : index
// CHECK:               [[VAR_15_:%.+]] = arith.cmpi slt, [[VAR_14_]], [[CST_3_]] : index
// CHECK:               [[VAR_16_:%.+]] = arith.select [[VAR_15_]], [[VAR_14_]], [[VAR_12_]]#1 : index
// CHECK:               [[LOAD_RES_1_MEM_1_:%.+]] = krnl.load [[RES_1_]]{{.}}[[VAR_12_]]#0, [[VAR_16_]]] : memref<2x3xf64>
// CHECK:               [[VAR_18_:%.+]] = arith.select [[VAR_15_]], [[LOAD_RES_1_MEM_1_]], [[CST_0_dot_000000_]] : f64
// CHECK:               [[VAR_19_:%.+]] = arith.addf [[LOAD_RES_1_MEM_]], [[VAR_18_]] : f64
// CHECK:               krnl.store [[VAR_19_]], [[RES_]]{{.}}[[VAR_12_]]#0, [[VAR_12_]]#1] : memref<2x3xf64>
// CHECK:             }
// CHECK:             [[LOOP_3_:%.+]]:2 = krnl.define_loops 2
// CHECK:             krnl.iterate([[LOOP_3_]]#0, [[LOOP_3_]]#1) with ([[LOOP_3_]]#0 -> [[I_4_:%.+]] = 0 to 2, [[LOOP_3_]]#1 -> [[I_5_:%.+]] = 0 to 3){
// CHECK:               [[VAR_12_1_:%.+]]:2 = krnl.get_induction_var_value([[LOOP_3_]]#0, [[LOOP_3_]]#1) : (!krnl.loop, !krnl.loop) -> (index, index)
// CHECK:               [[LOAD_RES_1_MEM_2_:%.+]] = krnl.load [[RES_]]{{.}}[[VAR_12_1_]]#0, [[VAR_12_1_]]#1] : memref<2x3xf64>
// CHECK:               krnl.store [[LOAD_RES_1_MEM_2_]], [[RES_1_]]{{.}}[[VAR_12_]]#0, [[VAR_12_]]#1] : memref<2x3xf64>
// CHECK:             }
// CHECK:           }
// CHECK:           return [[RES_]] : memref<2x3xf64>
// CHECK:         }
}

// -----


func.func @test_cumsum_constant_axis_exclusive_mode(%arg0: tensor<2x3xf64>) -> tensor<*xf64> {
  %axis ="onnx.Constant"() {value = dense<1> : tensor<i32>} : () -> tensor<i32>
  %0 = "onnx.CumSum"(%arg0, %axis) {exclusive = 1 : si64} : (tensor<2x3xf64>, tensor<i32>) -> tensor<*xf64>
  return %0 : tensor<*xf64>

// mlir2FileCheck.py -a'["input"]'
// CHECK-LABEL:  func @test_cumsum_constant_axis_exclusive_mode
// CHECK-SAME:   ([[INPUT_:%.+]]: memref<2x3xf64>) -> memref<2x3xf64> {
// CHECK-DAG:       [[CST_0_dot_000000_:%.+]] = arith.constant 0.000000e+00 : f64
// CHECK-DAG:       [[CST_0_:%.+]] = arith.constant 0 : index
// CHECK-DAG:       [[CST_1_:%.+]] = arith.constant 1 : index
// CHECK-DAG:       [[RES_:%.+]] = memref.alloc() {{.*}}: memref<2x3xf64>
// CHECK-DAG:       [[RES_1_:%.+]] = memref.alloc() {{.*}}: memref<2x3xf64>
// CHECK-DAG:       [[LOOP_0_:%.+]]:2 = krnl.define_loops 2
// CHECK:           krnl.iterate([[LOOP_0_]]#0, [[LOOP_0_]]#1) with ([[LOOP_0_]]#0 -> [[AXIS_:%.+]] = 0 to 2, [[LOOP_0_]]#1 -> [[I_0_:%.+]] = 0 to 3){
// CHECK:             [[VAR_4_:%.+]]:2 = krnl.get_induction_var_value([[LOOP_0_]]#0, [[LOOP_0_]]#1) : (!krnl.loop, !krnl.loop) -> (index, index)
// CHECK:             [[VAR_5_:%.+]] = arith.subi [[VAR_4_]]#1, [[CST_1_]] : index
// CHECK:             [[VAR_6_:%.+]] = arith.cmpi sge, [[VAR_5_]], [[CST_0_]] : index
// CHECK:             [[VAR_7_:%.+]] = arith.select [[VAR_6_]], [[VAR_5_]], [[VAR_4_]]#1 : index
// CHECK:             [[LOAD_INPUT_MEM_:%.+]] = krnl.load [[INPUT_]]{{.}}[[VAR_4_]]#0, [[VAR_7_]]{{.}} : memref<2x3xf64>
// CHECK:             [[VAR_9_:%.+]] = arith.select [[VAR_6_]], [[LOAD_INPUT_MEM_]], [[CST_0_dot_000000_]] : f64
// CHECK:             krnl.store [[VAR_9_]], [[RES_1_]]{{.}}[[VAR_4_]]#0, [[VAR_4_]]#1] : memref<2x3xf64>
// CHECK:           }
// CHECK:           [[LOOP_1_:%.+]] = krnl.define_loops 1
// CHECK:           krnl.iterate([[LOOP_1_]]) with ([[LOOP_1_]] -> [[I_1_:%.+]] = 0 to 2){
// CHECK:             [[VAR_4_1_:%.+]] = krnl.get_induction_var_value([[LOOP_1_]]) : (!krnl.loop) -> index
// CHECK:             [[VAR_5_1_:%.+]] = arith.index_cast [[VAR_4_1_]] : index to i64
// CHECK:             [[VAR_6_1_:%.+]] = arith.sitofp [[VAR_5_1_]] : i64 to f32
// CHECK:             [[VAR_7_1_:%.+]] = math.exp2 [[VAR_6_1_]] : f32
// CHECK:             [[LOAD_INPUT_MEM_1_:%.+]] = arith.fptosi [[VAR_7_1_]] : f32 to i64
// CHECK-DAG:         [[VAR_9_1_:%.+]] = arith.index_cast [[LOAD_INPUT_MEM_1_]] : i64 to index
// CHECK-DAG:         [[LOOP_2_:%.+]]:2 = krnl.define_loops 2
// CHECK:             krnl.iterate([[LOOP_2_]]#0, [[LOOP_2_]]#1) with ([[LOOP_2_]]#0 -> [[I_2_:%.+]] = 0 to 2, [[LOOP_2_]]#1 -> [[I_3_:%.+]] = 0 to 3){
// CHECK:               [[VAR_12_:%.+]]:2 = krnl.get_induction_var_value([[LOOP_2_]]#0, [[LOOP_2_]]#1) : (!krnl.loop, !krnl.loop) -> (index, index)
// CHECK-DAG:           [[LOAD_RES_1_MEM_:%.+]] = krnl.load [[RES_1_]]{{.}}[[VAR_12_]]#0, [[VAR_12_]]#1] : memref<2x3xf64>
// CHECK-DAG:           [[VAR_14_:%.+]] = arith.subi [[VAR_12_]]#1, [[VAR_9_1_]] : index
// CHECK:               [[VAR_15_:%.+]] = arith.cmpi sge, [[VAR_14_]], [[CST_0_]] : index
// CHECK:               [[VAR_16_:%.+]] = arith.select [[VAR_15_]], [[VAR_14_]], [[VAR_12_]]#1 : index
// CHECK:               [[LOAD_RES_1_MEM_1_:%.+]] = krnl.load [[RES_1_]]{{.}}[[VAR_12_]]#0, [[VAR_16_]]] : memref<2x3xf64>
// CHECK:               [[VAR_18_:%.+]] = arith.select [[VAR_15_]], [[LOAD_RES_1_MEM_1_]], [[CST_0_dot_000000_]] : f64
// CHECK:               [[VAR_19_:%.+]] = arith.addf [[LOAD_RES_1_MEM_]], [[VAR_18_]] : f64
// CHECK:               krnl.store [[VAR_19_]], [[RES_]]{{.}}[[VAR_12_]]#0, [[VAR_12_]]#1] : memref<2x3xf64>
// CHECK:             }
// CHECK:             [[LOOP_3_:%.+]]:2 = krnl.define_loops 2
// CHECK:             krnl.iterate([[LOOP_3_]]#0, [[LOOP_3_]]#1) with ([[LOOP_3_]]#0 -> [[I_4_:%.+]] = 0 to 2, [[LOOP_3_]]#1 -> [[I_5_:%.+]] = 0 to 3){
// CHECK:               [[VAR_12_1_:%.+]]:2 = krnl.get_induction_var_value([[LOOP_3_]]#0, [[LOOP_3_]]#1) : (!krnl.loop, !krnl.loop) -> (index, index)
// CHECK:               [[LOAD_RES_1_MEM_2_:%.+]] = krnl.load [[RES_]]{{.}}[[VAR_12_1_]]#0, [[VAR_12_1_]]#1] : memref<2x3xf64>
// CHECK:               krnl.store [[LOAD_RES_1_MEM_2_]], [[RES_1_]]{{.}}[[VAR_12_]]#0, [[VAR_12_]]#1] : memref<2x3xf64>
// CHECK:             }
// CHECK:           }
// CHECK:           return [[RES_]] : memref<2x3xf64>
// CHECK:         }
}

// -----


func.func @test_cumsum_constant_axis_exclusive_reverse_mode(%arg0: tensor<2x3xf64>) -> tensor<*xf64> {
  %axis ="onnx.Constant"() {value = dense<1> : tensor<i32>} : () -> tensor<i32>
  %0 = "onnx.CumSum"(%arg0, %axis) {exclusive = 1 : si64, reverse = 1 : si64} : (tensor<2x3xf64>, tensor<i32>) -> tensor<*xf64>
  return %0 : tensor<*xf64>

// mlir2FileCheck.py -a'["input"]'
// CHECK-LABEL:  func @test_cumsum_constant_axis_exclusive_reverse_mode
// CHECK-SAME:   ([[INPUT_:%.+]]: memref<2x3xf64>) -> memref<2x3xf64> {
// CHECK-DAG:       [[CST_0_dot_000000_:%.+]] = arith.constant 0.000000e+00 : f64
// CHECK-DAG:       [[CST_3_:%.+]] = arith.constant 3 : index
// CHECK-DAG:       [[CST_1_:%.+]] = arith.constant 1 : index
// CHECK-DAG:       [[RES_:%.+]] = memref.alloc() {{.*}}: memref<2x3xf64>
// CHECK-DAG:       [[RES_1_:%.+]] = memref.alloc() {{.*}}: memref<2x3xf64>
// CHECK-DAG:       [[LOOP_0_:%.+]]:2 = krnl.define_loops 2
// CHECK:           krnl.iterate([[LOOP_0_]]#0, [[LOOP_0_]]#1) with ([[LOOP_0_]]#0 -> [[AXIS_:%.+]] = 0 to 2, [[LOOP_0_]]#1 -> [[I_0_:%.+]] = 0 to 3){
// CHECK:             [[VAR_4_:%.+]]:2 = krnl.get_induction_var_value([[LOOP_0_]]#0, [[LOOP_0_]]#1) : (!krnl.loop, !krnl.loop) -> (index, index)
// CHECK:             [[VAR_5_:%.+]] = arith.addi [[VAR_4_]]#1, [[CST_1_]] : index
// CHECK:             [[VAR_6_:%.+]] = arith.cmpi slt, [[VAR_5_]], [[CST_3_]] : index
// CHECK:             [[VAR_7_:%.+]] = arith.select [[VAR_6_]], [[VAR_5_]], [[VAR_4_]]#1 : index
// CHECK:             [[LOAD_INPUT_MEM_:%.+]] = krnl.load [[INPUT_]]{{.}}[[VAR_4_]]#0, [[VAR_7_]]{{.}} : memref<2x3xf64>
// CHECK:             [[VAR_9_:%.+]] = arith.select [[VAR_6_]], [[LOAD_INPUT_MEM_]], [[CST_0_dot_000000_]] : f64
// CHECK:             krnl.store [[VAR_9_]], [[RES_1_]]{{.}}[[VAR_4_]]#0, [[VAR_4_]]#1] : memref<2x3xf64>
// CHECK:           }
// CHECK:           [[LOOP_1_:%.+]] = krnl.define_loops 1
// CHECK:           krnl.iterate([[LOOP_1_]]) with ([[LOOP_1_]] -> [[I_1_:%.+]] = 0 to 2){
// CHECK:             [[VAR_4_1_:%.+]] = krnl.get_induction_var_value([[LOOP_1_]]) : (!krnl.loop) -> index
// CHECK:             [[VAR_5_1_:%.+]] = arith.index_cast [[VAR_4_1_]] : index to i64
// CHECK:             [[VAR_6_1_:%.+]] = arith.sitofp [[VAR_5_1_]] : i64 to f32
// CHECK:             [[VAR_7_1_:%.+]] = math.exp2 [[VAR_6_1_]] : f32
// CHECK:             [[LOAD_INPUT_MEM_1_:%.+]] = arith.fptosi [[VAR_7_1_]] : f32 to i64
// CHECK-DAG:         [[VAR_9_1_:%.+]] = arith.index_cast [[LOAD_INPUT_MEM_1_]] : i64 to index
// CHECK-DAG:         [[LOOP_2_:%.+]]:2 = krnl.define_loops 2
// CHECK:             krnl.iterate([[LOOP_2_]]#0, [[LOOP_2_]]#1) with ([[LOOP_2_]]#0 -> [[I_2_:%.+]] = 0 to 2, [[LOOP_2_]]#1 -> [[I_3_:%.+]] = 0 to 3){
// CHECK:               [[VAR_12_:%.+]]:2 = krnl.get_induction_var_value([[LOOP_2_]]#0, [[LOOP_2_]]#1) : (!krnl.loop, !krnl.loop) -> (index, index)
// CHECK-DAG:           [[LOAD_RES_1_MEM_:%.+]] = krnl.load [[RES_1_]]{{.}}[[VAR_12_]]#0, [[VAR_12_]]#1] : memref<2x3xf64>
// CHECK-DAG:           [[VAR_14_:%.+]] = arith.addi [[VAR_12_]]#1, [[VAR_9_1_]] : index
// CHECK:               [[VAR_15_:%.+]] = arith.cmpi slt, [[VAR_14_]], [[CST_3_]] : index
// CHECK:               [[VAR_16_:%.+]] = arith.select [[VAR_15_]], [[VAR_14_]], [[VAR_12_]]#1 : index
// CHECK:               [[LOAD_RES_1_MEM_1_:%.+]] = krnl.load [[RES_1_]]{{.}}[[VAR_12_]]#0, [[VAR_16_]]] : memref<2x3xf64>
// CHECK:               [[VAR_18_:%.+]] = arith.select [[VAR_15_]], [[LOAD_RES_1_MEM_1_]], [[CST_0_dot_000000_]] : f64
// CHECK:               [[VAR_19_:%.+]] = arith.addf [[LOAD_RES_1_MEM_]], [[VAR_18_]] : f64
// CHECK:               krnl.store [[VAR_19_]], [[RES_]]{{.}}[[VAR_12_]]#0, [[VAR_12_]]#1] : memref<2x3xf64>
// CHECK:             }
// CHECK:             [[LOOP_3_:%.+]]:2 = krnl.define_loops 2
// CHECK:             krnl.iterate([[LOOP_3_]]#0, [[LOOP_3_]]#1) with ([[LOOP_3_]]#0 -> [[I_4_:%.+]] = 0 to 2, [[LOOP_3_]]#1 -> [[I_5_:%.+]] = 0 to 3){
// CHECK:               [[VAR_12_1_:%.+]]:2 = krnl.get_induction_var_value([[LOOP_3_]]#0, [[LOOP_3_]]#1) : (!krnl.loop, !krnl.loop) -> (index, index)
// CHECK:               [[LOAD_RES_1_MEM_2_:%.+]] = krnl.load [[RES_]]{{.}}[[VAR_12_1_]]#0, [[VAR_12_1_]]#1] : memref<2x3xf64>
// CHECK:               krnl.store [[LOAD_RES_1_MEM_2_]], [[RES_1_]]{{.}}[[VAR_12_]]#0, [[VAR_12_]]#1] : memref<2x3xf64>
// CHECK:             }
// CHECK:           }
// CHECK:           return [[RES_]] : memref<2x3xf64>
// CHECK:         }
}

// -----

func.func @test_cumsum_dynamic_axis(%arg0: tensor<2x3xf64>, %arg1:tensor<i32>) -> tensor<*xf64> {
  %0 = "onnx.CumSum"(%arg0, %arg1) : (tensor<2x3xf64>, tensor<i32>) -> tensor<*xf64>
  return %0 : tensor<*xf64>

// mlir2FileCheck.py -a'["input", "axis"]'
// CHECK-DAG: #map = affine_map<()[s0] -> (s0 + 2)>
// CHECK-DAG: #map1 = affine_map<()[s0, s1] -> (s1 + 1)>
// CHECK-LABEL:  func @test_cumsum_dynamic_axis
// CHECK-SAME:   ([[INPUT_:%.+]]: memref<2x3xf64>, [[AXIS_:%.+]]: memref<i32>) -> memref<2x3xf64> {
// CHECK-DAG:       [[CST_0_dot_000000_:%.+]] = arith.constant 0.000000e+00 : f64
// CHECK-DAG:       [[CST_3_:%.+]] = arith.constant 3 : index
// CHECK-DAG:       [[CST_1_:%.+]] = arith.constant 1 : index
// CHECK-DAG:       [[CST_2_:%.+]] = arith.constant 2 : index
// CHECK-DAG:       [[CST_minus_1_:%.+]] = arith.constant -1 : index
// CHECK-DAG:       [[CST_0_:%.+]] = arith.constant 0 : index
// CHECK-DAG:       [[LOAD_AXIS_MEM_:%.+]] = krnl.load [[AXIS_]][] : memref<i32>
// CHECK:           [[VAR_1_:%.+]] = arith.index_cast [[LOAD_AXIS_MEM_]] : i32 to index
// CHECK-DAG:       [[VAR_2_:%.+]] = arith.cmpi slt, [[VAR_1_]], [[CST_0_]] : index
// CHECK-DAG:       [[VAR_3_:%.+]] = affine.apply #map(){{.}}[[VAR_1_]]{{.}}
// CHECK-NOT: separator of consecutive DAGs
// CHECK-DAG:       [[VAR_4_:%.+]] = arith.select [[VAR_2_]], [[VAR_3_]], [[VAR_1_]] : index
// CHECK-DAG:       [[RES_:%.+]] = memref.alloc() {{.*}}: memref<2x3xf64>
// CHECK-DAG:       [[RES_1_:%.+]] = memref.alloc() {{.*}}: memref<2x3xf64>
// CHECK:           [[VAR_7_:%.+]] = arith.cmpi eq, [[VAR_4_]], [[CST_0_]] : index
// CHECK-DAG:       [[VAR_8_:%.+]] = arith.select [[VAR_7_]], [[CST_2_]], [[CST_minus_1_]] : index
// CHECK-DAG:       [[VAR_9_:%.+]] = arith.cmpi eq, [[VAR_4_]], [[CST_1_]] : index
// CHECK:           [[VAR_10_:%.+]] = arith.select [[VAR_9_]], [[CST_3_]], [[VAR_8_]] : index
// CHECK:           [[VAR_11_:%.+]] = arith.index_cast [[VAR_10_]] : index to i64
// CHECK:           [[VAR_12_:%.+]] = arith.sitofp [[VAR_11_]] : i64 to f32
// CHECK:           [[VAR_13_:%.+]] = math.log2 [[VAR_12_]] : f32
// CHECK:           [[VAR_14_:%.+]] = arith.fptosi [[VAR_13_]] : f32 to i64
// CHECK-DAG:       [[VAR_15_:%.+]] = arith.index_cast [[VAR_14_]] : i64 to index
// CHECK-DAG:       [[LOOP_0_:%.+]]:2 = krnl.define_loops 2
// CHECK:           krnl.iterate([[LOOP_0_]]#0, [[LOOP_0_]]#1) with ([[LOOP_0_]]#0 -> [[I_0_:%.+]] = 0 to 2, [[LOOP_0_]]#1 -> [[I_1_:%.+]] = 0 to 3){
// CHECK:             [[VAR_18_:%.+]]:2 = krnl.get_induction_var_value([[LOOP_0_]]#0, [[LOOP_0_]]#1) : (!krnl.loop, !krnl.loop) -> (index, index)
// CHECK:             [[LOAD_INPUT_MEM_:%.+]] = krnl.load [[INPUT_]]{{.}}[[VAR_18_]]#0, [[VAR_18_]]#1] : memref<2x3xf64>
// CHECK:             krnl.store [[LOAD_INPUT_MEM_]], [[RES_1_]]{{.}}[[VAR_18_]]#0, [[VAR_18_]]#1] : memref<2x3xf64>
// CHECK:           }
// CHECK:           [[LOOP_1_:%.+]] = krnl.define_loops 1
// CHECK:           krnl.iterate([[LOOP_1_]]) with ([[LOOP_1_]] -> [[I_2_:%.+]] = 0 to #map1(){{.}}[[VAR_1_]], [[VAR_15_]]]){
// CHECK:             [[VAR_18_1_:%.+]] = krnl.get_induction_var_value([[LOOP_1_]]) : (!krnl.loop) -> index
// CHECK:             [[LOAD_INPUT_MEM_1_:%.+]] = arith.index_cast [[VAR_18_1_]] : index to i64
// CHECK:             [[VAR_20_:%.+]] = arith.sitofp [[LOAD_INPUT_MEM_1_]] : i64 to f32
// CHECK:             [[VAR_21_:%.+]] = math.exp2 [[VAR_20_]] : f32
// CHECK:             [[VAR_22_:%.+]] = arith.fptosi [[VAR_21_]] : f32 to i64
// CHECK-DAG:         [[VAR_23_:%.+]] = arith.index_cast [[VAR_22_]] : i64 to index
// CHECK-DAG:         [[LOOP_2_:%.+]]:2 = krnl.define_loops 2
// CHECK:             krnl.iterate([[LOOP_2_]]#0, [[LOOP_2_]]#1) with ([[LOOP_2_]]#0 -> [[I_3_:%.+]] = 0 to 2, [[LOOP_2_]]#1 -> [[I_4_:%.+]] = 0 to 3){
// CHECK:               [[VAR_26_:%.+]]:2 = krnl.get_induction_var_value([[LOOP_2_]]#0, [[LOOP_2_]]#1) : (!krnl.loop, !krnl.loop) -> (index, index)
// CHECK-DAG:           [[LOAD_RES_1_MEM_:%.+]] = krnl.load [[RES_1_]]{{.}}[[VAR_26_]]#0, [[VAR_26_]]#1] : memref<2x3xf64>
// CHECK-DAG:           [[VAR_28_:%.+]] = arith.cmpi eq, [[VAR_4_]], [[CST_0_]] : index
// CHECK-DAG:           [[VAR_29_:%.+]] = arith.subi [[VAR_26_]]#0, [[VAR_23_]] : index
// CHECK:               [[VAR_30_:%.+]] = arith.cmpi sge, [[VAR_29_]], [[CST_0_]] : index
// CHECK:               [[VAR_31_:%.+]] = arith.andi [[VAR_28_]], [[VAR_30_]] : i1
// CHECK-DAG:           [[VAR_32_:%.+]] = arith.select [[VAR_31_]], [[VAR_29_]], [[VAR_26_]]#0 : index
// CHECK-DAG:           [[VAR_33_:%.+]] = arith.cmpi eq, [[VAR_4_]], [[CST_1_]] : index
// CHECK-DAG:           [[VAR_34_:%.+]] = arith.subi [[VAR_26_]]#1, [[VAR_23_]] : index
// CHECK:               [[VAR_35_:%.+]] = arith.cmpi sge, [[VAR_34_]], [[CST_0_]] : index
// CHECK:               [[VAR_36_:%.+]] = arith.andi [[VAR_33_]], [[VAR_35_]] : i1
// CHECK-DAG:           [[VAR_37_:%.+]] = arith.ori [[VAR_36_]], [[VAR_31_]] : i1
// CHECK-DAG:           [[VAR_38_:%.+]] = arith.select [[VAR_36_]], [[VAR_34_]], [[VAR_26_]]#1 : index
// CHECK:               [[LOAD_RES_1_MEM_1_:%.+]] = krnl.load [[RES_1_]]{{.}}[[VAR_32_]], [[VAR_38_]]{{.}} : memref<2x3xf64>
// CHECK:               [[VAR_40_:%.+]] = arith.select [[VAR_37_]], [[LOAD_RES_1_MEM_1_]], [[CST_0_dot_000000_]] : f64
// CHECK:               [[VAR_41_:%.+]] = arith.addf [[LOAD_RES_1_MEM_]], [[VAR_40_]] : f64
// CHECK:               krnl.store [[VAR_41_]], [[RES_]]{{.}}[[VAR_26_]]#0, [[VAR_26_]]#1] : memref<2x3xf64>
// CHECK:             }
// CHECK:             [[LOOP_3_:%.+]]:2 = krnl.define_loops 2
// CHECK:             krnl.iterate([[LOOP_3_]]#0, [[LOOP_3_]]#1) with ([[LOOP_3_]]#0 -> [[I_5_:%.+]] = 0 to 2, [[LOOP_3_]]#1 -> [[I_6_:%.+]] = 0 to 3){
// CHECK:               [[VAR_26_1_:%.+]]:2 = krnl.get_induction_var_value([[LOOP_3_]]#0, [[LOOP_3_]]#1) : (!krnl.loop, !krnl.loop) -> (index, index)
// CHECK:               [[LOAD_RES_1_MEM_2_:%.+]] = krnl.load [[RES_]]{{.}}[[VAR_26_1_]]#0, [[VAR_26_1_]]#1] : memref<2x3xf64>
// CHECK:               krnl.store [[LOAD_RES_1_MEM_2_]], [[RES_1_]]{{.}}[[VAR_26_1_]]#0, [[VAR_26_1_]]#1] : memref<2x3xf64>
// CHECK:             }
// CHECK:           }
// CHECK:           return [[RES_]] : memref<2x3xf64>
// CHECK:         }
}

// -----

func.func @test_cumsum_dynamic_axis_reverse_mode(%arg0: tensor<2x3xf64>, %arg1:tensor<i32>) -> tensor<*xf64> {
  %0 = "onnx.CumSum"(%arg0, %arg1) {reverse = 1 : si64} : (tensor<2x3xf64>, tensor<i32>) -> tensor<*xf64>
  return %0 : tensor<*xf64>

// mlir2FileCheck.py -a'["input", "axis"]'
// CHECK-DAG: #map = affine_map<()[s0] -> (s0 + 2)>
// CHECK-DAG: #map1 = affine_map<()[s0, s1] -> (s1 + 1)>
// CHECK-LABEL:  func @test_cumsum_dynamic_axis_reverse_mode
// CHECK-SAME:   ([[INPUT_:%.+]]: memref<2x3xf64>, [[AXIS_:%.+]]: memref<i32>) -> memref<2x3xf64> {
// CHECK-DAG:       [[CST_0_dot_000000_:%.+]] = arith.constant 0.000000e+00 : f64
// CHECK-DAG:       [[CST_3_:%.+]] = arith.constant 3 : index
// CHECK-DAG:       [[CST_1_:%.+]] = arith.constant 1 : index
// CHECK-DAG:       [[CST_2_:%.+]] = arith.constant 2 : index
// CHECK-DAG:       [[CST_minus_1_:%.+]] = arith.constant -1 : index
// CHECK-DAG:       [[CST_0_:%.+]] = arith.constant 0 : index
// CHECK-DAG:       [[LOAD_AXIS_MEM_:%.+]] = krnl.load [[AXIS_]][] : memref<i32>
// CHECK:           [[VAR_1_:%.+]] = arith.index_cast [[LOAD_AXIS_MEM_]] : i32 to index
// CHECK-DAG:       [[VAR_2_:%.+]] = arith.cmpi slt, [[VAR_1_]], [[CST_0_]] : index
// CHECK-DAG:       [[VAR_3_:%.+]] = affine.apply #map(){{.}}[[VAR_1_]]{{.}}
// CHECK-NOT: separator of consecutive DAGs
// CHECK-DAG:       [[VAR_4_:%.+]] = arith.select [[VAR_2_]], [[VAR_3_]], [[VAR_1_]] : index
// CHECK-DAG:       [[RES_:%.+]] = memref.alloc() {{.*}}: memref<2x3xf64>
// CHECK-DAG:       [[RES_1_:%.+]] = memref.alloc() {{.*}}: memref<2x3xf64>
// CHECK:           [[VAR_7_:%.+]] = arith.cmpi eq, [[VAR_4_]], [[CST_0_]] : index
// CHECK-DAG:       [[VAR_8_:%.+]] = arith.select [[VAR_7_]], [[CST_2_]], [[CST_minus_1_]] : index
// CHECK-DAG:       [[VAR_9_:%.+]] = arith.cmpi eq, [[VAR_4_]], [[CST_1_]] : index
// CHECK:           [[VAR_10_:%.+]] = arith.select [[VAR_9_]], [[CST_3_]], [[VAR_8_]] : index
// CHECK:           [[VAR_11_:%.+]] = arith.index_cast [[VAR_10_]] : index to i64
// CHECK:           [[VAR_12_:%.+]] = arith.sitofp [[VAR_11_]] : i64 to f32
// CHECK:           [[VAR_13_:%.+]] = math.log2 [[VAR_12_]] : f32
// CHECK:           [[VAR_14_:%.+]] = arith.fptosi [[VAR_13_]] : f32 to i64
// CHECK-DAG:       [[VAR_15_:%.+]] = arith.index_cast [[VAR_14_]] : i64 to index
// CHECK-DAG:       [[LOOP_0_:%.+]]:2 = krnl.define_loops 2
// CHECK:           krnl.iterate([[LOOP_0_]]#0, [[LOOP_0_]]#1) with ([[LOOP_0_]]#0 -> [[I_0_:%.+]] = 0 to 2, [[LOOP_0_]]#1 -> [[I_1_:%.+]] = 0 to 3){
// CHECK:             [[VAR_18_:%.+]]:2 = krnl.get_induction_var_value([[LOOP_0_]]#0, [[LOOP_0_]]#1) : (!krnl.loop, !krnl.loop) -> (index, index)
// CHECK:             [[LOAD_INPUT_MEM_:%.+]] = krnl.load [[INPUT_]]{{.}}[[VAR_18_]]#0, [[VAR_18_]]#1] : memref<2x3xf64>
// CHECK:             krnl.store [[LOAD_INPUT_MEM_]], [[RES_1_]]{{.}}[[VAR_18_]]#0, [[VAR_18_]]#1] : memref<2x3xf64>
// CHECK:           }
// CHECK:           [[LOOP_1_:%.+]] = krnl.define_loops 1
// CHECK:           krnl.iterate([[LOOP_1_]]) with ([[LOOP_1_]] -> [[I_2_:%.+]] = 0 to #map1(){{.}}[[VAR_1_]], [[VAR_15_]]]){
// CHECK:             [[VAR_18_1_:%.+]] = krnl.get_induction_var_value([[LOOP_1_]]) : (!krnl.loop) -> index
// CHECK:             [[LOAD_INPUT_MEM_1_:%.+]] = arith.index_cast [[VAR_18_1_]] : index to i64
// CHECK:             [[VAR_20_:%.+]] = arith.sitofp [[LOAD_INPUT_MEM_1_]] : i64 to f32
// CHECK:             [[VAR_21_:%.+]] = math.exp2 [[VAR_20_]] : f32
// CHECK:             [[VAR_22_:%.+]] = arith.fptosi [[VAR_21_]] : f32 to i64
// CHECK-DAG:         [[VAR_23_:%.+]] = arith.index_cast [[VAR_22_]] : i64 to index
// CHECK-DAG:         [[LOOP_2_:%.+]]:2 = krnl.define_loops 2
// CHECK:             krnl.iterate([[LOOP_2_]]#0, [[LOOP_2_]]#1) with ([[LOOP_2_]]#0 -> [[I_3_:%.+]] = 0 to 2, [[LOOP_2_]]#1 -> [[I_4_:%.+]] = 0 to 3){
// CHECK:               [[VAR_26_:%.+]]:2 = krnl.get_induction_var_value([[LOOP_2_]]#0, [[LOOP_2_]]#1) : (!krnl.loop, !krnl.loop) -> (index, index)
// CHECK-DAG:           [[LOAD_RES_1_MEM_:%.+]] = krnl.load [[RES_1_]]{{.}}[[VAR_26_]]#0, [[VAR_26_]]#1] : memref<2x3xf64>
// CHECK-DAG:           [[VAR_28_:%.+]] = arith.cmpi eq, [[VAR_4_]], [[CST_0_]] : index
// CHECK-DAG:           [[VAR_29_:%.+]] = arith.addi [[VAR_26_]]#0, [[VAR_23_]] : index
// CHECK:               [[VAR_30_:%.+]] = arith.cmpi slt, [[VAR_29_]], [[CST_2_]] : index
// CHECK:               [[VAR_31_:%.+]] = arith.andi [[VAR_28_]], [[VAR_30_]] : i1
// CHECK-DAG:           [[VAR_32_:%.+]] = arith.select [[VAR_31_]], [[VAR_29_]], [[VAR_26_]]#0 : index
// CHECK-DAG:           [[VAR_33_:%.+]] = arith.cmpi eq, [[VAR_4_]], [[CST_1_]] : index
// CHECK-DAG:           [[VAR_34_:%.+]] = arith.addi [[VAR_26_]]#1, [[VAR_23_]] : index
// CHECK:               [[VAR_35_:%.+]] = arith.cmpi slt, [[VAR_34_]], [[CST_3_]] : index
// CHECK:               [[VAR_36_:%.+]] = arith.andi [[VAR_33_]], [[VAR_35_]] : i1
// CHECK-DAG:           [[VAR_37_:%.+]] = arith.ori [[VAR_36_]], [[VAR_31_]] : i1
// CHECK-DAG:           [[VAR_38_:%.+]] = arith.select [[VAR_36_]], [[VAR_34_]], [[VAR_26_]]#1 : index
// CHECK:               [[LOAD_RES_1_MEM_1_:%.+]] = krnl.load [[RES_1_]]{{.}}[[VAR_32_]], [[VAR_38_]]{{.}} : memref<2x3xf64>
// CHECK:               [[VAR_40_:%.+]] = arith.select [[VAR_37_]], [[LOAD_RES_1_MEM_1_]], [[CST_0_dot_000000_]] : f64
// CHECK:               [[VAR_41_:%.+]] = arith.addf [[LOAD_RES_1_MEM_]], [[VAR_40_]] : f64
// CHECK:               krnl.store [[VAR_41_]], [[RES_]]{{.}}[[VAR_26_]]#0, [[VAR_26_]]#1] : memref<2x3xf64>
// CHECK:             }
// CHECK:             [[LOOP_3_:%.+]]:2 = krnl.define_loops 2
// CHECK:             krnl.iterate([[LOOP_3_]]#0, [[LOOP_3_]]#1) with ([[LOOP_3_]]#0 -> [[I_5_:%.+]] = 0 to 2, [[LOOP_3_]]#1 -> [[I_6_:%.+]] = 0 to 3){
// CHECK:               [[VAR_26_1_:%.+]]:2 = krnl.get_induction_var_value([[LOOP_3_]]#0, [[LOOP_3_]]#1) : (!krnl.loop, !krnl.loop) -> (index, index)
// CHECK:               [[LOAD_RES_1_MEM_2_:%.+]] = krnl.load [[RES_]]{{.}}[[VAR_26_1_]]#0, [[VAR_26_1_]]#1] : memref<2x3xf64>
// CHECK:               krnl.store [[LOAD_RES_1_MEM_2_]], [[RES_1_]]{{.}}[[VAR_26_1_]]#0, [[VAR_26_1_]]#1] : memref<2x3xf64>
// CHECK:             }
// CHECK:           }
// CHECK:           return [[RES_]] : memref<2x3xf64>
// CHECK:         }
}

// -----

func.func @test_cumsum_dynamic_axis_exclusive_mode(%arg0: tensor<2x3xf64>, %arg1:tensor<i32>) -> tensor<*xf64> {
  %0 = "onnx.CumSum"(%arg0, %arg1) {exclusive = 1 : si64} : (tensor<2x3xf64>, tensor<i32>) -> tensor<*xf64>
  return %0 : tensor<*xf64>

// mlir2FileCheck.py -a'["input", "axis"]'
// CHECK-DAG: #map = affine_map<()[s0] -> (s0 + 2)>
// CHECK-DAG: #map1 = affine_map<()[s0, s1] -> (s1 + 1)>
// CHECK-LABEL:  func @test_cumsum_dynamic_axis_exclusive_mode
// CHECK-SAME:   ([[INPUT_:%.+]]: memref<2x3xf64>, [[AXIS_:%.+]]: memref<i32>) -> memref<2x3xf64> {
// CHECK-DAG:       [[CST_0_dot_000000_:%.+]] = arith.constant 0.000000e+00 : f64
// CHECK-DAG:       [[CST_3_:%.+]] = arith.constant 3 : index
// CHECK-DAG:       [[CST_1_:%.+]] = arith.constant 1 : index
// CHECK-DAG:       [[CST_2_:%.+]] = arith.constant 2 : index
// CHECK-DAG:       [[CST_minus_1_:%.+]] = arith.constant -1 : index
// CHECK-DAG:       [[CST_0_:%.+]] = arith.constant 0 : index
// CHECK-DAG:       [[LOAD_AXIS_MEM_:%.+]] = krnl.load [[AXIS_]][] : memref<i32>
// CHECK:           [[VAR_1_:%.+]] = arith.index_cast [[LOAD_AXIS_MEM_]] : i32 to index
// CHECK-DAG:       [[VAR_2_:%.+]] = arith.cmpi slt, [[VAR_1_]], [[CST_0_]] : index
// CHECK-DAG:       [[VAR_3_:%.+]] = affine.apply #map(){{.}}[[VAR_1_]]{{.}}
// CHECK-NOT: separator of consecutive DAGs
// CHECK-DAG:       [[VAR_4_:%.+]] = arith.select [[VAR_2_]], [[VAR_3_]], [[VAR_1_]] : index
// CHECK-DAG:       [[RES_:%.+]] = memref.alloc() {{.*}}: memref<2x3xf64>
// CHECK-DAG:       [[RES_1_:%.+]] = memref.alloc() {{.*}}: memref<2x3xf64>
// CHECK:           [[VAR_7_:%.+]] = arith.cmpi eq, [[VAR_4_]], [[CST_0_]] : index
// CHECK-DAG:       [[VAR_8_:%.+]] = arith.select [[VAR_7_]], [[CST_2_]], [[CST_minus_1_]] : index
// CHECK-DAG:       [[VAR_9_:%.+]] = arith.cmpi eq, [[VAR_4_]], [[CST_1_]] : index
// CHECK:           [[VAR_10_:%.+]] = arith.select [[VAR_9_]], [[CST_3_]], [[VAR_8_]] : index
// CHECK:           [[VAR_11_:%.+]] = arith.index_cast [[VAR_10_]] : index to i64
// CHECK:           [[VAR_12_:%.+]] = arith.sitofp [[VAR_11_]] : i64 to f32
// CHECK:           [[VAR_13_:%.+]] = math.log2 [[VAR_12_]] : f32
// CHECK:           [[VAR_14_:%.+]] = arith.fptosi [[VAR_13_]] : f32 to i64
// CHECK-DAG:       [[VAR_15_:%.+]] = arith.index_cast [[VAR_14_]] : i64 to index
// CHECK-DAG:       [[LOOP_0_:%.+]]:2 = krnl.define_loops 2
// CHECK:           krnl.iterate([[LOOP_0_]]#0, [[LOOP_0_]]#1) with ([[LOOP_0_]]#0 -> [[I_0_:%.+]] = 0 to 2, [[LOOP_0_]]#1 -> [[I_1_:%.+]] = 0 to 3){
// CHECK-DAG:         [[VAR_18_:%.+]]:2 = krnl.get_induction_var_value([[LOOP_0_]]#0, [[LOOP_0_]]#1) : (!krnl.loop, !krnl.loop) -> (index, index)
// CHECK-DAG:         [[VAR_19_:%.+]] = arith.cmpi eq, [[VAR_4_]], [[CST_0_]] : index
// CHECK:             [[VAR_20_:%.+]] = arith.subi [[VAR_18_]]#0, [[CST_1_]] : index
// CHECK:             [[VAR_21_:%.+]] = arith.cmpi sge, [[VAR_20_]], [[CST_0_]] : index
// CHECK:             [[VAR_22_:%.+]] = arith.andi [[VAR_19_]], [[VAR_21_]] : i1
// CHECK-DAG:         [[VAR_23_:%.+]] = arith.select [[VAR_22_]], [[VAR_20_]], [[VAR_18_]]#0 : index
// CHECK-DAG:         [[VAR_24_:%.+]] = arith.cmpi eq, [[VAR_4_]], [[CST_1_]] : index
// CHECK-DAG:         [[VAR_25_:%.+]] = arith.subi [[VAR_18_]]#1, [[CST_1_]] : index
// CHECK:             [[VAR_26_:%.+]] = arith.cmpi sge, [[VAR_25_]], [[CST_0_]] : index
// CHECK:             [[VAR_27_:%.+]] = arith.andi [[VAR_24_]], [[VAR_26_]] : i1
// CHECK-DAG:         [[VAR_28_:%.+]] = arith.ori [[VAR_27_]], [[VAR_22_]] : i1
// CHECK-DAG:         [[VAR_29_:%.+]] = arith.select [[VAR_27_]], [[VAR_25_]], [[VAR_18_]]#1 : index
// CHECK:             [[LOAD_INPUT_MEM_:%.+]] = krnl.load [[INPUT_]]{{.}}[[VAR_23_]], [[VAR_29_]]{{.}} : memref<2x3xf64>
// CHECK:             [[VAR_31_:%.+]] = arith.select [[VAR_28_]], [[LOAD_INPUT_MEM_]], [[CST_0_dot_000000_]] : f64
// CHECK:             krnl.store [[VAR_31_]], [[RES_1_]]{{.}}[[VAR_18_]]#0, [[VAR_18_]]#1] : memref<2x3xf64>
// CHECK:           }
// CHECK:           [[LOOP_1_:%.+]] = krnl.define_loops 1
// CHECK:           krnl.iterate([[LOOP_1_]]) with ([[LOOP_1_]] -> [[I_2_:%.+]] = 0 to #map1(){{.}}[[VAR_1_]], [[VAR_15_]]]){
// CHECK:             [[VAR_18_1_:%.+]] = krnl.get_induction_var_value([[LOOP_1_]]) : (!krnl.loop) -> index
// CHECK:             [[VAR_19_1_:%.+]] = arith.index_cast [[VAR_18_1_]] : index to i64
// CHECK:             [[VAR_20_1_:%.+]] = arith.sitofp [[VAR_19_1_]] : i64 to f32
// CHECK:             [[VAR_21_1_:%.+]] = math.exp2 [[VAR_20_1_]] : f32
// CHECK:             [[VAR_22_1_:%.+]] = arith.fptosi [[VAR_21_1_]] : f32 to i64
// CHECK-DAG:         [[VAR_23_1_:%.+]] = arith.index_cast [[VAR_22_1_]] : i64 to index
// CHECK-DAG:         [[LOOP_2_:%.+]]:2 = krnl.define_loops 2
// CHECK:             krnl.iterate([[LOOP_2_]]#0, [[LOOP_2_]]#1) with ([[LOOP_2_]]#0 -> [[I_3_:%.+]] = 0 to 2, [[LOOP_2_]]#1 -> [[I_4_:%.+]] = 0 to 3){
// CHECK:               [[VAR_26_1_:%.+]]:2 = krnl.get_induction_var_value([[LOOP_2_]]#0, [[LOOP_2_]]#1) : (!krnl.loop, !krnl.loop) -> (index, index)
// CHECK-DAG:           [[VAR_27_1_:%.+]] = krnl.load [[RES_1_]]{{.}}[[VAR_26_1_]]#0, [[VAR_26_1_]]#1] : memref<2x3xf64>
// CHECK-DAG:           [[VAR_28_1_:%.+]] = arith.cmpi eq, [[VAR_4_]], [[CST_0_]] : index
// CHECK-DAG:           [[VAR_29_1_:%.+]] = arith.subi [[VAR_26_1_]]#0, [[VAR_23_1_]] : index
// CHECK:               [[LOAD_INPUT_MEM_1_:%.+]] = arith.cmpi sge, [[VAR_29_1_]], [[CST_0_]] : index
// CHECK:               [[VAR_31_1_:%.+]] = arith.andi [[VAR_28_1_]], [[LOAD_INPUT_MEM_1_]] : i1
// CHECK-DAG:           [[VAR_32_:%.+]] = arith.select [[VAR_31_1_]], [[VAR_29_1_]], [[VAR_26_1_]]#0 : index
// CHECK-DAG:           [[VAR_33_:%.+]] = arith.cmpi eq, [[VAR_4_]], [[CST_1_]] : index
// CHECK-DAG:           [[VAR_34_:%.+]] = arith.subi [[VAR_26_1_]]#1, [[VAR_23_1_]] : index
// CHECK:               [[VAR_35_:%.+]] = arith.cmpi sge, [[VAR_34_]], [[CST_0_]] : index
// CHECK:               [[VAR_36_:%.+]] = arith.andi [[VAR_33_]], [[VAR_35_]] : i1
// CHECK-DAG:           [[VAR_37_:%.+]] = arith.ori [[VAR_36_]], [[VAR_31_1_]] : i1
// CHECK-DAG:           [[VAR_38_:%.+]] = arith.select [[VAR_36_]], [[VAR_34_]], [[VAR_26_1_]]#1 : index
// CHECK:               [[LOAD_RES_1_MEM_:%.+]] = krnl.load [[RES_1_]]{{.}}[[VAR_32_]], [[VAR_38_]]{{.}} : memref<2x3xf64>
// CHECK:               [[VAR_40_:%.+]] = arith.select [[VAR_37_]], [[LOAD_RES_1_MEM_]], [[CST_0_dot_000000_]] : f64
// CHECK:               [[VAR_41_:%.+]] = arith.addf [[VAR_27_1_]], [[VAR_40_]] : f64
// CHECK:               krnl.store [[VAR_41_]], [[RES_]]{{.}}[[VAR_26_1_]]#0, [[VAR_26_1_]]#1] : memref<2x3xf64>
// CHECK:             }
// CHECK:             [[LOOP_3_:%.+]]:2 = krnl.define_loops 2
// CHECK:             krnl.iterate([[LOOP_3_]]#0, [[LOOP_3_]]#1) with ([[LOOP_3_]]#0 -> [[I_5_:%.+]] = 0 to 2, [[LOOP_3_]]#1 -> [[I_6_:%.+]] = 0 to 3){
// CHECK:               [[VAR_26_2_:%.+]]:2 = krnl.get_induction_var_value([[LOOP_3_]]#0, [[LOOP_3_]]#1) : (!krnl.loop, !krnl.loop) -> (index, index)
// CHECK:               [[VAR_27_1_:%.+]] = krnl.load [[RES_]]{{.}}[[VAR_26_2_]]#0, [[VAR_26_2_]]#1] : memref<2x3xf64>
// CHECK:               krnl.store [[VAR_27_1_]], [[RES_1_]]{{.}}[[VAR_26_2_]]#0, [[VAR_26_2_]]#1] : memref<2x3xf64>
// CHECK:             }
// CHECK:           }
// CHECK:           return [[RES_]] : memref<2x3xf64>
// CHECK:         }
}

// -----

func.func @test_cumsum_dynamic_axis_exclusive_reverse_mode(%arg0: tensor<2x3xf64>, %arg1:tensor<i32>) -> tensor<*xf64> {
  %0 = "onnx.CumSum"(%arg0, %arg1) {exclusive = 1 : si64, reverse = 1 : si64} : (tensor<2x3xf64>, tensor<i32>) -> tensor<*xf64>
  return %0 : tensor<*xf64>

// mlir2FileCheck.py -a'["input", "axis"]'
// CHECK-DAG: #map = affine_map<()[s0] -> (s0 + 2)>
// CHECK-DAG: #map1 = affine_map<()[s0, s1] -> (s1 + 1)>
// CHECK-LABEL:  func @test_cumsum_dynamic_axis_exclusive_reverse_mode
// CHECK-SAME:   ([[INPUT_:%.+]]: memref<2x3xf64>, [[AXIS_:%.+]]: memref<i32>) -> memref<2x3xf64> {
// CHECK-DAG:       [[CST_0_dot_000000_:%.+]] = arith.constant 0.000000e+00 : f64
// CHECK-DAG:       [[CST_3_:%.+]] = arith.constant 3 : index
// CHECK-DAG:       [[CST_1_:%.+]] = arith.constant 1 : index
// CHECK-DAG:       [[CST_2_:%.+]] = arith.constant 2 : index
// CHECK-DAG:       [[CST_minus_1_:%.+]] = arith.constant -1 : index
// CHECK-DAG:       [[CST_0_:%.+]] = arith.constant 0 : index
// CHECK-DAG:       [[LOAD_AXIS_MEM_:%.+]] = krnl.load [[AXIS_]][] : memref<i32>
// CHECK:           [[VAR_1_:%.+]] = arith.index_cast [[LOAD_AXIS_MEM_]] : i32 to index
// CHECK-DAG:       [[VAR_2_:%.+]] = arith.cmpi slt, [[VAR_1_]], [[CST_0_]] : index
// CHECK-DAG:       [[VAR_3_:%.+]] = affine.apply #map(){{.}}[[VAR_1_]]{{.}}
// CHECK-NOT: separator of consecutive DAGs
// CHECK-DAG:       [[VAR_4_:%.+]] = arith.select [[VAR_2_]], [[VAR_3_]], [[VAR_1_]] : index
// CHECK-DAG:       [[RES_:%.+]] = memref.alloc() {{.*}}: memref<2x3xf64>
// CHECK-DAG:       [[RES_1_:%.+]] = memref.alloc() {{.*}}: memref<2x3xf64>
// CHECK:           [[VAR_7_:%.+]] = arith.cmpi eq, [[VAR_4_]], [[CST_0_]] : index
// CHECK-DAG:       [[VAR_8_:%.+]] = arith.select [[VAR_7_]], [[CST_2_]], [[CST_minus_1_]] : index
// CHECK-DAG:       [[VAR_9_:%.+]] = arith.cmpi eq, [[VAR_4_]], [[CST_1_]] : index
// CHECK:           [[VAR_10_:%.+]] = arith.select [[VAR_9_]], [[CST_3_]], [[VAR_8_]] : index
// CHECK:           [[VAR_11_:%.+]] = arith.index_cast [[VAR_10_]] : index to i64
// CHECK:           [[VAR_12_:%.+]] = arith.sitofp [[VAR_11_]] : i64 to f32
// CHECK:           [[VAR_13_:%.+]] = math.log2 [[VAR_12_]] : f32
// CHECK:           [[VAR_14_:%.+]] = arith.fptosi [[VAR_13_]] : f32 to i64
// CHECK-DAG:       [[VAR_15_:%.+]] = arith.index_cast [[VAR_14_]] : i64 to index
// CHECK-DAG:       [[LOOP_0_:%.+]]:2 = krnl.define_loops 2
// CHECK:           krnl.iterate([[LOOP_0_]]#0, [[LOOP_0_]]#1) with ([[LOOP_0_]]#0 -> [[I_0_:%.+]] = 0 to 2, [[LOOP_0_]]#1 -> [[I_1_:%.+]] = 0 to 3){
// CHECK-DAG:         [[VAR_18_:%.+]]:2 = krnl.get_induction_var_value([[LOOP_0_]]#0, [[LOOP_0_]]#1) : (!krnl.loop, !krnl.loop) -> (index, index)
// CHECK-DAG:         [[VAR_19_:%.+]] = arith.cmpi eq, [[VAR_4_]], [[CST_0_]] : index
// CHECK:             [[VAR_20_:%.+]] = arith.addi [[VAR_18_]]#0, [[CST_1_]] : index
// CHECK:             [[VAR_21_:%.+]] = arith.cmpi slt, [[VAR_20_]], [[CST_2_]] : index
// CHECK:             [[VAR_22_:%.+]] = arith.andi [[VAR_19_]], [[VAR_21_]] : i1
// CHECK-DAG:         [[VAR_23_:%.+]] = arith.select [[VAR_22_]], [[VAR_20_]], [[VAR_18_]]#0 : index
// CHECK-DAG:         [[VAR_24_:%.+]] = arith.cmpi eq, [[VAR_4_]], [[CST_1_]] : index
// CHECK-DAG:         [[VAR_25_:%.+]] = arith.addi [[VAR_18_]]#1, [[CST_1_]] : index
// CHECK:             [[VAR_26_:%.+]] = arith.cmpi slt, [[VAR_25_]], [[CST_3_]] : index
// CHECK:             [[VAR_27_:%.+]] = arith.andi [[VAR_24_]], [[VAR_26_]] : i1
// CHECK-DAG:         [[VAR_28_:%.+]] = arith.ori [[VAR_27_]], [[VAR_22_]] : i1
// CHECK-DAG:         [[VAR_29_:%.+]] = arith.select [[VAR_27_]], [[VAR_25_]], [[VAR_18_]]#1 : index
// CHECK:             [[LOAD_INPUT_MEM_:%.+]] = krnl.load [[INPUT_]]{{.}}[[VAR_23_]], [[VAR_29_]]{{.}} : memref<2x3xf64>
// CHECK:             [[VAR_31_:%.+]] = arith.select [[VAR_28_]], [[LOAD_INPUT_MEM_]], [[CST_0_dot_000000_]] : f64
// CHECK:             krnl.store [[VAR_31_]], [[RES_1_]]{{.}}[[VAR_18_]]#0, [[VAR_18_]]#1] : memref<2x3xf64>
// CHECK:           }
// CHECK:           [[LOOP_1_:%.+]] = krnl.define_loops 1
// CHECK:           krnl.iterate([[LOOP_1_]]) with ([[LOOP_1_]] -> [[I_2_:%.+]] = 0 to #map1(){{.}}[[VAR_1_]], [[VAR_15_]]]){
// CHECK:             [[VAR_18_1_:%.+]] = krnl.get_induction_var_value([[LOOP_1_]]) : (!krnl.loop) -> index
// CHECK:             [[VAR_19_1_:%.+]] = arith.index_cast [[VAR_18_1_]] : index to i64
// CHECK:             [[VAR_20_1_:%.+]] = arith.sitofp [[VAR_19_1_]] : i64 to f32
// CHECK:             [[VAR_21_1_:%.+]] = math.exp2 [[VAR_20_1_]] : f32
// CHECK:             [[VAR_22_1_:%.+]] = arith.fptosi [[VAR_21_1_]] : f32 to i64
// CHECK-DAG:         [[VAR_23_1_:%.+]] = arith.index_cast [[VAR_22_1_]] : i64 to index
// CHECK-DAG:         [[LOOP_2_:%.+]]:2 = krnl.define_loops 2
// CHECK:             krnl.iterate([[LOOP_2_]]#0, [[LOOP_2_]]#1) with ([[LOOP_2_]]#0 -> [[I_3_:%.+]] = 0 to 2, [[LOOP_2_]]#1 -> [[I_4_:%.+]] = 0 to 3){
// CHECK:               [[VAR_26_1_:%.+]]:2 = krnl.get_induction_var_value([[LOOP_2_]]#0, [[LOOP_2_]]#1) : (!krnl.loop, !krnl.loop) -> (index, index)
// CHECK-DAG:           [[VAR_27_1_:%.+]] = krnl.load [[RES_1_]]{{.}}[[VAR_26_1_]]#0, [[VAR_26_1_]]#1] : memref<2x3xf64>
// CHECK-DAG:           [[VAR_28_1_:%.+]] = arith.cmpi eq, [[VAR_4_]], [[CST_0_]] : index
// CHECK-DAG:           [[VAR_29_1_:%.+]] = arith.addi [[VAR_26_1_]]#0, [[VAR_23_1_]] : index
// CHECK:               [[LOAD_INPUT_MEM_1_:%.+]] = arith.cmpi slt, [[VAR_29_1_]], [[CST_2_]] : index
// CHECK:               [[VAR_31_1_:%.+]] = arith.andi [[VAR_28_1_]], [[LOAD_INPUT_MEM_1_]] : i1
// CHECK-DAG:           [[VAR_32_:%.+]] = arith.select [[VAR_31_1_]], [[VAR_29_1_]], [[VAR_26_1_]]#0 : index
// CHECK-DAG:           [[VAR_33_:%.+]] = arith.cmpi eq, [[VAR_4_]], [[CST_1_]] : index
// CHECK-DAG:           [[VAR_34_:%.+]] = arith.addi [[VAR_26_1_]]#1, [[VAR_23_1_]] : index
// CHECK:               [[VAR_35_:%.+]] = arith.cmpi slt, [[VAR_34_]], [[CST_3_]] : index
// CHECK:               [[VAR_36_:%.+]] = arith.andi [[VAR_33_]], [[VAR_35_]] : i1
// CHECK-DAG:           [[VAR_37_:%.+]] = arith.ori [[VAR_36_]], [[VAR_31_1_]] : i1
// CHECK-DAG:           [[VAR_38_:%.+]] = arith.select [[VAR_36_]], [[VAR_34_]], [[VAR_26_1_]]#1 : index
// CHECK:               [[LOAD_RES_1_MEM_:%.+]] = krnl.load [[RES_1_]]{{.}}[[VAR_32_]], [[VAR_38_]]{{.}} : memref<2x3xf64>
// CHECK:               [[VAR_40_:%.+]] = arith.select [[VAR_37_]], [[LOAD_RES_1_MEM_]], [[CST_0_dot_000000_]] : f64
// CHECK:               [[VAR_41_:%.+]] = arith.addf [[VAR_27_1_]], [[VAR_40_]] : f64
// CHECK:               krnl.store [[VAR_41_]], [[RES_]]{{.}}[[VAR_26_1_]]#0, [[VAR_26_1_]]#1] : memref<2x3xf64>
// CHECK:             }
// CHECK:             [[LOOP_3_:%.+]]:2 = krnl.define_loops 2
// CHECK:             krnl.iterate([[LOOP_3_]]#0, [[LOOP_3_]]#1) with ([[LOOP_3_]]#0 -> [[I_5_:%.+]] = 0 to 2, [[LOOP_3_]]#1 -> [[I_6_:%.+]] = 0 to 3){
// CHECK:               [[VAR_26_2_:%.+]]:2 = krnl.get_induction_var_value([[LOOP_3_]]#0, [[LOOP_3_]]#1) : (!krnl.loop, !krnl.loop) -> (index, index)
// CHECK:               [[VAR_27_1_:%.+]] = krnl.load [[RES_]]{{.}}[[VAR_26_2_]]#0, [[VAR_26_2_]]#1] : memref<2x3xf64>
// CHECK:               krnl.store [[VAR_27_1_]], [[RES_1_]]{{.}}[[VAR_26_2_]]#0, [[VAR_26_2_]]#1] : memref<2x3xf64>
// CHECK:             }
// CHECK:           }
// CHECK:           return [[RES_]] : memref<2x3xf64>
// CHECK:         }
}

// -----

func.func @test_cumsum_dynamic_dims(%arg0: tensor<?x?xf64>, %arg1:tensor<i32>) -> tensor<*xf64> {
  %0 = "onnx.CumSum"(%arg0, %arg1) : (tensor<?x?xf64>, tensor<i32>) -> tensor<*xf64>
  return %0 : tensor<*xf64>

// mlir2FileCheck.py -a'["input", "axis"]'
// CHECK-DAG: #map = affine_map<()[s0] -> (s0 + 2)>
// CHECK-DAG: #map1 = affine_map<(d0)[s0, s1] -> (d0)>
// CHECK-DAG: #map2 = affine_map<(d0, d1)[s0, s1] -> (d1)>
// CHECK-DAG: #map3 = affine_map<(d0, d1)[s0, s1] -> (s1 + 1)>
// CHECK-DAG: #map4 = affine_map<(d0, d1)[s0, s1] -> (d0)>
// CHECK-LABEL:  func @test_cumsum_dynamic_dims
// CHECK-SAME:   ([[INPUT_:%.+]]: memref<?x?xf64>, [[AXIS_:%.+]]: memref<i32>) -> memref<?x?xf64> {
// CHECK-DAG:       [[CST_0_dot_000000_:%.+]] = arith.constant 0.000000e+00 : f64
// CHECK-DAG:       [[CST_minus_1_:%.+]] = arith.constant -1 : index
// CHECK-DAG:       [[CST_1_:%.+]] = arith.constant 1 : index
// CHECK-DAG:       [[CST_0_:%.+]] = arith.constant 0 : index
// CHECK-DAG:       [[LOAD_AXIS_MEM_:%.+]] = krnl.load [[AXIS_]][] : memref<i32>
// CHECK:           [[VAR_1_:%.+]] = arith.index_cast [[LOAD_AXIS_MEM_]] : i32 to index
// CHECK-DAG:       [[VAR_2_:%.+]] = arith.cmpi slt, [[VAR_1_]], [[CST_0_]] : index
// CHECK-DAG:       [[VAR_3_:%.+]] = affine.apply #map(){{.}}[[VAR_1_]]{{.}}
// CHECK-NOT: separator of consecutive DAGs
// CHECK-DAG:       [[VAR_4_:%.+]] = arith.select [[VAR_2_]], [[VAR_3_]], [[VAR_1_]] : index
// CHECK-DAG:       [[VAR_5_:%.+]] = memref.dim [[INPUT_]], [[CST_0_]] : memref<?x?xf64>
// CHECK-DAG:       [[VAR_6_:%.+]] = memref.dim [[INPUT_]], [[CST_1_]] : memref<?x?xf64>
// CHECK-NOT: separator of consecutive DAGs
// CHECK-DAG:       [[RES_:%.+]] = memref.alloc([[VAR_5_]], [[VAR_6_]]) {{.*}}: memref<?x?xf64>
// CHECK-DAG:       [[VAR_8_:%.+]] = memref.dim [[INPUT_]], [[CST_0_]] : memref<?x?xf64>
// CHECK-DAG:       [[VAR_9_:%.+]] = memref.dim [[INPUT_]], [[CST_1_]] : memref<?x?xf64>
// CHECK-NOT: separator of consecutive DAGs
// CHECK-DAG:       [[RES_1_:%.+]] = memref.alloc([[VAR_8_]], [[VAR_9_]]) {{.*}}: memref<?x?xf64>
// CHECK-DAG:       [[VAR_11_:%.+]] = arith.cmpi eq, [[VAR_4_]], [[CST_0_]] : index
// CHECK-DAG:       [[VAR_12_:%.+]] = memref.dim [[INPUT_]], [[CST_0_]] : memref<?x?xf64>
// CHECK-NOT: separator of consecutive DAGs
// CHECK-DAG:       [[VAR_13_:%.+]] = arith.select [[VAR_11_]], [[VAR_12_]], [[CST_minus_1_]] : index
// CHECK-DAG:       [[VAR_14_:%.+]] = arith.cmpi eq, [[VAR_4_]], [[CST_1_]] : index
// CHECK-DAG:       [[VAR_15_:%.+]] = memref.dim [[INPUT_]], [[CST_1_]] : memref<?x?xf64>
// CHECK:           [[VAR_16_:%.+]] = arith.select [[VAR_14_]], [[VAR_15_]], [[VAR_13_]] : index
// CHECK:           [[VAR_17_:%.+]] = arith.index_cast [[VAR_16_]] : index to i64
// CHECK:           [[VAR_18_:%.+]] = arith.sitofp [[VAR_17_]] : i64 to f32
// CHECK:           [[VAR_19_:%.+]] = math.log2 [[VAR_18_]] : f32
// CHECK:           [[VAR_20_:%.+]] = arith.fptosi [[VAR_19_]] : f32 to i64
// CHECK-DAG:       [[VAR_21_:%.+]] = arith.index_cast [[VAR_20_]] : i64 to index
// CHECK-DAG:       [[VAR_22_:%.+]] = memref.dim [[INPUT_]], [[CST_0_]] : memref<?x?xf64>
// CHECK-DAG:       [[VAR_23_:%.+]] = memref.dim [[INPUT_]], [[CST_1_]] : memref<?x?xf64>
// CHECK-DAG:       [[LOOP_0_:%.+]]:2 = krnl.define_loops 2
// CHECK:           krnl.iterate([[LOOP_0_]]#0, [[LOOP_0_]]#1) with ([[LOOP_0_]]#0 -> [[I_0_:%.+]] = 0 to #map1([[VAR_22_]]){{.}}[[VAR_1_]], [[VAR_21_]]{{.}}, [[LOOP_0_]]#1 -> [[I_1_:%.+]] = 0 to #map2([[VAR_22_]], [[VAR_23_]]){{.}}[[VAR_1_]], [[VAR_21_]]{{.}}){
// CHECK:             [[VAR_26_:%.+]]:2 = krnl.get_induction_var_value([[LOOP_0_]]#0, [[LOOP_0_]]#1) : (!krnl.loop, !krnl.loop) -> (index, index)
// CHECK:             [[LOAD_INPUT_MEM_:%.+]] = krnl.load [[INPUT_]]{{.}}[[VAR_26_]]#0, [[VAR_26_]]#1] : memref<?x?xf64>
// CHECK:             krnl.store [[LOAD_INPUT_MEM_]], [[RES_1_]]{{.}}[[VAR_26_]]#0, [[VAR_26_]]#1] : memref<?x?xf64>
// CHECK:           }
// CHECK:           [[LOOP_1_:%.+]] = krnl.define_loops 1
// CHECK:           krnl.iterate([[LOOP_1_]]) with ([[LOOP_1_]] -> [[I_2_:%.+]] = 0 to #map3([[VAR_22_]], [[VAR_23_]]){{.}}[[VAR_1_]], [[VAR_21_]]{{.}}){
// CHECK:             [[VAR_26_1_:%.+]] = krnl.get_induction_var_value([[LOOP_1_]]) : (!krnl.loop) -> index
// CHECK:             [[LOAD_INPUT_MEM_1_:%.+]] = arith.index_cast [[VAR_26_1_]] : index to i64
// CHECK:             [[VAR_28_:%.+]] = arith.sitofp [[LOAD_INPUT_MEM_1_]] : i64 to f32
// CHECK:             [[VAR_29_:%.+]] = math.exp2 [[VAR_28_]] : f32
// CHECK:             [[VAR_30_:%.+]] = arith.fptosi [[VAR_29_]] : f32 to i64
// CHECK-DAG:         [[VAR_31_:%.+]] = arith.index_cast [[VAR_30_]] : i64 to index
// CHECK-DAG:         [[LOOP_2_:%.+]]:2 = krnl.define_loops 2
// CHECK:             krnl.iterate([[LOOP_2_]]#0, [[LOOP_2_]]#1) with ([[LOOP_2_]]#0 -> [[I_3_:%.+]] = 0 to #map4([[VAR_22_]], [[VAR_23_]]){{.}}[[VAR_1_]], [[VAR_21_]]{{.}}, [[LOOP_2_]]#1 -> [[I_4_:%.+]] = 0 to #map2([[VAR_22_]], [[VAR_23_]]){{.}}[[VAR_1_]], [[VAR_21_]]{{.}}){
// CHECK:               [[VAR_34_:%.+]]:2 = krnl.get_induction_var_value([[LOOP_2_]]#0, [[LOOP_2_]]#1) : (!krnl.loop, !krnl.loop) -> (index, index)
// CHECK-DAG:           [[LOAD_RES_1_MEM_:%.+]] = krnl.load [[RES_1_]]{{.}}[[VAR_34_]]#0, [[VAR_34_]]#1] : memref<?x?xf64>
// CHECK-DAG:           [[VAR_36_:%.+]] = arith.cmpi eq, [[VAR_4_]], [[CST_0_]] : index
// CHECK-DAG:           [[VAR_37_:%.+]] = arith.subi [[VAR_34_]]#0, [[VAR_31_]] : index
// CHECK:               [[VAR_38_:%.+]] = arith.cmpi sge, [[VAR_37_]], [[CST_0_]] : index
// CHECK:               [[VAR_39_:%.+]] = arith.andi [[VAR_36_]], [[VAR_38_]] : i1
// CHECK-DAG:           [[VAR_40_:%.+]] = arith.select [[VAR_39_]], [[VAR_37_]], [[VAR_34_]]#0 : index
// CHECK-DAG:           [[VAR_41_:%.+]] = arith.cmpi eq, [[VAR_4_]], [[CST_1_]] : index
// CHECK-DAG:           [[VAR_42_:%.+]] = arith.subi [[VAR_34_]]#1, [[VAR_31_]] : index
// CHECK:               [[VAR_43_:%.+]] = arith.cmpi sge, [[VAR_42_]], [[CST_0_]] : index
// CHECK:               [[VAR_44_:%.+]] = arith.andi [[VAR_41_]], [[VAR_43_]] : i1
// CHECK-DAG:           [[VAR_45_:%.+]] = arith.ori [[VAR_44_]], [[VAR_39_]] : i1
// CHECK-DAG:           [[VAR_46_:%.+]] = arith.select [[VAR_44_]], [[VAR_42_]], [[VAR_34_]]#1 : index
// CHECK:               [[LOAD_RES_1_MEM_1_:%.+]] = krnl.load [[RES_1_]]{{.}}[[VAR_40_]], [[VAR_46_]]{{.}} : memref<?x?xf64>
// CHECK:               [[VAR_48_:%.+]] = arith.select [[VAR_45_]], [[LOAD_RES_1_MEM_1_]], [[CST_0_dot_000000_]] : f64
// CHECK:               [[VAR_49_:%.+]] = arith.addf [[LOAD_RES_1_MEM_]], [[VAR_48_]] : f64
// CHECK:               krnl.store [[VAR_49_]], [[RES_]]{{.}}[[VAR_34_]]#0, [[VAR_34_]]#1] : memref<?x?xf64>
// CHECK:             }
// CHECK:             [[LOOP_3_:%.+]]:2 = krnl.define_loops 2
// CHECK:             krnl.iterate([[LOOP_3_]]#0, [[LOOP_3_]]#1) with ([[LOOP_3_]]#0 -> [[I_5_:%.+]] = 0 to #map4([[VAR_22_]], [[VAR_23_]]){{.}}[[VAR_1_]], [[VAR_21_]]{{.}}, [[LOOP_3_]]#1 -> [[I_6_:%.+]] = 0 to #map2([[VAR_22_]], [[VAR_23_]]){{.}}[[VAR_1_]], [[VAR_21_]]{{.}}){
// CHECK:               [[VAR_34_1_:%.+]]:2 = krnl.get_induction_var_value([[LOOP_3_]]#0, [[LOOP_3_]]#1) : (!krnl.loop, !krnl.loop) -> (index, index)
// CHECK:               [[LOAD_RES_1_MEM_2_:%.+]] = krnl.load [[RES_]]{{.}}[[VAR_34_1_]]#0, [[VAR_34_1_]]#1] : memref<?x?xf64>
// CHECK:               krnl.store [[LOAD_RES_1_MEM_2_]], [[RES_1_]]{{.}}[[VAR_34_1_]]#0, [[VAR_34_1_]]#1] : memref<?x?xf64>
// CHECK:             }
// CHECK:           }
// CHECK:           return [[RES_]] : memref<?x?xf64>
// CHECK:         }
}

// -----
// Compress on axis 0, with enough conditions, test elided

func.func @compress_axis0(%arg0: tensor<3x2xf32>, %arg1: tensor<3xi1>) -> tensor<?x2xf32> {
  %0 = "onnx.Compress"(%arg0, %arg1) {axis = 0 : si64} : (tensor<3x2xf32>, tensor<3xi1>) -> tensor<?x2xf32>
  return %0 : tensor<?x2xf32>
//  use arg names: ['input', 'condition']
// mlir2FileCheck.py -a'["input", "condition"]'
// CHECK-LABEL:  func @compress_axis0
// CHECK-SAME:   ([[INPUT_:%.+]]: memref<3x2xf32>, [[CONDITION_:%.+]]: memref<3xi1>) -> memref<?x2xf32> {
// CHECK-DAG:       [[VAR_c1_:%.+]] = arith.constant 1 : index
// CHECK-DAG:       [[VAR_c0_:%.+]] = arith.constant 0 : index
// CHECK-DAG:       [[VAR_false_:%.+]] = arith.constant false
// CHECK-DAG:       [[RES_:%.+]] = memref.alloca() : memref<index>
// CHECK:           krnl.store [[VAR_c0_]], [[RES_]][] : memref<index>
// CHECK:           [[LOOP_0_:%.+]] = krnl.define_loops 1
// CHECK:           krnl.iterate([[LOOP_0_]]) with ([[LOOP_0_]] -> [[I_0_:%.+]] = 0 to 3){
// CHECK:             [[VAR_5_:%.+]] = krnl.get_induction_var_value([[LOOP_0_]]) : (!krnl.loop) -> index
// CHECK:             [[LOAD_CONDITION_MEM_:%.+]] = krnl.load [[CONDITION_]]{{.}}[[VAR_5_]]{{.}} : memref<3xi1>
// CHECK:             [[VAR_7_:%.+]] = arith.cmpi ne, [[LOAD_CONDITION_MEM_]], [[VAR_false_]] : i1
// CHECK-DAG:         [[VAR_8_:%.+]] = arith.select [[VAR_7_]], [[VAR_c1_]], [[VAR_c0_]] : index
// CHECK-DAG:         [[LOAD_RES_MEM_:%.+]] = krnl.load [[RES_]][] : memref<index>
// CHECK:             [[VAR_10_:%.+]] = arith.addi [[LOAD_RES_MEM_]], [[VAR_8_]] : index
// CHECK:             krnl.store [[VAR_10_]], [[RES_]][] : memref<index>
// CHECK:           }
// CHECK:           [[LOAD_RES_MEM_1_:%.+]] = krnl.load [[RES_]][] : memref<index>
// CHECK:           [[RES_1_:%.+]] = memref.alloc([[LOAD_RES_MEM_1_]]) {{.*}}: memref<?x2xf32>
// CHECK:           krnl.store [[VAR_c0_]], [[RES_]][] : memref<index>
// CHECK:           [[LOOP_1_:%.+]] = krnl.define_loops 1
// CHECK:           krnl.iterate([[LOOP_1_]]) with ([[LOOP_1_]] -> [[I_1_:%.+]] = 0 to 3){
// CHECK:             [[VAR_5_1_:%.+]] = krnl.get_induction_var_value([[LOOP_1_]]) : (!krnl.loop) -> index
// CHECK:             [[LOAD_CONDITION_MEM_1_:%.+]] = krnl.load [[CONDITION_]]{{.}}[[VAR_5_1_]]{{.}} : memref<3xi1>
// CHECK:             [[VAR_7_1_:%.+]] = arith.cmpi ne, [[LOAD_CONDITION_MEM_1_]], [[VAR_false_]] : i1
// CHECK:             scf.if [[VAR_7_1_]] {
// CHECK-DAG:           [[LOAD_RES_MEM_2_:%.+]] = krnl.load [[RES_]][] : memref<index>
// CHECK-DAG:           [[LOOP_2_:%.+]] = krnl.define_loops 1
// CHECK:               krnl.iterate([[LOOP_2_]]) with ([[LOOP_2_]] -> [[I_2_:%.+]] = 0 to 2){
// CHECK:                 [[VAR_11_:%.+]] = krnl.get_induction_var_value([[LOOP_2_]]) : (!krnl.loop) -> index
// CHECK:                 [[LOAD_INPUT_MEM_:%.+]] = krnl.load [[INPUT_]]{{.}}[[VAR_5_1_]], [[VAR_11_]]{{.}} : memref<3x2xf32>
// CHECK:                 krnl.store [[LOAD_INPUT_MEM_]], [[RES_1_]]{{.}}[[LOAD_RES_MEM_2_]], [[VAR_11_]]{{.}} : memref<?x2xf32>
// CHECK:               }
// CHECK:               [[VAR_10_1_:%.+]] = arith.addi [[LOAD_RES_MEM_2_]], [[VAR_c1_]] : index
// CHECK:               krnl.store [[VAR_10_1_]], [[RES_]][] : memref<index>
// CHECK:             }
// CHECK:           }
// CHECK:           return [[RES_1_]] : memref<?x2xf32>
// CHECK:         }
}

// -----
// Compress on axis 0, with not enough conditions, test not elided

func.func @compress_axis0_not_enough(%arg0: tensor<3x2xf32>, %arg1: tensor<2xi1>) -> tensor<?x2xf32> {
  %0 = "onnx.Compress"(%arg0, %arg1) {axis = 0 : si64} : (tensor<3x2xf32>, tensor<2xi1>) -> tensor<?x2xf32>
  return %0 : tensor<?x2xf32>
// mlir2FileCheck.py -a'["input", "condition"]'
// CHECK-LABEL:  func @compress_axis0_not_enough
// CHECK-SAME:   ([[INPUT_:%.+]]: memref<3x2xf32>, [[CONDITION_:%.+]]: memref<2xi1>) -> memref<?x2xf32> {
// CHECK-DAG:       [[VAR_c2_:%.+]] = arith.constant 2 : index
// CHECK-DAG:       [[VAR_c1_:%.+]] = arith.constant 1 : index
// CHECK-DAG:       [[VAR_c0_:%.+]] = arith.constant 0 : index
// CHECK-DAG:       [[VAR_false_:%.+]] = arith.constant false
// CHECK-DAG:       [[RES_:%.+]] = memref.alloca() : memref<index>
// CHECK:           krnl.store [[VAR_c0_]], [[RES_]][] : memref<index>
// CHECK:           [[LOOP_0_:%.+]] = krnl.define_loops 1
// CHECK:           krnl.iterate([[LOOP_0_]]) with ([[LOOP_0_]] -> [[I_0_:%.+]] = 0 to 2){
// CHECK:             [[VAR_5_:%.+]] = krnl.get_induction_var_value([[LOOP_0_]]) : (!krnl.loop) -> index
// CHECK:             [[LOAD_CONDITION_MEM_:%.+]] = krnl.load [[CONDITION_]]{{.}}[[VAR_5_]]{{.}} : memref<2xi1>
// CHECK:             [[VAR_7_:%.+]] = arith.cmpi ne, [[LOAD_CONDITION_MEM_]], [[VAR_false_]] : i1
// CHECK-DAG:         [[VAR_8_:%.+]] = arith.select [[VAR_7_]], [[VAR_c1_]], [[VAR_c0_]] : index
// CHECK-DAG:         [[LOAD_RES_MEM_:%.+]] = krnl.load [[RES_]][] : memref<index>
// CHECK:             [[VAR_10_:%.+]] = arith.addi [[LOAD_RES_MEM_]], [[VAR_8_]] : index
// CHECK:             krnl.store [[VAR_10_]], [[RES_]][] : memref<index>
// CHECK:           }
// CHECK:           [[LOAD_RES_MEM_1_:%.+]] = krnl.load [[RES_]][] : memref<index>
// CHECK:           [[RES_1_:%.+]] = memref.alloc([[LOAD_RES_MEM_1_]]) {{.*}}: memref<?x2xf32>
// CHECK:           krnl.store [[VAR_c0_]], [[RES_]][] : memref<index>
// CHECK:           [[LOOP_1_:%.+]] = krnl.define_loops 1
// CHECK:           krnl.iterate([[LOOP_1_]]) with ([[LOOP_1_]] -> [[I_1_:%.+]] = 0 to 3){
// CHECK:             [[VAR_5_1_:%.+]] = krnl.get_induction_var_value([[LOOP_1_]]) : (!krnl.loop) -> index
// CHECK:             [[LOAD_CONDITION_MEM_1_:%.+]] = arith.cmpi slt, [[VAR_5_1_]], [[VAR_c2_]] : index
// CHECK:             scf.if [[LOAD_CONDITION_MEM_1_]] {
// CHECK:               [[LOAD_CONDITION_MEM_2_:%.+]] = krnl.load [[CONDITION_]]{{.}}[[VAR_5_1_]]{{.}} : memref<2xi1>
// CHECK:               [[VAR_8_1_:%.+]] = arith.cmpi ne, [[LOAD_CONDITION_MEM_2_]], [[VAR_false_]] : i1
// CHECK:               scf.if [[VAR_8_1_]] {
// CHECK-DAG:             [[LOAD_RES_MEM_2_:%.+]] = krnl.load [[RES_]][] : memref<index>
// CHECK-DAG:             [[LOOP_2_:%.+]] = krnl.define_loops 1
// CHECK:                 krnl.iterate([[LOOP_2_]]) with ([[LOOP_2_]] -> [[I_2_:%.+]] = 0 to 2){
// CHECK:                   [[VAR_12_:%.+]] = krnl.get_induction_var_value([[LOOP_2_]]) : (!krnl.loop) -> index
// CHECK:                   [[LOAD_INPUT_MEM_:%.+]] = krnl.load [[INPUT_]]{{.}}[[VAR_5_1_]], [[VAR_12_]]{{.}} : memref<3x2xf32>
// CHECK:                   krnl.store [[LOAD_INPUT_MEM_]], [[RES_1_]]{{.}}[[LOAD_RES_MEM_2_]], [[VAR_12_]]{{.}} : memref<?x2xf32>
// CHECK:                 }
// CHECK:                 [[VAR_11_:%.+]] = arith.addi [[LOAD_RES_MEM_2_]], [[VAR_c1_]] : index
// CHECK:                 krnl.store [[VAR_11_]], [[RES_]][] : memref<index>
// CHECK:               }
// CHECK:             }
// CHECK:           }
// CHECK:           return [[RES_1_]] : memref<?x2xf32>
// CHECK:         }
}

// -----
// Compress on axis 1, with enough conditions, test elided

func.func @compress_axis1(%arg0: tensor<3x2xf32>, %arg1: tensor<3xi1>) -> tensor<3x?xf32> {
  %0 = "onnx.Compress"(%arg0, %arg1) {axis = 1 : si64} : (tensor<3x2xf32>, tensor<3xi1>) -> tensor<3x?xf32>
  return %0 : tensor<3x?xf32>
// mlir2FileCheck.py -a'["input", "condition"]'
// CHECK-LABEL:  func @compress_axis1
// CHECK-SAME:   ([[INPUT_:%.+]]: memref<3x2xf32>, [[CONDITION_:%.+]]: memref<3xi1>) -> memref<3x?xf32> {
// CHECK-DAG:       [[VAR_c1_:%.+]] = arith.constant 1 : index
// CHECK-DAG:       [[VAR_c0_:%.+]] = arith.constant 0 : index
// CHECK-DAG:       [[VAR_false_:%.+]] = arith.constant false
// CHECK-DAG:       [[RES_:%.+]] = memref.alloca() : memref<index>
// CHECK:           krnl.store [[VAR_c0_]], [[RES_]][] : memref<index>
// CHECK:           [[LOOP_0_:%.+]] = krnl.define_loops 1
// CHECK:           krnl.iterate([[LOOP_0_]]) with ([[LOOP_0_]] -> [[I_0_:%.+]] = 0 to 3){
// CHECK:             [[VAR_5_:%.+]] = krnl.get_induction_var_value([[LOOP_0_]]) : (!krnl.loop) -> index
// CHECK:             [[LOAD_CONDITION_MEM_:%.+]] = krnl.load [[CONDITION_]]{{.}}[[VAR_5_]]{{.}} : memref<3xi1>
// CHECK:             [[VAR_7_:%.+]] = arith.cmpi ne, [[LOAD_CONDITION_MEM_]], [[VAR_false_]] : i1
// CHECK-DAG:         [[VAR_8_:%.+]] = arith.select [[VAR_7_]], [[VAR_c1_]], [[VAR_c0_]] : index
// CHECK-DAG:         [[LOAD_RES_MEM_:%.+]] = krnl.load [[RES_]][] : memref<index>
// CHECK:             [[VAR_10_:%.+]] = arith.addi [[LOAD_RES_MEM_]], [[VAR_8_]] : index
// CHECK:             krnl.store [[VAR_10_]], [[RES_]][] : memref<index>
// CHECK:           }
// CHECK:           [[LOAD_RES_MEM_1_:%.+]] = krnl.load [[RES_]][] : memref<index>
// CHECK:           [[RES_1_:%.+]] = memref.alloc([[LOAD_RES_MEM_1_]]) {{.*}}: memref<3x?xf32>
// CHECK:           krnl.store [[VAR_c0_]], [[RES_]][] : memref<index>
// CHECK:           [[LOOP_1_:%.+]] = krnl.define_loops 1
// CHECK:           krnl.iterate([[LOOP_1_]]) with ([[LOOP_1_]] -> [[I_1_:%.+]] = 0 to 2){
// CHECK:             [[VAR_5_1_:%.+]] = krnl.get_induction_var_value([[LOOP_1_]]) : (!krnl.loop) -> index
// CHECK:             [[LOAD_CONDITION_MEM_1_:%.+]] = krnl.load [[CONDITION_]]{{.}}[[VAR_5_1_]]{{.}} : memref<3xi1>
// CHECK:             [[VAR_7_1_:%.+]] = arith.cmpi ne, [[LOAD_CONDITION_MEM_1_]], [[VAR_false_]] : i1
// CHECK:             scf.if [[VAR_7_1_]] {
// CHECK-DAG:           [[LOAD_RES_MEM_2_:%.+]] = krnl.load [[RES_]][] : memref<index>
// CHECK-DAG:           [[LOOP_2_:%.+]] = krnl.define_loops 1
// CHECK:               krnl.iterate([[LOOP_2_]]) with ([[LOOP_2_]] -> [[I_2_:%.+]] = 0 to 3){
// CHECK:                 [[VAR_11_:%.+]] = krnl.get_induction_var_value([[LOOP_2_]]) : (!krnl.loop) -> index
// CHECK:                 [[LOAD_INPUT_MEM_:%.+]] = krnl.load [[INPUT_]]{{.}}[[VAR_11_]], [[VAR_5_1_]]{{.}} : memref<3x2xf32>
// CHECK:                 krnl.store [[LOAD_INPUT_MEM_]], [[RES_1_]]{{.}}[[VAR_11_]], [[LOAD_RES_MEM_2_]]{{.}} : memref<3x?xf32>
// CHECK:               }
// CHECK:               [[VAR_10_1_:%.+]] = arith.addi [[LOAD_RES_MEM_2_]], [[VAR_c1_]] : index
// CHECK:               krnl.store [[VAR_10_1_]], [[RES_]][] : memref<index>
// CHECK:             }
// CHECK:           }
// CHECK:           return [[RES_1_]] : memref<3x?xf32>
// CHECK:         }
}

// -----
// Compress witn no axis , with not enough conditions, test not elided

func.func @compress_no_axis_not_elided(%arg0: tensor<3x2xf32>, %arg1: tensor<3xi1>) -> tensor<?xf32> {
  %0 = "onnx.Compress"(%arg0, %arg1) : (tensor<3x2xf32>, tensor<3xi1>) -> tensor<?xf32>
  return %0 : tensor<?xf32>

// CHECK-LABEL:  func @compress_no_axis_not_elided
// CHECK-SAME:   ([[INPUT_:%.+]]: memref<3x2xf32>, [[CONDITION_:%.+]]: memref<3xi1>) -> memref<?xf32> {
// CHECK-DAG:       [[VAR_c3_:%.+]] = arith.constant 3 : index
// CHECK-DAG:       [[VAR_c1_:%.+]] = arith.constant 1 : index
// CHECK-DAG:       [[VAR_c0_:%.+]] = arith.constant 0 : index
// CHECK-DAG:       [[VAR_false_:%.+]] = arith.constant false
// CHECK-DAG:       [[RES_:%.+]] = memref.alloca() : memref<index>
// CHECK:           krnl.store [[VAR_c0_]], [[RES_]][] : memref<index>
// CHECK:           [[LOOP_0_:%.+]] = krnl.define_loops 1
// CHECK:           krnl.iterate([[LOOP_0_]]) with ([[LOOP_0_]] -> [[I_0_:%.+]] = 0 to 3){
// CHECK:             [[VAR_6_:%.+]] = krnl.get_induction_var_value([[LOOP_0_]]) : (!krnl.loop) -> index
// CHECK:             [[LOAD_CONDITION_MEM_:%.+]] = krnl.load [[CONDITION_]]{{.}}[[VAR_6_]]{{.}} : memref<3xi1>
// CHECK:             [[VAR_8_:%.+]] = arith.cmpi ne, [[LOAD_CONDITION_MEM_]], [[VAR_false_]] : i1
// CHECK-DAG:         [[VAR_9_:%.+]] = arith.select [[VAR_8_]], [[VAR_c1_]], [[VAR_c0_]] : index
// CHECK-DAG:         [[LOAD_RES_MEM_:%.+]] = krnl.load [[RES_]][] : memref<index>
// CHECK:             [[VAR_11_:%.+]] = arith.addi [[LOAD_RES_MEM_]], [[VAR_9_]] : index
// CHECK:             krnl.store [[VAR_11_]], [[RES_]][] : memref<index>
// CHECK:           }
// CHECK:           [[LOAD_RES_MEM_1_:%.+]] = krnl.load [[RES_]][] : memref<index>
// CHECK:           [[RES_1_:%.+]] = memref.alloc([[LOAD_RES_MEM_1_]]) {{.*}}: memref<?xf32>
// CHECK:           krnl.store [[VAR_c0_]], [[RES_]][] : memref<index>
// CHECK:           [[RES_2_:%.+]] = memref.alloca() : memref<index>
// CHECK:           krnl.store [[VAR_c0_]], [[RES_2_]][] : memref<index>
// CHECK:           [[LOOP_1_:%.+]]:2 = krnl.define_loops 2
// CHECK:           krnl.iterate([[LOOP_1_]]#0, [[LOOP_1_]]#1) with ([[LOOP_1_]]#0 -> [[I_1_:%.+]] = 0 to 3, [[LOOP_1_]]#1 -> [[I_2_:%.+]] = 0 to 2){
// CHECK-DAG:         [[VAR_6_1_:%.+]]:2 = krnl.get_induction_var_value([[LOOP_1_]]#0, [[LOOP_1_]]#1) : (!krnl.loop, !krnl.loop) -> (index, index)
// CHECK-DAG:         [[LOAD_CONDITION_MEM_1_:%.+]] = krnl.load [[RES_2_]][] : memref<index>
// CHECK:             [[VAR_8_1_:%.+]] = arith.cmpi slt, [[LOAD_CONDITION_MEM_1_]], [[VAR_c3_]] : index
// CHECK:             scf.if [[VAR_8_1_]] {
// CHECK:               [[LOAD_CONDITION_MEM_2_:%.+]] = krnl.load [[CONDITION_]]{{.}}[[LOAD_CONDITION_MEM_1_]]{{.}} : memref<3xi1>
// CHECK:               [[LOAD_RES_MEM_2_:%.+]] = arith.cmpi ne, [[LOAD_CONDITION_MEM_2_]], [[VAR_false_]] : i1
// CHECK:               scf.if [[LOAD_RES_MEM_2_]] {
// CHECK-DAG:             [[LOAD_INPUT_MEM_:%.+]] = krnl.load [[INPUT_]]{{.}}[[VAR_6_1_]]#0, [[VAR_6_1_]]#1] : memref<3x2xf32>
// CHECK-DAG:             [[LOAD_RES_MEM_3_:%.+]] = krnl.load [[RES_]][] : memref<index>
// CHECK:                 krnl.store [[LOAD_INPUT_MEM_]], [[RES_1_]]{{.}}[[LOAD_RES_MEM_3_]]{{.}} : memref<?xf32>
// CHECK:                 [[VAR_14_:%.+]] = arith.addi [[LOAD_RES_MEM_3_]], [[VAR_c1_]] : index
// CHECK:                 krnl.store [[VAR_14_]], [[RES_]][] : memref<index>
// CHECK:               }
// CHECK:               [[VAR_11_1_:%.+]] = arith.addi [[LOAD_CONDITION_MEM_1_]], [[VAR_c1_]] : index
// CHECK:               krnl.store [[VAR_11_1_]], [[RES_2_]][] : memref<index>
// CHECK:             }
// CHECK:           }
// CHECK:           return [[RES_1_]] : memref<?xf32>
// CHECK:         }
}

// -----
// Compress witn no axis , with enough conditions, test elided

func.func @compress_no_axis_enough_cond(%arg0: tensor<3x2xf32>, %arg1: tensor<6xi1>) -> tensor<?xf32> {
  %0 = "onnx.Compress"(%arg0, %arg1) : (tensor<3x2xf32>, tensor<6xi1>) -> tensor<?xf32>
  return %0 : tensor<?xf32>
// CHECK-LABEL:  func @compress_no_axis_enough_cond
// CHECK-SAME:   ([[INPUT_:%.+]]: memref<3x2xf32>, [[CONDITION_:%.+]]: memref<6xi1>) -> memref<?xf32> {
// CHECK-DAG:       [[VAR_c1_:%.+]] = arith.constant 1 : index
// CHECK-DAG:       [[VAR_c0_:%.+]] = arith.constant 0 : index
// CHECK-DAG:       [[VAR_false_:%.+]] = arith.constant false
// CHECK-DAG:       [[RES_:%.+]] = memref.alloca() : memref<index>
// CHECK:           krnl.store [[VAR_c0_]], [[RES_]][] : memref<index>
// CHECK:           [[LOOP_0_:%.+]] = krnl.define_loops 1
// CHECK:           krnl.iterate([[LOOP_0_]]) with ([[LOOP_0_]] -> [[I_0_:%.+]] = 0 to 6){
// CHECK:             [[VAR_6_:%.+]] = krnl.get_induction_var_value([[LOOP_0_]]) : (!krnl.loop) -> index
// CHECK:             [[LOAD_CONDITION_MEM_:%.+]] = krnl.load [[CONDITION_]]{{.}}[[VAR_6_]]{{.}} : memref<6xi1>
// CHECK:             [[VAR_8_:%.+]] = arith.cmpi ne, [[LOAD_CONDITION_MEM_]], [[VAR_false_]] : i1
// CHECK-DAG:         [[VAR_9_:%.+]] = arith.select [[VAR_8_]], [[VAR_c1_]], [[VAR_c0_]] : index
// CHECK-DAG:         [[LOAD_RES_MEM_:%.+]] = krnl.load [[RES_]][] : memref<index>
// CHECK:             [[VAR_11_:%.+]] = arith.addi [[LOAD_RES_MEM_]], [[VAR_9_]] : index
// CHECK:             krnl.store [[VAR_11_]], [[RES_]][] : memref<index>
// CHECK:           }
// CHECK:           [[LOAD_RES_MEM_1_:%.+]] = krnl.load [[RES_]][] : memref<index>
// CHECK:           [[RES_1_:%.+]] = memref.alloc([[LOAD_RES_MEM_1_]]) {{.*}}: memref<?xf32>
// CHECK:           krnl.store [[VAR_c0_]], [[RES_]][] : memref<index>
// CHECK:           [[RES_2_:%.+]] = memref.alloca() : memref<index>
// CHECK:           krnl.store [[VAR_c0_]], [[RES_2_]][] : memref<index>
// CHECK:           [[LOOP_1_:%.+]]:2 = krnl.define_loops 2
// CHECK:           krnl.iterate([[LOOP_1_]]#0, [[LOOP_1_]]#1) with ([[LOOP_1_]]#0 -> [[I_1_:%.+]] = 0 to 3, [[LOOP_1_]]#1 -> [[I_2_:%.+]] = 0 to 2){
// CHECK-DAG:         [[VAR_6_1_:%.+]]:2 = krnl.get_induction_var_value([[LOOP_1_]]#0, [[LOOP_1_]]#1) : (!krnl.loop, !krnl.loop) -> (index, index)
// CHECK-DAG:         [[LOAD_CONDITION_MEM_1_:%.+]] = krnl.load [[RES_2_]][] : memref<index>
// CHECK:             [[LOAD_CONDITION_MEM_2_:%.+]] = krnl.load [[CONDITION_]]{{.}}[[LOAD_CONDITION_MEM_1_]]{{.}} : memref<6xi1>
// CHECK:             [[VAR_9_1_:%.+]] = arith.cmpi ne, [[LOAD_CONDITION_MEM_2_]], [[VAR_false_]] : i1
// CHECK:             scf.if [[VAR_9_1_]] {
// CHECK-DAG:           [[VAR_11_1_:%.+]] = krnl.load [[INPUT_]]{{.}}[[VAR_6_1_]]#0, [[VAR_6_1_]]#1] : memref<3x2xf32>
// CHECK-DAG:           [[LOAD_RES_MEM_2_:%.+]] = krnl.load [[RES_]][] : memref<index>
// CHECK:               krnl.store [[VAR_11_1_]], [[RES_1_]]{{.}}[[LOAD_RES_MEM_2_]]{{.}} : memref<?xf32>
// CHECK:               [[VAR_13_:%.+]] = arith.addi [[LOAD_RES_MEM_2_]], [[VAR_c1_]] : index
// CHECK:               krnl.store [[VAR_13_]], [[RES_]][] : memref<index>
// CHECK:             }
// CHECK:             [[LOAD_RES_MEM_3_:%.+]] = arith.addi [[LOAD_CONDITION_MEM_1_]], [[VAR_c1_]] : index
// CHECK:             krnl.store [[LOAD_RES_MEM_3_]], [[RES_2_]][] : memref<index>
// CHECK:           }
// CHECK:           return [[RES_1_]] : memref<?xf32>
// CHECK:         }
}

// -----

func.func @test_hardmax_axis_1(%arg0: tensor<3x4x5xf32>) -> tensor<*xf32> {
  %0 = "onnx.Hardmax"(%arg0) {axis = 1 : si64} : (tensor<3x4x5xf32>) -> tensor<*xf32>
  return %0 : tensor<*xf32>

// mlir2FileCheck.py -a'["input"]'
// CHECK-LABEL:  func @test_hardmax_axis_1
// CHECK-SAME:   ([[INPUT_:%.+]]: memref<3x4x5xf32>) -> memref<3x4x5xf32> {
// CHECK-DAG:       [[VAR_cst_:%.+]] = arith.constant 0.000000e+00 : f32
// CHECK-DAG:       [[VAR_cst_0_:%.+]] = arith.constant 1.000000e+00 : f32
// CHECK-DAG:       [[VAR_c0_:%.+]] = arith.constant 0 : index
// CHECK-DAG:       [[RES_:%.+]] = memref.alloc() {{.*}}: memref<3x4x5xf32>
// CHECK-DAG:       [[RES_1_:%.+]] = memref.alloc() {{.*}}: memref<3x1x5xindex>
// CHECK:           krnl.memset [[RES_1_]], [[VAR_c0_]] : memref<3x1x5xindex>
// CHECK:           [[LOOP_0_:%.+]]:3 = krnl.define_loops 3
// CHECK:           krnl.iterate([[LOOP_0_]]#0, [[LOOP_0_]]#1, [[LOOP_0_]]#2) with ([[LOOP_0_]]#0 -> [[I_0_:%.+]] = 0 to 3, [[LOOP_0_]]#1 -> [[I_1_:%.+]] = 0 to 4, [[LOOP_0_]]#2 -> [[I_2_:%.+]] = 0 to 5){
// CHECK:             [[VAR_4_:%.+]]:3 = krnl.get_induction_var_value([[LOOP_0_]]#0, [[LOOP_0_]]#1, [[LOOP_0_]]#2) : (!krnl.loop, !krnl.loop, !krnl.loop) -> (index, index, index)
// CHECK:             [[LOAD_RES_1_MEM_:%.+]] = krnl.load [[RES_1_]]{{.}}[[VAR_4_]]#0, [[VAR_c0_]], [[VAR_4_]]#2] : memref<3x1x5xindex>
// CHECK-DAG:         [[LOAD_INPUT_MEM_:%.+]] = krnl.load [[INPUT_]]{{.}}[[VAR_4_]]#0, [[LOAD_RES_1_MEM_]], [[VAR_4_]]#2] : memref<3x4x5xf32>
// CHECK-DAG:         [[LOAD_INPUT_MEM_1_:%.+]] = krnl.load [[INPUT_]]{{.}}[[VAR_4_]]#0, [[VAR_4_]]#1, [[VAR_4_]]#2] : memref<3x4x5xf32>
// CHECK:             [[VAR_8_:%.+]] = arith.cmpf ogt, [[LOAD_INPUT_MEM_1_]], [[LOAD_INPUT_MEM_]] : f32
// CHECK:             scf.if [[VAR_8_]] {
// CHECK:               krnl.store [[VAR_4_]]#1, [[RES_1_]]{{.}}[[VAR_4_]]#0, [[VAR_c0_]], [[VAR_4_]]#2] : memref<3x1x5xindex>
// CHECK:             }
// CHECK:           }
// CHECK:           [[LOOP_1_:%.+]]:3 = krnl.define_loops 3
// CHECK:           krnl.iterate([[LOOP_1_]]#0, [[LOOP_1_]]#1, [[LOOP_1_]]#2) with ([[LOOP_1_]]#0 -> [[I_3_:%.+]] = 0 to 3, [[LOOP_1_]]#1 -> [[I_4_:%.+]] = 0 to 4, [[LOOP_1_]]#2 -> [[I_5_:%.+]] = 0 to 5){
// CHECK:             [[VAR_4_1_:%.+]]:3 = krnl.get_induction_var_value([[LOOP_1_]]#0, [[LOOP_1_]]#1, [[LOOP_1_]]#2) : (!krnl.loop, !krnl.loop, !krnl.loop) -> (index, index, index)
// CHECK:             [[LOAD_RES_1_MEM_1_:%.+]] = krnl.load [[RES_1_]]{{.}}[[VAR_4_1_]]#0, [[VAR_c0_]], [[VAR_4_1_]]#2] : memref<3x1x5xindex>
// CHECK:             [[LOAD_INPUT_MEM_2_:%.+]] = arith.cmpi eq, [[LOAD_RES_1_MEM_1_]], [[VAR_4_1_]]#1 : index
// CHECK:             scf.if [[LOAD_INPUT_MEM_2_]] {
// CHECK:               krnl.store [[VAR_cst_0_]], [[RES_]]{{.}}[[VAR_4_1_]]#0, [[VAR_4_1_]]#1, [[VAR_4_1_]]#2] : memref<3x4x5xf32>
// CHECK:             } else {
// CHECK:               krnl.store [[VAR_cst_]], [[RES_]]{{.}}[[VAR_4_1_]]#0, [[VAR_4_1_]]#1, [[VAR_4_1_]]#2] : memref<3x4x5xf32>
// CHECK:             }
// CHECK:           }
// CHECK:           return [[RES_]] : memref<3x4x5xf32>
// CHECK:         }
}

// -----

func.func @test_hardmax_unknown_dims(%arg0: tensor<?x?x?xf32>) -> tensor<*xf32> {
  %0 = "onnx.Hardmax"(%arg0) {axis = 1 : si64} : (tensor<?x?x?xf32>) -> tensor<*xf32>
  return %0 : tensor<*xf32>

// mlir2FileCheck.py -a'["input"]'
// CHECK-DAG: #map = affine_map<(d0) -> (d0)>
// CHECK-DAG: #map1 = affine_map<(d0, d1) -> (d1)>
// CHECK-DAG: #map2 = affine_map<(d0, d1, d2) -> (d2)>
// CHECK-LABEL:  func @test_hardmax_unknown_dims
// CHECK-SAME:   ([[INPUT_:%.+]]: memref<?x?x?xf32>) -> memref<?x?x?xf32> {
// CHECK-DAG:       [[VAR_cst_:%.+]] = arith.constant 0.000000e+00 : f32
// CHECK-DAG:       [[VAR_cst_0_:%.+]] = arith.constant 1.000000e+00 : f32
// CHECK-DAG:       [[VAR_c2_:%.+]] = arith.constant 2 : index
// CHECK-DAG:       [[VAR_c1_:%.+]] = arith.constant 1 : index
// CHECK-DAG:       [[VAR_c0_:%.+]] = arith.constant 0 : index
// CHECK-NOT: separator of consecutive DAGs
// CHECK-DAG:       [[VAR_0_:%.+]] = memref.dim [[INPUT_]], [[VAR_c0_]] : memref<?x?x?xf32>
// CHECK-DAG:       [[VAR_1_:%.+]] = memref.dim [[INPUT_]], [[VAR_c1_]] : memref<?x?x?xf32>
// CHECK-DAG:       [[VAR_2_:%.+]] = memref.dim [[INPUT_]], [[VAR_c2_]] : memref<?x?x?xf32>
// CHECK-NOT: separator of consecutive DAGs
// CHECK-DAG:       [[RES_:%.+]] = memref.alloc([[VAR_0_]], [[VAR_1_]], [[VAR_2_]]) {{.*}}: memref<?x?x?xf32>
// CHECK-DAG:       [[VAR_4_:%.+]] = memref.dim [[INPUT_]], [[VAR_c0_]] : memref<?x?x?xf32>
// CHECK-DAG:       [[VAR_5_:%.+]] = memref.dim [[INPUT_]], [[VAR_c1_]] : memref<?x?x?xf32>
// CHECK-DAG:       [[VAR_6_:%.+]] = memref.dim [[INPUT_]], [[VAR_c2_]] : memref<?x?x?xf32>
// CHECK:           [[RES_1_:%.+]] = memref.alloc([[VAR_4_]], [[VAR_6_]]) {{.*}}: memref<?x1x?xindex>
// CHECK:           krnl.memset [[RES_1_]], [[VAR_c0_]] : memref<?x1x?xindex>
// CHECK:           [[LOOP_0_:%.+]]:3 = krnl.define_loops 3
// CHECK:           krnl.iterate([[LOOP_0_]]#0, [[LOOP_0_]]#1, [[LOOP_0_]]#2) with ([[LOOP_0_]]#0 -> [[I_0_:%.+]] = 0 to #map([[VAR_4_]]), [[LOOP_0_]]#1 -> [[I_1_:%.+]] = 0 to #map1([[VAR_4_]], [[VAR_5_]]), [[LOOP_0_]]#2 -> [[I_2_:%.+]] = 0 to #map2([[VAR_4_]], [[VAR_5_]], [[VAR_6_]])){
// CHECK:             [[VAR_10_:%.+]]:3 = krnl.get_induction_var_value([[LOOP_0_]]#0, [[LOOP_0_]]#1, [[LOOP_0_]]#2) : (!krnl.loop, !krnl.loop, !krnl.loop) -> (index, index, index)
// CHECK:             [[LOAD_RES_1_MEM_:%.+]] = krnl.load [[RES_1_]]{{.}}[[VAR_10_]]#0, [[VAR_c0_]], [[VAR_10_]]#2] : memref<?x1x?xindex>
// CHECK-DAG:         [[LOAD_INPUT_MEM_:%.+]] = krnl.load [[INPUT_]]{{.}}[[VAR_10_]]#0, [[LOAD_RES_1_MEM_]], [[VAR_10_]]#2] : memref<?x?x?xf32>
// CHECK-DAG:         [[LOAD_INPUT_MEM_1_:%.+]] = krnl.load [[INPUT_]]{{.}}[[VAR_10_]]#0, [[VAR_10_]]#1, [[VAR_10_]]#2] : memref<?x?x?xf32>
// CHECK:             [[VAR_14_:%.+]] = arith.cmpf ogt, [[LOAD_INPUT_MEM_1_]], [[LOAD_INPUT_MEM_]] : f32
// CHECK:             scf.if [[VAR_14_]] {
// CHECK:               krnl.store [[VAR_10_]]#1, [[RES_1_]]{{.}}[[VAR_10_]]#0, [[VAR_c0_]], [[VAR_10_]]#2] : memref<?x1x?xindex>
// CHECK:             }
// CHECK:           }
// CHECK:           [[LOOP_1_:%.+]]:3 = krnl.define_loops 3
// CHECK:           krnl.iterate([[LOOP_1_]]#0, [[LOOP_1_]]#1, [[LOOP_1_]]#2) with ([[LOOP_1_]]#0 -> [[I_3_:%.+]] = 0 to #map([[VAR_0_]]), [[LOOP_1_]]#1 -> [[I_4_:%.+]] = 0 to #map1([[VAR_0_]], [[VAR_1_]]), [[LOOP_1_]]#2 -> [[I_5_:%.+]] = 0 to #map2([[VAR_0_]], [[VAR_1_]], [[VAR_2_]])){
// CHECK:             [[VAR_10_1_:%.+]]:3 = krnl.get_induction_var_value([[LOOP_1_]]#0, [[LOOP_1_]]#1, [[LOOP_1_]]#2) : (!krnl.loop, !krnl.loop, !krnl.loop) -> (index, index, index)
// CHECK:             [[LOAD_RES_1_MEM_1_:%.+]] = krnl.load [[RES_1_]]{{.}}[[VAR_10_1_]]#0, [[VAR_c0_]], [[VAR_10_1_]]#2] : memref<?x1x?xindex>
// CHECK:             [[LOAD_INPUT_MEM_2_:%.+]] = arith.cmpi eq, [[LOAD_RES_1_MEM_1_]], [[VAR_10_1_]]#1 : index
// CHECK:             scf.if [[LOAD_INPUT_MEM_2_]] {
// CHECK:               krnl.store [[VAR_cst_0_]], [[RES_]]{{.}}[[VAR_10_1_]]#0, [[VAR_10_1_]]#1, [[VAR_10_1_]]#2] : memref<?x?x?xf32>
// CHECK:             } else {
// CHECK:               krnl.store [[VAR_cst_]], [[RES_]]{{.}}[[VAR_10_1_]]#0, [[VAR_10_1_]]#1, [[VAR_10_1_]]#2] : memref<?x?x?xf32>
// CHECK:             }
// CHECK:           }
// CHECK:           return [[RES_]] : memref<?x?x?xf32>
// CHECK:         }
}

// -----

func.func @top_k(%arg0: tensor<3x4xf32>, %arg1: tensor<1xi64>) -> (tensor<*xf32>, tensor<*xi64>) {
  %Values, %Indices = "onnx.TopK"(%arg0, %arg1) {axis = 1 : si64, largest = 1 : si64, sorted = 1 : si64} : (tensor<3x4xf32>, tensor<1xi64>) -> (tensor<*xf32>, tensor<*xi64>)
  return %Values, %Indices : tensor<*xf32>, tensor<*xi64>

// mlir2FileCheck.py -a'["X", "K"]'
// CHECK-DAG: #map = affine_map<(d0) -> (d0 + 1)>
// CHECK-LABEL:  func @top_k
// CHECK-SAME:   ([[X_:%.+]]: memref<3x4xf32>, [[K_:%.+]]: memref<1xi64>) -> (memref<3x?xf32>, memref<3x?xi64>) {
// CHECK:           [[VAR_c0_:%.+]] = arith.constant 0 : index
// CHECK:           [[LOAD_K_MEM_:%.+]] = krnl.load [[K_]]{{.}}[[VAR_c0_]]{{.}} : memref<1xi64>
// CHECK:           [[VAR_1_:%.+]] = arith.index_cast [[LOAD_K_MEM_]] : i64 to index
// CHECK-DAG:       [[RES_:%.+]] = memref.alloc([[VAR_1_]]) {{.*}}: memref<3x?xf32>
// CHECK-DAG:       [[RES_1_:%.+]] = memref.alloc([[VAR_1_]]) {{.*}}: memref<3x?xi64>
// CHECK-DAG:       [[RES_2_:%.+]] = memref.alloc() {{.*}}: memref<3x4xindex>
// CHECK-DAG:       [[LOOP_0_:%.+]]:2 = krnl.define_loops 2
// CHECK:           krnl.iterate([[LOOP_0_]]#0, [[LOOP_0_]]#1) with ([[LOOP_0_]]#0 -> [[I_0_:%.+]] = 0 to 3, [[LOOP_0_]]#1 -> [[I_1_:%.+]] = 0 to 4){
// CHECK:             [[VAR_8_:%.+]]:2 = krnl.get_induction_var_value([[LOOP_0_]]#0, [[LOOP_0_]]#1) : (!krnl.loop, !krnl.loop) -> (index, index)
// CHECK:             krnl.store [[VAR_8_]]#1, [[RES_2_]]{{.}}[[VAR_8_]]#0, [[VAR_8_]]#1] : memref<3x4xindex>
// CHECK:           }
// CHECK:           [[LOOP_1_:%.+]]:2 = krnl.define_loops 2
// CHECK:           krnl.iterate([[LOOP_1_]]#0, [[LOOP_1_]]#1) with ([[LOOP_1_]]#0 -> [[I_2_:%.+]] = 0 to 3, [[LOOP_1_]]#1 -> [[I_3_:%.+]] = 0 to 3){
// CHECK-DAG:         [[VAR_8_1_:%.+]]:2 = krnl.get_induction_var_value([[LOOP_1_]]#0, [[LOOP_1_]]#1) : (!krnl.loop, !krnl.loop) -> (index, index)
// CHECK-DAG:         [[LOOP_2_:%.+]] = krnl.define_loops 1
// CHECK:             krnl.iterate([[LOOP_2_]]) with ([[LOOP_2_]] -> [[I_4_:%.+]] = #map([[VAR_8_1_]]#1) to 4){
// CHECK-DAG:           [[VAR_10_:%.+]] = krnl.get_induction_var_value([[LOOP_2_]]) : (!krnl.loop) -> index
// CHECK-DAG:           [[LOAD_RES_2_MEM_:%.+]] = krnl.load [[RES_2_]]{{.}}[[VAR_8_1_]]#0, [[VAR_8_1_]]#1] : memref<3x4xindex>
// CHECK-NOT: separator of consecutive DAGs
// CHECK-DAG:           [[LOAD_RES_2_MEM_1_:%.+]] = krnl.load [[RES_2_]]{{.}}[[VAR_8_1_]]#0, [[VAR_10_]]{{.}} : memref<3x4xindex>
// CHECK-DAG:           [[LOAD_X_MEM_:%.+]] = krnl.load [[X_]]{{.}}[[VAR_8_1_]]#0, [[LOAD_RES_2_MEM_]]{{.}} : memref<3x4xf32>
// CHECK:               [[LOAD_X_MEM_1_:%.+]] = krnl.load [[X_]]{{.}}[[VAR_8_1_]]#0, [[LOAD_RES_2_MEM_1_]]{{.}} : memref<3x4xf32>
// CHECK:               [[VAR_15_:%.+]] = arith.cmpf olt, [[LOAD_X_MEM_]], [[LOAD_X_MEM_1_]] : f32
// CHECK:               scf.if [[VAR_15_]] {
// CHECK:                 krnl.store [[LOAD_RES_2_MEM_1_]], [[RES_2_]]{{.}}[[VAR_8_1_]]#0, [[VAR_8_1_]]#1] : memref<3x4xindex>
// CHECK:                 krnl.store [[LOAD_RES_2_MEM_]], [[RES_2_]]{{.}}[[VAR_8_1_]]#0, [[VAR_10_]]{{.}} : memref<3x4xindex>
// CHECK:               }
// CHECK:             }
// CHECK:           }
// CHECK:           [[LOOP_3_:%.+]]:2 = krnl.define_loops 2
// CHECK:           krnl.iterate([[LOOP_3_]]#0, [[LOOP_3_]]#1) with ([[LOOP_3_]]#0 -> [[I_5_:%.+]] = 0 to 3, [[LOOP_3_]]#1 -> [[I_6_:%.+]] = 0 to [[VAR_1_]]){
// CHECK:             [[VAR_8_2_:%.+]]:2 = krnl.get_induction_var_value([[LOOP_3_]]#0, [[LOOP_3_]]#1) : (!krnl.loop, !krnl.loop) -> (index, index)
// CHECK:             [[LOAD_RES_2_MEM_2_:%.+]] = krnl.load [[RES_2_]]{{.}}[[VAR_8_2_]]#0, [[VAR_8_2_]]#1] : memref<3x4xindex>
// CHECK:             [[LOAD_X_MEM_2_:%.+]] = krnl.load [[X_]]{{.}}[[VAR_8_2_]]#0, [[LOAD_RES_2_MEM_2_]]{{.}} : memref<3x4xf32>
// CHECK:             krnl.store [[LOAD_X_MEM_2_]], [[RES_]]{{.}}[[VAR_8_2_]]#0, [[VAR_8_2_]]#1] : memref<3x?xf32>
// CHECK:             [[LOAD_RES_2_MEM_3_:%.+]] = arith.index_cast [[LOAD_RES_2_MEM_2_]] : index to i64
// CHECK:             krnl.store [[LOAD_RES_2_MEM_3_]], [[RES_1_]]{{.}}[[VAR_8_2_]]#0, [[VAR_8_2_]]#1] : memref<3x?xi64>
// CHECK:           }
// CHECK:           return [[RES_]], [[RES_1_]] : memref<3x?xf32>, memref<3x?xi64>
// CHECK:         }
}

// -----

func.func @top_k_smallest(%arg0: tensor<3x4xf32>, %arg1: tensor<1xi64>) -> (tensor<*xf32>, tensor<*xi64>) {
  %Values, %Indices = "onnx.TopK"(%arg0, %arg1) {axis = 1 : si64, largest = 0 : si64, sorted = 1 : si64} : (tensor<3x4xf32>, tensor<1xi64>) -> (tensor<*xf32>, tensor<*xi64>)
  return %Values, %Indices : tensor<*xf32>, tensor<*xi64>

// mlir2FileCheck.py -a'["X", "K"]'
// CHECK-DAG: #map = affine_map<(d0) -> (d0 + 1)>
// CHECK-LABEL:  func @top_k_smallest
// CHECK-SAME:   ([[X_:%.+]]: memref<3x4xf32>, [[K_:%.+]]: memref<1xi64>) -> (memref<3x?xf32>, memref<3x?xi64>) {
// CHECK:           [[VAR_c0_:%.+]] = arith.constant 0 : index
// CHECK:           [[LOAD_K_MEM_:%.+]] = krnl.load [[K_]]{{.}}[[VAR_c0_]]{{.}} : memref<1xi64>
// CHECK:           [[VAR_1_:%.+]] = arith.index_cast [[LOAD_K_MEM_]] : i64 to index
// CHECK-DAG:       [[RES_:%.+]] = memref.alloc([[VAR_1_]]) {{.*}}: memref<3x?xf32>
// CHECK-DAG:       [[RES_1_:%.+]] = memref.alloc([[VAR_1_]]) {{.*}}: memref<3x?xi64>
// CHECK-DAG:       [[RES_2_:%.+]] = memref.alloc() {{.*}}: memref<3x4xindex>
// CHECK-DAG:       [[LOOP_0_:%.+]]:2 = krnl.define_loops 2
// CHECK:           krnl.iterate([[LOOP_0_]]#0, [[LOOP_0_]]#1) with ([[LOOP_0_]]#0 -> [[I_0_:%.+]] = 0 to 3, [[LOOP_0_]]#1 -> [[I_1_:%.+]] = 0 to 4){
// CHECK:             [[VAR_8_:%.+]]:2 = krnl.get_induction_var_value([[LOOP_0_]]#0, [[LOOP_0_]]#1) : (!krnl.loop, !krnl.loop) -> (index, index)
// CHECK:             krnl.store [[VAR_8_]]#1, [[RES_2_]]{{.}}[[VAR_8_]]#0, [[VAR_8_]]#1] : memref<3x4xindex>
// CHECK:           }
// CHECK:           [[LOOP_1_:%.+]]:2 = krnl.define_loops 2
// CHECK:           krnl.iterate([[LOOP_1_]]#0, [[LOOP_1_]]#1) with ([[LOOP_1_]]#0 -> [[I_2_:%.+]] = 0 to 3, [[LOOP_1_]]#1 -> [[I_3_:%.+]] = 0 to 3){
// CHECK-DAG:         [[VAR_8_1_:%.+]]:2 = krnl.get_induction_var_value([[LOOP_1_]]#0, [[LOOP_1_]]#1) : (!krnl.loop, !krnl.loop) -> (index, index)
// CHECK-DAG:         [[LOOP_2_:%.+]] = krnl.define_loops 1
// CHECK:             krnl.iterate([[LOOP_2_]]) with ([[LOOP_2_]] -> [[I_4_:%.+]] = #map([[VAR_8_1_]]#1) to 4){
// CHECK-DAG:           [[VAR_10_:%.+]] = krnl.get_induction_var_value([[LOOP_2_]]) : (!krnl.loop) -> index
// CHECK-DAG:           [[LOAD_RES_2_MEM_:%.+]] = krnl.load [[RES_2_]]{{.}}[[VAR_8_1_]]#0, [[VAR_8_1_]]#1] : memref<3x4xindex>
// CHECK-NOT: separator of consecutive DAGs
// CHECK-DAG:           [[LOAD_RES_2_MEM_1_:%.+]] = krnl.load [[RES_2_]]{{.}}[[VAR_8_1_]]#0, [[VAR_10_]]{{.}} : memref<3x4xindex>
// CHECK-DAG:           [[LOAD_X_MEM_:%.+]] = krnl.load [[X_]]{{.}}[[VAR_8_1_]]#0, [[LOAD_RES_2_MEM_]]{{.}} : memref<3x4xf32>
// CHECK:               [[LOAD_X_MEM_1_:%.+]] = krnl.load [[X_]]{{.}}[[VAR_8_1_]]#0, [[LOAD_RES_2_MEM_1_]]{{.}} : memref<3x4xf32>
// CHECK:               [[VAR_15_:%.+]] = arith.cmpf ogt, [[LOAD_X_MEM_]], [[LOAD_X_MEM_1_]] : f32
// CHECK:               scf.if [[VAR_15_]] {
// CHECK:                 krnl.store [[LOAD_RES_2_MEM_1_]], [[RES_2_]]{{.}}[[VAR_8_1_]]#0, [[VAR_8_1_]]#1] : memref<3x4xindex>
// CHECK:                 krnl.store [[LOAD_RES_2_MEM_]], [[RES_2_]]{{.}}[[VAR_8_1_]]#0, [[VAR_10_]]{{.}} : memref<3x4xindex>
// CHECK:               }
// CHECK:             }
// CHECK:           }
// CHECK:           [[LOOP_3_:%.+]]:2 = krnl.define_loops 2
// CHECK:           krnl.iterate([[LOOP_3_]]#0, [[LOOP_3_]]#1) with ([[LOOP_3_]]#0 -> [[I_5_:%.+]] = 0 to 3, [[LOOP_3_]]#1 -> [[I_6_:%.+]] = 0 to [[VAR_1_]]){
// CHECK:             [[VAR_8_2_:%.+]]:2 = krnl.get_induction_var_value([[LOOP_3_]]#0, [[LOOP_3_]]#1) : (!krnl.loop, !krnl.loop) -> (index, index)
// CHECK:             [[LOAD_RES_2_MEM_2_:%.+]] = krnl.load [[RES_2_]]{{.}}[[VAR_8_2_]]#0, [[VAR_8_2_]]#1] : memref<3x4xindex>
// CHECK:             [[LOAD_X_MEM_2_:%.+]] = krnl.load [[X_]]{{.}}[[VAR_8_2_]]#0, [[LOAD_RES_2_MEM_2_]]{{.}} : memref<3x4xf32>
// CHECK:             krnl.store [[LOAD_X_MEM_2_]], [[RES_]]{{.}}[[VAR_8_2_]]#0, [[VAR_8_2_]]#1] : memref<3x?xf32>
// CHECK:             [[LOAD_RES_2_MEM_3_:%.+]] = arith.index_cast [[LOAD_RES_2_MEM_2_]] : index to i64
// CHECK:             krnl.store [[LOAD_RES_2_MEM_3_]], [[RES_1_]]{{.}}[[VAR_8_2_]]#0, [[VAR_8_2_]]#1] : memref<3x?xi64>
// CHECK:           }
// CHECK:           return [[RES_]], [[RES_1_]] : memref<3x?xf32>, memref<3x?xi64>
// CHECK:         }
}

// -----

func.func @top_k_unknown_dims(%arg0: tensor<?x?xf32>, %arg1: tensor<1xi64>) -> (tensor<*xf32>, tensor<*xi64>) {
  %Values, %Indices = "onnx.TopK"(%arg0, %arg1) {axis = 1 : si64, largest = 1 : si64, sorted = 1 : si64} : (tensor<?x?xf32>, tensor<1xi64>) -> (tensor<*xf32>, tensor<*xi64>)
  return %Values, %Indices : tensor<*xf32>, tensor<*xi64>

// mlir2FileCheck.py -a'["X", "K"]'
// CHECK-DAG: #map = affine_map<(d0) -> (d0)>
// CHECK-DAG: #map1 = affine_map<(d0, d1) -> (d1)>
// CHECK-DAG: #map2 = affine_map<(d0, d1) -> (d0)>
// CHECK-DAG: #map3 = affine_map<(d0, d1) -> (d1 - 1)>
// CHECK-DAG: #map4 = affine_map<(d0, d1, d2) -> (d2 + 1)>
// CHECK-DAG: #map5 = affine_map<(d0, d1, d2) -> (d1)>
// CHECK-DAG: #map6 = affine_map<(d0)[s0] -> (s0)>
// CHECK-LABEL:  func @top_k_unknown_dims
// CHECK-SAME:   ([[X_:%.+]]: memref<?x?xf32>, [[K_:%.+]]: memref<1xi64>) -> (memref<?x?xf32>, memref<?x?xi64>) {
// CHECK-DAG:       [[VAR_c1_:%.+]] = arith.constant 1 : index
// CHECK-DAG:       [[VAR_c0_:%.+]] = arith.constant 0 : index
// CHECK:           [[LOAD_K_MEM_:%.+]] = krnl.load [[K_]]{{.}}[[VAR_c0_]]{{.}} : memref<1xi64>
// CHECK-DAG:       [[VAR_1_:%.+]] = arith.index_cast [[LOAD_K_MEM_]] : i64 to index
// CHECK-DAG:       [[VAR_2_:%.+]] = memref.dim [[X_]], [[VAR_c0_]] : memref<?x?xf32>
// CHECK-NOT: separator of consecutive DAGs
// CHECK-DAG:       [[RES_:%.+]] = memref.alloc([[VAR_2_]], [[VAR_1_]]) {{.*}}: memref<?x?xf32>
// CHECK-DAG:       [[RES_1_:%.+]] = memref.alloc([[VAR_2_]], [[VAR_1_]]) {{.*}}: memref<?x?xi64>
// CHECK-DAG:       [[VAR_5_:%.+]] = memref.dim [[X_]], [[VAR_c0_]] : memref<?x?xf32>
// CHECK-DAG:       [[VAR_6_:%.+]] = memref.dim [[X_]], [[VAR_c1_]] : memref<?x?xf32>
// CHECK-NOT: separator of consecutive DAGs
// CHECK-DAG:       [[RES_2_:%.+]] = memref.alloc([[VAR_5_]], [[VAR_6_]]) {{.*}}: memref<?x?xindex>
// CHECK-DAG:       [[LOOP_0_:%.+]]:2 = krnl.define_loops 2
// CHECK:           krnl.iterate([[LOOP_0_]]#0, [[LOOP_0_]]#1) with ([[LOOP_0_]]#0 -> [[I_0_:%.+]] = 0 to #map([[VAR_5_]]), [[LOOP_0_]]#1 -> [[I_1_:%.+]] = 0 to #map1([[VAR_5_]], [[VAR_6_]])){
// CHECK:             [[VAR_11_:%.+]]:2 = krnl.get_induction_var_value([[LOOP_0_]]#0, [[LOOP_0_]]#1) : (!krnl.loop, !krnl.loop) -> (index, index)
// CHECK:             krnl.store [[VAR_11_]]#1, [[RES_2_]]{{.}}[[VAR_11_]]#0, [[VAR_11_]]#1] : memref<?x?xindex>
// CHECK:           }
// CHECK:           [[LOOP_1_:%.+]]:2 = krnl.define_loops 2
// CHECK:           krnl.iterate([[LOOP_1_]]#0, [[LOOP_1_]]#1) with ([[LOOP_1_]]#0 -> [[I_2_:%.+]] = 0 to #map2([[VAR_5_]], [[VAR_6_]]), [[LOOP_1_]]#1 -> [[I_3_:%.+]] = 0 to #map3([[VAR_5_]], [[VAR_6_]])){
// CHECK-DAG:         [[VAR_11_1_:%.+]]:2 = krnl.get_induction_var_value([[LOOP_1_]]#0, [[LOOP_1_]]#1) : (!krnl.loop, !krnl.loop) -> (index, index)
// CHECK-DAG:         [[LOOP_2_:%.+]] = krnl.define_loops 1
// CHECK:             krnl.iterate([[LOOP_2_]]) with ([[LOOP_2_]] -> [[I_4_:%.+]] = #map4([[VAR_5_]], [[VAR_6_]], [[VAR_11_1_]]#1) to #map5([[VAR_5_]], [[VAR_6_]], [[VAR_11_1_]]#1)){
// CHECK-DAG:           [[VAR_13_:%.+]] = krnl.get_induction_var_value([[LOOP_2_]]) : (!krnl.loop) -> index
// CHECK-DAG:           [[LOAD_RES_2_MEM_:%.+]] = krnl.load [[RES_2_]]{{.}}[[VAR_11_1_]]#0, [[VAR_11_1_]]#1] : memref<?x?xindex>
// CHECK-NOT: separator of consecutive DAGs
// CHECK-DAG:           [[LOAD_RES_2_MEM_1_:%.+]] = krnl.load [[RES_2_]]{{.}}[[VAR_11_1_]]#0, [[VAR_13_]]{{.}} : memref<?x?xindex>
// CHECK-DAG:           [[LOAD_X_MEM_:%.+]] = krnl.load [[X_]]{{.}}[[VAR_11_1_]]#0, [[LOAD_RES_2_MEM_]]{{.}} : memref<?x?xf32>
// CHECK:               [[LOAD_X_MEM_1_:%.+]] = krnl.load [[X_]]{{.}}[[VAR_11_1_]]#0, [[LOAD_RES_2_MEM_1_]]{{.}} : memref<?x?xf32>
// CHECK:               [[VAR_18_:%.+]] = arith.cmpf olt, [[LOAD_X_MEM_]], [[LOAD_X_MEM_1_]] : f32
// CHECK:               scf.if [[VAR_18_]] {
// CHECK:                 krnl.store [[LOAD_RES_2_MEM_1_]], [[RES_2_]]{{.}}[[VAR_11_1_]]#0, [[VAR_11_1_]]#1] : memref<?x?xindex>
// CHECK:                 krnl.store [[LOAD_RES_2_MEM_]], [[RES_2_]]{{.}}[[VAR_11_1_]]#0, [[VAR_13_]]{{.}} : memref<?x?xindex>
// CHECK:               }
// CHECK:             }
// CHECK:           }
// CHECK:           [[LOOP_3_:%.+]]:2 = krnl.define_loops 2
// CHECK:           krnl.iterate([[LOOP_3_]]#0, [[LOOP_3_]]#1) with ([[LOOP_3_]]#0 -> [[I_5_:%.+]] = 0 to #map([[VAR_2_]]), [[LOOP_3_]]#1 -> [[I_6_:%.+]] = 0 to #map6([[VAR_2_]]){{.}}[[VAR_1_]]{{.}}){
// CHECK:             [[VAR_11_2_:%.+]]:2 = krnl.get_induction_var_value([[LOOP_3_]]#0, [[LOOP_3_]]#1) : (!krnl.loop, !krnl.loop) -> (index, index)
// CHECK:             [[LOAD_RES_2_MEM_2_:%.+]] = krnl.load [[RES_2_]]{{.}}[[VAR_11_2_]]#0, [[VAR_11_2_]]#1] : memref<?x?xindex>
// CHECK:             [[LOAD_X_MEM_2_:%.+]] = krnl.load [[X_]]{{.}}[[VAR_11_2_]]#0, [[LOAD_RES_2_MEM_2_]]{{.}} : memref<?x?xf32>
// CHECK:             krnl.store [[LOAD_X_MEM_2_]], [[RES_]]{{.}}[[VAR_11_2_]]#0, [[VAR_11_2_]]#1] : memref<?x?xf32>
// CHECK:             [[LOAD_RES_2_MEM_3_:%.+]] = arith.index_cast [[LOAD_RES_2_MEM_2_]] : index to i64
// CHECK:             krnl.store [[LOAD_RES_2_MEM_3_]], [[RES_1_]]{{.}}[[VAR_11_2_]]#0, [[VAR_11_2_]]#1] : memref<?x?xi64>
// CHECK:           }
// CHECK:           return [[RES_]], [[RES_1_]] : memref<?x?xf32>, memref<?x?xi64>
// CHECK:         }
}

// -----

func.func @test_loop_tiny_yolo() -> tensor<?xi32> {
    %0 = "onnx.Constant"() {value = dense<7> : tensor<i64>} : () -> tensor<i64>
    %1 = "onnx.Constant"() {value = dense<true> : tensor<i1>} : () -> tensor<i1>
    %2 = "onnx.Constant"() {value = dense<0> : tensor<i32>} : () -> tensor<i32>
    %3:2 = "onnx.Loop"(%0, %1, %2) ( {
    ^bb0(%arg0: tensor<i64>, %arg1: tensor<i1>, %arg2: tensor<i32>):  // no predecessors
      %4 = "onnx.Constant"() {value = dense<1> : tensor<i32>} : () -> tensor<i32>
      %5 = "onnx.Add"(%arg2, %4) : (tensor<i32>, tensor<i32>) -> tensor<i32>
      onnx.Return %arg1, %5, %arg2 : tensor<i1>, tensor<i32>, tensor<i32>
    }) {input_names = ["i", "cond", "prev"], output_names = ["cond_out", "current", "range"]} : (tensor<i64>, tensor<i1>, tensor<i32>) -> (tensor<i32>, tensor<?xi32>)
    return %3#1 : tensor<?xi32>

// CHECK-LABEL:  func @test_loop_tiny_yolo
// CHECK-SAME:   () -> memref<?xi32> {
// CHECK-DAG:       [[ZERO:%.+]] = arith.constant 0 : index
// CHECK-DAG:       [[VAR_0_:%.+]] = "krnl.global"() {name = {{.*}}, shape = [], value = dense<7> : tensor<i64>} : () -> memref<i64>
// CHECK-DAG:       [[VAR_1_:%.+]] = "krnl.global"() {name = {{.*}}, shape = [], value = dense<true> : tensor<i1>} : () -> memref<i1>
// CHECK-DAG:       [[VAR_2_:%.+]] = "krnl.global"() {name = {{.*}}, shape = [], value = dense<0> : tensor<i32>} : () -> memref<i32>
// CHECK-DAG:       [[RES_:%.+]] = memref.alloc() : memref<i32>
// CHECK:           [[LOAD_VAR_0_MEM_:%.+]] = krnl.load [[VAR_0_]][] : memref<i64>
// CHECK:           [[VAR_5_:%.+]] = arith.index_cast [[LOAD_VAR_0_MEM_]] : i64 to index
// CHECK-DAG:       [[RES_1_:%.+]] = memref.alloc([[VAR_5_]]) {{.*}}: memref<?xi32>
// CHECK-DAG:       [[LOAD_VAR_2_MEM_:%.+]] = krnl.load [[VAR_2_]][] : memref<i32>
// CHECK:           krnl.store [[LOAD_VAR_2_MEM_]], [[RES_]][] : memref<i32>
// CHECK-DAG:       [[RES_2_:%.+]] = memref.alloc() : memref<i1>
// CHECK-DAG:       [[LOAD_VAR_1_MEM_:%.+]] = krnl.load [[VAR_1_]][] : memref<i1>
// CHECK:           krnl.store [[LOAD_VAR_1_MEM_]], [[RES_2_]][] : memref<i1>
// CHECK:           [[LOAD_VAR_0_MEM_1_:%.+]] = krnl.load [[VAR_0_]][] : memref<i64>
// CHECK:           [[VAR_12_:%.+]] = arith.index_cast [[LOAD_VAR_0_MEM_1_]] : i64 to index
// CHECK:           [[LOOP_0_:%.+]] = krnl.define_loops 1
// CHECK:           krnl.iterate([[LOOP_0_]]) with ([[LOOP_0_]] -> %arg0 = [[ZERO]] to [[VAR_12_]]){
// CHECK:             [[I_0_:%.+]] = krnl.get_induction_var_value([[LOOP_0_]]) : (!krnl.loop) -> index
// CHECK:             [[LOAD_RES_2_MEM_:%.+]] = krnl.load [[RES_2_]][] : memref<i1>
// CHECK:             scf.if [[LOAD_RES_2_MEM_]] {
// CHECK-DAG:           [[VAR_14_:%.+]] = arith.index_cast [[I_0_]] : index to i64
// CHECK-DAG:           [[RES_3_:%.+]] = memref.alloc() : memref<i64>
// CHECK:               krnl.store [[VAR_14_]], [[RES_3_]][] : memref<i64>
// CHECK-DAG:           [[VAR_16_:%.+]] = "krnl.global"() {name = {{.*}}, shape = [], value = dense<1> : tensor<i32>} : () -> memref<i32>
// CHECK-DAG:           [[RES_4_:%.+]] = memref.alloc() : memref<i32>
// CHECK-DAG:           [[LOAD_RES_MEM_:%.+]] = krnl.load [[RES_]][] : memref<i32>
// CHECK:               [[LOAD_VAR_16_MEM_:%.+]] = krnl.load [[VAR_16_]][] : memref<i32>
// CHECK:               [[VAR_20_:%.+]] = arith.addi [[LOAD_RES_MEM_]], [[LOAD_VAR_16_MEM_]] : i32
// CHECK:               krnl.store [[VAR_20_]], [[RES_4_]][] : memref<i32>
// CHECK:               [[LOAD_VAR_1_MEM_1_:%.+]] = krnl.load [[VAR_1_]][] : memref<i1>
// CHECK:               krnl.store [[LOAD_VAR_1_MEM_1_]], [[RES_2_]][] : memref<i1>
// CHECK:               [[LOAD_RES_MEM_1_:%.+]] = krnl.load [[RES_]][] : memref<i32>
// CHECK:               krnl.store [[LOAD_RES_MEM_1_]], [[RES_1_]]{{.}}[[I_0_]]{{.}} : memref<?xi32>
// CHECK:               [[LOAD_RES_4_MEM_:%.+]] = krnl.load [[RES_4_]][] : memref<i32>
// CHECK:               krnl.store [[LOAD_RES_4_MEM_]], [[RES_]][] : memref<i32>
// CHECK:             }
// CHECK:           }
// CHECK:           return [[RES_1_]] : memref<?xi32>
// CHECK:         }
}

// -----

// Check lowering transpose to a view op when the order of the dimensions whose
// value is not 1 is unchanged.
func.func @test_transpose_lowered_to_a_view_op(%arg0: tensor<?x1x1x384xf32>) -> tensor<*xf32> {
  %0 = "onnx.Transpose"(%arg0) {perm = [0, 3, 1, 2]} : (tensor<?x1x1x384xf32>) -> tensor<*xf32>
  return %0 : tensor<*xf32>
  // CHECK-LABEL:  func @test_transpose_lowered_to_a_view_op
  // CHECK-SAME:   ([[PARAM_0_:%.+]]: memref<?x1x1x384xf32>) -> memref<?x384x1x1xf32> {
  // CHECK:           [[VAR_c0_:%.+]] = arith.constant 0 : index
  // CHECK:           [[VAR_0_:%.+]] = memref.dim [[PARAM_0_]], [[VAR_c0_]] : memref<?x1x1x384xf32>
  // CHECK:           [[VAR_1_:%.+]] = memref.reinterpret_cast [[PARAM_0_]] to offset: [0], sizes: {{.}}[[VAR_0_]], 384, 1, 1], strides: [384, 1, 1, 1] : memref<?x1x1x384xf32> to memref<?x384x1x1xf32>
  // CHECK:           return [[VAR_1_]] : memref<?x384x1x1xf32>
  // CHECK:         }
}

// -----

// Check lowering transpose to a view op when the order of the dimensions whose
// value is not 1 is unchanged.
// The order of the dimension whose value is not 1 is changed by transpose.
func.func @test_transpose_lowered_to_a_view_op_inv(%arg0: tensor<?x1x1x384xf32>) -> tensor<*xf32> {
  %0 = "onnx.Transpose"(%arg0) {perm = [3, 0, 1, 2]} : (tensor<?x1x1x384xf32>) -> tensor<*xf32>
  return %0 : tensor<*xf32>
  // CHECK-LABEL:  func @test_transpose_lowered_to_a_view_op_inv
  // CHECK-SAME:   ([[PARAM_0_:%.+]]: memref<?x1x1x384xf32>) -> memref<384x?x1x1xf32> {
  // CHECK-NOT:       memref.reinterpret_cast
}

// -----

// Check lowering of onnx layout transform op and its introduction of maps for the mapped data.
// onnx-mlir-opt bibi.mlir -convert-onnx-to-krnl -canonicalize -convert-krnl-to-affine --normalize-memrefs
module {
  func.func @test_onnx_layout_transform(%arg0: tensor<5x3x32x32xf32>) -> tensor<5x3x32x32xf32> {
    %0 = "onnx.LayoutTransform"(%arg0) {target_layout = "NCHW4C"} : (tensor<5x3x32x32xf32>) -> tensor<5x3x32x32xf32, #onnx.encoding<{dataLayout = "NCHW4C"}>>
    %1 = "onnx.LayoutTransform"(%0) {target_layout = "STANDARD"} : (tensor<5x3x32x32xf32, #onnx.encoding<{dataLayout = "NCHW4C"}>>) -> tensor<5x3x32x32xf32>
    return %1 : tensor<5x3x32x32xf32>
  }
// CHECK-DAG: #map = affine_map<(d0, d1, d2, d3) -> (d0, d1 floordiv 4, d2, d3, d1 mod 4)>
// CHECK-LABEL:  func.func @test_onnx_layout_transform
// CHECK-SAME:   ([[PARAM_0_:%.+]]: memref<5x3x32x32xf32>) -> memref<5x3x32x32xf32> {
// CHECK-DAG:       [[RES_:%.+]] = memref.alloc() {{.*}}: memref<5x3x32x32xf32, #map>
// CHECK-DAG:       [[LOOP_0_:%.+]]:4 = krnl.define_loops 4
// CHECK:           krnl.iterate([[LOOP_0_]]#0, [[LOOP_0_]]#1, [[LOOP_0_]]#2, [[LOOP_0_]]#3) with ([[LOOP_0_]]#0 -> [[I_0_:%.+]] = 0 to 5, [[LOOP_0_]]#1 -> [[I_1_:%.+]] = 0 to 3, [[LOOP_0_]]#2 -> [[I_2_:%.+]] = 0 to 32, [[LOOP_0_]]#3 -> [[I_3_:%.+]] = 0 to 32){
// CHECK:             [[VAR_4_:%.+]]:4 = krnl.get_induction_var_value([[LOOP_0_]]#0, [[LOOP_0_]]#1, [[LOOP_0_]]#2, [[LOOP_0_]]#3) : (!krnl.loop, !krnl.loop, !krnl.loop, !krnl.loop) -> (index, index, index, index)
// CHECK:             [[LOAD_PARAM_0_MEM_:%.+]] = krnl.load [[PARAM_0_]]{{.}}[[VAR_4_]]#0, [[VAR_4_]]#1, [[VAR_4_]]#2, [[VAR_4_]]#3] : memref<5x3x32x32xf32>
// CHECK:             krnl.store [[LOAD_PARAM_0_MEM_]], [[RES_]]{{.}}[[VAR_4_]]#0, [[VAR_4_]]#1, [[VAR_4_]]#2, [[VAR_4_]]#3] : memref<5x3x32x32xf32, #map>
// CHECK:           }
// CHECK-DAG:       [[RES_1_:%.+]] = memref.alloc() {{.*}}: memref<5x3x32x32xf32>
// CHECK-DAG:       [[LOOP_1_:%.+]]:4 = krnl.define_loops 4
// CHECK:           krnl.iterate([[LOOP_1_]]#0, [[LOOP_1_]]#1, [[LOOP_1_]]#2, [[LOOP_1_]]#3) with ([[LOOP_1_]]#0 -> [[I_4_:%.+]] = 0 to 5, [[LOOP_1_]]#1 -> [[I_5_:%.+]] = 0 to 3, [[LOOP_1_]]#2 -> [[I_6_:%.+]] = 0 to 32, [[LOOP_1_]]#3 -> [[I_7_:%.+]] = 0 to 32){
// CHECK:             [[VAR_4_1_:%.+]]:4 = krnl.get_induction_var_value([[LOOP_1_]]#0, [[LOOP_1_]]#1, [[LOOP_1_]]#2, [[LOOP_1_]]#3) : (!krnl.loop, !krnl.loop, !krnl.loop, !krnl.loop) -> (index, index, index, index)
// CHECK:             [[LOAD_PARAM_0_MEM_1_:%.+]] = krnl.load [[RES_]]{{.}}[[VAR_4_1_]]#0, [[VAR_4_1_]]#1, [[VAR_4_1_]]#2, [[VAR_4_1_]]#3] : memref<5x3x32x32xf32, #map>
// CHECK:             krnl.store [[LOAD_PARAM_0_MEM_1_]], [[RES_1_]]{{.}}[[VAR_4_1_]]#0, [[VAR_4_1_]]#1, [[VAR_4_1_]]#2, [[VAR_4_1_]]#3] : memref<5x3x32x32xf32>
// CHECK:           }
// CHECK:           return [[RES_1_]] : memref<5x3x32x32xf32>
// CHECK:         }
}<|MERGE_RESOLUTION|>--- conflicted
+++ resolved
@@ -1019,31 +1019,15 @@
 func.func @test_variadic_elementwise_op_template_unknown_dims(%arg0: tensor<?x4x1xf32>, %arg1: tensor<?x?x5xf32>, %arg2: tensor<?x1x5xf32>) -> tensor<?x4x5xf32> {
   %0 = "onnx.Max"(%arg0, %arg1, %arg2) : (tensor<?x4x1xf32>, tensor<?x?x5xf32>, tensor<?x1x5xf32>) -> tensor<?x4x5xf32>
   return %0 : tensor<?x4x5xf32>
-<<<<<<< HEAD
-// CHECK-DAG: #map = affine_map<()[s0, s1] -> (s1, s0)>
-// CHECK-DAG: #map1 = affine_map<(d0) -> (d0)>
-// CHECK-LABEL:  func @test_variadic_elementwise_op_template_unknown_dims
-=======
 
 // mlir2FileCheck.py
 // CHECK-DAG:   [[MAP_0_:#.+]] = affine_map<()[s0, s1] -> (s1, s0)>
 // CHECK-DAG:   [[MAP_1_:#.+]] = affine_map<(d0, d1, d2) -> (d2)>
 // CHECK-LABEL:  func.func @test_variadic_elementwise_op_template_unknown_dims
->>>>>>> c6b2ee83
 // CHECK-SAME:   ([[PARAM_0_:%.+]]: memref<?x4x1xf32>, [[PARAM_1_:%.+]]: memref<?x?x5xf32>, [[PARAM_2_:%.+]]: memref<?x1x5xf32>) -> memref<?x4x5xf32> {
 // CHECK-DAG:       [[CST_1_:%.+]] = arith.constant 1 : index
 // CHECK-DAG:       [[CST_0_:%.+]] = arith.constant 0 : index
 // CHECK-NOT: separator of consecutive DAGs
-<<<<<<< HEAD
-// CHECK-DAG:       [[VAR_0_:%.+]] = memref.dim [[PARAM_0_]], [[CST_0_]] : memref<?x4x1xf32>
-// CHECK-DAG:       [[VAR_1_:%.+]] = memref.dim [[PARAM_1_]], [[CST_0_]] : memref<?x?x5xf32>
-// CHECK-DAG:       [[VAR_2_:%.+]] = memref.dim [[PARAM_1_]], [[CST_1_]] : memref<?x?x5xf32>
-// CHECK-DAG:       [[VAR_3_:%.+]] = memref.dim [[PARAM_2_]], [[CST_0_]] : memref<?x1x5xf32>
-// CHECK:           [[VAR_4_:%.+]] = affine.max #map(){{.}}[[VAR_0_]], [[VAR_1_]]{{.}}
-// CHECK:           [[VAR_5_:%.+]] = arith.cmpi sgt, [[VAR_3_]], [[VAR_4_]] : index
-// CHECK:           [[VAR_6_:%.+]] = arith.select [[VAR_5_]], [[VAR_3_]], [[VAR_4_]] : index
-// CHECK-DAG:       [[VAR_7_:%.+]] = memref.alloc([[VAR_6_]]) {{.*}} : memref<?x4x5xf32>
-=======
 // CHECK-DAG:       [[VAR_dim_:%.+]] = memref.dim [[PARAM_0_]], [[CST_0_]] : memref<?x4x1xf32>
 // CHECK-DAG:       [[VAR_dim_0_:%.+]] = memref.dim [[PARAM_1_]], [[CST_0_]] : memref<?x?x5xf32>
 // CHECK-DAG:       [[VAR_dim_1_:%.+]] = memref.dim [[PARAM_1_]], [[CST_1_]] : memref<?x?x5xf32>
@@ -1052,7 +1036,6 @@
 // CHECK:           [[VAR_1_:%.+]] = arith.cmpi sgt, [[VAR_dim_2_]], [[VAR_0_]] : index
 // CHECK:           [[VAR_2_:%.+]] = arith.select [[VAR_1_]], [[VAR_dim_2_]], [[VAR_0_]] : index
 // CHECK-DAG:       [[RES_:%.+]] = memref.alloc([[VAR_2_]]) {{.*}}: memref<?x4x5xf32>
->>>>>>> c6b2ee83
 // CHECK-DAG:       [[LOOP_0_:%.+]]:3 = krnl.define_loops 3
 // CHECK:           krnl.iterate([[LOOP_0_]]#0, [[LOOP_0_]]#1, [[LOOP_0_]]#2) with ([[LOOP_0_]]#0 -> [[I_0_:%.+]] = 0 to [[MAP_1_]]([[VAR_dim_]], [[VAR_dim_]]_0, [[VAR_2_]]), [[LOOP_0_]]#1 -> [[I_1_:%.+]] = 0 to 4, [[LOOP_0_]]#2 -> [[I_2_:%.+]] = 0 to 5){
 // CHECK-DAG:         [[VAR_4_:%.+]]:3 = krnl.get_induction_var_value([[LOOP_0_]]#0, [[LOOP_0_]]#1, [[LOOP_0_]]#2) : (!krnl.loop, !krnl.loop, !krnl.loop) -> (index, index, index)
