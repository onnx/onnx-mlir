// RUN: onnx-mlir-opt --shape-inference --convert-onnx-to-krnl --canonicalize %s -split-input-file | FileCheck %s

// Adding canonicalize is important here as this is the only way to check the values of the map, which are otherwise
// before the function, and thus are hard to test.

// -----

// Slice where all the parameters are constant.
func @test_slice_constant_default_axes(%arg0 : tensor<2x4xf32>) -> tensor<*xf32> {
  %axes = constant unit
  %starts = "onnx.Constant"() {value = dense<[1, 0]> : tensor<2xi64> } : () -> tensor<2xi64>
  %ends = "onnx.Constant"() {value = dense<[2, 3]> : tensor<2xi64> } : () -> tensor<2xi64>
  %steps = "onnx.Constant"() {value = dense<[1, 2]> : tensor<2xi64> } : () -> tensor<2xi64>
  %1 = "onnx.Slice"(%arg0, %starts, %ends, %axes, %steps) : (tensor<2x4xf32>, tensor<2xi64>, tensor<2xi64>, none, tensor<2xi64>) -> tensor<*xf32>
  "std.return"(%1) : (tensor<*xf32>) -> ()

// CHECK-LABEL:  func @test_slice_constant_default_axes
// CHECK-SAME:   ([[DATA_:%.+]]: memref<2x4xf32>) -> memref<1x2xf32> {
// CHECK-DAG:       [[RES_:%.+]] = alloc() : memref<1x2xf32>
// CHECK-DAG:       [[START_:%.+]] = "krnl.global"() {name = "constant_0", shape = [2], value = dense<[1, 0]> : tensor<2xi64>} : () -> memref<2xi64>
// CHECK-DAG:       [[END_:%.+]] = "krnl.global"() {name = "constant_1", shape = [2], value = dense<[2, 3]> : tensor<2xi64>} : () -> memref<2xi64>
// CHECK-DAG:       [[STEP_:%.+]] = "krnl.global"() {name = "constant_2", shape = [2], value = dense<[1, 2]> : tensor<2xi64>} : () -> memref<2xi64>
// CHECK-DAG:       [[LOOP_0_:%.+]]:2 = krnl.define_loops 2
// CHECK:           krnl.iterate([[LOOP_0_]]#0, [[LOOP_0_]]#1) with ([[LOOP_0_]]#0 -> [[I_0_:%.+]] = 0 to 1, [[LOOP_0_]]#1 -> [[I_1_:%.+]] = 0 to 2) {
// CHECK:             [[LOAD_DATA_MEM_:%.+]] = affine.load [[DATA_]][symbol([[I_0_]]) + 1, symbol([[I_1_]]) * 2] : memref<2x4xf32>
// CHECK:             affine.store [[LOAD_DATA_MEM_]], [[RES_]][symbol([[I_0_]]), symbol([[I_1_]])] : memref<1x2xf32>
// CHECK:           }
// CHECK:           return [[RES_]] : memref<1x2xf32>
// CHECK:         }
}

// -----

func @test_slice_constant_default_steps(%arg0 : tensor<2x4xf32>) -> tensor<*xf32> {
  %axes = "onnx.Constant"() {value = dense<[0, 1]> : tensor<2xi64> } : () -> tensor<2xi64>
  %starts = "onnx.Constant"() {value = dense<[1, 0]> : tensor<2xi64> } : () -> tensor<2xi64>
  %ends = "onnx.Constant"() {value = dense<[2, 3]> : tensor<2xi64> } : () -> tensor<2xi64>
  %steps = constant unit
  %1 = "onnx.Slice"(%arg0, %starts, %ends, %axes, %steps) : (tensor<2x4xf32>, tensor<2xi64>, tensor<2xi64>, tensor<2xi64>, none) -> tensor<*xf32>
  "std.return"(%1) : (tensor<*xf32>) -> ()

// CHECK-LABEL:  func @test_slice_constant_default_steps
// CHECK-SAME:   ([[DATA_:%.+]]: memref<2x4xf32>) -> memref<1x3xf32> {
// CHECK-DAG:       [[RES_:%.+]] = alloc() : memref<1x3xf32>
// CHECK-DAG:       [[START_:%.+]] = "krnl.global"() {name = "constant_0", shape = [2], value = dense<[0, 1]> : tensor<2xi64>} : () -> memref<2xi64>
// CHECK-DAG:       [[END_:%.+]] = "krnl.global"() {name = "constant_1", shape = [2], value = dense<[1, 0]> : tensor<2xi64>} : () -> memref<2xi64>
// CHECK-DAG:       [[STEP_:%.+]] = "krnl.global"() {name = "constant_2", shape = [2], value = dense<[2, 3]> : tensor<2xi64>} : () -> memref<2xi64>
// CHECK-DAG:       [[LOOP_0_:%.+]]:2 = krnl.define_loops 2
// CHECK:           krnl.iterate([[LOOP_0_]]#0, [[LOOP_0_]]#1) with ([[LOOP_0_]]#0 -> [[I_0_:%.+]] = 0 to 1, [[LOOP_0_]]#1 -> [[I_1_:%.+]] = 0 to 3) {
// CHECK:             [[LOAD_DATA_MEM_:%.+]] = affine.load [[DATA_]][symbol([[I_0_]]) + 1, symbol([[I_1_]])] : memref<2x4xf32>
// CHECK:             affine.store [[LOAD_DATA_MEM_]], [[RES_]][symbol([[I_0_]]), symbol([[I_1_]])] : memref<1x3xf32>
// CHECK:           }
// CHECK:           return [[RES_]] : memref<1x3xf32>
// CHECK:         }
}

// -----

func @test_slice_all_constant(%arg0 : tensor<2x4xf32>) -> tensor<*xf32> {
  %axes = "onnx.Constant"() {value = dense<[0, 1]> : tensor<2xi64> } : () -> tensor<2xi64>
  %starts = "onnx.Constant"() {value = dense<[1, 0]> : tensor<2xi64> } : () -> tensor<2xi64>
  %ends = "onnx.Constant"() {value = dense<[2, 3]> : tensor<2xi64> } : () -> tensor<2xi64>
  %steps = "onnx.Constant"() {value = dense<[1, 2]> : tensor<2xi64> } : () -> tensor<2xi64>
  %1 = "onnx.Slice"(%arg0, %starts, %ends, %axes, %steps) : (tensor<2x4xf32>, tensor<2xi64>, tensor<2xi64>, tensor<2xi64>, tensor<2xi64>) -> tensor<*xf32>
  "std.return"(%1) : (tensor<*xf32>) -> ()

// CHECK-LABEL:  func @test_slice_all_constant
// CHECK-SAME:   ([[DATA_:%.+]]: memref<2x4xf32>) -> memref<1x2xf32> {
// CHECK-DAG:       [[RES_:%.+]] = alloc() : memref<1x2xf32>
// CHECK-DAG:       [[AXES_:%.+]] = "krnl.global"() {name = "constant_0", shape = [2], value = dense<[0, 1]> : tensor<2xi64>} : () -> memref<2xi64>
// CHECK-DAG:       [[START_:%.+]] = "krnl.global"() {name = "constant_1", shape = [2], value = dense<[1, 0]> : tensor<2xi64>} : () -> memref<2xi64>
// CHECK-DAG:       [[END_:%.+]] = "krnl.global"() {name = "constant_2", shape = [2], value = dense<[2, 3]> : tensor<2xi64>} : () -> memref<2xi64>
// CHECK-DAG:       [[STEP_:%.+]] = "krnl.global"() {name = "constant_3", shape = [2], value = dense<[1, 2]> : tensor<2xi64>} : () -> memref<2xi64>
// CHECK-DAG:       [[LOOP_0_:%.+]]:2 = krnl.define_loops 2
// CHECK:           krnl.iterate([[LOOP_0_]]#0, [[LOOP_0_]]#1) with ([[LOOP_0_]]#0 -> [[I_0_:%.+]] = 0 to 1, [[LOOP_0_]]#1 -> [[I_1_:%.+]] = 0 to 2) {
// CHECK:             [[LOAD_DATA_MEM_:%.+]] = affine.load [[DATA_]][symbol([[I_0_]]) + 1, symbol([[I_1_]]) * 2] : memref<2x4xf32>
// CHECK:             affine.store [[LOAD_DATA_MEM_]], [[RES_]][symbol([[I_0_]]), symbol([[I_1_]])] : memref<1x2xf32>
// CHECK:           }
// CHECK:           return [[RES_]] : memref<1x2xf32>
// CHECK:         }
}

// -----

func @test_slice_all_constant_negative(%arg0 : tensor<2x4xf32>) -> tensor<*xf32> {
  %axes = "onnx.Constant"() {value = dense<[0, -1]> : tensor<2xi64> } : () -> tensor<2xi64>
  %starts = "onnx.Constant"() {value = dense<[1, 0]> : tensor<2xi64> } : () -> tensor<2xi64>
  %ends = "onnx.Constant"() {value = dense<[2, -1]> : tensor<2xi64> } : () -> tensor<2xi64>
  %steps = "onnx.Constant"() {value = dense<[1, 2]> : tensor<2xi64> } : () -> tensor<2xi64>
  %1 = "onnx.Slice"(%arg0, %starts, %ends, %axes, %steps) : (tensor<2x4xf32>, tensor<2xi64>, tensor<2xi64>, tensor<2xi64>, tensor<2xi64>) -> tensor<*xf32>
  "std.return"(%1) : (tensor<*xf32>) -> ()

// CHECK-LABEL:  func @test_slice_all_constant_negative
// CHECK-SAME:   ([[DATA_:%.+]]: memref<2x4xf32>) -> memref<1x2xf32> {
// CHECK-DAG:       [[RES_:%.+]] = alloc() : memref<1x2xf32>
// CHECK-DAG:       [[AXES_:%.+]] = "krnl.global"() {name = "constant_0", shape = [2], value = dense<[0, -1]> : tensor<2xi64>} : () -> memref<2xi64>
// CHECK-DAG:       [[START_:%.+]] = "krnl.global"() {name = "constant_1", shape = [2], value = dense<[1, 0]> : tensor<2xi64>} : () -> memref<2xi64>
// CHECK-DAG:       [[END_:%.+]] = "krnl.global"() {name = "constant_2", shape = [2], value = dense<[2, -1]> : tensor<2xi64>} : () -> memref<2xi64>
// CHECK-DAG:       [[STEP_:%.+]] = "krnl.global"() {name = "constant_3", shape = [2], value = dense<[1, 2]> : tensor<2xi64>} : () -> memref<2xi64>
// CHECK-DAG:       [[LOOP_0_:%.+]]:2 = krnl.define_loops 2
// CHECK:           krnl.iterate([[LOOP_0_]]#0, [[LOOP_0_]]#1) with ([[LOOP_0_]]#0 -> [[I_0_:%.+]] = 0 to 1, [[LOOP_0_]]#1 -> [[I_1_:%.+]] = 0 to 2) {
// CHECK:             [[LOAD_DATA_MEM_:%.+]] = affine.load [[DATA_]][symbol([[I_0_]]) + 1, symbol([[I_1_]]) * 2] : memref<2x4xf32>
// CHECK:             affine.store [[LOAD_DATA_MEM_]], [[RES_]][symbol([[I_0_]]), symbol([[I_1_]])] : memref<1x2xf32>
// CHECK:           }
// CHECK:           return [[RES_]] : memref<1x2xf32>
// CHECK:         }
}

// -----

func @test_slice_all_constant_end_outofbound(%arg0 : tensor<2x4xf32>) -> tensor<*xf32> {
  %axes = "onnx.Constant"() {value = dense<[0, 1]> : tensor<2xi64> } : () -> tensor<2xi64>
  %starts = "onnx.Constant"() {value = dense<[1, 0]> : tensor<2xi64> } : () -> tensor<2xi64>
  %ends = "onnx.Constant"() {value = dense<[5, 3]> : tensor<2xi64> } : () -> tensor<2xi64>
  %steps = "onnx.Constant"() {value = dense<[1, 2]> : tensor<2xi64> } : () -> tensor<2xi64>
  %1 = "onnx.Slice"(%arg0, %starts, %ends, %axes, %steps) : (tensor<2x4xf32>, tensor<2xi64>, tensor<2xi64>, tensor<2xi64>, tensor<2xi64>) -> tensor<*xf32>
  "std.return"(%1) : (tensor<*xf32>) -> ()

// CHECK-LABEL:  func @test_slice_all_constant_end_outofbound
// CHECK-SAME:   ([[DATA_:%.+]]: memref<2x4xf32>) -> memref<1x2xf32> {
// CHECK-DAG:       [[RES_:%.+]] = alloc() : memref<1x2xf32>
// CHECK-DAG:       [[AXES_:%.+]] = "krnl.global"() {name = "constant_0", shape = [2], value = dense<[0, 1]> : tensor<2xi64>} : () -> memref<2xi64>
// CHECK-DAG:       [[START_:%.+]] = "krnl.global"() {name = "constant_1", shape = [2], value = dense<[1, 0]> : tensor<2xi64>} : () -> memref<2xi64>
// CHECK-DAG:       [[END_:%.+]] = "krnl.global"() {name = "constant_2", shape = [2], value = dense<[5, 3]> : tensor<2xi64>} : () -> memref<2xi64>
// CHECK-DAG:       [[STEP_:%.+]] = "krnl.global"() {name = "constant_3", shape = [2], value = dense<[1, 2]> : tensor<2xi64>} : () -> memref<2xi64>
// CHECK-DAG:       [[LOOP_0_:%.+]]:2 = krnl.define_loops 2
// CHECK:           krnl.iterate([[LOOP_0_]]#0, [[LOOP_0_]]#1) with ([[LOOP_0_]]#0 -> [[I_0_:%.+]] = 0 to 1, [[LOOP_0_]]#1 -> [[I_1_:%.+]] = 0 to 2) {
// CHECK:             [[LOAD_DATA_MEM_:%.+]] = affine.load [[DATA_]][symbol([[I_0_]]) + 1, symbol([[I_1_]]) * 2] : memref<2x4xf32>
// CHECK:             affine.store [[LOAD_DATA_MEM_]], [[RES_]][symbol([[I_0_]]), symbol([[I_1_]])] : memref<1x2xf32>
// CHECK:           }
// CHECK:           return [[RES_]] : memref<1x2xf32>
// CHECK:         }
}

// -----

func @test_slice_all_constant_negative_steps(%arg0 : tensor<2x4xf32>) -> tensor<*xf32> {
  %axes = "onnx.Constant"() {value = dense<[0, 1]> : tensor<2xi64> } : () -> tensor<2xi64>
  %starts = "onnx.Constant"() {value = dense<[1, 3]> : tensor<2xi64> } : () -> tensor<2xi64>
  %ends = "onnx.Constant"() {value = dense<[2, 0]> : tensor<2xi64> } : () -> tensor<2xi64>
  %steps = "onnx.Constant"() {value = dense<[1, -2]> : tensor<2xi64> } : () -> tensor<2xi64>
  %1 = "onnx.Slice"(%arg0, %starts, %ends, %axes, %steps) : (tensor<2x4xf32>, tensor<2xi64>, tensor<2xi64>, tensor<2xi64>, tensor<2xi64>) -> tensor<*xf32>
  "std.return"(%1) : (tensor<*xf32>) -> ()

// CHECK-LABEL:  func @test_slice_all_constant_negative_steps
// CHECK-SAME:   ([[DATA_:%.+]]: memref<2x4xf32>) -> memref<1x2xf32> {
// CHECK-DAG:       [[RES_:%.+]] = alloc() : memref<1x2xf32>
// CHECK-DAG:       [[AXES_:%.+]] = "krnl.global"() {name = "constant_0", shape = [2], value = dense<[0, 1]> : tensor<2xi64>} : () -> memref<2xi64>
// CHECK-DAG:       [[START_:%.+]] = "krnl.global"() {name = "constant_1", shape = [2], value = dense<[1, 3]> : tensor<2xi64>} : () -> memref<2xi64>
// CHECK-DAG:       [[END_:%.+]] = "krnl.global"() {name = "constant_2", shape = [2], value = dense<[2, 0]> : tensor<2xi64>} : () -> memref<2xi64>
// CHECK-DAG:       [[STEP_:%.+]] = "krnl.global"() {name = "constant_3", shape = [2], value = dense<[1, -2]> : tensor<2xi64>} : () -> memref<2xi64>
// CHECK-DAG:       [[LOOP_0_:%.+]]:2 = krnl.define_loops 2
// CHECK:           krnl.iterate([[LOOP_0_]]#0, [[LOOP_0_]]#1) with ([[LOOP_0_]]#0 -> [[I_0_:%.+]] = 0 to 1, [[LOOP_0_]]#1 -> [[I_1_:%.+]] = 0 to 2) {
// CHECK:             [[LOAD_DATA_MEM_:%.+]] = affine.load [[DATA_]][symbol([[I_0_]]) + 1, symbol([[I_1_]]) * -2 + 3] : memref<2x4xf32>
// CHECK:             affine.store [[LOAD_DATA_MEM_]], [[RES_]][symbol([[I_0_]]), symbol([[I_1_]])] : memref<1x2xf32>
// CHECK:           }
// CHECK:           return [[RES_]] : memref<1x2xf32>
// CHECK:         }
}

// -----

// Slice where the data is dyn sized along a non-sliced dim
func @dyntest_slice_constant_dynshape_not_spliced(%arg0 : tensor<?x4x5xf32>) -> tensor<*xf32> {
  // %data = "onnx.Constant"() {value = dense<[ [ [ 0, 1, 2, 3, 4 ], [ 10, 11, 12, 13, 14 ], [ 20, 21, 22, 23, 24 ], [ 30, 31, 32, 33, 34 ] ], [ [ 100, 101, 102, 103, 104 ], [ 110, 111, 112, 113, 114 ], [ 120, 121, 122, 123, 124 ], [ 130, 131, 132, 133, 134 ] ], [ [ 200, 201, 202, 203, 204 ], [ 210, 211, 212, 213, 214 ], [ 220, 221, 222, 223, 224 ], [ 230, 231, 232, 233, 234 ] ] ] > : tensor<3x4x5xi64> } : () -> tensor<3x4x5xi64>
  // slice * 1-3 1-4 with neg numbers
  %axes = "onnx.Constant"() {value = dense<[2, 1]> : tensor<2xi64> } : () -> tensor<2xi64>
  %starts = "onnx.Constant"() {value = dense<[1, 1]> : tensor<2xi64> } : () -> tensor<2xi64>
  %ends = "onnx.Constant"() {value = dense<[-1, -1]> : tensor<2xi64> } : () -> tensor<2xi64>
  %steps = "onnx.Constant"() {value = dense<[1, 1]> : tensor<2xi64> } : () -> tensor<2xi64>
  %res = "onnx.Slice"(%arg0, %starts, %ends, %axes, %steps) : (tensor<?x4x5xf32>, tensor<2xi64>, tensor<2xi64>, tensor<2xi64>, tensor<2xi64>) -> tensor<*xf32>
  "std.return"(%res) : (tensor<*xf32>) -> ()

// CHECK-LABEL:  func @dyntest_slice_constant_dynshape_not_spliced
// CHECK-SAME:   ([[DATA_:%.+]]: memref<?x4x5xf32>) -> memref<?x2x3xf32> {
// CHECK:           [[CST_0_:%.+]] = constant 0 : index
// CHECK:           [[AXIS_:%.+]] = "krnl.global"() {name = "constant_0", shape = [2], value = dense<[2, 1]> : tensor<2xi64>} : () -> memref<2xi64>
// CHECK:           [[START_:%.+]] = "krnl.global"() {name = "constant_1", shape = [2], value = dense<1> : tensor<2xi64>} : () -> memref<2xi64>
// CHECK:           [[END_:%.+]] = "krnl.global"() {name = "constant_2", shape = [2], value = dense<-1> : tensor<2xi64>} : () -> memref<2xi64>
// CHECK:           [[STEP_:%.+]] = "krnl.global"() {name = "constant_3", shape = [2], value = dense<1> : tensor<2xi64>} : () -> memref<2xi64>
// CHECK:           [[VAR_4_:%.+]] = dim [[DATA_]], [[CST_0_]] : memref<?x4x5xf32>
// CHECK:           [[RES_:%.+]] = alloc([[VAR_4_]]) : memref<?x2x3xf32>
// CHECK:           [[LOOP_0_:%.+]]:3 = krnl.define_loops 3
// CHECK:           krnl.iterate([[LOOP_0_]]#0, [[LOOP_0_]]#1, [[LOOP_0_]]#2) with ([[LOOP_0_]]#0 -> [[I_0_:%.+]] = 0 to [[VAR_4_]], [[LOOP_0_]]#1 -> [[I_1_:%.+]] = 0 to 2, [[LOOP_0_]]#2 -> [[I_2_:%.+]] = 0 to 3) {
// CHECK:             [[LOAD_DATA_MEM_:%.+]] = affine.load [[DATA_]][symbol([[I_0_]]), symbol([[I_1_]]) + 1, symbol([[I_2_]]) + 1] : memref<?x4x5xf32>
// CHECK:             affine.store [[LOAD_DATA_MEM_]], [[RES_]][symbol([[I_0_]]), symbol([[I_1_]]), symbol([[I_2_]])] : memref<?x2x3xf32>
// CHECK:           }
// CHECK:           return [[RES_]] : memref<?x2x3xf32>
// CHECK:         }
}

// -----

// Check where all is dynamic except input size and axis. The code was verified
// using a procedure simioar to mlir-run and by manually adding code to print the
// output as a vector

func @compute_slice_all_dyn(%arg0 : tensor<2xi64>, %arg1 : tensor<2xi64>, %arg2 : tensor<2xi64>) {
   %data = "onnx.Constant"() {value = dense<[ [ [ 0, 1, 2, 3, 4 ], [ 10, 11, 12, 13, 14 ], [ 20, 21, 22, 23, 24 ], [ 30, 31, 32, 33, 34 ] ], [ [ 100, 101, 102, 103, 104 ], [ 110, 111, 112, 113, 114 ], [ 120, 121, 122, 123, 124 ], [ 130, 131, 132, 133, 134 ] ], [ [ 200, 201, 202, 203, 204 ], [ 210, 211, 212, 213, 214 ], [ 220, 221, 222, 223, 224 ], [ 230, 231, 232, 233, 234 ] ] ] > : tensor<3x4x5xi64> } : () -> tensor<3x4x5xi64>

  // slice * 1-3 1-4 with neg numbers
  %axes = "onnx.Constant"() {value = dense<[2, 1]> : tensor<2xi64> } : () -> tensor<2xi64>
  %res = "onnx.Slice"(%data, %arg0, %arg1, %axes, %arg2) : (tensor<3x4x5xi64>, tensor<2xi64>, tensor<2xi64>, tensor<2xi64>, tensor<2xi64>) -> tensor<3x?x?xi64>
  return
// CHECK-LABEL:  func @compute_slice_all_dyn
// CHECK-SAME:   ([[START_:%.+]]: memref<2xi64>, [[END_:%.+]]: memref<2xi64>, [[STEP_:%.+]]: memref<2xi64>) {
// CHECK-DAG:       [[CST_5_:%.+]] = constant 5 : index
// CHECK-DAG:       [[CST_3_:%.+]] = constant 3 : index
// CHECK-DAG:       [[CST_minus_2147483648_:%.+]] = constant -2147483648 : index
// CHECK-DAG:       [[CST_2147483647_:%.+]] = constant 2147483647 : index
// CHECK-DAG:       [[CST_minus_1_:%.+]] = constant -1 : index
// CHECK-DAG:       [[CST_4_:%.+]] = constant 4 : index
// CHECK-DAG:       [[CST_0_:%.+]] = constant 0 : index
// CHECK-DAG:       [[VAR_0_:%.+]] = "krnl.global"() {name = "constant_0", shape = [3, 4, 5], value = dense<{{.}}{{.}}[0, 1, 2, 3, 4], [10, 11, 12, 13, 14], [20, 21, 22, 23, 24], [30, 31, 32, 33, 34]{{.}}, {{.}}[100, 101, 102, 103, 104], [110, 111, 112, 113, 114], [120, 121, 122, 123, 124], [130, 131, 132, 133, 134]{{.}}, {{.}}[200, 201, 202, 203, 204], [210, 211, 212, 213, 214], [220, 221, 222, 223, 224], [230, 231, 232, 233, 234]{{.}}{{.}}> : tensor<3x4x5xi64>} : () -> memref<3x4x5xi64>
// CHECK-DAG:       [[AXES_:%.+]] = "krnl.global"() {name = "constant_1", shape = [2], value = dense<[2, 1]> : tensor<2xi64>} : () -> memref<2xi64>
// CHECK-DAG:       [[LOAD_START_MEM_:%.+]] = affine.load [[START_]][0] : memref<2xi64>
// CHECK-NOT: separator of consecutive DAGs
// CHECK-DAG:       [[VAR_3_:%.+]] = index_cast [[LOAD_START_MEM_]] : i64 to index
// CHECK-DAG:       [[LOAD_END_MEM_:%.+]] = affine.load [[END_]][0] : memref<2xi64>
// CHECK-NOT: separator of consecutive DAGs
// CHECK-DAG:       [[VAR_5_:%.+]] = index_cast [[LOAD_END_MEM_]] : i64 to index
// CHECK-DAG:       [[LOAD_STEP_MEM_:%.+]] = affine.load [[STEP_]][0] : memref<2xi64>
// CHECK-NOT: separator of consecutive DAGs
// CHECK-DAG:       [[VAR_7_:%.+]] = index_cast [[LOAD_STEP_MEM_]] : i64 to index
// CHECK-DAG:       [[VAR_8_:%.+]] = cmpi "slt", [[VAR_3_]], [[CST_0_]] : index
// CHECK-DAG:       [[VAR_9_:%.+]] = affine.apply #map0(){{.}}[[VAR_3_]]{{.}}
// CHECK:           [[VAR_10_:%.+]] = select [[VAR_8_]], [[VAR_9_]], [[VAR_3_]] : index
// CHECK:           [[VAR_11_:%.+]] = cmpi "slt", [[VAR_10_]], [[CST_0_]] : index
// CHECK:           [[VAR_12_:%.+]] = select [[VAR_11_]], [[CST_0_]], [[VAR_10_]] : index
// CHECK:           [[VAR_13_:%.+]] = cmpi "sgt", [[VAR_12_]], [[CST_4_]] : index
// CHECK-DAG:       [[VAR_14_:%.+]] = select [[VAR_13_]], [[CST_4_]], [[VAR_12_]] : index
// CHECK-DAG:       [[VAR_15_:%.+]] = cmpi "slt", [[VAR_10_]], [[CST_0_]] : index
// CHECK:           [[VAR_16_:%.+]] = select [[VAR_15_]], [[CST_0_]], [[VAR_10_]] : index
// CHECK:           [[VAR_17_:%.+]] = cmpi "sgt", [[VAR_16_]], [[CST_5_]] : index
// CHECK-DAG:       [[VAR_18_:%.+]] = select [[VAR_17_]], [[CST_5_]], [[VAR_16_]] : index
// CHECK-DAG:       [[VAR_19_:%.+]] = cmpi "slt", [[VAR_7_]], [[CST_0_]] : index
// CHECK-NOT: separator of consecutive DAGs
// CHECK-DAG:       [[VAR_20_:%.+]] = select [[VAR_19_]], [[VAR_14_]], [[VAR_18_]] : index
// CHECK-DAG:       [[VAR_21_:%.+]] = cmpi "slt", [[VAR_5_]], [[CST_0_]] : index
// CHECK-DAG:       [[VAR_22_:%.+]] = affine.apply #map0(){{.}}[[VAR_5_]]{{.}}
// CHECK-NOT: separator of consecutive DAGs
// CHECK-DAG:       [[VAR_23_:%.+]] = select [[VAR_21_]], [[VAR_22_]], [[VAR_5_]] : index
// CHECK-DAG:       [[VAR_24_:%.+]] = cmpi "slt", [[VAR_5_]], [[CST_minus_2147483648_]] : index
// CHECK-NOT: separator of consecutive DAGs
// CHECK-DAG:       [[VAR_25_:%.+]] = select [[VAR_24_]], [[CST_minus_1_]], [[VAR_23_]] : index
// CHECK-DAG:       [[VAR_26_:%.+]] = cmpi "sge", [[VAR_5_]], [[CST_2147483647_]] : index
// CHECK:           [[VAR_27_:%.+]] = select [[VAR_26_]], [[CST_5_]], [[VAR_25_]] : index
// CHECK:           [[VAR_28_:%.+]] = cmpi "slt", [[VAR_27_]], [[CST_minus_1_]] : index
// CHECK:           [[VAR_29_:%.+]] = select [[VAR_28_]], [[CST_minus_1_]], [[VAR_27_]] : index
// CHECK:           [[VAR_30_:%.+]] = cmpi "sgt", [[VAR_29_]], [[CST_5_]] : index
// CHECK-DAG:       [[VAR_31_:%.+]] = select [[VAR_30_]], [[CST_5_]], [[VAR_29_]] : index
// CHECK-DAG:       [[VAR_32_:%.+]] = cmpi "slt", [[VAR_27_]], [[CST_0_]] : index
// CHECK:           [[VAR_33_:%.+]] = select [[VAR_32_]], [[CST_0_]], [[VAR_27_]] : index
// CHECK:           [[VAR_34_:%.+]] = cmpi "sgt", [[VAR_33_]], [[CST_5_]] : index
// CHECK-DAG:       [[VAR_35_:%.+]] = select [[VAR_34_]], [[CST_5_]], [[VAR_33_]] : index
// CHECK-DAG:       [[VAR_36_:%.+]] = cmpi "slt", [[VAR_7_]], [[CST_0_]] : index
// CHECK:           [[VAR_37_:%.+]] = select [[VAR_36_]], [[VAR_31_]], [[VAR_35_]] : index
// CHECK:           [[VAR_38_:%.+]] = subi [[VAR_37_]], [[VAR_20_]] : index
// CHECK:           [[VAR_39_:%.+]] = ceildivi_signed [[VAR_38_]], [[VAR_7_]] : index
// CHECK:           [[VAR_40_:%.+]] = cmpi "slt", [[VAR_39_]], [[CST_0_]] : index
// CHECK-DAG:       [[VAR_41_:%.+]] = select [[VAR_40_]], [[CST_0_]], [[VAR_39_]] : index
// CHECK-DAG:       [[LOAD_START_MEM_1_:%.+]] = affine.load [[START_]][1] : memref<2xi64>
// CHECK-NOT: separator of consecutive DAGs
// CHECK-DAG:       [[VAR_43_:%.+]] = index_cast [[LOAD_START_MEM_1_]] : i64 to index
// CHECK-DAG:       [[LOAD_END_MEM_1_:%.+]] = affine.load [[END_]][1] : memref<2xi64>
// CHECK-NOT: separator of consecutive DAGs
// CHECK-DAG:       [[VAR_45_:%.+]] = index_cast [[LOAD_END_MEM_1_]] : i64 to index
// CHECK-DAG:       [[LOAD_STEP_MEM_1_:%.+]] = affine.load [[STEP_]][1] : memref<2xi64>
// CHECK-NOT: separator of consecutive DAGs
// CHECK-DAG:       [[VAR_47_:%.+]] = index_cast [[LOAD_STEP_MEM_1_]] : i64 to index
// CHECK-DAG:       [[VAR_48_:%.+]] = cmpi "slt", [[VAR_43_]], [[CST_0_]] : index
// CHECK-DAG:       [[VAR_49_:%.+]] = affine.apply #map1(){{.}}[[VAR_43_]]{{.}}
// CHECK:           [[VAR_50_:%.+]] = select [[VAR_48_]], [[VAR_49_]], [[VAR_43_]] : index
// CHECK:           [[VAR_51_:%.+]] = cmpi "slt", [[VAR_50_]], [[CST_0_]] : index
// CHECK:           [[VAR_52_:%.+]] = select [[VAR_51_]], [[CST_0_]], [[VAR_50_]] : index
// CHECK:           [[VAR_53_:%.+]] = cmpi "sgt", [[VAR_52_]], [[CST_3_]] : index
// CHECK-DAG:       [[VAR_54_:%.+]] = select [[VAR_53_]], [[CST_3_]], [[VAR_52_]] : index
// CHECK-DAG:       [[VAR_55_:%.+]] = cmpi "slt", [[VAR_50_]], [[CST_0_]] : index
// CHECK:           [[VAR_56_:%.+]] = select [[VAR_55_]], [[CST_0_]], [[VAR_50_]] : index
// CHECK:           [[VAR_57_:%.+]] = cmpi "sgt", [[VAR_56_]], [[CST_4_]] : index
// CHECK-DAG:       [[VAR_58_:%.+]] = select [[VAR_57_]], [[CST_4_]], [[VAR_56_]] : index
// CHECK-DAG:       [[VAR_59_:%.+]] = cmpi "slt", [[VAR_47_]], [[CST_0_]] : index
// CHECK-NOT: separator of consecutive DAGs
// CHECK-DAG:       [[VAR_60_:%.+]] = select [[VAR_59_]], [[VAR_54_]], [[VAR_58_]] : index
// CHECK-DAG:       [[VAR_61_:%.+]] = cmpi "slt", [[VAR_45_]], [[CST_0_]] : index
// CHECK-DAG:       [[VAR_62_:%.+]] = affine.apply #map1(){{.}}[[VAR_45_]]{{.}}
// CHECK-NOT: separator of consecutive DAGs
// CHECK-DAG:       [[VAR_63_:%.+]] = select [[VAR_61_]], [[VAR_62_]], [[VAR_45_]] : index
// CHECK-DAG:       [[VAR_64_:%.+]] = cmpi "slt", [[VAR_45_]], [[CST_minus_2147483648_]] : index
// CHECK-NOT: separator of consecutive DAGs
// CHECK-DAG:       [[VAR_65_:%.+]] = select [[VAR_64_]], [[CST_minus_1_]], [[VAR_63_]] : index
// CHECK-DAG:       [[VAR_66_:%.+]] = cmpi "sge", [[VAR_45_]], [[CST_2147483647_]] : index
// CHECK:           [[VAR_67_:%.+]] = select [[VAR_66_]], [[CST_4_]], [[VAR_65_]] : index
// CHECK:           [[VAR_68_:%.+]] = cmpi "slt", [[VAR_67_]], [[CST_minus_1_]] : index
// CHECK:           [[VAR_69_:%.+]] = select [[VAR_68_]], [[CST_minus_1_]], [[VAR_67_]] : index
// CHECK:           [[VAR_70_:%.+]] = cmpi "sgt", [[VAR_69_]], [[CST_4_]] : index
// CHECK-DAG:       [[VAR_71_:%.+]] = select [[VAR_70_]], [[CST_4_]], [[VAR_69_]] : index
// CHECK-DAG:       [[VAR_72_:%.+]] = cmpi "slt", [[VAR_67_]], [[CST_0_]] : index
// CHECK:           [[VAR_73_:%.+]] = select [[VAR_72_]], [[CST_0_]], [[VAR_67_]] : index
// CHECK:           [[VAR_74_:%.+]] = cmpi "sgt", [[VAR_73_]], [[CST_4_]] : index
// CHECK-DAG:       [[VAR_75_:%.+]] = select [[VAR_74_]], [[CST_4_]], [[VAR_73_]] : index
// CHECK-DAG:       [[VAR_76_:%.+]] = cmpi "slt", [[VAR_47_]], [[CST_0_]] : index
// CHECK:           [[VAR_77_:%.+]] = select [[VAR_76_]], [[VAR_71_]], [[VAR_75_]] : index
// CHECK:           [[VAR_78_:%.+]] = subi [[VAR_77_]], [[VAR_60_]] : index
// CHECK:           [[VAR_79_:%.+]] = ceildivi_signed [[VAR_78_]], [[VAR_47_]] : index
// CHECK:           [[VAR_80_:%.+]] = cmpi "slt", [[VAR_79_]], [[CST_0_]] : index
// CHECK:           [[VAR_81_:%.+]] = select [[VAR_80_]], [[CST_0_]], [[VAR_79_]] : index
// CHECK-DAG:       [[RES_:%.+]] = alloc([[VAR_81_]], [[VAR_41_]]) : memref<3x?x?xi64>
// CHECK-DAG:       [[LOOP_0_:%.+]]:3 = krnl.define_loops 3
// CHECK:           krnl.iterate([[LOOP_0_]]#0, [[LOOP_0_]]#1, [[LOOP_0_]]#2) with ([[LOOP_0_]]#0 -> [[I_0_:%.+]] = 0 to 3, [[LOOP_0_]]#1 -> [[I_1_:%.+]] = 0 to [[VAR_81_]], [[LOOP_0_]]#2 -> [[I_2_:%.+]] = 0 to [[VAR_41_]]) {
// CHECK:             [[VAR_84_:%.+]] = muli [[VAR_47_]], [[I_1_]] : index
// CHECK-DAG:         [[VAR_85_:%.+]] = addi [[VAR_84_]], [[VAR_60_]] : index
// CHECK-DAG:         [[VAR_86_:%.+]] = muli [[VAR_7_]], [[I_2_]] : index
// CHECK:             [[VAR_87_:%.+]] = addi [[VAR_86_]], [[VAR_20_]] : index
// CHECK:             [[VAR_88_:%.+]] = load [[VAR_0_]]{{.}}[[I_0_]], [[VAR_85_]], [[VAR_87_]]{{.}} : memref<3x4x5xi64>
// CHECK:             affine.store [[VAR_88_]], [[RES_]][symbol([[I_0_]]), symbol([[I_1_]]), symbol([[I_2_]])] : memref<3x?x?xi64>
// CHECK:           }
// CHECK:           dealloc [[RES_]] : memref<3x?x?xi64>
// CHECK:           return
// CHECK:         }
}

// -----

// GEMM with everything constant
func @test_gemm(%arg0 : tensor<5x10xf32>, %arg1 : tensor<5x10xf32>, %arg2: tensor<10xf32>) -> tensor<*xf32> {
  %0 ="onnx.Gemm"(%arg0, %arg1, %arg2) {alpha = 1.0 : f32, beta = 5.0 : f32, transA = 1 : si64, transB = 0 : si64} : (tensor<5x10xf32>, tensor<5x10xf32>, tensor<10xf32>) -> tensor<*xf32>
  "std.return"(%0) : (tensor<*xf32>) -> ()

// CHECK-LABEL:  func @test_gemm
// CHECK-SAME:   ([[A_:%.+]]: memref<5x10xf32>, [[B_:%.+]]: memref<5x10xf32>, [[C_:%.+]]: memref<10xf32>) -> memref<10x10xf32> {
// CHECK-DAG:       [[ALPHA_:%.+]] = constant 1.000000e+00 : f32
// CHECK-DAG:       [[BETA_:%.+]] = constant 5.000000e+00 : f32
// CHECK-DAG:       [[ZERO_:%.+]] = constant 0.000000e+00 : f32
// CHECK-DAG:       [[RES_:%.+]] = alloc() : memref<10x10xf32>
// CHECK-DAG:       [[LOOP_0_:%.+]]:2 = krnl.define_loops 2
// CHECK:           krnl.iterate([[LOOP_0_]]#0, [[LOOP_0_]]#1) with ([[LOOP_0_]]#0 -> [[I_0_:%.+]] = 0 to 10, [[LOOP_0_]]#1 -> [[I_1_:%.+]] = 0 to 10) {
// CHECK:             affine.store [[ZERO_]], [[RES_]][symbol([[I_0_]]), symbol([[I_1_]])] : memref<10x10xf32>
// CHECK:             [[LOOP_1_:%.+]] = krnl.define_loops 1
// CHECK:             krnl.iterate([[LOOP_1_]]) with ([[LOOP_1_]] -> [[I_2_:%.+]] = 0 to 5) {
// CHECK-DAG:           [[LOAD_A_MEM_:%.+]] = affine.load [[A_]][symbol([[I_2_]]), symbol([[I_0_]])] : memref<5x10xf32>
// CHECK-DAG:           [[LOAD_B_MEM_:%.+]] = affine.load [[B_]][symbol([[I_2_]]), symbol([[I_1_]])] : memref<5x10xf32>
// CHECK-DAG:           [[LOAD_RES_MEM_:%.+]] = affine.load [[RES_]][symbol([[I_0_]]), symbol([[I_1_]])] : memref<10x10xf32>
// CHECK:               [[VAR_11_:%.+]] = mulf [[LOAD_A_MEM_]], [[LOAD_B_MEM_]] : f32
// CHECK:               [[VAR_12_:%.+]] = addf [[LOAD_RES_MEM_]], [[VAR_11_]] : f32
// CHECK:               affine.store [[VAR_12_]], [[RES_]][symbol([[I_0_]]), symbol([[I_1_]])] : memref<10x10xf32>
// CHECK:             }
// CHECK:             [[LOAD_RES_MEM_1_:%.+]] = affine.load [[RES_]][symbol([[I_0_]]), symbol([[I_1_]])] : memref<10x10xf32>
// CHECK-DAG:         [[VAR_4_:%.+]] = mulf [[ALPHA_]], [[LOAD_RES_MEM_1_]] : f32
// CHECK-DAG:         [[LOAD_C_MEM_:%.+]] = affine.load [[C_]][symbol([[I_1_]])] : memref<10xf32>
// CHECK:             [[VAR_6_:%.+]] = mulf [[BETA_]], [[LOAD_C_MEM_]] : f32
// CHECK:             [[VAR_7_:%.+]] = addf [[VAR_4_]], [[VAR_6_]] : f32
// CHECK:             affine.store [[VAR_7_]], [[RES_]][symbol([[I_0_]]), symbol([[I_1_]])] : memref<10x10xf32>
// CHECK:           }
// CHECK:           return [[RES_]] : memref<10x10xf32>
// CHECK:         }
}

// -----

// Gemm with all dimensions dynamic
func @test_gemm_all_dyn(%arg0 : tensor<?x?xf32>, %arg1 : tensor<?x?xf32>, %arg2: tensor<?xf32>) -> tensor<*xf32> {
  %0 ="onnx.Gemm"(%arg0, %arg1, %arg2) {alpha = 1.0 : f32, beta = 5.0 : f32, transA = 1 : si64, transB = 0 : si64} : (tensor<?x?xf32>, tensor<?x?xf32>, tensor<?xf32>) -> tensor<*xf32>
  "std.return"(%0) : (tensor<*xf32>) -> ()

// CHECK-LABEL:  func @test_gemm_all_dyn
// CHECK-SAME:   ([[A_:%.+]]: memref<?x?xf32>, [[B_:%.+]]: memref<?x?xf32>, [[C_:%.+]]: memref<?xf32>) -> memref<?x?xf32> {
// CHECK-DAG:       [[ALPHA_:%.+]] = constant 1.000000e+00 : f32
// CHECK-DAG:       [[BETA_:%.+]] = constant 5.000000e+00 : f32
// CHECK-DAG:       [[ZERO_:%.+]] = constant 0.000000e+00 : f32
// CHECK-DAG:       [[CST_1_:%.+]] = constant 1 : index
// CHECK-DAG:       [[CST_0_:%.+]] = constant 0 : index
// CHECK-NOT: separator of consecutive DAGs
// CHECK-DAG:       [[DIM_0_:%.+]] = dim [[A_]], [[CST_1_]] : memref<?x?xf32>
// CHECK-DAG:       [[DIM_1_:%.+]] = dim [[A_]], [[CST_0_]] : memref<?x?xf32>
// CHECK-DAG:       [[DIM_2_:%.+]] = dim [[B_]], [[CST_1_]] : memref<?x?xf32>
// CHECK-DAG:       [[DIM_3_:%.+]] = dim [[C_]], [[CST_0_]] : memref<?xf32>
// CHECK-NOT: separator of consecutive DAGs
// CHECK-DAG:       [[RES_:%.+]] = alloc([[DIM_0_]], [[DIM_2_]]) : memref<?x?xf32>
// CHECK-DAG:       [[LOOP_0_:%.+]]:2 = krnl.define_loops 2
// CHECK:           krnl.iterate([[LOOP_0_]]#0, [[LOOP_0_]]#1) with ([[LOOP_0_]]#0 -> [[I_0_:%.+]] = 0 to [[DIM_0_]], [[LOOP_0_]]#1 -> [[I_1_:%.+]] = 0 to [[DIM_2_]]) {
// CHECK:             affine.store [[ZERO_]], [[RES_]][symbol([[I_0_]]), symbol([[I_1_]])] : memref<?x?xf32>
// CHECK:             [[LOOP_1_:%.+]] = krnl.define_loops 1
// CHECK:             krnl.iterate([[LOOP_1_]]) with ([[LOOP_1_]] -> [[I_2_:%.+]] = 0 to [[DIM_1_]]) {
// CHECK-DAG:           [[LOAD_A_MEM_:%.+]] = affine.load [[A_]][symbol([[I_2_]]), symbol([[I_0_]])] : memref<?x?xf32>
// CHECK-DAG:           [[LOAD_B_MEM_:%.+]] = affine.load [[B_]][symbol([[I_2_]]), symbol([[I_1_]])] : memref<?x?xf32>
// CHECK-DAG:           [[LOAD_RES_MEM_:%.+]] = affine.load [[RES_]][symbol([[I_0_]]), symbol([[I_1_]])] : memref<?x?xf32>
// CHECK:               [[VAR_17_:%.+]] = mulf [[LOAD_A_MEM_]], [[LOAD_B_MEM_]] : f32
// CHECK:               [[VAR_18_:%.+]] = addf [[LOAD_RES_MEM_]], [[VAR_17_]] : f32
// CHECK:               affine.store [[VAR_18_]], [[RES_]][symbol([[I_0_]]), symbol([[I_1_]])] : memref<?x?xf32>
// CHECK:             }
// CHECK:             [[VAR_7_:%.+]] = cmpi "sgt", [[DIM_3_]], [[CST_1_]] : index
// CHECK-DAG:         [[VAR_8_:%.+]] = select [[VAR_7_]], [[I_1_]], [[CST_0_]] : index
// CHECK-DAG:         [[LOAD_RES_MEM_1_:%.+]] = affine.load [[RES_]][symbol([[I_0_]]), symbol([[I_1_]])] : memref<?x?xf32>
// CHECK-NOT: separator of consecutive DAGs
// CHECK-DAG:         [[VAR_10_:%.+]] = mulf [[ALPHA_]], [[LOAD_RES_MEM_1_]] : f32
// CHECK-DAG:         [[VAR_11_:%.+]] = load [[C_]]{{.}}[[VAR_8_]]{{.}} : memref<?xf32>
// CHECK:             [[VAR_12_:%.+]] = mulf [[BETA_]], [[VAR_11_]] : f32
// CHECK:             [[VAR_13_:%.+]] = addf [[VAR_10_]], [[VAR_12_]] : f32
// CHECK:             affine.store [[VAR_13_]], [[RES_]][symbol([[I_0_]]), symbol([[I_1_]])] : memref<?x?xf32>
// CHECK:           }
// CHECK:           return [[RES_]] : memref<?x?xf32>
// CHECK:         }
}

// -----

// A[10, *] * B[*, 10] result in constant size output but dyn reduction.
func @test_gemm_k_dyn(%arg0 : tensor<?x10xf32>, %arg1 : tensor<?x10xf32>, %arg2: tensor<10xf32>) -> tensor<*xf32> {
  %0 ="onnx.Gemm"(%arg0, %arg1, %arg2) {alpha = 1.0 : f32, beta = 5.0 : f32, transA = 1 : si64, transB = 0 : si64} : (tensor<?x10xf32>, tensor<?x10xf32>, tensor<10xf32>) -> tensor<*xf32>
  "std.return"(%0) : (tensor<*xf32>) -> ()
// CHECK-LABEL:  func @test_gemm_k_dyn
// CHECK-SAME:   ([[A_:%.+]]: memref<?x10xf32>, [[B_:%.+]]: memref<?x10xf32>, [[C_:%.+]]: memref<10xf32>) -> memref<10x10xf32> {
// CHECK-DAG:       [[CST_0_:%.+]] = constant 0 : index
// CHECK-DAG:       [[ALPHA_:%.+]] = constant 1.000000e+00 : f32
// CHECK-DAG:       [[BETA_:%.+]] = constant 5.000000e+00 : f32
// CHECK-DAG:       [[ZERO_:%.+]] = constant 0.000000e+00 : f32
// CHECK-DAG:       [[RES_:%.+]] = alloc() : memref<10x10xf32>
// CHECK-NOT: separator of consecutive DAGs
// CHECK-DAG:       [[DIM_0_:%.+]] = dim [[A_]], [[CST_0_]] : memref<?x10xf32>
// CHECK-DAG:       [[LOOP_0_:%.+]]:2 = krnl.define_loops 2
// CHECK:           krnl.iterate([[LOOP_0_]]#0, [[LOOP_0_]]#1) with ([[LOOP_0_]]#0 -> [[I_0_:%.+]] = 0 to 10, [[LOOP_0_]]#1 -> [[I_1_:%.+]] = 0 to 10) {
// CHECK:             affine.store [[ZERO_]], [[RES_]][symbol([[I_0_]]), symbol([[I_1_]])] : memref<10x10xf32>
// CHECK:             [[LOOP_1_:%.+]] = krnl.define_loops 1
// CHECK:             krnl.iterate([[LOOP_1_]]) with ([[LOOP_1_]] -> [[I_2_:%.+]] = 0 to [[DIM_0_]]) {
// CHECK-DAG:           [[LOAD_A_MEM_:%.+]] = affine.load [[A_]][symbol([[I_2_]]), symbol([[I_0_]])] : memref<?x10xf32>
// CHECK-DAG:           [[LOAD_B_MEM_:%.+]] = affine.load [[B_]][symbol([[I_2_]]), symbol([[I_1_]])] : memref<?x10xf32>
// CHECK-DAG:           [[LOAD_RES_MEM_:%.+]] = affine.load [[RES_]][symbol([[I_0_]]), symbol([[I_1_]])] : memref<10x10xf32>
// CHECK:               [[VAR_12_:%.+]] = mulf [[LOAD_A_MEM_]], [[LOAD_B_MEM_]] : f32
// CHECK:               [[VAR_13_:%.+]] = addf [[LOAD_RES_MEM_]], [[VAR_12_]] : f32
// CHECK:               affine.store [[VAR_13_]], [[RES_]][symbol([[I_0_]]), symbol([[I_1_]])] : memref<10x10xf32>
// CHECK:             }
// CHECK:             [[LOAD_RES_MEM_1_:%.+]] = affine.load [[RES_]][symbol([[I_0_]]), symbol([[I_1_]])] : memref<10x10xf32>
// CHECK-DAG:         [[VAR_5_:%.+]] = mulf [[ALPHA_]], [[LOAD_RES_MEM_1_]] : f32
// CHECK-DAG:         [[LOAD_C_MEM_:%.+]] = affine.load [[C_]][symbol([[I_1_]])] : memref<10xf32>
// CHECK:             [[VAR_7_:%.+]] = mulf [[BETA_]], [[LOAD_C_MEM_]] : f32
// CHECK:             [[VAR_8_:%.+]] = addf [[VAR_5_]], [[VAR_7_]] : f32
// CHECK:             affine.store [[VAR_8_]], [[RES_]][symbol([[I_0_]]), symbol([[I_1_]])] : memref<10x10xf32>
// CHECK:           }
// CHECK:           return [[RES_]] : memref<10x10xf32>
// CHECK:         }
}

// -----

// Broadcast bias C is dym, so we don't know if its 1 -> broadcast or 10. Dyn test for that.
func @test_gemm_c_dyn(%arg0 : tensor<5x10xf32>, %arg1 : tensor<5x10xf32>, %arg2: tensor<?xf32>) -> tensor<*xf32> {
  %0 ="onnx.Gemm"(%arg0, %arg1, %arg2) {alpha = 1.0 : f32, beta = 5.0 : f32, transA = 1 : si64, transB = 0 : si64} : (tensor<5x10xf32>, tensor<5x10xf32>, tensor<?xf32>) -> tensor<*xf32>
  "std.return"(%0) : (tensor<*xf32>) -> ()

// CHECK-LABEL:  func @test_gemm_c_dyn
// CHECK-SAME:   ([[A_:%.+]]: memref<5x10xf32>, [[B_:%.+]]: memref<5x10xf32>, [[C_:%.+]]: memref<?xf32>) -> memref<10x10xf32> {
// CHECK-DAG:       [[ALPHA_:%.+]] = constant 1.000000e+00 : f32
// CHECK-DAG:       [[BETA_:%.+]] = constant 5.000000e+00 : f32
// CHECK-DAG:       [[ZERO_:%.+]] = constant 0.000000e+00 : f32
// CHECK-DAG:       [[CST_1_:%.+]] = constant 1 : index
// CHECK-DAG:       [[CST_0_:%.+]] = constant 0 : index
// CHECK-DAG:       [[RES_:%.+]] = alloc() : memref<10x10xf32>
// CHECK-NOT: separator of consecutive DAGs
// CHECK-DAG:       [[DIM_0_:%.+]] = dim [[C_]], [[CST_0_]] : memref<?xf32>
// CHECK-DAG:       [[LOOP_0_:%.+]]:2 = krnl.define_loops 2
// CHECK:           krnl.iterate([[LOOP_0_]]#0, [[LOOP_0_]]#1) with ([[LOOP_0_]]#0 -> [[I_0_:%.+]] = 0 to 10, [[LOOP_0_]]#1 -> [[I_1_:%.+]] = 0 to 10) {
// CHECK:             affine.store [[ZERO_]], [[RES_]][symbol([[I_0_]]), symbol([[I_1_]])] : memref<10x10xf32>
// CHECK:             [[LOOP_1_:%.+]] = krnl.define_loops 1
// CHECK:             krnl.iterate([[LOOP_1_]]) with ([[LOOP_1_]] -> [[I_2_:%.+]] = 0 to 5) {
// CHECK-DAG:           [[LOAD_A_MEM_:%.+]] = affine.load [[A_]][symbol([[I_2_]]), symbol([[I_0_]])] : memref<5x10xf32>
// CHECK-DAG:           [[LOAD_B_MEM_:%.+]] = affine.load [[B_]][symbol([[I_2_]]), symbol([[I_1_]])] : memref<5x10xf32>
// CHECK-DAG:           [[LOAD_RES_MEM_:%.+]] = affine.load [[RES_]][symbol([[I_0_]]), symbol([[I_1_]])] : memref<10x10xf32>
// CHECK:               [[VAR_14_:%.+]] = mulf [[LOAD_A_MEM_]], [[LOAD_B_MEM_]] : f32
// CHECK:               [[VAR_15_:%.+]] = addf [[LOAD_RES_MEM_]], [[VAR_14_]] : f32
// CHECK:               affine.store [[VAR_15_]], [[RES_]][symbol([[I_0_]]), symbol([[I_1_]])] : memref<10x10xf32>
// CHECK:             }
// CHECK:             [[VAR_4_:%.+]] = cmpi "sgt", [[DIM_0_]], [[CST_1_]] : index
// CHECK-DAG:         [[VAR_5_:%.+]] = select [[VAR_4_]], [[I_1_]], [[CST_0_]] : index
// CHECK-DAG:         [[LOAD_RES_MEM_1_:%.+]] = affine.load [[RES_]][symbol([[I_0_]]), symbol([[I_1_]])] : memref<10x10xf32>
// CHECK-NOT: separator of consecutive DAGs
// CHECK-DAG:         [[VAR_7_:%.+]] = mulf [[ALPHA_]], [[LOAD_RES_MEM_1_]] : f32
// CHECK-DAG:         [[LOAD_C_MEM_:%.+]] = load [[C_]]{{.}}[[VAR_5_]]{{.}} : memref<?xf32>
// CHECK:             [[VAR_9_:%.+]] = mulf [[BETA_]], [[LOAD_C_MEM_]] : f32
// CHECK:             [[VAR_10_:%.+]] = addf [[VAR_7_]], [[VAR_9_]] : f32
// CHECK:             affine.store [[VAR_10_]], [[RES_]][symbol([[I_0_]]), symbol([[I_1_]])] : memref<10x10xf32>
// CHECK:           }
// CHECK:           return [[RES_]] : memref<10x10xf32>
// CHECK:         }
}

// -----

// Test tile with constant repeats
func @test_tile1(%arg0 : tensor<4x8xf32>) -> tensor<*xf32> {
  %0 = "onnx.Constant"() { value = dense<[3, 2]> : tensor<2xi64>} : () -> tensor<2xi64>
  %1 = "onnx.Tile"(%arg0, %0) : (tensor<4x8xf32>, tensor<2xi64>) -> tensor<*xf32>
  return %1 : tensor<*xf32>
// CHECK-LABEL:       func @test_tile1
// CHECK-SAME:     ([[VAR_arg0:%.+]]: memref<4x8xf32>) -> memref<12x16xf32> {
// CHECK-DAG:       [[VAR_0:%.+]] = alloc() : memref<12x16xf32>
// CHECK-DAG:       [[VAR_1:%.+]] = "krnl.global"() {name = "constant_0", shape = [2], value = dense<[3, 2]> : tensor<2xi64>} : () -> memref<2xi64>
// CHECK-DAG:       [[VAR_2:%.+]]:2 = krnl.define_loops 2
// CHECK:           krnl.iterate([[VAR_2]]#0, [[VAR_2]]#1) with ([[VAR_2]]#0 -> [[VAR_arg1:%.+]] = 0 to 12, [[VAR_2]]#1 -> [[VAR_arg2:%.+]] = 0 to 16) {
// CHECK:             [[VAR_3:%.+]] = affine.load [[VAR_arg0]][symbol([[VAR_arg1]]) mod 4, symbol([[VAR_arg2]]) mod 8] : memref<4x8xf32>
// CHECK:             affine.store [[VAR_3]], [[VAR_0]][symbol([[VAR_arg1]]), symbol([[VAR_arg2]])] : memref<12x16xf32>
// CHECK:           }
// CHECK:           return [[VAR_0]] : memref<12x16xf32>
// CHECK:         }
// CHECK:       }
}

// -----

// Test tile without constant repeats
func @test_tile2(%arg0 : tensor<8xf32>, %arg1 : tensor<1xi64>) -> tensor<*xf32> {
  %1 = "onnx.Tile"(%arg0, %arg1) : (tensor<8xf32>, tensor<1xi64>) -> tensor<*xf32>
  return %1 : tensor<*xf32>
// CHECK-LABEL:       func @test_tile2
// CHECK-SAME:     ([[VAR_arg0:%.+]]: memref<8xf32>, [[VAR_arg1:%.+]]: memref<1xi64>) -> memref<?xf32> {
// CHECK:           [[VAR_0:%.+]] = affine.load [[VAR_arg1]][0] : memref<1xi64>
// CHECK:           [[VAR_1:%.+]] = index_cast [[VAR_0]] : i64 to index
// CHECK:           [[VAR_2:%.+]] = affine.apply #map(){{.}}[[VAR_1]]{{.}}
// CHECK-DAG:       [[VAR_3:%.+]] = alloc([[VAR_2]]) : memref<?xf32>
// CHECK-DAG:       [[VAR_4:%.+]] = krnl.define_loops 1
<<<<<<< HEAD
// CHECK-DAG:       [[VAR_5:%.+]] = affine.apply #map(){{.}}[[VAR_1]]{{.}}
// CHECK:           krnl.iterate([[VAR_4]]) with ([[VAR_4]] -> [[VAR_arg2:%.+]] = 0 to [[VAR_5]]) {
=======
// CHECK:           krnl.iterate([[VAR_4]]) with ([[VAR_4]] -> [[VAR_arg2:%.+]] = 0 to [[VAR_2]]) {
>>>>>>> 23a23626
// CHECK:             [[VAR_6:%.+]] = affine.load [[VAR_arg0]][symbol([[VAR_arg2]]) mod 8] : memref<8xf32>
// CHECK:             affine.store [[VAR_6]], [[VAR_3]][symbol([[VAR_arg2]])] : memref<?xf32>
// CHECK:           }
// CHECK:           return [[VAR_3]] : memref<?xf32>
// CHECK:         }
}

// -----

// Test gather along axis 0, first example in ONNX for Gather. Positive indices, so no select.
func @test_gather_axis0(%arg0 : tensor<3x2xf32>) -> tensor<2x2x2xf32> {
  %indices = "onnx.Constant"() {value = dense<[[0, 1], [1, 2]]> : tensor<2x2xi64>} : () -> tensor<2x2xi64>
  %0 = "onnx.Gather"(%arg0, %indices) {axis = 0 : si64} : (tensor<3x2xf32>, tensor<2x2xi64>) -> tensor<2x2x2xf32>
  "std.return"(%0) : (tensor<2x2x2xf32>) -> ()

// CHECK-LABEL:  func @test_gather_axis0
// CHECK-SAME:   ([[DATA_:%.+]]: memref<3x2xf32>) -> memref<2x2x2xf32> {
// CHECK-DAG:       [[RES_:%.+]] = alloc() : memref<2x2x2xf32>
// CHECK-DAG:       [[INDICES_:%.+]] = "krnl.global"() {name = "constant_0", shape = [2, 2], value = dense<{{.}}[0, 1], [1, 2]{{.}}> : tensor<2x2xi64>} : () -> memref<2x2xi64>
// CHECK-DAG:       [[LOOP_0_:%.+]]:3 = krnl.define_loops 3
// CHECK:           krnl.iterate([[LOOP_0_]]#0, [[LOOP_0_]]#1, [[LOOP_0_]]#2) with ([[LOOP_0_]]#0 -> [[I_0_:%.+]] = 0 to 2, [[LOOP_0_]]#1 -> [[I_1_:%.+]] = 0 to 2, [[LOOP_0_]]#2 -> [[I_2_:%.+]] = 0 to 2) {
// CHECK:             [[LOAD_INDICES_MEM_:%.+]] = affine.load [[INDICES_]][symbol([[I_0_]]), symbol([[I_1_]])] : memref<2x2xi64>
// CHECK:             [[VAR_4_:%.+]] = index_cast [[LOAD_INDICES_MEM_]] : i64 to index
// CHECK:             [[VAR_5_:%.+]] = load [[DATA_]]{{.}}[[VAR_4_]], [[I_2_]]{{.}} : memref<3x2xf32>
// CHECK:             affine.store [[VAR_5_]], [[RES_]][symbol([[I_0_]]), symbol([[I_1_]]), symbol([[I_2_]])] : memref<2x2x2xf32>
// CHECK:           }
// CHECK:           return [[RES_]] : memref<2x2x2xf32>
// CHECK:         }
}

// -----

// Test gather along axis 0, first example in ONNX for Gather. Positive indices, so no select.
func @test_gather_axis0neg(%arg0 : tensor<3x2xf32>) -> tensor<2x2x2xf32> {
  %indices = "onnx.Constant"() {value = dense<[[0, -1], [1, 2]]> : tensor<2x2xi64>} : () -> tensor<2x2xi64>
  %0 = "onnx.Gather"(%arg0, %indices) {axis = 0 : si64} : (tensor<3x2xf32>, tensor<2x2xi64>) -> tensor<2x2x2xf32>
  "std.return"(%0) : (tensor<2x2x2xf32>) -> ()

// CHECK-LABEL:  func @test_gather_axis0neg
// CHECK-SAME:   ([[DATA_:%.+]]: memref<3x2xf32>) -> memref<2x2x2xf32> {
// CHECK-DAG:       [[CST_0_:%.+]] = constant 0 : index
// CHECK-DAG:       [[CST_3_:%.+]] = constant 3 : index
// CHECK-DAG:       [[RES_:%.+]] = alloc() : memref<2x2x2xf32>
// CHECK-DAG:       [[INDICES_:%.+]] = "krnl.global"() {name = "constant_0", shape = [2, 2], value = dense<{{.}}[0, -1], [1, 2]{{.}}> : tensor<2x2xi64>} : () -> memref<2x2xi64>
// CHECK-DAG:       [[LOOP_0_:%.+]]:3 = krnl.define_loops 3
// CHECK:           krnl.iterate([[LOOP_0_]]#0, [[LOOP_0_]]#1, [[LOOP_0_]]#2) with ([[LOOP_0_]]#0 -> [[I_0_:%.+]] = 0 to 2, [[LOOP_0_]]#1 -> [[I_1_:%.+]] = 0 to 2, [[LOOP_0_]]#2 -> [[I_2_:%.+]] = 0 to 2) {
// CHECK:             [[LOAD_INDICES_MEM_:%.+]] = affine.load [[INDICES_]][symbol([[I_0_]]), symbol([[I_1_]])] : memref<2x2xi64>
// CHECK:             [[VAR_4_:%.+]] = index_cast [[LOAD_INDICES_MEM_]] : i64 to index
// CHECK-DAG:         [[VAR_5_:%.+]] = cmpi "slt", [[VAR_4_]], [[CST_0_]] : index
// CHECK-DAG:         [[VAR_6_:%.+]] = addi [[VAR_4_]], [[CST_3_]] : index
// CHECK:             [[VAR_7_:%.+]] = select [[VAR_5_]], [[VAR_6_]], [[VAR_4_]] : index
// CHECK:             [[VAR_8_:%.+]] = load [[DATA_]]{{.}}[[VAR_7_]], [[I_2_]]{{.}} : memref<3x2xf32>
// CHECK:             affine.store [[VAR_8_]], [[RES_]][symbol([[I_0_]]), symbol([[I_1_]]), symbol([[I_2_]])] : memref<2x2x2xf32>
// CHECK:           }
// CHECK:           return [[RES_]] : memref<2x2x2xf32>
// CHECK:         }
}

// -----

// Test gather along axis 1, second example in ONNX for Gather.
func @test_gather_axis1(%arg0 : tensor<3x3xf32>) -> tensor<3x1x2xf32> {
  %indices = "onnx.Constant"() {value = dense<[[0, 2]]> : tensor<1x2xi64>} : () -> tensor<1x2xi64>
  %0 = "onnx.Gather"(%arg0, %indices) {axis = 1 : si64} : (tensor<3x3xf32>, tensor<1x2xi64>) -> tensor<3x1x2xf32>
  "std.return"(%0) : (tensor<3x1x2xf32>) -> ()

// CHECK-LABEL:  func @test_gather_axis1
// CHECK-SAME:   ([[DATA_:%.+]]: memref<3x3xf32>) -> memref<3x1x2xf32> {
// CHECK-DAG:       [[RES_:%.+]] = alloc() : memref<3x1x2xf32>
// CHECK-DAG:       [[INDICES_:%.+]] = "krnl.global"() {name = "constant_0", shape = [1, 2], value = dense<{{.}}[0, 2]{{.}}> : tensor<1x2xi64>} : () -> memref<1x2xi64>
// CHECK-DAG:       [[LOOP_0_:%.+]]:3 = krnl.define_loops 3
// CHECK:           krnl.iterate([[LOOP_0_]]#0, [[LOOP_0_]]#1, [[LOOP_0_]]#2) with ([[LOOP_0_]]#0 -> [[I_0_:%.+]] = 0 to 3, [[LOOP_0_]]#1 -> [[I_1_:%.+]] = 0 to 1, [[LOOP_0_]]#2 -> [[I_2_:%.+]] = 0 to 2) {
// CHECK:             [[LOAD_INDICES_MEM_:%.+]] = affine.load [[INDICES_]][symbol([[I_1_]]), symbol([[I_2_]])] : memref<1x2xi64>
// CHECK:             [[VAR_4_:%.+]] = index_cast [[LOAD_INDICES_MEM_]] : i64 to index
// CHECK:             [[VAR_5_:%.+]] = load [[DATA_]]{{.}}[[I_0_]], [[VAR_4_]]{{.}} : memref<3x3xf32>
// CHECK:             affine.store [[VAR_5_]], [[RES_]][symbol([[I_0_]]), symbol([[I_1_]]), symbol([[I_2_]])] : memref<3x1x2xf32>
// CHECK:           }
// CHECK:           return [[RES_]] : memref<3x1x2xf32>
// CHECK:         }
}

// -----

// COM: test split with unknown dimensions and explicit split.
func @test_split_unknown_dimension(%arg0 : tensor<?x?x64xf32>) -> (tensor<*xf32>, tensor<*xf32>) {
  %0, %1 = "onnx.Split"(%arg0) { axis = 1 : si64, split = [2, 30]} : (tensor<?x?x64xf32>) -> (tensor<*xf32>, tensor<*xf32>)
  "std.return"(%0, %1) : (tensor<*xf32>, tensor<*xf32>) -> ()

// CHECK-LABEL:  func @test_split_unknown_dimension
// CHECK-SAME:   ([[PARAM_0_:%.+]]: memref<?x?x64xf32>) -> (memref<?x2x64xf32>, memref<?x30x64xf32>) {
// CHECK:           [[CST_0_:%.+]] = constant 0 : index
// CHECK-DAG:       [[DIM_0_:%.+]] = dim [[PARAM_0_]], [[CST_0_]] : memref<?x?x64xf32>
// CHECK-DAG:       [[DIM_1_:%.+]] = dim [[PARAM_0_]], [[CST_0_]] : memref<?x?x64xf32>
// CHECK-NOT: separator of consecutive DAGs
// CHECK-DAG:       [[RES_:%.+]] = alloc([[DIM_0_]]) : memref<?x2x64xf32>
// CHECK-DAG:       [[RES_1_:%.+]] = alloc([[DIM_1_]]) : memref<?x30x64xf32>
// CHECK-DAG:       [[LOOP_0_:%.+]]:3 = krnl.define_loops 3
// CHECK:           krnl.iterate([[LOOP_0_]]#0, [[LOOP_0_]]#1, [[LOOP_0_]]#2) with ([[LOOP_0_]]#0 -> [[I_0_:%.+]] = 0 to [[DIM_0_]], [[LOOP_0_]]#1 -> [[I_1_:%.+]] = 0 to 2, [[LOOP_0_]]#2 -> [[I_2_:%.+]] = 0 to 64) {
// CHECK:             [[LOAD_PARAM_0_MEM_:%.+]] = affine.load [[PARAM_0_]][symbol([[I_0_]]), symbol([[I_1_]]), symbol([[I_2_]])] : memref<?x?x64xf32>
// CHECK:             affine.store [[LOAD_PARAM_0_MEM_]], [[RES_]][symbol([[I_0_]]), symbol([[I_1_]]), symbol([[I_2_]])] : memref<?x2x64xf32>
// CHECK:           }
// CHECK:           [[LOOP_1_:%.+]]:3 = krnl.define_loops 3
// CHECK:           krnl.iterate([[LOOP_1_]]#0, [[LOOP_1_]]#1, [[LOOP_1_]]#2) with ([[LOOP_1_]]#0 -> [[I_3_:%.+]] = 0 to [[DIM_1_]], [[LOOP_1_]]#1 -> [[I_4_:%.+]] = 0 to 30, [[LOOP_1_]]#2 -> [[I_5_:%.+]] = 0 to 64) {
// CHECK:             [[LOAD_PARAM_0_MEM_1_:%.+]] = affine.load [[PARAM_0_]][symbol([[I_3_]]), symbol([[I_4_]]) + 2, symbol([[I_5_]])] : memref<?x?x64xf32>
// CHECK:             affine.store [[LOAD_PARAM_0_MEM_1_]], [[RES_1_]][symbol([[I_3_]]), symbol([[I_4_]]), symbol([[I_5_]])] : memref<?x30x64xf32>
// CHECK:           }
// CHECK:           return [[RES_]], [[RES_1_]] : memref<?x2x64xf32>, memref<?x30x64xf32>
// CHECK:         }
}

// -----

// COM: test split with unknown dimensions and default split.
func @test_split_unknown_dimension_equal_split(%arg0 : tensor<?x?x64xf32>) -> (tensor<*xf32>, tensor<*xf32>) {
  %0, %1 = "onnx.Split"(%arg0) { axis = 1 : si64 } : (tensor<?x?x64xf32>) -> (tensor<*xf32>, tensor<*xf32>)
  "std.return"(%0, %1) : (tensor<*xf32>, tensor<*xf32>) -> ()

// CHECK-LABEL:  func @test_split_unknown_dimension_equal_split
// CHECK-SAME:   ([[PARAM_0_:%.+]]: memref<?x?x64xf32>) -> (memref<?x?x64xf32>, memref<?x?x64xf32>) {
// CHECK-DAG:       [[CST_1_:%.+]] = constant 1 : index
// CHECK-DAG:       [[CST_0_:%.+]] = constant 0 : index
// CHECK-NOT: separator of consecutive DAGs
// CHECK-DAG:       [[DIM_0_:%.+]] = dim [[PARAM_0_]], [[CST_1_]] : memref<?x?x64xf32>
// CHECK-DAG:       [[DIM_1_:%.+]] = dim [[PARAM_0_]], [[CST_0_]] : memref<?x?x64xf32>
// CHECK-DAG:       [[DIM_2_:%.+]] = dim [[PARAM_0_]], [[CST_0_]] : memref<?x?x64xf32>
// CHECK:           [[VAR_3_:%.+]] = affine.apply #map(){{.}}[[DIM_0_]]{{.}}
// CHECK-DAG:       [[RES_:%.+]] = alloc([[DIM_1_]], [[VAR_3_]]) : memref<?x?x64xf32>
// CHECK-DAG:       [[VAR_5_:%.+]] = affine.apply #map(){{.}}[[DIM_0_]]{{.}}
// CHECK-NOT: separator of consecutive DAGs
// CHECK-DAG:       [[RES_1_:%.+]] = alloc([[DIM_2_]], [[VAR_5_]]) : memref<?x?x64xf32>
// CHECK-DAG:       [[LOOP_0_:%.+]]:3 = krnl.define_loops 3
// CHECK:           krnl.iterate([[LOOP_0_]]#0, [[LOOP_0_]]#1, [[LOOP_0_]]#2) with ([[LOOP_0_]]#0 -> [[I_0_:%.+]] = 0 to [[DIM_1_]], [[LOOP_0_]]#1 -> [[I_1_:%.+]] = 0 to [[VAR_3_]], [[LOOP_0_]]#2 -> [[I_2_:%.+]] = 0 to 64) {
// CHECK:             [[LOAD_PARAM_0_MEM_:%.+]] = affine.load [[PARAM_0_]][symbol([[I_0_]]), symbol([[I_1_]]), symbol([[I_2_]])] : memref<?x?x64xf32>
// CHECK:             affine.store [[LOAD_PARAM_0_MEM_]], [[RES_]][symbol([[I_0_]]), symbol([[I_1_]]), symbol([[I_2_]])] : memref<?x?x64xf32>
// CHECK:           }
// CHECK:           [[LOOP_1_:%.+]]:3 = krnl.define_loops 3
// CHECK:           krnl.iterate([[LOOP_1_]]#0, [[LOOP_1_]]#1, [[LOOP_1_]]#2) with ([[LOOP_1_]]#0 -> [[I_3_:%.+]] = 0 to [[DIM_2_]], [[LOOP_1_]]#1 -> [[I_4_:%.+]] = 0 to [[VAR_5_]], [[LOOP_1_]]#2 -> [[I_5_:%.+]] = 0 to 64) {
// CHECK:             [[LOAD_PARAM_0_MEM_1_:%.+]] = affine.load [[PARAM_0_]][symbol([[I_3_]]), symbol([[I_4_]]) + symbol([[DIM_0_]]) ceildiv 2, symbol([[I_5_]])] : memref<?x?x64xf32>
// CHECK:             affine.store [[LOAD_PARAM_0_MEM_1_]], [[RES_1_]][symbol([[I_3_]]), symbol([[I_4_]]), symbol([[I_5_]])] : memref<?x?x64xf32>
// CHECK:           }
// CHECK:           return [[RES_]], [[RES_1_]] : memref<?x?x64xf32>, memref<?x?x64xf32>
// CHECK:         }
}

// -----

/// Check computing the divisor in ReduceMean
/// when the input has unknown dimensions and is of i32.
func @test_reducemean_i32_unknown_dims(%arg0 : tensor<3x?x2xi32>) -> tensor<*xi32> {
  %0 ="onnx.ReduceMean"(%arg0) {axes=[1], keepdims = 0 : si64} : (tensor<3x?x2xi32>)-> tensor<*xi32>
  "std.return"(%0) : (tensor<*xi32>) -> ()
  // CHECK-LABEL: test_reducemean_i32_unknown_dims
  // CHECK: [[ONE:%.+]] = constant 1 : index
  // CHECK: krnl.iterate
  // CHECK: krnl.iterate
  // CHECK: [[DIM:%.+]] = dim %arg0, [[ONE]] : memref<3x?x2xi32>
  // CHECK: [[DIVISOR:%.+]] = index_cast [[DIM]] : index to i32
  // CHECK: krnl.iterate
}

// -----

/// Check computing the divisor in ReduceMean
/// when the input has unknown dimensions and is of f32.
func @test_reducemean_f32_unknown_dims(%arg0 : tensor<3x?x2xf32>) -> tensor<*xf32> {
  %0 ="onnx.ReduceMean"(%arg0) {axes=[1], keepdims = 0 : si64} : (tensor<3x?x2xf32>)-> tensor<*xf32>
  "std.return"(%0) : (tensor<*xf32>) -> ()
  // CHECK-LABEL: test_reducemean_f32_unknown_dims
  // CHECK: [[ONE:%.+]] = constant 1 : index
  // CHECK: krnl.iterate
  // CHECK: krnl.iterate
  // CHECK: [[DIM:%.+]] = dim %arg0, [[ONE]] : memref<3x?x2xf32>
  // CHECK: [[UNKNOWN_DIM_i64:%.+]] = index_cast [[DIM]] : index to i64
  // CHECK: [[DIVISOR:%.+]] = uitofp [[UNKNOWN_DIM_i64]] : i64 to f32
  // CHECK: krnl.iterate
}

// -----

// COM: Check the template for lowering binary operations whose output type can be different from its input type.
func @test_binary_elementwise_op_template_unknown_dims(%arg0: tensor<?x4x5xf32>, %arg1: tensor<1x?x1xf32>) -> tensor<?x4x5xi1> {
  %0 = "onnx.Less"(%arg0, %arg1) : (tensor<?x4x5xf32>, tensor<1x?x1xf32>) -> tensor<?x4x5xi1>
  return %0 : tensor<?x4x5xi1>
// CHECK-LABEL:  func @test_binary_elementwise_op_template_unknown_dims
// CHECK-SAME:   ([[PARAM_0_:%.+]]: memref<?x4x5xf32>, [[PARAM_1_:%.+]]: memref<1x?x1xf32>) -> memref<?x4x5xi1> {
// CHECK-DAG:       [[CST_1_:%.+]] = constant 1 : index
// CHECK-DAG:       [[CST_0_:%.+]] = constant 0 : index
// CHECK-NOT: separator of consecutive DAGs
// CHECK-DAG:       [[DIM_0_:%.+]] = dim [[PARAM_0_]], [[CST_0_]] : memref<?x4x5xf32>
// CHECK-DAG:       [[DIM_1_:%.+]] = dim [[PARAM_1_]], [[CST_1_]] : memref<1x?x1xf32>
// CHECK:           [[VAR_2_:%.+]] = affine.max #map0(){{.}}[[DIM_0_]]{{.}}
// CHECK-DAG:       [[RES_:%.+]] = alloc([[VAR_2_]]) : memref<?x4x5xi1>
// CHECK-DAG:       [[LOOP_0_:%.+]]:3 = krnl.define_loops 3
// CHECK:           krnl.iterate([[LOOP_0_]]#0, [[LOOP_0_]]#1, [[LOOP_0_]]#2) with ([[LOOP_0_]]#0 -> [[I_0_:%.+]] = 0 to [[VAR_2_]], [[LOOP_0_]]#1 -> [[I_1_:%.+]] = 0 to 4, [[LOOP_0_]]#2 -> [[I_2_:%.+]] = 0 to 5) {
// CHECK-DAG:         [[LOAD_PARAM_0_MEM_:%.+]] = affine.load [[PARAM_0_]][symbol([[I_0_]]), symbol([[I_1_]]), symbol([[I_2_]])] : memref<?x4x5xf32>
// CHECK-DAG:         [[VAR_6_:%.+]] = cmpi "sgt", [[DIM_1_]], [[CST_1_]] : index
// CHECK:             [[VAR_7_:%.+]] = select [[VAR_6_]], [[I_1_]], [[CST_0_]] : index
// CHECK:             [[LOAD_PARAM_1_MEM_:%.+]] = load [[PARAM_1_]]{{.}}[[CST_0_]], [[VAR_7_]], [[CST_0_]]{{.}} : memref<1x?x1xf32>
// CHECK:             [[VAR_9_:%.+]] = cmpf "olt", [[LOAD_PARAM_0_MEM_]], [[LOAD_PARAM_1_MEM_]] : f32
// CHECK:             affine.store [[VAR_9_]], [[RES_]][symbol([[I_0_]]), symbol([[I_1_]]), symbol([[I_2_]])] : memref<?x4x5xi1>
// CHECK:           }
// CHECK:           return [[RES_]] : memref<?x4x5xi1>
// CHECK:         }
}

// -----

// COM: Check the template for lowering variadic operations and binary operations whose output type is the same as its input type: Min, Max, Add, Sub, etc. 
func @test_variadic_elementwise_op_template_unknown_dims(%arg0: tensor<?x4x1xf32>, %arg1: tensor<?x?x5xf32>, %arg2: tensor<?x1x5xf32>) -> tensor<?x4x5xf32> {
  %0 = "onnx.Max"(%arg0, %arg1, %arg2) : (tensor<?x4x1xf32>, tensor<?x?x5xf32>, tensor<?x1x5xf32>) -> tensor<?x4x5xf32>
  return %0 : tensor<?x4x5xf32>
// CHECK-LABEL:  func @test_variadic_elementwise_op_template_unknown_dims
// CHECK-SAME:   ([[PARAM_0_:%.+]]: memref<?x4x1xf32>, [[PARAM_1_:%.+]]: memref<?x?x5xf32>, [[PARAM_2_:%.+]]: memref<?x1x5xf32>) -> memref<?x4x5xf32> {
// CHECK-DAG:       [[CST_1_:%.+]] = constant 1 : index
// CHECK-DAG:       [[CST_0_:%.+]] = constant 0 : index
// CHECK-NOT: separator of consecutive DAGs
// CHECK-DAG:       [[DIM_0_:%.+]] = dim [[PARAM_0_]], [[CST_0_]] : memref<?x4x1xf32>
// CHECK-DAG:       [[DIM_1_:%.+]] = dim [[PARAM_1_]], [[CST_0_]] : memref<?x?x5xf32>
// CHECK-DAG:       [[DIM_2_:%.+]] = dim [[PARAM_1_]], [[CST_1_]] : memref<?x?x5xf32>
// CHECK-DAG:       [[DIM_3_:%.+]] = dim [[PARAM_2_]], [[CST_0_]] : memref<?x1x5xf32>
// CHECK:           [[VAR_4_:%.+]] = affine.max #map0(){{.}}[[DIM_0_]], [[DIM_1_]]{{.}}
// CHECK-DAG:       [[RES_:%.+]] = alloc([[VAR_4_]]) : memref<?x4x5xf32>
// CHECK-DAG:       [[LOOP_0_:%.+]]:3 = krnl.define_loops 3
// CHECK:           krnl.iterate([[LOOP_0_]]#0, [[LOOP_0_]]#1, [[LOOP_0_]]#2) with ([[LOOP_0_]]#0 -> [[I_0_:%.+]] = 0 to [[VAR_4_]], [[LOOP_0_]]#1 -> [[I_1_:%.+]] = 0 to 4, [[LOOP_0_]]#2 -> [[I_2_:%.+]] = 0 to 5) {
// CHECK:             [[VAR_7_:%.+]] = cmpi "sgt", [[DIM_0_]], [[CST_1_]] : index
// CHECK:             [[VAR_8_:%.+]] = select [[VAR_7_]], [[I_0_]], [[CST_0_]] : index
// CHECK-DAG:         [[LOAD_PARAM_0_MEM_:%.+]] = load [[PARAM_0_]]{{.}}[[VAR_8_]], [[I_1_]], [[CST_0_]]{{.}} : memref<?x4x1xf32>
// CHECK-DAG:         [[VAR_10_:%.+]] = cmpi "sgt", [[DIM_1_]], [[CST_1_]] : index
// CHECK-NOT: separator of consecutive DAGs
// CHECK-DAG:         [[VAR_11_:%.+]] = select [[VAR_10_]], [[I_0_]], [[CST_0_]] : index
// CHECK-DAG:         [[VAR_12_:%.+]] = cmpi "sgt", [[DIM_2_]], [[CST_1_]] : index
// CHECK:             [[VAR_13_:%.+]] = select [[VAR_12_]], [[I_1_]], [[CST_0_]] : index
// CHECK:             [[LOAD_PARAM_1_MEM_:%.+]] = load [[PARAM_1_]]{{.}}[[VAR_11_]], [[VAR_13_]], [[I_2_]]{{.}} : memref<?x?x5xf32>
// CHECK:             [[VAR_15_:%.+]] = cmpf "ogt", [[LOAD_PARAM_0_MEM_]], [[LOAD_PARAM_1_MEM_]] : f32
// CHECK-DAG:         [[VAR_16_:%.+]] = select [[VAR_15_]], [[LOAD_PARAM_0_MEM_]], [[LOAD_PARAM_1_MEM_]] : f32
// CHECK-DAG:         [[VAR_17_:%.+]] = cmpi "sgt", [[DIM_3_]], [[CST_1_]] : index
// CHECK:             [[VAR_18_:%.+]] = select [[VAR_17_]], [[I_0_]], [[CST_0_]] : index
// CHECK:             [[LOAD_PARAM_2_MEM_:%.+]] = load [[PARAM_2_]]{{.}}[[VAR_18_]], [[CST_0_]], [[I_2_]]{{.}} : memref<?x1x5xf32>
// CHECK:             [[VAR_20_:%.+]] = cmpf "ogt", [[VAR_16_]], [[LOAD_PARAM_2_MEM_]] : f32
// CHECK:             [[VAR_21_:%.+]] = select [[VAR_20_]], [[VAR_16_]], [[LOAD_PARAM_2_MEM_]] : f32
// CHECK:             affine.store [[VAR_21_]], [[RES_]][symbol([[I_0_]]), symbol([[I_1_]]), symbol([[I_2_]])] : memref<?x4x5xf32>
// CHECK:           }
// CHECK:           return [[RES_]] : memref<?x4x5xf32>
// CHECK:         }
}
<|MERGE_RESOLUTION|>--- conflicted
+++ resolved
@@ -518,12 +518,7 @@
 // CHECK:           [[VAR_2:%.+]] = affine.apply #map(){{.}}[[VAR_1]]{{.}}
 // CHECK-DAG:       [[VAR_3:%.+]] = alloc([[VAR_2]]) : memref<?xf32>
 // CHECK-DAG:       [[VAR_4:%.+]] = krnl.define_loops 1
-<<<<<<< HEAD
-// CHECK-DAG:       [[VAR_5:%.+]] = affine.apply #map(){{.}}[[VAR_1]]{{.}}
-// CHECK:           krnl.iterate([[VAR_4]]) with ([[VAR_4]] -> [[VAR_arg2:%.+]] = 0 to [[VAR_5]]) {
-=======
 // CHECK:           krnl.iterate([[VAR_4]]) with ([[VAR_4]] -> [[VAR_arg2:%.+]] = 0 to [[VAR_2]]) {
->>>>>>> 23a23626
 // CHECK:             [[VAR_6:%.+]] = affine.load [[VAR_arg0]][symbol([[VAR_arg2]]) mod 8] : memref<8xf32>
 // CHECK:             affine.store [[VAR_6]], [[VAR_3]][symbol([[VAR_arg2]])] : memref<?xf32>
 // CHECK:           }
@@ -714,7 +709,7 @@
 // CHECK-NOT: separator of consecutive DAGs
 // CHECK-DAG:       [[DIM_0_:%.+]] = dim [[PARAM_0_]], [[CST_0_]] : memref<?x4x5xf32>
 // CHECK-DAG:       [[DIM_1_:%.+]] = dim [[PARAM_1_]], [[CST_1_]] : memref<1x?x1xf32>
-// CHECK:           [[VAR_2_:%.+]] = affine.max #map0(){{.}}[[DIM_0_]]{{.}}
+// CHECK:           [[VAR_2_:%.+]] = affine.max #map(){{.}}[[DIM_0_]]{{.}}
 // CHECK-DAG:       [[RES_:%.+]] = alloc([[VAR_2_]]) : memref<?x4x5xi1>
 // CHECK-DAG:       [[LOOP_0_:%.+]]:3 = krnl.define_loops 3
 // CHECK:           krnl.iterate([[LOOP_0_]]#0, [[LOOP_0_]]#1, [[LOOP_0_]]#2) with ([[LOOP_0_]]#0 -> [[I_0_:%.+]] = 0 to [[VAR_2_]], [[LOOP_0_]]#1 -> [[I_1_:%.+]] = 0 to 4, [[LOOP_0_]]#2 -> [[I_2_:%.+]] = 0 to 5) {
@@ -744,7 +739,7 @@
 // CHECK-DAG:       [[DIM_1_:%.+]] = dim [[PARAM_1_]], [[CST_0_]] : memref<?x?x5xf32>
 // CHECK-DAG:       [[DIM_2_:%.+]] = dim [[PARAM_1_]], [[CST_1_]] : memref<?x?x5xf32>
 // CHECK-DAG:       [[DIM_3_:%.+]] = dim [[PARAM_2_]], [[CST_0_]] : memref<?x1x5xf32>
-// CHECK:           [[VAR_4_:%.+]] = affine.max #map0(){{.}}[[DIM_0_]], [[DIM_1_]]{{.}}
+// CHECK:           [[VAR_4_:%.+]] = affine.max #map(){{.}}[[DIM_0_]], [[DIM_1_]]{{.}}
 // CHECK-DAG:       [[RES_:%.+]] = alloc([[VAR_4_]]) : memref<?x4x5xf32>
 // CHECK-DAG:       [[LOOP_0_:%.+]]:3 = krnl.define_loops 3
 // CHECK:           krnl.iterate([[LOOP_0_]]#0, [[LOOP_0_]]#1, [[LOOP_0_]]#2) with ([[LOOP_0_]]#0 -> [[I_0_:%.+]] = 0 to [[VAR_4_]], [[LOOP_0_]]#1 -> [[I_1_:%.+]] = 0 to 4, [[LOOP_0_]]#2 -> [[I_2_:%.+]] = 0 to 5) {
