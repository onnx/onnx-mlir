--- conflicted
+++ resolved
@@ -4632,7 +4632,6 @@
 
 // -----
 
-<<<<<<< HEAD
 func.func @test_erf(%arg0: tensor<?x10xf32>) -> (tensor<*xf32>) attributes {} {
   %0 = "onnx.Erf"(%arg0): (tensor<?x10xf32>) -> (tensor<*xf32>)
   return %0 : tensor<*xf32>
@@ -4681,7 +4680,9 @@
 // CHECK:             krnl.store [[VAR_23_]], [[RES_]]{{.}}[[VAR_1_]]#0, [[VAR_1_]]#1] : memref<?x10xf32>
 // CHECK:           }
 // CHECK:           return [[RES_]] : memref<?x10xf32>
-=======
+
+// -----
+
 func.func @add_partial_splat(%arg0: tensor<2x3x4x5xf32>, %arg1: tensor<3x1x1xf32>) -> tensor<*xf32> attributes {input_names = ["x", "y"], output_names = ["sum"]} {
     %0 = "onnx.Add"(%arg0, %arg1) : (tensor<2x3x4x5xf32>, tensor<3x1x1xf32>) -> tensor<*xf32>
     return %0 : tensor<*xf32>
@@ -4701,5 +4702,4 @@
 // CHECK:           }
 // CHECK:           return [[RES_]] : memref<2x3x4x5xf32>
 // CHECK:         }
->>>>>>> 4c0645e8
 }