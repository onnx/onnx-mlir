--- conflicted
+++ resolved
@@ -2543,17 +2543,10 @@
 // CHECK-DAG:   [[MAP_0_:#.+]] = affine_map<(d0) -> (d0 + 3)>
 // CHECK-LABEL:  func @pad_constant_mode_constant_pads
 // CHECK-SAME:   ([[DATA_:%.+]]: memref<16x16xf32>) -> memref<18x20xf32> {
-<<<<<<< HEAD
 // CHECK-DAG:       [[CST_0_:%.+]] = arith.constant 0 : index
 // CHECK-DAG:       [[VAR_0_:%.+]] = "krnl.global"() {name = "constant_{{[0-9]+}}", shape = [1], value = dense<0.000000e+00> : tensor<1xf32>} : () -> memref<1xf32>
 // CHECK-DAG:       [[RES_:%.+]] = memref.alloc() {{.*}}: memref<18x20xf32>
 // CHECK:           [[LOAD_VAR_0_MEM_:%.+]] = krnl.load [[VAR_0_]]{{.}}[[CST_0_]]{{.}} : memref<1xf32>
-=======
-// CHECK-DAG:       [[CST_0_:%.+]] = arith.constant 0 : index 
-// CHECK-DAG:       [[VAR_0_:%.+]] = "krnl.global"() {name = {{.*}}, shape = [1], value = dense<0.000000e+00> : tensor<1xf32>} : () -> memref<1xf32>
-// CHECK-DAG:       [[RES_:%.+]] = memref.alloc() {{.*}}: memref<18x20xf32>
-// CHECK:           [[LOAD_VAR_0_MEM_:%.+]] = krnl.load [[VAR_0_]][[[CST_0_]]] : memref<1xf32>
->>>>>>> 0f856b0d
 // CHECK:           krnl.memset [[RES_]], [[LOAD_VAR_0_MEM_]] : memref<18x20xf32>
 // CHECK:           [[LOOP_0_:%.+]]:2 = krnl.define_loops 2
 // CHECK:           krnl.iterate([[LOOP_0_]]#0, [[LOOP_0_]]#1) with ([[LOOP_0_]]#0 -> [[I_0_:%.+]] = 0 to 16, [[LOOP_0_]]#1 -> [[I_1_:%.+]] = 0 to 16){
