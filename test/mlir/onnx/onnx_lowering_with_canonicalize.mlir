--- conflicted
+++ resolved
@@ -348,35 +348,6 @@
 
 // CHECK-LABEL:  func @test_gemm
 // CHECK-SAME:   ([[PARAM_0_:%.+]]: memref<5x10xf32>, [[PARAM_1_:%.+]]: memref<5x10xf32>, [[PARAM_2_:%.+]]: memref<10xf32>) -> memref<10x10xf32> {
-<<<<<<< HEAD
-// CHECK-DAG:       [[CST_1_dot_000000_:%.+]] = constant 1.000000e+00 : f32
-// CHECK-DAG:       [[CST_5_dot_000000_:%.+]] = constant 5.000000e+00 : f32
-// CHECK-DAG:       [[CST_0_dot_000000_:%.+]] = constant 0.000000e+00 : f32
-// CHECK-DAG:       [[RES_:%.+]] = memref.alloc() : memref<10x10xf32>
-// CHECK-DAG:       [[LOOP_0_:%.+]]:2 = krnl.define_loops 2
-// CHECK:           krnl.iterate([[LOOP_0_]]#0, [[LOOP_0_]]#1) with ([[LOOP_0_]]#0 -> [[I_0_:%.+]] = 0 to 10, [[LOOP_0_]]#1 -> [[I_1_:%.+]] = 0 to 10) {
-// CHECK:             [[REDUCTION_VAL:%.+]] = memref.alloca() : memref<f32>
-// CHECK:             krnl.store [[CST_0_dot_000000_]], [[REDUCTION_VAL]][] : memref<f32>
-// CHECK:             [[LOOP_1_:%.+]] = krnl.define_loops 1
-// CHECK:             krnl.iterate([[LOOP_1_]]) with ([[LOOP_1_]] -> [[I_2_:%.+]] = 0 to 5) {
-// CHECK-DAG:           [[LOAD_PARAM_0_MEM_:%.+]] = krnl.load [[PARAM_0_]]{{.}}[[I_2_]], [[I_0_]]{{.}} : memref<5x10xf32>
-// CHECK-DAG:           [[LOAD_PARAM_1_MEM_:%.+]] = krnl.load [[PARAM_1_]]{{.}}[[I_2_]], [[I_1_]]{{.}} : memref<5x10xf32>
-// CHECK-DAG:           [[LOAD_RES_MEM_:%.+]] = krnl.load [[REDUCTION_VAL]][] : memref<f32>
-// CHECK:               [[VAR_11_:%.+]] = mulf [[LOAD_PARAM_0_MEM_]], [[LOAD_PARAM_1_MEM_]] : f32
-// CHECK:               [[VAR_12_:%.+]] = addf [[LOAD_RES_MEM_]], [[VAR_11_]] : f32
-// CHECK:               krnl.store [[VAR_12_]], [[REDUCTION_VAL]][] : memref<f32>
-// CHECK:             }
-// CHECK:             [[LOAD_RES_MEM_1_:%.+]] = krnl.load [[REDUCTION_VAL]][] : memref<f32>
-// CHECK-DAG:         [[VAR_4_:%.+]] = mulf [[CST_1_dot_000000_]], [[LOAD_RES_MEM_1_]] : f32
-// CHECK-DAG:         [[LOAD_PARAM_2_MEM_:%.+]] = krnl.load [[PARAM_2_]]{{.}}[[I_1_]]{{.}} : memref<10xf32>
-// CHECK:             [[VAR_6_:%.+]] = mulf [[CST_5_dot_000000_]], [[LOAD_PARAM_2_MEM_]] : f32
-// CHECK:             [[VAR_7_:%.+]] = addf [[VAR_4_]], [[VAR_6_]] : f32
-// CHECK:             krnl.store [[VAR_7_]], [[RES_]]{{.}}[[I_0_]], [[I_1_]]{{.}} : memref<10x10xf32>
-// CHECK:           }
-// CHECK:           return [[RES_]] : memref<10x10xf32>
-// CHECK:         }
-=======
->>>>>>> ae1ff2c7
 }
 
 // -----
@@ -387,47 +358,6 @@
   "std.return"(%0) : (tensor<*xf32>) -> ()
 
 // CHECK-LABEL:  func @test_gemm_all_dyn
-<<<<<<< HEAD
-// CHECK-SAME:   ([[PARAM_0_:%.+]]: memref<?x?xf32>, [[PARAM_1_:%.+]]: memref<?x?xf32>, [[PARAM_2_:%.+]]: memref<?xf32>) -> memref<?x?xf32> {
-// CHECK-DAG:       [[CST_1_dot_000000_:%.+]] = constant 1.000000e+00 : f32
-// CHECK-DAG:       [[CST_5_dot_000000_:%.+]] = constant 5.000000e+00 : f32
-// CHECK-DAG:       [[CST_0_dot_000000_:%.+]] = constant 0.000000e+00 : f32
-// CHECK-DAG:       [[CST_1_:%.+]] = constant 1 : index
-// CHECK-DAG:       [[CST_0_:%.+]] = constant 0 : index
-// CHECK-NOT: separator of consecutive DAGs
-// CHECK-DAG:       [[DIM_0_:%.+]] = memref.dim [[PARAM_0_]], [[CST_1_]] : memref<?x?xf32>
-// CHECK-DAG:       [[DIM_1_:%.+]] = memref.dim [[PARAM_0_]], [[CST_0_]] : memref<?x?xf32>
-// CHECK-DAG:       [[DIM_2_:%.+]] = memref.dim [[PARAM_1_]], [[CST_1_]] : memref<?x?xf32>
-// CHECK-DAG:       [[DIM_3_:%.+]] = memref.dim [[PARAM_2_]], [[CST_0_]] : memref<?xf32>
-// CHECK-NOT: separator of consecutive DAGs
-// CHECK-DAG:       [[RES_:%.+]] = memref.alloc([[DIM_0_]], [[DIM_2_]]) : memref<?x?xf32>
-// CHECK-DAG:       [[LOOP_0_:%.+]]:2 = krnl.define_loops 2
-// CHECK:           krnl.iterate([[LOOP_0_]]#0, [[LOOP_0_]]#1) with ([[LOOP_0_]]#0 -> [[I_0_:%.+]] = 0 to [[DIM_0_]], [[LOOP_0_]]#1 -> [[I_1_:%.+]] = 0 to [[DIM_2_]]) {
-// CHECK:             [[REDUCTION_VAL:%.+]] = memref.alloca() : memref<f32>
-// CHECK:             krnl.store [[CST_0_dot_000000_]], [[REDUCTION_VAL]][] : memref<f32>
-// CHECK:             [[LOOP_1_:%.+]] = krnl.define_loops 1
-// CHECK:             krnl.iterate([[LOOP_1_]]) with ([[LOOP_1_]] -> [[I_2_:%.+]] = 0 to [[DIM_1_]]) {
-// CHECK-DAG:           [[LOAD_PARAM_0_MEM_:%.+]] = krnl.load [[PARAM_0_]]{{.}}[[I_2_]], [[I_0_]]{{.}} : memref<?x?xf32>
-// CHECK-DAG:           [[LOAD_PARAM_1_MEM_:%.+]] = krnl.load [[PARAM_1_]]{{.}}[[I_2_]], [[I_1_]]{{.}} : memref<?x?xf32>
-// CHECK-DAG:           [[LOAD_RES_MEM_:%.+]] = krnl.load [[REDUCTION_VAL]][] : memref<f32>
-// CHECK:               [[VAR_17_:%.+]] = mulf [[LOAD_PARAM_0_MEM_]], [[LOAD_PARAM_1_MEM_]] : f32
-// CHECK:               [[VAR_18_:%.+]] = addf [[LOAD_RES_MEM_]], [[VAR_17_]] : f32
-// CHECK:               krnl.store [[VAR_18_]], [[REDUCTION_VAL]][] : memref<f32>
-// CHECK:             }
-// CHECK:             [[LOAD_RES_MEM_1_:%.+]] = krnl.load [[REDUCTION_VAL]][] : memref<f32>
-// CHECK:             [[VAR_7_:%.+]] = cmpi sgt, [[DIM_3_]], [[CST_1_]] : index
-// CHECK-DAG:         [[VAR_8_:%.+]] = select [[VAR_7_]], [[I_1_]], [[CST_0_]] : index
-// CHECK-NOT: separator of consecutive DAGs
-// CHECK-DAG:         [[VAR_10_:%.+]] = mulf [[CST_1_dot_000000_]], [[LOAD_RES_MEM_1_]] : f32
-// CHECK-DAG:         [[LOAD_PARAM_2_MEM_:%.+]] = krnl.load [[PARAM_2_]]{{.}}[[VAR_8_]]{{.}} : memref<?xf32>
-// CHECK:             [[VAR_12_:%.+]] = mulf [[CST_5_dot_000000_]], [[LOAD_PARAM_2_MEM_]] : f32
-// CHECK:             [[VAR_13_:%.+]] = addf [[VAR_10_]], [[VAR_12_]] : f32
-// CHECK:             krnl.store [[VAR_13_]], [[RES_]]{{.}}[[I_0_]], [[I_1_]]{{.}} : memref<?x?xf32>
-// CHECK:           }
-// CHECK:           return [[RES_]] : memref<?x?xf32>
-// CHECK:         }
-=======
->>>>>>> ae1ff2c7
 }
 
 // -----
@@ -438,39 +368,6 @@
   "std.return"(%0) : (tensor<*xf32>) -> ()
 
 // CHECK-LABEL:  func @test_gemm_k_dyn
-<<<<<<< HEAD
-// CHECK-SAME:   ([[PARAM_0_:%.+]]: memref<?x10xf32>, [[PARAM_1_:%.+]]: memref<?x10xf32>, [[PARAM_2_:%.+]]: memref<10xf32>) -> memref<10x10xf32> {
-// CHECK-DAG:       [[CST_0_:%.+]] = constant 0 : index
-// CHECK-DAG:       [[CST_1_dot_000000_:%.+]] = constant 1.000000e+00 : f32
-// CHECK-DAG:       [[CST_5_dot_000000_:%.+]] = constant 5.000000e+00 : f32
-// CHECK-DAG:       [[CST_0_dot_000000_:%.+]] = constant 0.000000e+00 : f32
-// CHECK-DAG:       [[RES_:%.+]] = memref.alloc() : memref<10x10xf32>
-// CHECK-NOT: separator of consecutive DAGs
-// CHECK-DAG:       [[DIM_0_:%.+]] = memref.dim [[PARAM_0_]], [[CST_0_]] : memref<?x10xf32>
-// CHECK-DAG:       [[LOOP_0_:%.+]]:2 = krnl.define_loops 2
-// CHECK:           krnl.iterate([[LOOP_0_]]#0, [[LOOP_0_]]#1) with ([[LOOP_0_]]#0 -> [[I_0_:%.+]] = 0 to 10, [[LOOP_0_]]#1 -> [[I_1_:%.+]] = 0 to 10) {
-// CHECK:             [[REDUCTION_VAL:%.+]] = memref.alloca() : memref<f32>
-// CHECK:             krnl.store [[CST_0_dot_000000_]], [[REDUCTION_VAL]][] : memref<f32>
-// CHECK:             [[LOOP_1_:%.+]] = krnl.define_loops 1
-// CHECK:             krnl.iterate([[LOOP_1_]]) with ([[LOOP_1_]] -> [[I_2_:%.+]] = 0 to [[DIM_0_]]) {
-// CHECK-DAG:           [[LOAD_PARAM_0_MEM_:%.+]] = krnl.load [[PARAM_0_]]{{.}}[[I_2_]], [[I_0_]]{{.}} : memref<?x10xf32>
-// CHECK-DAG:           [[LOAD_PARAM_1_MEM_:%.+]] = krnl.load [[PARAM_1_]]{{.}}[[I_2_]], [[I_1_]]{{.}} : memref<?x10xf32>
-// CHECK-DAG:           [[LOAD_RES_MEM_:%.+]] = krnl.load [[REDUCTION_VAL]][] : memref<f32>
-// CHECK:               [[VAR_12_:%.+]] = mulf [[LOAD_PARAM_0_MEM_]], [[LOAD_PARAM_1_MEM_]] : f32
-// CHECK:               [[VAR_13_:%.+]] = addf [[LOAD_RES_MEM_]], [[VAR_12_]] : f32
-// CHECK:               krnl.store [[VAR_13_]], [[REDUCTION_VAL]][] : memref<f32>
-// CHECK:             }
-// CHECK:             [[LOAD_RES_MEM_1_:%.+]] = krnl.load [[REDUCTION_VAL]][] : memref<f32>
-// CHECK-DAG:         [[VAR_5_:%.+]] = mulf [[CST_1_dot_000000_]], [[LOAD_RES_MEM_1_]] : f32
-// CHECK-DAG:         [[LOAD_PARAM_2_MEM_:%.+]] = krnl.load [[PARAM_2_]]{{.}}[[I_1_]]{{.}} : memref<10xf32>
-// CHECK:             [[VAR_7_:%.+]] = mulf [[CST_5_dot_000000_]], [[LOAD_PARAM_2_MEM_]] : f32
-// CHECK:             [[VAR_8_:%.+]] = addf [[VAR_5_]], [[VAR_7_]] : f32
-// CHECK:             krnl.store [[VAR_8_]], [[RES_]]{{.}}[[I_0_]], [[I_1_]]{{.}} : memref<10x10xf32>
-// CHECK:           }
-// CHECK:           return [[RES_]] : memref<10x10xf32>
-// CHECK:         }
-=======
->>>>>>> ae1ff2c7
 }
 
 // -----
@@ -481,43 +378,6 @@
   "std.return"(%0) : (tensor<*xf32>) -> ()
 
 // CHECK-LABEL:  func @test_gemm_c_dyn
-<<<<<<< HEAD
-// CHECK-SAME:   ([[PARAM_0_:%.+]]: memref<5x10xf32>, [[PARAM_1_:%.+]]: memref<5x10xf32>, [[PARAM_2_:%.+]]: memref<?xf32>) -> memref<10x10xf32> {
-// CHECK-DAG:       [[CST_1_dot_000000_:%.+]] = constant 1.000000e+00 : f32
-// CHECK-DAG:       [[CST_5_dot_000000_:%.+]] = constant 5.000000e+00 : f32
-// CHECK-DAG:       [[CST_0_dot_000000_:%.+]] = constant 0.000000e+00 : f32
-// CHECK-DAG:       [[CST_1_:%.+]] = constant 1 : index
-// CHECK-DAG:       [[CST_0_:%.+]] = constant 0 : index
-// CHECK-DAG:       [[RES_:%.+]] = memref.alloc() : memref<10x10xf32>
-// CHECK-NOT: separator of consecutive DAGs
-// CHECK-DAG:       [[DIM_0_:%.+]] = memref.dim [[PARAM_2_]], [[CST_0_]] : memref<?xf32>
-// CHECK-DAG:       [[LOOP_0_:%.+]]:2 = krnl.define_loops 2
-// CHECK:           krnl.iterate([[LOOP_0_]]#0, [[LOOP_0_]]#1) with ([[LOOP_0_]]#0 -> [[I_0_:%.+]] = 0 to 10, [[LOOP_0_]]#1 -> [[I_1_:%.+]] = 0 to 10) {
-// CHECK:             [[REDUCTION_VAL:%.+]] = memref.alloca() : memref<f32>
-// CHECK:             krnl.store [[CST_0_dot_000000_]], [[REDUCTION_VAL]][] : memref<f32>
-// CHECK:             [[LOOP_1_:%.+]] = krnl.define_loops 1
-// CHECK:             krnl.iterate([[LOOP_1_]]) with ([[LOOP_1_]] -> [[I_2_:%.+]] = 0 to 5) {
-// CHECK-DAG:           [[LOAD_PARAM_0_MEM_:%.+]] = krnl.load [[PARAM_0_]]{{.}}[[I_2_]], [[I_0_]]{{.}} : memref<5x10xf32>
-// CHECK-DAG:           [[LOAD_PARAM_1_MEM_:%.+]] = krnl.load [[PARAM_1_]]{{.}}[[I_2_]], [[I_1_]]{{.}} : memref<5x10xf32>
-// CHECK-DAG:           [[LOAD_RES_MEM_:%.+]] = krnl.load [[REDUCTION_VAL]][] : memref<f32>
-// CHECK:               [[VAR_14_:%.+]] = mulf [[LOAD_PARAM_0_MEM_]], [[LOAD_PARAM_1_MEM_]] : f32
-// CHECK:               [[VAR_15_:%.+]] = addf [[LOAD_RES_MEM_]], [[VAR_14_]] : f32
-// CHECK:               krnl.store [[VAR_15_]], [[REDUCTION_VAL]][] : memref<f32>
-// CHECK:             }
-// CHECK:             [[LOAD_RES_MEM_1_:%.+]] = krnl.load [[REDUCTION_VAL]][] : memref<f32>
-// CHECK:             [[VAR_4_:%.+]] = cmpi sgt, [[DIM_0_]], [[CST_1_]] : index
-// CHECK-DAG:         [[VAR_5_:%.+]] = select [[VAR_4_]], [[I_1_]], [[CST_0_]] : index
-// CHECK-NOT: separator of consecutive DAGs
-// CHECK-DAG:         [[VAR_7_:%.+]] = mulf [[CST_1_dot_000000_]], [[LOAD_RES_MEM_1_]] : f32
-// CHECK-DAG:         [[LOAD_PARAM_2_MEM_:%.+]] = krnl.load [[PARAM_2_]]{{.}}[[VAR_5_]]{{.}} : memref<?xf32>
-// CHECK:             [[VAR_9_:%.+]] = mulf [[CST_5_dot_000000_]], [[LOAD_PARAM_2_MEM_]] : f32
-// CHECK:             [[VAR_10_:%.+]] = addf [[VAR_7_]], [[VAR_9_]] : f32
-// CHECK:             krnl.store [[VAR_10_]], [[RES_]]{{.}}[[I_0_]], [[I_1_]]{{.}} : memref<10x10xf32>
-// CHECK:           }
-// CHECK:           return [[RES_]] : memref<10x10xf32>
-// CHECK:         }
-=======
->>>>>>> ae1ff2c7
 }
 
 // -----
