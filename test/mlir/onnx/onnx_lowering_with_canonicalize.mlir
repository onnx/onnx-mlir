// RUN: onnx-mlir-opt --shape-inference --convert-onnx-to-krnl --canonicalize %s -split-input-file | FileCheck %s

// Adding canonicalize is important here as this is the only way to check the values of the map,
// which are otherwise before the function, and thus are hard to test.

// -----

// Focus on accumulated offset for the store op in each loop
func.func @test_concat_5(%arg0 : tensor<?x?x?xf32>, %arg1 : tensor<?x3x32xf32>, %arg2 : tensor<?x?x?xf32>) -> tensor<*xf32> {
  %1 = "onnx.Concat"(%arg0, %arg1, %arg2) { axis = -2 : si64} : (tensor<?x?x?xf32>, tensor<?x3x32xf32>, tensor<?x?x?xf32>)  -> tensor<*xf32>
  "func.return"(%1) : (tensor<*xf32>) -> ()
// mlir2FileCheck.py
// CHECK-DAG: [[MAP_0_:#.+]] = affine_map<()[s0, s1] -> (s0 + s1 + 3)>
// CHECK-DAG: [[MAP_1_:#.+]] = affine_map<(d0, d1, d2) -> (d2)>
// CHECK-DAG: [[MAP_2_:#.+]] = affine_map<(d0, d1, d2, d3) -> (d3)>
// CHECK-DAG: [[MAP_3_:#.+]] = affine_map<(d0, d1, d2, d3) -> (d2)>
// CHECK-DAG: [[MAP_4_:#.+]] = affine_map<(d0)[s0] -> (d0 + s0)>
// CHECK-DAG: [[MAP_5_:#.+]] = affine_map<(d0, d1, d2, d3, d4) -> (d2)>
// CHECK-DAG: [[MAP_6_:#.+]] = affine_map<(d0, d1, d2, d3, d4, d5) -> (d5)>
// CHECK-DAG: [[MAP_7_:#.+]] = affine_map<(d0)[s0] -> (d0 + s0 + 3)>
// CHECK-LABEL:  func.func @test_concat_5
// CHECK-SAME:   ([[PARAM_0_:%.+]]: memref<?x?x?xf32>, [[PARAM_1_:%.+]]: memref<?x3x32xf32>, [[PARAM_2_:%.+]]: memref<?x?x?xf32>) -> memref<?x?x32xf32> {
// CHECK-DAG:       [[VAR_c1_:%.+]] = arith.constant 1 : index
// CHECK-DAG:       [[VAR_c0_:%.+]] = arith.constant 0 : index
// CHECK-NOT: separator of consecutive DAGs
// CHECK-DAG:       [[VAR_dim_:%.+]] = memref.dim [[PARAM_0_]], [[VAR_c0_]] : memref<?x?x?xf32>
// CHECK-DAG:       [[VAR_dim_0_:%.+]] = memref.dim [[PARAM_0_]], [[VAR_c1_]] : memref<?x?x?xf32>
// CHECK-DAG:       [[VAR_dim_1_:%.+]] = memref.dim [[PARAM_2_]], [[VAR_c1_]] : memref<?x?x?xf32>
// CHECK:           [[VAR_0_:%.+]] = affine.apply [[MAP_0_]](){{.}}[[VAR_dim_0_]], [[VAR_dim_1_]]{{.}}
// CHECK-DAG:       [[RES_:%.+]] = memref.alloc([[VAR_dim_]], [[VAR_0_]]) {{.*}}: memref<?x?x32xf32>
// CHECK-DAG:       [[LOOP_0_:%.+]]:3 = krnl.define_loops 3
// CHECK-DAG:       [[VAR_dim_2_:%.+]] = memref.dim [[PARAM_0_]], [[VAR_c1_]] : memref<?x?x?xf32>
// CHECK:           krnl.iterate([[LOOP_0_]]#0, [[LOOP_0_]]#1, [[LOOP_0_]]#2) with ([[LOOP_0_]]#0 -> [[I_0_:%.+]] = 0 to [[MAP_1_]]([[VAR_dim_0_]], [[VAR_dim_1_]], [[VAR_dim_]]), [[LOOP_0_]]#1 -> [[I_1_:%.+]] = 0 to [[MAP_2_]]([[VAR_dim_0_]], [[VAR_dim_1_]], [[VAR_dim_]], [[VAR_dim_]]_2), [[LOOP_0_]]#2 -> [[I_2_:%.+]] = 0 to 32){
// CHECK:             [[VAR_4_:%.+]]:3 = krnl.get_induction_var_value([[LOOP_0_]]#0, [[LOOP_0_]]#1, [[LOOP_0_]]#2) : (!krnl.loop, !krnl.loop, !krnl.loop) -> (index, index, index)
// CHECK:             [[LOAD_PARAM_0_MEM_:%.+]] = krnl.load [[PARAM_0_]]{{.}}[[VAR_4_]]#0, [[VAR_4_]]#1, [[VAR_4_]]#2] : memref<?x?x?xf32>
// CHECK:             krnl.store [[LOAD_PARAM_0_MEM_]], [[RES_]]{{.}}[[VAR_4_]]#0, [[VAR_4_]]#1, [[VAR_4_]]#2] : memref<?x?x32xf32>
// CHECK:           }
// CHECK-DAG:       [[VAR_dim_3_:%.+]] = memref.dim [[PARAM_0_]], [[VAR_c1_]] : memref<?x?x?xf32>
// CHECK-DAG:       [[LOOP_1_:%.+]]:3 = krnl.define_loops 3
// CHECK:           krnl.iterate([[LOOP_1_]]#0, [[LOOP_1_]]#1, [[LOOP_1_]]#2) with ([[LOOP_1_]]#0 -> [[I_3_:%.+]] = 0 to [[MAP_3_]]([[VAR_dim_0_]], [[VAR_dim_1_]], [[VAR_dim_]], [[VAR_dim_]]_2), [[LOOP_1_]]#1 -> [[I_4_:%.+]] = 0 to 3, [[LOOP_1_]]#2 -> [[I_5_:%.+]] = 0 to 32){
// CHECK:             [[VAR_4_1_:%.+]]:3 = krnl.get_induction_var_value([[LOOP_1_]]#0, [[LOOP_1_]]#1, [[LOOP_1_]]#2) : (!krnl.loop, !krnl.loop, !krnl.loop) -> (index, index, index)
// CHECK-DAG:         [[LOAD_PARAM_0_MEM_1_:%.+]] = affine.apply [[MAP_4_]]([[VAR_4_1_]]#1){{.}}[[VAR_dim_3_]]{{.}}
// CHECK-DAG:         [[LOAD_PARAM_1_MEM_:%.+]] = krnl.load [[PARAM_1_]]{{.}}[[VAR_4_1_]]#0, [[VAR_4_1_]]#1, [[VAR_4_1_]]#2] : memref<?x3x32xf32>
// CHECK:             krnl.store [[LOAD_PARAM_1_MEM_]], [[RES_]]{{.}}[[VAR_4_1_]]#0, [[LOAD_PARAM_0_MEM_1_]], [[VAR_4_1_]]#2] : memref<?x?x32xf32>
// CHECK:           }
// CHECK-DAG:       [[LOOP_2_:%.+]]:3 = krnl.define_loops 3
// CHECK-DAG:       [[VAR_dim_4_:%.+]] = memref.dim [[PARAM_2_]], [[VAR_c1_]] : memref<?x?x?xf32>
// CHECK:           krnl.iterate([[LOOP_2_]]#0, [[LOOP_2_]]#1, [[LOOP_2_]]#2) with ([[LOOP_2_]]#0 -> [[I_6_:%.+]] = 0 to [[MAP_5_]]([[VAR_dim_0_]], [[VAR_dim_1_]], [[VAR_dim_]], [[VAR_dim_]]_2, [[VAR_dim_]]_3), [[LOOP_2_]]#1 -> [[I_7_:%.+]] = 0 to [[MAP_6_]]([[VAR_dim_0_]], [[VAR_dim_1_]], [[VAR_dim_]], [[VAR_dim_]]_2, [[VAR_dim_]]_3, [[VAR_dim_]]_4), [[LOOP_2_]]#2 -> [[I_8_:%.+]] = 0 to 32){
// CHECK:             [[VAR_4_2_:%.+]]:3 = krnl.get_induction_var_value([[LOOP_2_]]#0, [[LOOP_2_]]#1, [[LOOP_2_]]#2) : (!krnl.loop, !krnl.loop, !krnl.loop) -> (index, index, index)
// CHECK-DAG:         [[LOAD_PARAM_0_MEM_1_:%.+]] = affine.apply [[MAP_7_]]([[VAR_4_2_]]#1){{.}}[[VAR_dim_3_]]{{.}}
// CHECK-DAG:         [[LOAD_PARAM_1_MEM_1_:%.+]] = krnl.load [[PARAM_2_]]{{.}}[[VAR_4_2_]]#0, [[VAR_4_2_]]#1, [[VAR_4_2_]]#2] : memref<?x?x?xf32>
// CHECK:             krnl.store [[LOAD_PARAM_1_MEM_1_]], [[RES_]]{{.}}[[VAR_4_2_]]#0, [[LOAD_PARAM_0_MEM_1_]], [[VAR_4_2_]]#2] : memref<?x?x32xf32>
// CHECK:           }
// CHECK:           return [[RES_]] : memref<?x?x32xf32>
// CHECK:         }
}

// -----

// Please check the loop bounds for each input: should be same for dynamic
func.func @test_concat_4(%arg0 : tensor<?x1x?xf32>, %arg1 : tensor<?x3x32xf32>, %arg2 : tensor<?x5x?xf32>) -> tensor<*xf32> {
  %1 = "onnx.Concat"(%arg0, %arg1, %arg2) { axis = -2 : si64} : (tensor<?x1x?xf32>, tensor<?x3x32xf32>, tensor<?x5x?xf32>)  -> tensor<*xf32>
  "func.return"(%1) : (tensor<*xf32>) -> ()
// mlir2FileCheck.py
// CHECK-DAG: [[MAP_0_:#.+]] = affine_map<(d0) -> (d0)>
// CHECK-DAG: [[MAP_1_:#.+]] = affine_map<(d0) -> (d0 + 1)>
// CHECK-DAG: [[MAP_2_:#.+]] = affine_map<(d0) -> (d0 + 4)>
// CHECK-LABEL:  func.func @test_concat_4
// CHECK-SAME:   ([[PARAM_0_:%.+]]: memref<?x1x?xf32>, [[PARAM_1_:%.+]]: memref<?x3x32xf32>, [[PARAM_2_:%.+]]: memref<?x5x?xf32>) -> memref<?x9x32xf32> {
// CHECK:           [[VAR_c0_:%.+]] = arith.constant 0 : index
// CHECK:           [[VAR_dim_:%.+]] = memref.dim [[PARAM_0_]], [[VAR_c0_]] : memref<?x1x?xf32>
// CHECK-DAG:       [[RES_:%.+]] = memref.alloc([[VAR_dim_]]) {{.*}}: memref<?x9x32xf32>
// CHECK-DAG:       [[LOOP_0_:%.+]]:3 = krnl.define_loops 3
// CHECK:           krnl.iterate([[LOOP_0_]]#0, [[LOOP_0_]]#1, [[LOOP_0_]]#2) with ([[LOOP_0_]]#0 -> [[I_0_:%.+]] = 0 to [[MAP_0_]]([[VAR_dim_]]), [[LOOP_0_]]#1 -> [[I_1_:%.+]] = 0 to 1, [[LOOP_0_]]#2 -> [[I_2_:%.+]] = 0 to 32){
// CHECK:             [[VAR_3_:%.+]]:3 = krnl.get_induction_var_value([[LOOP_0_]]#0, [[LOOP_0_]]#1, [[LOOP_0_]]#2) : (!krnl.loop, !krnl.loop, !krnl.loop) -> (index, index, index)
// CHECK:             [[LOAD_PARAM_0_MEM_:%.+]] = krnl.load [[PARAM_0_]]{{.}}[[VAR_3_]]#0, [[VAR_3_]]#1, [[VAR_3_]]#2] : memref<?x1x?xf32>
// CHECK:             krnl.store [[LOAD_PARAM_0_MEM_]], [[RES_]]{{.}}[[VAR_3_]]#0, [[VAR_3_]]#1, [[VAR_3_]]#2] : memref<?x9x32xf32>
// CHECK:           }
// CHECK:           [[LOOP_1_:%.+]]:3 = krnl.define_loops 3
// CHECK:           krnl.iterate([[LOOP_1_]]#0, [[LOOP_1_]]#1, [[LOOP_1_]]#2) with ([[LOOP_1_]]#0 -> [[I_3_:%.+]] = 0 to [[MAP_0_]]([[VAR_dim_]]), [[LOOP_1_]]#1 -> [[I_4_:%.+]] = 0 to 3, [[LOOP_1_]]#2 -> [[I_5_:%.+]] = 0 to 32){
// CHECK:             [[VAR_3_1_:%.+]]:3 = krnl.get_induction_var_value([[LOOP_1_]]#0, [[LOOP_1_]]#1, [[LOOP_1_]]#2) : (!krnl.loop, !krnl.loop, !krnl.loop) -> (index, index, index)
// CHECK-DAG:         [[LOAD_PARAM_0_MEM_1_:%.+]] = affine.apply [[MAP_1_]]([[VAR_3_1_]]#1)
// CHECK-DAG:         [[LOAD_PARAM_1_MEM_:%.+]] = krnl.load [[PARAM_1_]]{{.}}[[VAR_3_1_]]#0, [[VAR_3_1_]]#1, [[VAR_3_1_]]#2] : memref<?x3x32xf32>
// CHECK:             krnl.store [[LOAD_PARAM_1_MEM_]], [[RES_]]{{.}}[[VAR_3_1_]]#0, [[LOAD_PARAM_0_MEM_1_]], [[VAR_3_1_]]#2] : memref<?x9x32xf32>
// CHECK:           }
// CHECK:           [[LOOP_2_:%.+]]:3 = krnl.define_loops 3
// CHECK:           krnl.iterate([[LOOP_2_]]#0, [[LOOP_2_]]#1, [[LOOP_2_]]#2) with ([[LOOP_2_]]#0 -> [[I_6_:%.+]] = 0 to [[MAP_0_]]([[VAR_dim_]]), [[LOOP_2_]]#1 -> [[I_7_:%.+]] = 0 to 5, [[LOOP_2_]]#2 -> [[I_8_:%.+]] = 0 to 32){
// CHECK:             [[VAR_3_2_:%.+]]:3 = krnl.get_induction_var_value([[LOOP_2_]]#0, [[LOOP_2_]]#1, [[LOOP_2_]]#2) : (!krnl.loop, !krnl.loop, !krnl.loop) -> (index, index, index)
// CHECK-DAG:         [[LOAD_PARAM_0_MEM_1_:%.+]] = affine.apply [[MAP_2_]]([[VAR_3_2_]]#1)
// CHECK-DAG:         [[LOAD_PARAM_1_MEM_1_:%.+]] = krnl.load [[PARAM_2_]]{{.}}[[VAR_3_2_]]#0, [[VAR_3_2_]]#1, [[VAR_3_2_]]#2] : memref<?x5x?xf32>
// CHECK:             krnl.store [[LOAD_PARAM_1_MEM_1_]], [[RES_]]{{.}}[[VAR_3_2_]]#0, [[LOAD_PARAM_0_MEM_1_]], [[VAR_3_2_]]#2] : memref<?x9x32xf32>
// CHECK:           }
// CHECK:           return [[RES_]] : memref<?x9x32xf32>
// CHECK:         }
}

// -----

func.func @test_sequence_insert(%arg0: tensor<?x4x5xf32>, %arg1:tensor<3x4x5xf32>) -> tensor<3xi64>  {
  %0 = onnx.Constant {value = dense<0> : tensor<i64>} : tensor<i64>
  %1 = "onnx.SequenceEmpty"() : () -> !onnx.Seq<tensor<*xf32>>
  %2 = "onnx.NoValue"() {value} : () -> none
  %3 = "onnx.SequenceInsert"(%1, %arg0, %0) : (!onnx.Seq<tensor<*xf32>>, tensor<?x4x5xf32>, tensor<i64>) -> !onnx.Seq<tensor<?x4x5xf32>>
  %6 = "onnx.SequenceInsert"(%3, %arg1, %2) : (!onnx.Seq<tensor<?x4x5xf32>>, tensor<3x4x5xf32>, none) -> !onnx.Seq<tensor<?x4x5xf32>>
  %4 = "onnx.SequenceAt"(%6, %0) : (!onnx.Seq<tensor<?x4x5xf32>>, tensor<i64>) -> tensor<?x4x5xf32>
  %5 = "onnx.Shape"(%4) {start = 0 : si64} : (tensor<?x4x5xf32>) -> tensor<3xi64>
  return %5 : tensor<3xi64>
// mlir2FileCheck.py
// CHECK-DAG: [[MAP_0_:#.+]] = affine_map<()[s0] -> (s0 + 2)>
// CHECK-LABEL:  func.func @test_sequence_insert
// CHECK-SAME:   ([[PARAM_0_:%.+]]: memref<?x4x5xf32>, [[PARAM_1_:%.+]]: memref<3x4x5xf32>) -> memref<3xi64> {
// CHECK-DAG:       [[VAR_c5_i64_:%.+]] = arith.constant 5 : i64
// CHECK-DAG:       [[VAR_c4_i64_:%.+]] = arith.constant 4 : i64
// CHECK-DAG:       [[VAR_c2_:%.+]] = arith.constant 2 : index
// CHECK-DAG:       [[VAR_c1_:%.+]] = arith.constant 1 : index
// CHECK-DAG:       [[VAR_c0_:%.+]] = arith.constant 0 : index
// CHECK-DAG:       [[VAR_0_:%.+]] = "krnl.global"() {name = "{{.+}}, shape = [], value = dense<0> : tensor<i64>} : () -> memref<i64>
// CHECK-NOT: separator of consecutive DAGs
// CHECK-DAG:       [[VAR_1_:%.+]] = "krnl.seqalloc"([[VAR_c1_]]) : (index) -> memref<1xmemref<?x4x5xf32>>
// CHECK-DAG:       [[LOAD_VAR_0_MEM_:%.+]] = krnl.load [[VAR_0_]][] : memref<i64>
// CHECK:           [[VAR_3_:%.+]] = arith.index_cast [[LOAD_VAR_0_MEM_]] : i64 to index
// CHECK:           "krnl.seqstore"([[PARAM_0_]], [[VAR_1_]], [[VAR_3_]]) : (memref<?x4x5xf32>, memref<1xmemref<?x4x5xf32>>, index) -> ()
// CHECK-DAG:       [[VAR_4_:%.+]] = "krnl.seqalloc"([[VAR_c2_]]) : (index) -> memref<2xmemref<?x4x5xf32>>
// CHECK-DAG:       [[LOOP_0_:%.+]] = krnl.define_loops 1
// CHECK:           krnl.iterate([[LOOP_0_]]) with ([[LOOP_0_]] -> [[I_0_:%.+]] = 0 to 1){
// CHECK:             [[VAR_14_:%.+]] = krnl.get_induction_var_value([[LOOP_0_]]) : (!krnl.loop) -> index
// CHECK:             [[LOAD_VAR_1_MEM_:%.+]] = krnl.load [[VAR_1_]]{{.}}[[VAR_1_]]4] : memref<1xmemref<?x4x5xf32>>
// CHECK:             "krnl.seqstore"([[LOAD_VAR_1_MEM_]], [[VAR_4_]], [[VAR_c1_]]) : (memref<?x4x5xf32>, memref<2xmemref<?x4x5xf32>>, index) -> ()
// CHECK:           }
// CHECK:           [[LOOP_1_:%.+]] = krnl.define_loops 1
// CHECK:           krnl.iterate([[LOOP_1_]]) with ([[LOOP_1_]] -> [[I_1_:%.+]] = 2 to 1){
// CHECK:             [[VAR_14_1_:%.+]] = krnl.get_induction_var_value([[LOOP_1_]]) : (!krnl.loop) -> index
// CHECK-DAG:         [[LOAD_VAR_1_MEM_1_:%.+]] = krnl.load [[VAR_1_]]{{.}}[[VAR_1_]]4] : memref<1xmemref<?x4x5xf32>>
// CHECK-DAG:         [[VAR_16_:%.+]] = arith.addi [[VAR_14_1_]], [[VAR_c1_]] : index
// CHECK:             "krnl.seqstore"([[LOAD_VAR_1_MEM_1_]], [[VAR_4_]], [[VAR_16_]]) : (memref<?x4x5xf32>, memref<2xmemref<?x4x5xf32>>, index) -> ()
// CHECK:           }
// CHECK:           "krnl.seqstore"([[PARAM_1_]], [[VAR_4_]], [[VAR_c1_]]) : (memref<3x4x5xf32>, memref<2xmemref<?x4x5xf32>>, index) -> ()
// CHECK:           [[LOAD_VAR_0_MEM_1_:%.+]] = krnl.load [[VAR_0_]][] : memref<i64>
// CHECK:           [[VAR_8_:%.+]] = arith.index_cast [[LOAD_VAR_0_MEM_1_]] : i64 to index
// CHECK-DAG:       [[VAR_9_:%.+]] = arith.cmpi slt, [[VAR_8_]], [[VAR_c0_]] : index
// CHECK-DAG:       [[VAR_10_:%.+]] = affine.apply [[MAP_0_]](){{.}}[[VAR_8_]]{{.}}
// CHECK:           [[VAR_11_:%.+]] = arith.select [[VAR_9_]], [[VAR_10_]], [[VAR_8_]] : index
// CHECK-DAG:       [[VAR_12_:%.+]] = "krnl.seqextract"([[VAR_4_]], [[VAR_11_]]) {copy = 1 : ui1} : (memref<2xmemref<?x4x5xf32>>, index) -> memref<?x4x5xf32>
// CHECK-DAG:       [[RES_:%.+]] = memref.alloc() {{.*}}: memref<3xi64>
// CHECK:           [[VAR_dim_:%.+]] = memref.dim [[VAR_12_]], [[VAR_c0_]] : memref<?x4x5xf32>
// CHECK:           [[VAR_13_:%.+]] = arith.index_cast [[VAR_dim_]] : index to i64
// CHECK:           krnl.store [[VAR_13_]], [[RES_]]{{.}}[[VAR_c0_]]{{.}} : memref<3xi64>
// CHECK:           krnl.store [[VAR_c4_i64_]], [[RES_]]{{.}}[[VAR_c1_]]{{.}} : memref<3xi64>
// CHECK:           krnl.store [[VAR_c5_i64_]], [[RES_]]{{.}}[[VAR_c2_]]{{.}} : memref<3xi64>
// CHECK:           return [[RES_]] : memref<3xi64>
// CHECK:         }
}

// -----

// Check nested if lowering (function computes scalar Sign).
func.func @test_if_sign(%arg0: tensor<f32>) -> tensor<i32> {
  %zero = onnx.Constant {value = dense<0> : tensor<i32>} : tensor<i32>
  %plus = onnx.Constant {value = dense<1> : tensor<i32>} : tensor<i32>
  %minus = onnx.Constant {value = dense<-1> : tensor<i32>} : tensor<i32>
  %0 = onnx.Constant {value = dense<0.0> : tensor<f32>} : tensor<f32>
  %1 = "onnx.Less"(%arg0, %0) : (tensor<f32>, tensor<f32>) -> tensor<i1>
  %2 = "onnx.If"(%1) ({
    onnx.Return %minus : tensor<i32>
  }, {
    %3 = "onnx.Greater"(%arg0, %0) : (tensor<f32>, tensor<f32>) -> tensor<i1>
    %4 = "onnx.If"(%3) ({
      onnx.Return %plus : tensor<i32>
    }, {
      onnx.Return %zero : tensor<i32>
    }) : (tensor<i1>) -> tensor<i32>
    onnx.Return %4 : tensor<i32>
  }) : (tensor<i1>) -> tensor<i32>
  return %2 : tensor<i32>
// mlir2FileCheck.py
// CHECK-LABEL:  func.func @test_if_sign
// CHECK-SAME:   ([[PARAM_0_:%.+]]: memref<f32>) -> memref<i32> {
// CHECK-DAG:       [[CONSTANT_1_:%.+]] = "krnl.global"() {name = "constant_{{[0-9]+}}", shape = [], value = dense<0> : tensor<i32>} : () -> memref<i32>
// CHECK-DAG:       [[CONSTANT_2_:%.+]] = "krnl.global"() {name = "constant_{{[0-9]+}}", shape = [], value = dense<1> : tensor<i32>} : () -> memref<i32>
// CHECK-DAG:       [[CONSTANT_3_:%.+]] = "krnl.global"() {name = "constant_{{[0-9]+}}", shape = [], value = dense<-1> : tensor<i32>} : () -> memref<i32>
// CHECK-DAG:       [[VAR_0_:%.+]] = "krnl.global"() {name = "constant_{{[0-9]+}}", shape = [], value = dense<0.000000e+00> : tensor<f32>} : () -> memref<f32>
// CHECK-DAG:       [[RES_:%.+]] = memref.alloc() : memref<i1>
// CHECK-DAG:       [[LOAD_PARAM_0_MEM_:%.+]] = krnl.load [[PARAM_0_]][] : memref<f32>
// CHECK-DAG:       [[LOAD_VAR_0_MEM_:%.+]] = krnl.load [[VAR_0_]][] : memref<f32>
// CHECK-DAG:       [[VAR_3_:%.+]] = arith.cmpf olt, [[LOAD_PARAM_0_MEM_]], [[LOAD_VAR_0_MEM_]] : f32
// CHECK-DAG:       krnl.store [[VAR_3_]], [[RES_]][] : memref<i1>
// CHECK-DAG:       [[LOAD_RES_MEM_:%.+]] = krnl.load [[RES_]][] : memref<i1>
// CHECK-DAG:       [[VAR_5_:%.+]] = scf.if [[LOAD_RES_MEM_]] -> (memref<i32>) {
// CHECK-DAG:         scf.yield [[CONSTANT_3_]] : memref<i32>
// CHECK-DAG:       } else {
// CHECK-DAG:         [[RES_1_:%.+]] = memref.alloc() : memref<i1>
// CHECK-DAG:         [[LOAD_PARAM_0_MEM_1_:%.+]] = krnl.load [[PARAM_0_]][] : memref<f32>
// CHECK-DAG:         [[LOAD_VAR_0_MEM_1_:%.+]] = krnl.load [[VAR_0_]][] : memref<f32>
// CHECK-DAG:         [[VAR_8_:%.+]] = arith.cmpf ogt, [[LOAD_PARAM_0_MEM_1_]], [[LOAD_VAR_0_MEM_1_]] : f32
// CHECK-DAG:         krnl.store [[VAR_8_]], [[RES_1_]][] : memref<i1>
// CHECK-DAG:         [[LOAD_RES_1_MEM_:%.+]] = krnl.load [[RES_1_]][] : memref<i1>
// CHECK:             [[VAR_10_:%.+]] = arith.select [[LOAD_RES_1_MEM_]], [[CONSTANT_2_]], [[CONSTANT_1_]] : memref<i32>
// CHECK:             scf.yield [[VAR_10_]] : memref<i32>
// CHECK:           }
// CHECK:           return [[VAR_5_]] : memref<i32>
// CHECK:         }
}

// -----

func.func private @test_squeezev11_unknown_dimensions(%arg0 : tensor<?x1x32x?x64xf32>) -> tensor<*xf32> {
  %0 = "onnx.SqueezeV11"(%arg0) { axes = [1,-2]} : (tensor<?x1x32x?x64xf32>) -> (tensor<*xf32>)
  "func.return"(%0) : (tensor<*xf32>) -> ()

// mlir2FileCheck.py
// CHECK-LABEL:  func.func private @test_squeezev11_unknown_dimensions
// CHECK-SAME:   ([[PARAM_0_:%.+]]: memref<?x1x32x?x64xf32>) -> memref<?x32x64xf32> {
// CHECK:           [[VAR_c0_:%.+]] = arith.constant 0 : index
// CHECK:           [[VAR_dim_:%.+]] = memref.dim [[PARAM_0_]], [[VAR_c0_]] : memref<?x1x32x?x64xf32>
// CHECK:           [[VAR_reinterpret_cast_:%.+]] = memref.reinterpret_cast [[PARAM_0_]] to offset: [0], sizes: {{.}}[[VAR_dim_]], 32, 64], strides: [2048, 64, 1] : memref<?x1x32x?x64xf32> to memref<?x32x64xf32>
// CHECK:           return [[VAR_reinterpret_cast_]] : memref<?x32x64xf32>
// CHECK:         }
}

// -----

func.func private @test_squeeze_unknown_dimensions(%arg0 : tensor<?x1x32x?x64xf32>) -> tensor<*xf32> {
  %0 = onnx.Constant dense<[1, -2]> : tensor<2xi64>
  %1 = "onnx.Squeeze"(%arg0, %0) : (tensor<?x1x32x?x64xf32>, tensor<2xi64>) -> (tensor<*xf32>)
  "func.return"(%1) : (tensor<*xf32>) -> ()

// mlir2FileCheck.py
// CHECK-LABEL:  func.func private @test_squeeze_unknown_dimensions
// CHECK-SAME:   ([[PARAM_0_:%.+]]: memref<?x1x32x?x64xf32>) -> memref<?x32x64xf32> {
// CHECK:           [[VAR_c0_:%.+]] = arith.constant 0 : index
// CHECK:           [[VAR_dim_:%.+]] = memref.dim [[PARAM_0_]], [[VAR_c0_]] : memref<?x1x32x?x64xf32>
// CHECK:           [[VAR_reinterpret_cast_:%.+]] = memref.reinterpret_cast [[PARAM_0_]] to offset: [0], sizes: {{.}}[[VAR_dim_]], 32, 64], strides: [2048, 64, 1] : memref<?x1x32x?x64xf32> to memref<?x32x64xf32>
// CHECK:           return [[VAR_reinterpret_cast_]] : memref<?x32x64xf32>
// CHECK:         }
}

// -----

// Slice where all the parameters are constant.
func.func @test_slice_constant_default_axes(%arg0 : tensor<2x4xf32>) -> tensor<*xf32> {
  %axes = "onnx.NoValue"() {value} : () -> none
  %starts = onnx.Constant dense<[1, 0]> : tensor<2xi64>
  %ends = onnx.Constant dense<[2, 3]> : tensor<2xi64>
  %steps = onnx.Constant dense<[1, 2]> : tensor<2xi64>
  %1 = "onnx.Slice"(%arg0, %starts, %ends, %axes, %steps) : (tensor<2x4xf32>, tensor<2xi64>, tensor<2xi64>, none, tensor<2xi64>) -> tensor<*xf32>
  "func.return"(%1) : (tensor<*xf32>) -> ()

// CHECK-DAG:   [[MAP_0_:#.+]] = affine_map<(d0) -> (d0 + 1)>
// CHECK-DAG:   [[MAP_1_:#.+]] = affine_map<(d0) -> (d0 * 2)>
// CHECK-LABEL:  func @test_slice_constant_default_axes
// CHECK-SAME:   ([[PARAM_0_:%.+]]: memref<2x4xf32>) -> memref<1x2xf32> {
// CHECK-DAG:       [[RES_:%.+]] = memref.alloc() {{.*}}: memref<1x2xf32>
// CHECK-DAG:       [[LOOP_0_:%.+]]:2 = krnl.define_loops 2
// CHECK:           krnl.iterate([[LOOP_0_]]#0, [[LOOP_0_]]#1) with ([[LOOP_0_]]#0 -> [[I_0_:%.+]] = 0 to 1, [[LOOP_0_]]#1 -> [[I_1_:%.+]] = 0 to 2){
// CHECK:             [[IV:%.+]]:2 = krnl.get_induction_var_value([[LOOP_0_]]#0, [[LOOP_0_]]#1) : (!krnl.loop, !krnl.loop) -> (index, index)
// CHECK-DAG:         [[VAR_6_:%.+]] = affine.apply [[MAP_0_]]([[IV]]#0)
// CHECK-DAG:         [[VAR_7_:%.+]] = affine.apply [[MAP_1_]]([[IV]]#1)
// CHECK:             [[LOAD_PARAM_0_MEM_:%.+]] = krnl.load [[PARAM_0_]]{{.}}[[VAR_6_]], [[VAR_7_]]{{.}} : memref<2x4xf32>
// CHECK:             krnl.store [[LOAD_PARAM_0_MEM_]], [[RES_]][[[IV]]#0, [[IV]]#1] : memref<1x2xf32>
// CHECK:           }
// CHECK:           return [[RES_]] : memref<1x2xf32>
// CHECK:         }
}

// -----

func.func @test_slice_constant_default_steps(%arg0 : tensor<2x4xf32>) -> tensor<*xf32> {
  %axes = onnx.Constant dense<[0, 1]> : tensor<2xi64>
  %starts = onnx.Constant dense<[1, 0]> : tensor<2xi64>
  %ends = onnx.Constant dense<[2, 3]> : tensor<2xi64>
  %steps = "onnx.NoValue"() {value} : () -> none
  %1 = "onnx.Slice"(%arg0, %starts, %ends, %axes, %steps) : (tensor<2x4xf32>, tensor<2xi64>, tensor<2xi64>, tensor<2xi64>, none) -> tensor<*xf32>
  "func.return"(%1) : (tensor<*xf32>) -> ()

// CHECK-DAG:   [[MAP_0_:#.+]] = affine_map<(d0) -> (d0 + 1)>
// CHECK-LABEL:  func @test_slice_constant_default_steps
// CHECK-SAME:   ([[PARAM_0_:%.+]]: memref<2x4xf32>) -> memref<1x3xf32> {
// CHECK-DAG:       [[RES_:%.+]] = memref.alloc() {{.*}}: memref<1x3xf32>
// CHECK-DAG:       [[LOOP_0_:%.+]]:2 = krnl.define_loops 2
// CHECK:           krnl.iterate([[LOOP_0_]]#0, [[LOOP_0_]]#1) with ([[LOOP_0_]]#0 -> [[I_0_:%.+]] = 0 to 1, [[LOOP_0_]]#1 -> [[I_1_:%.+]] = 0 to 3){
// CHECK:             [[IV:%.+]]:2 = krnl.get_induction_var_value([[LOOP_0_]]#0, [[LOOP_0_]]#1) : (!krnl.loop, !krnl.loop) -> (index, index)
// CHECK:             [[VAR_6_:%.+]] = affine.apply [[MAP_0_]]([[IV]]#0)
// CHECK:             [[LOAD_PARAM_0_MEM_:%.+]] = krnl.load [[PARAM_0_]]{{.}}[[VAR_6_]], [[IV]]#1] : memref<2x4xf32>
// CHECK:             krnl.store [[LOAD_PARAM_0_MEM_]], [[RES_]][[[IV]]#0, [[IV]]#1] : memref<1x3xf32>
// CHECK:           }
// CHECK:           return [[RES_]] : memref<1x3xf32>
// CHECK:         }
}

// -----

func.func @test_slice_all_constant(%arg0 : tensor<2x4xf32>) -> tensor<*xf32> {
  %axes = onnx.Constant dense<[0, 1]> : tensor<2xi64>
  %starts = onnx.Constant dense<[1, 0]> : tensor<2xi64>
  %ends = onnx.Constant dense<[2, 3]> : tensor<2xi64>
  %steps = onnx.Constant dense<[1, 2]> : tensor<2xi64>
  %1 = "onnx.Slice"(%arg0, %starts, %ends, %axes, %steps) : (tensor<2x4xf32>, tensor<2xi64>, tensor<2xi64>, tensor<2xi64>, tensor<2xi64>) -> tensor<*xf32>
  "func.return"(%1) : (tensor<*xf32>) -> ()

// CHECK-DAG:   [[MAP_0_:#.+]] = affine_map<(d0) -> (d0 + 1)>
// CHECK-DAG:   [[MAP_1_:#.+]] = affine_map<(d0) -> (d0 * 2)>
// CHECK-LABEL:  func @test_slice_all_constant
// CHECK-SAME:   ([[PARAM_0_:%.+]]: memref<2x4xf32>) -> memref<1x2xf32> {
// CHECK-DAG:       [[RES_:%.+]] = memref.alloc() {{.*}}: memref<1x2xf32>
// CHECK-DAG:       [[LOOP_0_:%.+]]:2 = krnl.define_loops 2
// CHECK:           krnl.iterate([[LOOP_0_]]#0, [[LOOP_0_]]#1) with ([[LOOP_0_]]#0 -> [[I_0_:%.+]] = 0 to 1, [[LOOP_0_]]#1 -> [[I_1_:%.+]] = 0 to 2){
// CHECK:             [[IV:%.+]]:2 = krnl.get_induction_var_value([[LOOP_0_]]#0, [[LOOP_0_]]#1) : (!krnl.loop, !krnl.loop) -> (index, index)
// CHECK-DAG:         [[VAR_6_:%.+]] = affine.apply [[MAP_0_]]([[IV]]#0)
// CHECK-DAG:         [[VAR_7_:%.+]] = affine.apply [[MAP_1_]]([[IV]]#1)
// CHECK:             [[LOAD_PARAM_0_MEM_:%.+]] = krnl.load [[PARAM_0_]]{{.}}[[VAR_6_]], [[VAR_7_]]{{.}} : memref<2x4xf32>
// CHECK:             krnl.store [[LOAD_PARAM_0_MEM_]], [[RES_]][[[IV]]#0, [[IV]]#1] : memref<1x2xf32>
// CHECK:           }
// CHECK:           return [[RES_]] : memref<1x2xf32>
// CHECK:         }
}

// -----

func.func @test_slice_all_constant_negative(%arg0 : tensor<2x4xf32>) -> tensor<*xf32> {
  %axes = onnx.Constant dense<[0, -1]> : tensor<2xi64>
  %starts = onnx.Constant dense<[1, 0]> : tensor<2xi64>
  %ends = onnx.Constant dense<[2, -1]> : tensor<2xi64>
  %steps = onnx.Constant dense<[1, 2]> : tensor<2xi64>
  %1 = "onnx.Slice"(%arg0, %starts, %ends, %axes, %steps) : (tensor<2x4xf32>, tensor<2xi64>, tensor<2xi64>, tensor<2xi64>, tensor<2xi64>) -> tensor<*xf32>
  "func.return"(%1) : (tensor<*xf32>) -> ()

// CHECK-DAG:   [[MAP_0_:#.+]] = affine_map<(d0) -> (d0 + 1)>
// CHECK-DAG:   [[MAP_1_:#.+]] = affine_map<(d0) -> (d0 * 2)>
// CHECK-LABEL:  func @test_slice_all_constant_negative
// CHECK-SAME:   ([[PARAM_0_:%.+]]: memref<2x4xf32>) -> memref<1x2xf32> {
// CHECK-DAG:       [[RES_:%.+]] = memref.alloc() {{.*}}: memref<1x2xf32>
// CHECK-DAG:       [[LOOP_0_:%.+]]:2 = krnl.define_loops 2
// CHECK:           krnl.iterate([[LOOP_0_]]#0, [[LOOP_0_]]#1) with ([[LOOP_0_]]#0 -> [[I_0_:%.+]] = 0 to 1, [[LOOP_0_]]#1 -> [[I_1_:%.+]] = 0 to 2){
// CHECK:             [[IV:%.+]]:2 = krnl.get_induction_var_value([[LOOP_0_]]#0, [[LOOP_0_]]#1) : (!krnl.loop, !krnl.loop) -> (index, index)
// CHECK-DAG:         [[VAR_6_:%.+]] = affine.apply [[MAP_0_]]([[IV]]#0)
// CHECK-DAG:         [[VAR_7_:%.+]] = affine.apply [[MAP_1_]]([[IV]]#1)
// CHECK:             [[LOAD_PARAM_0_MEM_:%.+]] = krnl.load [[PARAM_0_]]{{.}}[[VAR_6_]], [[VAR_7_]]{{.}} : memref<2x4xf32>
// CHECK:             krnl.store [[LOAD_PARAM_0_MEM_]], [[RES_]][[[IV]]#0, [[IV]]#1] : memref<1x2xf32>
// CHECK:           }
// CHECK:           return [[RES_]] : memref<1x2xf32>
// CHECK:         }
}

// -----

func.func @test_slice_all_constant_end_outofbound(%arg0 : tensor<2x4xf32>) -> tensor<*xf32> {
  %axes = onnx.Constant dense<[0, 1]> : tensor<2xi64>
  %starts = onnx.Constant dense<[1, 0]> : tensor<2xi64>
  %ends = onnx.Constant dense<[5, 3]> : tensor<2xi64>
  %steps = onnx.Constant dense<[1, 2]> : tensor<2xi64>
  %1 = "onnx.Slice"(%arg0, %starts, %ends, %axes, %steps) : (tensor<2x4xf32>, tensor<2xi64>, tensor<2xi64>, tensor<2xi64>, tensor<2xi64>) -> tensor<*xf32>
  "func.return"(%1) : (tensor<*xf32>) -> ()

// CHECK-DAG:   [[MAP_0_:#.+]] = affine_map<(d0) -> (d0 + 1)>
// CHECK-DAG:   [[MAP_1_:#.+]] = affine_map<(d0) -> (d0 * 2)>
// CHECK-LABEL:  func @test_slice_all_constant_end_outofbound
// CHECK-SAME:   ([[PARAM_0_:%.+]]: memref<2x4xf32>) -> memref<1x2xf32> {
// CHECK-DAG:       [[RES_:%.+]] = memref.alloc() {{.*}}: memref<1x2xf32>
// CHECK-DAG:       [[LOOP_0_:%.+]]:2 = krnl.define_loops 2
// CHECK:           krnl.iterate([[LOOP_0_]]#0, [[LOOP_0_]]#1) with ([[LOOP_0_]]#0 -> [[I_0_:%.+]] = 0 to 1, [[LOOP_0_]]#1 -> [[I_1_:%.+]] = 0 to 2){
// CHECK:             [[IV:%.+]]:2 = krnl.get_induction_var_value([[LOOP_0_]]#0, [[LOOP_0_]]#1) : (!krnl.loop, !krnl.loop) -> (index, index)
// CHECK-DAG:         [[VAR_6_:%.+]] = affine.apply [[MAP_0_]]([[IV]]#0)
// CHECK-DAG:         [[VAR_7_:%.+]] = affine.apply [[MAP_1_]]([[IV]]#1)
// CHECK:             [[LOAD_PARAM_0_MEM_:%.+]] = krnl.load [[PARAM_0_]]{{.}}[[VAR_6_]], [[VAR_7_]]{{.}} : memref<2x4xf32>
// CHECK:             krnl.store [[LOAD_PARAM_0_MEM_]], [[RES_]][[[IV]]#0, [[IV]]#1] : memref<1x2xf32>
// CHECK:           }
// CHECK:           return [[RES_]] : memref<1x2xf32>
// CHECK:         }
}

// -----

func.func @test_slice_all_constant_negative_steps(%arg0 : tensor<2x4xf32>) -> tensor<*xf32> {
  %axes = onnx.Constant dense<[0, 1]> : tensor<2xi64>
  %starts = onnx.Constant dense<[1, 3]> : tensor<2xi64>
  %ends = onnx.Constant dense<[2, 0]> : tensor<2xi64>
  %steps = onnx.Constant dense<[1, -2]> : tensor<2xi64>
  %1 = "onnx.Slice"(%arg0, %starts, %ends, %axes, %steps) : (tensor<2x4xf32>, tensor<2xi64>, tensor<2xi64>, tensor<2xi64>, tensor<2xi64>) -> tensor<*xf32>
  "func.return"(%1) : (tensor<*xf32>) -> ()

// CHECK-DAG:   [[MAP_0_:#.+]] = affine_map<(d0) -> (d0 + 1)>
// CHECK-DAG:   [[MAP_1_:#.+]] = affine_map<(d0) -> (d0 * -2 + 3)>
// CHECK-LABEL:  func @test_slice_all_constant_negative_steps
// CHECK-SAME:   ([[PARAM_0_:%.+]]: memref<2x4xf32>) -> memref<1x2xf32> {
// CHECK-DAG:       [[RES_:%.+]] = memref.alloc() {{.*}}: memref<1x2xf32>
// CHECK-DAG:       [[LOOP_0_:%.+]]:2 = krnl.define_loops 2
// CHECK:           krnl.iterate([[LOOP_0_]]#0, [[LOOP_0_]]#1) with ([[LOOP_0_]]#0 -> [[I_0_:%.+]] = 0 to 1, [[LOOP_0_]]#1 -> [[I_1_:%.+]] = 0 to 2){
// CHECK:             [[IV:%.+]]:2 = krnl.get_induction_var_value([[LOOP_0_]]#0, [[LOOP_0_]]#1) : (!krnl.loop, !krnl.loop) -> (index, index)
// CHECK-DAG:         [[VAR_6_:%.+]] = affine.apply [[MAP_0_]]([[IV]]#0)
// CHECK-DAG:         [[VAR_7_:%.+]] = affine.apply [[MAP_1_]]([[IV]]#1)
// CHECK:             [[LOAD_PARAM_0_MEM_:%.+]] = krnl.load [[PARAM_0_]]{{.}}[[VAR_6_]], [[VAR_7_]]{{.}} : memref<2x4xf32>
// CHECK:             krnl.store [[LOAD_PARAM_0_MEM_]], [[RES_]][[[IV]]#0, [[IV]]#1] : memref<1x2xf32>
// CHECK:           }
// CHECK:           return [[RES_]] : memref<1x2xf32>
// CHECK:         }
}

// -----

// Slice where the data is dyn sized along a non-sliced dim
func.func @dyntest_slice_constant_dynshape_not_spliced(%arg0 : tensor<?x4x5xf32>) -> tensor<*xf32> {
  // %data = onnx.Constant dense<[ [ [ 0, 1, 2, 3, 4 ], [ 10, 11, 12, 13, 14 ], [ 20, 21, 22, 23, 24 ], [ 30, 31, 32, 33, 34 ] ], [ [ 100, 101, 102, 103, 104 ], [ 110, 111, 112, 113, 114 ], [ 120, 121, 122, 123, 124 ], [ 130, 131, 132, 133, 134 ] ], [ [ 200, 201, 202, 203, 204 ], [ 210, 211, 212, 213, 214 ], [ 220, 221, 222, 223, 224 ], [ 230, 231, 232, 233, 234 ] ] ] > : tensor<3x4x5xi64>
  // slice * 1-3 1-4 with neg numbers
  %axes = onnx.Constant dense<[2, 1]> : tensor<2xi64>
  %starts = onnx.Constant dense<[1, 1]> : tensor<2xi64>
  %ends = onnx.Constant dense<[-1, -1]> : tensor<2xi64>
  %steps = onnx.Constant dense<[1, 1]> : tensor<2xi64>
  %res = "onnx.Slice"(%arg0, %starts, %ends, %axes, %steps) : (tensor<?x4x5xf32>, tensor<2xi64>, tensor<2xi64>, tensor<2xi64>, tensor<2xi64>) -> tensor<*xf32>
  "func.return"(%res) : (tensor<*xf32>) -> ()

// CHECK-DAG:   [[MAP_0_:#.+]] = affine_map<(d0) -> (d0)>
// CHECK-DAG:   [[MAP_1_:#.+]] = affine_map<(d0) -> (d0 + 1)>
// CHECK-LABEL:  func @dyntest_slice_constant_dynshape_not_spliced
// CHECK-SAME:   ([[PARAM_0_:%.+]]: memref<?x4x5xf32>) -> memref<?x2x3xf32> {
// CHECK-DAG:       [[CST_0_:%.+]] = arith.constant 0 : index
// CHECK:           [[DIM_0_:%.+]] = memref.dim [[PARAM_0_]], [[CST_0_]] : memref<?x4x5xf32>
// CHECK-DAG:       [[RES_:%.+]] = memref.alloc([[DIM_0_]]) {{.*}} : memref<?x2x3xf32>
// CHECK-DAG:       [[LOOP_0_:%.+]]:3 = krnl.define_loops 3
// CHECK:           krnl.iterate([[LOOP_0_]]#0, [[LOOP_0_]]#1, [[LOOP_0_]]#2) with ([[LOOP_0_]]#0 -> [[I_0_:%.+]] = 0 to [[MAP_0_]]([[DIM_0_]]), [[LOOP_0_]]#1 -> [[I_1_:%.+]] = 0 to 2, [[LOOP_0_]]#2 -> [[I_2_:%.+]] = 0 to 3){
// CHECK:             [[IV:%.+]]:3 = krnl.get_induction_var_value([[LOOP_0_]]#0, [[LOOP_0_]]#1, [[LOOP_0_]]#2) : (!krnl.loop, !krnl.loop, !krnl.loop) -> (index, index, index)
// CHECK-DAG:         [[VAR_7_:%.+]] = affine.apply [[MAP_1_]]([[IV]]#1)
// CHECK-DAG:         [[VAR_8_:%.+]] = affine.apply [[MAP_1_]]([[IV]]#2)
// CHECK:             [[LOAD_PARAM_0_MEM_:%.+]] = krnl.load [[PARAM_0_]][[[IV]]#0, [[VAR_7_]], [[VAR_8_]]{{.}} : memref<?x4x5xf32>
// CHECK:             krnl.store [[LOAD_PARAM_0_MEM_]], [[RES_]][[[IV]]#0, [[IV]]#1, [[IV]]#2] : memref<?x2x3xf32>
// CHECK:           }
// CHECK:           return [[RES_]] : memref<?x2x3xf32>
// CHECK:         }
}

// -----

// Check where all is dynamic except input size and axis. The code was verified
// using a procedure simioar to mlir-run and by manually adding code to print the
// output as a vector

func.func @compute_slice_all_dyn(%arg0 : tensor<2xi64>, %arg1 : tensor<2xi64>, %arg2 : tensor<2xi64>) -> tensor<3x?x?xi64> {
   %data = onnx.Constant dense<[ [ [ 0, 1, 2, 3, 4 ], [ 10, 11, 12, 13, 14 ], [ 20, 21, 22, 23, 24 ], [ 30, 31, 32, 33, 34 ] ], [ [ 100, 101, 102, 103, 104 ], [ 110, 111, 112, 113, 114 ], [ 120, 121, 122, 123, 124 ], [ 130, 131, 132, 133, 134 ] ], [ [ 200, 201, 202, 203, 204 ], [ 210, 211, 212, 213, 214 ], [ 220, 221, 222, 223, 224 ], [ 230, 231, 232, 233, 234 ] ] ] > : tensor<3x4x5xi64>

  // slice * 1-3 1-4 with neg numbers
  %axes = onnx.Constant dense<[2, 1]> : tensor<2xi64>
  %res = "onnx.Slice"(%data, %arg0, %arg1, %axes, %arg2) : (tensor<3x4x5xi64>, tensor<2xi64>, tensor<2xi64>, tensor<2xi64>, tensor<2xi64>) -> tensor<3x?x?xi64>
  return %res : tensor<3x?x?xi64>

// CHECK-DAG:   [[MAP_0_:#.+]] = affine_map<()[s0] -> (s0 + 5)>
// CHECK-DAG:   [[MAP_1_:#.+]] = affine_map<()[s0] -> (s0 + 4)>
// CHECK-LABEL:  func @compute_slice_all_dyn
// CHECK-SAME:   ([[PARAM_0_:%.+]]: memref<2xi64>, [[PARAM_1_:%.+]]: memref<2xi64>, [[PARAM_2_:%.+]]: memref<2xi64>) -> memref<3x?x?xi64> {
// CHECK-DAG:       [[CST_0_:%.+]] = arith.constant 0 : index
// CHECK-DAG:       [[CST_1_:%.+]] = arith.constant 1 : index
// CHECK-DAG:       [[CST_5_:%.+]] = arith.constant 5 : index
// CHECK-DAG:       [[CST_minus_1_:%.+]] = arith.constant -1 : index
// CHECK-DAG:       [[CST_3_:%.+]] = arith.constant 3 : index
// CHECK-DAG:       [[CST_4_:%.+]] = arith.constant 4 : index
// CHECK-DAG:       [[CST_minus_2147483648_:%.+]] = arith.constant -2147483648 : index
// CHECK-DAG:       [[CST_2147483647_:%.+]] = arith.constant 2147483647 : index
// CHECK-DAG:       [[VAR_0_:%.+]] = "krnl.global"() {name = {{.*}}, shape = [3, 4, 5], value = dense<{{.}}{{.}}[0, 1, 2, 3, 4], [10, 11, 12, 13, 14], [20, 21, 22, 23, 24], [30, 31, 32, 33, 34]{{.}}, {{.}}[100, 101, 102, 103, 104], [110, 111, 112, 113, 114], [120, 121, 122, 123, 124], [130, 131, 132, 133, 134]{{.}}, {{.}}[200, 201, 202, 203, 204], [210, 211, 212, 213, 214], [220, 221, 222, 223, 224], [230, 231, 232, 233, 234]{{.}}{{.}}> : tensor<3x4x5xi64>} : () -> memref<3x4x5xi64>
// CHECK-DAG:       [[LOAD_PARAM_0_MEM_:%.+]] = krnl.load [[PARAM_0_]]{{\[}}[[CST_0_]]{{\]}} : memref<2xi64>
// CHECK-NOT: separator of consecutive DAGs
// CHECK-DAG:       [[VAR_3_:%.+]] = arith.index_cast [[LOAD_PARAM_0_MEM_]] : i64 to index
// CHECK-DAG:       [[LOAD_PARAM_1_MEM_:%.+]] = krnl.load [[PARAM_1_]]{{\[}}[[CST_0_]]{{\]}} : memref<2xi64>
// CHECK-NOT: separator of consecutive DAGs
// CHECK-DAG:       [[VAR_5_:%.+]] = arith.index_cast [[LOAD_PARAM_1_MEM_]] : i64 to index
// CHECK-DAG:       [[LOAD_PARAM_2_MEM_:%.+]] = krnl.load [[PARAM_2_]]{{\[}}[[CST_0_]]{{\]}} : memref<2xi64>
// CHECK-NOT: separator of consecutive DAGs
// CHECK-DAG:       [[VAR_7_:%.+]] = arith.index_cast [[LOAD_PARAM_2_MEM_]] : i64 to index
// CHECK-DAG:       [[VAR_8_:%.+]] = arith.cmpi slt, [[VAR_3_]], [[CST_0_]] : index
// CHECK-DAG:       [[VAR_9_:%.+]] = affine.apply [[MAP_0_]](){{.}}[[VAR_3_]]{{.}}
// CHECK:           [[VAR_10_:%.+]] = arith.select [[VAR_8_]], [[VAR_9_]], [[VAR_3_]] : index
// CHECK:           [[VAR_11_:%.+]] = arith.cmpi slt, [[VAR_10_]], [[CST_0_]] : index
// CHECK:           [[VAR_12_:%.+]] = arith.select [[VAR_11_]], [[CST_0_]], [[VAR_10_]] : index
// CHECK:           [[VAR_13_:%.+]] = arith.cmpi sgt, [[VAR_12_]], [[CST_4_]] : index
// CHECK-DAG:       [[VAR_14_:%.+]] = arith.select [[VAR_13_]], [[CST_4_]], [[VAR_12_]] : index
// CHECK-DAG:       [[VAR_15_:%.+]] = arith.cmpi slt, [[VAR_10_]], [[CST_0_]] : index
// CHECK:           [[VAR_16_:%.+]] = arith.select [[VAR_15_]], [[CST_0_]], [[VAR_10_]] : index
// CHECK:           [[VAR_17_:%.+]] = arith.cmpi sgt, [[VAR_16_]], [[CST_5_]] : index
// CHECK-DAG:       [[VAR_18_:%.+]] = arith.select [[VAR_17_]], [[CST_5_]], [[VAR_16_]] : index
// CHECK-DAG:       [[VAR_19_:%.+]] = arith.cmpi slt, [[VAR_7_]], [[CST_0_]] : index
// CHECK-NOT: separator of consecutive DAGs
// CHECK-DAG:       [[VAR_20_:%.+]] = arith.select [[VAR_19_]], [[VAR_14_]], [[VAR_18_]] : index
// CHECK-DAG:       [[VAR_21_:%.+]] = arith.cmpi slt, [[VAR_5_]], [[CST_0_]] : index
// CHECK-DAG:       [[VAR_22_:%.+]] = affine.apply [[MAP_0_]](){{.}}[[VAR_5_]]{{.}}
// CHECK-NOT: separator of consecutive DAGs
// CHECK-DAG:       [[VAR_23_:%.+]] = arith.select [[VAR_21_]], [[VAR_22_]], [[VAR_5_]] : index
// CHECK-DAG:       [[VAR_24_:%.+]] = arith.cmpi sle, [[VAR_5_]], [[CST_minus_2147483648_]] : index
// CHECK-NOT: separator of consecutive DAGs
// CHECK-DAG:       [[VAR_25_:%.+]] = arith.select [[VAR_24_]], [[CST_minus_1_]], [[VAR_23_]] : index
// CHECK-DAG:       [[VAR_26_:%.+]] = arith.cmpi sge, [[VAR_5_]], [[CST_2147483647_]] : index
// CHECK:           [[VAR_27_:%.+]] = arith.select [[VAR_26_]], [[CST_5_]], [[VAR_25_]] : index
// CHECK:           [[VAR_28_:%.+]] = arith.cmpi slt, [[VAR_27_]], [[CST_minus_1_]] : index
// CHECK:           [[VAR_29_:%.+]] = arith.select [[VAR_28_]], [[CST_minus_1_]], [[VAR_27_]] : index
// CHECK:           [[VAR_30_:%.+]] = arith.cmpi sgt, [[VAR_29_]], [[CST_5_]] : index
// CHECK-DAG:       [[VAR_31_:%.+]] = arith.select [[VAR_30_]], [[CST_5_]], [[VAR_29_]] : index
// CHECK-DAG:       [[VAR_32_:%.+]] = arith.cmpi slt, [[VAR_27_]], [[CST_0_]] : index
// CHECK:           [[VAR_33_:%.+]] = arith.select [[VAR_32_]], [[CST_0_]], [[VAR_27_]] : index
// CHECK:           [[VAR_34_:%.+]] = arith.cmpi sgt, [[VAR_33_]], [[CST_5_]] : index
// CHECK-DAG:       [[VAR_35_:%.+]] = arith.select [[VAR_34_]], [[CST_5_]], [[VAR_33_]] : index
// CHECK-DAG:       [[VAR_36_:%.+]] = arith.cmpi slt, [[VAR_7_]], [[CST_0_]] : index
// CHECK:           [[VAR_37_:%.+]] = arith.select [[VAR_36_]], [[VAR_31_]], [[VAR_35_]] : index
// CHECK:           [[VAR_38_:%.+]] = arith.subi [[VAR_37_]], [[VAR_20_]] : index
// CHECK:           [[VAR_39_:%.+]] = arith.ceildivsi [[VAR_38_]], [[VAR_7_]] : index
// CHECK:           [[VAR_40_:%.+]] = arith.cmpi slt, [[VAR_39_]], [[CST_0_]] : index
// CHECK-DAG:       [[VAR_41_:%.+]] = arith.select [[VAR_40_]], [[CST_0_]], [[VAR_39_]] : index
// CHECK-DAG:       [[LOAD_PARAM_0_MEM_1_:%.+]] = krnl.load [[PARAM_0_]]{{\[}}[[CST_1_]]{{\]}} : memref<2xi64>
// CHECK-NOT: separator of consecutive DAGs
// CHECK-DAG:       [[VAR_43_:%.+]] = arith.index_cast [[LOAD_PARAM_0_MEM_1_]] : i64 to index
// CHECK-DAG:       [[LOAD_PARAM_1_MEM_1_:%.+]] = krnl.load [[PARAM_1_]]{{\[}}[[CST_1_]]{{\]}} : memref<2xi64>
// CHECK-NOT: separator of consecutive DAGs
// CHECK-DAG:       [[VAR_45_:%.+]] = arith.index_cast [[LOAD_PARAM_1_MEM_1_]] : i64 to index
// CHECK-DAG:       [[LOAD_PARAM_2_MEM_1_:%.+]] = krnl.load [[PARAM_2_]]{{\[}}[[CST_1_]]{{\]}} : memref<2xi64>
// CHECK-NOT: separator of consecutive DAGs
// CHECK-DAG:       [[VAR_47_:%.+]] = arith.index_cast [[LOAD_PARAM_2_MEM_1_]] : i64 to index
// CHECK-DAG:       [[VAR_48_:%.+]] = arith.cmpi slt, [[VAR_43_]], [[CST_0_]] : index
// CHECK-DAG:       [[VAR_49_:%.+]] = affine.apply [[MAP_1_]](){{.}}[[VAR_43_]]{{.}}
// CHECK:           [[VAR_50_:%.+]] = arith.select [[VAR_48_]], [[VAR_49_]], [[VAR_43_]] : index
// CHECK:           [[VAR_51_:%.+]] = arith.cmpi slt, [[VAR_50_]], [[CST_0_]] : index
// CHECK:           [[VAR_52_:%.+]] = arith.select [[VAR_51_]], [[CST_0_]], [[VAR_50_]] : index
// CHECK:           [[VAR_53_:%.+]] = arith.cmpi sgt, [[VAR_52_]], [[CST_3_]] : index
// CHECK-DAG:       [[VAR_54_:%.+]] = arith.select [[VAR_53_]], [[CST_3_]], [[VAR_52_]] : index
// CHECK-DAG:       [[VAR_55_:%.+]] = arith.cmpi slt, [[VAR_50_]], [[CST_0_]] : index
// CHECK:           [[VAR_56_:%.+]] = arith.select [[VAR_55_]], [[CST_0_]], [[VAR_50_]] : index
// CHECK:           [[VAR_57_:%.+]] = arith.cmpi sgt, [[VAR_56_]], [[CST_4_]] : index
// CHECK-DAG:       [[VAR_58_:%.+]] = arith.select [[VAR_57_]], [[CST_4_]], [[VAR_56_]] : index
// CHECK-DAG:       [[VAR_59_:%.+]] = arith.cmpi slt, [[VAR_47_]], [[CST_0_]] : index
// CHECK-NOT: separator of consecutive DAGs
// CHECK-DAG:       [[VAR_60_:%.+]] = arith.select [[VAR_59_]], [[VAR_54_]], [[VAR_58_]] : index
// CHECK-DAG:       [[VAR_61_:%.+]] = arith.cmpi slt, [[VAR_45_]], [[CST_0_]] : index
// CHECK-DAG:       [[VAR_62_:%.+]] = affine.apply [[MAP_1_]](){{.}}[[VAR_45_]]{{.}}
// CHECK-NOT: separator of consecutive DAGs
// CHECK-DAG:       [[VAR_63_:%.+]] = arith.select [[VAR_61_]], [[VAR_62_]], [[VAR_45_]] : index
// CHECK-DAG:       [[VAR_64_:%.+]] = arith.cmpi sle, [[VAR_45_]], [[CST_minus_2147483648_]] : index
// CHECK-NOT: separator of consecutive DAGs
// CHECK-DAG:       [[VAR_65_:%.+]] = arith.select [[VAR_64_]], [[CST_minus_1_]], [[VAR_63_]] : index
// CHECK-DAG:       [[VAR_66_:%.+]] = arith.cmpi sge, [[VAR_45_]], [[CST_2147483647_]] : index
// CHECK:           [[VAR_67_:%.+]] = arith.select [[VAR_66_]], [[CST_4_]], [[VAR_65_]] : index
// CHECK:           [[VAR_68_:%.+]] = arith.cmpi slt, [[VAR_67_]], [[CST_minus_1_]] : index
// CHECK:           [[VAR_69_:%.+]] = arith.select [[VAR_68_]], [[CST_minus_1_]], [[VAR_67_]] : index
// CHECK:           [[VAR_70_:%.+]] = arith.cmpi sgt, [[VAR_69_]], [[CST_4_]] : index
// CHECK-DAG:       [[VAR_71_:%.+]] = arith.select [[VAR_70_]], [[CST_4_]], [[VAR_69_]] : index
// CHECK-DAG:       [[VAR_72_:%.+]] = arith.cmpi slt, [[VAR_67_]], [[CST_0_]] : index
// CHECK:           [[VAR_73_:%.+]] = arith.select [[VAR_72_]], [[CST_0_]], [[VAR_67_]] : index
// CHECK:           [[VAR_74_:%.+]] = arith.cmpi sgt, [[VAR_73_]], [[CST_4_]] : index
// CHECK-DAG:       [[VAR_75_:%.+]] = arith.select [[VAR_74_]], [[CST_4_]], [[VAR_73_]] : index
// CHECK-DAG:       [[VAR_76_:%.+]] = arith.cmpi slt, [[VAR_47_]], [[CST_0_]] : index
// CHECK:           [[VAR_77_:%.+]] = arith.select [[VAR_76_]], [[VAR_71_]], [[VAR_75_]] : index
// CHECK:           [[VAR_78_:%.+]] = arith.subi [[VAR_77_]], [[VAR_60_]] : index
// CHECK:           [[VAR_79_:%.+]] = arith.ceildivsi [[VAR_78_]], [[VAR_47_]] : index
// CHECK:           [[VAR_80_:%.+]] = arith.cmpi slt, [[VAR_79_]], [[CST_0_]] : index
// CHECK:           [[VAR_81_:%.+]] = arith.select [[VAR_80_]], [[CST_0_]], [[VAR_79_]] : index
// CHECK-DAG:       [[RES_:%.+]] = memref.alloc([[VAR_81_]], [[VAR_41_]]) {{.*}} : memref<3x?x?xi64>
// CHECK-DAG:       [[LOOP_0_:%.+]]:3 = krnl.define_loops 3
// CHECK:           krnl.iterate([[LOOP_0_]]#0, [[LOOP_0_]]#1, [[LOOP_0_]]#2) with ([[LOOP_0_]]#0 -> [[I_0_:%.+]] = 0 to 3, [[LOOP_0_]]#1 -> [[I_1_:%.+]] = 0 to [[VAR_81_]], [[LOOP_0_]]#2 -> [[I_2_:%.+]] = 0 to [[VAR_41_]]){
// CHECK:             [[IV:%.+]]:3 = krnl.get_induction_var_value([[LOOP_0_]]#0, [[LOOP_0_]]#1, [[LOOP_0_]]#2) : (!krnl.loop, !krnl.loop, !krnl.loop) -> (index, index, index)
// CHECK:             [[VAR_84_:%.+]] = arith.muli [[VAR_47_]], [[IV]]#1 : index
// CHECK-DAG:         [[VAR_85_:%.+]] = arith.addi [[VAR_84_]], [[VAR_60_]] : index
// CHECK-DAG:         [[VAR_86_:%.+]] = arith.muli [[VAR_7_]], [[IV]]#2 : index
// CHECK:             [[VAR_87_:%.+]] = arith.addi [[VAR_86_]], [[VAR_20_]] : index
// CHECK:             [[LOAD_VAR_0_MEM_:%.+]] = krnl.load [[VAR_0_]][[[IV]]#0, [[VAR_85_]], [[VAR_87_]]{{.}} : memref<3x4x5xi64>
// CHECK:             krnl.store [[LOAD_VAR_0_MEM_]], [[RES_]][[[IV]]#0, [[IV]]#1, [[IV]]#2] : memref<3x?x?xi64>
// CHECK:           }
// CHECK:           return
// CHECK:         }
}

// -----

// GEMM with everything constant
func.func @test_gemm(%arg0 : tensor<5x10xf32>, %arg1 : tensor<5x10xf32>, %arg2: tensor<10xf32>) -> tensor<*xf32> {
  %0 ="onnx.Gemm"(%arg0, %arg1, %arg2) {alpha = 1.0 : f32, beta = 5.0 : f32, transA = 1 : si64, transB = 0 : si64} : (tensor<5x10xf32>, tensor<5x10xf32>, tensor<10xf32>) -> tensor<*xf32>
  "func.return"(%0) : (tensor<*xf32>) -> ()

// CHECK-LABEL:  func @test_gemm
// CHECK-SAME:   ([[PARAM_0_:%.+]]: memref<5x10xf32>, [[PARAM_1_:%.+]]: memref<5x10xf32>, [[PARAM_2_:%.+]]: memref<10xf32>) -> memref<10x10xf32> {
}

// -----

// Gemm with all dimensions dynamic
func.func @test_gemm_all_dyn(%arg0 : tensor<?x?xf32>, %arg1 : tensor<?x?xf32>, %arg2: tensor<?xf32>) -> tensor<*xf32> {
  %0 ="onnx.Gemm"(%arg0, %arg1, %arg2) {alpha = 1.0 : f32, beta = 5.0 : f32, transA = 1 : si64, transB = 0 : si64} : (tensor<?x?xf32>, tensor<?x?xf32>, tensor<?xf32>) -> tensor<*xf32>
  "func.return"(%0) : (tensor<*xf32>) -> ()

// CHECK-LABEL:  func @test_gemm_all_dyn
}

// -----

// A[10, *] * B[*, 10] result in constant size output but dyn reduction.
func.func @test_gemm_k_dyn(%arg0 : tensor<?x10xf32>, %arg1 : tensor<?x10xf32>, %arg2: tensor<10xf32>) -> tensor<*xf32> {
  %0 ="onnx.Gemm"(%arg0, %arg1, %arg2) {alpha = 1.0 : f32, beta = 5.0 : f32, transA = 1 : si64, transB = 0 : si64} : (tensor<?x10xf32>, tensor<?x10xf32>, tensor<10xf32>) -> tensor<*xf32>
  "func.return"(%0) : (tensor<*xf32>) -> ()

// CHECK-LABEL:  func @test_gemm_k_dyn
}

// -----

// Broadcast bias C is dym, so we don't know if its 1 -> broadcast or 10. Dyn test for that.
func.func @test_gemm_c_dyn(%arg0 : tensor<5x10xf32>, %arg1 : tensor<5x10xf32>, %arg2: tensor<?xf32>) -> tensor<*xf32> {
  %0 ="onnx.Gemm"(%arg0, %arg1, %arg2) {alpha = 1.0 : f32, beta = 5.0 : f32, transA = 1 : si64, transB = 0 : si64} : (tensor<5x10xf32>, tensor<5x10xf32>, tensor<?xf32>) -> tensor<*xf32>
  "func.return"(%0) : (tensor<*xf32>) -> ()

// CHECK-LABEL:  func @test_gemm_c_dyn
}

// -----

// Test tile with constant repeats
func.func @test_tile1(%arg0 : tensor<4x8xf32>) -> tensor<*xf32> {
  %0 = onnx.Constant dense<[3, 2]> : tensor<2xi64>
  %1 = "onnx.Tile"(%arg0, %0) : (tensor<4x8xf32>, tensor<2xi64>) -> tensor<*xf32>
  return %1 : tensor<*xf32>

// CHECK-DAG: [[MAP0:#map.*]] = affine_map<(d0) -> (d0 mod 4)>
// CHECK-DAG: [[MAP1:#map.+]] = affine_map<(d0) -> (d0 mod 8)>
// CHECK-LABEL:  func @test_tile1
// CHECK-SAME:   ([[PARAM_0:%.+]]: memref<4x8xf32>) -> memref<12x16xf32> {
// CHECK-DAG:       [[RES:%.+]] = memref.alloc() {{.*}}: memref<12x16xf32>
// CHECK-DAG:       [[LOOP_0:%.+]]:2 = krnl.define_loops 2
// CHECK:           krnl.iterate([[LOOP_0]]#0, [[LOOP_0]]#1) with ([[LOOP_0]]#0 -> [[I_0:%.+]] = 0 to 12, [[LOOP_0]]#1 -> [[I_1:%.+]] = 0 to 16){
// CHECK-NEXT:        [[IV:%.+]]:2 = krnl.get_induction_var_value([[LOOP_0]]#0, [[LOOP_0]]#1) : (!krnl.loop, !krnl.loop) -> (index, index)
// CHECK-DAG:         [[VAR_3:%.+]] = affine.apply [[MAP0]]([[IV]]#0)
// CHECK-DAG:         [[VAR_4:%.+]] = affine.apply [[MAP1]]([[IV]]#1)
// CHECK:             [[LOAD_PARAM_0_MEM:%.+]] = krnl.load [[PARAM_0]]{{.}}[[VAR_3]], [[VAR_4]]{{.}} : memref<4x8xf32>
// CHECK:             krnl.store [[LOAD_PARAM_0_MEM]], [[RES]]{{.}}[[IV]]#0, [[IV]]#1{{.}} : memref<12x16xf32>
// CHECK:           }
// CHECK:           return [[RES]] : memref<12x16xf32>
// CHECK:         }
}

// -----

// Test tile without arith.constant repeats
func.func @test_tile2(%arg0 : tensor<8xf32>, %arg1 : tensor<1xi64>) -> tensor<*xf32> {
  %1 = "onnx.Tile"(%arg0, %arg1) : (tensor<8xf32>, tensor<1xi64>) -> tensor<*xf32>
  return %1 : tensor<*xf32>

// CHECK-DAG: [[MAP0:#map.*]] = affine_map<()[s0] -> (s0 * 8)>
// CHECK-DAG: [[MAP1:#map.+]] = affine_map<(d0) -> (d0 mod 8)>
// CHECK-LABEL:  func @test_tile2
// CHECK-SAME:   ([[PARAM_0:%.+]]: memref<8xf32>, [[PARAM_1:%.+]]: memref<1xi64>) -> memref<?xf32> {
// CHECK-DAG:       [[CST_0:%.+]] = arith.constant 0 : index
// CHECK:           [[LOAD_PARAM_1_MEM:%.+]] = krnl.load [[PARAM_1]]{{\[}}[[CST_0]]{{\]}} : memref<1xi64>
// CHECK:           [[VAR_1:%.+]] = arith.index_cast [[LOAD_PARAM_1_MEM]] : i64 to index
// CHECK:           [[VAR_2:%.+]] = affine.apply [[MAP0]](){{.}}[[VAR_1]]{{.}}
// CHECK-DAG:       [[RES:%.+]] = memref.alloc([[VAR_2]]) {{.*}} : memref<?xf32>
// CHECK-DAG:       [[LOOP_0:%.+]] = krnl.define_loops 1
// CHECK:           krnl.iterate([[LOOP_0]]) with ([[LOOP_0]] -> [[I_0:%.+]] = 0 to [[MAP0]](){{.}}[[VAR_1]]{{.}}){
// CHECK-NEXT:        [[IV:%.+]] = krnl.get_induction_var_value([[LOOP_0]]) : (!krnl.loop) -> index
// CHECK:             [[VAR_5:%.+]] = affine.apply [[MAP1]]([[IV]])
// CHECK:             [[LOAD_PARAM_0_MEM:%.+]] = krnl.load [[PARAM_0]]{{.}}[[VAR_5]]{{.}} : memref<8xf32>
// CHECK:             krnl.store [[LOAD_PARAM_0_MEM]], [[RES]]{{.}}[[IV]]{{.}} : memref<?xf32>
// CHECK:           }
// CHECK:           return [[RES]] : memref<?xf32>
// CHECK:         }
}

// -----

// Test gather along axis 0, first example in ONNX for Gather. Positive indices, so no select.
func.func @test_gather_axis0(%arg0 : tensor<3x2xf32>) -> tensor<2x2x2xf32> {
  %indices = onnx.Constant dense<[[0, 1], [1, 2]]> : tensor<2x2xi64>
  %0 = "onnx.Gather"(%arg0, %indices) {axis = 0 : si64} : (tensor<3x2xf32>, tensor<2x2xi64>) -> tensor<2x2x2xf32>
  "func.return"(%0) : (tensor<2x2x2xf32>) -> ()

// CHECK-LABEL:  func @test_gather_axis0
// CHECK-SAME:   ([[PARAM_0_:%.+]]: memref<3x2xf32>) -> memref<2x2x2xf32> {
// CHECK-DAG:       [[RES_:%.+]] = memref.alloc() {{.*}}: memref<2x2x2xf32>
// CHECK-DAG:       [[VAR_1_:%.+]] = "krnl.global"() {name = {{.*}}, shape = [2, 2], value = dense<{{.}}[0, 1], [1, 2]{{.}}> : tensor<2x2xi64>} : () -> memref<2x2xi64>
// CHECK-DAG:       [[LOOP_0_:%.+]]:3 = krnl.define_loops 3
// CHECK:           krnl.iterate([[LOOP_0_]]#0, [[LOOP_0_]]#1, [[LOOP_0_]]#2) with ([[LOOP_0_]]#0 -> [[I_0_:%.+]] = 0 to 2, [[LOOP_0_]]#1 -> [[I_1_:%.+]] = 0 to 2, [[LOOP_0_]]#2 -> [[I_2_:%.+]] = 0 to 2){
// CHECK:             [[IV:%.+]]:3 = krnl.get_induction_var_value([[LOOP_0_]]#0, [[LOOP_0_]]#1, [[LOOP_0_]]#2) : (!krnl.loop, !krnl.loop, !krnl.loop) -> (index, index, index)
// CHECK:             [[LOAD_VAR_1_MEM_:%.+]] = krnl.load [[VAR_1_]][[[IV]]#0, [[IV]]#1] : memref<2x2xi64>
// CHECK:             [[VAR_4_:%.+]] = arith.index_cast [[LOAD_VAR_1_MEM_]] : i64 to index
// CHECK:             [[LOAD_PARAM_0_MEM_:%.+]] = krnl.load [[PARAM_0_]][[[VAR_4_]], [[IV]]#2] : memref<3x2xf32>
// CHECK:             krnl.store [[LOAD_PARAM_0_MEM_]], [[RES_]][[[IV]]#0, [[IV]]#1, [[IV]]#2] : memref<2x2x2xf32>
// CHECK:           }
// CHECK:           return [[RES_]] : memref<2x2x2xf32>
// CHECK:         }
}

// -----

// Test gather along axis 0, first example in ONNX for Gather. Positive indices, so no select.
func.func @test_gather_axis0neg(%arg0 : tensor<3x2xf32>) -> tensor<2x2x2xf32> {
  %indices = onnx.Constant dense<[[0, -1], [1, 2]]> : tensor<2x2xi64>
  %0 = "onnx.Gather"(%arg0, %indices) {axis = 0 : si64} : (tensor<3x2xf32>, tensor<2x2xi64>) -> tensor<2x2x2xf32>
  "func.return"(%0) : (tensor<2x2x2xf32>) -> ()

// CHECK-LABEL:  func @test_gather_axis0neg
// CHECK-SAME:   ([[PARAM_0_:%.+]]: memref<3x2xf32>) -> memref<2x2x2xf32> {
// CHECK-DAG:       [[CST_0_:%.+]] = arith.constant 0 : index
// CHECK-DAG:       [[CST_3_:%.+]] = arith.constant 3 : index
// CHECK-DAG:       [[RES_:%.+]] = memref.alloc() {{.*}}: memref<2x2x2xf32>
// CHECK-DAG:       [[VAR_1_:%.+]] = "krnl.global"() {name = {{.*}}, shape = [2, 2], value = dense<{{.}}[0, -1], [1, 2]{{.}}> : tensor<2x2xi64>} : () -> memref<2x2xi64>
// CHECK-DAG:       [[LOOP_0_:%.+]]:3 = krnl.define_loops 3
// CHECK:           krnl.iterate([[LOOP_0_]]#0, [[LOOP_0_]]#1, [[LOOP_0_]]#2) with ([[LOOP_0_]]#0 -> [[I_0_:%.+]] = 0 to 2, [[LOOP_0_]]#1 -> [[I_1_:%.+]] = 0 to 2, [[LOOP_0_]]#2 -> [[I_2_:%.+]] = 0 to 2){
// CHECK:             [[IV:%.+]]:3 = krnl.get_induction_var_value([[LOOP_0_:%.+]]#0, [[LOOP_0_:%.+]]#1, [[LOOP_0_:%.+]]#2) : (!krnl.loop, !krnl.loop, !krnl.loop) -> (index, index, index)
// CHECK:             [[LOAD_VAR_1_MEM_:%.+]] = krnl.load [[VAR_1_]][[[IV]]#0, [[IV]]#1] : memref<2x2xi64>
// CHECK:             [[VAR_4_:%.+]] = arith.index_cast [[LOAD_VAR_1_MEM_]] : i64 to index
// CHECK-DAG:         [[VAR_5_:%.+]] = arith.cmpi slt, [[VAR_4_]], [[CST_0_]] : index
// CHECK-DAG:         [[VAR_6_:%.+]] = arith.addi [[VAR_4_]], [[CST_3_]] : index
// CHECK:             [[VAR_7_:%.+]] = arith.select [[VAR_5_]], [[VAR_6_]], [[VAR_4_]] : index
// CHECK:             [[LOAD_PARAM_0_MEM_:%.+]] = krnl.load [[PARAM_0_]][[[VAR_7_]], [[IV]]#2] : memref<3x2xf32>
// CHECK:             krnl.store [[LOAD_PARAM_0_MEM_]], [[RES_]]{{.}}[[IV]]#0, [[IV]]#1, [[IV]]#2] : memref<2x2x2xf32>
// CHECK:           }
// CHECK:           return [[RES_]] : memref<2x2x2xf32>
// CHECK:         }
}

// -----

// Test gather along axis 1, second example in ONNX for Gather.
func.func @test_gather_axis1(%arg0 : tensor<3x3xf32>) -> tensor<3x1x2xf32> {
  %indices = onnx.Constant dense<[[0, 2]]> : tensor<1x2xi64>
  %0 = "onnx.Gather"(%arg0, %indices) {axis = 1 : si64} : (tensor<3x3xf32>, tensor<1x2xi64>) -> tensor<3x1x2xf32>
  "func.return"(%0) : (tensor<3x1x2xf32>) -> ()

// CHECK-LABEL:  func @test_gather_axis1
// CHECK-SAME:   ([[PARAM_0_:%.+]]: memref<3x3xf32>) -> memref<3x1x2xf32> {
// CHECK-DAG:       [[RES_:%.+]] = memref.alloc() {{.*}}: memref<3x1x2xf32>
// CHECK-DAG:       [[VAR_1_:%.+]] = "krnl.global"() {name = {{.*}}, shape = [1, 2], value = dense<{{.}}[0, 2]{{.}}> : tensor<1x2xi64>} : () -> memref<1x2xi64>
// CHECK-DAG:       [[LOOP_0_:%.+]]:3 = krnl.define_loops 3
// CHECK:           krnl.iterate([[LOOP_0_]]#0, [[LOOP_0_]]#1, [[LOOP_0_]]#2) with ([[LOOP_0_]]#0 -> [[I_0_:%.+]] = 0 to 3, [[LOOP_0_]]#1 -> [[I_1_:%.+]] = 0 to 1, [[LOOP_0_]]#2 -> [[I_2_:%.+]] = 0 to 2){
// CHECK:             [[IV:%.+]]:3 = krnl.get_induction_var_value([[LOOP_0_]]#0, [[LOOP_0_]]#1, [[LOOP_0_]]#2) : (!krnl.loop, !krnl.loop, !krnl.loop) -> (index, index, index)
// CHECK:             [[LOAD_VAR_1_MEM_:%.+]] = krnl.load [[VAR_1_]][[[IV]]#1, [[IV]]#2] : memref<1x2xi64>
// CHECK:             [[VAR_4_:%.+]] = arith.index_cast [[LOAD_VAR_1_MEM_]] : i64 to index
// CHECK:             [[LOAD_PARAM_0_MEM_:%.+]] = krnl.load [[PARAM_0_]][[[IV]]#0, [[VAR_4_]]] : memref<3x3xf32>
// CHECK:             krnl.store [[LOAD_PARAM_0_MEM_]], [[RES_]]{{.}}[[IV]]#0, [[IV]]#1, [[IV]]#2] : memref<3x1x2xf32>
// CHECK:           }
// CHECK:           return [[RES_]] : memref<3x1x2xf32>
// CHECK:         }
}

// -----

// COM: Test GatherElements along axis 0. Positive indices, so no select.
func.func @test_gather_elements_axis0(%arg0 : tensor<3x3xf32>) -> tensor<2x3xf32> {
  %indices = onnx.Constant dense<[[1, 2, 0], [2, 0, 0]]> : tensor<2x3xi64>
  %0 = "onnx.GatherElements"(%arg0, %indices) {axis = 0 : si64} : (tensor<3x3xf32>, tensor<2x3xi64>) -> tensor<2x3xf32>
  "func.return"(%0) : (tensor<2x3xf32>) -> ()

// CHECK-LABEL:  func @test_gather_elements_axis0
// CHECK-SAME:   ([[PARAM_0:%.+]]: memref<3x3xf32>) -> memref<2x3xf32> {
// CHECK-DAG:       [[RES:%.+]] = memref.alloc() {{.*}}: memref<2x3xf32>
// CHECK-DAG:       [[INDICES:%.+]] = "krnl.global"() {name = {{.*}}, shape = [2, 3], value = dense<{{.}}[1, 2, 0], [2, 0, 0]{{.}}> : tensor<2x3xi64>} : () -> memref<2x3xi64>
// CHECK-DAG:       [[LOOP_0:%.+]]:2 = krnl.define_loops 2
// CHECK:           krnl.iterate([[LOOP_0]]#0, [[LOOP_0]]#1) with ([[LOOP_0]]#0 -> [[I_0:%.+]] = 0 to 2, [[LOOP_0]]#1 -> [[I_1:%.+]] = 0 to 3){
// CHECK:             [[IV:%.+]]:2 = krnl.get_induction_var_value([[LOOP_0]]#0, [[LOOP_0]]#1) : (!krnl.loop, !krnl.loop) -> (index, index)
// CHECK:             [[INDEX:%.+]] = krnl.load [[INDICES]][[[IV]]#0, [[IV]]#1] : memref<2x3xi64>
// CHECK:             [[INDEX_CAST:%.+]] = arith.index_cast [[INDEX]] : i64 to index
// CHECK:             [[DATA_VAL:%.+]] = krnl.load [[PARAM_0]][[[INDEX_CAST]], [[IV]]#1] : memref<3x3xf32>
// CHECK:             krnl.store [[DATA_VAL]], [[RES]][[[IV]]#0, [[IV]]#1] : memref<2x3xf32>
// CHECK:           }
// CHECK:           return [[RES]] : memref<2x3xf32>
// CHECK:         }
}

// -----

// Test GatherElements along axis 0. Negative indices.
func.func @test_gather_elements_axis0neg(%arg0 : tensor<3x2xf32>) -> tensor<2x2xf32> {
  %indices = onnx.Constant dense<[[0, -1], [1, 2]]> : tensor<2x2xi64>
  %0 = "onnx.GatherElements"(%arg0, %indices) {axis = 0 : si64} : (tensor<3x2xf32>, tensor<2x2xi64>) -> tensor<2x2xf32>
  "func.return"(%0) : (tensor<2x2xf32>) -> ()

// CHECK-LABEL:  func @test_gather_elements_axis0neg
// CHECK-SAME:   ([[PARAM_0_:%.+]]: memref<3x2xf32>) -> memref<2x2xf32> {
// CHECK-DAG:       [[CST_0:%.+]] = arith.constant 0 : index
// CHECK-DAG:       [[CST_3:%.+]] = arith.constant 3 : index
// CHECK-DAG:       [[RES:%.+]] = memref.alloc() {{.*}}: memref<2x2xf32>
// CHECK-DAG:       [[INDICES:%.+]] = "krnl.global"() {name = {{.*}}, shape = [2, 2], value = dense<{{.}}[0, -1], [1, 2]{{.}}> : tensor<2x2xi64>} : () -> memref<2x2xi64>
// CHECK-DAG:       [[LOOP_0:%.+]]:2 = krnl.define_loops 2
// CHECK:           krnl.iterate([[LOOP_0]]#0, [[LOOP_0]]#1) with ([[LOOP_0]]#0 -> [[I_0:%.+]] = 0 to 2, [[LOOP_0]]#1 -> [[I_1_:%.+]] = 0 to 2){
// CHECK:             [[IV:%.+]]:2 = krnl.get_induction_var_value([[LOOP_0:%.+]]#0, [[LOOP_0:%.+]]#1) : (!krnl.loop, !krnl.loop) -> (index, index)
// CHECK:             [[INDEX:%.+]] = krnl.load [[INDICES]][[[IV]]#0, [[IV]]#1] : memref<2x2xi64>
// CHECK:             [[INDEX_CAST:%.+]] = arith.index_cast [[INDEX]] : i64 to index
// CHECK-DAG:         [[CMP:%.+]] = arith.cmpi slt, [[INDEX_CAST]], [[CST_0]] : index
// CHECK-DAG:         [[VAR_1:%.+]] = arith.addi [[INDEX_CAST]], [[CST_3]] : index
// CHECK:             [[SEL:%.+]] = arith.select [[CMP]], [[VAR_1]], [[INDEX_CAST]] : index
// CHECK:             [[DATA_VAL:%.+]] = krnl.load [[PARAM_0_]][[[SEL]], [[IV]]#1] : memref<3x2xf32>
// CHECK:             krnl.store [[DATA_VAL]], [[RES]][[[IV]]#0, [[IV]]#1] : memref<2x2xf32>
// CHECK:           }
// CHECK:           return [[RES]] : memref<2x2xf32>
// CHECK:         }
}

// -----

// COM: Test GatherElements along axis 1. Positive indices, so no select.
func.func @test_gather_elements_axis1(%arg0 : tensor<3x2xf32>) -> tensor<2x2xf32> {
  %indices = onnx.Constant dense<[[0, 0], [1, 0]]> : tensor<2x2xi64>
  %0 = "onnx.GatherElements"(%arg0, %indices) {axis = 1 : si64} : (tensor<3x2xf32>, tensor<2x2xi64>) -> tensor<2x2xf32>
  "func.return"(%0) : (tensor<2x2xf32>) -> ()

// CHECK-LABEL:  func @test_gather_elements_axis1
// CHECK-SAME:   ([[PARAM_0:%.+]]: memref<3x2xf32>) -> memref<2x2xf32> {
// CHECK-DAG:       [[RES:%.+]] = memref.alloc() {{.*}}: memref<2x2xf32>
// CHECK-DAG:       [[INDICES:%.+]] = "krnl.global"() {name = {{.*}}, shape = [2, 2], value = dense<{{.}}[0, 0], [1, 0]{{.}}> : tensor<2x2xi64>} : () -> memref<2x2xi64>
// CHECK-DAG:       [[LOOP_0:%.+]]:2 = krnl.define_loops 2
// CHECK:           krnl.iterate([[LOOP_0]]#0, [[LOOP_0]]#1) with ([[LOOP_0]]#0 -> [[I_0:%.+]] = 0 to 2, [[LOOP_0]]#1 -> [[I_1:%.+]] = 0 to 2){
// CHECK:             [[IV:%.+]]:2 = krnl.get_induction_var_value([[LOOP_0]]#0, [[LOOP_0]]#1) : (!krnl.loop, !krnl.loop) -> (index, index)
// CHECK:             [[INDEX:%.+]] = krnl.load [[INDICES]][[[IV]]#0, [[IV]]#1] : memref<2x2xi64>
// CHECK:             [[INDEX_CAST:%.+]] = arith.index_cast [[INDEX]] : i64 to index
// CHECK:             [[DATA_VAL:%.+]] = krnl.load [[PARAM_0]][[[IV]]#0, [[INDEX_CAST]]] : memref<3x2xf32>
// CHECK:             krnl.store [[DATA_VAL]], [[RES]][[[IV]]#0, [[IV]]#1] : memref<2x2xf32>
// CHECK:           }
// CHECK:           return [[RES]] : memref<2x2xf32>
// CHECK:         }
}

// -----

// COM: test split with unknown dimensions and explicit split.
func.func @test_split_unknown_dimension(%arg0 : tensor<?x?x64xf32>) -> (tensor<*xf32>, tensor<*xf32>) {
  %split = onnx.Constant dense<[2, 30]> : tensor<2xi64>
  %0, %1 = "onnx.Split"(%arg0, %split) { axis = 1 : si64} : (tensor<?x?x64xf32>, tensor<2xi64>) -> (tensor<*xf32>, tensor<*xf32>)
  "func.return"(%0, %1) : (tensor<*xf32>, tensor<*xf32>) -> ()

// CHECK:        [[MAP0:#.+]] = affine_map<(d0) -> (d0)>
// CHECK:        [[MAP1:#.+]] = affine_map<(d0) -> (d0 + 2)>
// CHECK-LABEL:  func @test_split_unknown_dimension
// CHECK-SAME:   ([[PARAM_0_:%.+]]: memref<?x?x64xf32>) -> (memref<?x2x64xf32>, memref<?x30x64xf32>) {
// CHECK:           [[CST_0_:%.+]] = arith.constant 0 : index
// CHECK-DAG:       [[DIM_0_:%.+]] = memref.dim [[PARAM_0_]], [[CST_0_]] : memref<?x?x64xf32>
// CHECK-DAG:       [[DIM_1_:%.+]] = memref.dim [[PARAM_0_]], [[CST_0_]] : memref<?x?x64xf32>
// CHECK-NOT: separator of consecutive DAGs
// CHECK-DAG:       [[RES_:%.+]] = memref.alloc([[DIM_0_]]) {{.*}} : memref<?x2x64xf32>
// CHECK-DAG:       [[RES_1_:%.+]] = memref.alloc([[DIM_1_]]) {{.*}} : memref<?x30x64xf32>
// CHECK-DAG:       [[LOOP_0:%.+]]:3 = krnl.define_loops 3
// CHECK:           krnl.iterate([[LOOP_0]]#0, [[LOOP_0]]#1, [[LOOP_0]]#2) with ([[LOOP_0]]#0 -> %arg1 = 0 to [[MAP0]]([[DIM_0_]]), [[LOOP_0]]#1 -> %arg2 = 0 to 2, [[LOOP_0]]#2 -> %arg3 = 0 to 64){
// CHECK:             [[IV:%.+]]:3 = krnl.get_induction_var_value([[LOOP_0]]#0, [[LOOP_0]]#1, [[LOOP_0]]#2) : (!krnl.loop, !krnl.loop, !krnl.loop) -> (index, index, index)
// CHECK:             [[LOAD_PARAM_0_MEM_:%.+]] = krnl.load [[PARAM_0_]]{{.}}[[IV]]#0, [[IV]]#1, [[IV]]#2{{.}} : memref<?x?x64xf32>
// CHECK:             krnl.store [[LOAD_PARAM_0_MEM_]], [[RES_]]{{.}}[[IV]]#0, [[IV]]#1, [[IV]]#2{{.}} : memref<?x2x64xf32>
// CHECK:           }
// CHECK:           [[LOOP_1:%.+]]:3 = krnl.define_loops 3
// CHECK:           krnl.iterate([[LOOP_1]]#0, [[LOOP_1]]#1, [[LOOP_1]]#2) with ([[LOOP_1]]#0 -> %arg1 = 0 to [[MAP0]]([[DIM_1_]]), [[LOOP_1]]#1 -> %arg2 = 0 to 30, [[LOOP_1]]#2 -> %arg3 = 0 to 64){
// CHECK:             [[IV:%.+]]:3 = krnl.get_induction_var_value([[LOOP_1]]#0, [[LOOP_1]]#1, [[LOOP_1]]#2) : (!krnl.loop, !krnl.loop, !krnl.loop) -> (index, index, index)
// CHECK:             [[LOAD_PARAM_0_MEM_1_:%.+]] = affine.apply [[MAP1]]{{.}}[[IV]]#1{{.}}
// CHECK:             [[LOAD_PARAM_0_MEM_2_:%.+]] = krnl.load [[PARAM_0_]]{{.}}[[IV]]#0, [[LOAD_PARAM_0_MEM_1_]], [[IV]]#2{{.}} : memref<?x?x64xf32>
// CHECK:             krnl.store [[LOAD_PARAM_0_MEM_2_]], [[RES_1_]]{{.}}[[IV]]#0, [[IV]]#1, [[IV]]#2{{.}} : memref<?x30x64xf32>
// CHECK:           }
// CHECK:           return [[RES_]], [[RES_1_]] : memref<?x2x64xf32>, memref<?x30x64xf32>
// CHECK:         }
}

// -----

// COM: test split with unknown dimensions and default split.
func.func @test_split_unknown_dimension_equal_split(%arg0 : tensor<?x?x64xf32>) -> (tensor<*xf32>, tensor<*xf32>) {
  %cst = "onnx.NoValue"() {value} : () -> none
  %0, %1 = "onnx.Split"(%arg0, %cst) { axis = 1 : si64 } : (tensor<?x?x64xf32>, none) -> (tensor<*xf32>, tensor<*xf32>)
  "func.return"(%0, %1) : (tensor<*xf32>, tensor<*xf32>) -> ()

// CHECK:       [[MAP0:#.+]] = affine_map<()[s0] -> (s0 ceildiv 2)>
// CHECK:       [[MAP1:#.+]] = affine_map<(d0) -> (d0)>
// CHECK:       [[MAP2:#.+]] = affine_map<(d0, d1) -> (d1)>
// CHECK:       [[MAP3:#.+]] = affine_map<(d0)[s0] -> (d0 + s0 ceildiv 2)>
// CHECK-LABEL: func @test_split_unknown_dimension_equal_split
// CHECK-SAME:   ([[PARAM_0_:%.+]]: memref<?x?x64xf32>) -> (memref<?x?x64xf32>, memref<?x?x64xf32>) {
// CHECK-DAG:       [[CST_1_:%.+]] = arith.constant 1 : index
// CHECK-DAG:       [[CST_0_:%.+]] = arith.constant 0 : index
// CHECK-NOT: separator of consecutive DAGs
// CHECK:           [[DIM_0_:%.+]] = memref.dim [[PARAM_0_]], [[CST_1_]] : memref<?x?x64xf32>
// CHECK-DAG:       [[VAR_3_:%.+]] = affine.apply [[MAP0]](){{.}}[[DIM_0_]]{{.}}
// CHECK-DAG:       [[VAR_5_:%.+]] = affine.apply [[MAP0]](){{.}}[[DIM_0_]]{{.}}
// CHECK-DAG:       [[DIM_1_:%.+]] = memref.dim [[PARAM_0_]], [[CST_0_]] : memref<?x?x64xf32>
// CHECK-DAG:       [[DIM_2_:%.+]] = memref.dim [[PARAM_0_]], [[CST_0_]] : memref<?x?x64xf32>
// CHECK-NOT: separator of consecutive DAGs
// CHECK-DAG:       [[RES_:%.+]] = memref.alloc([[DIM_1_]], [[VAR_3_]]) {{.*}} : memref<?x?x64xf32>
// CHECK-DAG:       [[RES_1_:%.+]] = memref.alloc([[DIM_2_]], [[VAR_5_]]) {{.*}} : memref<?x?x64xf32>
// CHECK-DAG:       [[LOOP_0:%.+]]:3 = krnl.define_loops 3
// CHECK:           krnl.iterate([[LOOP_0]]#0, [[LOOP_0]]#1, [[LOOP_0]]#2) with ([[LOOP_0]]#0 -> %arg1 = 0 to [[MAP1]]([[DIM_1_]]), [[LOOP_0]]#1 -> %arg2 = 0 to [[MAP2]]([[DIM_1_]], [[VAR_3_]]), [[LOOP_0]]#2 -> %arg3 = 0 to 64){
// CHECK:             [[IV:%.+]]:3 = krnl.get_induction_var_value([[LOOP_0]]#0, [[LOOP_0]]#1, [[LOOP_0]]#2) : (!krnl.loop, !krnl.loop, !krnl.loop) -> (index, index, index)
// CHECK:             [[LOAD_PARAM_0_MEM_:%.+]] = krnl.load [[PARAM_0_]]{{.}}[[IV]]#0, [[IV]]#1, [[IV]]#2{{.}} : memref<?x?x64xf32>
// CHECK:             krnl.store [[LOAD_PARAM_0_MEM_]], [[RES_]]{{.}}[[IV]]#0, [[IV]]#1, [[IV]]#2{{.}} : memref<?x?x64xf32>
// CHECK:           }
// CHECK:           [[LOOP_1:%.+]]:3 = krnl.define_loops 3
// CHECK:           krnl.iterate([[LOOP_1]]#0, [[LOOP_1]]#1, [[LOOP_1]]#2) with ([[LOOP_1]]#0 -> %arg1 = 0 to [[MAP1]]([[DIM_2_]]), [[LOOP_1]]#1 -> %arg2 = 0 to [[MAP2]]([[DIM_2_]], [[VAR_5_]]), [[LOOP_1]]#2 -> %arg3 = 0 to 64){
// CHECK:             [[IV:%.+]]:3 = krnl.get_induction_var_value([[LOOP_1]]#0, [[LOOP_1]]#1, [[LOOP_1]]#2) : (!krnl.loop, !krnl.loop, !krnl.loop) -> (index, index, index)
// CHECK:             [[LOAD_PARAM_0_MEM_1_:%.+]] = affine.apply [[MAP3]]([[IV]]#1){{.}}[[DIM_0_]]{{.}}
// CHECK:             [[LOAD_PARAM_0_MEM_2_:%.+]] = krnl.load [[PARAM_0_]]{{.}}[[IV]]#0, [[LOAD_PARAM_0_MEM_1_]], [[IV]]#2{{.}} : memref<?x?x64xf32>
// CHECK:             krnl.store [[LOAD_PARAM_0_MEM_2_]], [[RES_1_]]{{.}}[[IV]]#0, [[IV]]#1, [[IV]]#2{{.}} : memref<?x?x64xf32>
// CHECK:           }
// CHECK:           return [[RES_]], [[RES_1_]] : memref<?x?x64xf32>, memref<?x?x64xf32>
// CHECK:         }
}

// -----

// COM: test split with unknown dimensions and explicit split.
func.func @test_splitv11_unknown_dimension(%arg0 : tensor<?x?x64xf32>) -> (tensor<*xf32>, tensor<*xf32>) {
  %0, %1 = "onnx.SplitV11"(%arg0) { axis = 1 : si64, split = [2, 30]} : (tensor<?x?x64xf32>) -> (tensor<*xf32>, tensor<*xf32>)
  "func.return"(%0, %1) : (tensor<*xf32>, tensor<*xf32>) -> ()

// CHECK:        [[MAP0:#.+]] = affine_map<(d0) -> (d0)>
// CHECK:        [[MAP1:#.+]] = affine_map<(d0) -> (d0 + 2)>
// CHECK-LABEL:  func @test_splitv11_unknown_dimension
// CHECK-SAME:   ([[PARAM_0_:%.+]]: memref<?x?x64xf32>) -> (memref<?x2x64xf32>, memref<?x30x64xf32>) {
// CHECK:           [[CST_0_:%.+]] = arith.constant 0 : index
// CHECK-DAG:       [[DIM_0_:%.+]] = memref.dim [[PARAM_0_]], [[CST_0_]] : memref<?x?x64xf32>
// CHECK-DAG:       [[DIM_1_:%.+]] = memref.dim [[PARAM_0_]], [[CST_0_]] : memref<?x?x64xf32>
// CHECK-NOT: separator of consecutive DAGs
// CHECK-DAG:       [[RES_:%.+]] = memref.alloc([[DIM_0_]]) {{.*}} : memref<?x2x64xf32>
// CHECK-DAG:       [[RES_1_:%.+]] = memref.alloc([[DIM_1_]]) {{.*}} : memref<?x30x64xf32>
// CHECK-DAG:       [[LOOP_0:%.+]]:3 = krnl.define_loops 3
// CHECK:           krnl.iterate([[LOOP_0]]#0, [[LOOP_0]]#1, [[LOOP_0]]#2) with ([[LOOP_0]]#0 -> %arg1 = 0 to [[MAP0]]([[DIM_0_]]), [[LOOP_0]]#1 -> %arg2 = 0 to 2, [[LOOP_0]]#2 -> %arg3 = 0 to 64){
// CHECK:             [[IV:%.+]]:3 = krnl.get_induction_var_value([[LOOP_0]]#0, [[LOOP_0]]#1, [[LOOP_0]]#2) : (!krnl.loop, !krnl.loop, !krnl.loop) -> (index, index, index)
// CHECK:             [[LOAD_PARAM_0_MEM_:%.+]] = krnl.load [[PARAM_0_]]{{.}}[[IV]]#0, [[IV]]#1, [[IV]]#2{{.}} : memref<?x?x64xf32>
// CHECK:             krnl.store [[LOAD_PARAM_0_MEM_]], [[RES_]]{{.}}[[IV]]#0, [[IV]]#1, [[IV]]#2{{.}} : memref<?x2x64xf32>
// CHECK:           }
// CHECK:           [[LOOP_1:%.+]]:3 = krnl.define_loops 3
// CHECK:           krnl.iterate([[LOOP_1]]#0, [[LOOP_1]]#1, [[LOOP_1]]#2) with ([[LOOP_1]]#0 -> %arg1 = 0 to [[MAP0]]([[DIM_1_]]), [[LOOP_1]]#1 -> %arg2 = 0 to 30, [[LOOP_1]]#2 -> %arg3 = 0 to 64){
// CHECK:             [[IV:%.+]]:3 = krnl.get_induction_var_value([[LOOP_1]]#0, [[LOOP_1]]#1, [[LOOP_1]]#2) : (!krnl.loop, !krnl.loop, !krnl.loop) -> (index, index, index)
// CHECK:             [[LOAD_PARAM_0_MEM_1_:%.+]] = affine.apply [[MAP1]]([[IV]]#1)
// CHECK:             [[LOAD_PARAM_0_MEM_2_:%.+]] = krnl.load [[PARAM_0_]]{{.}}[[IV]]#0, [[LOAD_PARAM_0_MEM_1_]], [[IV]]#2{{.}} : memref<?x?x64xf32>
// CHECK:             krnl.store [[LOAD_PARAM_0_MEM_2_]], [[RES_1_]]{{.}}[[IV]]#0, [[IV]]#1, [[IV]]#2{{.}} : memref<?x30x64xf32>
// CHECK:           }
// CHECK:           return [[RES_]], [[RES_1_]] : memref<?x2x64xf32>, memref<?x30x64xf32>
// CHECK:         }
}

// -----

// COM: test splitv11 with unknown dimensions and default split.
func.func @test_splitv11_unknown_dimension_equal_split(%arg0 : tensor<?x?x64xf32>) -> (tensor<*xf32>, tensor<*xf32>) {
  %0, %1 = "onnx.SplitV11"(%arg0) { axis = 1 : si64 } : (tensor<?x?x64xf32>) -> (tensor<*xf32>, tensor<*xf32>)
  "func.return"(%0, %1) : (tensor<*xf32>, tensor<*xf32>) -> ()

// CHECK:       [[MAP0:#.+]] = affine_map<()[s0] -> (s0 ceildiv 2)>
// CHECK:       [[MAP1:#.+]] = affine_map<(d0) -> (d0)>
// CHECK:       [[MAP2:#.+]] = affine_map<(d0, d1) -> (d1)>
// CHECK:       [[MAP3:#.+]] = affine_map<(d0)[s0] -> (d0 + s0 ceildiv 2)>
// CHECK-LABEL: func @test_splitv11_unknown_dimension_equal_split
// CHECK-SAME:   ([[PARAM_0_:%.+]]: memref<?x?x64xf32>) -> (memref<?x?x64xf32>, memref<?x?x64xf32>) {
// CHECK-DAG:       [[CST_1_:%.+]] = arith.constant 1 : index
// CHECK-DAG:       [[CST_0_:%.+]] = arith.constant 0 : index
// CHECK-NOT: separator of consecutive DAGs
// CHECK:           [[DIM_0_:%.+]] = memref.dim [[PARAM_0_]], [[CST_1_]] : memref<?x?x64xf32>
// CHECK-DAG:       [[VAR_3_:%.+]] = affine.apply [[MAP0]](){{.}}[[DIM_0_]]{{.}}
// CHECK-DAG:       [[VAR_5_:%.+]] = affine.apply [[MAP0]](){{.}}[[DIM_0_]]{{.}}
// CHECK-DAG:       [[DIM_1_:%.+]] = memref.dim [[PARAM_0_]], [[CST_0_]] : memref<?x?x64xf32>
// CHECK-DAG:       [[DIM_2_:%.+]] = memref.dim [[PARAM_0_]], [[CST_0_]] : memref<?x?x64xf32>
// CHECK-NOT: separator of consecutive DAGs
// CHECK-DAG:       [[RES_:%.+]] = memref.alloc([[DIM_1_]], [[VAR_3_]]) {{.*}} : memref<?x?x64xf32>
// CHECK-DAG:       [[RES_1_:%.+]] = memref.alloc([[DIM_2_]], [[VAR_5_]]) {{.*}} : memref<?x?x64xf32>
// CHECK-DAG:       [[LOOP_0:%.+]]:3 = krnl.define_loops 3
// CHECK:           krnl.iterate([[LOOP_0]]#0, [[LOOP_0]]#1, [[LOOP_0]]#2) with ([[LOOP_0]]#0 -> %arg1 = 0 to [[MAP1]]([[DIM_1_]]), [[LOOP_0]]#1 -> %arg2 = 0 to [[MAP2]]([[DIM_1_]], [[VAR_3_]]), [[LOOP_0]]#2 -> %arg3 = 0 to 64){
// CHECK:             [[IV:%.+]]:3 = krnl.get_induction_var_value([[LOOP_0]]#0, [[LOOP_0]]#1, [[LOOP_0]]#2) : (!krnl.loop, !krnl.loop, !krnl.loop) -> (index, index, index)
// CHECK:             [[LOAD_PARAM_0_MEM_:%.+]] = krnl.load [[PARAM_0_]]{{.}}[[IV]]#0, [[IV]]#1, [[IV]]#2{{.}} : memref<?x?x64xf32>
// CHECK:             krnl.store [[LOAD_PARAM_0_MEM_]], [[RES_]]{{.}}[[IV]]#0, [[IV]]#1, [[IV]]#2{{.}} : memref<?x?x64xf32>
// CHECK:           }
// CHECK:           [[LOOP_1:%.+]]:3 = krnl.define_loops 3
// CHECK:           krnl.iterate([[LOOP_1]]#0, [[LOOP_1]]#1, [[LOOP_1]]#2) with ([[LOOP_1]]#0 -> %arg1 = 0 to [[MAP1]]([[DIM_2_]]), [[LOOP_1]]#1 -> %arg2 = 0 to [[MAP2]]([[DIM_2_]], [[VAR_5_]]), [[LOOP_1]]#2 -> %arg3 = 0 to 64){
// CHECK:             [[IV:%.+]]:3 = krnl.get_induction_var_value([[LOOP_1]]#0, [[LOOP_1]]#1, [[LOOP_1]]#2) : (!krnl.loop, !krnl.loop, !krnl.loop) -> (index, index, index)
// CHECK:             [[LOAD_PARAM_0_MEM_1_:%.+]] = affine.apply [[MAP3]]([[IV]]#1){{.}}[[DIM_0_]]{{.}}
// CHECK:             [[LOAD_PARAM_0_MEM_2_:%.+]] = krnl.load [[PARAM_0_]]{{.}}[[IV]]#0, [[LOAD_PARAM_0_MEM_1_]], [[IV]]#2{{.}} : memref<?x?x64xf32>
// CHECK:             krnl.store [[LOAD_PARAM_0_MEM_2_]], [[RES_1_]]{{.}}[[IV]]#0, [[IV]]#1, [[IV]]#2{{.}} : memref<?x?x64xf32>
// CHECK:           }
// CHECK:           return [[RES_]], [[RES_1_]] : memref<?x?x64xf32>, memref<?x?x64xf32>
// CHECK:         }
}

// -----

/// Check computing the divisor in ReduceMean
/// when the input has unknown dimensions and is of i32.
func.func @test_reducemean_v13_i32_unknown_dims(%arg0 : tensor<3x?x2xi32>) -> tensor<*xi32> {
  %0 ="onnx.ReduceMeanV13"(%arg0) {axes=[1], keepdims = 0 : si64} : (tensor<3x?x2xi32>)-> tensor<*xi32>
  "func.return"(%0) : (tensor<*xi32>) -> ()
  // CHECK-LABEL: test_reducemean_v13_i32_unknown_dims
  // CHECK: [[ONE:%.+]] = arith.constant 1 : index
  // CHECK: krnl.iterate
  // CHECK: krnl.iterate
  // CHECK: [[DIM:%.+]] = memref.dim %arg0, [[ONE]] : memref<3x?x2xi32>
  // CHECK: [[DIVISOR:%.+]] = arith.index_cast [[DIM]] : index to i32
  // CHECK: krnl.iterate
}

// -----

/// Check computing the divisor in ReduceMean
/// when the input has unknown dimensions and is of f32.
func.func @test_reducemean_v13_f32_unknown_dims(%arg0 : tensor<3x?x2xf32>) -> tensor<*xf32> {
  %0 ="onnx.ReduceMeanV13"(%arg0) {axes=[1], keepdims = 0 : si64} : (tensor<3x?x2xf32>)-> tensor<*xf32>
  "func.return"(%0) : (tensor<*xf32>) -> ()
  // CHECK-LABEL: test_reducemean_v13_f32_unknown_dims
  // CHECK: [[ONE:%.+]] = arith.constant 1 : index
  // CHECK: krnl.iterate
  // CHECK: krnl.iterate
  // CHECK: [[DIM:%.+]] = memref.dim %arg0, [[ONE]] : memref<3x?x2xf32>
  // CHECK: [[UNKNOWN_DIM_i64:%.+]] = arith.index_cast [[DIM]] : index to i64
  // CHECK: [[DIVISOR:%.+]] = arith.uitofp [[UNKNOWN_DIM_i64]] : i64 to f32
  // CHECK: krnl.iterate
}

// -----

// COM: Check the template for lowering binary operations whose output type can be different from its input type.
// With updated approach, no max is needed for the first dim as max(dim(arg0, 0), 1) is always dim(arg0, 0).
func.func @test_binary_elementwise_op_template_unknown_dims(%arg0: tensor<?x4x5xf32>, %arg1: tensor<1x?x1xf32>) -> tensor<?x4x5xi1> {
  %0 = "onnx.Less"(%arg0, %arg1) : (tensor<?x4x5xf32>, tensor<1x?x1xf32>) -> tensor<?x4x5xi1>
  return %0 : tensor<?x4x5xi1>
// mlir2FileCheck.py
// CHECK-DAG:   [[MAP_0_:#.+]] = affine_map<(d0) -> (d0)>
// CHECK-LABEL:  func @test_binary_elementwise_op_template_unknown_dims
// CHECK-SAME:   ([[PARAM_0_:%.+]]: memref<?x4x5xf32>, [[PARAM_1_:%.+]]: memref<1x?x1xf32>) -> memref<?x4x5xi1> {
// CHECK-DAG:       [[CST_1_:%.+]] = arith.constant 1 : index
// CHECK-DAG:       [[CST_0_:%.+]] = arith.constant 0 : index
// CHECK-NOT: separator of consecutive DAGs
// CHECK-DAG:       [[VAR_0_:%.+]] = memref.dim [[PARAM_0_]], [[CST_0_]] : memref<?x4x5xf32>
// CHECK-DAG:       [[VAR_1_:%.+]] = memref.dim [[PARAM_1_]], [[CST_1_]] : memref<1x?x1xf32>
// CHECK-NOT: separator of consecutive DAGs
// CHECK-DAG:       [[RES_:%.+]] = memref.alloc([[VAR_0_]]) {{.*}}: memref<?x4x5xi1>
// CHECK-DAG:       [[LOOP_0_:%.+]]:3 = krnl.define_loops 3
// CHECK:           krnl.iterate([[LOOP_0_]]#0, [[LOOP_0_]]#1, [[LOOP_0_]]#2) with ([[LOOP_0_]]#0 -> [[I_0_:%.+]] = 0 to [[MAP_0_]]([[VAR_0_]]), [[LOOP_0_]]#1 -> [[I_1_:%.+]] = 0 to 4, [[LOOP_0_]]#2 -> [[I_2_:%.+]] = 0 to 5){
// CHECK:             [[IV:%.+]]:3 = krnl.get_induction_var_value([[LOOP_0_]]#0, [[LOOP_0_]]#1, [[LOOP_0_]]#2) : (!krnl.loop, !krnl.loop, !krnl.loop) -> (index, index, index)
// CHECK-DAG:         [[LOAD_PARAM_0_MEM_:%.+]] = krnl.load [[PARAM_0_]][[[IV]]#0, [[IV]]#1, [[IV]]#2] : memref<?x4x5xf32>
// CHECK-DAG:         [[VAR_5_:%.+]] = arith.cmpi sgt, [[VAR_1_]], [[CST_1_]] : index
// CHECK:             [[VAR_6_:%.+]] = arith.select [[VAR_5_]], [[IV]]#1, [[CST_0_]] : index
// CHECK:             [[LOAD_PARAM_1_MEM_:%.+]] = krnl.load [[PARAM_1_]]{{.}}[[CST_0_]], [[VAR_6_]], [[CST_0_]]{{.}} : memref<1x?x1xf32>
// CHECK:             [[VAR_8_:%.+]] = arith.cmpf olt, [[LOAD_PARAM_0_MEM_]], [[LOAD_PARAM_1_MEM_]] : f32
// CHECK:             krnl.store [[VAR_8_]], [[RES_]][[[IV]]#0, [[IV]]#1, [[IV]]#2] : memref<?x4x5xi1>
// CHECK:           }
// CHECK:           return [[RES_]] : memref<?x4x5xi1>
// CHECK:         }
}

// -----

// COM: Check the template for lowering variadic operations and binary operations whose output type is the same as its input type: Min, Max, Add, Sub, etc.
func.func @test_variadic_elementwise_op_template_unknown_dims(%arg0: tensor<?x4x1xf32>, %arg1: tensor<?x?x5xf32>, %arg2: tensor<?x1x5xf32>) -> tensor<?x4x5xf32> {
  %0 = "onnx.Max"(%arg0, %arg1, %arg2) : (tensor<?x4x1xf32>, tensor<?x?x5xf32>, tensor<?x1x5xf32>) -> tensor<?x4x5xf32>
  return %0 : tensor<?x4x5xf32>

// mlir2FileCheck.py
// CHECK-DAG:   [[MAP_0_:#.+]] = affine_map<()[s0, s1] -> (s1, s0)>
// CHECK-DAG:   [[MAP_1_:#.+]] = affine_map<(d0, d1, d2) -> (d2)>
// CHECK-LABEL:  func.func @test_variadic_elementwise_op_template_unknown_dims
// CHECK-SAME:   ([[PARAM_0_:%.+]]: memref<?x4x1xf32>, [[PARAM_1_:%.+]]: memref<?x?x5xf32>, [[PARAM_2_:%.+]]: memref<?x1x5xf32>) -> memref<?x4x5xf32> {
// CHECK-DAG:       [[CST_1_:%.+]] = arith.constant 1 : index
// CHECK-DAG:       [[CST_0_:%.+]] = arith.constant 0 : index
// CHECK-NOT: separator of consecutive DAGs
// CHECK-DAG:       [[VAR_dim_:%.+]] = memref.dim [[PARAM_0_]], [[CST_0_]] : memref<?x4x1xf32>
// CHECK-DAG:       [[VAR_dim_0_:%.+]] = memref.dim [[PARAM_1_]], [[CST_0_]] : memref<?x?x5xf32>
// CHECK-DAG:       [[VAR_dim_1_:%.+]] = memref.dim [[PARAM_1_]], [[CST_1_]] : memref<?x?x5xf32>
// CHECK-DAG:       [[VAR_dim_2_:%.+]] = memref.dim [[PARAM_2_]], [[CST_0_]] : memref<?x1x5xf32>
// CHECK:           [[VAR_0_:%.+]] = affine.max [[MAP_0_]](){{.}}[[VAR_dim_]], [[VAR_dim_]]_0]
// CHECK:           [[VAR_1_:%.+]] = arith.cmpi sgt, [[VAR_dim_2_]], [[VAR_0_]] : index
// CHECK:           [[VAR_2_:%.+]] = arith.select [[VAR_1_]], [[VAR_dim_2_]], [[VAR_0_]] : index
// CHECK-DAG:       [[RES_:%.+]] = memref.alloc([[VAR_2_]]) {{.*}}: memref<?x4x5xf32>
// CHECK-DAG:       [[LOOP_0_:%.+]]:3 = krnl.define_loops 3
// CHECK:           krnl.iterate([[LOOP_0_]]#0, [[LOOP_0_]]#1, [[LOOP_0_]]#2) with ([[LOOP_0_]]#0 -> [[I_0_:%.+]] = 0 to [[MAP_1_]]([[VAR_dim_]], [[VAR_dim_]]_0, [[VAR_2_]]), [[LOOP_0_]]#1 -> [[I_1_:%.+]] = 0 to 4, [[LOOP_0_]]#2 -> [[I_2_:%.+]] = 0 to 5){
// CHECK-DAG:         [[VAR_4_:%.+]]:3 = krnl.get_induction_var_value([[LOOP_0_]]#0, [[LOOP_0_]]#1, [[LOOP_0_]]#2) : (!krnl.loop, !krnl.loop, !krnl.loop) -> (index, index, index)
// CHECK-DAG:         [[VAR_5_:%.+]] = arith.cmpi sgt, [[VAR_dim_]], [[CST_1_]] : index
// CHECK:             [[VAR_6_:%.+]] = arith.select [[VAR_5_]], [[VAR_4_]]#0, [[CST_0_]] : index
// CHECK-DAG:         [[LOAD_PARAM_0_MEM_:%.+]] = krnl.load [[PARAM_0_]]{{.}}[[VAR_6_]], [[VAR_4_]]#1, [[CST_0_]]{{.}} : memref<?x4x1xf32>
// CHECK-DAG:         [[VAR_8_:%.+]] = arith.cmpi sgt, [[VAR_dim_0_]], [[CST_1_]] : index
// CHECK-NOT: separator of consecutive DAGs
// CHECK-DAG:         [[VAR_9_:%.+]] = arith.select [[VAR_8_]], [[VAR_4_]]#0, [[CST_0_]] : index
// CHECK-DAG:         [[VAR_10_:%.+]] = arith.cmpi sgt, [[VAR_dim_1_]], [[CST_1_]] : index
// CHECK:             [[VAR_11_:%.+]] = arith.select [[VAR_10_]], [[VAR_4_]]#1, [[CST_0_]] : index
// CHECK:             [[LOAD_PARAM_1_MEM_:%.+]] = krnl.load [[PARAM_1_]]{{.}}[[VAR_9_]], [[VAR_11_]], [[VAR_4_]]#2] : memref<?x?x5xf32>
// CHECK:             [[VAR_13_:%.+]] = arith.cmpf ogt, [[LOAD_PARAM_0_MEM_]], [[LOAD_PARAM_1_MEM_]] : f32
// CHECK-DAG:         [[VAR_14_:%.+]] = arith.select [[VAR_13_]], [[LOAD_PARAM_0_MEM_]], [[LOAD_PARAM_1_MEM_]] : f32
// CHECK-DAG:         [[VAR_15_:%.+]] = arith.cmpi sgt, [[VAR_dim_2_]], [[CST_1_]] : index
// CHECK:             [[VAR_16_:%.+]] = arith.select [[VAR_15_]], [[VAR_4_]]#0, [[CST_0_]] : index
// CHECK:             [[LOAD_PARAM_2_MEM_:%.+]] = krnl.load [[PARAM_2_]]{{.}}[[VAR_16_]], [[CST_0_]], [[VAR_4_]]#2] : memref<?x1x5xf32>
// CHECK:             [[VAR_18_:%.+]] = arith.cmpf ogt, [[VAR_14_]], [[LOAD_PARAM_2_MEM_]] : f32
// CHECK:             [[VAR_19_:%.+]] = arith.select [[VAR_18_]], [[VAR_14_]], [[LOAD_PARAM_2_MEM_]] : f32
// CHECK:             krnl.store [[VAR_19_]], [[RES_]]{{.}}[[VAR_4_]]#0, [[VAR_4_]]#1, [[VAR_4_]]#2] : memref<?x4x5xf32>
// CHECK:           }
// CHECK:           return [[RES_]] : memref<?x4x5xf32>
// CHECK:         }
}

// -----

// COM: Check PRelu with unidirectional broadcasting and unknown dimensions.
// COM: Because of unidirectional broadcasting, always get constant dimensions from X even thought their values are 1.

func.func @test_prelu_broadcast_unknown_dims(%arg0: tensor<3x1x5xf32>, %arg1: tensor<3x?x1xf32>) -> tensor<*xf32> {
  %0 = "onnx.PRelu"(%arg0, %arg1) : (tensor<3x1x5xf32>, tensor<3x?x1xf32>) -> tensor<*xf32>
  return %0 : tensor<*xf32>

// mlir2FileCheck.py
// CHECK-LABEL:  func.func @test_prelu_broadcast_unknown_dims
// CHECK-SAME:   ([[PARAM_0_:%.+]]: memref<3x1x5xf32>, [[PARAM_1_:%.+]]: memref<3x?x1xf32>) -> memref<3x1x5xf32> {
// CHECK-DAG:       [[CST_0_dot_000000_:%.+]] = arith.constant 0.000000e+00 : f32
// CHECK-DAG:       [[CST_0_:%.+]] = arith.constant 0 : index
// CHECK-DAG:       [[RES_:%.+]] = memref.alloc() {{.*}}: memref<3x1x5xf32>
// CHECK-DAG:       [[LOOP_0_:%.+]]:3 = krnl.define_loops 3
// CHECK:           krnl.iterate([[LOOP_0_]]#0, [[LOOP_0_]]#1, [[LOOP_0_]]#2) with ([[LOOP_0_]]#0 -> [[I_0_:%.+]] = 0 to 3, [[LOOP_0_]]#1 -> [[I_1_:%.+]] = 0 to 1, [[LOOP_0_]]#2 -> [[I_2_:%.+]] = 0 to 5){
// CHECK:             [[VAR_1_:%.+]]:3 = krnl.get_induction_var_value([[LOOP_0_]]#0, [[LOOP_0_]]#1, [[LOOP_0_]]#2) : (!krnl.loop, !krnl.loop, !krnl.loop) -> (index, index, index)
// CHECK-DAG:         [[LOAD_PARAM_0_MEM_:%.+]] = krnl.load [[PARAM_0_]]{{.}}[[VAR_1_]]#0, [[CST_0_]], [[VAR_1_]]#2] : memref<3x1x5xf32>
// CHECK-DAG:         [[LOAD_PARAM_1_MEM_:%.+]] = krnl.load [[PARAM_1_]]{{.}}[[VAR_1_]]#0, [[VAR_1_]]#1, [[CST_0_]]{{.}} : memref<3x?x1xf32>
// CHECK-NOT: separator of consecutive DAGs
// CHECK-DAG:         [[VAR_4_:%.+]] = arith.cmpf olt, [[LOAD_PARAM_0_MEM_]], [[CST_0_dot_000000_]] : f32
// CHECK-DAG:         [[VAR_5_:%.+]] = arith.mulf [[LOAD_PARAM_1_MEM_]], [[LOAD_PARAM_0_MEM_]] : f32
// CHECK:             [[VAR_6_:%.+]] = arith.select [[VAR_4_]], [[VAR_5_]], [[LOAD_PARAM_0_MEM_]] : f32
// CHECK:             krnl.store [[VAR_6_]], [[RES_]]{{.}}[[VAR_1_]]#0, [[VAR_1_]]#1, [[VAR_1_]]#2] : memref<3x1x5xf32>
// CHECK:           }
// CHECK:           return [[RES_]] : memref<3x1x5xf32>
// CHECK:         }
}

// -----

// COM: Check PRelu with unidirectional broadcasting and unknown dimensions.
// COM: If X's dimensions are unknown, get dimensions from slope whenever they are non-zero constants.
func.func @test_prelu_broadcast_unknown_dims1(%arg0: tensor<?x2x?xf32>, %arg1: tensor<?x5xf32>) -> tensor<*xf32> {
  %0 = "onnx.PRelu"(%arg0, %arg1) : (tensor<?x2x?xf32>, tensor<?x5xf32>) -> tensor<*xf32>
  return %0 : tensor<*xf32>
  // CHECK-DAG:   [[MAP_0_:#.+]] = affine_map<(d0) -> (d0)>
  // CHECK-LABEL: @test_prelu_broadcast_unknown_dims1
  // CHECK-DAG: [[CST0:%.+]] = arith.constant 0 : index
  // CHECK-DAG: [[CST1:%.+]] = arith.constant 1 : index
  // CHECK-DAG: [[CST0_f32:%.+]] = arith.constant 0.000000e+00 : f32
  // CHECK:     [[DIM0_X:%.+]] = memref.dim %arg0, [[CST0]] : memref<?x2x?xf32>
  // CHECK:     [[DIM0_SLOPE:%.+]] = memref.dim %arg1, [[CST0]] : memref<?x5xf32>
  // CHECK:     [[RES:%.+]] = memref.alloc([[DIM0_X]]) {{.*}} : memref<?x2x5xf32>
  // CHECK:     [[MAIN_LOOP:%.+]]:3 = krnl.define_loops 3
  // CHECK:     krnl.iterate([[MAIN_LOOP]]#0, [[MAIN_LOOP]]#1, [[MAIN_LOOP]]#2) with ([[MAIN_LOOP]]#0 -> %arg2 = 0 to [[MAP_0_]]([[DIM0_X]]), [[MAIN_LOOP]]#1 -> %arg3 = 0 to 2, [[MAIN_LOOP]]#2 -> %arg4 = 0 to 5){
  // CHECK:       [[IV:%.+]]:3 = krnl.get_induction_var_value([[MAIN_LOOP]]#0, [[MAIN_LOOP]]#1, [[MAIN_LOOP]]#2) : (!krnl.loop, !krnl.loop, !krnl.loop) -> (index, index, index)
  // CHECK:       [[LOAD_X:%.+]] = krnl.load %arg0[[[IV]]#0, [[IV]]#1, [[IV]]#2] : memref<?x2x?xf32>
  // CHECK:       [[GREATER_THAN_ONE:%.+]] = arith.cmpi sgt, [[DIM0_SLOPE]], [[CST1]] : index
  // CHECK:       [[SELECT1:%.+]] = arith.select [[GREATER_THAN_ONE]], [[IV]]#1, [[CST0]] : index
  // CHECK:       [[LOAD_SLOPE:%.+]] = krnl.load %arg1{{\[}}[[SELECT1]], [[IV]]#2] : memref<?x5xf32>
  // CHECK:       [[LESS_THAN_ZERO:%.+]] = arith.cmpf olt, [[LOAD_X]], [[CST0_f32]] : f32
  // CHECK:       [[MUL:%.+]] = arith.mulf [[LOAD_SLOPE]], [[LOAD_X]] : f32
  // CHECK:       [[SELECT2:%.+]] = arith.select [[LESS_THAN_ZERO]], [[MUL]], [[LOAD_X]] : f32
  // CHECK:       krnl.store [[SELECT2]], [[RES]][[[IV]]#0, [[IV]]#1, [[IV]]#2] : memref<?x2x5xf32>
  // CHECK:     }
  // CHECK:     return [[RES]] : memref<?x2x5xf32>
}

// -----

// dim analysis detect that Prelu has the same size inputs, and thus issue no broadcast.
func.func @test_prelu_broadcast_ruled_out_by_dim_analysis(%arg0: tensor<?x4x5xi32>, %arg1: tensor<?x4x5xi32>) -> tensor<*xi32> {
  %0 = "onnx.PRelu"(%arg0, %arg0) : (tensor<?x4x5xi32>, tensor<?x4x5xi32>) -> tensor<*xi32>
  return %0 : tensor<*xi32>

// mlir2FileCheck.py
// CHECK-DAG:   [[MAP_0_:#.+]] = affine_map<(d0) -> (d0)>
// CHECK-LABEL:  func.func @test_prelu_broadcast_ruled_out_by_dim_analysis
// CHECK-SAME:   ([[PARAM_0_:%.+]]: memref<?x4x5xi32>, [[PARAM_1_:%.+]]: memref<?x4x5xi32>) -> memref<?x4x5xi32> {
// CHECK-DAG:       [[CST_0_:%.+]] = arith.constant 0 : i32
// CHECK-DAG:       [[CST_0_1_:%.+]] = arith.constant 0 : index
// CHECK:           [[VAR_dim_:%.+]] = memref.dim [[PARAM_0_]], [[CST_0_1_]] : memref<?x4x5xi32>
// CHECK-DAG:       [[RES_:%.+]] = memref.alloc([[VAR_dim_]]) {{.*}}: memref<?x4x5xi32>
// CHECK-DAG:       [[LOOP_0_:%.+]]:3 = krnl.define_loops 3
// CHECK:           krnl.iterate([[LOOP_0_]]#0, [[LOOP_0_]]#1, [[LOOP_0_]]#2) with ([[LOOP_0_]]#0 -> [[I_0_:%.+]] = 0 to [[MAP_0_]]([[VAR_dim_]]), [[LOOP_0_]]#1 -> [[I_1_:%.+]] = 0 to 4, [[LOOP_0_]]#2 -> [[I_2_:%.+]] = 0 to 5){
// CHECK:             [[VAR_1_:%.+]]:3 = krnl.get_induction_var_value([[LOOP_0_]]#0, [[LOOP_0_]]#1, [[LOOP_0_]]#2) : (!krnl.loop, !krnl.loop, !krnl.loop) -> (index, index, index)
// CHECK-DAG:         [[LOAD_PARAM_0_MEM_:%.+]] = krnl.load [[PARAM_0_]]{{.}}[[VAR_1_]]#0, [[VAR_1_]]#1, [[VAR_1_]]#2] : memref<?x4x5xi32>
// CHECK-DAG:         [[LOAD_PARAM_0_MEM_1_:%.+]] = krnl.load [[PARAM_0_]]{{.}}[[VAR_1_]]#0, [[VAR_1_]]#1, [[VAR_1_]]#2] : memref<?x4x5xi32>
// CHECK-NOT: separator of consecutive DAGs
// CHECK-DAG:         [[VAR_4_:%.+]] = arith.cmpi slt, [[LOAD_PARAM_0_MEM_]], [[CST_0_]] : i32
// CHECK-DAG:         [[VAR_5_:%.+]] = arith.muli [[LOAD_PARAM_0_MEM_1_]], [[LOAD_PARAM_0_MEM_]] : i32
// CHECK:             [[VAR_6_:%.+]] = arith.select [[VAR_4_]], [[VAR_5_]], [[LOAD_PARAM_0_MEM_]] : i32
// CHECK:             krnl.store [[VAR_6_]], [[RES_]]{{.}}[[VAR_1_]]#0, [[VAR_1_]]#1, [[VAR_1_]]#2] : memref<?x4x5xi32>
// CHECK:           }
// CHECK:           return [[RES_]] : memref<?x4x5xi32>
// CHECK:         }
}

// -----

/// Check ReduceMeanV13 with f32.
func.func private @test_reducemean_v13_f32(%arg0 : tensor<3x2x2xf32>) -> tensor<*xf32> {
  %0 ="onnx.ReduceMeanV13"(%arg0) {axes=[1], keepdims = 0 : si64} : (tensor<3x2x2xf32>)-> tensor<*xf32>
  "func.return"(%0) : (tensor<*xf32>) -> ()

  // CHECK-LABEL: test_reducemean_v13_f32
  // CHECK-DAG: [[IDENTITY:%.+]] = arith.constant 0.000000e+00 : f32
  // CHECK-DAG: [[DIVISOR:%.+]] = arith.constant 2.000000e+00 : f32
  // CHECK-DAG: [[RES:%.+]] = memref.alloc() {{.*}}: memref<3x2xf32>
  // CHECK-DAG: [[DEF_LOOPS1:%.+]]:2 = krnl.define_loops 2
  // CHECK: krnl.iterate([[DEF_LOOPS1]]#0, [[DEF_LOOPS1]]#1) with ([[DEF_LOOPS1]]#0 -> %arg1 = 0 to 3, [[DEF_LOOPS1]]#1 -> %arg2 = 0 to 2){
  // CHECK: krnl.store [[IDENTITY]], [[RES]][%arg1, %arg2] : memref<3x2xf32>

  // CHECK: [[DEF_LOOPS2:%.+]]:3 = krnl.define_loops 3
  // CHECK: krnl.iterate([[DEF_LOOPS2]]#0, [[DEF_LOOPS2]]#1, [[DEF_LOOPS2]]#2) with ([[DEF_LOOPS2]]#0 -> %arg1 = 0 to 3, [[DEF_LOOPS2]]#1 -> %arg2 = 0 to 2, [[DEF_LOOPS2]]#2 -> %arg3 = 0 to 2){
  // CHECK: [[LOAD1:%.+]] = krnl.load %arg0[%arg1, %arg2, %arg3] : memref<3x2x2xf32>
  // CHECK: [[LOAD2:%.+]] = krnl.load [[RES]][%arg1, %arg3] : memref<3x2xf32>
  // CHECK: [[REDUCE:%.+]] = arith.addf [[LOAD2]], [[LOAD1]] : f32
  // CHECK: krnl.store [[REDUCE]], [[RES]][%arg1, %arg3] : memref<3x2xf32>
  // CHECK: }

  // CHECK: [[DEF_MEAN_LOOPS:%.+]]:2 = krnl.define_loops 2
  // CHECK: krnl.iterate([[DEF_MEAN_LOOPS]]#0, [[DEF_MEAN_LOOPS]]#1) with ([[DEF_MEAN_LOOPS]]#0 -> %arg1 = 0 to 3, [[DEF_MEAN_LOOPS]]#1 -> %arg2 = 0 to 2){
  // CHECK:   [[IV:%.+]]:2 = krnl.get_induction_var_value([[DEF_MEAN_LOOPS]]#0, [[DEF_MEAN_LOOPS]]#1) : (!krnl.loop, !krnl.loop) -> (index, index)
  // CHECK:   [[LOAD3:%.+]] = krnl.load [[RES]][[[IV]]#0, [[IV]]#1] : memref<3x2xf32>
  // CHECK:   [[MEAN:%.+]] = arith.divf [[LOAD3]], [[DIVISOR]] : f32
  // CHECK:   krnl.store [[MEAN]], [[RES]][[[IV]]#0, [[IV]]#1] : memref<3x2xf32>
  // CHECK: }
  // CHECK: return [[RES]] : memref<3x2xf32>
}

// -----

/// Check ReduceMeanV13 with i32.
func.func private @test_reducemean_v13_i32(%arg0 : tensor<3x2x2xi32>) -> tensor<*xi32> {
  %0 ="onnx.ReduceMeanV13"(%arg0) {axes=[1], keepdims = 0 : si64} : (tensor<3x2x2xi32>)-> tensor<*xi32>
  "func.return"(%0) : (tensor<*xi32>) -> ()

  // CHECK-LABEL: test_reducemean_v13_i32
  // CHECK-DAG: [[IDENTITY:%.+]] = arith.constant 0 : i32
  // CHECK-DAG: [[DIVISOR:%.+]] = arith.constant 2 : i32
  // CHECK-DAG: [[RES:%.+]] = memref.alloc() {{.*}}: memref<3x2xi32>
  // CHECK-DAG: [[DEF_LOOPS1:%.+]]:2 = krnl.define_loops 2
  // CHECK: krnl.iterate([[DEF_LOOPS1]]#0, [[DEF_LOOPS1]]#1) with ([[DEF_LOOPS1]]#0 -> %arg1 = 0 to 3, [[DEF_LOOPS1]]#1 -> %arg2 = 0 to 2){
  // CHECK: krnl.store [[IDENTITY]], [[RES]][%arg1, %arg2] : memref<3x2xi32>

  // CHECK: [[DEF_LOOPS2:%.+]]:3 = krnl.define_loops 3
  // CHECK: krnl.iterate([[DEF_LOOPS2]]#0, [[DEF_LOOPS2]]#1, [[DEF_LOOPS2]]#2) with ([[DEF_LOOPS2]]#0 -> %arg1 = 0 to 3, [[DEF_LOOPS2]]#1 -> %arg2 = 0 to 2, [[DEF_LOOPS2]]#2 -> %arg3 = 0 to 2){
  // CHECK: [[LOAD1:%.+]] = krnl.load %arg0[%arg1, %arg2, %arg3] : memref<3x2x2xi32>
  // CHECK: [[LOAD2:%.+]] = krnl.load [[RES]][%arg1, %arg3] : memref<3x2xi32>
  // CHECK: [[REDUCE:%.+]] = arith.addi [[LOAD2]], [[LOAD1]] : i32
  // CHECK: krnl.store [[REDUCE]], [[RES]][%arg1, %arg3] : memref<3x2xi32>
  // CHECK: }

  // CHECK: [[DEF_MEAN_LOOPS:%.+]]:2 = krnl.define_loops 2
  // CHECK: krnl.iterate([[DEF_MEAN_LOOPS]]#0, [[DEF_MEAN_LOOPS]]#1) with ([[DEF_MEAN_LOOPS]]#0 -> %arg1 = 0 to 3, [[DEF_MEAN_LOOPS]]#1 -> %arg2 = 0 to 2){
  // CHECK:   [[IV:%.+]]:2 = krnl.get_induction_var_value([[DEF_MEAN_LOOPS]]#0, [[DEF_MEAN_LOOPS]]#1) : (!krnl.loop, !krnl.loop) -> (index, index)
  // CHECK:   [[LOAD3:%.+]] = krnl.load [[RES]][[[IV]]#0, [[IV]]#1] : memref<3x2xi32>
  // CHECK:   [[MEAN:%.+]] = arith.divsi [[LOAD3]], [[DIVISOR]] : i32
  // CHECK:   krnl.store [[MEAN]], [[RES]][[[IV]]#0, [[IV]]#1] : memref<3x2xi32>
  // CHECK: }
  // CHECK: return [[RES]] : memref<3x2xi32>
}

// -----

func.func private @test_concat_1(%arg0 : tensor<5x5x1x32xf32>, %arg1 : tensor<5x5x3x32xf32>, %arg2 : tensor<5x5x5x32xf32>) -> tensor<5x5x9x32xf32> {
  %1 = "onnx.Concat"(%arg0, %arg1, %arg2) { axis = 2 : si64} : (tensor<5x5x1x32xf32>, tensor<5x5x3x32xf32>, tensor<5x5x5x32xf32>)  -> tensor<5x5x9x32xf32>
  "func.return"(%1) : (tensor<5x5x9x32xf32>) -> ()

  // CHECK-LABEL: test_concat_1
  // CHECK: [[RES:%.+]] = memref.alloc() {{.*}}: memref<5x5x9x32xf32>
  // CHECK: [[DEF_LOOPS0:%.+]]:4 = krnl.define_loops 4
  // CHECK: krnl.iterate([[DEF_LOOPS0]]#0, [[DEF_LOOPS0]]#1, [[DEF_LOOPS0]]#2, [[DEF_LOOPS0]]#3) with ([[DEF_LOOPS0]]#0 -> %arg3 = 0 to 5, [[DEF_LOOPS0]]#1 -> %arg4 = 0 to 5, [[DEF_LOOPS0]]#2 -> %arg5 = 0 to 1, [[DEF_LOOPS0]]#3 -> %arg6 = 0 to 32){
  // CHECK: [[IV:%.+]]:4 = krnl.get_induction_var_value([[DEF_LOOPS0]]#0, [[DEF_LOOPS0]]#1, [[DEF_LOOPS0]]#2, [[DEF_LOOPS0]]#3) : (!krnl.loop, !krnl.loop, !krnl.loop, !krnl.loop) -> (index, index, index, index)
  // CHECK: [[LOAD0:%.+]] = krnl.load %arg0[[[IV]]#0, [[IV]]#1, [[IV]]#2, [[IV]]#3] :  memref<5x5x1x32xf32>
  // CHECK: krnl.store [[LOAD0]], [[RES]][[[IV]]#0, [[IV]]#1, [[IV]]#2, [[IV]]#3] : memref<5x5x9x32xf32>

  // CHECK: [[DEF_LOOPS1:%.+]]:4 = krnl.define_loops 4
  // CHECK: krnl.iterate([[DEF_LOOPS1]]#0, [[DEF_LOOPS1]]#1, [[DEF_LOOPS1]]#2, [[DEF_LOOPS1]]#3) with ([[DEF_LOOPS1]]#0 -> %arg3 = 0 to 5, [[DEF_LOOPS1]]#1 -> %arg4 = 0 to 5, [[DEF_LOOPS1]]#2 -> %arg5 = 0 to 3, [[DEF_LOOPS1]]#3 -> %arg6 = 0 to 32){
  // CHECK: [[AFFINE_APPLY1:%.+]] = affine.apply #{{.*}}([[IV]]#2)
  // CHECK: [[LOAD1:%.+]] = krnl.load %arg1[[[IV]]#0, [[IV]]#1, [[IV]]#2, [[IV]]#3] :  memref<5x5x3x32xf32>
  // CHECK: krnl.store [[LOAD1]], [[RES]][[[IV]]#0, [[IV]]#1, [[AFFINE_APPLY1]], [[IV]]#3] : memref<5x5x9x32xf32>

  // CHECK: [[DEF_LOOPS2:%.+]]:4 = krnl.define_loops 4
  // CHECK: krnl.iterate([[DEF_LOOPS2]]#0, [[DEF_LOOPS2]]#1, [[DEF_LOOPS2]]#2, [[DEF_LOOPS2]]#3) with ([[DEF_LOOPS2]]#0 -> %arg3 = 0 to 5, [[DEF_LOOPS2]]#1 -> %arg4 = 0 to 5, [[DEF_LOOPS2]]#2 -> %arg5 = 0 to 5, [[DEF_LOOPS2]]#3 -> %arg6 = 0 to 32){
  // CHECK: [[AFFINE_APPLY2:%.+]] = affine.apply #{{.*}}([[IV]]#2)
  // CHECK: [[LOAD2:%.+]] = krnl.load %arg2[[[IV]]#0, [[IV]]#1, [[IV]]#2, [[IV]]#3] :  memref<5x5x5x32xf32>
  // CHECK: krnl.store [[LOAD2]], [[RES]][[[IV]]#0, [[IV]]#1, [[AFFINE_APPLY2]], [[IV]]#3] : memref<5x5x9x32xf32>

  // CHECK: return [[RES]] :  memref<5x5x9x32xf32>
}

// -----
// COM: Check PRelu with unidirectional broadcasting.
// COM: Tensor slope should be unidirectional broadcastable to input tensor X
func.func @test_prelu_broadcast3(%arg0: tensor<3x4x5xf32>, %arg1: tensor<3x1x5xf32>) -> tensor<*xf32> {
  %0 = "onnx.PRelu"(%arg0, %arg1) : (tensor<3x4x5xf32>, tensor<3x1x5xf32>) -> tensor<*xf32>
  return %0 : tensor<*xf32>

  // CHECK-LABEL: func @test_prelu_broadcast3
  // CHECK-DAG: [[ZERO_INDEX:%.+]] = arith.constant 0 : index
  // CHECK-DAG: [[CST_0:%.+]] = arith.constant 0.000000e+00 : f32
  // CHECK-DAG: [[RES:%.+]] = memref.alloc() {{.*}}: memref<3x4x5xf32>
  // CHECK: [[MAIN_LOOP:%.+]]:3 = krnl.define_loops 3
  // CHECK: krnl.iterate([[MAIN_LOOP]]#0, [[MAIN_LOOP]]#1, [[MAIN_LOOP]]#2) with ([[MAIN_LOOP]]#0 -> %arg2 = 0 to 3, [[MAIN_LOOP]]#1 -> %arg3 = 0 to 4, [[MAIN_LOOP]]#2 -> %arg4 = 0 to 5){
  // CHECK:       [[IV:%.+]]:3 = krnl.get_induction_var_value([[MAIN_LOOP]]#0, [[MAIN_LOOP]]#1, [[MAIN_LOOP]]#2) : (!krnl.loop, !krnl.loop, !krnl.loop) -> (index, index, index)
  // CHECK:       [[LOAD_X:%.+]] = krnl.load %arg0[[[IV]]#0, [[IV]]#1, [[IV]]#2] : memref<3x4x5xf32>
  // CHECK:       [[LOAD_SLOPE:%.+]] = krnl.load %arg1[[[IV]]#0, [[ZERO_INDEX]], [[IV]]#2] : memref<3x1x5xf32>
  // CHECK:       [[LESS_THAN_ZERO:%.+]] = arith.cmpf olt, [[LOAD_X]], [[CST_0]] : f32
  // CHECK:       [[MUL:%.+]] = arith.mulf [[LOAD_SLOPE]], [[LOAD_X]] : f32
  // CHECK:       [[SELECT:%.+]] = arith.select [[LESS_THAN_ZERO]], [[MUL]], [[LOAD_X]] : f32
  // CHECK:       krnl.store [[SELECT]], [[RES]][[[IV]]#0, [[IV]]#1, [[IV]]#2] : memref<3x4x5xf32>
  // CHECK: }
  // CHECK: return [[RES]] : memref<3x4x5xf32>
}

// -----
// COM: Check PRelu with unidirectional broadcasting.
// COM: Tensor slope should be unidirectional broadcastable to input tensor X
func.func @test_prelu_broadcast4(%arg0: tensor<3x4x5xf32>, %arg1: tensor<3x1x5xf32>) -> tensor<*xf32> {
  %0 = "onnx.PRelu"(%arg0, %arg1) : (tensor<3x4x5xf32>, tensor<3x1x5xf32>) -> tensor<*xf32>
  return %0 : tensor<*xf32>

  // CHECK-LABEL: func @test_prelu_broadcast4
  // CHECK-DAG: [[ZERO_INDEX:%.+]] = arith.constant 0 : index
  // CHECK-DAG: [[CST_0:%.+]] = arith.constant 0.000000e+00 : f32
  // CHECK-DAG: [[RES:%.+]] = memref.alloc() {{.*}}: memref<3x4x5xf32>
  // CHECK: [[MAIN_LOOP:%.+]]:3 = krnl.define_loops 3
  // CHECK: krnl.iterate([[MAIN_LOOP]]#0, [[MAIN_LOOP]]#1, [[MAIN_LOOP]]#2) with ([[MAIN_LOOP]]#0 -> %arg2 = 0 to 3, [[MAIN_LOOP]]#1 -> %arg3 = 0 to 4, [[MAIN_LOOP]]#2 -> %arg4 = 0 to 5){
  // CHECK:       [[IV:%.+]]:3 = krnl.get_induction_var_value([[MAIN_LOOP]]#0, [[MAIN_LOOP]]#1, [[MAIN_LOOP]]#2) : (!krnl.loop, !krnl.loop, !krnl.loop) -> (index, index, index)
  // CHECK:       [[LOAD_X:%.+]] = krnl.load %arg0[[[IV]]#0, [[IV]]#1, [[IV]]#2] : memref<3x4x5xf32>
  // CHECK:       [[LOAD_SLOPE:%.+]] = krnl.load %arg1[[[IV]]#0, [[ZERO_INDEX]], [[IV]]#2] : memref<3x1x5xf32>
  // CHECK:       [[LESS_THAN_ZERO:%.+]] = arith.cmpf olt, [[LOAD_X]], [[CST_0]] : f32
  // CHECK:       [[MUL:%.+]] = arith.mulf [[LOAD_SLOPE]], [[LOAD_X]] : f32
  // CHECK:       [[SELECT:%.+]] = arith.select [[LESS_THAN_ZERO]], [[MUL]], [[LOAD_X]] : f32
  // CHECK:       krnl.store [[SELECT]], [[RES]][[[IV]]#0, [[IV]]#1, [[IV]]#2] : memref<3x4x5xf32>
  // CHECK: }
  // CHECK: return [[RES]] : memref<3x4x5xf32>
}

// -----

// COM: 2D matmul.

func.func private @test_matmul1(%arg0 : tensor<16x16xf32>, %arg1 : tensor<16x16xf32>) -> tensor<*xf32> {
  %0 ="onnx.MatMul"(%arg0, %arg1) : (tensor<16x16xf32>, tensor<16x16xf32>) -> tensor<*xf32>
  "func.return"(%0) : (tensor<*xf32>) -> ()

// mlir2FileCheck.py -a '["A","B"]'
// CHECK-LABEL:  func.func private @test_matmul1
// CHECK-SAME:   ([[A_:%.+]]: memref<16x16xf32>, [[B_:%.+]]: memref<16x16xf32>) -> memref<16x16xf32> {
// CHECK-DAG:       [[CST_0_dot_000000_:%.+]] = arith.constant 0.000000e+00 : f32
// CHECK-DAG:       [[RES_:%.+]] = memref.alloc() {{.*}}: memref<16x16xf32>
// CHECK-DAG:       [[LOOP_0_:%.+]]:3 = krnl.define_loops 3
// CHECK-DAG:       [[RES_1_:%.+]] = memref.alloca() : memref<f32>
// CHECK:           krnl.iterate([[LOOP_0_]]#0, [[LOOP_0_]]#1) with ([[LOOP_0_]]#0 -> [[I_0_:%.+]] = 0 to 16, [[LOOP_0_]]#1 -> [[I_1_:%.+]] = 0 to 16, [[LOOP_0_]]#2 -> [[I_2_:%.+]] = 0 to 16){
// CHECK:             [[VAR_1_:%.+]]:2 = krnl.get_induction_var_value([[LOOP_0_]]#0, [[LOOP_0_]]#1) : (!krnl.loop, !krnl.loop) -> (index, index)
// CHECK:             krnl.store [[CST_0_dot_000000_]], [[RES_1_]][] : memref<f32>
// CHECK:             krnl.iterate([[LOOP_0_]]#2) with (){
// CHECK:               [[VAR_3_:%.+]] = krnl.get_induction_var_value([[LOOP_0_]]#2) : (!krnl.loop) -> index
// CHECK-DAG:           [[LOAD_A_MEM_:%.+]] = krnl.load [[A_]]{{.}}[[VAR_1_]]#0, [[VAR_3_]]{{.}} : memref<16x16xf32>
// CHECK-DAG:           [[LOAD_B_MEM_:%.+]] = krnl.load [[B_]]{{.}}[[VAR_3_]], [[VAR_1_]]#1] : memref<16x16xf32>
// CHECK-DAG:           [[LOAD_RES_1_MEM_:%.+]] = krnl.load [[RES_1_]][] : memref<f32>
// CHECK:               [[VAR_7_:%.+]] = arith.mulf [[LOAD_A_MEM_]], [[LOAD_B_MEM_]] : f32
// CHECK:               [[VAR_8_:%.+]] = arith.addf [[LOAD_RES_1_MEM_]], [[VAR_7_]] : f32
// CHECK:               krnl.store [[VAR_8_]], [[RES_1_]][] : memref<f32>
// CHECK:             }
// CHECK:             [[LOAD_RES_1_MEM_1_:%.+]] = krnl.load [[RES_1_]][] : memref<f32>
// CHECK:             krnl.store [[LOAD_RES_1_MEM_1_]], [[RES_]]{{.}}[[VAR_1_]]#0, [[VAR_1_]]#1] : memref<16x16xf32>
// CHECK:           }
// CHECK:           return [[RES_]] : memref<16x16xf32>
// CHECK:         }
}

// -----

// 2-D x N-D

func.func private @test_matmul2(%arg0 : tensor<10x5xf32>, %arg1 : tensor<2x3x5x10xf32>) -> tensor<*xf32> {
  %0 ="onnx.MatMul"(%arg0, %arg1) : (tensor<10x5xf32>, tensor<2x3x5x10xf32>) -> tensor<*xf32>
  "func.return"(%0) : (tensor<*xf32>) -> ()

// mlir2FileCheck.py -a '["A","B"]' -n'{"0":"RES"}'
// CHECK-LABEL:  func.func private @test_matmul2
// CHECK-SAME:   ([[A_:%.+]]: memref<10x5xf32>, [[B_:%.+]]: memref<2x3x5x10xf32>) -> memref<2x3x10x10xf32> {
// CHECK-DAG:       [[CST_0_dot_000000_:%.+]] = arith.constant 0.000000e+00 : f32
// CHECK-DAG:       [[RES_:%.+]] = memref.alloc() {{.*}}: memref<2x3x10x10xf32>
// CHECK-DAG:       [[RES_1_:%.+]]:5 = krnl.define_loops 5
// CHECK-DAG:       [[RES_2_:%.+]] = memref.alloca() : memref<f32>
// CHECK:           krnl.iterate([[RES_1_]]#0, [[RES_1_]]#1, [[RES_1_]]#2, [[RES_1_]]#3) with ([[RES_1_]]#0 -> [[I_0_:%.+]] = 0 to 2, [[RES_1_]]#1 -> [[I_1_:%.+]] = 0 to 3, [[RES_1_]]#2 -> [[I_2_:%.+]] = 0 to 10, [[RES_1_]]#3 -> [[I_3_:%.+]] = 0 to 10, [[RES_1_]]#4 -> [[I_4_:%.+]] = 0 to 5){
// CHECK:             [[VAR_1_:%.+]]:4 = krnl.get_induction_var_value([[RES_1_]]#0, [[RES_1_]]#1, [[RES_1_]]#2, [[RES_1_]]#3) : (!krnl.loop, !krnl.loop, !krnl.loop, !krnl.loop) -> (index, index, index, index)
// CHECK:             krnl.store [[CST_0_dot_000000_]], [[RES_2_]][] : memref<f32>
// CHECK:             krnl.iterate([[RES_1_]]#4) with (){
// CHECK:               [[VAR_3_:%.+]] = krnl.get_induction_var_value([[RES_1_]]#4) : (!krnl.loop) -> index
// CHECK-DAG:           [[LOAD_A_MEM_:%.+]] = krnl.load [[A_]]{{.}}[[VAR_1_]]#2, [[VAR_3_]]{{.}} : memref<10x5xf32>
// CHECK-DAG:           [[LOAD_B_MEM_:%.+]] = krnl.load [[B_]]{{.}}[[VAR_1_]]#0, [[VAR_1_]]#1, [[VAR_3_]], [[VAR_1_]]#3] : memref<2x3x5x10xf32>
// CHECK-DAG:           [[LOAD_RES_2_MEM_:%.+]] = krnl.load [[RES_2_]][] : memref<f32>
// CHECK:               [[VAR_7_:%.+]] = arith.mulf [[LOAD_A_MEM_]], [[LOAD_B_MEM_]] : f32
// CHECK:               [[VAR_8_:%.+]] = arith.addf [[LOAD_RES_2_MEM_]], [[VAR_7_]] : f32
// CHECK:               krnl.store [[VAR_8_]], [[RES_2_]][] : memref<f32>
// CHECK:             }
// CHECK:             [[LOAD_RES_2_MEM_1_:%.+]] = krnl.load [[RES_2_]][] : memref<f32>
// CHECK:             krnl.store [[LOAD_RES_2_MEM_1_]], [[RES_]]{{.}}[[VAR_1_]]#0, [[VAR_1_]]#1, [[VAR_1_]]#2, [[VAR_1_]]#3] : memref<2x3x10x10xf32>
// CHECK:           }
// CHECK:           return [[RES_]] : memref<2x3x10x10xf32>
// CHECK:         }
}

// -----

// N-D x N-D

func.func private @test_matmul3(%arg0 : tensor<2x3x10x5xf32>, %arg1 : tensor<2x3x5x10xf32>) -> tensor<*xf32> {
  %0 ="onnx.MatMul"(%arg0, %arg1) : (tensor<2x3x10x5xf32>, tensor<2x3x5x10xf32>) -> tensor<*xf32>
  "func.return"(%0) : (tensor<*xf32>) -> ()

// mlir2FileCheck.py -a '["A","B"]' -n'{"0":"RES"}'
// CHECK-LABEL:  func.func private @test_matmul3
// CHECK-SAME:   ([[A_:%.+]]: memref<2x3x10x5xf32>, [[B_:%.+]]: memref<2x3x5x10xf32>) -> memref<2x3x10x10xf32> {
// CHECK-DAG:       [[CST_0_dot_000000_:%.+]] = arith.constant 0.000000e+00 : f32
// CHECK-DAG:       [[RES_:%.+]] = memref.alloc() {{.*}}: memref<2x3x10x10xf32>
// CHECK-DAG:       [[RES_1_:%.+]]:5 = krnl.define_loops 5
// CHECK-DAG:       [[RES_2_:%.+]] = memref.alloca() : memref<f32>
// CHECK:           krnl.iterate([[RES_1_]]#0, [[RES_1_]]#1, [[RES_1_]]#2, [[RES_1_]]#3) with ([[RES_1_]]#0 -> [[I_0_:%.+]] = 0 to 2, [[RES_1_]]#1 -> [[I_1_:%.+]] = 0 to 3, [[RES_1_]]#2 -> [[I_2_:%.+]] = 0 to 10, [[RES_1_]]#3 -> [[I_3_:%.+]] = 0 to 10, [[RES_1_]]#4 -> [[I_4_:%.+]] = 0 to 5){
// CHECK:             [[VAR_1_:%.+]]:4 = krnl.get_induction_var_value([[RES_1_]]#0, [[RES_1_]]#1, [[RES_1_]]#2, [[RES_1_]]#3) : (!krnl.loop, !krnl.loop, !krnl.loop, !krnl.loop) -> (index, index, index, index)
// CHECK:             krnl.store [[CST_0_dot_000000_]], [[RES_2_]][] : memref<f32>
// CHECK:             krnl.iterate([[RES_1_]]#4) with (){
// CHECK:               [[VAR_3_:%.+]] = krnl.get_induction_var_value([[RES_1_]]#4) : (!krnl.loop) -> index
// CHECK-DAG:           [[LOAD_A_MEM_:%.+]] = krnl.load [[A_]]{{.}}[[VAR_1_]]#0, [[VAR_1_]]#1, [[VAR_1_]]#2, [[VAR_3_]]{{.}} : memref<2x3x10x5xf32>
// CHECK-DAG:           [[LOAD_B_MEM_:%.+]] = krnl.load [[B_]]{{.}}[[VAR_1_]]#0, [[VAR_1_]]#1, [[VAR_3_]], [[VAR_1_]]#3] : memref<2x3x5x10xf32>
// CHECK-DAG:           [[LOAD_RES_2_MEM_:%.+]] = krnl.load [[RES_2_]][] : memref<f32>
// CHECK:               [[VAR_7_:%.+]] = arith.mulf [[LOAD_A_MEM_]], [[LOAD_B_MEM_]] : f32
// CHECK:               [[VAR_8_:%.+]] = arith.addf [[LOAD_RES_2_MEM_]], [[VAR_7_]] : f32
// CHECK:               krnl.store [[VAR_8_]], [[RES_2_]][] : memref<f32>
// CHECK:             }
// CHECK:             [[LOAD_RES_2_MEM_1_:%.+]] = krnl.load [[RES_2_]][] : memref<f32>
// CHECK:             krnl.store [[LOAD_RES_2_MEM_1_]], [[RES_]]{{.}}[[VAR_1_]]#0, [[VAR_1_]]#1, [[VAR_1_]]#2, [[VAR_1_]]#3] : memref<2x3x10x10xf32>
// CHECK:           }
// CHECK:           return [[RES_]] : memref<2x3x10x10xf32>
// CHECK:         }
}

// -----

// 1-D x 2-D
func.func private @test_matmul4(%arg0 : tensor<5xf32>, %arg1 : tensor<5x10xf32>) -> tensor<*xf32> {
  %0 ="onnx.MatMul"(%arg0, %arg1) : (tensor<5xf32>, tensor<5x10xf32>) -> tensor<*xf32>
  "func.return"(%0) : (tensor<*xf32>) -> ()

// mlir2FileCheck.py -a'["A", "B"]' -n'{"0": "RES"}'
// CHECK-LABEL:  func private @test_matmul4
// CHECK-SAME:   ([[A_:%.+]]: memref<5xf32>, [[B_:%.+]]: memref<5x10xf32>) -> memref<10xf32> {
// CHECK-DAG:       [[VAR_cst_:%.+]] = arith.constant 0.000000e+00 : f32
// CHECK-DAG:       [[RES_:%.+]] = memref.alloc() {{.*}}: memref<10xf32>
// CHECK-DAG:       [[LOOP_0_:%.+]]:2 = krnl.define_loops 2
// CHECK-DAG:       [[RES_1_:%.+]] = memref.alloca() : memref<f32>
// CHECK:           krnl.iterate([[LOOP_0_]]#0) with ([[LOOP_0_]]#0 -> [[I_0_:%.+]] = 0 to 10, [[LOOP_0_]]#1 -> [[I_1_:%.+]] = 0 to 5){
// CHECK:             [[VAR_3_:%.+]] = krnl.get_induction_var_value([[LOOP_0_]]#0) : (!krnl.loop) -> index
// CHECK:             krnl.store [[VAR_cst_]], [[RES_1_]][] : memref<f32>
// CHECK:             krnl.iterate([[LOOP_0_]]#1) with (){
// CHECK:               [[VAR_5_:%.+]] = krnl.get_induction_var_value([[LOOP_0_]]#1) : (!krnl.loop) -> index
// CHECK-DAG:           [[LOAD_A_MEM_:%.+]] = krnl.load [[A_]]{{.}}[[VAR_5_]]{{.}} : memref<5xf32>
// CHECK-DAG:           [[LOAD_B_MEM_:%.+]] = krnl.load [[B_]]{{.}}[[VAR_5_]], [[VAR_3_]]{{.}} : memref<5x10xf32>
// CHECK-DAG:           [[LOAD_RES_1_MEM_:%.+]] = krnl.load [[RES_1_]][] : memref<f32>
// CHECK:               [[VAR_9_:%.+]] = arith.mulf [[LOAD_A_MEM_]], [[LOAD_B_MEM_]] : f32
// CHECK:               [[VAR_10_:%.+]] = arith.addf [[LOAD_RES_1_MEM_]], [[VAR_9_]] : f32
// CHECK:               krnl.store [[VAR_10_]], [[RES_1_]][] : memref<f32>
// CHECK:             }
// CHECK:             [[LOAD_RES_1_MEM_1_:%.+]] = krnl.load [[RES_1_]][] : memref<f32>
// CHECK:             krnl.store [[LOAD_RES_1_MEM_1_]], [[RES_]]{{.}}[[VAR_3_]]{{.}} : memref<10xf32>
// CHECK:           }
// CHECK:           return [[RES_]] : memref<10xf32>
// CHECK:         }
}

// -----

// 1-D x N-D
func.func private @test_matmul5(%arg0 : tensor<5xf32>, %arg1 : tensor<?x5x10xf32>) -> tensor<*xf32> {
  %0 ="onnx.MatMul"(%arg0, %arg1) : (tensor<5xf32>, tensor<?x5x10xf32>) -> tensor<*xf32>
  "func.return"(%0) : (tensor<*xf32>) -> ()

// mlir2FileCheck.py -a'["A", "B"]' -n'{"1": "RES"}'
// CHECK-DAG:   [[MAP_0_:#.+]] = affine_map<(d0) -> (d0)>
// CHECK-LABEL:  func private @test_matmul5
// CHECK-SAME:   ([[A_:%.+]]: memref<5xf32>, [[B_:%.+]]: memref<?x5x10xf32>) -> memref<?x10xf32> {
// CHECK-DAG:       [[VAR_cst_:%.+]] = arith.constant 0.000000e+00 : f32
// CHECK-DAG:       [[VAR_c0_:%.+]] = arith.constant 0 : index
// CHECK:           [[VAR_0_:%.+]] = memref.dim [[B_]], [[VAR_c0_]] : memref<?x5x10xf32>
// CHECK-DAG:       [[RES_:%.+]] = memref.alloc([[VAR_0_]]) {{.*}}: memref<?x10xf32>
// CHECK-DAG:       [[LOOP_0_:%.+]]:3 = krnl.define_loops 3
// CHECK-DAG:       [[RES_1_:%.+]] = memref.alloca() : memref<f32>
// CHECK:           krnl.iterate([[LOOP_0_]]#0, [[LOOP_0_]]#1) with ([[LOOP_0_]]#0 -> [[I_0_:%.+]] = 0 to [[MAP_0_]]([[VAR_0_]]), [[LOOP_0_]]#1 -> [[I_1_:%.+]] = 0 to 10, [[LOOP_0_]]#2 -> [[I_2_:%.+]] = 0 to 5){
// CHECK:             [[VAR_4_:%.+]]:2 = krnl.get_induction_var_value([[LOOP_0_]]#0, [[LOOP_0_]]#1) : (!krnl.loop, !krnl.loop) -> (index, index)
// CHECK:             krnl.store [[VAR_cst_]], [[RES_1_]][] : memref<f32>
// CHECK:             krnl.iterate([[LOOP_0_]]#2) with (){
// CHECK:               [[VAR_6_:%.+]] = krnl.get_induction_var_value([[LOOP_0_]]#2) : (!krnl.loop) -> index
// CHECK-DAG:           [[LOAD_A_MEM_:%.+]] = krnl.load [[A_]]{{.}}[[VAR_6_]]{{.}} : memref<5xf32>
// CHECK-DAG:           [[LOAD_B_MEM_:%.+]] = krnl.load [[B_]]{{.}}[[VAR_4_]]#0, [[VAR_6_]], [[VAR_4_]]#1] : memref<?x5x10xf32>
// CHECK-DAG:           [[LOAD_RES_1_MEM_:%.+]] = krnl.load [[RES_1_]][] : memref<f32>
// CHECK:               [[VAR_10_:%.+]] = arith.mulf [[LOAD_A_MEM_]], [[LOAD_B_MEM_]] : f32
// CHECK:               [[VAR_11_:%.+]] = arith.addf [[LOAD_RES_1_MEM_]], [[VAR_10_]] : f32
// CHECK:               krnl.store [[VAR_11_]], [[RES_1_]][] : memref<f32>
// CHECK:             }
// CHECK:             [[LOAD_RES_1_MEM_1_:%.+]] = krnl.load [[RES_1_]][] : memref<f32>
// CHECK:             krnl.store [[LOAD_RES_1_MEM_1_]], [[RES_]]{{.}}[[VAR_4_]]#0, [[VAR_4_]]#1] : memref<?x10xf32>
// CHECK:           }
// CHECK:           return [[RES_]] : memref<?x10xf32>
// CHECK:         }
}

// -----

// N-D x 1-D
func.func private @test_matmul6(%arg0 : tensor<?x10x5xf32>, %arg1 : tensor<5xf32>) -> tensor<*xf32> {
  %0 ="onnx.MatMul"(%arg0, %arg1) : (tensor<?x10x5xf32>, tensor<5xf32>) -> tensor<*xf32>
  "func.return"(%0) : (tensor<*xf32>) -> ()

// mlir2FileCheck.py -a'["A", "B"]' -n'{"1": "RES"}'
// CHECK-DAG: [[MAP_0_:#.+]] = affine_map<(d0) -> (d0)>
// CHECK-LABEL:  func private @test_matmul6
// CHECK-SAME:   ([[A_:%.+]]: memref<?x10x5xf32>, [[B_:%.+]]: memref<5xf32>) -> memref<?x10xf32> {
// CHECK-DAG:       [[VAR_cst_:%.+]] = arith.constant 0.000000e+00 : f32
// CHECK-DAG:       [[VAR_c0_:%.+]] = arith.constant 0 : index
// CHECK:           [[VAR_0_:%.+]] = memref.dim [[A_]], [[VAR_c0_]] : memref<?x10x5xf32>
// CHECK-DAG:       [[RES_:%.+]] = memref.alloc([[VAR_0_]]) {{.*}}: memref<?x10xf32>
// CHECK-DAG:       [[LOOP_0_:%.+]]:3 = krnl.define_loops 3
// CHECK-DAG:       [[RES_1_:%.+]] = memref.alloca() : memref<f32>
// CHECK:           krnl.iterate([[LOOP_0_]]#0, [[LOOP_0_]]#1) with ([[LOOP_0_]]#0 -> [[I_0_:%.+]] = 0 to [[MAP_0_]]([[VAR_0_]]), [[LOOP_0_]]#1 -> [[I_1_:%.+]] = 0 to 10, [[LOOP_0_]]#2 -> [[I_2_:%.+]] = 0 to 5){
// CHECK:             [[VAR_4_:%.+]]:2 = krnl.get_induction_var_value([[LOOP_0_]]#0, [[LOOP_0_]]#1) : (!krnl.loop, !krnl.loop) -> (index, index)
// CHECK:             krnl.store [[VAR_cst_]], [[RES_1_]][] : memref<f32>
// CHECK:             krnl.iterate([[LOOP_0_]]#2) with (){
// CHECK:               [[VAR_6_:%.+]] = krnl.get_induction_var_value([[LOOP_0_]]#2) : (!krnl.loop) -> index
// CHECK-DAG:           [[LOAD_A_MEM_:%.+]] = krnl.load [[A_]]{{.}}[[VAR_4_]]#0, [[VAR_4_]]#1, [[VAR_6_]]{{.}} : memref<?x10x5xf32>
// CHECK-DAG:           [[LOAD_B_MEM_:%.+]] = krnl.load [[B_]]{{.}}[[VAR_6_]]{{.}} : memref<5xf32>
// CHECK-DAG:           [[LOAD_RES_1_MEM_:%.+]] = krnl.load [[RES_1_]][] : memref<f32>
// CHECK:               [[VAR_10_:%.+]] = arith.mulf [[LOAD_A_MEM_]], [[LOAD_B_MEM_]] : f32
// CHECK:               [[VAR_11_:%.+]] = arith.addf [[LOAD_RES_1_MEM_]], [[VAR_10_]] : f32
// CHECK:               krnl.store [[VAR_11_]], [[RES_1_]][] : memref<f32>
// CHECK:             }
// CHECK:             [[LOAD_RES_1_MEM_1_:%.+]] = krnl.load [[RES_1_]][] : memref<f32>
// CHECK:             krnl.store [[LOAD_RES_1_MEM_1_]], [[RES_]]{{.}}[[VAR_4_]]#0, [[VAR_4_]]#1] : memref<?x10xf32>
// CHECK:           }
// CHECK:           return [[RES_]] : memref<?x10xf32>
// CHECK:         }
}

// -----

// 1-D x 1-D results in scalar
func.func private @test_matmul7(%arg0 : tensor<5xf32>, %arg1 : tensor<5xf32>) -> tensor<*xf32> {
  %0 ="onnx.MatMul"(%arg0, %arg1) : (tensor<5xf32>, tensor<5xf32>) -> tensor<*xf32>
  "func.return"(%0) : (tensor<*xf32>) -> ()
// mlir2FileCheck.py -a'["A", "B"]' -n'{"1": "RES"}'
// CHECK-LABEL:  func private @test_matmul7
// CHECK-SAME:   ([[A_:%.+]]: memref<5xf32>, [[B_:%.+]]: memref<5xf32>) -> memref<f32> {
// CHECK-DAG:       [[VAR_cst_:%.+]] = arith.constant 0.000000e+00 : f32
// CHECK-DAG:       [[RES_:%.+]] = memref.alloc() : memref<f32>
// CHECK-DAG:       [[RES_1_:%.+]] = krnl.define_loops 1
// CHECK-DAG:       [[RES_2_:%.+]] = memref.alloca() : memref<f32>
// CHECK:           krnl.iterate() with ([[RES_1_]] -> [[I_1_:%.+]] = 0 to 5){
// CHECK:             krnl.get_induction_var_value() : () -> ()
// CHECK:             krnl.store [[VAR_cst_]], [[RES_2_]][] : memref<f32>
// CHECK:             krnl.iterate([[RES_1_]]) with (){
// CHECK:               [[VAR_5_:%.+]] = krnl.get_induction_var_value([[RES_1_]]) : (!krnl.loop) -> index
// CHECK-DAG:           [[LOAD_A_MEM_:%.+]] = krnl.load [[A_]]{{.}}[[VAR_5_]]{{.}} : memref<5xf32>
// CHECK-DAG:           [[LOAD_B_MEM_:%.+]] = krnl.load [[B_]]{{.}}[[VAR_5_]]{{.}} : memref<5xf32>
// CHECK-DAG:           [[LOAD_RES_2_MEM_:%.+]] = krnl.load [[RES_2_]][] : memref<f32>
// CHECK:               [[VAR_9_:%.+]] = arith.mulf [[LOAD_A_MEM_]], [[LOAD_B_MEM_]] : f32
// CHECK:               [[VAR_10_:%.+]] = arith.addf [[LOAD_RES_2_MEM_]], [[VAR_9_]] : f32
// CHECK:               krnl.store [[VAR_10_]], [[RES_2_]][] : memref<f32>
// CHECK:             }
// CHECK:             [[LOAD_RES_2_MEM_1_:%.+]] = krnl.load [[RES_2_]][] : memref<f32>
// CHECK:             krnl.store [[LOAD_RES_2_MEM_1_]], [[RES_]][] : memref<f32>
// CHECK:           }
// CHECK:           return [[RES_]] : memref<f32>
// CHECK:         }
}

// -----

func.func private @test_pool_unknown_dimensions(%arg0 : tensor<1x3x?x32xf32>) -> tensor<*xf32> {
  %0 = "onnx.AveragePool"(%arg0) {auto_pad = "NOTSET", kernel_shape = [2, 2]} : (tensor<1x3x?x32xf32>) -> tensor<*xf32>
  "func.return"(%0) : (tensor<*xf32>) -> ()

// CHECK-DAG: [[MAP_0_:#.+]] = affine_map<()[s0] -> (s0 - 1)>
// CHECK-DAG: [[MAP_1_:#.+]] = affine_map<(d0) -> (d0)>
// CHECK-DAG: [[MAP_2_:#.+]] = affine_map<(d0) -> (0, d0)>
// CHECK-DAG: [[MAP_3_:#.+]] = affine_map<(d0)[s0] -> (s0, d0 + 2)>
// CHECK-DAG: [[MAP_4_:#.+]] = affine_map<(d0) -> (32, d0 + 2)>
// CHECK-DAG: [[MAP_5_:#.+]] = affine_map<(d0)[s0, s1, s2, s3, s4] -> (s0 - ((s2 ceildiv s4) * s4 - s2), -(d0 * s3 - s2) + s0, d0 * s3 + (s1 - 1) * s4 - s2 - ((s2 ceildiv s4) * s4 - s2) + 1, d0 * s3 + (s1 - 1) * s4 - s2 - (d0 * s3 - s2) + 1)>
// CHECK-LABEL:  func private @test_pool_unknown_dimensions
// CHECK-SAME:   ([[PARAM_0_:%.+]]: memref<1x3x?x32xf32>) -> memref<1x3x?x31xf32> {
// CHECK-DAG:       [[CST_32_:%.+]] = arith.constant 32 : index
// CHECK-DAG:       [[CST_1_:%.+]] = arith.constant 1 : index
// CHECK-DAG:       [[CST_0_:%.+]] = arith.constant 0 : index
// CHECK-DAG:       [[CST_0_dot_000000_:%.+]] = arith.constant 0.000000e+00 : f32
// CHECK-DAG:       [[CST_2_:%.+]] = arith.constant 2 : index
// CHECK:           [[VAR_0_:%.+]] = memref.dim [[PARAM_0_]], [[CST_2_]] : memref<1x3x?x32xf32>
// CHECK:           [[VAR_1_:%.+]] = affine.apply [[MAP_0_]](){{.}}[[VAR_0_]]{{.}}
// CHECK-DAG:       [[VAR_2_:%.+]] = memref.alloc([[VAR_1_]]) {{.*}}: memref<1x3x?x31xf32>
// CHECK-DAG:       [[VAR_4_:%.+]] = memref.alloca() : memref<f32>
// CHECK-DAG:       [[LOOP_0_:%.+]]:4 = krnl.define_loops 4
// CHECK:           krnl.iterate([[LOOP_0_]]#0, [[LOOP_0_]]#1, [[LOOP_0_]]#2, [[LOOP_0_]]#3) with ([[LOOP_0_]]#0 -> [[I_0_:%.+]] = 0 to 1, [[LOOP_0_]]#1 -> [[I_1_:%.+]] = 0 to 3, [[LOOP_0_]]#2 -> [[I_2_:%.+]] = 0 to [[MAP_1_]]([[VAR_1_]]), [[LOOP_0_]]#3 -> [[I_3_:%.+]] = 0 to 31){
// CHECK:             [[IV:%.+]]:4 = krnl.get_induction_var_value([[LOOP_0_]]#0, [[LOOP_0_]]#1, [[LOOP_0_]]#2, [[LOOP_0_]]#3) : (!krnl.loop, !krnl.loop, !krnl.loop, !krnl.loop) -> (index, index, index, index)
// CHECK:             krnl.store [[CST_0_dot_000000_]], [[VAR_4_]][] : memref<f32>
// CHECK-DAG:         [[VAR_5_:%.+]] = memref.dim [[PARAM_0_]], [[CST_2_]] : memref<1x3x?x32xf32>
// CHECK-DAG:         [[VAR_6_:%.+]] = affine.max [[MAP_2_]]([[IV]]#2)
// CHECK-NOT: separator of consecutive DAGs
// CHECK-DAG:         [[VAR_7_:%.+]] = affine.min [[MAP_3_]]([[IV]]#2){{.}}[[VAR_5_]]{{.}}
// CHECK-DAG:         [[VAR_8_:%.+]] = affine.max [[MAP_2_]]([[IV]]#3)
// CHECK-DAG:         [[VAR_9_:%.+]] = affine.min [[MAP_4_]]([[IV]]#3)
// CHECK-NOT: separator of consecutive DAGs
// CHECK-DAG:         [[VAR_10_:%.+]] = arith.subi [[VAR_7_]], [[VAR_6_]] : index
// CHECK-DAG:         [[VAR_11_:%.+]] = arith.subi [[VAR_9_]], [[VAR_8_]] : index
// CHECK-DAG:         [[LOOP_1_:%.+]]:2 = krnl.define_loops 2
// CHECK:             krnl.iterate([[LOOP_1_]]#0, [[LOOP_1_]]#1) with ([[LOOP_1_]]#0 -> [[I_4_:%.+]] = 0 to min [[MAP_5_]]([[IV]]#2){{.}}[[VAR_5_]], [[CST_2_]], [[CST_0_]], [[CST_1_]], [[CST_1_]]{{.}}, [[LOOP_1_]]#1 -> [[I_5_:%.+]] = 0 to min [[MAP_5_]]([[IV]]#3){{.}}[[CST_32_]], [[CST_2_]], [[CST_0_]], [[CST_1_]], [[CST_1_]]{{.}}){
// CHECK-DAG:           [[VAR_19_:%.+]] = arith.addi [[I_4_]], [[VAR_6_]] : index
// CHECK-DAG:           [[VAR_20_:%.+]] = arith.addi [[I_5_]], [[VAR_8_]] : index
// CHECK-NOT: separator of consecutive DAGs
// CHECK-DAG:           [[LOAD_PARAM_0_MEM_:%.+]] = krnl.load [[PARAM_0_]]{{.}}[[IV]]#0, [[IV]]#1, [[VAR_19_]], [[VAR_20_]]{{.}} : memref<1x3x?x32xf32>
// CHECK-DAG:           [[LOAD_VAR_4_MEM_:%.+]] = krnl.load [[VAR_4_]][] : memref<f32>
// CHECK:               [[VAR_23_:%.+]] = arith.addf [[LOAD_VAR_4_MEM_]], [[LOAD_PARAM_0_MEM_]] : f32
// CHECK:               krnl.store [[VAR_23_]], [[VAR_4_]][] : memref<f32>
// CHECK:             }
// CHECK:             [[LOAD_VAR_4_MEM_1_:%.+]] = krnl.load [[VAR_4_]][] : memref<f32>
// CHECK:             krnl.store [[LOAD_VAR_4_MEM_1_]], [[VAR_2_]]{{.}}[[IV]]#0, [[IV]]#1, [[IV]]#2, [[IV]]#3{{.}} : memref<1x3x?x31xf32>
// CHECK-DAG:         [[LOAD_VAR_2_MEM_:%.+]] = krnl.load [[VAR_2_]]{{.}}[[IV]]#0, [[IV]]#1, [[IV]]#2, [[IV]]#3{{.}} : memref<1x3x?x31xf32>
// CHECK-DAG:         [[VAR_15_:%.+]] = arith.muli [[VAR_10_]], [[VAR_11_]] : index
// CHECK:             [[VAR_16_:%.+]] = arith.index_cast [[VAR_15_]] : index to i64
// CHECK:             [[VAR_17_:%.+]] = arith.sitofp [[VAR_16_]] : i64 to f32
// CHECK:             [[VAR_18_:%.+]] = arith.divf [[LOAD_VAR_2_MEM_]], [[VAR_17_]] : f32
// CHECK:             krnl.store [[VAR_18_]], [[VAR_2_]]{{.}}[[IV]]#0, [[IV]]#1, [[IV]]#2, [[IV]]#3{{.}} : memref<1x3x?x31xf32>
// CHECK:           }
// CHECK:           return [[VAR_2_]] : memref<1x3x?x31xf32>
// CHECK:         }
}

// -----

func.func private @test_conv_unknown_dimensions(%arg0 : tensor<?x?x?x?xf32>, %arg1 : tensor<5x2x6x7xf32>, %arg2 : tensor<5xf32>) -> tensor<*xf32> {
  %0 = "onnx.Conv"(%arg0, %arg1, %arg2) {auto_pad = "NOTSET", group = 1 : si64} : (tensor<?x?x?x?xf32>, tensor<5x2x6x7xf32>, tensor<5xf32>) -> tensor<*xf32>
  "func.return"(%0) : (tensor<*xf32>) -> ()



// mlir2FileCheck.py -a'["image", "filter", "bias"]'
// CHECK-DAG:   [[MAP_0_:#.+]] = affine_map<()[s0] -> (s0 - 5)>
// CHECK-DAG:   [[MAP_1_:#.+]] = affine_map<()[s0] -> (s0 - 6)>
// CHECK-DAG:   [[MAP_2_:#.+]] = affine_map<(d0, d1, d2) -> (d2)>
// CHECK-DAG:   [[MAP_3_:#.+]] = affine_map<(d0, d1) -> (d0 * 5 + d1)>
// CHECK-DAG:   [[MAP_4_:#.+]] = affine_map<(d0, d1)[s0] -> (s0)>
// CHECK-DAG:   [[MAP_5_:#.+]] = affine_map<(d0, d1)[s0, s1] -> (s1)>
// CHECK-DAG:   [[MAP_6_:#.+]] = affine_map<(d0) -> (-d0, 0)>
// CHECK-DAG:   [[MAP_7_:#.+]] = affine_map<(d0)[s0] -> (-d0 + s0, 6)>
// CHECK-DAG:   [[MAP_8_:#.+]] = affine_map<(d0, d1)[s0] -> (-d1, 0)>
// CHECK-DAG:   [[MAP_9_:#.+]] = affine_map<(d0, d1)[s0, s1] -> (-d1 + s1, 7)>
// CHECK-DAG:   [[MAP_10_:#.+]] = affine_map<(d0, d1) -> (d0 + d1 * 2)>
// CHECK-DAG:   [[MAP_11_:#.+]] = affine_map<(d0, d1) -> (d0 + d1)>
// CHECK-LABEL:  func private @test_conv_unknown_dimensions
// CHECK-SAME:   ([[IMAGE_:%.+]]: memref<?x?x?x?xf32>, [[FILTER_:%.+]]: memref<5x2x6x7xf32>, [[BIAS_:%.+]]: memref<5xf32>) -> memref<?x5x?x?xf32> {
// CHECK-DAG:       [[CST_0_dot_000000_:%.+]] = arith.constant 0.000000e+00 : f32
// CHECK-DAG:       [[CST_3_:%.+]] = arith.constant 3 : index
// CHECK-DAG:       [[CST_2_:%.+]] = arith.constant 2 : index
// CHECK-DAG:       [[CST_0_:%.+]] = arith.constant 0 : index
// CHECK-NOT: separator of consecutive DAGs
// CHECK-DAG:       [[VAR_0_:%.+]] = memref.dim [[IMAGE_]], [[CST_0_]] : memref<?x?x?x?xf32>
// CHECK-DAG:       [[VAR_1_:%.+]] = memref.dim [[IMAGE_]], [[CST_2_]] : memref<?x?x?x?xf32>
// CHECK-NOT: separator of consecutive DAGs
// CHECK-DAG:       [[VAR_2_:%.+]] = affine.apply [[MAP_0_]](){{.}}[[VAR_1_]]{{.}}
// CHECK-DAG:       [[VAR_3_:%.+]] = memref.dim [[IMAGE_]], [[CST_3_]] : memref<?x?x?x?xf32>
// CHECK:           [[VAR_4_:%.+]] = affine.apply [[MAP_1_]](){{.}}[[VAR_3_]]{{.}}
// CHECK-DAG:       [[VAR_5_:%.+]] = memref.alloc([[VAR_0_]], [[VAR_2_]], [[VAR_4_]]) {{.*}}: memref<?x5x?x?xf32>
// CHECK-DAG:       [[VAR_11_:%.+]] = memref.alloca() : memref<f32>
// CHECK-DAG:       [[LOOP_0_:%.+]]:3 = krnl.define_loops 3
// CHECK:           krnl.iterate([[LOOP_0_]]#0, [[LOOP_0_]]#1, [[LOOP_0_]]#2) with ([[LOOP_0_]]#0 -> [[I_0_:%.+]] = 0 to [[MAP_2_]]([[VAR_1_]], [[VAR_3_]], [[VAR_0_]]), [[LOOP_0_]]#1 -> [[I_1_:%.+]] = 0 to 1, [[LOOP_0_]]#2 -> [[I_2_:%.+]] = 0 to 5){
// CHECK:             [[VAR_7_:%.+]]:3 = krnl.get_induction_var_value([[LOOP_0_]]#0, [[LOOP_0_]]#1, [[LOOP_0_]]#2) : (!krnl.loop, !krnl.loop, !krnl.loop) -> (index, index, index)
// CHECK-DAG:         [[VAR_8_:%.+]] = affine.apply [[MAP_3_]]([[VAR_7_]]#1, [[VAR_7_]]#2)
// CHECK-DAG:         [[LOOP_1_:%.+]]:2 = krnl.define_loops 2
// CHECK:             krnl.iterate([[LOOP_1_]]#0, [[LOOP_1_]]#1) with ([[LOOP_1_]]#0 -> [[I_3_:%.+]] = 0 to [[MAP_4_]]([[VAR_7_]]#1, [[VAR_7_]]#2){{.}}[[VAR_2_]]{{.}}, [[LOOP_1_]]#1 -> [[I_4_:%.+]] = 0 to [[MAP_5_]]([[VAR_7_]]#1, [[VAR_7_]]#2){{.}}[[VAR_2_]], [[VAR_4_]]{{.}}){
// CHECK-DAG:           [[VAR_10_:%.+]]:2 = krnl.get_induction_var_value([[LOOP_1_]]#0, [[LOOP_1_]]#1) : (!krnl.loop, !krnl.loop) -> (index, index)
// CHECK:               krnl.store [[CST_0_dot_000000_]], [[VAR_11_]][] : memref<f32>
// CHECK-DAG:           [[LOOP_2_:%.+]]:3 = krnl.define_loops 3
// CHECK-DAG:           [[VAR_13_:%.+]] = memref.dim [[IMAGE_]], [[CST_2_]] : memref<?x?x?x?xf32>
// CHECK-DAG:           [[VAR_14_:%.+]] = memref.dim [[IMAGE_]], [[CST_3_]] : memref<?x?x?x?xf32>
// CHECK:               krnl.iterate([[LOOP_2_]]#0, [[LOOP_2_]]#1, [[LOOP_2_]]#2) with ([[LOOP_2_]]#0 -> [[I_5_:%.+]] = 0 to 2, [[LOOP_2_]]#1 -> [[I_6_:%.+]] = max [[MAP_6_]]([[VAR_10_]]#0) to min [[MAP_7_]]([[VAR_10_]]#0){{.}}[[VAR_13_]]{{.}}, [[LOOP_2_]]#2 -> [[I_7_:%.+]] = max [[MAP_8_]]([[VAR_10_]]#0, [[VAR_10_]]#1){{.}}[[VAR_13_]]{{.}} to min [[MAP_9_]]([[VAR_10_]]#0, [[VAR_10_]]#1){{.}}[[VAR_13_]], [[VAR_14_]]{{.}}){
// CHECK:                 [[VAR_18_:%.+]]:3 = krnl.get_induction_var_value([[LOOP_2_]]#0, [[LOOP_2_]]#1, [[LOOP_2_]]#2) : (!krnl.loop, !krnl.loop, !krnl.loop) -> (index, index, index)
// CHECK-DAG:             [[VAR_19_:%.+]] = affine.apply [[MAP_10_]]([[VAR_18_]]#0, [[VAR_7_]]#1)
// CHECK-DAG:             [[VAR_20_:%.+]] = affine.apply [[MAP_11_]]([[VAR_18_]]#1, [[VAR_10_]]#0)
// CHECK-DAG:             [[VAR_21_:%.+]] = affine.apply [[MAP_11_]]([[VAR_18_]]#2, [[VAR_10_]]#1)
// CHECK-NOT: separator of consecutive DAGs
// CHECK-DAG:             [[LOAD_IMAGE_MEM_:%.+]] = krnl.load [[IMAGE_]]{{.}}[[VAR_7_]]#0, [[VAR_19_]], [[VAR_20_]], [[VAR_21_]]{{.}} : memref<?x?x?x?xf32>
// CHECK-DAG:             [[LOAD_FILTER_MEM_:%.+]] = krnl.load [[FILTER_]]{{.}}[[VAR_8_]], [[VAR_18_]]#0, [[VAR_18_]]#1, [[VAR_18_]]#2] : memref<5x2x6x7xf32>
// CHECK-DAG:             [[LOAD_VAR_11_MEM_:%.+]] = krnl.load [[VAR_11_]][] : memref<f32>
// CHECK:                 [[VAR_25_:%.+]] = arith.mulf [[LOAD_IMAGE_MEM_]], [[LOAD_FILTER_MEM_]] : f32
// CHECK:                 [[VAR_26_:%.+]] = arith.addf [[LOAD_VAR_11_MEM_]], [[VAR_25_]] : f32
// CHECK:                 krnl.store [[VAR_26_]], [[VAR_11_]][] : memref<f32>
// CHECK:               }
// CHECK-DAG:           [[LOAD_VAR_11_MEM_1_:%.+]] = krnl.load [[VAR_11_]][] : memref<f32>
// CHECK-DAG:           [[LOAD_BIAS_MEM_:%.+]] = krnl.load [[BIAS_]]{{.}}[[VAR_8_]]{{.}} : memref<5xf32>
// CHECK:               [[VAR_17_:%.+]] = arith.addf [[LOAD_VAR_11_MEM_1_]], [[LOAD_BIAS_MEM_]] : f32
// CHECK:               krnl.store [[VAR_17_]], [[VAR_5_]]{{.}}[[VAR_7_]]#0, [[VAR_8_]], [[VAR_10_]]#0, [[VAR_10_]]#1] : memref<?x5x?x?xf32>
// CHECK:             }
// CHECK:           }
// CHECK:           return [[VAR_5_]] : memref<?x5x?x?xf32>
// CHECK:         }
}

// -----

// CHECK-DAG: [[MAP_0_:#.+]] = affine_map<()[s0] -> (s0 * 10)>
func.func private @test_reshape(%arg0 : tensor<?x10xf32>, %arg1 : tensor<4xi64>) -> tensor<*xf32> {
  %0 = "onnx.Reshape"(%arg0, %arg1) : (tensor<?x10xf32>, tensor<4xi64>) -> tensor<*xf32>
  "func.return"(%0) : (tensor<*xf32>) -> ()

// CHECK-LABEL:  func private @test_reshape
// CHECK:          ([[PARAM_0_:%.+]]: memref<?x10xf32>, [[PARAM_1_:%.+]]: memref<4xi64>) -> memref<?x?x?x?xf32> {
// CHECK-DAG:       [[CST_3_:%.+]] = arith.constant 3 : index
// CHECK-DAG:       [[CST_2_:%.+]] = arith.constant 2 : index
// CHECK-DAG:       [[CST_10_:%.+]] = arith.constant 10 : index
// CHECK-DAG:       [[CST_1_:%.+]] = arith.constant 1 : index
// CHECK-DAG:       [[CST_minus_1_:%.+]] = arith.constant -1 : index
// CHECK-DAG:       [[CST_0_:%.+]] = arith.constant 0 : index
// CHECK:           [[VAR_0_:%.+]] = memref.dim [[PARAM_0_]], [[CST_0_]] : memref<?x10xf32>
// CHECK-DAG:       [[VAR_1_:%.+]] = affine.apply [[MAP_0_]](){{.}}[[VAR_0_]]{{.}}
// CHECK-DAG:       [[LOAD_PARAM_1_MEM_:%.+]] = krnl.load [[PARAM_1_]]{{.}}[[CST_0_]]{{.}} : memref<4xi64>
// CHECK:           [[VAR_3_:%.+]] = arith.index_cast [[LOAD_PARAM_1_MEM_]] : i64 to index
// CHECK-DAG:       [[VAR_5_:%.+]] = memref.dim [[PARAM_0_]], [[CST_0_]] : memref<?x10xf32>
// CHECK-DAG:       [[VAR_4_:%.+]] = arith.cmpi eq, [[VAR_3_]], [[CST_0_]] : index
// CHECK:           [[VAR_6_:%.+]] = arith.select [[VAR_4_]], [[VAR_5_]], [[VAR_3_]] : index
// CHECK:           [[VAR_7_:%.+]] = arith.cmpi eq, [[VAR_6_]], [[CST_minus_1_]] : index
// CHECK-DAG:       [[VAR_8_:%.+]] = arith.select [[VAR_7_]], [[CST_1_]], [[VAR_6_]] : index
// CHECK-DAG:       [[LOAD_PARAM_1_MEM_1_:%.+]] = krnl.load [[PARAM_1_]]{{.}}[[CST_1_]]{{.}} : memref<4xi64>
// CHECK:           [[VAR_10_:%.+]] = arith.index_cast [[LOAD_PARAM_1_MEM_1_]] : i64 to index
// CHECK:           [[VAR_11_:%.+]] = arith.cmpi eq, [[VAR_10_]], [[CST_0_]] : index
// CHECK:           [[VAR_12_:%.+]] = arith.select [[VAR_11_]], [[CST_10_]], [[VAR_10_]] : index
// CHECK:           [[VAR_13_:%.+]] = arith.cmpi eq, [[VAR_12_]], [[CST_minus_1_]] : index
// CHECK:           [[VAR_14_:%.+]] = arith.select [[VAR_13_]], [[CST_1_]], [[VAR_12_]] : index
// CHECK-DAG:       [[VAR_15_:%.+]] = arith.muli [[VAR_8_]], [[VAR_14_]] : index
// CHECK-DAG:       [[LOAD_PARAM_1_MEM_2_:%.+]] = krnl.load [[PARAM_1_]]{{.}}[[CST_2_]]{{.}} : memref<4xi64>
// CHECK:           [[VAR_17_:%.+]] = arith.index_cast [[LOAD_PARAM_1_MEM_2_]] : i64 to index
// CHECK:           [[VAR_18_:%.+]] = arith.cmpi eq, [[VAR_17_]], [[CST_minus_1_]] : index
// CHECK:           [[VAR_19_:%.+]] = arith.select [[VAR_18_]], [[CST_1_]], [[VAR_17_]] : index
// CHECK-DAG:       [[VAR_20_:%.+]] = arith.muli [[VAR_15_]], [[VAR_19_]] : index
// CHECK-DAG:       [[LOAD_PARAM_1_MEM_3_:%.+]] = krnl.load [[PARAM_1_]]{{.}}[[CST_3_]]{{.}} : memref<4xi64>
// CHECK:           [[VAR_22_:%.+]] = arith.index_cast [[LOAD_PARAM_1_MEM_3_]] : i64 to index
// CHECK:           [[VAR_23_:%.+]] = arith.cmpi eq, [[VAR_22_]], [[CST_minus_1_]] : index
// CHECK:           [[VAR_24_:%.+]] = arith.select [[VAR_23_]], [[CST_1_]], [[VAR_22_]] : index
// CHECK-DAG:       [[VAR_25_:%.+]] = arith.muli [[VAR_20_]], [[VAR_24_]] : index
// CHECK-DAG:       [[VAR_26_:%.+]] = arith.cmpi eq, [[VAR_6_]], [[CST_minus_1_]] : index
// CHECK-DAG:       [[VAR_27_:%.+]] = arith.floordivsi [[VAR_1_]], [[VAR_25_]] : index
// CHECK-DAG:       [[VAR_29_:%.+]] = arith.cmpi eq, [[VAR_12_]], [[CST_minus_1_]] : index
// CHECK-DAG:       [[VAR_30_:%.+]] = arith.floordivsi [[VAR_1_]], [[VAR_25_]] : index
// CHECK-DAG:       [[VAR_28_:%.+]] = arith.select [[VAR_26_]], [[VAR_27_]], [[VAR_6_]] : index
// CHECK-DAG:       [[VAR_31_:%.+]] = arith.select [[VAR_29_]], [[VAR_30_]], [[VAR_12_]] : index
// CHECK-DAG:       [[VAR_32_:%.+]] = arith.cmpi eq, [[VAR_17_]], [[CST_minus_1_]] : index
// CHECK-DAG:       [[VAR_33_:%.+]] = arith.floordivsi [[VAR_1_]], [[VAR_25_]] : index
// CHECK-DAG:       [[VAR_34_:%.+]] = arith.select [[VAR_32_]], [[VAR_33_]], [[VAR_17_]] : index
// CHECK-DAG:       [[VAR_36_:%.+]] = arith.floordivsi [[VAR_1_]], [[VAR_25_]] : index
// CHECK-DAG:       [[VAR_35_:%.+]] = arith.cmpi eq, [[VAR_22_]], [[CST_minus_1_]] : index
// CHECK-DAG:       [[VAR_37_:%.+]] = arith.select [[VAR_35_]], [[VAR_36_]], [[VAR_22_]] : index
// CHECK:           [[VAR_38_:%.+]] = arith.muli [[VAR_37_]], [[VAR_34_]] : index
// CHECK:           [[VAR_39_:%.+]] = arith.muli [[VAR_38_]], [[VAR_31_]] : index
// CHECK:           [[VAR_40_:%.+]] = memref.reinterpret_cast [[PARAM_0_]] to offset: [0], sizes: {{.}}[[VAR_28_]], [[VAR_31_]], [[VAR_34_]], [[VAR_37_]]{{.}}, strides: {{.}}[[VAR_39_]], [[VAR_38_]], [[VAR_37_]], 1] : memref<?x10xf32> to memref<?x?x?x?xf32>
// CHECK:           return [[VAR_40_]] : memref<?x?x?x?xf32>
// CHECK:         }
}

// -----

func.func private @test_conv_no_bias_no_pad(%arg0 : tensor<1x2x32x64xf32>, %arg1 : tensor<5x2x6x7xf32>) -> tensor<*xf32> {
  %cst = "onnx.NoValue"() {value} : () -> none
  %0 = "onnx.Conv"(%arg0, %arg1, %cst) {auto_pad = "NOTSET", group = 1 : si64} : (tensor<1x2x32x64xf32>, tensor<5x2x6x7xf32>, none) -> tensor<*xf32>
  "func.return"(%0) : (tensor<*xf32>) -> ()

// mlir2FileCheck.py -a'["image", "filter", "bias"]'
// CHECK-DAG:   [[MAP_0_:#.+]] = affine_map<(d0, d1) -> (d0 * 5 + d1)>
// CHECK-DAG:   [[MAP_1_:#.+]] = affine_map<(d0) -> (-d0, 0)>
// CHECK-DAG:   [[MAP_2_:#.+]] = affine_map<(d0) -> (-d0 + 32, 6)>
// CHECK-DAG:   [[MAP_3_:#.+]] = affine_map<(d0, d1) -> (-d1, 0)>
// CHECK-DAG:   [[MAP_4_:#.+]] = affine_map<(d0, d1) -> (-d1 + 64, 7)>
// CHECK-DAG:   [[MAP_5_:#.+]] = affine_map<(d0, d1) -> (d0 + d1 * 2)>
// CHECK-DAG:   [[MAP_6_:#.+]] = affine_map<(d0, d1) -> (d0 + d1)>
// CHECK-LABEL:  func private @test_conv_no_bias_no_pad
// CHECK-SAME:   ([[IMAGE_:%.+]]: memref<1x2x32x64xf32>, [[FILTER_:%.+]]: memref<5x2x6x7xf32>) -> memref<1x5x27x58xf32> {
// CHECK-DAG:       [[CST_0_dot_000000_:%.+]] = arith.constant 0.000000e+00 : f32
// CHECK-DAG:       [[VAR_0_:%.+]] = memref.alloc() {{.*}}: memref<1x5x27x58xf32>
// CHECK-DAG:       [[VAR_6_:%.+]] = memref.alloca() : memref<f32>
// CHECK-DAG:       [[LOOP_0_:%.+]]:3 = krnl.define_loops 3
// CHECK:           krnl.iterate([[LOOP_0_]]#0, [[LOOP_0_]]#1, [[LOOP_0_]]#2) with ([[LOOP_0_]]#0 -> [[BIAS_:%.+]] = 0 to 1, [[LOOP_0_]]#1 -> [[I_0_:%.+]] = 0 to 1, [[LOOP_0_]]#2 -> [[I_1_:%.+]] = 0 to 5){
// CHECK:             [[VAR_2_:%.+]]:3 = krnl.get_induction_var_value([[LOOP_0_]]#0, [[LOOP_0_]]#1, [[LOOP_0_]]#2) : (!krnl.loop, !krnl.loop, !krnl.loop) -> (index, index, index)
// CHECK-DAG:         [[VAR_3_:%.+]] = affine.apply [[MAP_0_]]([[VAR_2_]]#1, [[VAR_2_]]#2)
// CHECK-DAG:         [[LOOP_1_:%.+]]:2 = krnl.define_loops 2
// CHECK:             krnl.iterate([[LOOP_1_]]#0, [[LOOP_1_]]#1) with ([[LOOP_1_]]#0 -> [[I_2_:%.+]] = 0 to 27, [[LOOP_1_]]#1 -> [[I_3_:%.+]] = 0 to 58){
// CHECK-DAG:           [[VAR_5_:%.+]]:2 = krnl.get_induction_var_value([[LOOP_1_]]#0, [[LOOP_1_]]#1) : (!krnl.loop, !krnl.loop) -> (index, index)
// CHECK:               krnl.store [[CST_0_dot_000000_]], [[VAR_6_]][] : memref<f32>
// CHECK:               [[LOOP_2_:%.+]]:3 = krnl.define_loops 3
// CHECK:               krnl.iterate([[LOOP_2_]]#0, [[LOOP_2_]]#1, [[LOOP_2_]]#2) with ([[LOOP_2_]]#0 -> [[I_4_:%.+]] = 0 to 2, [[LOOP_2_]]#1 -> [[I_5_:%.+]] = max [[MAP_1_]]([[VAR_5_]]#0) to min [[MAP_2_]]([[VAR_5_]]#0), [[LOOP_2_]]#2 -> [[I_6_:%.+]] = max [[MAP_3_]]([[VAR_5_]]#0, [[VAR_5_]]#1) to min [[MAP_4_]]([[VAR_5_]]#0, [[VAR_5_]]#1)){
// CHECK:                 [[VAR_9_:%.+]]:3 = krnl.get_induction_var_value([[LOOP_2_]]#0, [[LOOP_2_]]#1, [[LOOP_2_]]#2) : (!krnl.loop, !krnl.loop, !krnl.loop) -> (index, index, index)
// CHECK-DAG:             [[VAR_10_:%.+]] = affine.apply [[MAP_5_]]([[VAR_9_]]#0, [[VAR_2_]]#1)
// CHECK-DAG:             [[VAR_11_:%.+]] = affine.apply [[MAP_6_]]([[VAR_9_]]#1, [[VAR_5_]]#0)
// CHECK-DAG:             [[VAR_12_:%.+]] = affine.apply [[MAP_6_]]([[VAR_9_]]#2, [[VAR_5_]]#1)
// CHECK-NOT: separator of consecutive DAGs
// CHECK-DAG:             [[LOAD_IMAGE_MEM_:%.+]] = krnl.load [[IMAGE_]]{{.}}[[VAR_2_]]#0, [[VAR_10_]], [[VAR_11_]], [[VAR_12_]]{{.}} : memref<1x2x32x64xf32>
// CHECK-DAG:             [[LOAD_FILTER_MEM_:%.+]] = krnl.load [[FILTER_]]{{.}}[[VAR_3_]], [[VAR_9_]]#0, [[VAR_9_]]#1, [[VAR_9_]]#2] : memref<5x2x6x7xf32>
// CHECK-DAG:             [[LOAD_VAR_6_MEM_:%.+]] = krnl.load [[VAR_6_]][] : memref<f32>
// CHECK:                 [[VAR_16_:%.+]] = arith.mulf [[LOAD_IMAGE_MEM_]], [[LOAD_FILTER_MEM_]] : f32
// CHECK:                 [[VAR_17_:%.+]] = arith.addf [[LOAD_VAR_6_MEM_]], [[VAR_16_]] : f32
// CHECK:                 krnl.store [[VAR_17_]], [[VAR_6_]][] : memref<f32>
// CHECK:               }
// CHECK:               [[LOAD_VAR_6_MEM_1_:%.+]] = krnl.load [[VAR_6_]][] : memref<f32>
// CHECK:               krnl.store [[LOAD_VAR_6_MEM_1_]], [[VAR_0_]]{{.}}[[VAR_2_]]#0, [[VAR_3_]], [[VAR_5_]]#0, [[VAR_5_]]#1] : memref<1x5x27x58xf32>
// CHECK:             }
// CHECK:           }
// CHECK:           return [[VAR_0_]] : memref<1x5x27x58xf32>
// CHECK:         }
}

// -----

func.func private @test_conv_bias_no_pad(%arg0 : tensor<1x2x32x64xf32>, %arg1 : tensor<5x2x6x7xf32>, %arg2 : tensor<5xf32>) -> tensor<*xf32> {
  %0 = "onnx.Conv"(%arg0, %arg1, %arg2) {auto_pad = "NOTSET", group = 1 : si64} : (tensor<1x2x32x64xf32>, tensor<5x2x6x7xf32>, tensor<5xf32>) -> tensor<*xf32>
  "func.return"(%0) : (tensor<*xf32>) -> ()

// mlir2FileCheck.py -a'["image", "filter", "bias"]'
// CHECK-DAG:   [[MAP_0_:#.+]] = affine_map<(d0, d1) -> (d0 * 5 + d1)>
// CHECK-DAG:   [[MAP_1_:#.+]] = affine_map<(d0) -> (-d0, 0)>
// CHECK-DAG:   [[MAP_2_:#.+]] = affine_map<(d0) -> (-d0 + 32, 6)>
// CHECK-DAG:   [[MAP_3_:#.+]] = affine_map<(d0, d1) -> (-d1, 0)>
// CHECK-DAG:   [[MAP_4_:#.+]] = affine_map<(d0, d1) -> (-d1 + 64, 7)>
// CHECK-DAG:   [[MAP_5_:#.+]] = affine_map<(d0, d1) -> (d0 + d1 * 2)>
// CHECK-DAG:   [[MAP_6_:#.+]] = affine_map<(d0, d1) -> (d0 + d1)>
// CHECK-LABEL:  func private @test_conv_bias_no_pad
// CHECK-SAME:   ([[IMAGE_:%.+]]: memref<1x2x32x64xf32>, [[FILTER_:%.+]]: memref<5x2x6x7xf32>, [[BIAS_:%.+]]: memref<5xf32>) -> memref<1x5x27x58xf32> {
// CHECK-DAG:       [[CST_0_dot_000000_:%.+]] = arith.constant 0.000000e+00 : f32
// CHECK-DAG:       [[VAR_0_:%.+]] = memref.alloc() {{.*}}: memref<1x5x27x58xf32>
// CHECK-DAG:       [[VAR_6_:%.+]] = memref.alloca() : memref<f32>
// CHECK-DAG:       [[LOOP_0_:%.+]]:3 = krnl.define_loops 3
// CHECK:           krnl.iterate([[LOOP_0_]]#0, [[LOOP_0_]]#1, [[LOOP_0_]]#2) with ([[LOOP_0_]]#0 -> [[I_0_:%.+]] = 0 to 1, [[LOOP_0_]]#1 -> [[I_1_:%.+]] = 0 to 1, [[LOOP_0_]]#2 -> [[I_2_:%.+]] = 0 to 5){
// CHECK:             [[VAR_2_:%.+]]:3 = krnl.get_induction_var_value([[LOOP_0_]]#0, [[LOOP_0_]]#1, [[LOOP_0_]]#2) : (!krnl.loop, !krnl.loop, !krnl.loop) -> (index, index, index)
// CHECK-DAG:         [[VAR_3_:%.+]] = affine.apply [[MAP_0_]]([[VAR_2_]]#1, [[VAR_2_]]#2)
// CHECK-DAG:         [[LOOP_1_:%.+]]:2 = krnl.define_loops 2
// CHECK:             krnl.iterate([[LOOP_1_]]#0, [[LOOP_1_]]#1) with ([[LOOP_1_]]#0 -> [[I_3_:%.+]] = 0 to 27, [[LOOP_1_]]#1 -> [[I_4_:%.+]] = 0 to 58){
// CHECK-DAG:           [[VAR_5_:%.+]]:2 = krnl.get_induction_var_value([[LOOP_1_]]#0, [[LOOP_1_]]#1) : (!krnl.loop, !krnl.loop) -> (index, index)
// CHECK:               krnl.store [[CST_0_dot_000000_]], [[VAR_6_]][] : memref<f32>
// CHECK:               [[LOOP_2_:%.+]]:3 = krnl.define_loops 3
// CHECK:               krnl.iterate([[LOOP_2_]]#0, [[LOOP_2_]]#1, [[LOOP_2_]]#2) with ([[LOOP_2_]]#0 -> [[I_5_:%.+]] = 0 to 2, [[LOOP_2_]]#1 -> [[I_6_:%.+]] = max [[MAP_1_]]([[VAR_5_]]#0) to min [[MAP_2_]]([[VAR_5_]]#0), [[LOOP_2_]]#2 -> [[I_7_:%.+]] = max [[MAP_3_]]([[VAR_5_]]#0, [[VAR_5_]]#1) to min [[MAP_4_]]([[VAR_5_]]#0, [[VAR_5_]]#1)){
// CHECK:                 [[VAR_11_:%.+]]:3 = krnl.get_induction_var_value([[LOOP_2_]]#0, [[LOOP_2_]]#1, [[LOOP_2_]]#2) : (!krnl.loop, !krnl.loop, !krnl.loop) -> (index, index, index)
// CHECK-DAG:             [[VAR_12_:%.+]] = affine.apply [[MAP_5_]]([[VAR_11_]]#0, [[VAR_2_]]#1)
// CHECK-DAG:             [[VAR_13_:%.+]] = affine.apply [[MAP_6_]]([[VAR_11_]]#1, [[VAR_5_]]#0)
// CHECK-DAG:             [[VAR_14_:%.+]] = affine.apply [[MAP_6_]]([[VAR_11_]]#2, [[VAR_5_]]#1)
// CHECK-NOT: separator of consecutive DAGs
// CHECK-DAG:             [[LOAD_IMAGE_MEM_:%.+]] = krnl.load [[IMAGE_]]{{.}}[[VAR_2_]]#0, [[VAR_12_]], [[VAR_13_]], [[VAR_14_]]{{.}} : memref<1x2x32x64xf32>
// CHECK-DAG:             [[LOAD_FILTER_MEM_:%.+]] = krnl.load [[FILTER_]]{{.}}[[VAR_3_]], [[VAR_11_]]#0, [[VAR_11_]]#1, [[VAR_11_]]#2] : memref<5x2x6x7xf32>
// CHECK-DAG:             [[LOAD_VAR_6_MEM_:%.+]] = krnl.load [[VAR_6_]][] : memref<f32>
// CHECK:                 [[VAR_18_:%.+]] = arith.mulf [[LOAD_IMAGE_MEM_]], [[LOAD_FILTER_MEM_]] : f32
// CHECK:                 [[VAR_19_:%.+]] = arith.addf [[LOAD_VAR_6_MEM_]], [[VAR_18_]] : f32
// CHECK:                 krnl.store [[VAR_19_]], [[VAR_6_]][] : memref<f32>
// CHECK:               }
// CHECK-DAG:           [[LOAD_VAR_6_MEM_1_:%.+]] = krnl.load [[VAR_6_]][] : memref<f32>
// CHECK-DAG:           [[LOAD_BIAS_MEM_:%.+]] = krnl.load [[BIAS_]]{{.}}[[VAR_3_]]{{.}} : memref<5xf32>
// CHECK:               [[VAR_10_:%.+]] = arith.addf [[LOAD_VAR_6_MEM_1_]], [[LOAD_BIAS_MEM_]] : f32
// CHECK:               krnl.store [[VAR_10_]], [[VAR_0_]]{{.}}[[VAR_2_]]#0, [[VAR_3_]], [[VAR_5_]]#0, [[VAR_5_]]#1] : memref<1x5x27x58xf32>
// CHECK:             }
// CHECK:           }
// CHECK:           return [[VAR_0_]] : memref<1x5x27x58xf32>
// CHECK:         }
}

// -----

func.func private @test_conv_no_bias_no_pad_w_group(%arg0 : tensor<1x9x32x64xf32>, %arg1 : tensor<6x3x6x7xf32>) -> tensor<*xf32> {
  %cst = "onnx.NoValue"() {value} : () -> none
  %0 = "onnx.Conv"(%arg0, %arg1, %cst) {auto_pad = "NOTSET", group = 3 : si64} : (tensor<1x9x32x64xf32>, tensor<6x3x6x7xf32>, none) -> tensor<*xf32>
  "func.return"(%0) : (tensor<*xf32>) -> ()

// mlir2FileCheck.py -a'["image", "filter", "bias"]'
// CHECK-DAG:   [[MAP_0_:#.+]] = affine_map<(d0, d1) -> (d0 * 2 + d1)>
// CHECK-DAG:   [[MAP_1_:#.+]] = affine_map<(d0) -> (-d0, 0)>
// CHECK-DAG:   [[MAP_2_:#.+]] = affine_map<(d0) -> (-d0 + 32, 6)>
// CHECK-DAG:   [[MAP_3_:#.+]] = affine_map<(d0, d1) -> (-d1, 0)>
// CHECK-DAG:   [[MAP_4_:#.+]] = affine_map<(d0, d1) -> (-d1 + 64, 7)>
// CHECK-DAG:   [[MAP_5_:#.+]] = affine_map<(d0, d1) -> (d0 + d1 * 3)>
// CHECK-DAG:   [[MAP_6_:#.+]] = affine_map<(d0, d1) -> (d0 + d1)>
// CHECK-LABEL:  func private @test_conv_no_bias_no_pad_w_group
// CHECK-SAME:   ([[IMAGE_:%.+]]: memref<1x9x32x64xf32>, [[FILTER_:%.+]]: memref<6x3x6x7xf32>) -> memref<1x6x27x58xf32> {
// CHECK-DAG:       [[CST_0_dot_000000_:%.+]] = arith.constant 0.000000e+00 : f32
// CHECK-DAG:       [[VAR_0_:%.+]] = memref.alloc() {{.*}}: memref<1x6x27x58xf32>
// CHECK-DAG:         [[VAR_6_:%.+]] = memref.alloca() : memref<f32>
// CHECK-DAG:       [[LOOP_0_:%.+]]:3 = krnl.define_loops 3
// CHECK:           krnl.iterate([[LOOP_0_]]#0, [[LOOP_0_]]#1, [[LOOP_0_]]#2) with ([[LOOP_0_]]#0 -> [[BIAS_:%.+]] = 0 to 1, [[LOOP_0_]]#1 -> [[I_0_:%.+]] = 0 to 3, [[LOOP_0_]]#2 -> [[I_1_:%.+]] = 0 to 2){
// CHECK:             [[VAR_2_:%.+]]:3 = krnl.get_induction_var_value([[LOOP_0_]]#0, [[LOOP_0_]]#1, [[LOOP_0_]]#2) : (!krnl.loop, !krnl.loop, !krnl.loop) -> (index, index, index)
// CHECK-DAG:         [[VAR_3_:%.+]] = affine.apply [[MAP_0_]]([[VAR_2_]]#1, [[VAR_2_]]#2)
// CHECK-DAG:         [[LOOP_1_:%.+]]:2 = krnl.define_loops 2
// CHECK:             krnl.iterate([[LOOP_1_]]#0, [[LOOP_1_]]#1) with ([[LOOP_1_]]#0 -> [[I_2_:%.+]] = 0 to 27, [[LOOP_1_]]#1 -> [[I_3_:%.+]] = 0 to 58){
// CHECK-DAG:           [[VAR_5_:%.+]]:2 = krnl.get_induction_var_value([[LOOP_1_]]#0, [[LOOP_1_]]#1) : (!krnl.loop, !krnl.loop) -> (index, index)
// CHECK:               krnl.store [[CST_0_dot_000000_]], [[VAR_6_]][] : memref<f32>
// CHECK:               [[LOOP_2_:%.+]]:3 = krnl.define_loops 3
// CHECK:               krnl.iterate([[LOOP_2_]]#0, [[LOOP_2_]]#1, [[LOOP_2_]]#2) with ([[LOOP_2_]]#0 -> [[I_4_:%.+]] = 0 to 3, [[LOOP_2_]]#1 -> [[I_5_:%.+]] = max [[MAP_1_]]([[VAR_5_]]#0) to min [[MAP_2_]]([[VAR_5_]]#0), [[LOOP_2_]]#2 -> [[I_6_:%.+]] = max [[MAP_3_]]([[VAR_5_]]#0, [[VAR_5_]]#1) to min [[MAP_4_]]([[VAR_5_]]#0, [[VAR_5_]]#1)){
// CHECK:                 [[VAR_9_:%.+]]:3 = krnl.get_induction_var_value([[LOOP_2_]]#0, [[LOOP_2_]]#1, [[LOOP_2_]]#2) : (!krnl.loop, !krnl.loop, !krnl.loop) -> (index, index, index)
// CHECK-DAG:             [[VAR_10_:%.+]] = affine.apply [[MAP_5_]]([[VAR_9_]]#0, [[VAR_2_]]#1)
// CHECK-DAG:             [[VAR_11_:%.+]] = affine.apply [[MAP_6_]]([[VAR_9_]]#1, [[VAR_5_]]#0)
// CHECK-DAG:             [[VAR_12_:%.+]] = affine.apply [[MAP_6_]]([[VAR_9_]]#2, [[VAR_5_]]#1)
// CHECK-NOT: separator of consecutive DAGs
// CHECK-DAG:             [[LOAD_IMAGE_MEM_:%.+]] = krnl.load [[IMAGE_]]{{.}}[[VAR_2_]]#0, [[VAR_10_]], [[VAR_11_]], [[VAR_12_]]{{.}} : memref<1x9x32x64xf32>
// CHECK-DAG:             [[LOAD_FILTER_MEM_:%.+]] = krnl.load [[FILTER_]]{{.}}[[VAR_3_]], [[VAR_9_]]#0, [[VAR_9_]]#1, [[VAR_9_]]#2] : memref<6x3x6x7xf32>
// CHECK-DAG:             [[LOAD_VAR_6_MEM_:%.+]] = krnl.load [[VAR_6_]][] : memref<f32>
// CHECK:                 [[VAR_16_:%.+]] = arith.mulf [[LOAD_IMAGE_MEM_]], [[LOAD_FILTER_MEM_]] : f32
// CHECK:                 [[VAR_17_:%.+]] = arith.addf [[LOAD_VAR_6_MEM_]], [[VAR_16_]] : f32
// CHECK:                 krnl.store [[VAR_17_]], [[VAR_6_]][] : memref<f32>
// CHECK:               }
// CHECK:               [[LOAD_VAR_6_MEM_1_:%.+]] = krnl.load [[VAR_6_]][] : memref<f32>
// CHECK:               krnl.store [[LOAD_VAR_6_MEM_1_]], [[VAR_0_]]{{.}}[[VAR_2_]]#0, [[VAR_3_]], [[VAR_5_]]#0, [[VAR_5_]]#1] : memref<1x6x27x58xf32>
// CHECK:             }
// CHECK:           }
// CHECK:           return [[VAR_0_]] : memref<1x6x27x58xf32>
// CHECK:         }
}

// -----

func.func private @test_conv_no_bias_no_pad_w_strides(%arg0 : tensor<1x9x32x64xf32>, %arg1 : tensor<5x9x6x7xf32>) -> tensor<*xf32> {
  %cst = "onnx.NoValue"() {value} : () -> none
  %0 = "onnx.Conv"(%arg0, %arg1, %cst) {auto_pad = "NOTSET", group = 1 : si64, strides = [2, 2]} : (tensor<1x9x32x64xf32>, tensor<5x9x6x7xf32>, none) -> tensor<*xf32>
  "func.return"(%0) : (tensor<*xf32>) -> ()

// mlir2FileCheck.py -a'["image", "filter", "bias"]'
// CHECK-DAG:   [[MAP_0_:#.+]] = affine_map<(d0, d1) -> (d0 * 5 + d1)>
// CHECK-DAG:   [[MAP_1_:#.+]] = affine_map<(d0) -> (d0 * -2, 0)>
// CHECK-DAG:   [[MAP_2_:#.+]] = affine_map<(d0) -> (d0 * -2 + 32, 6)>
// CHECK-DAG:   [[MAP_3_:#.+]] = affine_map<(d0, d1) -> (d1 * -2, 0)>
// CHECK-DAG:   [[MAP_4_:#.+]] = affine_map<(d0, d1) -> (d1 * -2 + 64, 7)>
// CHECK-DAG:   [[MAP_5_:#.+]] = affine_map<(d0, d1) -> (d0 + d1 * 9)>
// CHECK-DAG:   [[MAP_6_:#.+]] = affine_map<(d0, d1) -> (d0 + d1 * 2)>
// CHECK-LABEL:  func private @test_conv_no_bias_no_pad_w_strides
// CHECK-SAME:   ([[IMAGE_:%.+]]: memref<1x9x32x64xf32>, [[FILTER_:%.+]]: memref<5x9x6x7xf32>) -> memref<1x5x14x29xf32> {
// CHECK-DAG:       [[CST_0_dot_000000_:%.+]] = arith.constant 0.000000e+00 : f32
// CHECK-DAG:       [[VAR_0_:%.+]] = memref.alloc() {{.*}}: memref<1x5x14x29xf32>
// CHECK-DAG:       [[VAR_6_:%.+]] = memref.alloca() : memref<f32>
// CHECK-DAG:       [[LOOP_0_:%.+]]:3 = krnl.define_loops 3
// CHECK:           krnl.iterate([[LOOP_0_]]#0, [[LOOP_0_]]#1, [[LOOP_0_]]#2) with ([[LOOP_0_]]#0 -> [[BIAS_:%.+]] = 0 to 1, [[LOOP_0_]]#1 -> [[I_0_:%.+]] = 0 to 1, [[LOOP_0_]]#2 -> [[I_1_:%.+]] = 0 to 5){
// CHECK:             [[VAR_2_:%.+]]:3 = krnl.get_induction_var_value([[LOOP_0_]]#0, [[LOOP_0_]]#1, [[LOOP_0_]]#2) : (!krnl.loop, !krnl.loop, !krnl.loop) -> (index, index, index)
// CHECK-DAG:         [[VAR_3_:%.+]] = affine.apply [[MAP_0_]]([[VAR_2_]]#1, [[VAR_2_]]#2)
// CHECK-DAG:         [[LOOP_1_:%.+]]:2 = krnl.define_loops 2
// CHECK:             krnl.iterate([[LOOP_1_]]#0, [[LOOP_1_]]#1) with ([[LOOP_1_]]#0 -> [[I_2_:%.+]] = 0 to 14, [[LOOP_1_]]#1 -> [[I_3_:%.+]] = 0 to 29){
// CHECK-DAG:           [[VAR_5_:%.+]]:2 = krnl.get_induction_var_value([[LOOP_1_]]#0, [[LOOP_1_]]#1) : (!krnl.loop, !krnl.loop) -> (index, index)
// CHECK:               krnl.store [[CST_0_dot_000000_]], [[VAR_6_]][] : memref<f32>
// CHECK:               [[LOOP_2_:%.+]]:3 = krnl.define_loops 3
// CHECK:               krnl.iterate([[LOOP_2_]]#0, [[LOOP_2_]]#1, [[LOOP_2_]]#2) with ([[LOOP_2_]]#0 -> [[I_4_:%.+]] = 0 to 9, [[LOOP_2_]]#1 -> [[I_5_:%.+]] = max [[MAP_1_]]([[VAR_5_]]#0) to min [[MAP_2_]]([[VAR_5_]]#0), [[LOOP_2_]]#2 -> [[I_6_:%.+]] = max [[MAP_3_]]([[VAR_5_]]#0, [[VAR_5_]]#1) to min [[MAP_4_]]([[VAR_5_]]#0, [[VAR_5_]]#1)){
// CHECK:                 [[VAR_9_:%.+]]:3 = krnl.get_induction_var_value([[LOOP_2_]]#0, [[LOOP_2_]]#1, [[LOOP_2_]]#2) : (!krnl.loop, !krnl.loop, !krnl.loop) -> (index, index, index)
// CHECK-DAG:             [[VAR_10_:%.+]] = affine.apply [[MAP_5_]]([[VAR_9_]]#0, [[VAR_2_]]#1)
// CHECK-DAG:             [[VAR_11_:%.+]] = affine.apply [[MAP_6_]]([[VAR_9_]]#1, [[VAR_5_]]#0)
// CHECK-DAG:             [[VAR_12_:%.+]] = affine.apply [[MAP_6_]]([[VAR_9_]]#2, [[VAR_5_]]#1)
// CHECK-NOT: separator of consecutive DAGs
// CHECK-DAG:             [[LOAD_IMAGE_MEM_:%.+]] = krnl.load [[IMAGE_]]{{.}}[[VAR_2_]]#0, [[VAR_10_]], [[VAR_11_]], [[VAR_12_]]{{.}} : memref<1x9x32x64xf32>
// CHECK-DAG:             [[LOAD_FILTER_MEM_:%.+]] = krnl.load [[FILTER_]]{{.}}[[VAR_3_]], [[VAR_9_]]#0, [[VAR_9_]]#1, [[VAR_9_]]#2] : memref<5x9x6x7xf32>
// CHECK-DAG:             [[LOAD_VAR_6_MEM_:%.+]] = krnl.load [[VAR_6_]][] : memref<f32>
// CHECK:                 [[VAR_16_:%.+]] = arith.mulf [[LOAD_IMAGE_MEM_]], [[LOAD_FILTER_MEM_]] : f32
// CHECK:                 [[VAR_17_:%.+]] = arith.addf [[LOAD_VAR_6_MEM_]], [[VAR_16_]] : f32
// CHECK:                 krnl.store [[VAR_17_]], [[VAR_6_]][] : memref<f32>
// CHECK:               }
// CHECK:               [[LOAD_VAR_6_MEM_1_:%.+]] = krnl.load [[VAR_6_]][] : memref<f32>
// CHECK:               krnl.store [[LOAD_VAR_6_MEM_1_]], [[VAR_0_]]{{.}}[[VAR_2_]]#0, [[VAR_3_]], [[VAR_5_]]#0, [[VAR_5_]]#1] : memref<1x5x14x29xf32>
// CHECK:             }
// CHECK:           }
// CHECK:           return [[VAR_0_]] : memref<1x5x14x29xf32>
// CHECK:         }
}

// -----

// COM: Lower Softmax opset 11.
func.func private @test_softmax_v11(%arg0 : tensor<10x20x30xf32>) -> tensor<*xf32> {
  %0 = "onnx.SoftmaxV11"(%arg0) {axis=1: si64} : (tensor<10x20x30xf32>) -> tensor<*xf32>
  "func.return"(%0) : (tensor<*xf32>) -> ()

// CHECK:         func private @test_softmax_v11([[arg0_:%.+]]: memref<10x20x30xf32>) -> memref<10x20x30xf32> {
// CHECK-DAG:       [[CST_0_:%.+]] = arith.constant 0xFF800000 : f32
// CHECK-DAG:       [[CST_0_dot_000000_:%.+]] = arith.constant 0.000000e+00 : f32
// CHECK-DAG:       [[VAR_2_:%.+]] = memref.alloc() {{.*}}: memref<10x20x30xf32>
// CHECK-DAG:       [[VAR_1_:%.+]] = memref.alloc() {{.*}}: memref<f32>
// CHECK-DAG:       [[VAR_0_:%.+]] = memref.alloc() {{.*}}: memref<f32>
// CHECK-DAG:       [[LOOP_0_:%.+]] = krnl.define_loops 1
// CHECK:           krnl.iterate([[LOOP_0_]]) with ([[LOOP_0_]] -> [[I_0_:%.+]] = 0 to 10){
// CHECK:             [[VAR_4_:%.+]] = krnl.get_induction_var_value([[LOOP_0_]]) : (!krnl.loop) -> index
// CHECK:             krnl.store [[CST_0_dot_000000_]], [[VAR_1_]][] : memref<f32>
// CHECK:             krnl.store [[CST_0_]], [[VAR_0_]][] : memref<f32>
// CHECK:             [[LOOP_1_:%.+]]:2 = krnl.define_loops 2
// CHECK:             krnl.iterate([[LOOP_1_]]#0, [[LOOP_1_]]#1) with ([[LOOP_1_]]#0 -> [[I_1_:%.+]] = 0 to 20, [[LOOP_1_]]#1 -> [[I_2_:%.+]] = 0 to 30){
// CHECK-DAG:           [[VAR_10_:%.+]]:2 = krnl.get_induction_var_value([[LOOP_1_]]#0, [[LOOP_1_]]#1) : (!krnl.loop, !krnl.loop) -> (index, index)
// CHECK-DAG:           [[LOAD_VAR_0_MEM_:%.+]] = krnl.load [[VAR_0_]][] : memref<f32>
// CHECK:               [[LOAD_arg0_MEM_:%.+]] = krnl.load [[arg0_]]{{.}}[[VAR_4_]], [[VAR_10_]]#0, [[VAR_10_]]#1] : memref<10x20x30xf32>
// CHECK:               [[VAR_13_:%.+]] = arith.cmpf ogt, [[LOAD_VAR_0_MEM_]], [[LOAD_arg0_MEM_]] : f32
// CHECK:               [[VAR_14_:%.+]] = arith.select [[VAR_13_]], [[LOAD_VAR_0_MEM_]], [[LOAD_arg0_MEM_]] : f32
// CHECK:               krnl.store [[VAR_14_]], [[VAR_0_]][] : memref<f32>
// CHECK:             }
// CHECK-DAG:         [[LOAD_VAR_0_MEM_1_:%.+]] = krnl.load [[VAR_0_]][] : memref<f32>
// CHECK-DAG:         [[LOOP_2_:%.+]]:2 = krnl.define_loops 2
// CHECK:             krnl.iterate([[LOOP_2_]]#0, [[LOOP_2_]]#1) with ([[LOOP_2_]]#0 -> [[I_3_:%.+]] = 0 to 20, [[LOOP_2_]]#1 -> [[I_4_:%.+]] = 0 to 30){
// CHECK-DAG:           [[VAR_10_1_:%.+]]:2 = krnl.get_induction_var_value([[LOOP_2_]]#0, [[LOOP_2_]]#1) : (!krnl.loop, !krnl.loop) -> (index, index)
// CHECK-DAG:           [[LOAD_VAR_0_MEM_2_:%.+]] = krnl.load [[VAR_1_]][] : memref<f32>
// CHECK:               [[LOAD_arg0_MEM_1_:%.+]] = krnl.load [[arg0_]]{{.}}[[VAR_4_]], [[VAR_10_1_]]#0, [[VAR_10_1_]]#1] : memref<10x20x30xf32>
// CHECK:               [[VAR_13_1_:%.+]] = arith.subf [[LOAD_arg0_MEM_1_]], [[LOAD_VAR_0_MEM_1_]] : f32
// CHECK:               [[VAR_14_1_:%.+]] = math.exp [[VAR_13_1_]] : f32
// CHECK:               [[VAR_15_:%.+]] = arith.addf [[LOAD_VAR_0_MEM_2_]], [[VAR_14_1_]] : f32
// CHECK:               krnl.store [[VAR_15_]], [[VAR_1_]][] : memref<f32>
// CHECK:               krnl.store [[VAR_14_1_]], [[VAR_2_]]{{.}}[[VAR_4_]], [[VAR_10_1_]]#0, [[VAR_10_1_]]#1] : memref<10x20x30xf32>
// CHECK:             }
// CHECK-DAG:         [[LOAD_VAR_1_MEM_:%.+]] = krnl.load [[VAR_1_]][] : memref<f32>
// CHECK-DAG:         [[LOOP_3_:%.+]]:2 = krnl.define_loops 2
// CHECK:             krnl.iterate([[LOOP_3_]]#0, [[LOOP_3_]]#1) with ([[LOOP_3_]]#0 -> [[I_5_:%.+]] = 0 to 20, [[LOOP_3_]]#1 -> [[I_6_:%.+]] = 0 to 30){
// CHECK:               [[VAR_10_2_:%.+]]:2 = krnl.get_induction_var_value([[LOOP_3_]]#0, [[LOOP_3_]]#1) : (!krnl.loop, !krnl.loop) -> (index, index)
// CHECK:               [[LOAD_VAR_0_MEM_2_:%.+]] = krnl.load [[VAR_2_]]{{.}}[[VAR_4_]], [[VAR_10_2_]]#0, [[VAR_10_2_]]#1] : memref<10x20x30xf32>
// CHECK:               [[LOAD_arg0_MEM_1_:%.+]] = arith.divf [[LOAD_VAR_0_MEM_2_]], [[LOAD_VAR_1_MEM_]] : f32
// CHECK:               krnl.store [[LOAD_arg0_MEM_1_]], [[VAR_2_]]{{.}}[[VAR_4_]], [[VAR_10_2_]]#0, [[VAR_10_2_]]#1] : memref<10x20x30xf32>
// CHECK:             }
// CHECK:           }
// CHECK:           return [[VAR_2_]] : memref<10x20x30xf32>
// CHECK:         }
}

// -----

// COM: Lower Softmax opset 13.

func.func private @test_softmax_v13(%arg0 : tensor<10x20x30xf32>) -> tensor<*xf32> {
  %0 = "onnx.Softmax"(%arg0) {axis=1: si64} : (tensor<10x20x30xf32>) -> tensor<*xf32>
  "func.return"(%0) : (tensor<*xf32>) -> ()

// CHECK:         func private @test_softmax_v13([[arg0_:%.+]]: memref<10x20x30xf32>) -> memref<10x20x30xf32> {
// CHECK-DAG:       [[CST_0_:%.+]] = arith.constant 0xFF800000 : f32
// CHECK-DAG:       [[CST_0_dot_000000_:%.+]] = arith.constant 0.000000e+00 : f32
// CHECK-DAG:       [[VAR_2_:%.+]] = memref.alloc() {{.*}}: memref<10x20x30xf32>
// CHECK-DAG:       [[VAR_1_:%.+]] = memref.alloc() {{.*}}: memref<f32>
// CHECK-DAG:       [[VAR_0_:%.+]] = memref.alloc() {{.*}}: memref<f32>
// CHECK-DAG:       [[LOOP_0_:%.+]]:2 = krnl.define_loops 2
// CHECK:           krnl.iterate([[LOOP_0_]]#0, [[LOOP_0_]]#1) with ([[LOOP_0_]]#0 -> [[I_0_:%.+]] = 0 to 10, [[LOOP_0_]]#1 -> [[I_1_:%.+]] = 0 to 30){
// CHECK:             [[VAR_4_:%.+]]:2 = krnl.get_induction_var_value([[LOOP_0_]]#0, [[LOOP_0_]]#1) : (!krnl.loop, !krnl.loop) -> (index, index)
// CHECK:             krnl.store [[CST_0_dot_000000_]], [[VAR_1_]][] : memref<f32>
// CHECK:             krnl.store [[CST_0_]], [[VAR_0_]][] : memref<f32>
// CHECK:             [[LOOP_1_:%.+]] = krnl.define_loops 1
// CHECK:             krnl.iterate([[LOOP_1_]]) with ([[LOOP_1_]] -> [[I_2_:%.+]] = 0 to 20){
// CHECK-DAG:           [[VAR_10_:%.+]] = krnl.get_induction_var_value([[LOOP_1_]]) : (!krnl.loop) -> index
// CHECK-DAG:           [[LOAD_VAR_0_MEM_:%.+]] = krnl.load [[VAR_0_]][] : memref<f32>
// CHECK:               [[LOAD_arg0_MEM_:%.+]] = krnl.load [[arg0_]]{{.}}[[VAR_4_]]#0, [[VAR_10_]], [[VAR_4_]]#1] : memref<10x20x30xf32>
// CHECK:               [[VAR_13_:%.+]] = arith.cmpf ogt, [[LOAD_VAR_0_MEM_]], [[LOAD_arg0_MEM_]] : f32
// CHECK:               [[VAR_14_:%.+]] = arith.select [[VAR_13_]], [[LOAD_VAR_0_MEM_]], [[LOAD_arg0_MEM_]] : f32
// CHECK:               krnl.store [[VAR_14_]], [[VAR_0_]][] : memref<f32>
// CHECK:             }
// CHECK-DAG:         [[LOAD_VAR_0_MEM_1_:%.+]] = krnl.load [[VAR_0_]][] : memref<f32>
// CHECK-DAG:         [[LOOP_2_:%.+]] = krnl.define_loops 1
// CHECK:             krnl.iterate([[LOOP_2_]]) with ([[LOOP_2_]] -> [[I_3_:%.+]] = 0 to 20){
// CHECK-DAG:           [[VAR_10_1_:%.+]] = krnl.get_induction_var_value([[LOOP_2_]]) : (!krnl.loop) -> index
// CHECK-DAG:           [[LOAD_VAR_0_MEM_2_:%.+]] = krnl.load [[VAR_1_]][] : memref<f32>
// CHECK:               [[LOAD_arg0_MEM_1_:%.+]] = krnl.load [[arg0_]]{{.}}[[VAR_4_]]#0, [[VAR_10_1_]], [[VAR_4_]]#1] : memref<10x20x30xf32>
// CHECK:               [[VAR_13_1_:%.+]] = arith.subf [[LOAD_arg0_MEM_1_]], [[LOAD_VAR_0_MEM_1_]] : f32
// CHECK:               [[VAR_14_1_:%.+]] = math.exp [[VAR_13_1_]] : f32
// CHECK:               [[VAR_15_:%.+]] = arith.addf [[LOAD_VAR_0_MEM_2_]], [[VAR_14_1_]] : f32
// CHECK:               krnl.store [[VAR_15_]], [[VAR_1_]][] : memref<f32>
// CHECK:               krnl.store [[VAR_14_1_]], [[VAR_2_]]{{.}}[[VAR_4_]]#0, [[VAR_10_1_]], [[VAR_4_]]#1] : memref<10x20x30xf32>
// CHECK:             }
// CHECK-DAG:         [[LOAD_VAR_1_MEM_:%.+]] = krnl.load [[VAR_1_]][] : memref<f32>
// CHECK-DAG:         [[LOOP_3_:%.+]] = krnl.define_loops 1
// CHECK:             krnl.iterate([[LOOP_3_]]) with ([[LOOP_3_]] -> [[I_4_:%.+]] = 0 to 20){
// CHECK:               [[VAR_10_2_:%.+]] = krnl.get_induction_var_value([[LOOP_3_]]) : (!krnl.loop) -> index
// CHECK:               [[LOAD_VAR_0_MEM_2_:%.+]] = krnl.load [[VAR_2_]]{{.}}[[VAR_4_]]#0, [[VAR_10_2_]], [[VAR_4_]]#1] : memref<10x20x30xf32>
// CHECK:               [[LOAD_arg0_MEM_1_:%.+]] = arith.divf [[LOAD_VAR_0_MEM_2_]], [[LOAD_VAR_1_MEM_]] : f32
// CHECK:               krnl.store [[LOAD_arg0_MEM_1_]], [[VAR_2_]]{{.}}[[VAR_4_]]#0, [[VAR_10_2_]], [[VAR_4_]]#1] : memref<10x20x30xf32>
// CHECK:             }
// CHECK:           }
// CHECK:           return [[VAR_2_]] : memref<10x20x30xf32>
// CHECK:         }
}

// -----

func.func @instance_norm(%arg0: tensor<2x3x4x5xf32>, %arg1: tensor<3xf32>, %arg2: tensor<3xf32>) -> tensor<2x3x4x5xf32> attributes {input_names = ["x", "s", "bias"], output_names = ["y"]} {
  %0 = "onnx.InstanceNormalization"(%arg0, %arg1, %arg2) {epsilon = 0.00999999977 : f32} : (tensor<2x3x4x5xf32>, tensor<3xf32>, tensor<3xf32>) -> tensor<2x3x4x5xf32>
  return %0 : tensor<2x3x4x5xf32>

// mlir2FileCheck.py -a'["input", "scale", "bias"]'
// CHECK-LABEL:  func @instance_norm
// CHECK-SAME:   ([[INPUT_:%.+]]: memref<2x3x4x5xf32>, [[SCALE_:%.+]]: memref<3xf32>, [[BIAS_:%.+]]: memref<3xf32>) -> memref<2x3x4x5xf32> attributes {input_names = ["x", "s", "bias"], output_names = ["y"]} {
// CHECK-DAG:       [[CST_20_:%.+]] = arith.constant 2.000000e+01 : f32
// CHECK-DAG:       [[CST_0_dot_000000_:%.+]] = arith.constant 0.000000e+00 : f32
// CHECK-DAG:       [[CST_0_dot_00999999977_:%.+]] = arith.constant 0.00999999977 : f32
// CHECK-DAG:       [[RES_:%.+]] = memref.alloc() {{.*}}: memref<2x3x4x5xf32>
// CHECK-NOT: separator of consecutive DAGs
// CHECK-DAG:       [[RES_1_:%.+]] = memref.alloca() : memref<f32>
// CHECK-DAG:       [[LOOP_0_:%.+]]:2 = krnl.define_loops 2
// CHECK:           krnl.iterate([[LOOP_0_]]#0, [[LOOP_0_]]#1) with ([[LOOP_0_]]#0 -> [[I_0_:%.+]] = 0 to 2, [[LOOP_0_]]#1 -> [[I_1_:%.+]] = 0 to 3){
// CHECK-DAG:         [[VAR_3_:%.+]]:2 = krnl.get_induction_var_value([[LOOP_0_]]#0, [[LOOP_0_]]#1) : (!krnl.loop, !krnl.loop) -> (index, index)
// CHECK-DAG:         [[LOOP_1_:%.+]]:2 = krnl.define_loops 2
// CHECK:             krnl.store [[CST_0_dot_000000_]], [[RES_1_]][] : memref<f32>
// CHECK:             [[LOOP_2_:%.+]]:2 = krnl.define_loops 2
// CHECK:             krnl.iterate([[LOOP_2_]]#0, [[LOOP_2_]]#1) with ([[LOOP_2_]]#0 -> [[I_2_:%.+]] = 0 to 4, [[LOOP_2_]]#1 -> [[I_3_:%.+]] = 0 to 5){
// CHECK-DAG:           [[VAR_17_:%.+]]:2 = krnl.get_induction_var_value([[LOOP_2_]]#0, [[LOOP_2_]]#1) : (!krnl.loop, !krnl.loop) -> (index, index)
// CHECK-DAG:           [[LOAD_RES_1_MEM_:%.+]] = krnl.load [[RES_1_]][] : memref<f32>
// CHECK:               [[LOAD_INPUT_MEM_:%.+]] = krnl.load [[INPUT_]]{{.}}[[VAR_3_]]#0, [[VAR_3_]]#1, [[VAR_17_]]#0, [[VAR_17_]]#1] : memref<2x3x4x5xf32>
// CHECK:               [[VAR_20_:%.+]] = arith.addf [[LOAD_RES_1_MEM_]], [[LOAD_INPUT_MEM_]] : f32
// CHECK:               krnl.store [[VAR_20_]], [[RES_1_]][] : memref<f32>
// CHECK:             }
// CHECK:             [[LOAD_RES_1_MEM_1_:%.+]] = krnl.load [[RES_1_]][] : memref<f32>
// CHECK:             [[VAR_8_:%.+]] = arith.divf [[LOAD_RES_1_MEM_1_]], [[CST_20_]] : f32
// CHECK:             krnl.store [[CST_0_dot_000000_]], [[RES_1_]][] : memref<f32>
// CHECK:             krnl.iterate([[LOOP_1_]]#0, [[LOOP_1_]]#1) with ([[LOOP_1_]]#0 -> [[I_4_:%.+]] = 0 to 4, [[LOOP_1_]]#1 -> [[I_5_:%.+]] = 0 to 5){
// CHECK-DAG:           [[VAR_17_1_:%.+]]:2 = krnl.get_induction_var_value([[LOOP_1_]]#0, [[LOOP_1_]]#1) : (!krnl.loop, !krnl.loop) -> (index, index)
// CHECK-DAG:           [[LOAD_RES_1_MEM_2_:%.+]] = krnl.load [[RES_1_]][] : memref<f32>
// CHECK:               [[LOAD_INPUT_MEM_1_:%.+]] = krnl.load [[INPUT_]]{{.}}[[VAR_3_]]#0, [[VAR_3_]]#1, [[VAR_17_1_]]#0, [[VAR_17_1_]]#1] : memref<2x3x4x5xf32>
// CHECK:               [[VAR_20_1_:%.+]] = arith.subf [[LOAD_INPUT_MEM_1_]], [[VAR_8_]] : f32
// CHECK:               [[VAR_21_:%.+]] = arith.mulf [[VAR_20_1_]], [[VAR_20_1_]] : f32
// CHECK:               [[VAR_22_:%.+]] = arith.addf [[LOAD_RES_1_MEM_2_]], [[VAR_21_]] : f32
// CHECK:               krnl.store [[VAR_22_]], [[RES_1_]][] : memref<f32>
// CHECK:             }
// CHECK:             [[LOAD_RES_1_MEM_3_:%.+]] = krnl.load [[RES_1_]][] : memref<f32>
// CHECK:             [[VAR_10_:%.+]] = arith.divf [[LOAD_RES_1_MEM_3_]], [[CST_20_]] : f32
// CHECK:             [[VAR_11_:%.+]] = arith.addf [[VAR_10_]], [[CST_0_dot_00999999977_]] : f32
// CHECK-DAG:         [[VAR_12_:%.+]] = math.sqrt [[VAR_11_]] : f32
// CHECK-DAG:         [[LOAD_SCALE_MEM_:%.+]] = krnl.load [[SCALE_]]{{.}}[[VAR_3_]]#1] : memref<3xf32>
// CHECK-NOT: separator of consecutive DAGs
// CHECK-DAG:         [[VAR_14_:%.+]] = arith.divf [[LOAD_SCALE_MEM_]], [[VAR_12_]] : f32
// CHECK-DAG:         [[LOAD_BIAS_MEM_:%.+]] = krnl.load [[BIAS_]]{{.}}[[VAR_3_]]#1] : memref<3xf32>
// CHECK-DAG:         [[LOOP_3_:%.+]]:2 = krnl.define_loops 2
// CHECK:             krnl.iterate([[LOOP_3_]]#0, [[LOOP_3_]]#1) with ([[LOOP_3_]]#0 -> [[I_6_:%.+]] = 0 to 4, [[LOOP_3_]]#1 -> [[I_7_:%.+]] = 0 to 5){
// CHECK:               [[VAR_17_2_:%.+]]:2 = krnl.get_induction_var_value([[LOOP_3_]]#0, [[LOOP_3_]]#1) : (!krnl.loop, !krnl.loop) -> (index, index)
// CHECK:               [[LOAD_INPUT_MEM_2_:%.+]] = krnl.load [[INPUT_]]{{.}}[[VAR_3_]]#0, [[VAR_3_]]#1, [[VAR_17_2_]]#0, [[VAR_17_2_]]#1] : memref<2x3x4x5xf32>
// CHECK:               [[LOAD_INPUT_MEM_1_:%.+]] = arith.subf [[LOAD_INPUT_MEM_2_]], [[VAR_8_]] : f32
// CHECK:               [[VAR_20_2_:%.+]] = arith.mulf [[VAR_14_]], [[LOAD_INPUT_MEM_1_]] : f32
// CHECK:               [[VAR_21_1_:%.+]] = arith.addf [[VAR_20_2_]], [[LOAD_BIAS_MEM_]] : f32
// CHECK:               krnl.store [[VAR_21_1_]], [[RES_]]{{.}}[[VAR_3_]]#0, [[VAR_3_]]#1, [[VAR_17_2_]]#0, [[VAR_17_2_]]#1] : memref<2x3x4x5xf32>
// CHECK:             }
// CHECK:           }
// CHECK:           return [[RES_]] : memref<2x3x4x5xf32>
// CHECK:         }
}

// -----

func.func @test_nonzero(%arg0: tensor<2x2xi1>) -> tensor<*xi64> attributes {input_names = ["condition"], output_names = ["result"]} {
    %0 = "onnx.NonZero"(%arg0) : (tensor<2x2xi1>) -> tensor<*xi64>
    return %0 : tensor<*xi64>

// mlir2FileCheck.py -a'["input"]'
// CHECK-LABEL:  func @test_nonzero
// CHECK-SAME:   ([[INPUT_:%.+]]: memref<2x2xi1>) -> memref<2x?xi64> attributes {input_names = ["condition"], output_names = ["result"]} {
// CHECK-DAG:       [[CST_2_:%.+]] = arith.constant 2 : index
// CHECK-DAG:       [[VAR_false_:%.+]] = arith.constant false
// CHECK-DAG:       [[CST_minus_1_:%.+]] = arith.constant -1 : index
// CHECK-DAG:       [[CST_1_:%.+]] = arith.constant 1 : index
// CHECK-DAG:       [[CST_0_:%.+]] = arith.constant 0 : index
// CHECK-DAG:       [[RES_:%.+]] = memref.alloca() : memref<index>
// CHECK:           krnl.store [[CST_0_]], [[RES_]][] : memref<index>
// CHECK-DAG:       [[RES_1_:%.+]] = memref.alloc() {{.*}}: memref<2xindex>
// CHECK-DAG:       [[LOOP_0_:%.+]] = krnl.define_loops 1
// CHECK:           krnl.iterate([[LOOP_0_]]) with ([[LOOP_0_]] -> [[I_0_:%.+]] = [[CST_0_]] to [[CST_2_]]){
// CHECK:             [[VAR_9_:%.+]] = krnl.get_induction_var_value([[LOOP_0_]]) : (!krnl.loop) -> index
// CHECK:             krnl.store [[CST_0_]], [[RES_1_]]{{.}}[[VAR_9_]]{{.}} : memref<2xindex>
// CHECK:           }
// CHECK-DAG:       [[RES_2_:%.+]] = memref.alloc() {{.*}}: memref<2xindex>
// CHECK-DAG:       [[LOOP_1_:%.+]] = krnl.define_loops 1
// CHECK:           krnl.iterate([[LOOP_1_]]) with ([[LOOP_1_]] -> [[I_1_:%.+]] = [[CST_0_]] to [[CST_2_]]){
// CHECK:             [[VAR_9_1_:%.+]] = krnl.get_induction_var_value([[LOOP_1_]]) : (!krnl.loop) -> index
// CHECK:             krnl.store [[CST_0_]], [[RES_2_]]{{.}}[[VAR_9_1_]]{{.}} : memref<2xindex>
// CHECK:           }
// CHECK:           [[LOOP_2_:%.+]]:2 = krnl.define_loops 2
// CHECK:           krnl.iterate([[LOOP_2_]]#0, [[LOOP_2_]]#1) with ([[LOOP_2_]]#0 -> [[I_2_:%.+]] = 0 to 2, [[LOOP_2_]]#1 -> [[I_3_:%.+]] = 0 to 2){
// CHECK:             [[VAR_9_2_:%.+]]:2 = krnl.get_induction_var_value([[LOOP_2_]]#0, [[LOOP_2_]]#1) : (!krnl.loop, !krnl.loop) -> (index, index)
// CHECK:             [[LOAD_INPUT_MEM_:%.+]] = krnl.load [[INPUT_]]{{.}}[[VAR_9_2_]]#0, [[VAR_9_2_]]#1] : memref<2x2xi1>
// CHECK:             [[VAR_11_:%.+]] = arith.cmpi eq, [[LOAD_INPUT_MEM_]], [[VAR_false_]] : i1
// CHECK-DAG:         [[VAR_12_:%.+]] = arith.select [[VAR_11_]], [[CST_0_]], [[CST_1_]] : index
// CHECK-DAG:         [[LOAD_RES_MEM_:%.+]] = krnl.load [[RES_]][] : memref<index>
// CHECK:             [[VAR_14_:%.+]] = arith.addi [[LOAD_RES_MEM_]], [[VAR_12_]] : index
// CHECK:             krnl.store [[VAR_14_]], [[RES_]][] : memref<index>
// CHECK:             [[LOAD_RES_1_MEM_:%.+]] = krnl.load [[RES_1_]]{{.}}[[VAR_9_2_]]#0] : memref<2xindex>
// CHECK:             [[VAR_16_:%.+]] = arith.addi [[LOAD_RES_1_MEM_]], [[VAR_12_]] : index
// CHECK:             krnl.store [[VAR_16_]], [[RES_1_]]{{.}}[[VAR_9_2_]]#0] : memref<2xindex>
// CHECK:             [[LOAD_RES_2_MEM_:%.+]] = krnl.load [[RES_2_]]{{.}}[[VAR_9_2_]]#1] : memref<2xindex>
// CHECK:             [[VAR_18_:%.+]] = arith.addi [[LOAD_RES_2_MEM_]], [[VAR_12_]] : index
// CHECK:             krnl.store [[VAR_18_]], [[RES_2_]]{{.}}[[VAR_9_2_]]#1] : memref<2xindex>
// CHECK:           }
// CHECK:           [[LOAD_RES_MEM_1_:%.+]] = krnl.load [[RES_]][] : memref<index>
// CHECK-DAG:       [[RES_3_:%.+]] = memref.alloc([[LOAD_RES_MEM_1_]]) {{.*}}: memref<2x?xi64>
// CHECK-DAG:       [[RES_4_:%.+]] = memref.alloca() : memref<index>
// CHECK-DAG:       [[RES_5_:%.+]] = memref.alloca() : memref<index>
// CHECK-DAG:       [[LOOP_3_:%.+]] = krnl.define_loops 1
// CHECK:           krnl.iterate([[LOOP_3_]]) with ([[LOOP_3_]] -> [[I_4_:%.+]] = [[CST_0_]] to [[LOAD_RES_MEM_1_]]){
// CHECK-DAG:         [[VAR_9_3_:%.+]] = krnl.get_induction_var_value([[LOOP_3_]]) : (!krnl.loop) -> index
// CHECK:             krnl.store [[CST_minus_1_]], [[RES_4_]][] : memref<index>
// CHECK:             krnl.store [[CST_0_]], [[RES_5_]][] : memref<index>
// CHECK:             [[LOOP_4_:%.+]] = krnl.define_loops 1
// CHECK:             krnl.iterate([[LOOP_4_]]) with ([[LOOP_4_]] -> [[I_5_:%.+]] = [[CST_0_]] to [[CST_2_]]){
// CHECK:               [[VAR_20_:%.+]] = krnl.get_induction_var_value([[LOOP_4_]]) : (!krnl.loop) -> index
// CHECK-DAG:           [[LOAD_RES_1_MEM_1_:%.+]] = krnl.load [[RES_1_]]{{.}}[[VAR_20_]]{{.}} : memref<2xindex>
// CHECK-DAG:           [[LOAD_RES_5_MEM_:%.+]] = krnl.load [[RES_5_]][] : memref<index>
// CHECK-DAG:           [[LOAD_RES_4_MEM_:%.+]] = krnl.load [[RES_4_]][] : memref<index>
// CHECK:               [[VAR_24_:%.+]] = arith.addi [[LOAD_RES_5_MEM_]], [[LOAD_RES_1_MEM_1_]] : index
// CHECK-DAG:           [[VAR_25_:%.+]] = arith.cmpi slt, [[VAR_9_3_]], [[VAR_24_]] : index
// CHECK-DAG:           [[VAR_26_:%.+]] = arith.cmpi eq, [[LOAD_RES_4_MEM_]], [[CST_minus_1_]] : index
// CHECK:               [[VAR_27_:%.+]] = arith.andi [[VAR_25_]], [[VAR_26_]] : i1
// CHECK:               [[VAR_28_:%.+]] = arith.select [[VAR_27_]], [[VAR_20_]], [[LOAD_RES_4_MEM_]] : index
// CHECK:               krnl.store [[VAR_28_]], [[RES_4_]][] : memref<index>
// CHECK:               krnl.store [[VAR_24_]], [[RES_5_]][] : memref<index>
// CHECK:             }
// CHECK:             [[LOAD_RES_4_MEM_1_:%.+]] = krnl.load [[RES_4_]][] : memref<index>
// CHECK:             [[VAR_14_1_:%.+]] = arith.index_cast [[LOAD_RES_4_MEM_1_]] : index to i64
// CHECK:             krnl.store [[VAR_14_1_]], [[RES_3_]]{{.}}[[CST_0_]], [[VAR_9_3_]]{{.}} : memref<2x?xi64>
// CHECK:             krnl.store [[CST_minus_1_]], [[RES_4_]][] : memref<index>
// CHECK:             krnl.store [[CST_0_]], [[RES_5_]][] : memref<index>
// CHECK:             [[LOOP_5_:%.+]] = krnl.define_loops 1
// CHECK:             krnl.iterate([[LOOP_5_]]) with ([[LOOP_5_]] -> [[I_6_:%.+]] = [[CST_0_]] to [[CST_2_]]){
// CHECK:               [[VAR_20_1_:%.+]] = krnl.get_induction_var_value([[LOOP_5_]]) : (!krnl.loop) -> index
// CHECK-DAG:           [[LOAD_RES_2_MEM_1_:%.+]] = krnl.load [[RES_2_]]{{.}}[[VAR_20_1_]]{{.}} : memref<2xindex>
// CHECK-DAG:           [[LOAD_RES_5_MEM_1_:%.+]] = krnl.load [[RES_5_]][] : memref<index>
// CHECK-DAG:           [[LOAD_RES_4_MEM_2_:%.+]] = krnl.load [[RES_4_]][] : memref<index>
// CHECK:               [[VAR_24_1_:%.+]] = arith.addi [[LOAD_RES_5_MEM_1_]], [[LOAD_RES_2_MEM_1_]] : index
// CHECK-DAG:           [[VAR_25_1_:%.+]] = arith.cmpi slt, [[VAR_9_3_]], [[VAR_24_1_]] : index
// CHECK-DAG:           [[VAR_26_1_:%.+]] = arith.cmpi eq, [[LOAD_RES_4_MEM_2_]], [[CST_minus_1_]] : index
// CHECK:               [[VAR_27_1_:%.+]] = arith.andi [[VAR_25_1_]], [[VAR_26_1_]] : i1
// CHECK:               [[VAR_28_1_:%.+]] = arith.select [[VAR_27_1_]], [[VAR_20_1_]], [[LOAD_RES_4_MEM_2_]] : index
// CHECK:               krnl.store [[VAR_28_1_]], [[RES_4_]][] : memref<index>
// CHECK:               krnl.store [[VAR_24_1_]], [[RES_5_]][] : memref<index>
// CHECK:             }
// CHECK:             [[VAR_18_1_:%.+]] = krnl.load [[RES_4_]][] : memref<index>
// CHECK:             [[VAR_19_:%.+]] = arith.index_cast [[VAR_18_1_]] : index to i64
// CHECK:             krnl.store [[VAR_19_]], [[RES_3_]]{{.}}[[CST_1_]], [[VAR_9_3_]]{{.}} : memref<2x?xi64>
// CHECK:           }
// CHECK:           return [[RES_3_]] : memref<2x?xi64>
// CHECK:         }
}

// -----

func.func @test_mod_fp32(%arg0: tensor<6xf32>, %arg1: tensor<6xf32>) -> tensor<*xf32> {
  %0 = "onnx.Mod"(%arg0, %arg1) {fmod = 1 : si64} : (tensor<6xf32>, tensor<6xf32>) -> tensor<*xf32>
  return %0 : tensor<*xf32>
// mlir2FileCheck.py -a'["a", "b"]'
// CHECK-LABEL:  func @test_mod_fp32
// CHECK-SAME:   ([[A_:%.+]]: memref<6xf32>, [[B_:%.+]]: memref<6xf32>) -> memref<6xf32> {
// CHECK-DAG:       [[RES_:%.+]] = memref.alloc() {{.*}}: memref<6xf32>
// CHECK-DAG:       [[LOOP_0_:%.+]] = krnl.define_loops 1
// CHECK:           krnl.iterate([[LOOP_0_]]) with ([[LOOP_0_]] -> [[I_0_:%.+]] = 0 to 6){
// CHECK:             [[IV:%.+]] = krnl.get_induction_var_value([[LOOP_0_]]) : (!krnl.loop) -> index
// CHECK-DAG:         [[LOAD_A_MEM_:%.+]] = krnl.load [[A_]]{{.}}[[IV]]{{.}} : memref<6xf32>
// CHECK-DAG:         [[LOAD_B_MEM_:%.+]] = krnl.load [[B_]]{{.}}[[IV]]{{.}} : memref<6xf32>
// CHECK:             [[VAR_4_:%.+]] = arith.remf [[LOAD_A_MEM_]], [[LOAD_B_MEM_]] : f32
// CHECK:             [[VAR_5_:%.+]] = math.copysign [[VAR_4_]], [[LOAD_A_MEM_]] : f32
// CHECK:             krnl.store [[VAR_5_]], [[RES_]]{{.}}[[IV]]{{.}} : memref<6xf32>
// CHECK:           }
// CHECK:           return [[RES_]] : memref<6xf32>
// CHECK:         }
}

// -----

func.func @test_mean(%arg0: tensor<3xf32>, %arg1: tensor<3xf32>, %arg2: tensor<3xf32>) -> tensor<*xf32>  {
    %0 = "onnx.Mean"(%arg0, %arg1, %arg2) : (tensor<3xf32>, tensor<3xf32>, tensor<3xf32>) -> tensor<*xf32>
    return %0 : tensor<*xf32>
// mlir2FileCheck.py -a'["a", "b", "c"]'
// CHECK-LABEL:  func @test_mean
// CHECK-SAME:   ([[A_:%.+]]: memref<3xf32>, [[B_:%.+]]: memref<3xf32>, [[C_:%.+]]: memref<3xf32>) -> memref<3xf32> {
// CHECK-DAG:       [[CST_3_dot_000000_:%.+]] = arith.constant 3.000000e+00 : f32
// CHECK-DAG:       [[RES_:%.+]] = memref.alloc() {{.*}}: memref<3xf32>
// CHECK-DAG:       [[LOOP_0_:%.+]] = krnl.define_loops 1
// CHECK:           krnl.iterate([[LOOP_0_]]) with ([[LOOP_0_]] -> [[I_0_:%.+]] = 0 to 3){
// CHECK:             [[IV:%.+]] = krnl.get_induction_var_value([[LOOP_0_]]) : (!krnl.loop) -> index
// CHECK-DAG:         [[LOAD_A_MEM_:%.+]] = krnl.load [[A_]][[[IV]]] : memref<3xf32>
// CHECK-DAG:         [[LOAD_B_MEM_:%.+]] = krnl.load [[B_]][[[IV]]] : memref<3xf32>
// CHECK-NOT: separator of consecutive DAGs
// CHECK-DAG:         [[VAR_4_:%.+]] = arith.addf [[LOAD_A_MEM_]], [[LOAD_B_MEM_]] : f32
// CHECK-DAG:         [[LOAD_C_MEM_:%.+]] = krnl.load [[C_]][[[IV]]] : memref<3xf32>
// CHECK:             [[VAR_6_:%.+]] = arith.addf [[VAR_4_]], [[LOAD_C_MEM_]] : f32
// CHECK:             [[VAR_7_:%.+]] = arith.divf [[VAR_6_]], [[CST_3_dot_000000_]] : f32
// CHECK:             krnl.store [[VAR_7_]], [[RES_]][[[IV]]] : memref<3xf32>
// CHECK:           }
// CHECK:           return [[RES_]] : memref<3xf32>
// CHECK:         }
}

// -----

func.func @where(%arg0: tensor<2x2xi1>, %arg1: tensor<2x2xf32>, %arg2: tensor<2x2xf32>) -> tensor<2x2xf32> {
  %0 = "onnx.Where"(%arg0, %arg1, %arg2) : (tensor<2x2xi1>, tensor<2x2xf32>, tensor<2x2xf32>) -> tensor<2x2xf32>
  return %0 : tensor<2x2xf32>

// mlir2FileCheck.py -a'["condition", "x", "y"]'
// CHECK-LABEL:  func @where
// CHECK-SAME:   ([[CONDITION_:%.+]]: memref<2x2xi1>, [[X_:%.+]]: memref<2x2xf32>, [[Y_:%.+]]: memref<2x2xf32>) -> memref<2x2xf32> {
// CHECK-DAG:       [[RES_:%.+]] = memref.alloc() {{.*}}: memref<2x2xf32>
// CHECK-DAG:       [[LOOP_0_:%.+]]:2 = krnl.define_loops 2
// CHECK:           krnl.iterate([[LOOP_0_]]#0, [[LOOP_0_]]#1) with ([[LOOP_0_]]#0 -> [[I_0_:%.+]] = 0 to 2, [[LOOP_0_]]#1 -> [[I_1_:%.+]] = 0 to 2){
// CHECK:             [[IV:%.+]]:2 = krnl.get_induction_var_value([[LOOP_0_]]#0, [[LOOP_0_]]#1) : (!krnl.loop, !krnl.loop) -> (index, index)
// CHECK-DAG:         [[LOAD_CONDITION_MEM_:%.+]] = krnl.load [[CONDITION_]][[[IV]]#0, [[IV]]#1] : memref<2x2xi1>
// CHECK-DAG:         [[LOAD_X_MEM_:%.+]] = krnl.load [[X_]][[[IV]]#0, [[IV]]#1] : memref<2x2xf32>
// CHECK-DAG:         [[LOAD_Y_MEM_:%.+]] = krnl.load [[Y_]][[[IV]]#0, [[IV]]#1] : memref<2x2xf32>
// CHECK:             [[VAR_5_:%.+]] = arith.select [[LOAD_CONDITION_MEM_]], [[LOAD_X_MEM_]], [[LOAD_Y_MEM_]] : f32
// CHECK:             krnl.store [[VAR_5_]], [[RES_]][[[IV]]#0, [[IV]]#1] : memref<2x2xf32>
// CHECK:           }
// CHECK:           return [[RES_]] : memref<2x2xf32>
// CHECK:         }
}

// -----

func.func @round(%arg0: tensor<15xf32>) -> tensor<*xf32> {
  %0 = "onnx.Round"(%arg0) : (tensor<15xf32>) -> tensor<*xf32>
  return %0 : tensor<*xf32>

// mlir2FileCheck.py
// CHECK-LABEL:  func @round
// CHECK-SAME:   ([[PARAM_0_:%.+]]: memref<15xf32>) -> memref<15xf32> {
// CHECK-DAG:       [[CST_5_dot_000000_:%.+]] = arith.constant 5.000000e-01 : f32
// CHECK-DAG:       [[CST_2_dot_000000_:%.+]] = arith.constant 2.000000e+00 : f32
// CHECK-DAG:       [[CST_1_dot_000000_:%.+]] = arith.constant 1.000000e+00 : f32
// CHECK-DAG:       [[RES_:%.+]] = memref.alloc() {{.*}}: memref<15xf32>
// CHECK-DAG:       [[LOOP_0_:%.+]] = krnl.define_loops 1
// CHECK:           krnl.iterate([[LOOP_0_]]) with ([[LOOP_0_]] -> [[I_0_:%.+]] = 0 to 15){
// CHECK:             [[IV:%.+]] = krnl.get_induction_var_value([[LOOP_0_]]) : (!krnl.loop) -> index
// CHECK:             [[LOAD_PARAM_0_MEM_:%.+]] = krnl.load [[PARAM_0_]][[[IV]]] : memref<15xf32>
// CHECK:             [[VAR_3_:%.+]] = math.floor [[LOAD_PARAM_0_MEM_]] : f32
// CHECK:             [[VAR_4_:%.+]] = arith.subf [[LOAD_PARAM_0_MEM_]], [[VAR_3_]] : f32
// CHECK-DAG:         [[VAR_5_:%.+]] = arith.cmpf ogt, [[VAR_4_]], [[CST_5_dot_000000_]] : f32
// CHECK-DAG:         [[VAR_6_:%.+]] = arith.addf [[VAR_3_]], [[CST_1_dot_000000_]] : f32
// CHECK-NOT: separator of consecutive DAGs
// CHECK-DAG:         [[VAR_7_:%.+]] = arith.select [[VAR_5_]], [[VAR_6_]], [[VAR_3_]] : f32
// CHECK-DAG:         [[VAR_8_:%.+]] = arith.mulf [[VAR_3_]], [[CST_5_dot_000000_]] : f32
// CHECK:             [[VAR_9_:%.+]] = math.floor [[VAR_8_]] : f32
// CHECK:             [[VAR_10_:%.+]] = arith.mulf [[VAR_9_]], [[CST_2_dot_000000_]] : f32
// CHECK:             [[VAR_11_:%.+]] = arith.subf [[VAR_3_]], [[VAR_10_]] : f32
// CHECK-DAG:         [[VAR_12_:%.+]] = arith.cmpf oeq, [[VAR_11_]], [[CST_1_dot_000000_]] : f32
// CHECK-DAG:         [[VAR_13_:%.+]] = arith.addf [[VAR_3_]], [[CST_1_dot_000000_]] : f32
// CHECK-NOT: separator of consecutive DAGs
// CHECK-DAG:         [[VAR_14_:%.+]] = arith.select [[VAR_12_]], [[VAR_13_]], [[VAR_3_]] : f32
// CHECK-DAG:         [[VAR_15_:%.+]] = arith.cmpf oeq, [[VAR_4_]], [[CST_5_dot_000000_]] : f32
// CHECK:             [[VAR_16_:%.+]] = arith.select [[VAR_15_]], [[VAR_14_]], [[VAR_7_]] : f32
// CHECK:             krnl.store [[VAR_16_]], [[RES_]][[[IV]]] : memref<15xf32>
// CHECK:           }
// CHECK:           return [[RES_]] : memref<15xf32>
// CHECK:         }
}

// -----

func.func @pad_constant_mode(%arg0: tensor<1x3x4x5xf32>, %arg1: tensor<8xi64>, %arg2: tensor<f32>) -> tensor<*xf32> {
  %cst = "onnx.NoValue"() {value} : () -> none
  %0 = "onnx.Pad"(%arg0, %arg1, %arg2, %cst) {mode = "constant"} : (tensor<1x3x4x5xf32>, tensor<8xi64>, tensor<f32>, none) -> tensor<*xf32>
  return %0 : tensor<*xf32>

//  use arg names: ['data', 'pad', 'constant_value']
// mlir2FileCheck.py -a'["data","pad","constant_value"]'
// CHECK-DAG:   [[MAP_0_:#.+]] = affine_map<()[s0, s1] -> (s0 + s1 + 1)>
// CHECK-DAG:   [[MAP_1_:#.+]] = affine_map<()[s0, s1] -> (s0 + s1 + 3)>
// CHECK-DAG:   [[MAP_2_:#.+]] = affine_map<()[s0, s1] -> (s0 + s1 + 4)>
// CHECK-DAG:   [[MAP_3_:#.+]] = affine_map<()[s0, s1] -> (s0 + s1 + 5)>
// CHECK-DAG:   [[MAP_4_:#.+]] = affine_map<(d0)[s0] -> (d0 + s0)>
// CHECK-LABEL:  func @pad_constant_mode
// CHECK-SAME:   ([[DATA_:%.+]]: memref<1x3x4x5xf32>, [[PAD_:%.+]]: memref<8xi64>, [[CONSTANT_VALUE_:%.+]]: memref<f32>) -> memref<?x?x?x?xf32> {
// CHECK-DAG:       [[CST_7_:%.+]] = arith.constant 7 : index
// CHECK-DAG:       [[CST_3_:%.+]] = arith.constant 3 : index
// CHECK-DAG:       [[CST_6_:%.+]] = arith.constant 6 : index
// CHECK-DAG:       [[CST_2_:%.+]] = arith.constant 2 : index
// CHECK-DAG:       [[CST_5_:%.+]] = arith.constant 5 : index
// CHECK-DAG:       [[CST_1_:%.+]] = arith.constant 1 : index
// CHECK-DAG:       [[CST_4_:%.+]] = arith.constant 4 : index
// CHECK-DAG:       [[CST_0_:%.+]] = arith.constant 0 : index
// CHECK:           [[LOAD_PAD_MEM_:%.+]] = krnl.load [[PAD_]]{{.}}[[CST_0_]]{{.}} : memref<8xi64>
// CHECK-DAG:       [[VAR_1_:%.+]] = arith.index_cast [[LOAD_PAD_MEM_]] : i64 to index
// CHECK-DAG:       [[LOAD_PAD_MEM_1_:%.+]] = krnl.load [[PAD_]]{{.}}[[CST_4_]]{{.}} : memref<8xi64>
// CHECK:           [[VAR_3_:%.+]] = arith.index_cast [[LOAD_PAD_MEM_1_]] : i64 to index
// CHECK-DAG:       [[VAR_4_:%.+]] = affine.apply [[MAP_0_]](){{.}}[[VAR_1_]], [[VAR_3_]]{{.}}
// CHECK-DAG:       [[LOAD_PAD_MEM_2_:%.+]] = krnl.load [[PAD_]]{{.}}[[CST_1_]]{{.}} : memref<8xi64>
// CHECK-NOT: separator of consecutive DAGs
// CHECK-DAG:       [[VAR_6_:%.+]] = arith.index_cast [[LOAD_PAD_MEM_2_]] : i64 to index
// CHECK-DAG:       [[LOAD_PAD_MEM_3_:%.+]] = krnl.load [[PAD_]]{{.}}[[CST_5_]]{{.}} : memref<8xi64>
// CHECK:           [[VAR_8_:%.+]] = arith.index_cast [[LOAD_PAD_MEM_3_]] : i64 to index
// CHECK-DAG:       [[VAR_9_:%.+]] = affine.apply [[MAP_1_]](){{.}}[[VAR_6_]], [[VAR_8_]]{{.}}
// CHECK-DAG:       [[LOAD_PAD_MEM_4_:%.+]] = krnl.load [[PAD_]]{{.}}[[CST_2_]]{{.}} : memref<8xi64>
// CHECK-NOT: separator of consecutive DAGs
// CHECK-DAG:       [[VAR_11_:%.+]] = arith.index_cast [[LOAD_PAD_MEM_4_]] : i64 to index
// CHECK-DAG:       [[LOAD_PAD_MEM_5_:%.+]] = krnl.load [[PAD_]]{{.}}[[CST_6_]]{{.}} : memref<8xi64>
// CHECK:           [[VAR_13_:%.+]] = arith.index_cast [[LOAD_PAD_MEM_5_]] : i64 to index
// CHECK-DAG:       [[VAR_14_:%.+]] = affine.apply [[MAP_2_]](){{.}}[[VAR_11_]], [[VAR_13_]]{{.}}
// CHECK-DAG:       [[LOAD_PAD_MEM_6_:%.+]] = krnl.load [[PAD_]]{{.}}[[CST_3_]]{{.}} : memref<8xi64>
// CHECK-NOT: separator of consecutive DAGs
// CHECK-DAG:       [[VAR_16_:%.+]] = arith.index_cast [[LOAD_PAD_MEM_6_]] : i64 to index
// CHECK-DAG:       [[LOAD_PAD_MEM_7_:%.+]] = krnl.load [[PAD_]]{{.}}[[CST_7_]]{{.}} : memref<8xi64>
// CHECK:           [[VAR_18_:%.+]] = arith.index_cast [[LOAD_PAD_MEM_7_]] : i64 to index
// CHECK:           [[VAR_19_:%.+]] = affine.apply [[MAP_3_]](){{.}}[[VAR_16_]], [[VAR_18_]]{{.}}
// CHECK-DAG:       [[RES_:%.+]] = memref.alloc([[VAR_4_]], [[VAR_9_]], [[VAR_14_]], [[VAR_19_]]) {{.*}}: memref<?x?x?x?xf32>
// CHECK-DAG:       [[LOAD_CONSTANT_VALUE_MEM_:%.+]] = krnl.load [[CONSTANT_VALUE_]][] : memref<f32>
// CHECK:           krnl.memset [[RES_]], [[LOAD_CONSTANT_VALUE_MEM_]] : memref<?x?x?x?xf32>
// CHECK:           [[LOOP_0_:%.+]]:4 = krnl.define_loops 4
// CHECK:           krnl.iterate([[LOOP_0_]]#0, [[LOOP_0_]]#1, [[LOOP_0_]]#2, [[LOOP_0_]]#3) with ([[LOOP_0_]]#0 -> [[I_0_:%.+]] = 0 to 1, [[LOOP_0_]]#1 -> [[I_1_:%.+]] = 0 to 3, [[LOOP_0_]]#2 -> [[I_2_:%.+]] = 0 to 4, [[LOOP_0_]]#3 -> [[I_3_:%.+]] = 0 to 5){
// CHECK:             [[VAR_23_:%.+]]:4 = krnl.get_induction_var_value([[LOOP_0_]]#0, [[LOOP_0_]]#1, [[LOOP_0_]]#2, [[LOOP_0_]]#3) : (!krnl.loop, !krnl.loop, !krnl.loop, !krnl.loop) -> (index, index, index, index)
// CHECK-DAG:         [[VAR_24_:%.+]] = affine.apply [[MAP_4_]]([[VAR_23_]]#0){{.}}[[VAR_1_]]{{.}}
// CHECK-DAG:         [[VAR_25_:%.+]] = affine.apply [[MAP_4_]]([[VAR_23_]]#1){{.}}[[VAR_6_]]{{.}}
// CHECK-DAG:         [[VAR_26_:%.+]] = affine.apply [[MAP_4_]]([[VAR_23_]]#2){{.}}[[VAR_11_]]{{.}}
// CHECK-DAG:         [[VAR_27_:%.+]] = affine.apply [[MAP_4_]]([[VAR_23_]]#3){{.}}[[VAR_16_]]{{.}}
// CHECK-DAG:         [[LOAD_DATA_MEM_:%.+]] = krnl.load [[DATA_]]{{.}}[[VAR_23_]]#0, [[VAR_23_]]#1, [[VAR_23_]]#2, [[VAR_23_]]#3] : memref<1x3x4x5xf32>
// CHECK:             krnl.store [[LOAD_DATA_MEM_]], [[RES_]]{{.}}[[VAR_24_]], [[VAR_25_]], [[VAR_26_]], [[VAR_27_]]{{.}} : memref<?x?x?x?xf32>
// CHECK:           }
// CHECK:           return [[RES_]] : memref<?x?x?x?xf32>
// CHECK:         }
}

// -----

func.func @pad_edge_mode(%arg0: tensor<1x3x4x5xf32>, %arg1: tensor<8xi64>, %arg2: tensor<f32>) -> tensor<*xf32> {
  %cst = "onnx.NoValue"() {value} : () -> none
  %0 = "onnx.Pad"(%arg0, %arg1, %arg2, %cst) {mode = "edge"} : (tensor<1x3x4x5xf32>, tensor<8xi64>, tensor<f32>, none) -> tensor<*xf32>
  return %0 : tensor<*xf32>

// mlir2FileCheck.py -a'["data","pad","constant_value"]'
// CHECK-DAG:   [[MAP_0_:#.+]] = affine_map<()[s0, s1] -> (s0 + s1 + 1)>
// CHECK-DAG:   [[MAP_1_:#.+]] = affine_map<()[s0, s1] -> (s0 + s1 + 3)>
// CHECK-DAG:   [[MAP_2_:#.+]] = affine_map<()[s0, s1] -> (s0 + s1 + 4)>
// CHECK-DAG:   [[MAP_3_:#.+]] = affine_map<()[s0, s1] -> (s0 + s1 + 5)>
// CHECK-DAG:   [[MAP_4_:#.+]] = affine_map<(d0)[s0, s1, s2, s3, s4, s5, s6, s7] -> (d0)>
// CHECK-DAG:   [[MAP_5_:#.+]] = affine_map<(d0, d1)[s0, s1, s2, s3, s4, s5, s6, s7] -> (d1)>
// CHECK-DAG:   [[MAP_6_:#.+]] = affine_map<(d0, d1, d2)[s0, s1, s2, s3, s4, s5, s6, s7] -> (d2)>
// CHECK-DAG:   [[MAP_7_:#.+]] = affine_map<(d0, d1, d2, d3)[s0, s1, s2, s3, s4, s5, s6, s7] -> (d3)>
// CHECK-DAG:   [[MAP_8_:#.+]] = affine_map<(d0)[s0] -> (d0 - s0)>
// CHECK-LABEL:  func @pad_edge_mode
// CHECK-SAME:   ([[DATA_:%.+]]: memref<1x3x4x5xf32>, [[PAD_:%.+]]: memref<8xi64>, [[CONSTANT_VALUE_:%.+]]: memref<f32>) -> memref<?x?x?x?xf32> {
// CHECK-DAG:       [[CST_7_:%.+]] = arith.constant 7 : index
// CHECK-DAG:       [[CST_3_:%.+]] = arith.constant 3 : index
// CHECK-DAG:       [[CST_6_:%.+]] = arith.constant 6 : index
// CHECK-DAG:       [[CST_2_:%.+]] = arith.constant 2 : index
// CHECK-DAG:       [[CST_5_:%.+]] = arith.constant 5 : index
// CHECK-DAG:       [[CST_1_:%.+]] = arith.constant 1 : index
// CHECK-DAG:       [[CST_4_:%.+]] = arith.constant 4 : index
// CHECK-DAG:       [[CST_0_:%.+]] = arith.constant 0 : index
// CHECK:           [[LOAD_PAD_MEM_:%.+]] = krnl.load [[PAD_]]{{.}}[[CST_0_]]{{.}} : memref<8xi64>
// CHECK-DAG:       [[VAR_1_:%.+]] = arith.index_cast [[LOAD_PAD_MEM_]] : i64 to index
// CHECK-DAG:       [[LOAD_PAD_MEM_1_:%.+]] = krnl.load [[PAD_]]{{.}}[[CST_4_]]{{.}} : memref<8xi64>
// CHECK:           [[VAR_3_:%.+]] = arith.index_cast [[LOAD_PAD_MEM_1_]] : i64 to index
// CHECK-DAG:       [[VAR_4_:%.+]] = affine.apply [[MAP_0_]](){{.}}[[VAR_1_]], [[VAR_3_]]{{.}}
// CHECK-DAG:       [[LOAD_PAD_MEM_2_:%.+]] = krnl.load [[PAD_]]{{.}}[[CST_1_]]{{.}} : memref<8xi64>
// CHECK-NOT: separator of consecutive DAGs
// CHECK-DAG:       [[VAR_6_:%.+]] = arith.index_cast [[LOAD_PAD_MEM_2_]] : i64 to index
// CHECK-DAG:       [[LOAD_PAD_MEM_3_:%.+]] = krnl.load [[PAD_]]{{.}}[[CST_5_]]{{.}} : memref<8xi64>
// CHECK:           [[VAR_8_:%.+]] = arith.index_cast [[LOAD_PAD_MEM_3_]] : i64 to index
// CHECK-DAG:       [[VAR_9_:%.+]] = affine.apply [[MAP_1_]](){{.}}[[VAR_6_]], [[VAR_8_]]{{.}}
// CHECK-DAG:       [[LOAD_PAD_MEM_4_:%.+]] = krnl.load [[PAD_]]{{.}}[[CST_2_]]{{.}} : memref<8xi64>
// CHECK-NOT: separator of consecutive DAGs
// CHECK-DAG:       [[VAR_11_:%.+]] = arith.index_cast [[LOAD_PAD_MEM_4_]] : i64 to index
// CHECK-DAG:       [[LOAD_PAD_MEM_5_:%.+]] = krnl.load [[PAD_]]{{.}}[[CST_6_]]{{.}} : memref<8xi64>
// CHECK:           [[VAR_13_:%.+]] = arith.index_cast [[LOAD_PAD_MEM_5_]] : i64 to index
// CHECK-DAG:       [[VAR_14_:%.+]] = affine.apply [[MAP_2_]](){{.}}[[VAR_11_]], [[VAR_13_]]{{.}}
// CHECK-DAG:       [[LOAD_PAD_MEM_6_:%.+]] = krnl.load [[PAD_]]{{.}}[[CST_3_]]{{.}} : memref<8xi64>
// CHECK-NOT: separator of consecutive DAGs
// CHECK-DAG:       [[VAR_16_:%.+]] = arith.index_cast [[LOAD_PAD_MEM_6_]] : i64 to index
// CHECK-DAG:       [[LOAD_PAD_MEM_7_:%.+]] = krnl.load [[PAD_]]{{.}}[[CST_7_]]{{.}} : memref<8xi64>
// CHECK:           [[VAR_18_:%.+]] = arith.index_cast [[LOAD_PAD_MEM_7_]] : i64 to index
// CHECK:           [[VAR_19_:%.+]] = affine.apply [[MAP_3_]](){{.}}[[VAR_16_]], [[VAR_18_]]{{.}}
// CHECK-DAG:       [[RES_:%.+]] = memref.alloc([[VAR_4_]], [[VAR_9_]], [[VAR_14_]], [[VAR_19_]]) {{.*}}: memref<?x?x?x?xf32>
// CHECK-DAG:       [[LOOP_0_:%.+]]:4 = krnl.define_loops 4
// CHECK:           krnl.iterate([[LOOP_0_]]#0, [[LOOP_0_]]#1, [[LOOP_0_]]#2, [[LOOP_0_]]#3) with ([[LOOP_0_]]#0 -> [[I_0_:%.+]] = 0 to [[MAP_4_]]([[VAR_4_]]){{.}}[[VAR_1_]], [[VAR_3_]], [[VAR_6_]], [[VAR_8_]], [[VAR_1_]]1, [[VAR_1_]]3, [[VAR_1_]]6, [[VAR_1_]]8], [[LOOP_0_]]#1 -> [[I_1_:%.+]] = 0 to [[MAP_5_]]([[VAR_4_]], [[VAR_9_]]){{.}}[[VAR_1_]], [[VAR_3_]], [[VAR_6_]], [[VAR_8_]], [[VAR_1_]]1, [[VAR_1_]]3, [[VAR_1_]]6, [[VAR_1_]]8], [[LOOP_0_]]#2 -> [[I_2_:%.+]] = 0 to [[MAP_6_]]([[VAR_4_]], [[VAR_9_]], [[VAR_1_]]4){{.}}[[VAR_1_]], [[VAR_3_]], [[VAR_6_]], [[VAR_8_]], [[VAR_1_]]1, [[VAR_1_]]3, [[VAR_1_]]6, [[VAR_1_]]8], [[LOOP_0_]]#3 -> [[I_3_:%.+]] = 0 to [[MAP_7_]]([[VAR_4_]], [[VAR_9_]], [[VAR_1_]]4, [[VAR_1_]]9){{.}}[[VAR_1_]], [[VAR_3_]], [[VAR_6_]], [[VAR_8_]], [[VAR_1_]]1, [[VAR_1_]]3, [[VAR_1_]]6, [[VAR_1_]]8]){
// CHECK:             [[VAR_22_:%.+]]:4 = krnl.get_induction_var_value([[LOOP_0_]]#0, [[LOOP_0_]]#1, [[LOOP_0_]]#2, [[LOOP_0_]]#3) : (!krnl.loop, !krnl.loop, !krnl.loop, !krnl.loop) -> (index, index, index, index)
// CHECK-DAG:         [[VAR_23_:%.+]] = arith.cmpi sle, [[VAR_22_]]#0, [[VAR_1_]] : index
// CHECK-DAG:         [[VAR_24_:%.+]] = affine.apply [[MAP_8_]]([[VAR_22_]]#0){{.}}[[VAR_1_]]{{.}}
// CHECK:             [[VAR_25_:%.+]] = arith.select [[VAR_23_]], [[CST_0_]], [[VAR_24_]] : index
// CHECK:             [[VAR_26_:%.+]] = arith.cmpi sge, [[VAR_25_]], [[CST_1_]] : index
// CHECK-DAG:         [[VAR_27_:%.+]] = arith.select [[VAR_26_]], [[CST_0_]], [[VAR_25_]] : index
// CHECK-DAG:         [[VAR_28_:%.+]] = arith.cmpi sle, [[VAR_22_]]#1, [[VAR_6_]] : index
// CHECK-DAG:         [[VAR_29_:%.+]] = affine.apply [[MAP_8_]]([[VAR_22_]]#1){{.}}[[VAR_6_]]{{.}}
// CHECK:             [[VAR_30_:%.+]] = arith.select [[VAR_28_]], [[CST_0_]], [[VAR_29_]] : index
// CHECK:             [[VAR_31_:%.+]] = arith.cmpi sge, [[VAR_30_]], [[CST_3_]] : index
// CHECK-DAG:         [[VAR_32_:%.+]] = arith.select [[VAR_31_]], [[CST_2_]], [[VAR_30_]] : index
// CHECK-DAG:         [[VAR_33_:%.+]] = arith.cmpi sle, [[VAR_22_]]#2, [[VAR_11_]] : index
// CHECK-DAG:         [[VAR_34_:%.+]] = affine.apply [[MAP_8_]]([[VAR_22_]]#2){{.}}[[VAR_11_]]{{.}}
// CHECK:             [[VAR_35_:%.+]] = arith.select [[VAR_33_]], [[CST_0_]], [[VAR_34_]] : index
// CHECK:             [[VAR_36_:%.+]] = arith.cmpi sge, [[VAR_35_]], [[CST_4_]] : index
// CHECK-DAG:         [[VAR_37_:%.+]] = arith.select [[VAR_36_]], [[CST_3_]], [[VAR_35_]] : index
// CHECK-DAG:         [[VAR_38_:%.+]] = arith.cmpi sle, [[VAR_22_]]#3, [[VAR_16_]] : index
// CHECK-DAG:         [[VAR_39_:%.+]] = affine.apply [[MAP_8_]]([[VAR_22_]]#3){{.}}[[VAR_16_]]{{.}}
// CHECK:             [[VAR_40_:%.+]] = arith.select [[VAR_38_]], [[CST_0_]], [[VAR_39_]] : index
// CHECK:             [[VAR_41_:%.+]] = arith.cmpi sge, [[VAR_40_]], [[CST_5_]] : index
// CHECK:             [[VAR_42_:%.+]] = arith.select [[VAR_41_]], [[CST_4_]], [[VAR_40_]] : index
// CHECK:             [[LOAD_DATA_MEM_:%.+]] = krnl.load [[DATA_]]{{.}}[[VAR_27_]], [[VAR_32_]], [[VAR_37_]], [[VAR_42_]]{{.}} : memref<1x3x4x5xf32>
// CHECK:             krnl.store [[LOAD_DATA_MEM_]], [[RES_]]{{.}}[[VAR_22_]]#0, [[VAR_22_]]#1, [[VAR_22_]]#2, [[VAR_22_]]#3] : memref<?x?x?x?xf32>
// CHECK:           }
// CHECK:           return [[RES_]] : memref<?x?x?x?xf32>
// CHECK:         }
}

// -----

func.func @pad_reflect_mode(%arg0: tensor<1x3x4x5xf32>, %arg1: tensor<8xi64>, %arg2: tensor<f32>) -> tensor<*xf32> {
  %cst = "onnx.NoValue"() {value} : () -> none
  %0 = "onnx.Pad"(%arg0, %arg1, %arg2, %cst) {mode = "reflect"} : (tensor<1x3x4x5xf32>, tensor<8xi64>, tensor<f32>, none) -> tensor<*xf32>
  return %0 : tensor<*xf32>

// mlir2FileCheck.py -a'["data","pad","constant_value"]'
// CHECK-DAG:   [[MAP_0_:#.+]] = affine_map<()[s0, s1] -> (s0 + s1 + 1)>
// CHECK-DAG:   [[MAP_1_:#.+]] = affine_map<()[s0, s1] -> (s0 + s1 + 3)>
// CHECK-DAG:   [[MAP_2_:#.+]] = affine_map<()[s0, s1] -> (s0 + s1 + 4)>
// CHECK-DAG:   [[MAP_3_:#.+]] = affine_map<()[s0, s1] -> (s0 + s1 + 5)>
// CHECK-DAG:   [[MAP_4_:#.+]] = affine_map<(d0)[s0, s1, s2, s3, s4, s5, s6, s7] -> (d0)>
// CHECK-DAG:   [[MAP_5_:#.+]] = affine_map<(d0, d1)[s0, s1, s2, s3, s4, s5, s6, s7] -> (d1)>
// CHECK-DAG:   [[MAP_6_:#.+]] = affine_map<(d0, d1, d2)[s0, s1, s2, s3, s4, s5, s6, s7] -> (d2)>
// CHECK-DAG:   [[MAP_7_:#.+]] = affine_map<(d0, d1, d2, d3)[s0, s1, s2, s3, s4, s5, s6, s7] -> (d3)>
// CHECK-LABEL:  func.func @pad_reflect_mode
// CHECK-SAME:   ([[DATA_:%.+]]: memref<1x3x4x5xf32>, [[PAD_:%.+]]: memref<8xi64>, [[CONSTANT_VALUE_:%.+]]: memref<f32>) -> memref<?x?x?x?xf32> {
// CHECK-DAG:       [[CST_8_:%.+]] = arith.constant 8 : index
// CHECK-DAG:       [[CST_7_:%.+]] = arith.constant 7 : index
// CHECK-DAG:       [[CST_3_:%.+]] = arith.constant 3 : index
// CHECK-DAG:       [[CST_6_:%.+]] = arith.constant 6 : index
// CHECK-DAG:       [[CST_2_:%.+]] = arith.constant 2 : index
// CHECK-DAG:       [[CST_5_:%.+]] = arith.constant 5 : index
// CHECK-DAG:       [[CST_1_:%.+]] = arith.constant 1 : index
// CHECK-DAG:       [[CST_4_:%.+]] = arith.constant 4 : index
// CHECK-DAG:       [[CST_0_:%.+]] = arith.constant 0 : index
// CHECK:           [[LOAD_PAD_MEM_:%.+]] = krnl.load [[PAD_]]{{.}}[[CST_0_]]{{.}} : memref<8xi64>
// CHECK-DAG:       [[VAR_1_:%.+]] = arith.index_cast [[LOAD_PAD_MEM_]] : i64 to index
// CHECK-DAG:       [[LOAD_PAD_MEM_1_:%.+]] = krnl.load [[PAD_]]{{.}}[[CST_4_]]{{.}} : memref<8xi64>
// CHECK:           [[VAR_3_:%.+]] = arith.index_cast [[LOAD_PAD_MEM_1_]] : i64 to index
// CHECK-DAG:       [[VAR_4_:%.+]] = affine.apply [[MAP_0_]](){{.}}[[VAR_1_]], [[VAR_3_]]{{.}}
// CHECK-DAG:       [[LOAD_PAD_MEM_2_:%.+]] = krnl.load [[PAD_]]{{.}}[[CST_1_]]{{.}} : memref<8xi64>
// CHECK-NOT: separator of consecutive DAGs
// CHECK-DAG:       [[VAR_6_:%.+]] = arith.index_cast [[LOAD_PAD_MEM_2_]] : i64 to index
// CHECK-DAG:       [[LOAD_PAD_MEM_3_:%.+]] = krnl.load [[PAD_]]{{.}}[[CST_5_]]{{.}} : memref<8xi64>
// CHECK:           [[VAR_8_:%.+]] = arith.index_cast [[LOAD_PAD_MEM_3_]] : i64 to index
// CHECK-DAG:       [[VAR_9_:%.+]] = affine.apply [[MAP_1_]](){{.}}[[VAR_6_]], [[VAR_8_]]{{.}}
// CHECK-DAG:       [[LOAD_PAD_MEM_4_:%.+]] = krnl.load [[PAD_]]{{.}}[[CST_2_]]{{.}} : memref<8xi64>
// CHECK-NOT: separator of consecutive DAGs
// CHECK-DAG:       [[VAR_11_:%.+]] = arith.index_cast [[LOAD_PAD_MEM_4_]] : i64 to index
// CHECK-DAG:       [[LOAD_PAD_MEM_5_:%.+]] = krnl.load [[PAD_]]{{.}}[[CST_6_]]{{.}} : memref<8xi64>
// CHECK:           [[VAR_13_:%.+]] = arith.index_cast [[LOAD_PAD_MEM_5_]] : i64 to index
// CHECK-DAG:       [[VAR_14_:%.+]] = affine.apply [[MAP_2_]](){{.}}[[VAR_11_]], [[VAR_13_]]{{.}}
// CHECK-DAG:       [[LOAD_PAD_MEM_6_:%.+]] = krnl.load [[PAD_]]{{.}}[[CST_3_]]{{.}} : memref<8xi64>
// CHECK-NOT: separator of consecutive DAGs
// CHECK-DAG:       [[VAR_16_:%.+]] = arith.index_cast [[LOAD_PAD_MEM_6_]] : i64 to index
// CHECK-DAG:       [[LOAD_PAD_MEM_7_:%.+]] = krnl.load [[PAD_]]{{.}}[[CST_7_]]{{.}} : memref<8xi64>
// CHECK:           [[VAR_18_:%.+]] = arith.index_cast [[LOAD_PAD_MEM_7_]] : i64 to index
// CHECK:           [[VAR_19_:%.+]] = affine.apply [[MAP_3_]](){{.}}[[VAR_16_]], [[VAR_18_]]{{.}}
// CHECK-DAG:       [[RES_:%.+]] = memref.alloc([[VAR_4_]], [[VAR_9_]], [[VAR_14_]], [[VAR_19_]]) {{.*}}: memref<?x?x?x?xf32>
// CHECK-DAG:       [[LOOP_0_:%.+]]:4 = krnl.define_loops 4
// CHECK:           krnl.iterate([[LOOP_0_]]#0, [[LOOP_0_]]#1, [[LOOP_0_]]#2, [[LOOP_0_]]#3) with ([[LOOP_0_]]#0 -> [[I_0_:%.+]] = 0 to [[MAP_4_]]([[VAR_4_]]){{.}}[[VAR_1_]], [[VAR_3_]], [[VAR_6_]], [[VAR_8_]], [[VAR_1_]]1, [[VAR_1_]]3, [[VAR_1_]]6, [[VAR_1_]]8], [[LOOP_0_]]#1 -> [[I_1_:%.+]] = 0 to [[MAP_5_]]([[VAR_4_]], [[VAR_9_]]){{.}}[[VAR_1_]], [[VAR_3_]], [[VAR_6_]], [[VAR_8_]], [[VAR_1_]]1, [[VAR_1_]]3, [[VAR_1_]]6, [[VAR_1_]]8], [[LOOP_0_]]#2 -> [[I_2_:%.+]] = 0 to [[MAP_6_]]([[VAR_4_]], [[VAR_9_]], [[VAR_1_]]4){{.}}[[VAR_1_]], [[VAR_3_]], [[VAR_6_]], [[VAR_8_]], [[VAR_1_]]1, [[VAR_1_]]3, [[VAR_1_]]6, [[VAR_1_]]8], [[LOOP_0_]]#3 -> [[I_3_:%.+]] = 0 to [[MAP_7_]]([[VAR_4_]], [[VAR_9_]], [[VAR_1_]]4, [[VAR_1_]]9){{.}}[[VAR_1_]], [[VAR_3_]], [[VAR_6_]], [[VAR_8_]], [[VAR_1_]]1, [[VAR_1_]]3, [[VAR_1_]]6, [[VAR_1_]]8]){
// CHECK:             [[VAR_22_:%.+]]:4 = krnl.get_induction_var_value([[LOOP_0_]]#0, [[LOOP_0_]]#1, [[LOOP_0_]]#2, [[LOOP_0_]]#3) : (!krnl.loop, !krnl.loop, !krnl.loop, !krnl.loop) -> (index, index, index, index)
// CHECK-DAG:         [[VAR_23_:%.+]] = arith.cmpi slt, [[VAR_22_]]#0, [[VAR_1_]] : index
// CHECK:             [[VAR_26_:%.+]] = arith.select [[VAR_23_]], {{.*}}, {{.*}} : index
// CHECK-DAG:         [[VAR_27_:%.+]] = arith.cmpi sge, [[VAR_26_]], [[CST_1_]] : index
// CHECK-DAG:         [[VAR_28_:%.+]] = arith.subi [[CST_0_]], [[VAR_26_]] : index
// CHECK-NOT: separator of consecutive DAGs
// CHECK-DAG:         [[VAR_29_:%.+]] = arith.select [[VAR_27_]], [[VAR_28_]], [[VAR_26_]] : index
// CHECK-DAG:         [[VAR_30_:%.+]] = arith.cmpi slt, [[VAR_22_]]#1, [[VAR_6_]] : index
// CHECK:             [[VAR_33_:%.+]] = arith.select [[VAR_30_]], {{.*}}, {{.*}} : index
// CHECK-DAG:         [[VAR_34_:%.+]] = arith.cmpi sge, [[VAR_33_]], [[CST_3_]] : index
// CHECK-DAG:         [[VAR_35_:%.+]] = arith.subi [[CST_4_]], [[VAR_33_]] : index
// CHECK-NOT: separator of consecutive DAGs
// CHECK-DAG:         [[VAR_36_:%.+]] = arith.select [[VAR_34_]], [[VAR_35_]], [[VAR_33_]] : index
// CHECK-DAG:         [[VAR_37_:%.+]] = arith.cmpi slt, [[VAR_22_]]#2, [[VAR_11_]] : index
// CHECK:             [[VAR_40_:%.+]] = arith.select [[VAR_37_]], {{.*}}, {{.*}} : index
// CHECK-DAG:         [[VAR_41_:%.+]] = arith.cmpi sge, [[VAR_40_]], [[CST_4_]] : index
// CHECK-DAG:         [[VAR_42_:%.+]] = arith.subi [[CST_6_]], [[VAR_40_]] : index
// CHECK-NOT: separator of consecutive DAGs
// CHECK-DAG:         [[VAR_43_:%.+]] = arith.select [[VAR_41_]], [[VAR_42_]], [[VAR_40_]] : index
// CHECK-DAG:         [[VAR_44_:%.+]] = arith.cmpi slt, [[VAR_22_]]#3, [[VAR_16_]] : index
// CHECK:             [[VAR_47_:%.+]] = arith.select [[VAR_44_]], {{.*}}, {{.*}} : index
// CHECK-DAG:         [[VAR_48_:%.+]] = arith.cmpi sge, [[VAR_47_]], [[CST_5_]] : index
// CHECK-DAG:         [[VAR_49_:%.+]] = arith.subi [[CST_8_]], [[VAR_47_]] : index
// CHECK:             [[VAR_50_:%.+]] = arith.select [[VAR_48_]], [[VAR_49_]], [[VAR_47_]] : index
// CHECK:             [[LOAD_DATA_MEM_:%.+]] = krnl.load [[DATA_]]{{.}}[[VAR_29_]], [[VAR_36_]], [[VAR_43_]], [[VAR_50_]]{{.}} : memref<1x3x4x5xf32>
// CHECK:             krnl.store [[LOAD_DATA_MEM_]], [[RES_]]{{.}}[[VAR_22_]]#0, [[VAR_22_]]#1, [[VAR_22_]]#2, [[VAR_22_]]#3] : memref<?x?x?x?xf32>
// CHECK:           }
// CHECK:           return [[RES_]] : memref<?x?x?x?xf32>
// CHECK:         }
}

// -----

func.func @pad_constant_mode_constant_pads(%arg0: tensor<16x16xf32>) -> tensor<18x20xf32> {
  %cst = "onnx.NoValue"() {value} : () -> none
  %0 = onnx.Constant dense<[0, 3, 2, 1]> : tensor<4xi64>
  %1 = onnx.Constant dense<0.000000e+00> : tensor<1xf32>
  %2 = "onnx.Pad"(%arg0, %0, %1, %cst) {mode = "constant"} : (tensor<16x16xf32>, tensor<4xi64>, tensor<1xf32>, none) -> tensor<18x20xf32>
  return %2 : tensor<18x20xf32>

// mlir2FileCheck.py -a'["data"]'
// CHECK-DAG:   [[MAP_0_:#.+]] = affine_map<(d0) -> (d0 + 3)>
// CHECK-LABEL:  func @pad_constant_mode_constant_pads
// CHECK-SAME:   ([[DATA_:%.+]]: memref<16x16xf32>) -> memref<18x20xf32> {
// CHECK-DAG:       [[CST_0_:%.+]] = arith.constant 0 : index
// CHECK-DAG:       [[VAR_0_:%.+]] = "krnl.global"() {name = "constant_{{[0-9]+}}", shape = [1], value = dense<0.000000e+00> : tensor<1xf32>} : () -> memref<1xf32>
// CHECK-DAG:       [[RES_:%.+]] = memref.alloc() {{.*}}: memref<18x20xf32>
// CHECK:           [[LOAD_VAR_0_MEM_:%.+]] = krnl.load [[VAR_0_]]{{.}}[[CST_0_]]{{.}} : memref<1xf32>
// CHECK:           krnl.memset [[RES_]], [[LOAD_VAR_0_MEM_]] : memref<18x20xf32>
// CHECK:           [[LOOP_0_:%.+]]:2 = krnl.define_loops 2
// CHECK:           krnl.iterate([[LOOP_0_]]#0, [[LOOP_0_]]#1) with ([[LOOP_0_]]#0 -> [[I_0_:%.+]] = 0 to 16, [[LOOP_0_]]#1 -> [[I_1_:%.+]] = 0 to 16){
// CHECK:             [[VAR_3_:%.+]]:2 = krnl.get_induction_var_value([[LOOP_0_]]#0, [[LOOP_0_]]#1) : (!krnl.loop, !krnl.loop) -> (index, index)
// CHECK-DAG:         [[VAR_4_:%.+]] = affine.apply [[MAP_0_]]([[VAR_3_]]#1)
// CHECK-DAG:         [[LOAD_DATA_MEM_:%.+]] = krnl.load [[DATA_]]{{.}}[[VAR_3_]]#0, [[VAR_3_]]#1] : memref<16x16xf32>
// CHECK:             krnl.store [[LOAD_DATA_MEM_]], [[RES_]]{{.}}[[VAR_3_]]#0, [[VAR_4_]]{{.}} : memref<18x20xf32>
// CHECK:           }
// CHECK:           return [[RES_]] : memref<18x20xf32>
// CHECK:         }
}

// -----

func.func @test_expand_with_arith_constant(%arg0 : tensor<2x1x6x1xf32>) -> tensor<*xf32> {
  %0 = onnx.Constant dense<[7, 1, 5]> : tensor<3xi64>
  %1 = "onnx.Expand"(%arg0, %0) : (tensor<2x1x6x1xf32>, tensor<3xi64>) -> tensor<*xf32>
  "func.return"(%1) : (tensor<*xf32>) -> ()

// mlir2FileCheck.py -a'["input", "shape"]'
// CHECK-LABEL:  func @test_expand_with_arith_constant
// CHECK-SAME:   ([[INPUT_:%.+]]: memref<2x1x6x1xf32>) -> memref<2x7x6x5xf32> {
// CHECK-DAG:       [[CST_0_:%.+]] = arith.constant 0 : index
// CHECK-DAG:       [[RES_:%.+]] = memref.alloc() {{.*}}: memref<2x7x6x5xf32>
// CHECK-DAG:       [[LOOP_0_:%.+]]:4 = krnl.define_loops 4
// CHECK:           krnl.iterate([[LOOP_0_]]#0, [[LOOP_0_]]#1, [[LOOP_0_]]#2, [[LOOP_0_]]#3) with ([[LOOP_0_]]#0 -> [[SHAPE_:%.+]] = 0 to 2, [[LOOP_0_]]#1 -> [[I_0_:%.+]] = 0 to 7, [[LOOP_0_]]#2 -> [[I_1_:%.+]] = 0 to 6, [[LOOP_0_]]#3 -> [[I_2_:%.+]] = 0 to 5){
// CHECK:             [[VAR_2_:%.+]]:4 = krnl.get_induction_var_value([[LOOP_0_]]#0, [[LOOP_0_]]#1, [[LOOP_0_]]#2, [[LOOP_0_]]#3) : (!krnl.loop, !krnl.loop, !krnl.loop, !krnl.loop) -> (index, index, index, index)
// CHECK:             [[LOAD_INPUT_MEM_:%.+]] = krnl.load [[INPUT_]]{{.}}[[VAR_2_]]#0, [[CST_0_]], [[VAR_2_]]#2, [[CST_0_]]{{.}} : memref<2x1x6x1xf32>
// CHECK:             krnl.store [[LOAD_INPUT_MEM_]], [[RES_]]{{.}}[[VAR_2_]]#0, [[VAR_2_]]#1, [[VAR_2_]]#2, [[VAR_2_]]#3] : memref<2x7x6x5xf32>
// CHECK:           }
// CHECK:           return [[RES_]] : memref<2x7x6x5xf32>
// CHECK:         }
}

// -----

  func.func @expand_dyn(%arg0: tensor<?x?xf32>, %arg1: tensor<2xi64>) -> tensor<?x?xf32>  {
    %0 = "onnx.Expand"(%arg0, %arg1) : (tensor<?x?xf32>, tensor<2xi64>) -> tensor<?x?xf32>
    return %0 : tensor<?x?xf32>
// mlir2FileCheck.py -a'["input", "shape"]'
// CHECK-DAG:   [[MAP_0_:#.+]] = affine_map<()[s0, s1] -> (s1, s0)>
// CHECK-LABEL:  func @expand_dyn
// CHECK-SAME:   ([[INPUT_:%.+]]: memref<?x?xf32>, [[SHAPE_:%.+]]: memref<2xi64>) -> memref<?x?xf32> {
// CHECK-DAG:       [[CST_1_:%.+]] = arith.constant 1 : index
// CHECK-DAG:       [[CST_0_:%.+]] = arith.constant 0 : index
// CHECK:           [[LOAD_SHAPE_MEM_:%.+]] = krnl.load [[SHAPE_]]{{.}}[[CST_0_]]{{.}} : memref<2xi64>
// CHECK-DAG:       [[VAR_1_:%.+]] = arith.index_cast [[LOAD_SHAPE_MEM_]] : i64 to index
// CHECK-DAG:       [[LOAD_SHAPE_MEM_1_:%.+]] = krnl.load [[SHAPE_]]{{.}}[[CST_1_]]{{.}} : memref<2xi64>
// CHECK-NOT: separator of consecutive DAGs
// CHECK-DAG:       [[VAR_3_:%.+]] = arith.index_cast [[LOAD_SHAPE_MEM_1_]] : i64 to index
// CHECK-DAG:       [[VAR_4_:%.+]] = memref.dim [[INPUT_]], [[CST_0_]] : memref<?x?xf32>
// CHECK-DAG:       [[VAR_5_:%.+]] = memref.dim [[INPUT_]], [[CST_1_]] : memref<?x?xf32>
// CHECK-NOT: separator of consecutive DAGs
// CHECK-DAG:       [[VAR_6_:%.+]] = affine.max [[MAP_0_]](){{.}}[[VAR_1_]], [[VAR_4_]]{{.}}
// CHECK-DAG:       [[VAR_7_:%.+]] = affine.max [[MAP_0_]](){{.}}[[VAR_3_]], [[VAR_5_]]{{.}}
// CHECK-NOT: separator of consecutive DAGs
// CHECK-DAG:       [[RES_:%.+]] = memref.alloc([[VAR_6_]], [[VAR_7_]]) {{.*}}: memref<?x?xf32>
// CHECK-DAG:       [[LOOP_0_:%.+]]:2 = krnl.define_loops 2
// CHECK:           krnl.iterate([[LOOP_0_]]#0, [[LOOP_0_]]#1) with ([[LOOP_0_]]#0 -> [[I_0_:%.+]] = 0 to [[VAR_6_]], [[LOOP_0_]]#1 -> [[I_1_:%.+]] = 0 to [[VAR_7_]]){
// CHECK-DAG:         [[VAR_10_:%.+]]:2 = krnl.get_induction_var_value([[LOOP_0_]]#0, [[LOOP_0_]]#1) : (!krnl.loop, !krnl.loop) -> (index, index)
// CHECK-DAG:         [[VAR_11_:%.+]] = arith.cmpi sgt, [[VAR_4_]], [[CST_1_]] : index
// CHECK-NOT: separator of consecutive DAGs
// CHECK-DAG:         [[VAR_12_:%.+]] = arith.select [[VAR_11_]], [[VAR_10_]]#0, [[CST_0_]] : index
// CHECK-DAG:         [[VAR_13_:%.+]] = arith.cmpi sgt, [[VAR_5_]], [[CST_1_]] : index
// CHECK:             [[VAR_14_:%.+]] = arith.select [[VAR_13_]], [[VAR_10_]]#1, [[CST_0_]] : index
// CHECK:             [[LOAD_INPUT_MEM_:%.+]] = krnl.load [[INPUT_]]{{.}}[[VAR_12_]], [[VAR_14_]]{{.}} : memref<?x?xf32>
// CHECK:             krnl.store [[LOAD_INPUT_MEM_]], [[RES_]]{{.}}[[VAR_10_]]#0, [[VAR_10_]]#1] : memref<?x?xf32>
// CHECK:           }
// CHECK:           return [[RES_]] : memref<?x?xf32>
// CHECK:         }
}

// -----

func.func @test_cumsum_constant_axis(%arg0: tensor<2x3xf64>) -> tensor<*xf64> {
  %axis = onnx.Constant dense<1> : tensor<i32>
  %0 = "onnx.CumSum"(%arg0, %axis) : (tensor<2x3xf64>, tensor<i32>) -> tensor<*xf64>
  return %0 : tensor<*xf64>

// mlir2FileCheck.py -a'["input"]'
// CHECK-LABEL:  func @test_cumsum_constant_axis
// CHECK-SAME:   ([[INPUT_:%.+]]: memref<2x3xf64>) -> memref<2x3xf64> {
// CHECK-DAG:       [[CST_0_dot_000000_:%.+]] = arith.constant 0.000000e+00 : f64
// CHECK-DAG:       [[CST_0_:%.+]] = arith.constant 0 : index
// CHECK-DAG:       [[RES_:%.+]] = memref.alloc() {{.*}}: memref<2x3xf64>
// CHECK-DAG:       [[RES_1_:%.+]] = memref.alloc() {{.*}}: memref<2x3xf64>
// CHECK-DAG:       [[LOOP_0_:%.+]]:2 = krnl.define_loops 2
// CHECK:           krnl.iterate([[LOOP_0_]]#0, [[LOOP_0_]]#1) with ([[LOOP_0_]]#0 -> [[AXIS_:%.+]] = 0 to 2, [[LOOP_0_]]#1 -> [[I_0_:%.+]] = 0 to 3){
// CHECK:             [[VAR_4_:%.+]]:2 = krnl.get_induction_var_value([[LOOP_0_]]#0, [[LOOP_0_]]#1) : (!krnl.loop, !krnl.loop) -> (index, index)
// CHECK:             [[LOAD_INPUT_MEM_:%.+]] = krnl.load [[INPUT_]]{{.}}[[VAR_4_]]#0, [[VAR_4_]]#1] : memref<2x3xf64>
// CHECK:             krnl.store [[LOAD_INPUT_MEM_]], [[RES_1_]]{{.}}[[VAR_4_]]#0, [[VAR_4_]]#1] : memref<2x3xf64>
// CHECK:           }
// CHECK:           [[LOOP_1_:%.+]] = krnl.define_loops 1
// CHECK:           krnl.iterate([[LOOP_1_]]) with ([[LOOP_1_]] -> [[I_1_:%.+]] = 0 to 2){
// CHECK:             [[VAR_4_1_:%.+]] = krnl.get_induction_var_value([[LOOP_1_]]) : (!krnl.loop) -> index
// CHECK:             [[LOAD_INPUT_MEM_1_:%.+]] = arith.index_cast [[VAR_4_1_]] : index to i64
// CHECK:             [[VAR_6_:%.+]] = arith.sitofp [[LOAD_INPUT_MEM_1_]] : i64 to f32
// CHECK:             [[VAR_7_:%.+]] = math.exp2 [[VAR_6_]] : f32
// CHECK:             [[VAR_8_:%.+]] = arith.fptosi [[VAR_7_]] : f32 to i64
// CHECK-DAG:         [[VAR_9_:%.+]] = arith.index_cast [[VAR_8_]] : i64 to index
// CHECK-DAG:         [[LOOP_2_:%.+]]:2 = krnl.define_loops 2
// CHECK:             krnl.iterate([[LOOP_2_]]#0, [[LOOP_2_]]#1) with ([[LOOP_2_]]#0 -> [[I_2_:%.+]] = 0 to 2, [[LOOP_2_]]#1 -> [[I_3_:%.+]] = 0 to 3){
// CHECK:               [[VAR_12_:%.+]]:2 = krnl.get_induction_var_value([[LOOP_2_]]#0, [[LOOP_2_]]#1) : (!krnl.loop, !krnl.loop) -> (index, index)
// CHECK-DAG:           [[LOAD_RES_1_MEM_:%.+]] = krnl.load [[RES_1_]]{{.}}[[VAR_12_]]#0, [[VAR_12_]]#1] : memref<2x3xf64>
// CHECK-DAG:           [[VAR_14_:%.+]] = arith.subi [[VAR_12_]]#1, [[VAR_9_]] : index
// CHECK:               [[VAR_15_:%.+]] = arith.cmpi sge, [[VAR_14_]], [[CST_0_]] : index
// CHECK:               [[VAR_16_:%.+]] = arith.select [[VAR_15_]], [[VAR_14_]], [[VAR_12_]]#1 : index
// CHECK:               [[LOAD_RES_1_MEM_1_:%.+]] = krnl.load [[RES_1_]]{{.}}[[VAR_12_]]#0, [[VAR_16_]]] : memref<2x3xf64>
// CHECK:               [[VAR_18_:%.+]] = arith.select [[VAR_15_]], [[LOAD_RES_1_MEM_1_]], [[CST_0_dot_000000_]] : f64
// CHECK:               [[VAR_19_:%.+]] = arith.addf [[LOAD_RES_1_MEM_]], [[VAR_18_]] : f64
// CHECK:               krnl.store [[VAR_19_]], [[RES_]]{{.}}[[VAR_12_]]#0, [[VAR_12_]]#1] : memref<2x3xf64>
// CHECK:             }
// CHECK:             [[LOOP_3_:%.+]]:2 = krnl.define_loops 2
// CHECK:             krnl.iterate([[LOOP_3_]]#0, [[LOOP_3_]]#1) with ([[LOOP_3_]]#0 -> [[I_4_:%.+]] = 0 to 2, [[LOOP_3_]]#1 -> [[I_5_:%.+]] = 0 to 3){
// CHECK:               [[VAR_12_1_:%.+]]:2 = krnl.get_induction_var_value([[LOOP_3_]]#0, [[LOOP_3_]]#1) : (!krnl.loop, !krnl.loop) -> (index, index)
// CHECK:               [[LOAD_RES_1_MEM_2_:%.+]] = krnl.load [[RES_]]{{.}}[[VAR_12_1_]]#0, [[VAR_12_1_]]#1] : memref<2x3xf64>
// CHECK:               krnl.store [[LOAD_RES_1_MEM_2_]], [[RES_1_]]{{.}}[[VAR_12_1_]]#0, [[VAR_12_1_]]#1] : memref<2x3xf64>
// CHECK:             }
// CHECK:           }
// CHECK:           return [[RES_]] : memref<2x3xf64>
// CHECK:         }
}

// -----

func.func @test_cumsum_constant_axis_reverse_mode(%arg0: tensor<2x3xf64>) -> tensor<*xf64> {
  %axis = onnx.Constant dense<1> : tensor<i32>
  %0 = "onnx.CumSum"(%arg0, %axis) {reverse = 1 : si64} : (tensor<2x3xf64>, tensor<i32>) -> tensor<*xf64>
  return %0 : tensor<*xf64>

// mlir2FileCheck.py -a'["input"]'
// CHECK-LABEL:  func @test_cumsum_constant_axis_reverse_mode
// CHECK-SAME:   ([[INPUT_:%.+]]: memref<2x3xf64>) -> memref<2x3xf64> {
// CHECK-DAG:       [[CST_0_dot_000000_:%.+]] = arith.constant 0.000000e+00 : f64
// CHECK-DAG:       [[CST_3_:%.+]] = arith.constant 3 : index
// CHECK-DAG:       [[RES_:%.+]] = memref.alloc() {{.*}}: memref<2x3xf64>
// CHECK-DAG:       [[RES_1_:%.+]] = memref.alloc() {{.*}}: memref<2x3xf64>
// CHECK-DAG:       [[LOOP_0_:%.+]]:2 = krnl.define_loops 2
// CHECK:           krnl.iterate([[LOOP_0_]]#0, [[LOOP_0_]]#1) with ([[LOOP_0_]]#0 -> [[AXIS_:%.+]] = 0 to 2, [[LOOP_0_]]#1 -> [[I_0_:%.+]] = 0 to 3){
// CHECK:             [[VAR_4_:%.+]]:2 = krnl.get_induction_var_value([[LOOP_0_]]#0, [[LOOP_0_]]#1) : (!krnl.loop, !krnl.loop) -> (index, index)
// CHECK:             [[LOAD_INPUT_MEM_:%.+]] = krnl.load [[INPUT_]]{{.}}[[VAR_4_]]#0, [[VAR_4_]]#1] : memref<2x3xf64>
// CHECK:             krnl.store [[LOAD_INPUT_MEM_]], [[RES_1_]]{{.}}[[VAR_4_]]#0, [[VAR_4_]]#1] : memref<2x3xf64>
// CHECK:           }
// CHECK:           [[LOOP_1_:%.+]] = krnl.define_loops 1
// CHECK:           krnl.iterate([[LOOP_1_]]) with ([[LOOP_1_]] -> [[I_1_:%.+]] = 0 to 2){
// CHECK:             [[VAR_4_1_:%.+]] = krnl.get_induction_var_value([[LOOP_1_]]) : (!krnl.loop) -> index
// CHECK:             [[LOAD_INPUT_MEM_1_:%.+]] = arith.index_cast [[VAR_4_1_]] : index to i64
// CHECK:             [[VAR_6_:%.+]] = arith.sitofp [[LOAD_INPUT_MEM_1_]] : i64 to f32
// CHECK:             [[VAR_7_:%.+]] = math.exp2 [[VAR_6_]] : f32
// CHECK:             [[VAR_8_:%.+]] = arith.fptosi [[VAR_7_]] : f32 to i64
// CHECK-DAG:         [[VAR_9_:%.+]] = arith.index_cast [[VAR_8_]] : i64 to index
// CHECK-DAG:         [[LOOP_2_:%.+]]:2 = krnl.define_loops 2
// CHECK:             krnl.iterate([[LOOP_2_]]#0, [[LOOP_2_]]#1) with ([[LOOP_2_]]#0 -> [[I_2_:%.+]] = 0 to 2, [[LOOP_2_]]#1 -> [[I_3_:%.+]] = 0 to 3){
// CHECK:               [[VAR_12_:%.+]]:2 = krnl.get_induction_var_value([[LOOP_2_]]#0, [[LOOP_2_]]#1) : (!krnl.loop, !krnl.loop) -> (index, index)
// CHECK-DAG:           [[LOAD_RES_1_MEM_:%.+]] = krnl.load [[RES_1_]]{{.}}[[VAR_12_]]#0, [[VAR_12_]]#1] : memref<2x3xf64>
// CHECK-DAG:           [[VAR_14_:%.+]] = arith.addi [[VAR_12_]]#1, [[VAR_9_]] : index
// CHECK:               [[VAR_15_:%.+]] = arith.cmpi slt, [[VAR_14_]], [[CST_3_]] : index
// CHECK:               [[VAR_16_:%.+]] = arith.select [[VAR_15_]], [[VAR_14_]], [[VAR_12_]]#1 : index
// CHECK:               [[LOAD_RES_1_MEM_1_:%.+]] = krnl.load [[RES_1_]]{{.}}[[VAR_12_]]#0, [[VAR_16_]]] : memref<2x3xf64>
// CHECK:               [[VAR_18_:%.+]] = arith.select [[VAR_15_]], [[LOAD_RES_1_MEM_1_]], [[CST_0_dot_000000_]] : f64
// CHECK:               [[VAR_19_:%.+]] = arith.addf [[LOAD_RES_1_MEM_]], [[VAR_18_]] : f64
// CHECK:               krnl.store [[VAR_19_]], [[RES_]]{{.}}[[VAR_12_]]#0, [[VAR_12_]]#1] : memref<2x3xf64>
// CHECK:             }
// CHECK:             [[LOOP_3_:%.+]]:2 = krnl.define_loops 2
// CHECK:             krnl.iterate([[LOOP_3_]]#0, [[LOOP_3_]]#1) with ([[LOOP_3_]]#0 -> [[I_4_:%.+]] = 0 to 2, [[LOOP_3_]]#1 -> [[I_5_:%.+]] = 0 to 3){
// CHECK:               [[VAR_12_1_:%.+]]:2 = krnl.get_induction_var_value([[LOOP_3_]]#0, [[LOOP_3_]]#1) : (!krnl.loop, !krnl.loop) -> (index, index)
// CHECK:               [[LOAD_RES_1_MEM_2_:%.+]] = krnl.load [[RES_]]{{.}}[[VAR_12_1_]]#0, [[VAR_12_1_]]#1] : memref<2x3xf64>
// CHECK:               krnl.store [[LOAD_RES_1_MEM_2_]], [[RES_1_]]{{.}}[[VAR_12_]]#0, [[VAR_12_]]#1] : memref<2x3xf64>
// CHECK:             }
// CHECK:           }
// CHECK:           return [[RES_]] : memref<2x3xf64>
// CHECK:         }
}

// -----


func.func @test_cumsum_constant_axis_exclusive_mode(%arg0: tensor<2x3xf64>) -> tensor<*xf64> {
  %axis = onnx.Constant dense<1> : tensor<i32>
  %0 = "onnx.CumSum"(%arg0, %axis) {exclusive = 1 : si64} : (tensor<2x3xf64>, tensor<i32>) -> tensor<*xf64>
  return %0 : tensor<*xf64>

// mlir2FileCheck.py -a'["input"]'
// CHECK-LABEL:  func @test_cumsum_constant_axis_exclusive_mode
// CHECK-SAME:   ([[INPUT_:%.+]]: memref<2x3xf64>) -> memref<2x3xf64> {
// CHECK-DAG:       [[CST_0_dot_000000_:%.+]] = arith.constant 0.000000e+00 : f64
// CHECK-DAG:       [[CST_0_:%.+]] = arith.constant 0 : index
// CHECK-DAG:       [[CST_1_:%.+]] = arith.constant 1 : index
// CHECK-DAG:       [[RES_:%.+]] = memref.alloc() {{.*}}: memref<2x3xf64>
// CHECK-DAG:       [[RES_1_:%.+]] = memref.alloc() {{.*}}: memref<2x3xf64>
// CHECK-DAG:       [[LOOP_0_:%.+]]:2 = krnl.define_loops 2
// CHECK:           krnl.iterate([[LOOP_0_]]#0, [[LOOP_0_]]#1) with ([[LOOP_0_]]#0 -> [[AXIS_:%.+]] = 0 to 2, [[LOOP_0_]]#1 -> [[I_0_:%.+]] = 0 to 3){
// CHECK:             [[VAR_4_:%.+]]:2 = krnl.get_induction_var_value([[LOOP_0_]]#0, [[LOOP_0_]]#1) : (!krnl.loop, !krnl.loop) -> (index, index)
// CHECK:             [[VAR_5_:%.+]] = arith.subi [[VAR_4_]]#1, [[CST_1_]] : index
// CHECK:             [[VAR_6_:%.+]] = arith.cmpi sge, [[VAR_5_]], [[CST_0_]] : index
// CHECK:             [[VAR_7_:%.+]] = arith.select [[VAR_6_]], [[VAR_5_]], [[VAR_4_]]#1 : index
// CHECK:             [[LOAD_INPUT_MEM_:%.+]] = krnl.load [[INPUT_]]{{.}}[[VAR_4_]]#0, [[VAR_7_]]{{.}} : memref<2x3xf64>
// CHECK:             [[VAR_9_:%.+]] = arith.select [[VAR_6_]], [[LOAD_INPUT_MEM_]], [[CST_0_dot_000000_]] : f64
// CHECK:             krnl.store [[VAR_9_]], [[RES_1_]]{{.}}[[VAR_4_]]#0, [[VAR_4_]]#1] : memref<2x3xf64>
// CHECK:           }
// CHECK:           [[LOOP_1_:%.+]] = krnl.define_loops 1
// CHECK:           krnl.iterate([[LOOP_1_]]) with ([[LOOP_1_]] -> [[I_1_:%.+]] = 0 to 2){
// CHECK:             [[VAR_4_1_:%.+]] = krnl.get_induction_var_value([[LOOP_1_]]) : (!krnl.loop) -> index
// CHECK:             [[VAR_5_1_:%.+]] = arith.index_cast [[VAR_4_1_]] : index to i64
// CHECK:             [[VAR_6_1_:%.+]] = arith.sitofp [[VAR_5_1_]] : i64 to f32
// CHECK:             [[VAR_7_1_:%.+]] = math.exp2 [[VAR_6_1_]] : f32
// CHECK:             [[LOAD_INPUT_MEM_1_:%.+]] = arith.fptosi [[VAR_7_1_]] : f32 to i64
// CHECK-DAG:         [[VAR_9_1_:%.+]] = arith.index_cast [[LOAD_INPUT_MEM_1_]] : i64 to index
// CHECK-DAG:         [[LOOP_2_:%.+]]:2 = krnl.define_loops 2
// CHECK:             krnl.iterate([[LOOP_2_]]#0, [[LOOP_2_]]#1) with ([[LOOP_2_]]#0 -> [[I_2_:%.+]] = 0 to 2, [[LOOP_2_]]#1 -> [[I_3_:%.+]] = 0 to 3){
// CHECK:               [[VAR_12_:%.+]]:2 = krnl.get_induction_var_value([[LOOP_2_]]#0, [[LOOP_2_]]#1) : (!krnl.loop, !krnl.loop) -> (index, index)
// CHECK-DAG:           [[LOAD_RES_1_MEM_:%.+]] = krnl.load [[RES_1_]]{{.}}[[VAR_12_]]#0, [[VAR_12_]]#1] : memref<2x3xf64>
// CHECK-DAG:           [[VAR_14_:%.+]] = arith.subi [[VAR_12_]]#1, [[VAR_9_1_]] : index
// CHECK:               [[VAR_15_:%.+]] = arith.cmpi sge, [[VAR_14_]], [[CST_0_]] : index
// CHECK:               [[VAR_16_:%.+]] = arith.select [[VAR_15_]], [[VAR_14_]], [[VAR_12_]]#1 : index
// CHECK:               [[LOAD_RES_1_MEM_1_:%.+]] = krnl.load [[RES_1_]]{{.}}[[VAR_12_]]#0, [[VAR_16_]]] : memref<2x3xf64>
// CHECK:               [[VAR_18_:%.+]] = arith.select [[VAR_15_]], [[LOAD_RES_1_MEM_1_]], [[CST_0_dot_000000_]] : f64
// CHECK:               [[VAR_19_:%.+]] = arith.addf [[LOAD_RES_1_MEM_]], [[VAR_18_]] : f64
// CHECK:               krnl.store [[VAR_19_]], [[RES_]]{{.}}[[VAR_12_]]#0, [[VAR_12_]]#1] : memref<2x3xf64>
// CHECK:             }
// CHECK:             [[LOOP_3_:%.+]]:2 = krnl.define_loops 2
// CHECK:             krnl.iterate([[LOOP_3_]]#0, [[LOOP_3_]]#1) with ([[LOOP_3_]]#0 -> [[I_4_:%.+]] = 0 to 2, [[LOOP_3_]]#1 -> [[I_5_:%.+]] = 0 to 3){
// CHECK:               [[VAR_12_1_:%.+]]:2 = krnl.get_induction_var_value([[LOOP_3_]]#0, [[LOOP_3_]]#1) : (!krnl.loop, !krnl.loop) -> (index, index)
// CHECK:               [[LOAD_RES_1_MEM_2_:%.+]] = krnl.load [[RES_]]{{.}}[[VAR_12_1_]]#0, [[VAR_12_1_]]#1] : memref<2x3xf64>
// CHECK:               krnl.store [[LOAD_RES_1_MEM_2_]], [[RES_1_]]{{.}}[[VAR_12_]]#0, [[VAR_12_]]#1] : memref<2x3xf64>
// CHECK:             }
// CHECK:           }
// CHECK:           return [[RES_]] : memref<2x3xf64>
// CHECK:         }
}

// -----


func.func @test_cumsum_constant_axis_exclusive_reverse_mode(%arg0: tensor<2x3xf64>) -> tensor<*xf64> {
  %axis = onnx.Constant dense<1> : tensor<i32>
  %0 = "onnx.CumSum"(%arg0, %axis) {exclusive = 1 : si64, reverse = 1 : si64} : (tensor<2x3xf64>, tensor<i32>) -> tensor<*xf64>
  return %0 : tensor<*xf64>

// mlir2FileCheck.py -a'["input"]'
// CHECK-LABEL:  func @test_cumsum_constant_axis_exclusive_reverse_mode
// CHECK-SAME:   ([[INPUT_:%.+]]: memref<2x3xf64>) -> memref<2x3xf64> {
// CHECK-DAG:       [[CST_0_dot_000000_:%.+]] = arith.constant 0.000000e+00 : f64
// CHECK-DAG:       [[CST_3_:%.+]] = arith.constant 3 : index
// CHECK-DAG:       [[CST_1_:%.+]] = arith.constant 1 : index
// CHECK-DAG:       [[RES_:%.+]] = memref.alloc() {{.*}}: memref<2x3xf64>
// CHECK-DAG:       [[RES_1_:%.+]] = memref.alloc() {{.*}}: memref<2x3xf64>
// CHECK-DAG:       [[LOOP_0_:%.+]]:2 = krnl.define_loops 2
// CHECK:           krnl.iterate([[LOOP_0_]]#0, [[LOOP_0_]]#1) with ([[LOOP_0_]]#0 -> [[AXIS_:%.+]] = 0 to 2, [[LOOP_0_]]#1 -> [[I_0_:%.+]] = 0 to 3){
// CHECK:             [[VAR_4_:%.+]]:2 = krnl.get_induction_var_value([[LOOP_0_]]#0, [[LOOP_0_]]#1) : (!krnl.loop, !krnl.loop) -> (index, index)
// CHECK:             [[VAR_5_:%.+]] = arith.addi [[VAR_4_]]#1, [[CST_1_]] : index
// CHECK:             [[VAR_6_:%.+]] = arith.cmpi slt, [[VAR_5_]], [[CST_3_]] : index
// CHECK:             [[VAR_7_:%.+]] = arith.select [[VAR_6_]], [[VAR_5_]], [[VAR_4_]]#1 : index
// CHECK:             [[LOAD_INPUT_MEM_:%.+]] = krnl.load [[INPUT_]]{{.}}[[VAR_4_]]#0, [[VAR_7_]]{{.}} : memref<2x3xf64>
// CHECK:             [[VAR_9_:%.+]] = arith.select [[VAR_6_]], [[LOAD_INPUT_MEM_]], [[CST_0_dot_000000_]] : f64
// CHECK:             krnl.store [[VAR_9_]], [[RES_1_]]{{.}}[[VAR_4_]]#0, [[VAR_4_]]#1] : memref<2x3xf64>
// CHECK:           }
// CHECK:           [[LOOP_1_:%.+]] = krnl.define_loops 1
// CHECK:           krnl.iterate([[LOOP_1_]]) with ([[LOOP_1_]] -> [[I_1_:%.+]] = 0 to 2){
// CHECK:             [[VAR_4_1_:%.+]] = krnl.get_induction_var_value([[LOOP_1_]]) : (!krnl.loop) -> index
// CHECK:             [[VAR_5_1_:%.+]] = arith.index_cast [[VAR_4_1_]] : index to i64
// CHECK:             [[VAR_6_1_:%.+]] = arith.sitofp [[VAR_5_1_]] : i64 to f32
// CHECK:             [[VAR_7_1_:%.+]] = math.exp2 [[VAR_6_1_]] : f32
// CHECK:             [[LOAD_INPUT_MEM_1_:%.+]] = arith.fptosi [[VAR_7_1_]] : f32 to i64
// CHECK-DAG:         [[VAR_9_1_:%.+]] = arith.index_cast [[LOAD_INPUT_MEM_1_]] : i64 to index
// CHECK-DAG:         [[LOOP_2_:%.+]]:2 = krnl.define_loops 2
// CHECK:             krnl.iterate([[LOOP_2_]]#0, [[LOOP_2_]]#1) with ([[LOOP_2_]]#0 -> [[I_2_:%.+]] = 0 to 2, [[LOOP_2_]]#1 -> [[I_3_:%.+]] = 0 to 3){
// CHECK:               [[VAR_12_:%.+]]:2 = krnl.get_induction_var_value([[LOOP_2_]]#0, [[LOOP_2_]]#1) : (!krnl.loop, !krnl.loop) -> (index, index)
// CHECK-DAG:           [[LOAD_RES_1_MEM_:%.+]] = krnl.load [[RES_1_]]{{.}}[[VAR_12_]]#0, [[VAR_12_]]#1] : memref<2x3xf64>
// CHECK-DAG:           [[VAR_14_:%.+]] = arith.addi [[VAR_12_]]#1, [[VAR_9_1_]] : index
// CHECK:               [[VAR_15_:%.+]] = arith.cmpi slt, [[VAR_14_]], [[CST_3_]] : index
// CHECK:               [[VAR_16_:%.+]] = arith.select [[VAR_15_]], [[VAR_14_]], [[VAR_12_]]#1 : index
// CHECK:               [[LOAD_RES_1_MEM_1_:%.+]] = krnl.load [[RES_1_]]{{.}}[[VAR_12_]]#0, [[VAR_16_]]] : memref<2x3xf64>
// CHECK:               [[VAR_18_:%.+]] = arith.select [[VAR_15_]], [[LOAD_RES_1_MEM_1_]], [[CST_0_dot_000000_]] : f64
// CHECK:               [[VAR_19_:%.+]] = arith.addf [[LOAD_RES_1_MEM_]], [[VAR_18_]] : f64
// CHECK:               krnl.store [[VAR_19_]], [[RES_]]{{.}}[[VAR_12_]]#0, [[VAR_12_]]#1] : memref<2x3xf64>
// CHECK:             }
// CHECK:             [[LOOP_3_:%.+]]:2 = krnl.define_loops 2
// CHECK:             krnl.iterate([[LOOP_3_]]#0, [[LOOP_3_]]#1) with ([[LOOP_3_]]#0 -> [[I_4_:%.+]] = 0 to 2, [[LOOP_3_]]#1 -> [[I_5_:%.+]] = 0 to 3){
// CHECK:               [[VAR_12_1_:%.+]]:2 = krnl.get_induction_var_value([[LOOP_3_]]#0, [[LOOP_3_]]#1) : (!krnl.loop, !krnl.loop) -> (index, index)
// CHECK:               [[LOAD_RES_1_MEM_2_:%.+]] = krnl.load [[RES_]]{{.}}[[VAR_12_1_]]#0, [[VAR_12_1_]]#1] : memref<2x3xf64>
// CHECK:               krnl.store [[LOAD_RES_1_MEM_2_]], [[RES_1_]]{{.}}[[VAR_12_]]#0, [[VAR_12_]]#1] : memref<2x3xf64>
// CHECK:             }
// CHECK:           }
// CHECK:           return [[RES_]] : memref<2x3xf64>
// CHECK:         }
}

// -----

func.func @test_cumsum_dynamic_axis(%arg0: tensor<2x3xf64>, %arg1:tensor<i32>) -> tensor<*xf64> {
  %0 = "onnx.CumSum"(%arg0, %arg1) : (tensor<2x3xf64>, tensor<i32>) -> tensor<*xf64>
  return %0 : tensor<*xf64>

// mlir2FileCheck.py -a'["input", "axis"]'
// CHECK-DAG:   [[MAP_0_:#.+]] = affine_map<()[s0] -> (s0 + 2)>
// CHECK-DAG:   [[MAP_1_:#.+]] = affine_map<()[s0, s1] -> (s1 + 1)>
// CHECK-LABEL:  func @test_cumsum_dynamic_axis
// CHECK-SAME:   ([[INPUT_:%.+]]: memref<2x3xf64>, [[AXIS_:%.+]]: memref<i32>) -> memref<2x3xf64> {
// CHECK-DAG:       [[CST_0_dot_000000_:%.+]] = arith.constant 0.000000e+00 : f64
// CHECK-DAG:       [[CST_3_:%.+]] = arith.constant 3 : index
// CHECK-DAG:       [[CST_1_:%.+]] = arith.constant 1 : index
// CHECK-DAG:       [[CST_2_:%.+]] = arith.constant 2 : index
// CHECK-DAG:       [[CST_minus_1_:%.+]] = arith.constant -1 : index
// CHECK-DAG:       [[CST_0_:%.+]] = arith.constant 0 : index
// CHECK-DAG:       [[LOAD_AXIS_MEM_:%.+]] = krnl.load [[AXIS_]][] : memref<i32>
// CHECK:           [[VAR_1_:%.+]] = arith.index_cast [[LOAD_AXIS_MEM_]] : i32 to index
// CHECK-DAG:       [[VAR_2_:%.+]] = arith.cmpi slt, [[VAR_1_]], [[CST_0_]] : index
// CHECK-DAG:       [[VAR_3_:%.+]] = affine.apply [[MAP_0_]](){{.}}[[VAR_1_]]{{.}}
// CHECK-NOT: separator of consecutive DAGs
// CHECK-DAG:       [[VAR_4_:%.+]] = arith.select [[VAR_2_]], [[VAR_3_]], [[VAR_1_]] : index
// CHECK-DAG:       [[RES_:%.+]] = memref.alloc() {{.*}}: memref<2x3xf64>
// CHECK-DAG:       [[RES_1_:%.+]] = memref.alloc() {{.*}}: memref<2x3xf64>
// CHECK:           [[VAR_7_:%.+]] = arith.cmpi eq, [[VAR_4_]], [[CST_0_]] : index
// CHECK-DAG:       [[VAR_8_:%.+]] = arith.select [[VAR_7_]], [[CST_2_]], [[CST_minus_1_]] : index
// CHECK-DAG:       [[VAR_9_:%.+]] = arith.cmpi eq, [[VAR_4_]], [[CST_1_]] : index
// CHECK:           [[VAR_10_:%.+]] = arith.select [[VAR_9_]], [[CST_3_]], [[VAR_8_]] : index
// CHECK:           [[VAR_11_:%.+]] = arith.index_cast [[VAR_10_]] : index to i64
// CHECK:           [[VAR_12_:%.+]] = arith.sitofp [[VAR_11_]] : i64 to f32
// CHECK:           [[VAR_13_:%.+]] = math.log2 [[VAR_12_]] : f32
// CHECK:           [[VAR_14_:%.+]] = arith.fptosi [[VAR_13_]] : f32 to i64
// CHECK-DAG:       [[VAR_15_:%.+]] = arith.index_cast [[VAR_14_]] : i64 to index
// CHECK-DAG:       [[LOOP_0_:%.+]]:2 = krnl.define_loops 2
// CHECK:           krnl.iterate([[LOOP_0_]]#0, [[LOOP_0_]]#1) with ([[LOOP_0_]]#0 -> [[I_0_:%.+]] = 0 to 2, [[LOOP_0_]]#1 -> [[I_1_:%.+]] = 0 to 3){
// CHECK:             [[VAR_18_:%.+]]:2 = krnl.get_induction_var_value([[LOOP_0_]]#0, [[LOOP_0_]]#1) : (!krnl.loop, !krnl.loop) -> (index, index)
// CHECK:             [[LOAD_INPUT_MEM_:%.+]] = krnl.load [[INPUT_]]{{.}}[[VAR_18_]]#0, [[VAR_18_]]#1] : memref<2x3xf64>
// CHECK:             krnl.store [[LOAD_INPUT_MEM_]], [[RES_1_]]{{.}}[[VAR_18_]]#0, [[VAR_18_]]#1] : memref<2x3xf64>
// CHECK:           }
// CHECK:           [[LOOP_1_:%.+]] = krnl.define_loops 1
// CHECK:           krnl.iterate([[LOOP_1_]]) with ([[LOOP_1_]] -> [[I_2_:%.+]] = 0 to [[MAP_1_]](){{.}}[[VAR_1_]], [[VAR_15_]]]){
// CHECK:             [[VAR_18_1_:%.+]] = krnl.get_induction_var_value([[LOOP_1_]]) : (!krnl.loop) -> index
// CHECK:             [[LOAD_INPUT_MEM_1_:%.+]] = arith.index_cast [[VAR_18_1_]] : index to i64
// CHECK:             [[VAR_20_:%.+]] = arith.sitofp [[LOAD_INPUT_MEM_1_]] : i64 to f32
// CHECK:             [[VAR_21_:%.+]] = math.exp2 [[VAR_20_]] : f32
// CHECK:             [[VAR_22_:%.+]] = arith.fptosi [[VAR_21_]] : f32 to i64
// CHECK-DAG:         [[VAR_23_:%.+]] = arith.index_cast [[VAR_22_]] : i64 to index
// CHECK-DAG:         [[LOOP_2_:%.+]]:2 = krnl.define_loops 2
// CHECK:             krnl.iterate([[LOOP_2_]]#0, [[LOOP_2_]]#1) with ([[LOOP_2_]]#0 -> [[I_3_:%.+]] = 0 to 2, [[LOOP_2_]]#1 -> [[I_4_:%.+]] = 0 to 3){
// CHECK:               [[VAR_26_:%.+]]:2 = krnl.get_induction_var_value([[LOOP_2_]]#0, [[LOOP_2_]]#1) : (!krnl.loop, !krnl.loop) -> (index, index)
// CHECK-DAG:           [[LOAD_RES_1_MEM_:%.+]] = krnl.load [[RES_1_]]{{.}}[[VAR_26_]]#0, [[VAR_26_]]#1] : memref<2x3xf64>
// CHECK-DAG:           [[VAR_28_:%.+]] = arith.cmpi eq, [[VAR_4_]], [[CST_0_]] : index
// CHECK-DAG:           [[VAR_29_:%.+]] = arith.subi [[VAR_26_]]#0, [[VAR_23_]] : index
// CHECK:               [[VAR_30_:%.+]] = arith.cmpi sge, [[VAR_29_]], [[CST_0_]] : index
// CHECK:               [[VAR_31_:%.+]] = arith.andi [[VAR_28_]], [[VAR_30_]] : i1
// CHECK-DAG:           [[VAR_32_:%.+]] = arith.select [[VAR_31_]], [[VAR_29_]], [[VAR_26_]]#0 : index
// CHECK-DAG:           [[VAR_33_:%.+]] = arith.cmpi eq, [[VAR_4_]], [[CST_1_]] : index
// CHECK-DAG:           [[VAR_34_:%.+]] = arith.subi [[VAR_26_]]#1, [[VAR_23_]] : index
// CHECK:               [[VAR_35_:%.+]] = arith.cmpi sge, [[VAR_34_]], [[CST_0_]] : index
// CHECK:               [[VAR_36_:%.+]] = arith.andi [[VAR_33_]], [[VAR_35_]] : i1
// CHECK-DAG:           [[VAR_37_:%.+]] = arith.ori [[VAR_36_]], [[VAR_31_]] : i1
// CHECK-DAG:           [[VAR_38_:%.+]] = arith.select [[VAR_36_]], [[VAR_34_]], [[VAR_26_]]#1 : index
// CHECK:               [[LOAD_RES_1_MEM_1_:%.+]] = krnl.load [[RES_1_]]{{.}}[[VAR_32_]], [[VAR_38_]]{{.}} : memref<2x3xf64>
// CHECK:               [[VAR_40_:%.+]] = arith.select [[VAR_37_]], [[LOAD_RES_1_MEM_1_]], [[CST_0_dot_000000_]] : f64
// CHECK:               [[VAR_41_:%.+]] = arith.addf [[LOAD_RES_1_MEM_]], [[VAR_40_]] : f64
// CHECK:               krnl.store [[VAR_41_]], [[RES_]]{{.}}[[VAR_26_]]#0, [[VAR_26_]]#1] : memref<2x3xf64>
// CHECK:             }
// CHECK:             [[LOOP_3_:%.+]]:2 = krnl.define_loops 2
// CHECK:             krnl.iterate([[LOOP_3_]]#0, [[LOOP_3_]]#1) with ([[LOOP_3_]]#0 -> [[I_5_:%.+]] = 0 to 2, [[LOOP_3_]]#1 -> [[I_6_:%.+]] = 0 to 3){
// CHECK:               [[VAR_26_1_:%.+]]:2 = krnl.get_induction_var_value([[LOOP_3_]]#0, [[LOOP_3_]]#1) : (!krnl.loop, !krnl.loop) -> (index, index)
// CHECK:               [[LOAD_RES_1_MEM_2_:%.+]] = krnl.load [[RES_]]{{.}}[[VAR_26_1_]]#0, [[VAR_26_1_]]#1] : memref<2x3xf64>
// CHECK:               krnl.store [[LOAD_RES_1_MEM_2_]], [[RES_1_]]{{.}}[[VAR_26_1_]]#0, [[VAR_26_1_]]#1] : memref<2x3xf64>
// CHECK:             }
// CHECK:           }
// CHECK:           return [[RES_]] : memref<2x3xf64>
// CHECK:         }
}

// -----

func.func @test_cumsum_dynamic_axis_reverse_mode(%arg0: tensor<2x3xf64>, %arg1:tensor<i32>) -> tensor<*xf64> {
  %0 = "onnx.CumSum"(%arg0, %arg1) {reverse = 1 : si64} : (tensor<2x3xf64>, tensor<i32>) -> tensor<*xf64>
  return %0 : tensor<*xf64>

// mlir2FileCheck.py -a'["input", "axis"]'
// CHECK-DAG:   [[MAP_0_:#.+]] = affine_map<()[s0] -> (s0 + 2)>
// CHECK-DAG:   [[MAP_1_:#.+]] = affine_map<()[s0, s1] -> (s1 + 1)>
// CHECK-LABEL:  func @test_cumsum_dynamic_axis_reverse_mode
// CHECK-SAME:   ([[INPUT_:%.+]]: memref<2x3xf64>, [[AXIS_:%.+]]: memref<i32>) -> memref<2x3xf64> {
// CHECK-DAG:       [[CST_0_dot_000000_:%.+]] = arith.constant 0.000000e+00 : f64
// CHECK-DAG:       [[CST_3_:%.+]] = arith.constant 3 : index
// CHECK-DAG:       [[CST_1_:%.+]] = arith.constant 1 : index
// CHECK-DAG:       [[CST_2_:%.+]] = arith.constant 2 : index
// CHECK-DAG:       [[CST_minus_1_:%.+]] = arith.constant -1 : index
// CHECK-DAG:       [[CST_0_:%.+]] = arith.constant 0 : index
// CHECK-DAG:       [[LOAD_AXIS_MEM_:%.+]] = krnl.load [[AXIS_]][] : memref<i32>
// CHECK:           [[VAR_1_:%.+]] = arith.index_cast [[LOAD_AXIS_MEM_]] : i32 to index
// CHECK-DAG:       [[VAR_2_:%.+]] = arith.cmpi slt, [[VAR_1_]], [[CST_0_]] : index
// CHECK-DAG:       [[VAR_3_:%.+]] = affine.apply [[MAP_0_]](){{.}}[[VAR_1_]]{{.}}
// CHECK-NOT: separator of consecutive DAGs
// CHECK-DAG:       [[VAR_4_:%.+]] = arith.select [[VAR_2_]], [[VAR_3_]], [[VAR_1_]] : index
// CHECK-DAG:       [[RES_:%.+]] = memref.alloc() {{.*}}: memref<2x3xf64>
// CHECK-DAG:       [[RES_1_:%.+]] = memref.alloc() {{.*}}: memref<2x3xf64>
// CHECK:           [[VAR_7_:%.+]] = arith.cmpi eq, [[VAR_4_]], [[CST_0_]] : index
// CHECK-DAG:       [[VAR_8_:%.+]] = arith.select [[VAR_7_]], [[CST_2_]], [[CST_minus_1_]] : index
// CHECK-DAG:       [[VAR_9_:%.+]] = arith.cmpi eq, [[VAR_4_]], [[CST_1_]] : index
// CHECK:           [[VAR_10_:%.+]] = arith.select [[VAR_9_]], [[CST_3_]], [[VAR_8_]] : index
// CHECK:           [[VAR_11_:%.+]] = arith.index_cast [[VAR_10_]] : index to i64
// CHECK:           [[VAR_12_:%.+]] = arith.sitofp [[VAR_11_]] : i64 to f32
// CHECK:           [[VAR_13_:%.+]] = math.log2 [[VAR_12_]] : f32
// CHECK:           [[VAR_14_:%.+]] = arith.fptosi [[VAR_13_]] : f32 to i64
// CHECK-DAG:       [[VAR_15_:%.+]] = arith.index_cast [[VAR_14_]] : i64 to index
// CHECK-DAG:       [[LOOP_0_:%.+]]:2 = krnl.define_loops 2
// CHECK:           krnl.iterate([[LOOP_0_]]#0, [[LOOP_0_]]#1) with ([[LOOP_0_]]#0 -> [[I_0_:%.+]] = 0 to 2, [[LOOP_0_]]#1 -> [[I_1_:%.+]] = 0 to 3){
// CHECK:             [[VAR_18_:%.+]]:2 = krnl.get_induction_var_value([[LOOP_0_]]#0, [[LOOP_0_]]#1) : (!krnl.loop, !krnl.loop) -> (index, index)
// CHECK:             [[LOAD_INPUT_MEM_:%.+]] = krnl.load [[INPUT_]]{{.}}[[VAR_18_]]#0, [[VAR_18_]]#1] : memref<2x3xf64>
// CHECK:             krnl.store [[LOAD_INPUT_MEM_]], [[RES_1_]]{{.}}[[VAR_18_]]#0, [[VAR_18_]]#1] : memref<2x3xf64>
// CHECK:           }
// CHECK:           [[LOOP_1_:%.+]] = krnl.define_loops 1
// CHECK:           krnl.iterate([[LOOP_1_]]) with ([[LOOP_1_]] -> [[I_2_:%.+]] = 0 to [[MAP_1_]](){{.}}[[VAR_1_]], [[VAR_15_]]]){
// CHECK:             [[VAR_18_1_:%.+]] = krnl.get_induction_var_value([[LOOP_1_]]) : (!krnl.loop) -> index
// CHECK:             [[LOAD_INPUT_MEM_1_:%.+]] = arith.index_cast [[VAR_18_1_]] : index to i64
// CHECK:             [[VAR_20_:%.+]] = arith.sitofp [[LOAD_INPUT_MEM_1_]] : i64 to f32
// CHECK:             [[VAR_21_:%.+]] = math.exp2 [[VAR_20_]] : f32
// CHECK:             [[VAR_22_:%.+]] = arith.fptosi [[VAR_21_]] : f32 to i64
// CHECK-DAG:         [[VAR_23_:%.+]] = arith.index_cast [[VAR_22_]] : i64 to index
// CHECK-DAG:         [[LOOP_2_:%.+]]:2 = krnl.define_loops 2
// CHECK:             krnl.iterate([[LOOP_2_]]#0, [[LOOP_2_]]#1) with ([[LOOP_2_]]#0 -> [[I_3_:%.+]] = 0 to 2, [[LOOP_2_]]#1 -> [[I_4_:%.+]] = 0 to 3){
// CHECK:               [[VAR_26_:%.+]]:2 = krnl.get_induction_var_value([[LOOP_2_]]#0, [[LOOP_2_]]#1) : (!krnl.loop, !krnl.loop) -> (index, index)
// CHECK-DAG:           [[LOAD_RES_1_MEM_:%.+]] = krnl.load [[RES_1_]]{{.}}[[VAR_26_]]#0, [[VAR_26_]]#1] : memref<2x3xf64>
// CHECK-DAG:           [[VAR_28_:%.+]] = arith.cmpi eq, [[VAR_4_]], [[CST_0_]] : index
// CHECK-DAG:           [[VAR_29_:%.+]] = arith.addi [[VAR_26_]]#0, [[VAR_23_]] : index
// CHECK:               [[VAR_30_:%.+]] = arith.cmpi slt, [[VAR_29_]], [[CST_2_]] : index
// CHECK:               [[VAR_31_:%.+]] = arith.andi [[VAR_28_]], [[VAR_30_]] : i1
// CHECK-DAG:           [[VAR_32_:%.+]] = arith.select [[VAR_31_]], [[VAR_29_]], [[VAR_26_]]#0 : index
// CHECK-DAG:           [[VAR_33_:%.+]] = arith.cmpi eq, [[VAR_4_]], [[CST_1_]] : index
// CHECK-DAG:           [[VAR_34_:%.+]] = arith.addi [[VAR_26_]]#1, [[VAR_23_]] : index
// CHECK:               [[VAR_35_:%.+]] = arith.cmpi slt, [[VAR_34_]], [[CST_3_]] : index
// CHECK:               [[VAR_36_:%.+]] = arith.andi [[VAR_33_]], [[VAR_35_]] : i1
// CHECK-DAG:           [[VAR_37_:%.+]] = arith.ori [[VAR_36_]], [[VAR_31_]] : i1
// CHECK-DAG:           [[VAR_38_:%.+]] = arith.select [[VAR_36_]], [[VAR_34_]], [[VAR_26_]]#1 : index
// CHECK:               [[LOAD_RES_1_MEM_1_:%.+]] = krnl.load [[RES_1_]]{{.}}[[VAR_32_]], [[VAR_38_]]{{.}} : memref<2x3xf64>
// CHECK:               [[VAR_40_:%.+]] = arith.select [[VAR_37_]], [[LOAD_RES_1_MEM_1_]], [[CST_0_dot_000000_]] : f64
// CHECK:               [[VAR_41_:%.+]] = arith.addf [[LOAD_RES_1_MEM_]], [[VAR_40_]] : f64
// CHECK:               krnl.store [[VAR_41_]], [[RES_]]{{.}}[[VAR_26_]]#0, [[VAR_26_]]#1] : memref<2x3xf64>
// CHECK:             }
// CHECK:             [[LOOP_3_:%.+]]:2 = krnl.define_loops 2
// CHECK:             krnl.iterate([[LOOP_3_]]#0, [[LOOP_3_]]#1) with ([[LOOP_3_]]#0 -> [[I_5_:%.+]] = 0 to 2, [[LOOP_3_]]#1 -> [[I_6_:%.+]] = 0 to 3){
// CHECK:               [[VAR_26_1_:%.+]]:2 = krnl.get_induction_var_value([[LOOP_3_]]#0, [[LOOP_3_]]#1) : (!krnl.loop, !krnl.loop) -> (index, index)
// CHECK:               [[LOAD_RES_1_MEM_2_:%.+]] = krnl.load [[RES_]]{{.}}[[VAR_26_1_]]#0, [[VAR_26_1_]]#1] : memref<2x3xf64>
// CHECK:               krnl.store [[LOAD_RES_1_MEM_2_]], [[RES_1_]]{{.}}[[VAR_26_1_]]#0, [[VAR_26_1_]]#1] : memref<2x3xf64>
// CHECK:             }
// CHECK:           }
// CHECK:           return [[RES_]] : memref<2x3xf64>
// CHECK:         }
}

// -----

func.func @test_cumsum_dynamic_axis_exclusive_mode(%arg0: tensor<2x3xf64>, %arg1:tensor<i32>) -> tensor<*xf64> {
  %0 = "onnx.CumSum"(%arg0, %arg1) {exclusive = 1 : si64} : (tensor<2x3xf64>, tensor<i32>) -> tensor<*xf64>
  return %0 : tensor<*xf64>

// mlir2FileCheck.py -a'["input", "axis"]'
// CHECK-DAG:   [[MAP_0_:#.+]] = affine_map<()[s0] -> (s0 + 2)>
// CHECK-DAG:   [[MAP_1_:#.+]] = affine_map<()[s0, s1] -> (s1 + 1)>
// CHECK-LABEL:  func @test_cumsum_dynamic_axis_exclusive_mode
// CHECK-SAME:   ([[INPUT_:%.+]]: memref<2x3xf64>, [[AXIS_:%.+]]: memref<i32>) -> memref<2x3xf64> {
// CHECK-DAG:       [[CST_0_dot_000000_:%.+]] = arith.constant 0.000000e+00 : f64
// CHECK-DAG:       [[CST_3_:%.+]] = arith.constant 3 : index
// CHECK-DAG:       [[CST_1_:%.+]] = arith.constant 1 : index
// CHECK-DAG:       [[CST_2_:%.+]] = arith.constant 2 : index
// CHECK-DAG:       [[CST_minus_1_:%.+]] = arith.constant -1 : index
// CHECK-DAG:       [[CST_0_:%.+]] = arith.constant 0 : index
// CHECK-DAG:       [[LOAD_AXIS_MEM_:%.+]] = krnl.load [[AXIS_]][] : memref<i32>
// CHECK:           [[VAR_1_:%.+]] = arith.index_cast [[LOAD_AXIS_MEM_]] : i32 to index
// CHECK-DAG:       [[VAR_2_:%.+]] = arith.cmpi slt, [[VAR_1_]], [[CST_0_]] : index
// CHECK-DAG:       [[VAR_3_:%.+]] = affine.apply [[MAP_0_]](){{.}}[[VAR_1_]]{{.}}
// CHECK-NOT: separator of consecutive DAGs
// CHECK-DAG:       [[VAR_4_:%.+]] = arith.select [[VAR_2_]], [[VAR_3_]], [[VAR_1_]] : index
// CHECK-DAG:       [[RES_:%.+]] = memref.alloc() {{.*}}: memref<2x3xf64>
// CHECK-DAG:       [[RES_1_:%.+]] = memref.alloc() {{.*}}: memref<2x3xf64>
// CHECK:           [[VAR_7_:%.+]] = arith.cmpi eq, [[VAR_4_]], [[CST_0_]] : index
// CHECK-DAG:       [[VAR_8_:%.+]] = arith.select [[VAR_7_]], [[CST_2_]], [[CST_minus_1_]] : index
// CHECK-DAG:       [[VAR_9_:%.+]] = arith.cmpi eq, [[VAR_4_]], [[CST_1_]] : index
// CHECK:           [[VAR_10_:%.+]] = arith.select [[VAR_9_]], [[CST_3_]], [[VAR_8_]] : index
// CHECK:           [[VAR_11_:%.+]] = arith.index_cast [[VAR_10_]] : index to i64
// CHECK:           [[VAR_12_:%.+]] = arith.sitofp [[VAR_11_]] : i64 to f32
// CHECK:           [[VAR_13_:%.+]] = math.log2 [[VAR_12_]] : f32
// CHECK:           [[VAR_14_:%.+]] = arith.fptosi [[VAR_13_]] : f32 to i64
// CHECK-DAG:       [[VAR_15_:%.+]] = arith.index_cast [[VAR_14_]] : i64 to index
// CHECK-DAG:       [[LOOP_0_:%.+]]:2 = krnl.define_loops 2
// CHECK:           krnl.iterate([[LOOP_0_]]#0, [[LOOP_0_]]#1) with ([[LOOP_0_]]#0 -> [[I_0_:%.+]] = 0 to 2, [[LOOP_0_]]#1 -> [[I_1_:%.+]] = 0 to 3){
// CHECK-DAG:         [[VAR_18_:%.+]]:2 = krnl.get_induction_var_value([[LOOP_0_]]#0, [[LOOP_0_]]#1) : (!krnl.loop, !krnl.loop) -> (index, index)
// CHECK-DAG:         [[VAR_19_:%.+]] = arith.cmpi eq, [[VAR_4_]], [[CST_0_]] : index
// CHECK:             [[VAR_20_:%.+]] = arith.subi [[VAR_18_]]#0, [[CST_1_]] : index
// CHECK:             [[VAR_21_:%.+]] = arith.cmpi sge, [[VAR_20_]], [[CST_0_]] : index
// CHECK:             [[VAR_22_:%.+]] = arith.andi [[VAR_19_]], [[VAR_21_]] : i1
// CHECK-DAG:         [[VAR_23_:%.+]] = arith.select [[VAR_22_]], [[VAR_20_]], [[VAR_18_]]#0 : index
// CHECK-DAG:         [[VAR_24_:%.+]] = arith.cmpi eq, [[VAR_4_]], [[CST_1_]] : index
// CHECK-DAG:         [[VAR_25_:%.+]] = arith.subi [[VAR_18_]]#1, [[CST_1_]] : index
// CHECK:             [[VAR_26_:%.+]] = arith.cmpi sge, [[VAR_25_]], [[CST_0_]] : index
// CHECK:             [[VAR_27_:%.+]] = arith.andi [[VAR_24_]], [[VAR_26_]] : i1
// CHECK-DAG:         [[VAR_28_:%.+]] = arith.ori [[VAR_27_]], [[VAR_22_]] : i1
// CHECK-DAG:         [[VAR_29_:%.+]] = arith.select [[VAR_27_]], [[VAR_25_]], [[VAR_18_]]#1 : index
// CHECK:             [[LOAD_INPUT_MEM_:%.+]] = krnl.load [[INPUT_]]{{.}}[[VAR_23_]], [[VAR_29_]]{{.}} : memref<2x3xf64>
// CHECK:             [[VAR_31_:%.+]] = arith.select [[VAR_28_]], [[LOAD_INPUT_MEM_]], [[CST_0_dot_000000_]] : f64
// CHECK:             krnl.store [[VAR_31_]], [[RES_1_]]{{.}}[[VAR_18_]]#0, [[VAR_18_]]#1] : memref<2x3xf64>
// CHECK:           }
// CHECK:           [[LOOP_1_:%.+]] = krnl.define_loops 1
// CHECK:           krnl.iterate([[LOOP_1_]]) with ([[LOOP_1_]] -> [[I_2_:%.+]] = 0 to [[MAP_1_]](){{.}}[[VAR_1_]], [[VAR_15_]]]){
// CHECK:             [[VAR_18_1_:%.+]] = krnl.get_induction_var_value([[LOOP_1_]]) : (!krnl.loop) -> index
// CHECK:             [[VAR_19_1_:%.+]] = arith.index_cast [[VAR_18_1_]] : index to i64
// CHECK:             [[VAR_20_1_:%.+]] = arith.sitofp [[VAR_19_1_]] : i64 to f32
// CHECK:             [[VAR_21_1_:%.+]] = math.exp2 [[VAR_20_1_]] : f32
// CHECK:             [[VAR_22_1_:%.+]] = arith.fptosi [[VAR_21_1_]] : f32 to i64
// CHECK-DAG:         [[VAR_23_1_:%.+]] = arith.index_cast [[VAR_22_1_]] : i64 to index
// CHECK-DAG:         [[LOOP_2_:%.+]]:2 = krnl.define_loops 2
// CHECK:             krnl.iterate([[LOOP_2_]]#0, [[LOOP_2_]]#1) with ([[LOOP_2_]]#0 -> [[I_3_:%.+]] = 0 to 2, [[LOOP_2_]]#1 -> [[I_4_:%.+]] = 0 to 3){
// CHECK:               [[VAR_26_1_:%.+]]:2 = krnl.get_induction_var_value([[LOOP_2_]]#0, [[LOOP_2_]]#1) : (!krnl.loop, !krnl.loop) -> (index, index)
// CHECK-DAG:           [[VAR_27_1_:%.+]] = krnl.load [[RES_1_]]{{.}}[[VAR_26_1_]]#0, [[VAR_26_1_]]#1] : memref<2x3xf64>
// CHECK-DAG:           [[VAR_28_1_:%.+]] = arith.cmpi eq, [[VAR_4_]], [[CST_0_]] : index
// CHECK-DAG:           [[VAR_29_1_:%.+]] = arith.subi [[VAR_26_1_]]#0, [[VAR_23_1_]] : index
// CHECK:               [[LOAD_INPUT_MEM_1_:%.+]] = arith.cmpi sge, [[VAR_29_1_]], [[CST_0_]] : index
// CHECK:               [[VAR_31_1_:%.+]] = arith.andi [[VAR_28_1_]], [[LOAD_INPUT_MEM_1_]] : i1
// CHECK-DAG:           [[VAR_32_:%.+]] = arith.select [[VAR_31_1_]], [[VAR_29_1_]], [[VAR_26_1_]]#0 : index
// CHECK-DAG:           [[VAR_33_:%.+]] = arith.cmpi eq, [[VAR_4_]], [[CST_1_]] : index
// CHECK-DAG:           [[VAR_34_:%.+]] = arith.subi [[VAR_26_1_]]#1, [[VAR_23_1_]] : index
// CHECK:               [[VAR_35_:%.+]] = arith.cmpi sge, [[VAR_34_]], [[CST_0_]] : index
// CHECK:               [[VAR_36_:%.+]] = arith.andi [[VAR_33_]], [[VAR_35_]] : i1
// CHECK-DAG:           [[VAR_37_:%.+]] = arith.ori [[VAR_36_]], [[VAR_31_1_]] : i1
// CHECK-DAG:           [[VAR_38_:%.+]] = arith.select [[VAR_36_]], [[VAR_34_]], [[VAR_26_1_]]#1 : index
// CHECK:               [[LOAD_RES_1_MEM_:%.+]] = krnl.load [[RES_1_]]{{.}}[[VAR_32_]], [[VAR_38_]]{{.}} : memref<2x3xf64>
// CHECK:               [[VAR_40_:%.+]] = arith.select [[VAR_37_]], [[LOAD_RES_1_MEM_]], [[CST_0_dot_000000_]] : f64
// CHECK:               [[VAR_41_:%.+]] = arith.addf [[VAR_27_1_]], [[VAR_40_]] : f64
// CHECK:               krnl.store [[VAR_41_]], [[RES_]]{{.}}[[VAR_26_1_]]#0, [[VAR_26_1_]]#1] : memref<2x3xf64>
// CHECK:             }
// CHECK:             [[LOOP_3_:%.+]]:2 = krnl.define_loops 2
// CHECK:             krnl.iterate([[LOOP_3_]]#0, [[LOOP_3_]]#1) with ([[LOOP_3_]]#0 -> [[I_5_:%.+]] = 0 to 2, [[LOOP_3_]]#1 -> [[I_6_:%.+]] = 0 to 3){
// CHECK:               [[VAR_26_2_:%.+]]:2 = krnl.get_induction_var_value([[LOOP_3_]]#0, [[LOOP_3_]]#1) : (!krnl.loop, !krnl.loop) -> (index, index)
// CHECK:               [[VAR_27_1_:%.+]] = krnl.load [[RES_]]{{.}}[[VAR_26_2_]]#0, [[VAR_26_2_]]#1] : memref<2x3xf64>
// CHECK:               krnl.store [[VAR_27_1_]], [[RES_1_]]{{.}}[[VAR_26_2_]]#0, [[VAR_26_2_]]#1] : memref<2x3xf64>
// CHECK:             }
// CHECK:           }
// CHECK:           return [[RES_]] : memref<2x3xf64>
// CHECK:         }
}

// -----

func.func @test_cumsum_dynamic_axis_exclusive_reverse_mode(%arg0: tensor<2x3xf64>, %arg1:tensor<i32>) -> tensor<*xf64> {
  %0 = "onnx.CumSum"(%arg0, %arg1) {exclusive = 1 : si64, reverse = 1 : si64} : (tensor<2x3xf64>, tensor<i32>) -> tensor<*xf64>
  return %0 : tensor<*xf64>

// mlir2FileCheck.py -a'["input", "axis"]'
// CHECK-DAG:   [[MAP_0_:#.+]] = affine_map<()[s0] -> (s0 + 2)>
// CHECK-DAG:   [[MAP_1_:#.+]] = affine_map<()[s0, s1] -> (s1 + 1)>
// CHECK-LABEL:  func @test_cumsum_dynamic_axis_exclusive_reverse_mode
// CHECK-SAME:   ([[INPUT_:%.+]]: memref<2x3xf64>, [[AXIS_:%.+]]: memref<i32>) -> memref<2x3xf64> {
// CHECK-DAG:       [[CST_0_dot_000000_:%.+]] = arith.constant 0.000000e+00 : f64
// CHECK-DAG:       [[CST_3_:%.+]] = arith.constant 3 : index
// CHECK-DAG:       [[CST_1_:%.+]] = arith.constant 1 : index
// CHECK-DAG:       [[CST_2_:%.+]] = arith.constant 2 : index
// CHECK-DAG:       [[CST_minus_1_:%.+]] = arith.constant -1 : index
// CHECK-DAG:       [[CST_0_:%.+]] = arith.constant 0 : index
// CHECK-DAG:       [[LOAD_AXIS_MEM_:%.+]] = krnl.load [[AXIS_]][] : memref<i32>
// CHECK:           [[VAR_1_:%.+]] = arith.index_cast [[LOAD_AXIS_MEM_]] : i32 to index
// CHECK-DAG:       [[VAR_2_:%.+]] = arith.cmpi slt, [[VAR_1_]], [[CST_0_]] : index
// CHECK-DAG:       [[VAR_3_:%.+]] = affine.apply [[MAP_0_]](){{.}}[[VAR_1_]]{{.}}
// CHECK-NOT: separator of consecutive DAGs
// CHECK-DAG:       [[VAR_4_:%.+]] = arith.select [[VAR_2_]], [[VAR_3_]], [[VAR_1_]] : index
// CHECK-DAG:       [[RES_:%.+]] = memref.alloc() {{.*}}: memref<2x3xf64>
// CHECK-DAG:       [[RES_1_:%.+]] = memref.alloc() {{.*}}: memref<2x3xf64>
// CHECK:           [[VAR_7_:%.+]] = arith.cmpi eq, [[VAR_4_]], [[CST_0_]] : index
// CHECK-DAG:       [[VAR_8_:%.+]] = arith.select [[VAR_7_]], [[CST_2_]], [[CST_minus_1_]] : index
// CHECK-DAG:       [[VAR_9_:%.+]] = arith.cmpi eq, [[VAR_4_]], [[CST_1_]] : index
// CHECK:           [[VAR_10_:%.+]] = arith.select [[VAR_9_]], [[CST_3_]], [[VAR_8_]] : index
// CHECK:           [[VAR_11_:%.+]] = arith.index_cast [[VAR_10_]] : index to i64
// CHECK:           [[VAR_12_:%.+]] = arith.sitofp [[VAR_11_]] : i64 to f32
// CHECK:           [[VAR_13_:%.+]] = math.log2 [[VAR_12_]] : f32
// CHECK:           [[VAR_14_:%.+]] = arith.fptosi [[VAR_13_]] : f32 to i64
// CHECK-DAG:       [[VAR_15_:%.+]] = arith.index_cast [[VAR_14_]] : i64 to index
// CHECK-DAG:       [[LOOP_0_:%.+]]:2 = krnl.define_loops 2
// CHECK:           krnl.iterate([[LOOP_0_]]#0, [[LOOP_0_]]#1) with ([[LOOP_0_]]#0 -> [[I_0_:%.+]] = 0 to 2, [[LOOP_0_]]#1 -> [[I_1_:%.+]] = 0 to 3){
// CHECK-DAG:         [[VAR_18_:%.+]]:2 = krnl.get_induction_var_value([[LOOP_0_]]#0, [[LOOP_0_]]#1) : (!krnl.loop, !krnl.loop) -> (index, index)
// CHECK-DAG:         [[VAR_19_:%.+]] = arith.cmpi eq, [[VAR_4_]], [[CST_0_]] : index
// CHECK:             [[VAR_20_:%.+]] = arith.addi [[VAR_18_]]#0, [[CST_1_]] : index
// CHECK:             [[VAR_21_:%.+]] = arith.cmpi slt, [[VAR_20_]], [[CST_2_]] : index
// CHECK:             [[VAR_22_:%.+]] = arith.andi [[VAR_19_]], [[VAR_21_]] : i1
// CHECK-DAG:         [[VAR_23_:%.+]] = arith.select [[VAR_22_]], [[VAR_20_]], [[VAR_18_]]#0 : index
// CHECK-DAG:         [[VAR_24_:%.+]] = arith.cmpi eq, [[VAR_4_]], [[CST_1_]] : index
// CHECK-DAG:         [[VAR_25_:%.+]] = arith.addi [[VAR_18_]]#1, [[CST_1_]] : index
// CHECK:             [[VAR_26_:%.+]] = arith.cmpi slt, [[VAR_25_]], [[CST_3_]] : index
// CHECK:             [[VAR_27_:%.+]] = arith.andi [[VAR_24_]], [[VAR_26_]] : i1
// CHECK-DAG:         [[VAR_28_:%.+]] = arith.ori [[VAR_27_]], [[VAR_22_]] : i1
// CHECK-DAG:         [[VAR_29_:%.+]] = arith.select [[VAR_27_]], [[VAR_25_]], [[VAR_18_]]#1 : index
// CHECK:             [[LOAD_INPUT_MEM_:%.+]] = krnl.load [[INPUT_]]{{.}}[[VAR_23_]], [[VAR_29_]]{{.}} : memref<2x3xf64>
// CHECK:             [[VAR_31_:%.+]] = arith.select [[VAR_28_]], [[LOAD_INPUT_MEM_]], [[CST_0_dot_000000_]] : f64
// CHECK:             krnl.store [[VAR_31_]], [[RES_1_]]{{.}}[[VAR_18_]]#0, [[VAR_18_]]#1] : memref<2x3xf64>
// CHECK:           }
// CHECK:           [[LOOP_1_:%.+]] = krnl.define_loops 1
// CHECK:           krnl.iterate([[LOOP_1_]]) with ([[LOOP_1_]] -> [[I_2_:%.+]] = 0 to [[MAP_1_]](){{.}}[[VAR_1_]], [[VAR_15_]]]){
// CHECK:             [[VAR_18_1_:%.+]] = krnl.get_induction_var_value([[LOOP_1_]]) : (!krnl.loop) -> index
// CHECK:             [[VAR_19_1_:%.+]] = arith.index_cast [[VAR_18_1_]] : index to i64
// CHECK:             [[VAR_20_1_:%.+]] = arith.sitofp [[VAR_19_1_]] : i64 to f32
// CHECK:             [[VAR_21_1_:%.+]] = math.exp2 [[VAR_20_1_]] : f32
// CHECK:             [[VAR_22_1_:%.+]] = arith.fptosi [[VAR_21_1_]] : f32 to i64
// CHECK-DAG:         [[VAR_23_1_:%.+]] = arith.index_cast [[VAR_22_1_]] : i64 to index
// CHECK-DAG:         [[LOOP_2_:%.+]]:2 = krnl.define_loops 2
// CHECK:             krnl.iterate([[LOOP_2_]]#0, [[LOOP_2_]]#1) with ([[LOOP_2_]]#0 -> [[I_3_:%.+]] = 0 to 2, [[LOOP_2_]]#1 -> [[I_4_:%.+]] = 0 to 3){
// CHECK:               [[VAR_26_1_:%.+]]:2 = krnl.get_induction_var_value([[LOOP_2_]]#0, [[LOOP_2_]]#1) : (!krnl.loop, !krnl.loop) -> (index, index)
// CHECK-DAG:           [[VAR_27_1_:%.+]] = krnl.load [[RES_1_]]{{.}}[[VAR_26_1_]]#0, [[VAR_26_1_]]#1] : memref<2x3xf64>
// CHECK-DAG:           [[VAR_28_1_:%.+]] = arith.cmpi eq, [[VAR_4_]], [[CST_0_]] : index
// CHECK-DAG:           [[VAR_29_1_:%.+]] = arith.addi [[VAR_26_1_]]#0, [[VAR_23_1_]] : index
// CHECK:               [[LOAD_INPUT_MEM_1_:%.+]] = arith.cmpi slt, [[VAR_29_1_]], [[CST_2_]] : index
// CHECK:               [[VAR_31_1_:%.+]] = arith.andi [[VAR_28_1_]], [[LOAD_INPUT_MEM_1_]] : i1
// CHECK-DAG:           [[VAR_32_:%.+]] = arith.select [[VAR_31_1_]], [[VAR_29_1_]], [[VAR_26_1_]]#0 : index
// CHECK-DAG:           [[VAR_33_:%.+]] = arith.cmpi eq, [[VAR_4_]], [[CST_1_]] : index
// CHECK-DAG:           [[VAR_34_:%.+]] = arith.addi [[VAR_26_1_]]#1, [[VAR_23_1_]] : index
// CHECK:               [[VAR_35_:%.+]] = arith.cmpi slt, [[VAR_34_]], [[CST_3_]] : index
// CHECK:               [[VAR_36_:%.+]] = arith.andi [[VAR_33_]], [[VAR_35_]] : i1
// CHECK-DAG:           [[VAR_37_:%.+]] = arith.ori [[VAR_36_]], [[VAR_31_1_]] : i1
// CHECK-DAG:           [[VAR_38_:%.+]] = arith.select [[VAR_36_]], [[VAR_34_]], [[VAR_26_1_]]#1 : index
// CHECK:               [[LOAD_RES_1_MEM_:%.+]] = krnl.load [[RES_1_]]{{.}}[[VAR_32_]], [[VAR_38_]]{{.}} : memref<2x3xf64>
// CHECK:               [[VAR_40_:%.+]] = arith.select [[VAR_37_]], [[LOAD_RES_1_MEM_]], [[CST_0_dot_000000_]] : f64
// CHECK:               [[VAR_41_:%.+]] = arith.addf [[VAR_27_1_]], [[VAR_40_]] : f64
// CHECK:               krnl.store [[VAR_41_]], [[RES_]]{{.}}[[VAR_26_1_]]#0, [[VAR_26_1_]]#1] : memref<2x3xf64>
// CHECK:             }
// CHECK:             [[LOOP_3_:%.+]]:2 = krnl.define_loops 2
// CHECK:             krnl.iterate([[LOOP_3_]]#0, [[LOOP_3_]]#1) with ([[LOOP_3_]]#0 -> [[I_5_:%.+]] = 0 to 2, [[LOOP_3_]]#1 -> [[I_6_:%.+]] = 0 to 3){
// CHECK:               [[VAR_26_2_:%.+]]:2 = krnl.get_induction_var_value([[LOOP_3_]]#0, [[LOOP_3_]]#1) : (!krnl.loop, !krnl.loop) -> (index, index)
// CHECK:               [[VAR_27_1_:%.+]] = krnl.load [[RES_]]{{.}}[[VAR_26_2_]]#0, [[VAR_26_2_]]#1] : memref<2x3xf64>
// CHECK:               krnl.store [[VAR_27_1_]], [[RES_1_]]{{.}}[[VAR_26_2_]]#0, [[VAR_26_2_]]#1] : memref<2x3xf64>
// CHECK:             }
// CHECK:           }
// CHECK:           return [[RES_]] : memref<2x3xf64>
// CHECK:         }
}

// -----


func.func @test_cumsum_dynamic_dims(%arg0: tensor<?x?xf64>, %arg1:tensor<i32>) -> tensor<*xf64> {
  %0 = "onnx.CumSum"(%arg0, %arg1) : (tensor<?x?xf64>, tensor<i32>) -> tensor<*xf64>
  return %0 : tensor<*xf64>

// mlir2FileCheck.py -a '["input","axis"]'
// CHECK-DAG:   [[MAP_2_:#.+]] = affine_map<()[s0] -> (s0 + 2)>
// CHECK-DAG:   [[MAP_3_:#.+]] = affine_map<(d0)[s0, s1] -> (d0)>
// CHECK-DAG:   [[MAP_4_:#.+]] = affine_map<(d0, d1)[s0, s1] -> (d1)>
// CHECK-DAG:   [[MAP_5_:#.+]] = affine_map<(d0, d1)[s0, s1] -> (s1 + 1)>
// CHECK-DAG:   [[MAP_6_:#.+]] = affine_map<(d0, d1)[s0, s1] -> (d0)>
// CHECK-LABEL:  func.func @test_cumsum_dynamic_dims
// CHECK-SAME:   ([[INPUT_:%.+]]: memref<?x?xf64>, [[AXIS_:%.+]]: memref<i32>) -> memref<?x?xf64> {
// CHECK-DAG:       [[CST_0_dot_000000_:%.+]] = arith.constant 0.000000e+00 : f64
// CHECK-DAG:       [[CST_minus_1_:%.+]] = arith.constant -1 : index
// CHECK-DAG:       [[CST_1_:%.+]] = arith.constant 1 : index
// CHECK-DAG:       [[CST_0_:%.+]] = arith.constant 0 : index
// CHECK-NOT: separator of consecutive DAGs
// CHECK-DAG:       [[VAR_dim_:%.+]] = memref.dim [[INPUT_]], [[CST_0_]] : memref<?x?xf64>
// CHECK-DAG:       [[VAR_dim_0_:%.+]] = memref.dim [[INPUT_]], [[CST_1_]] : memref<?x?xf64>
// CHECK-DAG:       [[LOAD_AXIS_MEM_:%.+]] = krnl.load [[AXIS_]][] : memref<i32>
// CHECK:           [[VAR_1_:%.+]] = arith.index_cast [[LOAD_AXIS_MEM_]] : i32 to index
// CHECK-DAG:       [[VAR_2_:%.+]] = affine.apply [[MAP_2_]](){{.}}[[VAR_1_]]{{.}}
// CHECK-DAG:       [[VAR_3_:%.+]] = arith.cmpi slt, [[VAR_1_]], [[CST_0_]] : index
// CHECK-NOT: separator of consecutive DAGs
// CHECK-DAG:       [[VAR_4_:%.+]] = arith.select [[VAR_3_]], [[VAR_2_]], [[VAR_1_]] : index
// CHECK-DAG:       [[VAR_dim_1_:%.+]] = memref.dim [[INPUT_]], [[CST_0_]] : memref<?x?xf64>
// CHECK-DAG:       [[VAR_dim_2_:%.+]] = memref.dim [[INPUT_]], [[CST_1_]] : memref<?x?xf64>
// CHECK-NOT: separator of consecutive DAGs
// CHECK-DAG:       [[RES_:%.+]] = memref.alloc([[VAR_dim_1_]], [[VAR_dim_2_]]) {{.*}}: memref<?x?xf64>
// CHECK-DAG:       [[VAR_dim_3_:%.+]] = memref.dim [[INPUT_]], [[CST_0_]] : memref<?x?xf64>
// CHECK-DAG:       [[VAR_dim_4_:%.+]] = memref.dim [[INPUT_]], [[CST_1_]] : memref<?x?xf64>
// CHECK-NOT: separator of consecutive DAGs
// CHECK-DAG:       [[RES_1_:%.+]] = memref.alloc([[VAR_dim_3_]], [[VAR_dim_4_]]) {{.*}}: memref<?x?xf64>
// CHECK-DAG:       [[VAR_5_:%.+]] = arith.cmpi eq, [[VAR_4_]], [[CST_0_]] : index
// CHECK-NOT: separator of consecutive DAGs
// CHECK-DAG:       [[VAR_6_:%.+]] = arith.select [[VAR_5_]], [[VAR_dim_]], [[CST_minus_1_]] : index
// CHECK-DAG:       [[VAR_7_:%.+]] = arith.cmpi eq, [[VAR_4_]], [[CST_1_]] : index
// CHECK:           [[VAR_8_:%.+]] = arith.select [[VAR_7_]], [[VAR_dim_0_]], [[VAR_6_]] : index
// CHECK:           [[VAR_9_:%.+]] = arith.index_cast [[VAR_8_]] : index to i64
// CHECK:           [[VAR_10_:%.+]] = arith.sitofp [[VAR_9_]] : i64 to f32
// CHECK:           [[VAR_11_:%.+]] = math.log2 [[VAR_10_]] : f32
// CHECK:           [[VAR_12_:%.+]] = arith.fptosi [[VAR_11_]] : f32 to i64
// CHECK-DAG:       [[VAR_13_:%.+]] = arith.index_cast [[VAR_12_]] : i64 to index
// CHECK-DAG:       [[VAR_dim_6_:%.+]] = memref.dim [[INPUT_]], [[CST_0_]] : memref<?x?xf64>
// CHECK-DAG:       [[VAR_dim_7_:%.+]] = memref.dim [[INPUT_]], [[CST_1_]] : memref<?x?xf64>
// CHECK-DAG:       [[LOOP_0_:%.+]]:2 = krnl.define_loops 2
// CHECK:           krnl.iterate([[LOOP_0_]]#0, [[LOOP_0_]]#1) with ([[LOOP_0_]]#0 -> [[I_0_:%.+]] = 0 to [[MAP_3_]]([[VAR_dim_6_]]){{.}}[[VAR_1_]], [[VAR_1_]]3], [[LOOP_0_]]#1 -> [[I_1_:%.+]] = 0 to [[MAP_4_]]([[VAR_dim_6_]], [[VAR_dim_7_]]){{.}}[[VAR_1_]], [[VAR_1_]]3]){
// CHECK:             [[VAR_16_:%.+]]:2 = krnl.get_induction_var_value([[LOOP_0_]]#0, [[LOOP_0_]]#1) : (!krnl.loop, !krnl.loop) -> (index, index)
// CHECK:             [[LOAD_INPUT_MEM_:%.+]] = krnl.load [[INPUT_]]{{.}}[[VAR_16_]]#0, [[VAR_16_]]#1] : memref<?x?xf64>
// CHECK:             krnl.store [[LOAD_INPUT_MEM_]], [[RES_1_]]{{.}}[[VAR_16_]]#0, [[VAR_16_]]#1] : memref<?x?xf64>
// CHECK:           }
// CHECK:           [[LOOP_1_:%.+]] = krnl.define_loops 1
// CHECK:           krnl.iterate([[LOOP_1_]]) with ([[LOOP_1_]] -> [[I_2_:%.+]] = 0 to [[MAP_5_]]([[VAR_dim_6_]], [[VAR_dim_7_]]){{.}}[[VAR_1_]], [[VAR_1_]]3]){
// CHECK:             [[VAR_16_1_:%.+]] = krnl.get_induction_var_value([[LOOP_1_]]) : (!krnl.loop) -> index
// CHECK:             [[LOAD_INPUT_MEM_1_:%.+]] = arith.index_cast [[VAR_16_1_]] : index to i64
// CHECK:             [[VAR_18_:%.+]] = arith.sitofp [[LOAD_INPUT_MEM_1_]] : i64 to f32
// CHECK:             [[VAR_19_:%.+]] = math.exp2 [[VAR_18_]] : f32
// CHECK:             [[VAR_20_:%.+]] = arith.fptosi [[VAR_19_]] : f32 to i64
// CHECK-DAG:         [[VAR_21_:%.+]] = arith.index_cast [[VAR_20_]] : i64 to index
// CHECK-DAG:         [[LOOP_2_:%.+]]:2 = krnl.define_loops 2
// CHECK:             krnl.iterate([[LOOP_2_]]#0, [[LOOP_2_]]#1) with ([[LOOP_2_]]#0 -> [[I_3_:%.+]] = 0 to [[MAP_6_]]([[VAR_dim_6_]], [[VAR_dim_7_]]){{.}}[[VAR_1_]], [[VAR_1_]]3], [[LOOP_2_]]#1 -> [[I_4_:%.+]] = 0 to [[MAP_4_]]([[VAR_dim_6_]], [[VAR_dim_7_]]){{.}}[[VAR_1_]], [[VAR_1_]]3]){
// CHECK:               [[VAR_24_:%.+]]:2 = krnl.get_induction_var_value([[LOOP_2_]]#0, [[LOOP_2_]]#1) : (!krnl.loop, !krnl.loop) -> (index, index)
// CHECK-DAG:           [[LOAD_RES_1_MEM_:%.+]] = krnl.load [[RES_1_]]{{.}}[[VAR_24_]]#0, [[VAR_24_]]#1] : memref<?x?xf64>
// CHECK-DAG:           [[VAR_26_:%.+]] = arith.cmpi eq, [[VAR_4_]], [[CST_0_]] : index
// CHECK-DAG:           [[VAR_27_:%.+]] = arith.subi [[VAR_24_]]#0, [[VAR_21_]] : index
// CHECK:               [[VAR_28_:%.+]] = arith.cmpi sge, [[VAR_27_]], [[CST_0_]] : index
// CHECK:               [[VAR_29_:%.+]] = arith.andi [[VAR_26_]], [[VAR_28_]] : i1
// CHECK-DAG:           [[VAR_30_:%.+]] = arith.select [[VAR_29_]], [[VAR_27_]], [[VAR_24_]]#0 : index
// CHECK-DAG:           [[VAR_31_:%.+]] = arith.cmpi eq, [[VAR_4_]], [[CST_1_]] : index
// CHECK-DAG:           [[VAR_32_:%.+]] = arith.subi [[VAR_24_]]#1, [[VAR_21_]] : index
// CHECK:               [[VAR_33_:%.+]] = arith.cmpi sge, [[VAR_32_]], [[CST_0_]] : index
// CHECK:               [[VAR_34_:%.+]] = arith.andi [[VAR_31_]], [[VAR_33_]] : i1
// CHECK-DAG:           [[VAR_35_:%.+]] = arith.ori [[VAR_34_]], [[VAR_29_]] : i1
// CHECK-DAG:           [[VAR_36_:%.+]] = arith.select [[VAR_34_]], [[VAR_32_]], [[VAR_24_]]#1 : index
// CHECK:               [[LOAD_RES_1_MEM_1_:%.+]] = krnl.load [[RES_1_]]{{.}}[[VAR_30_]], [[VAR_36_]]{{.}} : memref<?x?xf64>
// CHECK:               [[VAR_38_:%.+]] = arith.select [[VAR_35_]], [[LOAD_RES_1_MEM_1_]], [[CST_0_dot_000000_]] : f64
// CHECK:               [[VAR_39_:%.+]] = arith.addf [[LOAD_RES_1_MEM_]], [[VAR_38_]] : f64
// CHECK:               krnl.store [[VAR_39_]], [[RES_]]{{.}}[[VAR_24_]]#0, [[VAR_24_]]#1] : memref<?x?xf64>
// CHECK:             }
// CHECK:             [[LOOP_3_:%.+]]:2 = krnl.define_loops 2
// CHECK:             krnl.iterate([[LOOP_3_]]#0, [[LOOP_3_]]#1) with ([[LOOP_3_]]#0 -> [[I_5_:%.+]] = 0 to [[MAP_6_]]([[VAR_dim_6_]], [[VAR_dim_7_]]){{.}}[[VAR_1_]], [[VAR_1_]]3], [[LOOP_3_]]#1 -> [[I_6_:%.+]] = 0 to [[MAP_4_]]([[VAR_dim_6_]], [[VAR_dim_7_]]){{.}}[[VAR_1_]], [[VAR_1_]]3]){
// CHECK:               [[VAR_24_1_:%.+]]:2 = krnl.get_induction_var_value([[LOOP_3_]]#0, [[LOOP_3_]]#1) : (!krnl.loop, !krnl.loop) -> (index, index)
// CHECK:               [[LOAD_RES_1_MEM_2_:%.+]] = krnl.load [[RES_]]{{.}}[[VAR_24_1_]]#0, [[VAR_24_1_]]#1] : memref<?x?xf64>
// CHECK:               krnl.store [[LOAD_RES_1_MEM_2_]], [[RES_1_]]{{.}}[[VAR_24_1_]]#0, [[VAR_24_1_]]#1] : memref<?x?xf64>
// CHECK:             }
// CHECK:           }
// CHECK:           return [[RES_]] : memref<?x?xf64>
// CHECK:         }
}

// -----
// Compress on axis 0, with enough conditions, test elided

func.func @compress_axis0(%arg0: tensor<3x2xf32>, %arg1: tensor<3xi1>) -> tensor<?x2xf32> {
  %0 = "onnx.Compress"(%arg0, %arg1) {axis = 0 : si64} : (tensor<3x2xf32>, tensor<3xi1>) -> tensor<?x2xf32>
  return %0 : tensor<?x2xf32>
//  use arg names: ['input', 'condition']
// mlir2FileCheck.py -a'["input", "condition"]'
// CHECK-LABEL:  func @compress_axis0
// CHECK-SAME:   ([[INPUT_:%.+]]: memref<3x2xf32>, [[CONDITION_:%.+]]: memref<3xi1>) -> memref<?x2xf32> {
// CHECK-DAG:       [[VAR_c1_:%.+]] = arith.constant 1 : index
// CHECK-DAG:       [[VAR_c0_:%.+]] = arith.constant 0 : index
// CHECK-DAG:       [[VAR_false_:%.+]] = arith.constant false
// CHECK-DAG:       [[RES_:%.+]] = memref.alloca() : memref<index>
// CHECK:           krnl.store [[VAR_c0_]], [[RES_]][] : memref<index>
// CHECK:           [[LOOP_0_:%.+]] = krnl.define_loops 1
// CHECK:           krnl.iterate([[LOOP_0_]]) with ([[LOOP_0_]] -> [[I_0_:%.+]] = 0 to 3){
// CHECK:             [[VAR_5_:%.+]] = krnl.get_induction_var_value([[LOOP_0_]]) : (!krnl.loop) -> index
// CHECK:             [[LOAD_CONDITION_MEM_:%.+]] = krnl.load [[CONDITION_]]{{.}}[[VAR_5_]]{{.}} : memref<3xi1>
// CHECK:             [[VAR_7_:%.+]] = arith.cmpi ne, [[LOAD_CONDITION_MEM_]], [[VAR_false_]] : i1
// CHECK-DAG:         [[VAR_8_:%.+]] = arith.select [[VAR_7_]], [[VAR_c1_]], [[VAR_c0_]] : index
// CHECK-DAG:         [[LOAD_RES_MEM_:%.+]] = krnl.load [[RES_]][] : memref<index>
// CHECK:             [[VAR_10_:%.+]] = arith.addi [[LOAD_RES_MEM_]], [[VAR_8_]] : index
// CHECK:             krnl.store [[VAR_10_]], [[RES_]][] : memref<index>
// CHECK:           }
// CHECK:           [[LOAD_RES_MEM_1_:%.+]] = krnl.load [[RES_]][] : memref<index>
// CHECK:           [[RES_1_:%.+]] = memref.alloc([[LOAD_RES_MEM_1_]]) {{.*}}: memref<?x2xf32>
// CHECK:           krnl.store [[VAR_c0_]], [[RES_]][] : memref<index>
// CHECK:           [[LOOP_1_:%.+]] = krnl.define_loops 1
// CHECK:           krnl.iterate([[LOOP_1_]]) with ([[LOOP_1_]] -> [[I_1_:%.+]] = 0 to 3){
// CHECK:             [[VAR_5_1_:%.+]] = krnl.get_induction_var_value([[LOOP_1_]]) : (!krnl.loop) -> index
// CHECK:             [[LOAD_CONDITION_MEM_1_:%.+]] = krnl.load [[CONDITION_]]{{.}}[[VAR_5_1_]]{{.}} : memref<3xi1>
// CHECK:             [[VAR_7_1_:%.+]] = arith.cmpi ne, [[LOAD_CONDITION_MEM_1_]], [[VAR_false_]] : i1
// CHECK:             scf.if [[VAR_7_1_]] {
// CHECK-DAG:           [[LOAD_RES_MEM_2_:%.+]] = krnl.load [[RES_]][] : memref<index>
// CHECK-DAG:           [[LOOP_2_:%.+]] = krnl.define_loops 1
// CHECK:               krnl.iterate([[LOOP_2_]]) with ([[LOOP_2_]] -> [[I_2_:%.+]] = 0 to 2){
// CHECK:                 [[VAR_11_:%.+]] = krnl.get_induction_var_value([[LOOP_2_]]) : (!krnl.loop) -> index
// CHECK:                 [[LOAD_INPUT_MEM_:%.+]] = krnl.load [[INPUT_]]{{.}}[[VAR_5_1_]], [[VAR_11_]]{{.}} : memref<3x2xf32>
// CHECK:                 krnl.store [[LOAD_INPUT_MEM_]], [[RES_1_]]{{.}}[[LOAD_RES_MEM_2_]], [[VAR_11_]]{{.}} : memref<?x2xf32>
// CHECK:               }
// CHECK:               [[VAR_10_1_:%.+]] = arith.addi [[LOAD_RES_MEM_2_]], [[VAR_c1_]] : index
// CHECK:               krnl.store [[VAR_10_1_]], [[RES_]][] : memref<index>
// CHECK:             }
// CHECK:           }
// CHECK:           return [[RES_1_]] : memref<?x2xf32>
// CHECK:         }
}

// -----
// Compress on axis 0, with not enough conditions, test not elided

func.func @compress_axis0_not_enough(%arg0: tensor<3x2xf32>, %arg1: tensor<2xi1>) -> tensor<?x2xf32> {
  %0 = "onnx.Compress"(%arg0, %arg1) {axis = 0 : si64} : (tensor<3x2xf32>, tensor<2xi1>) -> tensor<?x2xf32>
  return %0 : tensor<?x2xf32>
// mlir2FileCheck.py -a'["input", "condition"]'
// CHECK-LABEL:  func @compress_axis0_not_enough
// CHECK-SAME:   ([[INPUT_:%.+]]: memref<3x2xf32>, [[CONDITION_:%.+]]: memref<2xi1>) -> memref<?x2xf32> {
// CHECK-DAG:       [[VAR_c2_:%.+]] = arith.constant 2 : index
// CHECK-DAG:       [[VAR_c1_:%.+]] = arith.constant 1 : index
// CHECK-DAG:       [[VAR_c0_:%.+]] = arith.constant 0 : index
// CHECK-DAG:       [[VAR_false_:%.+]] = arith.constant false
// CHECK-DAG:       [[RES_:%.+]] = memref.alloca() : memref<index>
// CHECK:           krnl.store [[VAR_c0_]], [[RES_]][] : memref<index>
// CHECK:           [[LOOP_0_:%.+]] = krnl.define_loops 1
// CHECK:           krnl.iterate([[LOOP_0_]]) with ([[LOOP_0_]] -> [[I_0_:%.+]] = 0 to 2){
// CHECK:             [[VAR_5_:%.+]] = krnl.get_induction_var_value([[LOOP_0_]]) : (!krnl.loop) -> index
// CHECK:             [[LOAD_CONDITION_MEM_:%.+]] = krnl.load [[CONDITION_]]{{.}}[[VAR_5_]]{{.}} : memref<2xi1>
// CHECK:             [[VAR_7_:%.+]] = arith.cmpi ne, [[LOAD_CONDITION_MEM_]], [[VAR_false_]] : i1
// CHECK-DAG:         [[VAR_8_:%.+]] = arith.select [[VAR_7_]], [[VAR_c1_]], [[VAR_c0_]] : index
// CHECK-DAG:         [[LOAD_RES_MEM_:%.+]] = krnl.load [[RES_]][] : memref<index>
// CHECK:             [[VAR_10_:%.+]] = arith.addi [[LOAD_RES_MEM_]], [[VAR_8_]] : index
// CHECK:             krnl.store [[VAR_10_]], [[RES_]][] : memref<index>
// CHECK:           }
// CHECK:           [[LOAD_RES_MEM_1_:%.+]] = krnl.load [[RES_]][] : memref<index>
// CHECK:           [[RES_1_:%.+]] = memref.alloc([[LOAD_RES_MEM_1_]]) {{.*}}: memref<?x2xf32>
// CHECK:           krnl.store [[VAR_c0_]], [[RES_]][] : memref<index>
// CHECK:           [[LOOP_1_:%.+]] = krnl.define_loops 1
// CHECK:           krnl.iterate([[LOOP_1_]]) with ([[LOOP_1_]] -> [[I_1_:%.+]] = 0 to 3){
// CHECK:             [[VAR_5_1_:%.+]] = krnl.get_induction_var_value([[LOOP_1_]]) : (!krnl.loop) -> index
// CHECK:             [[LOAD_CONDITION_MEM_1_:%.+]] = arith.cmpi slt, [[VAR_5_1_]], [[VAR_c2_]] : index
// CHECK:             scf.if [[LOAD_CONDITION_MEM_1_]] {
// CHECK:               [[LOAD_CONDITION_MEM_2_:%.+]] = krnl.load [[CONDITION_]]{{.}}[[VAR_5_1_]]{{.}} : memref<2xi1>
// CHECK:               [[VAR_8_1_:%.+]] = arith.cmpi ne, [[LOAD_CONDITION_MEM_2_]], [[VAR_false_]] : i1
// CHECK:               scf.if [[VAR_8_1_]] {
// CHECK-DAG:             [[LOAD_RES_MEM_2_:%.+]] = krnl.load [[RES_]][] : memref<index>
// CHECK-DAG:             [[LOOP_2_:%.+]] = krnl.define_loops 1
// CHECK:                 krnl.iterate([[LOOP_2_]]) with ([[LOOP_2_]] -> [[I_2_:%.+]] = 0 to 2){
// CHECK:                   [[VAR_12_:%.+]] = krnl.get_induction_var_value([[LOOP_2_]]) : (!krnl.loop) -> index
// CHECK:                   [[LOAD_INPUT_MEM_:%.+]] = krnl.load [[INPUT_]]{{.}}[[VAR_5_1_]], [[VAR_12_]]{{.}} : memref<3x2xf32>
// CHECK:                   krnl.store [[LOAD_INPUT_MEM_]], [[RES_1_]]{{.}}[[LOAD_RES_MEM_2_]], [[VAR_12_]]{{.}} : memref<?x2xf32>
// CHECK:                 }
// CHECK:                 [[VAR_11_:%.+]] = arith.addi [[LOAD_RES_MEM_2_]], [[VAR_c1_]] : index
// CHECK:                 krnl.store [[VAR_11_]], [[RES_]][] : memref<index>
// CHECK:               }
// CHECK:             }
// CHECK:           }
// CHECK:           return [[RES_1_]] : memref<?x2xf32>
// CHECK:         }
}

// -----
// Compress on axis 1, with enough conditions, test elided

func.func @compress_axis1(%arg0: tensor<3x2xf32>, %arg1: tensor<3xi1>) -> tensor<3x?xf32> {
  %0 = "onnx.Compress"(%arg0, %arg1) {axis = 1 : si64} : (tensor<3x2xf32>, tensor<3xi1>) -> tensor<3x?xf32>
  return %0 : tensor<3x?xf32>
// mlir2FileCheck.py -a'["input", "condition"]'
// CHECK-LABEL:  func @compress_axis1
// CHECK-SAME:   ([[INPUT_:%.+]]: memref<3x2xf32>, [[CONDITION_:%.+]]: memref<3xi1>) -> memref<3x?xf32> {
// CHECK-DAG:       [[VAR_c1_:%.+]] = arith.constant 1 : index
// CHECK-DAG:       [[VAR_c0_:%.+]] = arith.constant 0 : index
// CHECK-DAG:       [[VAR_false_:%.+]] = arith.constant false
// CHECK-DAG:       [[RES_:%.+]] = memref.alloca() : memref<index>
// CHECK:           krnl.store [[VAR_c0_]], [[RES_]][] : memref<index>
// CHECK:           [[LOOP_0_:%.+]] = krnl.define_loops 1
// CHECK:           krnl.iterate([[LOOP_0_]]) with ([[LOOP_0_]] -> [[I_0_:%.+]] = 0 to 3){
// CHECK:             [[VAR_5_:%.+]] = krnl.get_induction_var_value([[LOOP_0_]]) : (!krnl.loop) -> index
// CHECK:             [[LOAD_CONDITION_MEM_:%.+]] = krnl.load [[CONDITION_]]{{.}}[[VAR_5_]]{{.}} : memref<3xi1>
// CHECK:             [[VAR_7_:%.+]] = arith.cmpi ne, [[LOAD_CONDITION_MEM_]], [[VAR_false_]] : i1
// CHECK-DAG:         [[VAR_8_:%.+]] = arith.select [[VAR_7_]], [[VAR_c1_]], [[VAR_c0_]] : index
// CHECK-DAG:         [[LOAD_RES_MEM_:%.+]] = krnl.load [[RES_]][] : memref<index>
// CHECK:             [[VAR_10_:%.+]] = arith.addi [[LOAD_RES_MEM_]], [[VAR_8_]] : index
// CHECK:             krnl.store [[VAR_10_]], [[RES_]][] : memref<index>
// CHECK:           }
// CHECK:           [[LOAD_RES_MEM_1_:%.+]] = krnl.load [[RES_]][] : memref<index>
// CHECK:           [[RES_1_:%.+]] = memref.alloc([[LOAD_RES_MEM_1_]]) {{.*}}: memref<3x?xf32>
// CHECK:           krnl.store [[VAR_c0_]], [[RES_]][] : memref<index>
// CHECK:           [[LOOP_1_:%.+]] = krnl.define_loops 1
// CHECK:           krnl.iterate([[LOOP_1_]]) with ([[LOOP_1_]] -> [[I_1_:%.+]] = 0 to 2){
// CHECK:             [[VAR_5_1_:%.+]] = krnl.get_induction_var_value([[LOOP_1_]]) : (!krnl.loop) -> index
// CHECK:             [[LOAD_CONDITION_MEM_1_:%.+]] = krnl.load [[CONDITION_]]{{.}}[[VAR_5_1_]]{{.}} : memref<3xi1>
// CHECK:             [[VAR_7_1_:%.+]] = arith.cmpi ne, [[LOAD_CONDITION_MEM_1_]], [[VAR_false_]] : i1
// CHECK:             scf.if [[VAR_7_1_]] {
// CHECK-DAG:           [[LOAD_RES_MEM_2_:%.+]] = krnl.load [[RES_]][] : memref<index>
// CHECK-DAG:           [[LOOP_2_:%.+]] = krnl.define_loops 1
// CHECK:               krnl.iterate([[LOOP_2_]]) with ([[LOOP_2_]] -> [[I_2_:%.+]] = 0 to 3){
// CHECK:                 [[VAR_11_:%.+]] = krnl.get_induction_var_value([[LOOP_2_]]) : (!krnl.loop) -> index
// CHECK:                 [[LOAD_INPUT_MEM_:%.+]] = krnl.load [[INPUT_]]{{.}}[[VAR_11_]], [[VAR_5_1_]]{{.}} : memref<3x2xf32>
// CHECK:                 krnl.store [[LOAD_INPUT_MEM_]], [[RES_1_]]{{.}}[[VAR_11_]], [[LOAD_RES_MEM_2_]]{{.}} : memref<3x?xf32>
// CHECK:               }
// CHECK:               [[VAR_10_1_:%.+]] = arith.addi [[LOAD_RES_MEM_2_]], [[VAR_c1_]] : index
// CHECK:               krnl.store [[VAR_10_1_]], [[RES_]][] : memref<index>
// CHECK:             }
// CHECK:           }
// CHECK:           return [[RES_1_]] : memref<3x?xf32>
// CHECK:         }
}

// -----
// Compress witn no axis , with not enough conditions, test not elided

func.func @compress_no_axis_not_elided(%arg0: tensor<3x2xf32>, %arg1: tensor<3xi1>) -> tensor<?xf32> {
  %0 = "onnx.Compress"(%arg0, %arg1) : (tensor<3x2xf32>, tensor<3xi1>) -> tensor<?xf32>
  return %0 : tensor<?xf32>

// CHECK-LABEL:  func @compress_no_axis_not_elided
// CHECK-SAME:   ([[INPUT_:%.+]]: memref<3x2xf32>, [[CONDITION_:%.+]]: memref<3xi1>) -> memref<?xf32> {
// CHECK-DAG:       [[VAR_c3_:%.+]] = arith.constant 3 : index
// CHECK-DAG:       [[VAR_c1_:%.+]] = arith.constant 1 : index
// CHECK-DAG:       [[VAR_c0_:%.+]] = arith.constant 0 : index
// CHECK-DAG:       [[VAR_false_:%.+]] = arith.constant false
// CHECK-DAG:       [[RES_:%.+]] = memref.alloca() : memref<index>
// CHECK:           krnl.store [[VAR_c0_]], [[RES_]][] : memref<index>
// CHECK:           [[LOOP_0_:%.+]] = krnl.define_loops 1
// CHECK:           krnl.iterate([[LOOP_0_]]) with ([[LOOP_0_]] -> [[I_0_:%.+]] = 0 to 3){
// CHECK:             [[VAR_6_:%.+]] = krnl.get_induction_var_value([[LOOP_0_]]) : (!krnl.loop) -> index
// CHECK:             [[LOAD_CONDITION_MEM_:%.+]] = krnl.load [[CONDITION_]]{{.}}[[VAR_6_]]{{.}} : memref<3xi1>
// CHECK:             [[VAR_8_:%.+]] = arith.cmpi ne, [[LOAD_CONDITION_MEM_]], [[VAR_false_]] : i1
// CHECK-DAG:         [[VAR_9_:%.+]] = arith.select [[VAR_8_]], [[VAR_c1_]], [[VAR_c0_]] : index
// CHECK-DAG:         [[LOAD_RES_MEM_:%.+]] = krnl.load [[RES_]][] : memref<index>
// CHECK:             [[VAR_11_:%.+]] = arith.addi [[LOAD_RES_MEM_]], [[VAR_9_]] : index
// CHECK:             krnl.store [[VAR_11_]], [[RES_]][] : memref<index>
// CHECK:           }
// CHECK:           [[LOAD_RES_MEM_1_:%.+]] = krnl.load [[RES_]][] : memref<index>
// CHECK:           [[RES_1_:%.+]] = memref.alloc([[LOAD_RES_MEM_1_]]) {{.*}}: memref<?xf32>
// CHECK:           krnl.store [[VAR_c0_]], [[RES_]][] : memref<index>
// CHECK:           [[RES_2_:%.+]] = memref.alloca() : memref<index>
// CHECK:           krnl.store [[VAR_c0_]], [[RES_2_]][] : memref<index>
// CHECK:           [[LOOP_1_:%.+]]:2 = krnl.define_loops 2
// CHECK:           krnl.iterate([[LOOP_1_]]#0, [[LOOP_1_]]#1) with ([[LOOP_1_]]#0 -> [[I_1_:%.+]] = 0 to 3, [[LOOP_1_]]#1 -> [[I_2_:%.+]] = 0 to 2){
// CHECK-DAG:         [[VAR_6_1_:%.+]]:2 = krnl.get_induction_var_value([[LOOP_1_]]#0, [[LOOP_1_]]#1) : (!krnl.loop, !krnl.loop) -> (index, index)
// CHECK-DAG:         [[LOAD_CONDITION_MEM_1_:%.+]] = krnl.load [[RES_2_]][] : memref<index>
// CHECK:             [[VAR_8_1_:%.+]] = arith.cmpi slt, [[LOAD_CONDITION_MEM_1_]], [[VAR_c3_]] : index
// CHECK:             scf.if [[VAR_8_1_]] {
// CHECK:               [[LOAD_CONDITION_MEM_2_:%.+]] = krnl.load [[CONDITION_]]{{.}}[[LOAD_CONDITION_MEM_1_]]{{.}} : memref<3xi1>
// CHECK:               [[LOAD_RES_MEM_2_:%.+]] = arith.cmpi ne, [[LOAD_CONDITION_MEM_2_]], [[VAR_false_]] : i1
// CHECK:               scf.if [[LOAD_RES_MEM_2_]] {
// CHECK-DAG:             [[LOAD_INPUT_MEM_:%.+]] = krnl.load [[INPUT_]]{{.}}[[VAR_6_1_]]#0, [[VAR_6_1_]]#1] : memref<3x2xf32>
// CHECK-DAG:             [[LOAD_RES_MEM_3_:%.+]] = krnl.load [[RES_]][] : memref<index>
// CHECK:                 krnl.store [[LOAD_INPUT_MEM_]], [[RES_1_]]{{.}}[[LOAD_RES_MEM_3_]]{{.}} : memref<?xf32>
// CHECK:                 [[VAR_14_:%.+]] = arith.addi [[LOAD_RES_MEM_3_]], [[VAR_c1_]] : index
// CHECK:                 krnl.store [[VAR_14_]], [[RES_]][] : memref<index>
// CHECK:               }
// CHECK:               [[VAR_11_1_:%.+]] = arith.addi [[LOAD_CONDITION_MEM_1_]], [[VAR_c1_]] : index
// CHECK:               krnl.store [[VAR_11_1_]], [[RES_2_]][] : memref<index>
// CHECK:             }
// CHECK:           }
// CHECK:           return [[RES_1_]] : memref<?xf32>
// CHECK:         }
}

// -----
// Compress witn no axis , with enough conditions, test elided

func.func @compress_no_axis_enough_cond(%arg0: tensor<3x2xf32>, %arg1: tensor<6xi1>) -> tensor<?xf32> {
  %0 = "onnx.Compress"(%arg0, %arg1) : (tensor<3x2xf32>, tensor<6xi1>) -> tensor<?xf32>
  return %0 : tensor<?xf32>
// CHECK-LABEL:  func @compress_no_axis_enough_cond
// CHECK-SAME:   ([[INPUT_:%.+]]: memref<3x2xf32>, [[CONDITION_:%.+]]: memref<6xi1>) -> memref<?xf32> {
// CHECK-DAG:       [[VAR_c1_:%.+]] = arith.constant 1 : index
// CHECK-DAG:       [[VAR_c0_:%.+]] = arith.constant 0 : index
// CHECK-DAG:       [[VAR_false_:%.+]] = arith.constant false
// CHECK-DAG:       [[RES_:%.+]] = memref.alloca() : memref<index>
// CHECK:           krnl.store [[VAR_c0_]], [[RES_]][] : memref<index>
// CHECK:           [[LOOP_0_:%.+]] = krnl.define_loops 1
// CHECK:           krnl.iterate([[LOOP_0_]]) with ([[LOOP_0_]] -> [[I_0_:%.+]] = 0 to 6){
// CHECK:             [[VAR_6_:%.+]] = krnl.get_induction_var_value([[LOOP_0_]]) : (!krnl.loop) -> index
// CHECK:             [[LOAD_CONDITION_MEM_:%.+]] = krnl.load [[CONDITION_]]{{.}}[[VAR_6_]]{{.}} : memref<6xi1>
// CHECK:             [[VAR_8_:%.+]] = arith.cmpi ne, [[LOAD_CONDITION_MEM_]], [[VAR_false_]] : i1
// CHECK-DAG:         [[VAR_9_:%.+]] = arith.select [[VAR_8_]], [[VAR_c1_]], [[VAR_c0_]] : index
// CHECK-DAG:         [[LOAD_RES_MEM_:%.+]] = krnl.load [[RES_]][] : memref<index>
// CHECK:             [[VAR_11_:%.+]] = arith.addi [[LOAD_RES_MEM_]], [[VAR_9_]] : index
// CHECK:             krnl.store [[VAR_11_]], [[RES_]][] : memref<index>
// CHECK:           }
// CHECK:           [[LOAD_RES_MEM_1_:%.+]] = krnl.load [[RES_]][] : memref<index>
// CHECK:           [[RES_1_:%.+]] = memref.alloc([[LOAD_RES_MEM_1_]]) {{.*}}: memref<?xf32>
// CHECK:           krnl.store [[VAR_c0_]], [[RES_]][] : memref<index>
// CHECK:           [[RES_2_:%.+]] = memref.alloca() : memref<index>
// CHECK:           krnl.store [[VAR_c0_]], [[RES_2_]][] : memref<index>
// CHECK:           [[LOOP_1_:%.+]]:2 = krnl.define_loops 2
// CHECK:           krnl.iterate([[LOOP_1_]]#0, [[LOOP_1_]]#1) with ([[LOOP_1_]]#0 -> [[I_1_:%.+]] = 0 to 3, [[LOOP_1_]]#1 -> [[I_2_:%.+]] = 0 to 2){
// CHECK-DAG:         [[VAR_6_1_:%.+]]:2 = krnl.get_induction_var_value([[LOOP_1_]]#0, [[LOOP_1_]]#1) : (!krnl.loop, !krnl.loop) -> (index, index)
// CHECK-DAG:         [[LOAD_CONDITION_MEM_1_:%.+]] = krnl.load [[RES_2_]][] : memref<index>
// CHECK:             [[LOAD_CONDITION_MEM_2_:%.+]] = krnl.load [[CONDITION_]]{{.}}[[LOAD_CONDITION_MEM_1_]]{{.}} : memref<6xi1>
// CHECK:             [[VAR_9_1_:%.+]] = arith.cmpi ne, [[LOAD_CONDITION_MEM_2_]], [[VAR_false_]] : i1
// CHECK:             scf.if [[VAR_9_1_]] {
// CHECK-DAG:           [[VAR_11_1_:%.+]] = krnl.load [[INPUT_]]{{.}}[[VAR_6_1_]]#0, [[VAR_6_1_]]#1] : memref<3x2xf32>
// CHECK-DAG:           [[LOAD_RES_MEM_2_:%.+]] = krnl.load [[RES_]][] : memref<index>
// CHECK:               krnl.store [[VAR_11_1_]], [[RES_1_]]{{.}}[[LOAD_RES_MEM_2_]]{{.}} : memref<?xf32>
// CHECK:               [[VAR_13_:%.+]] = arith.addi [[LOAD_RES_MEM_2_]], [[VAR_c1_]] : index
// CHECK:               krnl.store [[VAR_13_]], [[RES_]][] : memref<index>
// CHECK:             }
// CHECK:             [[LOAD_RES_MEM_3_:%.+]] = arith.addi [[LOAD_CONDITION_MEM_1_]], [[VAR_c1_]] : index
// CHECK:             krnl.store [[LOAD_RES_MEM_3_]], [[RES_2_]][] : memref<index>
// CHECK:           }
// CHECK:           return [[RES_1_]] : memref<?xf32>
// CHECK:         }
}

// -----


func.func @test_hardmax_axis_1(%arg0: tensor<3x4x5xf32>) -> tensor<*xf32> {
  %0 = "onnx.Hardmax"(%arg0) {axis = 1 : si64} : (tensor<3x4x5xf32>) -> tensor<*xf32>
  return %0 : tensor<*xf32>

// mlir2FileCheck.py -a '["input"]'
// CHECK-LABEL:  func.func @test_hardmax_axis_1
// CHECK-SAME:   ([[INPUT_:%.+]]: memref<3x4x5xf32>) -> memref<3x4x5xf32> {
// CHECK-DAG:       [[CST_0_dot_000000_:%.+]] = arith.constant 0.000000e+00 : f32
// CHECK-DAG:       [[CST_1_dot_000000_:%.+]] = arith.constant 1.000000e+00 : f32
// CHECK-DAG:       [[CST_0_:%.+]] = arith.constant 0 : index
// CHECK-DAG:       [[RES_:%.+]] = memref.alloc() {{.*}}: memref<3x4x5xf32>
// CHECK-DAG:       [[RES_1_:%.+]] = memref.alloc() {{.*}}: memref<3x1x5xindex>
// CHECK:           krnl.memset [[RES_1_]], [[CST_0_]] : memref<3x1x5xindex>
// CHECK:           [[LOOP_0_:%.+]]:3 = krnl.define_loops 3
// CHECK:           krnl.iterate([[LOOP_0_]]#0, [[LOOP_0_]]#1, [[LOOP_0_]]#2) with ([[LOOP_0_]]#0 -> [[I_0_:%.+]] = 0 to 3, [[LOOP_0_]]#1 -> [[I_1_:%.+]] = 0 to 4, [[LOOP_0_]]#2 -> [[I_2_:%.+]] = 0 to 5){
// CHECK:             [[VAR_2_:%.+]]:3 = krnl.get_induction_var_value([[LOOP_0_]]#0, [[LOOP_0_]]#1, [[LOOP_0_]]#2) : (!krnl.loop, !krnl.loop, !krnl.loop) -> (index, index, index)
// CHECK:             [[LOAD_RES_1_MEM_:%.+]] = krnl.load [[RES_1_]]{{.}}[[VAR_2_]]#0, [[CST_0_]], [[VAR_2_]]#2] : memref<3x1x5xindex>
// CHECK-DAG:         [[LOAD_INPUT_MEM_:%.+]] = krnl.load [[INPUT_]]{{.}}[[VAR_2_]]#0, [[LOAD_RES_1_MEM_]], [[VAR_2_]]#2] : memref<3x4x5xf32>
// CHECK-DAG:         [[LOAD_INPUT_MEM_1_:%.+]] = krnl.load [[INPUT_]]{{.}}[[VAR_2_]]#0, [[VAR_2_]]#1, [[VAR_2_]]#2] : memref<3x4x5xf32>
// CHECK:             [[VAR_6_:%.+]] = arith.cmpf ogt, [[LOAD_INPUT_MEM_1_]], [[LOAD_INPUT_MEM_]] : f32
// CHECK:             scf.if [[VAR_6_]] {
// CHECK:               krnl.store [[VAR_2_]]#1, [[RES_1_]]{{.}}[[VAR_2_]]#0, [[CST_0_]], [[VAR_2_]]#2] : memref<3x1x5xindex>
// CHECK:             }
// CHECK:           }
// CHECK:           [[LOOP_1_:%.+]]:3 = krnl.define_loops 3
// CHECK:           krnl.iterate([[LOOP_1_]]#0, [[LOOP_1_]]#1, [[LOOP_1_]]#2) with ([[LOOP_1_]]#0 -> [[I_3_:%.+]] = 0 to 3, [[LOOP_1_]]#1 -> [[I_4_:%.+]] = 0 to 4, [[LOOP_1_]]#2 -> [[I_5_:%.+]] = 0 to 5){
// CHECK:             [[VAR_2_1_:%.+]]:3 = krnl.get_induction_var_value([[LOOP_1_]]#0, [[LOOP_1_]]#1, [[LOOP_1_]]#2) : (!krnl.loop, !krnl.loop, !krnl.loop) -> (index, index, index)
// CHECK:             [[LOAD_RES_1_MEM_1_:%.+]] = krnl.load [[RES_1_]]{{.}}[[VAR_2_1_]]#0, [[CST_0_]], [[VAR_2_1_]]#2] : memref<3x1x5xindex>
// CHECK:             [[LOAD_INPUT_MEM_2_:%.+]] = arith.cmpi eq, [[LOAD_RES_1_MEM_1_]], [[VAR_2_1_]]#1 : index
// CHECK:             scf.if [[LOAD_INPUT_MEM_2_]] {
// CHECK:               krnl.store [[CST_1_dot_000000_]], [[RES_]]{{.}}[[VAR_2_1_]]#0, [[VAR_2_1_]]#1, [[VAR_2_1_]]#2] : memref<3x4x5xf32>
// CHECK:             } else {
// CHECK:               krnl.store [[CST_0_dot_000000_]], [[RES_]]{{.}}[[VAR_2_1_]]#0, [[VAR_2_1_]]#1, [[VAR_2_1_]]#2] : memref<3x4x5xf32>
// CHECK:             }
// CHECK:           }
// CHECK:           return [[RES_]] : memref<3x4x5xf32>
// CHECK:         }
}

// -----


func.func @test_hardmax_unknown_dims(%arg0: tensor<?x?x?xf32>) -> tensor<*xf32> {
  %0 = "onnx.Hardmax"(%arg0) {axis = 1 : si64} : (tensor<?x?x?xf32>) -> tensor<*xf32>
  return %0 : tensor<*xf32>

// mlir2FileCheck.py -a '["input"]'
// CHECK-DAG:   [[MAP_1_:#.+]] = affine_map<(d0) -> (d0)>
// CHECK-DAG:   [[MAP_2_:#.+]] = affine_map<(d0, d1) -> (d1)>
// CHECK-DAG:   [[MAP_3_:#.+]] = affine_map<(d0, d1, d2) -> (d2)>
// CHECK-LABEL:  func.func @test_hardmax_unknown_dims
// CHECK-SAME:   ([[INPUT_:%.+]]: memref<?x?x?xf32>) -> memref<?x?x?xf32> {
// CHECK-DAG:       [[CST_0_dot_000000_:%.+]] = arith.constant 0.000000e+00 : f32
// CHECK-DAG:       [[CST_1_dot_000000_:%.+]] = arith.constant 1.000000e+00 : f32
// CHECK-DAG:       [[CST_2_:%.+]] = arith.constant 2 : index
// CHECK-DAG:       [[CST_1_:%.+]] = arith.constant 1 : index
// CHECK-DAG:       [[CST_0_:%.+]] = arith.constant 0 : index
// CHECK-NOT: separator of consecutive DAGs
// CHECK-DAG:       [[VAR_dim_:%.+]] = memref.dim [[INPUT_]], [[CST_0_]] : memref<?x?x?xf32>
// CHECK-DAG:       [[VAR_dim_1_:%.+]] = memref.dim [[INPUT_]], [[CST_1_]] : memref<?x?x?xf32>
// CHECK-DAG:       [[VAR_dim_2_:%.+]] = memref.dim [[INPUT_]], [[CST_2_]] : memref<?x?x?xf32>
// CHECK-NOT: separator of consecutive DAGs
// CHECK-DAG:       [[RES_:%.+]] = memref.alloc([[VAR_dim_]], [[VAR_dim_]]_1, [[VAR_dim_]]_2) {{.*}}: memref<?x?x?xf32>
// CHECK-DAG:       [[VAR_dim_3_:%.+]] = memref.dim [[INPUT_]], [[CST_0_]] : memref<?x?x?xf32>
// CHECK-DAG:       [[VAR_dim_4_:%.+]] = memref.dim [[INPUT_]], [[CST_1_]] : memref<?x?x?xf32>
// CHECK-DAG:       [[VAR_dim_5_:%.+]] = memref.dim [[INPUT_]], [[CST_2_]] : memref<?x?x?xf32>
// CHECK:           [[RES_1_:%.+]] = memref.alloc([[VAR_dim_3_]], [[VAR_dim_5_]]) {{.*}}: memref<?x1x?xindex>
// CHECK:           krnl.memset [[RES_1_]], [[CST_0_]] : memref<?x1x?xindex>
// CHECK:           [[LOOP_0_:%.+]]:3 = krnl.define_loops 3
// CHECK:           krnl.iterate([[LOOP_0_]]#0, [[LOOP_0_]]#1, [[LOOP_0_]]#2) with ([[LOOP_0_]]#0 -> [[I_0_:%.+]] = 0 to [[MAP_1_]]([[VAR_dim_3_]]), [[LOOP_0_]]#1 -> [[I_1_:%.+]] = 0 to [[MAP_2_]]([[VAR_dim_3_]], [[VAR_dim_4_]]), [[LOOP_0_]]#2 -> [[I_2_:%.+]] = 0 to [[MAP_3_]]([[VAR_dim_3_]], [[VAR_dim_4_]], [[VAR_dim_5_]])){
// CHECK:             [[VAR_2_:%.+]]:3 = krnl.get_induction_var_value([[LOOP_0_]]#0, [[LOOP_0_]]#1, [[LOOP_0_]]#2) : (!krnl.loop, !krnl.loop, !krnl.loop) -> (index, index, index)
// CHECK:             [[LOAD_RES_1_MEM_:%.+]] = krnl.load [[RES_1_]]{{.}}[[VAR_2_]]#0, [[CST_0_]], [[VAR_2_]]#2] : memref<?x1x?xindex>
// CHECK-DAG:         [[LOAD_INPUT_MEM_:%.+]] = krnl.load [[INPUT_]]{{.}}[[VAR_2_]]#0, [[LOAD_RES_1_MEM_]], [[VAR_2_]]#2] : memref<?x?x?xf32>
// CHECK-DAG:         [[LOAD_INPUT_MEM_1_:%.+]] = krnl.load [[INPUT_]]{{.}}[[VAR_2_]]#0, [[VAR_2_]]#1, [[VAR_2_]]#2] : memref<?x?x?xf32>
// CHECK:             [[VAR_6_:%.+]] = arith.cmpf ogt, [[LOAD_INPUT_MEM_1_]], [[LOAD_INPUT_MEM_]] : f32
// CHECK:             scf.if [[VAR_6_]] {
// CHECK:               krnl.store [[VAR_2_]]#1, [[RES_1_]]{{.}}[[VAR_2_]]#0, [[CST_0_]], [[VAR_2_]]#2] : memref<?x1x?xindex>
// CHECK:             }
// CHECK:           }
// CHECK:           [[LOOP_1_:%.+]]:3 = krnl.define_loops 3
// CHECK:           krnl.iterate([[LOOP_1_]]#0, [[LOOP_1_]]#1, [[LOOP_1_]]#2) with ([[LOOP_1_]]#0 -> [[I_3_:%.+]] = 0 to [[MAP_1_]]([[VAR_dim_]]), [[LOOP_1_]]#1 -> [[I_4_:%.+]] = 0 to [[MAP_2_]]([[VAR_dim_]], [[VAR_dim_]]_1), [[LOOP_1_]]#2 -> [[I_5_:%.+]] = 0 to [[MAP_3_]]([[VAR_dim_]], [[VAR_dim_]]_1, [[VAR_dim_]]_2)){
// CHECK:             [[VAR_2_1_:%.+]]:3 = krnl.get_induction_var_value([[LOOP_1_]]#0, [[LOOP_1_]]#1, [[LOOP_1_]]#2) : (!krnl.loop, !krnl.loop, !krnl.loop) -> (index, index, index)
// CHECK:             [[LOAD_RES_1_MEM_1_:%.+]] = krnl.load [[RES_1_]]{{.}}[[VAR_2_1_]]#0, [[CST_0_]], [[VAR_2_1_]]#2] : memref<?x1x?xindex>
// CHECK:             [[LOAD_INPUT_MEM_2_:%.+]] = arith.cmpi eq, [[LOAD_RES_1_MEM_1_]], [[VAR_2_1_]]#1 : index
// CHECK:             scf.if [[LOAD_INPUT_MEM_2_]] {
// CHECK:               krnl.store [[CST_1_dot_000000_]], [[RES_]]{{.}}[[VAR_2_1_]]#0, [[VAR_2_1_]]#1, [[VAR_2_1_]]#2] : memref<?x?x?xf32>
// CHECK:             } else {
// CHECK:               krnl.store [[CST_0_dot_000000_]], [[RES_]]{{.}}[[VAR_2_1_]]#0, [[VAR_2_1_]]#1, [[VAR_2_1_]]#2] : memref<?x?x?xf32>
// CHECK:             }
// CHECK:           }
// CHECK:           return [[RES_]] : memref<?x?x?xf32>
// CHECK:         }
}

// -----

func.func @top_k(%arg0: tensor<3x4xf32>, %arg1: tensor<1xi64>) -> (tensor<*xf32>, tensor<*xi64>) {
  %Values, %Indices = "onnx.TopK"(%arg0, %arg1) {axis = 1 : si64, largest = 1 : si64, sorted = 1 : si64} : (tensor<3x4xf32>, tensor<1xi64>) -> (tensor<*xf32>, tensor<*xi64>)
  return %Values, %Indices : tensor<*xf32>, tensor<*xi64>

// mlir2FileCheck.py -a'["X", "K"]'
// CHECK-LABEL:  func @top_k
// CHECK-SAME:   ([[X_:%.+]]: memref<3x4xf32>, [[K_:%.+]]: memref<1xi64>) -> (memref<3x?xf32>, memref<3x?xi64>) {
// CHECK:           [[VAR_c0_i64_:%.+]] = arith.constant 0 : i64
// CHECK:           [[VAR_c1_i64_:%.+]] = arith.constant 1 : i64
// CHECK:           [[VAR_c0_:%.+]] = arith.constant 0 : index
// CHECK:           [[LOAD_K_MEM_:%.+]] = krnl.load [[K_]]{{.}}[[VAR_c0_]]{{.}} : memref<1xi64>
// CHECK:           [[VAR_1_:%.+]] = arith.index_cast [[LOAD_K_MEM_]] : i64 to index
// CHECK-DAG:       [[RES_:%.+]] = memref.alloc([[VAR_1_]]) {{.*}}: memref<3x?xf32>
// CHECK-DAG:       [[RES_1_:%.+]] = memref.alloc([[VAR_1_]]) {{.*}}: memref<3x?xi64>
// CHECK-DAG:       [[RES_2_:%.+]] = memref.alloc() {{.*}}: memref<3x4xindex>
// CHECK-DAG:       [[LOOP_0_:%.+]]:2 = krnl.define_loops 2
// CHECK:           krnl.iterate([[LOOP_0_]]#0, [[LOOP_0_]]#1) with ([[LOOP_0_]]#0 -> [[I_0_:%.+]] = 0 to 3, [[LOOP_0_]]#1 -> [[I_1_:%.+]] = 0 to 4){
// CHECK:             [[VAR_8_:%.+]]:2 = krnl.get_induction_var_value([[LOOP_0_]]#0, [[LOOP_0_]]#1) : (!krnl.loop, !krnl.loop) -> (index, index)
// CHECK:             krnl.store [[VAR_8_]]#1, [[RES_2_]]{{.}}[[VAR_8_]]#0, [[VAR_8_]]#1] : memref<3x4xindex>
// CHECK:           }
<<<<<<< HEAD
// CHECK:           "krnl.call"([[RES_2_]], [[X_]], [[VAR_c1_i64_]], [[VAR_c0_i64_]]) {funcName = "omTensorSort", num_of_output = 1 : si64} : (memref<3x4xindex>, memref<3x4xf32>, i64, i64) -> ()
=======
// CHECK:           "krnl.call"([[RES_2_]], [[X_]], [[VAR_c1_i64_]], [[VAR_c0_i64_]]) {funcName = "omTensorSort", numOfOutput = 1 : si64} : (memref<3x4xindex>, memref<3x4xf32>, i64, i64) -> ()
>>>>>>> bcb14ad0
// CHECK:           [[LOOP_1_:%.+]]:2 = krnl.define_loops 2
// CHECK:           krnl.iterate([[LOOP_1_]]#0, [[LOOP_1_]]#1) with ([[LOOP_1_]]#0 -> [[I_5_:%.+]] = 0 to 3, [[LOOP_1_]]#1 -> [[I_6_:%.+]] = 0 to [[VAR_1_]]){
// CHECK:             [[VAR_8_2_:%.+]]:2 = krnl.get_induction_var_value([[LOOP_1_]]#0, [[LOOP_1_]]#1) : (!krnl.loop, !krnl.loop) -> (index, index)
// CHECK:             [[LOAD_RES_2_MEM_2_:%.+]] = krnl.load [[RES_2_]]{{.}}[[VAR_8_2_]]#0, [[VAR_8_2_]]#1] : memref<3x4xindex>
// CHECK:             [[LOAD_X_MEM_2_:%.+]] = krnl.load [[X_]]{{.}}[[VAR_8_2_]]#0, [[LOAD_RES_2_MEM_2_]]{{.}} : memref<3x4xf32>
// CHECK:             krnl.store [[LOAD_X_MEM_2_]], [[RES_]]{{.}}[[VAR_8_2_]]#0, [[VAR_8_2_]]#1] : memref<3x?xf32>
// CHECK:             [[LOAD_RES_2_MEM_3_:%.+]] = arith.index_cast [[LOAD_RES_2_MEM_2_]] : index to i64
// CHECK:             krnl.store [[LOAD_RES_2_MEM_3_]], [[RES_1_]]{{.}}[[VAR_8_2_]]#0, [[VAR_8_2_]]#1] : memref<3x?xi64>
// CHECK:           }
// CHECK:           return [[RES_]], [[RES_1_]] : memref<3x?xf32>, memref<3x?xi64>
// CHECK:         }
}

// -----

func.func @top_k_smallest(%arg0: tensor<3x4xf32>, %arg1: tensor<1xi64>) -> (tensor<*xf32>, tensor<*xi64>) {
  %Values, %Indices = "onnx.TopK"(%arg0, %arg1) {axis = 1 : si64, largest = 0 : si64, sorted = 1 : si64} : (tensor<3x4xf32>, tensor<1xi64>) -> (tensor<*xf32>, tensor<*xi64>)
  return %Values, %Indices : tensor<*xf32>, tensor<*xi64>

// mlir2FileCheck.py -a'["X", "K"]'
// CHECK-LABEL:  func @top_k_smallest
// CHECK-SAME:   ([[X_:%.+]]: memref<3x4xf32>, [[K_:%.+]]: memref<1xi64>) -> (memref<3x?xf32>, memref<3x?xi64>) {
// CHECK:           [[VAR_c1_i64_:%.+]] = arith.constant 1 : i64
// CHECK:           [[VAR_c0_:%.+]] = arith.constant 0 : index
// CHECK:           [[LOAD_K_MEM_:%.+]] = krnl.load [[K_]]{{.}}[[VAR_c0_]]{{.}} : memref<1xi64>
// CHECK:           [[VAR_1_:%.+]] = arith.index_cast [[LOAD_K_MEM_]] : i64 to index
// CHECK-DAG:       [[RES_:%.+]] = memref.alloc([[VAR_1_]]) {{.*}}: memref<3x?xf32>
// CHECK-DAG:       [[RES_1_:%.+]] = memref.alloc([[VAR_1_]]) {{.*}}: memref<3x?xi64>
// CHECK-DAG:       [[RES_2_:%.+]] = memref.alloc() {{.*}}: memref<3x4xindex>
// CHECK-DAG:       [[LOOP_0_:%.+]]:2 = krnl.define_loops 2
// CHECK:           krnl.iterate([[LOOP_0_]]#0, [[LOOP_0_]]#1) with ([[LOOP_0_]]#0 -> [[I_0_:%.+]] = 0 to 3, [[LOOP_0_]]#1 -> [[I_1_:%.+]] = 0 to 4){
// CHECK:             [[VAR_8_:%.+]]:2 = krnl.get_induction_var_value([[LOOP_0_]]#0, [[LOOP_0_]]#1) : (!krnl.loop, !krnl.loop) -> (index, index)
// CHECK:             krnl.store [[VAR_8_]]#1, [[RES_2_]]{{.}}[[VAR_8_]]#0, [[VAR_8_]]#1] : memref<3x4xindex>
// CHECK:           }
<<<<<<< HEAD
// CHECK:           "krnl.call"([[RES_2_]], [[X_]], [[VAR_c1_i64_]], [[VAR_c1_i64_]]) {funcName = "omTensorSort", num_of_output = 1 : si64} : (memref<3x4xindex>, memref<3x4xf32>, i64, i64) -> ()
=======
// CHECK:           "krnl.call"([[RES_2_]], [[X_]], [[VAR_c1_i64_]], [[VAR_c1_i64_]]) {funcName = "omTensorSort", numOfOutput = 1 : si64} : (memref<3x4xindex>, memref<3x4xf32>, i64, i64) -> ()
>>>>>>> bcb14ad0
// CHECK:           [[LOOP_1_:%.+]]:2 = krnl.define_loops 2
// CHECK:           krnl.iterate([[LOOP_1_]]#0, [[LOOP_1_]]#1) with ([[LOOP_1_]]#0 -> [[I_5_:%.+]] = 0 to 3, [[LOOP_1_]]#1 -> [[I_6_:%.+]] = 0 to [[VAR_1_]]){
// CHECK:             [[VAR_8_2_:%.+]]:2 = krnl.get_induction_var_value([[LOOP_1_]]#0, [[LOOP_1_]]#1) : (!krnl.loop, !krnl.loop) -> (index, index)
// CHECK:             [[LOAD_RES_2_MEM_2_:%.+]] = krnl.load [[RES_2_]]{{.}}[[VAR_8_2_]]#0, [[VAR_8_2_]]#1] : memref<3x4xindex>
// CHECK:             [[LOAD_X_MEM_2_:%.+]] = krnl.load [[X_]]{{.}}[[VAR_8_2_]]#0, [[LOAD_RES_2_MEM_2_]]{{.}} : memref<3x4xf32>
// CHECK:             krnl.store [[LOAD_X_MEM_2_]], [[RES_]]{{.}}[[VAR_8_2_]]#0, [[VAR_8_2_]]#1] : memref<3x?xf32>
// CHECK:             [[LOAD_RES_2_MEM_3_:%.+]] = arith.index_cast [[LOAD_RES_2_MEM_2_]] : index to i64
// CHECK:             krnl.store [[LOAD_RES_2_MEM_3_]], [[RES_1_]]{{.}}[[VAR_8_2_]]#0, [[VAR_8_2_]]#1] : memref<3x?xi64>
// CHECK:           }
// CHECK:           return [[RES_]], [[RES_1_]] : memref<3x?xf32>, memref<3x?xi64>
// CHECK:         }
}

// -----

func.func @top_k_unknown_dims(%arg0: tensor<?x?xf32>, %arg1: tensor<1xi64>) -> (tensor<*xf32>, tensor<*xi64>) {
  %Values, %Indices = "onnx.TopK"(%arg0, %arg1) {axis = 1 : si64, largest = 1 : si64, sorted = 1 : si64} : (tensor<?x?xf32>, tensor<1xi64>) -> (tensor<*xf32>, tensor<*xi64>)
  return %Values, %Indices : tensor<*xf32>, tensor<*xi64>

// mlir2FileCheck.py -a'["X", "K"]'
// CHECK-DAG:   [[MAP_1_:#.+]] = affine_map<(d0) -> (d0)>
// CHECK-DAG:   [[MAP_2_:#.+]] = affine_map<(d0, d1) -> (d1)>
// CHECK-DAG:   [[MAP_3_:#.+]] = affine_map<(d0)[s0] -> (s0)>
// CHECK-LABEL:  func.func @top_k_unknown_dims
// CHECK-SAME:   ([[X_:%.+]]: memref<?x?xf32>, [[K_:%.+]]: memref<1xi64>) -> (memref<?x?xf32>, memref<?x?xi64>) {
// CHECK-DAG:       [[CST_0_:%.+]] = arith.constant 0 : i64
// CHECK-DAG:       [[CST_1_:%.+]] = arith.constant 1 : i64
// CHECK-DAG:       [[CST_1_1_:%.+]] = arith.constant 1 : index
// CHECK-DAG:       [[CST_0_1_:%.+]] = arith.constant 0 : index
// CHECK:           [[LOAD_K_MEM_:%.+]] = krnl.load [[K_]]{{.}}[[CST_0_1_]]{{.}} : memref<1xi64>
// CHECK-DAG:       [[VAR_1_:%.+]] = arith.index_cast [[LOAD_K_MEM_]] : i64 to index
// CHECK-DAG:       [[VAR_dim_:%.+]] = memref.dim [[X_]], [[CST_0_1_]] : memref<?x?xf32>
// CHECK-NOT: separator of consecutive DAGs
// CHECK-DAG:       [[RES_:%.+]] = memref.alloc([[VAR_dim_]], [[VAR_1_]]) {{.*}}: memref<?x?xf32>
// CHECK-DAG:       [[RES_1_:%.+]] = memref.alloc([[VAR_dim_]], [[VAR_1_]]) {{.*}}: memref<?x?xi64>
// CHECK-DAG:       [[VAR_dim_1_:%.+]] = memref.dim [[X_]], [[CST_0_1_]] : memref<?x?xf32>
// CHECK-DAG:       [[VAR_dim_2_:%.+]] = memref.dim [[X_]], [[CST_1_1_]] : memref<?x?xf32>
// CHECK-NOT: separator of consecutive DAGs
// CHECK-DAG:       [[RES_2_:%.+]] = memref.alloc([[VAR_dim_1_]], [[VAR_dim_2_]]) {{.*}}: memref<?x?xindex>
// CHECK-DAG:       [[LOOP_0_:%.+]]:2 = krnl.define_loops 2
// CHECK:           krnl.iterate([[LOOP_0_]]#0, [[LOOP_0_]]#1) with ([[LOOP_0_]]#0 -> [[I_0_:%.+]] = 0 to [[MAP_1_]]([[VAR_dim_1_]]), [[LOOP_0_]]#1 -> [[I_1_:%.+]] = 0 to [[MAP_2_]]([[VAR_dim_1_]], [[VAR_dim_2_]])){
// CHECK:             [[VAR_4_:%.+]]:2 = krnl.get_induction_var_value([[LOOP_0_]]#0, [[LOOP_0_]]#1) : (!krnl.loop, !krnl.loop) -> (index, index)
// CHECK:             krnl.store [[VAR_4_]]#1, [[RES_2_]]{{.}}[[VAR_4_]]#0, [[VAR_4_]]#1] : memref<?x?xindex>
// CHECK:           }
<<<<<<< HEAD
// CHECK:           "krnl.call"([[RES_2_]], [[X_]], [[CST_1_]], [[CST_0_]]) {funcName = "omTensorSort", num_of_output = 1 : si64} : (memref<?x?xindex>, memref<?x?xf32>, i64, i64) -> ()
=======
// CHECK:           "krnl.call"([[RES_2_]], [[X_]], [[CST_1_]], [[CST_0_]]) {funcName = "omTensorSort", numOfOutput = 1 : si64} : (memref<?x?xindex>, memref<?x?xf32>, i64, i64) -> ()
>>>>>>> bcb14ad0
// CHECK:           [[LOOP_1_:%.+]]:2 = krnl.define_loops 2
// CHECK:           krnl.iterate([[LOOP_1_]]#0, [[LOOP_1_]]#1) with ([[LOOP_1_]]#0 -> [[I_2_:%.+]] = 0 to [[MAP_1_]]([[VAR_dim_]]), [[LOOP_1_]]#1 -> [[I_3_:%.+]] = 0 to [[MAP_3_]]([[VAR_dim_]]){{.}}[[VAR_1_]]{{.}}){
// CHECK:             [[VAR_4_1_:%.+]]:2 = krnl.get_induction_var_value([[LOOP_1_]]#0, [[LOOP_1_]]#1) : (!krnl.loop, !krnl.loop) -> (index, index)
// CHECK:             [[LOAD_RES_2_MEM_:%.+]] = krnl.load [[RES_2_]]{{.}}[[VAR_4_1_]]#0, [[VAR_4_1_]]#1] : memref<?x?xindex>
// CHECK:             [[LOAD_X_MEM_:%.+]] = krnl.load [[X_]]{{.}}[[VAR_4_1_]]#0, [[LOAD_RES_2_MEM_]]{{.}} : memref<?x?xf32>
// CHECK:             krnl.store [[LOAD_X_MEM_]], [[RES_]]{{.}}[[VAR_4_1_]]#0, [[VAR_4_1_]]#1] : memref<?x?xf32>
// CHECK:             [[VAR_7_:%.+]] = arith.index_cast [[LOAD_RES_2_MEM_]] : index to i64
// CHECK:             krnl.store [[VAR_7_]], [[RES_1_]]{{.}}[[VAR_4_1_]]#0, [[VAR_4_1_]]#1] : memref<?x?xi64>
// CHECK:           }
// CHECK:           return [[RES_]], [[RES_]]_0 : memref<?x?xf32>, memref<?x?xi64>
// CHECK:         }
}

// -----

func.func @test_loop_tiny_yolo() -> tensor<?xi32> {
    %0 = onnx.Constant dense<7> : tensor<i64>
    %1 = onnx.Constant dense<true> : tensor<i1>
    %2 = onnx.Constant dense<0> : tensor<i32>
    %3:2 = "onnx.Loop"(%0, %1, %2) ( {
    ^bb0(%arg0: tensor<i64>, %arg1: tensor<i1>, %arg2: tensor<i32>):  // no predecessors
      %4 = onnx.Constant dense<1> : tensor<i32>
      %5 = "onnx.Add"(%arg2, %4) : (tensor<i32>, tensor<i32>) -> tensor<i32>
      onnx.Return %arg1, %5, %arg2 : tensor<i1>, tensor<i32>, tensor<i32>
    }) {input_names = ["i", "cond", "prev"], output_names = ["cond_out", "current", "range"]} : (tensor<i64>, tensor<i1>, tensor<i32>) -> (tensor<i32>, tensor<?xi32>)
    return %3#1 : tensor<?xi32>

// CHECK-LABEL:  func @test_loop_tiny_yolo
// CHECK-SAME:   () -> memref<?xi32> {
// CHECK-DAG:       [[ZERO:%.+]] = arith.constant 0 : index
// CHECK-DAG:       [[ONE_:%.+]] = "krnl.global"() {name = {{.*}}, shape = [], value = dense<1> : tensor<i32>} : () -> memref<i32>
// CHECK-DAG:       [[VAR_0_:%.+]] = "krnl.global"() {name = {{.*}}, shape = [], value = dense<7> : tensor<i64>} : () -> memref<i64>
// CHECK-DAG:       [[VAR_1_:%.+]] = "krnl.global"() {name = {{.*}}, shape = [], value = dense<true> : tensor<i1>} : () -> memref<i1>
// CHECK-DAG:       [[VAR_2_:%.+]] = "krnl.global"() {name = {{.*}}, shape = [], value = dense<0> : tensor<i32>} : () -> memref<i32>
// CHECK-DAG:       [[RES_:%.+]] = memref.alloc() : memref<i32>
// CHECK-DAG:       [[LOAD_VAR_0_MEM_:%.+]] = krnl.load [[VAR_0_]][] : memref<i64>
// CHECK-DAG:       [[VAR_5_:%.+]] = arith.index_cast [[LOAD_VAR_0_MEM_]] : i64 to index
// CHECK-DAG:       [[RES_1_:%.+]] = memref.alloc([[VAR_5_]]) {{.*}}: memref<?xi32>
// CHECK-DAG:       [[LOAD_VAR_2_MEM_:%.+]] = krnl.load [[VAR_2_]][] : memref<i32>
// CHECK-DAG:       krnl.store [[LOAD_VAR_2_MEM_]], [[RES_]][] : memref<i32>
// CHECK-DAG:       [[RES_2_:%.+]] = memref.alloc() : memref<i1>
// CHECK-DAG:       [[LOAD_VAR_1_MEM_:%.+]] = krnl.load [[VAR_1_]][] : memref<i1>
// CHECK-DAG:       krnl.store [[LOAD_VAR_1_MEM_]], [[RES_2_]][] : memref<i1>
// CHECK-DAG:       [[LOAD_VAR_0_MEM_1_:%.+]] = krnl.load [[VAR_0_]][] : memref<i64>
// CHECK-DAG:       [[VAR_12_:%.+]] = arith.index_cast [[LOAD_VAR_0_MEM_1_]] : i64 to index
// CHECK-DAG:       [[LOOP_0_:%.+]] = krnl.define_loops 1
// CHECK-DAG:       krnl.iterate([[LOOP_0_]]) with ([[LOOP_0_]] -> %arg0 = [[ZERO]] to [[VAR_12_]]){
// CHECK-DAG:         [[I_0_:%.+]] = krnl.get_induction_var_value([[LOOP_0_]]) : (!krnl.loop) -> index
// CHECK-DAG:         [[LOAD_RES_2_MEM_:%.+]] = krnl.load [[RES_2_]][] : memref<i1>
// CHECK-DAG:         scf.if [[LOAD_RES_2_MEM_]] {
// CHECK-DAG:           [[VAR_14_:%.+]] = arith.index_cast [[I_0_]] : index to i64
// CHECK-DAG:           [[RES_3_:%.+]] = memref.alloc() : memref<i64>
// CHECK-DAG:           krnl.store [[VAR_14_]], [[RES_3_]][] : memref<i64>
// CHECK-DAG:           [[RES_4_:%.+]] = memref.alloc() : memref<i32>
// CHECK-DAG:           [[LOAD_RES_MEM_:%.+]] = krnl.load [[RES_]][] : memref<i32>
// CHECK:               [[LOAD_ONE_MEM_:%.+]] = krnl.load [[ONE_]][] : memref<i32>
// CHECK:               [[VAR_20_:%.+]] = arith.addi [[LOAD_RES_MEM_]], [[LOAD_ONE_MEM_]] : i32
// CHECK:               krnl.store [[VAR_20_]], [[RES_4_]][] : memref<i32>
// CHECK:               [[LOAD_VAR_1_MEM_1_:%.+]] = krnl.load [[VAR_1_]][] : memref<i1>
// CHECK:               krnl.store [[LOAD_VAR_1_MEM_1_]], [[RES_2_]][] : memref<i1>
// CHECK:               [[LOAD_RES_MEM_1_:%.+]] = krnl.load [[RES_]][] : memref<i32>
// CHECK:               krnl.store [[LOAD_RES_MEM_1_]], [[RES_1_]]{{.}}[[I_0_]]{{.}} : memref<?xi32>
// CHECK:               [[LOAD_RES_4_MEM_:%.+]] = krnl.load [[RES_4_]][] : memref<i32>
// CHECK:               krnl.store [[LOAD_RES_4_MEM_]], [[RES_]][] : memref<i32>
// CHECK:             }
// CHECK:           }
// CHECK:           return [[RES_1_]] : memref<?xi32>
// CHECK:         }
}

// -----

// Check lowering transpose to a view op when the order of the dimensions whose
// value is not 1 is unchanged.
func.func @test_transpose_lowered_to_a_view_op(%arg0: tensor<?x1x1x384xf32>) -> tensor<*xf32> {
  %0 = "onnx.Transpose"(%arg0) {perm = [0, 3, 1, 2]} : (tensor<?x1x1x384xf32>) -> tensor<*xf32>
  return %0 : tensor<*xf32>
  // CHECK-LABEL:  func @test_transpose_lowered_to_a_view_op
  // CHECK-SAME:   ([[PARAM_0_:%.+]]: memref<?x1x1x384xf32>) -> memref<?x384x1x1xf32> {
  // CHECK:           [[VAR_c0_:%.+]] = arith.constant 0 : index
  // CHECK:           [[VAR_0_:%.+]] = memref.dim [[PARAM_0_]], [[VAR_c0_]] : memref<?x1x1x384xf32>
  // CHECK:           [[VAR_1_:%.+]] = memref.reinterpret_cast [[PARAM_0_]] to offset: [0], sizes: {{.}}[[VAR_0_]], 384, 1, 1], strides: [384, 1, 1, 1] : memref<?x1x1x384xf32> to memref<?x384x1x1xf32>
  // CHECK:           return [[VAR_1_]] : memref<?x384x1x1xf32>
  // CHECK:         }
}

// -----

// Check lowering transpose to a view op when the order of the dimensions whose
// value is not 1 is unchanged.
// The order of the dimension whose value is not 1 is changed by transpose.
func.func @test_transpose_lowered_to_a_view_op_inv(%arg0: tensor<?x1x1x384xf32>) -> tensor<*xf32> {
  %0 = "onnx.Transpose"(%arg0) {perm = [3, 0, 1, 2]} : (tensor<?x1x1x384xf32>) -> tensor<*xf32>
  return %0 : tensor<*xf32>
  // CHECK-LABEL:  func @test_transpose_lowered_to_a_view_op_inv
  // CHECK-SAME:   ([[PARAM_0_:%.+]]: memref<?x1x1x384xf32>) -> memref<384x?x1x1xf32> {
  // CHECK-NOT:       memref.reinterpret_cast
}

// -----


func.func @test_transpose_block_1_last_dim(%arg0: tensor<?x256x12x64xf32>) -> tensor<?x12x256x64xf32> {
    %1 = "onnx.Transpose"(%arg0) {perm = [0, 2, 1, 3] } : (tensor<?x256x12x64xf32>) -> tensor<?x12x256x64xf32>
    return %1 : tensor<?x12x256x64xf32>

// mlir2FileCheck.py
// CHECK-DAG:   [[MAP_0_:#.+]] = affine_map<(d0) -> (d0)>
// CHECK-DAG:   [[MAP_1_:#.+]] = affine_map<(d0, d1, d2) -> (d0 * 196608 + d1 * 768 + d2 * 64)>
// CHECK-DAG:   [[MAP_2_:#.+]] = affine_map<(d0, d1, d2) -> (d0 * 196608 + d1 * 64 + d2 * 16384)>
// CHECK-LABEL:  func.func @test_transpose_block_1_last_dim
// CHECK-SAME:   ([[PARAM_0_:%.+]]: memref<?x256x12x64xf32>) -> memref<?x12x256x64xf32> {
// CHECK-DAG:       [[CST_64_:%.+]] = arith.constant 64 : i64
// CHECK-DAG:       [[CST_0_:%.+]] = arith.constant 0 : index
// CHECK:           [[VAR_dim_:%.+]] = memref.dim [[PARAM_0_]], [[CST_0_]] : memref<?x256x12x64xf32>
// CHECK-DAG:       [[RES_:%.+]] = memref.alloc([[VAR_dim_]]) {{.*}}: memref<?x12x256x64xf32>
// CHECK-DAG:       [[VAR_dim_0_:%.+]] = memref.dim [[PARAM_0_]], [[CST_0_]] : memref<?x256x12x64xf32>
// CHECK-DAG:       [[LOOP_0_:%.+]]:3 = krnl.define_loops 3
// CHECK:           krnl.iterate([[LOOP_0_]]#0, [[LOOP_0_]]#1, [[LOOP_0_]]#2) with ([[LOOP_0_]]#0 -> [[I_0_:%.+]] = 0 to [[MAP_0_]]([[VAR_dim_0_]]), [[LOOP_0_]]#1 -> [[I_1_:%.+]] = 0 to 256, [[LOOP_0_]]#2 -> [[I_2_:%.+]] = 0 to 12){
// CHECK:             [[VAR_1_:%.+]]:3 = krnl.get_induction_var_value([[LOOP_0_]]#0, [[LOOP_0_]]#1, [[LOOP_0_]]#2) : (!krnl.loop, !krnl.loop, !krnl.loop) -> (index, index, index)
// CHECK-DAG:         [[VAR_2_:%.+]] = affine.apply [[MAP_1_]]([[VAR_1_]]#0, [[VAR_1_]]#1, [[VAR_1_]]#2)
// CHECK-DAG:         [[VAR_3_:%.+]] = affine.apply [[MAP_2_]]([[VAR_1_]]#0, [[VAR_1_]]#1, [[VAR_1_]]#2)
// CHECK:             "krnl.memcpy"([[RES_]], [[PARAM_0_]], [[CST_64_]], [[VAR_3_]], [[VAR_2_]]) : (memref<?x12x256x64xf32>, memref<?x256x12x64xf32>, i64, index, index) -> ()
// CHECK:           }
// CHECK:           return [[RES_]] : memref<?x12x256x64xf32>
// CHECK:         }
}

// -----

func.func @test_transpose_block_2_last_dims(%arg0: tensor<2x256x12x32x64xf32>) -> tensor<2x12x256x32x64xf32> {
    %1 = "onnx.Transpose"(%arg0) {perm = [0, 2, 1, 3, 4] } : (tensor<2x256x12x32x64xf32>) -> tensor<2x12x256x32x64xf32>
    return %1 : tensor<2x12x256x32x64xf32>

// CHECK-DAG:   [[MAP_1_:#.+]] = affine_map<(d0, d1, d2) -> (d0 * 6291456 + d1 * 2048 + d2 * 524288)>
// CHECK-DAG:   [[MAP_2_:#.+]] = affine_map<(d0, d1, d2) -> (d0 * 6291456 + d1 * 24576 + d2 * 2048)>
// CHECK-LABEL:  func.func @test_transpose_block_2_last_dims
// CHECK-SAME:   ([[PARAM_0_:%.+]]: memref<2x256x12x32x64xf32>) -> memref<2x12x256x32x64xf32> {
// CHECK-DAG:       [[CST_2048_:%.+]] = arith.constant 2048 : i64
// CHECK-DAG:       [[RES_:%.+]] = memref.alloc() {{.*}}: memref<2x12x256x32x64xf32>
// CHECK-DAG:       [[LOOP_0_:%.+]]:3 = krnl.define_loops 3
// CHECK:           krnl.iterate([[LOOP_0_]]#0, [[LOOP_0_]]#1, [[LOOP_0_]]#2) with ([[LOOP_0_]]#0 -> [[I_0_:%.+]] = 0 to 2, [[LOOP_0_]]#1 -> [[I_1_:%.+]] = 0 to 256, [[LOOP_0_]]#2 -> [[I_2_:%.+]] = 0 to 12){
// CHECK:             [[VAR_1_:%.+]]:3 = krnl.get_induction_var_value([[LOOP_0_]]#0, [[LOOP_0_]]#1, [[LOOP_0_]]#2) : (!krnl.loop, !krnl.loop, !krnl.loop) -> (index, index, index)
// CHECK-DAG:         [[VAR_2_:%.+]] = affine.apply [[MAP_1_]]([[VAR_1_]]#0, [[VAR_1_]]#1, [[VAR_1_]]#2)
// CHECK-DAG:         [[VAR_3_:%.+]] = affine.apply [[MAP_2_]]([[VAR_1_]]#0, [[VAR_1_]]#1, [[VAR_1_]]#2)
// CHECK:             "krnl.memcpy"([[RES_]], [[PARAM_0_]], [[CST_2048_]], [[VAR_2_]], [[VAR_3_]]) : (memref<2x12x256x32x64xf32>, memref<2x256x12x32x64xf32>, i64, index, index) -> ()
// CHECK:           }
// CHECK:           return [[RES_]] : memref<2x12x256x32x64xf32>
// CHECK:         }
}

// -----

// Check lowering of onnx layout transform op and its introduction of maps for the mapped data.
// onnx-mlir-opt bibi.mlir -convert-onnx-to-krnl -canonicalize -convert-krnl-to-affine --normalize-memrefs

module {
  func.func @test_onnx_layout_transform(%arg0: tensor<5x3x32x32xf32>) -> tensor<5x3x32x32xf32> {
    %0 = "onnx.LayoutTransform"(%arg0) {target_layout = #onnx.layout<{dataLayout = "NCHW4C"}>} : (tensor<5x3x32x32xf32>) -> tensor<5x3x32x32xf32, #onnx.layout<{dataLayout = "NCHW4C"}>>
    %1 = "onnx.LayoutTransform"(%0) : (tensor<5x3x32x32xf32, #onnx.layout<{dataLayout = "NCHW4C"}>>) -> tensor<5x3x32x32xf32>
    return %1 : tensor<5x3x32x32xf32>
  }

// mlir2FileCheck.py -a '["input"]'
// CHECK-DAG:   [[MAP_1_:#.+]] = affine_map<(d0, d1, d2, d3) -> (d0, d1 floordiv 4, d2, d3, d1 mod 4)>
// CHECK-LABEL:  func.func @test_onnx_layout_transform
// CHECK-SAME:   ([[INPUT_:%.+]]: memref<5x3x32x32xf32>) -> memref<5x3x32x32xf32> {
// CHECK-DAG:       [[RES_:%.+]] = memref.alloc() {{.*}}: memref<5x3x32x32xf32, [[MAP_1_]]>
// CHECK-DAG:       [[LOOP_0_:%.+]]:4 = krnl.define_loops 4
// CHECK:           krnl.iterate([[LOOP_0_]]#0, [[LOOP_0_]]#1, [[LOOP_0_]]#2, [[LOOP_0_]]#3) with ([[LOOP_0_]]#0 -> [[I_0_:%.+]] = 0 to 5, [[LOOP_0_]]#1 -> [[I_1_:%.+]] = 0 to 3, [[LOOP_0_]]#2 -> [[I_2_:%.+]] = 0 to 32, [[LOOP_0_]]#3 -> [[I_3_:%.+]] = 0 to 32){
// CHECK:             [[VAR_2_:%.+]]:4 = krnl.get_induction_var_value([[LOOP_0_]]#0, [[LOOP_0_]]#1, [[LOOP_0_]]#2, [[LOOP_0_]]#3) : (!krnl.loop, !krnl.loop, !krnl.loop, !krnl.loop) -> (index, index, index, index)
// CHECK:             [[LOAD_INPUT_MEM_:%.+]] = krnl.load [[INPUT_]]{{.}}[[VAR_2_]]#0, [[VAR_2_]]#1, [[VAR_2_]]#2, [[VAR_2_]]#3] : memref<5x3x32x32xf32>
// CHECK:             krnl.store [[LOAD_INPUT_MEM_]], [[RES_]]{{.}}[[VAR_2_]]#0, [[VAR_2_]]#1, [[VAR_2_]]#2, [[VAR_2_]]#3] : memref<5x3x32x32xf32, [[MAP_1_]]>
// CHECK:           }
// CHECK-DAG:       [[RES_1_:%.+]] = memref.alloc() {{.*}}: memref<5x3x32x32xf32>
// CHECK-DAG:       [[LOOP_1_:%.+]]:4 = krnl.define_loops 4
// CHECK:           krnl.iterate([[LOOP_1_]]#0, [[LOOP_1_]]#1, [[LOOP_1_]]#2, [[LOOP_1_]]#3) with ([[LOOP_1_]]#0 -> [[I_4_:%.+]] = 0 to 5, [[LOOP_1_]]#1 -> [[I_5_:%.+]] = 0 to 3, [[LOOP_1_]]#2 -> [[I_6_:%.+]] = 0 to 32, [[LOOP_1_]]#3 -> [[I_7_:%.+]] = 0 to 32){
// CHECK:             [[VAR_2_1_:%.+]]:4 = krnl.get_induction_var_value([[LOOP_1_]]#0, [[LOOP_1_]]#1, [[LOOP_1_]]#2, [[LOOP_1_]]#3) : (!krnl.loop, !krnl.loop, !krnl.loop, !krnl.loop) -> (index, index, index, index)
// CHECK:             [[LOAD_INPUT_MEM_1_:%.+]] = krnl.load [[RES_]]{{.}}[[VAR_2_1_]]#0, [[VAR_2_1_]]#1, [[VAR_2_1_]]#2, [[VAR_2_1_]]#3] : memref<5x3x32x32xf32, [[MAP_1_]]>
// CHECK:             krnl.store [[LOAD_INPUT_MEM_1_]], [[RES_1_]]{{.}}[[VAR_2_1_]]#0, [[VAR_2_1_]]#1, [[VAR_2_1_]]#2, [[VAR_2_1_]]#3] : memref<5x3x32x32xf32>
// CHECK:           }
// CHECK:           return [[RES_1_]] : memref<5x3x32x32xf32>
// CHECK:         }
}

// -----

#map = affine_map<(d0, d1) -> (d1, d0)>
module {
  func.func @test_shape_transform(%arg0: tensor<3x5xf32>) -> tensor<5x3xf32> {
    %0 = "onnx.ShapeTransform"(%arg0) {index_map = #map} : (tensor<3x5xf32>) -> tensor<5x3xf32>
    return %0 : tensor<5x3xf32>

// CHECK-LABEL:  func.func @test_shape_transform
// CHECK-SAME:   ([[PARAM_0_:%.+]]: memref<3x5xf32>) -> memref<5x3xf32> {
// CHECK-DAG:       [[RES_:%.+]] = memref.alloc() {{.*}}: memref<5x3xf32>
// CHECK-DAG:       [[LOOP_0_:%.+]]:2 = krnl.define_loops 2
// CHECK:           krnl.iterate([[LOOP_0_]]#0, [[LOOP_0_]]#1) with ([[LOOP_0_]]#0 -> [[I_0_:%.+]] = 0 to 3, [[LOOP_0_]]#1 -> [[I_1_:%.+]] = 0 to 5){
// CHECK:             [[VAR_1_:%.+]]:2 = krnl.get_induction_var_value([[LOOP_0_]]#0, [[LOOP_0_]]#1) : (!krnl.loop, !krnl.loop) -> (index, index)
// CHECK:             [[LOAD_PARAM_0_MEM_:%.+]] = krnl.load [[PARAM_0_]]{{.}}[[VAR_1_]]#0, [[VAR_1_]]#1] : memref<3x5xf32>
// CHECK:             krnl.store [[LOAD_PARAM_0_MEM_]], [[RES_]]{{.}}[[VAR_1_]]#1, [[VAR_1_]]#0] : memref<5x3xf32>
// CHECK:           }
// CHECK:           return [[RES_]] : memref<5x3xf32>
// CHECK:         }
  }
}

// -----

func.func @test_dequantizelinear_i8(%arg0: tensor<4xi8>, %arg1: tensor<f32>, %arg2: tensor<i8>) -> tensor<4xf32> {
  %0 = "onnx.DequantizeLinear"(%arg0, %arg1, %arg2) {axis = 1 : si64} : (tensor<4xi8>, tensor<f32>, tensor<i8>) -> tensor<4xf32>
  return %0 : tensor<4xf32>

// CHECK-LABEL:  func.func @test_dequantizelinear_i8
// CHECK-SAME:   ([[PARAM_0_:%.+]]: memref<4xi8>, [[PARAM_1_:%.+]]: memref<f32>, [[PARAM_2_:%.+]]: memref<i8>) -> memref<4xf32> {
// CHECK-DAG:       [[RES_:%.+]] = memref.alloc() {{.*}}: memref<4xf32>
// CHECK-DAG:       [[LOOP_0_:%.+]] = krnl.define_loops 1
// CHECK:           krnl.iterate([[LOOP_0_]]) with ([[LOOP_0_]] -> [[I_0_:%.+]] = 0 to 4){
// CHECK:             [[VAR_1_:%.+]] = krnl.get_induction_var_value([[LOOP_0_]]) : (!krnl.loop) -> index
// CHECK-DAG:         [[LOAD_PARAM_0_MEM_:%.+]] = krnl.load [[PARAM_0_]]{{.}}[[VAR_1_]]{{.}} : memref<4xi8>
// CHECK-DAG:         [[LOAD_PARAM_1_MEM_:%.+]] = krnl.load [[PARAM_1_]][] : memref<f32>
// CHECK-DAG:         [[LOAD_PARAM_2_MEM_:%.+]] = krnl.load [[PARAM_2_]][] : memref<i8>
// CHECK-NOT: separator of consecutive DAGs
// CHECK-DAG:         [[VAR_5_:%.+]] = arith.sitofp [[LOAD_PARAM_2_MEM_]] : i8 to f32
// CHECK-DAG:         [[VAR_6_:%.+]] = arith.sitofp [[LOAD_PARAM_0_MEM_]] : i8 to f32
// CHECK:             [[VAR_7_:%.+]] = arith.subf [[VAR_6_]], [[VAR_5_]] : f32
// CHECK:             [[VAR_8_:%.+]] = arith.mulf [[VAR_7_]], [[LOAD_PARAM_1_MEM_]] : f32
// CHECK:             krnl.store [[VAR_8_]], [[RES_]]{{.}}[[VAR_1_]]{{.}} : memref<4xf32>
// CHECK:           }
// CHECK:           return [[RES_]] : memref<4xf32>
// CHECK:         }
}

// -----

func.func @test_dequantizelinear_ui8(%arg0: tensor<4xui8>, %arg1: tensor<f32>, %arg2: tensor<ui8>) -> tensor<4xf32> {
  %0 = "onnx.DequantizeLinear"(%arg0, %arg1, %arg2) {axis = 1 : si64} : (tensor<4xui8>, tensor<f32>, tensor<ui8>) -> tensor<4xf32>
  return %0 : tensor<4xf32>

// CHECK-LABEL:  func.func @test_dequantizelinear_ui8
// CHECK-SAME:   ([[PARAM_0_:%.+]]: memref<4xui8>, [[PARAM_1_:%.+]]: memref<f32>, [[PARAM_2_:%.+]]: memref<ui8>) -> memref<4xf32> {
// CHECK-DAG:       [[RES_:%.+]] = memref.alloc() {{.*}}: memref<4xf32>
// CHECK-DAG:       [[LOOP_0_:%.+]] = krnl.define_loops 1
// CHECK:           krnl.iterate([[LOOP_0_]]) with ([[LOOP_0_]] -> [[I_0_:%.+]] = 0 to 4){
// CHECK:             [[VAR_1_:%.+]] = krnl.get_induction_var_value([[LOOP_0_]]) : (!krnl.loop) -> index
// CHECK-DAG:         [[LOAD_PARAM_0_MEM_:%.+]] = krnl.load [[PARAM_0_]]{{.}}[[VAR_1_]]{{.}} : memref<4xui8>
// CHECK-DAG:         [[LOAD_PARAM_1_MEM_:%.+]] = krnl.load [[PARAM_1_]][] : memref<f32>
// CHECK-DAG:         [[LOAD_PARAM_2_MEM_:%.+]] = krnl.load [[PARAM_2_]][] : memref<ui8>
// CHECK:             [[VAR_5_:%.+]] = builtin.unrealized_conversion_cast [[LOAD_PARAM_2_MEM_]] : ui8 to i8
// CHECK-DAG:         [[VAR_6_:%.+]] = arith.uitofp [[VAR_5_]] : i8 to f32
// CHECK-DAG:         [[VAR_7_:%.+]] = builtin.unrealized_conversion_cast [[LOAD_PARAM_0_MEM_]] : ui8 to i8
// CHECK:             [[VAR_8_:%.+]] = arith.uitofp [[VAR_7_]] : i8 to f32
// CHECK:             [[VAR_9_:%.+]] = arith.subf [[VAR_8_]], [[VAR_6_]] : f32
// CHECK:             [[VAR_10_:%.+]] = arith.mulf [[VAR_9_]], [[LOAD_PARAM_1_MEM_]] : f32
// CHECK:             krnl.store [[VAR_10_]], [[RES_]]{{.}}[[VAR_1_]]{{.}} : memref<4xf32>
// CHECK:           }
// CHECK:           return [[RES_]] : memref<4xf32>
// CHECK:         }
}

// -----

func.func @test_dequantizelinear_i32(%arg0: tensor<4xi32>, %arg1: tensor<f32>, %arg2: tensor<i32>) -> tensor<4xf32> {
  %0 = "onnx.DequantizeLinear"(%arg0, %arg1, %arg2) {axis = 1 : si64} : (tensor<4xi32>, tensor<f32>, tensor<i32>) -> tensor<4xf32>
  return %0 : tensor<4xf32>

// CHECK-LABEL:  func.func @test_dequantizelinear_i32
// CHECK-SAME:   ([[PARAM_0_:%.+]]: memref<4xi32>, [[PARAM_1_:%.+]]: memref<f32>, [[PARAM_2_:%.+]]: memref<i32>) -> memref<4xf32> {
// CHECK-DAG:       [[RES_:%.+]] = memref.alloc() {{.*}}: memref<4xf32>
// CHECK-DAG:       [[LOOP_0_:%.+]] = krnl.define_loops 1
// CHECK:           krnl.iterate([[LOOP_0_]]) with ([[LOOP_0_]] -> [[I_0_:%.+]] = 0 to 4){
// CHECK:             [[VAR_1_:%.+]] = krnl.get_induction_var_value([[LOOP_0_]]) : (!krnl.loop) -> index
// CHECK-DAG:         [[LOAD_PARAM_0_MEM_:%.+]] = krnl.load [[PARAM_0_]]{{.}}[[VAR_1_]]{{.}} : memref<4xi32>
// CHECK-DAG:         [[LOAD_PARAM_1_MEM_:%.+]] = krnl.load [[PARAM_1_]][] : memref<f32>
// CHECK-DAG:         [[LOAD_PARAM_2_MEM_:%.+]] = krnl.load [[PARAM_2_]][] : memref<i32>
// CHECK-NOT: separator of consecutive DAGs
// CHECK-DAG:         [[VAR_5_:%.+]] = arith.sitofp [[LOAD_PARAM_2_MEM_]] : i32 to f32
// CHECK-DAG:         [[VAR_6_:%.+]] = arith.sitofp [[LOAD_PARAM_0_MEM_]] : i32 to f32
// CHECK:             [[VAR_7_:%.+]] = arith.subf [[VAR_6_]], [[VAR_5_]] : f32
// CHECK:             [[VAR_8_:%.+]] = arith.mulf [[VAR_7_]], [[LOAD_PARAM_1_MEM_]] : f32
// CHECK:             krnl.store [[VAR_8_]], [[RES_]]{{.}}[[VAR_1_]]{{.}} : memref<4xf32>
// CHECK:           }
// CHECK:           return [[RES_]] : memref<4xf32>
// CHECK:         }
}

// -----

func.func @test_dynamic_quantize_linear(%arg0: tensor<?x2xf32>) -> (tensor<?x2xui8>, tensor<f32>, tensor<ui8>) {
  %y, %y_scale, %y_zero_point = "onnx.DynamicQuantizeLinear"(%arg0) : (tensor<?x2xf32>) -> (tensor<?x2xui8>, tensor<f32>, tensor<ui8>)
  return %y, %y_scale, %y_zero_point:  tensor<?x2xui8>, tensor<f32>, tensor<ui8>

// CHECK-DAG:   [[MAP_0_:#.+]] = affine_map<(d0) -> (d0)>
// CHECK-LABEL:  func.func @test_dynamic_quantize_linear
// CHECK-SAME:   ([[PARAM_0_:%.+]]: memref<?x2xf32>) -> (memref<?x2xui8>, memref<f32>, memref<ui8>) {
// CHECK-DAG:       [[CST_5_dot_000000_:%.+]] = arith.constant 5.000000e-01 : f32
// CHECK-DAG:       [[CST_2_dot_000000_:%.+]] = arith.constant 2.000000e+00 : f32
// CHECK-DAG:       [[CST_1_dot_000000_:%.+]] = arith.constant 1.000000e+00 : f32
// CHECK-DAG:       [[CST_0_:%.+]] = arith.constant 0x7F800000 : f32
// CHECK-DAG:       [[CST_0_1_:%.+]] = arith.constant 0xFF800000 : f32
// CHECK-DAG:       [[CST_0_dot_000000_:%.+]] = arith.constant 0.000000e+00 : f32
// CHECK-DAG:       [[CST_2_dot_550000_:%.+]] = arith.constant 2.550000e+02 : f32
// CHECK-DAG:       [[CST_0_2_:%.+]] = arith.constant 0 : index
// CHECK:           [[VAR_dim_:%.+]] = memref.dim [[PARAM_0_]], [[CST_0_2_]] : memref<?x2xf32>
// CHECK-DAG:       [[RES_:%.+]] = memref.alloc([[VAR_dim_]]) {{.*}}: memref<?x2xui8>
// CHECK-DAG:       [[RES_1_:%.+]] = memref.alloc() : memref<f32>
// CHECK-DAG:       [[RES_2_:%.+]] = memref.alloc() : memref<ui8>
// CHECK-DAG:       [[RES_3_:%.+]] = memref.alloc() : memref<f32>
// CHECK:           krnl.store [[CST_2_dot_550000_]], [[RES_3_]][] : memref<f32>
// CHECK:           [[RES_4_:%.+]] = memref.alloc() : memref<f32>
// CHECK:           krnl.store [[CST_0_dot_000000_]], [[RES_4_]][] : memref<f32>
// CHECK:           [[RES_5_:%.+]] = memref.alloc() : memref<f32>
// CHECK:           krnl.define_loops 0
// CHECK:           krnl.iterate() with (){
// CHECK:             krnl.store [[CST_0_1_]], [[RES_5_]][] : memref<f32>
// CHECK:           }
// CHECK-DAG:       [[LOOP_0_:%.+]]:2 = krnl.define_loops 2
// CHECK-DAG:       [[VAR_dim_11_:%.+]] = memref.dim [[PARAM_0_]], [[CST_0_2_]] : memref<?x2xf32>
// CHECK:           krnl.iterate([[LOOP_0_]]#0, [[LOOP_0_]]#1) with ([[LOOP_0_]]#0 -> [[I_0_:%.+]] = 0 to [[VAR_dim_11_]], [[LOOP_0_]]#1 -> [[I_1_:%.+]] = 0 to 2){
// CHECK-DAG:         [[LOAD_PARAM_0_MEM_:%.+]] = krnl.load [[PARAM_0_]]{{.}}[[I_0_]], [[I_1_]]{{.}} : memref<?x2xf32>
// CHECK-DAG:         [[LOAD_RES_5_MEM_:%.+]] = krnl.load [[RES_5_]][] : memref<f32>
// CHECK:             [[VAR_35_:%.+]] = arith.cmpf ogt, [[LOAD_RES_5_MEM_]], [[LOAD_PARAM_0_MEM_]] : f32
// CHECK:             [[VAR_36_:%.+]] = arith.select [[VAR_35_]], [[LOAD_RES_5_MEM_]], [[LOAD_PARAM_0_MEM_]] : f32
// CHECK:             krnl.store [[VAR_36_]], [[RES_5_]][] : memref<f32>
// CHECK:           }
// CHECK:           [[RES_6_:%.+]] = memref.alloc() : memref<f32>
// CHECK:           krnl.define_loops 0
// CHECK:           krnl.iterate() with (){
// CHECK:             krnl.store [[CST_0_]], [[RES_6_]][] : memref<f32>
// CHECK:           }
// CHECK-DAG:       [[LOOP_1_:%.+]]:2 = krnl.define_loops 2
// CHECK-DAG:       [[VAR_dim_13_:%.+]] = memref.dim [[PARAM_0_]], [[CST_0_2_]] : memref<?x2xf32>
// CHECK:           krnl.iterate([[LOOP_1_]]#0, [[LOOP_1_]]#1) with ([[LOOP_1_]]#0 -> [[I_2_:%.+]] = 0 to [[VAR_dim_13_]], [[LOOP_1_]]#1 -> [[I_3_:%.+]] = 0 to 2){
// CHECK-DAG:         [[LOAD_PARAM_0_MEM_1_:%.+]] = krnl.load [[PARAM_0_]]{{.}}[[I_2_]], [[I_3_]]{{.}} : memref<?x2xf32>
// CHECK-DAG:         [[LOAD_RES_5_MEM_1_:%.+]] = krnl.load [[RES_6_]][] : memref<f32>
// CHECK:             [[VAR_35_1_:%.+]] = arith.cmpf olt, [[LOAD_RES_5_MEM_1_]], [[LOAD_PARAM_0_MEM_1_]] : f32
// CHECK:             [[VAR_36_1_:%.+]] = arith.select [[VAR_35_1_]], [[LOAD_RES_5_MEM_1_]], [[LOAD_PARAM_0_MEM_1_]] : f32
// CHECK:             krnl.store [[VAR_36_1_]], [[RES_6_]][] : memref<f32>
// CHECK:           }
// CHECK-DAG:       [[LOAD_RES_5_MEM_2_:%.+]] = krnl.load [[RES_5_]][] : memref<f32>
// CHECK-DAG:       [[LOAD_RES_6_MEM_:%.+]] = krnl.load [[RES_6_]][] : memref<f32>
// CHECK:           [[VAR_4_:%.+]] = arith.cmpf ogt, [[LOAD_RES_5_MEM_2_]], [[CST_0_dot_000000_]] : f32
// CHECK-DAG:       [[VAR_5_:%.+]] = arith.select [[VAR_4_]], [[LOAD_RES_5_MEM_2_]], [[CST_0_dot_000000_]] : f32
// CHECK-DAG:       [[VAR_6_:%.+]] = arith.cmpf olt, [[LOAD_RES_6_MEM_]], [[CST_0_dot_000000_]] : f32
// CHECK:           [[VAR_7_:%.+]] = arith.select [[VAR_6_]], [[LOAD_RES_6_MEM_]], [[CST_0_dot_000000_]] : f32
// CHECK:           [[VAR_8_:%.+]] = arith.subf [[VAR_5_]], [[VAR_7_]] : f32
// CHECK:           [[VAR_9_:%.+]] = arith.divf [[VAR_8_]], [[CST_2_dot_550000_]] : f32
// CHECK:           krnl.store [[VAR_9_]], [[RES_1_]][] : memref<f32>
// CHECK:           [[VAR_10_:%.+]] = arith.subf [[CST_0_dot_000000_]], [[VAR_7_]] : f32
// CHECK:           [[VAR_11_:%.+]] = arith.divf [[VAR_10_]], [[VAR_9_]] : f32
// CHECK:           [[VAR_12_:%.+]] = arith.cmpf olt, [[VAR_11_]], [[CST_0_dot_000000_]] : f32
// CHECK:           [[VAR_13_:%.+]] = arith.select [[VAR_12_]], [[CST_0_dot_000000_]], [[VAR_11_]] : f32
// CHECK:           [[VAR_14_:%.+]] = arith.cmpf olt, [[VAR_13_]], [[CST_2_dot_550000_]] : f32
// CHECK:           [[VAR_15_:%.+]] = arith.select [[VAR_14_]], [[VAR_13_]], [[CST_2_dot_550000_]] : f32
// CHECK:           [[VAR_16_:%.+]] = math.floor [[VAR_15_]] : f32
// CHECK:           [[VAR_17_:%.+]] = arith.subf [[VAR_15_]], [[VAR_16_]] : f32
// CHECK-DAG:       [[VAR_18_:%.+]] = arith.cmpf ogt, [[VAR_17_]], [[CST_5_dot_000000_]] : f32
// CHECK-DAG:       [[VAR_19_:%.+]] = arith.addf [[VAR_16_]], [[CST_1_dot_000000_]] : f32
// CHECK-NOT: separator of consecutive DAGs
// CHECK-DAG:       [[VAR_20_:%.+]] = arith.select [[VAR_18_]], [[VAR_19_]], [[VAR_16_]] : f32
// CHECK-DAG:       [[VAR_21_:%.+]] = arith.mulf [[VAR_16_]], [[CST_5_dot_000000_]] : f32
// CHECK:           [[VAR_22_:%.+]] = math.floor [[VAR_21_]] : f32
// CHECK:           [[VAR_23_:%.+]] = arith.mulf [[VAR_22_]], [[CST_2_dot_000000_]] : f32
// CHECK:           [[VAR_24_:%.+]] = arith.subf [[VAR_16_]], [[VAR_23_]] : f32
// CHECK-DAG:       [[VAR_25_:%.+]] = arith.cmpf oeq, [[VAR_24_]], [[CST_1_dot_000000_]] : f32
// CHECK-DAG:       [[VAR_26_:%.+]] = arith.addf [[VAR_16_]], [[CST_1_dot_000000_]] : f32
// CHECK-NOT: separator of consecutive DAGs
// CHECK-DAG:       [[VAR_27_:%.+]] = arith.select [[VAR_25_]], [[VAR_26_]], [[VAR_16_]] : f32
// CHECK-DAG:       [[VAR_28_:%.+]] = arith.cmpf oeq, [[VAR_17_]], [[CST_5_dot_000000_]] : f32
// CHECK:           [[VAR_29_:%.+]] = arith.select [[VAR_28_]], [[VAR_27_]], [[VAR_20_]] : f32
// CHECK:           [[VAR_30_:%.+]] = arith.fptoui [[VAR_29_]] : f32 to i8
// CHECK:           [[VAR_31_:%.+]] = builtin.unrealized_conversion_cast [[VAR_30_]] : i8 to ui8
// CHECK:           krnl.store [[VAR_31_]], [[RES_2_]][] : memref<ui8>
// CHECK:           [[LOOP_2_:%.+]]:2 = krnl.define_loops 2
// CHECK:           krnl.iterate([[LOOP_2_]]#0, [[LOOP_2_]]#1) with ([[LOOP_2_]]#0 -> [[I_4_:%.+]] = 0 to [[MAP_0_]]([[VAR_dim_]]), [[LOOP_2_]]#1 -> [[I_5_:%.+]] = 0 to 2){
// CHECK:             [[LOAD_PARAM_0_MEM_1_:%.+]]:2 = krnl.get_induction_var_value([[LOOP_2_]]#0, [[LOOP_2_]]#1) : (!krnl.loop, !krnl.loop) -> (index, index)
// CHECK:             [[LOAD_PARAM_0_MEM_2_:%.+]] = krnl.load [[PARAM_0_]]{{.}}[[LOAD_PARAM_0_MEM_1_]]#0, [[LOAD_PARAM_0_MEM_1_]]#1] : memref<?x2xf32>
// CHECK:             [[VAR_35_2_:%.+]] = arith.divf [[LOAD_PARAM_0_MEM_2_]], [[VAR_9_]] : f32
// CHECK:             [[VAR_36_2_:%.+]] = math.floor [[VAR_35_2_]] : f32
// CHECK:             [[VAR_37_:%.+]] = arith.subf [[VAR_35_2_]], [[VAR_36_2_]] : f32
// CHECK-DAG:         [[VAR_38_:%.+]] = arith.cmpf ogt, [[VAR_37_]], [[CST_5_dot_000000_]] : f32
// CHECK-DAG:         [[VAR_39_:%.+]] = arith.addf [[VAR_36_2_]], [[CST_1_dot_000000_]] : f32
// CHECK-NOT: separator of consecutive DAGs
// CHECK-DAG:         [[VAR_40_:%.+]] = arith.select [[VAR_38_]], [[VAR_39_]], [[VAR_36_2_]] : f32
// CHECK-DAG:         [[VAR_41_:%.+]] = arith.mulf [[VAR_36_2_]], [[CST_5_dot_000000_]] : f32
// CHECK:             [[VAR_42_:%.+]] = math.floor [[VAR_41_]] : f32
// CHECK:             [[VAR_43_:%.+]] = arith.mulf [[VAR_42_]], [[CST_2_dot_000000_]] : f32
// CHECK:             [[VAR_44_:%.+]] = arith.subf [[VAR_36_2_]], [[VAR_43_]] : f32
// CHECK-DAG:         [[VAR_45_:%.+]] = arith.cmpf oeq, [[VAR_44_]], [[CST_1_dot_000000_]] : f32
// CHECK-DAG:         [[VAR_46_:%.+]] = arith.addf [[VAR_36_2_]], [[CST_1_dot_000000_]] : f32
// CHECK-NOT: separator of consecutive DAGs
// CHECK-DAG:         [[VAR_47_:%.+]] = arith.select [[VAR_45_]], [[VAR_46_]], [[VAR_36_2_]] : f32
// CHECK-DAG:         [[VAR_48_:%.+]] = arith.cmpf oeq, [[VAR_37_]], [[CST_5_dot_000000_]] : f32
// CHECK:             [[VAR_49_:%.+]] = arith.select [[VAR_48_]], [[VAR_47_]], [[VAR_40_]] : f32
// CHECK:             [[VAR_50_:%.+]] = arith.addf [[VAR_49_]], [[VAR_29_]] : f32
// CHECK:             [[VAR_51_:%.+]] = arith.cmpf olt, [[VAR_50_]], [[CST_0_dot_000000_]] : f32
// CHECK:             [[VAR_52_:%.+]] = arith.select [[VAR_51_]], [[CST_0_dot_000000_]], [[VAR_50_]] : f32
// CHECK:             [[VAR_53_:%.+]] = arith.cmpf olt, [[VAR_52_]], [[CST_2_dot_550000_]] : f32
// CHECK:             [[VAR_54_:%.+]] = arith.select [[VAR_53_]], [[VAR_52_]], [[CST_2_dot_550000_]] : f32
// CHECK:             [[VAR_55_:%.+]] = arith.fptoui [[VAR_54_]] : f32 to i8
// CHECK:             [[VAR_56_:%.+]] = builtin.unrealized_conversion_cast [[VAR_55_]] : i8 to ui8
// CHECK:             krnl.store [[VAR_56_]], [[RES_]]{{.}}[[LOAD_PARAM_0_MEM_1_]]#0, [[LOAD_PARAM_0_MEM_1_]]#1] : memref<?x2xui8>
// CHECK:           }
// CHECK:           return [[RES_]], [[RES_]]_6, [[RES_]]_7 : memref<?x2xui8>, memref<f32>, memref<ui8>
// CHECK:         }
}

// -----

func.func @test_quantize_linear(%arg0: tensor<6xf32>, %arg1: tensor<f32>, %arg2: tensor<ui8>) -> tensor<6xui8> {
  %0 = "onnx.QuantizeLinear"(%arg0, %arg1, %arg2) {axis = 1 : si64} : (tensor<6xf32>, tensor<f32>, tensor<ui8>) -> tensor<6xui8>
  return %0 : tensor<6xui8>

// CHECK-LABEL:  func.func @test_quantize_linear
// CHECK-SAME:   ([[PARAM_0_:%.+]]: memref<6xf32>, [[PARAM_1_:%.+]]: memref<f32>, [[PARAM_2_:%.+]]: memref<ui8>) -> memref<6xui8> {
// CHECK-DAG:       [[CST_5_dot_000000_:%.+]] = arith.constant 5.000000e-01 : f32
// CHECK-DAG:       [[CST_2_dot_000000_:%.+]] = arith.constant 2.000000e+00 : f32
// CHECK-DAG:       [[CST_1_dot_000000_:%.+]] = arith.constant 1.000000e+00 : f32
// CHECK-DAG:       [[CST_0_dot_000000_:%.+]] = arith.constant 0.000000e+00 : f32
// CHECK-DAG:       [[CST_2_dot_550000_:%.+]] = arith.constant 2.550000e+02 : f32
// CHECK-DAG:       [[RES_:%.+]] = memref.alloc() {{.*}}: memref<6xui8>
// CHECK-DAG:       [[LOAD_PARAM_1_MEM_:%.+]] = krnl.load [[PARAM_1_]][] : memref<f32>
// CHECK-DAG:       [[LOAD_PARAM_2_MEM_:%.+]] = krnl.load [[PARAM_2_]][] : memref<ui8>
// CHECK:           [[VAR_2_:%.+]] = builtin.unrealized_conversion_cast [[LOAD_PARAM_2_MEM_]] : ui8 to i8
// CHECK-DAG:       [[VAR_3_:%.+]] = arith.uitofp [[VAR_2_]] : i8 to f32
// CHECK-DAG:       [[LOOP_0_:%.+]] = krnl.define_loops 1
// CHECK:           krnl.iterate([[LOOP_0_]]) with ([[LOOP_0_]] -> [[I_0_:%.+]] = 0 to 6){
// CHECK:             [[VAR_5_:%.+]] = krnl.get_induction_var_value([[LOOP_0_]]) : (!krnl.loop) -> index
// CHECK:             [[LOAD_PARAM_0_MEM_:%.+]] = krnl.load [[PARAM_0_]]{{.}}[[VAR_5_]]{{.}} : memref<6xf32>
// CHECK:             [[VAR_7_:%.+]] = arith.divf [[LOAD_PARAM_0_MEM_]], [[LOAD_PARAM_1_MEM_]] : f32
// CHECK:             [[VAR_8_:%.+]] = math.floor [[VAR_7_]] : f32
// CHECK:             [[VAR_9_:%.+]] = arith.subf [[VAR_7_]], [[VAR_8_]] : f32
// CHECK-DAG:         [[VAR_10_:%.+]] = arith.cmpf ogt, [[VAR_9_]], [[CST_5_dot_000000_]] : f32
// CHECK-DAG:         [[VAR_11_:%.+]] = arith.addf [[VAR_8_]], [[CST_1_dot_000000_]] : f32
// CHECK-NOT: separator of consecutive DAGs
// CHECK-DAG:         [[VAR_12_:%.+]] = arith.select [[VAR_10_]], [[VAR_11_]], [[VAR_8_]] : f32
// CHECK-DAG:         [[VAR_13_:%.+]] = arith.mulf [[VAR_8_]], [[CST_5_dot_000000_]] : f32
// CHECK:             [[VAR_14_:%.+]] = math.floor [[VAR_13_]] : f32
// CHECK:             [[VAR_15_:%.+]] = arith.mulf [[VAR_14_]], [[CST_2_dot_000000_]] : f32
// CHECK:             [[VAR_16_:%.+]] = arith.subf [[VAR_8_]], [[VAR_15_]] : f32
// CHECK-DAG:         [[VAR_17_:%.+]] = arith.cmpf oeq, [[VAR_16_]], [[CST_1_dot_000000_]] : f32
// CHECK-DAG:         [[VAR_18_:%.+]] = arith.addf [[VAR_8_]], [[CST_1_dot_000000_]] : f32
// CHECK-NOT: separator of consecutive DAGs
// CHECK-DAG:         [[VAR_19_:%.+]] = arith.select [[VAR_17_]], [[VAR_18_]], [[VAR_8_]] : f32
// CHECK-DAG:         [[VAR_20_:%.+]] = arith.cmpf oeq, [[VAR_9_]], [[CST_5_dot_000000_]] : f32
// CHECK:             [[VAR_21_:%.+]] = arith.select [[VAR_20_]], [[VAR_19_]], [[VAR_12_]] : f32
// CHECK:             [[VAR_22_:%.+]] = arith.addf [[VAR_21_]], [[VAR_3_]] : f32
// CHECK:             [[VAR_23_:%.+]] = arith.cmpf olt, [[VAR_22_]], [[CST_0_dot_000000_]] : f32
// CHECK:             [[VAR_24_:%.+]] = arith.select [[VAR_23_]], [[CST_0_dot_000000_]], [[VAR_22_]] : f32
// CHECK:             [[VAR_25_:%.+]] = arith.cmpf olt, [[VAR_24_]], [[CST_2_dot_550000_]] : f32
// CHECK:             [[VAR_26_:%.+]] = arith.select [[VAR_25_]], [[VAR_24_]], [[CST_2_dot_550000_]] : f32
// CHECK:             [[VAR_27_:%.+]] = arith.fptoui [[VAR_26_]] : f32 to i8
// CHECK:             [[VAR_28_:%.+]] = builtin.unrealized_conversion_cast [[VAR_27_]] : i8 to ui8
// CHECK:             krnl.store [[VAR_28_]], [[RES_]]{{.}}[[VAR_5_]]{{.}} : memref<6xui8>
// CHECK:           }
// CHECK:           return [[RES_]] : memref<6xui8>
// CHECK:         }
}

// -----

func.func @roberta_partial_simd_1dim_v1(%arg0: tensor<?x?x768xf32>, %arg1: tensor<?x?x768xf32>) -> tensor<?x?x768xf32> attributes {input_names = ["x", "y"], output_names = ["sum"]} {
    %0 = "onnx.Add"(%arg0, %arg1) : (tensor<?x?x768xf32>, tensor<?x?x768xf32>) -> tensor<?x?x768xf32>
    return %0 : tensor<?x?x768xf32>

// mlir2FileCheck.py
// CHECK-DAG:   [[MAP_0_:#.+]] = affine_map<()[s0, s1] -> (s1, s0)>
// CHECK-DAG:   [[MAP_1_:#.+]] = affine_map<(d0, d1, d2, d3, d4) -> (d4)>
// CHECK-DAG:   [[MAP_2_:#.+]] = affine_map<(d0, d1, d2, d3, d4, d5) -> (d5)>
// CHECK-LABEL:  func.func @roberta_partial_simd_1dim_v1
// CHECK-SAME:   ([[PARAM_0_:%.+]]: memref<?x?x768xf32>, [[PARAM_1_:%.+]]: memref<?x?x768xf32>) -> memref<?x?x768xf32> attributes {input_names = ["x", "y"], output_names = ["sum"]} {
// CHECK-DAG:       [[CST_1_:%.+]] = arith.constant 1 : index
// CHECK-DAG:       [[CST_0_:%.+]] = arith.constant 0 : index
// CHECK-NOT: separator of consecutive DAGs
// CHECK-DAG:       [[VAR_dim_:%.+]] = memref.dim [[PARAM_0_]], [[CST_0_]] : memref<?x?x768xf32>
// CHECK-DAG:       [[VAR_dim_0_:%.+]] = memref.dim [[PARAM_0_]], [[CST_1_]] : memref<?x?x768xf32>
// CHECK-DAG:       [[VAR_dim_1_:%.+]] = memref.dim [[PARAM_1_]], [[CST_0_]] : memref<?x?x768xf32>
// CHECK-DAG:       [[VAR_dim_2_:%.+]] = memref.dim [[PARAM_1_]], [[CST_1_]] : memref<?x?x768xf32>
// CHECK-NOT: separator of consecutive DAGs
// CHECK-DAG:       [[VAR_0_:%.+]] = affine.max [[MAP_0_]](){{.}}[[VAR_dim_]], [[VAR_dim_]]_1]
// CHECK-DAG:       [[VAR_1_:%.+]] = affine.max [[MAP_0_]](){{.}}[[VAR_dim_0_]], [[VAR_dim_2_]]{{.}}
// CHECK-NOT: separator of consecutive DAGs
// CHECK-DAG:       [[RES_:%.+]] = memref.alloc([[VAR_0_]], [[VAR_1_]]) {{.*}}: memref<?x?x768xf32>
// CHECK-DAG:       [[LOOP_0_:%.+]]:3 = krnl.define_loops 3
// CHECK:           krnl.iterate([[LOOP_0_]]#0, [[LOOP_0_]]#1, [[LOOP_0_]]#2) with ([[LOOP_0_]]#0 -> [[I_0_:%.+]] = 0 to [[MAP_1_]]([[VAR_dim_]], [[VAR_dim_]]_1, [[VAR_dim_]]_0, [[VAR_dim_]]_2, [[VAR_0_]]), [[LOOP_0_]]#1 -> [[I_1_:%.+]] = 0 to [[MAP_2_]]([[VAR_dim_]], [[VAR_dim_]]_1, [[VAR_dim_]]_0, [[VAR_dim_]]_2, [[VAR_0_]], [[VAR_1_]]), [[LOOP_0_]]#2 -> [[I_2_:%.+]] = 0 to 768){
// CHECK-DAG:         [[VAR_3_:%.+]]:3 = krnl.get_induction_var_value([[LOOP_0_]]#0, [[LOOP_0_]]#1, [[LOOP_0_]]#2) : (!krnl.loop, !krnl.loop, !krnl.loop) -> (index, index, index)
// CHECK-DAG:         [[VAR_4_:%.+]] = arith.cmpi sgt, [[VAR_dim_]], [[CST_1_]] : index
// CHECK-NOT: separator of consecutive DAGs
// CHECK-DAG:         [[VAR_5_:%.+]] = arith.select [[VAR_4_]], [[VAR_3_]]#0, [[CST_0_]] : index
// CHECK-DAG:         [[VAR_6_:%.+]] = arith.cmpi sgt, [[VAR_dim_0_]], [[CST_1_]] : index
// CHECK:             [[VAR_7_:%.+]] = arith.select [[VAR_6_]], [[VAR_3_]]#1, [[CST_0_]] : index
// CHECK-DAG:         [[LOAD_PARAM_0_MEM_:%.+]] = krnl.load [[PARAM_0_]]{{.}}[[VAR_5_]], [[VAR_7_]], [[VAR_3_]]#2] : memref<?x?x768xf32>
// CHECK-DAG:         [[VAR_9_:%.+]] = arith.cmpi sgt, [[VAR_dim_1_]], [[CST_1_]] : index
// CHECK-NOT: separator of consecutive DAGs
// CHECK-DAG:         [[VAR_10_:%.+]] = arith.select [[VAR_9_]], [[VAR_3_]]#0, [[CST_0_]] : index
// CHECK-DAG:         [[VAR_11_:%.+]] = arith.cmpi sgt, [[VAR_dim_2_]], [[CST_1_]] : index
// CHECK:             [[VAR_12_:%.+]] = arith.select [[VAR_11_]], [[VAR_3_]]#1, [[CST_0_]] : index
// CHECK:             [[LOAD_PARAM_1_MEM_:%.+]] = krnl.load [[PARAM_1_]]{{.}}[[VAR_10_]], [[VAR_12_]], [[VAR_3_]]#2] : memref<?x?x768xf32>
// CHECK:             [[VAR_14_:%.+]] = arith.addf [[LOAD_PARAM_0_MEM_]], [[LOAD_PARAM_1_MEM_]] : f32
// CHECK:             krnl.store [[VAR_14_]], [[RES_]]{{.}}[[VAR_3_]]#0, [[VAR_3_]]#1, [[VAR_3_]]#2] : memref<?x?x768xf32>
// CHECK:           }
// CHECK:           return [[RES_]] : memref<?x?x768xf32>
// CHECK:         }
}

// -----

func.func @roberta_partial_simd_1dim_v2(%arg0: tensor<?x?x768xf32>, %arg1: tensor<768xf32>) -> tensor<?x?x768xf32> attributes {input_names = ["x", "y"], output_names = ["sum"]} {
    %0 = "onnx.Add"(%arg0, %arg1) : (tensor<?x?x768xf32>, tensor<768xf32>) -> tensor<?x?x768xf32>
    return %0 : tensor<?x?x768xf32>

// mlir2FileCheck.py
// CHECK-DAG:   [[MAP_0_:#.+]] = affine_map<(d0) -> (d0)>
// CHECK-DAG:   [[MAP_1_:#.+]] = affine_map<(d0, d1) -> (d1)>
// CHECK-LABEL:  func.func @roberta_partial_simd_1dim_v2
// CHECK-SAME:   ([[PARAM_0_:%.+]]: memref<?x?x768xf32>, [[PARAM_1_:%.+]]: memref<768xf32>) -> memref<?x?x768xf32> attributes {input_names = ["x", "y"], output_names = ["sum"]} {
// CHECK-DAG:       [[CST_1_:%.+]] = arith.constant 1 : index
// CHECK-DAG:       [[CST_0_:%.+]] = arith.constant 0 : index
// CHECK-NOT: separator of consecutive DAGs
// CHECK-DAG:       [[VAR_dim_:%.+]] = memref.dim [[PARAM_0_]], [[CST_0_]] : memref<?x?x768xf32>
// CHECK-DAG:       [[VAR_dim_0_:%.+]] = memref.dim [[PARAM_0_]], [[CST_1_]] : memref<?x?x768xf32>
// CHECK-NOT: separator of consecutive DAGs
// CHECK-DAG:       [[RES_:%.+]] = memref.alloc([[VAR_dim_]], [[VAR_dim_]]_0) {{.*}}: memref<?x?x768xf32>
// CHECK-DAG:       [[LOOP_0_:%.+]]:3 = krnl.define_loops 3
// CHECK:           krnl.iterate([[LOOP_0_]]#0, [[LOOP_0_]]#1, [[LOOP_0_]]#2) with ([[LOOP_0_]]#0 -> [[I_0_:%.+]] = 0 to [[MAP_0_]]([[VAR_dim_]]), [[LOOP_0_]]#1 -> [[I_1_:%.+]] = 0 to [[MAP_1_]]([[VAR_dim_]], [[VAR_dim_]]_0), [[LOOP_0_]]#2 -> [[I_2_:%.+]] = 0 to 768){
// CHECK:             [[VAR_1_:%.+]]:3 = krnl.get_induction_var_value([[LOOP_0_]]#0, [[LOOP_0_]]#1, [[LOOP_0_]]#2) : (!krnl.loop, !krnl.loop, !krnl.loop) -> (index, index, index)
// CHECK-DAG:         [[LOAD_PARAM_0_MEM_:%.+]] = krnl.load [[PARAM_0_]]{{.}}[[VAR_1_]]#0, [[VAR_1_]]#1, [[VAR_1_]]#2] : memref<?x?x768xf32>
// CHECK-DAG:         [[LOAD_PARAM_1_MEM_:%.+]] = krnl.load [[PARAM_1_]]{{.}}[[VAR_1_]]#2] : memref<768xf32>
// CHECK:             [[VAR_4_:%.+]] = arith.addf [[LOAD_PARAM_0_MEM_]], [[LOAD_PARAM_1_MEM_]] : f32
// CHECK:             krnl.store [[VAR_4_]], [[RES_]]{{.}}[[VAR_1_]]#0, [[VAR_1_]]#1, [[VAR_1_]]#2] : memref<?x?x768xf32>
// CHECK:           }
// CHECK:           return [[RES_]] : memref<?x?x768xf32>
// CHECK:         }
}

// -----

func.func @roberta_partial_simd_1dim_scalar(%arg0: tensor<?x?x768xf32>, %arg1: tensor<1xf32>) -> tensor<?x?x768xf32> attributes {input_names = ["x", "y"], output_names = ["sum"]} {
    %0 = "onnx.Add"(%arg0, %arg1) : (tensor<?x?x768xf32>, tensor<1xf32>) -> tensor<?x?x768xf32>
    return %0 : tensor<?x?x768xf32>

// mlir2FileCheck.py
// CHECK-DAG:   [[MAP_0_:#.+]] = affine_map<(d0) -> (d0)>
// CHECK-DAG:   [[MAP_1_:#.+]] = affine_map<(d0, d1) -> (d1)>
// CHECK-LABEL:  func.func @roberta_partial_simd_1dim_scalar
// CHECK-SAME:   ([[PARAM_0_:%.+]]: memref<?x?x768xf32>, [[PARAM_1_:%.+]]: memref<1xf32>) -> memref<?x?x768xf32> attributes {input_names = ["x", "y"], output_names = ["sum"]} {
// CHECK-DAG:       [[CST_1_:%.+]] = arith.constant 1 : index
// CHECK-DAG:       [[CST_0_:%.+]] = arith.constant 0 : index
// CHECK-NOT: separator of consecutive DAGs
// CHECK-DAG:       [[VAR_dim_:%.+]] = memref.dim [[PARAM_0_]], [[CST_0_]] : memref<?x?x768xf32>
// CHECK-DAG:       [[VAR_dim_0_:%.+]] = memref.dim [[PARAM_0_]], [[CST_1_]] : memref<?x?x768xf32>
// CHECK-NOT: separator of consecutive DAGs
// CHECK-DAG:       [[RES_:%.+]] = memref.alloc([[VAR_dim_]], [[VAR_dim_]]_0) {{.*}}: memref<?x?x768xf32>
// CHECK-DAG:       [[LOOP_0_:%.+]]:3 = krnl.define_loops 3
// CHECK:           krnl.iterate([[LOOP_0_]]#0, [[LOOP_0_]]#1, [[LOOP_0_]]#2) with ([[LOOP_0_]]#0 -> [[I_0_:%.+]] = 0 to [[MAP_0_]]([[VAR_dim_]]), [[LOOP_0_]]#1 -> [[I_1_:%.+]] = 0 to [[MAP_1_]]([[VAR_dim_]], [[VAR_dim_]]_0), [[LOOP_0_]]#2 -> [[I_2_:%.+]] = 0 to 768){
// CHECK:             [[VAR_1_:%.+]]:3 = krnl.get_induction_var_value([[LOOP_0_]]#0, [[LOOP_0_]]#1, [[LOOP_0_]]#2) : (!krnl.loop, !krnl.loop, !krnl.loop) -> (index, index, index)
// CHECK-DAG:         [[LOAD_PARAM_0_MEM_:%.+]] = krnl.load [[PARAM_0_]]{{.}}[[VAR_1_]]#0, [[VAR_1_]]#1, [[VAR_1_]]#2] : memref<?x?x768xf32>
// CHECK-DAG:         [[LOAD_PARAM_1_MEM_:%.+]] = krnl.load [[PARAM_1_]]{{.}}[[CST_0_]]{{.}} : memref<1xf32>
// CHECK:             [[VAR_4_:%.+]] = arith.addf [[LOAD_PARAM_0_MEM_]], [[LOAD_PARAM_1_MEM_]] : f32
// CHECK:             krnl.store [[VAR_4_]], [[RES_]]{{.}}[[VAR_1_]]#0, [[VAR_1_]]#1, [[VAR_1_]]#2] : memref<?x?x768xf32>
// CHECK:           }
// CHECK:           return [[RES_]] : memref<?x?x768xf32>
// CHECK:         }
}

// -----

// has ?x? in the first 2 dims for both params

func.func @roberta_partial_simd_2dim_v1(%arg0: tensor<?x?x96x8xf32>, %arg1: tensor<?x?x96x8xf32>) -> tensor<?x?x96x8xf32> attributes {input_names = ["x", "y"], output_names = ["sum"]} {
    %0 = "onnx.Add"(%arg0, %arg1) : (tensor<?x?x96x8xf32>, tensor<?x?x96x8xf32>) -> tensor<?x?x96x8xf32>
    return %0 : tensor<?x?x96x8xf32>

// mlir2FileCheck.py
// CHECK-DAG:   [[MAP_0_:#.+]] = affine_map<()[s0, s1] -> (s1, s0)>
// CHECK-DAG:   [[MAP_1_:#.+]] = affine_map<(d0, d1, d2, d3, d4) -> (d4)>
// CHECK-DAG:   [[MAP_2_:#.+]] = affine_map<(d0, d1, d2, d3, d4, d5) -> (d5)>
// CHECK-LABEL:  func.func @roberta_partial_simd_2dim_v1
// CHECK-SAME:   ([[PARAM_0_:%.+]]: memref<?x?x96x8xf32>, [[PARAM_1_:%.+]]: memref<?x?x96x8xf32>) -> memref<?x?x96x8xf32> attributes {input_names = ["x", "y"], output_names = ["sum"]} {
// CHECK-DAG:       [[CST_1_:%.+]] = arith.constant 1 : index
// CHECK-DAG:       [[CST_0_:%.+]] = arith.constant 0 : index
// CHECK-NOT: separator of consecutive DAGs
// CHECK-DAG:       [[VAR_dim_:%.+]] = memref.dim [[PARAM_0_]], [[CST_0_]] : memref<?x?x96x8xf32>
// CHECK-DAG:       [[VAR_dim_0_:%.+]] = memref.dim [[PARAM_0_]], [[CST_1_]] : memref<?x?x96x8xf32>
// CHECK-DAG:       [[VAR_dim_1_:%.+]] = memref.dim [[PARAM_1_]], [[CST_0_]] : memref<?x?x96x8xf32>
// CHECK-DAG:       [[VAR_dim_2_:%.+]] = memref.dim [[PARAM_1_]], [[CST_1_]] : memref<?x?x96x8xf32>
// CHECK-NOT: separator of consecutive DAGs
// CHECK-DAG:       [[VAR_0_:%.+]] = affine.max [[MAP_0_]](){{.}}[[VAR_dim_]], [[VAR_dim_]]_1]
// CHECK-DAG:       [[VAR_1_:%.+]] = affine.max [[MAP_0_]](){{.}}[[VAR_dim_0_]], [[VAR_dim_2_]]{{.}}
// CHECK-NOT: separator of consecutive DAGs
// CHECK-DAG:       [[RES_:%.+]] = memref.alloc([[VAR_0_]], [[VAR_1_]]) {{.*}}: memref<?x?x96x8xf32>
// CHECK-DAG:       [[LOOP_0_:%.+]]:4 = krnl.define_loops 4
// CHECK:           krnl.iterate([[LOOP_0_]]#0, [[LOOP_0_]]#1, [[LOOP_0_]]#2, [[LOOP_0_]]#3) with ([[LOOP_0_]]#0 -> [[I_0_:%.+]] = 0 to [[MAP_1_]]([[VAR_dim_]], [[VAR_dim_]]_1, [[VAR_dim_]]_0, [[VAR_dim_]]_2, [[VAR_0_]]), [[LOOP_0_]]#1 -> [[I_1_:%.+]] = 0 to [[MAP_2_]]([[VAR_dim_]], [[VAR_dim_]]_1, [[VAR_dim_]]_0, [[VAR_dim_]]_2, [[VAR_0_]], [[VAR_1_]]), [[LOOP_0_]]#2 -> [[I_2_:%.+]] = 0 to 96, [[LOOP_0_]]#3 -> [[I_3_:%.+]] = 0 to 8){
// CHECK-DAG:         [[VAR_3_:%.+]]:4 = krnl.get_induction_var_value([[LOOP_0_]]#0, [[LOOP_0_]]#1, [[LOOP_0_]]#2, [[LOOP_0_]]#3) : (!krnl.loop, !krnl.loop, !krnl.loop, !krnl.loop) -> (index, index, index, index)
// CHECK-DAG:         [[VAR_4_:%.+]] = arith.cmpi sgt, [[VAR_dim_]], [[CST_1_]] : index
// CHECK-NOT: separator of consecutive DAGs
// CHECK-DAG:         [[VAR_5_:%.+]] = arith.select [[VAR_4_]], [[VAR_3_]]#0, [[CST_0_]] : index
// CHECK-DAG:         [[VAR_6_:%.+]] = arith.cmpi sgt, [[VAR_dim_0_]], [[CST_1_]] : index
// CHECK:             [[VAR_7_:%.+]] = arith.select [[VAR_6_]], [[VAR_3_]]#1, [[CST_0_]] : index
// CHECK-DAG:         [[LOAD_PARAM_0_MEM_:%.+]] = krnl.load [[PARAM_0_]]{{.}}[[VAR_5_]], [[VAR_7_]], [[VAR_3_]]#2, [[VAR_3_]]#3] : memref<?x?x96x8xf32>
// CHECK-DAG:         [[VAR_9_:%.+]] = arith.cmpi sgt, [[VAR_dim_1_]], [[CST_1_]] : index
// CHECK-NOT: separator of consecutive DAGs
// CHECK-DAG:         [[VAR_10_:%.+]] = arith.select [[VAR_9_]], [[VAR_3_]]#0, [[CST_0_]] : index
// CHECK-DAG:         [[VAR_11_:%.+]] = arith.cmpi sgt, [[VAR_dim_2_]], [[CST_1_]] : index
// CHECK:             [[VAR_12_:%.+]] = arith.select [[VAR_11_]], [[VAR_3_]]#1, [[CST_0_]] : index
// CHECK:             [[LOAD_PARAM_1_MEM_:%.+]] = krnl.load [[PARAM_1_]]{{.}}[[VAR_10_]], [[VAR_12_]], [[VAR_3_]]#2, [[VAR_3_]]#3] : memref<?x?x96x8xf32>
// CHECK:             [[VAR_14_:%.+]] = arith.addf [[LOAD_PARAM_0_MEM_]], [[LOAD_PARAM_1_MEM_]] : f32
// CHECK:             krnl.store [[VAR_14_]], [[RES_]]{{.}}[[VAR_3_]]#0, [[VAR_3_]]#1, [[VAR_3_]]#2, [[VAR_3_]]#3] : memref<?x?x96x8xf32>
// CHECK:           }
// CHECK:           return [[RES_]] : memref<?x?x96x8xf32>
// CHECK:         }
}

// -----

// has ?x2 and ?x? in the first 2 dims

func.func @roberta_partial_simd_2dim_v2(%arg0: tensor<?x2x96x8xf32>, %arg1: tensor<?x?x96x8xf32>) -> tensor<?x?x96x8xf32> attributes {input_names = ["x", "y"], output_names = ["sum"]} {
    %0 = "onnx.Add"(%arg0, %arg1) : (tensor<?x2x96x8xf32>, tensor<?x?x96x8xf32>) -> tensor<?x?x96x8xf32>
    return %0 : tensor<?x?x96x8xf32>

// mlir2FileCheck.py
// CHECK-DAG:   [[MAP_0_:#.+]] = affine_map<()[s0, s1] -> (s1, s0)>
// CHECK-DAG:   [[MAP_1_:#.+]] = affine_map<(d0, d1, d2) -> (d2)>
// CHECK-LABEL:  func.func @roberta_partial_simd_2dim_v2
// CHECK-SAME:   ([[PARAM_0_:%.+]]: memref<?x2x96x8xf32>, [[PARAM_1_:%.+]]: memref<?x?x96x8xf32>) -> memref<?x2x96x8xf32> attributes {input_names = ["x", "y"], output_names = ["sum"]} {
// CHECK-DAG:       [[CST_1_:%.+]] = arith.constant 1 : index
// CHECK-DAG:       [[CST_0_:%.+]] = arith.constant 0 : index
// CHECK-NOT: separator of consecutive DAGs
// CHECK-DAG:       [[VAR_dim_:%.+]] = memref.dim [[PARAM_0_]], [[CST_0_]] : memref<?x2x96x8xf32>
// CHECK-DAG:       [[VAR_dim_0_:%.+]] = memref.dim [[PARAM_1_]], [[CST_0_]] : memref<?x?x96x8xf32>
// CHECK-DAG:       [[VAR_dim_1_:%.+]] = memref.dim [[PARAM_1_]], [[CST_1_]] : memref<?x?x96x8xf32>
// CHECK:           [[VAR_0_:%.+]] = affine.max [[MAP_0_]](){{.}}[[VAR_dim_]], [[VAR_dim_]]_0]
// CHECK-DAG:       [[RES_:%.+]] = memref.alloc([[VAR_0_]]) {{.*}}: memref<?x2x96x8xf32>
// CHECK-DAG:       [[LOOP_0_:%.+]]:4 = krnl.define_loops 4
// CHECK:           krnl.iterate([[LOOP_0_]]#0, [[LOOP_0_]]#1, [[LOOP_0_]]#2, [[LOOP_0_]]#3) with ([[LOOP_0_]]#0 -> [[I_0_:%.+]] = 0 to [[MAP_1_]]([[VAR_dim_]], [[VAR_dim_]]_0, [[VAR_0_]]), [[LOOP_0_]]#1 -> [[I_1_:%.+]] = 0 to 2, [[LOOP_0_]]#2 -> [[I_2_:%.+]] = 0 to 96, [[LOOP_0_]]#3 -> [[I_3_:%.+]] = 0 to 8){
// CHECK-DAG:         [[VAR_2_:%.+]]:4 = krnl.get_induction_var_value([[LOOP_0_]]#0, [[LOOP_0_]]#1, [[LOOP_0_]]#2, [[LOOP_0_]]#3) : (!krnl.loop, !krnl.loop, !krnl.loop, !krnl.loop) -> (index, index, index, index)
// CHECK-DAG:         [[VAR_3_:%.+]] = arith.cmpi sgt, [[VAR_dim_]], [[CST_1_]] : index
// CHECK:             [[VAR_4_:%.+]] = arith.select [[VAR_3_]], [[VAR_2_]]#0, [[CST_0_]] : index
// CHECK-DAG:         [[LOAD_PARAM_0_MEM_:%.+]] = krnl.load [[PARAM_0_]]{{.}}[[VAR_4_]], [[VAR_2_]]#1, [[VAR_2_]]#2, [[VAR_2_]]#3] : memref<?x2x96x8xf32>
// CHECK-DAG:         [[VAR_6_:%.+]] = arith.cmpi sgt, [[VAR_dim_0_]], [[CST_1_]] : index
// CHECK-NOT: separator of consecutive DAGs
// CHECK-DAG:         [[VAR_7_:%.+]] = arith.select [[VAR_6_]], [[VAR_2_]]#0, [[CST_0_]] : index
// CHECK-DAG:         [[VAR_8_:%.+]] = arith.cmpi sgt, [[VAR_dim_1_]], [[CST_1_]] : index
// CHECK:             [[VAR_9_:%.+]] = arith.select [[VAR_8_]], [[VAR_2_]]#1, [[CST_0_]] : index
// CHECK:             [[LOAD_PARAM_1_MEM_:%.+]] = krnl.load [[PARAM_1_]]{{.}}[[VAR_7_]], [[VAR_9_]], [[VAR_2_]]#2, [[VAR_2_]]#3] : memref<?x?x96x8xf32>
// CHECK:             [[VAR_11_:%.+]] = arith.addf [[LOAD_PARAM_0_MEM_]], [[LOAD_PARAM_1_MEM_]] : f32
// CHECK:             krnl.store [[VAR_11_]], [[RES_]]{{.}}[[VAR_2_]]#0, [[VAR_2_]]#1, [[VAR_2_]]#2, [[VAR_2_]]#3] : memref<?x2x96x8xf32>
// CHECK:           }
// CHECK:           return [[RES_]] : memref<?x2x96x8xf32>
// CHECK:         }
}

// -----

// has ?x2 and ?x1 in the first 2 dims

func.func @roberta_partial_simd_2dim_v3(%arg0: tensor<?x2x96x8xf32>, %arg1: tensor<?x1x96x8xf32>) -> tensor<?x?x96x8xf32> attributes {input_names = ["x", "y"], output_names = ["sum"]} {
    %0 = "onnx.Add"(%arg0, %arg1) : (tensor<?x2x96x8xf32>, tensor<?x1x96x8xf32>) -> tensor<?x?x96x8xf32>
    return %0 : tensor<?x?x96x8xf32>

// mlir2FileCheck.py
// CHECK-DAG:   [[MAP_0_:#.+]] = affine_map<()[s0, s1] -> (s1, s0)>
// CHECK-DAG:   [[MAP_1_:#.+]] = affine_map<(d0, d1, d2) -> (d2)>
// CHECK-LABEL:  func.func @roberta_partial_simd_2dim_v3
// CHECK-SAME:   ([[PARAM_0_:%.+]]: memref<?x2x96x8xf32>, [[PARAM_1_:%.+]]: memref<?x1x96x8xf32>) -> memref<?x2x96x8xf32> attributes {input_names = ["x", "y"], output_names = ["sum"]} {
// CHECK-DAG:       [[CST_1_:%.+]] = arith.constant 1 : index
// CHECK-DAG:       [[CST_0_:%.+]] = arith.constant 0 : index
// CHECK-NOT: separator of consecutive DAGs
// CHECK-DAG:       [[VAR_dim_:%.+]] = memref.dim [[PARAM_0_]], [[CST_0_]] : memref<?x2x96x8xf32>
// CHECK-DAG:       [[VAR_dim_0_:%.+]] = memref.dim [[PARAM_1_]], [[CST_0_]] : memref<?x1x96x8xf32>
// CHECK:           [[VAR_0_:%.+]] = affine.max [[MAP_0_]](){{.}}[[VAR_dim_]], [[VAR_dim_]]_0]
// CHECK-DAG:       [[RES_:%.+]] = memref.alloc([[VAR_0_]]) {{.*}}: memref<?x2x96x8xf32>
// CHECK-DAG:       [[LOOP_0_:%.+]]:4 = krnl.define_loops 4
// CHECK:           krnl.iterate([[LOOP_0_]]#0, [[LOOP_0_]]#1, [[LOOP_0_]]#2, [[LOOP_0_]]#3) with ([[LOOP_0_]]#0 -> [[I_0_:%.+]] = 0 to [[MAP_1_]]([[VAR_dim_]], [[VAR_dim_]]_0, [[VAR_0_]]), [[LOOP_0_]]#1 -> [[I_1_:%.+]] = 0 to 2, [[LOOP_0_]]#2 -> [[I_2_:%.+]] = 0 to 96, [[LOOP_0_]]#3 -> [[I_3_:%.+]] = 0 to 8){
// CHECK-DAG:         [[VAR_2_:%.+]]:4 = krnl.get_induction_var_value([[LOOP_0_]]#0, [[LOOP_0_]]#1, [[LOOP_0_]]#2, [[LOOP_0_]]#3) : (!krnl.loop, !krnl.loop, !krnl.loop, !krnl.loop) -> (index, index, index, index)
// CHECK-DAG:         [[VAR_3_:%.+]] = arith.cmpi sgt, [[VAR_dim_]], [[CST_1_]] : index
// CHECK:             [[VAR_4_:%.+]] = arith.select [[VAR_3_]], [[VAR_2_]]#0, [[CST_0_]] : index
// CHECK-DAG:         [[LOAD_PARAM_0_MEM_:%.+]] = krnl.load [[PARAM_0_]]{{.}}[[VAR_4_]], [[VAR_2_]]#1, [[VAR_2_]]#2, [[VAR_2_]]#3] : memref<?x2x96x8xf32>
// CHECK-DAG:         [[VAR_6_:%.+]] = arith.cmpi sgt, [[VAR_dim_0_]], [[CST_1_]] : index
// CHECK:             [[VAR_7_:%.+]] = arith.select [[VAR_6_]], [[VAR_2_]]#0, [[CST_0_]] : index
// CHECK:             [[LOAD_PARAM_1_MEM_:%.+]] = krnl.load [[PARAM_1_]]{{.}}[[VAR_7_]], [[CST_0_]], [[VAR_2_]]#2, [[VAR_2_]]#3] : memref<?x1x96x8xf32>
// CHECK:             [[VAR_9_:%.+]] = arith.addf [[LOAD_PARAM_0_MEM_]], [[LOAD_PARAM_1_MEM_]] : f32
// CHECK:             krnl.store [[VAR_9_]], [[RES_]]{{.}}[[VAR_2_]]#0, [[VAR_2_]]#1, [[VAR_2_]]#2, [[VAR_2_]]#3] : memref<?x2x96x8xf32>
// CHECK:           }
// CHECK:           return [[RES_]] : memref<?x2x96x8xf32>
// CHECK:         }
}

// -----

func.func @roberta_partial_simd_2dim_not_0_mod_vl(%arg0: tensor<?x?x95x7xf32>, %arg1: tensor<?x?x95x7xf32>) -> tensor<?x?x95x7xf32> attributes {input_names = ["x", "y"], output_names = ["sum"]} {
    %0 = "onnx.Add"(%arg0, %arg1) : (tensor<?x?x95x7xf32>, tensor<?x?x95x7xf32>) -> tensor<?x?x95x7xf32>
    return %0 : tensor<?x?x95x7xf32>

// mlir2FileCheck.py
// CHECK-DAG:   [[MAP_0_:#.+]] = affine_map<()[s0, s1] -> (s1, s0)>
// CHECK-DAG:   [[MAP_1_:#.+]] = affine_map<(d0, d1, d2, d3, d4) -> (d4)>
// CHECK-DAG:   [[MAP_2_:#.+]] = affine_map<(d0, d1, d2, d3, d4, d5) -> (d5)>
// CHECK-LABEL:  func.func @roberta_partial_simd_2dim_not_0_mod_vl
// CHECK-SAME:   ([[PARAM_0_:%.+]]: memref<?x?x95x7xf32>, [[PARAM_1_:%.+]]: memref<?x?x95x7xf32>) -> memref<?x?x95x7xf32> attributes {input_names = ["x", "y"], output_names = ["sum"]} {
// CHECK-DAG:       [[CST_1_:%.+]] = arith.constant 1 : index
// CHECK-DAG:       [[CST_0_:%.+]] = arith.constant 0 : index
// CHECK-NOT: separator of consecutive DAGs
// CHECK-DAG:       [[VAR_dim_:%.+]] = memref.dim [[PARAM_0_]], [[CST_0_]] : memref<?x?x95x7xf32>
// CHECK-DAG:       [[VAR_dim_0_:%.+]] = memref.dim [[PARAM_0_]], [[CST_1_]] : memref<?x?x95x7xf32>
// CHECK-DAG:       [[VAR_dim_1_:%.+]] = memref.dim [[PARAM_1_]], [[CST_0_]] : memref<?x?x95x7xf32>
// CHECK-DAG:       [[VAR_dim_2_:%.+]] = memref.dim [[PARAM_1_]], [[CST_1_]] : memref<?x?x95x7xf32>
// CHECK-NOT: separator of consecutive DAGs
// CHECK-DAG:       [[VAR_0_:%.+]] = affine.max [[MAP_0_]](){{.}}[[VAR_dim_]], [[VAR_dim_]]_1]
// CHECK-DAG:       [[VAR_1_:%.+]] = affine.max [[MAP_0_]](){{.}}[[VAR_dim_0_]], [[VAR_dim_2_]]{{.}}
// CHECK-NOT: separator of consecutive DAGs
// CHECK-DAG:       [[RES_:%.+]] = memref.alloc([[VAR_0_]], [[VAR_1_]]) {{.*}}: memref<?x?x95x7xf32>
// CHECK-DAG:       [[LOOP_0_:%.+]]:4 = krnl.define_loops 4
// CHECK:           krnl.iterate([[LOOP_0_]]#0, [[LOOP_0_]]#1, [[LOOP_0_]]#2, [[LOOP_0_]]#3) with ([[LOOP_0_]]#0 -> [[I_0_:%.+]] = 0 to [[MAP_1_]]([[VAR_dim_]], [[VAR_dim_]]_1, [[VAR_dim_]]_0, [[VAR_dim_]]_2, [[VAR_0_]]), [[LOOP_0_]]#1 -> [[I_1_:%.+]] = 0 to [[MAP_2_]]([[VAR_dim_]], [[VAR_dim_]]_1, [[VAR_dim_]]_0, [[VAR_dim_]]_2, [[VAR_0_]], [[VAR_1_]]), [[LOOP_0_]]#2 -> [[I_2_:%.+]] = 0 to 95, [[LOOP_0_]]#3 -> [[I_3_:%.+]] = 0 to 7){
// CHECK-DAG:         [[VAR_3_:%.+]]:4 = krnl.get_induction_var_value([[LOOP_0_]]#0, [[LOOP_0_]]#1, [[LOOP_0_]]#2, [[LOOP_0_]]#3) : (!krnl.loop, !krnl.loop, !krnl.loop, !krnl.loop) -> (index, index, index, index)
// CHECK-DAG:         [[VAR_4_:%.+]] = arith.cmpi sgt, [[VAR_dim_]], [[CST_1_]] : index
// CHECK-NOT: separator of consecutive DAGs
// CHECK-DAG:         [[VAR_5_:%.+]] = arith.select [[VAR_4_]], [[VAR_3_]]#0, [[CST_0_]] : index
// CHECK-DAG:         [[VAR_6_:%.+]] = arith.cmpi sgt, [[VAR_dim_0_]], [[CST_1_]] : index
// CHECK:             [[VAR_7_:%.+]] = arith.select [[VAR_6_]], [[VAR_3_]]#1, [[CST_0_]] : index
// CHECK-DAG:         [[LOAD_PARAM_0_MEM_:%.+]] = krnl.load [[PARAM_0_]]{{.}}[[VAR_5_]], [[VAR_7_]], [[VAR_3_]]#2, [[VAR_3_]]#3] : memref<?x?x95x7xf32>
// CHECK-DAG:         [[VAR_9_:%.+]] = arith.cmpi sgt, [[VAR_dim_1_]], [[CST_1_]] : index
// CHECK-NOT: separator of consecutive DAGs
// CHECK-DAG:         [[VAR_10_:%.+]] = arith.select [[VAR_9_]], [[VAR_3_]]#0, [[CST_0_]] : index
// CHECK-DAG:         [[VAR_11_:%.+]] = arith.cmpi sgt, [[VAR_dim_2_]], [[CST_1_]] : index
// CHECK:             [[VAR_12_:%.+]] = arith.select [[VAR_11_]], [[VAR_3_]]#1, [[CST_0_]] : index
// CHECK:             [[LOAD_PARAM_1_MEM_:%.+]] = krnl.load [[PARAM_1_]]{{.}}[[VAR_10_]], [[VAR_12_]], [[VAR_3_]]#2, [[VAR_3_]]#3] : memref<?x?x95x7xf32>
// CHECK:             [[VAR_14_:%.+]] = arith.addf [[LOAD_PARAM_0_MEM_]], [[LOAD_PARAM_1_MEM_]] : f32
// CHECK:             krnl.store [[VAR_14_]], [[RES_]]{{.}}[[VAR_3_]]#0, [[VAR_3_]]#1, [[VAR_3_]]#2, [[VAR_3_]]#3] : memref<?x?x95x7xf32>
// CHECK:           }
// CHECK:           return [[RES_]] : memref<?x?x95x7xf32>
}

// -----

func.func @test_matmulinteger_per_tensor(%arg0: tensor<16x32xui8>, %arg1: tensor<32x64xui8>, %arg2: tensor<1xui8>, %arg3: tensor<1xui8>) -> tensor<16x64xi32> {
  %0 = "onnx.MatMulInteger"(%arg0, %arg1, %arg2, %arg3) : (tensor<16x32xui8>, tensor<32x64xui8>, tensor<1xui8>, tensor<1xui8>) -> tensor<16x64xi32>
  return %0 : tensor<16x64xi32>

// CHECK-LABEL:  func.func @test_matmulinteger_per_tensor
// CHECK-SAME:   ([[PARAM_0_:%.+]]: memref<16x32xui8>, [[PARAM_1_:%.+]]: memref<32x64xui8>, [[PARAM_2_:%.+]]: memref<1xui8>, [[PARAM_3_:%.+]]: memref<1xui8>) -> memref<16x64xi32> {
// CHECK-DAG:       [[CST_0_:%.+]] = arith.constant 0 : i32
// CHECK-DAG:       [[CST_0_1_:%.+]] = arith.constant 0 : index
// CHECK-DAG:       [[RES_:%.+]] = memref.alloc() {{.*}}: memref<16x32xi32>
// CHECK-DAG:       [[LOOP_0_:%.+]]:2 = krnl.define_loops 2
// CHECK:           krnl.iterate([[LOOP_0_]]#0, [[LOOP_0_]]#1) with ([[LOOP_0_]]#0 -> [[I_0_:%.+]] = 0 to 16, [[LOOP_0_]]#1 -> [[I_1_:%.+]] = 0 to 32){
// CHECK:             [[VAR_7_:%.+]]:2 = krnl.get_induction_var_value([[LOOP_0_]]#0, [[LOOP_0_]]#1) : (!krnl.loop, !krnl.loop) -> (index, index)
// CHECK:             [[LOAD_PARAM_0_MEM_:%.+]] = krnl.load [[PARAM_0_]]{{.}}[[VAR_7_]]#0, [[VAR_7_]]#1] : memref<16x32xui8>
// CHECK:             [[VAR_9_:%.+]] = builtin.unrealized_conversion_cast [[LOAD_PARAM_0_MEM_]] : ui8 to i8
// CHECK:             [[VAR_10_:%.+]] = arith.extui [[VAR_9_]] : i8 to i32
// CHECK:             krnl.store [[VAR_10_]], [[RES_]]{{.}}[[VAR_7_]]#0, [[VAR_7_]]#1] : memref<16x32xi32>
// CHECK:           }
// CHECK-DAG:       [[RES_1_:%.+]] = memref.alloc() {{.*}}: memref<1xi32>
// CHECK-DAG:       [[LOOP_1_:%.+]] = krnl.define_loops 1
// CHECK:           krnl.iterate([[LOOP_1_]]) with ([[LOOP_1_]] -> [[I_2_:%.+]] = 0 to 1){
// CHECK:             [[VAR_7_1_:%.+]] = krnl.get_induction_var_value([[LOOP_1_]]) : (!krnl.loop) -> index
// CHECK:             [[LOAD_PARAM_0_MEM_1_:%.+]] = krnl.load [[PARAM_2_]]{{.}}[[VAR_7_1_]]{{.}} : memref<1xui8>
// CHECK:             [[VAR_9_1_:%.+]] = builtin.unrealized_conversion_cast [[LOAD_PARAM_0_MEM_1_]] : ui8 to i8
// CHECK:             [[VAR_10_1_:%.+]] = arith.extui [[VAR_9_1_]] : i8 to i32
// CHECK:             krnl.store [[VAR_10_1_]], [[RES_1_]]{{.}}[[VAR_7_1_]]{{.}} : memref<1xi32>
// CHECK:           }
// CHECK-DAG:       [[RES_2_:%.+]] = memref.alloc() {{.*}}: memref<16x32xi32>
// CHECK-DAG:       [[LOOP_2_:%.+]]:2 = krnl.define_loops 2
// CHECK:           krnl.iterate([[LOOP_2_]]#0, [[LOOP_2_]]#1) with ([[LOOP_2_]]#0 -> [[I_3_:%.+]] = 0 to 16, [[LOOP_2_]]#1 -> [[I_4_:%.+]] = 0 to 32){
// CHECK:             [[VAR_7_2_:%.+]]:2 = krnl.get_induction_var_value([[LOOP_2_]]#0, [[LOOP_2_]]#1) : (!krnl.loop, !krnl.loop) -> (index, index)
// CHECK-DAG:         [[LOAD_PARAM_0_MEM_1_:%.+]] = krnl.load [[RES_]]{{.}}[[VAR_7_2_]]#0, [[VAR_7_2_]]#1] : memref<16x32xi32>
// CHECK-DAG:         [[VAR_9_1_:%.+]] = krnl.load [[RES_1_]]{{.}}[[CST_0_1_]]{{.}} : memref<1xi32>
// CHECK:             [[VAR_10_2_:%.+]] = arith.subi [[LOAD_PARAM_0_MEM_1_]], [[VAR_9_1_]] : i32
// CHECK:             krnl.store [[VAR_10_2_]], [[RES_2_]]{{.}}[[VAR_7_2_]]#0, [[VAR_7_2_]]#1] : memref<16x32xi32>
// CHECK:           }
// CHECK-DAG:       [[RES_3_:%.+]] = memref.alloc() {{.*}}: memref<32x64xi32>
// CHECK-DAG:       [[LOOP_3_:%.+]]:2 = krnl.define_loops 2
// CHECK:           krnl.iterate([[LOOP_3_]]#0, [[LOOP_3_]]#1) with ([[LOOP_3_]]#0 -> [[I_5_:%.+]] = 0 to 32, [[LOOP_3_]]#1 -> [[I_6_:%.+]] = 0 to 64){
// CHECK:             [[VAR_7_3_:%.+]]:2 = krnl.get_induction_var_value([[LOOP_3_]]#0, [[LOOP_3_]]#1) : (!krnl.loop, !krnl.loop) -> (index, index)
// CHECK:             [[LOAD_PARAM_0_MEM_1_1_:%.+]] = krnl.load [[PARAM_1_]]{{.}}[[VAR_7_3_]]#0, [[VAR_7_3_]]#1] : memref<32x64xui8>
// CHECK:             [[VAR_9_2_:%.+]] = builtin.unrealized_conversion_cast [[LOAD_PARAM_0_MEM_1_1_]] : ui8 to i8
// CHECK:             [[VAR_10_3_:%.+]] = arith.extui [[VAR_9_2_]] : i8 to i32
// CHECK:             krnl.store [[VAR_10_3_]], [[RES_3_]]{{.}}[[VAR_7_3_]]#0, [[VAR_7_3_]]#1] : memref<32x64xi32>
// CHECK:           }
// CHECK-DAG:       [[RES_4_:%.+]] = memref.alloc() {{.*}}: memref<1xi32>
// CHECK-DAG:       [[LOOP_4_:%.+]] = krnl.define_loops 1
// CHECK:           krnl.iterate([[LOOP_4_]]) with ([[LOOP_4_]] -> [[I_7_:%.+]] = 0 to 1){
// CHECK:             [[VAR_7_4_:%.+]] = krnl.get_induction_var_value([[LOOP_4_]]) : (!krnl.loop) -> index
// CHECK:             [[LOAD_PARAM_0_MEM_1_1_:%.+]] = krnl.load [[PARAM_3_]]{{.}}[[VAR_7_4_]]{{.}} : memref<1xui8>
// CHECK:             [[VAR_9_3_:%.+]] = builtin.unrealized_conversion_cast [[LOAD_PARAM_0_MEM_1_1_]] : ui8 to i8
// CHECK:             [[VAR_10_4_:%.+]] = arith.extui [[VAR_9_3_]] : i8 to i32
// CHECK:             krnl.store [[VAR_10_4_]], [[RES_4_]]{{.}}[[VAR_7_4_]]{{.}} : memref<1xi32>
// CHECK:           }
// CHECK-DAG:       [[RES_5_:%.+]] = memref.alloc() {{.*}}: memref<32x64xi32>
// CHECK-DAG:       [[LOOP_5_:%.+]]:2 = krnl.define_loops 2
// CHECK:           krnl.iterate([[LOOP_5_]]#0, [[LOOP_5_]]#1) with ([[LOOP_5_]]#0 -> [[I_8_:%.+]] = 0 to 32, [[LOOP_5_]]#1 -> [[I_9_:%.+]] = 0 to 64){
// CHECK:             [[VAR_7_5_:%.+]]:2 = krnl.get_induction_var_value([[LOOP_5_]]#0, [[LOOP_5_]]#1) : (!krnl.loop, !krnl.loop) -> (index, index)
// CHECK-DAG:         [[LOAD_PARAM_0_MEM_1_1_1_:%.+]] = krnl.load [[RES_3_]]{{.}}[[VAR_7_5_]]#0, [[VAR_7_5_]]#1] : memref<32x64xi32>
// CHECK-DAG:         [[VAR_9_3_:%.+]] = krnl.load [[RES_4_]]{{.}}[[CST_0_1_]]{{.}} : memref<1xi32>
// CHECK:             [[VAR_10_5_:%.+]] = arith.subi [[LOAD_PARAM_0_MEM_1_1_1_]], [[VAR_9_3_]] : i32
// CHECK:             krnl.store [[VAR_10_5_]], [[RES_5_]]{{.}}[[VAR_7_5_]]#0, [[VAR_7_5_]]#1] : memref<32x64xi32>
// CHECK:           }
// CHECK-DAG:       [[RES_6_:%.+]] = memref.alloc() {{.*}}: memref<16x64xi32>
// CHECK-DAG:       [[LOOP_6_:%.+]]:3 = krnl.define_loops 3
// CHECK-DAG:       [[RES_7_:%.+]] = memref.alloca() : memref<i32>
// CHECK:           krnl.iterate([[LOOP_6_]]#0, [[LOOP_6_]]#1) with ([[LOOP_6_]]#0 -> [[I_10_:%.+]] = 0 to 16, [[LOOP_6_]]#1 -> [[I_11_:%.+]] = 0 to 64, [[LOOP_6_]]#2 -> [[I_12_:%.+]] = 0 to 32){
// CHECK:             [[VAR_7_6_:%.+]]:2 = krnl.get_induction_var_value([[LOOP_6_]]#0, [[LOOP_6_]]#1) : (!krnl.loop, !krnl.loop) -> (index, index)
// CHECK:             krnl.store [[CST_0_]], [[RES_7_]][] : memref<i32>
// CHECK:             krnl.iterate([[LOOP_6_]]#2) with (){
// CHECK:               [[VAR_9_4_:%.+]] = krnl.get_induction_var_value([[LOOP_6_]]#2) : (!krnl.loop) -> index
// CHECK-DAG:           [[VAR_10_5_:%.+]] = krnl.load [[RES_2_]]{{.}}[[VAR_7_6_]]#0, [[VAR_9_4_]]{{.}} : memref<16x32xi32>
// CHECK-DAG:           [[LOAD_RES_5_MEM_:%.+]] = krnl.load [[RES_5_]]{{.}}[[VAR_9_4_]], [[VAR_7_6_]]#1] : memref<32x64xi32>
// CHECK-DAG:           [[LOAD_RES_7_MEM_:%.+]] = krnl.load [[RES_7_]][] : memref<i32>
// CHECK:               [[VAR_13_:%.+]] = arith.muli [[VAR_10_5_]], [[LOAD_RES_5_MEM_]] : i32
// CHECK:               [[VAR_14_:%.+]] = arith.addi [[LOAD_RES_7_MEM_]], [[VAR_13_]] : i32
// CHECK:               krnl.store [[VAR_14_]], [[RES_7_]][] : memref<i32>
// CHECK:             }
// CHECK:             [[LOAD_RES_7_MEM_1_:%.+]] = krnl.load [[RES_7_]][] : memref<i32>
// CHECK:             krnl.store [[LOAD_RES_7_MEM_1_]], [[RES_6_]]{{.}}[[VAR_7_6_]]#0, [[VAR_7_6_]]#1] : memref<16x64xi32>
// CHECK:           }
// CHECK:           return [[RES_6_]] : memref<16x64xi32>
// CHECK:         }
}

// -----

func.func @test_matmulinteger_per_row_a(%arg0: tensor<16x32xui8>, %arg1: tensor<32x64xui8>, %arg2: tensor<16xui8>, %arg3: tensor<1xui8>) -> tensor<16x64xi32> {
  %0 = "onnx.MatMulInteger"(%arg0, %arg1, %arg2, %arg3) : (tensor<16x32xui8>, tensor<32x64xui8>, tensor<16xui8>, tensor<1xui8>) -> tensor<16x64xi32>
  return %0 : tensor<16x64xi32>

// CHECK-LABEL:  func.func @test_matmulinteger_per_row
// CHECK-SAME:   ([[PARAM_0_:%.+]]: memref<16x32xui8>, [[PARAM_1_:%.+]]: memref<32x64xui8>, [[PARAM_2_:%.+]]: memref<16xui8>, [[PARAM_3_:%.+]]: memref<1xui8>) -> memref<16x64xi32> {
// CHECK-DAG:       [[CST_0_:%.+]] = arith.constant 0 : i32
// CHECK-DAG:       [[CST_0_1_:%.+]] = arith.constant 0 : index
// CHECK-DAG:       [[RES_:%.+]] = memref.alloc() {{.*}}: memref<16x32xi32>
// CHECK-DAG:       [[LOOP_0_:%.+]]:2 = krnl.define_loops 2
// CHECK:           krnl.iterate([[LOOP_0_]]#0, [[LOOP_0_]]#1) with ([[LOOP_0_]]#0 -> [[I_0_:%.+]] = 0 to 16, [[LOOP_0_]]#1 -> [[I_1_:%.+]] = 0 to 32){
// CHECK:             [[VAR_7_:%.+]]:2 = krnl.get_induction_var_value([[LOOP_0_]]#0, [[LOOP_0_]]#1) : (!krnl.loop, !krnl.loop) -> (index, index)
// CHECK:             [[LOAD_PARAM_0_MEM_:%.+]] = krnl.load [[PARAM_0_]]{{.}}[[VAR_7_]]#0, [[VAR_7_]]#1] : memref<16x32xui8>
// CHECK:             [[VAR_9_:%.+]] = builtin.unrealized_conversion_cast [[LOAD_PARAM_0_MEM_]] : ui8 to i8
// CHECK:             [[VAR_10_:%.+]] = arith.extui [[VAR_9_]] : i8 to i32
// CHECK:             krnl.store [[VAR_10_]], [[RES_]]{{.}}[[VAR_7_]]#0, [[VAR_7_]]#1] : memref<16x32xi32>
// CHECK:           }
// CHECK-DAG:       [[RES_1_:%.+]] = memref.alloc() {{.*}}: memref<16xi32>
// CHECK-DAG:       [[LOOP_1_:%.+]] = krnl.define_loops 1
// CHECK:           krnl.iterate([[LOOP_1_]]) with ([[LOOP_1_]] -> [[I_2_:%.+]] = 0 to 16){
// CHECK:             [[VAR_7_1_:%.+]] = krnl.get_induction_var_value([[LOOP_1_]]) : (!krnl.loop) -> index
// CHECK:             [[LOAD_PARAM_0_MEM_1_:%.+]] = krnl.load [[PARAM_2_]]{{.}}[[VAR_7_1_]]{{.}} : memref<16xui8>
// CHECK:             [[VAR_9_1_:%.+]] = builtin.unrealized_conversion_cast [[LOAD_PARAM_0_MEM_1_]] : ui8 to i8
// CHECK:             [[VAR_10_1_:%.+]] = arith.extui [[VAR_9_1_]] : i8 to i32
// CHECK:             krnl.store [[VAR_10_1_]], [[RES_1_]]{{.}}[[VAR_7_1_]]{{.}} : memref<16xi32>
// CHECK:           }
// CHECK-DAG:       [[VAR_reinterpret_cast_:%.+]] = memref.reinterpret_cast [[RES_1_]] to offset: [0], sizes: [16, 1], strides: [1, 1] : memref<16xi32> to memref<16x1xi32>
// CHECK-DAG:       [[RES_2_:%.+]] = memref.alloc() {{.*}}: memref<16x32xi32>
// CHECK-DAG:       [[LOOP_2_:%.+]]:2 = krnl.define_loops 2
// CHECK:           krnl.iterate([[LOOP_2_]]#0, [[LOOP_2_]]#1) with ([[LOOP_2_]]#0 -> [[I_3_:%.+]] = 0 to 16, [[LOOP_2_]]#1 -> [[I_4_:%.+]] = 0 to 32){
// CHECK:             [[VAR_7_2_:%.+]]:2 = krnl.get_induction_var_value([[LOOP_2_]]#0, [[LOOP_2_]]#1) : (!krnl.loop, !krnl.loop) -> (index, index)
// CHECK-DAG:         [[LOAD_PARAM_0_MEM_1_:%.+]] = krnl.load [[RES_]]{{.}}[[VAR_7_2_]]#0, [[VAR_7_2_]]#1] : memref<16x32xi32>
// CHECK-DAG:         [[VAR_9_1_:%.+]] = krnl.load [[VAR_reinterpret_cast_]]{{.}}[[VAR_7_2_]]#0, [[CST_0_1_]]{{.}} : memref<16x1xi32>
// CHECK:             [[VAR_10_2_:%.+]] = arith.subi [[LOAD_PARAM_0_MEM_1_]], [[VAR_9_1_]] : i32
// CHECK:             krnl.store [[VAR_10_2_]], [[RES_2_]]{{.}}[[VAR_7_2_]]#0, [[VAR_7_2_]]#1] : memref<16x32xi32>
// CHECK:           }
// CHECK-DAG:       [[RES_3_:%.+]] = memref.alloc() {{.*}}: memref<32x64xi32>
// CHECK-DAG:       [[LOOP_3_:%.+]]:2 = krnl.define_loops 2
// CHECK:           krnl.iterate([[LOOP_3_]]#0, [[LOOP_3_]]#1) with ([[LOOP_3_]]#0 -> [[I_5_:%.+]] = 0 to 32, [[LOOP_3_]]#1 -> [[I_6_:%.+]] = 0 to 64){
// CHECK:             [[VAR_7_3_:%.+]]:2 = krnl.get_induction_var_value([[LOOP_3_]]#0, [[LOOP_3_]]#1) : (!krnl.loop, !krnl.loop) -> (index, index)
// CHECK:             [[LOAD_PARAM_0_MEM_1_1_:%.+]] = krnl.load [[PARAM_1_]]{{.}}[[VAR_7_3_]]#0, [[VAR_7_3_]]#1] : memref<32x64xui8>
// CHECK:             [[VAR_9_2_:%.+]] = builtin.unrealized_conversion_cast [[LOAD_PARAM_0_MEM_1_1_]] : ui8 to i8
// CHECK:             [[VAR_10_3_:%.+]] = arith.extui [[VAR_9_2_]] : i8 to i32
// CHECK:             krnl.store [[VAR_10_3_]], [[RES_3_]]{{.}}[[VAR_7_3_]]#0, [[VAR_7_3_]]#1] : memref<32x64xi32>
// CHECK:           }
// CHECK-DAG:       [[RES_4_:%.+]] = memref.alloc() {{.*}}: memref<1xi32>
// CHECK-DAG:       [[LOOP_4_:%.+]] = krnl.define_loops 1
// CHECK:           krnl.iterate([[LOOP_4_]]) with ([[LOOP_4_]] -> [[I_7_:%.+]] = 0 to 1){
// CHECK:             [[VAR_7_4_:%.+]] = krnl.get_induction_var_value([[LOOP_4_]]) : (!krnl.loop) -> index
// CHECK:             [[LOAD_PARAM_0_MEM_1_1_:%.+]] = krnl.load [[PARAM_3_]]{{.}}[[VAR_7_4_]]{{.}} : memref<1xui8>
// CHECK:             [[VAR_9_3_:%.+]] = builtin.unrealized_conversion_cast [[LOAD_PARAM_0_MEM_1_1_]] : ui8 to i8
// CHECK:             [[VAR_10_4_:%.+]] = arith.extui [[VAR_9_3_]] : i8 to i32
// CHECK:             krnl.store [[VAR_10_4_]], [[RES_4_]]{{.}}[[VAR_7_4_]]{{.}} : memref<1xi32>
// CHECK:           }
// CHECK-DAG:       [[RES_5_:%.+]] = memref.alloc() {{.*}}: memref<32x64xi32>
// CHECK-DAG:       [[LOOP_5_:%.+]]:2 = krnl.define_loops 2
// CHECK:           krnl.iterate([[LOOP_5_]]#0, [[LOOP_5_]]#1) with ([[LOOP_5_]]#0 -> [[I_8_:%.+]] = 0 to 32, [[LOOP_5_]]#1 -> [[I_9_:%.+]] = 0 to 64){
// CHECK:             [[VAR_7_5_:%.+]]:2 = krnl.get_induction_var_value([[LOOP_5_]]#0, [[LOOP_5_]]#1) : (!krnl.loop, !krnl.loop) -> (index, index)
// CHECK-DAG:         [[LOAD_PARAM_0_MEM_1_1_1_:%.+]] = krnl.load [[RES_3_]]{{.}}[[VAR_7_5_]]#0, [[VAR_7_5_]]#1] : memref<32x64xi32>
// CHECK-DAG:         [[VAR_9_3_:%.+]] = krnl.load [[RES_4_]]{{.}}[[CST_0_1_]]{{.}} : memref<1xi32>
// CHECK:             [[VAR_10_5_:%.+]] = arith.subi [[LOAD_PARAM_0_MEM_1_1_1_]], [[VAR_9_3_]] : i32
// CHECK:             krnl.store [[VAR_10_5_]], [[RES_5_]]{{.}}[[VAR_7_5_]]#0, [[VAR_7_5_]]#1] : memref<32x64xi32>
// CHECK:           }
// CHECK-DAG:       [[RES_6_:%.+]] = memref.alloc() {{.*}}: memref<16x64xi32>
// CHECK-DAG:       [[LOOP_6_:%.+]]:3 = krnl.define_loops 3
// CHECK-DAG:       [[RES_7_:%.+]] = memref.alloca() : memref<i32>
// CHECK:           krnl.iterate([[LOOP_6_]]#0, [[LOOP_6_]]#1) with ([[LOOP_6_]]#0 -> [[I_10_:%.+]] = 0 to 16, [[LOOP_6_]]#1 -> [[I_11_:%.+]] = 0 to 64, [[LOOP_6_]]#2 -> [[I_12_:%.+]] = 0 to 32){
// CHECK:             [[VAR_7_6_:%.+]]:2 = krnl.get_induction_var_value([[LOOP_6_]]#0, [[LOOP_6_]]#1) : (!krnl.loop, !krnl.loop) -> (index, index)
// CHECK:             krnl.store [[CST_0_]], [[RES_7_]][] : memref<i32>
// CHECK:             krnl.iterate([[LOOP_6_]]#2) with (){
// CHECK:               [[VAR_9_4_:%.+]] = krnl.get_induction_var_value([[LOOP_6_]]#2) : (!krnl.loop) -> index
// CHECK-DAG:           [[VAR_10_5_:%.+]] = krnl.load [[RES_2_]]{{.}}[[VAR_7_6_]]#0, [[VAR_9_4_]]{{.}} : memref<16x32xi32>
// CHECK-DAG:           [[LOAD_RES_5_MEM_:%.+]] = krnl.load [[RES_5_]]{{.}}[[VAR_9_4_]], [[VAR_7_6_]]#1] : memref<32x64xi32>
// CHECK-DAG:           [[LOAD_RES_7_MEM_:%.+]] = krnl.load [[RES_7_]][] : memref<i32>
// CHECK:               [[VAR_13_:%.+]] = arith.muli [[VAR_10_5_]], [[LOAD_RES_5_MEM_]] : i32
// CHECK:               [[VAR_14_:%.+]] = arith.addi [[LOAD_RES_7_MEM_]], [[VAR_13_]] : i32
// CHECK:               krnl.store [[VAR_14_]], [[RES_7_]][] : memref<i32>
// CHECK:             }
// CHECK:             [[LOAD_RES_7_MEM_1_:%.+]] = krnl.load [[RES_7_]][] : memref<i32>
// CHECK:             krnl.store [[LOAD_RES_7_MEM_1_]], [[RES_6_]]{{.}}[[VAR_7_6_]]#0, [[VAR_7_6_]]#1] : memref<16x64xi32>
// CHECK:           }
// CHECK:           return [[RES_6_]] : memref<16x64xi32>
// CHECK:         }
}

// -----

func.func @test_erf(%arg0: tensor<?x10xf32>) -> (tensor<*xf32>) attributes {} {
  %0 = "onnx.Erf"(%arg0): (tensor<?x10xf32>) -> (tensor<*xf32>)
  return %0 : tensor<*xf32>

// CHECK-DAG:   [[MAP_0_:#.+]] = affine_map<(d0) -> (d0)>
// CHECK-LABEL:  func.func @test_erf
// CHECK-SAME:   ([[PARAM_0_:%.+]]: memref<?x10xf32>) -> memref<?x10xf32> {
// CHECK:           [[CST_0_:%.+]] = arith.constant 0 : index
// CHECK:           [[VAR_dim_:%.+]] = memref.dim [[PARAM_0_]], [[CST_0_]] : memref<?x10xf32>
// CHECK-DAG:       [[RES_:%.+]] = memref.alloc([[VAR_dim_]]) {{.*}}: memref<?x10xf32>
// CHECK-DAG:       [[LOOP_0_:%.+]]:2 = krnl.define_loops 2
// CHECK-DAG:       [[VAR_dim_0_:%.+]] = memref.dim [[PARAM_0_]], [[CST_0_]] : memref<?x10xf32>
// CHECK:           krnl.iterate([[LOOP_0_]]#0, [[LOOP_0_]]#1) with ([[LOOP_0_]]#0 -> [[I_0_:%.+]] = 0 to [[MAP_0_]]([[VAR_dim_0_]]), [[LOOP_0_]]#1 -> [[I_1_:%.+]] = 0 to 10){
// CHECK:             [[VAR_1_:%.+]]:2 = krnl.get_induction_var_value([[LOOP_0_]]#0, [[LOOP_0_]]#1) : (!krnl.loop, !krnl.loop) -> (index, index)
// CHECK:             [[LOAD_PARAM_0_MEM_:%.+]] = krnl.load [[PARAM_0_]]{{.}}[[VAR_1_]]#0, [[VAR_1_]]#1] : memref<?x10xf32>
// CHECK:             [[VAR_3_:%.+]] = math.erf [[LOAD_PARAM_0_MEM_]] : f32
// CHECK:             krnl.store [[VAR_3_]], [[RES_]]{{.}}[[VAR_1_]]#0, [[VAR_1_]]#1] : memref<?x10xf32>
// CHECK:           }
// CHECK:           return [[RES_]] : memref<?x10xf32>
// CHECK:         }
}

// -----

func.func @add_partial_splat(%arg0: tensor<2x3x4x5xf32>, %arg1: tensor<3x1x1xf32>) -> tensor<*xf32> attributes {input_names = ["x", "y"], output_names = ["sum"]} {
    %0 = "onnx.Add"(%arg0, %arg1) : (tensor<2x3x4x5xf32>, tensor<3x1x1xf32>) -> tensor<*xf32>
    return %0 : tensor<*xf32>

// mlir2FileCheck.py
// CHECK-LABEL:  func.func @add_partial_splat
// CHECK-SAME:   ([[PARAM_0_:%.+]]: memref<2x3x4x5xf32>, [[PARAM_1_:%.+]]: memref<3x1x1xf32>) -> memref<2x3x4x5xf32> attributes {input_names = ["x", "y"], output_names = ["sum"]} {
// CHECK-DAG:       [[CST_0_:%.+]] = arith.constant 0 : index
// CHECK-DAG:       [[RES_:%.+]] = memref.alloc() {{.*}}: memref<2x3x4x5xf32>
// CHECK-DAG:       [[LOOP_0_:%.+]]:4 = krnl.define_loops 4
// CHECK:           krnl.iterate([[LOOP_0_]]#0, [[LOOP_0_]]#1, [[LOOP_0_]]#2, [[LOOP_0_]]#3) with ([[LOOP_0_]]#0 -> [[I_0_:%.+]] = 0 to 2, [[LOOP_0_]]#1 -> [[I_1_:%.+]] = 0 to 3, [[LOOP_0_]]#2 -> [[I_2_:%.+]] = 0 to 4, [[LOOP_0_]]#3 -> [[I_3_:%.+]] = 0 to 5){
// CHECK:             [[VAR_1_:%.+]]:4 = krnl.get_induction_var_value([[LOOP_0_]]#0, [[LOOP_0_]]#1, [[LOOP_0_]]#2, [[LOOP_0_]]#3) : (!krnl.loop, !krnl.loop, !krnl.loop, !krnl.loop) -> (index, index, index, index)
// CHECK-DAG:         [[LOAD_PARAM_0_MEM_:%.+]] = krnl.load [[PARAM_0_]]{{.}}[[VAR_1_]]#0, [[VAR_1_]]#1, [[VAR_1_]]#2, [[VAR_1_]]#3] : memref<2x3x4x5xf32>
// CHECK-DAG:         [[LOAD_PARAM_1_MEM_:%.+]] = krnl.load [[PARAM_1_]]{{.}}[[VAR_1_]]#1, [[CST_0_]], [[CST_0_]]{{.}} : memref<3x1x1xf32>
// CHECK:             [[VAR_4_:%.+]] = arith.addf [[LOAD_PARAM_0_MEM_]], [[LOAD_PARAM_1_MEM_]] : f32
// CHECK:             krnl.store [[VAR_4_]], [[RES_]]{{.}}[[VAR_1_]]#0, [[VAR_1_]]#1, [[VAR_1_]]#2, [[VAR_1_]]#3] : memref<2x3x4x5xf32>
// CHECK:           }
// CHECK:           return [[RES_]] : memref<2x3x4x5xf32>
// CHECK:         }
}

// -----


func.func private @test_exp(%arg0 : tensor<?x10xf32>) -> tensor<*xf32> {
  %0 = "onnx.Exp"(%arg0) : (tensor<?x10xf32>) -> tensor<*xf32>
  "func.return"(%0) : (tensor<*xf32>) -> ()

// mlir2FileCheck.py
// CHECK-DAG:   [[MAP_0_:#.+]] = affine_map<(d0) -> (d0)>
// CHECK-LABEL:  func.func private @test_exp
// CHECK-SAME:   ([[PARAM_0_:%.+]]: memref<?x10xf32>) -> memref<?x10xf32> {
// CHECK:           [[CST_0_:%.+]] = arith.constant 0 : index
// CHECK:           [[VAR_dim_:%.+]] = memref.dim [[PARAM_0_]], [[CST_0_]] : memref<?x10xf32>
// CHECK-DAG:       [[RES_:%.+]] = memref.alloc([[VAR_dim_]]) {{.*}}: memref<?x10xf32>
// CHECK-DAG:       [[LOOP_0_:%.+]]:2 = krnl.define_loops 2
// CHECK-DAG:       [[VAR_dim_0_:%.+]] = memref.dim [[PARAM_0_]], [[CST_0_]] : memref<?x10xf32>
// CHECK:           krnl.iterate([[LOOP_0_]]#0, [[LOOP_0_]]#1) with ([[LOOP_0_]]#0 -> [[I_0_:%.+]] = 0 to [[MAP_0_]]([[VAR_dim_0_]]), [[LOOP_0_]]#1 -> [[I_1_:%.+]] = 0 to 10){
// CHECK:             [[VAR_1_:%.+]]:2 = krnl.get_induction_var_value([[LOOP_0_]]#0, [[LOOP_0_]]#1) : (!krnl.loop, !krnl.loop) -> (index, index)
// CHECK:             [[LOAD_PARAM_0_MEM_:%.+]] = krnl.load [[PARAM_0_]]{{.}}[[VAR_1_]]#0, [[VAR_1_]]#1] : memref<?x10xf32>
// CHECK:             [[VAR_3_:%.+]] = math.exp [[LOAD_PARAM_0_MEM_]] : f32
// CHECK:             krnl.store [[VAR_3_]], [[RES_]]{{.}}[[VAR_1_]]#0, [[VAR_1_]]#1] : memref<?x10xf32>
// CHECK:           }
// CHECK:           return [[RES_]] : memref<?x10xf32>
// CHECK:         }
}

// -----


func.func private @test_tanh(%arg0 : tensor<?x10xf32>) -> tensor<*xf32> {
  %0 = "onnx.Tanh"(%arg0) : (tensor<?x10xf32>) -> tensor<*xf32>
  "func.return"(%0) : (tensor<*xf32>) -> ()

// mlir2FileCheck.py
// CHECK-DAG:   [[MAP_0_:#.+]] = affine_map<(d0) -> (d0)>
// CHECK-LABEL:  func.func private @test_tanh
// CHECK-SAME:   ([[PARAM_0_:%.+]]: memref<?x10xf32>) -> memref<?x10xf32> {
// CHECK:           [[CST_0_:%.+]] = arith.constant 0 : index
// CHECK:           [[VAR_dim_:%.+]] = memref.dim [[PARAM_0_]], [[CST_0_]] : memref<?x10xf32>
// CHECK-DAG:       [[RES_:%.+]] = memref.alloc([[VAR_dim_]]) {{.*}}: memref<?x10xf32>
// CHECK-DAG:       [[LOOP_0_:%.+]]:2 = krnl.define_loops 2
// CHECK-DAG:       [[VAR_dim_0_:%.+]] = memref.dim [[PARAM_0_]], [[CST_0_]] : memref<?x10xf32>
// CHECK:           krnl.iterate([[LOOP_0_]]#0, [[LOOP_0_]]#1) with ([[LOOP_0_]]#0 -> [[I_0_:%.+]] = 0 to [[MAP_0_]]([[VAR_dim_0_]]), [[LOOP_0_]]#1 -> [[I_1_:%.+]] = 0 to 10){
// CHECK:             [[VAR_1_:%.+]]:2 = krnl.get_induction_var_value([[LOOP_0_]]#0, [[LOOP_0_]]#1) : (!krnl.loop, !krnl.loop) -> (index, index)
// CHECK:             [[LOAD_PARAM_0_MEM_:%.+]] = krnl.load [[PARAM_0_]]{{.}}[[VAR_1_]]#0, [[VAR_1_]]#1] : memref<?x10xf32>
// CHECK:             [[VAR_3_:%.+]] = math.tanh [[LOAD_PARAM_0_MEM_]] : f32
// CHECK:             krnl.store [[VAR_3_]], [[RES_]]{{.}}[[VAR_1_]]#0, [[VAR_1_]]#1] : memref<?x10xf32>
// CHECK:           }
// CHECK:           return [[RES_]] : memref<?x10xf32>
// CHECK:         }
}

// -----


func.func private @test_sinh(%arg0 : tensor<?x10xf32>) -> tensor<*xf32> {
  %0 = "onnx.Sinh"(%arg0) : (tensor<?x10xf32>) -> tensor<*xf32>
  "func.return"(%0) : (tensor<*xf32>) -> ()

// mlir2FileCheck.py
// CHECK-DAG:   [[MAP_0_:#.+]] = affine_map<(d0) -> (d0)>
// CHECK-LABEL:  func.func private @test_sinh
// CHECK-SAME:   ([[PARAM_0_:%.+]]: memref<?x10xf32>) -> memref<?x10xf32> {
// CHECK-DAG:       [[CST_2_dot_000000_:%.+]] = arith.constant 2.000000e+00 : f32
// CHECK-DAG:       [[CST_0_dot_000000_:%.+]] = arith.constant 0.000000e+00 : f32
// CHECK-DAG:       [[CST_0_:%.+]] = arith.constant 0 : index
// CHECK:           [[VAR_dim_:%.+]] = memref.dim [[PARAM_0_]], [[CST_0_]] : memref<?x10xf32>
// CHECK-DAG:       [[RES_:%.+]] = memref.alloc([[VAR_dim_]]) {{.*}}: memref<?x10xf32>
// CHECK-DAG:       [[LOOP_0_:%.+]]:2 = krnl.define_loops 2
// CHECK-DAG:       [[VAR_dim_1_:%.+]] = memref.dim [[PARAM_0_]], [[CST_0_]] : memref<?x10xf32>
// CHECK:           krnl.iterate([[LOOP_0_]]#0, [[LOOP_0_]]#1) with ([[LOOP_0_]]#0 -> [[I_0_:%.+]] = 0 to [[MAP_0_]]([[VAR_dim_1_]]), [[LOOP_0_]]#1 -> [[I_1_:%.+]] = 0 to 10){
// CHECK:             [[VAR_1_:%.+]]:2 = krnl.get_induction_var_value([[LOOP_0_]]#0, [[LOOP_0_]]#1) : (!krnl.loop, !krnl.loop) -> (index, index)
// CHECK:             [[LOAD_PARAM_0_MEM_:%.+]] = krnl.load [[PARAM_0_]]{{.}}[[VAR_1_]]#0, [[VAR_1_]]#1] : memref<?x10xf32>
// CHECK-DAG:         [[VAR_3_:%.+]] = arith.subf [[CST_0_dot_000000_]], [[LOAD_PARAM_0_MEM_]] : f32
// CHECK-DAG:         [[VAR_4_:%.+]] = math.exp [[LOAD_PARAM_0_MEM_]] : f32
// CHECK:             [[VAR_5_:%.+]] = math.exp [[VAR_3_]] : f32
// CHECK:             [[VAR_6_:%.+]] = arith.subf [[VAR_4_]], [[VAR_5_]] : f32
// CHECK:             [[VAR_7_:%.+]] = arith.divf [[VAR_6_]], [[CST_2_dot_000000_]] : f32
// CHECK:             krnl.store [[VAR_7_]], [[RES_]]{{.}}[[VAR_1_]]#0, [[VAR_1_]]#1] : memref<?x10xf32>
// CHECK:           }
// CHECK:           return [[RES_]] : memref<?x10xf32>
// CHECK:         }
}

// -----


func.func private @test_cosh(%arg0 : tensor<?x10xf32>) -> tensor<*xf32> {
  %0 = "onnx.Cosh"(%arg0) : (tensor<?x10xf32>) -> tensor<*xf32>
  "func.return"(%0) : (tensor<*xf32>) -> ()

// mlir2FileCheck.py
// CHECK-DAG:   [[MAP_0_:#.+]] = affine_map<(d0) -> (d0)>
// CHECK-LABEL:  func.func private @test_cosh
// CHECK-SAME:   ([[PARAM_0_:%.+]]: memref<?x10xf32>) -> memref<?x10xf32> {
// CHECK-DAG:       [[CST_2_dot_000000_:%.+]] = arith.constant 2.000000e+00 : f32
// CHECK-DAG:       [[CST_0_dot_000000_:%.+]] = arith.constant 0.000000e+00 : f32
// CHECK-DAG:       [[CST_0_:%.+]] = arith.constant 0 : index
// CHECK:           [[VAR_dim_:%.+]] = memref.dim [[PARAM_0_]], [[CST_0_]] : memref<?x10xf32>
// CHECK-DAG:       [[RES_:%.+]] = memref.alloc([[VAR_dim_]]) {{.*}}: memref<?x10xf32>
// CHECK-DAG:       [[LOOP_0_:%.+]]:2 = krnl.define_loops 2
// CHECK-DAG:       [[VAR_dim_1_:%.+]] = memref.dim [[PARAM_0_]], [[CST_0_]] : memref<?x10xf32>
// CHECK:           krnl.iterate([[LOOP_0_]]#0, [[LOOP_0_]]#1) with ([[LOOP_0_]]#0 -> [[I_0_:%.+]] = 0 to [[MAP_0_]]([[VAR_dim_1_]]), [[LOOP_0_]]#1 -> [[I_1_:%.+]] = 0 to 10){
// CHECK:             [[VAR_1_:%.+]]:2 = krnl.get_induction_var_value([[LOOP_0_]]#0, [[LOOP_0_]]#1) : (!krnl.loop, !krnl.loop) -> (index, index)
// CHECK:             [[LOAD_PARAM_0_MEM_:%.+]] = krnl.load [[PARAM_0_]]{{.}}[[VAR_1_]]#0, [[VAR_1_]]#1] : memref<?x10xf32>
// CHECK-DAG:         [[VAR_3_:%.+]] = arith.subf [[CST_0_dot_000000_]], [[LOAD_PARAM_0_MEM_]] : f32
// CHECK-DAG:         [[VAR_4_:%.+]] = math.exp [[LOAD_PARAM_0_MEM_]] : f32
// CHECK:             [[VAR_5_:%.+]] = math.exp [[VAR_3_]] : f32
// CHECK:             [[VAR_6_:%.+]] = arith.addf [[VAR_4_]], [[VAR_5_]] : f32
// CHECK:             [[VAR_7_:%.+]] = arith.divf [[VAR_6_]], [[CST_2_dot_000000_]] : f32
// CHECK:             krnl.store [[VAR_7_]], [[RES_]]{{.}}[[VAR_1_]]#0, [[VAR_1_]]#1] : memref<?x10xf32>
// CHECK:           }
// CHECK:           return [[RES_]] : memref<?x10xf32>
// CHECK:         }
}

// -----


func.func private @test_cos(%arg0 : tensor<?x10xf32>) -> tensor<*xf32> {
  %0 = "onnx.Cos"(%arg0) : (tensor<?x10xf32>) -> tensor<*xf32>
  "func.return"(%0) : (tensor<*xf32>) -> ()

// mlir2FileCheck.py
// CHECK-DAG:   [[MAP_0_:#.+]] = affine_map<(d0) -> (d0)>
// CHECK-LABEL:  func.func private @test_cos
// CHECK-SAME:   ([[PARAM_0_:%.+]]: memref<?x10xf32>) -> memref<?x10xf32> {
// CHECK:           [[CST_0_:%.+]] = arith.constant 0 : index
// CHECK:           [[VAR_dim_:%.+]] = memref.dim [[PARAM_0_]], [[CST_0_]] : memref<?x10xf32>
// CHECK-DAG:       [[RES_:%.+]] = memref.alloc([[VAR_dim_]]) {{.*}}: memref<?x10xf32>
// CHECK-DAG:       [[LOOP_0_:%.+]]:2 = krnl.define_loops 2
// CHECK-DAG:       [[VAR_dim_0_:%.+]] = memref.dim [[PARAM_0_]], [[CST_0_]] : memref<?x10xf32>
// CHECK:           krnl.iterate([[LOOP_0_]]#0, [[LOOP_0_]]#1) with ([[LOOP_0_]]#0 -> [[I_0_:%.+]] = 0 to [[MAP_0_]]([[VAR_dim_0_]]), [[LOOP_0_]]#1 -> [[I_1_:%.+]] = 0 to 10){
// CHECK:             [[VAR_1_:%.+]]:2 = krnl.get_induction_var_value([[LOOP_0_]]#0, [[LOOP_0_]]#1) : (!krnl.loop, !krnl.loop) -> (index, index)
// CHECK:             [[LOAD_PARAM_0_MEM_:%.+]] = krnl.load [[PARAM_0_]]{{.}}[[VAR_1_]]#0, [[VAR_1_]]#1] : memref<?x10xf32>
// CHECK:             [[VAR_3_:%.+]] = math.cos [[LOAD_PARAM_0_MEM_]] : f32
// CHECK:             krnl.store [[VAR_3_]], [[RES_]]{{.}}[[VAR_1_]]#0, [[VAR_1_]]#1] : memref<?x10xf32>
// CHECK:           }
// CHECK:           return [[RES_]] : memref<?x10xf32>
// CHECK:         }
}

// -----


func.func private @test_sin(%arg0 : tensor<?x10xf32>) -> tensor<*xf32> {
  %0 = "onnx.Sin"(%arg0) : (tensor<?x10xf32>) -> tensor<*xf32>
  "func.return"(%0) : (tensor<*xf32>) -> ()

// mlir2FileCheck.py
// CHECK-DAG:   [[MAP_0_:#.+]] = affine_map<(d0) -> (d0)>
// CHECK-LABEL:  func.func private @test_sin
// CHECK-SAME:   ([[PARAM_0_:%.+]]: memref<?x10xf32>) -> memref<?x10xf32> {
// CHECK:           [[CST_0_:%.+]] = arith.constant 0 : index
// CHECK:           [[VAR_dim_:%.+]] = memref.dim [[PARAM_0_]], [[CST_0_]] : memref<?x10xf32>
// CHECK-DAG:       [[RES_:%.+]] = memref.alloc([[VAR_dim_]]) {{.*}}: memref<?x10xf32>
// CHECK-DAG:       [[LOOP_0_:%.+]]:2 = krnl.define_loops 2
// CHECK-DAG:       [[VAR_dim_0_:%.+]] = memref.dim [[PARAM_0_]], [[CST_0_]] : memref<?x10xf32>
// CHECK:           krnl.iterate([[LOOP_0_]]#0, [[LOOP_0_]]#1) with ([[LOOP_0_]]#0 -> [[I_0_:%.+]] = 0 to [[MAP_0_]]([[VAR_dim_0_]]), [[LOOP_0_]]#1 -> [[I_1_:%.+]] = 0 to 10){
// CHECK:             [[VAR_1_:%.+]]:2 = krnl.get_induction_var_value([[LOOP_0_]]#0, [[LOOP_0_]]#1) : (!krnl.loop, !krnl.loop) -> (index, index)
// CHECK:             [[LOAD_PARAM_0_MEM_:%.+]] = krnl.load [[PARAM_0_]]{{.}}[[VAR_1_]]#0, [[VAR_1_]]#1] : memref<?x10xf32>
// CHECK:             [[VAR_3_:%.+]] = math.sin [[LOAD_PARAM_0_MEM_]] : f32
// CHECK:             krnl.store [[VAR_3_]], [[RES_]]{{.}}[[VAR_1_]]#0, [[VAR_1_]]#1] : memref<?x10xf32>
// CHECK:           }
// CHECK:           return [[RES_]] : memref<?x10xf32>
// CHECK:         }
}

// -----


func.func private @test_log(%arg0 : tensor<?x10xf32>) -> tensor<*xf32> {
  %0 = "onnx.Log"(%arg0) : (tensor<?x10xf32>) -> tensor<*xf32>
  "func.return"(%0) : (tensor<*xf32>) -> ()

// mlir2FileCheck.py
// CHECK-DAG:   [[MAP_0_:#.+]] = affine_map<(d0) -> (d0)>
// CHECK-LABEL:  func.func private @test_log
// CHECK-SAME:   ([[PARAM_0_:%.+]]: memref<?x10xf32>) -> memref<?x10xf32> {
// CHECK:           [[CST_0_:%.+]] = arith.constant 0 : index
// CHECK:           [[VAR_dim_:%.+]] = memref.dim [[PARAM_0_]], [[CST_0_]] : memref<?x10xf32>
// CHECK-DAG:       [[RES_:%.+]] = memref.alloc([[VAR_dim_]]) {{.*}}: memref<?x10xf32>
// CHECK-DAG:       [[LOOP_0_:%.+]]:2 = krnl.define_loops 2
// CHECK-DAG:       [[VAR_dim_0_:%.+]] = memref.dim [[PARAM_0_]], [[CST_0_]] : memref<?x10xf32>
// CHECK:           krnl.iterate([[LOOP_0_]]#0, [[LOOP_0_]]#1) with ([[LOOP_0_]]#0 -> [[I_0_:%.+]] = 0 to [[MAP_0_]]([[VAR_dim_0_]]), [[LOOP_0_]]#1 -> [[I_1_:%.+]] = 0 to 10){
// CHECK:             [[VAR_1_:%.+]]:2 = krnl.get_induction_var_value([[LOOP_0_]]#0, [[LOOP_0_]]#1) : (!krnl.loop, !krnl.loop) -> (index, index)
// CHECK:             [[LOAD_PARAM_0_MEM_:%.+]] = krnl.load [[PARAM_0_]]{{.}}[[VAR_1_]]#0, [[VAR_1_]]#1] : memref<?x10xf32>
// CHECK:             [[VAR_3_:%.+]] = math.log [[LOAD_PARAM_0_MEM_]] : f32
// CHECK:             krnl.store [[VAR_3_]], [[RES_]]{{.}}[[VAR_1_]]#0, [[VAR_1_]]#1] : memref<?x10xf32>
// CHECK:           }
// CHECK:           return [[RES_]] : memref<?x10xf32>
// CHECK:         }
}

// -----


func.func private @test_sigmoid(%arg0 : tensor<?x10xf32>) -> tensor<*xf32> {
  %0 = "onnx.Sigmoid"(%arg0) : (tensor<?x10xf32>) -> tensor<*xf32>
  "func.return"(%0) : (tensor<*xf32>) -> ()

// mlir2FileCheck.py
// CHECK-DAG:   [[MAP_0_:#.+]] = affine_map<(d0) -> (d0)>
// CHECK-LABEL:  func.func private @test_sigmoid
// CHECK-SAME:   ([[PARAM_0_:%.+]]: memref<?x10xf32>) -> memref<?x10xf32> {
// CHECK-DAG:       [[CST_1_dot_000000_:%.+]] = arith.constant 1.000000e+00 : f32
// CHECK-DAG:       [[CST_0_dot_000000_:%.+]] = arith.constant 0.000000e+00 : f32
// CHECK-DAG:       [[CST_0_:%.+]] = arith.constant 0 : index
// CHECK:           [[VAR_dim_:%.+]] = memref.dim [[PARAM_0_]], [[CST_0_]] : memref<?x10xf32>
// CHECK-DAG:       [[RES_:%.+]] = memref.alloc([[VAR_dim_]]) {{.*}}: memref<?x10xf32>
// CHECK-DAG:       [[LOOP_0_:%.+]]:2 = krnl.define_loops 2
// CHECK-DAG:       [[VAR_dim_1_:%.+]] = memref.dim [[PARAM_0_]], [[CST_0_]] : memref<?x10xf32>
// CHECK:           krnl.iterate([[LOOP_0_]]#0, [[LOOP_0_]]#1) with ([[LOOP_0_]]#0 -> [[I_0_:%.+]] = 0 to [[MAP_0_]]([[VAR_dim_1_]]), [[LOOP_0_]]#1 -> [[I_1_:%.+]] = 0 to 10){
// CHECK:             [[VAR_1_:%.+]]:2 = krnl.get_induction_var_value([[LOOP_0_]]#0, [[LOOP_0_]]#1) : (!krnl.loop, !krnl.loop) -> (index, index)
// CHECK:             [[LOAD_PARAM_0_MEM_:%.+]] = krnl.load [[PARAM_0_]]{{.}}[[VAR_1_]]#0, [[VAR_1_]]#1] : memref<?x10xf32>
// CHECK:             [[VAR_3_:%.+]] = arith.subf [[CST_0_dot_000000_]], [[LOAD_PARAM_0_MEM_]] : f32
// CHECK:             [[VAR_4_:%.+]] = math.exp [[VAR_3_]] : f32
// CHECK:             [[VAR_5_:%.+]] = arith.addf [[VAR_4_]], [[CST_1_dot_000000_]] : f32
// CHECK:             [[VAR_6_:%.+]] = arith.divf [[CST_1_dot_000000_]], [[VAR_5_]] : f32
// CHECK:             krnl.store [[VAR_6_]], [[RES_]]{{.}}[[VAR_1_]]#0, [[VAR_1_]]#1] : memref<?x10xf32>
// CHECK:           }
// CHECK:           return [[RES_]] : memref<?x10xf32>
// CHECK:         }
}

// -----


func.func private @test_relu(%arg0 : tensor<?x10xf32>) -> tensor<*xf32> {
  %0 = "onnx.Relu"(%arg0) : (tensor<?x10xf32>) -> tensor<*xf32>
  "func.return"(%0) : (tensor<*xf32>) -> ()

// mlir2FileCheck.py
// CHECK-DAG:   [[MAP_0_:#.+]] = affine_map<(d0) -> (d0)>
// CHECK-LABEL:  func.func private @test_relu
// CHECK-SAME:   ([[PARAM_0_:%.+]]: memref<?x10xf32>) -> memref<?x10xf32> {
// CHECK-DAG:       [[CST_0_dot_000000_:%.+]] = arith.constant 0.000000e+00 : f32
// CHECK-DAG:       [[CST_0_:%.+]] = arith.constant 0 : index
// CHECK:           [[VAR_dim_:%.+]] = memref.dim [[PARAM_0_]], [[CST_0_]] : memref<?x10xf32>
// CHECK-DAG:       [[RES_:%.+]] = memref.alloc([[VAR_dim_]]) {{.*}}: memref<?x10xf32>
// CHECK-DAG:       [[LOOP_0_:%.+]]:2 = krnl.define_loops 2
// CHECK-DAG:       [[VAR_dim_0_:%.+]] = memref.dim [[PARAM_0_]], [[CST_0_]] : memref<?x10xf32>
// CHECK:           krnl.iterate([[LOOP_0_]]#0, [[LOOP_0_]]#1) with ([[LOOP_0_]]#0 -> [[I_0_:%.+]] = 0 to [[MAP_0_]]([[VAR_dim_0_]]), [[LOOP_0_]]#1 -> [[I_1_:%.+]] = 0 to 10){
// CHECK:             [[VAR_1_:%.+]]:2 = krnl.get_induction_var_value([[LOOP_0_]]#0, [[LOOP_0_]]#1) : (!krnl.loop, !krnl.loop) -> (index, index)
// CHECK:             [[LOAD_PARAM_0_MEM_:%.+]] = krnl.load [[PARAM_0_]]{{.}}[[VAR_1_]]#0, [[VAR_1_]]#1] : memref<?x10xf32>
// CHECK:             [[VAR_3_:%.+]] = arith.cmpf oge, [[LOAD_PARAM_0_MEM_]], [[CST_0_dot_000000_]] : f32
// CHECK:             [[VAR_4_:%.+]] = arith.select [[VAR_3_]], [[LOAD_PARAM_0_MEM_]], [[CST_0_dot_000000_]] : f32
// CHECK:             krnl.store [[VAR_4_]], [[RES_]]{{.}}[[VAR_1_]]#0, [[VAR_1_]]#1] : memref<?x10xf32>
// CHECK:           }
// CHECK:           return [[RES_]] : memref<?x10xf32>
// CHECK:         }
}

// -----


func.func private @test_elu(%arg0 : tensor<?x10xf32>) -> tensor<*xf32> {
  %0 = "onnx.Elu"(%arg0) {alpha=2.0:f32} : (tensor<?x10xf32>) -> tensor<*xf32>
  "func.return"(%0) : (tensor<*xf32>) -> ()

// mlir2FileCheck.py
// CHECK-DAG:   [[MAP_0_:#.+]] = affine_map<(d0) -> (d0)>
// CHECK-LABEL:  func.func private @test_elu
// CHECK-SAME:   ([[PARAM_0_:%.+]]: memref<?x10xf32>) -> memref<?x10xf32> {
// CHECK-DAG:       [[CST_2_dot_000000_:%.+]] = arith.constant 2.000000e+00 : f32
// CHECK-DAG:       [[CST_1_dot_000000_:%.+]] = arith.constant 1.000000e+00 : f32
// CHECK-DAG:       [[CST_0_dot_000000_:%.+]] = arith.constant 0.000000e+00 : f32
// CHECK-DAG:       [[CST_0_:%.+]] = arith.constant 0 : index
// CHECK:           [[VAR_dim_:%.+]] = memref.dim [[PARAM_0_]], [[CST_0_]] : memref<?x10xf32>
// CHECK-DAG:       [[RES_:%.+]] = memref.alloc([[VAR_dim_]]) {{.*}}: memref<?x10xf32>
// CHECK-DAG:       [[LOOP_0_:%.+]]:2 = krnl.define_loops 2
// CHECK-DAG:       [[VAR_dim_2_:%.+]] = memref.dim [[PARAM_0_]], [[CST_0_]] : memref<?x10xf32>
// CHECK:           krnl.iterate([[LOOP_0_]]#0, [[LOOP_0_]]#1) with ([[LOOP_0_]]#0 -> [[I_0_:%.+]] = 0 to [[MAP_0_]]([[VAR_dim_2_]]), [[LOOP_0_]]#1 -> [[I_1_:%.+]] = 0 to 10){
// CHECK:             [[VAR_1_:%.+]]:2 = krnl.get_induction_var_value([[LOOP_0_]]#0, [[LOOP_0_]]#1) : (!krnl.loop, !krnl.loop) -> (index, index)
// CHECK:             [[LOAD_PARAM_0_MEM_:%.+]] = krnl.load [[PARAM_0_]]{{.}}[[VAR_1_]]#0, [[VAR_1_]]#1] : memref<?x10xf32>
// CHECK-DAG:         [[VAR_3_:%.+]] = math.exp [[LOAD_PARAM_0_MEM_]] : f32
// CHECK-DAG:         [[VAR_4_:%.+]] = arith.cmpf olt, [[LOAD_PARAM_0_MEM_]], [[CST_0_dot_000000_]] : f32
// CHECK:             [[VAR_5_:%.+]] = arith.subf [[VAR_3_]], [[CST_1_dot_000000_]] : f32
// CHECK:             [[VAR_6_:%.+]] = arith.mulf [[VAR_5_]], [[CST_2_dot_000000_]] : f32
// CHECK:             [[VAR_7_:%.+]] = arith.select [[VAR_4_]], [[VAR_6_]], [[LOAD_PARAM_0_MEM_]] : f32
// CHECK:             krnl.store [[VAR_7_]], [[RES_]]{{.}}[[VAR_1_]]#0, [[VAR_1_]]#1] : memref<?x10xf32>
// CHECK:           }
// CHECK:           return [[RES_]] : memref<?x10xf32>
// CHECK:         }
}

// -----


func.func private @test_leakyrelu(%arg0 : tensor<?x10xf32>) -> tensor<*xf32> {
  %0 = "onnx.LeakyRelu"(%arg0) {alpha=1.0:f32} : (tensor<?x10xf32>) -> tensor<*xf32>
  "func.return"(%0) : (tensor<*xf32>) -> ()

// mlir2FileCheck.py
// CHECK-DAG:   [[MAP_0_:#.+]] = affine_map<(d0) -> (d0)>
// CHECK-LABEL:  func.func private @test_leakyrelu
// CHECK-SAME:   ([[PARAM_0_:%.+]]: memref<?x10xf32>) -> memref<?x10xf32> {
// CHECK:           [[CST_0_:%.+]] = arith.constant 0 : index
// CHECK:           [[VAR_dim_:%.+]] = memref.dim [[PARAM_0_]], [[CST_0_]] : memref<?x10xf32>
// CHECK-DAG:       [[RES_:%.+]] = memref.alloc([[VAR_dim_]]) {{.*}}: memref<?x10xf32>
// CHECK-DAG:       [[LOOP_0_:%.+]]:2 = krnl.define_loops 2
// CHECK-DAG:       [[VAR_dim_0_:%.+]] = memref.dim [[PARAM_0_]], [[CST_0_]] : memref<?x10xf32>
// CHECK:           krnl.iterate([[LOOP_0_]]#0, [[LOOP_0_]]#1) with ([[LOOP_0_]]#0 -> [[I_0_:%.+]] = 0 to [[MAP_0_]]([[VAR_dim_0_]]), [[LOOP_0_]]#1 -> [[I_1_:%.+]] = 0 to 10){
// CHECK:             [[VAR_1_:%.+]]:2 = krnl.get_induction_var_value([[LOOP_0_]]#0, [[LOOP_0_]]#1) : (!krnl.loop, !krnl.loop) -> (index, index)
// CHECK:             [[LOAD_PARAM_0_MEM_:%.+]] = krnl.load [[PARAM_0_]]{{.}}[[VAR_1_]]#0, [[VAR_1_]]#1] : memref<?x10xf32>
// CHECK:             krnl.store [[LOAD_PARAM_0_MEM_]], [[RES_]]{{.}}[[VAR_1_]]#0, [[VAR_1_]]#1] : memref<?x10xf32>
// CHECK:           }
// CHECK:           return [[RES_]] : memref<?x10xf32>
// CHECK:         }
}

// -----


func.func private @test_selu(%arg0 : tensor<?x10xf32>) -> tensor<*xf32> {
  %0 = "onnx.Selu"(%arg0) {alpha=1.0:f32, gamma=2.0:f32} : (tensor<?x10xf32>) -> tensor<*xf32>
  "func.return"(%0) : (tensor<*xf32>) -> ()

// mlir2FileCheck.py
// CHECK-DAG:   [[MAP_0_:#.+]] = affine_map<(d0) -> (d0)>
// CHECK-LABEL:  func.func private @test_selu
// CHECK-SAME:   ([[PARAM_0_:%.+]]: memref<?x10xf32>) -> memref<?x10xf32> {
// CHECK-DAG:       [[CST_2_dot_000000_:%.+]] = arith.constant 2.000000e+00 : f32
// CHECK-DAG:       [[CST_1_dot_000000_:%.+]] = arith.constant 1.000000e+00 : f32
// CHECK-DAG:       [[CST_0_dot_000000_:%.+]] = arith.constant 0.000000e+00 : f32
// CHECK-DAG:       [[CST_0_:%.+]] = arith.constant 0 : index
// CHECK:           [[VAR_dim_:%.+]] = memref.dim [[PARAM_0_]], [[CST_0_]] : memref<?x10xf32>
// CHECK-DAG:       [[RES_:%.+]] = memref.alloc([[VAR_dim_]]) {{.*}}: memref<?x10xf32>
// CHECK-DAG:       [[LOOP_0_:%.+]]:2 = krnl.define_loops 2
// CHECK-DAG:       [[VAR_dim_2_:%.+]] = memref.dim [[PARAM_0_]], [[CST_0_]] : memref<?x10xf32>
// CHECK:           krnl.iterate([[LOOP_0_]]#0, [[LOOP_0_]]#1) with ([[LOOP_0_]]#0 -> [[I_0_:%.+]] = 0 to [[MAP_0_]]([[VAR_dim_2_]]), [[LOOP_0_]]#1 -> [[I_1_:%.+]] = 0 to 10){
// CHECK:             [[VAR_1_:%.+]]:2 = krnl.get_induction_var_value([[LOOP_0_]]#0, [[LOOP_0_]]#1) : (!krnl.loop, !krnl.loop) -> (index, index)
// CHECK:             [[LOAD_PARAM_0_MEM_:%.+]] = krnl.load [[PARAM_0_]]{{.}}[[VAR_1_]]#0, [[VAR_1_]]#1] : memref<?x10xf32>
// CHECK-DAG:         [[VAR_3_:%.+]] = math.exp [[LOAD_PARAM_0_MEM_]] : f32
// CHECK-DAG:         [[VAR_4_:%.+]] = arith.cmpf ogt, [[LOAD_PARAM_0_MEM_]], [[CST_0_dot_000000_]] : f32
// CHECK:             [[VAR_5_:%.+]] = arith.subf [[VAR_3_]], [[CST_1_dot_000000_]] : f32
// CHECK:             [[VAR_6_:%.+]] = arith.select [[VAR_4_]], [[LOAD_PARAM_0_MEM_]], [[VAR_5_]] : f32
// CHECK:             [[VAR_7_:%.+]] = arith.mulf [[VAR_6_]], [[CST_2_dot_000000_]] : f32
// CHECK:             krnl.store [[VAR_7_]], [[RES_]]{{.}}[[VAR_1_]]#0, [[VAR_1_]]#1] : memref<?x10xf32>
// CHECK:           }
// CHECK:           return [[RES_]] : memref<?x10xf32>
// CHECK:         }
}

// -----


func.func private @test_hardsigmoid(%arg0 : tensor<?x10xf32>) -> tensor<*xf32> {
  %0 = "onnx.HardSigmoid"(%arg0) {alpha=1.0:f32, beta=2.0:f32} : (tensor<?x10xf32>) -> tensor<*xf32>
  "func.return"(%0) : (tensor<*xf32>) -> ()

// mlir2FileCheck.py
// CHECK-DAG:   [[MAP_0_:#.+]] = affine_map<(d0) -> (d0)>
// CHECK-LABEL:  func.func private @test_hardsigmoid
// CHECK-SAME:   ([[PARAM_0_:%.+]]: memref<?x10xf32>) -> memref<?x10xf32> {
// CHECK-DAG:       [[CST_2_dot_000000_:%.+]] = arith.constant 2.000000e+00 : f32
// CHECK-DAG:       [[CST_1_dot_000000_:%.+]] = arith.constant 1.000000e+00 : f32
// CHECK-DAG:       [[CST_0_dot_000000_:%.+]] = arith.constant 0.000000e+00 : f32
// CHECK-DAG:       [[CST_0_:%.+]] = arith.constant 0 : index
// CHECK:           [[VAR_dim_:%.+]] = memref.dim [[PARAM_0_]], [[CST_0_]] : memref<?x10xf32>
// CHECK-DAG:       [[RES_:%.+]] = memref.alloc([[VAR_dim_]]) {{.*}}: memref<?x10xf32>
// CHECK-DAG:       [[LOOP_0_:%.+]]:2 = krnl.define_loops 2
// CHECK-DAG:       [[VAR_dim_2_:%.+]] = memref.dim [[PARAM_0_]], [[CST_0_]] : memref<?x10xf32>
// CHECK:           krnl.iterate([[LOOP_0_]]#0, [[LOOP_0_]]#1) with ([[LOOP_0_]]#0 -> [[I_0_:%.+]] = 0 to [[MAP_0_]]([[VAR_dim_2_]]), [[LOOP_0_]]#1 -> [[I_1_:%.+]] = 0 to 10){
// CHECK:             [[VAR_1_:%.+]]:2 = krnl.get_induction_var_value([[LOOP_0_]]#0, [[LOOP_0_]]#1) : (!krnl.loop, !krnl.loop) -> (index, index)
// CHECK:             [[LOAD_PARAM_0_MEM_:%.+]] = krnl.load [[PARAM_0_]]{{.}}[[VAR_1_]]#0, [[VAR_1_]]#1] : memref<?x10xf32>
// CHECK:             [[VAR_3_:%.+]] = arith.addf [[LOAD_PARAM_0_MEM_]], [[CST_2_dot_000000_]] : f32
// CHECK:             [[VAR_4_:%.+]] = arith.cmpf ogt, [[VAR_3_]], [[CST_0_dot_000000_]] : f32
// CHECK:             [[VAR_5_:%.+]] = arith.select [[VAR_4_]], [[VAR_3_]], [[CST_0_dot_000000_]] : f32
// CHECK:             [[VAR_6_:%.+]] = arith.cmpf olt, [[VAR_5_]], [[CST_1_dot_000000_]] : f32
// CHECK:             [[VAR_7_:%.+]] = arith.select [[VAR_6_]], [[VAR_5_]], [[CST_1_dot_000000_]] : f32
// CHECK:             krnl.store [[VAR_7_]], [[RES_]]{{.}}[[VAR_1_]]#0, [[VAR_1_]]#1] : memref<?x10xf32>
// CHECK:           }
// CHECK:           return [[RES_]] : memref<?x10xf32>
// CHECK:         }
}

// -----


func.func private @test_reciprocal(%arg0 : tensor<?x10xf32>) -> tensor<*xf32> {
  %0 = "onnx.Reciprocal"(%arg0) : (tensor<?x10xf32>) -> tensor<*xf32>
  "func.return"(%0) : (tensor<*xf32>) -> ()

// mlir2FileCheck.py
// CHECK-DAG:   [[MAP_0_:#.+]] = affine_map<(d0) -> (d0)>
// CHECK-LABEL:  func.func private @test_reciprocal
// CHECK-SAME:   ([[PARAM_0_:%.+]]: memref<?x10xf32>) -> memref<?x10xf32> {
// CHECK-DAG:       [[CST_1_dot_000000_:%.+]] = arith.constant 1.000000e+00 : f32
// CHECK-DAG:       [[CST_0_:%.+]] = arith.constant 0 : index
// CHECK:           [[VAR_dim_:%.+]] = memref.dim [[PARAM_0_]], [[CST_0_]] : memref<?x10xf32>
// CHECK-DAG:       [[RES_:%.+]] = memref.alloc([[VAR_dim_]]) {{.*}}: memref<?x10xf32>
// CHECK-DAG:       [[LOOP_0_:%.+]]:2 = krnl.define_loops 2
// CHECK-DAG:       [[VAR_dim_0_:%.+]] = memref.dim [[PARAM_0_]], [[CST_0_]] : memref<?x10xf32>
// CHECK:           krnl.iterate([[LOOP_0_]]#0, [[LOOP_0_]]#1) with ([[LOOP_0_]]#0 -> [[I_0_:%.+]] = 0 to [[MAP_0_]]([[VAR_dim_0_]]), [[LOOP_0_]]#1 -> [[I_1_:%.+]] = 0 to 10){
// CHECK:             [[VAR_1_:%.+]]:2 = krnl.get_induction_var_value([[LOOP_0_]]#0, [[LOOP_0_]]#1) : (!krnl.loop, !krnl.loop) -> (index, index)
// CHECK:             [[LOAD_PARAM_0_MEM_:%.+]] = krnl.load [[PARAM_0_]]{{.}}[[VAR_1_]]#0, [[VAR_1_]]#1] : memref<?x10xf32>
// CHECK:             [[VAR_3_:%.+]] = arith.divf [[CST_1_dot_000000_]], [[LOAD_PARAM_0_MEM_]] : f32
// CHECK:             krnl.store [[VAR_3_]], [[RES_]]{{.}}[[VAR_1_]]#0, [[VAR_1_]]#1] : memref<?x10xf32>
// CHECK:           }
// CHECK:           return [[RES_]] : memref<?x10xf32>
// CHECK:         }
}

// -----


func.func private @test_softplus(%arg0 : tensor<?x10xf32>) -> tensor<*xf32> {
  %0 = "onnx.Softplus"(%arg0) : (tensor<?x10xf32>) -> tensor<*xf32>
  "func.return"(%0) : (tensor<*xf32>) -> ()

// mlir2FileCheck.py
// CHECK-DAG:   [[MAP_0_:#.+]] = affine_map<(d0) -> (d0)>
// CHECK-LABEL:  func.func private @test_softplus
// CHECK-SAME:   ([[PARAM_0_:%.+]]: memref<?x10xf32>) -> memref<?x10xf32> {
// CHECK-DAG:       [[CST_1_dot_000000_:%.+]] = arith.constant 1.000000e+00 : f32
// CHECK-DAG:       [[CST_0_:%.+]] = arith.constant 0 : index
// CHECK:           [[VAR_dim_:%.+]] = memref.dim [[PARAM_0_]], [[CST_0_]] : memref<?x10xf32>
// CHECK-DAG:       [[RES_:%.+]] = memref.alloc([[VAR_dim_]]) {{.*}}: memref<?x10xf32>
// CHECK-DAG:       [[LOOP_0_:%.+]]:2 = krnl.define_loops 2
// CHECK-DAG:       [[VAR_dim_0_:%.+]] = memref.dim [[PARAM_0_]], [[CST_0_]] : memref<?x10xf32>
// CHECK:           krnl.iterate([[LOOP_0_]]#0, [[LOOP_0_]]#1) with ([[LOOP_0_]]#0 -> [[I_0_:%.+]] = 0 to [[MAP_0_]]([[VAR_dim_0_]]), [[LOOP_0_]]#1 -> [[I_1_:%.+]] = 0 to 10){
// CHECK:             [[VAR_1_:%.+]]:2 = krnl.get_induction_var_value([[LOOP_0_]]#0, [[LOOP_0_]]#1) : (!krnl.loop, !krnl.loop) -> (index, index)
// CHECK:             [[LOAD_PARAM_0_MEM_:%.+]] = krnl.load [[PARAM_0_]]{{.}}[[VAR_1_]]#0, [[VAR_1_]]#1] : memref<?x10xf32>
// CHECK:             [[VAR_3_:%.+]] = math.exp [[LOAD_PARAM_0_MEM_]] : f32
// CHECK:             [[VAR_4_:%.+]] = arith.addf [[VAR_3_]], [[CST_1_dot_000000_]] : f32
// CHECK:             [[VAR_5_:%.+]] = math.log [[VAR_4_]] : f32
// CHECK:             krnl.store [[VAR_5_]], [[RES_]]{{.}}[[VAR_1_]]#0, [[VAR_1_]]#1] : memref<?x10xf32>
// CHECK:           }
// CHECK:           return [[RES_]] : memref<?x10xf32>
// CHECK:         }
}

// -----


func.func private @test_softsign(%arg0 : tensor<?x10xf32>) -> tensor<*xf32> {
  %0 = "onnx.Softsign"(%arg0) : (tensor<?x10xf32>) -> tensor<*xf32>
  "func.return"(%0) : (tensor<*xf32>) -> ()

// mlir2FileCheck.py
// CHECK-DAG:   [[MAP_0_:#.+]] = affine_map<(d0) -> (d0)>
// CHECK-LABEL:  func.func private @test_softsign
// CHECK-SAME:   ([[PARAM_0_:%.+]]: memref<?x10xf32>) -> memref<?x10xf32> {
// CHECK-DAG:       [[CST_1_dot_000000_:%.+]] = arith.constant 1.000000e+00 : f32
// CHECK-DAG:       [[CST_0_:%.+]] = arith.constant 0 : index
// CHECK:           [[VAR_dim_:%.+]] = memref.dim [[PARAM_0_]], [[CST_0_]] : memref<?x10xf32>
// CHECK-DAG:       [[RES_:%.+]] = memref.alloc([[VAR_dim_]]) {{.*}}: memref<?x10xf32>
// CHECK-DAG:       [[LOOP_0_:%.+]]:2 = krnl.define_loops 2
// CHECK-DAG:       [[VAR_dim_0_:%.+]] = memref.dim [[PARAM_0_]], [[CST_0_]] : memref<?x10xf32>
// CHECK:           krnl.iterate([[LOOP_0_]]#0, [[LOOP_0_]]#1) with ([[LOOP_0_]]#0 -> [[I_0_:%.+]] = 0 to [[MAP_0_]]([[VAR_dim_0_]]), [[LOOP_0_]]#1 -> [[I_1_:%.+]] = 0 to 10){
// CHECK:             [[VAR_1_:%.+]]:2 = krnl.get_induction_var_value([[LOOP_0_]]#0, [[LOOP_0_]]#1) : (!krnl.loop, !krnl.loop) -> (index, index)
// CHECK:             [[LOAD_PARAM_0_MEM_:%.+]] = krnl.load [[PARAM_0_]]{{.}}[[VAR_1_]]#0, [[VAR_1_]]#1] : memref<?x10xf32>
// CHECK:             [[VAR_3_:%.+]] = math.absf [[LOAD_PARAM_0_MEM_]] : f32
// CHECK:             [[VAR_4_:%.+]] = arith.addf [[VAR_3_]], [[CST_1_dot_000000_]] : f32
// CHECK:             [[VAR_5_:%.+]] = arith.divf [[LOAD_PARAM_0_MEM_]], [[VAR_4_]] : f32
// CHECK:             krnl.store [[VAR_5_]], [[RES_]]{{.}}[[VAR_1_]]#0, [[VAR_1_]]#1] : memref<?x10xf32>
// CHECK:           }
// CHECK:           return [[RES_]] : memref<?x10xf32>
// CHECK:         }
}

// -----


func.func private @test_sqrt(%arg0 : tensor<?x10xf32>) -> tensor<*xf32> {
  %0 = "onnx.Sqrt"(%arg0) : (tensor<?x10xf32>) -> tensor<*xf32>
  "func.return"(%0) : (tensor<*xf32>) -> ()

// mlir2FileCheck.py
// CHECK-DAG:   [[MAP_0_:#.+]] = affine_map<(d0) -> (d0)>
// CHECK-LABEL:  func.func private @test_sqrt
// CHECK-SAME:   ([[PARAM_0_:%.+]]: memref<?x10xf32>) -> memref<?x10xf32> {
// CHECK:           [[CST_0_:%.+]] = arith.constant 0 : index
// CHECK:           [[VAR_dim_:%.+]] = memref.dim [[PARAM_0_]], [[CST_0_]] : memref<?x10xf32>
// CHECK-DAG:       [[RES_:%.+]] = memref.alloc([[VAR_dim_]]) {{.*}}: memref<?x10xf32>
// CHECK-DAG:       [[LOOP_0_:%.+]]:2 = krnl.define_loops 2
// CHECK-DAG:       [[VAR_dim_0_:%.+]] = memref.dim [[PARAM_0_]], [[CST_0_]] : memref<?x10xf32>
// CHECK:           krnl.iterate([[LOOP_0_]]#0, [[LOOP_0_]]#1) with ([[LOOP_0_]]#0 -> [[I_0_:%.+]] = 0 to [[MAP_0_]]([[VAR_dim_0_]]), [[LOOP_0_]]#1 -> [[I_1_:%.+]] = 0 to 10){
// CHECK:             [[VAR_1_:%.+]]:2 = krnl.get_induction_var_value([[LOOP_0_]]#0, [[LOOP_0_]]#1) : (!krnl.loop, !krnl.loop) -> (index, index)
// CHECK:             [[LOAD_PARAM_0_MEM_:%.+]] = krnl.load [[PARAM_0_]]{{.}}[[VAR_1_]]#0, [[VAR_1_]]#1] : memref<?x10xf32>
// CHECK:             [[VAR_3_:%.+]] = math.sqrt [[LOAD_PARAM_0_MEM_]] : f32
// CHECK:             krnl.store [[VAR_3_]], [[RES_]]{{.}}[[VAR_1_]]#0, [[VAR_1_]]#1] : memref<?x10xf32>
// CHECK:           }
// CHECK:           return [[RES_]] : memref<?x10xf32>
// CHECK:         }
}

// -----


func.func private @test_sign_f(%arg0 : tensor<?x10xf32>) -> tensor<*xf32> {
  %0 = "onnx.Sign"(%arg0) : (tensor<?x10xf32>) -> tensor<*xf32>
  "func.return"(%0) : (tensor<*xf32>) -> ()

// mlir2FileCheck.py
// CHECK-DAG:   [[MAP_0_:#.+]] = affine_map<(d0) -> (d0)>
// CHECK-LABEL:  func.func private @test_sign_f
// CHECK-SAME:   ([[PARAM_0_:%.+]]: memref<?x10xf32>) -> memref<?x10xf32> {
// CHECK-DAG:       [[CST_minus_1_dot_000000_:%.+]] = arith.constant -1.000000e+00 : f32
// CHECK-DAG:       [[CST_1_dot_000000_:%.+]] = arith.constant 1.000000e+00 : f32
// CHECK-DAG:       [[CST_0_dot_000000_:%.+]] = arith.constant 0.000000e+00 : f32
// CHECK-DAG:       [[CST_0_:%.+]] = arith.constant 0 : index
// CHECK:           [[VAR_dim_:%.+]] = memref.dim [[PARAM_0_]], [[CST_0_]] : memref<?x10xf32>
// CHECK-DAG:       [[RES_:%.+]] = memref.alloc([[VAR_dim_]]) {{.*}}: memref<?x10xf32>
// CHECK-DAG:       [[LOOP_0_:%.+]]:2 = krnl.define_loops 2
// CHECK-DAG:       [[VAR_dim_2_:%.+]] = memref.dim [[PARAM_0_]], [[CST_0_]] : memref<?x10xf32>
// CHECK:           krnl.iterate([[LOOP_0_]]#0, [[LOOP_0_]]#1) with ([[LOOP_0_]]#0 -> [[I_0_:%.+]] = 0 to [[MAP_0_]]([[VAR_dim_2_]]), [[LOOP_0_]]#1 -> [[I_1_:%.+]] = 0 to 10){
// CHECK:             [[VAR_1_:%.+]]:2 = krnl.get_induction_var_value([[LOOP_0_]]#0, [[LOOP_0_]]#1) : (!krnl.loop, !krnl.loop) -> (index, index)
// CHECK:             [[LOAD_PARAM_0_MEM_:%.+]] = krnl.load [[PARAM_0_]]{{.}}[[VAR_1_]]#0, [[VAR_1_]]#1] : memref<?x10xf32>
// CHECK:             [[VAR_3_:%.+]] = arith.cmpf ogt, [[LOAD_PARAM_0_MEM_]], [[CST_0_dot_000000_]] : f32
// CHECK-DAG:         [[VAR_4_:%.+]] = arith.select [[VAR_3_]], [[CST_1_dot_000000_]], [[CST_minus_1_dot_000000_]] : f32
// CHECK-DAG:         [[VAR_5_:%.+]] = arith.cmpf oeq, [[LOAD_PARAM_0_MEM_]], [[CST_0_dot_000000_]] : f32
// CHECK:             [[VAR_6_:%.+]] = arith.select [[VAR_5_]], [[CST_0_dot_000000_]], [[VAR_4_]] : f32
// CHECK:             krnl.store [[VAR_6_]], [[RES_]]{{.}}[[VAR_1_]]#0, [[VAR_1_]]#1] : memref<?x10xf32>
// CHECK:           }
// CHECK:           return [[RES_]] : memref<?x10xf32>
// CHECK:         }
}

// -----


func.func private @test_sign_i(%arg0 : tensor<?x10xi32>) -> tensor<*xi32> {
  %0 = "onnx.Sign"(%arg0) : (tensor<?x10xi32>) -> tensor<*xi32>
  "func.return"(%0) : (tensor<*xi32>) -> ()

// mlir2FileCheck.py
// CHECK-DAG:   [[MAP_0_:#.+]] = affine_map<(d0) -> (d0)>
// CHECK-LABEL:  func.func private @test_sign_i
// CHECK-SAME:   ([[PARAM_0_:%.+]]: memref<?x10xi32>) -> memref<?x10xi32> {
// CHECK-DAG:       [[CST_minus_1_:%.+]] = arith.constant -1 : i32
// CHECK-DAG:       [[CST_1_:%.+]] = arith.constant 1 : i32
// CHECK-DAG:       [[CST_0_:%.+]] = arith.constant 0 : i32
// CHECK-DAG:       [[CST_0_1_:%.+]] = arith.constant 0 : index
// CHECK:           [[VAR_dim_:%.+]] = memref.dim [[PARAM_0_]], [[CST_0_1_]] : memref<?x10xi32>
// CHECK-DAG:       [[RES_:%.+]] = memref.alloc([[VAR_dim_]]) {{.*}}: memref<?x10xi32>
// CHECK-DAG:       [[LOOP_0_:%.+]]:2 = krnl.define_loops 2
// CHECK-DAG:       [[VAR_dim_0_:%.+]] = memref.dim [[PARAM_0_]], [[CST_0_1_]] : memref<?x10xi32>
// CHECK:           krnl.iterate([[LOOP_0_]]#0, [[LOOP_0_]]#1) with ([[LOOP_0_]]#0 -> [[I_0_:%.+]] = 0 to [[MAP_0_]]([[VAR_dim_0_]]), [[LOOP_0_]]#1 -> [[I_1_:%.+]] = 0 to 10){
// CHECK:             [[VAR_1_:%.+]]:2 = krnl.get_induction_var_value([[LOOP_0_]]#0, [[LOOP_0_]]#1) : (!krnl.loop, !krnl.loop) -> (index, index)
// CHECK:             [[LOAD_PARAM_0_MEM_:%.+]] = krnl.load [[PARAM_0_]]{{.}}[[VAR_1_]]#0, [[VAR_1_]]#1] : memref<?x10xi32>
// CHECK:             [[VAR_3_:%.+]] = arith.cmpi sgt, [[LOAD_PARAM_0_MEM_]], [[CST_0_]] : i32
// CHECK-DAG:         [[VAR_4_:%.+]] = arith.select [[VAR_3_]], [[CST_1_]], [[CST_minus_1_]] : i32
// CHECK-DAG:         [[VAR_5_:%.+]] = arith.cmpi eq, [[LOAD_PARAM_0_MEM_]], [[CST_0_]] : i32
// CHECK:             [[VAR_6_:%.+]] = arith.select [[VAR_5_]], [[CST_0_]], [[VAR_4_]] : i32
// CHECK:             krnl.store [[VAR_6_]], [[RES_]]{{.}}[[VAR_1_]]#0, [[VAR_1_]]#1] : memref<?x10xi32>
// CHECK:           }
// CHECK:           return [[RES_]] : memref<?x10xi32>
// CHECK:         }
}

// -----


func.func private @test_abs_float(%arg0 : tensor<?x10xf32>) -> tensor<*xf32> {
  %0 = "onnx.Abs"(%arg0) : (tensor<?x10xf32>) -> tensor<*xf32>
  "func.return"(%0) : (tensor<*xf32>) -> ()

// mlir2FileCheck.py
// CHECK-DAG:   [[MAP_0_:#.+]] = affine_map<(d0) -> (d0)>
// CHECK-LABEL:  func.func private @test_abs_float
// CHECK-SAME:   ([[PARAM_0_:%.+]]: memref<?x10xf32>) -> memref<?x10xf32> {
// CHECK:           [[CST_0_:%.+]] = arith.constant 0 : index
// CHECK:           [[VAR_dim_:%.+]] = memref.dim [[PARAM_0_]], [[CST_0_]] : memref<?x10xf32>
// CHECK-DAG:       [[RES_:%.+]] = memref.alloc([[VAR_dim_]]) {{.*}}: memref<?x10xf32>
// CHECK-DAG:       [[LOOP_0_:%.+]]:2 = krnl.define_loops 2
// CHECK-DAG:       [[VAR_dim_0_:%.+]] = memref.dim [[PARAM_0_]], [[CST_0_]] : memref<?x10xf32>
// CHECK:           krnl.iterate([[LOOP_0_]]#0, [[LOOP_0_]]#1) with ([[LOOP_0_]]#0 -> [[I_0_:%.+]] = 0 to [[MAP_0_]]([[VAR_dim_0_]]), [[LOOP_0_]]#1 -> [[I_1_:%.+]] = 0 to 10){
// CHECK:             [[VAR_1_:%.+]]:2 = krnl.get_induction_var_value([[LOOP_0_]]#0, [[LOOP_0_]]#1) : (!krnl.loop, !krnl.loop) -> (index, index)
// CHECK:             [[LOAD_PARAM_0_MEM_:%.+]] = krnl.load [[PARAM_0_]]{{.}}[[VAR_1_]]#0, [[VAR_1_]]#1] : memref<?x10xf32>
// CHECK:             [[VAR_3_:%.+]] = math.absf [[LOAD_PARAM_0_MEM_]] : f32
// CHECK:             krnl.store [[VAR_3_]], [[RES_]]{{.}}[[VAR_1_]]#0, [[VAR_1_]]#1] : memref<?x10xf32>
// CHECK:           }
// CHECK:           return [[RES_]] : memref<?x10xf32>
// CHECK:         }
}

// -----


func.func private @test_abs_int(%arg0 : tensor<?x10xi32>) -> tensor<*xi32> {
  %0 = "onnx.Abs"(%arg0) : (tensor<?x10xi32>) -> tensor<*xi32>
  "func.return"(%0) : (tensor<*xi32>) -> ()

// mlir2FileCheck.py
// CHECK-DAG:   [[MAP_0_:#.+]] = affine_map<(d0) -> (d0)>
// CHECK-LABEL:  func.func private @test_abs_int
// CHECK-SAME:   ([[PARAM_0_:%.+]]: memref<?x10xi32>) -> memref<?x10xi32> {
// CHECK:           [[CST_0_:%.+]] = arith.constant 0 : index
// CHECK:           [[VAR_dim_:%.+]] = memref.dim [[PARAM_0_]], [[CST_0_]] : memref<?x10xi32>
// CHECK-DAG:       [[RES_:%.+]] = memref.alloc([[VAR_dim_]]) {{.*}}: memref<?x10xi32>
// CHECK-DAG:       [[LOOP_0_:%.+]]:2 = krnl.define_loops 2
// CHECK-DAG:       [[VAR_dim_0_:%.+]] = memref.dim [[PARAM_0_]], [[CST_0_]] : memref<?x10xi32>
// CHECK:           krnl.iterate([[LOOP_0_]]#0, [[LOOP_0_]]#1) with ([[LOOP_0_]]#0 -> [[I_0_:%.+]] = 0 to [[MAP_0_]]([[VAR_dim_0_]]), [[LOOP_0_]]#1 -> [[I_1_:%.+]] = 0 to 10){
// CHECK:             [[VAR_1_:%.+]]:2 = krnl.get_induction_var_value([[LOOP_0_]]#0, [[LOOP_0_]]#1) : (!krnl.loop, !krnl.loop) -> (index, index)
// CHECK:             [[LOAD_PARAM_0_MEM_:%.+]] = krnl.load [[PARAM_0_]]{{.}}[[VAR_1_]]#0, [[VAR_1_]]#1] : memref<?x10xi32>
// CHECK:             [[VAR_3_:%.+]] = math.absi [[LOAD_PARAM_0_MEM_]] : i32
// CHECK:             krnl.store [[VAR_3_]], [[RES_]]{{.}}[[VAR_1_]]#0, [[VAR_1_]]#1] : memref<?x10xi32>
// CHECK:           }
// CHECK:           return [[RES_]] : memref<?x10xi32>
// CHECK:         }
}

// -----


func.func private @test_floor(%arg0 : tensor<?x10xf32>) -> tensor<*xf32> {
  %0 = "onnx.Floor"(%arg0) : (tensor<?x10xf32>) -> tensor<*xf32>
  "func.return"(%0) : (tensor<*xf32>) -> ()

// mlir2FileCheck.py
// CHECK-DAG:   [[MAP_0_:#.+]] = affine_map<(d0) -> (d0)>
// CHECK-LABEL:  func.func private @test_floor
// CHECK-SAME:   ([[PARAM_0_:%.+]]: memref<?x10xf32>) -> memref<?x10xf32> {
// CHECK:           [[CST_0_:%.+]] = arith.constant 0 : index
// CHECK:           [[VAR_dim_:%.+]] = memref.dim [[PARAM_0_]], [[CST_0_]] : memref<?x10xf32>
// CHECK-DAG:       [[RES_:%.+]] = memref.alloc([[VAR_dim_]]) {{.*}}: memref<?x10xf32>
// CHECK-DAG:       [[LOOP_0_:%.+]]:2 = krnl.define_loops 2
// CHECK-DAG:       [[VAR_dim_0_:%.+]] = memref.dim [[PARAM_0_]], [[CST_0_]] : memref<?x10xf32>
// CHECK:           krnl.iterate([[LOOP_0_]]#0, [[LOOP_0_]]#1) with ([[LOOP_0_]]#0 -> [[I_0_:%.+]] = 0 to [[MAP_0_]]([[VAR_dim_0_]]), [[LOOP_0_]]#1 -> [[I_1_:%.+]] = 0 to 10){
// CHECK:             [[VAR_1_:%.+]]:2 = krnl.get_induction_var_value([[LOOP_0_]]#0, [[LOOP_0_]]#1) : (!krnl.loop, !krnl.loop) -> (index, index)
// CHECK:             [[LOAD_PARAM_0_MEM_:%.+]] = krnl.load [[PARAM_0_]]{{.}}[[VAR_1_]]#0, [[VAR_1_]]#1] : memref<?x10xf32>
// CHECK:             [[VAR_3_:%.+]] = math.floor [[LOAD_PARAM_0_MEM_]] : f32
// CHECK:             krnl.store [[VAR_3_]], [[RES_]]{{.}}[[VAR_1_]]#0, [[VAR_1_]]#1] : memref<?x10xf32>
// CHECK:           }
// CHECK:           return [[RES_]] : memref<?x10xf32>
// CHECK:         }
}

// -----


func.func private @test_ceil(%arg0 : tensor<?x10xf32>) -> tensor<*xf32> {
  %0 = "onnx.Ceil"(%arg0) : (tensor<?x10xf32>) -> tensor<*xf32>
  "func.return"(%0) : (tensor<*xf32>) -> ()

// mlir2FileCheck.py
// CHECK-DAG:   [[MAP_0_:#.+]] = affine_map<(d0) -> (d0)>
// CHECK-LABEL:  func.func private @test_ceil
// CHECK-SAME:   ([[PARAM_0_:%.+]]: memref<?x10xf32>) -> memref<?x10xf32> {
// CHECK:           [[CST_0_:%.+]] = arith.constant 0 : index
// CHECK:           [[VAR_dim_:%.+]] = memref.dim [[PARAM_0_]], [[CST_0_]] : memref<?x10xf32>
// CHECK-DAG:       [[RES_:%.+]] = memref.alloc([[VAR_dim_]]) {{.*}}: memref<?x10xf32>
// CHECK-DAG:       [[LOOP_0_:%.+]]:2 = krnl.define_loops 2
// CHECK-DAG:       [[VAR_dim_0_:%.+]] = memref.dim [[PARAM_0_]], [[CST_0_]] : memref<?x10xf32>
// CHECK:           krnl.iterate([[LOOP_0_]]#0, [[LOOP_0_]]#1) with ([[LOOP_0_]]#0 -> [[I_0_:%.+]] = 0 to [[MAP_0_]]([[VAR_dim_0_]]), [[LOOP_0_]]#1 -> [[I_1_:%.+]] = 0 to 10){
// CHECK:             [[VAR_1_:%.+]]:2 = krnl.get_induction_var_value([[LOOP_0_]]#0, [[LOOP_0_]]#1) : (!krnl.loop, !krnl.loop) -> (index, index)
// CHECK:             [[LOAD_PARAM_0_MEM_:%.+]] = krnl.load [[PARAM_0_]]{{.}}[[VAR_1_]]#0, [[VAR_1_]]#1] : memref<?x10xf32>
// CHECK:             [[VAR_3_:%.+]] = math.ceil [[LOAD_PARAM_0_MEM_]] : f32
// CHECK:             krnl.store [[VAR_3_]], [[RES_]]{{.}}[[VAR_1_]]#0, [[VAR_1_]]#1] : memref<?x10xf32>
// CHECK:           }
// CHECK:           return [[RES_]] : memref<?x10xf32>
// CHECK:         }
}

// -----

func.func @test_trilu_lower(%arg0: tensor<4x5xi64>, %arg1: tensor<i64>) -> tensor<4x5xi64> { 
  %0 = "onnx.Trilu"(%arg0, %arg1) {upper = 0 : si64} : (tensor<4x5xi64>, tensor<i64>) -> tensor<4x5xi64>
  return %0 : tensor<4x5xi64>

// CHECK-LABEL:  func.func @test_trilu_lower
// CHECK-SAME:   ([[PARAM_0_:%.+]]: memref<4x5xi64>, [[PARAM_1_:%.+]]: memref<i64>) -> memref<4x5xi64> {
// CHECK-DAG:       [[CST_0_:%.+]] = arith.constant 0 : i64
// CHECK-DAG:       [[LOAD_PARAM_1_MEM_:%.+]] = krnl.load [[PARAM_1_]][] : memref<i64>
// CHECK-NOT: separator of consecutive DAGs
// CHECK-DAG:       [[VAR_1_:%.+]] = arith.index_cast [[LOAD_PARAM_1_MEM_]] : i64 to index
// CHECK-DAG:       [[RES_:%.+]] = memref.alloc() {{.*}}: memref<4x5xi64>
// CHECK-DAG:       [[LOOP_0_:%.+]]:2 = krnl.define_loops 2
// CHECK:           krnl.iterate([[LOOP_0_]]#0, [[LOOP_0_]]#1) with ([[LOOP_0_]]#0 -> [[I_0_:%.+]] = 0 to 4, [[LOOP_0_]]#1 -> [[I_1_:%.+]] = 0 to 5){
// CHECK:             [[VAR_3_:%.+]]:2 = krnl.get_induction_var_value([[LOOP_0_]]#0, [[LOOP_0_]]#1) : (!krnl.loop, !krnl.loop) -> (index, index)
// CHECK:             [[VAR_4_:%.+]] = arith.addi [[VAR_1_]], [[VAR_3_]]#0 : index
// CHECK-DAG:         [[VAR_5_:%.+]] = arith.cmpi slt, [[VAR_4_]], [[VAR_3_]]#1 : index
// CHECK-DAG:         [[LOAD_PARAM_0_MEM_:%.+]] = krnl.load [[PARAM_0_]]{{.}}[[VAR_3_]]#0, [[VAR_3_]]#1] : memref<4x5xi64>
// CHECK:             [[VAR_7_:%.+]] = arith.select [[VAR_5_]], [[CST_0_]], [[LOAD_PARAM_0_MEM_]] : i64
// CHECK:             krnl.store [[VAR_7_]], [[RES_]]{{.}}[[VAR_3_]]#0, [[VAR_3_]]#1] : memref<4x5xi64>
// CHECK:           }
// CHECK:           return [[RES_]] : memref<4x5xi64>
// CHECK:         }
}

// -----

func.func @test_trilu_upper(%arg0: tensor<4x5xi64>, %arg1: tensor<i64>) -> tensor<4x5xi64> { 
  %0 = "onnx.Trilu"(%arg0, %arg1) {upper = 1 : si64} : (tensor<4x5xi64>, tensor<i64>) -> tensor<4x5xi64>
  return %0 : tensor<4x5xi64>

// CHECK-LABEL:  func.func @test_trilu_upper
// CHECK-SAME:   ([[PARAM_0_:%.+]]: memref<4x5xi64>, [[PARAM_1_:%.+]]: memref<i64>) -> memref<4x5xi64> {
// CHECK-DAG:       [[CST_0_:%.+]] = arith.constant 0 : i64
// CHECK-DAG:       [[LOAD_PARAM_1_MEM_:%.+]] = krnl.load [[PARAM_1_]][] : memref<i64>
// CHECK-NOT: separator of consecutive DAGs
// CHECK-DAG:       [[VAR_1_:%.+]] = arith.index_cast [[LOAD_PARAM_1_MEM_]] : i64 to index
// CHECK-DAG:       [[RES_:%.+]] = memref.alloc() {{.*}}: memref<4x5xi64>
// CHECK-DAG:       [[LOOP_0_:%.+]]:2 = krnl.define_loops 2
// CHECK:           krnl.iterate([[LOOP_0_]]#0, [[LOOP_0_]]#1) with ([[LOOP_0_]]#0 -> [[I_0_:%.+]] = 0 to 4, [[LOOP_0_]]#1 -> [[I_1_:%.+]] = 0 to 5){
// CHECK:             [[VAR_3_:%.+]]:2 = krnl.get_induction_var_value([[LOOP_0_]]#0, [[LOOP_0_]]#1) : (!krnl.loop, !krnl.loop) -> (index, index)
// CHECK:             [[VAR_4_:%.+]] = arith.addi [[VAR_1_]], [[VAR_3_]]#0 : index
// CHECK-DAG:         [[VAR_5_:%.+]] = arith.cmpi sgt, [[VAR_4_]], [[VAR_3_]]#1 : index
// CHECK-DAG:         [[LOAD_PARAM_0_MEM_:%.+]] = krnl.load [[PARAM_0_]]{{.}}[[VAR_3_]]#0, [[VAR_3_]]#1] : memref<4x5xi64>
// CHECK:             [[VAR_7_:%.+]] = arith.select [[VAR_5_]], [[CST_0_]], [[LOAD_PARAM_0_MEM_]] : i64
// CHECK:             krnl.store [[VAR_7_]], [[RES_]]{{.}}[[VAR_3_]]#0, [[VAR_3_]]#1] : memref<4x5xi64>
// CHECK:           }
// CHECK:           return [[RES_]] : memref<4x5xi64>
// CHECK:         }
}<|MERGE_RESOLUTION|>--- conflicted
+++ resolved
@@ -3642,11 +3642,7 @@
 // CHECK:             [[VAR_8_:%.+]]:2 = krnl.get_induction_var_value([[LOOP_0_]]#0, [[LOOP_0_]]#1) : (!krnl.loop, !krnl.loop) -> (index, index)
 // CHECK:             krnl.store [[VAR_8_]]#1, [[RES_2_]]{{.}}[[VAR_8_]]#0, [[VAR_8_]]#1] : memref<3x4xindex>
 // CHECK:           }
-<<<<<<< HEAD
-// CHECK:           "krnl.call"([[RES_2_]], [[X_]], [[VAR_c1_i64_]], [[VAR_c0_i64_]]) {funcName = "omTensorSort", num_of_output = 1 : si64} : (memref<3x4xindex>, memref<3x4xf32>, i64, i64) -> ()
-=======
 // CHECK:           "krnl.call"([[RES_2_]], [[X_]], [[VAR_c1_i64_]], [[VAR_c0_i64_]]) {funcName = "omTensorSort", numOfOutput = 1 : si64} : (memref<3x4xindex>, memref<3x4xf32>, i64, i64) -> ()
->>>>>>> bcb14ad0
 // CHECK:           [[LOOP_1_:%.+]]:2 = krnl.define_loops 2
 // CHECK:           krnl.iterate([[LOOP_1_]]#0, [[LOOP_1_]]#1) with ([[LOOP_1_]]#0 -> [[I_5_:%.+]] = 0 to 3, [[LOOP_1_]]#1 -> [[I_6_:%.+]] = 0 to [[VAR_1_]]){
 // CHECK:             [[VAR_8_2_:%.+]]:2 = krnl.get_induction_var_value([[LOOP_1_]]#0, [[LOOP_1_]]#1) : (!krnl.loop, !krnl.loop) -> (index, index)
@@ -3681,11 +3677,7 @@
 // CHECK:             [[VAR_8_:%.+]]:2 = krnl.get_induction_var_value([[LOOP_0_]]#0, [[LOOP_0_]]#1) : (!krnl.loop, !krnl.loop) -> (index, index)
 // CHECK:             krnl.store [[VAR_8_]]#1, [[RES_2_]]{{.}}[[VAR_8_]]#0, [[VAR_8_]]#1] : memref<3x4xindex>
 // CHECK:           }
-<<<<<<< HEAD
-// CHECK:           "krnl.call"([[RES_2_]], [[X_]], [[VAR_c1_i64_]], [[VAR_c1_i64_]]) {funcName = "omTensorSort", num_of_output = 1 : si64} : (memref<3x4xindex>, memref<3x4xf32>, i64, i64) -> ()
-=======
 // CHECK:           "krnl.call"([[RES_2_]], [[X_]], [[VAR_c1_i64_]], [[VAR_c1_i64_]]) {funcName = "omTensorSort", numOfOutput = 1 : si64} : (memref<3x4xindex>, memref<3x4xf32>, i64, i64) -> ()
->>>>>>> bcb14ad0
 // CHECK:           [[LOOP_1_:%.+]]:2 = krnl.define_loops 2
 // CHECK:           krnl.iterate([[LOOP_1_]]#0, [[LOOP_1_]]#1) with ([[LOOP_1_]]#0 -> [[I_5_:%.+]] = 0 to 3, [[LOOP_1_]]#1 -> [[I_6_:%.+]] = 0 to [[VAR_1_]]){
 // CHECK:             [[VAR_8_2_:%.+]]:2 = krnl.get_induction_var_value([[LOOP_1_]]#0, [[LOOP_1_]]#1) : (!krnl.loop, !krnl.loop) -> (index, index)
@@ -3730,11 +3722,7 @@
 // CHECK:             [[VAR_4_:%.+]]:2 = krnl.get_induction_var_value([[LOOP_0_]]#0, [[LOOP_0_]]#1) : (!krnl.loop, !krnl.loop) -> (index, index)
 // CHECK:             krnl.store [[VAR_4_]]#1, [[RES_2_]]{{.}}[[VAR_4_]]#0, [[VAR_4_]]#1] : memref<?x?xindex>
 // CHECK:           }
-<<<<<<< HEAD
-// CHECK:           "krnl.call"([[RES_2_]], [[X_]], [[CST_1_]], [[CST_0_]]) {funcName = "omTensorSort", num_of_output = 1 : si64} : (memref<?x?xindex>, memref<?x?xf32>, i64, i64) -> ()
-=======
 // CHECK:           "krnl.call"([[RES_2_]], [[X_]], [[CST_1_]], [[CST_0_]]) {funcName = "omTensorSort", numOfOutput = 1 : si64} : (memref<?x?xindex>, memref<?x?xf32>, i64, i64) -> ()
->>>>>>> bcb14ad0
 // CHECK:           [[LOOP_1_:%.+]]:2 = krnl.define_loops 2
 // CHECK:           krnl.iterate([[LOOP_1_]]#0, [[LOOP_1_]]#1) with ([[LOOP_1_]]#0 -> [[I_2_:%.+]] = 0 to [[MAP_1_]]([[VAR_dim_]]), [[LOOP_1_]]#1 -> [[I_3_:%.+]] = 0 to [[MAP_3_]]([[VAR_dim_]]){{.}}[[VAR_1_]]{{.}}){
 // CHECK:             [[VAR_4_1_:%.+]]:2 = krnl.get_induction_var_value([[LOOP_1_]]#0, [[LOOP_1_]]#1) : (!krnl.loop, !krnl.loop) -> (index, index)
