// RUN: onnx-mlir-opt --shape-inference --convert-onnx-to-krnl --canonicalize %s -split-input-file | FileCheck %s

// Adding canonicalize is important here as this is the only way to check the values of the map,
// which are otherwise before the function, and thus are hard to test.

// -----

// Slice where all the parameters are constant.
func @test_slice_constant_default_axes(%arg0 : tensor<2x4xf32>) -> tensor<*xf32> {
  %axes = constant unit
  %starts = "onnx.Constant"() {value = dense<[1, 0]> : tensor<2xi64> } : () -> tensor<2xi64>
  %ends = "onnx.Constant"() {value = dense<[2, 3]> : tensor<2xi64> } : () -> tensor<2xi64>
  %steps = "onnx.Constant"() {value = dense<[1, 2]> : tensor<2xi64> } : () -> tensor<2xi64>
  %1 = "onnx.Slice"(%arg0, %starts, %ends, %axes, %steps) : (tensor<2x4xf32>, tensor<2xi64>, tensor<2xi64>, none, tensor<2xi64>) -> tensor<*xf32>
  "std.return"(%1) : (tensor<*xf32>) -> ()

// CHECK-LABEL:  func @test_slice_constant_default_axes
// CHECK-SAME:   ([[PARAM_0_:%.+]]: memref<2x4xf32>) -> memref<1x2xf32> {
// CHECK-DAG:       [[RES_:%.+]] = memref.alloc() {{.*}}: memref<1x2xf32>
// CHECK-DAG:       [[LOOP_0_:%.+]]:2 = krnl.define_loops 2
// CHECK:           krnl.iterate([[LOOP_0_]]#0, [[LOOP_0_]]#1) with ([[LOOP_0_]]#0 -> [[I_0_:%.+]] = 0 to 1, [[LOOP_0_]]#1 -> [[I_1_:%.+]] = 0 to 2) {
// CHECK-DAG:         [[VAR_6_:%.+]] = affine.apply #map0([[I_0_]])
// CHECK-DAG:         [[VAR_7_:%.+]] = affine.apply #map1([[I_1_]])
// CHECK:             [[LOAD_PARAM_0_MEM_:%.+]] = krnl.load [[PARAM_0_]]{{.}}[[VAR_6_]], [[VAR_7_]]{{.}} : memref<2x4xf32>
// CHECK:             krnl.store [[LOAD_PARAM_0_MEM_]], [[RES_]]{{.}}[[I_0_]], [[I_1_]]{{.}} : memref<1x2xf32>
// CHECK:           }
// CHECK:           return [[RES_]] : memref<1x2xf32>
// CHECK:         }
}

// -----

func @test_slice_constant_default_steps(%arg0 : tensor<2x4xf32>) -> tensor<*xf32> {
  %axes = "onnx.Constant"() {value = dense<[0, 1]> : tensor<2xi64> } : () -> tensor<2xi64>
  %starts = "onnx.Constant"() {value = dense<[1, 0]> : tensor<2xi64> } : () -> tensor<2xi64>
  %ends = "onnx.Constant"() {value = dense<[2, 3]> : tensor<2xi64> } : () -> tensor<2xi64>
  %steps = constant unit
  %1 = "onnx.Slice"(%arg0, %starts, %ends, %axes, %steps) : (tensor<2x4xf32>, tensor<2xi64>, tensor<2xi64>, tensor<2xi64>, none) -> tensor<*xf32>
  "std.return"(%1) : (tensor<*xf32>) -> ()

// CHECK-LABEL:  func @test_slice_constant_default_steps
// CHECK-SAME:   ([[PARAM_0_:%.+]]: memref<2x4xf32>) -> memref<1x3xf32> {
// CHECK-DAG:       [[RES_:%.+]] = memref.alloc() {{.*}}: memref<1x3xf32>
// CHECK-DAG:       [[LOOP_0_:%.+]]:2 = krnl.define_loops 2
// CHECK:           krnl.iterate([[LOOP_0_]]#0, [[LOOP_0_]]#1) with ([[LOOP_0_]]#0 -> [[I_0_:%.+]] = 0 to 1, [[LOOP_0_]]#1 -> [[I_1_:%.+]] = 0 to 3) {
// CHECK:             [[VAR_6_:%.+]] = affine.apply #map([[I_0_]])
// CHECK:             [[LOAD_PARAM_0_MEM_:%.+]] = krnl.load [[PARAM_0_]]{{.}}[[VAR_6_]], [[I_1_]]{{.}} : memref<2x4xf32>
// CHECK:             krnl.store [[LOAD_PARAM_0_MEM_]], [[RES_]]{{.}}[[I_0_]], [[I_1_]]{{.}} : memref<1x3xf32>
// CHECK:           }
// CHECK:           return [[RES_]] : memref<1x3xf32>
// CHECK:         }
}

// -----

func @test_slice_all_constant(%arg0 : tensor<2x4xf32>) -> tensor<*xf32> {
  %axes = "onnx.Constant"() {value = dense<[0, 1]> : tensor<2xi64> } : () -> tensor<2xi64>
  %starts = "onnx.Constant"() {value = dense<[1, 0]> : tensor<2xi64> } : () -> tensor<2xi64>
  %ends = "onnx.Constant"() {value = dense<[2, 3]> : tensor<2xi64> } : () -> tensor<2xi64>
  %steps = "onnx.Constant"() {value = dense<[1, 2]> : tensor<2xi64> } : () -> tensor<2xi64>
  %1 = "onnx.Slice"(%arg0, %starts, %ends, %axes, %steps) : (tensor<2x4xf32>, tensor<2xi64>, tensor<2xi64>, tensor<2xi64>, tensor<2xi64>) -> tensor<*xf32>
  "std.return"(%1) : (tensor<*xf32>) -> ()

// CHECK-LABEL:  func @test_slice_all_constant
// CHECK-SAME:   ([[PARAM_0_:%.+]]: memref<2x4xf32>) -> memref<1x2xf32> {
// CHECK-DAG:       [[RES_:%.+]] = memref.alloc() {{.*}}: memref<1x2xf32>
// CHECK-DAG:       [[LOOP_0_:%.+]]:2 = krnl.define_loops 2
// CHECK:           krnl.iterate([[LOOP_0_]]#0, [[LOOP_0_]]#1) with ([[LOOP_0_]]#0 -> [[I_0_:%.+]] = 0 to 1, [[LOOP_0_]]#1 -> [[I_1_:%.+]] = 0 to 2) {
// CHECK-DAG:         [[VAR_6_:%.+]] = affine.apply #map0([[I_0_]])
// CHECK-DAG:         [[VAR_7_:%.+]] = affine.apply #map1([[I_1_]])
// CHECK:             [[LOAD_PARAM_0_MEM_:%.+]] = krnl.load [[PARAM_0_]]{{.}}[[VAR_6_]], [[VAR_7_]]{{.}} : memref<2x4xf32>
// CHECK:             krnl.store [[LOAD_PARAM_0_MEM_]], [[RES_]]{{.}}[[I_0_]], [[I_1_]]{{.}} : memref<1x2xf32>
// CHECK:           }
// CHECK:           return [[RES_]] : memref<1x2xf32>
// CHECK:         }
}

// -----

func @test_slice_all_constant_negative(%arg0 : tensor<2x4xf32>) -> tensor<*xf32> {
  %axes = "onnx.Constant"() {value = dense<[0, -1]> : tensor<2xi64> } : () -> tensor<2xi64>
  %starts = "onnx.Constant"() {value = dense<[1, 0]> : tensor<2xi64> } : () -> tensor<2xi64>
  %ends = "onnx.Constant"() {value = dense<[2, -1]> : tensor<2xi64> } : () -> tensor<2xi64>
  %steps = "onnx.Constant"() {value = dense<[1, 2]> : tensor<2xi64> } : () -> tensor<2xi64>
  %1 = "onnx.Slice"(%arg0, %starts, %ends, %axes, %steps) : (tensor<2x4xf32>, tensor<2xi64>, tensor<2xi64>, tensor<2xi64>, tensor<2xi64>) -> tensor<*xf32>
  "std.return"(%1) : (tensor<*xf32>) -> ()

// CHECK-LABEL:  func @test_slice_all_constant_negative
// CHECK-SAME:   ([[PARAM_0_:%.+]]: memref<2x4xf32>) -> memref<1x2xf32> {
// CHECK-DAG:       [[RES_:%.+]] = memref.alloc() {{.*}}: memref<1x2xf32>
// CHECK-DAG:       [[LOOP_0_:%.+]]:2 = krnl.define_loops 2
// CHECK:           krnl.iterate([[LOOP_0_]]#0, [[LOOP_0_]]#1) with ([[LOOP_0_]]#0 -> [[I_0_:%.+]] = 0 to 1, [[LOOP_0_]]#1 -> [[I_1_:%.+]] = 0 to 2) {
// CHECK-DAG:         [[VAR_6_:%.+]] = affine.apply #map0([[I_0_]])
// CHECK-DAG:         [[VAR_7_:%.+]] = affine.apply #map1([[I_1_]])
// CHECK:             [[LOAD_PARAM_0_MEM_:%.+]] = krnl.load [[PARAM_0_]]{{.}}[[VAR_6_]], [[VAR_7_]]{{.}} : memref<2x4xf32>
// CHECK:             krnl.store [[LOAD_PARAM_0_MEM_]], [[RES_]]{{.}}[[I_0_]], [[I_1_]]{{.}} : memref<1x2xf32>
// CHECK:           }
// CHECK:           return [[RES_]] : memref<1x2xf32>
// CHECK:         }
}

// -----

func @test_slice_all_constant_end_outofbound(%arg0 : tensor<2x4xf32>) -> tensor<*xf32> {
  %axes = "onnx.Constant"() {value = dense<[0, 1]> : tensor<2xi64> } : () -> tensor<2xi64>
  %starts = "onnx.Constant"() {value = dense<[1, 0]> : tensor<2xi64> } : () -> tensor<2xi64>
  %ends = "onnx.Constant"() {value = dense<[5, 3]> : tensor<2xi64> } : () -> tensor<2xi64>
  %steps = "onnx.Constant"() {value = dense<[1, 2]> : tensor<2xi64> } : () -> tensor<2xi64>
  %1 = "onnx.Slice"(%arg0, %starts, %ends, %axes, %steps) : (tensor<2x4xf32>, tensor<2xi64>, tensor<2xi64>, tensor<2xi64>, tensor<2xi64>) -> tensor<*xf32>
  "std.return"(%1) : (tensor<*xf32>) -> ()

// CHECK-LABEL:  func @test_slice_all_constant_end_outofbound
// CHECK-SAME:   ([[PARAM_0_:%.+]]: memref<2x4xf32>) -> memref<1x2xf32> {
// CHECK-DAG:       [[RES_:%.+]] = memref.alloc() {{.*}}: memref<1x2xf32>
// CHECK-DAG:       [[LOOP_0_:%.+]]:2 = krnl.define_loops 2
// CHECK:           krnl.iterate([[LOOP_0_]]#0, [[LOOP_0_]]#1) with ([[LOOP_0_]]#0 -> [[I_0_:%.+]] = 0 to 1, [[LOOP_0_]]#1 -> [[I_1_:%.+]] = 0 to 2) {
// CHECK-DAG:         [[VAR_6_:%.+]] = affine.apply #map0([[I_0_]])
// CHECK-DAG:         [[VAR_7_:%.+]] = affine.apply #map1([[I_1_]])
// CHECK:             [[LOAD_PARAM_0_MEM_:%.+]] = krnl.load [[PARAM_0_]]{{.}}[[VAR_6_]], [[VAR_7_]]{{.}} : memref<2x4xf32>
// CHECK:             krnl.store [[LOAD_PARAM_0_MEM_]], [[RES_]]{{.}}[[I_0_]], [[I_1_]]{{.}} : memref<1x2xf32>
// CHECK:           }
// CHECK:           return [[RES_]] : memref<1x2xf32>
// CHECK:         }
}

// -----

func @test_slice_all_constant_negative_steps(%arg0 : tensor<2x4xf32>) -> tensor<*xf32> {
  %axes = "onnx.Constant"() {value = dense<[0, 1]> : tensor<2xi64> } : () -> tensor<2xi64>
  %starts = "onnx.Constant"() {value = dense<[1, 3]> : tensor<2xi64> } : () -> tensor<2xi64>
  %ends = "onnx.Constant"() {value = dense<[2, 0]> : tensor<2xi64> } : () -> tensor<2xi64>
  %steps = "onnx.Constant"() {value = dense<[1, -2]> : tensor<2xi64> } : () -> tensor<2xi64>
  %1 = "onnx.Slice"(%arg0, %starts, %ends, %axes, %steps) : (tensor<2x4xf32>, tensor<2xi64>, tensor<2xi64>, tensor<2xi64>, tensor<2xi64>) -> tensor<*xf32>
  "std.return"(%1) : (tensor<*xf32>) -> ()

// CHECK-LABEL:  func @test_slice_all_constant_negative_steps
// CHECK-SAME:   ([[PARAM_0_:%.+]]: memref<2x4xf32>) -> memref<1x2xf32> {
// CHECK-DAG:       [[RES_:%.+]] = memref.alloc() {{.*}}: memref<1x2xf32>
// CHECK-DAG:       [[LOOP_0_:%.+]]:2 = krnl.define_loops 2
// CHECK:           krnl.iterate([[LOOP_0_]]#0, [[LOOP_0_]]#1) with ([[LOOP_0_]]#0 -> [[I_0_:%.+]] = 0 to 1, [[LOOP_0_]]#1 -> [[I_1_:%.+]] = 0 to 2) {
// CHECK-DAG:         [[VAR_6_:%.+]] = affine.apply #map0([[I_0_]])
// CHECK-DAG:         [[VAR_7_:%.+]] = affine.apply #map1([[I_1_]])
// CHECK:             [[LOAD_PARAM_0_MEM_:%.+]] = krnl.load [[PARAM_0_]]{{.}}[[VAR_6_]], [[VAR_7_]]{{.}} : memref<2x4xf32>
// CHECK:             krnl.store [[LOAD_PARAM_0_MEM_]], [[RES_]]{{.}}[[I_0_]], [[I_1_]]{{.}} : memref<1x2xf32>
// CHECK:           }
// CHECK:           return [[RES_]] : memref<1x2xf32>
// CHECK:         }
}

// -----

// Slice where the data is dyn sized along a non-sliced dim
func @dyntest_slice_constant_dynshape_not_spliced(%arg0 : tensor<?x4x5xf32>) -> tensor<*xf32> {
  // %data = "onnx.Constant"() {value = dense<[ [ [ 0, 1, 2, 3, 4 ], [ 10, 11, 12, 13, 14 ], [ 20, 21, 22, 23, 24 ], [ 30, 31, 32, 33, 34 ] ], [ [ 100, 101, 102, 103, 104 ], [ 110, 111, 112, 113, 114 ], [ 120, 121, 122, 123, 124 ], [ 130, 131, 132, 133, 134 ] ], [ [ 200, 201, 202, 203, 204 ], [ 210, 211, 212, 213, 214 ], [ 220, 221, 222, 223, 224 ], [ 230, 231, 232, 233, 234 ] ] ] > : tensor<3x4x5xi64> } : () -> tensor<3x4x5xi64>
  // slice * 1-3 1-4 with neg numbers
  %axes = "onnx.Constant"() {value = dense<[2, 1]> : tensor<2xi64> } : () -> tensor<2xi64>
  %starts = "onnx.Constant"() {value = dense<[1, 1]> : tensor<2xi64> } : () -> tensor<2xi64>
  %ends = "onnx.Constant"() {value = dense<[-1, -1]> : tensor<2xi64> } : () -> tensor<2xi64>
  %steps = "onnx.Constant"() {value = dense<[1, 1]> : tensor<2xi64> } : () -> tensor<2xi64>
  %res = "onnx.Slice"(%arg0, %starts, %ends, %axes, %steps) : (tensor<?x4x5xf32>, tensor<2xi64>, tensor<2xi64>, tensor<2xi64>, tensor<2xi64>) -> tensor<*xf32>
  "std.return"(%res) : (tensor<*xf32>) -> ()

// CHECK-LABEL:  func @dyntest_slice_constant_dynshape_not_spliced
// CHECK-SAME:   ([[PARAM_0_:%.+]]: memref<?x4x5xf32>) -> memref<?x2x3xf32> {
// CHECK-DAG:       [[CST_0_:%.+]] = constant 0 : index
// CHECK:           [[DIM_0_:%.+]] = memref.dim [[PARAM_0_]], [[CST_0_]] : memref<?x4x5xf32>
// CHECK-DAG:       [[RES_:%.+]] = memref.alloc([[DIM_0_]]) {{.*}} : memref<?x2x3xf32>
// CHECK-DAG:       [[LOOP_0_:%.+]]:3 = krnl.define_loops 3
// CHECK:           krnl.iterate([[LOOP_0_]]#0, [[LOOP_0_]]#1, [[LOOP_0_]]#2) with ([[LOOP_0_]]#0 -> [[I_0_:%.+]] = 0 to [[DIM_0_]], [[LOOP_0_]]#1 -> [[I_1_:%.+]] = 0 to 2, [[LOOP_0_]]#2 -> [[I_2_:%.+]] = 0 to 3) {
// CHECK-DAG:         [[VAR_7_:%.+]] = affine.apply #map([[I_1_]])
// CHECK-DAG:         [[VAR_8_:%.+]] = affine.apply #map([[I_2_]])
// CHECK:             [[LOAD_PARAM_0_MEM_:%.+]] = krnl.load [[PARAM_0_]]{{.}}[[I_0_]], [[VAR_7_]], [[VAR_8_]]{{.}} : memref<?x4x5xf32>
// CHECK:             krnl.store [[LOAD_PARAM_0_MEM_]], [[RES_]]{{.}}[[I_0_]], [[I_1_]], [[I_2_]]{{.}} : memref<?x2x3xf32>
// CHECK:           }
// CHECK:           return [[RES_]] : memref<?x2x3xf32>
// CHECK:         }
}

// -----

// Check where all is dynamic except input size and axis. The code was verified
// using a procedure simioar to mlir-run and by manually adding code to print the
// output as a vector

func @compute_slice_all_dyn(%arg0 : tensor<2xi64>, %arg1 : tensor<2xi64>, %arg2 : tensor<2xi64>) {
   %data = "onnx.Constant"() {value = dense<[ [ [ 0, 1, 2, 3, 4 ], [ 10, 11, 12, 13, 14 ], [ 20, 21, 22, 23, 24 ], [ 30, 31, 32, 33, 34 ] ], [ [ 100, 101, 102, 103, 104 ], [ 110, 111, 112, 113, 114 ], [ 120, 121, 122, 123, 124 ], [ 130, 131, 132, 133, 134 ] ], [ [ 200, 201, 202, 203, 204 ], [ 210, 211, 212, 213, 214 ], [ 220, 221, 222, 223, 224 ], [ 230, 231, 232, 233, 234 ] ] ] > : tensor<3x4x5xi64> } : () -> tensor<3x4x5xi64>

  // slice * 1-3 1-4 with neg numbers
  %axes = "onnx.Constant"() {value = dense<[2, 1]> : tensor<2xi64> } : () -> tensor<2xi64>
  %res = "onnx.Slice"(%data, %arg0, %arg1, %axes, %arg2) : (tensor<3x4x5xi64>, tensor<2xi64>, tensor<2xi64>, tensor<2xi64>, tensor<2xi64>) -> tensor<3x?x?xi64>
  return

// CHECK-LABEL:  func @compute_slice_all_dyn
// CHECK-SAME:   ([[PARAM_0_:%.+]]: memref<2xi64>, [[PARAM_1_:%.+]]: memref<2xi64>, [[PARAM_2_:%.+]]: memref<2xi64>) {
// CHECK-DAG:       [[CST_0_:%.+]] = constant 0 : index
// CHECK-DAG:       [[CST_1_:%.+]] = constant 1 : index
// CHECK-DAG:       [[CST_5_:%.+]] = constant 5 : index
// CHECK-DAG:       [[CST_minus_1_:%.+]] = constant -1 : index
// CHECK-DAG:       [[CST_3_:%.+]] = constant 3 : index
// CHECK-DAG:       [[CST_4_:%.+]] = constant 4 : index
// CHECK-DAG:       [[CST_minus_2147483648_:%.+]] = constant -2147483648 : index
// CHECK-DAG:       [[CST_2147483647_:%.+]] = constant 2147483647 : index
// CHECK-DAG:       [[VAR_0_:%.+]] = "krnl.global"() {name = "constant_0", shape = [3, 4, 5], value = dense<{{.}}{{.}}[0, 1, 2, 3, 4], [10, 11, 12, 13, 14], [20, 21, 22, 23, 24], [30, 31, 32, 33, 34]{{.}}, {{.}}[100, 101, 102, 103, 104], [110, 111, 112, 113, 114], [120, 121, 122, 123, 124], [130, 131, 132, 133, 134]{{.}}, {{.}}[200, 201, 202, 203, 204], [210, 211, 212, 213, 214], [220, 221, 222, 223, 224], [230, 231, 232, 233, 234]{{.}}{{.}}> : tensor<3x4x5xi64>} : () -> memref<3x4x5xi64>
// CHECK-DAG:       [[LOAD_PARAM_0_MEM_:%.+]] = krnl.load [[PARAM_0_]]{{\[}}[[CST_0_]]{{\]}} : memref<2xi64>
// CHECK-NOT: separator of consecutive DAGs
// CHECK-DAG:       [[VAR_3_:%.+]] = index_cast [[LOAD_PARAM_0_MEM_]] : i64 to index
// CHECK-DAG:       [[LOAD_PARAM_1_MEM_:%.+]] = krnl.load [[PARAM_1_]]{{\[}}[[CST_0_]]{{\]}} : memref<2xi64>
// CHECK-NOT: separator of consecutive DAGs
// CHECK-DAG:       [[VAR_5_:%.+]] = index_cast [[LOAD_PARAM_1_MEM_]] : i64 to index
// CHECK-DAG:       [[LOAD_PARAM_2_MEM_:%.+]] = krnl.load [[PARAM_2_]]{{\[}}[[CST_0_]]{{\]}} : memref<2xi64>
// CHECK-NOT: separator of consecutive DAGs
// CHECK-DAG:       [[VAR_7_:%.+]] = index_cast [[LOAD_PARAM_2_MEM_]] : i64 to index
// CHECK-DAG:       [[VAR_8_:%.+]] = cmpi slt, [[VAR_3_]], [[CST_0_]] : index
// CHECK-DAG:       [[VAR_9_:%.+]] = affine.apply #map0(){{.}}[[VAR_3_]]{{.}}
// CHECK:           [[VAR_10_:%.+]] = select [[VAR_8_]], [[VAR_9_]], [[VAR_3_]] : index
// CHECK:           [[VAR_11_:%.+]] = cmpi slt, [[VAR_10_]], [[CST_0_]] : index
// CHECK:           [[VAR_12_:%.+]] = select [[VAR_11_]], [[CST_0_]], [[VAR_10_]] : index
// CHECK:           [[VAR_13_:%.+]] = cmpi sgt, [[VAR_12_]], [[CST_4_]] : index
// CHECK-DAG:       [[VAR_14_:%.+]] = select [[VAR_13_]], [[CST_4_]], [[VAR_12_]] : index
// CHECK-DAG:       [[VAR_15_:%.+]] = cmpi slt, [[VAR_10_]], [[CST_0_]] : index
// CHECK:           [[VAR_16_:%.+]] = select [[VAR_15_]], [[CST_0_]], [[VAR_10_]] : index
// CHECK:           [[VAR_17_:%.+]] = cmpi sgt, [[VAR_16_]], [[CST_5_]] : index
// CHECK-DAG:       [[VAR_18_:%.+]] = select [[VAR_17_]], [[CST_5_]], [[VAR_16_]] : index
// CHECK-DAG:       [[VAR_19_:%.+]] = cmpi slt, [[VAR_7_]], [[CST_0_]] : index
// CHECK-NOT: separator of consecutive DAGs
// CHECK-DAG:       [[VAR_20_:%.+]] = select [[VAR_19_]], [[VAR_14_]], [[VAR_18_]] : index
// CHECK-DAG:       [[VAR_21_:%.+]] = cmpi slt, [[VAR_5_]], [[CST_0_]] : index
// CHECK-DAG:       [[VAR_22_:%.+]] = affine.apply #map0(){{.}}[[VAR_5_]]{{.}}
// CHECK-NOT: separator of consecutive DAGs
// CHECK-DAG:       [[VAR_23_:%.+]] = select [[VAR_21_]], [[VAR_22_]], [[VAR_5_]] : index
// CHECK-DAG:       [[VAR_24_:%.+]] = cmpi sle, [[VAR_5_]], [[CST_minus_2147483648_]] : index
// CHECK-NOT: separator of consecutive DAGs
// CHECK-DAG:       [[VAR_25_:%.+]] = select [[VAR_24_]], [[CST_minus_1_]], [[VAR_23_]] : index
// CHECK-DAG:       [[VAR_26_:%.+]] = cmpi sge, [[VAR_5_]], [[CST_2147483647_]] : index
// CHECK:           [[VAR_27_:%.+]] = select [[VAR_26_]], [[CST_5_]], [[VAR_25_]] : index
// CHECK:           [[VAR_28_:%.+]] = cmpi slt, [[VAR_27_]], [[CST_minus_1_]] : index
// CHECK:           [[VAR_29_:%.+]] = select [[VAR_28_]], [[CST_minus_1_]], [[VAR_27_]] : index
// CHECK:           [[VAR_30_:%.+]] = cmpi sgt, [[VAR_29_]], [[CST_5_]] : index
// CHECK-DAG:       [[VAR_31_:%.+]] = select [[VAR_30_]], [[CST_5_]], [[VAR_29_]] : index
// CHECK-DAG:       [[VAR_32_:%.+]] = cmpi slt, [[VAR_27_]], [[CST_0_]] : index
// CHECK:           [[VAR_33_:%.+]] = select [[VAR_32_]], [[CST_0_]], [[VAR_27_]] : index
// CHECK:           [[VAR_34_:%.+]] = cmpi sgt, [[VAR_33_]], [[CST_5_]] : index
// CHECK-DAG:       [[VAR_35_:%.+]] = select [[VAR_34_]], [[CST_5_]], [[VAR_33_]] : index
// CHECK-DAG:       [[VAR_36_:%.+]] = cmpi slt, [[VAR_7_]], [[CST_0_]] : index
// CHECK:           [[VAR_37_:%.+]] = select [[VAR_36_]], [[VAR_31_]], [[VAR_35_]] : index
// CHECK:           [[VAR_38_:%.+]] = subi [[VAR_37_]], [[VAR_20_]] : index
// CHECK:           [[VAR_39_:%.+]] = ceildivi_signed [[VAR_38_]], [[VAR_7_]] : index
// CHECK:           [[VAR_40_:%.+]] = cmpi slt, [[VAR_39_]], [[CST_0_]] : index
// CHECK-DAG:       [[VAR_41_:%.+]] = select [[VAR_40_]], [[CST_0_]], [[VAR_39_]] : index
// CHECK-DAG:       [[LOAD_PARAM_0_MEM_1_:%.+]] = krnl.load [[PARAM_0_]]{{\[}}[[CST_1_]]{{\]}} : memref<2xi64>
// CHECK-NOT: separator of consecutive DAGs
// CHECK-DAG:       [[VAR_43_:%.+]] = index_cast [[LOAD_PARAM_0_MEM_1_]] : i64 to index
// CHECK-DAG:       [[LOAD_PARAM_1_MEM_1_:%.+]] = krnl.load [[PARAM_1_]]{{\[}}[[CST_1_]]{{\]}} : memref<2xi64>
// CHECK-NOT: separator of consecutive DAGs
// CHECK-DAG:       [[VAR_45_:%.+]] = index_cast [[LOAD_PARAM_1_MEM_1_]] : i64 to index
// CHECK-DAG:       [[LOAD_PARAM_2_MEM_1_:%.+]] = krnl.load [[PARAM_2_]]{{\[}}[[CST_1_]]{{\]}} : memref<2xi64>
// CHECK-NOT: separator of consecutive DAGs
// CHECK-DAG:       [[VAR_47_:%.+]] = index_cast [[LOAD_PARAM_2_MEM_1_]] : i64 to index
// CHECK-DAG:       [[VAR_48_:%.+]] = cmpi slt, [[VAR_43_]], [[CST_0_]] : index
// CHECK-DAG:       [[VAR_49_:%.+]] = affine.apply #map1(){{.}}[[VAR_43_]]{{.}}
// CHECK:           [[VAR_50_:%.+]] = select [[VAR_48_]], [[VAR_49_]], [[VAR_43_]] : index
// CHECK:           [[VAR_51_:%.+]] = cmpi slt, [[VAR_50_]], [[CST_0_]] : index
// CHECK:           [[VAR_52_:%.+]] = select [[VAR_51_]], [[CST_0_]], [[VAR_50_]] : index
// CHECK:           [[VAR_53_:%.+]] = cmpi sgt, [[VAR_52_]], [[CST_3_]] : index
// CHECK-DAG:       [[VAR_54_:%.+]] = select [[VAR_53_]], [[CST_3_]], [[VAR_52_]] : index
// CHECK-DAG:       [[VAR_55_:%.+]] = cmpi slt, [[VAR_50_]], [[CST_0_]] : index
// CHECK:           [[VAR_56_:%.+]] = select [[VAR_55_]], [[CST_0_]], [[VAR_50_]] : index
// CHECK:           [[VAR_57_:%.+]] = cmpi sgt, [[VAR_56_]], [[CST_4_]] : index
// CHECK-DAG:       [[VAR_58_:%.+]] = select [[VAR_57_]], [[CST_4_]], [[VAR_56_]] : index
// CHECK-DAG:       [[VAR_59_:%.+]] = cmpi slt, [[VAR_47_]], [[CST_0_]] : index
// CHECK-NOT: separator of consecutive DAGs
// CHECK-DAG:       [[VAR_60_:%.+]] = select [[VAR_59_]], [[VAR_54_]], [[VAR_58_]] : index
// CHECK-DAG:       [[VAR_61_:%.+]] = cmpi slt, [[VAR_45_]], [[CST_0_]] : index
// CHECK-DAG:       [[VAR_62_:%.+]] = affine.apply #map1(){{.}}[[VAR_45_]]{{.}}
// CHECK-NOT: separator of consecutive DAGs
// CHECK-DAG:       [[VAR_63_:%.+]] = select [[VAR_61_]], [[VAR_62_]], [[VAR_45_]] : index
// CHECK-DAG:       [[VAR_64_:%.+]] = cmpi sle, [[VAR_45_]], [[CST_minus_2147483648_]] : index
// CHECK-NOT: separator of consecutive DAGs
// CHECK-DAG:       [[VAR_65_:%.+]] = select [[VAR_64_]], [[CST_minus_1_]], [[VAR_63_]] : index
// CHECK-DAG:       [[VAR_66_:%.+]] = cmpi sge, [[VAR_45_]], [[CST_2147483647_]] : index
// CHECK:           [[VAR_67_:%.+]] = select [[VAR_66_]], [[CST_4_]], [[VAR_65_]] : index
// CHECK:           [[VAR_68_:%.+]] = cmpi slt, [[VAR_67_]], [[CST_minus_1_]] : index
// CHECK:           [[VAR_69_:%.+]] = select [[VAR_68_]], [[CST_minus_1_]], [[VAR_67_]] : index
// CHECK:           [[VAR_70_:%.+]] = cmpi sgt, [[VAR_69_]], [[CST_4_]] : index
// CHECK-DAG:       [[VAR_71_:%.+]] = select [[VAR_70_]], [[CST_4_]], [[VAR_69_]] : index
// CHECK-DAG:       [[VAR_72_:%.+]] = cmpi slt, [[VAR_67_]], [[CST_0_]] : index
// CHECK:           [[VAR_73_:%.+]] = select [[VAR_72_]], [[CST_0_]], [[VAR_67_]] : index
// CHECK:           [[VAR_74_:%.+]] = cmpi sgt, [[VAR_73_]], [[CST_4_]] : index
// CHECK-DAG:       [[VAR_75_:%.+]] = select [[VAR_74_]], [[CST_4_]], [[VAR_73_]] : index
// CHECK-DAG:       [[VAR_76_:%.+]] = cmpi slt, [[VAR_47_]], [[CST_0_]] : index
// CHECK:           [[VAR_77_:%.+]] = select [[VAR_76_]], [[VAR_71_]], [[VAR_75_]] : index
// CHECK:           [[VAR_78_:%.+]] = subi [[VAR_77_]], [[VAR_60_]] : index
// CHECK:           [[VAR_79_:%.+]] = ceildivi_signed [[VAR_78_]], [[VAR_47_]] : index
// CHECK:           [[VAR_80_:%.+]] = cmpi slt, [[VAR_79_]], [[CST_0_]] : index
// CHECK:           [[VAR_81_:%.+]] = select [[VAR_80_]], [[CST_0_]], [[VAR_79_]] : index
// CHECK-DAG:       [[RES_:%.+]] = memref.alloc([[VAR_81_]], [[VAR_41_]]) {{.*}} : memref<3x?x?xi64>
// CHECK-DAG:       [[LOOP_0_:%.+]]:3 = krnl.define_loops 3
// CHECK:           krnl.iterate([[LOOP_0_]]#0, [[LOOP_0_]]#1, [[LOOP_0_]]#2) with ([[LOOP_0_]]#0 -> [[I_0_:%.+]] = 0 to 3, [[LOOP_0_]]#1 -> [[I_1_:%.+]] = 0 to [[VAR_81_]], [[LOOP_0_]]#2 -> [[I_2_:%.+]] = 0 to [[VAR_41_]]) {
// CHECK:             [[VAR_84_:%.+]] = muli [[VAR_47_]], [[I_1_]] : index
// CHECK-DAG:         [[VAR_85_:%.+]] = addi [[VAR_84_]], [[VAR_60_]] : index
// CHECK-DAG:         [[VAR_86_:%.+]] = muli [[VAR_7_]], [[I_2_]] : index
// CHECK:             [[VAR_87_:%.+]] = addi [[VAR_86_]], [[VAR_20_]] : index
// CHECK:             [[LOAD_VAR_0_MEM_:%.+]] = krnl.load [[VAR_0_]]{{.}}[[I_0_]], [[VAR_85_]], [[VAR_87_]]{{.}} : memref<3x4x5xi64>
// CHECK:             krnl.store [[LOAD_VAR_0_MEM_]], [[RES_]]{{.}}[[I_0_]], [[I_1_]], [[I_2_]]{{.}} : memref<3x?x?xi64>
// CHECK:           }
// CHECK:           return
// CHECK:         }
}

// -----

// GEMM with everything constant
func @test_gemm(%arg0 : tensor<5x10xf32>, %arg1 : tensor<5x10xf32>, %arg2: tensor<10xf32>) -> tensor<*xf32> {
  %0 ="onnx.Gemm"(%arg0, %arg1, %arg2) {alpha = 1.0 : f32, beta = 5.0 : f32, transA = 1 : si64, transB = 0 : si64} : (tensor<5x10xf32>, tensor<5x10xf32>, tensor<10xf32>) -> tensor<*xf32>
  "std.return"(%0) : (tensor<*xf32>) -> ()

// CHECK-LABEL:  func @test_gemm
// CHECK-SAME:   ([[PARAM_0_:%.+]]: memref<5x10xf32>, [[PARAM_1_:%.+]]: memref<5x10xf32>, [[PARAM_2_:%.+]]: memref<10xf32>) -> memref<10x10xf32> {
}

// -----

// Gemm with all dimensions dynamic
func @test_gemm_all_dyn(%arg0 : tensor<?x?xf32>, %arg1 : tensor<?x?xf32>, %arg2: tensor<?xf32>) -> tensor<*xf32> {
  %0 ="onnx.Gemm"(%arg0, %arg1, %arg2) {alpha = 1.0 : f32, beta = 5.0 : f32, transA = 1 : si64, transB = 0 : si64} : (tensor<?x?xf32>, tensor<?x?xf32>, tensor<?xf32>) -> tensor<*xf32>
  "std.return"(%0) : (tensor<*xf32>) -> ()

// CHECK-LABEL:  func @test_gemm_all_dyn
}

// -----

// A[10, *] * B[*, 10] result in constant size output but dyn reduction.
func @test_gemm_k_dyn(%arg0 : tensor<?x10xf32>, %arg1 : tensor<?x10xf32>, %arg2: tensor<10xf32>) -> tensor<*xf32> {
  %0 ="onnx.Gemm"(%arg0, %arg1, %arg2) {alpha = 1.0 : f32, beta = 5.0 : f32, transA = 1 : si64, transB = 0 : si64} : (tensor<?x10xf32>, tensor<?x10xf32>, tensor<10xf32>) -> tensor<*xf32>
  "std.return"(%0) : (tensor<*xf32>) -> ()

// CHECK-LABEL:  func @test_gemm_k_dyn
}

// -----

// Broadcast bias C is dym, so we don't know if its 1 -> broadcast or 10. Dyn test for that.
func @test_gemm_c_dyn(%arg0 : tensor<5x10xf32>, %arg1 : tensor<5x10xf32>, %arg2: tensor<?xf32>) -> tensor<*xf32> {
  %0 ="onnx.Gemm"(%arg0, %arg1, %arg2) {alpha = 1.0 : f32, beta = 5.0 : f32, transA = 1 : si64, transB = 0 : si64} : (tensor<5x10xf32>, tensor<5x10xf32>, tensor<?xf32>) -> tensor<*xf32>
  "std.return"(%0) : (tensor<*xf32>) -> ()

// CHECK-LABEL:  func @test_gemm_c_dyn
}

// -----

// Test tile with constant repeats
func @test_tile1(%arg0 : tensor<4x8xf32>) -> tensor<*xf32> {
  %0 = "onnx.Constant"() { value = dense<[3, 2]> : tensor<2xi64>} : () -> tensor<2xi64>
  %1 = "onnx.Tile"(%arg0, %0) : (tensor<4x8xf32>, tensor<2xi64>) -> tensor<*xf32>
  return %1 : tensor<*xf32>

// CHECK-LABEL:  func @test_tile1
// CHECK-SAME:   ([[PARAM_0_:%.+]]: memref<4x8xf32>) -> memref<12x16xf32> {
// CHECK-DAG:       [[RES_:%.+]] = memref.alloc() {{.*}}: memref<12x16xf32>
// CHECK-DAG:       [[LOOP_0_:%.+]]:2 = krnl.define_loops 2
// CHECK:           krnl.iterate([[LOOP_0_]]#0, [[LOOP_0_]]#1) with ([[LOOP_0_]]#0 -> [[I_0_:%.+]] = 0 to 12, [[LOOP_0_]]#1 -> [[I_1_:%.+]] = 0 to 16) {
// CHECK-DAG:         [[VAR_3_:%.+]] = affine.apply #map0([[I_0_]])
// CHECK-DAG:         [[VAR_4_:%.+]] = affine.apply #map1([[I_1_]])
// CHECK:             [[LOAD_PARAM_0_MEM_:%.+]] = krnl.load [[PARAM_0_]]{{.}}[[VAR_3_]], [[VAR_4_]]{{.}} : memref<4x8xf32>
// CHECK:             krnl.store [[LOAD_PARAM_0_MEM_]], [[RES_]]{{.}}[[I_0_]], [[I_1_]]{{.}} : memref<12x16xf32>
// CHECK:           }
// CHECK:           return [[RES_]] : memref<12x16xf32>
// CHECK:         }
}

// -----

// Test tile without constant repeats
func @test_tile2(%arg0 : tensor<8xf32>, %arg1 : tensor<1xi64>) -> tensor<*xf32> {
  %1 = "onnx.Tile"(%arg0, %arg1) : (tensor<8xf32>, tensor<1xi64>) -> tensor<*xf32>
  return %1 : tensor<*xf32>

// CHECK-LABEL:  func @test_tile2
// CHECK-SAME:   ([[PARAM_0_:%.+]]: memref<8xf32>, [[PARAM_1_:%.+]]: memref<1xi64>) -> memref<?xf32> {
// CHECK-DAG:       [[CST_0_:%.+]] = constant 0 : index
// CHECK:           [[LOAD_PARAM_1_MEM_:%.+]] = krnl.load [[PARAM_1_]]{{\[}}[[CST_0_]]{{\]}} : memref<1xi64>
// CHECK:           [[VAR_1_:%.+]] = index_cast [[LOAD_PARAM_1_MEM_]] : i64 to index
// CHECK:           [[VAR_2_:%.+]] = affine.apply #map0(){{.}}[[VAR_1_]]{{.}}
// CHECK-DAG:       [[RES_:%.+]] = memref.alloc([[VAR_2_]]) {{.*}} : memref<?xf32>
// CHECK-DAG:       [[LOOP_0_:%.+]] = krnl.define_loops 1
// CHECK:           krnl.iterate([[LOOP_0_]]) with ([[LOOP_0_]] -> [[I_0_:%.+]] = 0 to [[VAR_2_]]) {
// CHECK:             [[VAR_5_:%.+]] = affine.apply #map1([[I_0_]])
// CHECK:             [[LOAD_PARAM_0_MEM_:%.+]] = krnl.load [[PARAM_0_]]{{.}}[[VAR_5_]]{{.}} : memref<8xf32>
// CHECK:             krnl.store [[LOAD_PARAM_0_MEM_]], [[RES_]]{{.}}[[I_0_]]{{.}} : memref<?xf32>
// CHECK:           }
// CHECK:           return [[RES_]] : memref<?xf32>
// CHECK:         }
}

// -----

// Test gather along axis 0, first example in ONNX for Gather. Positive indices, so no select.
func @test_gather_axis0(%arg0 : tensor<3x2xf32>) -> tensor<2x2x2xf32> {
  %indices = "onnx.Constant"() {value = dense<[[0, 1], [1, 2]]> : tensor<2x2xi64>} : () -> tensor<2x2xi64>
  %0 = "onnx.Gather"(%arg0, %indices) {axis = 0 : si64} : (tensor<3x2xf32>, tensor<2x2xi64>) -> tensor<2x2x2xf32>
  "std.return"(%0) : (tensor<2x2x2xf32>) -> ()

// CHECK-LABEL:  func @test_gather_axis0
// CHECK-SAME:   ([[PARAM_0_:%.+]]: memref<3x2xf32>) -> memref<2x2x2xf32> {
// CHECK-DAG:       [[RES_:%.+]] = memref.alloc() {{.*}}: memref<2x2x2xf32>
// CHECK-DAG:       [[VAR_1_:%.+]] = "krnl.global"() {name = "constant_0", shape = [2, 2], value = dense<{{.}}[0, 1], [1, 2]{{.}}> : tensor<2x2xi64>} : () -> memref<2x2xi64>
// CHECK-DAG:       [[LOOP_0_:%.+]]:3 = krnl.define_loops 3
// CHECK:           krnl.iterate([[LOOP_0_]]#0, [[LOOP_0_]]#1, [[LOOP_0_]]#2) with ([[LOOP_0_]]#0 -> [[I_0_:%.+]] = 0 to 2, [[LOOP_0_]]#1 -> [[I_1_:%.+]] = 0 to 2, [[LOOP_0_]]#2 -> [[I_2_:%.+]] = 0 to 2) {
// CHECK:             [[LOAD_VAR_1_MEM_:%.+]] = krnl.load [[VAR_1_]]{{.}}[[I_0_]], [[I_1_]]{{.}} : memref<2x2xi64>
// CHECK:             [[VAR_4_:%.+]] = index_cast [[LOAD_VAR_1_MEM_]] : i64 to index
// CHECK:             [[LOAD_PARAM_0_MEM_:%.+]] = krnl.load [[PARAM_0_]]{{.}}[[VAR_4_]], [[I_2_]]{{.}} : memref<3x2xf32>
// CHECK:             krnl.store [[LOAD_PARAM_0_MEM_]], [[RES_]]{{.}}[[I_0_]], [[I_1_]], [[I_2_]]{{.}} : memref<2x2x2xf32>
// CHECK:           }
// CHECK:           return [[RES_]] : memref<2x2x2xf32>
// CHECK:         }
}

// -----

// Test gather along axis 0, first example in ONNX for Gather. Positive indices, so no select.
func @test_gather_axis0neg(%arg0 : tensor<3x2xf32>) -> tensor<2x2x2xf32> {
  %indices = "onnx.Constant"() {value = dense<[[0, -1], [1, 2]]> : tensor<2x2xi64>} : () -> tensor<2x2xi64>
  %0 = "onnx.Gather"(%arg0, %indices) {axis = 0 : si64} : (tensor<3x2xf32>, tensor<2x2xi64>) -> tensor<2x2x2xf32>
  "std.return"(%0) : (tensor<2x2x2xf32>) -> ()

// CHECK-LABEL:  func @test_gather_axis0neg
// CHECK-SAME:   ([[PARAM_0_:%.+]]: memref<3x2xf32>) -> memref<2x2x2xf32> {
// CHECK-DAG:       [[CST_0_:%.+]] = constant 0 : index
// CHECK-DAG:       [[CST_3_:%.+]] = constant 3 : index
// CHECK-DAG:       [[RES_:%.+]] = memref.alloc() {{.*}}: memref<2x2x2xf32>
// CHECK-DAG:       [[VAR_1_:%.+]] = "krnl.global"() {name = "constant_0", shape = [2, 2], value = dense<{{.}}[0, -1], [1, 2]{{.}}> : tensor<2x2xi64>} : () -> memref<2x2xi64>
// CHECK-DAG:       [[LOOP_0_:%.+]]:3 = krnl.define_loops 3
// CHECK:           krnl.iterate([[LOOP_0_]]#0, [[LOOP_0_]]#1, [[LOOP_0_]]#2) with ([[LOOP_0_]]#0 -> [[I_0_:%.+]] = 0 to 2, [[LOOP_0_]]#1 -> [[I_1_:%.+]] = 0 to 2, [[LOOP_0_]]#2 -> [[I_2_:%.+]] = 0 to 2) {
// CHECK:             [[LOAD_VAR_1_MEM_:%.+]] = krnl.load [[VAR_1_]]{{.}}[[I_0_]], [[I_1_]]{{.}} : memref<2x2xi64>
// CHECK:             [[VAR_4_:%.+]] = index_cast [[LOAD_VAR_1_MEM_]] : i64 to index
// CHECK-DAG:         [[VAR_5_:%.+]] = cmpi slt, [[VAR_4_]], [[CST_0_]] : index
// CHECK-DAG:         [[VAR_6_:%.+]] = addi [[VAR_4_]], [[CST_3_]] : index
// CHECK:             [[VAR_7_:%.+]] = select [[VAR_5_]], [[VAR_6_]], [[VAR_4_]] : index
// CHECK:             [[LOAD_PARAM_0_MEM_:%.+]] = krnl.load [[PARAM_0_]]{{.}}[[VAR_7_]], [[I_2_]]{{.}} : memref<3x2xf32>
// CHECK:             krnl.store [[LOAD_PARAM_0_MEM_]], [[RES_]]{{.}}[[I_0_]], [[I_1_]], [[I_2_]]{{.}} : memref<2x2x2xf32>
// CHECK:           }
// CHECK:           return [[RES_]] : memref<2x2x2xf32>
// CHECK:         }
}

// -----

// Test gather along axis 1, second example in ONNX for Gather.
func @test_gather_axis1(%arg0 : tensor<3x3xf32>) -> tensor<3x1x2xf32> {
  %indices = "onnx.Constant"() {value = dense<[[0, 2]]> : tensor<1x2xi64>} : () -> tensor<1x2xi64>
  %0 = "onnx.Gather"(%arg0, %indices) {axis = 1 : si64} : (tensor<3x3xf32>, tensor<1x2xi64>) -> tensor<3x1x2xf32>
  "std.return"(%0) : (tensor<3x1x2xf32>) -> ()

// CHECK-LABEL:  func @test_gather_axis1
// CHECK-SAME:   ([[PARAM_0_:%.+]]: memref<3x3xf32>) -> memref<3x1x2xf32> {
// CHECK-DAG:       [[RES_:%.+]] = memref.alloc() {{.*}}: memref<3x1x2xf32>
// CHECK-DAG:       [[VAR_1_:%.+]] = "krnl.global"() {name = "constant_0", shape = [1, 2], value = dense<{{.}}[0, 2]{{.}}> : tensor<1x2xi64>} : () -> memref<1x2xi64>
// CHECK-DAG:       [[LOOP_0_:%.+]]:3 = krnl.define_loops 3
// CHECK:           krnl.iterate([[LOOP_0_]]#0, [[LOOP_0_]]#1, [[LOOP_0_]]#2) with ([[LOOP_0_]]#0 -> [[I_0_:%.+]] = 0 to 3, [[LOOP_0_]]#1 -> [[I_1_:%.+]] = 0 to 1, [[LOOP_0_]]#2 -> [[I_2_:%.+]] = 0 to 2) {
// CHECK:             [[LOAD_VAR_1_MEM_:%.+]] = krnl.load [[VAR_1_]]{{.}}[[I_1_]], [[I_2_]]{{.}} : memref<1x2xi64>
// CHECK:             [[VAR_4_:%.+]] = index_cast [[LOAD_VAR_1_MEM_]] : i64 to index
// CHECK:             [[LOAD_PARAM_0_MEM_:%.+]] = krnl.load [[PARAM_0_]]{{.}}[[I_0_]], [[VAR_4_]]{{.}} : memref<3x3xf32>
// CHECK:             krnl.store [[LOAD_PARAM_0_MEM_]], [[RES_]]{{.}}[[I_0_]], [[I_1_]], [[I_2_]]{{.}} : memref<3x1x2xf32>
// CHECK:           }
// CHECK:           return [[RES_]] : memref<3x1x2xf32>
// CHECK:         }
}

// -----

// COM: test split with unknown dimensions and explicit split.
func @test_split_unknown_dimension(%arg0 : tensor<?x?x64xf32>) -> (tensor<*xf32>, tensor<*xf32>) {
  %split = "onnx.Constant"() {value = dense<[2, 30]> : tensor<2xi64>} : () -> tensor<2xi64>
  %0, %1 = "onnx.Split"(%arg0, %split) { axis = 1 : si64} : (tensor<?x?x64xf32>, tensor<2xi64>) -> (tensor<*xf32>, tensor<*xf32>)
  "std.return"(%0, %1) : (tensor<*xf32>, tensor<*xf32>) -> ()

// CHECK-LABEL:  func @test_split_unknown_dimension
// CHECK-SAME:   ([[PARAM_0_:%.+]]: memref<?x?x64xf32>) -> (memref<?x2x64xf32>, memref<?x30x64xf32>) {
// CHECK:           [[CST_0_:%.+]] = constant 0 : index
// CHECK-DAG:       [[DIM_0_:%.+]] = memref.dim [[PARAM_0_]], [[CST_0_]] : memref<?x?x64xf32>
// CHECK-DAG:       [[DIM_1_:%.+]] = memref.dim [[PARAM_0_]], [[CST_0_]] : memref<?x?x64xf32>
// CHECK-NOT: separator of consecutive DAGs
// CHECK-DAG:       [[RES_:%.+]] = memref.alloc([[DIM_0_]]) {{.*}} : memref<?x2x64xf32>
// CHECK-DAG:       [[RES_1_:%.+]] = memref.alloc([[DIM_1_]]) {{.*}} : memref<?x30x64xf32>
// CHECK-DAG:       [[LOOP_0_:%.+]]:3 = krnl.define_loops 3
// CHECK:           krnl.iterate([[LOOP_0_]]#0, [[LOOP_0_]]#1, [[LOOP_0_]]#2) with ([[LOOP_0_]]#0 -> [[I_0_:%.+]] = 0 to [[DIM_0_]], [[LOOP_0_]]#1 -> [[I_1_:%.+]] = 0 to 2, [[LOOP_0_]]#2 -> [[I_2_:%.+]] = 0 to 64) {
// CHECK:             [[LOAD_PARAM_0_MEM_:%.+]] = krnl.load [[PARAM_0_]]{{.}}[[I_0_]], [[I_1_]], [[I_2_]]{{.}} : memref<?x?x64xf32>
// CHECK:             krnl.store [[LOAD_PARAM_0_MEM_]], [[RES_]]{{.}}[[I_0_]], [[I_1_]], [[I_2_]]{{.}} : memref<?x2x64xf32>
// CHECK:           }
// CHECK:           [[LOOP_1_:%.+]]:3 = krnl.define_loops 3
// CHECK:           krnl.iterate([[LOOP_1_]]#0, [[LOOP_1_]]#1, [[LOOP_1_]]#2) with ([[LOOP_1_]]#0 -> [[I_3_:%.+]] = 0 to [[DIM_1_]], [[LOOP_1_]]#1 -> [[I_4_:%.+]] = 0 to 30, [[LOOP_1_]]#2 -> [[I_5_:%.+]] = 0 to 64) {
// CHECK:             [[LOAD_PARAM_0_MEM_1_:%.+]] = affine.apply #map([[I_4_]])
// CHECK:             [[LOAD_PARAM_0_MEM_2_:%.+]] = krnl.load [[PARAM_0_]]{{.}}[[I_3_]], [[LOAD_PARAM_0_MEM_1_]], [[I_5_]]{{.}} : memref<?x?x64xf32>
// CHECK:             krnl.store [[LOAD_PARAM_0_MEM_2_]], [[RES_1_]]{{.}}[[I_3_]], [[I_4_]], [[I_5_]]{{.}} : memref<?x30x64xf32>
// CHECK:           }
// CHECK:           return [[RES_]], [[RES_1_]] : memref<?x2x64xf32>, memref<?x30x64xf32>
// CHECK:         }
}

// -----

// COM: test split with unknown dimensions and default split.
func @test_split_unknown_dimension_equal_split(%arg0 : tensor<?x?x64xf32>) -> (tensor<*xf32>, tensor<*xf32>) {
  %cst = constant unit
  %0, %1 = "onnx.Split"(%arg0, %cst) { axis = 1 : si64 } : (tensor<?x?x64xf32>, none) -> (tensor<*xf32>, tensor<*xf32>)
  "std.return"(%0, %1) : (tensor<*xf32>, tensor<*xf32>) -> ()

// CHECK-LABEL:  func @test_split_unknown_dimension_equal_split
// CHECK-SAME:   ([[PARAM_0_:%.+]]: memref<?x?x64xf32>) -> (memref<?x?x64xf32>, memref<?x?x64xf32>) {
// CHECK-DAG:       [[CST_1_:%.+]] = constant 1 : index
// CHECK-DAG:       [[CST_0_:%.+]] = constant 0 : index
// CHECK-NOT: separator of consecutive DAGs
// CHECK:           [[DIM_0_:%.+]] = memref.dim [[PARAM_0_]], [[CST_1_]] : memref<?x?x64xf32>
// CHECK-DAG:       [[VAR_3_:%.+]] = affine.apply #map0(){{.}}[[DIM_0_]]{{.}}
// CHECK-DAG:       [[VAR_5_:%.+]] = affine.apply #map0(){{.}}[[DIM_0_]]{{.}}
// CHECK-DAG:       [[DIM_1_:%.+]] = memref.dim [[PARAM_0_]], [[CST_0_]] : memref<?x?x64xf32>
// CHECK-DAG:       [[DIM_2_:%.+]] = memref.dim [[PARAM_0_]], [[CST_0_]] : memref<?x?x64xf32>
// CHECK-NOT: separator of consecutive DAGs
// CHECK-DAG:       [[RES_:%.+]] = memref.alloc([[DIM_1_]], [[VAR_3_]]) {{.*}} : memref<?x?x64xf32>
// CHECK-DAG:       [[RES_1_:%.+]] = memref.alloc([[DIM_2_]], [[VAR_5_]]) {{.*}} : memref<?x?x64xf32>
// CHECK-DAG:       [[LOOP_0_:%.+]]:3 = krnl.define_loops 3
// CHECK:           krnl.iterate([[LOOP_0_]]#0, [[LOOP_0_]]#1, [[LOOP_0_]]#2) with ([[LOOP_0_]]#0 -> [[I_0_:%.+]] = 0 to [[DIM_1_]], [[LOOP_0_]]#1 -> [[I_1_:%.+]] = 0 to [[VAR_3_]], [[LOOP_0_]]#2 -> [[I_2_:%.+]] = 0 to 64) {
// CHECK:             [[LOAD_PARAM_0_MEM_:%.+]] = krnl.load [[PARAM_0_]]{{.}}[[I_0_]], [[I_1_]], [[I_2_]]{{.}} : memref<?x?x64xf32>
// CHECK:             krnl.store [[LOAD_PARAM_0_MEM_]], [[RES_]]{{.}}[[I_0_]], [[I_1_]], [[I_2_]]{{.}} : memref<?x?x64xf32>
// CHECK:           }
// CHECK:           [[LOOP_1_:%.+]]:3 = krnl.define_loops 3
// CHECK:           krnl.iterate([[LOOP_1_]]#0, [[LOOP_1_]]#1, [[LOOP_1_]]#2) with ([[LOOP_1_]]#0 -> [[I_3_:%.+]] = 0 to [[DIM_2_]], [[LOOP_1_]]#1 -> [[I_4_:%.+]] = 0 to [[VAR_5_]], [[LOOP_1_]]#2 -> [[I_5_:%.+]] = 0 to 64) {
// CHECK:             [[LOAD_PARAM_0_MEM_1_:%.+]] = affine.apply #map1([[I_4_]]){{.}}[[DIM_0_]]{{.}}
// CHECK:             [[LOAD_PARAM_0_MEM_2_:%.+]] = krnl.load [[PARAM_0_]]{{.}}[[I_3_]], [[LOAD_PARAM_0_MEM_1_]], [[I_5_]]{{.}} : memref<?x?x64xf32>
// CHECK:             krnl.store [[LOAD_PARAM_0_MEM_2_]], [[RES_1_]]{{.}}[[I_3_]], [[I_4_]], [[I_5_]]{{.}} : memref<?x?x64xf32>
// CHECK:           }
// CHECK:           return [[RES_]], [[RES_1_]] : memref<?x?x64xf32>, memref<?x?x64xf32>
// CHECK:         }
}

// -----

// COM: test split with unknown dimensions and explicit split.
func @test_splitv11_unknown_dimension(%arg0 : tensor<?x?x64xf32>) -> (tensor<*xf32>, tensor<*xf32>) {
  %0, %1 = "onnx.SplitV11"(%arg0) { axis = 1 : si64, split = [2, 30]} : (tensor<?x?x64xf32>) -> (tensor<*xf32>, tensor<*xf32>)
  "std.return"(%0, %1) : (tensor<*xf32>, tensor<*xf32>) -> ()

// CHECK-LABEL:  func @test_splitv11_unknown_dimension
// CHECK-SAME:   ([[PARAM_0_:%.+]]: memref<?x?x64xf32>) -> (memref<?x2x64xf32>, memref<?x30x64xf32>) {
// CHECK:           [[CST_0_:%.+]] = constant 0 : index
// CHECK-DAG:       [[DIM_0_:%.+]] = memref.dim [[PARAM_0_]], [[CST_0_]] : memref<?x?x64xf32>
// CHECK-DAG:       [[DIM_1_:%.+]] = memref.dim [[PARAM_0_]], [[CST_0_]] : memref<?x?x64xf32>
// CHECK-NOT: separator of consecutive DAGs
// CHECK-DAG:       [[RES_:%.+]] = memref.alloc([[DIM_0_]]) {{.*}} : memref<?x2x64xf32>
// CHECK-DAG:       [[RES_1_:%.+]] = memref.alloc([[DIM_1_]]) {{.*}} : memref<?x30x64xf32>
// CHECK-DAG:       [[LOOP_0_:%.+]]:3 = krnl.define_loops 3
// CHECK:           krnl.iterate([[LOOP_0_]]#0, [[LOOP_0_]]#1, [[LOOP_0_]]#2) with ([[LOOP_0_]]#0 -> [[I_0_:%.+]] = 0 to [[DIM_0_]], [[LOOP_0_]]#1 -> [[I_1_:%.+]] = 0 to 2, [[LOOP_0_]]#2 -> [[I_2_:%.+]] = 0 to 64) {
// CHECK:             [[LOAD_PARAM_0_MEM_:%.+]] = krnl.load [[PARAM_0_]]{{.}}[[I_0_]], [[I_1_]], [[I_2_]]{{.}} : memref<?x?x64xf32>
// CHECK:             krnl.store [[LOAD_PARAM_0_MEM_]], [[RES_]]{{.}}[[I_0_]], [[I_1_]], [[I_2_]]{{.}} : memref<?x2x64xf32>
// CHECK:           }
// CHECK:           [[LOOP_1_:%.+]]:3 = krnl.define_loops 3
// CHECK:           krnl.iterate([[LOOP_1_]]#0, [[LOOP_1_]]#1, [[LOOP_1_]]#2) with ([[LOOP_1_]]#0 -> [[I_3_:%.+]] = 0 to [[DIM_1_]], [[LOOP_1_]]#1 -> [[I_4_:%.+]] = 0 to 30, [[LOOP_1_]]#2 -> [[I_5_:%.+]] = 0 to 64) {
// CHECK:             [[LOAD_PARAM_0_MEM_1_:%.+]] = affine.apply #map([[I_4_]])
// CHECK:             [[LOAD_PARAM_0_MEM_2_:%.+]] = krnl.load [[PARAM_0_]]{{.}}[[I_3_]], [[LOAD_PARAM_0_MEM_1_]], [[I_5_]]{{.}} : memref<?x?x64xf32>
// CHECK:             krnl.store [[LOAD_PARAM_0_MEM_2_]], [[RES_1_]]{{.}}[[I_3_]], [[I_4_]], [[I_5_]]{{.}} : memref<?x30x64xf32>
// CHECK:           }
// CHECK:           return [[RES_]], [[RES_1_]] : memref<?x2x64xf32>, memref<?x30x64xf32>
// CHECK:         }
}

// -----

// COM: test splitv11 with unknown dimensions and default split.
func @test_splitv11_unknown_dimension_equal_split(%arg0 : tensor<?x?x64xf32>) -> (tensor<*xf32>, tensor<*xf32>) {
  %0, %1 = "onnx.SplitV11"(%arg0) { axis = 1 : si64 } : (tensor<?x?x64xf32>) -> (tensor<*xf32>, tensor<*xf32>)
  "std.return"(%0, %1) : (tensor<*xf32>, tensor<*xf32>) -> ()

// CHECK-LABEL:  func @test_splitv11_unknown_dimension_equal_split
// CHECK-SAME:   ([[PARAM_0_:%.+]]: memref<?x?x64xf32>) -> (memref<?x?x64xf32>, memref<?x?x64xf32>) {
// CHECK-DAG:       [[CST_1_:%.+]] = constant 1 : index
// CHECK-DAG:       [[CST_0_:%.+]] = constant 0 : index
// CHECK-NOT: separator of consecutive DAGs
// CHECK:           [[DIM_0_:%.+]] = memref.dim [[PARAM_0_]], [[CST_1_]] : memref<?x?x64xf32>
// CHECK-DAG:       [[VAR_3_:%.+]] = affine.apply #map0(){{.}}[[DIM_0_]]{{.}}
// CHECK-DAG:       [[VAR_5_:%.+]] = affine.apply #map0(){{.}}[[DIM_0_]]{{.}}
// CHECK-DAG:       [[DIM_1_:%.+]] = memref.dim [[PARAM_0_]], [[CST_0_]] : memref<?x?x64xf32>
// CHECK-DAG:       [[DIM_2_:%.+]] = memref.dim [[PARAM_0_]], [[CST_0_]] : memref<?x?x64xf32>
// CHECK-NOT: separator of consecutive DAGs
// CHECK-DAG:       [[RES_:%.+]] = memref.alloc([[DIM_1_]], [[VAR_3_]]) {{.*}} : memref<?x?x64xf32>
// CHECK-DAG:       [[RES_1_:%.+]] = memref.alloc([[DIM_2_]], [[VAR_5_]]) {{.*}} : memref<?x?x64xf32>
// CHECK-DAG:       [[LOOP_0_:%.+]]:3 = krnl.define_loops 3
// CHECK:           krnl.iterate([[LOOP_0_]]#0, [[LOOP_0_]]#1, [[LOOP_0_]]#2) with ([[LOOP_0_]]#0 -> [[I_0_:%.+]] = 0 to [[DIM_1_]], [[LOOP_0_]]#1 -> [[I_1_:%.+]] = 0 to [[VAR_3_]], [[LOOP_0_]]#2 -> [[I_2_:%.+]] = 0 to 64) {
// CHECK:             [[LOAD_PARAM_0_MEM_:%.+]] = krnl.load [[PARAM_0_]]{{.}}[[I_0_]], [[I_1_]], [[I_2_]]{{.}} : memref<?x?x64xf32>
// CHECK:             krnl.store [[LOAD_PARAM_0_MEM_]], [[RES_]]{{.}}[[I_0_]], [[I_1_]], [[I_2_]]{{.}} : memref<?x?x64xf32>
// CHECK:           }
// CHECK:           [[LOOP_1_:%.+]]:3 = krnl.define_loops 3
// CHECK:           krnl.iterate([[LOOP_1_]]#0, [[LOOP_1_]]#1, [[LOOP_1_]]#2) with ([[LOOP_1_]]#0 -> [[I_3_:%.+]] = 0 to [[DIM_2_]], [[LOOP_1_]]#1 -> [[I_4_:%.+]] = 0 to [[VAR_5_]], [[LOOP_1_]]#2 -> [[I_5_:%.+]] = 0 to 64) {
// CHECK:             [[LOAD_PARAM_0_MEM_1_:%.+]] = affine.apply #map1([[I_4_]]){{.}}[[DIM_0_]]{{.}}
// CHECK:             [[LOAD_PARAM_0_MEM_2_:%.+]] = krnl.load [[PARAM_0_]]{{.}}[[I_3_]], [[LOAD_PARAM_0_MEM_1_]], [[I_5_]]{{.}} : memref<?x?x64xf32>
// CHECK:             krnl.store [[LOAD_PARAM_0_MEM_2_]], [[RES_1_]]{{.}}[[I_3_]], [[I_4_]], [[I_5_]]{{.}} : memref<?x?x64xf32>
// CHECK:           }
// CHECK:           return [[RES_]], [[RES_1_]] : memref<?x?x64xf32>, memref<?x?x64xf32>
// CHECK:         }
}

// -----

/// Check computing the divisor in ReduceMean
/// when the input has unknown dimensions and is of i32.
func @test_reducemean_i32_unknown_dims(%arg0 : tensor<3x?x2xi32>) -> tensor<*xi32> {
  %0 ="onnx.ReduceMean"(%arg0) {axes=[1], keepdims = 0 : si64} : (tensor<3x?x2xi32>)-> tensor<*xi32>
  "std.return"(%0) : (tensor<*xi32>) -> ()
  // CHECK-LABEL: test_reducemean_i32_unknown_dims
  // CHECK: [[ONE:%.+]] = constant 1 : index
  // CHECK: krnl.iterate
  // CHECK: krnl.iterate
  // CHECK: [[DIM:%.+]] = memref.dim %arg0, [[ONE]] : memref<3x?x2xi32>
  // CHECK: [[DIVISOR:%.+]] = index_cast [[DIM]] : index to i32
  // CHECK: krnl.iterate
}

// -----

/// Check computing the divisor in ReduceMean
/// when the input has unknown dimensions and is of f32.
func @test_reducemean_f32_unknown_dims(%arg0 : tensor<3x?x2xf32>) -> tensor<*xf32> {
  %0 ="onnx.ReduceMean"(%arg0) {axes=[1], keepdims = 0 : si64} : (tensor<3x?x2xf32>)-> tensor<*xf32>
  "std.return"(%0) : (tensor<*xf32>) -> ()
  // CHECK-LABEL: test_reducemean_f32_unknown_dims
  // CHECK: [[ONE:%.+]] = constant 1 : index
  // CHECK: krnl.iterate
  // CHECK: krnl.iterate
  // CHECK: [[DIM:%.+]] = memref.dim %arg0, [[ONE]] : memref<3x?x2xf32>
  // CHECK: [[UNKNOWN_DIM_i64:%.+]] = index_cast [[DIM]] : index to i64
  // CHECK: [[DIVISOR:%.+]] = uitofp [[UNKNOWN_DIM_i64]] : i64 to f32
  // CHECK: krnl.iterate
}

// -----

// COM: Check the template for lowering binary operations whose output type can be different from its input type.
func @test_binary_elementwise_op_template_unknown_dims(%arg0: tensor<?x4x5xf32>, %arg1: tensor<1x?x1xf32>) -> tensor<?x4x5xi1> {
  %0 = "onnx.Less"(%arg0, %arg1) : (tensor<?x4x5xf32>, tensor<1x?x1xf32>) -> tensor<?x4x5xi1>
  return %0 : tensor<?x4x5xi1>
// CHECK-LABEL:  func @test_binary_elementwise_op_template_unknown_dims
// CHECK-SAME:   ([[PARAM_0_:%.+]]: memref<?x4x5xf32>, [[PARAM_1_:%.+]]: memref<1x?x1xf32>) -> memref<?x4x5xi1> {
// CHECK-DAG:       [[CST_1_:%.+]] = constant 1 : index
// CHECK-DAG:       [[CST_0_:%.+]] = constant 0 : index
// CHECK-NOT: separator of consecutive DAGs
// CHECK-DAG:       [[DIM_0_:%.+]] = memref.dim [[PARAM_0_]], [[CST_0_]] : memref<?x4x5xf32>
// CHECK-DAG:       [[DIM_1_:%.+]] = memref.dim [[PARAM_1_]], [[CST_1_]] : memref<1x?x1xf32>
// CHECK:           [[VAR_2_:%.+]] = affine.max #map(){{.}}[[DIM_0_]]{{.}}
// CHECK-DAG:       [[RES_:%.+]] = memref.alloc([[VAR_2_]]) {{.*}} : memref<?x4x5xi1>
// CHECK-DAG:       [[LOOP_0_:%.+]]:3 = krnl.define_loops 3
// CHECK:           krnl.iterate([[LOOP_0_]]#0, [[LOOP_0_]]#1, [[LOOP_0_]]#2) with ([[LOOP_0_]]#0 -> [[I_0_:%.+]] = 0 to [[VAR_2_]], [[LOOP_0_]]#1 -> [[I_1_:%.+]] = 0 to 4, [[LOOP_0_]]#2 -> [[I_2_:%.+]] = 0 to 5) {
// CHECK-DAG:         [[LOAD_PARAM_0_MEM_:%.+]] = krnl.load [[PARAM_0_]]{{\[}}[[I_0_]], [[I_1_]], [[I_2_]]] : memref<?x4x5xf32>
// CHECK-DAG:         [[VAR_6_:%.+]] = cmpi sgt, [[DIM_1_]], [[CST_1_]] : index
// CHECK:             [[VAR_7_:%.+]] = select [[VAR_6_]], [[I_1_]], [[CST_0_]] : index
// CHECK:             [[LOAD_PARAM_1_MEM_:%.+]] = krnl.load [[PARAM_1_]]{{.}}[[CST_0_]], [[VAR_7_]], [[CST_0_]]{{.}} : memref<1x?x1xf32>
// CHECK:             [[VAR_9_:%.+]] = cmpf olt, [[LOAD_PARAM_0_MEM_]], [[LOAD_PARAM_1_MEM_]] : f32
// CHECK:             krnl.store [[VAR_9_]], [[RES_]]{{\[}}[[I_0_]], [[I_1_]], [[I_2_]]{{\]}} : memref<?x4x5xi1>
// CHECK:           }
// CHECK:           return [[RES_]] : memref<?x4x5xi1>
// CHECK:         }
}

// -----

// COM: Check the template for lowering variadic operations and binary operations whose output type is the same as its input type: Min, Max, Add, Sub, etc. 
func @test_variadic_elementwise_op_template_unknown_dims(%arg0: tensor<?x4x1xf32>, %arg1: tensor<?x?x5xf32>, %arg2: tensor<?x1x5xf32>) -> tensor<?x4x5xf32> {
  %0 = "onnx.Max"(%arg0, %arg1, %arg2) : (tensor<?x4x1xf32>, tensor<?x?x5xf32>, tensor<?x1x5xf32>) -> tensor<?x4x5xf32>
  return %0 : tensor<?x4x5xf32>
// CHECK-DAG: #map = affine_map<()[s0, s1] -> (s0, s1)>
// CHECK-LABEL:  func @test_variadic_elementwise_op_template_unknown_dims
// CHECK-SAME:   ([[PARAM_0_:%.+]]: memref<?x4x1xf32>, [[PARAM_1_:%.+]]: memref<?x?x5xf32>, [[PARAM_2_:%.+]]: memref<?x1x5xf32>) -> memref<?x4x5xf32> {
// CHECK-DAG:       [[CST_1_:%.+]] = constant 1 : index
// CHECK-DAG:       [[CST_0_:%.+]] = constant 0 : index
// CHECK-NOT: separator of consecutive DAGs
// CHECK-DAG:       [[VAR_0_:%.+]] = memref.dim [[PARAM_0_]], [[CST_0_]] : memref<?x4x1xf32>
// CHECK-DAG:       [[VAR_1_:%.+]] = memref.dim [[PARAM_1_]], [[CST_0_]] : memref<?x?x5xf32>
// CHECK-DAG:       [[VAR_2_:%.+]] = memref.dim [[PARAM_1_]], [[CST_1_]] : memref<?x?x5xf32>
// CHECK-DAG:       [[VAR_3_:%.+]] = memref.dim [[PARAM_2_]], [[CST_0_]] : memref<?x1x5xf32>
// CHECK:           [[VAR_4_:%.+]] = affine.max #map(){{.}}[[VAR_0_]], [[VAR_1_]]{{.}}
// CHECK:           [[VAR_5_:%.+]] = cmpi sgt, [[VAR_3_]], [[VAR_4_]] : index
// CHECK:           [[VAR_6_:%.+]] = select [[VAR_5_]], [[VAR_3_]], [[VAR_4_]] : index
// CHECK-DAG:       [[VAR_7_:%.+]] = memref.alloc([[VAR_6_]]) {{.*}} : memref<?x4x5xf32>
// CHECK-DAG:       [[LOOP_0_:%.+]]:3 = krnl.define_loops 3
// CHECK:           krnl.iterate([[LOOP_0_]]#0, [[LOOP_0_]]#1, [[LOOP_0_]]#2) with ([[LOOP_0_]]#0 -> [[I_0_:%.+]] = 0 to [[VAR_6_]], [[LOOP_0_]]#1 -> [[I_1_:%.+]] = 0 to 4, [[LOOP_0_]]#2 -> [[I_2_:%.+]] = 0 to 5) {
// CHECK:             [[VAR_9_:%.+]] = cmpi sgt, [[VAR_0_]], [[CST_1_]] : index
// CHECK:             [[VAR_10_:%.+]] = select [[VAR_9_]], [[I_0_]], [[CST_0_]] : index
// CHECK-DAG:         [[LOAD_PARAM_0_MEM_:%.+]] = krnl.load [[PARAM_0_]]{{.}}[[VAR_10_]], [[I_1_]], [[CST_0_]]{{.}} : memref<?x4x1xf32>
// CHECK-DAG:         [[VAR_12_:%.+]] = cmpi sgt, [[VAR_1_]], [[CST_1_]] : index
// CHECK-NOT: separator of consecutive DAGs
// CHECK-DAG:         [[VAR_13_:%.+]] = select [[VAR_12_]], [[I_0_]], [[CST_0_]] : index
// CHECK-DAG:         [[VAR_14_:%.+]] = cmpi sgt, [[VAR_2_]], [[CST_1_]] : index
// CHECK:             [[VAR_15_:%.+]] = select [[VAR_14_]], [[I_1_]], [[CST_0_]] : index
// CHECK:             [[LOAD_PARAM_1_MEM_:%.+]] = krnl.load [[PARAM_1_]]{{.}}[[VAR_13_]], [[VAR_15_]], [[I_2_]]{{.}} : memref<?x?x5xf32>
// CHECK:             [[VAR_17_:%.+]] = cmpf ogt, [[LOAD_PARAM_0_MEM_]], [[LOAD_PARAM_1_MEM_]] : f32
// CHECK-DAG:         [[VAR_18_:%.+]] = select [[VAR_17_]], [[LOAD_PARAM_0_MEM_]], [[LOAD_PARAM_1_MEM_]] : f32
// CHECK-DAG:         [[VAR_19_:%.+]] = cmpi sgt, [[VAR_3_]], [[CST_1_]] : index
// CHECK:             [[VAR_20_:%.+]] = select [[VAR_19_]], [[I_0_]], [[CST_0_]] : index
// CHECK:             [[LOAD_PARAM_2_MEM_:%.+]] = krnl.load [[PARAM_2_]]{{.}}[[VAR_20_]], [[CST_0_]], [[I_2_]]{{.}} : memref<?x1x5xf32>
// CHECK:             [[VAR_22_:%.+]] = cmpf ogt, [[VAR_18_]], [[LOAD_PARAM_2_MEM_]] : f32
// CHECK:             [[VAR_23_:%.+]] = select [[VAR_22_]], [[VAR_18_]], [[LOAD_PARAM_2_MEM_]] : f32
// CHECK:             krnl.store [[VAR_23_]], [[VAR_7_]]{{.}}[[I_0_]], [[I_1_]], [[I_2_]]{{.}} : memref<?x4x5xf32>
// CHECK:           }
// CHECK:           return [[VAR_7_]] : memref<?x4x5xf32>
// CHECK:         }
}

// -----

// COM: Check PRelu with unidirectional broadcasting and unknown dimensions.
// COM: Because of unidirectional broadcasting, always get constant dimensions from X even thought their values are 1.
func @test_prelu_broadcast_unknown_dims(%arg0: tensor<3x1x5xf32>, %arg1: tensor<3x?x1xf32>) -> tensor<*xf32> {
  %0 = "onnx.PRelu"(%arg0, %arg1) : (tensor<3x1x5xf32>, tensor<3x?x1xf32>) -> tensor<*xf32>
  return %0 : tensor<*xf32>

  // CHECK-LABEL: @test_prelu_broadcast_unknown_dims
  // CHECK-DAG: [[CST0_f32:%.+]] = constant 0.000000e+00 : f32
  // CHECK-DAG: [[CST0:%.+]] = constant 0 : index 
  // CHECK:     [[RES:%.+]] = memref.alloc() {{.*}}: memref<3x1x5xf32>
  // CHECK:     [[MAIN_LOOP:%.+]]:3 = krnl.define_loops 3
  // CHECK:     krnl.iterate([[MAIN_LOOP]]#0, [[MAIN_LOOP]]#1, [[MAIN_LOOP]]#2) with ([[MAIN_LOOP]]#0 -> %arg2 = 0 to 3, [[MAIN_LOOP]]#1 -> %arg3 = 0 to 1, [[MAIN_LOOP]]#2 -> %arg4 = 0 to 5) {
  // CHECK:       [[LOAD_X:%.+]] = krnl.load %arg0[%arg2, %arg3, %arg4] : memref<3x1x5xf32>
  // CHECK:       [[LOAD_SLOPE:%.+]] = krnl.load %arg1[%arg2, %arg3, [[CST0]]{{\]}} : memref<3x?x1xf32>
  // CHECK:       [[LESS_THAN_ZERO:%.+]] = cmpf olt, [[LOAD_X]], [[CST0_f32]] : f32
  // CHECK:       [[MUL:%.+]] = mulf [[LOAD_SLOPE]], [[LOAD_X]] : f32
  // CHECK:       [[SELECT:%.+]] = select [[LESS_THAN_ZERO]], [[MUL]], [[LOAD_X]] : f32
  // CHECK:       krnl.store [[SELECT]], [[RES]][%arg2, %arg3, %arg4] : memref<3x1x5xf32>
  // CHECK: }
  // CHECK: return [[RES]] : memref<3x1x5xf32>
}

// -----

// COM: Check PRelu with unidirectional broadcasting and unknown dimensions.
// COM: If X's dimensions are unknown, get dimensions from slope whenever they are non-zero constants.
func @test_prelu_broadcast_unknown_dims1(%arg0: tensor<?x2x?xf32>, %arg1: tensor<?x5xf32>) -> tensor<*xf32> {
  %0 = "onnx.PRelu"(%arg0, %arg1) : (tensor<?x2x?xf32>, tensor<?x5xf32>) -> tensor<*xf32>
  return %0 : tensor<*xf32>
  // CHECK-LABEL: @test_prelu_broadcast_unknown_dims1
  // CHECK-DAG: [[CST0:%.+]] = constant 0 : index
  // CHECK-DAG: [[CST1:%.+]] = constant 1 : index
  // CHECK-DAG: [[CST0_f32:%.+]] = constant 0.000000e+00 : f32
  // CHECK:     [[DIM0_X:%.+]] = memref.dim %arg0, [[CST0]] : memref<?x2x?xf32>
  // CHECK:     [[DIM0_SLOPE:%.+]] = memref.dim %arg1, [[CST0]] : memref<?x5xf32>
  // CHECK:     [[RES:%.+]] = memref.alloc([[DIM0_X]]) {{.*}} : memref<?x2x5xf32>
  // CHECK:     [[MAIN_LOOP:%.+]]:3 = krnl.define_loops 3
  // CHECK:     krnl.iterate([[MAIN_LOOP]]#0, [[MAIN_LOOP]]#1, [[MAIN_LOOP]]#2) with ([[MAIN_LOOP]]#0 -> %arg2 = 0 to [[DIM0_X]], [[MAIN_LOOP]]#1 -> %arg3 = 0 to 2, [[MAIN_LOOP]]#2 -> %arg4 = 0 to 5) {
  // CHECK:       [[LOAD_X:%.+]] = krnl.load %arg0[%arg2, %arg3, %arg4] : memref<?x2x?xf32>
  // CHECK:       [[GREATER_THAN_ONE:%.+]] = cmpi sgt, [[DIM0_SLOPE]], [[CST1]] : index
  // CHECK:       [[SELECT1:%.+]] = select [[GREATER_THAN_ONE]], %arg3, [[CST0]] : index
  // CHECK:       [[LOAD_SLOPE:%.+]] = krnl.load %arg1{{\[}}[[SELECT1]], %arg4] : memref<?x5xf32>
  // CHECK:       [[LESS_THAN_ZERO:%.+]] = cmpf olt, [[LOAD_X]], [[CST0_f32]] : f32
  // CHECK:       [[MUL:%.+]] = mulf [[LOAD_SLOPE]], [[LOAD_X]] : f32
  // CHECK:       [[SELECT2:%.+]] = select [[LESS_THAN_ZERO]], [[MUL]], [[LOAD_X]] : f32
  // CHECK:       krnl.store [[SELECT2]], [[RES]][%arg2, %arg3, %arg4] : memref<?x2x5xf32>
  // CHECK:     }
  // CHECK:     return [[RES]] : memref<?x2x5xf32>
}

// -----

/// Check ReduceMean with f32.
func private @test_reducemean_f32(%arg0 : tensor<3x2x2xf32>) -> tensor<*xf32> {
  %0 ="onnx.ReduceMean"(%arg0) {axes=[1], keepdims = 0 : si64} : (tensor<3x2x2xf32>)-> tensor<*xf32>
  "std.return"(%0) : (tensor<*xf32>) -> ()

  // CHECK-LABEL: test_reducemean_f32
  // CHECK-DAG: [[IDENTITY:%.+]] = constant 0.000000e+00 : f32
  // CHECK-DAG: [[DIVISOR_I64:%.+]] = constant 2 : i64 
  // CHECK-DAG: [[RES:%.+]] = memref.alloc() {{.*}}: memref<3x2xf32>
  // CHECK-DAG: [[DEF_LOOPS1:%.+]]:2 = krnl.define_loops 2
  // CHECK: krnl.iterate([[DEF_LOOPS1]]#0, [[DEF_LOOPS1]]#1) with ([[DEF_LOOPS1]]#0 -> %arg1 = 0 to 3, [[DEF_LOOPS1]]#1 -> %arg2 = 0 to 2) {
  // CHECK: krnl.store [[IDENTITY]], [[RES]][%arg1, %arg2] : memref<3x2xf32>

  // CHECK: [[DEF_LOOPS2:%.+]]:3 = krnl.define_loops 3
  // CHECK: krnl.iterate([[DEF_LOOPS2]]#0, [[DEF_LOOPS2]]#1, [[DEF_LOOPS2]]#2) with ([[DEF_LOOPS2]]#0 -> %arg1 = 0 to 3, [[DEF_LOOPS2]]#1 -> %arg2 = 0 to 2, [[DEF_LOOPS2]]#2 -> %arg3 = 0 to 2) {
  // CHECK: [[LOAD1:%.+]] = krnl.load %arg0[%arg1, %arg2, %arg3] : memref<3x2x2xf32>
  // CHECK: [[LOAD2:%.+]] = krnl.load [[RES]][%arg1, %arg3] : memref<3x2xf32>
  // CHECK: [[REDUCE:%.+]] = addf [[LOAD2]], [[LOAD1]] : f32
  // CHECK: krnl.store [[REDUCE]], [[RES]][%arg1, %arg3] : memref<3x2xf32>
  // CHECK: }

  // CHECK: [[DIVISOR:%.+]] = uitofp [[DIVISOR_I64]] : i64 to f32
  // CHECK: [[DEF_MEAN_LOOPS:%.+]]:2 = krnl.define_loops 2
  // CHECK: krnl.iterate([[DEF_MEAN_LOOPS]]#0, [[DEF_MEAN_LOOPS]]#1) with ([[DEF_MEAN_LOOPS]]#0 -> %arg1 = 0 to 3, [[DEF_MEAN_LOOPS]]#1 -> %arg2 = 0 to 2) {
  // CHECK:   [[LOAD3:%.+]] = krnl.load [[RES]][%arg1, %arg2] : memref<3x2xf32>
  // CHECK:   [[MEAN:%.+]] = divf [[LOAD3]], [[DIVISOR]] : f32
  // CHECK:   krnl.store [[MEAN]], [[RES]][%arg1, %arg2] : memref<3x2xf32>
  // CHECK: }
  // CHECK: return [[RES]] : memref<3x2xf32>
}

// -----

/// Check ReduceMean with i32.
func private @test_reducemean_i32(%arg0 : tensor<3x2x2xi32>) -> tensor<*xi32> {
  %0 ="onnx.ReduceMean"(%arg0) {axes=[1], keepdims = 0 : si64} : (tensor<3x2x2xi32>)-> tensor<*xi32>
  "std.return"(%0) : (tensor<*xi32>) -> ()

  // CHECK-LABEL: test_reducemean_i32
  // CHECK-DAG: [[IDENTITY:%.+]] = constant 0 : i32
  // CHECK-DAG: [[DIVISOR:%.+]] = constant 2 : i32
  // CHECK-DAG: [[RES:%.+]] = memref.alloc() {{.*}}: memref<3x2xi32>
  // CHECK-DAG: [[DEF_LOOPS1:%.+]]:2 = krnl.define_loops 2
  // CHECK: krnl.iterate([[DEF_LOOPS1]]#0, [[DEF_LOOPS1]]#1) with ([[DEF_LOOPS1]]#0 -> %arg1 = 0 to 3, [[DEF_LOOPS1]]#1 -> %arg2 = 0 to 2) {
  // CHECK: krnl.store [[IDENTITY]], [[RES]][%arg1, %arg2] : memref<3x2xi32>

  // CHECK: [[DEF_LOOPS2:%.+]]:3 = krnl.define_loops 3
  // CHECK: krnl.iterate([[DEF_LOOPS2]]#0, [[DEF_LOOPS2]]#1, [[DEF_LOOPS2]]#2) with ([[DEF_LOOPS2]]#0 -> %arg1 = 0 to 3, [[DEF_LOOPS2]]#1 -> %arg2 = 0 to 2, [[DEF_LOOPS2]]#2 -> %arg3 = 0 to 2) {
  // CHECK: [[LOAD1:%.+]] = krnl.load %arg0[%arg1, %arg2, %arg3] : memref<3x2x2xi32>
  // CHECK: [[LOAD2:%.+]] = krnl.load [[RES]][%arg1, %arg3] : memref<3x2xi32>
  // CHECK: [[REDUCE:%.+]] = addi [[LOAD2]], [[LOAD1]] : i32
  // CHECK: krnl.store [[REDUCE]], [[RES]][%arg1, %arg3] : memref<3x2xi32>
  // CHECK: }

  // CHECK: [[DEF_MEAN_LOOPS:%.+]]:2 = krnl.define_loops 2
  // CHECK: krnl.iterate([[DEF_MEAN_LOOPS]]#0, [[DEF_MEAN_LOOPS]]#1) with ([[DEF_MEAN_LOOPS]]#0 -> %arg1 = 0 to 3, [[DEF_MEAN_LOOPS]]#1 -> %arg2 = 0 to 2) {
  // CHECK:   [[LOAD3:%.+]] = krnl.load [[RES]][%arg1, %arg2] : memref<3x2xi32>
  // CHECK:   [[MEAN:%.+]] = divi_signed [[LOAD3]], [[DIVISOR]] : i32
  // CHECK:   krnl.store [[MEAN]], [[RES]][%arg1, %arg2] : memref<3x2xi32>
  // CHECK: }
  // CHECK: return [[RES]] : memref<3x2xi32>
}

// -----

func private @test_concat_1(%arg0 : tensor<5x5x1x32xf32>, %arg1 : tensor<5x5x3x32xf32>, %arg2 : tensor<5x5x5x32xf32>) -> tensor<5x5x9x32xf32> {
  %1 = "onnx.Concat"(%arg0, %arg1, %arg2) { axis = 2 : si64} : (tensor<5x5x1x32xf32>, tensor<5x5x3x32xf32>, tensor<5x5x5x32xf32>)  -> tensor<5x5x9x32xf32>
  "std.return"(%1) : (tensor<5x5x9x32xf32>) -> ()

  // CHECK-LABEL: test_concat_1
  // CHECK: [[RES:%.+]] = memref.alloc() {{.*}}: memref<5x5x9x32xf32>
  // CHECK: [[DEF_LOOPS0:%.+]]:4 = krnl.define_loops 4
  // CHECK: krnl.iterate([[DEF_LOOPS0]]#0, [[DEF_LOOPS0]]#1, [[DEF_LOOPS0]]#2, [[DEF_LOOPS0]]#3) with ([[DEF_LOOPS0]]#0 -> %arg3 = 0 to 5, [[DEF_LOOPS0]]#1 -> %arg4 = 0 to 5, [[DEF_LOOPS0]]#2 -> %arg5 = 0 to 1, [[DEF_LOOPS0]]#3 -> %arg6 = 0 to 32) {
  // CHECK: [[LOAD0:%.+]] = krnl.load %arg0[%arg3, %arg4, %arg5, %arg6] :  memref<5x5x1x32xf32>
  // CHECK: krnl.store [[LOAD0]], [[RES]][%arg3, %arg4, %arg5, %arg6] : memref<5x5x9x32xf32>

  // CHECK: [[DEF_LOOPS1:%.+]]:4 = krnl.define_loops 4
  // CHECK: krnl.iterate([[DEF_LOOPS1]]#0, [[DEF_LOOPS1]]#1, [[DEF_LOOPS1]]#2, [[DEF_LOOPS1]]#3) with ([[DEF_LOOPS1]]#0 -> %arg3 = 0 to 5, [[DEF_LOOPS1]]#1 -> %arg4 = 0 to 5, [[DEF_LOOPS1]]#2 -> %arg5 = 0 to 3, [[DEF_LOOPS1]]#3 -> %arg6 = 0 to 32) {
  // CHECK: [[AFFINE_APPLY1:%.+]] = affine.apply #{{.*}}(%arg5)
  // CHECK: [[LOAD1:%.+]] = krnl.load %arg1[%arg3, %arg4, %arg5, %arg6] :  memref<5x5x3x32xf32>
  // CHECK: krnl.store [[LOAD1]], [[RES]][%arg3, %arg4, [[AFFINE_APPLY1]], %arg6] : memref<5x5x9x32xf32>

  // CHECK: [[DEF_LOOPS2:%.+]]:4 = krnl.define_loops 4
  // CHECK: krnl.iterate([[DEF_LOOPS2]]#0, [[DEF_LOOPS2]]#1, [[DEF_LOOPS2]]#2, [[DEF_LOOPS2]]#3) with ([[DEF_LOOPS2]]#0 -> %arg3 = 0 to 5, [[DEF_LOOPS2]]#1 -> %arg4 = 0 to 5, [[DEF_LOOPS2]]#2 -> %arg5 = 0 to 5, [[DEF_LOOPS2]]#3 -> %arg6 = 0 to 32) {
  // CHECK: [[AFFINE_APPLY2:%.+]] = affine.apply #{{.*}}(%arg5)
  // CHECK: [[LOAD2:%.+]] = krnl.load %arg2[%arg3, %arg4, %arg5, %arg6] :  memref<5x5x5x32xf32>
  // CHECK: krnl.store [[LOAD2]], [[RES]][%arg3, %arg4, [[AFFINE_APPLY2]], %arg6] : memref<5x5x9x32xf32>

  // CHECK: return [[RES]] :  memref<5x5x9x32xf32>
}

// -----
// COM: Check PRelu with unidirectional broadcasting.
// COM: Tensor slope should be unidirectional broadcastable to input tensor X
func @test_prelu_broadcast3(%arg0: tensor<3x4x5xf32>, %arg1: tensor<3x1x5xf32>) -> tensor<*xf32> {
  %0 = "onnx.PRelu"(%arg0, %arg1) : (tensor<3x4x5xf32>, tensor<3x1x5xf32>) -> tensor<*xf32>
  return %0 : tensor<*xf32>

  // CHECK-LABEL: func @test_prelu_broadcast3
  // CHECK-DAG: [[ZERO_INDEX:%.+]] = constant 0 : index
  // CHECK-DAG: [[CST_0:%.+]] = constant 0.000000e+00 : f32
  // CHECK-DAG: [[RES:%.+]] = memref.alloc() {{.*}}: memref<3x4x5xf32>
  // CHECK: [[MAIN_LOOP:%.+]]:3 = krnl.define_loops 3
  // CHECK: krnl.iterate([[MAIN_LOOP]]#0, [[MAIN_LOOP]]#1, [[MAIN_LOOP]]#2) with ([[MAIN_LOOP]]#0 -> %arg2 = 0 to 3, [[MAIN_LOOP]]#1 -> %arg3 = 0 to 4, [[MAIN_LOOP]]#2 -> %arg4 = 0 to 5) {
  // CHECK:       [[LOAD_X:%.+]] = krnl.load %arg0[%arg2, %arg3, %arg4] : memref<3x4x5xf32>
  // CHECK:       [[LOAD_SLOPE:%.+]] = krnl.load %arg1[%arg2, [[ZERO_INDEX]], %arg4] : memref<3x1x5xf32>
  // CHECK:       [[LESS_THAN_ZERO:%.+]] = cmpf olt, [[LOAD_X]], [[CST_0]] : f32
  // CHECK:       [[MUL:%.+]] = mulf [[LOAD_SLOPE]], [[LOAD_X]] : f32
  // CHECK:       [[SELECT:%.+]] = select [[LESS_THAN_ZERO]], [[MUL]], [[LOAD_X]] : f32
  // CHECK:       krnl.store [[SELECT]], [[RES]][%arg2, %arg3, %arg4] : memref<3x4x5xf32>
  // CHECK: }
  // CHECK: return [[RES]] : memref<3x4x5xf32>
}

// -----
// COM: Check PRelu with unidirectional broadcasting.
// COM: Tensor slope should be unidirectional broadcastable to input tensor X
func @test_prelu_broadcast4(%arg0: tensor<3x4x5xf32>, %arg1: tensor<3x1x5xf32>) -> tensor<*xf32> {
  %0 = "onnx.PRelu"(%arg0, %arg1) : (tensor<3x4x5xf32>, tensor<3x1x5xf32>) -> tensor<*xf32>
  return %0 : tensor<*xf32>

  // CHECK-LABEL: func @test_prelu_broadcast4
  // CHECK-DAG: [[ZERO_INDEX:%.+]] = constant 0 : index
  // CHECK-DAG: [[CST_0:%.+]] = constant 0.000000e+00 : f32
  // CHECK-DAG: [[RES:%.+]] = memref.alloc() {{.*}}: memref<3x4x5xf32>
  // CHECK: [[MAIN_LOOP:%.+]]:3 = krnl.define_loops 3
  // CHECK: krnl.iterate([[MAIN_LOOP]]#0, [[MAIN_LOOP]]#1, [[MAIN_LOOP]]#2) with ([[MAIN_LOOP]]#0 -> %arg2 = 0 to 3, [[MAIN_LOOP]]#1 -> %arg3 = 0 to 4, [[MAIN_LOOP]]#2 -> %arg4 = 0 to 5) {
  // CHECK:       [[LOAD_X:%.+]] = krnl.load %arg0[%arg2, %arg3, %arg4] : memref<3x4x5xf32>
  // CHECK:       [[LOAD_SLOPE:%.+]] = krnl.load %arg1[%arg2, [[ZERO_INDEX]], %arg4] : memref<3x1x5xf32>
  // CHECK:       [[LESS_THAN_ZERO:%.+]] = cmpf olt, [[LOAD_X]], [[CST_0]] : f32
  // CHECK:       [[MUL:%.+]] = mulf [[LOAD_SLOPE]], [[LOAD_X]] : f32
  // CHECK:       [[SELECT:%.+]] = select [[LESS_THAN_ZERO]], [[MUL]], [[LOAD_X]] : f32
  // CHECK:       krnl.store [[SELECT]], [[RES]][%arg2, %arg3, %arg4] : memref<3x4x5xf32>
  // CHECK: }
  // CHECK: return [[RES]] : memref<3x4x5xf32>
}

// -----
// COM: 2D matmul.
func private @test_matmul1(%arg0 : tensor<16x16xf32>, %arg1 : tensor<16x16xf32>) -> tensor<*xf32> {
  %0 ="onnx.MatMul"(%arg0, %arg1) : (tensor<16x16xf32>, tensor<16x16xf32>) -> tensor<*xf32>
  "std.return"(%0) : (tensor<*xf32>) -> ()

// CHECK-LABEL:  func private @test_matmul1
// CHECK-SAME:   ([[A_:%.+]]: memref<16x16xf32>, [[B_:%.+]]: memref<16x16xf32>) -> memref<16x16xf32> {
// CHECK-DAG:       [[CST_16_:%.+]] = constant 16 : index
// CHECK-DAG:       [[CST_0_:%.+]] = constant 0 : index
// CHECK-DAG:       [[CST_0_dot_000000_:%.+]] = constant 0.000000e+00 : f32
// CHECK-DAG:       [[VAR_0_:%.+]] = memref.alloc() {{.*}}: memref<16x16xf32>
// CHECK-DAG:       [[LOOP_0_:%.+]]:2 = krnl.define_loops 2
// CHECK:           krnl.iterate([[LOOP_0_]]#0, [[LOOP_0_]]#1) with ([[LOOP_0_]]#0 -> [[I_0_:%.+]] = [[CST_0_]] to [[CST_16_]], [[LOOP_0_]]#1 -> [[I_1_:%.+]] = [[CST_0_]] to [[CST_16_]]) {
// CHECK:             [[VAR_3_:%.+]]:2 = krnl.get_induction_var_value([[LOOP_0_]]#0, [[LOOP_0_]]#1) : (!krnl.loop, !krnl.loop) -> (index, index)
// CHECK:             krnl.store [[CST_0_dot_000000_]], [[VAR_0_]]{{.}}[[VAR_3_]]#0, [[VAR_3_]]#1] : memref<16x16xf32>
// CHECK:           }
// CHECK:           [[LOOP_1_:%.+]]:3 = krnl.define_loops 3
// CHECK:           [[loop_block_:%.+]], [[VAR_loop_local_:%.+]] = krnl.block [[LOOP_1_]]#0 4 : (!krnl.loop) -> (!krnl.loop, !krnl.loop)
// CHECK:           [[loop_block_0_:%.+]], [[VAR_loop_local_1_:%.+]] = krnl.block [[LOOP_1_]]#1 8 : (!krnl.loop) -> (!krnl.loop, !krnl.loop)
// CHECK:           [[loop_block_2_:%.+]], [[VAR_loop_local_3_:%.+]] = krnl.block [[LOOP_1_]]#2 8 : (!krnl.loop) -> (!krnl.loop, !krnl.loop)
// CHECK:           krnl.permute([[loop_block_]], [[VAR_loop_local_]], [[loop_block_]]_0, [[VAR_loop_local_]]_1, [[loop_block_]]_2, [[VAR_loop_local_]]_3) [0, 3, 1, 4, 2, 5] : !krnl.loop, !krnl.loop, !krnl.loop, !krnl.loop, !krnl.loop, !krnl.loop
// CHECK:           krnl.iterate([[loop_block_]], [[loop_block_]]_0, [[loop_block_]]_2) with ([[LOOP_1_]]#0 -> [[I_2_:%.+]] = [[CST_0_]] to [[CST_16_]], [[LOOP_1_]]#1 -> [[I_3_:%.+]] = [[CST_0_]] to [[CST_16_]], [[LOOP_1_]]#2 -> [[I_4_:%.+]] = [[CST_0_]] to [[CST_16_]]) {
// CHECK:             [[VAR_3_1_:%.+]]:3 = krnl.get_induction_var_value([[loop_block_]], [[loop_block_]]_0, [[loop_block_]]_2) : (!krnl.loop, !krnl.loop, !krnl.loop) -> (index, index, index)
// CHECK:             krnl.matmul [[A_]]{{.}}[[CST_0_]], [[CST_0_]]{{.}}, [[B_]]{{.}}[[CST_0_]], [[CST_0_]]{{.}}, [[VAR_0_]]{{.}}[[CST_0_]], [[CST_0_]]{{.}}, ([[VAR_loop_local_]], [[VAR_loop_local_]]_1, [[VAR_loop_local_]]_3), ([[VAR_3_1_]]#0, [[VAR_3_1_]]#1, [[VAR_3_1_]]#2), ([[CST_16_]], [[CST_16_]], [[CST_16_]]) {aTileSize = [], bTileSize = [], cTileSize = [], computeTileSize = [4, 8, 8], overcompute = false, simdize = true, unroll = true} : memref<16x16xf32>, memref<16x16xf32>, memref<16x16xf32>, (!krnl.loop, !krnl.loop, !krnl.loop)
// CHECK:           }
// CHECK:           return [[VAR_0_]] : memref<16x16xf32>
// CHECK:         }
}

// -----
// 2-D x N-D
func private @test_matmul2(%arg0 : tensor<10x5xf32>, %arg1 : tensor<2x3x5x10xf32>) -> tensor<*xf32> {
  %0 ="onnx.MatMul"(%arg0, %arg1) : (tensor<10x5xf32>, tensor<2x3x5x10xf32>) -> tensor<*xf32>
  "std.return"(%0) : (tensor<*xf32>) -> ()

// mlir2FileCheck.py -a'["A", "B"]' -n'{"0": "RES"}'
// CHECK-LABEL:  func private @test_matmul2
// CHECK-SAME:   ([[A_:%.+]]: memref<10x5xf32>, [[B_:%.+]]: memref<2x3x5x10xf32>) -> memref<2x3x10x10xf32> {
// CHECK-DAG:       [[CST_5_:%.+]] = constant 5 : index
// CHECK-DAG:       [[CST_0_dot_000000_:%.+]] = constant 0.000000e+00 : f32
// CHECK-DAG:       [[CST_0_:%.+]] = constant 0 : index
// CHECK-DAG:       [[RES_:%.+]] = memref.alloc() {{.*}}: memref<2x3x10x10xf32>
// CHECK-DAG:       [[LOOP_0_:%.+]]:4 = krnl.define_loops 4
// CHECK:           krnl.iterate([[LOOP_0_]]#0, [[LOOP_0_]]#1, [[LOOP_0_]]#2, [[LOOP_0_]]#3) with ([[LOOP_0_]]#0 -> [[I_0_:%.+]] = 0 to 2, [[LOOP_0_]]#1 -> [[I_1_:%.+]] = 0 to 3, [[LOOP_0_]]#2 -> [[I_2_:%.+]] = 0 to 10, [[LOOP_0_]]#3 -> [[I_3_:%.+]] = 0 to 10) {
// CHECK-DAG:         [[VAR_2_:%.+]]:4 = krnl.get_induction_var_value([[LOOP_0_]]#0, [[LOOP_0_]]#1, [[LOOP_0_]]#2, [[LOOP_0_]]#3) : (!krnl.loop, !krnl.loop, !krnl.loop, !krnl.loop) -> (index, index, index, index)
// CHECK-DAG:         [[VAR_3_:%.+]] = memref.alloca() {{.*}}: memref<f32>
// CHECK:             krnl.store [[CST_0_dot_000000_]], [[VAR_3_]][] : memref<f32>
// CHECK:             [[LOOP_1_:%.+]] = krnl.define_loops 1
// CHECK:             krnl.iterate([[LOOP_1_]]) with ([[LOOP_1_]] -> [[I_4_:%.+]] = [[CST_0_]] to [[CST_5_]]) {
// CHECK:               [[VAR_6_:%.+]] = krnl.get_induction_var_value([[LOOP_1_]]) : (!krnl.loop) -> index
// CHECK-DAG:           [[LOAD_A_MEM_:%.+]] = krnl.load [[A_]]{{.}}[[VAR_2_]]#2, [[VAR_6_]]{{.}} : memref<10x5xf32>
// CHECK-DAG:           [[LOAD_B_MEM_:%.+]] = krnl.load [[B_]]{{.}}[[VAR_2_]]#0, [[VAR_2_]]#1, [[VAR_6_]], [[VAR_2_]]#3] : memref<2x3x5x10xf32>
// CHECK-DAG:           [[LOAD_VAR_3_MEM_:%.+]] = krnl.load [[VAR_3_]][] : memref<f32>
// CHECK:               [[VAR_10_:%.+]] = mulf [[LOAD_A_MEM_]], [[LOAD_B_MEM_]] : f32
// CHECK:               [[VAR_11_:%.+]] = addf [[LOAD_VAR_3_MEM_]], [[VAR_10_]] : f32
// CHECK:               krnl.store [[VAR_11_]], [[VAR_3_]][] : memref<f32>
// CHECK:             }
// CHECK:             [[LOAD_VAR_3_MEM_1_:%.+]] = krnl.load [[VAR_3_]][] : memref<f32>
// CHECK:             krnl.store [[LOAD_VAR_3_MEM_1_]], [[RES_]]{{.}}[[VAR_2_]]#0, [[VAR_2_]]#1, [[VAR_2_]]#2, [[VAR_2_]]#3] : memref<2x3x10x10xf32>
// CHECK:           }
// CHECK:           return [[RES_]] : memref<2x3x10x10xf32>
// CHECK:         }
}

// -----

// N-D x N-D
func private @test_matmul3(%arg0 : tensor<2x3x10x5xf32>, %arg1 : tensor<2x3x5x10xf32>) -> tensor<*xf32> {
  %0 ="onnx.MatMul"(%arg0, %arg1) : (tensor<2x3x10x5xf32>, tensor<2x3x5x10xf32>) -> tensor<*xf32>
  "std.return"(%0) : (tensor<*xf32>) -> ()
// mlir2FileCheck.py -a'["A", "B"]' -n'{"0": "RES"}'
// CHECK-LABEL:  func private @test_matmul3
// CHECK-SAME:   ([[A_:%.+]]: memref<2x3x10x5xf32>, [[B_:%.+]]: memref<2x3x5x10xf32>) -> memref<2x3x10x10xf32> {
// CHECK-DAG:       [[CST_5_:%.+]] = constant 5 : index
// CHECK-DAG:       [[CST_0_dot_000000_:%.+]] = constant 0.000000e+00 : f32
// CHECK-DAG:       [[CST_0_:%.+]] = constant 0 : index
// CHECK-DAG:       [[RES_:%.+]] = memref.alloc() {{.*}}: memref<2x3x10x10xf32>
// CHECK-DAG:       [[LOOP_0_:%.+]]:4 = krnl.define_loops 4
// CHECK:           krnl.iterate([[LOOP_0_]]#0, [[LOOP_0_]]#1, [[LOOP_0_]]#2, [[LOOP_0_]]#3) with ([[LOOP_0_]]#0 -> [[I_0_:%.+]] = 0 to 2, [[LOOP_0_]]#1 -> [[I_1_:%.+]] = 0 to 3, [[LOOP_0_]]#2 -> [[I_2_:%.+]] = 0 to 10, [[LOOP_0_]]#3 -> [[I_3_:%.+]] = 0 to 10) {
// CHECK-DAG:         [[VAR_2_:%.+]]:4 = krnl.get_induction_var_value([[LOOP_0_]]#0, [[LOOP_0_]]#1, [[LOOP_0_]]#2, [[LOOP_0_]]#3) : (!krnl.loop, !krnl.loop, !krnl.loop, !krnl.loop) -> (index, index, index, index)
// CHECK-DAG:         [[VAR_3_:%.+]] = memref.alloca() {{.*}}: memref<f32>
// CHECK:             krnl.store [[CST_0_dot_000000_]], [[VAR_3_]][] : memref<f32>
// CHECK:             [[LOOP_1_:%.+]] = krnl.define_loops 1
// CHECK:             krnl.iterate([[LOOP_1_]]) with ([[LOOP_1_]] -> [[I_4_:%.+]] = [[CST_0_]] to [[CST_5_]]) {
// CHECK:               [[VAR_6_:%.+]] = krnl.get_induction_var_value([[LOOP_1_]]) : (!krnl.loop) -> index
// CHECK-DAG:           [[LOAD_A_MEM_:%.+]] = krnl.load [[A_]]{{.}}[[VAR_2_]]#0, [[VAR_2_]]#1, [[VAR_2_]]#2, [[VAR_6_]]{{.}} : memref<2x3x10x5xf32>
// CHECK-DAG:           [[LOAD_B_MEM_:%.+]] = krnl.load [[B_]]{{.}}[[VAR_2_]]#0, [[VAR_2_]]#1, [[VAR_6_]], [[VAR_2_]]#3] : memref<2x3x5x10xf32>
// CHECK-DAG:           [[LOAD_VAR_3_MEM_:%.+]] = krnl.load [[VAR_3_]][] : memref<f32>
// CHECK:               [[VAR_10_:%.+]] = mulf [[LOAD_A_MEM_]], [[LOAD_B_MEM_]] : f32
// CHECK:               [[VAR_11_:%.+]] = addf [[LOAD_VAR_3_MEM_]], [[VAR_10_]] : f32
// CHECK:               krnl.store [[VAR_11_]], [[VAR_3_]][] : memref<f32>
// CHECK:             }
// CHECK:             [[LOAD_VAR_3_MEM_1_:%.+]] = krnl.load [[VAR_3_]][] : memref<f32>
// CHECK:             krnl.store [[LOAD_VAR_3_MEM_1_]], [[RES_]]{{.}}[[VAR_2_]]#0, [[VAR_2_]]#1, [[VAR_2_]]#2, [[VAR_2_]]#3] : memref<2x3x10x10xf32>
// CHECK:           }
// CHECK:           return [[RES_]] : memref<2x3x10x10xf32>
// CHECK:         }
}

// -----

// 1-D x 2-D
func private @test_matmul4(%arg0 : tensor<5xf32>, %arg1 : tensor<5x10xf32>) -> tensor<*xf32> {
  %0 ="onnx.MatMul"(%arg0, %arg1) : (tensor<5xf32>, tensor<5x10xf32>) -> tensor<*xf32>
  "std.return"(%0) : (tensor<*xf32>) -> ()

// mlir2FileCheck.py -a'["A", "B"]' -n'{"0": "RES"}'
// CHECK-LABEL:  func private @test_matmul4
// CHECK-SAME:   ([[A_:%.+]]: memref<5xf32>, [[B_:%.+]]: memref<5x10xf32>) -> memref<10xf32> {
// CHECK-DAG:       [[CST_5_:%.+]] = constant 5 : index
// CHECK-DAG:       [[CST_0_dot_000000_:%.+]] = constant 0.000000e+00 : f32
// CHECK-DAG:       [[CST_0_:%.+]] = constant 0 : index
// CHECK-DAG:       [[RES_:%.+]] = memref.alloc() {{.*}}: memref<10xf32>
// CHECK-DAG:       [[LOOP_0_:%.+]] = krnl.define_loops 1
// CHECK:           krnl.iterate([[LOOP_0_]]) with ([[LOOP_0_]] -> [[I_0_:%.+]] = 0 to 10) {
// CHECK-DAG:         [[VAR_2_:%.+]] = krnl.get_induction_var_value([[LOOP_0_]]) : (!krnl.loop) -> index
// CHECK-DAG:         [[VAR_3_:%.+]] = memref.alloca() {{.*}}: memref<f32>
// CHECK:             krnl.store [[CST_0_dot_000000_]], [[VAR_3_]][] : memref<f32>
// CHECK:             [[LOOP_1_:%.+]] = krnl.define_loops 1
// CHECK:             krnl.iterate([[LOOP_1_]]) with ([[LOOP_1_]] -> [[I_1_:%.+]] = [[CST_0_]] to [[CST_5_]]) {
// CHECK:               [[VAR_6_:%.+]] = krnl.get_induction_var_value([[LOOP_1_]]) : (!krnl.loop) -> index
// CHECK-DAG:           [[LOAD_A_MEM_:%.+]] = krnl.load [[A_]]{{.}}[[VAR_6_]]{{.}} : memref<5xf32>
// CHECK-DAG:           [[LOAD_B_MEM_:%.+]] = krnl.load [[B_]]{{.}}[[VAR_6_]], [[VAR_2_]]{{.}} : memref<5x10xf32>
// CHECK-DAG:           [[LOAD_VAR_3_MEM_:%.+]] = krnl.load [[VAR_3_]][] : memref<f32>
// CHECK:               [[VAR_10_:%.+]] = mulf [[LOAD_A_MEM_]], [[LOAD_B_MEM_]] : f32
// CHECK:               [[VAR_11_:%.+]] = addf [[LOAD_VAR_3_MEM_]], [[VAR_10_]] : f32
// CHECK:               krnl.store [[VAR_11_]], [[VAR_3_]][] : memref<f32>
// CHECK:             }
// CHECK:             [[LOAD_VAR_3_MEM_1_:%.+]] = krnl.load [[VAR_3_]][] : memref<f32>
// CHECK:             krnl.store [[LOAD_VAR_3_MEM_1_]], [[RES_]]{{.}}[[VAR_2_]]{{.}} : memref<10xf32>
// CHECK:           }
// CHECK:           return [[RES_]] : memref<10xf32>
// CHECK:         }
}

// -----

// 1-D x N-D
func private @test_matmul5(%arg0 : tensor<5xf32>, %arg1 : tensor<?x5x10xf32>) -> tensor<*xf32> {
  %0 ="onnx.MatMul"(%arg0, %arg1) : (tensor<5xf32>, tensor<?x5x10xf32>) -> tensor<*xf32>
  "std.return"(%0) : (tensor<*xf32>) -> ()

// mlir2FileCheck.py -a'["A", "B"]' -n'{"1": "RES"}'
// CHECK-DAG: #map = affine_map<(d0) -> (d0)>
// CHECK-LABEL:  func private @test_matmul5
// CHECK-SAME:   ([[A_:%.+]]: memref<5xf32>, [[B_:%.+]]: memref<?x5x10xf32>) -> memref<?x10xf32> {
// CHECK-DAG:       [[CST_5_:%.+]] = constant 5 : index
// CHECK-DAG:       [[CST_0_dot_000000_:%.+]] = constant 0.000000e+00 : f32
// CHECK-DAG:       [[CST_0_:%.+]] = constant 0 : index
// CHECK:           [[VAR_0_:%.+]] = memref.dim [[B_]], [[CST_0_]] : memref<?x5x10xf32>
// CHECK-DAG:       [[RES_:%.+]] = memref.alloc([[VAR_0_]]) {{.*}}: memref<?x10xf32>
// CHECK-DAG:       [[LOOP_0_:%.+]]:2 = krnl.define_loops 2
// CHECK:           krnl.iterate([[LOOP_0_]]#0, [[LOOP_0_]]#1) with ([[LOOP_0_]]#0 -> [[I_0_:%.+]] = 0 to #map([[VAR_0_]]), [[LOOP_0_]]#1 -> [[I_1_:%.+]] = 0 to 10) {
// CHECK-DAG:         [[VAR_3_:%.+]]:2 = krnl.get_induction_var_value([[LOOP_0_]]#0, [[LOOP_0_]]#1) : (!krnl.loop, !krnl.loop) -> (index, index)
// CHECK-DAG:         [[VAR_4_:%.+]] = memref.alloca() {{.*}}: memref<f32>
// CHECK:             krnl.store [[CST_0_dot_000000_]], [[VAR_4_]][] : memref<f32>
// CHECK:             [[LOOP_1_:%.+]] = krnl.define_loops 1
// CHECK:             krnl.iterate([[LOOP_1_]]) with ([[LOOP_1_]] -> [[I_2_:%.+]] = [[CST_0_]] to [[CST_5_]]) {
// CHECK:               [[VAR_7_:%.+]] = krnl.get_induction_var_value([[LOOP_1_]]) : (!krnl.loop) -> index
// CHECK-DAG:           [[LOAD_A_MEM_:%.+]] = krnl.load [[A_]]{{.}}[[VAR_7_]]{{.}} : memref<5xf32>
// CHECK-DAG:           [[LOAD_B_MEM_:%.+]] = krnl.load [[B_]]{{.}}[[VAR_3_]]#0, [[VAR_7_]], [[VAR_3_]]#1] : memref<?x5x10xf32>
// CHECK-DAG:           [[LOAD_VAR_4_MEM_:%.+]] = krnl.load [[VAR_4_]][] : memref<f32>
// CHECK:               [[VAR_11_:%.+]] = mulf [[LOAD_A_MEM_]], [[LOAD_B_MEM_]] : f32
// CHECK:               [[VAR_12_:%.+]] = addf [[LOAD_VAR_4_MEM_]], [[VAR_11_]] : f32
// CHECK:               krnl.store [[VAR_12_]], [[VAR_4_]][] : memref<f32>
// CHECK:             }
// CHECK:             [[LOAD_VAR_4_MEM_1_:%.+]] = krnl.load [[VAR_4_]][] : memref<f32>
// CHECK:             krnl.store [[LOAD_VAR_4_MEM_1_]], [[RES_]]{{.}}[[VAR_3_]]#0, [[VAR_3_]]#1] : memref<?x10xf32>
// CHECK:           }
// CHECK:           return [[RES_]] : memref<?x10xf32>
// CHECK:         }
}

// -----

// N-D x 1-D
func private @test_matmul6(%arg0 : tensor<?x10x5xf32>, %arg1 : tensor<5xf32>) -> tensor<*xf32> {
  %0 ="onnx.MatMul"(%arg0, %arg1) : (tensor<?x10x5xf32>, tensor<5xf32>) -> tensor<*xf32>
  "std.return"(%0) : (tensor<*xf32>) -> ()

// mlir2FileCheck.py -a'["A", "B"]' -n'{"1": "RES"}'
// CHECK-DAG: #map = affine_map<(d0) -> (d0)>
// CHECK-LABEL:  func private @test_matmul6
// CHECK-SAME:   ([[A_:%.+]]: memref<?x10x5xf32>, [[B_:%.+]]: memref<5xf32>) -> memref<?x10xf32> {
// CHECK-DAG:       [[CST_5_:%.+]] = constant 5 : index
// CHECK-DAG:       [[CST_0_dot_000000_:%.+]] = constant 0.000000e+00 : f32
// CHECK-DAG:       [[CST_0_:%.+]] = constant 0 : index
// CHECK:           [[VAR_0_:%.+]] = memref.dim [[A_]], [[CST_0_]] : memref<?x10x5xf32>
// CHECK-DAG:       [[RES_:%.+]] = memref.alloc([[VAR_0_]]) {{.*}}: memref<?x10xf32>
// CHECK-DAG:       [[LOOP_0_:%.+]]:2 = krnl.define_loops 2
// CHECK:           krnl.iterate([[LOOP_0_]]#0, [[LOOP_0_]]#1) with ([[LOOP_0_]]#0 -> [[I_0_:%.+]] = 0 to #map([[VAR_0_]]), [[LOOP_0_]]#1 -> [[I_1_:%.+]] = 0 to 10) {
// CHECK-DAG:         [[VAR_3_:%.+]]:2 = krnl.get_induction_var_value([[LOOP_0_]]#0, [[LOOP_0_]]#1) : (!krnl.loop, !krnl.loop) -> (index, index)
// CHECK-DAG:         [[VAR_4_:%.+]] = memref.alloca() {{.*}}: memref<f32>
// CHECK:             krnl.store [[CST_0_dot_000000_]], [[VAR_4_]][] : memref<f32>
// CHECK:             [[LOOP_1_:%.+]] = krnl.define_loops 1
// CHECK:             krnl.iterate([[LOOP_1_]]) with ([[LOOP_1_]] -> [[I_2_:%.+]] = [[CST_0_]] to [[CST_5_]]) {
// CHECK:               [[VAR_7_:%.+]] = krnl.get_induction_var_value([[LOOP_1_]]) : (!krnl.loop) -> index
// CHECK-DAG:           [[LOAD_A_MEM_:%.+]] = krnl.load [[A_]]{{.}}[[VAR_3_]]#0, [[VAR_3_]]#1, [[VAR_7_]]{{.}} : memref<?x10x5xf32>
// CHECK-DAG:           [[LOAD_B_MEM_:%.+]] = krnl.load [[B_]]{{.}}[[VAR_7_]]{{.}} : memref<5xf32>
// CHECK-DAG:           [[LOAD_VAR_4_MEM_:%.+]] = krnl.load [[VAR_4_]][] : memref<f32>
// CHECK:               [[VAR_11_:%.+]] = mulf [[LOAD_A_MEM_]], [[LOAD_B_MEM_]] : f32
// CHECK:               [[VAR_12_:%.+]] = addf [[LOAD_VAR_4_MEM_]], [[VAR_11_]] : f32
// CHECK:               krnl.store [[VAR_12_]], [[VAR_4_]][] : memref<f32>
// CHECK:             }
// CHECK:             [[LOAD_VAR_4_MEM_1_:%.+]] = krnl.load [[VAR_4_]][] : memref<f32>
// CHECK:             krnl.store [[LOAD_VAR_4_MEM_1_]], [[RES_]]{{.}}[[VAR_3_]]#0, [[VAR_3_]]#1] : memref<?x10xf32>
// CHECK:           }
// CHECK:           return [[RES_]] : memref<?x10xf32>
// CHECK:         }
}

// -----

// 1-D x 1-D
func private @test_matmul7(%arg0 : tensor<5xf32>, %arg1 : tensor<5xf32>) -> tensor<*xf32> {
  %0 ="onnx.MatMul"(%arg0, %arg1) : (tensor<5xf32>, tensor<5xf32>) -> tensor<*xf32>
  "std.return"(%0) : (tensor<*xf32>) -> ()
// mlir2FileCheck.py -a'["A", "B"]' -n'{"1": "RES"}'
// CHECK-LABEL:  func private @test_matmul7
// CHECK-SAME:   ([[A_:%.+]]: memref<5xf32>, [[B_:%.+]]: memref<5xf32>) -> memref<1xf32> {
// CHECK-DAG:       [[CST_5_:%.+]] = constant 5 : index
// CHECK-DAG:       [[CST_0_dot_000000_:%.+]] = constant 0.000000e+00 : f32
// CHECK-DAG:       [[CST_0_:%.+]] = constant 0 : index
// CHECK-DAG:       [[VAR_0_:%.+]] = memref.alloc() {{.*}}: memref<1xf32>
// CHECK-DAG:       [[RES_:%.+]] = krnl.define_loops 1
// CHECK:           krnl.iterate([[RES_]]) with ([[RES_]] -> [[I_0_:%.+]] = 0 to 1) {
// CHECK-DAG:         [[VAR_2_:%.+]] = krnl.get_induction_var_value([[RES_]]) : (!krnl.loop) -> index
// CHECK-DAG:         [[VAR_3_:%.+]] = memref.alloca() {{.*}}: memref<f32>
// CHECK:             krnl.store [[CST_0_dot_000000_]], [[VAR_3_]][] : memref<f32>
// CHECK:             [[LOOP_0_:%.+]] = krnl.define_loops 1
// CHECK:             krnl.iterate([[LOOP_0_]]) with ([[LOOP_0_]] -> [[I_1_:%.+]] = [[CST_0_]] to [[CST_5_]]) {
// CHECK:               [[VAR_6_:%.+]] = krnl.get_induction_var_value([[LOOP_0_]]) : (!krnl.loop) -> index
// CHECK-DAG:           [[LOAD_A_MEM_:%.+]] = krnl.load [[A_]]{{.}}[[VAR_6_]]{{.}} : memref<5xf32>
// CHECK-DAG:           [[LOAD_B_MEM_:%.+]] = krnl.load [[B_]]{{.}}[[VAR_6_]]{{.}} : memref<5xf32>
// CHECK-DAG:           [[LOAD_VAR_3_MEM_:%.+]] = krnl.load [[VAR_3_]][] : memref<f32>
// CHECK:               [[VAR_10_:%.+]] = mulf [[LOAD_A_MEM_]], [[LOAD_B_MEM_]] : f32
// CHECK:               [[VAR_11_:%.+]] = addf [[LOAD_VAR_3_MEM_]], [[VAR_10_]] : f32
// CHECK:               krnl.store [[VAR_11_]], [[VAR_3_]][] : memref<f32>
// CHECK:             }
// CHECK:             [[LOAD_VAR_3_MEM_1_:%.+]] = krnl.load [[VAR_3_]][] : memref<f32>
// CHECK:             krnl.store [[LOAD_VAR_3_MEM_1_]], [[VAR_0_]]{{.}}[[VAR_2_]]{{.}} : memref<1xf32>
// CHECK:           }
// CHECK:           return [[VAR_0_]] : memref<1xf32>
// CHECK:         }
}

// -----

func private @test_pool_unknown_dimensions(%arg0 : tensor<1x3x?x32xf32>) -> tensor<*xf32> {
  %0 = "onnx.AveragePool"(%arg0) {auto_pad = "NOTSET", kernel_shape = [2, 2]} : (tensor<1x3x?x32xf32>) -> tensor<*xf32>
  "std.return"(%0) : (tensor<*xf32>) -> ()

// CHECK-DAG: #map0 = affine_map<()[s0] -> (s0 - 1)>
// CHECK-DAG: #map1 = affine_map<(d0) -> (0, d0)>
// CHECK-DAG: #map2 = affine_map<(d0)[s0] -> (s0, d0 + 2)>
// CHECK-DAG: #map3 = affine_map<(d0) -> (32, d0 + 2)>
// CHECK-DAG: #map4 = affine_map<(d0)[s0, s1, s2, s3, s4] -> (s0 - ((s2 ceildiv s4) * s4 - s2), -(d0 * s3 - s2) + s0, d0 * s3 + (s1 - 1) * s4 - s2 - ((s2 ceildiv s4) * s4 - s2) + 1, d0 * s3 + (s1 - 1) * s4 - s2 - (d0 * s3 - s2) + 1)>
// CHECK-LABEL:  func private @test_pool_unknown_dimensions
// CHECK-SAME:   ([[PARAM_0_:%.+]]: memref<1x3x?x32xf32>) -> memref<1x3x?x31xf32> {
// CHECK-DAG:       [[CST_32_:%.+]] = constant 32 : index
// CHECK-DAG:       [[CST_1_:%.+]] = constant 1 : index
// CHECK-DAG:       [[CST_0_:%.+]] = constant 0 : index
// CHECK-DAG:       [[CST_0_dot_000000_:%.+]] = constant 0.000000e+00 : f32
// CHECK-DAG:       [[CST_2_:%.+]] = constant 2 : index
// CHECK:           [[VAR_0_:%.+]] = memref.dim [[PARAM_0_]], [[CST_2_]] : memref<1x3x?x32xf32>
// CHECK:           [[VAR_1_:%.+]] = affine.apply #map0(){{.}}[[VAR_0_]]{{.}}
// CHECK-DAG:       [[VAR_2_:%.+]] = memref.alloc([[VAR_1_]]) {{.*}}: memref<1x3x?x31xf32>
// CHECK-DAG:       [[LOOP_0_:%.+]]:4 = krnl.define_loops 4
// CHECK:           krnl.iterate([[LOOP_0_]]#0, [[LOOP_0_]]#1, [[LOOP_0_]]#2, [[LOOP_0_]]#3) with ([[LOOP_0_]]#0 -> [[I_0_:%.+]] = 0 to 1, [[LOOP_0_]]#1 -> [[I_1_:%.+]] = 0 to 3, [[LOOP_0_]]#2 -> [[I_2_:%.+]] = 0 to [[VAR_1_]], [[LOOP_0_]]#3 -> [[I_3_:%.+]] = 0 to 31) {
// CHECK:             [[VAR_4_:%.+]] = memref.alloca() : memref<f32>
// CHECK:             krnl.store [[CST_0_dot_000000_]], [[VAR_4_]][] : memref<f32>
// CHECK-DAG:         [[VAR_5_:%.+]] = memref.dim [[PARAM_0_]], [[CST_2_]] : memref<1x3x?x32xf32>
// CHECK-DAG:         [[VAR_6_:%.+]] = affine.max #map1([[I_2_]])
// CHECK-NOT: separator of consecutive DAGs
// CHECK-DAG:         [[VAR_7_:%.+]] = affine.min #map2([[I_2_]]){{.}}[[VAR_5_]]{{.}}
// CHECK-DAG:         [[VAR_8_:%.+]] = affine.max #map1([[I_3_]])
// CHECK-DAG:         [[VAR_9_:%.+]] = affine.min #map3([[I_3_]])
// CHECK-NOT: separator of consecutive DAGs
// CHECK-DAG:         [[VAR_10_:%.+]] = subi [[VAR_7_]], [[VAR_6_]] : index
// CHECK-DAG:         [[VAR_11_:%.+]] = subi [[VAR_9_]], [[VAR_8_]] : index
// CHECK-DAG:         [[LOOP_1_:%.+]]:2 = krnl.define_loops 2
// CHECK:             krnl.iterate([[LOOP_1_]]#0, [[LOOP_1_]]#1) with ([[LOOP_1_]]#0 -> [[I_4_:%.+]] = 0 to min #map4([[I_2_]]){{.}}[[VAR_5_]], [[CST_2_]], [[CST_0_]], [[CST_1_]], [[CST_1_]]{{.}}, [[LOOP_1_]]#1 -> [[I_5_:%.+]] = 0 to min #map4([[I_3_]]){{.}}[[CST_32_]], [[CST_2_]], [[CST_0_]], [[CST_1_]], [[CST_1_]]{{.}}) {
// CHECK-DAG:           [[VAR_19_:%.+]] = addi [[I_4_]], [[VAR_6_]] : index
// CHECK-DAG:           [[VAR_20_:%.+]] = addi [[I_5_]], [[VAR_8_]] : index
// CHECK-NOT: separator of consecutive DAGs
// CHECK-DAG:           [[LOAD_PARAM_0_MEM_:%.+]] = krnl.load [[PARAM_0_]]{{.}}[[I_0_]], [[I_1_]], [[VAR_19_]], [[VAR_20_]]{{.}} : memref<1x3x?x32xf32>
// CHECK-DAG:           [[LOAD_VAR_4_MEM_:%.+]] = krnl.load [[VAR_4_]][] : memref<f32>
// CHECK:               [[VAR_23_:%.+]] = addf [[LOAD_VAR_4_MEM_]], [[LOAD_PARAM_0_MEM_]] : f32
// CHECK:               krnl.store [[VAR_23_]], [[VAR_4_]][] : memref<f32>
// CHECK:             }
// CHECK:             [[LOAD_VAR_4_MEM_1_:%.+]] = krnl.load [[VAR_4_]][] : memref<f32>
// CHECK:             krnl.store [[LOAD_VAR_4_MEM_1_]], [[VAR_2_]]{{.}}[[I_0_]], [[I_1_]], [[I_2_]], [[I_3_]]{{.}} : memref<1x3x?x31xf32>
// CHECK-DAG:         [[LOAD_VAR_2_MEM_:%.+]] = krnl.load [[VAR_2_]]{{.}}[[I_0_]], [[I_1_]], [[I_2_]], [[I_3_]]{{.}} : memref<1x3x?x31xf32>
// CHECK-DAG:         [[VAR_15_:%.+]] = muli [[VAR_10_]], [[VAR_11_]] : index
// CHECK:             [[VAR_16_:%.+]] = index_cast [[VAR_15_]] : index to i64
// CHECK:             [[VAR_17_:%.+]] = sitofp [[VAR_16_]] : i64 to f32
// CHECK:             [[VAR_18_:%.+]] = divf [[LOAD_VAR_2_MEM_]], [[VAR_17_]] : f32
// CHECK:             krnl.store [[VAR_18_]], [[VAR_2_]]{{.}}[[I_0_]], [[I_1_]], [[I_2_]], [[I_3_]]{{.}} : memref<1x3x?x31xf32>
// CHECK:           }
// CHECK:           return [[VAR_2_]] : memref<1x3x?x31xf32>
// CHECK:         }
}

// -----

func private @test_conv_unknown_dimensions(%arg0 : tensor<?x?x?x?xf32>, %arg1 : tensor<5x2x6x7xf32>, %arg2 : tensor<5xf32>) -> tensor<*xf32> {
  %0 = "onnx.Conv"(%arg0, %arg1, %arg2) {auto_pad = "NOTSET", group = 1 : si64} : (tensor<?x?x?x?xf32>, tensor<5x2x6x7xf32>, tensor<5xf32>) -> tensor<*xf32>
  "std.return"(%0) : (tensor<*xf32>) -> ()



// mlir2FileCheck.py -a'["image", "filter", "bias"]'
// CHECK-LABEL:  func private @test_conv_unknown_dimensions
// CHECK-SAME:   ([[IMAGE_:%.+]]: memref<?x?x?x?xf32>, [[FILTER_:%.+]]: memref<5x2x6x7xf32>, [[BIAS_:%.+]]: memref<5xf32>) -> memref<?x5x?x?xf32> {
// CHECK-DAG:       [[CST_0_dot_000000_:%.+]] = constant 0.000000e+00 : f32
// CHECK-DAG:       [[CST_3_:%.+]] = constant 3 : index
// CHECK-DAG:       [[CST_2_:%.+]] = constant 2 : index
// CHECK-DAG:       [[CST_0_:%.+]] = constant 0 : index
// CHECK-NOT: separator of consecutive DAGs
// CHECK-DAG:       [[VAR_0_:%.+]] = memref.dim [[IMAGE_]], [[CST_0_]] : memref<?x?x?x?xf32>
// CHECK-DAG:       [[VAR_1_:%.+]] = memref.dim [[IMAGE_]], [[CST_2_]] : memref<?x?x?x?xf32>
// CHECK-NOT: separator of consecutive DAGs
// CHECK-DAG:       [[VAR_2_:%.+]] = affine.apply #map0(){{.}}[[VAR_1_]]{{.}}
// CHECK-DAG:       [[VAR_3_:%.+]] = memref.dim [[IMAGE_]], [[CST_3_]] : memref<?x?x?x?xf32>
// CHECK:           [[VAR_4_:%.+]] = affine.apply #map1(){{.}}[[VAR_3_]]{{.}}
// CHECK-DAG:       [[VAR_5_:%.+]] = memref.alloc([[VAR_0_]], [[VAR_2_]], [[VAR_4_]]) {{.*}}: memref<?x5x?x?xf32>
// CHECK-DAG:       [[LOOP_0_:%.+]]:3 = krnl.define_loops 3
// CHECK:           krnl.iterate([[LOOP_0_]]#0, [[LOOP_0_]]#1, [[LOOP_0_]]#2) with ([[LOOP_0_]]#0 -> [[I_0_:%.+]] = 0 to #map2([[VAR_1_]], [[VAR_3_]], [[VAR_0_]]), [[LOOP_0_]]#1 -> [[I_1_:%.+]] = 0 to 1, [[LOOP_0_]]#2 -> [[I_2_:%.+]] = 0 to 5) {
// CHECK:             [[VAR_7_:%.+]]:3 = krnl.get_induction_var_value([[LOOP_0_]]#0, [[LOOP_0_]]#1, [[LOOP_0_]]#2) : (!krnl.loop, !krnl.loop, !krnl.loop) -> (index, index, index)
// CHECK-DAG:         [[VAR_8_:%.+]] = affine.apply #map3([[VAR_7_]]#1, [[VAR_7_]]#2)
// CHECK-DAG:         [[LOOP_1_:%.+]]:2 = krnl.define_loops 2
// CHECK:             krnl.iterate([[LOOP_1_]]#0, [[LOOP_1_]]#1) with ([[LOOP_1_]]#0 -> [[I_3_:%.+]] = 0 to #map4([[VAR_7_]]#1, [[VAR_7_]]#2){{.}}[[VAR_2_]]{{.}}, [[LOOP_1_]]#1 -> [[I_4_:%.+]] = 0 to #map5([[VAR_7_]]#1, [[VAR_7_]]#2){{.}}[[VAR_2_]], [[VAR_4_]]{{.}}) {
// CHECK-DAG:           [[VAR_10_:%.+]]:2 = krnl.get_induction_var_value([[LOOP_1_]]#0, [[LOOP_1_]]#1) : (!krnl.loop, !krnl.loop) -> (index, index)
// CHECK-DAG:           [[VAR_11_:%.+]] = memref.alloca() : memref<f32>
// CHECK:               krnl.store [[CST_0_dot_000000_]], [[VAR_11_]][] : memref<f32>
// CHECK-DAG:           [[LOOP_2_:%.+]]:3 = krnl.define_loops 3
// CHECK-DAG:           [[VAR_13_:%.+]] = memref.dim [[IMAGE_]], [[CST_2_]] : memref<?x?x?x?xf32>
// CHECK-DAG:           [[VAR_14_:%.+]] = memref.dim [[IMAGE_]], [[CST_3_]] : memref<?x?x?x?xf32>
// CHECK:               krnl.iterate([[LOOP_2_]]#0, [[LOOP_2_]]#1, [[LOOP_2_]]#2) with ([[LOOP_2_]]#0 -> [[I_5_:%.+]] = 0 to 2, [[LOOP_2_]]#1 -> [[I_6_:%.+]] = max #map6([[VAR_10_]]#0) to min #map7([[VAR_10_]]#0){{.}}[[VAR_13_]]{{.}}, [[LOOP_2_]]#2 -> [[I_7_:%.+]] = max #map8([[VAR_10_]]#0, [[VAR_10_]]#1){{.}}[[VAR_13_]]{{.}} to min #map9([[VAR_10_]]#0, [[VAR_10_]]#1){{.}}[[VAR_13_]], [[VAR_14_]]{{.}}) {
// CHECK:                 [[VAR_18_:%.+]]:3 = krnl.get_induction_var_value([[LOOP_2_]]#0, [[LOOP_2_]]#1, [[LOOP_2_]]#2) : (!krnl.loop, !krnl.loop, !krnl.loop) -> (index, index, index)
// CHECK-DAG:             [[VAR_19_:%.+]] = affine.apply #map10([[VAR_18_]]#0, [[VAR_7_]]#1)
// CHECK-DAG:             [[VAR_20_:%.+]] = affine.apply #map11([[VAR_18_]]#1, [[VAR_10_]]#0)
// CHECK-DAG:             [[VAR_21_:%.+]] = affine.apply #map11([[VAR_18_]]#2, [[VAR_10_]]#1)
// CHECK-NOT: separator of consecutive DAGs
// CHECK-DAG:             [[LOAD_IMAGE_MEM_:%.+]] = krnl.load [[IMAGE_]]{{.}}[[VAR_7_]]#0, [[VAR_19_]], [[VAR_20_]], [[VAR_21_]]{{.}} : memref<?x?x?x?xf32>
// CHECK-DAG:             [[LOAD_FILTER_MEM_:%.+]] = krnl.load [[FILTER_]]{{.}}[[VAR_8_]], [[VAR_18_]]#0, [[VAR_18_]]#1, [[VAR_18_]]#2] : memref<5x2x6x7xf32>
// CHECK-DAG:             [[LOAD_VAR_11_MEM_:%.+]] = krnl.load [[VAR_11_]][] : memref<f32>
// CHECK:                 [[VAR_25_:%.+]] = mulf [[LOAD_IMAGE_MEM_]], [[LOAD_FILTER_MEM_]] : f32
// CHECK:                 [[VAR_26_:%.+]] = addf [[LOAD_VAR_11_MEM_]], [[VAR_25_]] : f32
// CHECK:                 krnl.store [[VAR_26_]], [[VAR_11_]][] : memref<f32>
// CHECK:               }
// CHECK-DAG:           [[LOAD_VAR_11_MEM_1_:%.+]] = krnl.load [[VAR_11_]][] : memref<f32>
// CHECK-DAG:           [[LOAD_BIAS_MEM_:%.+]] = krnl.load [[BIAS_]]{{.}}[[VAR_8_]]{{.}} : memref<5xf32>
// CHECK:               [[VAR_17_:%.+]] = addf [[LOAD_VAR_11_MEM_1_]], [[LOAD_BIAS_MEM_]] : f32
// CHECK:               krnl.store [[VAR_17_]], [[VAR_5_]]{{.}}[[VAR_7_]]#0, [[VAR_8_]], [[VAR_10_]]#0, [[VAR_10_]]#1] : memref<?x5x?x?xf32>
// CHECK:             }
// CHECK:           }
// CHECK:           return [[VAR_5_]] : memref<?x5x?x?xf32>
// CHECK:         }
}

// -----

// CHECK-DAG: #map = affine_map<()[s0] -> (s0 * 10)>
func private @test_reshape(%arg0 : tensor<?x10xf32>, %arg1 : tensor<4xi64>) -> tensor<*xf32> {
  %0 = "onnx.Reshape"(%arg0, %arg1) : (tensor<?x10xf32>, tensor<4xi64>) -> tensor<*xf32>
  "std.return"(%0) : (tensor<*xf32>) -> ()

// CHECK-LABEL:  func private @test_reshape
// CHECK:          ([[PARAM_0_:%.+]]: memref<?x10xf32>, [[PARAM_1_:%.+]]: memref<4xi64>) -> memref<?x?x?x?xf32> {
// CHECK-DAG:       [[CST_3_:%.+]] = constant 3 : index
// CHECK-DAG:       [[CST_2_:%.+]] = constant 2 : index
// CHECK-DAG:       [[CST_10_:%.+]] = constant 10 : index
// CHECK-DAG:       [[CST_1_:%.+]] = constant 1 : index
// CHECK-DAG:       [[CST_minus_1_:%.+]] = constant -1 : index
// CHECK-DAG:       [[CST_0_:%.+]] = constant 0 : index
// CHECK:           [[VAR_0_:%.+]] = memref.dim [[PARAM_0_]], [[CST_0_]] : memref<?x10xf32>
// CHECK-DAG:       [[VAR_1_:%.+]] = affine.apply #map(){{.}}[[VAR_0_]]{{.}}
// CHECK-DAG:       [[LOAD_PARAM_1_MEM_:%.+]] = krnl.load [[PARAM_1_]]{{.}}[[CST_0_]]{{.}} : memref<4xi64>
// CHECK:           [[VAR_3_:%.+]] = index_cast [[LOAD_PARAM_1_MEM_]] : i64 to index
// CHECK-DAG:       [[VAR_5_:%.+]] = memref.dim [[PARAM_0_]], [[CST_0_]] : memref<?x10xf32>
// CHECK-DAG:       [[VAR_4_:%.+]] = cmpi eq, [[VAR_3_]], [[CST_0_]] : index
// CHECK:           [[VAR_6_:%.+]] = select [[VAR_4_]], [[VAR_5_]], [[VAR_3_]] : index
// CHECK:           [[VAR_7_:%.+]] = cmpi eq, [[VAR_6_]], [[CST_minus_1_]] : index
// CHECK-DAG:       [[VAR_8_:%.+]] = select [[VAR_7_]], [[CST_1_]], [[VAR_6_]] : index
// CHECK-DAG:       [[LOAD_PARAM_1_MEM_1_:%.+]] = krnl.load [[PARAM_1_]]{{.}}[[CST_1_]]{{.}} : memref<4xi64>
// CHECK:           [[VAR_10_:%.+]] = index_cast [[LOAD_PARAM_1_MEM_1_]] : i64 to index
// CHECK:           [[VAR_11_:%.+]] = cmpi eq, [[VAR_10_]], [[CST_0_]] : index
// CHECK:           [[VAR_12_:%.+]] = select [[VAR_11_]], [[CST_10_]], [[VAR_10_]] : index
// CHECK:           [[VAR_13_:%.+]] = cmpi eq, [[VAR_12_]], [[CST_minus_1_]] : index
// CHECK:           [[VAR_14_:%.+]] = select [[VAR_13_]], [[CST_1_]], [[VAR_12_]] : index
// CHECK-DAG:       [[VAR_15_:%.+]] = muli [[VAR_8_]], [[VAR_14_]] : index
// CHECK-DAG:       [[LOAD_PARAM_1_MEM_2_:%.+]] = krnl.load [[PARAM_1_]]{{.}}[[CST_2_]]{{.}} : memref<4xi64>
// CHECK:           [[VAR_17_:%.+]] = index_cast [[LOAD_PARAM_1_MEM_2_]] : i64 to index
// CHECK:           [[VAR_18_:%.+]] = cmpi eq, [[VAR_17_]], [[CST_minus_1_]] : index
// CHECK:           [[VAR_19_:%.+]] = select [[VAR_18_]], [[CST_1_]], [[VAR_17_]] : index
// CHECK-DAG:       [[VAR_20_:%.+]] = muli [[VAR_15_]], [[VAR_19_]] : index
// CHECK-DAG:       [[LOAD_PARAM_1_MEM_3_:%.+]] = krnl.load [[PARAM_1_]]{{.}}[[CST_3_]]{{.}} : memref<4xi64>
// CHECK:           [[VAR_22_:%.+]] = index_cast [[LOAD_PARAM_1_MEM_3_]] : i64 to index
// CHECK:           [[VAR_23_:%.+]] = cmpi eq, [[VAR_22_]], [[CST_minus_1_]] : index
// CHECK:           [[VAR_24_:%.+]] = select [[VAR_23_]], [[CST_1_]], [[VAR_22_]] : index
// CHECK-DAG:       [[VAR_25_:%.+]] = muli [[VAR_20_]], [[VAR_24_]] : index
// CHECK-DAG:       [[VAR_26_:%.+]] = cmpi eq, [[VAR_6_]], [[CST_minus_1_]] : index
// CHECK-DAG:       [[VAR_27_:%.+]] = floordivi_signed [[VAR_1_]], [[VAR_25_]] : index
// CHECK-DAG:       [[VAR_29_:%.+]] = cmpi eq, [[VAR_12_]], [[CST_minus_1_]] : index
// CHECK-DAG:       [[VAR_30_:%.+]] = floordivi_signed [[VAR_1_]], [[VAR_25_]] : index
// CHECK-DAG:       [[VAR_28_:%.+]] = select [[VAR_26_]], [[VAR_27_]], [[VAR_6_]] : index
// CHECK-DAG:       [[VAR_31_:%.+]] = select [[VAR_29_]], [[VAR_30_]], [[VAR_12_]] : index
// CHECK-DAG:       [[VAR_32_:%.+]] = cmpi eq, [[VAR_17_]], [[CST_minus_1_]] : index
// CHECK-DAG:       [[VAR_33_:%.+]] = floordivi_signed [[VAR_1_]], [[VAR_25_]] : index
// CHECK-DAG:       [[VAR_34_:%.+]] = select [[VAR_32_]], [[VAR_33_]], [[VAR_17_]] : index
// CHECK-DAG:       [[VAR_36_:%.+]] = floordivi_signed [[VAR_1_]], [[VAR_25_]] : index
// CHECK-DAG:       [[VAR_35_:%.+]] = cmpi eq, [[VAR_22_]], [[CST_minus_1_]] : index
// CHECK-DAG:       [[VAR_37_:%.+]] = select [[VAR_35_]], [[VAR_36_]], [[VAR_22_]] : index
// CHECK:           [[VAR_38_:%.+]] = muli [[VAR_37_]], [[VAR_34_]] : index
// CHECK:           [[VAR_39_:%.+]] = muli [[VAR_38_]], [[VAR_31_]] : index
// CHECK:           [[VAR_40_:%.+]] = memref.reinterpret_cast [[PARAM_0_]] to offset: [0], sizes: {{.}}[[VAR_28_]], [[VAR_31_]], [[VAR_34_]], [[VAR_37_]]{{.}}, strides: {{.}}[[VAR_39_]], [[VAR_38_]], [[VAR_37_]], 1] : memref<?x10xf32> to memref<?x?x?x?xf32>
// CHECK:           return [[VAR_40_]] : memref<?x?x?x?xf32>
// CHECK:         }
}

// -----

func private @test_conv_no_bias_no_pad(%arg0 : tensor<1x2x32x64xf32>, %arg1 : tensor<5x2x6x7xf32>) -> tensor<*xf32> {
  %cst = constant unit
  %0 = "onnx.Conv"(%arg0, %arg1, %cst) {auto_pad = "NOTSET", group = 1 : si64} : (tensor<1x2x32x64xf32>, tensor<5x2x6x7xf32>, none) -> tensor<*xf32>
  "std.return"(%0) : (tensor<*xf32>) -> ()

// mlir2FileCheck.py -a'["image", "filter", "bias"]'
// CHECK-LABEL:  func private @test_conv_no_bias_no_pad
// CHECK-SAME:   ([[IMAGE_:%.+]]: memref<1x2x32x64xf32>, [[FILTER_:%.+]]: memref<5x2x6x7xf32>) -> memref<1x5x27x58xf32> {
// CHECK-DAG:       [[CST_0_dot_000000_:%.+]] = constant 0.000000e+00 : f32
// CHECK-DAG:       [[VAR_0_:%.+]] = memref.alloc() {{.*}}: memref<1x5x27x58xf32>
// CHECK-DAG:       [[LOOP_0_:%.+]]:3 = krnl.define_loops 3
// CHECK:           krnl.iterate([[LOOP_0_]]#0, [[LOOP_0_]]#1, [[LOOP_0_]]#2) with ([[LOOP_0_]]#0 -> [[BIAS_:%.+]] = 0 to 1, [[LOOP_0_]]#1 -> [[I_0_:%.+]] = 0 to 1, [[LOOP_0_]]#2 -> [[I_1_:%.+]] = 0 to 5) {
// CHECK:             [[VAR_2_:%.+]]:3 = krnl.get_induction_var_value([[LOOP_0_]]#0, [[LOOP_0_]]#1, [[LOOP_0_]]#2) : (!krnl.loop, !krnl.loop, !krnl.loop) -> (index, index, index)
// CHECK-DAG:         [[VAR_3_:%.+]] = affine.apply #map0([[VAR_2_]]#1, [[VAR_2_]]#2)
// CHECK-DAG:         [[LOOP_1_:%.+]]:2 = krnl.define_loops 2
// CHECK:             krnl.iterate([[LOOP_1_]]#0, [[LOOP_1_]]#1) with ([[LOOP_1_]]#0 -> [[I_2_:%.+]] = 0 to 27, [[LOOP_1_]]#1 -> [[I_3_:%.+]] = 0 to 58) {
// CHECK-DAG:           [[VAR_5_:%.+]]:2 = krnl.get_induction_var_value([[LOOP_1_]]#0, [[LOOP_1_]]#1) : (!krnl.loop, !krnl.loop) -> (index, index)
// CHECK-DAG:           [[VAR_6_:%.+]] = memref.alloca() : memref<f32>
// CHECK:               krnl.store [[CST_0_dot_000000_]], [[VAR_6_]][] : memref<f32>
// CHECK:               [[LOOP_2_:%.+]]:3 = krnl.define_loops 3
// CHECK:               krnl.iterate([[LOOP_2_]]#0, [[LOOP_2_]]#1, [[LOOP_2_]]#2) with ([[LOOP_2_]]#0 -> [[I_4_:%.+]] = 0 to 2, [[LOOP_2_]]#1 -> [[I_5_:%.+]] = max #map1([[VAR_5_]]#0) to min #map2([[VAR_5_]]#0), [[LOOP_2_]]#2 -> [[I_6_:%.+]] = max #map3([[VAR_5_]]#0, [[VAR_5_]]#1) to min #map4([[VAR_5_]]#0, [[VAR_5_]]#1)) {
// CHECK:                 [[VAR_9_:%.+]]:3 = krnl.get_induction_var_value([[LOOP_2_]]#0, [[LOOP_2_]]#1, [[LOOP_2_]]#2) : (!krnl.loop, !krnl.loop, !krnl.loop) -> (index, index, index)
// CHECK-DAG:             [[VAR_10_:%.+]] = affine.apply #map5([[VAR_9_]]#0, [[VAR_2_]]#1)
// CHECK-DAG:             [[VAR_11_:%.+]] = affine.apply #map6([[VAR_9_]]#1, [[VAR_5_]]#0)
// CHECK-DAG:             [[VAR_12_:%.+]] = affine.apply #map6([[VAR_9_]]#2, [[VAR_5_]]#1)
// CHECK-NOT: separator of consecutive DAGs
// CHECK-DAG:             [[LOAD_IMAGE_MEM_:%.+]] = krnl.load [[IMAGE_]]{{.}}[[VAR_2_]]#0, [[VAR_10_]], [[VAR_11_]], [[VAR_12_]]{{.}} : memref<1x2x32x64xf32>
// CHECK-DAG:             [[LOAD_FILTER_MEM_:%.+]] = krnl.load [[FILTER_]]{{.}}[[VAR_3_]], [[VAR_9_]]#0, [[VAR_9_]]#1, [[VAR_9_]]#2] : memref<5x2x6x7xf32>
// CHECK-DAG:             [[LOAD_VAR_6_MEM_:%.+]] = krnl.load [[VAR_6_]][] : memref<f32>
// CHECK:                 [[VAR_16_:%.+]] = mulf [[LOAD_IMAGE_MEM_]], [[LOAD_FILTER_MEM_]] : f32
// CHECK:                 [[VAR_17_:%.+]] = addf [[LOAD_VAR_6_MEM_]], [[VAR_16_]] : f32
// CHECK:                 krnl.store [[VAR_17_]], [[VAR_6_]][] : memref<f32>
// CHECK:               }
// CHECK:               [[LOAD_VAR_6_MEM_1_:%.+]] = krnl.load [[VAR_6_]][] : memref<f32>
// CHECK:               krnl.store [[LOAD_VAR_6_MEM_1_]], [[VAR_0_]]{{.}}[[VAR_2_]]#0, [[VAR_3_]], [[VAR_5_]]#0, [[VAR_5_]]#1] : memref<1x5x27x58xf32>
// CHECK:             }
// CHECK:           }
// CHECK:           return [[VAR_0_]] : memref<1x5x27x58xf32>
// CHECK:         }
}

// -----

func private @test_conv_bias_no_pad(%arg0 : tensor<1x2x32x64xf32>, %arg1 : tensor<5x2x6x7xf32>, %arg2 : tensor<5xf32>) -> tensor<*xf32> {
  %0 = "onnx.Conv"(%arg0, %arg1, %arg2) {auto_pad = "NOTSET", group = 1 : si64} : (tensor<1x2x32x64xf32>, tensor<5x2x6x7xf32>, tensor<5xf32>) -> tensor<*xf32>
  "std.return"(%0) : (tensor<*xf32>) -> ()

// mlir2FileCheck.py -a'["image", "filter", "bias"]'
// CHECK-LABEL:  func private @test_conv_bias_no_pad
// CHECK-SAME:   ([[IMAGE_:%.+]]: memref<1x2x32x64xf32>, [[FILTER_:%.+]]: memref<5x2x6x7xf32>, [[BIAS_:%.+]]: memref<5xf32>) -> memref<1x5x27x58xf32> {
// CHECK-DAG:       [[CST_0_dot_000000_:%.+]] = constant 0.000000e+00 : f32
// CHECK-DAG:       [[VAR_0_:%.+]] = memref.alloc() {{.*}}: memref<1x5x27x58xf32>
// CHECK-DAG:       [[LOOP_0_:%.+]]:3 = krnl.define_loops 3
// CHECK:           krnl.iterate([[LOOP_0_]]#0, [[LOOP_0_]]#1, [[LOOP_0_]]#2) with ([[LOOP_0_]]#0 -> [[I_0_:%.+]] = 0 to 1, [[LOOP_0_]]#1 -> [[I_1_:%.+]] = 0 to 1, [[LOOP_0_]]#2 -> [[I_2_:%.+]] = 0 to 5) {
// CHECK:             [[VAR_2_:%.+]]:3 = krnl.get_induction_var_value([[LOOP_0_]]#0, [[LOOP_0_]]#1, [[LOOP_0_]]#2) : (!krnl.loop, !krnl.loop, !krnl.loop) -> (index, index, index)
// CHECK-DAG:         [[VAR_3_:%.+]] = affine.apply #map0([[VAR_2_]]#1, [[VAR_2_]]#2)
// CHECK-DAG:         [[LOOP_1_:%.+]]:2 = krnl.define_loops 2
// CHECK:             krnl.iterate([[LOOP_1_]]#0, [[LOOP_1_]]#1) with ([[LOOP_1_]]#0 -> [[I_3_:%.+]] = 0 to 27, [[LOOP_1_]]#1 -> [[I_4_:%.+]] = 0 to 58) {
// CHECK-DAG:           [[VAR_5_:%.+]]:2 = krnl.get_induction_var_value([[LOOP_1_]]#0, [[LOOP_1_]]#1) : (!krnl.loop, !krnl.loop) -> (index, index)
// CHECK-DAG:           [[VAR_6_:%.+]] = memref.alloca() : memref<f32>
// CHECK:               krnl.store [[CST_0_dot_000000_]], [[VAR_6_]][] : memref<f32>
// CHECK:               [[LOOP_2_:%.+]]:3 = krnl.define_loops 3
// CHECK:               krnl.iterate([[LOOP_2_]]#0, [[LOOP_2_]]#1, [[LOOP_2_]]#2) with ([[LOOP_2_]]#0 -> [[I_5_:%.+]] = 0 to 2, [[LOOP_2_]]#1 -> [[I_6_:%.+]] = max #map1([[VAR_5_]]#0) to min #map2([[VAR_5_]]#0), [[LOOP_2_]]#2 -> [[I_7_:%.+]] = max #map3([[VAR_5_]]#0, [[VAR_5_]]#1) to min #map4([[VAR_5_]]#0, [[VAR_5_]]#1)) {
// CHECK:                 [[VAR_11_:%.+]]:3 = krnl.get_induction_var_value([[LOOP_2_]]#0, [[LOOP_2_]]#1, [[LOOP_2_]]#2) : (!krnl.loop, !krnl.loop, !krnl.loop) -> (index, index, index)
// CHECK-DAG:             [[VAR_12_:%.+]] = affine.apply #map5([[VAR_11_]]#0, [[VAR_2_]]#1)
// CHECK-DAG:             [[VAR_13_:%.+]] = affine.apply #map6([[VAR_11_]]#1, [[VAR_5_]]#0)
// CHECK-DAG:             [[VAR_14_:%.+]] = affine.apply #map6([[VAR_11_]]#2, [[VAR_5_]]#1)
// CHECK-NOT: separator of consecutive DAGs
// CHECK-DAG:             [[LOAD_IMAGE_MEM_:%.+]] = krnl.load [[IMAGE_]]{{.}}[[VAR_2_]]#0, [[VAR_12_]], [[VAR_13_]], [[VAR_14_]]{{.}} : memref<1x2x32x64xf32>
// CHECK-DAG:             [[LOAD_FILTER_MEM_:%.+]] = krnl.load [[FILTER_]]{{.}}[[VAR_3_]], [[VAR_11_]]#0, [[VAR_11_]]#1, [[VAR_11_]]#2] : memref<5x2x6x7xf32>
// CHECK-DAG:             [[LOAD_VAR_6_MEM_:%.+]] = krnl.load [[VAR_6_]][] : memref<f32>
// CHECK:                 [[VAR_18_:%.+]] = mulf [[LOAD_IMAGE_MEM_]], [[LOAD_FILTER_MEM_]] : f32
// CHECK:                 [[VAR_19_:%.+]] = addf [[LOAD_VAR_6_MEM_]], [[VAR_18_]] : f32
// CHECK:                 krnl.store [[VAR_19_]], [[VAR_6_]][] : memref<f32>
// CHECK:               }
// CHECK-DAG:           [[LOAD_VAR_6_MEM_1_:%.+]] = krnl.load [[VAR_6_]][] : memref<f32>
// CHECK-DAG:           [[LOAD_BIAS_MEM_:%.+]] = krnl.load [[BIAS_]]{{.}}[[VAR_3_]]{{.}} : memref<5xf32>
// CHECK:               [[VAR_10_:%.+]] = addf [[LOAD_VAR_6_MEM_1_]], [[LOAD_BIAS_MEM_]] : f32
// CHECK:               krnl.store [[VAR_10_]], [[VAR_0_]]{{.}}[[VAR_2_]]#0, [[VAR_3_]], [[VAR_5_]]#0, [[VAR_5_]]#1] : memref<1x5x27x58xf32>
// CHECK:             }
// CHECK:           }
// CHECK:           return [[VAR_0_]] : memref<1x5x27x58xf32>
// CHECK:         }
}

// -----

func private @test_conv_no_bias_no_pad_w_group(%arg0 : tensor<1x9x32x64xf32>, %arg1 : tensor<6x3x6x7xf32>) -> tensor<*xf32> {
  %cst = constant unit
  %0 = "onnx.Conv"(%arg0, %arg1, %cst) {auto_pad = "NOTSET", group = 3 : si64} : (tensor<1x9x32x64xf32>, tensor<6x3x6x7xf32>, none) -> tensor<*xf32>
  "std.return"(%0) : (tensor<*xf32>) -> ()

// mlir2FileCheck.py -a'["image", "filter", "bias"]'
// CHECK-LABEL:  func private @test_conv_no_bias_no_pad_w_group
// CHECK-SAME:   ([[IMAGE_:%.+]]: memref<1x9x32x64xf32>, [[FILTER_:%.+]]: memref<6x3x6x7xf32>) -> memref<1x6x27x58xf32> {
// CHECK-DAG:       [[CST_0_dot_000000_:%.+]] = constant 0.000000e+00 : f32
// CHECK-DAG:       [[VAR_0_:%.+]] = memref.alloc() {{.*}}: memref<1x6x27x58xf32>
// CHECK-DAG:       [[LOOP_0_:%.+]]:3 = krnl.define_loops 3
// CHECK:           krnl.iterate([[LOOP_0_]]#0, [[LOOP_0_]]#1, [[LOOP_0_]]#2) with ([[LOOP_0_]]#0 -> [[BIAS_:%.+]] = 0 to 1, [[LOOP_0_]]#1 -> [[I_0_:%.+]] = 0 to 3, [[LOOP_0_]]#2 -> [[I_1_:%.+]] = 0 to 2) {
// CHECK:             [[VAR_2_:%.+]]:3 = krnl.get_induction_var_value([[LOOP_0_]]#0, [[LOOP_0_]]#1, [[LOOP_0_]]#2) : (!krnl.loop, !krnl.loop, !krnl.loop) -> (index, index, index)
// CHECK-DAG:         [[VAR_3_:%.+]] = affine.apply #map0([[VAR_2_]]#1, [[VAR_2_]]#2)
// CHECK-DAG:         [[LOOP_1_:%.+]]:2 = krnl.define_loops 2
// CHECK:             krnl.iterate([[LOOP_1_]]#0, [[LOOP_1_]]#1) with ([[LOOP_1_]]#0 -> [[I_2_:%.+]] = 0 to 27, [[LOOP_1_]]#1 -> [[I_3_:%.+]] = 0 to 58) {
// CHECK-DAG:           [[VAR_5_:%.+]]:2 = krnl.get_induction_var_value([[LOOP_1_]]#0, [[LOOP_1_]]#1) : (!krnl.loop, !krnl.loop) -> (index, index)
// CHECK-DAG:           [[VAR_6_:%.+]] = memref.alloca() : memref<f32>
// CHECK:               krnl.store [[CST_0_dot_000000_]], [[VAR_6_]][] : memref<f32>
// CHECK:               [[LOOP_2_:%.+]]:3 = krnl.define_loops 3
// CHECK:               krnl.iterate([[LOOP_2_]]#0, [[LOOP_2_]]#1, [[LOOP_2_]]#2) with ([[LOOP_2_]]#0 -> [[I_4_:%.+]] = 0 to 3, [[LOOP_2_]]#1 -> [[I_5_:%.+]] = max #map1([[VAR_5_]]#0) to min #map2([[VAR_5_]]#0), [[LOOP_2_]]#2 -> [[I_6_:%.+]] = max #map3([[VAR_5_]]#0, [[VAR_5_]]#1) to min #map4([[VAR_5_]]#0, [[VAR_5_]]#1)) {
// CHECK:                 [[VAR_9_:%.+]]:3 = krnl.get_induction_var_value([[LOOP_2_]]#0, [[LOOP_2_]]#1, [[LOOP_2_]]#2) : (!krnl.loop, !krnl.loop, !krnl.loop) -> (index, index, index)
// CHECK-DAG:             [[VAR_10_:%.+]] = affine.apply #map5([[VAR_9_]]#0, [[VAR_2_]]#1)
// CHECK-DAG:             [[VAR_11_:%.+]] = affine.apply #map6([[VAR_9_]]#1, [[VAR_5_]]#0)
// CHECK-DAG:             [[VAR_12_:%.+]] = affine.apply #map6([[VAR_9_]]#2, [[VAR_5_]]#1)
// CHECK-NOT: separator of consecutive DAGs
// CHECK-DAG:             [[LOAD_IMAGE_MEM_:%.+]] = krnl.load [[IMAGE_]]{{.}}[[VAR_2_]]#0, [[VAR_10_]], [[VAR_11_]], [[VAR_12_]]{{.}} : memref<1x9x32x64xf32>
// CHECK-DAG:             [[LOAD_FILTER_MEM_:%.+]] = krnl.load [[FILTER_]]{{.}}[[VAR_3_]], [[VAR_9_]]#0, [[VAR_9_]]#1, [[VAR_9_]]#2] : memref<6x3x6x7xf32>
// CHECK-DAG:             [[LOAD_VAR_6_MEM_:%.+]] = krnl.load [[VAR_6_]][] : memref<f32>
// CHECK:                 [[VAR_16_:%.+]] = mulf [[LOAD_IMAGE_MEM_]], [[LOAD_FILTER_MEM_]] : f32
// CHECK:                 [[VAR_17_:%.+]] = addf [[LOAD_VAR_6_MEM_]], [[VAR_16_]] : f32
// CHECK:                 krnl.store [[VAR_17_]], [[VAR_6_]][] : memref<f32>
// CHECK:               }
// CHECK:               [[LOAD_VAR_6_MEM_1_:%.+]] = krnl.load [[VAR_6_]][] : memref<f32>
// CHECK:               krnl.store [[LOAD_VAR_6_MEM_1_]], [[VAR_0_]]{{.}}[[VAR_2_]]#0, [[VAR_3_]], [[VAR_5_]]#0, [[VAR_5_]]#1] : memref<1x6x27x58xf32>
// CHECK:             }
// CHECK:           }
// CHECK:           return [[VAR_0_]] : memref<1x6x27x58xf32>
// CHECK:         }
}

// -----

func private @test_conv_no_bias_no_pad_w_strides(%arg0 : tensor<1x9x32x64xf32>, %arg1 : tensor<5x9x6x7xf32>) -> tensor<*xf32> {
  %cst = constant unit
  %0 = "onnx.Conv"(%arg0, %arg1, %cst) {auto_pad = "NOTSET", group = 1 : si64, strides = [2, 2]} : (tensor<1x9x32x64xf32>, tensor<5x9x6x7xf32>, none) -> tensor<*xf32>
  "std.return"(%0) : (tensor<*xf32>) -> ()

// mlir2FileCheck.py -a'["image", "filter", "bias"]'
// CHECK-LABEL:  func private @test_conv_no_bias_no_pad_w_strides
// CHECK-SAME:   ([[IMAGE_:%.+]]: memref<1x9x32x64xf32>, [[FILTER_:%.+]]: memref<5x9x6x7xf32>) -> memref<1x5x14x29xf32> {
// CHECK-DAG:       [[CST_0_dot_000000_:%.+]] = constant 0.000000e+00 : f32
// CHECK-DAG:       [[VAR_0_:%.+]] = memref.alloc() {{.*}}: memref<1x5x14x29xf32>
// CHECK-DAG:       [[LOOP_0_:%.+]]:3 = krnl.define_loops 3
// CHECK:           krnl.iterate([[LOOP_0_]]#0, [[LOOP_0_]]#1, [[LOOP_0_]]#2) with ([[LOOP_0_]]#0 -> [[BIAS_:%.+]] = 0 to 1, [[LOOP_0_]]#1 -> [[I_0_:%.+]] = 0 to 1, [[LOOP_0_]]#2 -> [[I_1_:%.+]] = 0 to 5) {
// CHECK:             [[VAR_2_:%.+]]:3 = krnl.get_induction_var_value([[LOOP_0_]]#0, [[LOOP_0_]]#1, [[LOOP_0_]]#2) : (!krnl.loop, !krnl.loop, !krnl.loop) -> (index, index, index)
// CHECK-DAG:         [[VAR_3_:%.+]] = affine.apply #map0([[VAR_2_]]#1, [[VAR_2_]]#2)
// CHECK-DAG:         [[LOOP_1_:%.+]]:2 = krnl.define_loops 2
// CHECK:             krnl.iterate([[LOOP_1_]]#0, [[LOOP_1_]]#1) with ([[LOOP_1_]]#0 -> [[I_2_:%.+]] = 0 to 14, [[LOOP_1_]]#1 -> [[I_3_:%.+]] = 0 to 29) {
// CHECK-DAG:           [[VAR_5_:%.+]]:2 = krnl.get_induction_var_value([[LOOP_1_]]#0, [[LOOP_1_]]#1) : (!krnl.loop, !krnl.loop) -> (index, index)
// CHECK-DAG:           [[VAR_6_:%.+]] = memref.alloca() : memref<f32>
// CHECK:               krnl.store [[CST_0_dot_000000_]], [[VAR_6_]][] : memref<f32>
// CHECK:               [[LOOP_2_:%.+]]:3 = krnl.define_loops 3
// CHECK:               krnl.iterate([[LOOP_2_]]#0, [[LOOP_2_]]#1, [[LOOP_2_]]#2) with ([[LOOP_2_]]#0 -> [[I_4_:%.+]] = 0 to 9, [[LOOP_2_]]#1 -> [[I_5_:%.+]] = max #map1([[VAR_5_]]#0) to min #map2([[VAR_5_]]#0), [[LOOP_2_]]#2 -> [[I_6_:%.+]] = max #map3([[VAR_5_]]#0, [[VAR_5_]]#1) to min #map4([[VAR_5_]]#0, [[VAR_5_]]#1)) {
// CHECK:                 [[VAR_9_:%.+]]:3 = krnl.get_induction_var_value([[LOOP_2_]]#0, [[LOOP_2_]]#1, [[LOOP_2_]]#2) : (!krnl.loop, !krnl.loop, !krnl.loop) -> (index, index, index)
// CHECK-DAG:             [[VAR_10_:%.+]] = affine.apply #map5([[VAR_9_]]#0, [[VAR_2_]]#1)
// CHECK-DAG:             [[VAR_11_:%.+]] = affine.apply #map6([[VAR_9_]]#1, [[VAR_5_]]#0)
// CHECK-DAG:             [[VAR_12_:%.+]] = affine.apply #map6([[VAR_9_]]#2, [[VAR_5_]]#1)
// CHECK-NOT: separator of consecutive DAGs
// CHECK-DAG:             [[LOAD_IMAGE_MEM_:%.+]] = krnl.load [[IMAGE_]]{{.}}[[VAR_2_]]#0, [[VAR_10_]], [[VAR_11_]], [[VAR_12_]]{{.}} : memref<1x9x32x64xf32>
// CHECK-DAG:             [[LOAD_FILTER_MEM_:%.+]] = krnl.load [[FILTER_]]{{.}}[[VAR_3_]], [[VAR_9_]]#0, [[VAR_9_]]#1, [[VAR_9_]]#2] : memref<5x9x6x7xf32>
// CHECK-DAG:             [[LOAD_VAR_6_MEM_:%.+]] = krnl.load [[VAR_6_]][] : memref<f32>
// CHECK:                 [[VAR_16_:%.+]] = mulf [[LOAD_IMAGE_MEM_]], [[LOAD_FILTER_MEM_]] : f32
// CHECK:                 [[VAR_17_:%.+]] = addf [[LOAD_VAR_6_MEM_]], [[VAR_16_]] : f32
// CHECK:                 krnl.store [[VAR_17_]], [[VAR_6_]][] : memref<f32>
// CHECK:               }
// CHECK:               [[LOAD_VAR_6_MEM_1_:%.+]] = krnl.load [[VAR_6_]][] : memref<f32>
// CHECK:               krnl.store [[LOAD_VAR_6_MEM_1_]], [[VAR_0_]]{{.}}[[VAR_2_]]#0, [[VAR_3_]], [[VAR_5_]]#0, [[VAR_5_]]#1] : memref<1x5x14x29xf32>
// CHECK:             }
// CHECK:           }
// CHECK:           return [[VAR_0_]] : memref<1x5x14x29xf32>
// CHECK:         }
}

// -----

// COM: if there is no opset information, we use opset 11.
func private @test_softmax(%arg0 : tensor<10x20x30xf32>) -> tensor<*xf32> {
  %0 = "onnx.Softmax"(%arg0) {axis=1: si64} : (tensor<10x20x30xf32>) -> tensor<*xf32>
  "std.return"(%0) : (tensor<*xf32>) -> ()

// CHECK:         builtin.func private @test_softmax([[arg0_:%.+]]: memref<10x20x30xf32>) -> memref<10x20x30xf32> {
// CHECK-DAG:       [[CST_0_:%.+]] = constant 0xFF800000 : f32
// CHECK-DAG:       [[CST_0_dot_000000_:%.+]] = constant 0.000000e+00 : f32
// CHECK-DAG:       [[VAR_2_:%.+]] = memref.alloc() {{.*}}: memref<10x20x30xf32>
// CHECK-DAG:       [[VAR_1_:%.+]] = memref.alloc() {{.*}}: memref<f32>
// CHECK-DAG:       [[VAR_0_:%.+]] = memref.alloc() {{.*}}: memref<f32>
// CHECK-DAG:       [[LOOP_0_:%.+]] = krnl.define_loops 1
// CHECK:           krnl.iterate([[LOOP_0_]]) with ([[LOOP_0_]] -> [[I_0_:%.+]] = 0 to 10) {
// CHECK:             [[VAR_4_:%.+]] = krnl.get_induction_var_value([[LOOP_0_]]) : (!krnl.loop) -> index
// CHECK:             krnl.store [[CST_0_dot_000000_]], [[VAR_1_]][] : memref<f32>
// CHECK:             krnl.store [[CST_0_]], [[VAR_0_]][] : memref<f32>
// CHECK:             [[LOOP_1_:%.+]]:2 = krnl.define_loops 2
// CHECK:             krnl.iterate([[LOOP_1_]]#0, [[LOOP_1_]]#1) with ([[LOOP_1_]]#0 -> [[I_1_:%.+]] = 0 to 20, [[LOOP_1_]]#1 -> [[I_2_:%.+]] = 0 to 30) {
// CHECK-DAG:           [[VAR_10_:%.+]]:2 = krnl.get_induction_var_value([[LOOP_1_]]#0, [[LOOP_1_]]#1) : (!krnl.loop, !krnl.loop) -> (index, index)
// CHECK-DAG:           [[LOAD_VAR_0_MEM_:%.+]] = krnl.load [[VAR_0_]][] : memref<f32>
// CHECK:               [[LOAD_arg0_MEM_:%.+]] = krnl.load [[arg0_]]{{.}}[[VAR_4_]], [[VAR_10_]]#0, [[VAR_10_]]#1] : memref<10x20x30xf32>
// CHECK:               [[VAR_13_:%.+]] = cmpf ogt, [[LOAD_VAR_0_MEM_]], [[LOAD_arg0_MEM_]] : f32
// CHECK:               [[VAR_14_:%.+]] = select [[VAR_13_]], [[LOAD_VAR_0_MEM_]], [[LOAD_arg0_MEM_]] : f32
// CHECK:               krnl.store [[VAR_14_]], [[VAR_0_]][] : memref<f32>
// CHECK:             }
// CHECK-DAG:         [[LOAD_VAR_0_MEM_1_:%.+]] = krnl.load [[VAR_0_]][] : memref<f32>
// CHECK-DAG:         [[LOOP_2_:%.+]]:2 = krnl.define_loops 2
// CHECK:             krnl.iterate([[LOOP_2_]]#0, [[LOOP_2_]]#1) with ([[LOOP_2_]]#0 -> [[I_3_:%.+]] = 0 to 20, [[LOOP_2_]]#1 -> [[I_4_:%.+]] = 0 to 30) {
// CHECK-DAG:           [[VAR_10_1_:%.+]]:2 = krnl.get_induction_var_value([[LOOP_2_]]#0, [[LOOP_2_]]#1) : (!krnl.loop, !krnl.loop) -> (index, index)
// CHECK-DAG:           [[LOAD_VAR_0_MEM_2_:%.+]] = krnl.load [[VAR_1_]][] : memref<f32>
// CHECK:               [[LOAD_arg0_MEM_1_:%.+]] = krnl.load [[arg0_]]{{.}}[[VAR_4_]], [[VAR_10_1_]]#0, [[VAR_10_1_]]#1] : memref<10x20x30xf32>
// CHECK:               [[VAR_13_1_:%.+]] = subf [[LOAD_arg0_MEM_1_]], [[LOAD_VAR_0_MEM_1_]] : f32
// CHECK:               [[VAR_14_1_:%.+]] = math.exp [[VAR_13_1_]] : f32
// CHECK:               [[VAR_15_:%.+]] = addf [[LOAD_VAR_0_MEM_2_]], [[VAR_14_1_]] : f32
// CHECK:               krnl.store [[VAR_15_]], [[VAR_1_]][] : memref<f32>
// CHECK:               krnl.store [[VAR_14_1_]], [[VAR_2_]]{{.}}[[VAR_4_]], [[VAR_10_1_]]#0, [[VAR_10_1_]]#1] : memref<10x20x30xf32>
// CHECK:             }
// CHECK-DAG:         [[LOAD_VAR_1_MEM_:%.+]] = krnl.load [[VAR_1_]][] : memref<f32>
// CHECK-DAG:         [[LOOP_3_:%.+]]:2 = krnl.define_loops 2
// CHECK:             krnl.iterate([[LOOP_3_]]#0, [[LOOP_3_]]#1) with ([[LOOP_3_]]#0 -> [[I_5_:%.+]] = 0 to 20, [[LOOP_3_]]#1 -> [[I_6_:%.+]] = 0 to 30) {
// CHECK:               [[VAR_10_2_:%.+]]:2 = krnl.get_induction_var_value([[LOOP_3_]]#0, [[LOOP_3_]]#1) : (!krnl.loop, !krnl.loop) -> (index, index)
// CHECK:               [[LOAD_VAR_0_MEM_2_:%.+]] = krnl.load [[VAR_2_]]{{.}}[[VAR_4_]], [[VAR_10_2_]]#0, [[VAR_10_2_]]#1] : memref<10x20x30xf32>
// CHECK:               [[LOAD_arg0_MEM_1_:%.+]] = divf [[LOAD_VAR_0_MEM_2_]], [[LOAD_VAR_1_MEM_]] : f32
// CHECK:               krnl.store [[LOAD_arg0_MEM_1_]], [[VAR_2_]]{{.}}[[VAR_4_]], [[VAR_10_2_]]#0, [[VAR_10_2_]]#1] : memref<10x20x30xf32>
// CHECK:             }
// CHECK:           }
// CHECK:           return [[VAR_2_]] : memref<10x20x30xf32>
// CHECK:         }
}

// -----

// COM: Lower Softmax opset 11.
func private @test_softmax_v11(%arg0 : tensor<10x20x30xf32>) -> tensor<*xf32> {
  %0 = "onnx.Softmax"(%arg0) {axis=1: si64, onnx_opset=11: si64} : (tensor<10x20x30xf32>) -> tensor<*xf32>
  "std.return"(%0) : (tensor<*xf32>) -> ()

// CHECK:         builtin.func private @test_softmax_v11([[arg0_:%.+]]: memref<10x20x30xf32>) -> memref<10x20x30xf32> {
// CHECK-DAG:       [[CST_0_:%.+]] = constant 0xFF800000 : f32
// CHECK-DAG:       [[CST_0_dot_000000_:%.+]] = constant 0.000000e+00 : f32
// CHECK-DAG:       [[VAR_2_:%.+]] = memref.alloc() {{.*}}: memref<10x20x30xf32>
// CHECK-DAG:       [[VAR_1_:%.+]] = memref.alloc() {{.*}}: memref<f32>
// CHECK-DAG:       [[VAR_0_:%.+]] = memref.alloc() {{.*}}: memref<f32>
// CHECK-DAG:       [[LOOP_0_:%.+]] = krnl.define_loops 1
// CHECK:           krnl.iterate([[LOOP_0_]]) with ([[LOOP_0_]] -> [[I_0_:%.+]] = 0 to 10) {
// CHECK:             [[VAR_4_:%.+]] = krnl.get_induction_var_value([[LOOP_0_]]) : (!krnl.loop) -> index
// CHECK:             krnl.store [[CST_0_dot_000000_]], [[VAR_1_]][] : memref<f32>
// CHECK:             krnl.store [[CST_0_]], [[VAR_0_]][] : memref<f32>
// CHECK:             [[LOOP_1_:%.+]]:2 = krnl.define_loops 2
// CHECK:             krnl.iterate([[LOOP_1_]]#0, [[LOOP_1_]]#1) with ([[LOOP_1_]]#0 -> [[I_1_:%.+]] = 0 to 20, [[LOOP_1_]]#1 -> [[I_2_:%.+]] = 0 to 30) {
// CHECK-DAG:           [[VAR_10_:%.+]]:2 = krnl.get_induction_var_value([[LOOP_1_]]#0, [[LOOP_1_]]#1) : (!krnl.loop, !krnl.loop) -> (index, index)
// CHECK-DAG:           [[LOAD_VAR_0_MEM_:%.+]] = krnl.load [[VAR_0_]][] : memref<f32>
// CHECK:               [[LOAD_arg0_MEM_:%.+]] = krnl.load [[arg0_]]{{.}}[[VAR_4_]], [[VAR_10_]]#0, [[VAR_10_]]#1] : memref<10x20x30xf32>
// CHECK:               [[VAR_13_:%.+]] = cmpf ogt, [[LOAD_VAR_0_MEM_]], [[LOAD_arg0_MEM_]] : f32
// CHECK:               [[VAR_14_:%.+]] = select [[VAR_13_]], [[LOAD_VAR_0_MEM_]], [[LOAD_arg0_MEM_]] : f32
// CHECK:               krnl.store [[VAR_14_]], [[VAR_0_]][] : memref<f32>
// CHECK:             }
// CHECK-DAG:         [[LOAD_VAR_0_MEM_1_:%.+]] = krnl.load [[VAR_0_]][] : memref<f32>
// CHECK-DAG:         [[LOOP_2_:%.+]]:2 = krnl.define_loops 2
// CHECK:             krnl.iterate([[LOOP_2_]]#0, [[LOOP_2_]]#1) with ([[LOOP_2_]]#0 -> [[I_3_:%.+]] = 0 to 20, [[LOOP_2_]]#1 -> [[I_4_:%.+]] = 0 to 30) {
// CHECK-DAG:           [[VAR_10_1_:%.+]]:2 = krnl.get_induction_var_value([[LOOP_2_]]#0, [[LOOP_2_]]#1) : (!krnl.loop, !krnl.loop) -> (index, index)
// CHECK-DAG:           [[LOAD_VAR_0_MEM_2_:%.+]] = krnl.load [[VAR_1_]][] : memref<f32>
// CHECK:               [[LOAD_arg0_MEM_1_:%.+]] = krnl.load [[arg0_]]{{.}}[[VAR_4_]], [[VAR_10_1_]]#0, [[VAR_10_1_]]#1] : memref<10x20x30xf32>
// CHECK:               [[VAR_13_1_:%.+]] = subf [[LOAD_arg0_MEM_1_]], [[LOAD_VAR_0_MEM_1_]] : f32
// CHECK:               [[VAR_14_1_:%.+]] = math.exp [[VAR_13_1_]] : f32
// CHECK:               [[VAR_15_:%.+]] = addf [[LOAD_VAR_0_MEM_2_]], [[VAR_14_1_]] : f32
// CHECK:               krnl.store [[VAR_15_]], [[VAR_1_]][] : memref<f32>
// CHECK:               krnl.store [[VAR_14_1_]], [[VAR_2_]]{{.}}[[VAR_4_]], [[VAR_10_1_]]#0, [[VAR_10_1_]]#1] : memref<10x20x30xf32>
// CHECK:             }
// CHECK-DAG:         [[LOAD_VAR_1_MEM_:%.+]] = krnl.load [[VAR_1_]][] : memref<f32>
// CHECK-DAG:         [[LOOP_3_:%.+]]:2 = krnl.define_loops 2
// CHECK:             krnl.iterate([[LOOP_3_]]#0, [[LOOP_3_]]#1) with ([[LOOP_3_]]#0 -> [[I_5_:%.+]] = 0 to 20, [[LOOP_3_]]#1 -> [[I_6_:%.+]] = 0 to 30) {
// CHECK:               [[VAR_10_2_:%.+]]:2 = krnl.get_induction_var_value([[LOOP_3_]]#0, [[LOOP_3_]]#1) : (!krnl.loop, !krnl.loop) -> (index, index)
// CHECK:               [[LOAD_VAR_0_MEM_2_:%.+]] = krnl.load [[VAR_2_]]{{.}}[[VAR_4_]], [[VAR_10_2_]]#0, [[VAR_10_2_]]#1] : memref<10x20x30xf32>
// CHECK:               [[LOAD_arg0_MEM_1_:%.+]] = divf [[LOAD_VAR_0_MEM_2_]], [[LOAD_VAR_1_MEM_]] : f32
// CHECK:               krnl.store [[LOAD_arg0_MEM_1_]], [[VAR_2_]]{{.}}[[VAR_4_]], [[VAR_10_2_]]#0, [[VAR_10_2_]]#1] : memref<10x20x30xf32>
// CHECK:             }
// CHECK:           }
// CHECK:           return [[VAR_2_]] : memref<10x20x30xf32>
// CHECK:         }
}

// -----

// COM: Lower Softmax opset 13.

func private @test_softmax_v13(%arg0 : tensor<10x20x30xf32>) -> tensor<*xf32> {
  %0 = "onnx.Softmax"(%arg0) {axis=1: si64, onnx_opset=13: si64} : (tensor<10x20x30xf32>) -> tensor<*xf32>
  "std.return"(%0) : (tensor<*xf32>) -> ()

// CHECK:         builtin.func private @test_softmax_v13([[arg0_:%.+]]: memref<10x20x30xf32>) -> memref<10x20x30xf32> {
// CHECK-DAG:       [[CST_0_:%.+]] = constant 0xFF800000 : f32
// CHECK-DAG:       [[CST_0_dot_000000_:%.+]] = constant 0.000000e+00 : f32
// CHECK-DAG:       [[VAR_2_:%.+]] = memref.alloc() {{.*}}: memref<10x20x30xf32>
// CHECK-DAG:       [[VAR_1_:%.+]] = memref.alloc() {{.*}}: memref<f32>
// CHECK-DAG:       [[VAR_0_:%.+]] = memref.alloc() {{.*}}: memref<f32>
// CHECK-DAG:       [[LOOP_0_:%.+]]:2 = krnl.define_loops 2
// CHECK:           krnl.iterate([[LOOP_0_]]#0, [[LOOP_0_]]#1) with ([[LOOP_0_]]#0 -> [[I_0_:%.+]] = 0 to 10, [[LOOP_0_]]#1 -> [[I_1_:%.+]] = 0 to 30) {
// CHECK:             [[VAR_4_:%.+]]:2 = krnl.get_induction_var_value([[LOOP_0_]]#0, [[LOOP_0_]]#1) : (!krnl.loop, !krnl.loop) -> (index, index)
// CHECK:             krnl.store [[CST_0_dot_000000_]], [[VAR_1_]][] : memref<f32>
// CHECK:             krnl.store [[CST_0_]], [[VAR_0_]][] : memref<f32>
// CHECK:             [[LOOP_1_:%.+]] = krnl.define_loops 1
// CHECK:             krnl.iterate([[LOOP_1_]]) with ([[LOOP_1_]] -> [[I_2_:%.+]] = 0 to 20) {
// CHECK-DAG:           [[VAR_10_:%.+]] = krnl.get_induction_var_value([[LOOP_1_]]) : (!krnl.loop) -> index
// CHECK-DAG:           [[LOAD_VAR_0_MEM_:%.+]] = krnl.load [[VAR_0_]][] : memref<f32>
// CHECK:               [[LOAD_arg0_MEM_:%.+]] = krnl.load [[arg0_]]{{.}}[[VAR_4_]]#0, [[VAR_10_]], [[VAR_4_]]#1] : memref<10x20x30xf32>
// CHECK:               [[VAR_13_:%.+]] = cmpf ogt, [[LOAD_VAR_0_MEM_]], [[LOAD_arg0_MEM_]] : f32
// CHECK:               [[VAR_14_:%.+]] = select [[VAR_13_]], [[LOAD_VAR_0_MEM_]], [[LOAD_arg0_MEM_]] : f32
// CHECK:               krnl.store [[VAR_14_]], [[VAR_0_]][] : memref<f32>
// CHECK:             }
// CHECK-DAG:         [[LOAD_VAR_0_MEM_1_:%.+]] = krnl.load [[VAR_0_]][] : memref<f32>
// CHECK-DAG:         [[LOOP_2_:%.+]] = krnl.define_loops 1
// CHECK:             krnl.iterate([[LOOP_2_]]) with ([[LOOP_2_]] -> [[I_3_:%.+]] = 0 to 20) {
// CHECK-DAG:           [[VAR_10_1_:%.+]] = krnl.get_induction_var_value([[LOOP_2_]]) : (!krnl.loop) -> index
// CHECK-DAG:           [[LOAD_VAR_0_MEM_2_:%.+]] = krnl.load [[VAR_1_]][] : memref<f32>
// CHECK:               [[LOAD_arg0_MEM_1_:%.+]] = krnl.load [[arg0_]]{{.}}[[VAR_4_]]#0, [[VAR_10_1_]], [[VAR_4_]]#1] : memref<10x20x30xf32>
// CHECK:               [[VAR_13_1_:%.+]] = subf [[LOAD_arg0_MEM_1_]], [[LOAD_VAR_0_MEM_1_]] : f32
// CHECK:               [[VAR_14_1_:%.+]] = math.exp [[VAR_13_1_]] : f32
// CHECK:               [[VAR_15_:%.+]] = addf [[LOAD_VAR_0_MEM_2_]], [[VAR_14_1_]] : f32
// CHECK:               krnl.store [[VAR_15_]], [[VAR_1_]][] : memref<f32>
// CHECK:               krnl.store [[VAR_14_1_]], [[VAR_2_]]{{.}}[[VAR_4_]]#0, [[VAR_10_1_]], [[VAR_4_]]#1] : memref<10x20x30xf32>
// CHECK:             }
// CHECK-DAG:         [[LOAD_VAR_1_MEM_:%.+]] = krnl.load [[VAR_1_]][] : memref<f32>
// CHECK-DAG:         [[LOOP_3_:%.+]] = krnl.define_loops 1
// CHECK:             krnl.iterate([[LOOP_3_]]) with ([[LOOP_3_]] -> [[I_4_:%.+]] = 0 to 20) {
// CHECK:               [[VAR_10_2_:%.+]] = krnl.get_induction_var_value([[LOOP_3_]]) : (!krnl.loop) -> index
// CHECK:               [[LOAD_VAR_0_MEM_2_:%.+]] = krnl.load [[VAR_2_]]{{.}}[[VAR_4_]]#0, [[VAR_10_2_]], [[VAR_4_]]#1] : memref<10x20x30xf32>
// CHECK:               [[LOAD_arg0_MEM_1_:%.+]] = divf [[LOAD_VAR_0_MEM_2_]], [[LOAD_VAR_1_MEM_]] : f32
// CHECK:               krnl.store [[LOAD_arg0_MEM_1_]], [[VAR_2_]]{{.}}[[VAR_4_]]#0, [[VAR_10_2_]], [[VAR_4_]]#1] : memref<10x20x30xf32>
// CHECK:             }
// CHECK:           }
// CHECK:           return [[VAR_2_]] : memref<10x20x30xf32>
// CHECK:         }
}

// -----

builtin.func @instance_norm(%arg0: tensor<2x3x4x5xf32>, %arg1: tensor<3xf32>, %arg2: tensor<3xf32>) -> tensor<2x3x4x5xf32> attributes {input_names = ["x", "s", "bias"], output_names = ["y"]} {
  %0 = "onnx.InstanceNormalization"(%arg0, %arg1, %arg2) {epsilon = 0.00999999977 : f32} : (tensor<2x3x4x5xf32>, tensor<3xf32>, tensor<3xf32>) -> tensor<2x3x4x5xf32>
  return %0 : tensor<2x3x4x5xf32>

// mlir2FileCheck.py -a'["input", "scale", "bias"]'
// CHECK-LABEL:  builtin.func @instance_norm
// CHECK-SAME:   ([[INPUT_:%.+]]: memref<2x3x4x5xf32>, [[SCALE_:%.+]]: memref<3xf32>, [[BIAS_:%.+]]: memref<3xf32>) -> memref<2x3x4x5xf32> attributes {input_names = ["x", "s", "bias"], output_names = ["y"]} {
// CHECK-DAG:       [[CST_20_:%.+]] = constant 20 : i64
// CHECK-DAG:       [[CST_0_dot_000000_:%.+]] = constant 0.000000e+00 : f32
// CHECK-DAG:       [[CST_0_dot_00999999977_:%.+]] = constant 0.00999999977 : f32
// CHECK-DAG:       [[RES_:%.+]] = memref.alloc() {{.*}}: memref<2x3x4x5xf32>
// CHECK-NOT: separator of consecutive DAGs
// CHECK-DAG:       [[VAR_1_:%.+]] = sitofp [[CST_20_]] : i64 to f32
// CHECK-DAG:       [[LOOP_0_:%.+]]:2 = krnl.define_loops 2
// CHECK:           krnl.iterate([[LOOP_0_]]#0, [[LOOP_0_]]#1) with ([[LOOP_0_]]#0 -> [[I_0_:%.+]] = 0 to 2, [[LOOP_0_]]#1 -> [[I_1_:%.+]] = 0 to 3) {
// CHECK-DAG:         [[VAR_3_:%.+]]:2 = krnl.get_induction_var_value([[LOOP_0_]]#0, [[LOOP_0_]]#1) : (!krnl.loop, !krnl.loop) -> (index, index)
// CHECK-DAG:         [[LOOP_1_:%.+]]:2 = krnl.define_loops 2
// CHECK-DAG:         [[RES_1_:%.+]] = memref.alloca() : memref<f32>
// CHECK:             krnl.store [[CST_0_dot_000000_]], [[RES_1_]][] : memref<f32>
// CHECK:             [[LOOP_2_:%.+]]:2 = krnl.define_loops 2
// CHECK:             krnl.iterate([[LOOP_2_]]#0, [[LOOP_2_]]#1) with ([[LOOP_2_]]#0 -> [[I_2_:%.+]] = 0 to 4, [[LOOP_2_]]#1 -> [[I_3_:%.+]] = 0 to 5) {
// CHECK-DAG:           [[VAR_17_:%.+]]:2 = krnl.get_induction_var_value([[LOOP_2_]]#0, [[LOOP_2_]]#1) : (!krnl.loop, !krnl.loop) -> (index, index)
// CHECK-DAG:           [[LOAD_RES_1_MEM_:%.+]] = krnl.load [[RES_1_]][] : memref<f32>
// CHECK:               [[LOAD_INPUT_MEM_:%.+]] = krnl.load [[INPUT_]]{{.}}[[VAR_3_]]#0, [[VAR_3_]]#1, [[VAR_17_]]#0, [[VAR_17_]]#1] : memref<2x3x4x5xf32>
// CHECK:               [[VAR_20_:%.+]] = addf [[LOAD_RES_1_MEM_]], [[LOAD_INPUT_MEM_]] : f32
// CHECK:               krnl.store [[VAR_20_]], [[RES_1_]][] : memref<f32>
// CHECK:             }
// CHECK:             [[LOAD_RES_1_MEM_1_:%.+]] = krnl.load [[RES_1_]][] : memref<f32>
// CHECK:             [[VAR_8_:%.+]] = divf [[LOAD_RES_1_MEM_1_]], [[VAR_1_]] : f32
// CHECK:             krnl.store [[CST_0_dot_000000_]], [[RES_1_]][] : memref<f32>
// CHECK:             krnl.iterate([[LOOP_1_]]#0, [[LOOP_1_]]#1) with ([[LOOP_1_]]#0 -> [[I_4_:%.+]] = 0 to 4, [[LOOP_1_]]#1 -> [[I_5_:%.+]] = 0 to 5) {
// CHECK-DAG:           [[VAR_17_1_:%.+]]:2 = krnl.get_induction_var_value([[LOOP_1_]]#0, [[LOOP_1_]]#1) : (!krnl.loop, !krnl.loop) -> (index, index)
// CHECK-DAG:           [[LOAD_RES_1_MEM_2_:%.+]] = krnl.load [[RES_1_]][] : memref<f32>
// CHECK:               [[LOAD_INPUT_MEM_1_:%.+]] = krnl.load [[INPUT_]]{{.}}[[VAR_3_]]#0, [[VAR_3_]]#1, [[VAR_17_1_]]#0, [[VAR_17_1_]]#1] : memref<2x3x4x5xf32>
// CHECK:               [[VAR_20_1_:%.+]] = subf [[LOAD_INPUT_MEM_1_]], [[VAR_8_]] : f32
// CHECK:               [[VAR_21_:%.+]] = mulf [[VAR_20_1_]], [[VAR_20_1_]] : f32
// CHECK:               [[VAR_22_:%.+]] = addf [[LOAD_RES_1_MEM_2_]], [[VAR_21_]] : f32
// CHECK:               krnl.store [[VAR_22_]], [[RES_1_]][] : memref<f32>
// CHECK:             }
// CHECK:             [[LOAD_RES_1_MEM_3_:%.+]] = krnl.load [[RES_1_]][] : memref<f32>
// CHECK:             [[VAR_10_:%.+]] = divf [[LOAD_RES_1_MEM_3_]], [[VAR_1_]] : f32
// CHECK:             [[VAR_11_:%.+]] = addf [[VAR_10_]], [[CST_0_dot_00999999977_]] : f32
// CHECK-DAG:         [[VAR_12_:%.+]] = math.sqrt [[VAR_11_]] : f32
// CHECK-DAG:         [[LOAD_SCALE_MEM_:%.+]] = krnl.load [[SCALE_]]{{.}}[[VAR_3_]]#1] : memref<3xf32>
// CHECK-NOT: separator of consecutive DAGs
// CHECK-DAG:         [[VAR_14_:%.+]] = divf [[LOAD_SCALE_MEM_]], [[VAR_12_]] : f32
// CHECK-DAG:         [[LOAD_BIAS_MEM_:%.+]] = krnl.load [[BIAS_]]{{.}}[[VAR_3_]]#1] : memref<3xf32>
// CHECK-DAG:         [[LOOP_3_:%.+]]:2 = krnl.define_loops 2
// CHECK:             krnl.iterate([[LOOP_3_]]#0, [[LOOP_3_]]#1) with ([[LOOP_3_]]#0 -> [[I_6_:%.+]] = 0 to 4, [[LOOP_3_]]#1 -> [[I_7_:%.+]] = 0 to 5) {
// CHECK:               [[VAR_17_2_:%.+]]:2 = krnl.get_induction_var_value([[LOOP_3_]]#0, [[LOOP_3_]]#1) : (!krnl.loop, !krnl.loop) -> (index, index)
// CHECK:               [[LOAD_INPUT_MEM_2_:%.+]] = krnl.load [[INPUT_]]{{.}}[[VAR_3_]]#0, [[VAR_3_]]#1, [[VAR_17_2_]]#0, [[VAR_17_2_]]#1] : memref<2x3x4x5xf32>
// CHECK:               [[LOAD_INPUT_MEM_1_:%.+]] = subf [[LOAD_INPUT_MEM_2_]], [[VAR_8_]] : f32
// CHECK:               [[VAR_20_2_:%.+]] = mulf [[VAR_14_]], [[LOAD_INPUT_MEM_1_]] : f32
// CHECK:               [[VAR_21_1_:%.+]] = addf [[VAR_20_2_]], [[LOAD_BIAS_MEM_]] : f32
// CHECK:               krnl.store [[VAR_21_1_]], [[RES_]]{{.}}[[VAR_3_]]#0, [[VAR_3_]]#1, [[VAR_17_2_]]#0, [[VAR_17_2_]]#1] : memref<2x3x4x5xf32>
// CHECK:             }
// CHECK:           }
// CHECK:           return [[RES_]] : memref<2x3x4x5xf32>
// CHECK:         }
}

// -----

<<<<<<< HEAD
func @test_mod_fp32(%arg0: tensor<6xf32>, %arg1: tensor<6xf32>) -> tensor<*xf32> {
  %0 = "onnx.Mod"(%arg0, %arg1) {fmod = 1 : si64} : (tensor<6xf32>, tensor<6xf32>) -> tensor<*xf32>
  return %0 : tensor<*xf32>
// mlir2FileCheck.py -a'["a", "b"]'
// CHECK-LABEL:  builtin.func @test_mod_fp32
// CHECK-SAME:   ([[A_:%.+]]: memref<6xf32>, [[B_:%.+]]: memref<6xf32>) -> memref<6xf32> {
// CHECK-DAG:       [[RES_:%.+]] = memref.alloc() {{.*}}: memref<6xf32>
// CHECK-DAG:       [[LOOP_0_:%.+]] = krnl.define_loops 1
// CHECK:           krnl.iterate([[LOOP_0_]]) with ([[LOOP_0_]] -> [[I_0_:%.+]] = 0 to 6) {
// CHECK-DAG:         [[LOAD_A_MEM_:%.+]] = krnl.load [[A_]]{{.}}[[I_0_]]{{.}} : memref<6xf32>
// CHECK-DAG:         [[LOAD_B_MEM_:%.+]] = krnl.load [[B_]]{{.}}[[I_0_]]{{.}} : memref<6xf32>
// CHECK:             [[VAR_4_:%.+]] = remf [[LOAD_A_MEM_]], [[LOAD_B_MEM_]] : f32
// CHECK:             [[VAR_5_:%.+]] = copysign [[VAR_4_]], [[LOAD_A_MEM_]] : f32
// CHECK:             krnl.store [[VAR_5_]], [[RES_]]{{.}}[[I_0_]]{{.}} : memref<6xf32>
// CHECK:           }
// CHECK:           return [[RES_]] : memref<6xf32>
// CHECK:         }
}

// -----

func @main_graph(%arg0: tensor<3xf32>, %arg1: tensor<3xf32>, %arg2: tensor<3xf32>) -> tensor<*xf32>  {
    %0 = "onnx.Mean"(%arg0, %arg1, %arg2) : (tensor<3xf32>, tensor<3xf32>, tensor<3xf32>) -> tensor<*xf32>
    return %0 : tensor<*xf32>
// mlir2FileCheck.py -a'["a", "b", "c"]'
// CHECK-LABEL:  builtin.func @main_graph
// CHECK-SAME:   ([[A_:%.+]]: memref<3xf32>, [[B_:%.+]]: memref<3xf32>, [[C_:%.+]]: memref<3xf32>) -> memref<3xf32> {
// CHECK-DAG:       [[CST_3_dot_000000_:%.+]] = constant 3.000000e+00 : f32
// CHECK-DAG:       [[RES_:%.+]] = memref.alloc() {{.*}}: memref<3xf32>
// CHECK-DAG:       [[LOOP_0_:%.+]] = krnl.define_loops 1
// CHECK:           krnl.iterate([[LOOP_0_]]) with ([[LOOP_0_]] -> [[I_0_:%.+]] = 0 to 3) {
// CHECK-DAG:         [[LOAD_A_MEM_:%.+]] = krnl.load [[A_]]{{.}}[[I_0_]]{{.}} : memref<3xf32>
// CHECK-DAG:         [[LOAD_B_MEM_:%.+]] = krnl.load [[B_]]{{.}}[[I_0_]]{{.}} : memref<3xf32>
// CHECK-NOT: separator of consecutive DAGs
// CHECK-DAG:         [[VAR_4_:%.+]] = addf [[LOAD_A_MEM_]], [[LOAD_B_MEM_]] : f32
// CHECK-DAG:         [[LOAD_C_MEM_:%.+]] = krnl.load [[C_]]{{.}}[[I_0_]]{{.}} : memref<3xf32>
// CHECK:             [[VAR_6_:%.+]] = addf [[VAR_4_]], [[LOAD_C_MEM_]] : f32
// CHECK:             [[VAR_7_:%.+]] = divf [[VAR_6_]], [[CST_3_dot_000000_]] : f32
// CHECK:             krnl.store [[VAR_7_]], [[RES_]]{{.}}[[I_0_]]{{.}} : memref<3xf32>
// CHECK:           }
// CHECK:           return [[RES_]] : memref<3xf32>
=======
builtin.func @test_nonzero(%arg0: tensor<2x2xi1>) -> tensor<*xi64> attributes {input_names = ["condition"], output_names = ["result"]} {
    %0 = "onnx.NonZero"(%arg0) : (tensor<2x2xi1>) -> tensor<*xi64>
    return %0 : tensor<*xi64>

// mlir2FileCheck.py -a'["input"]'
// CHECK-LABEL:  builtin.func @test_nonzero
// CHECK-SAME:   ([[INPUT_:%.+]]: memref<2x2xi1>) -> memref<2x?xi64> attributes {input_names = ["condition"], output_names = ["result"]} {
// CHECK-DAG:       [[CST_2_:%.+]] = constant 2 : index
// CHECK-DAG:       [[VAR_false_:%.+]] = constant false
// CHECK-DAG:       [[CST_minus_1_:%.+]] = constant -1 : index
// CHECK-DAG:       [[CST_1_:%.+]] = constant 1 : index
// CHECK-DAG:       [[CST_0_:%.+]] = constant 0 : index
// CHECK-DAG:       [[RES_:%.+]] = memref.alloca() : memref<index>
// CHECK:           krnl.store [[CST_0_]], [[RES_]][] : memref<index>
// CHECK-DAG:       [[RES_1_:%.+]] = memref.alloc() {{.*}}: memref<2xindex>
// CHECK-DAG:       [[LOOP_0_:%.+]] = krnl.define_loops 1
// CHECK:           krnl.iterate([[LOOP_0_]]) with ([[LOOP_0_]] -> [[I_0_:%.+]] = [[CST_0_]] to [[CST_2_]]) {
// CHECK:             [[VAR_9_:%.+]] = krnl.get_induction_var_value([[LOOP_0_]]) : (!krnl.loop) -> index
// CHECK:             krnl.store [[CST_0_]], [[RES_1_]]{{.}}[[VAR_9_]]{{.}} : memref<2xindex>
// CHECK:           }
// CHECK-DAG:       [[RES_2_:%.+]] = memref.alloc() {{.*}}: memref<2xindex>
// CHECK-DAG:       [[LOOP_1_:%.+]] = krnl.define_loops 1
// CHECK:           krnl.iterate([[LOOP_1_]]) with ([[LOOP_1_]] -> [[I_1_:%.+]] = [[CST_0_]] to [[CST_2_]]) {
// CHECK:             [[VAR_9_1_:%.+]] = krnl.get_induction_var_value([[LOOP_1_]]) : (!krnl.loop) -> index
// CHECK:             krnl.store [[CST_0_]], [[RES_2_]]{{.}}[[VAR_9_1_]]{{.}} : memref<2xindex>
// CHECK:           }
// CHECK:           [[LOOP_2_:%.+]]:2 = krnl.define_loops 2
// CHECK:           krnl.iterate([[LOOP_2_]]#0, [[LOOP_2_]]#1) with ([[LOOP_2_]]#0 -> [[I_2_:%.+]] = 0 to 2, [[LOOP_2_]]#1 -> [[I_3_:%.+]] = 0 to 2) {
// CHECK:             [[VAR_9_2_:%.+]]:2 = krnl.get_induction_var_value([[LOOP_2_]]#0, [[LOOP_2_]]#1) : (!krnl.loop, !krnl.loop) -> (index, index)
// CHECK:             [[LOAD_INPUT_MEM_:%.+]] = krnl.load [[INPUT_]]{{.}}[[VAR_9_2_]]#0, [[VAR_9_2_]]#1] : memref<2x2xi1>
// CHECK:             [[VAR_11_:%.+]] = cmpi eq, [[LOAD_INPUT_MEM_]], [[VAR_false_]] : i1
// CHECK-DAG:         [[VAR_12_:%.+]] = select [[VAR_11_]], [[CST_0_]], [[CST_1_]] : index
// CHECK-DAG:         [[LOAD_RES_MEM_:%.+]] = krnl.load [[RES_]][] : memref<index>
// CHECK:             [[VAR_14_:%.+]] = addi [[LOAD_RES_MEM_]], [[VAR_12_]] : index
// CHECK:             krnl.store [[VAR_14_]], [[RES_]][] : memref<index>
// CHECK:             [[LOAD_RES_1_MEM_:%.+]] = krnl.load [[RES_1_]]{{.}}[[VAR_9_2_]]#0] : memref<2xindex>
// CHECK:             [[VAR_16_:%.+]] = addi [[LOAD_RES_1_MEM_]], [[VAR_12_]] : index
// CHECK:             krnl.store [[VAR_16_]], [[RES_1_]]{{.}}[[VAR_9_2_]]#0] : memref<2xindex>
// CHECK:             [[LOAD_RES_2_MEM_:%.+]] = krnl.load [[RES_2_]]{{.}}[[VAR_9_2_]]#1] : memref<2xindex>
// CHECK:             [[VAR_18_:%.+]] = addi [[LOAD_RES_2_MEM_]], [[VAR_12_]] : index
// CHECK:             krnl.store [[VAR_18_]], [[RES_2_]]{{.}}[[VAR_9_2_]]#1] : memref<2xindex>
// CHECK:           }
// CHECK:           [[LOAD_RES_MEM_1_:%.+]] = krnl.load [[RES_]][] : memref<index>
// CHECK-DAG:       [[RES_3_:%.+]] = memref.alloc([[LOAD_RES_MEM_1_]]) {{.*}}: memref<2x?xi64>
// CHECK-DAG:       [[LOOP_3_:%.+]] = krnl.define_loops 1
// CHECK:           krnl.iterate([[LOOP_3_]]) with ([[LOOP_3_]] -> [[I_4_:%.+]] = [[CST_0_]] to [[LOAD_RES_MEM_1_]]) {
// CHECK-DAG:         [[VAR_9_3_:%.+]] = krnl.get_induction_var_value([[LOOP_3_]]) : (!krnl.loop) -> index
// CHECK-DAG:         [[RES_4_:%.+]] = memref.alloca() : memref<index>
// CHECK-DAG:         [[RES_5_:%.+]] = memref.alloca() : memref<index>
// CHECK:             krnl.store [[CST_minus_1_]], [[RES_4_]][] : memref<index>
// CHECK:             krnl.store [[CST_0_]], [[RES_5_]][] : memref<index>
// CHECK:             [[LOOP_4_:%.+]] = krnl.define_loops 1
// CHECK:             krnl.iterate([[LOOP_4_]]) with ([[LOOP_4_]] -> [[I_5_:%.+]] = [[CST_0_]] to [[CST_2_]]) {
// CHECK:               [[VAR_20_:%.+]] = krnl.get_induction_var_value([[LOOP_4_]]) : (!krnl.loop) -> index
// CHECK-DAG:           [[LOAD_RES_1_MEM_1_:%.+]] = krnl.load [[RES_1_]]{{.}}[[VAR_20_]]{{.}} : memref<2xindex>
// CHECK-DAG:           [[LOAD_RES_5_MEM_:%.+]] = krnl.load [[RES_5_]][] : memref<index>
// CHECK-DAG:           [[LOAD_RES_4_MEM_:%.+]] = krnl.load [[RES_4_]][] : memref<index>
// CHECK:               [[VAR_24_:%.+]] = addi [[LOAD_RES_5_MEM_]], [[LOAD_RES_1_MEM_1_]] : index
// CHECK-DAG:           [[VAR_25_:%.+]] = cmpi slt, [[VAR_9_3_]], [[VAR_24_]] : index
// CHECK-DAG:           [[VAR_26_:%.+]] = cmpi eq, [[LOAD_RES_4_MEM_]], [[CST_minus_1_]] : index
// CHECK:               [[VAR_27_:%.+]] = and [[VAR_25_]], [[VAR_26_]] : i1
// CHECK:               [[VAR_28_:%.+]] = select [[VAR_27_]], [[VAR_20_]], [[LOAD_RES_4_MEM_]] : index
// CHECK:               krnl.store [[VAR_28_]], [[RES_4_]][] : memref<index>
// CHECK:               krnl.store [[VAR_24_]], [[RES_5_]][] : memref<index>
// CHECK:             }
// CHECK:             [[LOAD_RES_4_MEM_1_:%.+]] = krnl.load [[RES_4_]][] : memref<index>
// CHECK:             [[VAR_14_1_:%.+]] = index_cast [[LOAD_RES_4_MEM_1_]] : index to i64
// CHECK:             krnl.store [[VAR_14_1_]], [[RES_3_]]{{.}}[[CST_0_]], [[VAR_9_3_]]{{.}} : memref<2x?xi64>
// CHECK-DAG:         [[RES_6_:%.+]] = memref.alloca() : memref<index>
// CHECK-DAG:         [[RES_7_:%.+]] = memref.alloca() : memref<index>
// CHECK:             krnl.store [[CST_minus_1_]], [[RES_6_]][] : memref<index>
// CHECK:             krnl.store [[CST_0_]], [[RES_7_]][] : memref<index>
// CHECK:             [[LOOP_5_:%.+]] = krnl.define_loops 1
// CHECK:             krnl.iterate([[LOOP_5_]]) with ([[LOOP_5_]] -> [[I_6_:%.+]] = [[CST_0_]] to [[CST_2_]]) {
// CHECK:               [[VAR_20_1_:%.+]] = krnl.get_induction_var_value([[LOOP_5_]]) : (!krnl.loop) -> index
// CHECK-DAG:           [[LOAD_RES_2_MEM_1_:%.+]] = krnl.load [[RES_2_]]{{.}}[[VAR_20_1_]]{{.}} : memref<2xindex>
// CHECK-DAG:           [[LOAD_RES_5_MEM_1_:%.+]] = krnl.load [[RES_7_]][] : memref<index>
// CHECK-DAG:           [[LOAD_RES_4_MEM_2_:%.+]] = krnl.load [[RES_6_]][] : memref<index>
// CHECK:               [[VAR_24_1_:%.+]] = addi [[LOAD_RES_5_MEM_1_]], [[LOAD_RES_2_MEM_1_]] : index
// CHECK-DAG:           [[VAR_25_1_:%.+]] = cmpi slt, [[VAR_9_3_]], [[VAR_24_1_]] : index
// CHECK-DAG:           [[VAR_26_1_:%.+]] = cmpi eq, [[LOAD_RES_4_MEM_2_]], [[CST_minus_1_]] : index
// CHECK:               [[VAR_27_1_:%.+]] = and [[VAR_25_1_]], [[VAR_26_1_]] : i1
// CHECK:               [[VAR_28_1_:%.+]] = select [[VAR_27_1_]], [[VAR_20_1_]], [[LOAD_RES_4_MEM_2_]] : index
// CHECK:               krnl.store [[VAR_28_1_]], [[RES_6_]][] : memref<index>
// CHECK:               krnl.store [[VAR_24_1_]], [[RES_7_]][] : memref<index>
// CHECK:             }
// CHECK:             [[VAR_18_1_:%.+]] = krnl.load [[RES_6_]][] : memref<index>
// CHECK:             [[VAR_19_:%.+]] = index_cast [[VAR_18_1_]] : index to i64
// CHECK:             krnl.store [[VAR_19_]], [[RES_3_]]{{.}}[[CST_1_]], [[VAR_9_3_]]{{.}} : memref<2x?xi64>
// CHECK:           }
// CHECK:           return [[RES_3_]] : memref<2x?xi64>
>>>>>>> 2d825038
// CHECK:         }
}<|MERGE_RESOLUTION|>--- conflicted
+++ resolved
@@ -1713,49 +1713,6 @@
 
 // -----
 
-<<<<<<< HEAD
-func @test_mod_fp32(%arg0: tensor<6xf32>, %arg1: tensor<6xf32>) -> tensor<*xf32> {
-  %0 = "onnx.Mod"(%arg0, %arg1) {fmod = 1 : si64} : (tensor<6xf32>, tensor<6xf32>) -> tensor<*xf32>
-  return %0 : tensor<*xf32>
-// mlir2FileCheck.py -a'["a", "b"]'
-// CHECK-LABEL:  builtin.func @test_mod_fp32
-// CHECK-SAME:   ([[A_:%.+]]: memref<6xf32>, [[B_:%.+]]: memref<6xf32>) -> memref<6xf32> {
-// CHECK-DAG:       [[RES_:%.+]] = memref.alloc() {{.*}}: memref<6xf32>
-// CHECK-DAG:       [[LOOP_0_:%.+]] = krnl.define_loops 1
-// CHECK:           krnl.iterate([[LOOP_0_]]) with ([[LOOP_0_]] -> [[I_0_:%.+]] = 0 to 6) {
-// CHECK-DAG:         [[LOAD_A_MEM_:%.+]] = krnl.load [[A_]]{{.}}[[I_0_]]{{.}} : memref<6xf32>
-// CHECK-DAG:         [[LOAD_B_MEM_:%.+]] = krnl.load [[B_]]{{.}}[[I_0_]]{{.}} : memref<6xf32>
-// CHECK:             [[VAR_4_:%.+]] = remf [[LOAD_A_MEM_]], [[LOAD_B_MEM_]] : f32
-// CHECK:             [[VAR_5_:%.+]] = copysign [[VAR_4_]], [[LOAD_A_MEM_]] : f32
-// CHECK:             krnl.store [[VAR_5_]], [[RES_]]{{.}}[[I_0_]]{{.}} : memref<6xf32>
-// CHECK:           }
-// CHECK:           return [[RES_]] : memref<6xf32>
-// CHECK:         }
-}
-
-// -----
-
-func @main_graph(%arg0: tensor<3xf32>, %arg1: tensor<3xf32>, %arg2: tensor<3xf32>) -> tensor<*xf32>  {
-    %0 = "onnx.Mean"(%arg0, %arg1, %arg2) : (tensor<3xf32>, tensor<3xf32>, tensor<3xf32>) -> tensor<*xf32>
-    return %0 : tensor<*xf32>
-// mlir2FileCheck.py -a'["a", "b", "c"]'
-// CHECK-LABEL:  builtin.func @main_graph
-// CHECK-SAME:   ([[A_:%.+]]: memref<3xf32>, [[B_:%.+]]: memref<3xf32>, [[C_:%.+]]: memref<3xf32>) -> memref<3xf32> {
-// CHECK-DAG:       [[CST_3_dot_000000_:%.+]] = constant 3.000000e+00 : f32
-// CHECK-DAG:       [[RES_:%.+]] = memref.alloc() {{.*}}: memref<3xf32>
-// CHECK-DAG:       [[LOOP_0_:%.+]] = krnl.define_loops 1
-// CHECK:           krnl.iterate([[LOOP_0_]]) with ([[LOOP_0_]] -> [[I_0_:%.+]] = 0 to 3) {
-// CHECK-DAG:         [[LOAD_A_MEM_:%.+]] = krnl.load [[A_]]{{.}}[[I_0_]]{{.}} : memref<3xf32>
-// CHECK-DAG:         [[LOAD_B_MEM_:%.+]] = krnl.load [[B_]]{{.}}[[I_0_]]{{.}} : memref<3xf32>
-// CHECK-NOT: separator of consecutive DAGs
-// CHECK-DAG:         [[VAR_4_:%.+]] = addf [[LOAD_A_MEM_]], [[LOAD_B_MEM_]] : f32
-// CHECK-DAG:         [[LOAD_C_MEM_:%.+]] = krnl.load [[C_]]{{.}}[[I_0_]]{{.}} : memref<3xf32>
-// CHECK:             [[VAR_6_:%.+]] = addf [[VAR_4_]], [[LOAD_C_MEM_]] : f32
-// CHECK:             [[VAR_7_:%.+]] = divf [[VAR_6_]], [[CST_3_dot_000000_]] : f32
-// CHECK:             krnl.store [[VAR_7_]], [[RES_]]{{.}}[[I_0_]]{{.}} : memref<3xf32>
-// CHECK:           }
-// CHECK:           return [[RES_]] : memref<3xf32>
-=======
 builtin.func @test_nonzero(%arg0: tensor<2x2xi1>) -> tensor<*xi64> attributes {input_names = ["condition"], output_names = ["result"]} {
     %0 = "onnx.NonZero"(%arg0) : (tensor<2x2xi1>) -> tensor<*xi64>
     return %0 : tensor<*xi64>
@@ -1847,6 +1804,51 @@
 // CHECK:             krnl.store [[VAR_19_]], [[RES_3_]]{{.}}[[CST_1_]], [[VAR_9_3_]]{{.}} : memref<2x?xi64>
 // CHECK:           }
 // CHECK:           return [[RES_3_]] : memref<2x?xi64>
->>>>>>> 2d825038
+// CHECK:         }
+}
+
+// -----
+
+func @test_mod_fp32(%arg0: tensor<6xf32>, %arg1: tensor<6xf32>) -> tensor<*xf32> {
+  %0 = "onnx.Mod"(%arg0, %arg1) {fmod = 1 : si64} : (tensor<6xf32>, tensor<6xf32>) -> tensor<*xf32>
+  return %0 : tensor<*xf32>
+// mlir2FileCheck.py -a'["a", "b"]'
+// CHECK-LABEL:  builtin.func @test_mod_fp32
+// CHECK-SAME:   ([[A_:%.+]]: memref<6xf32>, [[B_:%.+]]: memref<6xf32>) -> memref<6xf32> {
+// CHECK-DAG:       [[RES_:%.+]] = memref.alloc() {{.*}}: memref<6xf32>
+// CHECK-DAG:       [[LOOP_0_:%.+]] = krnl.define_loops 1
+// CHECK:           krnl.iterate([[LOOP_0_]]) with ([[LOOP_0_]] -> [[I_0_:%.+]] = 0 to 6) {
+// CHECK-DAG:         [[LOAD_A_MEM_:%.+]] = krnl.load [[A_]]{{.}}[[I_0_]]{{.}} : memref<6xf32>
+// CHECK-DAG:         [[LOAD_B_MEM_:%.+]] = krnl.load [[B_]]{{.}}[[I_0_]]{{.}} : memref<6xf32>
+// CHECK:             [[VAR_4_:%.+]] = remf [[LOAD_A_MEM_]], [[LOAD_B_MEM_]] : f32
+// CHECK:             [[VAR_5_:%.+]] = copysign [[VAR_4_]], [[LOAD_A_MEM_]] : f32
+// CHECK:             krnl.store [[VAR_5_]], [[RES_]]{{.}}[[I_0_]]{{.}} : memref<6xf32>
+// CHECK:           }
+// CHECK:           return [[RES_]] : memref<6xf32>
+// CHECK:         }
+}
+
+// -----
+
+func @test_mean(%arg0: tensor<3xf32>, %arg1: tensor<3xf32>, %arg2: tensor<3xf32>) -> tensor<*xf32>  {
+    %0 = "onnx.Mean"(%arg0, %arg1, %arg2) : (tensor<3xf32>, tensor<3xf32>, tensor<3xf32>) -> tensor<*xf32>
+    return %0 : tensor<*xf32>
+// mlir2FileCheck.py -a'["a", "b", "c"]'
+// CHECK-LABEL:  builtin.func @test_mean
+// CHECK-SAME:   ([[A_:%.+]]: memref<3xf32>, [[B_:%.+]]: memref<3xf32>, [[C_:%.+]]: memref<3xf32>) -> memref<3xf32> {
+// CHECK-DAG:       [[CST_3_dot_000000_:%.+]] = constant 3.000000e+00 : f32
+// CHECK-DAG:       [[RES_:%.+]] = memref.alloc() {{.*}}: memref<3xf32>
+// CHECK-DAG:       [[LOOP_0_:%.+]] = krnl.define_loops 1
+// CHECK:           krnl.iterate([[LOOP_0_]]) with ([[LOOP_0_]] -> [[I_0_:%.+]] = 0 to 3) {
+// CHECK-DAG:         [[LOAD_A_MEM_:%.+]] = krnl.load [[A_]]{{.}}[[I_0_]]{{.}} : memref<3xf32>
+// CHECK-DAG:         [[LOAD_B_MEM_:%.+]] = krnl.load [[B_]]{{.}}[[I_0_]]{{.}} : memref<3xf32>
+// CHECK-NOT: separator of consecutive DAGs
+// CHECK-DAG:         [[VAR_4_:%.+]] = addf [[LOAD_A_MEM_]], [[LOAD_B_MEM_]] : f32
+// CHECK-DAG:         [[LOAD_C_MEM_:%.+]] = krnl.load [[C_]]{{.}}[[I_0_]]{{.}} : memref<3xf32>
+// CHECK:             [[VAR_6_:%.+]] = addf [[VAR_4_]], [[LOAD_C_MEM_]] : f32
+// CHECK:             [[VAR_7_:%.+]] = divf [[VAR_6_]], [[CST_3_dot_000000_]] : f32
+// CHECK:             krnl.store [[VAR_7_]], [[RES_]]{{.}}[[I_0_]]{{.}} : memref<3xf32>
+// CHECK:           }
+// CHECK:           return [[RES_]] : memref<3xf32>
 // CHECK:         }
 }