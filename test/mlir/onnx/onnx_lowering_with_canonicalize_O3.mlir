--- conflicted
+++ resolved
@@ -4004,7 +4004,171 @@
 
 // -----
 
-<<<<<<< HEAD
+func.func @test_matmulinteger_per_tensor(%arg0: tensor<16x32xui8>, %arg1: tensor<32x64xui8>, %arg2: tensor<1xui8>, %arg3: tensor<1xui8>) -> tensor<16x64xi32> {
+  %0 = "onnx.MatMulInteger"(%arg0, %arg1, %arg2, %arg3) : (tensor<16x32xui8>, tensor<32x64xui8>, tensor<1xui8>, tensor<1xui8>) -> tensor<16x64xi32>
+  return %0 : tensor<16x64xi32>
+
+// CHECK-LABEL:  func.func @test_matmulinteger_per_tensor
+// CHECK-SAME:   ([[PARAM_0_:%.+]]: memref<16x32xui8>, [[PARAM_1_:%.+]]: memref<32x64xui8>, [[PARAM_2_:%.+]]: memref<1xui8>, [[PARAM_3_:%.+]]: memref<1xui8>) -> memref<16x64xi32> {
+// CHECK-DAG:       [[CST_0_:%.+]] = arith.constant 0 : i32
+// CHECK-DAG:       [[CST_0_1_:%.+]] = arith.constant 0 : index
+// CHECK-DAG:       [[CST_16_:%.+]] = arith.constant 16 : index
+// CHECK-DAG:       [[CST_32_:%.+]] = arith.constant 32 : index
+// CHECK-DAG:       [[CST_64_:%.+]] = arith.constant 64 : index
+// CHECK-DAG:       [[RES_:%.+]] = memref.alloc() {{.*}}: memref<16x32xi32>
+// CHECK-DAG:       [[LOOP_0_:%.+]]:2 = krnl.define_loops 2
+// CHECK:           krnl.iterate([[LOOP_0_]]#0, [[LOOP_0_]]#1) with ([[LOOP_0_]]#0 -> [[I_0_:%.+]] = 0 to 16, [[LOOP_0_]]#1 -> [[I_1_:%.+]] = 0 to 32){
+// CHECK:             [[VAR_7_:%.+]]:2 = krnl.get_induction_var_value([[LOOP_0_]]#0, [[LOOP_0_]]#1) : (!krnl.loop, !krnl.loop) -> (index, index)
+// CHECK:             [[LOAD_PARAM_0_MEM_:%.+]] = krnl.load [[PARAM_0_]]{{.}}[[VAR_7_]]#0, [[VAR_7_]]#1] : memref<16x32xui8>
+// CHECK:             [[VAR_9_:%.+]] = builtin.unrealized_conversion_cast [[LOAD_PARAM_0_MEM_]] : ui8 to i8
+// CHECK:             [[VAR_10_:%.+]] = arith.extui [[VAR_9_]] : i8 to i32
+// CHECK:             krnl.store [[VAR_10_]], [[RES_]]{{.}}[[VAR_7_]]#0, [[VAR_7_]]#1] : memref<16x32xi32>
+// CHECK:           }
+// CHECK-DAG:       [[RES_1_:%.+]] = memref.alloc() {{.*}}: memref<1xi32>
+// CHECK-DAG:       [[LOOP_1_:%.+]] = krnl.define_loops 1
+// CHECK:           krnl.iterate([[LOOP_1_]]) with ([[LOOP_1_]] -> [[I_2_:%.+]] = 0 to 1){
+// CHECK:             [[VAR_7_1_:%.+]] = krnl.get_induction_var_value([[LOOP_1_]]) : (!krnl.loop) -> index
+// CHECK:             [[LOAD_PARAM_0_MEM_1_:%.+]] = krnl.load [[PARAM_2_]]{{.}}[[VAR_7_1_]]{{.}} : memref<1xui8>
+// CHECK:             [[VAR_9_1_:%.+]] = builtin.unrealized_conversion_cast [[LOAD_PARAM_0_MEM_1_]] : ui8 to i8
+// CHECK:             [[VAR_10_1_:%.+]] = arith.extui [[VAR_9_1_]] : i8 to i32
+// CHECK:             krnl.store [[VAR_10_1_]], [[RES_1_]]{{.}}[[VAR_7_1_]]{{.}} : memref<1xi32>
+// CHECK:           }
+// CHECK-DAG:       [[RES_2_:%.+]] = memref.alloc() {{.*}}: memref<16x32xi32>
+// CHECK-DAG:       [[LOOP_2_:%.+]]:2 = krnl.define_loops 2
+// CHECK:           krnl.iterate([[LOOP_2_]]#0, [[LOOP_2_]]#1) with ([[LOOP_2_]]#0 -> [[I_3_:%.+]] = 0 to 16, [[LOOP_2_]]#1 -> [[I_4_:%.+]] = 0 to 32){
+// CHECK:             [[VAR_7_2_:%.+]]:2 = krnl.get_induction_var_value([[LOOP_2_]]#0, [[LOOP_2_]]#1) : (!krnl.loop, !krnl.loop) -> (index, index)
+// CHECK-DAG:         [[LOAD_PARAM_0_MEM_1_:%.+]] = krnl.load [[RES_]]{{.}}[[VAR_7_2_]]#0, [[VAR_7_2_]]#1] : memref<16x32xi32>
+// CHECK-DAG:         [[VAR_9_1_:%.+]] = krnl.load [[RES_1_]]{{.}}[[CST_0_1_]]{{.}} : memref<1xi32>
+// CHECK:             [[VAR_10_2_:%.+]] = arith.subi [[LOAD_PARAM_0_MEM_1_]], [[VAR_9_1_]] : i32
+// CHECK:             krnl.store [[VAR_10_2_]], [[RES_2_]]{{.}}[[VAR_7_2_]]#0, [[VAR_7_2_]]#1] : memref<16x32xi32>
+// CHECK:           }
+// CHECK-DAG:       [[RES_3_:%.+]] = memref.alloc() {{.*}}: memref<32x64xi32>
+// CHECK-DAG:       [[LOOP_3_:%.+]]:2 = krnl.define_loops 2
+// CHECK:           krnl.iterate([[LOOP_3_]]#0, [[LOOP_3_]]#1) with ([[LOOP_3_]]#0 -> [[I_5_:%.+]] = 0 to 32, [[LOOP_3_]]#1 -> [[I_6_:%.+]] = 0 to 64){
+// CHECK:             [[VAR_7_3_:%.+]]:2 = krnl.get_induction_var_value([[LOOP_3_]]#0, [[LOOP_3_]]#1) : (!krnl.loop, !krnl.loop) -> (index, index)
+// CHECK:             [[LOAD_PARAM_0_MEM_1_1_:%.+]] = krnl.load [[PARAM_1_]]{{.}}[[VAR_7_3_]]#0, [[VAR_7_3_]]#1] : memref<32x64xui8>
+// CHECK:             [[VAR_9_2_:%.+]] = builtin.unrealized_conversion_cast [[LOAD_PARAM_0_MEM_1_1_]] : ui8 to i8
+// CHECK:             [[VAR_10_3_:%.+]] = arith.extui [[VAR_9_2_]] : i8 to i32
+// CHECK:             krnl.store [[VAR_10_3_]], [[RES_3_]]{{.}}[[VAR_7_3_]]#0, [[VAR_7_3_]]#1] : memref<32x64xi32>
+// CHECK:           }
+// CHECK-DAG:       [[RES_4_:%.+]] = memref.alloc() {{.*}}: memref<1xi32>
+// CHECK-DAG:       [[LOOP_4_:%.+]] = krnl.define_loops 1
+// CHECK:           krnl.iterate([[LOOP_4_]]) with ([[LOOP_4_]] -> [[I_7_:%.+]] = 0 to 1){
+// CHECK:             [[VAR_7_4_:%.+]] = krnl.get_induction_var_value([[LOOP_4_]]) : (!krnl.loop) -> index
+// CHECK:             [[LOAD_PARAM_0_MEM_1_1_:%.+]] = krnl.load [[PARAM_3_]]{{.}}[[VAR_7_4_]]{{.}} : memref<1xui8>
+// CHECK:             [[VAR_9_3_:%.+]] = builtin.unrealized_conversion_cast [[LOAD_PARAM_0_MEM_1_1_]] : ui8 to i8
+// CHECK:             [[VAR_10_4_:%.+]] = arith.extui [[VAR_9_3_]] : i8 to i32
+// CHECK:             krnl.store [[VAR_10_4_]], [[RES_4_]]{{.}}[[VAR_7_4_]]{{.}} : memref<1xi32>
+// CHECK:           }
+// CHECK-DAG:       [[RES_5_:%.+]] = memref.alloc() {{.*}}: memref<32x64xi32>
+// CHECK-DAG:       [[LOOP_5_:%.+]]:2 = krnl.define_loops 2
+// CHECK:           krnl.iterate([[LOOP_5_]]#0, [[LOOP_5_]]#1) with ([[LOOP_5_]]#0 -> [[I_8_:%.+]] = 0 to 32, [[LOOP_5_]]#1 -> [[I_9_:%.+]] = 0 to 64){
+// CHECK:             [[VAR_7_5_:%.+]]:2 = krnl.get_induction_var_value([[LOOP_5_]]#0, [[LOOP_5_]]#1) : (!krnl.loop, !krnl.loop) -> (index, index)
+// CHECK-DAG:         [[LOAD_PARAM_0_MEM_1_1_1_:%.+]] = krnl.load [[RES_3_]]{{.}}[[VAR_7_5_]]#0, [[VAR_7_5_]]#1] : memref<32x64xi32>
+// CHECK-DAG:         [[VAR_9_3_:%.+]] = krnl.load [[RES_4_]]{{.}}[[CST_0_1_]]{{.}} : memref<1xi32>
+// CHECK:             [[VAR_10_5_:%.+]] = arith.subi [[LOAD_PARAM_0_MEM_1_1_1_]], [[VAR_9_3_]] : i32
+// CHECK:             krnl.store [[VAR_10_5_]], [[RES_5_]]{{.}}[[VAR_7_5_]]#0, [[VAR_7_5_]]#1] : memref<32x64xi32>
+// CHECK:           }
+// CHECK:           [[RES_6_:%.+]] = memref.alloc() {{.*}}: memref<16x64xi32>
+// CHECK:           krnl.memset [[RES_6_]], [[CST_0_]] : memref<16x64xi32>
+// CHECK:           [[LOOP_6_:%.+]]:3 = krnl.define_loops 3
+// CHECK:           [[BLOCK_TILE__0_:%.+]], [[BLOCK_IN__0_:%.+]] = krnl.block [[LOOP_6_]]#0 4 : (!krnl.loop) -> (!krnl.loop, !krnl.loop)
+// CHECK:           [[BLOCK_TILE__1_:%.+]], [[BLOCK_IN__1_:%.+]] = krnl.block [[LOOP_6_]]#1 8 : (!krnl.loop) -> (!krnl.loop, !krnl.loop)
+// CHECK:           [[BLOCK_TILE__2_:%.+]], [[BLOCK_IN__2_:%.+]] = krnl.block [[LOOP_6_]]#2 8 : (!krnl.loop) -> (!krnl.loop, !krnl.loop)
+// CHECK:           krnl.permute([[BLOCK_TILE__0_]], [[BLOCK_IN__0_]], [[BLOCK_TILE__0_]]_6, [[BLOCK_IN__0_]]_7, [[BLOCK_TILE__0_]]_8, [[BLOCK_IN__0_]]_9) [0, 3, 1, 4, 2, 5] : !krnl.loop, !krnl.loop, !krnl.loop, !krnl.loop, !krnl.loop, !krnl.loop
+// CHECK:           krnl.iterate([[BLOCK_TILE__0_]], [[BLOCK_TILE__0_]]_6, [[BLOCK_TILE__0_]]_8) with ([[LOOP_6_]]#0 -> [[I_10_:%.+]] = [[CST_0_1_]] to [[CST_16_]], [[LOOP_6_]]#1 -> [[I_11_:%.+]] = [[CST_0_1_]] to [[CST_64_]], [[LOOP_6_]]#2 -> [[I_12_:%.+]] = [[CST_0_1_]] to [[CST_32_]]){
+// CHECK:             [[VAR_7_6_:%.+]]:3 = krnl.get_induction_var_value([[BLOCK_TILE__0_]], [[BLOCK_TILE__0_]]_6, [[BLOCK_TILE__0_]]_8) : (!krnl.loop, !krnl.loop, !krnl.loop) -> (index, index, index)
+// CHECK:             krnl.matmul [[RES_2_]]{{.}}[[CST_0_1_]], [[CST_0_1_]]{{.}}, [[RES_5_]]{{.}}[[CST_0_1_]], [[CST_0_1_]]{{.}}, [[RES_6_]]{{.}}[[CST_0_1_]], [[CST_0_1_]]{{.}}, ([[BLOCK_IN__0_]], [[BLOCK_IN__0_]]_7, [[BLOCK_IN__0_]]_9), ([[VAR_7_6_]]#0, [[VAR_7_6_]]#1, [[VAR_7_6_]]#2), ([[CST_16_]], [[CST_64_]], [[CST_32_]]) {aTileSize = [], bTileSize = [], cTileSize = [], computeTileSize = [4, 8, 8]} : memref<16x32xi32>, memref<32x64xi32>, memref<16x64xi32>, (!krnl.loop, !krnl.loop, !krnl.loop)
+// CHECK:           }
+// CHECK:           return [[RES_6_]] : memref<16x64xi32>
+// CHECK:         }
+}
+
+// -----
+
+func.func @test_matmulinteger_per_row_a(%arg0: tensor<16x32xui8>, %arg1: tensor<32x64xui8>, %arg2: tensor<16xui8>, %arg3: tensor<1xui8>) -> tensor<16x64xi32> {
+  %0 = "onnx.MatMulInteger"(%arg0, %arg1, %arg2, %arg3) : (tensor<16x32xui8>, tensor<32x64xui8>, tensor<16xui8>, tensor<1xui8>) -> tensor<16x64xi32>
+  return %0 : tensor<16x64xi32>
+
+// CHECK-LABEL:  func.func @test_matmulinteger_per_row
+// CHECK-SAME:   ([[PARAM_0_:%.+]]: memref<16x32xui8>, [[PARAM_1_:%.+]]: memref<32x64xui8>, [[PARAM_2_:%.+]]: memref<16xui8>, [[PARAM_3_:%.+]]: memref<1xui8>) -> memref<16x64xi32> {
+// CHECK-DAG:       [[CST_0_:%.+]] = arith.constant 0 : i32
+// CHECK-DAG:       [[CST_0_1_:%.+]] = arith.constant 0 : index
+// CHECK-DAG:       [[CST_16_:%.+]] = arith.constant 16 : index
+// CHECK-DAG:       [[CST_32_:%.+]] = arith.constant 32 : index
+// CHECK-DAG:       [[CST_64_:%.+]] = arith.constant 64 : index
+// CHECK-DAG:       [[RES_:%.+]] = memref.alloc() {{.*}}: memref<16x32xi32>
+// CHECK-DAG:       [[LOOP_0_:%.+]]:2 = krnl.define_loops 2
+// CHECK:           krnl.iterate([[LOOP_0_]]#0, [[LOOP_0_]]#1) with ([[LOOP_0_]]#0 -> [[I_0_:%.+]] = 0 to 16, [[LOOP_0_]]#1 -> [[I_1_:%.+]] = 0 to 32){
+// CHECK:             [[VAR_7_:%.+]]:2 = krnl.get_induction_var_value([[LOOP_0_]]#0, [[LOOP_0_]]#1) : (!krnl.loop, !krnl.loop) -> (index, index)
+// CHECK:             [[LOAD_PARAM_0_MEM_:%.+]] = krnl.load [[PARAM_0_]]{{.}}[[VAR_7_]]#0, [[VAR_7_]]#1] : memref<16x32xui8>
+// CHECK:             [[VAR_9_:%.+]] = builtin.unrealized_conversion_cast [[LOAD_PARAM_0_MEM_]] : ui8 to i8
+// CHECK:             [[VAR_10_:%.+]] = arith.extui [[VAR_9_]] : i8 to i32
+// CHECK:             krnl.store [[VAR_10_]], [[RES_]]{{.}}[[VAR_7_]]#0, [[VAR_7_]]#1] : memref<16x32xi32>
+// CHECK:           }
+// CHECK-DAG:       [[RES_1_:%.+]] = memref.alloc() {{.*}}: memref<16xi32>
+// CHECK-DAG:       [[LOOP_1_:%.+]] = krnl.define_loops 1
+// CHECK:           krnl.iterate([[LOOP_1_]]) with ([[LOOP_1_]] -> [[I_2_:%.+]] = 0 to 16){
+// CHECK:             [[VAR_7_1_:%.+]] = krnl.get_induction_var_value([[LOOP_1_]]) : (!krnl.loop) -> index
+// CHECK:             [[LOAD_PARAM_0_MEM_1_:%.+]] = krnl.load [[PARAM_2_]]{{.}}[[VAR_7_1_]]{{.}} : memref<16xui8>
+// CHECK:             [[VAR_9_1_:%.+]] = builtin.unrealized_conversion_cast [[LOAD_PARAM_0_MEM_1_]] : ui8 to i8
+// CHECK:             [[VAR_10_1_:%.+]] = arith.extui [[VAR_9_1_]] : i8 to i32
+// CHECK:             krnl.store [[VAR_10_1_]], [[RES_1_]]{{.}}[[VAR_7_1_]]{{.}} : memref<16xi32>
+// CHECK:           }
+// CHECK-DAG:       [[VAR_reinterpret_cast_:%.+]] = memref.reinterpret_cast [[RES_1_]] to offset: [0], sizes: [16, 1], strides: [1, 1] : memref<16xi32> to memref<16x1xi32>
+// CHECK-DAG:       [[RES_2_:%.+]] = memref.alloc() {{.*}}: memref<16x32xi32>
+// CHECK-DAG:       [[LOOP_2_:%.+]]:2 = krnl.define_loops 2
+// CHECK:           krnl.iterate([[LOOP_2_]]#0, [[LOOP_2_]]#1) with ([[LOOP_2_]]#0 -> [[I_3_:%.+]] = 0 to 16, [[LOOP_2_]]#1 -> [[I_4_:%.+]] = 0 to 32){
+// CHECK:             [[VAR_7_2_:%.+]]:2 = krnl.get_induction_var_value([[LOOP_2_]]#0, [[LOOP_2_]]#1) : (!krnl.loop, !krnl.loop) -> (index, index)
+// CHECK-DAG:         [[LOAD_PARAM_0_MEM_1_:%.+]] = krnl.load [[RES_]]{{.}}[[VAR_7_2_]]#0, [[VAR_7_2_]]#1] : memref<16x32xi32>
+// CHECK-DAG:         [[VAR_9_1_:%.+]] = krnl.load [[VAR_reinterpret_cast_]]{{.}}[[VAR_7_2_]]#0, [[CST_0_1_]]{{.}} : memref<16x1xi32>
+// CHECK:             [[VAR_10_2_:%.+]] = arith.subi [[LOAD_PARAM_0_MEM_1_]], [[VAR_9_1_]] : i32
+// CHECK:             krnl.store [[VAR_10_2_]], [[RES_2_]]{{.}}[[VAR_7_2_]]#0, [[VAR_7_2_]]#1] : memref<16x32xi32>
+// CHECK:           }
+// CHECK-DAG:       [[RES_3_:%.+]] = memref.alloc() {{.*}}: memref<32x64xi32>
+// CHECK-DAG:       [[LOOP_3_:%.+]]:2 = krnl.define_loops 2
+// CHECK:           krnl.iterate([[LOOP_3_]]#0, [[LOOP_3_]]#1) with ([[LOOP_3_]]#0 -> [[I_5_:%.+]] = 0 to 32, [[LOOP_3_]]#1 -> [[I_6_:%.+]] = 0 to 64){
+// CHECK:             [[VAR_7_3_:%.+]]:2 = krnl.get_induction_var_value([[LOOP_3_]]#0, [[LOOP_3_]]#1) : (!krnl.loop, !krnl.loop) -> (index, index)
+// CHECK:             [[LOAD_PARAM_0_MEM_1_1_:%.+]] = krnl.load [[PARAM_1_]]{{.}}[[VAR_7_3_]]#0, [[VAR_7_3_]]#1] : memref<32x64xui8>
+// CHECK:             [[VAR_9_2_:%.+]] = builtin.unrealized_conversion_cast [[LOAD_PARAM_0_MEM_1_1_]] : ui8 to i8
+// CHECK:             [[VAR_10_3_:%.+]] = arith.extui [[VAR_9_2_]] : i8 to i32
+// CHECK:             krnl.store [[VAR_10_3_]], [[RES_3_]]{{.}}[[VAR_7_3_]]#0, [[VAR_7_3_]]#1] : memref<32x64xi32>
+// CHECK:           }
+// CHECK-DAG:       [[RES_4_:%.+]] = memref.alloc() {{.*}}: memref<1xi32>
+// CHECK-DAG:       [[LOOP_4_:%.+]] = krnl.define_loops 1
+// CHECK:           krnl.iterate([[LOOP_4_]]) with ([[LOOP_4_]] -> [[I_7_:%.+]] = 0 to 1){
+// CHECK:             [[VAR_7_4_:%.+]] = krnl.get_induction_var_value([[LOOP_4_]]) : (!krnl.loop) -> index
+// CHECK:             [[LOAD_PARAM_0_MEM_1_1_:%.+]] = krnl.load [[PARAM_3_]]{{.}}[[VAR_7_4_]]{{.}} : memref<1xui8>
+// CHECK:             [[VAR_9_3_:%.+]] = builtin.unrealized_conversion_cast [[LOAD_PARAM_0_MEM_1_1_]] : ui8 to i8
+// CHECK:             [[VAR_10_4_:%.+]] = arith.extui [[VAR_9_3_]] : i8 to i32
+// CHECK:             krnl.store [[VAR_10_4_]], [[RES_4_]]{{.}}[[VAR_7_4_]]{{.}} : memref<1xi32>
+// CHECK:           }
+// CHECK-DAG:       [[RES_5_:%.+]] = memref.alloc() {{.*}}: memref<32x64xi32>
+// CHECK-DAG:       [[LOOP_5_:%.+]]:2 = krnl.define_loops 2
+// CHECK:           krnl.iterate([[LOOP_5_]]#0, [[LOOP_5_]]#1) with ([[LOOP_5_]]#0 -> [[I_8_:%.+]] = 0 to 32, [[LOOP_5_]]#1 -> [[I_9_:%.+]] = 0 to 64){
+// CHECK:             [[VAR_7_5_:%.+]]:2 = krnl.get_induction_var_value([[LOOP_5_]]#0, [[LOOP_5_]]#1) : (!krnl.loop, !krnl.loop) -> (index, index)
+// CHECK-DAG:         [[LOAD_PARAM_0_MEM_1_1_1_:%.+]] = krnl.load [[RES_3_]]{{.}}[[VAR_7_5_]]#0, [[VAR_7_5_]]#1] : memref<32x64xi32>
+// CHECK-DAG:         [[VAR_9_3_:%.+]] = krnl.load [[RES_4_]]{{.}}[[CST_0_1_]]{{.}} : memref<1xi32>
+// CHECK:             [[VAR_10_5_:%.+]] = arith.subi [[LOAD_PARAM_0_MEM_1_1_1_]], [[VAR_9_3_]] : i32
+// CHECK:             krnl.store [[VAR_10_5_]], [[RES_5_]]{{.}}[[VAR_7_5_]]#0, [[VAR_7_5_]]#1] : memref<32x64xi32>
+// CHECK:           }
+// CHECK:           [[RES_6_:%.+]] = memref.alloc() {{.*}}: memref<16x64xi32>
+// CHECK:           krnl.memset [[RES_6_]], [[CST_0_]] : memref<16x64xi32>
+// CHECK:           [[LOOP_6_:%.+]]:3 = krnl.define_loops 3
+// CHECK:           [[BLOCK_TILE__0_:%.+]], [[BLOCK_IN__0_:%.+]] = krnl.block [[LOOP_6_]]#0 4 : (!krnl.loop) -> (!krnl.loop, !krnl.loop)
+// CHECK:           [[BLOCK_TILE__1_:%.+]], [[BLOCK_IN__1_:%.+]] = krnl.block [[LOOP_6_]]#1 8 : (!krnl.loop) -> (!krnl.loop, !krnl.loop)
+// CHECK:           [[BLOCK_TILE__2_:%.+]], [[BLOCK_IN__2_:%.+]] = krnl.block [[LOOP_6_]]#2 8 : (!krnl.loop) -> (!krnl.loop, !krnl.loop)
+// CHECK:           krnl.permute([[BLOCK_TILE__0_]], [[BLOCK_IN__0_]], [[BLOCK_TILE__0_]]_6, [[BLOCK_IN__0_]]_7, [[BLOCK_TILE__0_]]_8, [[BLOCK_IN__0_]]_9) [0, 3, 1, 4, 2, 5] : !krnl.loop, !krnl.loop, !krnl.loop, !krnl.loop, !krnl.loop, !krnl.loop
+// CHECK:           krnl.iterate([[BLOCK_TILE__0_]], [[BLOCK_TILE__0_]]_6, [[BLOCK_TILE__0_]]_8) with ([[LOOP_6_]]#0 -> [[I_10_:%.+]] = [[CST_0_1_]] to [[CST_16_]], [[LOOP_6_]]#1 -> [[I_11_:%.+]] = [[CST_0_1_]] to [[CST_64_]], [[LOOP_6_]]#2 -> [[I_12_:%.+]] = [[CST_0_1_]] to [[CST_32_]]){
+// CHECK:             [[VAR_7_6_:%.+]]:3 = krnl.get_induction_var_value([[BLOCK_TILE__0_]], [[BLOCK_TILE__0_]]_6, [[BLOCK_TILE__0_]]_8) : (!krnl.loop, !krnl.loop, !krnl.loop) -> (index, index, index)
+// CHECK:             krnl.matmul [[RES_2_]]{{.}}[[CST_0_1_]], [[CST_0_1_]]{{.}}, [[RES_5_]]{{.}}[[CST_0_1_]], [[CST_0_1_]]{{.}}, [[RES_6_]]{{.}}[[CST_0_1_]], [[CST_0_1_]]{{.}}, ([[BLOCK_IN__0_]], [[BLOCK_IN__0_]]_7, [[BLOCK_IN__0_]]_9), ([[VAR_7_6_]]#0, [[VAR_7_6_]]#1, [[VAR_7_6_]]#2), ([[CST_16_]], [[CST_64_]], [[CST_32_]]) {aTileSize = [], bTileSize = [], cTileSize = [], computeTileSize = [4, 8, 8]} : memref<16x32xi32>, memref<32x64xi32>, memref<16x64xi32>, (!krnl.loop, !krnl.loop, !krnl.loop)
+// CHECK:           }
+// CHECK:           return [[RES_6_]] : memref<16x64xi32>
+// CHECK:         }
+}
+
+// -----
+
 // Test onnx.Erf lowering from onnx to kerneL
 func.func @test_erf(%arg0: tensor<?x10xf32>) -> (tensor<*xf32>) {
     %0 = "onnx.Erf"(%arg0): (tensor<?x10xf32>) -> (tensor<*xf32>)
@@ -4073,167 +4237,5 @@
 // CHECK:             vector.store [[VAR_29_]], [[VAR_reshape_13_]]{{.}}[[VAR_4_]]{{.}} : memref<?xf32>, vector<4xf32>
 // CHECK:           }
 // CHECK:           return [[VAR_view_]] : memref<?x10xf32>
-=======
-func.func @test_matmulinteger_per_tensor(%arg0: tensor<16x32xui8>, %arg1: tensor<32x64xui8>, %arg2: tensor<1xui8>, %arg3: tensor<1xui8>) -> tensor<16x64xi32> {
-  %0 = "onnx.MatMulInteger"(%arg0, %arg1, %arg2, %arg3) : (tensor<16x32xui8>, tensor<32x64xui8>, tensor<1xui8>, tensor<1xui8>) -> tensor<16x64xi32>
-  return %0 : tensor<16x64xi32>
-
-// CHECK-LABEL:  func.func @test_matmulinteger_per_tensor
-// CHECK-SAME:   ([[PARAM_0_:%.+]]: memref<16x32xui8>, [[PARAM_1_:%.+]]: memref<32x64xui8>, [[PARAM_2_:%.+]]: memref<1xui8>, [[PARAM_3_:%.+]]: memref<1xui8>) -> memref<16x64xi32> {
-// CHECK-DAG:       [[CST_0_:%.+]] = arith.constant 0 : i32
-// CHECK-DAG:       [[CST_0_1_:%.+]] = arith.constant 0 : index
-// CHECK-DAG:       [[CST_16_:%.+]] = arith.constant 16 : index
-// CHECK-DAG:       [[CST_32_:%.+]] = arith.constant 32 : index
-// CHECK-DAG:       [[CST_64_:%.+]] = arith.constant 64 : index
-// CHECK-DAG:       [[RES_:%.+]] = memref.alloc() {{.*}}: memref<16x32xi32>
-// CHECK-DAG:       [[LOOP_0_:%.+]]:2 = krnl.define_loops 2
-// CHECK:           krnl.iterate([[LOOP_0_]]#0, [[LOOP_0_]]#1) with ([[LOOP_0_]]#0 -> [[I_0_:%.+]] = 0 to 16, [[LOOP_0_]]#1 -> [[I_1_:%.+]] = 0 to 32){
-// CHECK:             [[VAR_7_:%.+]]:2 = krnl.get_induction_var_value([[LOOP_0_]]#0, [[LOOP_0_]]#1) : (!krnl.loop, !krnl.loop) -> (index, index)
-// CHECK:             [[LOAD_PARAM_0_MEM_:%.+]] = krnl.load [[PARAM_0_]]{{.}}[[VAR_7_]]#0, [[VAR_7_]]#1] : memref<16x32xui8>
-// CHECK:             [[VAR_9_:%.+]] = builtin.unrealized_conversion_cast [[LOAD_PARAM_0_MEM_]] : ui8 to i8
-// CHECK:             [[VAR_10_:%.+]] = arith.extui [[VAR_9_]] : i8 to i32
-// CHECK:             krnl.store [[VAR_10_]], [[RES_]]{{.}}[[VAR_7_]]#0, [[VAR_7_]]#1] : memref<16x32xi32>
-// CHECK:           }
-// CHECK-DAG:       [[RES_1_:%.+]] = memref.alloc() {{.*}}: memref<1xi32>
-// CHECK-DAG:       [[LOOP_1_:%.+]] = krnl.define_loops 1
-// CHECK:           krnl.iterate([[LOOP_1_]]) with ([[LOOP_1_]] -> [[I_2_:%.+]] = 0 to 1){
-// CHECK:             [[VAR_7_1_:%.+]] = krnl.get_induction_var_value([[LOOP_1_]]) : (!krnl.loop) -> index
-// CHECK:             [[LOAD_PARAM_0_MEM_1_:%.+]] = krnl.load [[PARAM_2_]]{{.}}[[VAR_7_1_]]{{.}} : memref<1xui8>
-// CHECK:             [[VAR_9_1_:%.+]] = builtin.unrealized_conversion_cast [[LOAD_PARAM_0_MEM_1_]] : ui8 to i8
-// CHECK:             [[VAR_10_1_:%.+]] = arith.extui [[VAR_9_1_]] : i8 to i32
-// CHECK:             krnl.store [[VAR_10_1_]], [[RES_1_]]{{.}}[[VAR_7_1_]]{{.}} : memref<1xi32>
-// CHECK:           }
-// CHECK-DAG:       [[RES_2_:%.+]] = memref.alloc() {{.*}}: memref<16x32xi32>
-// CHECK-DAG:       [[LOOP_2_:%.+]]:2 = krnl.define_loops 2
-// CHECK:           krnl.iterate([[LOOP_2_]]#0, [[LOOP_2_]]#1) with ([[LOOP_2_]]#0 -> [[I_3_:%.+]] = 0 to 16, [[LOOP_2_]]#1 -> [[I_4_:%.+]] = 0 to 32){
-// CHECK:             [[VAR_7_2_:%.+]]:2 = krnl.get_induction_var_value([[LOOP_2_]]#0, [[LOOP_2_]]#1) : (!krnl.loop, !krnl.loop) -> (index, index)
-// CHECK-DAG:         [[LOAD_PARAM_0_MEM_1_:%.+]] = krnl.load [[RES_]]{{.}}[[VAR_7_2_]]#0, [[VAR_7_2_]]#1] : memref<16x32xi32>
-// CHECK-DAG:         [[VAR_9_1_:%.+]] = krnl.load [[RES_1_]]{{.}}[[CST_0_1_]]{{.}} : memref<1xi32>
-// CHECK:             [[VAR_10_2_:%.+]] = arith.subi [[LOAD_PARAM_0_MEM_1_]], [[VAR_9_1_]] : i32
-// CHECK:             krnl.store [[VAR_10_2_]], [[RES_2_]]{{.}}[[VAR_7_2_]]#0, [[VAR_7_2_]]#1] : memref<16x32xi32>
-// CHECK:           }
-// CHECK-DAG:       [[RES_3_:%.+]] = memref.alloc() {{.*}}: memref<32x64xi32>
-// CHECK-DAG:       [[LOOP_3_:%.+]]:2 = krnl.define_loops 2
-// CHECK:           krnl.iterate([[LOOP_3_]]#0, [[LOOP_3_]]#1) with ([[LOOP_3_]]#0 -> [[I_5_:%.+]] = 0 to 32, [[LOOP_3_]]#1 -> [[I_6_:%.+]] = 0 to 64){
-// CHECK:             [[VAR_7_3_:%.+]]:2 = krnl.get_induction_var_value([[LOOP_3_]]#0, [[LOOP_3_]]#1) : (!krnl.loop, !krnl.loop) -> (index, index)
-// CHECK:             [[LOAD_PARAM_0_MEM_1_1_:%.+]] = krnl.load [[PARAM_1_]]{{.}}[[VAR_7_3_]]#0, [[VAR_7_3_]]#1] : memref<32x64xui8>
-// CHECK:             [[VAR_9_2_:%.+]] = builtin.unrealized_conversion_cast [[LOAD_PARAM_0_MEM_1_1_]] : ui8 to i8
-// CHECK:             [[VAR_10_3_:%.+]] = arith.extui [[VAR_9_2_]] : i8 to i32
-// CHECK:             krnl.store [[VAR_10_3_]], [[RES_3_]]{{.}}[[VAR_7_3_]]#0, [[VAR_7_3_]]#1] : memref<32x64xi32>
-// CHECK:           }
-// CHECK-DAG:       [[RES_4_:%.+]] = memref.alloc() {{.*}}: memref<1xi32>
-// CHECK-DAG:       [[LOOP_4_:%.+]] = krnl.define_loops 1
-// CHECK:           krnl.iterate([[LOOP_4_]]) with ([[LOOP_4_]] -> [[I_7_:%.+]] = 0 to 1){
-// CHECK:             [[VAR_7_4_:%.+]] = krnl.get_induction_var_value([[LOOP_4_]]) : (!krnl.loop) -> index
-// CHECK:             [[LOAD_PARAM_0_MEM_1_1_:%.+]] = krnl.load [[PARAM_3_]]{{.}}[[VAR_7_4_]]{{.}} : memref<1xui8>
-// CHECK:             [[VAR_9_3_:%.+]] = builtin.unrealized_conversion_cast [[LOAD_PARAM_0_MEM_1_1_]] : ui8 to i8
-// CHECK:             [[VAR_10_4_:%.+]] = arith.extui [[VAR_9_3_]] : i8 to i32
-// CHECK:             krnl.store [[VAR_10_4_]], [[RES_4_]]{{.}}[[VAR_7_4_]]{{.}} : memref<1xi32>
-// CHECK:           }
-// CHECK-DAG:       [[RES_5_:%.+]] = memref.alloc() {{.*}}: memref<32x64xi32>
-// CHECK-DAG:       [[LOOP_5_:%.+]]:2 = krnl.define_loops 2
-// CHECK:           krnl.iterate([[LOOP_5_]]#0, [[LOOP_5_]]#1) with ([[LOOP_5_]]#0 -> [[I_8_:%.+]] = 0 to 32, [[LOOP_5_]]#1 -> [[I_9_:%.+]] = 0 to 64){
-// CHECK:             [[VAR_7_5_:%.+]]:2 = krnl.get_induction_var_value([[LOOP_5_]]#0, [[LOOP_5_]]#1) : (!krnl.loop, !krnl.loop) -> (index, index)
-// CHECK-DAG:         [[LOAD_PARAM_0_MEM_1_1_1_:%.+]] = krnl.load [[RES_3_]]{{.}}[[VAR_7_5_]]#0, [[VAR_7_5_]]#1] : memref<32x64xi32>
-// CHECK-DAG:         [[VAR_9_3_:%.+]] = krnl.load [[RES_4_]]{{.}}[[CST_0_1_]]{{.}} : memref<1xi32>
-// CHECK:             [[VAR_10_5_:%.+]] = arith.subi [[LOAD_PARAM_0_MEM_1_1_1_]], [[VAR_9_3_]] : i32
-// CHECK:             krnl.store [[VAR_10_5_]], [[RES_5_]]{{.}}[[VAR_7_5_]]#0, [[VAR_7_5_]]#1] : memref<32x64xi32>
-// CHECK:           }
-// CHECK:           [[RES_6_:%.+]] = memref.alloc() {{.*}}: memref<16x64xi32>
-// CHECK:           krnl.memset [[RES_6_]], [[CST_0_]] : memref<16x64xi32>
-// CHECK:           [[LOOP_6_:%.+]]:3 = krnl.define_loops 3
-// CHECK:           [[BLOCK_TILE__0_:%.+]], [[BLOCK_IN__0_:%.+]] = krnl.block [[LOOP_6_]]#0 4 : (!krnl.loop) -> (!krnl.loop, !krnl.loop)
-// CHECK:           [[BLOCK_TILE__1_:%.+]], [[BLOCK_IN__1_:%.+]] = krnl.block [[LOOP_6_]]#1 8 : (!krnl.loop) -> (!krnl.loop, !krnl.loop)
-// CHECK:           [[BLOCK_TILE__2_:%.+]], [[BLOCK_IN__2_:%.+]] = krnl.block [[LOOP_6_]]#2 8 : (!krnl.loop) -> (!krnl.loop, !krnl.loop)
-// CHECK:           krnl.permute([[BLOCK_TILE__0_]], [[BLOCK_IN__0_]], [[BLOCK_TILE__0_]]_6, [[BLOCK_IN__0_]]_7, [[BLOCK_TILE__0_]]_8, [[BLOCK_IN__0_]]_9) [0, 3, 1, 4, 2, 5] : !krnl.loop, !krnl.loop, !krnl.loop, !krnl.loop, !krnl.loop, !krnl.loop
-// CHECK:           krnl.iterate([[BLOCK_TILE__0_]], [[BLOCK_TILE__0_]]_6, [[BLOCK_TILE__0_]]_8) with ([[LOOP_6_]]#0 -> [[I_10_:%.+]] = [[CST_0_1_]] to [[CST_16_]], [[LOOP_6_]]#1 -> [[I_11_:%.+]] = [[CST_0_1_]] to [[CST_64_]], [[LOOP_6_]]#2 -> [[I_12_:%.+]] = [[CST_0_1_]] to [[CST_32_]]){
-// CHECK:             [[VAR_7_6_:%.+]]:3 = krnl.get_induction_var_value([[BLOCK_TILE__0_]], [[BLOCK_TILE__0_]]_6, [[BLOCK_TILE__0_]]_8) : (!krnl.loop, !krnl.loop, !krnl.loop) -> (index, index, index)
-// CHECK:             krnl.matmul [[RES_2_]]{{.}}[[CST_0_1_]], [[CST_0_1_]]{{.}}, [[RES_5_]]{{.}}[[CST_0_1_]], [[CST_0_1_]]{{.}}, [[RES_6_]]{{.}}[[CST_0_1_]], [[CST_0_1_]]{{.}}, ([[BLOCK_IN__0_]], [[BLOCK_IN__0_]]_7, [[BLOCK_IN__0_]]_9), ([[VAR_7_6_]]#0, [[VAR_7_6_]]#1, [[VAR_7_6_]]#2), ([[CST_16_]], [[CST_64_]], [[CST_32_]]) {aTileSize = [], bTileSize = [], cTileSize = [], computeTileSize = [4, 8, 8]} : memref<16x32xi32>, memref<32x64xi32>, memref<16x64xi32>, (!krnl.loop, !krnl.loop, !krnl.loop)
-// CHECK:           }
-// CHECK:           return [[RES_6_]] : memref<16x64xi32>
-// CHECK:         }
-}
-
-// -----
-
-func.func @test_matmulinteger_per_row_a(%arg0: tensor<16x32xui8>, %arg1: tensor<32x64xui8>, %arg2: tensor<16xui8>, %arg3: tensor<1xui8>) -> tensor<16x64xi32> {
-  %0 = "onnx.MatMulInteger"(%arg0, %arg1, %arg2, %arg3) : (tensor<16x32xui8>, tensor<32x64xui8>, tensor<16xui8>, tensor<1xui8>) -> tensor<16x64xi32>
-  return %0 : tensor<16x64xi32>
-
-// CHECK-LABEL:  func.func @test_matmulinteger_per_row
-// CHECK-SAME:   ([[PARAM_0_:%.+]]: memref<16x32xui8>, [[PARAM_1_:%.+]]: memref<32x64xui8>, [[PARAM_2_:%.+]]: memref<16xui8>, [[PARAM_3_:%.+]]: memref<1xui8>) -> memref<16x64xi32> {
-// CHECK-DAG:       [[CST_0_:%.+]] = arith.constant 0 : i32
-// CHECK-DAG:       [[CST_0_1_:%.+]] = arith.constant 0 : index
-// CHECK-DAG:       [[CST_16_:%.+]] = arith.constant 16 : index
-// CHECK-DAG:       [[CST_32_:%.+]] = arith.constant 32 : index
-// CHECK-DAG:       [[CST_64_:%.+]] = arith.constant 64 : index
-// CHECK-DAG:       [[RES_:%.+]] = memref.alloc() {{.*}}: memref<16x32xi32>
-// CHECK-DAG:       [[LOOP_0_:%.+]]:2 = krnl.define_loops 2
-// CHECK:           krnl.iterate([[LOOP_0_]]#0, [[LOOP_0_]]#1) with ([[LOOP_0_]]#0 -> [[I_0_:%.+]] = 0 to 16, [[LOOP_0_]]#1 -> [[I_1_:%.+]] = 0 to 32){
-// CHECK:             [[VAR_7_:%.+]]:2 = krnl.get_induction_var_value([[LOOP_0_]]#0, [[LOOP_0_]]#1) : (!krnl.loop, !krnl.loop) -> (index, index)
-// CHECK:             [[LOAD_PARAM_0_MEM_:%.+]] = krnl.load [[PARAM_0_]]{{.}}[[VAR_7_]]#0, [[VAR_7_]]#1] : memref<16x32xui8>
-// CHECK:             [[VAR_9_:%.+]] = builtin.unrealized_conversion_cast [[LOAD_PARAM_0_MEM_]] : ui8 to i8
-// CHECK:             [[VAR_10_:%.+]] = arith.extui [[VAR_9_]] : i8 to i32
-// CHECK:             krnl.store [[VAR_10_]], [[RES_]]{{.}}[[VAR_7_]]#0, [[VAR_7_]]#1] : memref<16x32xi32>
-// CHECK:           }
-// CHECK-DAG:       [[RES_1_:%.+]] = memref.alloc() {{.*}}: memref<16xi32>
-// CHECK-DAG:       [[LOOP_1_:%.+]] = krnl.define_loops 1
-// CHECK:           krnl.iterate([[LOOP_1_]]) with ([[LOOP_1_]] -> [[I_2_:%.+]] = 0 to 16){
-// CHECK:             [[VAR_7_1_:%.+]] = krnl.get_induction_var_value([[LOOP_1_]]) : (!krnl.loop) -> index
-// CHECK:             [[LOAD_PARAM_0_MEM_1_:%.+]] = krnl.load [[PARAM_2_]]{{.}}[[VAR_7_1_]]{{.}} : memref<16xui8>
-// CHECK:             [[VAR_9_1_:%.+]] = builtin.unrealized_conversion_cast [[LOAD_PARAM_0_MEM_1_]] : ui8 to i8
-// CHECK:             [[VAR_10_1_:%.+]] = arith.extui [[VAR_9_1_]] : i8 to i32
-// CHECK:             krnl.store [[VAR_10_1_]], [[RES_1_]]{{.}}[[VAR_7_1_]]{{.}} : memref<16xi32>
-// CHECK:           }
-// CHECK-DAG:       [[VAR_reinterpret_cast_:%.+]] = memref.reinterpret_cast [[RES_1_]] to offset: [0], sizes: [16, 1], strides: [1, 1] : memref<16xi32> to memref<16x1xi32>
-// CHECK-DAG:       [[RES_2_:%.+]] = memref.alloc() {{.*}}: memref<16x32xi32>
-// CHECK-DAG:       [[LOOP_2_:%.+]]:2 = krnl.define_loops 2
-// CHECK:           krnl.iterate([[LOOP_2_]]#0, [[LOOP_2_]]#1) with ([[LOOP_2_]]#0 -> [[I_3_:%.+]] = 0 to 16, [[LOOP_2_]]#1 -> [[I_4_:%.+]] = 0 to 32){
-// CHECK:             [[VAR_7_2_:%.+]]:2 = krnl.get_induction_var_value([[LOOP_2_]]#0, [[LOOP_2_]]#1) : (!krnl.loop, !krnl.loop) -> (index, index)
-// CHECK-DAG:         [[LOAD_PARAM_0_MEM_1_:%.+]] = krnl.load [[RES_]]{{.}}[[VAR_7_2_]]#0, [[VAR_7_2_]]#1] : memref<16x32xi32>
-// CHECK-DAG:         [[VAR_9_1_:%.+]] = krnl.load [[VAR_reinterpret_cast_]]{{.}}[[VAR_7_2_]]#0, [[CST_0_1_]]{{.}} : memref<16x1xi32>
-// CHECK:             [[VAR_10_2_:%.+]] = arith.subi [[LOAD_PARAM_0_MEM_1_]], [[VAR_9_1_]] : i32
-// CHECK:             krnl.store [[VAR_10_2_]], [[RES_2_]]{{.}}[[VAR_7_2_]]#0, [[VAR_7_2_]]#1] : memref<16x32xi32>
-// CHECK:           }
-// CHECK-DAG:       [[RES_3_:%.+]] = memref.alloc() {{.*}}: memref<32x64xi32>
-// CHECK-DAG:       [[LOOP_3_:%.+]]:2 = krnl.define_loops 2
-// CHECK:           krnl.iterate([[LOOP_3_]]#0, [[LOOP_3_]]#1) with ([[LOOP_3_]]#0 -> [[I_5_:%.+]] = 0 to 32, [[LOOP_3_]]#1 -> [[I_6_:%.+]] = 0 to 64){
-// CHECK:             [[VAR_7_3_:%.+]]:2 = krnl.get_induction_var_value([[LOOP_3_]]#0, [[LOOP_3_]]#1) : (!krnl.loop, !krnl.loop) -> (index, index)
-// CHECK:             [[LOAD_PARAM_0_MEM_1_1_:%.+]] = krnl.load [[PARAM_1_]]{{.}}[[VAR_7_3_]]#0, [[VAR_7_3_]]#1] : memref<32x64xui8>
-// CHECK:             [[VAR_9_2_:%.+]] = builtin.unrealized_conversion_cast [[LOAD_PARAM_0_MEM_1_1_]] : ui8 to i8
-// CHECK:             [[VAR_10_3_:%.+]] = arith.extui [[VAR_9_2_]] : i8 to i32
-// CHECK:             krnl.store [[VAR_10_3_]], [[RES_3_]]{{.}}[[VAR_7_3_]]#0, [[VAR_7_3_]]#1] : memref<32x64xi32>
-// CHECK:           }
-// CHECK-DAG:       [[RES_4_:%.+]] = memref.alloc() {{.*}}: memref<1xi32>
-// CHECK-DAG:       [[LOOP_4_:%.+]] = krnl.define_loops 1
-// CHECK:           krnl.iterate([[LOOP_4_]]) with ([[LOOP_4_]] -> [[I_7_:%.+]] = 0 to 1){
-// CHECK:             [[VAR_7_4_:%.+]] = krnl.get_induction_var_value([[LOOP_4_]]) : (!krnl.loop) -> index
-// CHECK:             [[LOAD_PARAM_0_MEM_1_1_:%.+]] = krnl.load [[PARAM_3_]]{{.}}[[VAR_7_4_]]{{.}} : memref<1xui8>
-// CHECK:             [[VAR_9_3_:%.+]] = builtin.unrealized_conversion_cast [[LOAD_PARAM_0_MEM_1_1_]] : ui8 to i8
-// CHECK:             [[VAR_10_4_:%.+]] = arith.extui [[VAR_9_3_]] : i8 to i32
-// CHECK:             krnl.store [[VAR_10_4_]], [[RES_4_]]{{.}}[[VAR_7_4_]]{{.}} : memref<1xi32>
-// CHECK:           }
-// CHECK-DAG:       [[RES_5_:%.+]] = memref.alloc() {{.*}}: memref<32x64xi32>
-// CHECK-DAG:       [[LOOP_5_:%.+]]:2 = krnl.define_loops 2
-// CHECK:           krnl.iterate([[LOOP_5_]]#0, [[LOOP_5_]]#1) with ([[LOOP_5_]]#0 -> [[I_8_:%.+]] = 0 to 32, [[LOOP_5_]]#1 -> [[I_9_:%.+]] = 0 to 64){
-// CHECK:             [[VAR_7_5_:%.+]]:2 = krnl.get_induction_var_value([[LOOP_5_]]#0, [[LOOP_5_]]#1) : (!krnl.loop, !krnl.loop) -> (index, index)
-// CHECK-DAG:         [[LOAD_PARAM_0_MEM_1_1_1_:%.+]] = krnl.load [[RES_3_]]{{.}}[[VAR_7_5_]]#0, [[VAR_7_5_]]#1] : memref<32x64xi32>
-// CHECK-DAG:         [[VAR_9_3_:%.+]] = krnl.load [[RES_4_]]{{.}}[[CST_0_1_]]{{.}} : memref<1xi32>
-// CHECK:             [[VAR_10_5_:%.+]] = arith.subi [[LOAD_PARAM_0_MEM_1_1_1_]], [[VAR_9_3_]] : i32
-// CHECK:             krnl.store [[VAR_10_5_]], [[RES_5_]]{{.}}[[VAR_7_5_]]#0, [[VAR_7_5_]]#1] : memref<32x64xi32>
-// CHECK:           }
-// CHECK:           [[RES_6_:%.+]] = memref.alloc() {{.*}}: memref<16x64xi32>
-// CHECK:           krnl.memset [[RES_6_]], [[CST_0_]] : memref<16x64xi32>
-// CHECK:           [[LOOP_6_:%.+]]:3 = krnl.define_loops 3
-// CHECK:           [[BLOCK_TILE__0_:%.+]], [[BLOCK_IN__0_:%.+]] = krnl.block [[LOOP_6_]]#0 4 : (!krnl.loop) -> (!krnl.loop, !krnl.loop)
-// CHECK:           [[BLOCK_TILE__1_:%.+]], [[BLOCK_IN__1_:%.+]] = krnl.block [[LOOP_6_]]#1 8 : (!krnl.loop) -> (!krnl.loop, !krnl.loop)
-// CHECK:           [[BLOCK_TILE__2_:%.+]], [[BLOCK_IN__2_:%.+]] = krnl.block [[LOOP_6_]]#2 8 : (!krnl.loop) -> (!krnl.loop, !krnl.loop)
-// CHECK:           krnl.permute([[BLOCK_TILE__0_]], [[BLOCK_IN__0_]], [[BLOCK_TILE__0_]]_6, [[BLOCK_IN__0_]]_7, [[BLOCK_TILE__0_]]_8, [[BLOCK_IN__0_]]_9) [0, 3, 1, 4, 2, 5] : !krnl.loop, !krnl.loop, !krnl.loop, !krnl.loop, !krnl.loop, !krnl.loop
-// CHECK:           krnl.iterate([[BLOCK_TILE__0_]], [[BLOCK_TILE__0_]]_6, [[BLOCK_TILE__0_]]_8) with ([[LOOP_6_]]#0 -> [[I_10_:%.+]] = [[CST_0_1_]] to [[CST_16_]], [[LOOP_6_]]#1 -> [[I_11_:%.+]] = [[CST_0_1_]] to [[CST_64_]], [[LOOP_6_]]#2 -> [[I_12_:%.+]] = [[CST_0_1_]] to [[CST_32_]]){
-// CHECK:             [[VAR_7_6_:%.+]]:3 = krnl.get_induction_var_value([[BLOCK_TILE__0_]], [[BLOCK_TILE__0_]]_6, [[BLOCK_TILE__0_]]_8) : (!krnl.loop, !krnl.loop, !krnl.loop) -> (index, index, index)
-// CHECK:             krnl.matmul [[RES_2_]]{{.}}[[CST_0_1_]], [[CST_0_1_]]{{.}}, [[RES_5_]]{{.}}[[CST_0_1_]], [[CST_0_1_]]{{.}}, [[RES_6_]]{{.}}[[CST_0_1_]], [[CST_0_1_]]{{.}}, ([[BLOCK_IN__0_]], [[BLOCK_IN__0_]]_7, [[BLOCK_IN__0_]]_9), ([[VAR_7_6_]]#0, [[VAR_7_6_]]#1, [[VAR_7_6_]]#2), ([[CST_16_]], [[CST_64_]], [[CST_32_]]) {aTileSize = [], bTileSize = [], cTileSize = [], computeTileSize = [4, 8, 8]} : memref<16x32xi32>, memref<32x64xi32>, memref<16x64xi32>, (!krnl.loop, !krnl.loop, !krnl.loop)
-// CHECK:           }
-// CHECK:           return [[RES_6_]] : memref<16x64xi32>
->>>>>>> ba7fe74d
 // CHECK:         }
 }