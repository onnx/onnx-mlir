// RUN: onnx-mlir-opt -O3 --shape-inference --convert-onnx-to-krnl='emit-intermediate-ir' --canonicalize %s -split-input-file | FileCheck %s

// -----

// Test whether the lowering is correct in the presence of dynamic dimensions.
func.func private @test_depth_to_space_dynamic_dims(%arg0 : tensor<1x?x8x?xf32>) -> tensor<1x?x32x?xf32> {
  %0 = "onnx.DepthToSpace"(%arg0) {blocksize = 4 : si64} : (tensor<1x?x8x?xf32>) -> tensor<1x?x32x?xf32>
  "func.return"(%0) : (tensor<1x?x32x?xf32>) -> ()

<<<<<<< HEAD
// CHECK-DAG: #map1 = affine_map<()[s0] -> (s0 floordiv 16)>
// CHECK-DAG: #map2 = affine_map<()[s0] -> (s0 * 4)>
=======
// CHECK-DAG: [[MAP_1_:#.+]] = affine_map<()[s0] -> (s0 floordiv 16)>
// CHECK-DAG: [[MAP_2_:#.+]] = affine_map<()[s0] -> (s0 * 4)>
>>>>>>> eaec2ec2
// CHECK-LABEL:  func private @test_depth_to_space_dynamic_dims
// CHECK-SAME:   ([[PARAM_0_:%.+]]: memref<1x?x8x?xf32>) -> memref<1x?x32x?xf32> {
// CHECK-DAG:       [[VAR_c3_:%.+]] = arith.constant 3 : index
// CHECK-DAG:       [[VAR_c2_:%.+]] = arith.constant 2 : index
// CHECK-DAG:       [[VAR_c1_:%.+]] = arith.constant 1 : index
// CHECK-DAG:       [[VAR_c0_:%.+]] = arith.constant 0 : index
// CHECK-DAG:       [[VAR_c32_:%.+]] = arith.constant 32 : index
// CHECK-DAG:       [[VAR_c5_:%.+]] = arith.constant 5 : index
// CHECK-DAG:       [[VAR_c4_:%.+]] = arith.constant 4 : index
// CHECK-DAG:       [[VAR_c8_:%.+]] = arith.constant 8 : index
// CHECK-NOT: separator of consecutive DAGs
// CHECK-DAG:       [[VAR_0_:%.+]] = memref.dim [[PARAM_0_]], [[VAR_c1_]] : memref<1x?x8x?xf32>
// CHECK-DAG:       [[VAR_1_:%.+]] = memref.dim [[PARAM_0_]], [[VAR_c3_]] : memref<1x?x8x?xf32>
// CHECK-NOT: separator of consecutive DAGs
<<<<<<< HEAD
// CHECK-DAG:       [[VAR_2_:%.+]] = affine.apply #map1(){{.}}[[VAR_0_]]{{.}}
// CHECK-DAG:       [[VAR_3_:%.+]] = affine.apply #map2(){{.}}[[VAR_1_]]{{.}}
=======
// CHECK-DAG:       [[VAR_2_:%.+]] = affine.apply [[MAP_1_]](){{.}}[[VAR_0_]]{{.}}
// CHECK-DAG:       [[VAR_3_:%.+]] = affine.apply [[MAP_2_]](){{.}}[[VAR_1_]]{{.}}
>>>>>>> eaec2ec2
// CHECK-DAG:       [[RES_:%.+]] = memref.alloc() {{.*}}: memref<6xindex>
// CHECK:           krnl.store [[VAR_c1_]], [[RES_]]{{.}}[[VAR_c0_]]{{.}} : memref<6xindex>
// CHECK:           krnl.store [[VAR_c4_]], [[RES_]]{{.}}[[VAR_c1_]]{{.}} : memref<6xindex>
// CHECK:           krnl.store [[VAR_c4_]], [[RES_]]{{.}}[[VAR_c2_]]{{.}} : memref<6xindex>
// CHECK:           krnl.store [[VAR_2_]], [[RES_]]{{.}}[[VAR_c3_]]{{.}} : memref<6xindex>
// CHECK:           krnl.store [[VAR_c8_]], [[RES_]]{{.}}[[VAR_c4_]]{{.}} : memref<6xindex>
// CHECK:           krnl.store [[VAR_1_]], [[RES_]]{{.}}[[VAR_c5_]]{{.}} : memref<6xindex>
// CHECK-DAG:       [[VAR_5_:%.+]] = builtin.unrealized_conversion_cast [[PARAM_0_]] : memref<1x?x8x?xf32> to tensor<1x?x8x?xf32>
// CHECK-DAG:       [[VAR_6_:%.+]] = builtin.unrealized_conversion_cast [[RES_]] : memref<6xindex> to tensor<6xi64>
// CHECK:           [[VAR_7_:%.+]] = "onnx.Reshape"([[VAR_5_]], [[VAR_6_]]) {allowzero = 0 : si64} : (tensor<1x?x8x?xf32>, tensor<6xi64>) -> tensor<?x?x?x?x?x?xf32>
// CHECK:           [[VAR_8_:%.+]] = builtin.unrealized_conversion_cast [[VAR_7_]] : tensor<?x?x?x?x?x?xf32> to memref<?x?x?x?x?x?xf32>
// CHECK:           [[VAR_9_:%.+]] = memref.cast [[VAR_8_]] : memref<?x?x?x?x?x?xf32> to memref<1x4x4x?x8x?xf32>
// CHECK:           [[VAR_10_:%.+]] = builtin.unrealized_conversion_cast [[VAR_9_]] : memref<1x4x4x?x8x?xf32> to tensor<1x4x4x?x8x?xf32>
// CHECK-DAG:       [[VAR_11_:%.+]] = "onnx.Transpose"([[VAR_10_]]) {perm = [0, 3, 4, 1, 5, 2]} : (tensor<1x4x4x?x8x?xf32>) -> tensor<1x?x8x4x?x4xf32>
// CHECK-DAG:       [[RES_1_:%.+]] = memref.alloc() {{.*}}: memref<4xindex>
// CHECK:           krnl.store [[VAR_c1_]], [[RES_1_]]{{.}}[[VAR_c0_]]{{.}} : memref<4xindex>
// CHECK:           krnl.store [[VAR_2_]], [[RES_1_]]{{.}}[[VAR_c1_]]{{.}} : memref<4xindex>
// CHECK:           krnl.store [[VAR_c32_]], [[RES_1_]]{{.}}[[VAR_c2_]]{{.}} : memref<4xindex>
// CHECK:           krnl.store [[VAR_3_]], [[RES_1_]]{{.}}[[VAR_c3_]]{{.}} : memref<4xindex>
// CHECK:           [[VAR_13_:%.+]] = builtin.unrealized_conversion_cast [[RES_1_]] : memref<4xindex> to tensor<4xi64>
// CHECK:           [[VAR_14_:%.+]] = "onnx.Reshape"([[VAR_11_]], [[VAR_13_]]) {allowzero = 0 : si64} : (tensor<1x?x8x4x?x4xf32>, tensor<4xi64>) -> tensor<?x?x?x?xf32>
// CHECK:           [[VAR_15_:%.+]] = builtin.unrealized_conversion_cast [[VAR_14_]] : tensor<?x?x?x?xf32> to memref<?x?x?x?xf32>
// CHECK:           [[VAR_16_:%.+]] = memref.cast [[VAR_15_]] : memref<?x?x?x?xf32> to memref<1x?x32x?xf32>
// CHECK:           return [[VAR_16_]] : memref<1x?x32x?xf32>
// CHECK:         }
}<|MERGE_RESOLUTION|>--- conflicted
+++ resolved
@@ -7,13 +7,8 @@
   %0 = "onnx.DepthToSpace"(%arg0) {blocksize = 4 : si64} : (tensor<1x?x8x?xf32>) -> tensor<1x?x32x?xf32>
   "func.return"(%0) : (tensor<1x?x32x?xf32>) -> ()
 
-<<<<<<< HEAD
-// CHECK-DAG: #map1 = affine_map<()[s0] -> (s0 floordiv 16)>
-// CHECK-DAG: #map2 = affine_map<()[s0] -> (s0 * 4)>
-=======
 // CHECK-DAG: [[MAP_1_:#.+]] = affine_map<()[s0] -> (s0 floordiv 16)>
 // CHECK-DAG: [[MAP_2_:#.+]] = affine_map<()[s0] -> (s0 * 4)>
->>>>>>> eaec2ec2
 // CHECK-LABEL:  func private @test_depth_to_space_dynamic_dims
 // CHECK-SAME:   ([[PARAM_0_:%.+]]: memref<1x?x8x?xf32>) -> memref<1x?x32x?xf32> {
 // CHECK-DAG:       [[VAR_c3_:%.+]] = arith.constant 3 : index
@@ -28,13 +23,8 @@
 // CHECK-DAG:       [[VAR_0_:%.+]] = memref.dim [[PARAM_0_]], [[VAR_c1_]] : memref<1x?x8x?xf32>
 // CHECK-DAG:       [[VAR_1_:%.+]] = memref.dim [[PARAM_0_]], [[VAR_c3_]] : memref<1x?x8x?xf32>
 // CHECK-NOT: separator of consecutive DAGs
-<<<<<<< HEAD
-// CHECK-DAG:       [[VAR_2_:%.+]] = affine.apply #map1(){{.}}[[VAR_0_]]{{.}}
-// CHECK-DAG:       [[VAR_3_:%.+]] = affine.apply #map2(){{.}}[[VAR_1_]]{{.}}
-=======
 // CHECK-DAG:       [[VAR_2_:%.+]] = affine.apply [[MAP_1_]](){{.}}[[VAR_0_]]{{.}}
 // CHECK-DAG:       [[VAR_3_:%.+]] = affine.apply [[MAP_2_]](){{.}}[[VAR_1_]]{{.}}
->>>>>>> eaec2ec2
 // CHECK-DAG:       [[RES_:%.+]] = memref.alloc() {{.*}}: memref<6xindex>
 // CHECK:           krnl.store [[VAR_c1_]], [[RES_]]{{.}}[[VAR_c0_]]{{.}} : memref<6xindex>
 // CHECK:           krnl.store [[VAR_c4_]], [[RES_]]{{.}}[[VAR_c1_]]{{.}} : memref<6xindex>
