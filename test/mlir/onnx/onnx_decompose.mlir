// RUN: onnx-mlir-opt --decompose-onnx %s -split-input-file | FileCheck %s

// -----

func.func @test_dft(%arg0 : tensor<?x?x?xf32>, %arg1 : tensor<?xi64>) -> tensor<*xf32> {
  %cst = "onnx.NoValue"() {value} : () -> none
  %0 ="onnx.DFTV17"(%arg0, %arg1) : (tensor<?x?x?xf32>, tensor<?xi64>)-> tensor<*xf32>
  "onnx.Return"(%0) : (tensor<*xf32>) -> ()

// mlir2FileCheck.py
// CHECK-LABEL:  func.func @test_dft
// CHECK-SAME:   ([[PARAM_0_:%.+]]: tensor<?x?x?xf32>, [[PARAM_1_:%.+]]: tensor<?xi64>) -> tensor<*xf32> {
// CHECK:           [[VAR_0_:%.+]] = onnx.Constant dense<1> : tensor<i64>
// CHECK:           [[VAR_1_:%.+]] = "onnx.DFT"([[PARAM_0_]], [[PARAM_1_]], [[VAR_0_]]) {inverse = 0 : si64, onesided = 0 : si64} : (tensor<?x?x?xf32>, tensor<?xi64>, tensor<i64>) -> tensor<*xf32>
// CHECK:           onnx.Return [[VAR_1_]] : tensor<*xf32>
// CHECK:         }
}

// -----

func.func @test_dft_one_sided(%arg0 : tensor<?x?x?xf32>, %arg1 : tensor<?xi64>) -> tensor<*xf32> {
  %0 ="onnx.DFTV17"(%arg0, %arg1) {onesided = 1 : si64}  : (tensor<?x?x?xf32>, tensor<?xi64>)-> tensor<*xf32>
  "onnx.Return"(%0) : (tensor<*xf32>) -> ()

// mlir2FileCheck.py
// CHECK-LABEL:  func.func @test_dft_one_sided
// CHECK-SAME:   ([[PARAM_0_:%.+]]: tensor<?x?x?xf32>, [[PARAM_1_:%.+]]: tensor<?xi64>) -> tensor<*xf32> {
// CHECK:           [[VAR_0_:%.+]] = onnx.Constant dense<1> : tensor<i64>
// CHECK:           [[VAR_1_:%.+]] = "onnx.DFT"([[PARAM_0_]], [[PARAM_1_]], [[VAR_0_]]) {inverse = 0 : si64, onesided = 1 : si64} : (tensor<?x?x?xf32>, tensor<?xi64>, tensor<i64>) -> tensor<*xf32>
// CHECK:           onnx.Return [[VAR_1_]] : tensor<*xf32>
// CHECK:         }
}

// -----

func.func @test_dft_inverse(%arg0 : tensor<?x?x?xf32>, %arg1 : tensor<?xi64>) -> tensor<*xf32> {
  %0 ="onnx.DFTV17"(%arg0, %arg1) {inverse = 1 : si64}  : (tensor<?x?x?xf32>, tensor<?xi64>)-> tensor<*xf32>
  "onnx.Return"(%0) : (tensor<*xf32>) -> ()

// mlir2FileCheck.py
// CHECK-LABEL:  func.func @test_dft_inverse
// CHECK-SAME:   ([[PARAM_0_:%.+]]: tensor<?x?x?xf32>, [[PARAM_1_:%.+]]: tensor<?xi64>) -> tensor<*xf32> {
// CHECK:           [[VAR_0_:%.+]] = onnx.Constant dense<1> : tensor<i64>
// CHECK:           [[VAR_1_:%.+]] = "onnx.DFT"([[PARAM_0_]], [[PARAM_1_]], [[VAR_0_]]) {inverse = 1 : si64, onesided = 0 : si64} : (tensor<?x?x?xf32>, tensor<?xi64>, tensor<i64>) -> tensor<*xf32>
// CHECK:           onnx.Return [[VAR_1_]] : tensor<*xf32>
// CHECK:         }
}

// -----

// CHECK-LABEL: @test_reducel1(%{{.*}}: tensor<?x?x?xf32>, %{{.*}}: tensor<?xi64>) -> tensor<*xf32>
func.func @test_reducel1(%arg0 : tensor<?x?x?xf32>, %arg1 : tensor<?xi64>) -> tensor<*xf32> {
  %0 ="onnx.ReduceL1"(%arg0, %arg1) {keepdims = 0 : si64} : (tensor<?x?x?xf32>, tensor<?xi64>)-> tensor<*xf32>
  "onnx.Return"(%0) : (tensor<*xf32>) -> ()

  // CHECK-NEXT: [[ABS:%.+]] =  "onnx.Abs"(%arg0) : (tensor<?x?x?xf32>) -> tensor<*xf32>
  // CHECK-NEXT: %{{[0-9]+}} = "onnx.ReduceSum"([[ABS]], %arg1) {keepdims = 0 : si64, noop_with_empty_axes = 0 : si64} : (tensor<*xf32>, tensor<?xi64>) -> tensor<*xf32>
}

// -----

// CHECK-LABEL: @test_reducel2(%{{.*}}: tensor<?x?x?xf32>, %{{.*}}: tensor<?xi64>) -> tensor<*xf32>
func.func @test_reducel2(%arg0 : tensor<?x?x?xf32>, %arg1 : tensor<?xi64>) -> tensor<*xf32> {
  %0 ="onnx.ReduceL2"(%arg0, %arg1) {keepdims = 0 : si64} : (tensor<?x?x?xf32>, tensor<?xi64>)-> tensor<*xf32>
  "onnx.Return"(%0) : (tensor<*xf32>) -> ()

  // CHECK-NEXT: [[MUL:%.+]] =  "onnx.Mul"(%arg0, %arg0) : (tensor<?x?x?xf32>, tensor<?x?x?xf32>) -> tensor<*xf32>
  // CHECK-NEXT: [[REDUCE_SUM:%.+]] = "onnx.ReduceSum"([[MUL]], %arg1) {keepdims = 0 : si64, noop_with_empty_axes = 0 : si64} : (tensor<*xf32>, tensor<?xi64>) -> tensor<*xf32>
  // CHECK-NEXT: [[SQRT:%.+]] =  "onnx.Sqrt"([[REDUCE_SUM]]) : (tensor<*xf32>) -> tensor<*xf32>
}

// -----

// CHECK-LABEL: @test_reducelogsum(%{{.*}}: tensor<?x?x?xf32>, %{{.*}}: tensor<?xi64>) -> tensor<*xf32>
func.func @test_reducelogsum(%arg0 : tensor<?x?x?xf32>, %arg1 : tensor<?xi64>) -> tensor<*xf32> {
  %0 ="onnx.ReduceLogSum"(%arg0, %arg1) {keepdims = 0 : si64} : (tensor<?x?x?xf32>, tensor<?xi64>)-> tensor<*xf32>
  "onnx.Return"(%0) : (tensor<*xf32>) -> ()
  // CHECK-NEXT: [[REDUCE_SUM:%.+]] = "onnx.ReduceSum"(%arg0, %arg1) {keepdims = 0 : si64, noop_with_empty_axes = 0 : si64} : (tensor<?x?x?xf32>, tensor<?xi64>) -> tensor<*xf32>
  // CHECK-NEXT: [[LOG:%.+]] =  "onnx.Log"([[REDUCE_SUM]]) : (tensor<*xf32>) -> tensor<*xf32>
}

// -----

// CHECK-LABEL: @test_reducelogsumexp(%{{.*}}: tensor<?x?x?xf32>, %{{.*}}: tensor<?xi64>) -> tensor<*xf32>
func.func @test_reducelogsumexp(%arg0 : tensor<?x?x?xf32>, %arg1 : tensor<?xi64>) -> tensor<*xf32> {
  %0 ="onnx.ReduceLogSumExp"(%arg0, %arg1) {keepdims = 0 : si64} : (tensor<?x?x?xf32>, tensor<?xi64>)-> tensor<*xf32>
  "onnx.Return"(%0) : (tensor<*xf32>) -> ()

  // CHECK-NEXT: [[REDUCE_MAX:%.+]] = "onnx.ReduceMax"(%arg0, %arg1) {keepdims = 1 : si64, noop_with_empty_axes = 0 : si64} : (tensor<?x?x?xf32>, tensor<?xi64>) -> tensor<*xf32>
  // CHECK-NEXT: [[SUB:%.+]] = "onnx.Sub"(%arg0, [[REDUCE_MAX]]) : (tensor<?x?x?xf32>, tensor<*xf32>) -> tensor<*xf32>
  // CHECK-NEXT: [[EXP:%.+]] = "onnx.Exp"([[SUB]]) : (tensor<*xf32>) -> tensor<*xf32>
  // CHECK-NEXT: [[REDUCE_SUM:%.+]] = "onnx.ReduceSum"([[EXP]], %arg1) {keepdims = 0 : si64, noop_with_empty_axes = 0 : si64} : (tensor<*xf32>, tensor<?xi64>) -> tensor<*xf32>
  // CHECK-NEXT: [[LOG:%.+]] = "onnx.Log"([[REDUCE_SUM]]) : (tensor<*xf32>) -> tensor<*xf32>
  // CHECK-NEXT: [[SQUEEZE:%.+]] = "onnx.Squeeze"([[REDUCE_MAX]], %arg1) : (tensor<*xf32>, tensor<?xi64>) -> tensor<*xf32>
  // CHECK-NEXT: [[RES:%.+]] = "onnx.Add"([[LOG]], [[SQUEEZE]]) : (tensor<*xf32>, tensor<*xf32>) -> tensor<*xf32>
  // CHECK-NEXT: onnx.Return [[RES]] : tensor<*xf32>
}

// -----

// CHECK-LABEL: @test_reducelogsumexp_keepdims(%{{.*}}: tensor<?x?x?xf32>, %{{.*}}: tensor<?xi64>) -> tensor<*xf32>
func.func @test_reducelogsumexp_keepdims(%arg0 : tensor<?x?x?xf32>, %arg1 : tensor<?xi64>) -> tensor<*xf32> {
  %0 ="onnx.ReduceLogSumExp"(%arg0, %arg1) {keepdims = 1 : si64} : (tensor<?x?x?xf32>, tensor<?xi64>)-> tensor<*xf32>
  "onnx.Return"(%0) : (tensor<*xf32>) -> ()

  // CHECK-NEXT: [[REDUCE_MAX:%.+]] = "onnx.ReduceMax"(%arg0, %arg1) {keepdims = 1 : si64, noop_with_empty_axes = 0 : si64} : (tensor<?x?x?xf32>, tensor<?xi64>) -> tensor<*xf32>
  // CHECK-NEXT: [[SUB:%.+]] = "onnx.Sub"(%arg0, [[REDUCE_MAX]]) : (tensor<?x?x?xf32>, tensor<*xf32>) -> tensor<*xf32>
  // CHECK-NEXT: [[EXP:%.+]] = "onnx.Exp"([[SUB]]) : (tensor<*xf32>) -> tensor<*xf32>
  // CHECK-NEXT: [[REDUCE_SUM:%.+]] = "onnx.ReduceSum"([[EXP]], %arg1) {keepdims = 1 : si64, noop_with_empty_axes = 0 : si64} : (tensor<*xf32>, tensor<?xi64>) -> tensor<*xf32>
  // CHECK-NEXT: [[LOG:%.+]] = "onnx.Log"([[REDUCE_SUM]]) : (tensor<*xf32>) -> tensor<*xf32>
  // CHECK-NEXT: [[RES:%.+]] = "onnx.Add"([[LOG]], [[REDUCE_MAX]]) : (tensor<*xf32>, tensor<*xf32>) -> tensor<*xf32>
  // CHECK-NEXT: onnx.Return [[RES]] : tensor<*xf32>
}

// -----

// CHECK-LABEL: @test_reducesumsquare(%{{.*}}: tensor<?x?x?xf32>, %{{.*}}: tensor<?xi64>) -> tensor<*xf32>
func.func @test_reducesumsquare(%arg0 : tensor<?x?x?xf32>, %arg1 : tensor<?xi64>) -> tensor<*xf32> {
  %0 ="onnx.ReduceSumSquare"(%arg0, %arg1) {keepdims = 0 : si64} : (tensor<?x?x?xf32>, tensor<?xi64>)-> tensor<*xf32>
  "onnx.Return"(%0) : (tensor<*xf32>) -> ()

  // CHECK-NEXT: [[SQUARE:%.+]] =  "onnx.Mul"(%arg0, %arg0) : (tensor<?x?x?xf32>, tensor<?x?x?xf32>) -> tensor<*xf32>
  // CHECK-NEXT: %{{[0-9]+}} = "onnx.ReduceSum"([[SQUARE]], %arg1) {keepdims = 0 : si64, noop_with_empty_axes = 0 : si64} : (tensor<*xf32>, tensor<?xi64>) -> tensor<*xf32>
}

// -----

// null
// CHECK-LABEL: func @test_scaler_null_float(%{{.*}}: tensor<3xf32>) -> tensor<3xf32> {
func.func @test_scaler_null_float(%arg0: tensor<3xf32>) -> tensor<3xf32> {
  %0 = "onnx.Scaler"(%arg0) : (tensor<3xf32>) -> tensor<3xf32>
  onnx.Return %0 : tensor<3xf32>

  // CHECK-NEXT: onnx.Return %arg0 : tensor<3xf32>
}

// -----

// null not float
// CHECK-LABEL: func @test_scaler_null(%{{.*}}: tensor<3xi32>) -> tensor<3xf32> {
func.func @test_scaler_null(%arg0: tensor<3xi32>) -> tensor<3xf32> {
  %0 = "onnx.Scaler"(%arg0) : (tensor<3xi32>) -> tensor<3xf32>
  onnx.Return %0 : tensor<3xf32>

  // CHECK-NEXT: %0 = "onnx.Cast"(%arg0) {saturate = 1 : si64, to = f32} : (tensor<3xi32>) -> tensor<3xf32>
  // CHECK-NEXT: onnx.Return %0 : tensor<3xf32>
}

// -----

// scaler no offset
// CHECK-LABEL: func @test_scaler_no_offset(%{{.*}}: tensor<3xf32>) -> tensor<3xf32> {
func.func @test_scaler_no_offset(%arg0: tensor<3xf32>) -> tensor<3xf32> {
  %0 = "onnx.Scaler"(%arg0) {scale = [3.125000e-02 : f32, 0.0909090936 : f32, 0.0333333351 : f32]} : (tensor<3xf32>) -> tensor<3xf32>
  onnx.Return %0 : tensor<3xf32>

  // CHECK-NEXT: %0 = onnx.Constant dense<[3.125000e-02, 0.0909090936, 0.0333333351]> : tensor<3xf32>
  // CHECK-NEXT: %1 = "onnx.Mul"(%arg0, %0) : (tensor<3xf32>, tensor<3xf32>) -> tensor<3xf32>
  // CHECK-NEXT: onnx.Return %1 : tensor<3xf32>
}

// -----

// scaler no offset, int input
// CHECK-LABEL:  func.func @test_scaler_no_offset2
func.func @test_scaler_no_offset2(%arg0: tensor<3xi32>) -> tensor<3xf32> {
  %0 = "onnx.Scaler"(%arg0) {scale = [3.125000e-02 : f32, 0.0909090936 : f32, 0.0333333351 : f32]} : (tensor<3xi32>) -> tensor<3xf32>
  onnx.Return %0 : tensor<3xf32>
// CHECK-SAME:   ([[PARAM_0_:%.+]]: tensor<3xi32>) -> tensor<3xf32> {
// CHECK-DAG:       [[VAR_0_:%.+]] = onnx.Constant dense<[3.125000e-02, 0.0909090936, 0.0333333351]> : tensor<3xf32>
// CHECK-DAG:       [[VAR_1_:%.+]] = "onnx.Cast"([[PARAM_0_]]) {saturate = 1 : si64, to = f32} : (tensor<3xi32>) -> tensor<*xf32>
// CHECK:           [[VAR_2_:%.+]] = "onnx.Mul"([[VAR_1_]], [[VAR_0_]]) : (tensor<*xf32>, tensor<3xf32>) -> tensor<3xf32>
// CHECK:           onnx.Return [[VAR_2_]] : tensor<3xf32>
}

// -----

// scaler no scale
// CHECK-LABEL: func @test_scaler_no_scale(%{{.*}}: tensor<3xf32>) -> tensor<3xf32> {
func.func @test_scaler_no_scale(%arg0: tensor<3xf32>) -> tensor<3xf32> {
  %0 = "onnx.Scaler"(%arg0) {offset = [1986.99939 : f32, 0.99999988 : f32, 0.999999701 : f32]} : (tensor<3xf32>) -> tensor<3xf32>
  onnx.Return %0 : tensor<3xf32>

  // CHECK-NEXT: %0 = onnx.Constant dense<[1986.99939, 0.99999988, 0.999999701]> : tensor<3xf32>
  // CHECK-NEXT: %1 = "onnx.Sub"(%arg0, %0) : (tensor<3xf32>, tensor<3xf32>) -> tensor<3xf32>
  // CHECK-NEXT: onnx.Return %1 : tensor<3xf32>
}

// -----

// scaler no scale, int input
// CHECK-LABEL: func @test_scaler_no_scale2
func.func @test_scaler_no_scale2(%arg0: tensor<3xi32>) -> tensor<3xf32> {
  %0 = "onnx.Scaler"(%arg0) {offset = [1986.99939 : f32, 0.99999988 : f32, 0.999999701 : f32]} : (tensor<3xi32>) -> tensor<3xf32>
  onnx.Return %0 : tensor<3xf32>

// CHECK-SAME:   ([[PARAM_0_:%.+]]: tensor<3xi32>) -> tensor<3xf32> {
// CHECK-DAG:       [[VAR_0_:%.+]] = onnx.Constant dense<[1986.99939, 0.99999988, 0.999999701]> : tensor<3xf32>
// CHECK-DAG:       [[VAR_1_:%.+]] = "onnx.Cast"([[PARAM_0_]]) {saturate = 1 : si64, to = f32} : (tensor<3xi32>) -> tensor<*xf32>
// CHECK:           [[VAR_2_:%.+]] = "onnx.Sub"([[VAR_1_]], [[VAR_0_]]) : (tensor<*xf32>, tensor<3xf32>) -> tensor<3xf32>
// CHECK:           onnx.Return [[VAR_2_]] : tensor<3xf32>
}

// -----

// normal scaler
// CHECK-LABEL: func @test_scaler_normal
func.func @test_scaler_normal(%arg0: tensor<3xf32>) -> tensor<3xf32> {
  %0 = "onnx.Scaler"(%arg0) {offset = [1986.99939 : f32, 0.99999988 : f32, 0.999999701 : f32], scale = [3.125000e-02 : f32, 0.0909090936 : f32, 0.0333333351 : f32]} : (tensor<3xf32>) -> tensor<3xf32>
  onnx.Return %0 : tensor<3xf32>

// CHECK-SAME:   ([[PARAM_0_:%.+]]: tensor<3xf32>) -> tensor<3xf32> {
// CHECK-DAG:       [[VAR_0_:%.+]] = onnx.Constant dense<[3.125000e-02, 0.0909090936, 0.0333333351]> : tensor<3xf32>
// CHECK-DAG:       [[VAR_1_:%.+]] = onnx.Constant dense<[1986.99939, 0.99999988, 0.999999701]> : tensor<3xf32>
// CHECK:           [[VAR_2_:%.+]] = "onnx.Sub"([[PARAM_0_]], [[VAR_1_]]) : (tensor<3xf32>, tensor<3xf32>) -> tensor<3xf32>
// CHECK:           [[VAR_3_:%.+]] = "onnx.Mul"([[VAR_2_]], [[VAR_0_]]) : (tensor<3xf32>, tensor<3xf32>) -> tensor<3xf32>
// CHECK:           onnx.Return [[VAR_3_]] : tensor<3xf32>
}

// -----

// normal scaler, int input
// CHECK-LABEL: func @test_scaler_normal2
func.func @test_scaler_normal2(%arg0: tensor<3xi32>) -> tensor<3xf32> {
  %0 = "onnx.Scaler"(%arg0) {offset = [1986.99939 : f32, 0.99999988 : f32, 0.999999701 : f32], scale = [3.125000e-02 : f32, 0.0909090936 : f32, 0.0333333351 : f32]} : (tensor<3xi32>) -> tensor<3xf32>
  onnx.Return %0 : tensor<3xf32>

// CHECK-SAME:   ([[PARAM_0_:%.+]]: tensor<3xi32>) -> tensor<3xf32> {
// CHECK-DAG:       [[VAR_0_:%.+]] = onnx.Constant dense<[3.125000e-02, 0.0909090936, 0.0333333351]> : tensor<3xf32>
// CHECK-DAG:       [[VAR_1_:%.+]] = onnx.Constant dense<[1986.99939, 0.99999988, 0.999999701]> : tensor<3xf32>
// CHECK-DAG:       [[VAR_2_:%.+]] = "onnx.Cast"([[PARAM_0_]]) {saturate = 1 : si64, to = f32} : (tensor<3xi32>) -> tensor<*xf32>
// CHECK:           [[VAR_3_:%.+]] = "onnx.Sub"([[VAR_2_]], [[VAR_1_]]) : (tensor<*xf32>, tensor<3xf32>) -> tensor<*xf32>
// CHECK:           [[VAR_4_:%.+]] = "onnx.Mul"([[VAR_3_]], [[VAR_0_]]) : (tensor<*xf32>, tensor<3xf32>) -> tensor<3xf32>
// CHECK:           onnx.Return [[VAR_4_]] : tensor<3xf32>
}

// -----

// normal scaler with constant offset and scale
// CHECK-LABEL: func @test_scaler_constant
func.func @test_scaler_constant(%arg0: tensor<3xf32>) -> tensor<3xf32> {
  %0 = "onnx.Scaler"(%arg0) {offset = [1986.99939 : f32], scale = [3.125000e-02 : f32]} : (tensor<3xf32>) -> tensor<3xf32>
  onnx.Return %0 : tensor<3xf32>

// CHECK-SAME:   ([[PARAM_0_:%.+]]: tensor<3xf32>) -> tensor<3xf32> {
// CHECK-DAG:       [[VAR_0_:%.+]] = onnx.Constant dense<3.125000e-02> : tensor<1xf32>
// CHECK-DAG:       [[VAR_1_:%.+]] = onnx.Constant dense<1986.99939> : tensor<1xf32>
// CHECK:           [[VAR_2_:%.+]] = "onnx.Sub"([[PARAM_0_]], [[VAR_1_]]) : (tensor<3xf32>, tensor<1xf32>) -> tensor<3xf32>
// CHECK:           [[VAR_3_:%.+]] = "onnx.Mul"([[VAR_2_]], [[VAR_0_]]) : (tensor<3xf32>, tensor<1xf32>) -> tensor<3xf32>
// CHECK:           onnx.Return [[VAR_3_]] : tensor<3xf32>
}

// -----

// Rewrite LogSoftmax using Log and Softmax.
func.func @test_logsoftmax(%arg0 : tensor<10x10xf32>) -> tensor<*xf32> {
  %0 = "onnx.LogSoftmax"(%arg0) {axis=1: si64} : (tensor<10x10xf32>) -> tensor<*xf32>
  "onnx.Return"(%0) : (tensor<*xf32>) -> ()

  // CHECK-LABEL: test_logsoftmax
  // CHECK: [[SOFTMAX:%.+]] = "onnx.Softmax"(%arg0) {axis = 1 : si64} : (tensor<10x10xf32>) -> tensor<*xf32>
  // CHECK: [[RES:%.+]] = "onnx.Log"([[SOFTMAX]]) : (tensor<*xf32>) -> tensor<*xf32>
  // CHECK: onnx.Return [[RES]] : tensor<*xf32>
}

// -----

func.func @test_upsample(%arg0: tensor<1x1x2x2xf32>, %arg1: tensor<4xf32>) -> tensor<1x1x4x6xf32> {
  %0 = "onnx.Upsample"(%arg0, %arg1) {mode = "nearest"} : (tensor<1x1x2x2xf32>, tensor<4xf32>) -> tensor<1x1x4x6xf32>
  onnx.Return %0 : tensor<1x1x4x6xf32>
// CHECK-LABEL:  func.func @test_upsample
// CHECK-SAME:   ([[PARAM_0_:%.+]]: tensor<1x1x2x2xf32>, [[PARAM_1_:%.+]]: tensor<4xf32>) -> tensor<1x1x4x6xf32> {
// CHECK:           [[VAR_0_:%.+]] = "onnx.NoValue"() {value} : () -> none
// CHECK:           [[VAR_1_:%.+]] = "onnx.Resize"([[PARAM_0_]], [[VAR_0_]], [[PARAM_1_]], [[VAR_0_]]) {antialias = 0 : si64, coordinate_transformation_mode = "half_pixel", cubic_coeff_a = -7.500000e-01 : f32, exclude_outside = 0 : si64, extrapolation_value = 0.000000e+00 : f32, keep_aspect_ratio_policy = "stretch", mode = "nearest", nearest_mode = "round_prefer_floor"} : (tensor<1x1x2x2xf32>, none, tensor<4xf32>, none) -> tensor<1x1x4x6xf32>
// CHECK:           onnx.Return [[VAR_1_]] : tensor<1x1x4x6xf32>
}

// -----

func.func @test_upsamplev7(%arg0: tensor<1x1x2x2xf32>) -> tensor<1x1x4x6xf32> {
  %0 = "onnx.UpsampleV7"(%arg0) {mode = "nearest", scales = [0.1 : f32, 0.2 : f32, 0.3 : f32, 0.4 : f32]} : (tensor<1x1x2x2xf32>) -> tensor<1x1x4x6xf32>
  onnx.Return %0 : tensor<1x1x4x6xf32>
// CHECK-LABEL:  func.func @test_upsamplev7
// CHECK-SAME:   ([[PARAM_0_:%.+]]: tensor<1x1x2x2xf32>) -> tensor<1x1x4x6xf32> {
// CHECK-DAG:       [[VAR_0_:%.+]] = "onnx.NoValue"() {value} : () -> none
// CHECK-DAG:       [[VAR_1_:%.+]] = onnx.Constant dense<[1.000000e-01, 2.000000e-01, 3.000000e-01, 4.000000e-01]> : tensor<4xf32>
// CHECK:           [[VAR_2_:%.+]] = "onnx.Resize"([[PARAM_0_]], [[VAR_0_]], [[VAR_1_]], [[VAR_0_]]) {antialias = 0 : si64, coordinate_transformation_mode = "half_pixel", cubic_coeff_a = -7.500000e-01 : f32, exclude_outside = 0 : si64, extrapolation_value = 0.000000e+00 : f32, keep_aspect_ratio_policy = "stretch", mode = "nearest", nearest_mode = "round_prefer_floor"} : (tensor<1x1x2x2xf32>, none, tensor<4xf32>, none) -> tensor<1x1x4x6xf32>
// CHECK:           onnx.Return [[VAR_2_]] : tensor<1x1x4x6xf32>
}

// -----

func.func @test_padv2(%arg0: tensor<1x3x224x224xf32>) -> tensor<*xf32> {
    %0 = "onnx.PadV2"(%arg0) {mode = "reflect", pads = [0, 0, 4, 4, 0, 0, 4, 4]} : (tensor<1x3x224x224xf32>) -> tensor<*xf32>
    onnx.Return %0 : tensor<*xf32>
    // CHECK-LABEL: test_padv2
    // CHECK: [[PAD:%.+]] = onnx.Constant dense<[0, 0, 4, 4, 0, 0, 4, 4]> : tensor<8xi64>
    // CHECK: [[CONSTANT_VALUE:%.+]] = onnx.Constant dense<0.000000e+00> : tensor<1xf32>
    // CHECK: [[NONE:%.+]] = "onnx.NoValue"() {value} : () -> none
    // CHECK: [[RES:%.+]] = "onnx.Pad"(%arg0, [[PAD]], [[CONSTANT_VALUE]], [[NONE]]) {mode = "reflect"} : (tensor<1x3x224x224xf32>, tensor<8xi64>, tensor<1xf32>, none) -> tensor<*xf32>
    // CHECK: onnx.Return [[RES]] : tensor<*xf32>
}

// -----

func.func @test_resizev10(%arg0: tensor<1x2x3x4xf32>, %arg1: tensor<4xf32>) -> tensor<*xf32> {
  %0 = "onnx.ResizeV10"(%arg0, %arg1) {mode = "nearest"} : (tensor<1x2x3x4xf32>, tensor<4xf32>) -> tensor<*xf32>
  onnx.Return %0 : tensor<*xf32>
// CHECK-LABEL:  func.func @test_resizev10
// CHECK-SAME:   ([[PARAM_0_:%.+]]: tensor<1x2x3x4xf32>, [[PARAM_1_:%.+]]: tensor<4xf32>) -> tensor<*xf32> {
// CHECK:           [[VAR_0_:%.+]] = "onnx.NoValue"() {value} : () -> none
// CHECK:           [[VAR_1_:%.+]] = "onnx.Resize"([[PARAM_0_]], [[VAR_0_]], [[PARAM_1_]], [[VAR_0_]]) {antialias = 0 : si64, coordinate_transformation_mode = "half_pixel", cubic_coeff_a = -7.500000e-01 : f32, exclude_outside = 0 : si64, extrapolation_value = 0.000000e+00 : f32, keep_aspect_ratio_policy = "stretch", mode = "nearest", nearest_mode = "round_prefer_floor"} : (tensor<1x2x3x4xf32>, none, tensor<4xf32>, none) -> tensor<*xf32>
// CHECK:           onnx.Return [[VAR_1_]] : tensor<*xf32>
// CHECK:         }
}

// -----

func.func @test_resizev11(%arg0: tensor<*xf32>, %arg1: tensor<*xf32>, %arg2: tensor<*xf32>, %arg3: tensor<*xi64>) -> tensor<*xf32> {
  %0 = "onnx.ResizeV11"(%arg0, %arg1, %arg2, %arg3) {coordinate_transformation_mode = "half_pixel", cubic_coeff_a = -7.500000e-01 : f32, exclude_outside = 0 : si64, extrapolation_value = 0.000000e+00 : f32, mode = "nearest", nearest_mode = "floor"} : (tensor<*xf32>, tensor<*xf32>, tensor<*xf32>, tensor<*xi64>) -> tensor<*xf32>
  onnx.Return %0 : tensor<*xf32>
  // CHECK-LABEL:  func @test_resizev11
  // CHECK-SAME:   ([[PARAM_0_:%.+]]: tensor<*xf32>, [[PARAM_1_:%.+]]: tensor<*xf32>, [[PARAM_2_:%.+]]: tensor<*xf32>, [[PARAM_3_:%.+]]: tensor<*xi64>) -> tensor<*xf32> {
  // CHECK:           [[VAR_1_:%.+]] = "onnx.Resize"([[PARAM_0_]], [[PARAM_1_]], [[PARAM_2_]], [[PARAM_3_]]) {antialias = 0 : si64, coordinate_transformation_mode = "half_pixel", cubic_coeff_a = -7.500000e-01 : f32, exclude_outside = 0 : si64, extrapolation_value = 0.000000e+00 : f32, keep_aspect_ratio_policy = "stretch", mode = "nearest", nearest_mode = "floor"} : (tensor<*xf32>, tensor<*xf32>, tensor<*xf32>, tensor<*xi64>) -> tensor<*xf32>
  // CHECK:           onnx.Return [[VAR_1_]] : tensor<*xf32>
}

// -----

func.func @test_resizev13(%arg0: tensor<*xf32>, %arg1: tensor<*xi64>) -> tensor<*xf32> {
  %0 = "onnx.NoValue"() {value} : () -> none
  %1 = "onnx.ResizeV13"(%arg0, %0, %0, %arg1) {coordinate_transformation_mode = "half_pixel", mode = "nearest", nearest_mode = "floor"} : (tensor<*xf32>, none, none, tensor<*xi64>) -> tensor<*xf32>
  onnx.Return %1 : tensor<*xf32>
  // CHECK-LABEL:  func @test_resizev13
  // CHECK-SAME:   ([[PARAM_0_:%.+]]: tensor<*xf32>, [[PARAM_1_:%.+]]: tensor<*xi64>) -> tensor<*xf32> {
  // CHECK-DAG:       [[VAR_0_:%.+]] = "onnx.NoValue"
  // CHECK:           [[VAR_1_:%.+]] = "onnx.Resize"([[PARAM_0_]], [[VAR_0_]], [[VAR_0_]], [[PARAM_1_]])  {antialias = 0 : si64, coordinate_transformation_mode = "half_pixel", cubic_coeff_a = -7.500000e-01 : f32, exclude_outside = 0 : si64, extrapolation_value = 0.000000e+00 : f32, keep_aspect_ratio_policy = "stretch", mode = "nearest", nearest_mode = "floor"} : (tensor<*xf32>, none, none, tensor<*xi64>) -> tensor<*xf32>
}

// -----

func.func @test_seqence_construct_1(%arg0: tensor<*xf32>, %arg1: tensor<*xf32>) -> !onnx.Seq<tensor<*xf32>> {
  %0 = "onnx.SequenceConstruct"(%arg0, %arg1) : (tensor<*xf32>, tensor<*xf32>) -> !onnx.Seq<tensor<*xf32>>
  onnx.Return %0 : !onnx.Seq<tensor<*xf32>>

  // CHECK-LABEL:  func @test_seqence_construct_1
  // CHECK-SAME:   ([[PARAM_0_:%.+]]: tensor<*xf32>, [[PARAM_1_:%.+]]: tensor<*xf32>) -> !onnx.Seq<tensor<*xf32>> {
  // CHECK-DAG:       [[VAR_0_:%.+]] = "onnx.SequenceEmpty"() {dtype = 1 : si64} : () -> !onnx.Seq<tensor<*xf32>>
  // CHECK-DAG:       [[VAR_cst_:%.+]] = "onnx.NoValue"() {value} : () -> none
  // CHECK:           [[VAR_1_:%.+]] = "onnx.SequenceInsert"([[VAR_0_]], [[PARAM_0_]], [[VAR_cst_]]) : (!onnx.Seq<tensor<*xf32>>, tensor<*xf32>, none) -> !onnx.Seq<tensor<*xf32>>
  // CHECK:           [[VAR_2_:%.+]] = "onnx.SequenceInsert"([[VAR_1_]], [[PARAM_1_]], [[VAR_cst_]]) : (!onnx.Seq<tensor<*xf32>>, tensor<*xf32>, none) -> !onnx.Seq<tensor<*xf32>>
  // CHECK:           onnx.Return [[VAR_2_]] : !onnx.Seq<tensor<*xf32>>
}

// -----

func.func @test_seqence_construct_2(%arg0: tensor<*xi16>) -> !onnx.Seq<tensor<*xi16>> {
  %0 = "onnx.SequenceConstruct"(%arg0) : (tensor<*xi16>) -> !onnx.Seq<tensor<*xi16>>
  onnx.Return %0 : !onnx.Seq<tensor<*xi16>>

  // CHECK-LABEL:  func @test_seqence_construct_2
  // CHECK-SAME:   ([[PARAM_0_:%.+]]: tensor<*xi16>) -> !onnx.Seq<tensor<*xi16>> {
  // CHECK-DAG:       [[VAR_0_:%.+]] = "onnx.SequenceEmpty"() {dtype = 5 : si64} : () -> !onnx.Seq<tensor<*xi16>>
  // CHECK-DAG:       [[VAR_cst_:%.+]] = "onnx.NoValue"() {value} : () -> none
  // CHECK:           [[VAR_1_:%.+]] = "onnx.SequenceInsert"([[VAR_0_]], [[PARAM_0_]], [[VAR_cst_]]) : (!onnx.Seq<tensor<*xi16>>, tensor<*xi16>, none) -> !onnx.Seq<tensor<*xi16>>
  // CHECK:           onnx.Return [[VAR_1_]] : !onnx.Seq<tensor<*xi16>>
}

// -----

func.func @test_clipv6(%arg0 : tensor<*xf32>) -> tensor<*xf32> {
  %0 = "onnx.ClipV6"(%arg0) {max = 6.000000e+00 : f32, min = 0.000000e+00 : f32} : (tensor<*xf32>) -> tensor<*xf32>
  onnx.Return %0 : tensor<*xf32>

// CHECK-LABEL:  func.func @test_clipv6
// CHECK-SAME:   ([[PARAM_0_:%.+]]: tensor<*xf32>) -> tensor<*xf32> {
// CHECK-DAG:       [[VAR_0_:%.+]] = onnx.Constant dense<0.000000e+00> : tensor<f32>
// CHECK-DAG:       [[VAR_1_:%.+]] = onnx.Constant dense<6.000000e+00> : tensor<f32>
// CHECK:           [[VAR_2_:%.+]] = "onnx.Clip"([[PARAM_0_]], [[VAR_0_]], [[VAR_1_]]) : (tensor<*xf32>, tensor<f32>, tensor<f32>) -> tensor<*xf32>
// CHECK:           onnx.Return [[VAR_2_]] : tensor<*xf32>
}

// -----

func.func @test_splitV11(%arg0 : tensor<*xf32>) -> tensor<*xf32> {
  %0 = "onnx.SplitV11"(%arg0) {axis = 1 : si64, split = [1]} : (tensor<*xf32>) -> tensor<*xf32>
  onnx.Return %0 : tensor<*xf32>

// CHECK-LABEL:  func.func @test_splitV11
// CHECK-SAME:   ([[PARAM_0_:%.+]]: tensor<*xf32>) -> tensor<*xf32> {
// CHECK:           [[VAR_0_:%.+]] = onnx.Constant dense<1> : tensor<1xi64>
// CHECK:           [[VAR_1_:%.+]] = "onnx.Split"([[PARAM_0_]], [[VAR_0_]]) {axis = 1 : si64} : (tensor<*xf32>, tensor<1xi64>) -> tensor<*xf32>
// CHECK:           onnx.Return [[VAR_1_]] : tensor<*xf32>
}

// -----

func.func @test_splitV11_no_split(%arg0 : tensor<*xf32>) -> tensor<*xf32> {
  %0 = "onnx.SplitV11"(%arg0) {axis = 1 : si64} : (tensor<*xf32>) -> tensor<*xf32>
  onnx.Return %0 : tensor<*xf32>

// CHECK-LABEL:  func.func @test_splitV11_no_split
// CHECK-SAME:   ([[PARAM_0_:%.+]]: tensor<*xf32>) -> tensor<*xf32> {
// CHECK:           [[VAR_0_:%.+]] = "onnx.NoValue"() {value} : () -> none
// CHECK:           [[VAR_1_:%.+]] = "onnx.Split"([[PARAM_0_]], [[VAR_0_]]) {axis = 1 : si64} : (tensor<*xf32>, none) -> tensor<*xf32>
// CHECK:           onnx.Return [[VAR_1_]] : tensor<*xf32>
}

// -----

func.func @test_splitV13(%arg0 : tensor<*xf32>) -> tensor<*xf32> {
  %0 = onnx.Constant dense<1> : tensor<1xi64>
  %1 = "onnx.SplitV13"(%arg0, %0) {axis = 1 : si64} : (tensor<*xf32>, tensor<1xi64>) -> tensor<*xf32>
  onnx.Return %1 : tensor<*xf32>

// CHECK-LABEL:  func.func @test_splitV13
// CHECK-SAME:   ([[PARAM_0_:%.+]]: tensor<*xf32>) -> tensor<*xf32> {
// CHECK:           [[VAR_0_:%.+]] = onnx.Constant dense<1> : tensor<1xi64>
// CHECK:           [[VAR_1_:%.+]] = "onnx.Split"([[PARAM_0_]], [[VAR_0_]]) {axis = 1 : si64} : (tensor<*xf32>, tensor<1xi64>) -> tensor<*xf32>
// CHECK:           onnx.Return [[VAR_1_]] : tensor<*xf32>
}

// -----

func.func @test_squeezeV11(%arg0 : tensor<*xf32>) -> tensor<*xf32> {
  %0 = "onnx.SqueezeV11"(%arg0) {axes = [1]} : (tensor<*xf32>) -> tensor<*xf32>
  onnx.Return %0 : tensor<*xf32>

// CHECK-LABEL:  func.func @test_squeezeV11
// CHECK-SAME:   ([[PARAM_0_:%.+]]: tensor<*xf32>) -> tensor<*xf32> {
// CHECK:           [[VAR_0_:%.+]] = onnx.Constant dense<1> : tensor<1xi64>
// CHECK:           [[VAR_1_:%.+]] = "onnx.Squeeze"([[PARAM_0_]], [[VAR_0_]]) : (tensor<*xf32>, tensor<1xi64>) -> tensor<*xf32>
// CHECK:           onnx.Return [[VAR_1_]] : tensor<*xf32>
}

// -----

func.func @test_squeezeV11_no_axes(%arg0 : tensor<*xf32>) -> tensor<*xf32> {
  %0 = "onnx.SqueezeV11"(%arg0) : (tensor<*xf32>) -> tensor<*xf32>
  onnx.Return %0 : tensor<*xf32>

// CHECK-LABEL:  func.func @test_squeezeV11_no_axes
// CHECK-SAME:   ([[PARAM_0_:%.+]]: tensor<*xf32>) -> tensor<*xf32> {
// CHECK:           [[VAR_0_:%.+]] = "onnx.NoValue"() {value} : () -> none
// CHECK:           [[VAR_1_:%.+]] = "onnx.Squeeze"([[PARAM_0_]], [[VAR_0_]]) : (tensor<*xf32>, none) -> tensor<*xf32>
// CHECK:           onnx.Return [[VAR_1_]] : tensor<*xf32>
}

// -----

func.func @test_unsqueezeV11(%arg0 : tensor<*xf32>) -> tensor<*xf32> {
  %0 = "onnx.UnsqueezeV11"(%arg0) {axes = [1]} : (tensor<*xf32>) -> tensor<*xf32>
  onnx.Return %0 : tensor<*xf32>

// CHECK-LABEL:  func.func @test_unsqueezeV11
// CHECK-SAME:   ([[PARAM_0_:%.+]]: tensor<*xf32>) -> tensor<*xf32> {
// CHECK:           [[VAR_0_:%.+]] = onnx.Constant dense<1> : tensor<1xi64>
// CHECK:           [[VAR_1_:%.+]] = "onnx.Unsqueeze"([[PARAM_0_]], [[VAR_0_]]) : (tensor<*xf32>, tensor<1xi64>) -> tensor<*xf32>
// CHECK:           onnx.Return [[VAR_1_]] : tensor<*xf32>
}

// -----

func.func @test_padV13(%arg0 : tensor<*xi64>, %arg1 : tensor<2xi64>) -> tensor<*xi64> {
  %0 = "onnx.NoValue"() {value} : () -> none
  %1 = "onnx.PadV13"(%arg0, %arg1, %0) : (tensor<*xi64>, tensor<2xi64>, none) -> tensor<*xi64>
  onnx.Return %1 : tensor<*xi64>
// CHECK-LABEL:  func.func @test_padV13
// CHECK-SAME:   ([[PARAM_0_:%.+]]: tensor<*xi64>, [[PARAM_1_:%.+]]: tensor<2xi64>) -> tensor<*xi64> {
// CHECK:           [[VAR_0_:%.+]] = "onnx.NoValue"() {value} : () -> none
// CHECK:           [[VAR_1_:%.+]] = "onnx.Pad"([[PARAM_0_]], [[PARAM_1_]], [[VAR_0_]], [[VAR_0_]]) {mode = "constant"} : (tensor<*xi64>, tensor<2xi64>, none, none) -> tensor<*xi64>
// CHECK:           onnx.Return [[VAR_1_]] : tensor<*xi64>
}

// -----

func.func @test_scatter(%arg0: tensor<64x25600xf32>, %arg1: tensor<64x100xi64>, %arg2: tensor<64x100xf32>) -> tensor<*xf32> {
  %0 = "onnx.Scatter"(%arg0, %arg1, %arg2) {axis = 1 : si64} : (tensor<64x25600xf32>, tensor<64x100xi64>, tensor<64x100xf32>) -> tensor<*xf32>
  onnx.Return %0 : tensor<*xf32>

  // CHECK-LABEL:  func @test_scatter
  // CHECK-SAME:   ([[PARAM_0:%.+]]: tensor<64x25600xf32>, [[PARAM_1:%.+]]: tensor<64x100xi64>, [[PARAM_2:%.+]]: tensor<64x100xf32>) -> tensor<*xf32> {
  // CHECK-NEXT:      [[RES:%.+]] = "onnx.ScatterElements"(%arg0, %arg1, %arg2) {axis = 1 : si64, reduction = "none"} : (tensor<64x25600xf32>, tensor<64x100xi64>, tensor<64x100xf32>) -> tensor<*xf32>
  // CHECK-NEXT:      onnx.Return [[RES]] : tensor<*xf32>
}

// -----

func.func @concat_fuse_0(%arg0: tensor<?x20xf32>, %arg1: tensor<?x30xf32>) -> (tensor<2xi64>, tensor<50x?xf32>)
{
    %1 = "onnx.Concat"(%arg0, %arg1) {axis = 1 : si64} : (tensor<?x20xf32>, tensor<?x30xf32>) -> tensor<?x50xf32>
    %2 = "onnx.Transpose"(%1) {perm = [1, 0]} : (tensor<?x50xf32>) -> tensor<50x?xf32>
    %3 = "onnx.Shape"(%1) : (tensor<?x50xf32>) -> tensor<2xi64>
    onnx.Return %3, %2 : tensor<2xi64>, tensor<50x?xf32>
// CHECK-LABEL:  func.func @concat_fuse_0
// CHECK-SAME:   ([[PARAM_0_:%.+]]: tensor<?x20xf32>, [[PARAM_1_:%.+]]: tensor<?x30xf32>) -> (tensor<2xi64>, tensor<50x?xf32>) {
// CHECK:           [[shape_:%.+]], [[VAR_transposed_:%.+]] = "onnx.ConcatShapeTranspose"([[PARAM_0_]], [[PARAM_1_]]) {axis = 1 : si64, perm = [1, 0], start = 0 : si64} : (tensor<?x20xf32>, tensor<?x30xf32>) -> (tensor<2xi64>, tensor<50x?xf32>)
// CHECK:           onnx.Return [[shape_]], [[VAR_transposed_]] : tensor<2xi64>, tensor<50x?xf32>
// CHECK:         }
}

// -----

func.func @test_concatfuse_1(%arg0: tensor<?x20xf32>, %arg1: tensor<?x30xf32>) -> (tensor<?x50xf32>, tensor<2xi64>, tensor<50x?xf32>)
{
    %1 = "onnx.Concat"(%arg0, %arg1) {axis = 1 : si64} : (tensor<?x20xf32>, tensor<?x30xf32>) -> tensor<?x50xf32>
    %2 = "onnx.Transpose"(%1) {perm = [1, 0]} : (tensor<?x50xf32>) -> tensor<50x?xf32>
    %3 = "onnx.Shape"(%1) : (tensor<?x50xf32>) -> tensor<2xi64>
    %4 = "onnx.Sin"(%1) : (tensor<?x50xf32>) -> tensor<?x50xf32>
    onnx.Return %4, %3, %2 : tensor<?x50xf32>, tensor<2xi64>, tensor<50x?xf32>
// CHECK-LABEL:  func.func @test_concatfuse_1
// CHECK-SAME:   ([[PARAM_0_:%.+]]: tensor<?x20xf32>, [[PARAM_1_:%.+]]: tensor<?x30xf32>) -> (tensor<?x50xf32>, tensor<2xi64>, tensor<50x?xf32>) {
// CHECK:           [[VAR_0_:%.+]] = "onnx.Concat"([[PARAM_0_]], [[PARAM_1_]]) {axis = 1 : si64} : (tensor<?x20xf32>, tensor<?x30xf32>) -> tensor<?x50xf32>
// CHECK-DAG:       [[VAR_1_:%.+]] = "onnx.Transpose"([[VAR_0_]]) {perm = [1, 0]} : (tensor<?x50xf32>) -> tensor<50x?xf32>
// CHECK-DAG:       [[VAR_2_:%.+]] = "onnx.Shape"([[VAR_0_]]) {start = 0 : si64} : (tensor<?x50xf32>) -> tensor<2xi64>
// CHECK-DAG:       [[VAR_3_:%.+]] = "onnx.Sin"([[VAR_0_]]) : (tensor<?x50xf32>) -> tensor<?x50xf32>
// CHECK:           onnx.Return [[VAR_3_]], [[VAR_2_]], [[VAR_1_]] : tensor<?x50xf32>, tensor<2xi64>, tensor<50x?xf32>
}

// -----

func.func @test_concatfuse_2(%arg0: tensor<?x20xf32>, %arg1: tensor<?x30xf32>) -> (tensor<2xi64>, tensor<?x50xf32>)
{
    %1 = "onnx.Concat"(%arg0, %arg1) {axis = 1 : si64} : (tensor<?x20xf32>, tensor<?x30xf32>) -> tensor<?x50xf32>
    %3 = "onnx.Shape"(%1) : (tensor<?x50xf32>) -> tensor<2xi64>
    %4 = "onnx.Sin"(%1) : (tensor<?x50xf32>) -> tensor<?x50xf32>
    onnx.Return %3, %4 : tensor<2xi64>, tensor<?x50xf32>
// CHECK-LABEL:  func.func @test_concatfuse_2
// CHECK-SAME:   ([[PARAM_0_:%.+]]: tensor<?x20xf32>, [[PARAM_1_:%.+]]: tensor<?x30xf32>) -> (tensor<2xi64>, tensor<?x50xf32>) {
// CHECK:           [[VAR_0_:%.+]] = "onnx.Concat"([[PARAM_0_]], [[PARAM_1_]]) {axis = 1 : si64} : (tensor<?x20xf32>, tensor<?x30xf32>) -> tensor<?x50xf32>
// CHECK-DAG:       [[VAR_1_:%.+]] = "onnx.Shape"([[VAR_0_]]) {start = 0 : si64} : (tensor<?x50xf32>) -> tensor<2xi64>
// CHECK-DAG:       [[VAR_2_:%.+]] = "onnx.Sin"([[VAR_0_]]) : (tensor<?x50xf32>) -> tensor<?x50xf32>
// CHECK:           onnx.Return [[VAR_1_]], [[VAR_2_]] : tensor<2xi64>, tensor<?x50xf32>
// CHECK:         }
}

// -----

func.func @test_constantofshape(%arg0: tensor<?xi64>) -> tensor<*xi32> {
  %0 = onnx.ConstantOfShape(%arg0) {value = dense<1> : tensor<1xi32>} : (tensor<?xi64>) -> tensor<*xi32>
  return %0 : tensor<*xi32>

// CHECK-LABEL:  func.func @test_constantofshape
// CHECK-SAME:   ([[PARAM_0_:%.+]]: tensor<?xi64>) -> tensor<*xi32> {
// CHECK:           [[VAR_0_:%.+]] = onnx.Constant dense<1> : tensor<i32>
// CHECK:           [[VAR_1_:%.+]] = "onnx.Expand"([[VAR_0_]], [[PARAM_0_]]) : (tensor<i32>, tensor<?xi64>) -> tensor<*xi32>
// CHECK:           return [[VAR_1_]] : tensor<*xi32>
// CHECK:         }
}

// -----

func.func @test_hardswish_f32(%arg0: tensor<?x?x?xf32>) -> tensor<?x?x?xf32> {
  %0 = "onnx.HardSwish"(%arg0) : (tensor<?x?x?xf32>) -> tensor<?x?x?xf32>
  return %0 : tensor<?x?x?xf32>
// CHECK-LABEL:  func @test_hardswish_f32
// CHECK-SAME:   ([[PARAM_0_:%.+]]: tensor<?x?x?xf32>) -> tensor<?x?x?xf32>
// CHECK:           [[VAR_0_:%.+]] = "onnx.HardSigmoid"([[PARAM_0_]]) {alpha = 0.166666672 : f32, beta = 5.000000e-01 : f32} : (tensor<?x?x?xf32>) -> tensor<?x?x?xf32>
// CHECK:           [[VAR_1_:%.+]] = "onnx.Mul"([[VAR_0_]], [[PARAM_0_]]) : (tensor<?x?x?xf32>, tensor<?x?x?xf32>) -> tensor<?x?x?xf32>
// CHECK:           return [[VAR_1_]] : tensor<?x?x?xf32>
}

// -----

func.func @test_groupnorm_v18(%arg0: tensor<3x4x2x2xf32>, %arg1: tensor<2xf32>, %arg2: tensor<2xf32>) -> tensor<3x4x2x2xf32> {
  %0 = "onnx.GroupNormalizationV18"(%arg0, %arg1, %arg2) {epsilon = 0.00999999977 : f32, num_groups = 2 : si64} : (tensor<3x4x2x2xf32>, tensor<2xf32>, tensor<2xf32>) -> tensor<3x4x2x2xf32>
  onnx.Return %0 : tensor<3x4x2x2xf32>
// mlir2FileCheck.py
// CHECK-LABEL:  func.func @test_groupnorm_v18
// CHECK-SAME:   ([[PARAM_0_:%.+]]: tensor<3x4x2x2xf32>, [[PARAM_1_:%.+]]: tensor<2xf32>, [[PARAM_2_:%.+]]: tensor<2xf32>) -> tensor<3x4x2x2xf32> {
// CHECK-DAG:       [[VAR_0_:%.+]] = onnx.Constant dense<[2, -1]> : tensor<2xi64>
// CHECK-DAG:       [[VAR_1_:%.+]] = onnx.Constant dense<[1, 2, 3]> : tensor<3xi64>
// CHECK-DAG:       [[VAR_2_:%.+]] = "onnx.Unsqueeze"([[PARAM_1_]], [[VAR_1_]]) : (tensor<2xf32>, tensor<3xi64>) -> tensor<2x1x1x1xf32>
// CHECK-DAG:       [[VAR_3_:%.+]] = "onnx.Unsqueeze"([[PARAM_2_]], [[VAR_1_]]) : (tensor<2xf32>, tensor<3xi64>) -> tensor<2x1x1x1xf32>
// CHECK-DAG:       [[VAR_4_:%.+]] = "onnx.Shape"([[PARAM_0_]]) {end = 1 : si64, start = 0 : si64} : (tensor<3x4x2x2xf32>) -> tensor<1xi64>
// CHECK-DAG:       [[VAR_5_:%.+]] = "onnx.Shape"([[PARAM_0_]]) {start = 2 : si64} : (tensor<3x4x2x2xf32>) -> tensor<2xi64>
// CHECK:           [[VAR_6_:%.+]] = "onnx.Concat"([[VAR_4_]], [[VAR_0_]], [[VAR_5_]]) {axis = 0 : si64} : (tensor<1xi64>, tensor<2xi64>, tensor<2xi64>) -> tensor<5xi64>
// CHECK:           [[VAR_7_:%.+]] = "onnx.Reshape"([[PARAM_0_]], [[VAR_6_]]) {allowzero = 0 : si64} : (tensor<3x4x2x2xf32>, tensor<5xi64>) -> tensor<3x2x2x2x2xf32>
// CHECK:           [[Y_:%.+]], [[VAR_Mean_:%.+]], [[VAR_InvStdDev_:%.+]] = "onnx.LayerNormalization"([[VAR_7_]], [[VAR_2_]], [[VAR_3_]]) {axis = 2 : si64, epsilon = 0.00999999977 : f32, stash_type = 1 : si64} : (tensor<3x2x2x2x2xf32>, tensor<2x1x1x1xf32>, tensor<2x1x1x1xf32>) -> (tensor<3x2x2x2x2xf32>, none, none)
// CHECK:           [[VAR_8_:%.+]] = "onnx.Shape"([[PARAM_0_]]) {start = 0 : si64} : (tensor<3x4x2x2xf32>) -> tensor<4xi64>
// CHECK:           [[VAR_9_:%.+]] = "onnx.Reshape"([[Y_]], [[VAR_8_]]) {allowzero = 0 : si64} : (tensor<3x2x2x2x2xf32>, tensor<4xi64>) -> tensor<3x4x2x2xf32>
// CHECK:           onnx.Return [[VAR_9_]] : tensor<3x4x2x2xf32>
}

// -----

func.func @test_groupnorm_dynamic_1(%arg0: tensor<*xf32>, %arg1: tensor<2xf32>, %arg2: tensor<2xf32>) -> tensor<*xf32> {
  %0 = "onnx.GroupNormalization"(%arg0, %arg1, %arg2) {epsilon = 0.00999999977 : f32, num_groups = 2 : si64} : (tensor<*xf32>, tensor<2xf32>, tensor<2xf32>) -> tensor<*xf32>
  onnx.Return %0 : tensor<*xf32>
// CHECK-LABEL:  func.func @test_groupnorm_dynamic_1
// CHECK:           onnx.GroupNormalization
}
// -----

func.func @test_groupnorm_dynamic_2(%arg0: tensor<2x3x4x5x6xf32>, %arg1: tensor<*xf32>, %arg2: tensor<*xf32>) -> tensor<*xf32> {
  %0 = "onnx.GroupNormalization"(%arg0, %arg1, %arg2) {epsilon = 0.00999999977 : f32, num_groups = 2 : si64} : (tensor<2x3x4x5x6xf32>, tensor<*xf32>, tensor<*xf32>) -> tensor<*xf32>
  onnx.Return %0 : tensor<*xf32>
// CHECK-LABEL:  func.func @test_groupnorm_dynamic_2
// CHECK:           onnx.GroupNormalization
}
// -----

func.func @test_groupnorm_dynamic_3(%arg0: tensor<2x3x4x5x6xf32>, %arg1: tensor<?xf32>, %arg2: tensor<?xf32>) -> tensor<?x?x?x?x?xf32> {
  %0 = "onnx.GroupNormalization"(%arg0, %arg1, %arg2) {epsilon = 0.00999999977 : f32, num_groups = 2 : si64} : (tensor<2x3x4x5x6xf32>, tensor<?xf32>, tensor<?xf32>) -> tensor<?x?x?x?x?xf32>
  onnx.Return %0 : tensor<?x?x?x?x?xf32>
// CHECK-LABEL:  func.func @test_groupnorm_dynamic_3
// CHECK:           onnx.GroupNormalization
}

// -----

func.func @test_groupnorm_dynamic_4(%arg0: tensor<?x?x?x?x?xf32>, %arg1: tensor<3xf32>, %arg2: tensor<3xf32>) -> tensor<2x3x4x5x6xf32> {
  %0 = "onnx.GroupNormalization"(%arg0, %arg1, %arg2) {epsilon = 0.00999999977 : f32, num_groups = 2 : si64} : (tensor<?x?x?x?x?xf32>, tensor<3xf32>, tensor<3xf32>) -> tensor<2x3x4x5x6xf32>
  onnx.Return %0 : tensor<2x3x4x5x6xf32>
// CHECK-LABEL:  func.func @test_groupnorm_dynamic_4
// CHECK:           onnx.GroupNormalization
}

// -----

func.func @test_groupnorm_v21(%arg0: tensor<3x4x2x2xf32>, %arg1: tensor<2xf32>, %arg2: tensor<2xf32>) -> tensor<3x4x2x2xf32> {
  %0 = "onnx.GroupNormalization"(%arg0, %arg1, %arg2) {epsilon = 0.00999999977 : f32, num_groups = 2 : si64} : (tensor<3x4x2x2xf32>, tensor<2xf32>, tensor<2xf32>) -> tensor<3x4x2x2xf32>
  onnx.Return %0 : tensor<3x4x2x2xf32>
// mlir2FileCheck.py
// CHECK-LABEL:  func.func @test_groupnorm_v21
// CHECK-SAME:   ([[PARAM_0_:%.+]]: tensor<3x4x2x2xf32>, [[PARAM_1_:%.+]]: tensor<2xf32>, [[PARAM_2_:%.+]]: tensor<2xf32>) -> tensor<3x4x2x2xf32> {
// CHECK-DAG:       [[VAR_0_:%.+]] = onnx.Constant dense<[2, -1]> : tensor<2xi64>
// CHECK-DAG:       [[VAR_1_:%.+]] = onnx.Constant dense<2> : tensor<1xi64>
// CHECK-DAG:       [[VAR_2_:%.+]] = onnx.Constant dense<1> : tensor<2xi64>
// CHECK:           [[VAR_3_:%.+]] = "onnx.Concat"([[VAR_1_]], [[VAR_1_]], [[VAR_2_]]) {axis = 0 : si64} : (tensor<1xi64>, tensor<1xi64>, tensor<2xi64>) -> tensor<4xi64>
// CHECK-DAG:       [[VAR_4_:%.+]] = "onnx.Reshape"([[PARAM_1_]], [[VAR_3_]]) {allowzero = 0 : si64} : (tensor<2xf32>, tensor<4xi64>) -> tensor<2x2x1x1xf32>
// CHECK-DAG:       [[VAR_5_:%.+]] = "onnx.Reshape"([[PARAM_2_]], [[VAR_3_]]) {allowzero = 0 : si64} : (tensor<2xf32>, tensor<4xi64>) -> tensor<2x2x1x1xf32>
// CHECK-DAG:       [[VAR_6_:%.+]] = "onnx.Shape"([[PARAM_0_]]) {end = 1 : si64, start = 0 : si64} : (tensor<3x4x2x2xf32>) -> tensor<1xi64>
// CHECK-DAG:       [[VAR_7_:%.+]] = "onnx.Shape"([[PARAM_0_]]) {start = 2 : si64} : (tensor<3x4x2x2xf32>) -> tensor<2xi64>
// CHECK:           [[VAR_8_:%.+]] = "onnx.Concat"([[VAR_6_]], [[VAR_0_]], [[VAR_7_]]) {axis = 0 : si64} : (tensor<1xi64>, tensor<2xi64>, tensor<2xi64>) -> tensor<5xi64>
// CHECK:           [[VAR_9_:%.+]] = "onnx.Reshape"([[PARAM_0_]], [[VAR_8_]]) {allowzero = 0 : si64} : (tensor<3x4x2x2xf32>, tensor<5xi64>) -> tensor<3x2x2x2x2xf32>
// CHECK:           [[Y_:%.+]], [[Mean_:%.+]], [[VAR_InvStdDev_:%.+]] = "onnx.LayerNormalization"([[VAR_9_]], [[VAR_4_]], [[VAR_5_]]) {axis = 2 : si64, epsilon = 0.00999999977 : f32, stash_type = 1 : si64} : (tensor<3x2x2x2x2xf32>, tensor<2x2x1x1xf32>, tensor<2x2x1x1xf32>) -> (tensor<3x2x2x2x2xf32>, none, none)
// CHECK:           [[VAR_10_:%.+]] = "onnx.Shape"([[PARAM_0_]]) {start = 0 : si64} : (tensor<3x4x2x2xf32>) -> tensor<4xi64>
// CHECK:           [[VAR_11_:%.+]] = "onnx.Reshape"([[Y_]], [[VAR_10_]]) {allowzero = 0 : si64} : (tensor<3x2x2x2x2xf32>, tensor<4xi64>) -> tensor<3x4x2x2xf32>
// CHECK:           onnx.Return [[VAR_11_]] : tensor<3x4x2x2xf32>
// CHECK:         }
}

// -----

func.func @group_norm5d_v18(%arg0: tensor<3x4x6x8x16xf32>, %arg1: tensor<2xf32>, %arg2: tensor<2xf32>) -> tensor<3x4x6x8x16xf32> {
  %0 = "onnx.GroupNormalizationV18"(%arg0, %arg1, %arg2) {epsilon = 0.00999999977 : f32, num_groups = 2 : si64} : (tensor<3x4x6x8x16xf32>, tensor<2xf32>, tensor<2xf32>) -> tensor<3x4x6x8x16xf32>
  onnx.Return %0 : tensor<3x4x6x8x16xf32>
// CHECK-LABEL:  func.func @group_norm5d_v18
// CHECK-SAME:   ([[PARAM_0_:%.+]]: tensor<3x4x6x8x16xf32>, [[PARAM_1_:%.+]]: tensor<2xf32>, [[PARAM_2_:%.+]]: tensor<2xf32>) -> tensor<3x4x6x8x16xf32> {
// CHECK-DAG:       [[VAR_0_:%.+]] = onnx.Constant dense<[2, -1]> : tensor<2xi64>
// CHECK-DAG:       [[VAR_1_:%.+]] = onnx.Constant dense<[1, 2, 3, 4]> : tensor<4xi64>
// CHECK-DAG:       [[VAR_2_:%.+]] = "onnx.Unsqueeze"([[PARAM_1_]], [[VAR_1_]]) : (tensor<2xf32>, tensor<4xi64>) -> tensor<2x1x1x1x1xf32>
// CHECK-DAG:       [[VAR_3_:%.+]] = "onnx.Unsqueeze"([[PARAM_2_]], [[VAR_1_]]) : (tensor<2xf32>, tensor<4xi64>) -> tensor<2x1x1x1x1xf32>
// CHECK-DAG:       [[VAR_4_:%.+]] = "onnx.Shape"([[PARAM_0_]]) {end = 1 : si64, start = 0 : si64} : (tensor<3x4x6x8x16xf32>) -> tensor<1xi64>
// CHECK-DAG:       [[VAR_5_:%.+]] = "onnx.Shape"([[PARAM_0_]]) {start = 2 : si64} : (tensor<3x4x6x8x16xf32>) -> tensor<3xi64>
// CHECK:           [[VAR_6_:%.+]] = "onnx.Concat"([[VAR_4_]], [[VAR_0_]], [[VAR_5_]]) {axis = 0 : si64} : (tensor<1xi64>, tensor<2xi64>, tensor<3xi64>) -> tensor<6xi64>
// CHECK:           [[VAR_7_:%.+]] = "onnx.Reshape"([[PARAM_0_]], [[VAR_6_]]) {allowzero = 0 : si64} : (tensor<3x4x6x8x16xf32>, tensor<6xi64>) -> tensor<3x2x2x6x8x16xf32>
// CHECK:           [[Y_:%.+]], [[VAR_Mean_:%.+]], [[VAR_InvStdDev_:%.+]] = "onnx.LayerNormalization"([[VAR_7_]], [[VAR_2_]], [[VAR_3_]]) {axis = 2 : si64, epsilon = 0.00999999977 : f32, stash_type = 1 : si64} : (tensor<3x2x2x6x8x16xf32>, tensor<2x1x1x1x1xf32>, tensor<2x1x1x1x1xf32>) -> (tensor<3x2x2x6x8x16xf32>, none, none)
// CHECK:           [[VAR_8_:%.+]] = "onnx.Shape"([[PARAM_0_]]) {start = 0 : si64} : (tensor<3x4x6x8x16xf32>) -> tensor<5xi64>
// CHECK:           [[VAR_9_:%.+]] = "onnx.Reshape"([[Y_]], [[VAR_8_]]) {allowzero = 0 : si64} : (tensor<3x2x2x6x8x16xf32>, tensor<5xi64>) -> tensor<3x4x6x8x16xf32>
// CHECK:           onnx.Return [[VAR_9_]] : tensor<3x4x6x8x16xf32>
}

// -----

func.func @group_norm5d_v21(%arg0: tensor<3x4x6x8x16xf32>, %arg1: tensor<2xf32>, %arg2: tensor<2xf32>) -> tensor<3x4x6x8x16xf32> {
  %0 = "onnx.GroupNormalization"(%arg0, %arg1, %arg2) {epsilon = 0.00999999977 : f32, num_groups = 2 : si64} : (tensor<3x4x6x8x16xf32>, tensor<2xf32>, tensor<2xf32>) -> tensor<3x4x6x8x16xf32>
  onnx.Return %0 : tensor<3x4x6x8x16xf32>
// mlir2FileCheck.py
// CHECK-LABEL:  func.func @group_norm5d_v21
// CHECK-SAME:   ([[PARAM_0_:%.+]]: tensor<3x4x6x8x16xf32>, [[PARAM_1_:%.+]]: tensor<2xf32>, [[PARAM_2_:%.+]]: tensor<2xf32>) -> tensor<3x4x6x8x16xf32> {
// CHECK-DAG:       [[VAR_0_:%.+]] = onnx.Constant dense<[2, -1]> : tensor<2xi64>
// CHECK-DAG:       [[VAR_1_:%.+]] = onnx.Constant dense<2> : tensor<1xi64>
// CHECK-DAG:       [[VAR_2_:%.+]] = onnx.Constant dense<1> : tensor<3xi64>
// CHECK:           [[VAR_3_:%.+]] = "onnx.Concat"([[VAR_1_]], [[VAR_1_]], [[VAR_2_]]) {axis = 0 : si64} : (tensor<1xi64>, tensor<1xi64>, tensor<3xi64>) -> tensor<5xi64>
// CHECK-DAG:       [[VAR_4_:%.+]] = "onnx.Reshape"([[PARAM_1_]], [[VAR_3_]]) {allowzero = 0 : si64} : (tensor<2xf32>, tensor<5xi64>) -> tensor<2x2x1x1x1xf32>
// CHECK-DAG:       [[VAR_5_:%.+]] = "onnx.Reshape"([[PARAM_2_]], [[VAR_3_]]) {allowzero = 0 : si64} : (tensor<2xf32>, tensor<5xi64>) -> tensor<2x2x1x1x1xf32>
// CHECK-DAG:       [[VAR_6_:%.+]] = "onnx.Shape"([[PARAM_0_]]) {end = 1 : si64, start = 0 : si64} : (tensor<3x4x6x8x16xf32>) -> tensor<1xi64>
// CHECK-DAG:       [[VAR_7_:%.+]] = "onnx.Shape"([[PARAM_0_]]) {start = 2 : si64} : (tensor<3x4x6x8x16xf32>) -> tensor<3xi64>
// CHECK:           [[VAR_8_:%.+]] = "onnx.Concat"([[VAR_6_]], [[VAR_0_]], [[VAR_7_]]) {axis = 0 : si64} : (tensor<1xi64>, tensor<2xi64>, tensor<3xi64>) -> tensor<6xi64>
// CHECK:           [[VAR_9_:%.+]] = "onnx.Reshape"([[PARAM_0_]], [[VAR_8_]]) {allowzero = 0 : si64} : (tensor<3x4x6x8x16xf32>, tensor<6xi64>) -> tensor<3x2x2x6x8x16xf32>
// CHECK:           [[Y_:%.+]], [[Mean_:%.+]], [[VAR_InvStdDev_:%.+]] = "onnx.LayerNormalization"([[VAR_9_]], [[VAR_4_]], [[VAR_5_]]) {axis = 2 : si64, epsilon = 0.00999999977 : f32, stash_type = 1 : si64} : (tensor<3x2x2x6x8x16xf32>, tensor<2x2x1x1x1xf32>, tensor<2x2x1x1x1xf32>) -> (tensor<3x2x2x6x8x16xf32>, none, none)
// CHECK:           [[VAR_10_:%.+]] = "onnx.Shape"([[PARAM_0_]]) {start = 0 : si64} : (tensor<3x4x6x8x16xf32>) -> tensor<5xi64>
// CHECK:           [[VAR_11_:%.+]] = "onnx.Reshape"([[Y_]], [[VAR_10_]]) {allowzero = 0 : si64} : (tensor<3x2x2x6x8x16xf32>, tensor<5xi64>) -> tensor<3x4x6x8x16xf32>
// CHECK:           onnx.Return [[VAR_11_]] : tensor<3x4x6x8x16xf32>
// CHECK:         }
}

// -----

func.func @test_instancenorm(%arg0: tensor<2x3x4x5x6xf32>, %arg1: tensor<3xf32>, %arg2: tensor<3xf32>) -> tensor<2x3x4x5x6xf32> {
  %0 = "onnx.InstanceNormalization"(%arg0, %arg1, %arg2) {epsilon = 0.00999999977 : f32} : (tensor<2x3x4x5x6xf32>, tensor<3xf32>, tensor<3xf32>) -> tensor<2x3x4x5x6xf32>
  onnx.Return %0 : tensor<2x3x4x5x6xf32>
// mlir2FileCheck.py
// CHECK-LABEL:  func.func @test_instancenorm
// CHECK-SAME:   ([[PARAM_0_:%.+]]: tensor<2x3x4x5x6xf32>, [[PARAM_1_:%.+]]: tensor<3xf32>, [[PARAM_2_:%.+]]: tensor<3xf32>) -> tensor<2x3x4x5x6xf32> {
// CHECK:           [[VAR_0_:%.+]] = onnx.Constant dense<[1, 2, 3]> : tensor<3xi64>
// CHECK-DAG:       [[VAR_1_:%.+]] = "onnx.Unsqueeze"([[PARAM_1_]], [[VAR_0_]]) : (tensor<3xf32>, tensor<3xi64>) -> tensor<3x1x1x1xf32>
// CHECK-DAG:       [[VAR_2_:%.+]] = "onnx.Unsqueeze"([[PARAM_2_]], [[VAR_0_]]) : (tensor<3xf32>, tensor<3xi64>) -> tensor<3x1x1x1xf32>
// CHECK:           [[Y_:%.+]], [[VAR_Mean_:%.+]], [[VAR_InvStdDev_:%.+]] = "onnx.LayerNormalization"([[PARAM_0_]], [[VAR_1_]], [[VAR_2_]]) {axis = 2 : si64, epsilon = 0.00999999977 : f32, stash_type = 1 : si64} : (tensor<2x3x4x5x6xf32>, tensor<3x1x1x1xf32>, tensor<3x1x1x1xf32>) -> (tensor<2x3x4x5x6xf32>, none, none)
// CHECK:           onnx.Return [[Y_]] : tensor<2x3x4x5x6xf32>
}

// -----

func.func @test_instancenorm_dynamic_1(%arg0: tensor<*xf32>, %arg1: tensor<4xf32>, %arg2: tensor<4xf32>) -> tensor<*xf32> {
  %0 = "onnx.InstanceNormalization"(%arg0, %arg1, %arg2) {epsilon = 0.00999999977 : f32} : (tensor<*xf32>, tensor<4xf32>, tensor<4xf32>) -> tensor<*xf32>
  onnx.Return %0 : tensor<*xf32>
// CHECK-LABEL:  func.func @test_instancenorm_dynamic_1
// CHECK:           onnx.InstanceNormalization
}

// -----

func.func @test_instancenorm_dynamic_2(%arg0: tensor<2x3x4x5x6xf32>, %arg1: tensor<*xf32>, %arg2: tensor<*xf32>) -> tensor<*xf32> {
  %0 = "onnx.InstanceNormalization"(%arg0, %arg1, %arg2) {epsilon = 0.00999999977 : f32} : (tensor<2x3x4x5x6xf32>, tensor<*xf32>, tensor<*xf32>) -> tensor<*xf32>
  onnx.Return %0 : tensor<*xf32>
// CHECK-LABEL:  func.func @test_instancenorm_dynamic_2
// CHECK:           onnx.InstanceNormalization
}
// -----

func.func @test_instancenorm_dynamic_3(%arg0: tensor<2x3x4x5x6xf32>, %arg1: tensor<?xf32>, %arg2: tensor<?xf32>) -> tensor<?x?x?x?x?xf32> {
  %0 = "onnx.InstanceNormalization"(%arg0, %arg1, %arg2) {epsilon = 0.00999999977 : f32} : (tensor<2x3x4x5x6xf32>, tensor<?xf32>, tensor<?xf32>) -> tensor<?x?x?x?x?xf32>
  onnx.Return %0 : tensor<?x?x?x?x?xf32>
// CHECK-LABEL:  func.func @test_instancenorm_dynamic_3
// CHECK:           onnx.InstanceNormalization
}

// -----

func.func @test_instancenorm_dynamic_4(%arg0: tensor<?x?x?x?x?xf32>, %arg1: tensor<3xf32>, %arg2: tensor<3xf32>) -> tensor<2x3x4x5x6xf32> {
  %0 = "onnx.InstanceNormalization"(%arg0, %arg1, %arg2) {epsilon = 0.00999999977 : f32} : (tensor<?x?x?x?x?xf32>, tensor<3xf32>, tensor<3xf32>) -> tensor<2x3x4x5x6xf32>
  onnx.Return %0 : tensor<2x3x4x5x6xf32>
// CHECK-LABEL:  func.func @test_instancenorm_dynamic_4
// CHECK:           onnx.InstanceNormalization
}

// -----

func.func @test_constant_1() -> tensor<i64> {
  %0 = onnx.Constant {value_int = 1 : si64} : tensor<i64>
  onnx.Return %0 : tensor<i64>
// CHECK-LABEL:       func @test_constant_1
// CHECK:           [[VAR_0:%.+]] = onnx.Constant dense<1> : tensor<i64>
// CHECK:           onnx.Return [[VAR_0]] : tensor<i64>
}


// -----

func.func @test_constant_2() -> tensor<f32> {
  %0 = onnx.Constant {value_float = 2.0 : f32 } : tensor<f32>
  onnx.Return %0 : tensor<f32>
// CHECK-LABEL:     func @test_constant_2
// CHECK: [[VAR_0:%.+]] = onnx.Constant dense<2.000000e+00> : tensor<f32>
// CHECK: onnx.Return [[VAR_0]] : tensor<f32>
}

// -----

func.func @test_constant_3() -> tensor<3xi64> {
  %0 = onnx.Constant {value_ints = [1, 2, 3] } : tensor<3xi64>
  onnx.Return %0 : tensor<3xi64>
// CHECK-LABEL:       func @test_constant_3
// CHECK-SAME:     () -> tensor<3xi64> {
// CHECK:           [[VAR_0:%.+]] = onnx.Constant dense<[1, 2, 3]> : tensor<3xi64>
// CHECK:           onnx.Return [[VAR_0]] : tensor<3xi64>
}

// -----

func.func @test_castlike(%arg0 : tensor<*xf32>, %arg1 : tensor<*xf16>) -> tensor<*xf16> {
  %0 = "onnx.CastLike"(%arg0, %arg1) {saturate = 1 : si64} : (tensor<*xf32>, tensor<*xf16>) -> tensor<*xf16> 
  "onnx.Return"(%0) : (tensor<*xf16>) -> ()

  // CHECK-LABEL: test_castlike
  // CHECK: [[RES:%.+]] = "onnx.Cast"(%arg0) {saturate = 1 : si64, to = f16} : (tensor<*xf32>) -> tensor<*xf16> 
  // CHECK: onnx.Return [[RES]] : tensor<*xf16>
}

// -----

<<<<<<< HEAD
func.func @test_batchnorm_f32(%arg0: tensor<100x3x10x10xf32>) -> tensor<100x3x10x10xf32> {
    %0 = "onnx.Constant"() {value = dense<[1.0, 2.0, 3.0]> : tensor<3xf32>} : () -> tensor<3xf32>
    %1 = "onnx.Constant"() {value = dense<[2.0, 3.0, 4.0]> : tensor<3xf32>} : () -> tensor<3xf32>
    %2 = "onnx.Constant"() {value = dense<[3.0, 4.0, 5.0]> : tensor<3xf32>} : () -> tensor<3xf32>
    %3 = "onnx.Constant"() {value = dense<[4.0, 5.0, 6.0]> : tensor<3xf32>} : () -> tensor<3xf32>
    %4, %5, %6 = "onnx.BatchNormalization"(%arg0, %0, %1, %2, %3) {epsilon = 1.00000007E-5 : f32, momentum = 1.00000007E-3 : f32} : (tensor<100x3x10x10xf32>, tensor<3xf32>, tensor<3xf32>, tensor<3xf32>, tensor<3xf32>) -> (tensor<100x3x10x10xf32>, tensor<3xf32>, tensor<3xf32>)
    return %4 : tensor<100x3x10x10xf32>
// CHECK-LABEL:  func.func @test_batchnorm_f32
// CHECK-SAME:   ([[PARAM_0_:%.+]]: tensor<100x3x10x10xf32>) -> tensor<100x3x10x10xf32> {
// CHECK-DAG:       [[VAR_0_:%.+]] = onnx.Constant dense<[1.000000e+00, 2.000000e+00, 3.000000e+00]> : tensor<3xf32>
// CHECK-DAG:       [[VAR_1_:%.+]] = onnx.Constant dense<[2.000000e+00, 3.000000e+00, 4.000000e+00]> : tensor<3xf32>
// CHECK-DAG:       [[VAR_2_:%.+]] = onnx.Constant dense<[3.000000e+00, 4.000000e+00, 5.000000e+00]> : tensor<3xf32>
// CHECK-DAG:       [[VAR_3_:%.+]] = onnx.Constant dense<[4.000000e+00, 5.000000e+00, 6.000000e+00]> : tensor<3xf32>
// CHECK:           [[VAR_4_:%.+]] = "onnx.BatchNormalizationInferenceMode"([[PARAM_0_]], [[VAR_0_]], [[VAR_1_]], [[VAR_2_]], [[VAR_3_]]) {epsilon = 1.00000007E-5 : f32, momentum = 1.000000e-03 : f32} : (tensor<100x3x10x10xf32>, tensor<3xf32>, tensor<3xf32>, tensor<3xf32>, tensor<3xf32>) -> tensor<100x3x10x10xf32>
// CHECK:           return [[VAR_4_]] : tensor<100x3x10x10xf32>
}

// -----

func.func @test_batchnorm_f16_dynamic(%arg0: tensor<100x3x?x?xf16>) -> tensor<*xf16> {
    %0 = "onnx.Constant"() {value = dense<[1.0, 2.0, 3.0]> : tensor<3xf16>} : () -> tensor<3xf16>
    %1 = "onnx.Constant"() {value = dense<[2.0, 3.0, 4.0]> : tensor<3xf16>} : () -> tensor<3xf16>
    %2 = "onnx.Constant"() {value = dense<[3.0, 4.0, 5.0]> : tensor<3xf16>} : () -> tensor<3xf16>
    %3 = "onnx.Constant"() {value = dense<[4.0, 5.0, 6.0]> : tensor<3xf16>} : () -> tensor<3xf16>
    %4, %5, %6 = "onnx.BatchNormalization"(%arg0, %0, %1, %2, %3) {epsilon = 1.00000007E-5 : f32, momentum = 1.00000007E-3 : f32} : (tensor<100x3x?x?xf16>, tensor<3xf16>, tensor<3xf16>, tensor<3xf16>, tensor<3xf16>) -> (tensor<*xf16>, tensor<*xf16>, tensor<*xf16>)
    return %4 : tensor<*xf16>
// CHECK-LABEL: func @test_batchnorm_f16_dynamic
// CHECK-DAG:       [[VAR_0_:%.+]] = onnx.Constant dense<[1.000000e+00, 2.000000e+00, 3.000000e+00]>
// CHECK-DAG:       [[VAR_1_:%.+]] = onnx.Constant dense<[2.000000e+00, 3.000000e+00, 4.000000e+00]>
// CHECK-DAG:       [[VAR_2_:%.+]] = onnx.Constant dense<[3.000000e+00, 4.000000e+00, 5.000000e+00]>
// CHECK-DAG:       [[VAR_3_:%.+]] = onnx.Constant dense<[4.000000e+00, 5.000000e+00, 6.000000e+00]>
// CHECK-NOT: separator of consecutive DAGs
// CHECK-DAG:       "onnx.BatchNormalizationInferenceMode"(%arg0, [[VAR_0_]], [[VAR_1_]], [[VAR_2_]], [[VAR_3_]]) {epsilon = 1.00000007E-5 : f32, momentum = 1.000000e-03 : f32}
}

// -----

func.func @test_batchnorm_bf16_dynamic(%arg0: tensor<100x3x?x?xbf16>) -> tensor<*xbf16> {
    %0 = "onnx.Constant"() {value = dense<[1.0, 2.0, 3.0]> : tensor<3xbf16>} : () -> tensor<3xbf16>
    %1 = "onnx.Constant"() {value = dense<[2.0, 3.0, 4.0]> : tensor<3xbf16>} : () -> tensor<3xbf16>
    %2 = "onnx.Constant"() {value = dense<[3.0, 4.0, 5.0]> : tensor<3xbf16>} : () -> tensor<3xbf16>
    %3 = "onnx.Constant"() {value = dense<[4.0, 5.0, 6.0]> : tensor<3xbf16>} : () -> tensor<3xbf16>
    %4, %5, %6 = "onnx.BatchNormalization"(%arg0, %0, %1, %2, %3) {epsilon = 1.00000007E-5 : f32, momentum = 1.00000007E-3 : f32} : (tensor<100x3x?x?xbf16>, tensor<3xbf16>, tensor<3xbf16>, tensor<3xbf16>, tensor<3xbf16>) -> (tensor<*xbf16>, tensor<*xbf16>, tensor<*xbf16>)
    return %4 : tensor<*xbf16>
// CHECK-LABEL:  func.func @test_batchnorm_bf16_dynamic
// CHECK-SAME:   ([[PARAM_0_:%.+]]: tensor<100x3x?x?xbf16>) -> tensor<*xbf16> {
// CHECK-DAG:       [[VAR_0_:%.+]] = onnx.Constant dense<[1.000000e+00, 2.000000e+00, 3.000000e+00]> : tensor<3xbf16>
// CHECK-DAG:       [[VAR_1_:%.+]] = onnx.Constant dense<[2.000000e+00, 3.000000e+00, 4.000000e+00]> : tensor<3xbf16>
// CHECK-DAG:       [[VAR_2_:%.+]] = onnx.Constant dense<[3.000000e+00, 4.000000e+00, 5.000000e+00]> : tensor<3xbf16>
// CHECK-DAG:       [[VAR_3_:%.+]] = onnx.Constant dense<[4.000000e+00, 5.000000e+00, 6.000000e+00]> : tensor<3xbf16>
// CHECK:           [[VAR_4_:%.+]] = "onnx.BatchNormalizationInferenceMode"([[PARAM_0_]], [[VAR_0_]], [[VAR_1_]], [[VAR_2_]], [[VAR_3_]]) {epsilon = 1.00000007E-5 : f32, momentum = 1.000000e-03 : f32} : (tensor<100x3x?x?xbf16>, tensor<3xbf16>, tensor<3xbf16>, tensor<3xbf16>, tensor<3xbf16>) -> tensor<*xbf16>
// CHECK:           return [[VAR_4_]] : tensor<*xbf16>
}


// -----

func.func @test_batchnorm_bf16_use_mean_var(%arg0: tensor<100x3x?x?xbf16>) -> (tensor<*xbf16>, tensor<*xbf16>, tensor<*xbf16>) {
    %0 = "onnx.Constant"() {value = dense<[1.0, 2.0, 3.0]> : tensor<3xbf16>} : () -> tensor<3xbf16>
    %1 = "onnx.Constant"() {value = dense<[2.0, 3.0, 4.0]> : tensor<3xbf16>} : () -> tensor<3xbf16>
    %2 = "onnx.Constant"() {value = dense<[3.0, 4.0, 5.0]> : tensor<3xbf16>} : () -> tensor<3xbf16>
    %3 = "onnx.Constant"() {value = dense<[4.0, 5.0, 6.0]> : tensor<3xbf16>} : () -> tensor<3xbf16>
    %4, %5, %6 = "onnx.BatchNormalization"(%arg0, %0, %1, %2, %3) {epsilon = 1.00000007E-5 : f32, momentum = 1.00000007E-3 : f32} : (tensor<100x3x?x?xbf16>, tensor<3xbf16>, tensor<3xbf16>, tensor<3xbf16>, tensor<3xbf16>) -> (tensor<*xbf16>, tensor<*xbf16>, tensor<*xbf16>)
    return %4, %5, %6 : tensor<*xbf16>, tensor<*xbf16>, tensor<*xbf16>
// CHECK-LABEL: func @test_batchnorm_bf16_use_mean_var
// CHECK:       onnx.BatchNormalization"
}

// -----

func.func @test_batchnorm_bf16_use_mean(%arg0: tensor<100x3x?x?xbf16>) -> (tensor<*xbf16>, tensor<*xbf16>) {
    %0 = "onnx.Constant"() {value = dense<[1.0, 2.0, 3.0]> : tensor<3xbf16>} : () -> tensor<3xbf16>
    %1 = "onnx.Constant"() {value = dense<[2.0, 3.0, 4.0]> : tensor<3xbf16>} : () -> tensor<3xbf16>
    %2 = "onnx.Constant"() {value = dense<[3.0, 4.0, 5.0]> : tensor<3xbf16>} : () -> tensor<3xbf16>
    %3 = "onnx.Constant"() {value = dense<[4.0, 5.0, 6.0]> : tensor<3xbf16>} : () -> tensor<3xbf16>
    %4, %5, %6 = "onnx.BatchNormalization"(%arg0, %0, %1, %2, %3) {epsilon = 1.00000007E-5 : f32, momentum = 1.00000007E-3 : f32} : (tensor<100x3x?x?xbf16>, tensor<3xbf16>, tensor<3xbf16>, tensor<3xbf16>, tensor<3xbf16>) -> (tensor<*xbf16>, tensor<*xbf16>, tensor<*xbf16>)
    return %4, %5 : tensor<*xbf16>, tensor<*xbf16>
// CHECK-LABEL: func @test_batchnorm_bf16_use_mean
// CHECK:       onnx.BatchNormalization"
}

// -----

func.func @test_batchnorm_bf16_use_var(%arg0: tensor<100x3x?x?xbf16>) -> (tensor<*xbf16>, tensor<*xbf16>) {
    %0 = "onnx.Constant"() {value = dense<[1.0, 2.0, 3.0]> : tensor<3xbf16>} : () -> tensor<3xbf16>
    %1 = "onnx.Constant"() {value = dense<[2.0, 3.0, 4.0]> : tensor<3xbf16>} : () -> tensor<3xbf16>
    %2 = "onnx.Constant"() {value = dense<[3.0, 4.0, 5.0]> : tensor<3xbf16>} : () -> tensor<3xbf16>
    %3 = "onnx.Constant"() {value = dense<[4.0, 5.0, 6.0]> : tensor<3xbf16>} : () -> tensor<3xbf16>
    %4, %5, %6 = "onnx.BatchNormalization"(%arg0, %0, %1, %2, %3) {epsilon = 1.00000007E-5 : f32, momentum = 1.00000007E-3 : f32} : (tensor<100x3x?x?xbf16>, tensor<3xbf16>, tensor<3xbf16>, tensor<3xbf16>, tensor<3xbf16>) -> (tensor<*xbf16>, tensor<*xbf16>, tensor<*xbf16>)
    return %4, %6 : tensor<*xbf16>, tensor<*xbf16>
// CHECK-LABEL: func @test_batchnorm_bf16_use_var
// CHECK:       onnx.BatchNormalization"
}

// -----

func.func @test_batchnormv9_f32_use_saved_mean_var(%arg0: tensor<100x3x?x?xf32>) -> (tensor<*xf32>, tensor<*xf32>, tensor<*xf32>) {
    %0 = "onnx.Constant"() {value = dense<[1.0, 2.0, 3.0]> : tensor<3xf32>} : () -> tensor<3xf32>
    %1 = "onnx.Constant"() {value = dense<[2.0, 3.0, 4.0]> : tensor<3xf32>} : () -> tensor<3xf32>
    %2 = "onnx.Constant"() {value = dense<[3.0, 4.0, 5.0]> : tensor<3xf32>} : () -> tensor<3xf32>
    %3 = "onnx.Constant"() {value = dense<[4.0, 5.0, 6.0]> : tensor<3xf32>} : () -> tensor<3xf32>
    %4, %5, %6, %7, %8 = "onnx.BatchNormalizationV9"(%arg0, %0, %1, %2, %3) {epsilon = 1.00000007E-5 : f32, momentum = 1.00000007E-3 : f32} : (tensor<100x3x?x?xf32>, tensor<3xf32>, tensor<3xf32>, tensor<3xf32>, tensor<3xf32>) -> (tensor<*xf32>, tensor<*xf32>, tensor<*xf32>, tensor<*xf32>, tensor<*xf32>)
    return %4, %7, %8 : tensor<*xf32>, tensor<*xf32>, tensor<*xf32>
// CHECK-LABEL: func @test_batchnormv9_f32_use_saved_mean_var
// CHECK:       onnx.BatchNormalizationV9"
}

// -----

func.func @test_batchnormv9_f32_use_saved_mean(%arg0: tensor<100x3x?x?xf32>) -> (tensor<*xf32>, tensor<*xf32>) {
    %0 = "onnx.Constant"() {value = dense<[1.0, 2.0, 3.0]> : tensor<3xf32>} : () -> tensor<3xf32>
    %1 = "onnx.Constant"() {value = dense<[2.0, 3.0, 4.0]> : tensor<3xf32>} : () -> tensor<3xf32>
    %2 = "onnx.Constant"() {value = dense<[3.0, 4.0, 5.0]> : tensor<3xf32>} : () -> tensor<3xf32>
    %3 = "onnx.Constant"() {value = dense<[4.0, 5.0, 6.0]> : tensor<3xf32>} : () -> tensor<3xf32>
    %4, %5, %6, %7, %8 = "onnx.BatchNormalizationV9"(%arg0, %0, %1, %2, %3) {epsilon = 1.00000007E-5 : f32, momentum = 1.00000007E-3 : f32} : (tensor<100x3x?x?xf32>, tensor<3xf32>, tensor<3xf32>, tensor<3xf32>, tensor<3xf32>) -> (tensor<*xf32>, tensor<*xf32>, tensor<*xf32>, tensor<*xf32>, tensor<*xf32>)
    return %4, %7 : tensor<*xf32>, tensor<*xf32>
// CHECK-LABEL: func @test_batchnormv9_f32_use_saved_mean
// CHECK:       onnx.BatchNormalizationV9"
}

// -----

func.func @test_batchnormv9_f32_use_saved_var(%arg0: tensor<100x3x?x?xf32>) -> (tensor<*xf32>, tensor<*xf32>) {
    %0 = "onnx.Constant"() {value = dense<[1.0, 2.0, 3.0]> : tensor<3xf32>} : () -> tensor<3xf32>
    %1 = "onnx.Constant"() {value = dense<[2.0, 3.0, 4.0]> : tensor<3xf32>} : () -> tensor<3xf32>
    %2 = "onnx.Constant"() {value = dense<[3.0, 4.0, 5.0]> : tensor<3xf32>} : () -> tensor<3xf32>
    %3 = "onnx.Constant"() {value = dense<[4.0, 5.0, 6.0]> : tensor<3xf32>} : () -> tensor<3xf32>
    %4, %5, %6, %7, %8 = "onnx.BatchNormalizationV9"(%arg0, %0, %1, %2, %3) {epsilon = 1.00000007E-5 : f32, momentum = 1.00000007E-3 : f32} : (tensor<100x3x?x?xf32>, tensor<3xf32>, tensor<3xf32>, tensor<3xf32>, tensor<3xf32>) -> (tensor<*xf32>, tensor<*xf32>, tensor<*xf32>, tensor<*xf32>, tensor<*xf32>)
    return %4, %8 : tensor<*xf32>, tensor<*xf32>
// CHECK-LABEL: func @test_batchnormv9_f32_use_saved_var
// CHECK:       onnx.BatchNormalizationV9"
}

// -----

func.func @test_batchnormv9_f32(%arg0: tensor<100x3x10x10xf32>) -> (tensor<100x3x10x10xf32>, tensor<3xf32>, tensor<3xf32>) {
    %0 = "onnx.Constant"() {value = dense<[1.0, 2.0, 3.0]> : tensor<3xf32>} : () -> tensor<3xf32>
    %1 = "onnx.Constant"() {value = dense<[2.0, 3.0, 4.0]> : tensor<3xf32>} : () -> tensor<3xf32>
    %2 = "onnx.Constant"() {value = dense<[3.0, 4.0, 5.0]> : tensor<3xf32>} : () -> tensor<3xf32>
    %3 = "onnx.Constant"() {value = dense<[4.0, 5.0, 6.0]> : tensor<3xf32>} : () -> tensor<3xf32>
    %4, %5, %6, %7, %8 = "onnx.BatchNormalizationV9"(%arg0, %0, %1, %2, %3) {epsilon = 1.00000007E-5 : f32, momentum = 1.00000007E-3 : f32} : (tensor<100x3x10x10xf32>, tensor<3xf32>, tensor<3xf32>, tensor<3xf32>, tensor<3xf32>) -> (tensor<100x3x10x10xf32>, tensor<3xf32>, tensor<3xf32>, tensor<3xf32>, tensor<3xf32>)
    return %4, %5, %6 : tensor<100x3x10x10xf32>, tensor<3xf32>, tensor<3xf32>
}

// mlir2FileCheck.py
// CHECK-LABEL:  func.func @test_batchnormv9_f32
// CHECK-SAME:   ([[PARAM_0_:%.+]]: tensor<100x3x10x10xf32>) -> (tensor<100x3x10x10xf32>, tensor<3xf32>, tensor<3xf32>) {
// CHECK-DAG:       [[VAR_0_:%.+]] = onnx.Constant dense<[1.000000e+00, 2.000000e+00, 3.000000e+00]> : tensor<3xf32>
// CHECK-DAG:       [[VAR_1_:%.+]] = onnx.Constant dense<[2.000000e+00, 3.000000e+00, 4.000000e+00]> : tensor<3xf32>
// CHECK-DAG:       [[VAR_2_:%.+]] = onnx.Constant dense<[3.000000e+00, 4.000000e+00, 5.000000e+00]> : tensor<3xf32>
// CHECK-DAG:       [[VAR_3_:%.+]] = onnx.Constant dense<[4.000000e+00, 5.000000e+00, 6.000000e+00]> : tensor<3xf32>
// CHECK:           [[Y_:%.+]], [[VAR_running_mean_:%.+]], [[VAR_running_var_:%.+]] = "onnx.BatchNormalization"([[PARAM_0_]], [[VAR_0_]], [[VAR_1_]], [[VAR_2_]], [[VAR_3_]]) {epsilon = 1.00000007E-5 : f32, momentum = 1.000000e-03 : f32, training_mode = 0 : si64} : (tensor<100x3x10x10xf32>, tensor<3xf32>, tensor<3xf32>, tensor<3xf32>, tensor<3xf32>) -> (tensor<100x3x10x10xf32>, tensor<3xf32>, tensor<3xf32>)
// CHECK:           return [[Y_]], [[VAR_running_mean_]], [[VAR_running_var_]] : tensor<100x3x10x10xf32>, tensor<3xf32>, tensor<3xf32>
// CHECK:         }

// -----

func.func @test_batchnormv9_f32_no_var_mean_use(%arg0: tensor<100x3x10x10xf32>) -> (tensor<100x3x10x10xf32>) {
    %0 = "onnx.Constant"() {value = dense<[1.0, 2.0, 3.0]> : tensor<3xf32>} : () -> tensor<3xf32>
    %1 = "onnx.Constant"() {value = dense<[2.0, 3.0, 4.0]> : tensor<3xf32>} : () -> tensor<3xf32>
    %2 = "onnx.Constant"() {value = dense<[3.0, 4.0, 5.0]> : tensor<3xf32>} : () -> tensor<3xf32>
    %3 = "onnx.Constant"() {value = dense<[4.0, 5.0, 6.0]> : tensor<3xf32>} : () -> tensor<3xf32>
    %4, %5, %6, %7, %8 = "onnx.BatchNormalizationV9"(%arg0, %0, %1, %2, %3) {epsilon = 1.00000007E-5 : f32, momentum = 1.00000007E-3 : f32} : (tensor<100x3x10x10xf32>, tensor<3xf32>, tensor<3xf32>, tensor<3xf32>, tensor<3xf32>) -> (tensor<100x3x10x10xf32>, tensor<3xf32>, tensor<3xf32>, tensor<3xf32>, tensor<3xf32>)
    return %4: tensor<100x3x10x10xf32>
}

// mlir2FileCheck.py
// CHECK-LABEL:  func.func @test_batchnormv9_f32_no_var_mean_use
// CHECK-SAME:   ([[PARAM_0_:%.+]]: tensor<100x3x10x10xf32>) -> tensor<100x3x10x10xf32> {
// CHECK-DAG:       [[VAR_0_:%.+]] = onnx.Constant dense<[1.000000e+00, 2.000000e+00, 3.000000e+00]> : tensor<3xf32>
// CHECK-DAG:       [[VAR_1_:%.+]] = onnx.Constant dense<[2.000000e+00, 3.000000e+00, 4.000000e+00]> : tensor<3xf32>
// CHECK-DAG:       [[VAR_2_:%.+]] = onnx.Constant dense<[3.000000e+00, 4.000000e+00, 5.000000e+00]> : tensor<3xf32>
// CHECK-DAG:       [[VAR_3_:%.+]] = onnx.Constant dense<[4.000000e+00, 5.000000e+00, 6.000000e+00]> : tensor<3xf32>
// CHECK:           [[VAR_4_:%.+]] = "onnx.BatchNormalizationInferenceMode"([[PARAM_0_]], [[VAR_0_]], [[VAR_1_]], [[VAR_2_]], [[VAR_3_]]) {epsilon = 1.00000007E-5 : f32, momentum = 1.000000e-03 : f32} : (tensor<100x3x10x10xf32>, tensor<3xf32>, tensor<3xf32>, tensor<3xf32>, tensor<3xf32>) -> tensor<100x3x10x10xf32>
// CHECK:           return [[VAR_4_]] : tensor<100x3x10x10xf32>
// CHECK:         }

// -----

func.func @test_batchnormv9_f16_dynamic(%arg0: tensor<100x3x?x?xf16>) -> (tensor<*xf16>, tensor<*xf16>, tensor<*xf16>) {
    %0 = "onnx.Constant"() {value = dense<[1.0, 2.0, 3.0]> : tensor<3xf16>} : () -> tensor<3xf16>
    %1 = "onnx.Constant"() {value = dense<[2.0, 3.0, 4.0]> : tensor<3xf16>} : () -> tensor<3xf16>
    %2 = "onnx.Constant"() {value = dense<[3.0, 4.0, 5.0]> : tensor<3xf16>} : () -> tensor<3xf16>
    %3 = "onnx.Constant"() {value = dense<[4.0, 5.0, 6.0]> : tensor<3xf16>} : () -> tensor<3xf16>
    %4, %5, %6, %7, %8 = "onnx.BatchNormalizationV9"(%arg0, %0, %1, %2, %3) {epsilon = 1.00000007E-5 : f32, momentum = 1.00000007E-3 : f32} : (tensor<100x3x?x?xf16>, tensor<3xf16>, tensor<3xf16>, tensor<3xf16>, tensor<3xf16>) -> (tensor<*xf16>, tensor<*xf16>, tensor<*xf16>,tensor<*xf16>, tensor<*xf16>)
    return %4, %5, %6 : tensor<*xf16>, tensor<*xf16>, tensor<*xf16>
}

// mlir2FileCheck.py
// CHECK-LABEL:  func.func @test_batchnormv9_f16_dynamic
// CHECK-SAME:   ([[PARAM_0_:%.+]]: tensor<100x3x?x?xf16>) -> (tensor<*xf16>, tensor<*xf16>, tensor<*xf16>) {
// CHECK-DAG:       [[VAR_0_:%.+]] = onnx.Constant dense<[1.000000e+00, 2.000000e+00, 3.000000e+00]> : tensor<3xf16>
// CHECK-DAG:       [[VAR_1_:%.+]] = onnx.Constant dense<[2.000000e+00, 3.000000e+00, 4.000000e+00]> : tensor<3xf16>
// CHECK-DAG:       [[VAR_2_:%.+]] = onnx.Constant dense<[3.000000e+00, 4.000000e+00, 5.000000e+00]> : tensor<3xf16>
// CHECK-DAG:       [[VAR_3_:%.+]] = onnx.Constant dense<[4.000000e+00, 5.000000e+00, 6.000000e+00]> : tensor<3xf16>
// CHECK:           [[Y_:%.+]], [[VAR_running_mean_:%.+]], [[VAR_running_var_:%.+]] = "onnx.BatchNormalization"([[PARAM_0_]], [[VAR_0_]], [[VAR_1_]], [[VAR_2_]], [[VAR_3_]]) {epsilon = 1.00000007E-5 : f32, momentum = 1.000000e-03 : f32, training_mode = 0 : si64} : (tensor<100x3x?x?xf16>, tensor<3xf16>, tensor<3xf16>, tensor<3xf16>, tensor<3xf16>) -> (tensor<*xf16>, tensor<*xf16>, tensor<*xf16>)
// CHECK:           return [[Y_]], [[VAR_running_mean_]], [[VAR_running_var_]] : tensor<*xf16>, tensor<*xf16>, tensor<*xf16>
// CHECK:         }

// -----

func.func @test_pad_slice_only_slice() -> tensor<3x1xf32> {
  %data = onnx.Constant dense<[[1.0, 1.2], [2.3, 3.4], [4.5, 5.7]]> : tensor<3x2xf32>
  %pads = onnx.Constant dense<[0, -1, 0, 0]> : tensor<4xi64>
  %non = "onnx.NoValue"() {value} : () -> none
  %1 = "onnx.Pad"(%data, %pads, %non, %non) { mode = "constant" } : (tensor<3x2xf32>, tensor<4xi64>, none, none) -> tensor<3x1xf32>
  onnx.Return %1 : tensor<3x1xf32>
}
// CHECK-LABEL:  func.func @test_pad_slice_only_slice
// CHECK-DAG:       [[VAR_0_:%.+]] = onnx.Constant dense<{{.}}[1.000000e+00, 1.200000e+00], [2.300000e+00, 3.400000e+00], [4.500000e+00, 5.700000e+00]{{.}}> : tensor<3x2xf32>
// CHECK-DAG:       [[VAR_1_:%.+]] = onnx.Constant dense<[0, 1]> : tensor<2xi64>
// CHECK-DAG:       [[VAR_2_:%.+]] = onnx.Constant dense<[3, 2]> : tensor<2xi64>
// CHECK-DAG:       [[VAR_3_:%.+]] = "onnx.NoValue"() {value} : () -> none
// CHECK:           [[VAR_4_:%.+]] = "onnx.Slice"([[VAR_0_]], [[VAR_1_]], [[VAR_2_]], [[VAR_3_]], [[VAR_3_]]) : (tensor<3x2xf32>, tensor<2xi64>, tensor<2xi64>, none, none) -> tensor<3x1xf32>
// CHECK:           onnx.Return [[VAR_4_]] : tensor<3x1xf32>

// -----

func.func @test_pad_slice() -> tensor<4x1xf32> {
  %data = onnx.Constant dense<[[1.0, 1.2], [2.3, 3.4], [4.5, 5.7]]> : tensor<3x2xf32>
  %pads = onnx.Constant dense<[0, -1, 1, 0]> : tensor<4xi64>
  %non = "onnx.NoValue"() {value} : () -> none
  %1 = "onnx.Pad"(%data, %pads, %non, %non) { mode = "constant" } : (tensor<3x2xf32>, tensor<4xi64>, none, none) -> tensor<4x1xf32>
  onnx.Return %1 : tensor<4x1xf32>
}
// CHECK-DAG:       [[VAR_0_:%.+]] = onnx.Constant dense<[0, 0, 1, 0]> : tensor<4xi64>
// CHECK-DAG:       [[VAR_1_:%.+]] = onnx.Constant dense<{{.}}[1.000000e+00, 1.200000e+00], [2.300000e+00, 3.400000e+00], [4.500000e+00, 5.700000e+00]{{.}}> : tensor<3x2xf32>
// CHECK-DAG:       [[VAR_2_:%.+]] = "onnx.NoValue"() {value} : () -> none
// CHECK-DAG:       [[VAR_3_:%.+]] = onnx.Constant dense<[0, 1]> : tensor<2xi64>
// CHECK-DAG:       [[VAR_4_:%.+]] = onnx.Constant dense<[3, 2]> : tensor<2xi64>
// CHECK:           [[VAR_5_:%.+]] = "onnx.Slice"([[VAR_1_]], [[VAR_3_]], [[VAR_4_]], [[VAR_2_]], [[VAR_2_]]) : (tensor<3x2xf32>, tensor<2xi64>, tensor<2xi64>, none, none) -> tensor<3x1xf32>
// CHECK:           [[VAR_6_:%.+]] = "onnx.Pad"([[VAR_5_]], [[VAR_0_]], [[VAR_2_]], [[VAR_2_]]) {mode = "constant"} : (tensor<3x1xf32>, tensor<4xi64>, none, none) -> tensor<4x1xf32>
// CHECK:           onnx.Return [[VAR_6_]] : tensor<4x1xf32>

// -----

func.func @test_pad_slice_dynamic(%data : tensor<*xf32>) -> tensor<*xf32> {
  // Just checks that we do not crash
  %pads = onnx.Constant dense<[0, -1, 1, 0]> : tensor<4xi64>
  %non = "onnx.NoValue"() {value} : () -> none
  %1 = "onnx.Pad"(%data, %pads, %non, %non) { mode = "constant" } : (tensor<*xf32>, tensor<4xi64>, none, none) -> tensor<*xf32>
  onnx.Return %1 : tensor<*xf32>
}
// CHECK-LABEL:  func.func @test_pad_slice_dynamic
// CHECK-SAME:   ([[PARAM_0_:%.+]]: tensor<*xf32>)
// CHECK-DAG:       [[VAR_0_:%.+]] = onnx.Constant dense<[0, -1, 1, 0]> : tensor<4xi64>
// CHECK-DAG:       [[VAR_1_:%.+]] = "onnx.NoValue"() {value} : () -> none
// CHECK:           [[VAR_2_:%.+]] = "onnx.Pad"([[PARAM_0_]], [[VAR_0_]], [[VAR_1_]], [[VAR_1_]]) {mode = "constant"} : (tensor<*xf32>, tensor<4xi64>, none, none) -> tensor<*xf32>
// CHECK:           onnx.Return [[VAR_2_]] : tensor<*xf32>
=======
func.func @test_sum(%arg0: tensor<128x10xf32>, %arg1: tensor<64x128x10xf32>, %arg2: tensor<10xf32>, %arg3: tensor<64x1x1xf32>) -> tensor<64x128x10xf32> {
  %0 = "onnx.Sum"(%arg0, %arg1, %arg2, %arg3) : (tensor<128x10xf32>, tensor<64x128x10xf32>, tensor<10xf32>, tensor<64x1x1xf32>) -> tensor<64x128x10xf32>
  onnx.Return %0 : tensor<64x128x10xf32> 
  // CHECK-LABEL:       func @test_sum
  // CHECK-SAME:     (%[[ARG0:.*]]: {{.*}}, %[[ARG1:.*]]: {{.*}}, %[[ARG2:.*]]: {{.*}}, %[[ARG3:.*]]: {{.*}})
  // CHECK-NEXT:      %[[SUM0:.*]] = "onnx.Add"(%[[ARG0]], %[[ARG1]])
  // CHECK-NEXT:      %[[SUM1:.*]] = "onnx.Add"(%[[SUM0]], %[[ARG2]])
  // CHECK-NEXT:      %[[SUM2:.*]] = "onnx.Add"(%[[SUM1]], %[[ARG3]])
  // CHECK-NEXT:      onnx.Return %[[SUM2]]
}

// -----

func.func @test_sum_to_unranked(%arg0: tensor<128x10xf32>, %arg1: tensor<64x128x10xf32>, %arg2: tensor<10xf32>, %arg3: tensor<64x1x1xf32>) -> tensor<*xf32> {
  %0 = "onnx.Sum"(%arg0, %arg1, %arg2, %arg3) : (tensor<128x10xf32>, tensor<64x128x10xf32>, tensor<10xf32>, tensor<64x1x1xf32>) -> tensor<*xf32>
  onnx.Return %0 : tensor<*xf32> 
  // CHECK-LABEL:       func @test_sum
  // CHECK-SAME:     (%[[ARG0:.*]]: {{.*}}, %[[ARG1:.*]]: {{.*}}, %[[ARG2:.*]]: {{.*}}, %[[ARG3:.*]]: {{.*}})
  // CHECK-NEXT:      %[[SUM0:.*]] = "onnx.Add"(%[[ARG0]], %[[ARG1]])
  // CHECK-NEXT:      %[[SUM1:.*]] = "onnx.Add"(%[[SUM0]], %[[ARG2]])
  // CHECK-NEXT:      %[[SUM2:.*]] = "onnx.Add"(%[[SUM1]], %[[ARG3]])
  // CHECK-NEXT:      %[[CAST:.*]] = "onnx.Cast"(%[[SUM2]]) {saturate = 1 : si64, to = f32} : (tensor<64x128x10xf32>) -> tensor<*xf32>
  // CHECK-NEXT:      onnx.Return %[[CAST]]
}

// -----

func.func @test_sum_single_input(%arg0: tensor<64x128x10xf32>) -> tensor<64x128x10xf32> {
  %0 = "onnx.Sum"(%arg0) : (tensor<64x128x10xf32>) -> tensor<64x128x10xf32>
  onnx.Return %0 : tensor<64x128x10xf32> 
  // CHECK-LABEL:       func @test_sum_single_input
  // CHECK-SAME:     (%[[ARG0:.*]]: {{.*}})
  // CHECK-NEXT:      onnx.Return %[[ARG0]]
}

// -----

func.func @test_sum_single_input_to_unranked(%arg0: tensor<64x128x10xf32>) -> tensor<*xf32> {
  %0 = "onnx.Sum"(%arg0) : (tensor<64x128x10xf32>) -> tensor<*xf32>
  onnx.Return %0 : tensor<*xf32> 
  // CHECK-LABEL:       func @test_sum_single_input_to_unranked
  // CHECK-SAME:     (%[[ARG0:.*]]: {{.*}})
  // CHECK-NEXT:      %[[CAST:.*]] = "onnx.Cast"(%[[ARG0]]) {saturate = 1 : si64, to = f32} : (tensor<64x128x10xf32>) -> tensor<*xf32>
  // CHECK-NEXT:      onnx.Return %[[CAST]]
}
>>>>>>> 265ee602
<|MERGE_RESOLUTION|>--- conflicted
+++ resolved
@@ -782,7 +782,53 @@
 
 // -----
 
-<<<<<<< HEAD
+func.func @test_sum(%arg0: tensor<128x10xf32>, %arg1: tensor<64x128x10xf32>, %arg2: tensor<10xf32>, %arg3: tensor<64x1x1xf32>) -> tensor<64x128x10xf32> {
+  %0 = "onnx.Sum"(%arg0, %arg1, %arg2, %arg3) : (tensor<128x10xf32>, tensor<64x128x10xf32>, tensor<10xf32>, tensor<64x1x1xf32>) -> tensor<64x128x10xf32>
+  onnx.Return %0 : tensor<64x128x10xf32> 
+  // CHECK-LABEL:       func @test_sum
+  // CHECK-SAME:     (%[[ARG0:.*]]: {{.*}}, %[[ARG1:.*]]: {{.*}}, %[[ARG2:.*]]: {{.*}}, %[[ARG3:.*]]: {{.*}})
+  // CHECK-NEXT:      %[[SUM0:.*]] = "onnx.Add"(%[[ARG0]], %[[ARG1]])
+  // CHECK-NEXT:      %[[SUM1:.*]] = "onnx.Add"(%[[SUM0]], %[[ARG2]])
+  // CHECK-NEXT:      %[[SUM2:.*]] = "onnx.Add"(%[[SUM1]], %[[ARG3]])
+  // CHECK-NEXT:      onnx.Return %[[SUM2]]
+}
+
+// -----
+
+func.func @test_sum_to_unranked(%arg0: tensor<128x10xf32>, %arg1: tensor<64x128x10xf32>, %arg2: tensor<10xf32>, %arg3: tensor<64x1x1xf32>) -> tensor<*xf32> {
+  %0 = "onnx.Sum"(%arg0, %arg1, %arg2, %arg3) : (tensor<128x10xf32>, tensor<64x128x10xf32>, tensor<10xf32>, tensor<64x1x1xf32>) -> tensor<*xf32>
+  onnx.Return %0 : tensor<*xf32> 
+  // CHECK-LABEL:       func @test_sum
+  // CHECK-SAME:     (%[[ARG0:.*]]: {{.*}}, %[[ARG1:.*]]: {{.*}}, %[[ARG2:.*]]: {{.*}}, %[[ARG3:.*]]: {{.*}})
+  // CHECK-NEXT:      %[[SUM0:.*]] = "onnx.Add"(%[[ARG0]], %[[ARG1]])
+  // CHECK-NEXT:      %[[SUM1:.*]] = "onnx.Add"(%[[SUM0]], %[[ARG2]])
+  // CHECK-NEXT:      %[[SUM2:.*]] = "onnx.Add"(%[[SUM1]], %[[ARG3]])
+  // CHECK-NEXT:      %[[CAST:.*]] = "onnx.Cast"(%[[SUM2]]) {saturate = 1 : si64, to = f32} : (tensor<64x128x10xf32>) -> tensor<*xf32>
+  // CHECK-NEXT:      onnx.Return %[[CAST]]
+}
+
+// -----
+
+func.func @test_sum_single_input(%arg0: tensor<64x128x10xf32>) -> tensor<64x128x10xf32> {
+  %0 = "onnx.Sum"(%arg0) : (tensor<64x128x10xf32>) -> tensor<64x128x10xf32>
+  onnx.Return %0 : tensor<64x128x10xf32> 
+  // CHECK-LABEL:       func @test_sum_single_input
+  // CHECK-SAME:     (%[[ARG0:.*]]: {{.*}})
+  // CHECK-NEXT:      onnx.Return %[[ARG0]]
+}
+
+// -----
+
+func.func @test_sum_single_input_to_unranked(%arg0: tensor<64x128x10xf32>) -> tensor<*xf32> {
+  %0 = "onnx.Sum"(%arg0) : (tensor<64x128x10xf32>) -> tensor<*xf32>
+  onnx.Return %0 : tensor<*xf32> 
+  // CHECK-LABEL:       func @test_sum_single_input_to_unranked
+  // CHECK-SAME:     (%[[ARG0:.*]]: {{.*}})
+  // CHECK-NEXT:      %[[CAST:.*]] = "onnx.Cast"(%[[ARG0]]) {saturate = 1 : si64, to = f32} : (tensor<64x128x10xf32>) -> tensor<*xf32>
+  // CHECK-NEXT:      onnx.Return %[[CAST]]
+}
+// -----
+
 func.func @test_batchnorm_f32(%arg0: tensor<100x3x10x10xf32>) -> tensor<100x3x10x10xf32> {
     %0 = "onnx.Constant"() {value = dense<[1.0, 2.0, 3.0]> : tensor<3xf32>} : () -> tensor<3xf32>
     %1 = "onnx.Constant"() {value = dense<[2.0, 3.0, 4.0]> : tensor<3xf32>} : () -> tensor<3xf32>
@@ -1031,51 +1077,4 @@
 // CHECK-DAG:       [[VAR_0_:%.+]] = onnx.Constant dense<[0, -1, 1, 0]> : tensor<4xi64>
 // CHECK-DAG:       [[VAR_1_:%.+]] = "onnx.NoValue"() {value} : () -> none
 // CHECK:           [[VAR_2_:%.+]] = "onnx.Pad"([[PARAM_0_]], [[VAR_0_]], [[VAR_1_]], [[VAR_1_]]) {mode = "constant"} : (tensor<*xf32>, tensor<4xi64>, none, none) -> tensor<*xf32>
-// CHECK:           onnx.Return [[VAR_2_]] : tensor<*xf32>
-=======
-func.func @test_sum(%arg0: tensor<128x10xf32>, %arg1: tensor<64x128x10xf32>, %arg2: tensor<10xf32>, %arg3: tensor<64x1x1xf32>) -> tensor<64x128x10xf32> {
-  %0 = "onnx.Sum"(%arg0, %arg1, %arg2, %arg3) : (tensor<128x10xf32>, tensor<64x128x10xf32>, tensor<10xf32>, tensor<64x1x1xf32>) -> tensor<64x128x10xf32>
-  onnx.Return %0 : tensor<64x128x10xf32> 
-  // CHECK-LABEL:       func @test_sum
-  // CHECK-SAME:     (%[[ARG0:.*]]: {{.*}}, %[[ARG1:.*]]: {{.*}}, %[[ARG2:.*]]: {{.*}}, %[[ARG3:.*]]: {{.*}})
-  // CHECK-NEXT:      %[[SUM0:.*]] = "onnx.Add"(%[[ARG0]], %[[ARG1]])
-  // CHECK-NEXT:      %[[SUM1:.*]] = "onnx.Add"(%[[SUM0]], %[[ARG2]])
-  // CHECK-NEXT:      %[[SUM2:.*]] = "onnx.Add"(%[[SUM1]], %[[ARG3]])
-  // CHECK-NEXT:      onnx.Return %[[SUM2]]
-}
-
-// -----
-
-func.func @test_sum_to_unranked(%arg0: tensor<128x10xf32>, %arg1: tensor<64x128x10xf32>, %arg2: tensor<10xf32>, %arg3: tensor<64x1x1xf32>) -> tensor<*xf32> {
-  %0 = "onnx.Sum"(%arg0, %arg1, %arg2, %arg3) : (tensor<128x10xf32>, tensor<64x128x10xf32>, tensor<10xf32>, tensor<64x1x1xf32>) -> tensor<*xf32>
-  onnx.Return %0 : tensor<*xf32> 
-  // CHECK-LABEL:       func @test_sum
-  // CHECK-SAME:     (%[[ARG0:.*]]: {{.*}}, %[[ARG1:.*]]: {{.*}}, %[[ARG2:.*]]: {{.*}}, %[[ARG3:.*]]: {{.*}})
-  // CHECK-NEXT:      %[[SUM0:.*]] = "onnx.Add"(%[[ARG0]], %[[ARG1]])
-  // CHECK-NEXT:      %[[SUM1:.*]] = "onnx.Add"(%[[SUM0]], %[[ARG2]])
-  // CHECK-NEXT:      %[[SUM2:.*]] = "onnx.Add"(%[[SUM1]], %[[ARG3]])
-  // CHECK-NEXT:      %[[CAST:.*]] = "onnx.Cast"(%[[SUM2]]) {saturate = 1 : si64, to = f32} : (tensor<64x128x10xf32>) -> tensor<*xf32>
-  // CHECK-NEXT:      onnx.Return %[[CAST]]
-}
-
-// -----
-
-func.func @test_sum_single_input(%arg0: tensor<64x128x10xf32>) -> tensor<64x128x10xf32> {
-  %0 = "onnx.Sum"(%arg0) : (tensor<64x128x10xf32>) -> tensor<64x128x10xf32>
-  onnx.Return %0 : tensor<64x128x10xf32> 
-  // CHECK-LABEL:       func @test_sum_single_input
-  // CHECK-SAME:     (%[[ARG0:.*]]: {{.*}})
-  // CHECK-NEXT:      onnx.Return %[[ARG0]]
-}
-
-// -----
-
-func.func @test_sum_single_input_to_unranked(%arg0: tensor<64x128x10xf32>) -> tensor<*xf32> {
-  %0 = "onnx.Sum"(%arg0) : (tensor<64x128x10xf32>) -> tensor<*xf32>
-  onnx.Return %0 : tensor<*xf32> 
-  // CHECK-LABEL:       func @test_sum_single_input_to_unranked
-  // CHECK-SAME:     (%[[ARG0:.*]]: {{.*}})
-  // CHECK-NEXT:      %[[CAST:.*]] = "onnx.Cast"(%[[ARG0]]) {saturate = 1 : si64, to = f32} : (tensor<64x128x10xf32>) -> tensor<*xf32>
-  // CHECK-NEXT:      onnx.Return %[[CAST]]
-}
->>>>>>> 265ee602
+// CHECK:           onnx.Return [[VAR_2_]] : tensor<*xf32>