--- conflicted
+++ resolved
@@ -78,13 +78,8 @@
   %0 = "onnx.Scaler"(%arg0) : (tensor<3xi32>) -> tensor<3xf32>
   return %0 : tensor<3xf32>
 
-<<<<<<< HEAD
-    // CHECK-NEXT: %0 = "onnx.Cast"(%arg0) {to = 1 : i64} : (tensor<3xi32>) -> tensor<3xf32>
-    // CHECK-NEXT: return %0 : tensor<3xf32>
-=======
   // CHECK-NEXT: %0 = "onnx.Cast"(%arg0) {to = 1 : i64} : (tensor<3xi32>) -> tensor<3xf32>
   // CHECK-NEXT: return %0 : tensor<3xf32>
->>>>>>> 8af5fdeb
 }
 
 // -----
@@ -95,11 +90,6 @@
   %0 = "onnx.Scaler"(%arg0) {scale = [3.125000e-02 : f32, 0.0909090936 : f32, 0.0333333351 : f32]} : (tensor<3xf32>) -> tensor<3xf32>
   return %0 : tensor<3xf32>
 
-<<<<<<< HEAD
-    // CHECK-NEXT: %0 = "onnx.Constant"() {value = dense<[3.125000e-02, 0.0909090936, 0.0333333351]> : tensor<3xf32>} : () -> tensor<3xf32>
-    // CHECK-NEXT: %1 = "onnx.Mul"(%arg0, %0) : (tensor<3xf32>, tensor<3xf32>) -> tensor<3xf32>
-    // CHECK-NEXT: return %1 : tensor<3xf32>
-=======
   // CHECK-NEXT: %0 = "onnx.Constant"() {value = dense<[3.125000e-02, 0.0909090936, 0.0333333351]> : tensor<3xf32>} : () -> tensor<3xf32>
   // CHECK-NEXT: %1 = "onnx.Mul"(%arg0, %0) : (tensor<3xf32>, tensor<3xf32>) -> tensor<3xf32>
   // CHECK-NEXT: return %1 : tensor<3xf32>
@@ -117,7 +107,6 @@
   // CHECK-NEXT: %1 = "onnx.Constant"() {value = dense<[3.125000e-02, 0.0909090936, 0.0333333351]> : tensor<3xf32>} : () -> tensor<3xf32>
   // CHECK-NEXT: %2 = "onnx.Mul"(%0, %1) : (tensor<*xf32>, tensor<3xf32>) -> tensor<3xf32>
   // CHECK-NEXT: return %2 : tensor<3xf32>
->>>>>>> 8af5fdeb
 }
 
 // -----
@@ -128,11 +117,6 @@
   %0 = "onnx.Scaler"(%arg0) {offset = [1986.99939 : f32, 0.99999988 : f32, 0.999999701 : f32]} : (tensor<3xf32>) -> tensor<3xf32>
   return %0 : tensor<3xf32>
 
-<<<<<<< HEAD
-    // CHECK-NEXT: %0 = "onnx.Constant"() {value = dense<[1986.99939, 0.99999988, 0.999999701]> : tensor<3xf32>} : () -> tensor<3xf32>
-    // CHECK-NEXT: %1 = "onnx.Sub"(%arg0, %0) : (tensor<3xf32>, tensor<3xf32>) -> tensor<3xf32>
-    // CHECK-NEXT: return %1 : tensor<3xf32>
-=======
   // CHECK-NEXT: %0 = "onnx.Constant"() {value = dense<[1986.99939, 0.99999988, 0.999999701]> : tensor<3xf32>} : () -> tensor<3xf32>
   // CHECK-NEXT: %1 = "onnx.Sub"(%arg0, %0) : (tensor<3xf32>, tensor<3xf32>) -> tensor<3xf32>
   // CHECK-NEXT: return %1 : tensor<3xf32>
@@ -150,7 +134,6 @@
   //CHECK-NEXT: %1 = "onnx.Constant"() {value = dense<[1986.99939, 0.99999988, 0.999999701]> : tensor<3xf32>} : () -> tensor<3xf32>
   //CHECK-NEXT: %2 = "onnx.Sub"(%0, %1) : (tensor<*xf32>, tensor<3xf32>) -> tensor<3xf32>
   //CHECK-NEXT: return %2 : tensor<3xf32>
->>>>>>> 8af5fdeb
 }
 
 // -----
@@ -161,13 +144,6 @@
   %0 = "onnx.Scaler"(%arg0) {offset = [1986.99939 : f32, 0.99999988 : f32, 0.999999701 : f32], scale = [3.125000e-02 : f32, 0.0909090936 : f32, 0.0333333351 : f32]} : (tensor<3xf32>) -> tensor<3xf32>
   return %0 : tensor<3xf32>
 
-<<<<<<< HEAD
-    // CHECK-NEXT: %0 = "onnx.Constant"() {value = dense<[1986.99939, 0.99999988, 0.999999701]> : tensor<3xf32>} : () -> tensor<3xf32>
-    // CHECK-NEXT: %1 = "onnx.Sub"(%arg0, %0) : (tensor<3xf32>, tensor<3xf32>) -> tensor<3xf32>
-    // CHECK-NEXT: %2 = "onnx.Constant"() {value = dense<[3.125000e-02, 0.0909090936, 0.0333333351]> : tensor<3xf32>} : () -> tensor<3xf32>
-    // CHECK-NEXT: %3 = "onnx.Mul"(%1, %2) : (tensor<3xf32>, tensor<3xf32>) -> tensor<3xf32>
-    // CHECK-NEXT: return %3 : tensor<3xf32>
-=======
   // CHECK-NEXT: %0 = "onnx.Constant"() {value = dense<[1986.99939, 0.99999988, 0.999999701]> : tensor<3xf32>} : () -> tensor<3xf32>
   // CHECK-NEXT: %1 = "onnx.Sub"(%arg0, %0) : (tensor<3xf32>, tensor<3xf32>) -> tensor<3xf32>
   // CHECK-NEXT: %2 = "onnx.Constant"() {value = dense<[3.125000e-02, 0.0909090936, 0.0333333351]> : tensor<3xf32>} : () -> tensor<3xf32>
@@ -189,7 +165,6 @@
   // CHECK-NEXT: %3 = "onnx.Constant"() {value = dense<[3.125000e-02, 0.0909090936, 0.0333333351]> : tensor<3xf32>} : () -> tensor<3xf32>
   // CHECK-NEXT: %4 = "onnx.Mul"(%2, %3) : (tensor<*xf32>, tensor<3xf32>) -> tensor<3xf32>
   // CHECK-NEXT: return %4 : tensor<3xf32>
->>>>>>> 8af5fdeb
 }
 
 // -----
@@ -200,17 +175,9 @@
   %0 = "onnx.Scaler"(%arg0) {offset = [1986.99939 : f32], scale = [3.125000e-02 : f32]} : (tensor<3xf32>) -> tensor<3xf32>
   return %0 : tensor<3xf32>
 
-<<<<<<< HEAD
-    // CHECK-NEXT: %0 = "onnx.Constant"() {value = dense<1986.99939> : tensor<1xf32>} : () -> tensor<1xf32>
-    // CHECK-NEXT: %1 = "onnx.Sub"(%arg0, %0) : (tensor<3xf32>, tensor<1xf32>) -> tensor<3xf32>
-    // CHECK-NEXT: %2 = "onnx.Constant"() {value = dense<3.125000e-02> : tensor<1xf32>} : () -> tensor<1xf32>
-    // CHECK-NEXT: %3 = "onnx.Mul"(%1, %2) : (tensor<3xf32>, tensor<1xf32>) -> tensor<3xf32>
-    // CHECK-NEXT: return %3 : tensor<3xf32>
-=======
   // CHECK-NEXT: %0 = "onnx.Constant"() {value = dense<1986.99939> : tensor<1xf32>} : () -> tensor<1xf32>
   // CHECK-NEXT: %1 = "onnx.Sub"(%arg0, %0) : (tensor<3xf32>, tensor<1xf32>) -> tensor<3xf32>
   // CHECK-NEXT: %2 = "onnx.Constant"() {value = dense<3.125000e-02> : tensor<1xf32>} : () -> tensor<1xf32>
   // CHECK-NEXT: %3 = "onnx.Mul"(%1, %2) : (tensor<3xf32>, tensor<1xf32>) -> tensor<3xf32>
   // CHECK-NEXT: return %3 : tensor<3xf32>
->>>>>>> 8af5fdeb
 }