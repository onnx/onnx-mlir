// RUN: onnx-mlir-opt --decompose-onnx %s -split-input-file | FileCheck %s

// -----

// CHECK-LABEL: @test_reducel1(%{{.*}}: tensor<?x?x?xf32>, %{{.*}}: tensor<?xi64>) -> tensor<*xf32>
func.func @test_reducel1(%arg0 : tensor<?x?x?xf32>, %arg1 : tensor<?xi64>) -> tensor<*xf32> {
  %0 ="onnx.ReduceL1"(%arg0, %arg1) {keepdims = 0 : si64} : (tensor<?x?x?xf32>, tensor<?xi64>)-> tensor<*xf32>
  "onnx.Return"(%0) : (tensor<*xf32>) -> ()

  // CHECK-NEXT: [[ABS:%.+]] =  "onnx.Abs"(%arg0) : (tensor<?x?x?xf32>) -> tensor<*xf32>
  // CHECK-NEXT: %{{[0-9]+}} = "onnx.ReduceSum"([[ABS]], %arg1) {keepdims = 0 : si64, noop_with_empty_axes = 0 : si64} : (tensor<*xf32>, tensor<?xi64>) -> tensor<*xf32>
}

// -----

// CHECK-LABEL: @test_reducel2(%{{.*}}: tensor<?x?x?xf32>, %{{.*}}: tensor<?xi64>) -> tensor<*xf32>
func.func @test_reducel2(%arg0 : tensor<?x?x?xf32>, %arg1 : tensor<?xi64>) -> tensor<*xf32> {
  %0 ="onnx.ReduceL2"(%arg0, %arg1) {keepdims = 0 : si64} : (tensor<?x?x?xf32>, tensor<?xi64>)-> tensor<*xf32>
  "onnx.Return"(%0) : (tensor<*xf32>) -> ()

  // CHECK-NEXT: [[MUL:%.+]] =  "onnx.Mul"(%arg0, %arg0) : (tensor<?x?x?xf32>, tensor<?x?x?xf32>) -> tensor<*xf32>
  // CHECK-NEXT: [[REDUCE_SUM:%.+]] = "onnx.ReduceSum"([[MUL]], %arg1) {keepdims = 0 : si64, noop_with_empty_axes = 0 : si64} : (tensor<*xf32>, tensor<?xi64>) -> tensor<*xf32>
  // CHECK-NEXT: [[SQRT:%.+]] =  "onnx.Sqrt"([[REDUCE_SUM]]) : (tensor<*xf32>) -> tensor<*xf32>
}

// -----

// CHECK-LABEL: @test_reducelogsum(%{{.*}}: tensor<?x?x?xf32>, %{{.*}}: tensor<?xi64>) -> tensor<*xf32>
func.func @test_reducelogsum(%arg0 : tensor<?x?x?xf32>, %arg1 : tensor<?xi64>) -> tensor<*xf32> {
  %0 ="onnx.ReduceLogSum"(%arg0, %arg1) {keepdims = 0 : si64} : (tensor<?x?x?xf32>, tensor<?xi64>)-> tensor<*xf32>
  "onnx.Return"(%0) : (tensor<*xf32>) -> ()
  // CHECK-NEXT: [[REDUCE_SUM:%.+]] = "onnx.ReduceSum"(%arg0, %arg1) {keepdims = 0 : si64, noop_with_empty_axes = 0 : si64} : (tensor<?x?x?xf32>, tensor<?xi64>) -> tensor<*xf32>
  // CHECK-NEXT: [[LOG:%.+]] =  "onnx.Log"([[REDUCE_SUM]]) : (tensor<*xf32>) -> tensor<*xf32>
}

// -----

// CHECK-LABEL: @test_reducelogsumexp(%{{.*}}: tensor<?x?x?xf32>, %{{.*}}: tensor<?xi64>) -> tensor<*xf32>
func.func @test_reducelogsumexp(%arg0 : tensor<?x?x?xf32>, %arg1 : tensor<?xi64>) -> tensor<*xf32> {
  %0 ="onnx.ReduceLogSumExp"(%arg0, %arg1) {keepdims = 0 : si64} : (tensor<?x?x?xf32>, tensor<?xi64>)-> tensor<*xf32>
  "onnx.Return"(%0) : (tensor<*xf32>) -> ()

  // CHECK-NEXT: [[REDUCE_MAX:%.+]] = "onnx.ReduceMax"(%arg0, %arg1) {keepdims = 1 : si64, noop_with_empty_axes = 0 : si64} : (tensor<?x?x?xf32>, tensor<?xi64>) -> tensor<*xf32>
  // CHECK-NEXT: [[SUB:%.+]] = "onnx.Sub"(%arg0, [[REDUCE_MAX]]) : (tensor<?x?x?xf32>, tensor<*xf32>) -> tensor<*xf32>
  // CHECK-NEXT: [[EXP:%.+]] = "onnx.Exp"([[SUB]]) : (tensor<*xf32>) -> tensor<*xf32>
  // CHECK-NEXT: [[REDUCE_SUM:%.+]] = "onnx.ReduceSum"([[EXP]], %arg1) {keepdims = 0 : si64, noop_with_empty_axes = 0 : si64} : (tensor<*xf32>, tensor<?xi64>) -> tensor<*xf32>
  // CHECK-NEXT: [[LOG:%.+]] = "onnx.Log"([[REDUCE_SUM]]) : (tensor<*xf32>) -> tensor<*xf32>
  // CHECK-NEXT: [[SQUEEZE:%.+]] = "onnx.Squeeze"([[REDUCE_MAX]], %arg1) : (tensor<*xf32>, tensor<?xi64>) -> tensor<*xf32>
  // CHECK-NEXT: [[RES:%.+]] = "onnx.Add"([[LOG]], [[SQUEEZE]]) : (tensor<*xf32>, tensor<*xf32>) -> tensor<*xf32>
  // CHECK-NEXT: onnx.Return [[RES]] : tensor<*xf32>
}

// -----

// CHECK-LABEL: @test_reducelogsumexp_keepdims(%{{.*}}: tensor<?x?x?xf32>, %{{.*}}: tensor<?xi64>) -> tensor<*xf32>
func.func @test_reducelogsumexp_keepdims(%arg0 : tensor<?x?x?xf32>, %arg1 : tensor<?xi64>) -> tensor<*xf32> {
  %0 ="onnx.ReduceLogSumExp"(%arg0, %arg1) {keepdims = 1 : si64} : (tensor<?x?x?xf32>, tensor<?xi64>)-> tensor<*xf32>
  "onnx.Return"(%0) : (tensor<*xf32>) -> ()

  // CHECK-NEXT: [[REDUCE_MAX:%.+]] = "onnx.ReduceMax"(%arg0, %arg1) {keepdims = 1 : si64, noop_with_empty_axes = 0 : si64} : (tensor<?x?x?xf32>, tensor<?xi64>) -> tensor<*xf32>
  // CHECK-NEXT: [[SUB:%.+]] = "onnx.Sub"(%arg0, [[REDUCE_MAX]]) : (tensor<?x?x?xf32>, tensor<*xf32>) -> tensor<*xf32>
  // CHECK-NEXT: [[EXP:%.+]] = "onnx.Exp"([[SUB]]) : (tensor<*xf32>) -> tensor<*xf32>
  // CHECK-NEXT: [[REDUCE_SUM:%.+]] = "onnx.ReduceSum"([[EXP]], %arg1) {keepdims = 1 : si64, noop_with_empty_axes = 0 : si64} : (tensor<*xf32>, tensor<?xi64>) -> tensor<*xf32>
  // CHECK-NEXT: [[LOG:%.+]] = "onnx.Log"([[REDUCE_SUM]]) : (tensor<*xf32>) -> tensor<*xf32>
  // CHECK-NEXT: [[RES:%.+]] = "onnx.Add"([[LOG]], [[REDUCE_MAX]]) : (tensor<*xf32>, tensor<*xf32>) -> tensor<*xf32>
  // CHECK-NEXT: onnx.Return [[RES]] : tensor<*xf32>
}

// -----

// CHECK-LABEL: @test_reducesumsquare(%{{.*}}: tensor<?x?x?xf32>, %{{.*}}: tensor<?xi64>) -> tensor<*xf32>
func.func @test_reducesumsquare(%arg0 : tensor<?x?x?xf32>, %arg1 : tensor<?xi64>) -> tensor<*xf32> {
  %0 ="onnx.ReduceSumSquare"(%arg0, %arg1) {keepdims = 0 : si64} : (tensor<?x?x?xf32>, tensor<?xi64>)-> tensor<*xf32>
  "onnx.Return"(%0) : (tensor<*xf32>) -> ()

  // CHECK-NEXT: [[SQUARE:%.+]] =  "onnx.Mul"(%arg0, %arg0) : (tensor<?x?x?xf32>, tensor<?x?x?xf32>) -> tensor<*xf32>
  // CHECK-NEXT: %{{[0-9]+}} = "onnx.ReduceSum"([[SQUARE]], %arg1) {keepdims = 0 : si64, noop_with_empty_axes = 0 : si64} : (tensor<*xf32>, tensor<?xi64>) -> tensor<*xf32>
}

// -----

// null
// CHECK-LABEL: func @test_scaler_null_float(%{{.*}}: tensor<3xf32>) -> tensor<3xf32> {
func.func @test_scaler_null_float(%arg0: tensor<3xf32>) -> tensor<3xf32> {
  %0 = "onnx.Scaler"(%arg0) : (tensor<3xf32>) -> tensor<3xf32>
  onnx.Return %0 : tensor<3xf32>

  // CHECK-NEXT: onnx.Return %arg0 : tensor<3xf32>
}

// -----

// null not float
// CHECK-LABEL: func @test_scaler_null(%{{.*}}: tensor<3xi32>) -> tensor<3xf32> {
func.func @test_scaler_null(%arg0: tensor<3xi32>) -> tensor<3xf32> {
  %0 = "onnx.Scaler"(%arg0) : (tensor<3xi32>) -> tensor<3xf32>
  onnx.Return %0 : tensor<3xf32>

  // CHECK-NEXT: %0 = "onnx.Cast"(%arg0) {saturate = 1 : si64, to = f32} : (tensor<3xi32>) -> tensor<3xf32>
  // CHECK-NEXT: onnx.Return %0 : tensor<3xf32>
}

// -----

// scaler no offset
// CHECK-LABEL: func @test_scaler_no_offset(%{{.*}}: tensor<3xf32>) -> tensor<3xf32> {
func.func @test_scaler_no_offset(%arg0: tensor<3xf32>) -> tensor<3xf32> {
  %0 = "onnx.Scaler"(%arg0) {scale = [3.125000e-02 : f32, 0.0909090936 : f32, 0.0333333351 : f32]} : (tensor<3xf32>) -> tensor<3xf32>
  onnx.Return %0 : tensor<3xf32>

  // CHECK-NEXT: %0 = onnx.Constant dense<[3.125000e-02, 0.0909090936, 0.0333333351]> : tensor<3xf32>
  // CHECK-NEXT: %1 = "onnx.Mul"(%arg0, %0) : (tensor<3xf32>, tensor<3xf32>) -> tensor<3xf32>
  // CHECK-NEXT: onnx.Return %1 : tensor<3xf32>
}

// -----

// scaler no offset, int input
// CHECK-LABEL: func @test_scaler_no_offset2(%{{.*}}: tensor<3xi32>) -> tensor<3xf32> {
func.func @test_scaler_no_offset2(%arg0: tensor<3xi32>) -> tensor<3xf32> {
  %0 = "onnx.Scaler"(%arg0) {scale = [3.125000e-02 : f32, 0.0909090936 : f32, 0.0333333351 : f32]} : (tensor<3xi32>) -> tensor<3xf32>
  onnx.Return %0 : tensor<3xf32>

  // CHECK-NEXT: %0 = "onnx.Cast"(%arg0) {saturate = 1 : si64, to = f32} : (tensor<3xi32>) -> tensor<*xf32>
  // CHECK-NEXT: %1 = onnx.Constant dense<[3.125000e-02, 0.0909090936, 0.0333333351]> : tensor<3xf32>
  // CHECK-NEXT: %2 = "onnx.Mul"(%0, %1) : (tensor<*xf32>, tensor<3xf32>) -> tensor<3xf32>
  // CHECK-NEXT: onnx.Return %2 : tensor<3xf32>
}

// -----

// scaler no scale
// CHECK-LABEL: func @test_scaler_no_scale(%{{.*}}: tensor<3xf32>) -> tensor<3xf32> {
func.func @test_scaler_no_scale(%arg0: tensor<3xf32>) -> tensor<3xf32> {
  %0 = "onnx.Scaler"(%arg0) {offset = [1986.99939 : f32, 0.99999988 : f32, 0.999999701 : f32]} : (tensor<3xf32>) -> tensor<3xf32>
  onnx.Return %0 : tensor<3xf32>

  // CHECK-NEXT: %0 = onnx.Constant dense<[1986.99939, 0.99999988, 0.999999701]> : tensor<3xf32>
  // CHECK-NEXT: %1 = "onnx.Sub"(%arg0, %0) : (tensor<3xf32>, tensor<3xf32>) -> tensor<3xf32>
  // CHECK-NEXT: onnx.Return %1 : tensor<3xf32>
}

// -----

// scaler no scale, int input
// CHECK-LABEL: func @test_scaler_no_scale2(%{{.*}}: tensor<3xi32>) -> tensor<3xf32> {
func.func @test_scaler_no_scale2(%arg0: tensor<3xi32>) -> tensor<3xf32> {
  %0 = "onnx.Scaler"(%arg0) {offset = [1986.99939 : f32, 0.99999988 : f32, 0.999999701 : f32]} : (tensor<3xi32>) -> tensor<3xf32>
  onnx.Return %0 : tensor<3xf32>

  // CHECK-NEXT: %0 = "onnx.Cast"(%arg0) {saturate = 1 : si64, to = f32} : (tensor<3xi32>) -> tensor<*xf32>
  // CHECK-NEXT: %1 = onnx.Constant dense<[1986.99939, 0.99999988, 0.999999701]> : tensor<3xf32>
  // CHECK-NEXT: %2 = "onnx.Sub"(%0, %1) : (tensor<*xf32>, tensor<3xf32>) -> tensor<3xf32>
  // CHECK-NEXT: onnx.Return %2 : tensor<3xf32>
}

// -----

// normal scaler
// CHECK-LABEL: func @test_scaler_normal(%{{.*}}: tensor<3xf32>) -> tensor<3xf32> {
func.func @test_scaler_normal(%arg0: tensor<3xf32>) -> tensor<3xf32> {
  %0 = "onnx.Scaler"(%arg0) {offset = [1986.99939 : f32, 0.99999988 : f32, 0.999999701 : f32], scale = [3.125000e-02 : f32, 0.0909090936 : f32, 0.0333333351 : f32]} : (tensor<3xf32>) -> tensor<3xf32>
  onnx.Return %0 : tensor<3xf32>

  // CHECK-NEXT: %0 = onnx.Constant dense<[1986.99939, 0.99999988, 0.999999701]> : tensor<3xf32>
  // CHECK-NEXT: %1 = "onnx.Sub"(%arg0, %0) : (tensor<3xf32>, tensor<3xf32>) -> tensor<3xf32>
  // CHECK-NEXT: %2 = onnx.Constant dense<[3.125000e-02, 0.0909090936, 0.0333333351]> : tensor<3xf32>
  // CHECK-NEXT: %3 = "onnx.Mul"(%1, %2) : (tensor<3xf32>, tensor<3xf32>) -> tensor<3xf32>
  // CHECK-NEXT: onnx.Return %3 : tensor<3xf32>
}

// -----

// normal scaler, int input
// CHECK-LABEL: func @test_scaler_normal2(%{{.*}}: tensor<3xi32>) -> tensor<3xf32> {
func.func @test_scaler_normal2(%arg0: tensor<3xi32>) -> tensor<3xf32> {
  %0 = "onnx.Scaler"(%arg0) {offset = [1986.99939 : f32, 0.99999988 : f32, 0.999999701 : f32], scale = [3.125000e-02 : f32, 0.0909090936 : f32, 0.0333333351 : f32]} : (tensor<3xi32>) -> tensor<3xf32>
  onnx.Return %0 : tensor<3xf32>

  // CHECK-NEXT: %0 = "onnx.Cast"(%arg0) {saturate = 1 : si64, to = f32} : (tensor<3xi32>) -> tensor<*xf32>
  // CHECK-NEXT: %1 = onnx.Constant dense<[1986.99939, 0.99999988, 0.999999701]> : tensor<3xf32>
  // CHECK-NEXT: %2 = "onnx.Sub"(%0, %1) : (tensor<*xf32>, tensor<3xf32>) -> tensor<*xf32>
  // CHECK-NEXT: %3 = onnx.Constant dense<[3.125000e-02, 0.0909090936, 0.0333333351]> : tensor<3xf32>
  // CHECK-NEXT: %4 = "onnx.Mul"(%2, %3) : (tensor<*xf32>, tensor<3xf32>) -> tensor<3xf32>
  // CHECK-NEXT: onnx.Return %4 : tensor<3xf32>
}

// -----

// normal scaler with constant offset and scale
// CHECK-LABEL: func @test_scaler_constant(%{{.*}}: tensor<3xf32>) -> tensor<3xf32> {
func.func @test_scaler_constant(%arg0: tensor<3xf32>) -> tensor<3xf32> {
  %0 = "onnx.Scaler"(%arg0) {offset = [1986.99939 : f32], scale = [3.125000e-02 : f32]} : (tensor<3xf32>) -> tensor<3xf32>
  onnx.Return %0 : tensor<3xf32>

  // CHECK-NEXT: %0 = onnx.Constant dense<1986.99939> : tensor<1xf32>
  // CHECK-NEXT: %1 = "onnx.Sub"(%arg0, %0) : (tensor<3xf32>, tensor<1xf32>) -> tensor<3xf32>
  // CHECK-NEXT: %2 = onnx.Constant dense<3.125000e-02> : tensor<1xf32>
  // CHECK-NEXT: %3 = "onnx.Mul"(%1, %2) : (tensor<3xf32>, tensor<1xf32>) -> tensor<3xf32>
  // CHECK-NEXT: onnx.Return %3 : tensor<3xf32>
}

// -----

// Rewrite LogSoftmax using Log and Softmax.
func.func @test_logsoftmax(%arg0 : tensor<10x10xf32>) -> tensor<*xf32> {
  %0 = "onnx.LogSoftmax"(%arg0) {axis=1: si64} : (tensor<10x10xf32>) -> tensor<*xf32>
  "onnx.Return"(%0) : (tensor<*xf32>) -> ()

  // CHECK-LABEL: test_logsoftmax
  // CHECK: [[SOFTMAX:%.+]] = "onnx.Softmax"(%arg0) {axis = 1 : si64} : (tensor<10x10xf32>) -> tensor<*xf32>
  // CHECK: [[RES:%.+]] = "onnx.Log"([[SOFTMAX]]) : (tensor<*xf32>) -> tensor<*xf32>
  // CHECK: onnx.Return [[RES]] : tensor<*xf32>
}

// -----

func.func @test_upsample(%arg0: tensor<1x1x2x2xf32>, %arg1: tensor<4xf32>) -> tensor<1x1x4x6xf32> {
  %0 = "onnx.Upsample"(%arg0, %arg1) {mode = "nearest"} : (tensor<1x1x2x2xf32>, tensor<4xf32>) -> tensor<1x1x4x6xf32>
  onnx.Return %0 : tensor<1x1x4x6xf32>
  // CHECK-LABEL: test_upsample
  // CHECK: [[NONE_0:%.+]] = "onnx.NoValue"() {value} : () -> none
  // CHECK: [[NONE_1:%.+]] = "onnx.NoValue"() {value} : () -> none
  // CHECK: [[RES:%.+]] = "onnx.Resize"(%arg0, [[NONE_0]], %arg1, [[NONE_1]]) {antialias = 0 : si64, coordinate_transformation_mode = "half_pixel", cubic_coeff_a = -7.500000e-01 : f32, exclude_outside = 0 : si64, extrapolation_value = 0.000000e+00 : f32, keep_aspect_ratio_policy = "stretch", mode = "nearest", nearest_mode = "round_prefer_floor"} : (tensor<1x1x2x2xf32>, none, tensor<4xf32>, none) -> tensor<1x1x4x6xf32>
  // CHECK: onnx.Return [[RES]] : tensor<1x1x4x6xf32>
}

// -----

func.func @test_upsamplev7(%arg0: tensor<1x1x2x2xf32>) -> tensor<1x1x4x6xf32> {
  %0 = "onnx.UpsampleV7"(%arg0) {mode = "nearest", scales = [0.1 : f32, 0.2 : f32, 0.3 : f32, 0.4 : f32]} : (tensor<1x1x2x2xf32>) -> tensor<1x1x4x6xf32>
  onnx.Return %0 : tensor<1x1x4x6xf32>
  // CHECK-LABEL: test_upsamplev7
  // CHECK: [[NONE_0:%.+]] = "onnx.NoValue"() {value} : () -> none
  // CHECK: [[SCALES:%.+]] = onnx.Constant dense<[1.000000e-01, 2.000000e-01, 3.000000e-01, 4.000000e-01]> : tensor<4xf32>
  // CHECK: [[NONE_1:%.+]] = "onnx.NoValue"() {value} : () -> none
  // CHECK: [[RES:%.+]] = "onnx.Resize"(%arg0, [[NONE_0]], [[SCALES]], [[NONE_1]]) {antialias = 0 : si64, coordinate_transformation_mode = "half_pixel", cubic_coeff_a = -7.500000e-01 : f32, exclude_outside = 0 : si64, extrapolation_value = 0.000000e+00 : f32, keep_aspect_ratio_policy = "stretch", mode = "nearest", nearest_mode = "round_prefer_floor"} : (tensor<1x1x2x2xf32>, none, tensor<4xf32>, none) -> tensor<1x1x4x6xf32>
  // CHECK: onnx.Return [[RES]] : tensor<1x1x4x6xf32>
}

// -----

func.func @test_padv2(%arg0: tensor<1x3x224x224xf32>) -> tensor<*xf32> {
    %0 = "onnx.PadV2"(%arg0) {mode = "reflect", pads = [0, 0, 4, 4, 0, 0, 4, 4]} : (tensor<1x3x224x224xf32>) -> tensor<*xf32>
    onnx.Return %0 : tensor<*xf32>
    // CHECK-LABEL: test_padv2
    // CHECK: [[PAD:%.+]] = onnx.Constant dense<[0, 0, 4, 4, 0, 0, 4, 4]> : tensor<8xi64>
    // CHECK: [[CONSTANT_VALUE:%.+]] = onnx.Constant dense<0.000000e+00> : tensor<1xf32>
    // CHECK: [[NONE:%.+]] = "onnx.NoValue"() {value} : () -> none
    // CHECK: [[RES:%.+]] = "onnx.Pad"(%arg0, [[PAD]], [[CONSTANT_VALUE]], [[NONE]]) {mode = "reflect"} : (tensor<1x3x224x224xf32>, tensor<8xi64>, tensor<1xf32>, none) -> tensor<*xf32>
    // CHECK: onnx.Return [[RES]] : tensor<*xf32>
}

// -----

func.func @test_resizev10(%arg0: tensor<1x2x3x4xf32>, %arg1: tensor<4xf32>) -> tensor<*xf32> {
  %0 = "onnx.ResizeV10"(%arg0, %arg1) {mode = "nearest"} : (tensor<1x2x3x4xf32>, tensor<4xf32>) -> tensor<*xf32>
  onnx.Return %0 : tensor<*xf32>
  // CHECK-LABEL:  func @test_resizev10
  // CHECK-SAME:   ([[PARAM_0_:%.+]]: tensor<1x2x3x4xf32>, [[PARAM_1_:%.+]]: tensor<4xf32>) -> tensor<*xf32> {
  // CHECK-DAG:       [[VAR_0_:%.+]] = "onnx.NoValue"
  // CHECK-DAG:       [[VAR_1_:%.+]] = "onnx.NoValue"
  // CHECK:           [[VAR_2_:%.+]] = "onnx.Resize"([[PARAM_0_]], [[VAR_0_]], [[PARAM_1_]], [[VAR_1_]]) {antialias = 0 : si64, coordinate_transformation_mode = "half_pixel", cubic_coeff_a = -7.500000e-01 : f32, exclude_outside = 0 : si64, extrapolation_value = 0.000000e+00 : f32, keep_aspect_ratio_policy = "stretch", mode = "nearest", nearest_mode = "round_prefer_floor"} : (tensor<1x2x3x4xf32>, none, tensor<4xf32>, none) -> tensor<*xf32>
  // CHECK:           onnx.Return [[VAR_2_]] : tensor<*xf32>
}

// -----

func.func @test_resizev11(%arg0: tensor<*xf32>, %arg1: tensor<*xf32>, %arg2: tensor<*xf32>, %arg3: tensor<*xi64>) -> tensor<*xf32> {
  %0 = "onnx.ResizeV11"(%arg0, %arg1, %arg2, %arg3) {coordinate_transformation_mode = "half_pixel", cubic_coeff_a = -7.500000e-01 : f32, exclude_outside = 0 : si64, extrapolation_value = 0.000000e+00 : f32, mode = "nearest", nearest_mode = "floor"} : (tensor<*xf32>, tensor<*xf32>, tensor<*xf32>, tensor<*xi64>) -> tensor<*xf32>
  onnx.Return %0 : tensor<*xf32>
  // CHECK-LABEL:  func @test_resizev11
  // CHECK-SAME:   ([[PARAM_0_:%.+]]: tensor<*xf32>, [[PARAM_1_:%.+]]: tensor<*xf32>, [[PARAM_2_:%.+]]: tensor<*xf32>, [[PARAM_3_:%.+]]: tensor<*xi64>) -> tensor<*xf32> {
  // CHECK:           [[VAR_1_:%.+]] = "onnx.Resize"([[PARAM_0_]], [[PARAM_1_]], [[PARAM_2_]], [[PARAM_3_]]) {antialias = 0 : si64, coordinate_transformation_mode = "half_pixel", cubic_coeff_a = -7.500000e-01 : f32, exclude_outside = 0 : si64, extrapolation_value = 0.000000e+00 : f32, keep_aspect_ratio_policy = "stretch", mode = "nearest", nearest_mode = "floor"} : (tensor<*xf32>, tensor<*xf32>, tensor<*xf32>, tensor<*xi64>) -> tensor<*xf32>
  // CHECK:           onnx.Return [[VAR_1_]] : tensor<*xf32>
}

// -----

func.func @test_resizev13(%arg0: tensor<*xf32>, %arg1: tensor<*xi64>) -> tensor<*xf32> {
  %0 = "onnx.NoValue"() {value} : () -> none
  %1 = "onnx.ResizeV13"(%arg0, %0, %0, %arg1) {coordinate_transformation_mode = "half_pixel", mode = "nearest", nearest_mode = "floor"} : (tensor<*xf32>, none, none, tensor<*xi64>) -> tensor<*xf32>
  onnx.Return %1 : tensor<*xf32>
  // CHECK-LABEL:  func @test_resizev13
  // CHECK-SAME:   ([[PARAM_0_:%.+]]: tensor<*xf32>, [[PARAM_1_:%.+]]: tensor<*xi64>) -> tensor<*xf32> {
  // CHECK-DAG:       [[VAR_0_:%.+]] = "onnx.NoValue"
  // CHECK:           [[VAR_1_:%.+]] = "onnx.Resize"([[PARAM_0_]], [[VAR_0_]], [[VAR_0_]], [[PARAM_1_]])  {antialias = 0 : si64, coordinate_transformation_mode = "half_pixel", cubic_coeff_a = -7.500000e-01 : f32, exclude_outside = 0 : si64, extrapolation_value = 0.000000e+00 : f32, keep_aspect_ratio_policy = "stretch", mode = "nearest", nearest_mode = "floor"} : (tensor<*xf32>, none, none, tensor<*xi64>) -> tensor<*xf32>
}

// -----

func.func @test_seqence_construct_1(%arg0: tensor<*xf32>, %arg1: tensor<*xf32>) -> !onnx.Seq<tensor<*xf32>> {
  %0 = "onnx.SequenceConstruct"(%arg0, %arg1) : (tensor<*xf32>, tensor<*xf32>) -> !onnx.Seq<tensor<*xf32>>
  onnx.Return %0 : !onnx.Seq<tensor<*xf32>>

  // CHECK-LABEL:  func @test_seqence_construct_1
  // CHECK-SAME:   ([[PARAM_0_:%.+]]: tensor<*xf32>, [[PARAM_1_:%.+]]: tensor<*xf32>) -> !onnx.Seq<tensor<*xf32>> {
  // CHECK-DAG:       [[VAR_0_:%.+]] = "onnx.SequenceEmpty"() {dtype = 1 : si64} : () -> !onnx.Seq<tensor<*xf32>>
  // CHECK-DAG:       [[VAR_cst_:%.+]] = "onnx.NoValue"() {value} : () -> none
  // CHECK:           [[VAR_1_:%.+]] = "onnx.SequenceInsert"([[VAR_0_]], [[PARAM_0_]], [[VAR_cst_]]) : (!onnx.Seq<tensor<*xf32>>, tensor<*xf32>, none) -> !onnx.Seq<tensor<*xf32>>
  // CHECK:           [[VAR_2_:%.+]] = "onnx.SequenceInsert"([[VAR_1_]], [[PARAM_1_]], [[VAR_cst_]]) : (!onnx.Seq<tensor<*xf32>>, tensor<*xf32>, none) -> !onnx.Seq<tensor<*xf32>>
  // CHECK:           onnx.Return [[VAR_2_]] : !onnx.Seq<tensor<*xf32>>
}

// -----

func.func @test_seqence_construct_2(%arg0: tensor<*xi16>) -> !onnx.Seq<tensor<*xi16>> {
  %0 = "onnx.SequenceConstruct"(%arg0) : (tensor<*xi16>) -> !onnx.Seq<tensor<*xi16>>
  onnx.Return %0 : !onnx.Seq<tensor<*xi16>>

  // CHECK-LABEL:  func @test_seqence_construct_2
  // CHECK-SAME:   ([[PARAM_0_:%.+]]: tensor<*xi16>) -> !onnx.Seq<tensor<*xi16>> {
  // CHECK-DAG:       [[VAR_0_:%.+]] = "onnx.SequenceEmpty"() {dtype = 5 : si64} : () -> !onnx.Seq<tensor<*xi16>>
  // CHECK-DAG:       [[VAR_cst_:%.+]] = "onnx.NoValue"() {value} : () -> none
  // CHECK:           [[VAR_1_:%.+]] = "onnx.SequenceInsert"([[VAR_0_]], [[PARAM_0_]], [[VAR_cst_]]) : (!onnx.Seq<tensor<*xi16>>, tensor<*xi16>, none) -> !onnx.Seq<tensor<*xi16>>
  // CHECK:           onnx.Return [[VAR_1_]] : !onnx.Seq<tensor<*xi16>>
}

// -----

func.func @test_clipv6(%arg0 : tensor<*xf32>) -> () {
  %0 = "onnx.ClipV6"(%arg0) {max = 6.000000e+00 : f32, min = 0.000000e+00 : f32} : (tensor<*xf32>) -> tensor<*xf32>
  onnx.Return

  // CHECK-LABEL:  func @test_clipv6
  // CHECK-SAME:   ([[PARAM_0_:%.+]]: tensor<*xf32>) {
  // CHECK-DAG:       [[VAR_0_:%.+]] = onnx.Constant dense<0.000000e+00> : tensor<f32>
  // CHECK-DAG:       [[VAR_1_:%.+]] = onnx.Constant dense<6.000000e+00> : tensor<f32>
  // CHECK:           [[VAR_2_:%.+]] = "onnx.Clip"([[PARAM_0_]], [[VAR_0_]], [[VAR_1_]]) : (tensor<*xf32>, tensor<f32>, tensor<f32>) -> tensor<*xf32>
  // CHECK:           onnx.Return
}

// -----

func.func @test_splitV11(%arg0 : tensor<*xf32>) -> () {
  %0 = "onnx.SplitV11"(%arg0) {axis = 1 : si64, split = [1]} : (tensor<*xf32>) -> tensor<*xf32>
  onnx.Return

  // CHECK-LABEL:  func @test_splitV11
  // CHECK:           [[VAR_0_:%.+]] = onnx.Constant dense<1> : tensor<1xi64>
  // CHECK:           [[VAR_1_:%.+]] = "onnx.Split"(%arg0, %0) {axis = 1 : si64} : (tensor<*xf32>, tensor<1xi64>) -> tensor<*xf32>
  // CHECK:           onnx.Return
}

// -----

func.func @test_splitV11_no_split(%arg0 : tensor<*xf32>) -> () {
  %0 = "onnx.SplitV11"(%arg0) {axis = 1 : si64} : (tensor<*xf32>) -> tensor<*xf32>
  onnx.Return

  // CHECK-LABEL:  func @test_splitV11_no_split
  // CHECK:           [[VAR_0_:%.+]] = "onnx.NoValue"() {value} : () -> none
  // CHECK:           [[VAR_1_:%.+]] = "onnx.Split"(%arg0, %0) {axis = 1 : si64} : (tensor<*xf32>, none) -> tensor<*xf32>
  // CHECK:           onnx.Return
}

// -----

func.func @test_splitV13(%arg0 : tensor<*xf32>) -> () {
  %0 = onnx.Constant dense<1> : tensor<1xi64>
  %1 = "onnx.SplitV13"(%arg0, %0) {axis = 1 : si64} : (tensor<*xf32>, tensor<1xi64>) -> tensor<*xf32>
  onnx.Return

  // CHECK-LABEL:  func @test_splitV13
  // CHECK:           [[VAR_0_:%.+]] = onnx.Constant dense<1> : tensor<1xi64>
  // CHECK:           [[VAR_1_:%.+]] = "onnx.Split"(%arg0, %0) {axis = 1 : si64} : (tensor<*xf32>, tensor<1xi64>) -> tensor<*xf32>
  // CHECK:           onnx.Return
}

// -----

func.func @test_squeezeV11(%arg0 : tensor<*xf32>) -> () {
  %0 = "onnx.SqueezeV11"(%arg0) {axes = [1]} : (tensor<*xf32>) -> tensor<*xf32>
  onnx.Return

  // CHECK-LABEL:  func @test_squeezeV11
  // CHECK:           [[VAR_0_:%.+]] = onnx.Constant dense<1> : tensor<1xi64>
  // CHECK:           [[VAR_1_:%.+]] = "onnx.Squeeze"(%arg0, %0) : (tensor<*xf32>, tensor<1xi64>) -> tensor<*xf32>
  // CHECK:           onnx.Return
}

// -----

func.func @test_squeezeV11_no_axes(%arg0 : tensor<*xf32>) -> () {
  %0 = "onnx.SqueezeV11"(%arg0) : (tensor<*xf32>) -> tensor<*xf32>
  onnx.Return

  // CHECK-LABEL:  func @test_squeezeV11_no_axes
  // CHECK:           [[VAR_0_:%.+]] = "onnx.NoValue"() {value} : () -> none
  // CHECK:           [[VAR_1_:%.+]] = "onnx.Squeeze"(%arg0, %0) : (tensor<*xf32>, none) -> tensor<*xf32>
  // CHECK:           onnx.Return
}

// -----

func.func @test_unsqueezeV11(%arg0 : tensor<*xf32>) -> () {
  %0 = "onnx.UnsqueezeV11"(%arg0) {axes = [1]} : (tensor<*xf32>) -> tensor<*xf32>
  onnx.Return

  // CHECK-LABEL:  func @test_unsqueezeV11
  // CHECK:           [[VAR_0_:%.+]] = onnx.Constant dense<1> : tensor<1xi64>
  // CHECK:           [[VAR_1_:%.+]] = "onnx.Unsqueeze"(%arg0, %0) : (tensor<*xf32>, tensor<1xi64>) -> tensor<*xf32>
  // CHECK:           onnx.Return
}

// -----

func.func @test_padV13(%arg0 : tensor<*xi64>, %arg1 : tensor<2xi64>) -> () {
  %0 = "onnx.NoValue"() {value} : () -> none
  %1 = "onnx.PadV13"(%arg0, %arg1, %0) : (tensor<*xi64>, tensor<2xi64>, none) -> tensor<*xi64>
  onnx.Return
  // CHECK-LABEL:  func @test_padV13
  // CHECK:           [[VAR_0_:%.+]] = "onnx.NoValue"() {value} : () -> none
  // CHECK:           [[VAR_1_:%.+]] = "onnx.NoValue"() {value} : () -> none
  // CHECK:           [[VAR_2_:%.+]] = "onnx.Pad"(%arg0, %arg1, [[VAR_0_]], [[VAR_1_]]) {mode = "constant"} : (tensor<*xi64>, tensor<2xi64>, none, none) -> tensor<*xi64>
  // CHECK:           onnx.Return
}

// -----

func.func @test_scatter(%arg0: tensor<64x25600xf32>, %arg1: tensor<64x100xi64>, %arg2: tensor<64x100xf32>) -> tensor<*xf32> {
  %0 = "onnx.Scatter"(%arg0, %arg1, %arg2) {axis = 1 : si64} : (tensor<64x25600xf32>, tensor<64x100xi64>, tensor<64x100xf32>) -> tensor<*xf32>
  onnx.Return %0 : tensor<*xf32>

  // CHECK-LABEL:  func @test_scatter
  // CHECK-SAME:   ([[PARAM_0:%.+]]: tensor<64x25600xf32>, [[PARAM_1:%.+]]: tensor<64x100xi64>, [[PARAM_2:%.+]]: tensor<64x100xf32>) -> tensor<*xf32> {
  // CHECK-NEXT:      [[RES:%.+]] = "onnx.ScatterElements"(%arg0, %arg1, %arg2) {axis = 1 : si64, reduction = "none"} : (tensor<64x25600xf32>, tensor<64x100xi64>, tensor<64x100xf32>) -> tensor<*xf32>
  // CHECK-NEXT:      onnx.Return [[RES]] : tensor<*xf32>
}

// -----

func.func @concat_fuse_0(%arg0: tensor<?x20xf32>, %arg1: tensor<?x30xf32>) -> (tensor<2xi64>, tensor<50x?xf32>)
{
    %1 = "onnx.Concat"(%arg0, %arg1) {axis = 1 : si64} : (tensor<?x20xf32>, tensor<?x30xf32>) -> tensor<?x50xf32>
    %2 = "onnx.Transpose"(%1) {perm = [1, 0]} : (tensor<?x50xf32>) -> tensor<50x?xf32>
    %3 = "onnx.Shape"(%1) : (tensor<?x50xf32>) -> tensor<2xi64>
    onnx.Return %3, %2 : tensor<2xi64>, tensor<50x?xf32>
// CHECK-LABEL:  func.func @concat_fuse_0
// CHECK-SAME:   ([[PARAM_0_:%.+]]: tensor<?x20xf32>, [[PARAM_1_:%.+]]: tensor<?x30xf32>) -> (tensor<2xi64>, tensor<50x?xf32>) {
// CHECK:           [[shape_:%.+]], [[VAR_transposed_:%.+]] = "onnx.ConcatShapeTranspose"([[PARAM_0_]], [[PARAM_1_]]) {axis = 1 : si64, perm = [1, 0], start = 0 : si64} : (tensor<?x20xf32>, tensor<?x30xf32>) -> (tensor<2xi64>, tensor<50x?xf32>)
// CHECK:           onnx.Return [[shape_]], [[VAR_transposed_]] : tensor<2xi64>, tensor<50x?xf32>
// CHECK:         }
}

// -----

func.func @test_concatfuse_1(%arg0: tensor<?x20xf32>, %arg1: tensor<?x30xf32>) -> (tensor<2xi64>, tensor<50x?xf32>)
{
    %1 = "onnx.Concat"(%arg0, %arg1) {axis = 1 : si64} : (tensor<?x20xf32>, tensor<?x30xf32>) -> tensor<?x50xf32>
    %2 = "onnx.Transpose"(%1) {perm = [1, 0]} : (tensor<?x50xf32>) -> tensor<50x?xf32>
    %3 = "onnx.Shape"(%1) : (tensor<?x50xf32>) -> tensor<2xi64>
    %4 = "onnx.Sin"(%1) : (tensor<?x50xf32>) -> tensor<?x50xf32>
    onnx.Return %3, %2 : tensor<2xi64>, tensor<50x?xf32>
// CHECK-LABEL:  func.func @test_concatfuse_1
// CHECK-SAME:   ([[PARAM_0_:%.+]]: tensor<?x20xf32>, [[PARAM_1_:%.+]]: tensor<?x30xf32>) -> (tensor<2xi64>, tensor<50x?xf32>) {
// CHECK:           [[VAR_0_:%.+]] = "onnx.Concat"([[PARAM_0_]], [[PARAM_1_]]) {axis = 1 : si64} : (tensor<?x20xf32>, tensor<?x30xf32>) -> tensor<?x50xf32>
// CHECK-DAG:       [[VAR_1_:%.+]] = "onnx.Transpose"([[VAR_0_]]) {perm = [1, 0]} : (tensor<?x50xf32>) -> tensor<50x?xf32>
// CHECK-DAG:       [[VAR_2_:%.+]] = "onnx.Shape"([[VAR_0_]]) {start = 0 : si64} : (tensor<?x50xf32>) -> tensor<2xi64>
// CHECK-DAG:       [[VAR_3_:%.+]] = "onnx.Sin"([[VAR_0_]]) : (tensor<?x50xf32>) -> tensor<?x50xf32>
// CHECK:           onnx.Return [[VAR_2_]], [[VAR_1_]] : tensor<2xi64>, tensor<50x?xf32>
// CHECK:         }
}

// -----

func.func @test_concatfuse_2(%arg0: tensor<?x20xf32>, %arg1: tensor<?x30xf32>) -> (tensor<2xi64>, tensor<?x50xf32>)
{
    %1 = "onnx.Concat"(%arg0, %arg1) {axis = 1 : si64} : (tensor<?x20xf32>, tensor<?x30xf32>) -> tensor<?x50xf32>
    %3 = "onnx.Shape"(%1) : (tensor<?x50xf32>) -> tensor<2xi64>
    %4 = "onnx.Sin"(%1) : (tensor<?x50xf32>) -> tensor<?x50xf32>
    onnx.Return %3, %4 : tensor<2xi64>, tensor<?x50xf32>
// CHECK-LABEL:  func.func @test_concatfuse_2
// CHECK-SAME:   ([[PARAM_0_:%.+]]: tensor<?x20xf32>, [[PARAM_1_:%.+]]: tensor<?x30xf32>) -> (tensor<2xi64>, tensor<?x50xf32>) {
// CHECK:           [[VAR_0_:%.+]] = "onnx.Concat"([[PARAM_0_]], [[PARAM_1_]]) {axis = 1 : si64} : (tensor<?x20xf32>, tensor<?x30xf32>) -> tensor<?x50xf32>
// CHECK-DAG:       [[VAR_1_:%.+]] = "onnx.Shape"([[VAR_0_]]) {start = 0 : si64} : (tensor<?x50xf32>) -> tensor<2xi64>
// CHECK-DAG:       [[VAR_2_:%.+]] = "onnx.Sin"([[VAR_0_]]) : (tensor<?x50xf32>) -> tensor<?x50xf32>
// CHECK:           onnx.Return [[VAR_1_]], [[VAR_2_]] : tensor<2xi64>, tensor<?x50xf32>
// CHECK:         }
}

// -----

func.func @test_constantofshape(%arg0: tensor<?xi64>) -> tensor<*xi32> {
  %0 = onnx.ConstantOfShape(%arg0) {value = dense<1> : tensor<1xi32>} : (tensor<?xi64>) -> tensor<*xi32>
  return %0 : tensor<*xi32>

// CHECK-LABEL:  func.func @test_constantofshape
// CHECK-SAME:   ([[PARAM_0_:%.+]]: tensor<?xi64>) -> tensor<*xi32> {
// CHECK:           [[VAR_0_:%.+]] = onnx.Constant dense<1> : tensor<i32>
// CHECK:           [[VAR_1_:%.+]] = "onnx.Expand"([[VAR_0_]], [[PARAM_0_]]) : (tensor<i32>, tensor<?xi64>) -> tensor<*xi32>
// CHECK:           return [[VAR_1_]] : tensor<*xi32>
// CHECK:         }
}

// -----

<<<<<<< HEAD
func.func @test_hardswish_f32(%arg0: tensor<?x?x?xf32>) -> tensor<?x?x?xf32> {
  %0 = "onnx.HardSwish"(%arg0) : (tensor<?x?x?xf32>) -> tensor<?x?x?xf32>
  return %0 : tensor<?x?x?xf32>
// CHECK-LABEL:  func @test_hardswish_f32
// CHECK-SAME:   ([[PARAM_0_:%.+]]: tensor<?x?x?xf32>) -> tensor<?x?x?xf32>
// CHECK:           [[VAR_0_:%.+]] = "onnx.HardSigmoid"([[PARAM_0_]]) {alpha = 0.166666672 : f32, beta = 5.000000e-01 : f32} : (tensor<?x?x?xf32>) -> tensor<?x?x?xf32>
// CHECK:           [[VAR_1_:%.+]] = "onnx.Mul"([[VAR_0_]], [[PARAM_0_]]) : (tensor<?x?x?xf32>, tensor<?x?x?xf32>) -> tensor<?x?x?xf32>
// CHECK:           return [[VAR_1_]] : tensor<?x?x?xf32>
=======
func.func @test_groupnorm(%arg0: tensor<3x4x2x2xf32>, %arg1: tensor<2xf32>, %arg2: tensor<2xf32>) -> tensor<3x4x2x2xf32> {
  %0 = "onnx.GroupNormalization"(%arg0, %arg1, %arg2) {epsilon = 0.00999999977 : f32, num_groups = 2 : si64} : (tensor<3x4x2x2xf32>, tensor<2xf32>, tensor<2xf32>) -> tensor<3x4x2x2xf32>
  onnx.Return %0 : tensor<3x4x2x2xf32>
// mlir2FileCheck.py
// CHECK-LABEL:  func.func @test_groupnorm
// CHECK-SAME:   ([[PARAM_0_:%.+]]: tensor<3x4x2x2xf32>, [[PARAM_1_:%.+]]: tensor<2xf32>, [[PARAM_2_:%.+]]: tensor<2xf32>) -> tensor<3x4x2x2xf32> {
// CHECK:           [[VAR_0_:%.+]] = onnx.Constant dense<[1, 2, 3]> : tensor<3xi64>
// CHECK-DAG:       [[VAR_1_:%.+]] = "onnx.Unsqueeze"([[PARAM_1_]], [[VAR_0_]]) : (tensor<2xf32>, tensor<3xi64>) -> tensor<2x1x1x1xf32>
// CHECK-DAG:       [[VAR_2_:%.+]] = "onnx.Unsqueeze"([[PARAM_2_]], [[VAR_0_]]) : (tensor<2xf32>, tensor<3xi64>) -> tensor<2x1x1x1xf32>
// CHECK-DAG:       [[VAR_3_:%.+]] = "onnx.Shape"([[PARAM_0_]]) {end = 1 : si64, start = 0 : si64} : (tensor<3x4x2x2xf32>) -> tensor<1xi64>
// CHECK-DAG:       [[VAR_4_:%.+]] = onnx.Constant dense<[2, -1]> : tensor<2xi64>
// CHECK-DAG:       [[VAR_5_:%.+]] = "onnx.Shape"([[PARAM_0_]]) {start = 2 : si64} : (tensor<3x4x2x2xf32>) -> tensor<2xi64>
// CHECK:           [[VAR_6_:%.+]] = "onnx.Concat"([[VAR_3_]], [[VAR_4_]], [[VAR_5_]]) {axis = 0 : si64} : (tensor<1xi64>, tensor<2xi64>, tensor<2xi64>) -> tensor<5xi64>
// CHECK-DAG:       [[VAR_7_:%.+]] = "onnx.Reshape"([[PARAM_0_]], [[VAR_6_]]) {allowzero = 0 : si64} : (tensor<3x4x2x2xf32>, tensor<5xi64>) -> tensor<3x2x2x2x2xf32>
// CHECK-DAG:       [[VAR_8_:%.+]] = "onnx.NoValue"() {value} : () -> none
// CHECK:           [[Y_:%.+]], [[Mean_:%.+]], [[VAR_InvStdDev_:%.+]] = "onnx.LayerNormalization"([[VAR_7_]], [[VAR_1_]], [[VAR_2_]]) {axis = 2 : si64, epsilon = 0.00999999977 : f32, stash_type = 1 : si64} : (tensor<3x2x2x2x2xf32>, tensor<2x1x1x1xf32>, tensor<2x1x1x1xf32>) -> (tensor<3x2x2x2x2xf32>, none, none)
// CHECK:           [[VAR_9_:%.+]] = "onnx.Shape"([[PARAM_0_]]) {start = 0 : si64} : (tensor<3x4x2x2xf32>) -> tensor<4xi64>
// CHECK:           [[VAR_10_:%.+]] = "onnx.Reshape"([[Y_]], [[VAR_9_]]) {allowzero = 0 : si64} : (tensor<3x2x2x2x2xf32>, tensor<4xi64>) -> tensor<3x4x2x2xf32>
// CHECK:           onnx.Return [[VAR_10_]] : tensor<3x4x2x2xf32>
// CHECK:         }
}
// -----

func.func @group_norm5d(%arg0: tensor<3x4x6x8x16xf32>, %arg1: tensor<2xf32>, %arg2: tensor<2xf32>) -> tensor<3x4x6x8x16xf32> {
  %0 = "onnx.GroupNormalization"(%arg0, %arg1, %arg2) {epsilon = 0.00999999977 : f32, num_groups = 2 : si64} : (tensor<3x4x6x8x16xf32>, tensor<2xf32>, tensor<2xf32>) -> tensor<3x4x6x8x16xf32>
  onnx.Return %0 : tensor<3x4x6x8x16xf32>
// CHECK-LABEL:  func.func @group_norm5d
// CHECK-SAME:   ([[PARAM_0_:%.+]]: tensor<3x4x6x8x16xf32>, [[PARAM_1_:%.+]]: tensor<2xf32>, [[PARAM_2_:%.+]]: tensor<2xf32>) -> tensor<3x4x6x8x16xf32> {
// CHECK:           [[VAR_0_:%.+]] = onnx.Constant dense<[1, 2, 3, 4]> : tensor<4xi64>
// CHECK-DAG:       [[VAR_1_:%.+]] = "onnx.Unsqueeze"([[PARAM_1_]], [[VAR_0_]]) : (tensor<2xf32>, tensor<4xi64>) -> tensor<2x1x1x1x1xf32>
// CHECK-DAG:       [[VAR_2_:%.+]] = "onnx.Unsqueeze"([[PARAM_2_]], [[VAR_0_]]) : (tensor<2xf32>, tensor<4xi64>) -> tensor<2x1x1x1x1xf32>
// CHECK-DAG:       [[VAR_3_:%.+]] = "onnx.Shape"([[PARAM_0_]]) {end = 1 : si64, start = 0 : si64} : (tensor<3x4x6x8x16xf32>) -> tensor<1xi64>
// CHECK-DAG:       [[VAR_4_:%.+]] = onnx.Constant dense<[2, -1]> : tensor<2xi64>
// CHECK-DAG:       [[VAR_5_:%.+]] = "onnx.Shape"([[PARAM_0_]]) {start = 2 : si64} : (tensor<3x4x6x8x16xf32>) -> tensor<3xi64>
// CHECK:           [[VAR_6_:%.+]] = "onnx.Concat"([[VAR_3_]], [[VAR_4_]], [[VAR_5_]]) {axis = 0 : si64} : (tensor<1xi64>, tensor<2xi64>, tensor<3xi64>) -> tensor<6xi64>
// CHECK-DAG:       [[VAR_7_:%.+]] = "onnx.Reshape"([[PARAM_0_]], [[VAR_6_]]) {allowzero = 0 : si64} : (tensor<3x4x6x8x16xf32>, tensor<6xi64>) -> tensor<3x2x2x6x8x16xf32>
// CHECK-DAG:       [[VAR_8_:%.+]] = "onnx.NoValue"() {value} : () -> none
// CHECK:           [[Y_:%.+]], [[Mean_:%.+]], [[VAR_InvStdDev_:%.+]] = "onnx.LayerNormalization"([[VAR_7_]], [[VAR_1_]], [[VAR_2_]]) {axis = 2 : si64, epsilon = 0.00999999977 : f32, stash_type = 1 : si64} : (tensor<3x2x2x6x8x16xf32>, tensor<2x1x1x1x1xf32>, tensor<2x1x1x1x1xf32>) -> (tensor<3x2x2x6x8x16xf32>, none, none)
// CHECK:           [[VAR_9_:%.+]] = "onnx.Shape"([[PARAM_0_]]) {start = 0 : si64} : (tensor<3x4x6x8x16xf32>) -> tensor<5xi64>
// CHECK:           [[VAR_10_:%.+]] = "onnx.Reshape"([[Y_]], [[VAR_9_]]) {allowzero = 0 : si64} : (tensor<3x2x2x6x8x16xf32>, tensor<5xi64>) -> tensor<3x4x6x8x16xf32>
// CHECK:           onnx.Return [[VAR_10_]] : tensor<3x4x6x8x16xf32>
// CHECK:         }
}

// -----

func.func @test_instancenorm(%arg0: tensor<2x3x4x5x6xf32>, %arg1: tensor<3xf32>, %arg2: tensor<3xf32>) -> tensor<2x3x4x5x6xf32> {
  %0 = "onnx.InstanceNormalization"(%arg0, %arg1, %arg2) {epsilon = 0.00999999977 : f32} : (tensor<2x3x4x5x6xf32>, tensor<3xf32>, tensor<3xf32>) -> tensor<2x3x4x5x6xf32>
  onnx.Return %0 : tensor<2x3x4x5x6xf32>
// mlir2FileCheck.py
// CHECK-LABEL:  func.func @test_instancenorm
// CHECK-SAME:   ([[PARAM_0_:%.+]]: tensor<2x3x4x5x6xf32>, [[PARAM_1_:%.+]]: tensor<3xf32>, [[PARAM_2_:%.+]]: tensor<3xf32>) -> tensor<2x3x4x5x6xf32> {
// CHECK:           [[VAR_0_:%.+]] = onnx.Constant dense<[1, 2, 3]> : tensor<3xi64>
// CHECK-DAG:       [[VAR_1_:%.+]] = "onnx.Unsqueeze"([[PARAM_1_]], [[VAR_0_]]) : (tensor<3xf32>, tensor<3xi64>) -> tensor<3x1x1x1xf32>
// CHECK-DAG:       [[VAR_2_:%.+]] = "onnx.Unsqueeze"([[PARAM_2_]], [[VAR_0_]]) : (tensor<3xf32>, tensor<3xi64>) -> tensor<3x1x1x1xf32>
// CHECK-DAG:       [[VAR_3_:%.+]] = "onnx.NoValue"() {value} : () -> none
// CHECK:           [[Y_:%.+]], [[Mean_:%.+]], [[VAR_InvStdDev_:%.+]] = "onnx.LayerNormalization"([[PARAM_0_]], [[VAR_1_]], [[VAR_2_]]) {axis = 2 : si64, epsilon = 0.00999999977 : f32, stash_type = 1 : si64} : (tensor<2x3x4x5x6xf32>, tensor<3x1x1x1xf32>, tensor<3x1x1x1xf32>) -> (tensor<2x3x4x5x6xf32>, none, none)
// CHECK:           onnx.Return [[Y_]] : tensor<2x3x4x5x6xf32>
// CHECK:         }
>>>>>>> 96a2558a
}<|MERGE_RESOLUTION|>--- conflicted
+++ resolved
@@ -495,7 +495,6 @@
 
 // -----
 
-<<<<<<< HEAD
 func.func @test_hardswish_f32(%arg0: tensor<?x?x?xf32>) -> tensor<?x?x?xf32> {
   %0 = "onnx.HardSwish"(%arg0) : (tensor<?x?x?xf32>) -> tensor<?x?x?xf32>
   return %0 : tensor<?x?x?xf32>
@@ -504,7 +503,10 @@
 // CHECK:           [[VAR_0_:%.+]] = "onnx.HardSigmoid"([[PARAM_0_]]) {alpha = 0.166666672 : f32, beta = 5.000000e-01 : f32} : (tensor<?x?x?xf32>) -> tensor<?x?x?xf32>
 // CHECK:           [[VAR_1_:%.+]] = "onnx.Mul"([[VAR_0_]], [[PARAM_0_]]) : (tensor<?x?x?xf32>, tensor<?x?x?xf32>) -> tensor<?x?x?xf32>
 // CHECK:           return [[VAR_1_]] : tensor<?x?x?xf32>
-=======
+}
+
+// -----
+
 func.func @test_groupnorm(%arg0: tensor<3x4x2x2xf32>, %arg1: tensor<2xf32>, %arg2: tensor<2xf32>) -> tensor<3x4x2x2xf32> {
   %0 = "onnx.GroupNormalization"(%arg0, %arg1, %arg2) {epsilon = 0.00999999977 : f32, num_groups = 2 : si64} : (tensor<3x4x2x2xf32>, tensor<2xf32>, tensor<2xf32>) -> tensor<3x4x2x2xf32>
   onnx.Return %0 : tensor<3x4x2x2xf32>
@@ -564,5 +566,4 @@
 // CHECK:           [[Y_:%.+]], [[Mean_:%.+]], [[VAR_InvStdDev_:%.+]] = "onnx.LayerNormalization"([[PARAM_0_]], [[VAR_1_]], [[VAR_2_]]) {axis = 2 : si64, epsilon = 0.00999999977 : f32, stash_type = 1 : si64} : (tensor<2x3x4x5x6xf32>, tensor<3x1x1x1xf32>, tensor<3x1x1x1xf32>) -> (tensor<2x3x4x5x6xf32>, none, none)
 // CHECK:           onnx.Return [[Y_]] : tensor<2x3x4x5x6xf32>
 // CHECK:         }
->>>>>>> 96a2558a
 }