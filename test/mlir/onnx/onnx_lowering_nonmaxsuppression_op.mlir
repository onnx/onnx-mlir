// RUN: onnx-mlir-opt -O3 --shape-inference --convert-onnx-to-krnl --canonicalize %s -split-input-file | FileCheck %s

func.func @test_nonmaxsuppression_center_point_box_format(%arg0: tensor<1x6x4xf32>, %arg1: tensor<1x1x6xf32>, %arg2: tensor<1xi64>, %arg3: tensor<1xf32>, %arg4: tensor<1xf32>) -> tensor<*xi64> {
  %0 = "onnx.NonMaxSuppression"(%arg0, %arg1, %arg2, %arg3, %arg4) {center_point_box = 1 : si64} : (tensor<1x6x4xf32>, tensor<1x1x6xf32>, tensor<1xi64>, tensor<1xf32>, tensor<1xf32>) -> tensor<*xi64>
  return %0 : tensor<*xi64>

// mlir2FileCheck.py -a'["boxes", "scores", "max_output_boxes_per_class", "iou_threshold", "score_threshold"]'
<<<<<<< HEAD
// CHECK-LABEL:  func.func @test_nonmaxsuppression_center_point_box_format
=======
// CHECK-DAG: [[MAP_0_:#.+]] = affine_map<(d0) -> (d0 + 1)>
// CHECK-LABEL:  func @test_nonmaxsuppression_center_point_box_format
>>>>>>> 3e76df03
// CHECK-SAME:   ([[BOXES_:%.+]]: memref<1x6x4xf32>, [[SCORES_:%.+]]: memref<1x1x6xf32>, [[MAX_OUTPUT_BOXES_PER_CLASS_:%.+]]: memref<1xi64>, [[IOU_THRESHOLD_:%.+]]: memref<1xf32>, [[SCORE_THRESHOLD_:%.+]]: memref<1xf32>) -> memref<?x3xi64> {
// CHECK-DAG:       [[CST_9_dot_99999993_:%.+]] = arith.constant 9.99999993E-9 : f32
// CHECK-DAG:       [[CST_0_dot_000000_:%.+]] = arith.constant 0.000000e+00 : f32
// CHECK-DAG:       [[CST_2_dot_000000_:%.+]] = arith.constant 2.000000e+00 : f32
// CHECK-DAG:       [[CST_minus_1_:%.+]] = arith.constant -1 : index
// CHECK-DAG:       [[CST_0_:%.+]] = arith.constant 0 : i64
// CHECK-DAG:       [[CST_2_:%.+]] = arith.constant 2 : i64
// CHECK-DAG:       [[VAR_true_:%.+]] = arith.constant true
// CHECK-DAG:       [[VAR_false_:%.+]] = arith.constant false
// CHECK-DAG:       [[CST_3_:%.+]] = arith.constant 3 : index
// CHECK-DAG:       [[CST_2_1_:%.+]] = arith.constant 2 : index
// CHECK-DAG:       [[CST_6_:%.+]] = arith.constant 6 : index
// CHECK-DAG:       [[CST_1_1_:%.+]] = arith.constant 1 : index
// CHECK-DAG:       [[CST_0_1_:%.+]] = arith.constant 0 : index
// CHECK-NOT: separator of consecutive DAGs
// CHECK-DAG:       [[LOAD_MAX_OUTPUT_BOXES_PER_CLASS_MEM_:%.+]] = krnl.load [[MAX_OUTPUT_BOXES_PER_CLASS_]]{{.}}[[CST_0_1_]]{{.}} : memref<1xi64>
// CHECK-DAG:       [[LOAD_SCORE_THRESHOLD_MEM_:%.+]] = krnl.load [[SCORE_THRESHOLD_]]{{.}}[[CST_0_1_]]{{.}} : memref<1xf32>
// CHECK-DAG:       [[LOAD_IOU_THRESHOLD_MEM_:%.+]] = krnl.load [[IOU_THRESHOLD_]]{{.}}[[CST_0_1_]]{{.}} : memref<1xf32>
// CHECK-DAG:       [[RES_:%.+]] = memref.alloca() : memref<index>
// CHECK:           [[VAR_3_:%.+]] = arith.index_cast [[LOAD_MAX_OUTPUT_BOXES_PER_CLASS_MEM_]] : i64 to index
// CHECK:           [[VAR_4_:%.+]] = arith.minsi [[VAR_3_]], [[CST_6_]] : index
// CHECK:           krnl.store [[VAR_4_]], [[RES_]][] : memref<index>
// CHECK-DAG:       [[RES_1_:%.+]] = memref.alloca() : memref<index>
// CHECK-DAG:       [[RES_2_:%.+]] = memref.alloca() : memref<index>
// CHECK:           krnl.store [[CST_0_1_]], [[RES_2_]][] : memref<index>
// CHECK:           [[LOOP_0_:%.+]]:2 = krnl.define_loops 2
// CHECK:           krnl.iterate([[LOOP_0_]]#0, [[LOOP_0_]]#1) with ([[LOOP_0_]]#0 -> [[I_0_:%.+]] = [[CST_0_1_]] to [[CST_1_1_]], [[LOOP_0_]]#1 -> [[I_1_:%.+]] = [[CST_0_1_]] to [[CST_1_1_]]){
// CHECK:             [[VAR_14_:%.+]]:2 = krnl.get_induction_var_value([[LOOP_0_]]#0, [[LOOP_0_]]#1) : (!krnl.loop, !krnl.loop) -> (index, index)
// CHECK:             krnl.store [[CST_0_1_]], [[RES_1_]][] : memref<index>
// CHECK:             [[LOOP_1_:%.+]] = krnl.define_loops 1
// CHECK:             krnl.iterate([[LOOP_1_]]) with ([[LOOP_1_]] -> [[I_2_:%.+]] = [[CST_0_1_]] to [[CST_6_]]){
// CHECK:               [[VAR_19_:%.+]] = krnl.get_induction_var_value([[LOOP_1_]]) : (!krnl.loop) -> index
// CHECK:               [[LOAD_SCORES_MEM_:%.+]] = krnl.load [[SCORES_]]{{.}}[[VAR_14_]]#0, [[VAR_14_]]#1, [[VAR_19_]]{{.}} : memref<1x1x6xf32>
// CHECK-DAG:           [[VAR_21_:%.+]] = arith.cmpf ogt, [[LOAD_SCORES_MEM_]], [[LOAD_SCORE_THRESHOLD_MEM_]] : f32
// CHECK-DAG:           [[LOAD_RES_1_MEM_:%.+]] = krnl.load [[RES_1_]][] : memref<index>
// CHECK:               [[VAR_23_:%.+]] = arith.addi [[LOAD_RES_1_MEM_]], [[CST_1_1_]] : index
// CHECK:               [[VAR_24_:%.+]] = arith.select [[VAR_21_]], [[VAR_23_]], [[LOAD_RES_1_MEM_]] : index
// CHECK:               krnl.store [[VAR_24_]], [[RES_1_]][] : memref<index>
// CHECK:             }
// CHECK-DAG:         [[LOAD_RES_1_MEM_1_:%.+]] = krnl.load [[RES_1_]][] : memref<index>
// CHECK-DAG:         [[LOAD_RES_2_MEM_:%.+]] = krnl.load [[RES_2_]][] : memref<index>
// CHECK:             [[VAR_18_:%.+]] = arith.maxsi [[LOAD_RES_1_MEM_1_]], [[LOAD_RES_2_MEM_]] : index
// CHECK:             krnl.store [[VAR_18_]], [[RES_2_]][] : memref<index>
// CHECK:           }
// CHECK-DAG:       [[LOAD_RES_MEM_:%.+]] = krnl.load [[RES_]][] : memref<index>
// CHECK-DAG:       [[LOAD_RES_2_MEM_1_:%.+]] = krnl.load [[RES_2_]][] : memref<index>
// CHECK:           [[VAR_8_:%.+]] = arith.minsi [[LOAD_RES_MEM_]], [[LOAD_RES_2_MEM_1_]] : index
// CHECK:           krnl.store [[VAR_8_]], [[RES_]][] : memref<index>
// CHECK-DAG:       [[LOAD_RES_MEM_1_:%.+]] = krnl.load [[RES_]][] : memref<index>
// CHECK-DAG:       [[RES_3_:%.+]] = memref.alloc() {{.*}}: memref<1x1x6xindex>
// CHECK-DAG:       [[LOOP_2_:%.+]]:3 = krnl.define_loops 3
// CHECK:           krnl.iterate([[LOOP_2_]]#0, [[LOOP_2_]]#1, [[LOOP_2_]]#2) with ([[LOOP_2_]]#0 -> [[I_3_:%.+]] = 0 to 1, [[LOOP_2_]]#1 -> [[I_4_:%.+]] = 0 to 1, [[LOOP_2_]]#2 -> [[I_5_:%.+]] = 0 to 6){
<<<<<<< HEAD
// CHECK:             [[VAR_14_1_:%.+]]:3 = krnl.get_induction_var_value([[LOOP_2_]]#0, [[LOOP_2_]]#1, [[LOOP_2_]]#2) : (!krnl.loop, !krnl.loop, !krnl.loop) -> (index, index, index)
// CHECK:             krnl.store [[VAR_14_1_]]#2, [[RES_3_]]{{.}}[[VAR_14_1_]]#0, [[VAR_14_1_]]#1, [[VAR_14_1_]]#2] : memref<1x1x6xindex>
=======
// CHECK:             [[VAR_21_1_:%.+]]:3 = krnl.get_induction_var_value([[LOOP_2_]]#0, [[LOOP_2_]]#1, [[LOOP_2_]]#2) : (!krnl.loop, !krnl.loop, !krnl.loop) -> (index, index, index)
// CHECK:             krnl.store [[VAR_21_1_]]#2, [[RES_3_]]{{.}}[[VAR_21_1_]]#0, [[VAR_21_1_]]#1, [[VAR_21_1_]]#2] : memref<1x1x6xindex>
// CHECK:           }
// CHECK:           [[LOOP_3_:%.+]]:3 = krnl.define_loops 3
// CHECK:           krnl.iterate([[LOOP_3_]]#0, [[LOOP_3_]]#1, [[LOOP_3_]]#2) with ([[LOOP_3_]]#0 -> [[I_6_:%.+]] = 0 to 1, [[LOOP_3_]]#1 -> [[I_7_:%.+]] = 0 to 1, [[LOOP_3_]]#2 -> [[I_8_:%.+]] = 0 to 5){
// CHECK-DAG:         [[VAR_21_2_:%.+]]:3 = krnl.get_induction_var_value([[LOOP_3_]]#0, [[LOOP_3_]]#1, [[LOOP_3_]]#2) : (!krnl.loop, !krnl.loop, !krnl.loop) -> (index, index, index)
// CHECK-DAG:         [[LOOP_4_:%.+]] = krnl.define_loops 1
// CHECK:             krnl.iterate([[LOOP_4_]]) with ([[LOOP_4_]] -> [[I_9_:%.+]] = [[MAP_0_]]([[VAR_21_2_]]#2) to 6){
// CHECK-DAG:           [[LOOP_1_:%.+]] = krnl.get_induction_var_value([[LOOP_4_]]) : (!krnl.loop) -> index
// CHECK-DAG:           [[LOAD_RES_2_MEM_1_:%.+]] = krnl.load [[RES_3_]]{{.}}[[VAR_21_2_]]#0, [[VAR_21_2_]]#1, [[VAR_21_2_]]#2] : memref<1x1x6xindex>
// CHECK-NOT: separator of consecutive DAGs
// CHECK-DAG:           [[LOAD_RES_1_MEM_2_:%.+]] = krnl.load [[RES_3_]]{{.}}[[VAR_21_2_]]#0, [[VAR_21_2_]]#1, [[LOOP_1_]]{{.}} : memref<1x1x6xindex>
// CHECK-DAG:           [[LOAD_SCORES_MEM_1_:%.+]] = krnl.load [[SCORES_]]{{.}}[[VAR_21_2_]]#0, [[VAR_21_2_]]#1, [[LOAD_RES_2_MEM_1_]]{{.}} : memref<1x1x6xf32>
// CHECK:               [[LOAD_SCORES_MEM_2_:%.+]] = krnl.load [[SCORES_]]{{.}}[[VAR_21_2_]]#0, [[VAR_21_2_]]#1, [[LOAD_RES_1_MEM_2_]]{{.}} : memref<1x1x6xf32>
// CHECK:               [[LOAD_SCORES_MEM_3_:%.+]] = arith.cmpf olt, [[LOAD_SCORES_MEM_1_]], [[LOAD_SCORES_MEM_2_]] : f32
// CHECK:               scf.if [[LOAD_SCORES_MEM_3_]] {
// CHECK:                 krnl.store [[LOAD_RES_1_MEM_2_]], [[RES_3_]]{{.}}[[VAR_21_2_]]#0, [[VAR_21_2_]]#1, [[VAR_21_2_]]#2] : memref<1x1x6xindex>
// CHECK:                 krnl.store [[LOAD_RES_2_MEM_1_]], [[RES_3_]]{{.}}[[VAR_21_2_]]#0, [[VAR_21_2_]]#1, [[LOOP_1_]]{{.}} : memref<1x1x6xindex>
// CHECK:               }
// CHECK:             }
>>>>>>> 3e76df03
// CHECK:           }
// CHECK:           "krnl.call"([[RES_3_]], [[SCORES_]], [[CST_2_]], [[CST_0_]], [[CST_2_]]) {funcName = "omTensorSort"} : (memref<1x1x6xindex>, memref<1x1x6xf32>, i64, i64, i64) -> ()
// CHECK:           [[RES_4_:%.+]] = memref.alloc([[LOAD_RES_MEM_1_]]) {{.*}}: memref<?x3xindex>
// CHECK:           krnl.memset [[RES_4_]], [[CST_minus_1_]] : memref<?x3xindex>
// CHECK:           [[RES_5_:%.+]] = memref.alloca() : memref<index>
// CHECK:           krnl.store [[CST_0_1_]], [[RES_5_]][] : memref<index>
// CHECK-DAG:       [[RES_6_:%.+]] = memref.alloca() : memref<index>
// CHECK-DAG:       [[LOOP_3_:%.+]]:2 = krnl.define_loops 2
// CHECK:           krnl.iterate([[LOOP_3_]]#0, [[LOOP_3_]]#1) with ([[LOOP_3_]]#0 -> [[I_6_:%.+]] = [[CST_0_1_]] to [[CST_1_1_]], [[LOOP_3_]]#1 -> [[I_7_:%.+]] = [[CST_0_1_]] to [[CST_1_1_]]){
// CHECK:             [[VAR_14_2_:%.+]]:2 = krnl.get_induction_var_value([[LOOP_3_]]#0, [[LOOP_3_]]#1) : (!krnl.loop, !krnl.loop) -> (index, index)
// CHECK:             krnl.store [[CST_0_1_]], [[RES_6_]][] : memref<index>
// CHECK:             [[RES_7_:%.+]] = memref.alloc() {{.*}}: memref<6xi1>
// CHECK:             krnl.memset [[RES_7_]], [[VAR_false_]] : memref<6xi1>
// CHECK:             [[LOOP_4_:%.+]] = krnl.define_loops 1
// CHECK:             krnl.iterate([[LOOP_4_]]) with ([[LOOP_4_]] -> [[I_8_:%.+]] = [[CST_0_1_]] to [[CST_6_]]){
// CHECK:               [[LOAD_RES_1_MEM_1_:%.+]] = krnl.get_induction_var_value([[LOOP_4_]]) : (!krnl.loop) -> index
// CHECK:               [[LOAD_RES_2_MEM_2_:%.+]] = krnl.load [[RES_3_]]{{.}}[[VAR_14_2_]]#0, [[VAR_14_2_]]#1, [[LOAD_RES_1_MEM_1_]]{{.}} : memref<1x1x6xindex>
// CHECK:               [[LOAD_SCORES_MEM_1_:%.+]] = krnl.load [[SCORES_]]{{.}}[[VAR_14_2_]]#0, [[VAR_14_2_]]#1, [[LOAD_RES_2_MEM_2_]]{{.}} : memref<1x1x6xf32>
// CHECK-DAG:           [[VAR_19_1_:%.+]] = arith.cmpf ogt, [[LOAD_SCORES_MEM_1_]], [[LOAD_SCORE_THRESHOLD_MEM_]] : f32
// CHECK-DAG:           [[LOAD_SCORES_MEM_2_:%.+]] = krnl.load [[RES_6_]][] : memref<index>
// CHECK-NOT: separator of consecutive DAGs
// CHECK-DAG:           [[VAR_21_1_:%.+]] = arith.cmpi slt, [[LOAD_SCORES_MEM_2_]], [[LOAD_RES_MEM_1_]] : index
// CHECK-DAG:           [[LOAD_RES_1_MEM_2_:%.+]] = krnl.load [[RES_7_]]{{.}}[[LOAD_RES_2_MEM_2_]]{{.}} : memref<6xi1>
// CHECK-NOT: separator of consecutive DAGs
// CHECK-DAG:           [[VAR_23_1_:%.+]] = arith.cmpi eq, [[LOAD_RES_1_MEM_2_]], [[VAR_false_]] : i1
// CHECK-DAG:           [[VAR_24_1_:%.+]] = arith.andi [[VAR_19_1_]], [[VAR_21_1_]] : i1
// CHECK:               [[VAR_25_:%.+]] = arith.andi [[VAR_24_1_]], [[VAR_23_1_]] : i1
// CHECK:               scf.if [[VAR_25_]] {
// CHECK-DAG:             [[LOAD_BOXES_MEM_:%.+]] = krnl.load [[BOXES_]]{{.}}[[VAR_14_2_]]#0, [[LOAD_RES_2_MEM_2_]], [[CST_0_1_]]{{.}} : memref<1x6x4xf32>
// CHECK-DAG:             [[LOAD_BOXES_MEM_1_:%.+]] = krnl.load [[BOXES_]]{{.}}[[VAR_14_2_]]#0, [[LOAD_RES_2_MEM_2_]], [[CST_1_1_]]{{.}} : memref<1x6x4xf32>
// CHECK-DAG:             [[LOAD_BOXES_MEM_2_:%.+]] = krnl.load [[BOXES_]]{{.}}[[VAR_14_2_]]#0, [[LOAD_RES_2_MEM_2_]], [[CST_2_1_]]{{.}} : memref<1x6x4xf32>
// CHECK-DAG:             [[LOAD_BOXES_MEM_3_:%.+]] = krnl.load [[BOXES_]]{{.}}[[VAR_14_2_]]#0, [[LOAD_RES_2_MEM_2_]], [[CST_3_]]{{.}} : memref<1x6x4xf32>
// CHECK-DAG:             [[LOAD_RES_5_MEM_:%.+]] = krnl.load [[RES_5_]][] : memref<index>
// CHECK:                 krnl.store [[VAR_14_2_]]#0, [[RES_4_]]{{.}}[[LOAD_RES_5_MEM_]], [[CST_0_1_]]{{.}} : memref<?x3xindex>
// CHECK:                 krnl.store [[VAR_14_2_]]#1, [[RES_4_]]{{.}}[[LOAD_RES_5_MEM_]], [[CST_1_1_]]{{.}} : memref<?x3xindex>
// CHECK:                 krnl.store [[LOAD_RES_2_MEM_2_]], [[RES_4_]]{{.}}[[LOAD_RES_5_MEM_]], [[CST_2_1_]]{{.}} : memref<?x3xindex>
// CHECK:                 [[VAR_31_:%.+]] = arith.addi [[LOAD_SCORES_MEM_2_]], [[CST_1_1_]] : index
// CHECK:                 krnl.store [[VAR_31_]], [[RES_6_]][] : memref<index>
// CHECK:                 [[VAR_32_:%.+]] = arith.addi [[LOAD_RES_5_MEM_]], [[CST_1_1_]] : index
// CHECK:                 krnl.store [[VAR_32_]], [[RES_5_]][] : memref<index>
// CHECK:                 [[LOOP_5_:%.+]] = krnl.define_loops 1
// CHECK:                 krnl.iterate([[LOOP_5_]]) with ([[LOOP_5_]] -> [[I_9_:%.+]] = [[CST_0_1_]] to [[CST_6_]]){
// CHECK:                   [[VAR_34_:%.+]] = krnl.get_induction_var_value([[LOOP_5_]]) : (!krnl.loop) -> index
// CHECK:                   [[LOAD_RES_7_MEM_:%.+]] = krnl.load [[RES_7_]]{{.}}[[VAR_34_]]{{.}} : memref<6xi1>
// CHECK:                   [[VAR_36_:%.+]] = arith.cmpi eq, [[LOAD_RES_7_MEM_]], [[VAR_false_]] : i1
// CHECK:                   scf.if [[VAR_36_]] {
// CHECK-DAG:                 [[LOAD_BOXES_MEM_4_:%.+]] = krnl.load [[BOXES_]]{{.}}[[VAR_14_2_]]#0, [[VAR_34_]], [[CST_0_1_]]{{.}} : memref<1x6x4xf32>
// CHECK-DAG:                 [[LOAD_BOXES_MEM_5_:%.+]] = krnl.load [[BOXES_]]{{.}}[[VAR_14_2_]]#0, [[VAR_34_]], [[CST_1_1_]]{{.}} : memref<1x6x4xf32>
// CHECK-DAG:                 [[LOAD_BOXES_MEM_6_:%.+]] = krnl.load [[BOXES_]]{{.}}[[VAR_14_2_]]#0, [[VAR_34_]], [[CST_2_1_]]{{.}} : memref<1x6x4xf32>
// CHECK-DAG:                 [[LOAD_BOXES_MEM_7_:%.+]] = krnl.load [[BOXES_]]{{.}}[[VAR_14_2_]]#0, [[VAR_34_]], [[CST_3_]]{{.}} : memref<1x6x4xf32>
// CHECK-DAG:                 [[VAR_41_:%.+]] = arith.divf [[LOAD_BOXES_MEM_2_]], [[CST_2_dot_000000_]] : f32
// CHECK-NOT: separator of consecutive DAGs
// CHECK-DAG:                 [[VAR_42_:%.+]] = arith.subf [[LOAD_BOXES_MEM_]], [[VAR_41_]] : f32
// CHECK-DAG:                 [[VAR_43_:%.+]] = arith.divf [[LOAD_BOXES_MEM_2_]], [[CST_2_dot_000000_]] : f32
// CHECK-NOT: separator of consecutive DAGs
// CHECK-DAG:                 [[VAR_44_:%.+]] = arith.addf [[LOAD_BOXES_MEM_]], [[VAR_43_]] : f32
// CHECK-DAG:                 [[VAR_45_:%.+]] = arith.divf [[LOAD_BOXES_MEM_3_]], [[CST_2_dot_000000_]] : f32
// CHECK-NOT: separator of consecutive DAGs
// CHECK-DAG:                 [[VAR_46_:%.+]] = arith.subf [[LOAD_BOXES_MEM_1_]], [[VAR_45_]] : f32
// CHECK-DAG:                 [[VAR_47_:%.+]] = arith.divf [[LOAD_BOXES_MEM_3_]], [[CST_2_dot_000000_]] : f32
// CHECK-NOT: separator of consecutive DAGs
// CHECK-DAG:                 [[VAR_48_:%.+]] = arith.addf [[LOAD_BOXES_MEM_1_]], [[VAR_47_]] : f32
// CHECK-DAG:                 [[VAR_49_:%.+]] = arith.divf [[LOAD_BOXES_MEM_7_]], [[CST_2_dot_000000_]] : f32
// CHECK-NOT: separator of consecutive DAGs
// CHECK-DAG:                 [[VAR_50_:%.+]] = arith.subf [[LOAD_BOXES_MEM_5_]], [[VAR_49_]] : f32
// CHECK-DAG:                 [[VAR_51_:%.+]] = arith.divf [[LOAD_BOXES_MEM_7_]], [[CST_2_dot_000000_]] : f32
// CHECK-NOT: separator of consecutive DAGs
// CHECK-DAG:                 [[VAR_52_:%.+]] = arith.addf [[LOAD_BOXES_MEM_5_]], [[VAR_51_]] : f32
// CHECK-DAG:                 [[VAR_53_:%.+]] = arith.divf [[LOAD_BOXES_MEM_6_]], [[CST_2_dot_000000_]] : f32
// CHECK-NOT: separator of consecutive DAGs
// CHECK-DAG:                 [[VAR_54_:%.+]] = arith.subf [[LOAD_BOXES_MEM_4_]], [[VAR_53_]] : f32
// CHECK-DAG:                 [[VAR_55_:%.+]] = arith.divf [[LOAD_BOXES_MEM_6_]], [[CST_2_dot_000000_]] : f32
// CHECK-NOT: separator of consecutive DAGs
// CHECK-DAG:                 [[VAR_56_:%.+]] = arith.addf [[LOAD_BOXES_MEM_4_]], [[VAR_55_]] : f32
// CHECK-DAG:                 [[VAR_57_:%.+]] = arith.mulf [[LOAD_BOXES_MEM_3_]], [[LOAD_BOXES_MEM_2_]] : f32
// CHECK-DAG:                 [[VAR_58_:%.+]] = arith.mulf [[LOAD_BOXES_MEM_7_]], [[LOAD_BOXES_MEM_6_]] : f32
// CHECK-DAG:                 [[VAR_59_:%.+]] = arith.maxf [[VAR_42_]], [[VAR_54_]] : f32
// CHECK-DAG:                 [[VAR_60_:%.+]] = arith.maxf [[VAR_46_]], [[VAR_50_]] : f32
// CHECK-NOT: separator of consecutive DAGs
// CHECK-DAG:                 [[VAR_61_:%.+]] = arith.minf [[VAR_44_]], [[VAR_56_]] : f32
// CHECK-DAG:                 [[VAR_62_:%.+]] = arith.minf [[VAR_48_]], [[VAR_52_]] : f32
// CHECK-NOT: separator of consecutive DAGs
// CHECK-DAG:                 [[VAR_63_:%.+]] = arith.subf [[VAR_61_]], [[VAR_59_]] : f32
// CHECK-DAG:                 [[VAR_64_:%.+]] = arith.subf [[VAR_62_]], [[VAR_60_]] : f32
// CHECK-NOT: separator of consecutive DAGs
// CHECK-DAG:                 [[VAR_65_:%.+]] = arith.maxf [[VAR_63_]], [[CST_0_dot_000000_]] : f32
// CHECK-DAG:                 [[VAR_66_:%.+]] = arith.maxf [[VAR_64_]], [[CST_0_dot_000000_]] : f32
// CHECK-NOT: separator of consecutive DAGs
// CHECK-DAG:                 [[VAR_67_:%.+]] = arith.mulf [[VAR_65_]], [[VAR_66_]] : f32
// CHECK-DAG:                 [[VAR_68_:%.+]] = arith.addf [[VAR_57_]], [[VAR_58_]] : f32
// CHECK:                     [[VAR_69_:%.+]] = arith.subf [[VAR_68_]], [[VAR_67_]] : f32
// CHECK:                     [[VAR_70_:%.+]] = arith.addf [[VAR_69_]], [[CST_9_dot_99999993_]] : f32
// CHECK:                     [[VAR_71_:%.+]] = arith.divf [[VAR_67_]], [[VAR_70_]] : f32
// CHECK:                     [[VAR_72_:%.+]] = arith.cmpf oge, [[VAR_71_]], [[LOAD_IOU_THRESHOLD_MEM_]] : f32
// CHECK:                     scf.if [[VAR_72_]] {
// CHECK:                       krnl.store [[VAR_true_]], [[RES_7_]]{{.}}[[VAR_34_]]{{.}} : memref<6xi1>
// CHECK:                     }
// CHECK:                   }
// CHECK:                 }
// CHECK:               }
// CHECK:             }
// CHECK:           }
// CHECK:           [[LOAD_RES_5_MEM_1_:%.+]] = krnl.load [[RES_5_]][] : memref<index>
// CHECK-DAG:       [[RES_8_:%.+]] = memref.alloc([[LOAD_RES_5_MEM_1_]]) {{.*}}: memref<?x3xi64>
// CHECK-DAG:       [[LOOP_6_:%.+]]:2 = krnl.define_loops 2
// CHECK:           krnl.iterate([[LOOP_6_]]#0, [[LOOP_6_]]#1) with ([[LOOP_6_]]#0 -> [[I_10_:%.+]] = [[CST_0_1_]] to [[LOAD_RES_5_MEM_1_]], [[LOOP_6_]]#1 -> [[I_11_:%.+]] = [[CST_0_1_]] to [[CST_3_]]){
// CHECK:             [[VAR_14_3_:%.+]]:2 = krnl.get_induction_var_value([[LOOP_6_]]#0, [[LOOP_6_]]#1) : (!krnl.loop, !krnl.loop) -> (index, index)
// CHECK:             [[LOOP_4_:%.+]] = krnl.load [[RES_4_]]{{.}}[[VAR_14_3_]]#0, [[VAR_14_3_]]#1] : memref<?x3xindex>
// CHECK:             [[LOAD_RES_1_MEM_1_1_:%.+]] = arith.index_cast [[LOOP_4_]] : index to i64
// CHECK:             krnl.store [[LOAD_RES_1_MEM_1_1_]], [[RES_8_]]{{.}}[[VAR_14_3_]]#0, [[VAR_14_3_]]#1] : memref<?x3xi64>
// CHECK:           }
// CHECK:           return [[RES_8_]] : memref<?x3xi64>
// CHECK:         }
}

// -----

func.func @test_nonmaxsuppression_flipped_coordinates(%arg0: tensor<1x6x4xf32>, %arg1: tensor<1x1x6xf32>, %arg2: tensor<1xi64>, %arg3: tensor<1xf32>, %arg4: tensor<1xf32>) -> tensor<?x3xi64> attributes {input_names = ["boxes", "scores", "max_output_boxes_per_class", "iou_threshold", "score_threshold"], output_names = ["selected_indices"]} {
  %0 = "onnx.NonMaxSuppression"(%arg0, %arg1, %arg2, %arg3, %arg4) : (tensor<1x6x4xf32>, tensor<1x1x6xf32>, tensor<1xi64>, tensor<1xf32>, tensor<1xf32>) -> tensor<?x3xi64>
  return %0 : tensor<?x3xi64>

<<<<<<< HEAD
// CHECK-LABEL:  func.func @test_nonmaxsuppression_flipped_coordinates
=======
// CHECK-DAG: [[MAP_0_:#.+]] = affine_map<(d0) -> (d0 + 1)>
// CHECK-LABEL:  func @test_nonmaxsuppression_flipped_coordinates
>>>>>>> 3e76df03
// CHECK-SAME:   ([[BOXES_:%.+]]: memref<1x6x4xf32>, [[SCORES_:%.+]]: memref<1x1x6xf32>, [[MAX_OUTPUT_BOXES_PER_CLASS_:%.+]]: memref<1xi64>, [[IOU_THRESHOLD_:%.+]]: memref<1xf32>, [[SCORE_THRESHOLD_:%.+]]: memref<1xf32>) -> memref<?x3xi64> attributes {input_names = ["boxes", "scores", "max_output_boxes_per_class", "iou_threshold", "score_threshold"], output_names = ["selected_indices"]} {
// CHECK-DAG:       [[CST_9_dot_99999993_:%.+]] = arith.constant 9.99999993E-9 : f32
// CHECK-DAG:       [[CST_0_dot_000000_:%.+]] = arith.constant 0.000000e+00 : f32
// CHECK-DAG:       [[CST_minus_1_:%.+]] = arith.constant -1 : index
// CHECK-DAG:       [[CST_0_:%.+]] = arith.constant 0 : i64
// CHECK-DAG:       [[CST_2_:%.+]] = arith.constant 2 : i64
// CHECK-DAG:       [[VAR_true_:%.+]] = arith.constant true
// CHECK-DAG:       [[VAR_false_:%.+]] = arith.constant false
// CHECK-DAG:       [[CST_3_:%.+]] = arith.constant 3 : index
// CHECK-DAG:       [[CST_2_1_:%.+]] = arith.constant 2 : index
// CHECK-DAG:       [[CST_6_:%.+]] = arith.constant 6 : index
// CHECK-DAG:       [[CST_1_1_:%.+]] = arith.constant 1 : index
// CHECK-DAG:       [[CST_0_1_:%.+]] = arith.constant 0 : index
// CHECK-NOT: separator of consecutive DAGs
// CHECK-DAG:       [[LOAD_MAX_OUTPUT_BOXES_PER_CLASS_MEM_:%.+]] = krnl.load [[MAX_OUTPUT_BOXES_PER_CLASS_]]{{.}}[[CST_0_1_]]{{.}} : memref<1xi64>
// CHECK-DAG:       [[LOAD_SCORE_THRESHOLD_MEM_:%.+]] = krnl.load [[SCORE_THRESHOLD_]]{{.}}[[CST_0_1_]]{{.}} : memref<1xf32>
// CHECK-DAG:       [[LOAD_IOU_THRESHOLD_MEM_:%.+]] = krnl.load [[IOU_THRESHOLD_]]{{.}}[[CST_0_1_]]{{.}} : memref<1xf32>
// CHECK-DAG:       [[RES_:%.+]] = memref.alloca() : memref<index>
// CHECK:           [[VAR_3_:%.+]] = arith.index_cast [[LOAD_MAX_OUTPUT_BOXES_PER_CLASS_MEM_]] : i64 to index
// CHECK:           [[VAR_4_:%.+]] = arith.minsi [[VAR_3_]], [[CST_6_]] : index
// CHECK:           krnl.store [[VAR_4_]], [[RES_]][] : memref<index>
// CHECK-DAG:       [[RES_1_:%.+]] = memref.alloca() : memref<index>
// CHECK-DAG:       [[RES_2_:%.+]] = memref.alloca() : memref<index>
// CHECK:           krnl.store [[CST_0_1_]], [[RES_2_]][] : memref<index>
// CHECK:           [[LOOP_0_:%.+]]:2 = krnl.define_loops 2
// CHECK:           krnl.iterate([[LOOP_0_]]#0, [[LOOP_0_]]#1) with ([[LOOP_0_]]#0 -> [[I_0_:%.+]] = [[CST_0_1_]] to [[CST_1_1_]], [[LOOP_0_]]#1 -> [[I_1_:%.+]] = [[CST_0_1_]] to [[CST_1_1_]]){
// CHECK:             [[VAR_15_:%.+]]:2 = krnl.get_induction_var_value([[LOOP_0_]]#0, [[LOOP_0_]]#1) : (!krnl.loop, !krnl.loop) -> (index, index)
// CHECK:             krnl.store [[CST_0_1_]], [[RES_1_]][] : memref<index>
// CHECK:             [[LOOP_1_:%.+]] = krnl.define_loops 1
// CHECK:             krnl.iterate([[LOOP_1_]]) with ([[LOOP_1_]] -> [[I_2_:%.+]] = [[CST_0_1_]] to [[CST_6_]]){
// CHECK:               [[VAR_20_:%.+]] = krnl.get_induction_var_value([[LOOP_1_]]) : (!krnl.loop) -> index
// CHECK:               [[LOAD_SCORES_MEM_:%.+]] = krnl.load [[SCORES_]]{{.}}[[VAR_15_]]#0, [[VAR_15_]]#1, [[VAR_20_]]{{.}} : memref<1x1x6xf32>
// CHECK-DAG:           [[VAR_22_:%.+]] = arith.cmpf ogt, [[LOAD_SCORES_MEM_]], [[LOAD_SCORE_THRESHOLD_MEM_]] : f32
// CHECK-DAG:           [[LOAD_RES_1_MEM_:%.+]] = krnl.load [[RES_1_]][] : memref<index>
// CHECK:               [[VAR_24_:%.+]] = arith.addi [[LOAD_RES_1_MEM_]], [[CST_1_1_]] : index
// CHECK:               [[VAR_25_:%.+]] = arith.select [[VAR_22_]], [[VAR_24_]], [[LOAD_RES_1_MEM_]] : index
// CHECK:               krnl.store [[VAR_25_]], [[RES_1_]][] : memref<index>
// CHECK:             }
// CHECK-DAG:         [[LOAD_RES_1_MEM_1_:%.+]] = krnl.load [[RES_1_]][] : memref<index>
// CHECK-DAG:         [[LOAD_RES_2_MEM_:%.+]] = krnl.load [[RES_2_]][] : memref<index>
// CHECK:             [[VAR_19_:%.+]] = arith.maxsi [[LOAD_RES_1_MEM_1_]], [[LOAD_RES_2_MEM_]] : index
// CHECK:             krnl.store [[VAR_19_]], [[RES_2_]][] : memref<index>
// CHECK:           }
// CHECK-DAG:       [[LOAD_RES_MEM_:%.+]] = krnl.load [[RES_]][] : memref<index>
// CHECK-DAG:       [[LOAD_RES_2_MEM_1_:%.+]] = krnl.load [[RES_2_]][] : memref<index>
// CHECK:           [[VAR_8_:%.+]] = arith.minsi [[LOAD_RES_MEM_]], [[LOAD_RES_2_MEM_1_]] : index
// CHECK:           krnl.store [[VAR_8_]], [[RES_]][] : memref<index>
// CHECK-DAG:       [[LOAD_RES_MEM_1_:%.+]] = krnl.load [[RES_]][] : memref<index>
// CHECK-DAG:       [[RES_3_:%.+]] = memref.alloc() {{.*}}: memref<1x1x6xindex>
// CHECK-DAG:       [[LOOP_2_:%.+]]:3 = krnl.define_loops 3
// CHECK:           krnl.iterate([[LOOP_2_]]#0, [[LOOP_2_]]#1, [[LOOP_2_]]#2) with ([[LOOP_2_]]#0 -> [[I_3_:%.+]] = 0 to 1, [[LOOP_2_]]#1 -> [[I_4_:%.+]] = 0 to 1, [[LOOP_2_]]#2 -> [[I_5_:%.+]] = 0 to 6){
<<<<<<< HEAD
// CHECK:             [[VAR_15_1_:%.+]]:3 = krnl.get_induction_var_value([[LOOP_2_]]#0, [[LOOP_2_]]#1, [[LOOP_2_]]#2) : (!krnl.loop, !krnl.loop, !krnl.loop) -> (index, index, index)
// CHECK:             krnl.store [[VAR_15_1_]]#2, [[RES_3_]]{{.}}[[VAR_15_1_]]#0, [[VAR_15_1_]]#1, [[VAR_15_1_]]#2] : memref<1x1x6xindex>
=======
// CHECK:             [[VAR_23_1_:%.+]]:3 = krnl.get_induction_var_value([[LOOP_2_]]#0, [[LOOP_2_]]#1, [[LOOP_2_]]#2) : (!krnl.loop, !krnl.loop, !krnl.loop) -> (index, index, index)
// CHECK:             krnl.store [[VAR_23_1_]]#2, [[RES_3_]]{{.}}[[VAR_23_1_]]#0, [[VAR_23_1_]]#1, [[VAR_23_1_]]#2] : memref<1x1x6xindex>
// CHECK:           }
// CHECK:           [[LOOP_3_:%.+]]:3 = krnl.define_loops 3
// CHECK:           krnl.iterate([[LOOP_3_]]#0, [[LOOP_3_]]#1, [[LOOP_3_]]#2) with ([[LOOP_3_]]#0 -> [[I_6_:%.+]] = 0 to 1, [[LOOP_3_]]#1 -> [[I_7_:%.+]] = 0 to 1, [[LOOP_3_]]#2 -> [[I_8_:%.+]] = 0 to 5){
// CHECK-DAG:         [[VAR_23_2_:%.+]]:3 = krnl.get_induction_var_value([[LOOP_3_]]#0, [[LOOP_3_]]#1, [[LOOP_3_]]#2) : (!krnl.loop, !krnl.loop, !krnl.loop) -> (index, index, index)
// CHECK-DAG:         [[LOOP_4_:%.+]] = krnl.define_loops 1
// CHECK:             krnl.iterate([[LOOP_4_]]) with ([[LOOP_4_]] -> [[I_9_:%.+]] = [[MAP_0_]]([[VAR_23_2_]]#2) to 6){
// CHECK-DAG:           [[LOOP_1_:%.+]] = krnl.get_induction_var_value([[LOOP_4_]]) : (!krnl.loop) -> index
// CHECK-DAG:           [[LOAD_RES_2_MEM_1_:%.+]] = krnl.load [[RES_3_]]{{.}}[[VAR_23_2_]]#0, [[VAR_23_2_]]#1, [[VAR_23_2_]]#2] : memref<1x1x6xindex>
// CHECK-NOT: separator of consecutive DAGs
// CHECK-DAG:           [[LOAD_RES_1_MEM_2_:%.+]] = krnl.load [[RES_3_]]{{.}}[[VAR_23_2_]]#0, [[VAR_23_2_]]#1, [[LOOP_1_]]{{.}} : memref<1x1x6xindex>
// CHECK-DAG:           [[LOAD_SCORES_MEM_1_:%.+]] = krnl.load [[SCORES_]]{{.}}[[VAR_23_2_]]#0, [[VAR_23_2_]]#1, [[LOAD_RES_2_MEM_1_]]{{.}} : memref<1x1x6xf32>
// CHECK:               [[LOAD_SCORES_MEM_2_:%.+]] = krnl.load [[SCORES_]]{{.}}[[VAR_23_2_]]#0, [[VAR_23_2_]]#1, [[LOAD_RES_1_MEM_2_]]{{.}} : memref<1x1x6xf32>
// CHECK:               [[LOAD_SCORES_MEM_3_:%.+]] = arith.cmpf olt, [[LOAD_SCORES_MEM_1_]], [[LOAD_SCORES_MEM_2_]] : f32
// CHECK:               scf.if [[LOAD_SCORES_MEM_3_]] {
// CHECK:                 krnl.store [[LOAD_RES_1_MEM_2_]], [[RES_3_]]{{.}}[[VAR_23_2_]]#0, [[VAR_23_2_]]#1, [[VAR_23_2_]]#2] : memref<1x1x6xindex>
// CHECK:                 krnl.store [[LOAD_RES_2_MEM_1_]], [[RES_3_]]{{.}}[[VAR_23_2_]]#0, [[VAR_23_2_]]#1, [[LOOP_1_]]{{.}} : memref<1x1x6xindex>
// CHECK:               }
// CHECK:             }
>>>>>>> 3e76df03
// CHECK:           }
// CHECK:           "krnl.call"([[RES_3_]], [[SCORES_]], [[CST_2_]], [[CST_0_]], [[CST_2_]]) {funcName = "omTensorSort"} : (memref<1x1x6xindex>, memref<1x1x6xf32>, i64, i64, i64) -> ()
// CHECK-DAG:       [[RES_4_:%.+]] = memref.alloc() {{.*}}: memref<1x6x4xf32>
// CHECK-DAG:       [[LOOP_3_:%.+]]:2 = krnl.define_loops 2
// CHECK:           krnl.iterate([[LOOP_3_]]#0, [[LOOP_3_]]#1) with ([[LOOP_3_]]#0 -> [[I_6_:%.+]] = 0 to 1, [[LOOP_3_]]#1 -> [[I_7_:%.+]] = 0 to 6){
// CHECK:             [[VAR_15_2_:%.+]]:2 = krnl.get_induction_var_value([[LOOP_3_]]#0, [[LOOP_3_]]#1) : (!krnl.loop, !krnl.loop) -> (index, index)
// CHECK-DAG:         [[LOOP_1_:%.+]] = krnl.load [[BOXES_]]{{.}}[[VAR_15_2_]]#0, [[VAR_15_2_]]#1, [[CST_0_1_]]{{.}} : memref<1x6x4xf32>
// CHECK-DAG:         [[LOAD_RES_1_MEM_1_:%.+]] = krnl.load [[BOXES_]]{{.}}[[VAR_15_2_]]#0, [[VAR_15_2_]]#1, [[CST_1_1_]]{{.}} : memref<1x6x4xf32>
// CHECK-DAG:         [[LOAD_RES_2_MEM_2_:%.+]] = krnl.load [[BOXES_]]{{.}}[[VAR_15_2_]]#0, [[VAR_15_2_]]#1, [[CST_2_1_]]{{.}} : memref<1x6x4xf32>
// CHECK-DAG:         [[VAR_19_1_:%.+]] = krnl.load [[BOXES_]]{{.}}[[VAR_15_2_]]#0, [[VAR_15_2_]]#1, [[CST_3_]]{{.}} : memref<1x6x4xf32>
// CHECK:             [[VAR_20_1_:%.+]] = arith.cmpf ogt, [[LOAD_RES_1_MEM_1_]], [[VAR_19_1_]] : f32
// CHECK-DAG:         [[LOAD_SCORES_MEM_1_:%.+]] = arith.select [[VAR_20_1_]], [[VAR_19_1_]], [[LOAD_RES_1_MEM_1_]] : f32
// CHECK-DAG:         [[VAR_22_1_:%.+]] = arith.select [[VAR_20_1_]], [[LOAD_RES_1_MEM_1_]], [[VAR_19_1_]] : f32
// CHECK-DAG:         [[LOAD_RES_1_MEM_2_:%.+]] = arith.cmpf ogt, [[LOOP_1_]], [[LOAD_RES_2_MEM_2_]] : f32
// CHECK-NOT: separator of consecutive DAGs
// CHECK-DAG:         [[VAR_24_1_:%.+]] = arith.select [[LOAD_RES_1_MEM_2_]], [[LOAD_RES_2_MEM_2_]], [[LOOP_1_]] : f32
// CHECK-DAG:         [[VAR_25_1_:%.+]] = arith.select [[LOAD_RES_1_MEM_2_]], [[LOOP_1_]], [[LOAD_RES_2_MEM_2_]] : f32
// CHECK:             krnl.store [[VAR_24_1_]], [[RES_4_]]{{.}}[[VAR_15_2_]]#0, [[VAR_15_2_]]#1, [[CST_0_1_]]{{.}} : memref<1x6x4xf32>
// CHECK:             krnl.store [[LOAD_SCORES_MEM_1_]], [[RES_4_]]{{.}}[[VAR_15_2_]]#0, [[VAR_15_2_]]#1, [[CST_1_1_]]{{.}} : memref<1x6x4xf32>
// CHECK:             krnl.store [[VAR_25_1_]], [[RES_4_]]{{.}}[[VAR_15_2_]]#0, [[VAR_15_2_]]#1, [[CST_2_1_]]{{.}} : memref<1x6x4xf32>
// CHECK:             krnl.store [[VAR_22_1_]], [[RES_4_]]{{.}}[[VAR_15_2_]]#0, [[VAR_15_2_]]#1, [[CST_3_]]{{.}} : memref<1x6x4xf32>
// CHECK:           }
// CHECK:           [[RES_5_:%.+]] = memref.alloc([[LOAD_RES_MEM_1_]]) {{.*}}: memref<?x3xindex>
// CHECK:           krnl.memset [[RES_5_]], [[CST_minus_1_]] : memref<?x3xindex>
// CHECK:           [[RES_6_:%.+]] = memref.alloca() : memref<index>
// CHECK:           krnl.store [[CST_0_1_]], [[RES_6_]][] : memref<index>
// CHECK-DAG:       [[RES_7_:%.+]] = memref.alloca() : memref<index>
// CHECK-DAG:       [[LOOP_4_:%.+]]:2 = krnl.define_loops 2
// CHECK:           krnl.iterate([[LOOP_4_]]#0, [[LOOP_4_]]#1) with ([[LOOP_4_]]#0 -> [[I_8_:%.+]] = [[CST_0_1_]] to [[CST_1_1_]], [[LOOP_4_]]#1 -> [[I_9_:%.+]] = [[CST_0_1_]] to [[CST_1_1_]]){
// CHECK:             [[VAR_15_3_:%.+]]:2 = krnl.get_induction_var_value([[LOOP_4_]]#0, [[LOOP_4_]]#1) : (!krnl.loop, !krnl.loop) -> (index, index)
// CHECK:             krnl.store [[CST_0_1_]], [[RES_7_]][] : memref<index>
// CHECK:             [[RES_8_:%.+]] = memref.alloc() {{.*}}: memref<6xi1>
// CHECK:             krnl.memset [[RES_8_]], [[VAR_false_]] : memref<6xi1>
// CHECK:             [[LOOP_5_:%.+]] = krnl.define_loops 1
// CHECK:             krnl.iterate([[LOOP_5_]]) with ([[LOOP_5_]] -> [[I_10_:%.+]] = [[CST_0_1_]] to [[CST_6_]]){
// CHECK:               [[LOAD_RES_1_MEM_1_1_:%.+]] = krnl.get_induction_var_value([[LOOP_5_]]) : (!krnl.loop) -> index
// CHECK:               [[LOAD_RES_2_MEM_2_:%.+]] = krnl.load [[RES_3_]]{{.}}[[VAR_15_3_]]#0, [[VAR_15_3_]]#1, [[LOAD_RES_1_MEM_1_1_]]{{.}} : memref<1x1x6xindex>
// CHECK:               [[LOAD_SCORES_MEM_2_:%.+]] = krnl.load [[SCORES_]]{{.}}[[VAR_15_3_]]#0, [[VAR_15_3_]]#1, [[LOAD_RES_2_MEM_2_]]{{.}} : memref<1x1x6xf32>
// CHECK-DAG:           [[VAR_20_2_:%.+]] = arith.cmpf ogt, [[LOAD_SCORES_MEM_2_]], [[LOAD_SCORE_THRESHOLD_MEM_]] : f32
// CHECK-DAG:           [[LOAD_SCORES_MEM_1_:%.+]] = krnl.load [[RES_7_]][] : memref<index>
// CHECK-NOT: separator of consecutive DAGs
// CHECK-DAG:           [[VAR_22_2_:%.+]] = arith.cmpi slt, [[LOAD_SCORES_MEM_1_]], [[LOAD_RES_MEM_1_]] : index
// CHECK-DAG:           [[LOAD_RES_1_MEM_2_:%.+]] = krnl.load [[RES_8_]]{{.}}[[LOAD_RES_2_MEM_2_]]{{.}} : memref<6xi1>
// CHECK-NOT: separator of consecutive DAGs
// CHECK-DAG:           [[VAR_24_2_:%.+]] = arith.cmpi eq, [[LOAD_RES_1_MEM_2_]], [[VAR_false_]] : i1
// CHECK-DAG:           [[VAR_25_2_:%.+]] = arith.andi [[VAR_20_2_]], [[VAR_22_2_]] : i1
// CHECK:               [[VAR_26_:%.+]] = arith.andi [[VAR_25_2_]], [[VAR_24_2_]] : i1
// CHECK:               scf.if [[VAR_26_]] {
// CHECK-DAG:             [[LOAD_RES_4_MEM_:%.+]] = krnl.load [[RES_4_]]{{.}}[[VAR_15_3_]]#0, [[LOAD_RES_2_MEM_2_]], [[CST_0_1_]]{{.}} : memref<1x6x4xf32>
// CHECK-DAG:             [[LOAD_RES_4_MEM_1_:%.+]] = krnl.load [[RES_4_]]{{.}}[[VAR_15_3_]]#0, [[LOAD_RES_2_MEM_2_]], [[CST_1_1_]]{{.}} : memref<1x6x4xf32>
// CHECK-DAG:             [[LOAD_RES_4_MEM_2_:%.+]] = krnl.load [[RES_4_]]{{.}}[[VAR_15_3_]]#0, [[LOAD_RES_2_MEM_2_]], [[CST_2_1_]]{{.}} : memref<1x6x4xf32>
// CHECK-DAG:             [[LOAD_RES_4_MEM_3_:%.+]] = krnl.load [[RES_4_]]{{.}}[[VAR_15_3_]]#0, [[LOAD_RES_2_MEM_2_]], [[CST_3_]]{{.}} : memref<1x6x4xf32>
// CHECK-DAG:             [[LOAD_RES_6_MEM_:%.+]] = krnl.load [[RES_6_]][] : memref<index>
// CHECK:                 krnl.store [[VAR_15_3_]]#0, [[RES_5_]]{{.}}[[LOAD_RES_6_MEM_]], [[CST_0_1_]]{{.}} : memref<?x3xindex>
// CHECK:                 krnl.store [[VAR_15_3_]]#1, [[RES_5_]]{{.}}[[LOAD_RES_6_MEM_]], [[CST_1_1_]]{{.}} : memref<?x3xindex>
// CHECK:                 krnl.store [[LOAD_RES_2_MEM_2_]], [[RES_5_]]{{.}}[[LOAD_RES_6_MEM_]], [[CST_2_1_]]{{.}} : memref<?x3xindex>
// CHECK:                 [[VAR_32_:%.+]] = arith.addi [[LOAD_SCORES_MEM_1_]], [[CST_1_1_]] : index
// CHECK:                 krnl.store [[VAR_32_]], [[RES_7_]][] : memref<index>
// CHECK:                 [[VAR_33_:%.+]] = arith.addi [[LOAD_RES_6_MEM_]], [[CST_1_1_]] : index
// CHECK:                 krnl.store [[VAR_33_]], [[RES_6_]][] : memref<index>
// CHECK:                 [[LOOP_6_:%.+]] = krnl.define_loops 1
// CHECK:                 krnl.iterate([[LOOP_6_]]) with ([[LOOP_6_]] -> [[I_11_:%.+]] = [[CST_0_1_]] to [[CST_6_]]){
// CHECK:                   [[VAR_35_:%.+]] = krnl.get_induction_var_value([[LOOP_6_]]) : (!krnl.loop) -> index
// CHECK:                   [[LOAD_RES_8_MEM_:%.+]] = krnl.load [[RES_8_]]{{.}}[[VAR_35_]]{{.}} : memref<6xi1>
// CHECK:                   [[VAR_37_:%.+]] = arith.cmpi eq, [[LOAD_RES_8_MEM_]], [[VAR_false_]] : i1
// CHECK:                   scf.if [[VAR_37_]] {
// CHECK-DAG:                 [[LOAD_RES_4_MEM_4_:%.+]] = krnl.load [[RES_4_]]{{.}}[[VAR_15_3_]]#0, [[VAR_35_]], [[CST_0_1_]]{{.}} : memref<1x6x4xf32>
// CHECK-DAG:                 [[LOAD_RES_4_MEM_5_:%.+]] = krnl.load [[RES_4_]]{{.}}[[VAR_15_3_]]#0, [[VAR_35_]], [[CST_1_1_]]{{.}} : memref<1x6x4xf32>
// CHECK-DAG:                 [[LOAD_RES_4_MEM_6_:%.+]] = krnl.load [[RES_4_]]{{.}}[[VAR_15_3_]]#0, [[VAR_35_]], [[CST_2_1_]]{{.}} : memref<1x6x4xf32>
// CHECK-DAG:                 [[LOAD_RES_4_MEM_7_:%.+]] = krnl.load [[RES_4_]]{{.}}[[VAR_15_3_]]#0, [[VAR_35_]], [[CST_3_]]{{.}} : memref<1x6x4xf32>
// CHECK-DAG:                 [[VAR_42_:%.+]] = arith.subf [[LOAD_RES_4_MEM_2_]], [[LOAD_RES_4_MEM_]] : f32
// CHECK-DAG:                 [[VAR_43_:%.+]] = arith.subf [[LOAD_RES_4_MEM_3_]], [[LOAD_RES_4_MEM_1_]] : f32
// CHECK-NOT: separator of consecutive DAGs
// CHECK-DAG:                 [[VAR_44_:%.+]] = arith.mulf [[VAR_42_]], [[VAR_43_]] : f32
// CHECK-DAG:                 [[VAR_45_:%.+]] = arith.subf [[LOAD_RES_4_MEM_6_]], [[LOAD_RES_4_MEM_4_]] : f32
// CHECK-DAG:                 [[VAR_46_:%.+]] = arith.subf [[LOAD_RES_4_MEM_7_]], [[LOAD_RES_4_MEM_5_]] : f32
// CHECK-NOT: separator of consecutive DAGs
// CHECK-DAG:                 [[VAR_47_:%.+]] = arith.mulf [[VAR_45_]], [[VAR_46_]] : f32
// CHECK-DAG:                 [[VAR_48_:%.+]] = arith.maxf [[LOAD_RES_4_MEM_1_]], [[LOAD_RES_4_MEM_5_]] : f32
// CHECK-DAG:                 [[VAR_49_:%.+]] = arith.maxf [[LOAD_RES_4_MEM_]], [[LOAD_RES_4_MEM_4_]] : f32
// CHECK-DAG:                 [[VAR_50_:%.+]] = arith.minf [[LOAD_RES_4_MEM_3_]], [[LOAD_RES_4_MEM_7_]] : f32
// CHECK-DAG:                 [[VAR_51_:%.+]] = arith.minf [[LOAD_RES_4_MEM_2_]], [[LOAD_RES_4_MEM_6_]] : f32
// CHECK-NOT: separator of consecutive DAGs
// CHECK-DAG:                 [[VAR_52_:%.+]] = arith.subf [[VAR_50_]], [[VAR_48_]] : f32
// CHECK-DAG:                 [[VAR_53_:%.+]] = arith.subf [[VAR_51_]], [[VAR_49_]] : f32
// CHECK-NOT: separator of consecutive DAGs
// CHECK-DAG:                 [[VAR_54_:%.+]] = arith.maxf [[VAR_52_]], [[CST_0_dot_000000_]] : f32
// CHECK-DAG:                 [[VAR_55_:%.+]] = arith.maxf [[VAR_53_]], [[CST_0_dot_000000_]] : f32
// CHECK-NOT: separator of consecutive DAGs
// CHECK-DAG:                 [[VAR_56_:%.+]] = arith.mulf [[VAR_54_]], [[VAR_55_]] : f32
// CHECK-DAG:                 [[VAR_57_:%.+]] = arith.addf [[VAR_44_]], [[VAR_47_]] : f32
// CHECK:                     [[VAR_58_:%.+]] = arith.subf [[VAR_57_]], [[VAR_56_]] : f32
// CHECK:                     [[VAR_59_:%.+]] = arith.addf [[VAR_58_]], [[CST_9_dot_99999993_]] : f32
// CHECK:                     [[VAR_60_:%.+]] = arith.divf [[VAR_56_]], [[VAR_59_]] : f32
// CHECK:                     [[VAR_61_:%.+]] = arith.cmpf oge, [[VAR_60_]], [[LOAD_IOU_THRESHOLD_MEM_]] : f32
// CHECK:                     scf.if [[VAR_61_]] {
// CHECK:                       krnl.store [[VAR_true_]], [[RES_8_]]{{.}}[[VAR_35_]]{{.}} : memref<6xi1>
// CHECK:                     }
// CHECK:                   }
// CHECK:                 }
// CHECK:               }
// CHECK:             }
// CHECK:           }
// CHECK:           [[LOAD_RES_6_MEM_1_:%.+]] = krnl.load [[RES_6_]][] : memref<index>
// CHECK-DAG:       [[RES_9_:%.+]] = memref.alloc([[LOAD_RES_6_MEM_1_]]) {{.*}}: memref<?x3xi64>
// CHECK-DAG:       [[LOOP_7_:%.+]]:2 = krnl.define_loops 2
// CHECK:           krnl.iterate([[LOOP_7_]]#0, [[LOOP_7_]]#1) with ([[LOOP_7_]]#0 -> [[I_12_:%.+]] = [[CST_0_1_]] to [[LOAD_RES_6_MEM_1_]], [[LOOP_7_]]#1 -> [[I_13_:%.+]] = [[CST_0_1_]] to [[CST_3_]]){
// CHECK:             [[VAR_15_4_:%.+]]:2 = krnl.get_induction_var_value([[LOOP_7_]]#0, [[LOOP_7_]]#1) : (!krnl.loop, !krnl.loop) -> (index, index)
// CHECK:             [[LOOP_5_:%.+]] = krnl.load [[RES_5_]]{{.}}[[VAR_15_4_]]#0, [[VAR_15_4_]]#1] : memref<?x3xindex>
// CHECK:             [[LOAD_RES_1_MEM_1_1_:%.+]] = arith.index_cast [[LOOP_5_]] : index to i64
// CHECK:             krnl.store [[LOAD_RES_1_MEM_1_1_]], [[RES_9_]]{{.}}[[VAR_15_4_]]#0, [[VAR_15_4_]]#1] : memref<?x3xi64>
// CHECK:           }
// CHECK:           return [[RES_9_]] : memref<?x3xi64>
// CHECK:         }
}

// -----

func.func @test_nonmaxsuppression_identical_boxes(%arg0: tensor<1x10x4xf32>, %arg1: tensor<1x1x10xf32>, %arg2: tensor<1xi64>, %arg3: tensor<1xf32>, %arg4: tensor<1xf32>) -> tensor<?x3xi64> attributes {input_names = ["boxes", "scores", "max_output_boxes_per_class", "iou_threshold", "score_threshold"], output_names = ["selected_indices"]} {
  %0 = "onnx.NonMaxSuppression"(%arg0, %arg1, %arg2, %arg3, %arg4) : (tensor<1x10x4xf32>, tensor<1x1x10xf32>, tensor<1xi64>, tensor<1xf32>, tensor<1xf32>) -> tensor<?x3xi64>
  return %0 : tensor<?x3xi64>

<<<<<<< HEAD
// CHECK-LABEL:  func.func @test_nonmaxsuppression_identical_boxes
=======
// CHECK-DAG: [[MAP_0_:#.+]] = affine_map<(d0) -> (d0 + 1)>
// CHECK-LABEL:  func @test_nonmaxsuppression_identical_boxes
>>>>>>> 3e76df03
// CHECK-SAME:   ([[BOXES_:%.+]]: memref<1x10x4xf32>, [[SCORES_:%.+]]: memref<1x1x10xf32>, [[MAX_OUTPUT_BOXES_PER_CLASS_:%.+]]: memref<1xi64>, [[IOU_THRESHOLD_:%.+]]: memref<1xf32>, [[SCORE_THRESHOLD_:%.+]]: memref<1xf32>) -> memref<?x3xi64> attributes {input_names = ["boxes", "scores", "max_output_boxes_per_class", "iou_threshold", "score_threshold"], output_names = ["selected_indices"]} {
// CHECK-DAG:       [[CST_9_dot_99999993_:%.+]] = arith.constant 9.99999993E-9 : f32
// CHECK-DAG:       [[CST_0_dot_000000_:%.+]] = arith.constant 0.000000e+00 : f32
// CHECK-DAG:       [[CST_minus_1_:%.+]] = arith.constant -1 : index
// CHECK-DAG:       [[CST_0_:%.+]] = arith.constant 0 : i64
// CHECK-DAG:       [[CST_2_:%.+]] = arith.constant 2 : i64
// CHECK-DAG:       [[VAR_true_:%.+]] = arith.constant true
// CHECK-DAG:       [[VAR_false_:%.+]] = arith.constant false
// CHECK-DAG:       [[CST_3_:%.+]] = arith.constant 3 : index
// CHECK-DAG:       [[CST_2_1_:%.+]] = arith.constant 2 : index
// CHECK-DAG:       [[CST_10_:%.+]] = arith.constant 10 : index
// CHECK-DAG:       [[CST_1_1_:%.+]] = arith.constant 1 : index
// CHECK-DAG:       [[CST_0_1_:%.+]] = arith.constant 0 : index
// CHECK-NOT: separator of consecutive DAGs
// CHECK-DAG:       [[LOAD_MAX_OUTPUT_BOXES_PER_CLASS_MEM_:%.+]] = krnl.load [[MAX_OUTPUT_BOXES_PER_CLASS_]]{{.}}[[CST_0_1_]]{{.}} : memref<1xi64>
// CHECK-DAG:       [[LOAD_SCORE_THRESHOLD_MEM_:%.+]] = krnl.load [[SCORE_THRESHOLD_]]{{.}}[[CST_0_1_]]{{.}} : memref<1xf32>
// CHECK-DAG:       [[LOAD_IOU_THRESHOLD_MEM_:%.+]] = krnl.load [[IOU_THRESHOLD_]]{{.}}[[CST_0_1_]]{{.}} : memref<1xf32>
// CHECK-DAG:       [[RES_:%.+]] = memref.alloca() : memref<index>
// CHECK:           [[VAR_3_:%.+]] = arith.index_cast [[LOAD_MAX_OUTPUT_BOXES_PER_CLASS_MEM_]] : i64 to index
// CHECK:           [[VAR_4_:%.+]] = arith.minsi [[VAR_3_]], [[CST_10_]] : index
// CHECK:           krnl.store [[VAR_4_]], [[RES_]][] : memref<index>
// CHECK-DAG:       [[RES_1_:%.+]] = memref.alloca() : memref<index>
// CHECK-DAG:       [[RES_2_:%.+]] = memref.alloca() : memref<index>
// CHECK:           krnl.store [[CST_0_1_]], [[RES_2_]][] : memref<index>
// CHECK:           [[LOOP_0_:%.+]]:2 = krnl.define_loops 2
// CHECK:           krnl.iterate([[LOOP_0_]]#0, [[LOOP_0_]]#1) with ([[LOOP_0_]]#0 -> [[I_0_:%.+]] = [[CST_0_1_]] to [[CST_1_1_]], [[LOOP_0_]]#1 -> [[I_1_:%.+]] = [[CST_0_1_]] to [[CST_1_1_]]){
// CHECK:             [[VAR_15_:%.+]]:2 = krnl.get_induction_var_value([[LOOP_0_]]#0, [[LOOP_0_]]#1) : (!krnl.loop, !krnl.loop) -> (index, index)
// CHECK:             krnl.store [[CST_0_1_]], [[RES_1_]][] : memref<index>
// CHECK:             [[LOOP_1_:%.+]] = krnl.define_loops 1
// CHECK:             krnl.iterate([[LOOP_1_]]) with ([[LOOP_1_]] -> [[I_2_:%.+]] = [[CST_0_1_]] to [[CST_10_]]){
// CHECK:               [[VAR_20_:%.+]] = krnl.get_induction_var_value([[LOOP_1_]]) : (!krnl.loop) -> index
// CHECK:               [[LOAD_SCORES_MEM_:%.+]] = krnl.load [[SCORES_]]{{.}}[[VAR_15_]]#0, [[VAR_15_]]#1, [[VAR_20_]]{{.}} : memref<1x1x10xf32>
// CHECK-DAG:           [[VAR_22_:%.+]] = arith.cmpf ogt, [[LOAD_SCORES_MEM_]], [[LOAD_SCORE_THRESHOLD_MEM_]] : f32
// CHECK-DAG:           [[LOAD_RES_1_MEM_:%.+]] = krnl.load [[RES_1_]][] : memref<index>
// CHECK:               [[VAR_24_:%.+]] = arith.addi [[LOAD_RES_1_MEM_]], [[CST_1_1_]] : index
// CHECK:               [[VAR_25_:%.+]] = arith.select [[VAR_22_]], [[VAR_24_]], [[LOAD_RES_1_MEM_]] : index
// CHECK:               krnl.store [[VAR_25_]], [[RES_1_]][] : memref<index>
// CHECK:             }
// CHECK-DAG:         [[LOAD_RES_1_MEM_1_:%.+]] = krnl.load [[RES_1_]][] : memref<index>
// CHECK-DAG:         [[LOAD_RES_2_MEM_:%.+]] = krnl.load [[RES_2_]][] : memref<index>
// CHECK:             [[VAR_19_:%.+]] = arith.maxsi [[LOAD_RES_1_MEM_1_]], [[LOAD_RES_2_MEM_]] : index
// CHECK:             krnl.store [[VAR_19_]], [[RES_2_]][] : memref<index>
// CHECK:           }
// CHECK-DAG:       [[LOAD_RES_MEM_:%.+]] = krnl.load [[RES_]][] : memref<index>
// CHECK-DAG:       [[LOAD_RES_2_MEM_1_:%.+]] = krnl.load [[RES_2_]][] : memref<index>
// CHECK:           [[VAR_8_:%.+]] = arith.minsi [[LOAD_RES_MEM_]], [[LOAD_RES_2_MEM_1_]] : index
// CHECK:           krnl.store [[VAR_8_]], [[RES_]][] : memref<index>
// CHECK-DAG:       [[LOAD_RES_MEM_1_:%.+]] = krnl.load [[RES_]][] : memref<index>
// CHECK-DAG:       [[RES_3_:%.+]] = memref.alloc() {{.*}}: memref<1x1x10xindex>
// CHECK-DAG:       [[LOOP_2_:%.+]]:3 = krnl.define_loops 3
// CHECK:           krnl.iterate([[LOOP_2_]]#0, [[LOOP_2_]]#1, [[LOOP_2_]]#2) with ([[LOOP_2_]]#0 -> [[I_3_:%.+]] = 0 to 1, [[LOOP_2_]]#1 -> [[I_4_:%.+]] = 0 to 1, [[LOOP_2_]]#2 -> [[I_5_:%.+]] = 0 to 10){
<<<<<<< HEAD
// CHECK:             [[VAR_15_1_:%.+]]:3 = krnl.get_induction_var_value([[LOOP_2_]]#0, [[LOOP_2_]]#1, [[LOOP_2_]]#2) : (!krnl.loop, !krnl.loop, !krnl.loop) -> (index, index, index)
// CHECK:             krnl.store [[VAR_15_1_]]#2, [[RES_3_]]{{.}}[[VAR_15_1_]]#0, [[VAR_15_1_]]#1, [[VAR_15_1_]]#2] : memref<1x1x10xindex>
=======
// CHECK:             [[VAR_23_1_:%.+]]:3 = krnl.get_induction_var_value([[LOOP_2_]]#0, [[LOOP_2_]]#1, [[LOOP_2_]]#2) : (!krnl.loop, !krnl.loop, !krnl.loop) -> (index, index, index)
// CHECK:             krnl.store [[VAR_23_1_]]#2, [[RES_3_]]{{.}}[[VAR_23_1_]]#0, [[VAR_23_1_]]#1, [[VAR_23_1_]]#2] : memref<1x1x10xindex>
// CHECK:           }
// CHECK:           [[LOOP_3_:%.+]]:3 = krnl.define_loops 3
// CHECK:           krnl.iterate([[LOOP_3_]]#0, [[LOOP_3_]]#1, [[LOOP_3_]]#2) with ([[LOOP_3_]]#0 -> [[I_6_:%.+]] = 0 to 1, [[LOOP_3_]]#1 -> [[I_7_:%.+]] = 0 to 1, [[LOOP_3_]]#2 -> [[I_8_:%.+]] = 0 to 9){
// CHECK-DAG:         [[VAR_23_2_:%.+]]:3 = krnl.get_induction_var_value([[LOOP_3_]]#0, [[LOOP_3_]]#1, [[LOOP_3_]]#2) : (!krnl.loop, !krnl.loop, !krnl.loop) -> (index, index, index)
// CHECK-DAG:         [[LOOP_4_:%.+]] = krnl.define_loops 1
// CHECK:             krnl.iterate([[LOOP_4_]]) with ([[LOOP_4_]] -> [[I_9_:%.+]] = [[MAP_0_]]([[VAR_23_2_]]#2) to 10){
// CHECK-DAG:           [[LOOP_1_:%.+]] = krnl.get_induction_var_value([[LOOP_4_]]) : (!krnl.loop) -> index
// CHECK-DAG:           [[LOAD_RES_2_MEM_1_:%.+]] = krnl.load [[RES_3_]]{{.}}[[VAR_23_2_]]#0, [[VAR_23_2_]]#1, [[VAR_23_2_]]#2] : memref<1x1x10xindex>
// CHECK-NOT: separator of consecutive DAGs
// CHECK-DAG:           [[LOAD_RES_1_MEM_2_:%.+]] = krnl.load [[RES_3_]]{{.}}[[VAR_23_2_]]#0, [[VAR_23_2_]]#1, [[LOOP_1_]]{{.}} : memref<1x1x10xindex>
// CHECK-DAG:           [[LOAD_SCORES_MEM_1_:%.+]] = krnl.load [[SCORES_]]{{.}}[[VAR_23_2_]]#0, [[VAR_23_2_]]#1, [[LOAD_RES_2_MEM_1_]]{{.}} : memref<1x1x10xf32>
// CHECK:               [[LOAD_SCORES_MEM_2_:%.+]] = krnl.load [[SCORES_]]{{.}}[[VAR_23_2_]]#0, [[VAR_23_2_]]#1, [[LOAD_RES_1_MEM_2_]]{{.}} : memref<1x1x10xf32>
// CHECK:               [[LOAD_SCORES_MEM_3_:%.+]] = arith.cmpf olt, [[LOAD_SCORES_MEM_1_]], [[LOAD_SCORES_MEM_2_]] : f32
// CHECK:               scf.if [[LOAD_SCORES_MEM_3_]] {
// CHECK:                 krnl.store [[LOAD_RES_1_MEM_2_]], [[RES_3_]]{{.}}[[VAR_23_2_]]#0, [[VAR_23_2_]]#1, [[VAR_23_2_]]#2] : memref<1x1x10xindex>
// CHECK:                 krnl.store [[LOAD_RES_2_MEM_1_]], [[RES_3_]]{{.}}[[VAR_23_2_]]#0, [[VAR_23_2_]]#1, [[LOOP_1_]]{{.}} : memref<1x1x10xindex>
// CHECK:               }
// CHECK:             }
>>>>>>> 3e76df03
// CHECK:           }
// CHECK:           "krnl.call"([[RES_3_]], [[SCORES_]], [[CST_2_]], [[CST_0_]], [[CST_2_]]) {funcName = "omTensorSort"} : (memref<1x1x10xindex>, memref<1x1x10xf32>, i64, i64, i64) -> ()
// CHECK-DAG:       [[RES_4_:%.+]] = memref.alloc() {{.*}}: memref<1x10x4xf32>
// CHECK-DAG:       [[LOOP_3_:%.+]]:2 = krnl.define_loops 2
// CHECK:           krnl.iterate([[LOOP_3_]]#0, [[LOOP_3_]]#1) with ([[LOOP_3_]]#0 -> [[I_6_:%.+]] = 0 to 1, [[LOOP_3_]]#1 -> [[I_7_:%.+]] = 0 to 10){
// CHECK:             [[VAR_15_2_:%.+]]:2 = krnl.get_induction_var_value([[LOOP_3_]]#0, [[LOOP_3_]]#1) : (!krnl.loop, !krnl.loop) -> (index, index)
// CHECK-DAG:         [[LOOP_1_:%.+]] = krnl.load [[BOXES_]]{{.}}[[VAR_15_2_]]#0, [[VAR_15_2_]]#1, [[CST_0_1_]]{{.}} : memref<1x10x4xf32>
// CHECK-DAG:         [[LOAD_RES_1_MEM_1_:%.+]] = krnl.load [[BOXES_]]{{.}}[[VAR_15_2_]]#0, [[VAR_15_2_]]#1, [[CST_1_1_]]{{.}} : memref<1x10x4xf32>
// CHECK-DAG:         [[LOAD_RES_2_MEM_2_:%.+]] = krnl.load [[BOXES_]]{{.}}[[VAR_15_2_]]#0, [[VAR_15_2_]]#1, [[CST_2_1_]]{{.}} : memref<1x10x4xf32>
// CHECK-DAG:         [[VAR_19_1_:%.+]] = krnl.load [[BOXES_]]{{.}}[[VAR_15_2_]]#0, [[VAR_15_2_]]#1, [[CST_3_]]{{.}} : memref<1x10x4xf32>
// CHECK:             [[VAR_20_1_:%.+]] = arith.cmpf ogt, [[LOAD_RES_1_MEM_1_]], [[VAR_19_1_]] : f32
// CHECK-DAG:         [[LOAD_SCORES_MEM_1_:%.+]] = arith.select [[VAR_20_1_]], [[VAR_19_1_]], [[LOAD_RES_1_MEM_1_]] : f32
// CHECK-DAG:         [[VAR_22_1_:%.+]] = arith.select [[VAR_20_1_]], [[LOAD_RES_1_MEM_1_]], [[VAR_19_1_]] : f32
// CHECK-DAG:         [[LOAD_RES_1_MEM_2_:%.+]] = arith.cmpf ogt, [[LOOP_1_]], [[LOAD_RES_2_MEM_2_]] : f32
// CHECK-NOT: separator of consecutive DAGs
// CHECK-DAG:         [[VAR_24_1_:%.+]] = arith.select [[LOAD_RES_1_MEM_2_]], [[LOAD_RES_2_MEM_2_]], [[LOOP_1_]] : f32
// CHECK-DAG:         [[VAR_25_1_:%.+]] = arith.select [[LOAD_RES_1_MEM_2_]], [[LOOP_1_]], [[LOAD_RES_2_MEM_2_]] : f32
// CHECK:             krnl.store [[VAR_24_1_]], [[RES_4_]]{{.}}[[VAR_15_2_]]#0, [[VAR_15_2_]]#1, [[CST_0_1_]]{{.}} : memref<1x10x4xf32>
// CHECK:             krnl.store [[LOAD_SCORES_MEM_1_]], [[RES_4_]]{{.}}[[VAR_15_2_]]#0, [[VAR_15_2_]]#1, [[CST_1_1_]]{{.}} : memref<1x10x4xf32>
// CHECK:             krnl.store [[VAR_25_1_]], [[RES_4_]]{{.}}[[VAR_15_2_]]#0, [[VAR_15_2_]]#1, [[CST_2_1_]]{{.}} : memref<1x10x4xf32>
// CHECK:             krnl.store [[VAR_22_1_]], [[RES_4_]]{{.}}[[VAR_15_2_]]#0, [[VAR_15_2_]]#1, [[CST_3_]]{{.}} : memref<1x10x4xf32>
// CHECK:           }
// CHECK:           [[RES_5_:%.+]] = memref.alloc([[LOAD_RES_MEM_1_]]) {{.*}}: memref<?x3xindex>
// CHECK:           krnl.memset [[RES_5_]], [[CST_minus_1_]] : memref<?x3xindex>
// CHECK:           [[RES_6_:%.+]] = memref.alloca() : memref<index>
// CHECK:           krnl.store [[CST_0_1_]], [[RES_6_]][] : memref<index>
// CHECK-DAG:       [[RES_7_:%.+]] = memref.alloca() : memref<index>
// CHECK-DAG:       [[LOOP_4_:%.+]]:2 = krnl.define_loops 2
// CHECK:           krnl.iterate([[LOOP_4_]]#0, [[LOOP_4_]]#1) with ([[LOOP_4_]]#0 -> [[I_8_:%.+]] = [[CST_0_1_]] to [[CST_1_1_]], [[LOOP_4_]]#1 -> [[I_9_:%.+]] = [[CST_0_1_]] to [[CST_1_1_]]){
// CHECK:             [[VAR_15_3_:%.+]]:2 = krnl.get_induction_var_value([[LOOP_4_]]#0, [[LOOP_4_]]#1) : (!krnl.loop, !krnl.loop) -> (index, index)
// CHECK:             krnl.store [[CST_0_1_]], [[RES_7_]][] : memref<index>
// CHECK:             [[RES_8_:%.+]] = memref.alloc() {{.*}}: memref<10xi1>
// CHECK:             krnl.memset [[RES_8_]], [[VAR_false_]] : memref<10xi1>
// CHECK:             [[LOOP_5_:%.+]] = krnl.define_loops 1
// CHECK:             krnl.iterate([[LOOP_5_]]) with ([[LOOP_5_]] -> [[I_10_:%.+]] = [[CST_0_1_]] to [[CST_10_]]){
// CHECK:               [[LOAD_RES_1_MEM_1_1_:%.+]] = krnl.get_induction_var_value([[LOOP_5_]]) : (!krnl.loop) -> index
// CHECK:               [[LOAD_RES_2_MEM_2_:%.+]] = krnl.load [[RES_3_]]{{.}}[[VAR_15_3_]]#0, [[VAR_15_3_]]#1, [[LOAD_RES_1_MEM_1_1_]]{{.}} : memref<1x1x10xindex>
// CHECK:               [[LOAD_SCORES_MEM_2_:%.+]] = krnl.load [[SCORES_]]{{.}}[[VAR_15_3_]]#0, [[VAR_15_3_]]#1, [[LOAD_RES_2_MEM_2_]]{{.}} : memref<1x1x10xf32>
// CHECK-DAG:           [[VAR_20_2_:%.+]] = arith.cmpf ogt, [[LOAD_SCORES_MEM_2_]], [[LOAD_SCORE_THRESHOLD_MEM_]] : f32
// CHECK-DAG:           [[LOAD_SCORES_MEM_1_:%.+]] = krnl.load [[RES_7_]][] : memref<index>
// CHECK-NOT: separator of consecutive DAGs
// CHECK-DAG:           [[VAR_22_2_:%.+]] = arith.cmpi slt, [[LOAD_SCORES_MEM_1_]], [[LOAD_RES_MEM_1_]] : index
// CHECK-DAG:           [[LOAD_RES_1_MEM_2_:%.+]] = krnl.load [[RES_8_]]{{.}}[[LOAD_RES_2_MEM_2_]]{{.}} : memref<10xi1>
// CHECK-NOT: separator of consecutive DAGs
// CHECK-DAG:           [[VAR_24_2_:%.+]] = arith.cmpi eq, [[LOAD_RES_1_MEM_2_]], [[VAR_false_]] : i1
// CHECK-DAG:           [[VAR_25_2_:%.+]] = arith.andi [[VAR_20_2_]], [[VAR_22_2_]] : i1
// CHECK:               [[VAR_26_:%.+]] = arith.andi [[VAR_25_2_]], [[VAR_24_2_]] : i1
// CHECK:               scf.if [[VAR_26_]] {
// CHECK-DAG:             [[LOAD_RES_4_MEM_:%.+]] = krnl.load [[RES_4_]]{{.}}[[VAR_15_3_]]#0, [[LOAD_RES_2_MEM_2_]], [[CST_0_1_]]{{.}} : memref<1x10x4xf32>
// CHECK-DAG:             [[LOAD_RES_4_MEM_1_:%.+]] = krnl.load [[RES_4_]]{{.}}[[VAR_15_3_]]#0, [[LOAD_RES_2_MEM_2_]], [[CST_1_1_]]{{.}} : memref<1x10x4xf32>
// CHECK-DAG:             [[LOAD_RES_4_MEM_2_:%.+]] = krnl.load [[RES_4_]]{{.}}[[VAR_15_3_]]#0, [[LOAD_RES_2_MEM_2_]], [[CST_2_1_]]{{.}} : memref<1x10x4xf32>
// CHECK-DAG:             [[LOAD_RES_4_MEM_3_:%.+]] = krnl.load [[RES_4_]]{{.}}[[VAR_15_3_]]#0, [[LOAD_RES_2_MEM_2_]], [[CST_3_]]{{.}} : memref<1x10x4xf32>
// CHECK-DAG:             [[LOAD_RES_6_MEM_:%.+]] = krnl.load [[RES_6_]][] : memref<index>
// CHECK:                 krnl.store [[VAR_15_3_]]#0, [[RES_5_]]{{.}}[[LOAD_RES_6_MEM_]], [[CST_0_1_]]{{.}} : memref<?x3xindex>
// CHECK:                 krnl.store [[VAR_15_3_]]#1, [[RES_5_]]{{.}}[[LOAD_RES_6_MEM_]], [[CST_1_1_]]{{.}} : memref<?x3xindex>
// CHECK:                 krnl.store [[LOAD_RES_2_MEM_2_]], [[RES_5_]]{{.}}[[LOAD_RES_6_MEM_]], [[CST_2_1_]]{{.}} : memref<?x3xindex>
// CHECK:                 [[VAR_32_:%.+]] = arith.addi [[LOAD_SCORES_MEM_1_]], [[CST_1_1_]] : index
// CHECK:                 krnl.store [[VAR_32_]], [[RES_7_]][] : memref<index>
// CHECK:                 [[VAR_33_:%.+]] = arith.addi [[LOAD_RES_6_MEM_]], [[CST_1_1_]] : index
// CHECK:                 krnl.store [[VAR_33_]], [[RES_6_]][] : memref<index>
// CHECK:                 [[LOOP_6_:%.+]] = krnl.define_loops 1
// CHECK:                 krnl.iterate([[LOOP_6_]]) with ([[LOOP_6_]] -> [[I_11_:%.+]] = [[CST_0_1_]] to [[CST_10_]]){
// CHECK:                   [[VAR_35_:%.+]] = krnl.get_induction_var_value([[LOOP_6_]]) : (!krnl.loop) -> index
// CHECK:                   [[LOAD_RES_8_MEM_:%.+]] = krnl.load [[RES_8_]]{{.}}[[VAR_35_]]{{.}} : memref<10xi1>
// CHECK:                   [[VAR_37_:%.+]] = arith.cmpi eq, [[LOAD_RES_8_MEM_]], [[VAR_false_]] : i1
// CHECK:                   scf.if [[VAR_37_]] {
// CHECK-DAG:                 [[LOAD_RES_4_MEM_4_:%.+]] = krnl.load [[RES_4_]]{{.}}[[VAR_15_3_]]#0, [[VAR_35_]], [[CST_0_1_]]{{.}} : memref<1x10x4xf32>
// CHECK-DAG:                 [[LOAD_RES_4_MEM_5_:%.+]] = krnl.load [[RES_4_]]{{.}}[[VAR_15_3_]]#0, [[VAR_35_]], [[CST_1_1_]]{{.}} : memref<1x10x4xf32>
// CHECK-DAG:                 [[LOAD_RES_4_MEM_6_:%.+]] = krnl.load [[RES_4_]]{{.}}[[VAR_15_3_]]#0, [[VAR_35_]], [[CST_2_1_]]{{.}} : memref<1x10x4xf32>
// CHECK-DAG:                 [[LOAD_RES_4_MEM_7_:%.+]] = krnl.load [[RES_4_]]{{.}}[[VAR_15_3_]]#0, [[VAR_35_]], [[CST_3_]]{{.}} : memref<1x10x4xf32>
// CHECK-DAG:                 [[VAR_42_:%.+]] = arith.subf [[LOAD_RES_4_MEM_2_]], [[LOAD_RES_4_MEM_]] : f32
// CHECK-DAG:                 [[VAR_43_:%.+]] = arith.subf [[LOAD_RES_4_MEM_3_]], [[LOAD_RES_4_MEM_1_]] : f32
// CHECK-NOT: separator of consecutive DAGs
// CHECK-DAG:                 [[VAR_44_:%.+]] = arith.mulf [[VAR_42_]], [[VAR_43_]] : f32
// CHECK-DAG:                 [[VAR_45_:%.+]] = arith.subf [[LOAD_RES_4_MEM_6_]], [[LOAD_RES_4_MEM_4_]] : f32
// CHECK-DAG:                 [[VAR_46_:%.+]] = arith.subf [[LOAD_RES_4_MEM_7_]], [[LOAD_RES_4_MEM_5_]] : f32
// CHECK-NOT: separator of consecutive DAGs
// CHECK-DAG:                 [[VAR_47_:%.+]] = arith.mulf [[VAR_45_]], [[VAR_46_]] : f32
// CHECK-DAG:                 [[VAR_48_:%.+]] = arith.maxf [[LOAD_RES_4_MEM_1_]], [[LOAD_RES_4_MEM_5_]] : f32
// CHECK-DAG:                 [[VAR_49_:%.+]] = arith.maxf [[LOAD_RES_4_MEM_]], [[LOAD_RES_4_MEM_4_]] : f32
// CHECK-DAG:                 [[VAR_50_:%.+]] = arith.minf [[LOAD_RES_4_MEM_3_]], [[LOAD_RES_4_MEM_7_]] : f32
// CHECK-DAG:                 [[VAR_51_:%.+]] = arith.minf [[LOAD_RES_4_MEM_2_]], [[LOAD_RES_4_MEM_6_]] : f32
// CHECK-NOT: separator of consecutive DAGs
// CHECK-DAG:                 [[VAR_52_:%.+]] = arith.subf [[VAR_50_]], [[VAR_48_]] : f32
// CHECK-DAG:                 [[VAR_53_:%.+]] = arith.subf [[VAR_51_]], [[VAR_49_]] : f32
// CHECK-NOT: separator of consecutive DAGs
// CHECK-DAG:                 [[VAR_54_:%.+]] = arith.maxf [[VAR_52_]], [[CST_0_dot_000000_]] : f32
// CHECK-DAG:                 [[VAR_55_:%.+]] = arith.maxf [[VAR_53_]], [[CST_0_dot_000000_]] : f32
// CHECK-NOT: separator of consecutive DAGs
// CHECK-DAG:                 [[VAR_56_:%.+]] = arith.mulf [[VAR_54_]], [[VAR_55_]] : f32
// CHECK-DAG:                 [[VAR_57_:%.+]] = arith.addf [[VAR_44_]], [[VAR_47_]] : f32
// CHECK:                     [[VAR_58_:%.+]] = arith.subf [[VAR_57_]], [[VAR_56_]] : f32
// CHECK:                     [[VAR_59_:%.+]] = arith.addf [[VAR_58_]], [[CST_9_dot_99999993_]] : f32
// CHECK:                     [[VAR_60_:%.+]] = arith.divf [[VAR_56_]], [[VAR_59_]] : f32
// CHECK:                     [[VAR_61_:%.+]] = arith.cmpf oge, [[VAR_60_]], [[LOAD_IOU_THRESHOLD_MEM_]] : f32
// CHECK:                     scf.if [[VAR_61_]] {
// CHECK:                       krnl.store [[VAR_true_]], [[RES_8_]]{{.}}[[VAR_35_]]{{.}} : memref<10xi1>
// CHECK:                     }
// CHECK:                   }
// CHECK:                 }
// CHECK:               }
// CHECK:             }
// CHECK:           }
// CHECK:           [[LOAD_RES_6_MEM_1_:%.+]] = krnl.load [[RES_6_]][] : memref<index>
// CHECK-DAG:       [[RES_9_:%.+]] = memref.alloc([[LOAD_RES_6_MEM_1_]]) {{.*}}: memref<?x3xi64>
// CHECK-DAG:       [[LOOP_7_:%.+]]:2 = krnl.define_loops 2
// CHECK:           krnl.iterate([[LOOP_7_]]#0, [[LOOP_7_]]#1) with ([[LOOP_7_]]#0 -> [[I_12_:%.+]] = [[CST_0_1_]] to [[LOAD_RES_6_MEM_1_]], [[LOOP_7_]]#1 -> [[I_13_:%.+]] = [[CST_0_1_]] to [[CST_3_]]){
// CHECK:             [[VAR_15_4_:%.+]]:2 = krnl.get_induction_var_value([[LOOP_7_]]#0, [[LOOP_7_]]#1) : (!krnl.loop, !krnl.loop) -> (index, index)
// CHECK:             [[LOOP_5_:%.+]] = krnl.load [[RES_5_]]{{.}}[[VAR_15_4_]]#0, [[VAR_15_4_]]#1] : memref<?x3xindex>
// CHECK:             [[LOAD_RES_1_MEM_1_1_:%.+]] = arith.index_cast [[LOOP_5_]] : index to i64
// CHECK:             krnl.store [[LOAD_RES_1_MEM_1_1_]], [[RES_9_]]{{.}}[[VAR_15_4_]]#0, [[VAR_15_4_]]#1] : memref<?x3xi64>
// CHECK:           }
// CHECK:           return [[RES_9_]] : memref<?x3xi64>
// CHECK:         }
}

// -----

func.func @test_nonmaxsuppression_limit_output_size(%arg0: tensor<1x6x4xf32>, %arg1: tensor<1x1x6xf32>, %arg2: tensor<1xi64>, %arg3: tensor<1xf32>, %arg4: tensor<1xf32>) -> tensor<?x3xi64> attributes {input_names = ["boxes", "scores", "max_output_boxes_per_class", "iou_threshold", "score_threshold"], output_names = ["selected_indices"]} {
  %0 = "onnx.NonMaxSuppression"(%arg0, %arg1, %arg2, %arg3, %arg4) : (tensor<1x6x4xf32>, tensor<1x1x6xf32>, tensor<1xi64>, tensor<1xf32>, tensor<1xf32>) -> tensor<?x3xi64>
  return %0 : tensor<?x3xi64>

<<<<<<< HEAD
// CHECK-LABEL:  func.func @test_nonmaxsuppression_limit_output_size
=======
// CHECK-DAG: [[MAP_0_:#.+]] = affine_map<(d0) -> (d0 + 1)>
// CHECK-LABEL:  func @test_nonmaxsuppression_limit_output_size
>>>>>>> 3e76df03
// CHECK-SAME:   ([[BOXES_:%.+]]: memref<1x6x4xf32>, [[SCORES_:%.+]]: memref<1x1x6xf32>, [[MAX_OUTPUT_BOXES_PER_CLASS_:%.+]]: memref<1xi64>, [[IOU_THRESHOLD_:%.+]]: memref<1xf32>, [[SCORE_THRESHOLD_:%.+]]: memref<1xf32>) -> memref<?x3xi64> attributes {input_names = ["boxes", "scores", "max_output_boxes_per_class", "iou_threshold", "score_threshold"], output_names = ["selected_indices"]} {
// CHECK-DAG:       [[CST_9_dot_99999993_:%.+]] = arith.constant 9.99999993E-9 : f32
// CHECK-DAG:       [[CST_0_dot_000000_:%.+]] = arith.constant 0.000000e+00 : f32
// CHECK-DAG:       [[CST_minus_1_:%.+]] = arith.constant -1 : index
// CHECK-DAG:       [[CST_0_:%.+]] = arith.constant 0 : i64
// CHECK-DAG:       [[CST_2_:%.+]] = arith.constant 2 : i64
// CHECK-DAG:       [[VAR_true_:%.+]] = arith.constant true
// CHECK-DAG:       [[VAR_false_:%.+]] = arith.constant false
// CHECK-DAG:       [[CST_3_:%.+]] = arith.constant 3 : index
// CHECK-DAG:       [[CST_2_1_:%.+]] = arith.constant 2 : index
// CHECK-DAG:       [[CST_6_:%.+]] = arith.constant 6 : index
// CHECK-DAG:       [[CST_1_1_:%.+]] = arith.constant 1 : index
// CHECK-DAG:       [[CST_0_1_:%.+]] = arith.constant 0 : index
// CHECK-NOT: separator of consecutive DAGs
// CHECK-DAG:       [[LOAD_MAX_OUTPUT_BOXES_PER_CLASS_MEM_:%.+]] = krnl.load [[MAX_OUTPUT_BOXES_PER_CLASS_]]{{.}}[[CST_0_1_]]{{.}} : memref<1xi64>
// CHECK-DAG:       [[LOAD_SCORE_THRESHOLD_MEM_:%.+]] = krnl.load [[SCORE_THRESHOLD_]]{{.}}[[CST_0_1_]]{{.}} : memref<1xf32>
// CHECK-DAG:       [[LOAD_IOU_THRESHOLD_MEM_:%.+]] = krnl.load [[IOU_THRESHOLD_]]{{.}}[[CST_0_1_]]{{.}} : memref<1xf32>
// CHECK-DAG:       [[RES_:%.+]] = memref.alloca() : memref<index>
// CHECK:           [[VAR_3_:%.+]] = arith.index_cast [[LOAD_MAX_OUTPUT_BOXES_PER_CLASS_MEM_]] : i64 to index
// CHECK:           [[VAR_4_:%.+]] = arith.minsi [[VAR_3_]], [[CST_6_]] : index
// CHECK:           krnl.store [[VAR_4_]], [[RES_]][] : memref<index>
// CHECK-DAG:       [[RES_1_:%.+]] = memref.alloca() : memref<index>
// CHECK-DAG:       [[RES_2_:%.+]] = memref.alloca() : memref<index>
// CHECK:           krnl.store [[CST_0_1_]], [[RES_2_]][] : memref<index>
// CHECK:           [[LOOP_0_:%.+]]:2 = krnl.define_loops 2
// CHECK:           krnl.iterate([[LOOP_0_]]#0, [[LOOP_0_]]#1) with ([[LOOP_0_]]#0 -> [[I_0_:%.+]] = [[CST_0_1_]] to [[CST_1_1_]], [[LOOP_0_]]#1 -> [[I_1_:%.+]] = [[CST_0_1_]] to [[CST_1_1_]]){
// CHECK:             [[VAR_15_:%.+]]:2 = krnl.get_induction_var_value([[LOOP_0_]]#0, [[LOOP_0_]]#1) : (!krnl.loop, !krnl.loop) -> (index, index)
// CHECK:             krnl.store [[CST_0_1_]], [[RES_1_]][] : memref<index>
// CHECK:             [[LOOP_1_:%.+]] = krnl.define_loops 1
// CHECK:             krnl.iterate([[LOOP_1_]]) with ([[LOOP_1_]] -> [[I_2_:%.+]] = [[CST_0_1_]] to [[CST_6_]]){
// CHECK:               [[VAR_20_:%.+]] = krnl.get_induction_var_value([[LOOP_1_]]) : (!krnl.loop) -> index
// CHECK:               [[LOAD_SCORES_MEM_:%.+]] = krnl.load [[SCORES_]]{{.}}[[VAR_15_]]#0, [[VAR_15_]]#1, [[VAR_20_]]{{.}} : memref<1x1x6xf32>
// CHECK-DAG:           [[VAR_22_:%.+]] = arith.cmpf ogt, [[LOAD_SCORES_MEM_]], [[LOAD_SCORE_THRESHOLD_MEM_]] : f32
// CHECK-DAG:           [[LOAD_RES_1_MEM_:%.+]] = krnl.load [[RES_1_]][] : memref<index>
// CHECK:               [[VAR_24_:%.+]] = arith.addi [[LOAD_RES_1_MEM_]], [[CST_1_1_]] : index
// CHECK:               [[VAR_25_:%.+]] = arith.select [[VAR_22_]], [[VAR_24_]], [[LOAD_RES_1_MEM_]] : index
// CHECK:               krnl.store [[VAR_25_]], [[RES_1_]][] : memref<index>
// CHECK:             }
// CHECK-DAG:         [[LOAD_RES_1_MEM_1_:%.+]] = krnl.load [[RES_1_]][] : memref<index>
// CHECK-DAG:         [[LOAD_RES_2_MEM_:%.+]] = krnl.load [[RES_2_]][] : memref<index>
// CHECK:             [[VAR_19_:%.+]] = arith.maxsi [[LOAD_RES_1_MEM_1_]], [[LOAD_RES_2_MEM_]] : index
// CHECK:             krnl.store [[VAR_19_]], [[RES_2_]][] : memref<index>
// CHECK:           }
// CHECK-DAG:       [[LOAD_RES_MEM_:%.+]] = krnl.load [[RES_]][] : memref<index>
// CHECK-DAG:       [[LOAD_RES_2_MEM_1_:%.+]] = krnl.load [[RES_2_]][] : memref<index>
// CHECK:           [[VAR_8_:%.+]] = arith.minsi [[LOAD_RES_MEM_]], [[LOAD_RES_2_MEM_1_]] : index
// CHECK:           krnl.store [[VAR_8_]], [[RES_]][] : memref<index>
// CHECK-DAG:       [[LOAD_RES_MEM_1_:%.+]] = krnl.load [[RES_]][] : memref<index>
// CHECK-DAG:       [[RES_3_:%.+]] = memref.alloc() {{.*}}: memref<1x1x6xindex>
// CHECK-DAG:       [[LOOP_2_:%.+]]:3 = krnl.define_loops 3
// CHECK:           krnl.iterate([[LOOP_2_]]#0, [[LOOP_2_]]#1, [[LOOP_2_]]#2) with ([[LOOP_2_]]#0 -> [[I_3_:%.+]] = 0 to 1, [[LOOP_2_]]#1 -> [[I_4_:%.+]] = 0 to 1, [[LOOP_2_]]#2 -> [[I_5_:%.+]] = 0 to 6){
<<<<<<< HEAD
// CHECK:             [[VAR_15_1_:%.+]]:3 = krnl.get_induction_var_value([[LOOP_2_]]#0, [[LOOP_2_]]#1, [[LOOP_2_]]#2) : (!krnl.loop, !krnl.loop, !krnl.loop) -> (index, index, index)
// CHECK:             krnl.store [[VAR_15_1_]]#2, [[RES_3_]]{{.}}[[VAR_15_1_]]#0, [[VAR_15_1_]]#1, [[VAR_15_1_]]#2] : memref<1x1x6xindex>
=======
// CHECK:             [[VAR_23_1_:%.+]]:3 = krnl.get_induction_var_value([[LOOP_2_]]#0, [[LOOP_2_]]#1, [[LOOP_2_]]#2) : (!krnl.loop, !krnl.loop, !krnl.loop) -> (index, index, index)
// CHECK:             krnl.store [[VAR_23_1_]]#2, [[RES_3_]]{{.}}[[VAR_23_1_]]#0, [[VAR_23_1_]]#1, [[VAR_23_1_]]#2] : memref<1x1x6xindex>
// CHECK:           }
// CHECK:           [[LOOP_3_:%.+]]:3 = krnl.define_loops 3
// CHECK:           krnl.iterate([[LOOP_3_]]#0, [[LOOP_3_]]#1, [[LOOP_3_]]#2) with ([[LOOP_3_]]#0 -> [[I_6_:%.+]] = 0 to 1, [[LOOP_3_]]#1 -> [[I_7_:%.+]] = 0 to 1, [[LOOP_3_]]#2 -> [[I_8_:%.+]] = 0 to 5){
// CHECK-DAG:         [[VAR_23_2_:%.+]]:3 = krnl.get_induction_var_value([[LOOP_3_]]#0, [[LOOP_3_]]#1, [[LOOP_3_]]#2) : (!krnl.loop, !krnl.loop, !krnl.loop) -> (index, index, index)
// CHECK-DAG:         [[LOOP_4_:%.+]] = krnl.define_loops 1
// CHECK:             krnl.iterate([[LOOP_4_]]) with ([[LOOP_4_]] -> [[I_9_:%.+]] = [[MAP_0_]]([[VAR_23_2_]]#2) to 6){
// CHECK-DAG:           [[LOOP_1_:%.+]] = krnl.get_induction_var_value([[LOOP_4_]]) : (!krnl.loop) -> index
// CHECK-DAG:           [[LOAD_RES_2_MEM_1_:%.+]] = krnl.load [[RES_3_]]{{.}}[[VAR_23_2_]]#0, [[VAR_23_2_]]#1, [[VAR_23_2_]]#2] : memref<1x1x6xindex>
// CHECK-NOT: separator of consecutive DAGs
// CHECK-DAG:           [[LOAD_RES_1_MEM_2_:%.+]] = krnl.load [[RES_3_]]{{.}}[[VAR_23_2_]]#0, [[VAR_23_2_]]#1, [[LOOP_1_]]{{.}} : memref<1x1x6xindex>
// CHECK-DAG:           [[LOAD_SCORES_MEM_1_:%.+]] = krnl.load [[SCORES_]]{{.}}[[VAR_23_2_]]#0, [[VAR_23_2_]]#1, [[LOAD_RES_2_MEM_1_]]{{.}} : memref<1x1x6xf32>
// CHECK:               [[LOAD_SCORES_MEM_2_:%.+]] = krnl.load [[SCORES_]]{{.}}[[VAR_23_2_]]#0, [[VAR_23_2_]]#1, [[LOAD_RES_1_MEM_2_]]{{.}} : memref<1x1x6xf32>
// CHECK:               [[LOAD_SCORES_MEM_3_:%.+]] = arith.cmpf olt, [[LOAD_SCORES_MEM_1_]], [[LOAD_SCORES_MEM_2_]] : f32
// CHECK:               scf.if [[LOAD_SCORES_MEM_3_]] {
// CHECK:                 krnl.store [[LOAD_RES_1_MEM_2_]], [[RES_3_]]{{.}}[[VAR_23_2_]]#0, [[VAR_23_2_]]#1, [[VAR_23_2_]]#2] : memref<1x1x6xindex>
// CHECK:                 krnl.store [[LOAD_RES_2_MEM_1_]], [[RES_3_]]{{.}}[[VAR_23_2_]]#0, [[VAR_23_2_]]#1, [[LOOP_1_]]{{.}} : memref<1x1x6xindex>
// CHECK:               }
// CHECK:             }
>>>>>>> 3e76df03
// CHECK:           }
// CHECK:           "krnl.call"([[RES_3_]], [[SCORES_]], [[CST_2_]], [[CST_0_]], [[CST_2_]]) {funcName = "omTensorSort"} : (memref<1x1x6xindex>, memref<1x1x6xf32>, i64, i64, i64) -> ()
// CHECK-DAG:       [[RES_4_:%.+]] = memref.alloc() {{.*}}: memref<1x6x4xf32>
// CHECK-DAG:       [[LOOP_3_:%.+]]:2 = krnl.define_loops 2
// CHECK:           krnl.iterate([[LOOP_3_]]#0, [[LOOP_3_]]#1) with ([[LOOP_3_]]#0 -> [[I_6_:%.+]] = 0 to 1, [[LOOP_3_]]#1 -> [[I_7_:%.+]] = 0 to 6){
// CHECK:             [[VAR_15_2_:%.+]]:2 = krnl.get_induction_var_value([[LOOP_3_]]#0, [[LOOP_3_]]#1) : (!krnl.loop, !krnl.loop) -> (index, index)
// CHECK-DAG:         [[LOOP_1_:%.+]] = krnl.load [[BOXES_]]{{.}}[[VAR_15_2_]]#0, [[VAR_15_2_]]#1, [[CST_0_1_]]{{.}} : memref<1x6x4xf32>
// CHECK-DAG:         [[LOAD_RES_1_MEM_1_:%.+]] = krnl.load [[BOXES_]]{{.}}[[VAR_15_2_]]#0, [[VAR_15_2_]]#1, [[CST_1_1_]]{{.}} : memref<1x6x4xf32>
// CHECK-DAG:         [[LOAD_RES_2_MEM_2_:%.+]] = krnl.load [[BOXES_]]{{.}}[[VAR_15_2_]]#0, [[VAR_15_2_]]#1, [[CST_2_1_]]{{.}} : memref<1x6x4xf32>
// CHECK-DAG:         [[VAR_19_1_:%.+]] = krnl.load [[BOXES_]]{{.}}[[VAR_15_2_]]#0, [[VAR_15_2_]]#1, [[CST_3_]]{{.}} : memref<1x6x4xf32>
// CHECK:             [[VAR_20_1_:%.+]] = arith.cmpf ogt, [[LOAD_RES_1_MEM_1_]], [[VAR_19_1_]] : f32
// CHECK-DAG:         [[LOAD_SCORES_MEM_1_:%.+]] = arith.select [[VAR_20_1_]], [[VAR_19_1_]], [[LOAD_RES_1_MEM_1_]] : f32
// CHECK-DAG:         [[VAR_22_1_:%.+]] = arith.select [[VAR_20_1_]], [[LOAD_RES_1_MEM_1_]], [[VAR_19_1_]] : f32
// CHECK-DAG:         [[LOAD_RES_1_MEM_2_:%.+]] = arith.cmpf ogt, [[LOOP_1_]], [[LOAD_RES_2_MEM_2_]] : f32
// CHECK-NOT: separator of consecutive DAGs
// CHECK-DAG:         [[VAR_24_1_:%.+]] = arith.select [[LOAD_RES_1_MEM_2_]], [[LOAD_RES_2_MEM_2_]], [[LOOP_1_]] : f32
// CHECK-DAG:         [[VAR_25_1_:%.+]] = arith.select [[LOAD_RES_1_MEM_2_]], [[LOOP_1_]], [[LOAD_RES_2_MEM_2_]] : f32
// CHECK:             krnl.store [[VAR_24_1_]], [[RES_4_]]{{.}}[[VAR_15_2_]]#0, [[VAR_15_2_]]#1, [[CST_0_1_]]{{.}} : memref<1x6x4xf32>
// CHECK:             krnl.store [[LOAD_SCORES_MEM_1_]], [[RES_4_]]{{.}}[[VAR_15_2_]]#0, [[VAR_15_2_]]#1, [[CST_1_1_]]{{.}} : memref<1x6x4xf32>
// CHECK:             krnl.store [[VAR_25_1_]], [[RES_4_]]{{.}}[[VAR_15_2_]]#0, [[VAR_15_2_]]#1, [[CST_2_1_]]{{.}} : memref<1x6x4xf32>
// CHECK:             krnl.store [[VAR_22_1_]], [[RES_4_]]{{.}}[[VAR_15_2_]]#0, [[VAR_15_2_]]#1, [[CST_3_]]{{.}} : memref<1x6x4xf32>
// CHECK:           }
// CHECK:           [[RES_5_:%.+]] = memref.alloc([[LOAD_RES_MEM_1_]]) {{.*}}: memref<?x3xindex>
// CHECK:           krnl.memset [[RES_5_]], [[CST_minus_1_]] : memref<?x3xindex>
// CHECK:           [[RES_6_:%.+]] = memref.alloca() : memref<index>
// CHECK:           krnl.store [[CST_0_1_]], [[RES_6_]][] : memref<index>
// CHECK-DAG:       [[RES_7_:%.+]] = memref.alloca() : memref<index>
// CHECK-DAG:       [[LOOP_4_:%.+]]:2 = krnl.define_loops 2
// CHECK:           krnl.iterate([[LOOP_4_]]#0, [[LOOP_4_]]#1) with ([[LOOP_4_]]#0 -> [[I_8_:%.+]] = [[CST_0_1_]] to [[CST_1_1_]], [[LOOP_4_]]#1 -> [[I_9_:%.+]] = [[CST_0_1_]] to [[CST_1_1_]]){
// CHECK:             [[VAR_15_3_:%.+]]:2 = krnl.get_induction_var_value([[LOOP_4_]]#0, [[LOOP_4_]]#1) : (!krnl.loop, !krnl.loop) -> (index, index)
// CHECK:             krnl.store [[CST_0_1_]], [[RES_7_]][] : memref<index>
// CHECK:             [[RES_8_:%.+]] = memref.alloc() {{.*}}: memref<6xi1>
// CHECK:             krnl.memset [[RES_8_]], [[VAR_false_]] : memref<6xi1>
// CHECK:             [[LOOP_5_:%.+]] = krnl.define_loops 1
// CHECK:             krnl.iterate([[LOOP_5_]]) with ([[LOOP_5_]] -> [[I_10_:%.+]] = [[CST_0_1_]] to [[CST_6_]]){
// CHECK:               [[LOAD_RES_1_MEM_1_1_:%.+]] = krnl.get_induction_var_value([[LOOP_5_]]) : (!krnl.loop) -> index
// CHECK:               [[LOAD_RES_2_MEM_2_:%.+]] = krnl.load [[RES_3_]]{{.}}[[VAR_15_3_]]#0, [[VAR_15_3_]]#1, [[LOAD_RES_1_MEM_1_1_]]{{.}} : memref<1x1x6xindex>
// CHECK:               [[LOAD_SCORES_MEM_2_:%.+]] = krnl.load [[SCORES_]]{{.}}[[VAR_15_3_]]#0, [[VAR_15_3_]]#1, [[LOAD_RES_2_MEM_2_]]{{.}} : memref<1x1x6xf32>
// CHECK-DAG:           [[VAR_20_2_:%.+]] = arith.cmpf ogt, [[LOAD_SCORES_MEM_2_]], [[LOAD_SCORE_THRESHOLD_MEM_]] : f32
// CHECK-DAG:           [[LOAD_SCORES_MEM_1_:%.+]] = krnl.load [[RES_7_]][] : memref<index>
// CHECK-NOT: separator of consecutive DAGs
// CHECK-DAG:           [[VAR_22_2_:%.+]] = arith.cmpi slt, [[LOAD_SCORES_MEM_1_]], [[LOAD_RES_MEM_1_]] : index
// CHECK-DAG:           [[LOAD_RES_1_MEM_2_:%.+]] = krnl.load [[RES_8_]]{{.}}[[LOAD_RES_2_MEM_2_]]{{.}} : memref<6xi1>
// CHECK-NOT: separator of consecutive DAGs
// CHECK-DAG:           [[VAR_24_2_:%.+]] = arith.cmpi eq, [[LOAD_RES_1_MEM_2_]], [[VAR_false_]] : i1
// CHECK-DAG:           [[VAR_25_2_:%.+]] = arith.andi [[VAR_20_2_]], [[VAR_22_2_]] : i1
// CHECK:               [[VAR_26_:%.+]] = arith.andi [[VAR_25_2_]], [[VAR_24_2_]] : i1
// CHECK:               scf.if [[VAR_26_]] {
// CHECK-DAG:             [[LOAD_RES_4_MEM_:%.+]] = krnl.load [[RES_4_]]{{.}}[[VAR_15_3_]]#0, [[LOAD_RES_2_MEM_2_]], [[CST_0_1_]]{{.}} : memref<1x6x4xf32>
// CHECK-DAG:             [[LOAD_RES_4_MEM_1_:%.+]] = krnl.load [[RES_4_]]{{.}}[[VAR_15_3_]]#0, [[LOAD_RES_2_MEM_2_]], [[CST_1_1_]]{{.}} : memref<1x6x4xf32>
// CHECK-DAG:             [[LOAD_RES_4_MEM_2_:%.+]] = krnl.load [[RES_4_]]{{.}}[[VAR_15_3_]]#0, [[LOAD_RES_2_MEM_2_]], [[CST_2_1_]]{{.}} : memref<1x6x4xf32>
// CHECK-DAG:             [[LOAD_RES_4_MEM_3_:%.+]] = krnl.load [[RES_4_]]{{.}}[[VAR_15_3_]]#0, [[LOAD_RES_2_MEM_2_]], [[CST_3_]]{{.}} : memref<1x6x4xf32>
// CHECK-DAG:             [[LOAD_RES_6_MEM_:%.+]] = krnl.load [[RES_6_]][] : memref<index>
// CHECK:                 krnl.store [[VAR_15_3_]]#0, [[RES_5_]]{{.}}[[LOAD_RES_6_MEM_]], [[CST_0_1_]]{{.}} : memref<?x3xindex>
// CHECK:                 krnl.store [[VAR_15_3_]]#1, [[RES_5_]]{{.}}[[LOAD_RES_6_MEM_]], [[CST_1_1_]]{{.}} : memref<?x3xindex>
// CHECK:                 krnl.store [[LOAD_RES_2_MEM_2_]], [[RES_5_]]{{.}}[[LOAD_RES_6_MEM_]], [[CST_2_1_]]{{.}} : memref<?x3xindex>
// CHECK:                 [[VAR_32_:%.+]] = arith.addi [[LOAD_SCORES_MEM_1_]], [[CST_1_1_]] : index
// CHECK:                 krnl.store [[VAR_32_]], [[RES_7_]][] : memref<index>
// CHECK:                 [[VAR_33_:%.+]] = arith.addi [[LOAD_RES_6_MEM_]], [[CST_1_1_]] : index
// CHECK:                 krnl.store [[VAR_33_]], [[RES_6_]][] : memref<index>
// CHECK:                 [[LOOP_6_:%.+]] = krnl.define_loops 1
// CHECK:                 krnl.iterate([[LOOP_6_]]) with ([[LOOP_6_]] -> [[I_11_:%.+]] = [[CST_0_1_]] to [[CST_6_]]){
// CHECK:                   [[VAR_35_:%.+]] = krnl.get_induction_var_value([[LOOP_6_]]) : (!krnl.loop) -> index
// CHECK:                   [[LOAD_RES_8_MEM_:%.+]] = krnl.load [[RES_8_]]{{.}}[[VAR_35_]]{{.}} : memref<6xi1>
// CHECK:                   [[VAR_37_:%.+]] = arith.cmpi eq, [[LOAD_RES_8_MEM_]], [[VAR_false_]] : i1
// CHECK:                   scf.if [[VAR_37_]] {
// CHECK-DAG:                 [[LOAD_RES_4_MEM_4_:%.+]] = krnl.load [[RES_4_]]{{.}}[[VAR_15_3_]]#0, [[VAR_35_]], [[CST_0_1_]]{{.}} : memref<1x6x4xf32>
// CHECK-DAG:                 [[LOAD_RES_4_MEM_5_:%.+]] = krnl.load [[RES_4_]]{{.}}[[VAR_15_3_]]#0, [[VAR_35_]], [[CST_1_1_]]{{.}} : memref<1x6x4xf32>
// CHECK-DAG:                 [[LOAD_RES_4_MEM_6_:%.+]] = krnl.load [[RES_4_]]{{.}}[[VAR_15_3_]]#0, [[VAR_35_]], [[CST_2_1_]]{{.}} : memref<1x6x4xf32>
// CHECK-DAG:                 [[LOAD_RES_4_MEM_7_:%.+]] = krnl.load [[RES_4_]]{{.}}[[VAR_15_3_]]#0, [[VAR_35_]], [[CST_3_]]{{.}} : memref<1x6x4xf32>
// CHECK-DAG:                 [[VAR_42_:%.+]] = arith.subf [[LOAD_RES_4_MEM_2_]], [[LOAD_RES_4_MEM_]] : f32
// CHECK-DAG:                 [[VAR_43_:%.+]] = arith.subf [[LOAD_RES_4_MEM_3_]], [[LOAD_RES_4_MEM_1_]] : f32
// CHECK-NOT: separator of consecutive DAGs
// CHECK-DAG:                 [[VAR_44_:%.+]] = arith.mulf [[VAR_42_]], [[VAR_43_]] : f32
// CHECK-DAG:                 [[VAR_45_:%.+]] = arith.subf [[LOAD_RES_4_MEM_6_]], [[LOAD_RES_4_MEM_4_]] : f32
// CHECK-DAG:                 [[VAR_46_:%.+]] = arith.subf [[LOAD_RES_4_MEM_7_]], [[LOAD_RES_4_MEM_5_]] : f32
// CHECK-NOT: separator of consecutive DAGs
// CHECK-DAG:                 [[VAR_47_:%.+]] = arith.mulf [[VAR_45_]], [[VAR_46_]] : f32
// CHECK-DAG:                 [[VAR_48_:%.+]] = arith.maxf [[LOAD_RES_4_MEM_1_]], [[LOAD_RES_4_MEM_5_]] : f32
// CHECK-DAG:                 [[VAR_49_:%.+]] = arith.maxf [[LOAD_RES_4_MEM_]], [[LOAD_RES_4_MEM_4_]] : f32
// CHECK-DAG:                 [[VAR_50_:%.+]] = arith.minf [[LOAD_RES_4_MEM_3_]], [[LOAD_RES_4_MEM_7_]] : f32
// CHECK-DAG:                 [[VAR_51_:%.+]] = arith.minf [[LOAD_RES_4_MEM_2_]], [[LOAD_RES_4_MEM_6_]] : f32
// CHECK-NOT: separator of consecutive DAGs
// CHECK-DAG:                 [[VAR_52_:%.+]] = arith.subf [[VAR_50_]], [[VAR_48_]] : f32
// CHECK-DAG:                 [[VAR_53_:%.+]] = arith.subf [[VAR_51_]], [[VAR_49_]] : f32
// CHECK-NOT: separator of consecutive DAGs
// CHECK-DAG:                 [[VAR_54_:%.+]] = arith.maxf [[VAR_52_]], [[CST_0_dot_000000_]] : f32
// CHECK-DAG:                 [[VAR_55_:%.+]] = arith.maxf [[VAR_53_]], [[CST_0_dot_000000_]] : f32
// CHECK-NOT: separator of consecutive DAGs
// CHECK-DAG:                 [[VAR_56_:%.+]] = arith.mulf [[VAR_54_]], [[VAR_55_]] : f32
// CHECK-DAG:                 [[VAR_57_:%.+]] = arith.addf [[VAR_44_]], [[VAR_47_]] : f32
// CHECK:                     [[VAR_58_:%.+]] = arith.subf [[VAR_57_]], [[VAR_56_]] : f32
// CHECK:                     [[VAR_59_:%.+]] = arith.addf [[VAR_58_]], [[CST_9_dot_99999993_]] : f32
// CHECK:                     [[VAR_60_:%.+]] = arith.divf [[VAR_56_]], [[VAR_59_]] : f32
// CHECK:                     [[VAR_61_:%.+]] = arith.cmpf oge, [[VAR_60_]], [[LOAD_IOU_THRESHOLD_MEM_]] : f32
// CHECK:                     scf.if [[VAR_61_]] {
// CHECK:                       krnl.store [[VAR_true_]], [[RES_8_]]{{.}}[[VAR_35_]]{{.}} : memref<6xi1>
// CHECK:                     }
// CHECK:                   }
// CHECK:                 }
// CHECK:               }
// CHECK:             }
// CHECK:           }
// CHECK:           [[LOAD_RES_6_MEM_1_:%.+]] = krnl.load [[RES_6_]][] : memref<index>
// CHECK-DAG:       [[RES_9_:%.+]] = memref.alloc([[LOAD_RES_6_MEM_1_]]) {{.*}}: memref<?x3xi64>
// CHECK-DAG:       [[LOOP_7_:%.+]]:2 = krnl.define_loops 2
// CHECK:           krnl.iterate([[LOOP_7_]]#0, [[LOOP_7_]]#1) with ([[LOOP_7_]]#0 -> [[I_12_:%.+]] = [[CST_0_1_]] to [[LOAD_RES_6_MEM_1_]], [[LOOP_7_]]#1 -> [[I_13_:%.+]] = [[CST_0_1_]] to [[CST_3_]]){
// CHECK:             [[VAR_15_4_:%.+]]:2 = krnl.get_induction_var_value([[LOOP_7_]]#0, [[LOOP_7_]]#1) : (!krnl.loop, !krnl.loop) -> (index, index)
// CHECK:             [[LOOP_5_:%.+]] = krnl.load [[RES_5_]]{{.}}[[VAR_15_4_]]#0, [[VAR_15_4_]]#1] : memref<?x3xindex>
// CHECK:             [[LOAD_RES_1_MEM_1_1_:%.+]] = arith.index_cast [[LOOP_5_]] : index to i64
// CHECK:             krnl.store [[LOAD_RES_1_MEM_1_1_]], [[RES_9_]]{{.}}[[VAR_15_4_]]#0, [[VAR_15_4_]]#1] : memref<?x3xi64>
// CHECK:           }
// CHECK:           return [[RES_9_]] : memref<?x3xi64>
// CHECK:         }
}

// -----

func.func @test_nonmaxsuppression_single_box(%arg0: tensor<1x1x4xf32>, %arg1: tensor<1x1x1xf32>, %arg2: tensor<1xi64>, %arg3: tensor<1xf32>, %arg4: tensor<1xf32>) -> tensor<?x3xi64> attributes {input_names = ["boxes", "scores", "max_output_boxes_per_class", "iou_threshold", "score_threshold"], output_names = ["selected_indices"]} {
  %0 = "onnx.NonMaxSuppression"(%arg0, %arg1, %arg2, %arg3, %arg4) : (tensor<1x1x4xf32>, tensor<1x1x1xf32>, tensor<1xi64>, tensor<1xf32>, tensor<1xf32>) -> tensor<?x3xi64>
  return %0 : tensor<?x3xi64>

<<<<<<< HEAD
// CHECK-LABEL:  func.func @test_nonmaxsuppression_single_box
=======
// CHECK-DAG: [[MAP_0_:#.+]] = affine_map<(d0) -> (d0 + 1)>
// CHECK-LABEL:  func @test_nonmaxsuppression_single_box
>>>>>>> 3e76df03
// CHECK-SAME:   ([[BOXES_:%.+]]: memref<1x1x4xf32>, [[SCORES_:%.+]]: memref<1x1x1xf32>, [[MAX_OUTPUT_BOXES_PER_CLASS_:%.+]]: memref<1xi64>, [[IOU_THRESHOLD_:%.+]]: memref<1xf32>, [[SCORE_THRESHOLD_:%.+]]: memref<1xf32>) -> memref<?x3xi64> attributes {input_names = ["boxes", "scores", "max_output_boxes_per_class", "iou_threshold", "score_threshold"], output_names = ["selected_indices"]} {
// CHECK-DAG:       [[CST_9_dot_99999993_:%.+]] = arith.constant 9.99999993E-9 : f32
// CHECK-DAG:       [[CST_0_dot_000000_:%.+]] = arith.constant 0.000000e+00 : f32
// CHECK-DAG:       [[CST_minus_1_:%.+]] = arith.constant -1 : index
// CHECK-DAG:       [[CST_0_:%.+]] = arith.constant 0 : i64
// CHECK-DAG:       [[CST_2_:%.+]] = arith.constant 2 : i64
// CHECK-DAG:       [[VAR_true_:%.+]] = arith.constant true
// CHECK-DAG:       [[VAR_false_:%.+]] = arith.constant false
// CHECK-DAG:       [[CST_3_:%.+]] = arith.constant 3 : index
// CHECK-DAG:       [[CST_2_1_:%.+]] = arith.constant 2 : index
// CHECK-DAG:       [[CST_1_1_:%.+]] = arith.constant 1 : index
// CHECK-DAG:       [[CST_0_1_:%.+]] = arith.constant 0 : index
// CHECK-NOT: separator of consecutive DAGs
// CHECK-DAG:       [[LOAD_MAX_OUTPUT_BOXES_PER_CLASS_MEM_:%.+]] = krnl.load [[MAX_OUTPUT_BOXES_PER_CLASS_]]{{.}}[[CST_0_1_]]{{.}} : memref<1xi64>
// CHECK-DAG:       [[LOAD_SCORE_THRESHOLD_MEM_:%.+]] = krnl.load [[SCORE_THRESHOLD_]]{{.}}[[CST_0_1_]]{{.}} : memref<1xf32>
// CHECK-DAG:       [[LOAD_IOU_THRESHOLD_MEM_:%.+]] = krnl.load [[IOU_THRESHOLD_]]{{.}}[[CST_0_1_]]{{.}} : memref<1xf32>
// CHECK-DAG:       [[RES_:%.+]] = memref.alloca() : memref<index>
// CHECK:           [[VAR_3_:%.+]] = arith.index_cast [[LOAD_MAX_OUTPUT_BOXES_PER_CLASS_MEM_]] : i64 to index
// CHECK:           [[VAR_4_:%.+]] = arith.minsi [[VAR_3_]], [[CST_1_1_]] : index
// CHECK:           krnl.store [[VAR_4_]], [[RES_]][] : memref<index>
// CHECK-DAG:       [[RES_1_:%.+]] = memref.alloca() : memref<index>
// CHECK-DAG:       [[RES_2_:%.+]] = memref.alloca() : memref<index>
// CHECK:           krnl.store [[CST_0_1_]], [[RES_2_]][] : memref<index>
// CHECK:           [[LOOP_0_:%.+]]:2 = krnl.define_loops 2
// CHECK:           krnl.iterate([[LOOP_0_]]#0, [[LOOP_0_]]#1) with ([[LOOP_0_]]#0 -> [[I_0_:%.+]] = [[CST_0_1_]] to [[CST_1_1_]], [[LOOP_0_]]#1 -> [[I_1_:%.+]] = [[CST_0_1_]] to [[CST_1_1_]]){
// CHECK:             [[VAR_15_:%.+]]:2 = krnl.get_induction_var_value([[LOOP_0_]]#0, [[LOOP_0_]]#1) : (!krnl.loop, !krnl.loop) -> (index, index)
// CHECK:             krnl.store [[CST_0_1_]], [[RES_1_]][] : memref<index>
// CHECK:             [[LOOP_1_:%.+]] = krnl.define_loops 1
// CHECK:             krnl.iterate([[LOOP_1_]]) with ([[LOOP_1_]] -> [[I_2_:%.+]] = [[CST_0_1_]] to [[CST_1_1_]]){
// CHECK:               [[VAR_20_:%.+]] = krnl.get_induction_var_value([[LOOP_1_]]) : (!krnl.loop) -> index
// CHECK:               [[LOAD_SCORES_MEM_:%.+]] = krnl.load [[SCORES_]]{{.}}[[VAR_15_]]#0, [[VAR_15_]]#1, [[VAR_20_]]{{.}} : memref<1x1x1xf32>
// CHECK-DAG:           [[VAR_22_:%.+]] = arith.cmpf ogt, [[LOAD_SCORES_MEM_]], [[LOAD_SCORE_THRESHOLD_MEM_]] : f32
// CHECK-DAG:           [[LOAD_RES_1_MEM_:%.+]] = krnl.load [[RES_1_]][] : memref<index>
// CHECK:               [[VAR_24_:%.+]] = arith.addi [[LOAD_RES_1_MEM_]], [[CST_1_1_]] : index
// CHECK:               [[VAR_25_:%.+]] = arith.select [[VAR_22_]], [[VAR_24_]], [[LOAD_RES_1_MEM_]] : index
// CHECK:               krnl.store [[VAR_25_]], [[RES_1_]][] : memref<index>
// CHECK:             }
// CHECK-DAG:         [[LOAD_RES_1_MEM_1_:%.+]] = krnl.load [[RES_1_]][] : memref<index>
// CHECK-DAG:         [[LOAD_RES_2_MEM_:%.+]] = krnl.load [[RES_2_]][] : memref<index>
// CHECK:             [[VAR_19_:%.+]] = arith.maxsi [[LOAD_RES_1_MEM_1_]], [[LOAD_RES_2_MEM_]] : index
// CHECK:             krnl.store [[VAR_19_]], [[RES_2_]][] : memref<index>
// CHECK:           }
// CHECK-DAG:       [[LOAD_RES_MEM_:%.+]] = krnl.load [[RES_]][] : memref<index>
// CHECK-DAG:       [[LOAD_RES_2_MEM_1_:%.+]] = krnl.load [[RES_2_]][] : memref<index>
// CHECK:           [[VAR_8_:%.+]] = arith.minsi [[LOAD_RES_MEM_]], [[LOAD_RES_2_MEM_1_]] : index
// CHECK:           krnl.store [[VAR_8_]], [[RES_]][] : memref<index>
// CHECK-DAG:       [[LOAD_RES_MEM_1_:%.+]] = krnl.load [[RES_]][] : memref<index>
// CHECK-DAG:       [[RES_3_:%.+]] = memref.alloc() {{.*}}: memref<1x1x1xindex>
// CHECK-DAG:       [[LOOP_2_:%.+]]:3 = krnl.define_loops 3
// CHECK:           krnl.iterate([[LOOP_2_]]#0, [[LOOP_2_]]#1, [[LOOP_2_]]#2) with ([[LOOP_2_]]#0 -> [[I_3_:%.+]] = 0 to 1, [[LOOP_2_]]#1 -> [[I_4_:%.+]] = 0 to 1, [[LOOP_2_]]#2 -> [[I_5_:%.+]] = 0 to 1){
<<<<<<< HEAD
// CHECK:             [[VAR_15_1_:%.+]]:3 = krnl.get_induction_var_value([[LOOP_2_]]#0, [[LOOP_2_]]#1, [[LOOP_2_]]#2) : (!krnl.loop, !krnl.loop, !krnl.loop) -> (index, index, index)
// CHECK:             krnl.store [[VAR_15_1_]]#2, [[RES_3_]]{{.}}[[VAR_15_1_]]#0, [[VAR_15_1_]]#1, [[VAR_15_1_]]#2] : memref<1x1x1xindex>
=======
// CHECK:             [[VAR_23_1_:%.+]]:3 = krnl.get_induction_var_value([[LOOP_2_]]#0, [[LOOP_2_]]#1, [[LOOP_2_]]#2) : (!krnl.loop, !krnl.loop, !krnl.loop) -> (index, index, index)
// CHECK:             krnl.store [[VAR_23_1_]]#2, [[RES_3_]]{{.}}[[VAR_23_1_]]#0, [[VAR_23_1_]]#1, [[VAR_23_1_]]#2] : memref<1x1x1xindex>
// CHECK:           }
// CHECK:           [[LOOP_3_:%.+]]:3 = krnl.define_loops 3
// CHECK:           krnl.iterate([[LOOP_3_]]#0, [[LOOP_3_]]#1, [[LOOP_3_]]#2) with ([[LOOP_3_]]#0 -> [[I_6_:%.+]] = 0 to 1, [[LOOP_3_]]#1 -> [[I_7_:%.+]] = 0 to 1, [[LOOP_3_]]#2 -> [[I_8_:%.+]] = 0 to 0){
// CHECK-DAG:         [[VAR_23_2_:%.+]]:3 = krnl.get_induction_var_value([[LOOP_3_]]#0, [[LOOP_3_]]#1, [[LOOP_3_]]#2) : (!krnl.loop, !krnl.loop, !krnl.loop) -> (index, index, index)
// CHECK-DAG:         [[LOOP_4_:%.+]] = krnl.define_loops 1
// CHECK:             krnl.iterate([[LOOP_4_]]) with ([[LOOP_4_]] -> [[I_9_:%.+]] = [[MAP_0_]]([[VAR_23_2_]]#2) to 1){
// CHECK-DAG:           [[LOOP_1_:%.+]] = krnl.get_induction_var_value([[LOOP_4_]]) : (!krnl.loop) -> index
// CHECK-DAG:           [[LOAD_RES_2_MEM_1_:%.+]] = krnl.load [[RES_3_]]{{.}}[[VAR_23_2_]]#0, [[VAR_23_2_]]#1, [[VAR_23_2_]]#2] : memref<1x1x1xindex>
// CHECK-NOT: separator of consecutive DAGs
// CHECK-DAG:           [[LOAD_RES_1_MEM_2_:%.+]] = krnl.load [[RES_3_]]{{.}}[[VAR_23_2_]]#0, [[VAR_23_2_]]#1, [[LOOP_1_]]{{.}} : memref<1x1x1xindex>
// CHECK-DAG:           [[LOAD_SCORES_MEM_1_:%.+]] = krnl.load [[SCORES_]]{{.}}[[VAR_23_2_]]#0, [[VAR_23_2_]]#1, [[LOAD_RES_2_MEM_1_]]{{.}} : memref<1x1x1xf32>
// CHECK:               [[LOAD_SCORES_MEM_2_:%.+]] = krnl.load [[SCORES_]]{{.}}[[VAR_23_2_]]#0, [[VAR_23_2_]]#1, [[LOAD_RES_1_MEM_2_]]{{.}} : memref<1x1x1xf32>
// CHECK:               [[LOAD_SCORES_MEM_3_:%.+]] = arith.cmpf olt, [[LOAD_SCORES_MEM_1_]], [[LOAD_SCORES_MEM_2_]] : f32
// CHECK:               scf.if [[LOAD_SCORES_MEM_3_]] {
// CHECK:                 krnl.store [[LOAD_RES_1_MEM_2_]], [[RES_3_]]{{.}}[[VAR_23_2_]]#0, [[VAR_23_2_]]#1, [[VAR_23_2_]]#2] : memref<1x1x1xindex>
// CHECK:                 krnl.store [[LOAD_RES_2_MEM_1_]], [[RES_3_]]{{.}}[[VAR_23_2_]]#0, [[VAR_23_2_]]#1, [[LOOP_1_]]{{.}} : memref<1x1x1xindex>
// CHECK:               }
// CHECK:             }
>>>>>>> 3e76df03
// CHECK:           }
// CHECK:           "krnl.call"([[RES_3_]], [[SCORES_]], [[CST_2_]], [[CST_0_]], [[CST_2_]]) {funcName = "omTensorSort"} : (memref<1x1x1xindex>, memref<1x1x1xf32>, i64, i64, i64) -> ()
// CHECK-DAG:       [[RES_4_:%.+]] = memref.alloc() {{.*}}: memref<1x1x4xf32>
// CHECK-DAG:       [[LOOP_3_:%.+]]:2 = krnl.define_loops 2
// CHECK:           krnl.iterate([[LOOP_3_]]#0, [[LOOP_3_]]#1) with ([[LOOP_3_]]#0 -> [[I_6_:%.+]] = 0 to 1, [[LOOP_3_]]#1 -> [[I_7_:%.+]] = 0 to 1){
// CHECK:             [[VAR_15_2_:%.+]]:2 = krnl.get_induction_var_value([[LOOP_3_]]#0, [[LOOP_3_]]#1) : (!krnl.loop, !krnl.loop) -> (index, index)
// CHECK-DAG:         [[LOOP_1_:%.+]] = krnl.load [[BOXES_]]{{.}}[[VAR_15_2_]]#0, [[VAR_15_2_]]#1, [[CST_0_1_]]{{.}} : memref<1x1x4xf32>
// CHECK-DAG:         [[LOAD_RES_1_MEM_1_:%.+]] = krnl.load [[BOXES_]]{{.}}[[VAR_15_2_]]#0, [[VAR_15_2_]]#1, [[CST_1_1_]]{{.}} : memref<1x1x4xf32>
// CHECK-DAG:         [[LOAD_RES_2_MEM_2_:%.+]] = krnl.load [[BOXES_]]{{.}}[[VAR_15_2_]]#0, [[VAR_15_2_]]#1, [[CST_2_1_]]{{.}} : memref<1x1x4xf32>
// CHECK-DAG:         [[VAR_19_1_:%.+]] = krnl.load [[BOXES_]]{{.}}[[VAR_15_2_]]#0, [[VAR_15_2_]]#1, [[CST_3_]]{{.}} : memref<1x1x4xf32>
// CHECK:             [[VAR_20_1_:%.+]] = arith.cmpf ogt, [[LOAD_RES_1_MEM_1_]], [[VAR_19_1_]] : f32
// CHECK-DAG:         [[LOAD_SCORES_MEM_1_:%.+]] = arith.select [[VAR_20_1_]], [[VAR_19_1_]], [[LOAD_RES_1_MEM_1_]] : f32
// CHECK-DAG:         [[VAR_22_1_:%.+]] = arith.select [[VAR_20_1_]], [[LOAD_RES_1_MEM_1_]], [[VAR_19_1_]] : f32
// CHECK-DAG:         [[LOAD_RES_1_MEM_2_:%.+]] = arith.cmpf ogt, [[LOOP_1_]], [[LOAD_RES_2_MEM_2_]] : f32
// CHECK-NOT: separator of consecutive DAGs
// CHECK-DAG:         [[VAR_24_1_:%.+]] = arith.select [[LOAD_RES_1_MEM_2_]], [[LOAD_RES_2_MEM_2_]], [[LOOP_1_]] : f32
// CHECK-DAG:         [[VAR_25_1_:%.+]] = arith.select [[LOAD_RES_1_MEM_2_]], [[LOOP_1_]], [[LOAD_RES_2_MEM_2_]] : f32
// CHECK:             krnl.store [[VAR_24_1_]], [[RES_4_]]{{.}}[[VAR_15_2_]]#0, [[VAR_15_2_]]#1, [[CST_0_1_]]{{.}} : memref<1x1x4xf32>
// CHECK:             krnl.store [[LOAD_SCORES_MEM_1_]], [[RES_4_]]{{.}}[[VAR_15_2_]]#0, [[VAR_15_2_]]#1, [[CST_1_1_]]{{.}} : memref<1x1x4xf32>
// CHECK:             krnl.store [[VAR_25_1_]], [[RES_4_]]{{.}}[[VAR_15_2_]]#0, [[VAR_15_2_]]#1, [[CST_2_1_]]{{.}} : memref<1x1x4xf32>
// CHECK:             krnl.store [[VAR_22_1_]], [[RES_4_]]{{.}}[[VAR_15_2_]]#0, [[VAR_15_2_]]#1, [[CST_3_]]{{.}} : memref<1x1x4xf32>
// CHECK:           }
// CHECK:           [[RES_5_:%.+]] = memref.alloc([[LOAD_RES_MEM_1_]]) {{.*}}: memref<?x3xindex>
// CHECK:           krnl.memset [[RES_5_]], [[CST_minus_1_]] : memref<?x3xindex>
// CHECK:           [[RES_6_:%.+]] = memref.alloca() : memref<index>
// CHECK:           krnl.store [[CST_0_1_]], [[RES_6_]][] : memref<index>
// CHECK-DAG:       [[RES_7_:%.+]] = memref.alloca() : memref<index>
// CHECK-DAG:       [[LOOP_4_:%.+]]:2 = krnl.define_loops 2
// CHECK:           krnl.iterate([[LOOP_4_]]#0, [[LOOP_4_]]#1) with ([[LOOP_4_]]#0 -> [[I_8_:%.+]] = [[CST_0_1_]] to [[CST_1_1_]], [[LOOP_4_]]#1 -> [[I_9_:%.+]] = [[CST_0_1_]] to [[CST_1_1_]]){
// CHECK:             [[VAR_15_3_:%.+]]:2 = krnl.get_induction_var_value([[LOOP_4_]]#0, [[LOOP_4_]]#1) : (!krnl.loop, !krnl.loop) -> (index, index)
// CHECK:             krnl.store [[CST_0_1_]], [[RES_7_]][] : memref<index>
// CHECK:             [[RES_8_:%.+]] = memref.alloc() {{.*}}: memref<1xi1>
// CHECK:             krnl.memset [[RES_8_]], [[VAR_false_]] : memref<1xi1>
// CHECK:             [[LOOP_5_:%.+]] = krnl.define_loops 1
// CHECK:             krnl.iterate([[LOOP_5_]]) with ([[LOOP_5_]] -> [[I_10_:%.+]] = [[CST_0_1_]] to [[CST_1_1_]]){
// CHECK:               [[LOAD_RES_1_MEM_1_1_:%.+]] = krnl.get_induction_var_value([[LOOP_5_]]) : (!krnl.loop) -> index
// CHECK:               [[LOAD_RES_2_MEM_2_:%.+]] = krnl.load [[RES_3_]]{{.}}[[VAR_15_3_]]#0, [[VAR_15_3_]]#1, [[LOAD_RES_1_MEM_1_1_]]{{.}} : memref<1x1x1xindex>
// CHECK:               [[LOAD_SCORES_MEM_2_:%.+]] = krnl.load [[SCORES_]]{{.}}[[VAR_15_3_]]#0, [[VAR_15_3_]]#1, [[LOAD_RES_2_MEM_2_]]{{.}} : memref<1x1x1xf32>
// CHECK-DAG:           [[VAR_20_2_:%.+]] = arith.cmpf ogt, [[LOAD_SCORES_MEM_2_]], [[LOAD_SCORE_THRESHOLD_MEM_]] : f32
// CHECK-DAG:           [[LOAD_SCORES_MEM_1_:%.+]] = krnl.load [[RES_7_]][] : memref<index>
// CHECK-NOT: separator of consecutive DAGs
// CHECK-DAG:           [[VAR_22_2_:%.+]] = arith.cmpi slt, [[LOAD_SCORES_MEM_1_]], [[LOAD_RES_MEM_1_]] : index
// CHECK-DAG:           [[LOAD_RES_1_MEM_2_:%.+]] = krnl.load [[RES_8_]]{{.}}[[LOAD_RES_2_MEM_2_]]{{.}} : memref<1xi1>
// CHECK-NOT: separator of consecutive DAGs
// CHECK-DAG:           [[VAR_24_2_:%.+]] = arith.cmpi eq, [[LOAD_RES_1_MEM_2_]], [[VAR_false_]] : i1
// CHECK-DAG:           [[VAR_25_2_:%.+]] = arith.andi [[VAR_20_2_]], [[VAR_22_2_]] : i1
// CHECK:               [[VAR_26_:%.+]] = arith.andi [[VAR_25_2_]], [[VAR_24_2_]] : i1
// CHECK:               scf.if [[VAR_26_]] {
// CHECK-DAG:             [[LOAD_RES_4_MEM_:%.+]] = krnl.load [[RES_4_]]{{.}}[[VAR_15_3_]]#0, [[LOAD_RES_2_MEM_2_]], [[CST_0_1_]]{{.}} : memref<1x1x4xf32>
// CHECK-DAG:             [[LOAD_RES_4_MEM_1_:%.+]] = krnl.load [[RES_4_]]{{.}}[[VAR_15_3_]]#0, [[LOAD_RES_2_MEM_2_]], [[CST_1_1_]]{{.}} : memref<1x1x4xf32>
// CHECK-DAG:             [[LOAD_RES_4_MEM_2_:%.+]] = krnl.load [[RES_4_]]{{.}}[[VAR_15_3_]]#0, [[LOAD_RES_2_MEM_2_]], [[CST_2_1_]]{{.}} : memref<1x1x4xf32>
// CHECK-DAG:             [[LOAD_RES_4_MEM_3_:%.+]] = krnl.load [[RES_4_]]{{.}}[[VAR_15_3_]]#0, [[LOAD_RES_2_MEM_2_]], [[CST_3_]]{{.}} : memref<1x1x4xf32>
// CHECK-DAG:             [[LOAD_RES_6_MEM_:%.+]] = krnl.load [[RES_6_]][] : memref<index>
// CHECK:                 krnl.store [[VAR_15_3_]]#0, [[RES_5_]]{{.}}[[LOAD_RES_6_MEM_]], [[CST_0_1_]]{{.}} : memref<?x3xindex>
// CHECK:                 krnl.store [[VAR_15_3_]]#1, [[RES_5_]]{{.}}[[LOAD_RES_6_MEM_]], [[CST_1_1_]]{{.}} : memref<?x3xindex>
// CHECK:                 krnl.store [[LOAD_RES_2_MEM_2_]], [[RES_5_]]{{.}}[[LOAD_RES_6_MEM_]], [[CST_2_1_]]{{.}} : memref<?x3xindex>
// CHECK:                 [[VAR_32_:%.+]] = arith.addi [[LOAD_SCORES_MEM_1_]], [[CST_1_1_]] : index
// CHECK:                 krnl.store [[VAR_32_]], [[RES_7_]][] : memref<index>
// CHECK:                 [[VAR_33_:%.+]] = arith.addi [[LOAD_RES_6_MEM_]], [[CST_1_1_]] : index
// CHECK:                 krnl.store [[VAR_33_]], [[RES_6_]][] : memref<index>
// CHECK:                 [[LOOP_6_:%.+]] = krnl.define_loops 1
// CHECK:                 krnl.iterate([[LOOP_6_]]) with ([[LOOP_6_]] -> [[I_11_:%.+]] = [[CST_0_1_]] to [[CST_1_1_]]){
// CHECK:                   [[VAR_35_:%.+]] = krnl.get_induction_var_value([[LOOP_6_]]) : (!krnl.loop) -> index
// CHECK:                   [[LOAD_RES_8_MEM_:%.+]] = krnl.load [[RES_8_]]{{.}}[[VAR_35_]]{{.}} : memref<1xi1>
// CHECK:                   [[VAR_37_:%.+]] = arith.cmpi eq, [[LOAD_RES_8_MEM_]], [[VAR_false_]] : i1
// CHECK:                   scf.if [[VAR_37_]] {
// CHECK-DAG:                 [[LOAD_RES_4_MEM_4_:%.+]] = krnl.load [[RES_4_]]{{.}}[[VAR_15_3_]]#0, [[VAR_35_]], [[CST_0_1_]]{{.}} : memref<1x1x4xf32>
// CHECK-DAG:                 [[LOAD_RES_4_MEM_5_:%.+]] = krnl.load [[RES_4_]]{{.}}[[VAR_15_3_]]#0, [[VAR_35_]], [[CST_1_1_]]{{.}} : memref<1x1x4xf32>
// CHECK-DAG:                 [[LOAD_RES_4_MEM_6_:%.+]] = krnl.load [[RES_4_]]{{.}}[[VAR_15_3_]]#0, [[VAR_35_]], [[CST_2_1_]]{{.}} : memref<1x1x4xf32>
// CHECK-DAG:                 [[LOAD_RES_4_MEM_7_:%.+]] = krnl.load [[RES_4_]]{{.}}[[VAR_15_3_]]#0, [[VAR_35_]], [[CST_3_]]{{.}} : memref<1x1x4xf32>
// CHECK-DAG:                 [[VAR_42_:%.+]] = arith.subf [[LOAD_RES_4_MEM_2_]], [[LOAD_RES_4_MEM_]] : f32
// CHECK-DAG:                 [[VAR_43_:%.+]] = arith.subf [[LOAD_RES_4_MEM_3_]], [[LOAD_RES_4_MEM_1_]] : f32
// CHECK-NOT: separator of consecutive DAGs
// CHECK-DAG:                 [[VAR_44_:%.+]] = arith.mulf [[VAR_42_]], [[VAR_43_]] : f32
// CHECK-DAG:                 [[VAR_45_:%.+]] = arith.subf [[LOAD_RES_4_MEM_6_]], [[LOAD_RES_4_MEM_4_]] : f32
// CHECK-DAG:                 [[VAR_46_:%.+]] = arith.subf [[LOAD_RES_4_MEM_7_]], [[LOAD_RES_4_MEM_5_]] : f32
// CHECK-NOT: separator of consecutive DAGs
// CHECK-DAG:                 [[VAR_47_:%.+]] = arith.mulf [[VAR_45_]], [[VAR_46_]] : f32
// CHECK-DAG:                 [[VAR_48_:%.+]] = arith.maxf [[LOAD_RES_4_MEM_1_]], [[LOAD_RES_4_MEM_5_]] : f32
// CHECK-DAG:                 [[VAR_49_:%.+]] = arith.maxf [[LOAD_RES_4_MEM_]], [[LOAD_RES_4_MEM_4_]] : f32
// CHECK-DAG:                 [[VAR_50_:%.+]] = arith.minf [[LOAD_RES_4_MEM_3_]], [[LOAD_RES_4_MEM_7_]] : f32
// CHECK-DAG:                 [[VAR_51_:%.+]] = arith.minf [[LOAD_RES_4_MEM_2_]], [[LOAD_RES_4_MEM_6_]] : f32
// CHECK-NOT: separator of consecutive DAGs
// CHECK-DAG:                 [[VAR_52_:%.+]] = arith.subf [[VAR_50_]], [[VAR_48_]] : f32
// CHECK-DAG:                 [[VAR_53_:%.+]] = arith.subf [[VAR_51_]], [[VAR_49_]] : f32
// CHECK-NOT: separator of consecutive DAGs
// CHECK-DAG:                 [[VAR_54_:%.+]] = arith.maxf [[VAR_52_]], [[CST_0_dot_000000_]] : f32
// CHECK-DAG:                 [[VAR_55_:%.+]] = arith.maxf [[VAR_53_]], [[CST_0_dot_000000_]] : f32
// CHECK-NOT: separator of consecutive DAGs
// CHECK-DAG:                 [[VAR_56_:%.+]] = arith.mulf [[VAR_54_]], [[VAR_55_]] : f32
// CHECK-DAG:                 [[VAR_57_:%.+]] = arith.addf [[VAR_44_]], [[VAR_47_]] : f32
// CHECK:                     [[VAR_58_:%.+]] = arith.subf [[VAR_57_]], [[VAR_56_]] : f32
// CHECK:                     [[VAR_59_:%.+]] = arith.addf [[VAR_58_]], [[CST_9_dot_99999993_]] : f32
// CHECK:                     [[VAR_60_:%.+]] = arith.divf [[VAR_56_]], [[VAR_59_]] : f32
// CHECK:                     [[VAR_61_:%.+]] = arith.cmpf oge, [[VAR_60_]], [[LOAD_IOU_THRESHOLD_MEM_]] : f32
// CHECK:                     scf.if [[VAR_61_]] {
// CHECK:                       krnl.store [[VAR_true_]], [[RES_8_]]{{.}}[[VAR_35_]]{{.}} : memref<1xi1>
// CHECK:                     }
// CHECK:                   }
// CHECK:                 }
// CHECK:               }
// CHECK:             }
// CHECK:           }
// CHECK:           [[LOAD_RES_6_MEM_1_:%.+]] = krnl.load [[RES_6_]][] : memref<index>
// CHECK-DAG:       [[RES_9_:%.+]] = memref.alloc([[LOAD_RES_6_MEM_1_]]) {{.*}}: memref<?x3xi64>
// CHECK-DAG:       [[LOOP_7_:%.+]]:2 = krnl.define_loops 2
// CHECK:           krnl.iterate([[LOOP_7_]]#0, [[LOOP_7_]]#1) with ([[LOOP_7_]]#0 -> [[I_12_:%.+]] = [[CST_0_1_]] to [[LOAD_RES_6_MEM_1_]], [[LOOP_7_]]#1 -> [[I_13_:%.+]] = [[CST_0_1_]] to [[CST_3_]]){
// CHECK:             [[VAR_15_4_:%.+]]:2 = krnl.get_induction_var_value([[LOOP_7_]]#0, [[LOOP_7_]]#1) : (!krnl.loop, !krnl.loop) -> (index, index)
// CHECK:             [[LOOP_5_:%.+]] = krnl.load [[RES_5_]]{{.}}[[VAR_15_4_]]#0, [[VAR_15_4_]]#1] : memref<?x3xindex>
// CHECK:             [[LOAD_RES_1_MEM_1_1_:%.+]] = arith.index_cast [[LOOP_5_]] : index to i64
// CHECK:             krnl.store [[LOAD_RES_1_MEM_1_1_]], [[RES_9_]]{{.}}[[VAR_15_4_]]#0, [[VAR_15_4_]]#1] : memref<?x3xi64>
// CHECK:           }
// CHECK:           return [[RES_9_]] : memref<?x3xi64>
// CHECK:         }
}

// -----

func.func @test_nonmaxsuppression_suppress_by_IOU(%arg0: tensor<1x6x4xf32>, %arg1: tensor<1x1x6xf32>, %arg2: tensor<1xi64>, %arg3: tensor<1xf32>, %arg4: tensor<1xf32>) -> tensor<?x3xi64> attributes {input_names = ["boxes", "scores", "max_output_boxes_per_class", "iou_threshold", "score_threshold"], output_names = ["selected_indices"]} {
  %0 = "onnx.NonMaxSuppression"(%arg0, %arg1, %arg2, %arg3, %arg4) : (tensor<1x6x4xf32>, tensor<1x1x6xf32>, tensor<1xi64>, tensor<1xf32>, tensor<1xf32>) -> tensor<?x3xi64>
  return %0 : tensor<?x3xi64>

<<<<<<< HEAD
// CHECK-LABEL:  func.func @test_nonmaxsuppression_suppress_by_IOU
=======
// CHECK-DAG: [[MAP_0_:#.+]] = affine_map<(d0) -> (d0 + 1)>
// CHECK-LABEL:  func @test_nonmaxsuppression_suppress_by_IOU
>>>>>>> 3e76df03
// CHECK-SAME:   ([[BOXES_:%.+]]: memref<1x6x4xf32>, [[SCORES_:%.+]]: memref<1x1x6xf32>, [[MAX_OUTPUT_BOXES_PER_CLASS_:%.+]]: memref<1xi64>, [[IOU_THRESHOLD_:%.+]]: memref<1xf32>, [[SCORE_THRESHOLD_:%.+]]: memref<1xf32>) -> memref<?x3xi64> attributes {input_names = ["boxes", "scores", "max_output_boxes_per_class", "iou_threshold", "score_threshold"], output_names = ["selected_indices"]} {
// CHECK-DAG:       [[CST_9_dot_99999993_:%.+]] = arith.constant 9.99999993E-9 : f32
// CHECK-DAG:       [[CST_0_dot_000000_:%.+]] = arith.constant 0.000000e+00 : f32
// CHECK-DAG:       [[CST_minus_1_:%.+]] = arith.constant -1 : index
// CHECK-DAG:       [[CST_0_:%.+]] = arith.constant 0 : i64
// CHECK-DAG:       [[CST_2_:%.+]] = arith.constant 2 : i64
// CHECK-DAG:       [[VAR_true_:%.+]] = arith.constant true
// CHECK-DAG:       [[VAR_false_:%.+]] = arith.constant false
// CHECK-DAG:       [[CST_3_:%.+]] = arith.constant 3 : index
// CHECK-DAG:       [[CST_2_1_:%.+]] = arith.constant 2 : index
// CHECK-DAG:       [[CST_6_:%.+]] = arith.constant 6 : index
// CHECK-DAG:       [[CST_1_1_:%.+]] = arith.constant 1 : index
// CHECK-DAG:       [[CST_0_1_:%.+]] = arith.constant 0 : index
// CHECK-NOT: separator of consecutive DAGs
// CHECK-DAG:       [[LOAD_MAX_OUTPUT_BOXES_PER_CLASS_MEM_:%.+]] = krnl.load [[MAX_OUTPUT_BOXES_PER_CLASS_]]{{.}}[[CST_0_1_]]{{.}} : memref<1xi64>
// CHECK-DAG:       [[LOAD_SCORE_THRESHOLD_MEM_:%.+]] = krnl.load [[SCORE_THRESHOLD_]]{{.}}[[CST_0_1_]]{{.}} : memref<1xf32>
// CHECK-DAG:       [[LOAD_IOU_THRESHOLD_MEM_:%.+]] = krnl.load [[IOU_THRESHOLD_]]{{.}}[[CST_0_1_]]{{.}} : memref<1xf32>
// CHECK-DAG:       [[RES_:%.+]] = memref.alloca() : memref<index>
// CHECK:           [[VAR_3_:%.+]] = arith.index_cast [[LOAD_MAX_OUTPUT_BOXES_PER_CLASS_MEM_]] : i64 to index
// CHECK:           [[VAR_4_:%.+]] = arith.minsi [[VAR_3_]], [[CST_6_]] : index
// CHECK:           krnl.store [[VAR_4_]], [[RES_]][] : memref<index>
// CHECK-DAG:       [[RES_1_:%.+]] = memref.alloca() : memref<index>
// CHECK-DAG:       [[RES_2_:%.+]] = memref.alloca() : memref<index>
// CHECK:           krnl.store [[CST_0_1_]], [[RES_2_]][] : memref<index>
// CHECK:           [[LOOP_0_:%.+]]:2 = krnl.define_loops 2
// CHECK:           krnl.iterate([[LOOP_0_]]#0, [[LOOP_0_]]#1) with ([[LOOP_0_]]#0 -> [[I_0_:%.+]] = [[CST_0_1_]] to [[CST_1_1_]], [[LOOP_0_]]#1 -> [[I_1_:%.+]] = [[CST_0_1_]] to [[CST_1_1_]]){
// CHECK:             [[VAR_15_:%.+]]:2 = krnl.get_induction_var_value([[LOOP_0_]]#0, [[LOOP_0_]]#1) : (!krnl.loop, !krnl.loop) -> (index, index)
// CHECK:             krnl.store [[CST_0_1_]], [[RES_1_]][] : memref<index>
// CHECK:             [[LOOP_1_:%.+]] = krnl.define_loops 1
// CHECK:             krnl.iterate([[LOOP_1_]]) with ([[LOOP_1_]] -> [[I_2_:%.+]] = [[CST_0_1_]] to [[CST_6_]]){
// CHECK:               [[VAR_20_:%.+]] = krnl.get_induction_var_value([[LOOP_1_]]) : (!krnl.loop) -> index
// CHECK:               [[LOAD_SCORES_MEM_:%.+]] = krnl.load [[SCORES_]]{{.}}[[VAR_15_]]#0, [[VAR_15_]]#1, [[VAR_20_]]{{.}} : memref<1x1x6xf32>
// CHECK-DAG:           [[VAR_22_:%.+]] = arith.cmpf ogt, [[LOAD_SCORES_MEM_]], [[LOAD_SCORE_THRESHOLD_MEM_]] : f32
// CHECK-DAG:           [[LOAD_RES_1_MEM_:%.+]] = krnl.load [[RES_1_]][] : memref<index>
// CHECK:               [[VAR_24_:%.+]] = arith.addi [[LOAD_RES_1_MEM_]], [[CST_1_1_]] : index
// CHECK:               [[VAR_25_:%.+]] = arith.select [[VAR_22_]], [[VAR_24_]], [[LOAD_RES_1_MEM_]] : index
// CHECK:               krnl.store [[VAR_25_]], [[RES_1_]][] : memref<index>
// CHECK:             }
// CHECK-DAG:         [[LOAD_RES_1_MEM_1_:%.+]] = krnl.load [[RES_1_]][] : memref<index>
// CHECK-DAG:         [[LOAD_RES_2_MEM_:%.+]] = krnl.load [[RES_2_]][] : memref<index>
// CHECK:             [[VAR_19_:%.+]] = arith.maxsi [[LOAD_RES_1_MEM_1_]], [[LOAD_RES_2_MEM_]] : index
// CHECK:             krnl.store [[VAR_19_]], [[RES_2_]][] : memref<index>
// CHECK:           }
// CHECK-DAG:       [[LOAD_RES_MEM_:%.+]] = krnl.load [[RES_]][] : memref<index>
// CHECK-DAG:       [[LOAD_RES_2_MEM_1_:%.+]] = krnl.load [[RES_2_]][] : memref<index>
// CHECK:           [[VAR_8_:%.+]] = arith.minsi [[LOAD_RES_MEM_]], [[LOAD_RES_2_MEM_1_]] : index
// CHECK:           krnl.store [[VAR_8_]], [[RES_]][] : memref<index>
// CHECK-DAG:       [[LOAD_RES_MEM_1_:%.+]] = krnl.load [[RES_]][] : memref<index>
// CHECK-DAG:       [[RES_3_:%.+]] = memref.alloc() {{.*}}: memref<1x1x6xindex>
// CHECK-DAG:       [[LOOP_2_:%.+]]:3 = krnl.define_loops 3
// CHECK:           krnl.iterate([[LOOP_2_]]#0, [[LOOP_2_]]#1, [[LOOP_2_]]#2) with ([[LOOP_2_]]#0 -> [[I_3_:%.+]] = 0 to 1, [[LOOP_2_]]#1 -> [[I_4_:%.+]] = 0 to 1, [[LOOP_2_]]#2 -> [[I_5_:%.+]] = 0 to 6){
<<<<<<< HEAD
// CHECK:             [[VAR_15_1_:%.+]]:3 = krnl.get_induction_var_value([[LOOP_2_]]#0, [[LOOP_2_]]#1, [[LOOP_2_]]#2) : (!krnl.loop, !krnl.loop, !krnl.loop) -> (index, index, index)
// CHECK:             krnl.store [[VAR_15_1_]]#2, [[RES_3_]]{{.}}[[VAR_15_1_]]#0, [[VAR_15_1_]]#1, [[VAR_15_1_]]#2] : memref<1x1x6xindex>
=======
// CHECK:             [[VAR_23_1_:%.+]]:3 = krnl.get_induction_var_value([[LOOP_2_]]#0, [[LOOP_2_]]#1, [[LOOP_2_]]#2) : (!krnl.loop, !krnl.loop, !krnl.loop) -> (index, index, index)
// CHECK:             krnl.store [[VAR_23_1_]]#2, [[RES_3_]]{{.}}[[VAR_23_1_]]#0, [[VAR_23_1_]]#1, [[VAR_23_1_]]#2] : memref<1x1x6xindex>
// CHECK:           }
// CHECK:           [[LOOP_3_:%.+]]:3 = krnl.define_loops 3
// CHECK:           krnl.iterate([[LOOP_3_]]#0, [[LOOP_3_]]#1, [[LOOP_3_]]#2) with ([[LOOP_3_]]#0 -> [[I_6_:%.+]] = 0 to 1, [[LOOP_3_]]#1 -> [[I_7_:%.+]] = 0 to 1, [[LOOP_3_]]#2 -> [[I_8_:%.+]] = 0 to 5){
// CHECK-DAG:         [[VAR_23_2_:%.+]]:3 = krnl.get_induction_var_value([[LOOP_3_]]#0, [[LOOP_3_]]#1, [[LOOP_3_]]#2) : (!krnl.loop, !krnl.loop, !krnl.loop) -> (index, index, index)
// CHECK-DAG:         [[LOOP_4_:%.+]] = krnl.define_loops 1
// CHECK:             krnl.iterate([[LOOP_4_]]) with ([[LOOP_4_]] -> [[I_9_:%.+]] = [[MAP_0_]]([[VAR_23_2_]]#2) to 6){
// CHECK-DAG:           [[LOOP_1_:%.+]] = krnl.get_induction_var_value([[LOOP_4_]]) : (!krnl.loop) -> index
// CHECK-DAG:           [[LOAD_RES_2_MEM_1_:%.+]] = krnl.load [[RES_3_]]{{.}}[[VAR_23_2_]]#0, [[VAR_23_2_]]#1, [[VAR_23_2_]]#2] : memref<1x1x6xindex>
// CHECK-NOT: separator of consecutive DAGs
// CHECK-DAG:           [[LOAD_RES_1_MEM_2_:%.+]] = krnl.load [[RES_3_]]{{.}}[[VAR_23_2_]]#0, [[VAR_23_2_]]#1, [[LOOP_1_]]{{.}} : memref<1x1x6xindex>
// CHECK-DAG:           [[LOAD_SCORES_MEM_1_:%.+]] = krnl.load [[SCORES_]]{{.}}[[VAR_23_2_]]#0, [[VAR_23_2_]]#1, [[LOAD_RES_2_MEM_1_]]{{.}} : memref<1x1x6xf32>
// CHECK:               [[LOAD_SCORES_MEM_2_:%.+]] = krnl.load [[SCORES_]]{{.}}[[VAR_23_2_]]#0, [[VAR_23_2_]]#1, [[LOAD_RES_1_MEM_2_]]{{.}} : memref<1x1x6xf32>
// CHECK:               [[LOAD_SCORES_MEM_3_:%.+]] = arith.cmpf olt, [[LOAD_SCORES_MEM_1_]], [[LOAD_SCORES_MEM_2_]] : f32
// CHECK:               scf.if [[LOAD_SCORES_MEM_3_]] {
// CHECK:                 krnl.store [[LOAD_RES_1_MEM_2_]], [[RES_3_]]{{.}}[[VAR_23_2_]]#0, [[VAR_23_2_]]#1, [[VAR_23_2_]]#2] : memref<1x1x6xindex>
// CHECK:                 krnl.store [[LOAD_RES_2_MEM_1_]], [[RES_3_]]{{.}}[[VAR_23_2_]]#0, [[VAR_23_2_]]#1, [[LOOP_1_]]{{.}} : memref<1x1x6xindex>
// CHECK:               }
// CHECK:             }
>>>>>>> 3e76df03
// CHECK:           }
// CHECK:           "krnl.call"([[RES_3_]], [[SCORES_]], [[CST_2_]], [[CST_0_]], [[CST_2_]]) {funcName = "omTensorSort"} : (memref<1x1x6xindex>, memref<1x1x6xf32>, i64, i64, i64) -> ()
// CHECK-DAG:       [[RES_4_:%.+]] = memref.alloc() {{.*}}: memref<1x6x4xf32>
// CHECK-DAG:       [[LOOP_3_:%.+]]:2 = krnl.define_loops 2
// CHECK:           krnl.iterate([[LOOP_3_]]#0, [[LOOP_3_]]#1) with ([[LOOP_3_]]#0 -> [[I_6_:%.+]] = 0 to 1, [[LOOP_3_]]#1 -> [[I_7_:%.+]] = 0 to 6){
// CHECK:             [[VAR_15_2_:%.+]]:2 = krnl.get_induction_var_value([[LOOP_3_]]#0, [[LOOP_3_]]#1) : (!krnl.loop, !krnl.loop) -> (index, index)
// CHECK-DAG:         [[LOOP_1_:%.+]] = krnl.load [[BOXES_]]{{.}}[[VAR_15_2_]]#0, [[VAR_15_2_]]#1, [[CST_0_1_]]{{.}} : memref<1x6x4xf32>
// CHECK-DAG:         [[LOAD_RES_1_MEM_1_:%.+]] = krnl.load [[BOXES_]]{{.}}[[VAR_15_2_]]#0, [[VAR_15_2_]]#1, [[CST_1_1_]]{{.}} : memref<1x6x4xf32>
// CHECK-DAG:         [[LOAD_RES_2_MEM_2_:%.+]] = krnl.load [[BOXES_]]{{.}}[[VAR_15_2_]]#0, [[VAR_15_2_]]#1, [[CST_2_1_]]{{.}} : memref<1x6x4xf32>
// CHECK-DAG:         [[VAR_19_1_:%.+]] = krnl.load [[BOXES_]]{{.}}[[VAR_15_2_]]#0, [[VAR_15_2_]]#1, [[CST_3_]]{{.}} : memref<1x6x4xf32>
// CHECK:             [[VAR_20_1_:%.+]] = arith.cmpf ogt, [[LOAD_RES_1_MEM_1_]], [[VAR_19_1_]] : f32
// CHECK-DAG:         [[LOAD_SCORES_MEM_1_:%.+]] = arith.select [[VAR_20_1_]], [[VAR_19_1_]], [[LOAD_RES_1_MEM_1_]] : f32
// CHECK-DAG:         [[VAR_22_1_:%.+]] = arith.select [[VAR_20_1_]], [[LOAD_RES_1_MEM_1_]], [[VAR_19_1_]] : f32
// CHECK-DAG:         [[LOAD_RES_1_MEM_2_:%.+]] = arith.cmpf ogt, [[LOOP_1_]], [[LOAD_RES_2_MEM_2_]] : f32
// CHECK-NOT: separator of consecutive DAGs
// CHECK-DAG:         [[VAR_24_1_:%.+]] = arith.select [[LOAD_RES_1_MEM_2_]], [[LOAD_RES_2_MEM_2_]], [[LOOP_1_]] : f32
// CHECK-DAG:         [[VAR_25_1_:%.+]] = arith.select [[LOAD_RES_1_MEM_2_]], [[LOOP_1_]], [[LOAD_RES_2_MEM_2_]] : f32
// CHECK:             krnl.store [[VAR_24_1_]], [[RES_4_]]{{.}}[[VAR_15_2_]]#0, [[VAR_15_2_]]#1, [[CST_0_1_]]{{.}} : memref<1x6x4xf32>
// CHECK:             krnl.store [[LOAD_SCORES_MEM_1_]], [[RES_4_]]{{.}}[[VAR_15_2_]]#0, [[VAR_15_2_]]#1, [[CST_1_1_]]{{.}} : memref<1x6x4xf32>
// CHECK:             krnl.store [[VAR_25_1_]], [[RES_4_]]{{.}}[[VAR_15_2_]]#0, [[VAR_15_2_]]#1, [[CST_2_1_]]{{.}} : memref<1x6x4xf32>
// CHECK:             krnl.store [[VAR_22_1_]], [[RES_4_]]{{.}}[[VAR_15_2_]]#0, [[VAR_15_2_]]#1, [[CST_3_]]{{.}} : memref<1x6x4xf32>
// CHECK:           }
// CHECK:           [[RES_5_:%.+]] = memref.alloc([[LOAD_RES_MEM_1_]]) {{.*}}: memref<?x3xindex>
// CHECK:           krnl.memset [[RES_5_]], [[CST_minus_1_]] : memref<?x3xindex>
// CHECK:           [[RES_6_:%.+]] = memref.alloca() : memref<index>
// CHECK:           krnl.store [[CST_0_1_]], [[RES_6_]][] : memref<index>
// CHECK-DAG:       [[RES_7_:%.+]] = memref.alloca() : memref<index>
// CHECK-DAG:       [[LOOP_4_:%.+]]:2 = krnl.define_loops 2
// CHECK:           krnl.iterate([[LOOP_4_]]#0, [[LOOP_4_]]#1) with ([[LOOP_4_]]#0 -> [[I_8_:%.+]] = [[CST_0_1_]] to [[CST_1_1_]], [[LOOP_4_]]#1 -> [[I_9_:%.+]] = [[CST_0_1_]] to [[CST_1_1_]]){
// CHECK:             [[VAR_15_3_:%.+]]:2 = krnl.get_induction_var_value([[LOOP_4_]]#0, [[LOOP_4_]]#1) : (!krnl.loop, !krnl.loop) -> (index, index)
// CHECK:             krnl.store [[CST_0_1_]], [[RES_7_]][] : memref<index>
// CHECK:             [[RES_8_:%.+]] = memref.alloc() {{.*}}: memref<6xi1>
// CHECK:             krnl.memset [[RES_8_]], [[VAR_false_]] : memref<6xi1>
// CHECK:             [[LOOP_5_:%.+]] = krnl.define_loops 1
// CHECK:             krnl.iterate([[LOOP_5_]]) with ([[LOOP_5_]] -> [[I_10_:%.+]] = [[CST_0_1_]] to [[CST_6_]]){
// CHECK:               [[LOAD_RES_1_MEM_1_1_:%.+]] = krnl.get_induction_var_value([[LOOP_5_]]) : (!krnl.loop) -> index
// CHECK:               [[LOAD_RES_2_MEM_2_:%.+]] = krnl.load [[RES_3_]]{{.}}[[VAR_15_3_]]#0, [[VAR_15_3_]]#1, [[LOAD_RES_1_MEM_1_1_]]{{.}} : memref<1x1x6xindex>
// CHECK:               [[LOAD_SCORES_MEM_2_:%.+]] = krnl.load [[SCORES_]]{{.}}[[VAR_15_3_]]#0, [[VAR_15_3_]]#1, [[LOAD_RES_2_MEM_2_]]{{.}} : memref<1x1x6xf32>
// CHECK-DAG:           [[VAR_20_2_:%.+]] = arith.cmpf ogt, [[LOAD_SCORES_MEM_2_]], [[LOAD_SCORE_THRESHOLD_MEM_]] : f32
// CHECK-DAG:           [[LOAD_SCORES_MEM_1_:%.+]] = krnl.load [[RES_7_]][] : memref<index>
// CHECK-NOT: separator of consecutive DAGs
// CHECK-DAG:           [[VAR_22_2_:%.+]] = arith.cmpi slt, [[LOAD_SCORES_MEM_1_]], [[LOAD_RES_MEM_1_]] : index
// CHECK-DAG:           [[LOAD_RES_1_MEM_2_:%.+]] = krnl.load [[RES_8_]]{{.}}[[LOAD_RES_2_MEM_2_]]{{.}} : memref<6xi1>
// CHECK-NOT: separator of consecutive DAGs
// CHECK-DAG:           [[VAR_24_2_:%.+]] = arith.cmpi eq, [[LOAD_RES_1_MEM_2_]], [[VAR_false_]] : i1
// CHECK-DAG:           [[VAR_25_2_:%.+]] = arith.andi [[VAR_20_2_]], [[VAR_22_2_]] : i1
// CHECK:               [[VAR_26_:%.+]] = arith.andi [[VAR_25_2_]], [[VAR_24_2_]] : i1
// CHECK:               scf.if [[VAR_26_]] {
// CHECK-DAG:             [[LOAD_RES_4_MEM_:%.+]] = krnl.load [[RES_4_]]{{.}}[[VAR_15_3_]]#0, [[LOAD_RES_2_MEM_2_]], [[CST_0_1_]]{{.}} : memref<1x6x4xf32>
// CHECK-DAG:             [[LOAD_RES_4_MEM_1_:%.+]] = krnl.load [[RES_4_]]{{.}}[[VAR_15_3_]]#0, [[LOAD_RES_2_MEM_2_]], [[CST_1_1_]]{{.}} : memref<1x6x4xf32>
// CHECK-DAG:             [[LOAD_RES_4_MEM_2_:%.+]] = krnl.load [[RES_4_]]{{.}}[[VAR_15_3_]]#0, [[LOAD_RES_2_MEM_2_]], [[CST_2_1_]]{{.}} : memref<1x6x4xf32>
// CHECK-DAG:             [[LOAD_RES_4_MEM_3_:%.+]] = krnl.load [[RES_4_]]{{.}}[[VAR_15_3_]]#0, [[LOAD_RES_2_MEM_2_]], [[CST_3_]]{{.}} : memref<1x6x4xf32>
// CHECK-DAG:             [[LOAD_RES_6_MEM_:%.+]] = krnl.load [[RES_6_]][] : memref<index>
// CHECK:                 krnl.store [[VAR_15_3_]]#0, [[RES_5_]]{{.}}[[LOAD_RES_6_MEM_]], [[CST_0_1_]]{{.}} : memref<?x3xindex>
// CHECK:                 krnl.store [[VAR_15_3_]]#1, [[RES_5_]]{{.}}[[LOAD_RES_6_MEM_]], [[CST_1_1_]]{{.}} : memref<?x3xindex>
// CHECK:                 krnl.store [[LOAD_RES_2_MEM_2_]], [[RES_5_]]{{.}}[[LOAD_RES_6_MEM_]], [[CST_2_1_]]{{.}} : memref<?x3xindex>
// CHECK:                 [[VAR_32_:%.+]] = arith.addi [[LOAD_SCORES_MEM_1_]], [[CST_1_1_]] : index
// CHECK:                 krnl.store [[VAR_32_]], [[RES_7_]][] : memref<index>
// CHECK:                 [[VAR_33_:%.+]] = arith.addi [[LOAD_RES_6_MEM_]], [[CST_1_1_]] : index
// CHECK:                 krnl.store [[VAR_33_]], [[RES_6_]][] : memref<index>
// CHECK:                 [[LOOP_6_:%.+]] = krnl.define_loops 1
// CHECK:                 krnl.iterate([[LOOP_6_]]) with ([[LOOP_6_]] -> [[I_11_:%.+]] = [[CST_0_1_]] to [[CST_6_]]){
// CHECK:                   [[VAR_35_:%.+]] = krnl.get_induction_var_value([[LOOP_6_]]) : (!krnl.loop) -> index
// CHECK:                   [[LOAD_RES_8_MEM_:%.+]] = krnl.load [[RES_8_]]{{.}}[[VAR_35_]]{{.}} : memref<6xi1>
// CHECK:                   [[VAR_37_:%.+]] = arith.cmpi eq, [[LOAD_RES_8_MEM_]], [[VAR_false_]] : i1
// CHECK:                   scf.if [[VAR_37_]] {
// CHECK-DAG:                 [[LOAD_RES_4_MEM_4_:%.+]] = krnl.load [[RES_4_]]{{.}}[[VAR_15_3_]]#0, [[VAR_35_]], [[CST_0_1_]]{{.}} : memref<1x6x4xf32>
// CHECK-DAG:                 [[LOAD_RES_4_MEM_5_:%.+]] = krnl.load [[RES_4_]]{{.}}[[VAR_15_3_]]#0, [[VAR_35_]], [[CST_1_1_]]{{.}} : memref<1x6x4xf32>
// CHECK-DAG:                 [[LOAD_RES_4_MEM_6_:%.+]] = krnl.load [[RES_4_]]{{.}}[[VAR_15_3_]]#0, [[VAR_35_]], [[CST_2_1_]]{{.}} : memref<1x6x4xf32>
// CHECK-DAG:                 [[LOAD_RES_4_MEM_7_:%.+]] = krnl.load [[RES_4_]]{{.}}[[VAR_15_3_]]#0, [[VAR_35_]], [[CST_3_]]{{.}} : memref<1x6x4xf32>
// CHECK-DAG:                 [[VAR_42_:%.+]] = arith.subf [[LOAD_RES_4_MEM_2_]], [[LOAD_RES_4_MEM_]] : f32
// CHECK-DAG:                 [[VAR_43_:%.+]] = arith.subf [[LOAD_RES_4_MEM_3_]], [[LOAD_RES_4_MEM_1_]] : f32
// CHECK-NOT: separator of consecutive DAGs
// CHECK-DAG:                 [[VAR_44_:%.+]] = arith.mulf [[VAR_42_]], [[VAR_43_]] : f32
// CHECK-DAG:                 [[VAR_45_:%.+]] = arith.subf [[LOAD_RES_4_MEM_6_]], [[LOAD_RES_4_MEM_4_]] : f32
// CHECK-DAG:                 [[VAR_46_:%.+]] = arith.subf [[LOAD_RES_4_MEM_7_]], [[LOAD_RES_4_MEM_5_]] : f32
// CHECK-NOT: separator of consecutive DAGs
// CHECK-DAG:                 [[VAR_47_:%.+]] = arith.mulf [[VAR_45_]], [[VAR_46_]] : f32
// CHECK-DAG:                 [[VAR_48_:%.+]] = arith.maxf [[LOAD_RES_4_MEM_1_]], [[LOAD_RES_4_MEM_5_]] : f32
// CHECK-DAG:                 [[VAR_49_:%.+]] = arith.maxf [[LOAD_RES_4_MEM_]], [[LOAD_RES_4_MEM_4_]] : f32
// CHECK-DAG:                 [[VAR_50_:%.+]] = arith.minf [[LOAD_RES_4_MEM_3_]], [[LOAD_RES_4_MEM_7_]] : f32
// CHECK-DAG:                 [[VAR_51_:%.+]] = arith.minf [[LOAD_RES_4_MEM_2_]], [[LOAD_RES_4_MEM_6_]] : f32
// CHECK-NOT: separator of consecutive DAGs
// CHECK-DAG:                 [[VAR_52_:%.+]] = arith.subf [[VAR_50_]], [[VAR_48_]] : f32
// CHECK-DAG:                 [[VAR_53_:%.+]] = arith.subf [[VAR_51_]], [[VAR_49_]] : f32
// CHECK-NOT: separator of consecutive DAGs
// CHECK-DAG:                 [[VAR_54_:%.+]] = arith.maxf [[VAR_52_]], [[CST_0_dot_000000_]] : f32
// CHECK-DAG:                 [[VAR_55_:%.+]] = arith.maxf [[VAR_53_]], [[CST_0_dot_000000_]] : f32
// CHECK-NOT: separator of consecutive DAGs
// CHECK-DAG:                 [[VAR_56_:%.+]] = arith.mulf [[VAR_54_]], [[VAR_55_]] : f32
// CHECK-DAG:                 [[VAR_57_:%.+]] = arith.addf [[VAR_44_]], [[VAR_47_]] : f32
// CHECK:                     [[VAR_58_:%.+]] = arith.subf [[VAR_57_]], [[VAR_56_]] : f32
// CHECK:                     [[VAR_59_:%.+]] = arith.addf [[VAR_58_]], [[CST_9_dot_99999993_]] : f32
// CHECK:                     [[VAR_60_:%.+]] = arith.divf [[VAR_56_]], [[VAR_59_]] : f32
// CHECK:                     [[VAR_61_:%.+]] = arith.cmpf oge, [[VAR_60_]], [[LOAD_IOU_THRESHOLD_MEM_]] : f32
// CHECK:                     scf.if [[VAR_61_]] {
// CHECK:                       krnl.store [[VAR_true_]], [[RES_8_]]{{.}}[[VAR_35_]]{{.}} : memref<6xi1>
// CHECK:                     }
// CHECK:                   }
// CHECK:                 }
// CHECK:               }
// CHECK:             }
// CHECK:           }
// CHECK:           [[LOAD_RES_6_MEM_1_:%.+]] = krnl.load [[RES_6_]][] : memref<index>
// CHECK-DAG:       [[RES_9_:%.+]] = memref.alloc([[LOAD_RES_6_MEM_1_]]) {{.*}}: memref<?x3xi64>
// CHECK-DAG:       [[LOOP_7_:%.+]]:2 = krnl.define_loops 2
// CHECK:           krnl.iterate([[LOOP_7_]]#0, [[LOOP_7_]]#1) with ([[LOOP_7_]]#0 -> [[I_12_:%.+]] = [[CST_0_1_]] to [[LOAD_RES_6_MEM_1_]], [[LOOP_7_]]#1 -> [[I_13_:%.+]] = [[CST_0_1_]] to [[CST_3_]]){
// CHECK:             [[VAR_15_4_:%.+]]:2 = krnl.get_induction_var_value([[LOOP_7_]]#0, [[LOOP_7_]]#1) : (!krnl.loop, !krnl.loop) -> (index, index)
// CHECK:             [[LOOP_5_:%.+]] = krnl.load [[RES_5_]]{{.}}[[VAR_15_4_]]#0, [[VAR_15_4_]]#1] : memref<?x3xindex>
// CHECK:             [[LOAD_RES_1_MEM_1_1_:%.+]] = arith.index_cast [[LOOP_5_]] : index to i64
// CHECK:             krnl.store [[LOAD_RES_1_MEM_1_1_]], [[RES_9_]]{{.}}[[VAR_15_4_]]#0, [[VAR_15_4_]]#1] : memref<?x3xi64>
// CHECK:           }
// CHECK:           return [[RES_9_]] : memref<?x3xi64>
// CHECK:         }
}

// -----

func.func @test_nonmaxsuppression_suppress_by_IOU_and_scores(%arg0: tensor<1x6x4xf32>, %arg1: tensor<1x1x6xf32>, %arg2: tensor<1xi64>, %arg3: tensor<1xf32>, %arg4: tensor<1xf32>) -> tensor<?x3xi64> attributes {input_names = ["boxes", "scores", "max_output_boxes_per_class", "iou_threshold", "score_threshold"], output_names = ["selected_indices"]} {
  %0 = "onnx.NonMaxSuppression"(%arg0, %arg1, %arg2, %arg3, %arg4) : (tensor<1x6x4xf32>, tensor<1x1x6xf32>, tensor<1xi64>, tensor<1xf32>, tensor<1xf32>) -> tensor<?x3xi64>
  return %0 : tensor<?x3xi64>

<<<<<<< HEAD
// CHECK-LABEL:  func.func @test_nonmaxsuppression_suppress_by_IOU_and_scores
=======
// CHECK-DAG: [[MAP_0_:#.+]] = affine_map<(d0) -> (d0 + 1)>
// CHECK-LABEL:  func @test_nonmaxsuppression_suppress_by_IOU_and_scores
>>>>>>> 3e76df03
// CHECK-SAME:   ([[BOXES_:%.+]]: memref<1x6x4xf32>, [[SCORES_:%.+]]: memref<1x1x6xf32>, [[MAX_OUTPUT_BOXES_PER_CLASS_:%.+]]: memref<1xi64>, [[IOU_THRESHOLD_:%.+]]: memref<1xf32>, [[SCORE_THRESHOLD_:%.+]]: memref<1xf32>) -> memref<?x3xi64> attributes {input_names = ["boxes", "scores", "max_output_boxes_per_class", "iou_threshold", "score_threshold"], output_names = ["selected_indices"]} {
// CHECK-DAG:       [[CST_9_dot_99999993_:%.+]] = arith.constant 9.99999993E-9 : f32
// CHECK-DAG:       [[CST_0_dot_000000_:%.+]] = arith.constant 0.000000e+00 : f32
// CHECK-DAG:       [[CST_minus_1_:%.+]] = arith.constant -1 : index
// CHECK-DAG:       [[CST_0_:%.+]] = arith.constant 0 : i64
// CHECK-DAG:       [[CST_2_:%.+]] = arith.constant 2 : i64
// CHECK-DAG:       [[VAR_true_:%.+]] = arith.constant true
// CHECK-DAG:       [[VAR_false_:%.+]] = arith.constant false
// CHECK-DAG:       [[CST_3_:%.+]] = arith.constant 3 : index
// CHECK-DAG:       [[CST_2_1_:%.+]] = arith.constant 2 : index
// CHECK-DAG:       [[CST_6_:%.+]] = arith.constant 6 : index
// CHECK-DAG:       [[CST_1_1_:%.+]] = arith.constant 1 : index
// CHECK-DAG:       [[CST_0_1_:%.+]] = arith.constant 0 : index
// CHECK-NOT: separator of consecutive DAGs
// CHECK-DAG:       [[LOAD_MAX_OUTPUT_BOXES_PER_CLASS_MEM_:%.+]] = krnl.load [[MAX_OUTPUT_BOXES_PER_CLASS_]]{{.}}[[CST_0_1_]]{{.}} : memref<1xi64>
// CHECK-DAG:       [[LOAD_SCORE_THRESHOLD_MEM_:%.+]] = krnl.load [[SCORE_THRESHOLD_]]{{.}}[[CST_0_1_]]{{.}} : memref<1xf32>
// CHECK-DAG:       [[LOAD_IOU_THRESHOLD_MEM_:%.+]] = krnl.load [[IOU_THRESHOLD_]]{{.}}[[CST_0_1_]]{{.}} : memref<1xf32>
// CHECK-DAG:       [[RES_:%.+]] = memref.alloca() : memref<index>
// CHECK:           [[VAR_3_:%.+]] = arith.index_cast [[LOAD_MAX_OUTPUT_BOXES_PER_CLASS_MEM_]] : i64 to index
// CHECK:           [[VAR_4_:%.+]] = arith.minsi [[VAR_3_]], [[CST_6_]] : index
// CHECK:           krnl.store [[VAR_4_]], [[RES_]][] : memref<index>
// CHECK-DAG:       [[RES_1_:%.+]] = memref.alloca() : memref<index>
// CHECK-DAG:       [[RES_2_:%.+]] = memref.alloca() : memref<index>
// CHECK:           krnl.store [[CST_0_1_]], [[RES_2_]][] : memref<index>
// CHECK:           [[LOOP_0_:%.+]]:2 = krnl.define_loops 2
// CHECK:           krnl.iterate([[LOOP_0_]]#0, [[LOOP_0_]]#1) with ([[LOOP_0_]]#0 -> [[I_0_:%.+]] = [[CST_0_1_]] to [[CST_1_1_]], [[LOOP_0_]]#1 -> [[I_1_:%.+]] = [[CST_0_1_]] to [[CST_1_1_]]){
// CHECK:             [[VAR_15_:%.+]]:2 = krnl.get_induction_var_value([[LOOP_0_]]#0, [[LOOP_0_]]#1) : (!krnl.loop, !krnl.loop) -> (index, index)
// CHECK:             krnl.store [[CST_0_1_]], [[RES_1_]][] : memref<index>
// CHECK:             [[LOOP_1_:%.+]] = krnl.define_loops 1
// CHECK:             krnl.iterate([[LOOP_1_]]) with ([[LOOP_1_]] -> [[I_2_:%.+]] = [[CST_0_1_]] to [[CST_6_]]){
// CHECK:               [[VAR_20_:%.+]] = krnl.get_induction_var_value([[LOOP_1_]]) : (!krnl.loop) -> index
// CHECK:               [[LOAD_SCORES_MEM_:%.+]] = krnl.load [[SCORES_]]{{.}}[[VAR_15_]]#0, [[VAR_15_]]#1, [[VAR_20_]]{{.}} : memref<1x1x6xf32>
// CHECK-DAG:           [[VAR_22_:%.+]] = arith.cmpf ogt, [[LOAD_SCORES_MEM_]], [[LOAD_SCORE_THRESHOLD_MEM_]] : f32
// CHECK-DAG:           [[LOAD_RES_1_MEM_:%.+]] = krnl.load [[RES_1_]][] : memref<index>
// CHECK:               [[VAR_24_:%.+]] = arith.addi [[LOAD_RES_1_MEM_]], [[CST_1_1_]] : index
// CHECK:               [[VAR_25_:%.+]] = arith.select [[VAR_22_]], [[VAR_24_]], [[LOAD_RES_1_MEM_]] : index
// CHECK:               krnl.store [[VAR_25_]], [[RES_1_]][] : memref<index>
// CHECK:             }
// CHECK-DAG:         [[LOAD_RES_1_MEM_1_:%.+]] = krnl.load [[RES_1_]][] : memref<index>
// CHECK-DAG:         [[LOAD_RES_2_MEM_:%.+]] = krnl.load [[RES_2_]][] : memref<index>
// CHECK:             [[VAR_19_:%.+]] = arith.maxsi [[LOAD_RES_1_MEM_1_]], [[LOAD_RES_2_MEM_]] : index
// CHECK:             krnl.store [[VAR_19_]], [[RES_2_]][] : memref<index>
// CHECK:           }
// CHECK-DAG:       [[LOAD_RES_MEM_:%.+]] = krnl.load [[RES_]][] : memref<index>
// CHECK-DAG:       [[LOAD_RES_2_MEM_1_:%.+]] = krnl.load [[RES_2_]][] : memref<index>
// CHECK:           [[VAR_8_:%.+]] = arith.minsi [[LOAD_RES_MEM_]], [[LOAD_RES_2_MEM_1_]] : index
// CHECK:           krnl.store [[VAR_8_]], [[RES_]][] : memref<index>
// CHECK-DAG:       [[LOAD_RES_MEM_1_:%.+]] = krnl.load [[RES_]][] : memref<index>
// CHECK-DAG:       [[RES_3_:%.+]] = memref.alloc() {{.*}}: memref<1x1x6xindex>
// CHECK-DAG:       [[LOOP_2_:%.+]]:3 = krnl.define_loops 3
// CHECK:           krnl.iterate([[LOOP_2_]]#0, [[LOOP_2_]]#1, [[LOOP_2_]]#2) with ([[LOOP_2_]]#0 -> [[I_3_:%.+]] = 0 to 1, [[LOOP_2_]]#1 -> [[I_4_:%.+]] = 0 to 1, [[LOOP_2_]]#2 -> [[I_5_:%.+]] = 0 to 6){
<<<<<<< HEAD
// CHECK:             [[VAR_15_1_:%.+]]:3 = krnl.get_induction_var_value([[LOOP_2_]]#0, [[LOOP_2_]]#1, [[LOOP_2_]]#2) : (!krnl.loop, !krnl.loop, !krnl.loop) -> (index, index, index)
// CHECK:             krnl.store [[VAR_15_1_]]#2, [[RES_3_]]{{.}}[[VAR_15_1_]]#0, [[VAR_15_1_]]#1, [[VAR_15_1_]]#2] : memref<1x1x6xindex>
=======
// CHECK:             [[VAR_23_1_:%.+]]:3 = krnl.get_induction_var_value([[LOOP_2_]]#0, [[LOOP_2_]]#1, [[LOOP_2_]]#2) : (!krnl.loop, !krnl.loop, !krnl.loop) -> (index, index, index)
// CHECK:             krnl.store [[VAR_23_1_]]#2, [[RES_3_]]{{.}}[[VAR_23_1_]]#0, [[VAR_23_1_]]#1, [[VAR_23_1_]]#2] : memref<1x1x6xindex>
// CHECK:           }
// CHECK:           [[LOOP_3_:%.+]]:3 = krnl.define_loops 3
// CHECK:           krnl.iterate([[LOOP_3_]]#0, [[LOOP_3_]]#1, [[LOOP_3_]]#2) with ([[LOOP_3_]]#0 -> [[I_6_:%.+]] = 0 to 1, [[LOOP_3_]]#1 -> [[I_7_:%.+]] = 0 to 1, [[LOOP_3_]]#2 -> [[I_8_:%.+]] = 0 to 5){
// CHECK-DAG:         [[VAR_23_2_:%.+]]:3 = krnl.get_induction_var_value([[LOOP_3_]]#0, [[LOOP_3_]]#1, [[LOOP_3_]]#2) : (!krnl.loop, !krnl.loop, !krnl.loop) -> (index, index, index)
// CHECK-DAG:         [[LOOP_4_:%.+]] = krnl.define_loops 1
// CHECK:             krnl.iterate([[LOOP_4_]]) with ([[LOOP_4_]] -> [[I_9_:%.+]] = [[MAP_0_]]([[VAR_23_2_]]#2) to 6){
// CHECK-DAG:           [[LOOP_1_:%.+]] = krnl.get_induction_var_value([[LOOP_4_]]) : (!krnl.loop) -> index
// CHECK-DAG:           [[LOAD_RES_2_MEM_1_:%.+]] = krnl.load [[RES_3_]]{{.}}[[VAR_23_2_]]#0, [[VAR_23_2_]]#1, [[VAR_23_2_]]#2] : memref<1x1x6xindex>
// CHECK-NOT: separator of consecutive DAGs
// CHECK-DAG:           [[LOAD_RES_1_MEM_2_:%.+]] = krnl.load [[RES_3_]]{{.}}[[VAR_23_2_]]#0, [[VAR_23_2_]]#1, [[LOOP_1_]]{{.}} : memref<1x1x6xindex>
// CHECK-DAG:           [[LOAD_SCORES_MEM_1_:%.+]] = krnl.load [[SCORES_]]{{.}}[[VAR_23_2_]]#0, [[VAR_23_2_]]#1, [[LOAD_RES_2_MEM_1_]]{{.}} : memref<1x1x6xf32>
// CHECK:               [[LOAD_SCORES_MEM_2_:%.+]] = krnl.load [[SCORES_]]{{.}}[[VAR_23_2_]]#0, [[VAR_23_2_]]#1, [[LOAD_RES_1_MEM_2_]]{{.}} : memref<1x1x6xf32>
// CHECK:               [[LOAD_SCORES_MEM_3_:%.+]] = arith.cmpf olt, [[LOAD_SCORES_MEM_1_]], [[LOAD_SCORES_MEM_2_]] : f32
// CHECK:               scf.if [[LOAD_SCORES_MEM_3_]] {
// CHECK:                 krnl.store [[LOAD_RES_1_MEM_2_]], [[RES_3_]]{{.}}[[VAR_23_2_]]#0, [[VAR_23_2_]]#1, [[VAR_23_2_]]#2] : memref<1x1x6xindex>
// CHECK:                 krnl.store [[LOAD_RES_2_MEM_1_]], [[RES_3_]]{{.}}[[VAR_23_2_]]#0, [[VAR_23_2_]]#1, [[LOOP_1_]]{{.}} : memref<1x1x6xindex>
// CHECK:               }
// CHECK:             }
>>>>>>> 3e76df03
// CHECK:           }
// CHECK:           "krnl.call"([[RES_3_]], [[SCORES_]], [[CST_2_]], [[CST_0_]], [[CST_2_]]) {funcName = "omTensorSort"} : (memref<1x1x6xindex>, memref<1x1x6xf32>, i64, i64, i64) -> ()
// CHECK-DAG:       [[RES_4_:%.+]] = memref.alloc() {{.*}}: memref<1x6x4xf32>
// CHECK-DAG:       [[LOOP_3_:%.+]]:2 = krnl.define_loops 2
// CHECK:           krnl.iterate([[LOOP_3_]]#0, [[LOOP_3_]]#1) with ([[LOOP_3_]]#0 -> [[I_6_:%.+]] = 0 to 1, [[LOOP_3_]]#1 -> [[I_7_:%.+]] = 0 to 6){
// CHECK:             [[VAR_15_2_:%.+]]:2 = krnl.get_induction_var_value([[LOOP_3_]]#0, [[LOOP_3_]]#1) : (!krnl.loop, !krnl.loop) -> (index, index)
// CHECK-DAG:         [[LOOP_1_:%.+]] = krnl.load [[BOXES_]]{{.}}[[VAR_15_2_]]#0, [[VAR_15_2_]]#1, [[CST_0_1_]]{{.}} : memref<1x6x4xf32>
// CHECK-DAG:         [[LOAD_RES_1_MEM_1_:%.+]] = krnl.load [[BOXES_]]{{.}}[[VAR_15_2_]]#0, [[VAR_15_2_]]#1, [[CST_1_1_]]{{.}} : memref<1x6x4xf32>
// CHECK-DAG:         [[LOAD_RES_2_MEM_2_:%.+]] = krnl.load [[BOXES_]]{{.}}[[VAR_15_2_]]#0, [[VAR_15_2_]]#1, [[CST_2_1_]]{{.}} : memref<1x6x4xf32>
// CHECK-DAG:         [[VAR_19_1_:%.+]] = krnl.load [[BOXES_]]{{.}}[[VAR_15_2_]]#0, [[VAR_15_2_]]#1, [[CST_3_]]{{.}} : memref<1x6x4xf32>
// CHECK:             [[VAR_20_1_:%.+]] = arith.cmpf ogt, [[LOAD_RES_1_MEM_1_]], [[VAR_19_1_]] : f32
// CHECK-DAG:         [[LOAD_SCORES_MEM_1_:%.+]] = arith.select [[VAR_20_1_]], [[VAR_19_1_]], [[LOAD_RES_1_MEM_1_]] : f32
// CHECK-DAG:         [[VAR_22_1_:%.+]] = arith.select [[VAR_20_1_]], [[LOAD_RES_1_MEM_1_]], [[VAR_19_1_]] : f32
// CHECK-DAG:         [[LOAD_RES_1_MEM_2_:%.+]] = arith.cmpf ogt, [[LOOP_1_]], [[LOAD_RES_2_MEM_2_]] : f32
// CHECK-NOT: separator of consecutive DAGs
// CHECK-DAG:         [[VAR_24_1_:%.+]] = arith.select [[LOAD_RES_1_MEM_2_]], [[LOAD_RES_2_MEM_2_]], [[LOOP_1_]] : f32
// CHECK-DAG:         [[VAR_25_1_:%.+]] = arith.select [[LOAD_RES_1_MEM_2_]], [[LOOP_1_]], [[LOAD_RES_2_MEM_2_]] : f32
// CHECK:             krnl.store [[VAR_24_1_]], [[RES_4_]]{{.}}[[VAR_15_2_]]#0, [[VAR_15_2_]]#1, [[CST_0_1_]]{{.}} : memref<1x6x4xf32>
// CHECK:             krnl.store [[LOAD_SCORES_MEM_1_]], [[RES_4_]]{{.}}[[VAR_15_2_]]#0, [[VAR_15_2_]]#1, [[CST_1_1_]]{{.}} : memref<1x6x4xf32>
// CHECK:             krnl.store [[VAR_25_1_]], [[RES_4_]]{{.}}[[VAR_15_2_]]#0, [[VAR_15_2_]]#1, [[CST_2_1_]]{{.}} : memref<1x6x4xf32>
// CHECK:             krnl.store [[VAR_22_1_]], [[RES_4_]]{{.}}[[VAR_15_2_]]#0, [[VAR_15_2_]]#1, [[CST_3_]]{{.}} : memref<1x6x4xf32>
// CHECK:           }
// CHECK:           [[RES_5_:%.+]] = memref.alloc([[LOAD_RES_MEM_1_]]) {{.*}}: memref<?x3xindex>
// CHECK:           krnl.memset [[RES_5_]], [[CST_minus_1_]] : memref<?x3xindex>
// CHECK:           [[RES_6_:%.+]] = memref.alloca() : memref<index>
// CHECK:           krnl.store [[CST_0_1_]], [[RES_6_]][] : memref<index>
// CHECK-DAG:       [[RES_7_:%.+]] = memref.alloca() : memref<index>
// CHECK-DAG:       [[LOOP_4_:%.+]]:2 = krnl.define_loops 2
// CHECK:           krnl.iterate([[LOOP_4_]]#0, [[LOOP_4_]]#1) with ([[LOOP_4_]]#0 -> [[I_8_:%.+]] = [[CST_0_1_]] to [[CST_1_1_]], [[LOOP_4_]]#1 -> [[I_9_:%.+]] = [[CST_0_1_]] to [[CST_1_1_]]){
// CHECK:             [[VAR_15_3_:%.+]]:2 = krnl.get_induction_var_value([[LOOP_4_]]#0, [[LOOP_4_]]#1) : (!krnl.loop, !krnl.loop) -> (index, index)
// CHECK:             krnl.store [[CST_0_1_]], [[RES_7_]][] : memref<index>
// CHECK:             [[RES_8_:%.+]] = memref.alloc() {{.*}}: memref<6xi1>
// CHECK:             krnl.memset [[RES_8_]], [[VAR_false_]] : memref<6xi1>
// CHECK:             [[LOOP_5_:%.+]] = krnl.define_loops 1
// CHECK:             krnl.iterate([[LOOP_5_]]) with ([[LOOP_5_]] -> [[I_10_:%.+]] = [[CST_0_1_]] to [[CST_6_]]){
// CHECK:               [[LOAD_RES_1_MEM_1_1_:%.+]] = krnl.get_induction_var_value([[LOOP_5_]]) : (!krnl.loop) -> index
// CHECK:               [[LOAD_RES_2_MEM_2_:%.+]] = krnl.load [[RES_3_]]{{.}}[[VAR_15_3_]]#0, [[VAR_15_3_]]#1, [[LOAD_RES_1_MEM_1_1_]]{{.}} : memref<1x1x6xindex>
// CHECK:               [[LOAD_SCORES_MEM_2_:%.+]] = krnl.load [[SCORES_]]{{.}}[[VAR_15_3_]]#0, [[VAR_15_3_]]#1, [[LOAD_RES_2_MEM_2_]]{{.}} : memref<1x1x6xf32>
// CHECK-DAG:           [[VAR_20_2_:%.+]] = arith.cmpf ogt, [[LOAD_SCORES_MEM_2_]], [[LOAD_SCORE_THRESHOLD_MEM_]] : f32
// CHECK-DAG:           [[LOAD_SCORES_MEM_1_:%.+]] = krnl.load [[RES_7_]][] : memref<index>
// CHECK-NOT: separator of consecutive DAGs
// CHECK-DAG:           [[VAR_22_2_:%.+]] = arith.cmpi slt, [[LOAD_SCORES_MEM_1_]], [[LOAD_RES_MEM_1_]] : index
// CHECK-DAG:           [[LOAD_RES_1_MEM_2_:%.+]] = krnl.load [[RES_8_]]{{.}}[[LOAD_RES_2_MEM_2_]]{{.}} : memref<6xi1>
// CHECK-NOT: separator of consecutive DAGs
// CHECK-DAG:           [[VAR_24_2_:%.+]] = arith.cmpi eq, [[LOAD_RES_1_MEM_2_]], [[VAR_false_]] : i1
// CHECK-DAG:           [[VAR_25_2_:%.+]] = arith.andi [[VAR_20_2_]], [[VAR_22_2_]] : i1
// CHECK:               [[VAR_26_:%.+]] = arith.andi [[VAR_25_2_]], [[VAR_24_2_]] : i1
// CHECK:               scf.if [[VAR_26_]] {
// CHECK-DAG:             [[LOAD_RES_4_MEM_:%.+]] = krnl.load [[RES_4_]]{{.}}[[VAR_15_3_]]#0, [[LOAD_RES_2_MEM_2_]], [[CST_0_1_]]{{.}} : memref<1x6x4xf32>
// CHECK-DAG:             [[LOAD_RES_4_MEM_1_:%.+]] = krnl.load [[RES_4_]]{{.}}[[VAR_15_3_]]#0, [[LOAD_RES_2_MEM_2_]], [[CST_1_1_]]{{.}} : memref<1x6x4xf32>
// CHECK-DAG:             [[LOAD_RES_4_MEM_2_:%.+]] = krnl.load [[RES_4_]]{{.}}[[VAR_15_3_]]#0, [[LOAD_RES_2_MEM_2_]], [[CST_2_1_]]{{.}} : memref<1x6x4xf32>
// CHECK-DAG:             [[LOAD_RES_4_MEM_3_:%.+]] = krnl.load [[RES_4_]]{{.}}[[VAR_15_3_]]#0, [[LOAD_RES_2_MEM_2_]], [[CST_3_]]{{.}} : memref<1x6x4xf32>
// CHECK-DAG:             [[LOAD_RES_6_MEM_:%.+]] = krnl.load [[RES_6_]][] : memref<index>
// CHECK:                 krnl.store [[VAR_15_3_]]#0, [[RES_5_]]{{.}}[[LOAD_RES_6_MEM_]], [[CST_0_1_]]{{.}} : memref<?x3xindex>
// CHECK:                 krnl.store [[VAR_15_3_]]#1, [[RES_5_]]{{.}}[[LOAD_RES_6_MEM_]], [[CST_1_1_]]{{.}} : memref<?x3xindex>
// CHECK:                 krnl.store [[LOAD_RES_2_MEM_2_]], [[RES_5_]]{{.}}[[LOAD_RES_6_MEM_]], [[CST_2_1_]]{{.}} : memref<?x3xindex>
// CHECK:                 [[VAR_32_:%.+]] = arith.addi [[LOAD_SCORES_MEM_1_]], [[CST_1_1_]] : index
// CHECK:                 krnl.store [[VAR_32_]], [[RES_7_]][] : memref<index>
// CHECK:                 [[VAR_33_:%.+]] = arith.addi [[LOAD_RES_6_MEM_]], [[CST_1_1_]] : index
// CHECK:                 krnl.store [[VAR_33_]], [[RES_6_]][] : memref<index>
// CHECK:                 [[LOOP_6_:%.+]] = krnl.define_loops 1
// CHECK:                 krnl.iterate([[LOOP_6_]]) with ([[LOOP_6_]] -> [[I_11_:%.+]] = [[CST_0_1_]] to [[CST_6_]]){
// CHECK:                   [[VAR_35_:%.+]] = krnl.get_induction_var_value([[LOOP_6_]]) : (!krnl.loop) -> index
// CHECK:                   [[LOAD_RES_8_MEM_:%.+]] = krnl.load [[RES_8_]]{{.}}[[VAR_35_]]{{.}} : memref<6xi1>
// CHECK:                   [[VAR_37_:%.+]] = arith.cmpi eq, [[LOAD_RES_8_MEM_]], [[VAR_false_]] : i1
// CHECK:                   scf.if [[VAR_37_]] {
// CHECK-DAG:                 [[LOAD_RES_4_MEM_4_:%.+]] = krnl.load [[RES_4_]]{{.}}[[VAR_15_3_]]#0, [[VAR_35_]], [[CST_0_1_]]{{.}} : memref<1x6x4xf32>
// CHECK-DAG:                 [[LOAD_RES_4_MEM_5_:%.+]] = krnl.load [[RES_4_]]{{.}}[[VAR_15_3_]]#0, [[VAR_35_]], [[CST_1_1_]]{{.}} : memref<1x6x4xf32>
// CHECK-DAG:                 [[LOAD_RES_4_MEM_6_:%.+]] = krnl.load [[RES_4_]]{{.}}[[VAR_15_3_]]#0, [[VAR_35_]], [[CST_2_1_]]{{.}} : memref<1x6x4xf32>
// CHECK-DAG:                 [[LOAD_RES_4_MEM_7_:%.+]] = krnl.load [[RES_4_]]{{.}}[[VAR_15_3_]]#0, [[VAR_35_]], [[CST_3_]]{{.}} : memref<1x6x4xf32>
// CHECK-DAG:                 [[VAR_42_:%.+]] = arith.subf [[LOAD_RES_4_MEM_2_]], [[LOAD_RES_4_MEM_]] : f32
// CHECK-DAG:                 [[VAR_43_:%.+]] = arith.subf [[LOAD_RES_4_MEM_3_]], [[LOAD_RES_4_MEM_1_]] : f32
// CHECK-NOT: separator of consecutive DAGs
// CHECK-DAG:                 [[VAR_44_:%.+]] = arith.mulf [[VAR_42_]], [[VAR_43_]] : f32
// CHECK-DAG:                 [[VAR_45_:%.+]] = arith.subf [[LOAD_RES_4_MEM_6_]], [[LOAD_RES_4_MEM_4_]] : f32
// CHECK-DAG:                 [[VAR_46_:%.+]] = arith.subf [[LOAD_RES_4_MEM_7_]], [[LOAD_RES_4_MEM_5_]] : f32
// CHECK-NOT: separator of consecutive DAGs
// CHECK-DAG:                 [[VAR_47_:%.+]] = arith.mulf [[VAR_45_]], [[VAR_46_]] : f32
// CHECK-DAG:                 [[VAR_48_:%.+]] = arith.maxf [[LOAD_RES_4_MEM_1_]], [[LOAD_RES_4_MEM_5_]] : f32
// CHECK-DAG:                 [[VAR_49_:%.+]] = arith.maxf [[LOAD_RES_4_MEM_]], [[LOAD_RES_4_MEM_4_]] : f32
// CHECK-DAG:                 [[VAR_50_:%.+]] = arith.minf [[LOAD_RES_4_MEM_3_]], [[LOAD_RES_4_MEM_7_]] : f32
// CHECK-DAG:                 [[VAR_51_:%.+]] = arith.minf [[LOAD_RES_4_MEM_2_]], [[LOAD_RES_4_MEM_6_]] : f32
// CHECK-NOT: separator of consecutive DAGs
// CHECK-DAG:                 [[VAR_52_:%.+]] = arith.subf [[VAR_50_]], [[VAR_48_]] : f32
// CHECK-DAG:                 [[VAR_53_:%.+]] = arith.subf [[VAR_51_]], [[VAR_49_]] : f32
// CHECK-NOT: separator of consecutive DAGs
// CHECK-DAG:                 [[VAR_54_:%.+]] = arith.maxf [[VAR_52_]], [[CST_0_dot_000000_]] : f32
// CHECK-DAG:                 [[VAR_55_:%.+]] = arith.maxf [[VAR_53_]], [[CST_0_dot_000000_]] : f32
// CHECK-NOT: separator of consecutive DAGs
// CHECK-DAG:                 [[VAR_56_:%.+]] = arith.mulf [[VAR_54_]], [[VAR_55_]] : f32
// CHECK-DAG:                 [[VAR_57_:%.+]] = arith.addf [[VAR_44_]], [[VAR_47_]] : f32
// CHECK:                     [[VAR_58_:%.+]] = arith.subf [[VAR_57_]], [[VAR_56_]] : f32
// CHECK:                     [[VAR_59_:%.+]] = arith.addf [[VAR_58_]], [[CST_9_dot_99999993_]] : f32
// CHECK:                     [[VAR_60_:%.+]] = arith.divf [[VAR_56_]], [[VAR_59_]] : f32
// CHECK:                     [[VAR_61_:%.+]] = arith.cmpf oge, [[VAR_60_]], [[LOAD_IOU_THRESHOLD_MEM_]] : f32
// CHECK:                     scf.if [[VAR_61_]] {
// CHECK:                       krnl.store [[VAR_true_]], [[RES_8_]]{{.}}[[VAR_35_]]{{.}} : memref<6xi1>
// CHECK:                     }
// CHECK:                   }
// CHECK:                 }
// CHECK:               }
// CHECK:             }
// CHECK:           }
// CHECK:           [[LOAD_RES_6_MEM_1_:%.+]] = krnl.load [[RES_6_]][] : memref<index>
// CHECK-DAG:       [[RES_9_:%.+]] = memref.alloc([[LOAD_RES_6_MEM_1_]]) {{.*}}: memref<?x3xi64>
// CHECK-DAG:       [[LOOP_7_:%.+]]:2 = krnl.define_loops 2
// CHECK:           krnl.iterate([[LOOP_7_]]#0, [[LOOP_7_]]#1) with ([[LOOP_7_]]#0 -> [[I_12_:%.+]] = [[CST_0_1_]] to [[LOAD_RES_6_MEM_1_]], [[LOOP_7_]]#1 -> [[I_13_:%.+]] = [[CST_0_1_]] to [[CST_3_]]){
// CHECK:             [[VAR_15_4_:%.+]]:2 = krnl.get_induction_var_value([[LOOP_7_]]#0, [[LOOP_7_]]#1) : (!krnl.loop, !krnl.loop) -> (index, index)
// CHECK:             [[LOOP_5_:%.+]] = krnl.load [[RES_5_]]{{.}}[[VAR_15_4_]]#0, [[VAR_15_4_]]#1] : memref<?x3xindex>
// CHECK:             [[LOAD_RES_1_MEM_1_1_:%.+]] = arith.index_cast [[LOOP_5_]] : index to i64
// CHECK:             krnl.store [[LOAD_RES_1_MEM_1_1_]], [[RES_9_]]{{.}}[[VAR_15_4_]]#0, [[VAR_15_4_]]#1] : memref<?x3xi64>
// CHECK:           }
// CHECK:           return [[RES_9_]] : memref<?x3xi64>
// CHECK:         }
}

// -----

func.func @test_nonmaxsuppression_two_batches(%arg0: tensor<2x6x4xf32>, %arg1: tensor<2x1x6xf32>, %arg2: tensor<1xi64>, %arg3: tensor<1xf32>, %arg4: tensor<1xf32>) -> tensor<?x3xi64> attributes {input_names = ["boxes", "scores", "max_output_boxes_per_class", "iou_threshold", "score_threshold"], output_names = ["selected_indices"]} {
  %0 = "onnx.NonMaxSuppression"(%arg0, %arg1, %arg2, %arg3, %arg4) : (tensor<2x6x4xf32>, tensor<2x1x6xf32>, tensor<1xi64>, tensor<1xf32>, tensor<1xf32>) -> tensor<?x3xi64>
  return %0 : tensor<?x3xi64>

<<<<<<< HEAD
// CHECK-DAG:   [[MAP_0_:#.+]] = affine_map<()[s0] -> (s0 * 2)>
// CHECK-LABEL:  func.func @test_nonmaxsuppression_two_batches
=======
// CHECK-DAG: [[MAP_0_:#.+]] = affine_map<(d0) -> (d0 + 1)>
// CHECK-DAG: [[MAP_1_:#.+]] = affine_map<()[s0] -> (s0 * 2)>
// CHECK-LABEL:  func @test_nonmaxsuppression_two_batches
>>>>>>> 3e76df03
// CHECK-SAME:   ([[BOXES_:%.+]]: memref<2x6x4xf32>, [[SCORES_:%.+]]: memref<2x1x6xf32>, [[MAX_OUTPUT_BOXES_PER_CLASS_:%.+]]: memref<1xi64>, [[IOU_THRESHOLD_:%.+]]: memref<1xf32>, [[SCORE_THRESHOLD_:%.+]]: memref<1xf32>) -> memref<?x3xi64> attributes {input_names = ["boxes", "scores", "max_output_boxes_per_class", "iou_threshold", "score_threshold"], output_names = ["selected_indices"]} {
// CHECK-DAG:       [[CST_9_dot_99999993_:%.+]] = arith.constant 9.99999993E-9 : f32
// CHECK-DAG:       [[CST_0_dot_000000_:%.+]] = arith.constant 0.000000e+00 : f32
// CHECK-DAG:       [[CST_minus_1_:%.+]] = arith.constant -1 : index
// CHECK-DAG:       [[CST_0_:%.+]] = arith.constant 0 : i64
// CHECK-DAG:       [[CST_2_:%.+]] = arith.constant 2 : i64
// CHECK-DAG:       [[VAR_true_:%.+]] = arith.constant true
// CHECK-DAG:       [[VAR_false_:%.+]] = arith.constant false
// CHECK-DAG:       [[CST_3_:%.+]] = arith.constant 3 : index
// CHECK-DAG:       [[CST_6_:%.+]] = arith.constant 6 : index
// CHECK-DAG:       [[CST_1_1_:%.+]] = arith.constant 1 : index
// CHECK-DAG:       [[CST_2_1_:%.+]] = arith.constant 2 : index
// CHECK-DAG:       [[CST_0_1_:%.+]] = arith.constant 0 : index
// CHECK-NOT: separator of consecutive DAGs
// CHECK-DAG:       [[LOAD_MAX_OUTPUT_BOXES_PER_CLASS_MEM_:%.+]] = krnl.load [[MAX_OUTPUT_BOXES_PER_CLASS_]]{{.}}[[CST_0_1_]]{{.}} : memref<1xi64>
// CHECK-DAG:       [[LOAD_SCORE_THRESHOLD_MEM_:%.+]] = krnl.load [[SCORE_THRESHOLD_]]{{.}}[[CST_0_1_]]{{.}} : memref<1xf32>
// CHECK-DAG:       [[LOAD_IOU_THRESHOLD_MEM_:%.+]] = krnl.load [[IOU_THRESHOLD_]]{{.}}[[CST_0_1_]]{{.}} : memref<1xf32>
// CHECK-DAG:       [[RES_:%.+]] = memref.alloca() : memref<index>
// CHECK:           [[VAR_3_:%.+]] = arith.index_cast [[LOAD_MAX_OUTPUT_BOXES_PER_CLASS_MEM_]] : i64 to index
// CHECK:           [[VAR_4_:%.+]] = arith.minsi [[VAR_3_]], [[CST_6_]] : index
// CHECK:           krnl.store [[VAR_4_]], [[RES_]][] : memref<index>
// CHECK-DAG:       [[RES_1_:%.+]] = memref.alloca() : memref<index>
// CHECK-DAG:       [[RES_2_:%.+]] = memref.alloca() : memref<index>
// CHECK:           krnl.store [[CST_0_1_]], [[RES_2_]][] : memref<index>
// CHECK:           [[LOOP_0_:%.+]]:2 = krnl.define_loops 2
// CHECK:           krnl.iterate([[LOOP_0_]]#0, [[LOOP_0_]]#1) with ([[LOOP_0_]]#0 -> [[I_0_:%.+]] = [[CST_0_1_]] to [[CST_2_1_]], [[LOOP_0_]]#1 -> [[I_1_:%.+]] = [[CST_0_1_]] to [[CST_1_1_]]){
// CHECK:             [[VAR_16_:%.+]]:2 = krnl.get_induction_var_value([[LOOP_0_]]#0, [[LOOP_0_]]#1) : (!krnl.loop, !krnl.loop) -> (index, index)
// CHECK:             krnl.store [[CST_0_1_]], [[RES_1_]][] : memref<index>
// CHECK:             [[LOOP_1_:%.+]] = krnl.define_loops 1
// CHECK:             krnl.iterate([[LOOP_1_]]) with ([[LOOP_1_]] -> [[I_2_:%.+]] = [[CST_0_1_]] to [[CST_6_]]){
// CHECK:               [[VAR_21_:%.+]] = krnl.get_induction_var_value([[LOOP_1_]]) : (!krnl.loop) -> index
// CHECK:               [[LOAD_SCORES_MEM_:%.+]] = krnl.load [[SCORES_]]{{.}}[[VAR_16_]]#0, [[VAR_16_]]#1, [[VAR_21_]]{{.}} : memref<2x1x6xf32>
// CHECK-DAG:           [[VAR_23_:%.+]] = arith.cmpf ogt, [[LOAD_SCORES_MEM_]], [[LOAD_SCORE_THRESHOLD_MEM_]] : f32
// CHECK-DAG:           [[LOAD_RES_1_MEM_:%.+]] = krnl.load [[RES_1_]][] : memref<index>
// CHECK:               [[VAR_25_:%.+]] = arith.addi [[LOAD_RES_1_MEM_]], [[CST_1_1_]] : index
// CHECK:               [[VAR_26_:%.+]] = arith.select [[VAR_23_]], [[VAR_25_]], [[LOAD_RES_1_MEM_]] : index
// CHECK:               krnl.store [[VAR_26_]], [[RES_1_]][] : memref<index>
// CHECK:             }
// CHECK-DAG:         [[LOAD_RES_1_MEM_1_:%.+]] = krnl.load [[RES_1_]][] : memref<index>
// CHECK-DAG:         [[LOAD_RES_2_MEM_:%.+]] = krnl.load [[RES_2_]][] : memref<index>
// CHECK:             [[VAR_20_:%.+]] = arith.maxsi [[LOAD_RES_1_MEM_1_]], [[LOAD_RES_2_MEM_]] : index
// CHECK:             krnl.store [[VAR_20_]], [[RES_2_]][] : memref<index>
// CHECK:           }
// CHECK-DAG:       [[LOAD_RES_MEM_:%.+]] = krnl.load [[RES_]][] : memref<index>
// CHECK-DAG:       [[LOAD_RES_2_MEM_1_:%.+]] = krnl.load [[RES_2_]][] : memref<index>
// CHECK:           [[VAR_8_:%.+]] = arith.minsi [[LOAD_RES_MEM_]], [[LOAD_RES_2_MEM_1_]] : index
// CHECK:           krnl.store [[VAR_8_]], [[RES_]][] : memref<index>
// CHECK-DAG:       [[LOAD_RES_MEM_1_:%.+]] = krnl.load [[RES_]][] : memref<index>
// CHECK-DAG:       [[RES_3_:%.+]] = memref.alloc() {{.*}}: memref<2x1x6xindex>
// CHECK-DAG:       [[LOOP_2_:%.+]]:3 = krnl.define_loops 3
// CHECK:           krnl.iterate([[LOOP_2_]]#0, [[LOOP_2_]]#1, [[LOOP_2_]]#2) with ([[LOOP_2_]]#0 -> [[I_3_:%.+]] = 0 to 2, [[LOOP_2_]]#1 -> [[I_4_:%.+]] = 0 to 1, [[LOOP_2_]]#2 -> [[I_5_:%.+]] = 0 to 6){
<<<<<<< HEAD
// CHECK:             [[VAR_16_1_:%.+]]:3 = krnl.get_induction_var_value([[LOOP_2_]]#0, [[LOOP_2_]]#1, [[LOOP_2_]]#2) : (!krnl.loop, !krnl.loop, !krnl.loop) -> (index, index, index)
// CHECK:             krnl.store [[VAR_16_1_]]#2, [[RES_3_]]{{.}}[[VAR_16_1_]]#0, [[VAR_16_1_]]#1, [[VAR_16_1_]]#2] : memref<2x1x6xindex>
=======
// CHECK:             [[VAR_24_1_:%.+]]:3 = krnl.get_induction_var_value([[LOOP_2_]]#0, [[LOOP_2_]]#1, [[LOOP_2_]]#2) : (!krnl.loop, !krnl.loop, !krnl.loop) -> (index, index, index)
// CHECK:             krnl.store [[VAR_24_1_]]#2, [[RES_3_]]{{.}}[[VAR_24_1_]]#0, [[VAR_24_1_]]#1, [[VAR_24_1_]]#2] : memref<2x1x6xindex>
// CHECK:           }
// CHECK:           [[LOOP_3_:%.+]]:3 = krnl.define_loops 3
// CHECK:           krnl.iterate([[LOOP_3_]]#0, [[LOOP_3_]]#1, [[LOOP_3_]]#2) with ([[LOOP_3_]]#0 -> [[I_6_:%.+]] = 0 to 2, [[LOOP_3_]]#1 -> [[I_7_:%.+]] = 0 to 1, [[LOOP_3_]]#2 -> [[I_8_:%.+]] = 0 to 5){
// CHECK-DAG:         [[VAR_24_2_:%.+]]:3 = krnl.get_induction_var_value([[LOOP_3_]]#0, [[LOOP_3_]]#1, [[LOOP_3_]]#2) : (!krnl.loop, !krnl.loop, !krnl.loop) -> (index, index, index)
// CHECK-DAG:         [[LOOP_4_:%.+]] = krnl.define_loops 1
// CHECK:             krnl.iterate([[LOOP_4_]]) with ([[LOOP_4_]] -> [[I_9_:%.+]] = [[MAP_0_]]([[VAR_24_2_]]#2) to 6){
// CHECK-DAG:           [[LOOP_1_:%.+]] = krnl.get_induction_var_value([[LOOP_4_]]) : (!krnl.loop) -> index
// CHECK-DAG:           [[LOAD_RES_2_MEM_1_:%.+]] = krnl.load [[RES_3_]]{{.}}[[VAR_24_2_]]#0, [[VAR_24_2_]]#1, [[VAR_24_2_]]#2] : memref<2x1x6xindex>
// CHECK-NOT: separator of consecutive DAGs
// CHECK-DAG:           [[LOAD_RES_1_MEM_2_:%.+]] = krnl.load [[RES_3_]]{{.}}[[VAR_24_2_]]#0, [[VAR_24_2_]]#1, [[LOOP_1_]]{{.}} : memref<2x1x6xindex>
// CHECK-DAG:           [[LOAD_SCORES_MEM_1_:%.+]] = krnl.load [[SCORES_]]{{.}}[[VAR_24_2_]]#0, [[VAR_24_2_]]#1, [[LOAD_RES_2_MEM_1_]]{{.}} : memref<2x1x6xf32>
// CHECK:               [[LOAD_SCORES_MEM_2_:%.+]] = krnl.load [[SCORES_]]{{.}}[[VAR_24_2_]]#0, [[VAR_24_2_]]#1, [[LOAD_RES_1_MEM_2_]]{{.}} : memref<2x1x6xf32>
// CHECK:               [[LOAD_SCORES_MEM_3_:%.+]] = arith.cmpf olt, [[LOAD_SCORES_MEM_1_]], [[LOAD_SCORES_MEM_2_]] : f32
// CHECK:               scf.if [[LOAD_SCORES_MEM_3_]] {
// CHECK:                 krnl.store [[LOAD_RES_1_MEM_2_]], [[RES_3_]]{{.}}[[VAR_24_2_]]#0, [[VAR_24_2_]]#1, [[VAR_24_2_]]#2] : memref<2x1x6xindex>
// CHECK:                 krnl.store [[LOAD_RES_2_MEM_1_]], [[RES_3_]]{{.}}[[VAR_24_2_]]#0, [[VAR_24_2_]]#1, [[LOOP_1_]]{{.}} : memref<2x1x6xindex>
// CHECK:               }
// CHECK:             }
>>>>>>> 3e76df03
// CHECK:           }
// CHECK:           "krnl.call"([[RES_3_]], [[SCORES_]], [[CST_2_]], [[CST_0_]], [[CST_2_]]) {funcName = "omTensorSort"} : (memref<2x1x6xindex>, memref<2x1x6xf32>, i64, i64, i64) -> ()
// CHECK-DAG:       [[RES_4_:%.+]] = memref.alloc() {{.*}}: memref<2x6x4xf32>
// CHECK-DAG:       [[LOOP_3_:%.+]]:2 = krnl.define_loops 2
// CHECK:           krnl.iterate([[LOOP_3_]]#0, [[LOOP_3_]]#1) with ([[LOOP_3_]]#0 -> [[I_6_:%.+]] = 0 to 2, [[LOOP_3_]]#1 -> [[I_7_:%.+]] = 0 to 6){
// CHECK:             [[VAR_16_2_:%.+]]:2 = krnl.get_induction_var_value([[LOOP_3_]]#0, [[LOOP_3_]]#1) : (!krnl.loop, !krnl.loop) -> (index, index)
// CHECK-DAG:         [[LOOP_1_:%.+]] = krnl.load [[BOXES_]]{{.}}[[VAR_16_2_]]#0, [[VAR_16_2_]]#1, [[CST_0_1_]]{{.}} : memref<2x6x4xf32>
// CHECK-DAG:         [[LOAD_RES_1_MEM_1_:%.+]] = krnl.load [[BOXES_]]{{.}}[[VAR_16_2_]]#0, [[VAR_16_2_]]#1, [[CST_1_1_]]{{.}} : memref<2x6x4xf32>
// CHECK-DAG:         [[LOAD_RES_2_MEM_2_:%.+]] = krnl.load [[BOXES_]]{{.}}[[VAR_16_2_]]#0, [[VAR_16_2_]]#1, [[CST_2_1_]]{{.}} : memref<2x6x4xf32>
// CHECK-DAG:         [[VAR_20_1_:%.+]] = krnl.load [[BOXES_]]{{.}}[[VAR_16_2_]]#0, [[VAR_16_2_]]#1, [[CST_3_]]{{.}} : memref<2x6x4xf32>
// CHECK:             [[VAR_21_1_:%.+]] = arith.cmpf ogt, [[LOAD_RES_1_MEM_1_]], [[VAR_20_1_]] : f32
// CHECK-DAG:         [[LOAD_SCORES_MEM_1_:%.+]] = arith.select [[VAR_21_1_]], [[VAR_20_1_]], [[LOAD_RES_1_MEM_1_]] : f32
// CHECK-DAG:         [[VAR_23_1_:%.+]] = arith.select [[VAR_21_1_]], [[LOAD_RES_1_MEM_1_]], [[VAR_20_1_]] : f32
// CHECK-DAG:         [[LOAD_RES_1_MEM_2_:%.+]] = arith.cmpf ogt, [[LOOP_1_]], [[LOAD_RES_2_MEM_2_]] : f32
// CHECK-NOT: separator of consecutive DAGs
// CHECK-DAG:         [[VAR_25_1_:%.+]] = arith.select [[LOAD_RES_1_MEM_2_]], [[LOAD_RES_2_MEM_2_]], [[LOOP_1_]] : f32
// CHECK-DAG:         [[VAR_26_1_:%.+]] = arith.select [[LOAD_RES_1_MEM_2_]], [[LOOP_1_]], [[LOAD_RES_2_MEM_2_]] : f32
// CHECK:             krnl.store [[VAR_25_1_]], [[RES_4_]]{{.}}[[VAR_16_2_]]#0, [[VAR_16_2_]]#1, [[CST_0_1_]]{{.}} : memref<2x6x4xf32>
// CHECK:             krnl.store [[LOAD_SCORES_MEM_1_]], [[RES_4_]]{{.}}[[VAR_16_2_]]#0, [[VAR_16_2_]]#1, [[CST_1_1_]]{{.}} : memref<2x6x4xf32>
// CHECK:             krnl.store [[VAR_26_1_]], [[RES_4_]]{{.}}[[VAR_16_2_]]#0, [[VAR_16_2_]]#1, [[CST_2_1_]]{{.}} : memref<2x6x4xf32>
// CHECK:             krnl.store [[VAR_23_1_]], [[RES_4_]]{{.}}[[VAR_16_2_]]#0, [[VAR_16_2_]]#1, [[CST_3_]]{{.}} : memref<2x6x4xf32>
// CHECK:           }
<<<<<<< HEAD
// CHECK:           [[VAR_12_:%.+]] = affine.apply [[MAP_0_]](){{.}}[[LOAD_RES_MEM_1_]]{{.}}
// CHECK:           [[RES_5_:%.+]] = memref.alloc([[VAR_12_]]) {{.*}}: memref<?x3xindex>
// CHECK:           krnl.memset [[RES_5_]], [[CST_minus_1_]] : memref<?x3xindex>
=======
// CHECK:           [[VAR_17_:%.+]] = affine.apply [[MAP_1_]](){{.}}[[LOAD_RES_MEM_1_]]{{.}}
// CHECK:           [[RES_5_:%.+]] = memref.alloc([[VAR_17_]]) {{.*}}: memref<?x3xindex>
// CHECK:           krnl.memset [[RES_5_]], [[VAR_c_minus_1_]] : memref<?x3xindex>
>>>>>>> 3e76df03
// CHECK:           [[RES_6_:%.+]] = memref.alloca() : memref<index>
// CHECK:           krnl.store [[CST_0_1_]], [[RES_6_]][] : memref<index>
// CHECK-DAG:       [[RES_7_:%.+]] = memref.alloca() : memref<index>
// CHECK-DAG:       [[LOOP_4_:%.+]]:2 = krnl.define_loops 2
// CHECK:           krnl.iterate([[LOOP_4_]]#0, [[LOOP_4_]]#1) with ([[LOOP_4_]]#0 -> [[I_8_:%.+]] = [[CST_0_1_]] to [[CST_2_1_]], [[LOOP_4_]]#1 -> [[I_9_:%.+]] = [[CST_0_1_]] to [[CST_1_1_]]){
// CHECK:             [[VAR_16_3_:%.+]]:2 = krnl.get_induction_var_value([[LOOP_4_]]#0, [[LOOP_4_]]#1) : (!krnl.loop, !krnl.loop) -> (index, index)
// CHECK:             krnl.store [[CST_0_1_]], [[RES_7_]][] : memref<index>
// CHECK:             [[RES_8_:%.+]] = memref.alloc() {{.*}}: memref<6xi1>
// CHECK:             krnl.memset [[RES_8_]], [[VAR_false_]] : memref<6xi1>
// CHECK:             [[LOOP_5_:%.+]] = krnl.define_loops 1
// CHECK:             krnl.iterate([[LOOP_5_]]) with ([[LOOP_5_]] -> [[I_10_:%.+]] = [[CST_0_1_]] to [[CST_6_]]){
// CHECK:               [[LOAD_RES_1_MEM_1_1_:%.+]] = krnl.get_induction_var_value([[LOOP_5_]]) : (!krnl.loop) -> index
// CHECK:               [[LOAD_RES_2_MEM_2_:%.+]] = krnl.load [[RES_3_]]{{.}}[[VAR_16_3_]]#0, [[VAR_16_3_]]#1, [[LOAD_RES_1_MEM_1_1_]]{{.}} : memref<2x1x6xindex>
// CHECK:               [[LOAD_SCORES_MEM_2_:%.+]] = krnl.load [[SCORES_]]{{.}}[[VAR_16_3_]]#0, [[VAR_16_3_]]#1, [[LOAD_RES_2_MEM_2_]]{{.}} : memref<2x1x6xf32>
// CHECK-DAG:           [[VAR_21_2_:%.+]] = arith.cmpf ogt, [[LOAD_SCORES_MEM_2_]], [[LOAD_SCORE_THRESHOLD_MEM_]] : f32
// CHECK-DAG:           [[LOAD_SCORES_MEM_1_:%.+]] = krnl.load [[RES_7_]][] : memref<index>
// CHECK-NOT: separator of consecutive DAGs
// CHECK-DAG:           [[VAR_23_2_:%.+]] = arith.cmpi slt, [[LOAD_SCORES_MEM_1_]], [[LOAD_RES_MEM_1_]] : index
// CHECK-DAG:           [[LOAD_RES_1_MEM_2_:%.+]] = krnl.load [[RES_8_]]{{.}}[[LOAD_RES_2_MEM_2_]]{{.}} : memref<6xi1>
// CHECK-NOT: separator of consecutive DAGs
// CHECK-DAG:           [[VAR_25_2_:%.+]] = arith.cmpi eq, [[LOAD_RES_1_MEM_2_]], [[VAR_false_]] : i1
// CHECK-DAG:           [[VAR_26_2_:%.+]] = arith.andi [[VAR_21_2_]], [[VAR_23_2_]] : i1
// CHECK:               [[VAR_27_:%.+]] = arith.andi [[VAR_26_2_]], [[VAR_25_2_]] : i1
// CHECK:               scf.if [[VAR_27_]] {
// CHECK-DAG:             [[LOAD_RES_4_MEM_:%.+]] = krnl.load [[RES_4_]]{{.}}[[VAR_16_3_]]#0, [[LOAD_RES_2_MEM_2_]], [[CST_0_1_]]{{.}} : memref<2x6x4xf32>
// CHECK-DAG:             [[LOAD_RES_4_MEM_1_:%.+]] = krnl.load [[RES_4_]]{{.}}[[VAR_16_3_]]#0, [[LOAD_RES_2_MEM_2_]], [[CST_1_1_]]{{.}} : memref<2x6x4xf32>
// CHECK-DAG:             [[LOAD_RES_4_MEM_2_:%.+]] = krnl.load [[RES_4_]]{{.}}[[VAR_16_3_]]#0, [[LOAD_RES_2_MEM_2_]], [[CST_2_1_]]{{.}} : memref<2x6x4xf32>
// CHECK-DAG:             [[LOAD_RES_4_MEM_3_:%.+]] = krnl.load [[RES_4_]]{{.}}[[VAR_16_3_]]#0, [[LOAD_RES_2_MEM_2_]], [[CST_3_]]{{.}} : memref<2x6x4xf32>
// CHECK-DAG:             [[LOAD_RES_6_MEM_:%.+]] = krnl.load [[RES_6_]][] : memref<index>
// CHECK:                 krnl.store [[VAR_16_3_]]#0, [[RES_5_]]{{.}}[[LOAD_RES_6_MEM_]], [[CST_0_1_]]{{.}} : memref<?x3xindex>
// CHECK:                 krnl.store [[VAR_16_3_]]#1, [[RES_5_]]{{.}}[[LOAD_RES_6_MEM_]], [[CST_1_1_]]{{.}} : memref<?x3xindex>
// CHECK:                 krnl.store [[LOAD_RES_2_MEM_2_]], [[RES_5_]]{{.}}[[LOAD_RES_6_MEM_]], [[CST_2_1_]]{{.}} : memref<?x3xindex>
// CHECK:                 [[VAR_33_:%.+]] = arith.addi [[LOAD_SCORES_MEM_1_]], [[CST_1_1_]] : index
// CHECK:                 krnl.store [[VAR_33_]], [[RES_7_]][] : memref<index>
// CHECK:                 [[VAR_34_:%.+]] = arith.addi [[LOAD_RES_6_MEM_]], [[CST_1_1_]] : index
// CHECK:                 krnl.store [[VAR_34_]], [[RES_6_]][] : memref<index>
// CHECK:                 [[LOOP_6_:%.+]] = krnl.define_loops 1
// CHECK:                 krnl.iterate([[LOOP_6_]]) with ([[LOOP_6_]] -> [[I_11_:%.+]] = [[CST_0_1_]] to [[CST_6_]]){
// CHECK:                   [[VAR_36_:%.+]] = krnl.get_induction_var_value([[LOOP_6_]]) : (!krnl.loop) -> index
// CHECK:                   [[LOAD_RES_8_MEM_:%.+]] = krnl.load [[RES_8_]]{{.}}[[VAR_36_]]{{.}} : memref<6xi1>
// CHECK:                   [[VAR_38_:%.+]] = arith.cmpi eq, [[LOAD_RES_8_MEM_]], [[VAR_false_]] : i1
// CHECK:                   scf.if [[VAR_38_]] {
// CHECK-DAG:                 [[LOAD_RES_4_MEM_4_:%.+]] = krnl.load [[RES_4_]]{{.}}[[VAR_16_3_]]#0, [[VAR_36_]], [[CST_0_1_]]{{.}} : memref<2x6x4xf32>
// CHECK-DAG:                 [[LOAD_RES_4_MEM_5_:%.+]] = krnl.load [[RES_4_]]{{.}}[[VAR_16_3_]]#0, [[VAR_36_]], [[CST_1_1_]]{{.}} : memref<2x6x4xf32>
// CHECK-DAG:                 [[LOAD_RES_4_MEM_6_:%.+]] = krnl.load [[RES_4_]]{{.}}[[VAR_16_3_]]#0, [[VAR_36_]], [[CST_2_1_]]{{.}} : memref<2x6x4xf32>
// CHECK-DAG:                 [[LOAD_RES_4_MEM_7_:%.+]] = krnl.load [[RES_4_]]{{.}}[[VAR_16_3_]]#0, [[VAR_36_]], [[CST_3_]]{{.}} : memref<2x6x4xf32>
// CHECK-DAG:                 [[VAR_43_:%.+]] = arith.subf [[LOAD_RES_4_MEM_2_]], [[LOAD_RES_4_MEM_]] : f32
// CHECK-DAG:                 [[VAR_44_:%.+]] = arith.subf [[LOAD_RES_4_MEM_3_]], [[LOAD_RES_4_MEM_1_]] : f32
// CHECK-NOT: separator of consecutive DAGs
// CHECK-DAG:                 [[VAR_45_:%.+]] = arith.mulf [[VAR_43_]], [[VAR_44_]] : f32
// CHECK-DAG:                 [[VAR_46_:%.+]] = arith.subf [[LOAD_RES_4_MEM_6_]], [[LOAD_RES_4_MEM_4_]] : f32
// CHECK-DAG:                 [[VAR_47_:%.+]] = arith.subf [[LOAD_RES_4_MEM_7_]], [[LOAD_RES_4_MEM_5_]] : f32
// CHECK-NOT: separator of consecutive DAGs
// CHECK-DAG:                 [[VAR_48_:%.+]] = arith.mulf [[VAR_46_]], [[VAR_47_]] : f32
// CHECK-DAG:                 [[VAR_49_:%.+]] = arith.maxf [[LOAD_RES_4_MEM_1_]], [[LOAD_RES_4_MEM_5_]] : f32
// CHECK-DAG:                 [[VAR_50_:%.+]] = arith.maxf [[LOAD_RES_4_MEM_]], [[LOAD_RES_4_MEM_4_]] : f32
// CHECK-DAG:                 [[VAR_51_:%.+]] = arith.minf [[LOAD_RES_4_MEM_3_]], [[LOAD_RES_4_MEM_7_]] : f32
// CHECK-DAG:                 [[VAR_52_:%.+]] = arith.minf [[LOAD_RES_4_MEM_2_]], [[LOAD_RES_4_MEM_6_]] : f32
// CHECK-NOT: separator of consecutive DAGs
// CHECK-DAG:                 [[VAR_53_:%.+]] = arith.subf [[VAR_51_]], [[VAR_49_]] : f32
// CHECK-DAG:                 [[VAR_54_:%.+]] = arith.subf [[VAR_52_]], [[VAR_50_]] : f32
// CHECK-NOT: separator of consecutive DAGs
// CHECK-DAG:                 [[VAR_55_:%.+]] = arith.maxf [[VAR_53_]], [[CST_0_dot_000000_]] : f32
// CHECK-DAG:                 [[VAR_56_:%.+]] = arith.maxf [[VAR_54_]], [[CST_0_dot_000000_]] : f32
// CHECK-NOT: separator of consecutive DAGs
// CHECK-DAG:                 [[VAR_57_:%.+]] = arith.mulf [[VAR_55_]], [[VAR_56_]] : f32
// CHECK-DAG:                 [[VAR_58_:%.+]] = arith.addf [[VAR_45_]], [[VAR_48_]] : f32
// CHECK:                     [[VAR_59_:%.+]] = arith.subf [[VAR_58_]], [[VAR_57_]] : f32
// CHECK:                     [[VAR_60_:%.+]] = arith.addf [[VAR_59_]], [[CST_9_dot_99999993_]] : f32
// CHECK:                     [[VAR_61_:%.+]] = arith.divf [[VAR_57_]], [[VAR_60_]] : f32
// CHECK:                     [[VAR_62_:%.+]] = arith.cmpf oge, [[VAR_61_]], [[LOAD_IOU_THRESHOLD_MEM_]] : f32
// CHECK:                     scf.if [[VAR_62_]] {
// CHECK:                       krnl.store [[VAR_true_]], [[RES_8_]]{{.}}[[VAR_36_]]{{.}} : memref<6xi1>
// CHECK:                     }
// CHECK:                   }
// CHECK:                 }
// CHECK:               }
// CHECK:             }
// CHECK:           }
// CHECK:           [[LOAD_RES_6_MEM_1_:%.+]] = krnl.load [[RES_6_]][] : memref<index>
// CHECK-DAG:       [[RES_9_:%.+]] = memref.alloc([[LOAD_RES_6_MEM_1_]]) {{.*}}: memref<?x3xi64>
// CHECK-DAG:       [[LOOP_7_:%.+]]:2 = krnl.define_loops 2
// CHECK:           krnl.iterate([[LOOP_7_]]#0, [[LOOP_7_]]#1) with ([[LOOP_7_]]#0 -> [[I_12_:%.+]] = [[CST_0_1_]] to [[LOAD_RES_6_MEM_1_]], [[LOOP_7_]]#1 -> [[I_13_:%.+]] = [[CST_0_1_]] to [[CST_3_]]){
// CHECK:             [[VAR_16_4_:%.+]]:2 = krnl.get_induction_var_value([[LOOP_7_]]#0, [[LOOP_7_]]#1) : (!krnl.loop, !krnl.loop) -> (index, index)
// CHECK:             [[LOOP_5_:%.+]] = krnl.load [[RES_5_]]{{.}}[[VAR_16_4_]]#0, [[VAR_16_4_]]#1] : memref<?x3xindex>
// CHECK:             [[LOAD_RES_1_MEM_1_1_:%.+]] = arith.index_cast [[LOOP_5_]] : index to i64
// CHECK:             krnl.store [[LOAD_RES_1_MEM_1_1_]], [[RES_9_]]{{.}}[[VAR_16_4_]]#0, [[VAR_16_4_]]#1] : memref<?x3xi64>
// CHECK:           }
// CHECK:           return [[RES_9_]] : memref<?x3xi64>
// CHECK:         }
}

// -----

func.func @test_nonmaxsuppression_two_classes(%arg0: tensor<1x6x4xf32>, %arg1: tensor<1x2x6xf32>, %arg2: tensor<1xi64>, %arg3: tensor<1xf32>, %arg4: tensor<1xf32>) -> tensor<?x3xi64> attributes {input_names = ["boxes", "scores", "max_output_boxes_per_class", "iou_threshold", "score_threshold"], output_names = ["selected_indices"]} {
  %0 = "onnx.NonMaxSuppression"(%arg0, %arg1, %arg2, %arg3, %arg4) : (tensor<1x6x4xf32>, tensor<1x2x6xf32>, tensor<1xi64>, tensor<1xf32>, tensor<1xf32>) -> tensor<?x3xi64>
  return %0 : tensor<?x3xi64>

<<<<<<< HEAD
// CHECK-DAG:   [[MAP_0_:#.+]] = affine_map<()[s0] -> (s0 * 2)>
// CHECK-LABEL:  func.func @test_nonmaxsuppression_two_classes
=======
// CHECK-DAG: [[MAP_0_:#.+]] = affine_map<(d0) -> (d0 + 1)>
// CHECK-DAG: [[MAP_1_:#.+]] = affine_map<()[s0] -> (s0 * 2)>
// CHECK-LABEL:  func @test_nonmaxsuppression_two_classes
>>>>>>> 3e76df03
// CHECK-SAME:   ([[BOXES_:%.+]]: memref<1x6x4xf32>, [[SCORES_:%.+]]: memref<1x2x6xf32>, [[MAX_OUTPUT_BOXES_PER_CLASS_:%.+]]: memref<1xi64>, [[IOU_THRESHOLD_:%.+]]: memref<1xf32>, [[SCORE_THRESHOLD_:%.+]]: memref<1xf32>) -> memref<?x3xi64> attributes {input_names = ["boxes", "scores", "max_output_boxes_per_class", "iou_threshold", "score_threshold"], output_names = ["selected_indices"]} {
// CHECK-DAG:       [[CST_9_dot_99999993_:%.+]] = arith.constant 9.99999993E-9 : f32
// CHECK-DAG:       [[CST_0_dot_000000_:%.+]] = arith.constant 0.000000e+00 : f32
// CHECK-DAG:       [[CST_minus_1_:%.+]] = arith.constant -1 : index
// CHECK-DAG:       [[CST_0_:%.+]] = arith.constant 0 : i64
// CHECK-DAG:       [[CST_2_:%.+]] = arith.constant 2 : i64
// CHECK-DAG:       [[VAR_true_:%.+]] = arith.constant true
// CHECK-DAG:       [[VAR_false_:%.+]] = arith.constant false
// CHECK-DAG:       [[CST_3_:%.+]] = arith.constant 3 : index
// CHECK-DAG:       [[CST_6_:%.+]] = arith.constant 6 : index
// CHECK-DAG:       [[CST_2_1_:%.+]] = arith.constant 2 : index
// CHECK-DAG:       [[CST_1_1_:%.+]] = arith.constant 1 : index
// CHECK-DAG:       [[CST_0_1_:%.+]] = arith.constant 0 : index
// CHECK-NOT: separator of consecutive DAGs
// CHECK-DAG:       [[LOAD_MAX_OUTPUT_BOXES_PER_CLASS_MEM_:%.+]] = krnl.load [[MAX_OUTPUT_BOXES_PER_CLASS_]]{{.}}[[CST_0_1_]]{{.}} : memref<1xi64>
// CHECK-DAG:       [[LOAD_SCORE_THRESHOLD_MEM_:%.+]] = krnl.load [[SCORE_THRESHOLD_]]{{.}}[[CST_0_1_]]{{.}} : memref<1xf32>
// CHECK-DAG:       [[LOAD_IOU_THRESHOLD_MEM_:%.+]] = krnl.load [[IOU_THRESHOLD_]]{{.}}[[CST_0_1_]]{{.}} : memref<1xf32>
// CHECK-DAG:       [[RES_:%.+]] = memref.alloca() : memref<index>
// CHECK:           [[VAR_3_:%.+]] = arith.index_cast [[LOAD_MAX_OUTPUT_BOXES_PER_CLASS_MEM_]] : i64 to index
// CHECK:           [[VAR_4_:%.+]] = arith.minsi [[VAR_3_]], [[CST_6_]] : index
// CHECK:           krnl.store [[VAR_4_]], [[RES_]][] : memref<index>
// CHECK-DAG:       [[RES_1_:%.+]] = memref.alloca() : memref<index>
// CHECK-DAG:       [[RES_2_:%.+]] = memref.alloca() : memref<index>
// CHECK:           krnl.store [[CST_0_1_]], [[RES_2_]][] : memref<index>
// CHECK:           [[LOOP_0_:%.+]]:2 = krnl.define_loops 2
// CHECK:           krnl.iterate([[LOOP_0_]]#0, [[LOOP_0_]]#1) with ([[LOOP_0_]]#0 -> [[I_0_:%.+]] = [[CST_0_1_]] to [[CST_1_1_]], [[LOOP_0_]]#1 -> [[I_1_:%.+]] = [[CST_0_1_]] to [[CST_2_1_]]){
// CHECK:             [[VAR_16_:%.+]]:2 = krnl.get_induction_var_value([[LOOP_0_]]#0, [[LOOP_0_]]#1) : (!krnl.loop, !krnl.loop) -> (index, index)
// CHECK:             krnl.store [[CST_0_1_]], [[RES_1_]][] : memref<index>
// CHECK:             [[LOOP_1_:%.+]] = krnl.define_loops 1
// CHECK:             krnl.iterate([[LOOP_1_]]) with ([[LOOP_1_]] -> [[I_2_:%.+]] = [[CST_0_1_]] to [[CST_6_]]){
// CHECK:               [[VAR_21_:%.+]] = krnl.get_induction_var_value([[LOOP_1_]]) : (!krnl.loop) -> index
// CHECK:               [[LOAD_SCORES_MEM_:%.+]] = krnl.load [[SCORES_]]{{.}}[[VAR_16_]]#0, [[VAR_16_]]#1, [[VAR_21_]]{{.}} : memref<1x2x6xf32>
// CHECK-DAG:           [[VAR_23_:%.+]] = arith.cmpf ogt, [[LOAD_SCORES_MEM_]], [[LOAD_SCORE_THRESHOLD_MEM_]] : f32
// CHECK-DAG:           [[LOAD_RES_1_MEM_:%.+]] = krnl.load [[RES_1_]][] : memref<index>
// CHECK:               [[VAR_25_:%.+]] = arith.addi [[LOAD_RES_1_MEM_]], [[CST_1_1_]] : index
// CHECK:               [[VAR_26_:%.+]] = arith.select [[VAR_23_]], [[VAR_25_]], [[LOAD_RES_1_MEM_]] : index
// CHECK:               krnl.store [[VAR_26_]], [[RES_1_]][] : memref<index>
// CHECK:             }
// CHECK-DAG:         [[LOAD_RES_1_MEM_1_:%.+]] = krnl.load [[RES_1_]][] : memref<index>
// CHECK-DAG:         [[LOAD_RES_2_MEM_:%.+]] = krnl.load [[RES_2_]][] : memref<index>
// CHECK:             [[VAR_20_:%.+]] = arith.maxsi [[LOAD_RES_1_MEM_1_]], [[LOAD_RES_2_MEM_]] : index
// CHECK:             krnl.store [[VAR_20_]], [[RES_2_]][] : memref<index>
// CHECK:           }
// CHECK-DAG:       [[LOAD_RES_MEM_:%.+]] = krnl.load [[RES_]][] : memref<index>
// CHECK-DAG:       [[LOAD_RES_2_MEM_1_:%.+]] = krnl.load [[RES_2_]][] : memref<index>
// CHECK:           [[VAR_8_:%.+]] = arith.minsi [[LOAD_RES_MEM_]], [[LOAD_RES_2_MEM_1_]] : index
// CHECK:           krnl.store [[VAR_8_]], [[RES_]][] : memref<index>
// CHECK-DAG:       [[LOAD_RES_MEM_1_:%.+]] = krnl.load [[RES_]][] : memref<index>
// CHECK-DAG:       [[RES_3_:%.+]] = memref.alloc() {{.*}}: memref<1x2x6xindex>
// CHECK-DAG:       [[LOOP_2_:%.+]]:3 = krnl.define_loops 3
// CHECK:           krnl.iterate([[LOOP_2_]]#0, [[LOOP_2_]]#1, [[LOOP_2_]]#2) with ([[LOOP_2_]]#0 -> [[I_3_:%.+]] = 0 to 1, [[LOOP_2_]]#1 -> [[I_4_:%.+]] = 0 to 2, [[LOOP_2_]]#2 -> [[I_5_:%.+]] = 0 to 6){
<<<<<<< HEAD
// CHECK:             [[VAR_16_1_:%.+]]:3 = krnl.get_induction_var_value([[LOOP_2_]]#0, [[LOOP_2_]]#1, [[LOOP_2_]]#2) : (!krnl.loop, !krnl.loop, !krnl.loop) -> (index, index, index)
// CHECK:             krnl.store [[VAR_16_1_]]#2, [[RES_3_]]{{.}}[[VAR_16_1_]]#0, [[VAR_16_1_]]#1, [[VAR_16_1_]]#2] : memref<1x2x6xindex>
=======
// CHECK:             [[VAR_24_1_:%.+]]:3 = krnl.get_induction_var_value([[LOOP_2_]]#0, [[LOOP_2_]]#1, [[LOOP_2_]]#2) : (!krnl.loop, !krnl.loop, !krnl.loop) -> (index, index, index)
// CHECK:             krnl.store [[VAR_24_1_]]#2, [[RES_3_]]{{.}}[[VAR_24_1_]]#0, [[VAR_24_1_]]#1, [[VAR_24_1_]]#2] : memref<1x2x6xindex>
// CHECK:           }
// CHECK:           [[LOOP_3_:%.+]]:3 = krnl.define_loops 3
// CHECK:           krnl.iterate([[LOOP_3_]]#0, [[LOOP_3_]]#1, [[LOOP_3_]]#2) with ([[LOOP_3_]]#0 -> [[I_6_:%.+]] = 0 to 1, [[LOOP_3_]]#1 -> [[I_7_:%.+]] = 0 to 2, [[LOOP_3_]]#2 -> [[I_8_:%.+]] = 0 to 5){
// CHECK-DAG:         [[VAR_24_2_:%.+]]:3 = krnl.get_induction_var_value([[LOOP_3_]]#0, [[LOOP_3_]]#1, [[LOOP_3_]]#2) : (!krnl.loop, !krnl.loop, !krnl.loop) -> (index, index, index)
// CHECK-DAG:         [[LOOP_4_:%.+]] = krnl.define_loops 1
// CHECK:             krnl.iterate([[LOOP_4_]]) with ([[LOOP_4_]] -> [[I_9_:%.+]] = [[MAP_0_]]([[VAR_24_2_]]#2) to 6){
// CHECK-DAG:           [[LOOP_1_:%.+]] = krnl.get_induction_var_value([[LOOP_4_]]) : (!krnl.loop) -> index
// CHECK-DAG:           [[LOAD_RES_2_MEM_1_:%.+]] = krnl.load [[RES_3_]]{{.}}[[VAR_24_2_]]#0, [[VAR_24_2_]]#1, [[VAR_24_2_]]#2] : memref<1x2x6xindex>
// CHECK-NOT: separator of consecutive DAGs
// CHECK-DAG:           [[LOAD_RES_1_MEM_2_:%.+]] = krnl.load [[RES_3_]]{{.}}[[VAR_24_2_]]#0, [[VAR_24_2_]]#1, [[LOOP_1_]]{{.}} : memref<1x2x6xindex>
// CHECK-DAG:           [[LOAD_SCORES_MEM_1_:%.+]] = krnl.load [[SCORES_]]{{.}}[[VAR_24_2_]]#0, [[VAR_24_2_]]#1, [[LOAD_RES_2_MEM_1_]]{{.}} : memref<1x2x6xf32>
// CHECK:               [[LOAD_SCORES_MEM_2_:%.+]] = krnl.load [[SCORES_]]{{.}}[[VAR_24_2_]]#0, [[VAR_24_2_]]#1, [[LOAD_RES_1_MEM_2_]]{{.}} : memref<1x2x6xf32>
// CHECK:               [[LOAD_SCORES_MEM_3_:%.+]] = arith.cmpf olt, [[LOAD_SCORES_MEM_1_]], [[LOAD_SCORES_MEM_2_]] : f32
// CHECK:               scf.if [[LOAD_SCORES_MEM_3_]] {
// CHECK:                 krnl.store [[LOAD_RES_1_MEM_2_]], [[RES_3_]]{{.}}[[VAR_24_2_]]#0, [[VAR_24_2_]]#1, [[VAR_24_2_]]#2] : memref<1x2x6xindex>
// CHECK:                 krnl.store [[LOAD_RES_2_MEM_1_]], [[RES_3_]]{{.}}[[VAR_24_2_]]#0, [[VAR_24_2_]]#1, [[LOOP_1_]]{{.}} : memref<1x2x6xindex>
// CHECK:               }
// CHECK:             }
>>>>>>> 3e76df03
// CHECK:           }
// CHECK:           "krnl.call"([[RES_3_]], [[SCORES_]], [[CST_2_]], [[CST_0_]], [[CST_2_]]) {funcName = "omTensorSort"} : (memref<1x2x6xindex>, memref<1x2x6xf32>, i64, i64, i64) -> ()
// CHECK-DAG:       [[RES_4_:%.+]] = memref.alloc() {{.*}}: memref<1x6x4xf32>
// CHECK-DAG:       [[LOOP_3_:%.+]]:2 = krnl.define_loops 2
// CHECK:           krnl.iterate([[LOOP_3_]]#0, [[LOOP_3_]]#1) with ([[LOOP_3_]]#0 -> [[I_6_:%.+]] = 0 to 1, [[LOOP_3_]]#1 -> [[I_7_:%.+]] = 0 to 6){
// CHECK:             [[VAR_16_2_:%.+]]:2 = krnl.get_induction_var_value([[LOOP_3_]]#0, [[LOOP_3_]]#1) : (!krnl.loop, !krnl.loop) -> (index, index)
// CHECK-DAG:         [[LOOP_1_:%.+]] = krnl.load [[BOXES_]]{{.}}[[VAR_16_2_]]#0, [[VAR_16_2_]]#1, [[CST_0_1_]]{{.}} : memref<1x6x4xf32>
// CHECK-DAG:         [[LOAD_RES_1_MEM_1_:%.+]] = krnl.load [[BOXES_]]{{.}}[[VAR_16_2_]]#0, [[VAR_16_2_]]#1, [[CST_1_1_]]{{.}} : memref<1x6x4xf32>
// CHECK-DAG:         [[LOAD_RES_2_MEM_2_:%.+]] = krnl.load [[BOXES_]]{{.}}[[VAR_16_2_]]#0, [[VAR_16_2_]]#1, [[CST_2_1_]]{{.}} : memref<1x6x4xf32>
// CHECK-DAG:         [[VAR_20_1_:%.+]] = krnl.load [[BOXES_]]{{.}}[[VAR_16_2_]]#0, [[VAR_16_2_]]#1, [[CST_3_]]{{.}} : memref<1x6x4xf32>
// CHECK:             [[VAR_21_1_:%.+]] = arith.cmpf ogt, [[LOAD_RES_1_MEM_1_]], [[VAR_20_1_]] : f32
// CHECK-DAG:         [[LOAD_SCORES_MEM_1_:%.+]] = arith.select [[VAR_21_1_]], [[VAR_20_1_]], [[LOAD_RES_1_MEM_1_]] : f32
// CHECK-DAG:         [[VAR_23_1_:%.+]] = arith.select [[VAR_21_1_]], [[LOAD_RES_1_MEM_1_]], [[VAR_20_1_]] : f32
// CHECK-DAG:         [[LOAD_RES_1_MEM_2_:%.+]] = arith.cmpf ogt, [[LOOP_1_]], [[LOAD_RES_2_MEM_2_]] : f32
// CHECK-NOT: separator of consecutive DAGs
// CHECK-DAG:         [[VAR_25_1_:%.+]] = arith.select [[LOAD_RES_1_MEM_2_]], [[LOAD_RES_2_MEM_2_]], [[LOOP_1_]] : f32
// CHECK-DAG:         [[VAR_26_1_:%.+]] = arith.select [[LOAD_RES_1_MEM_2_]], [[LOOP_1_]], [[LOAD_RES_2_MEM_2_]] : f32
// CHECK:             krnl.store [[VAR_25_1_]], [[RES_4_]]{{.}}[[VAR_16_2_]]#0, [[VAR_16_2_]]#1, [[CST_0_1_]]{{.}} : memref<1x6x4xf32>
// CHECK:             krnl.store [[LOAD_SCORES_MEM_1_]], [[RES_4_]]{{.}}[[VAR_16_2_]]#0, [[VAR_16_2_]]#1, [[CST_1_1_]]{{.}} : memref<1x6x4xf32>
// CHECK:             krnl.store [[VAR_26_1_]], [[RES_4_]]{{.}}[[VAR_16_2_]]#0, [[VAR_16_2_]]#1, [[CST_2_1_]]{{.}} : memref<1x6x4xf32>
// CHECK:             krnl.store [[VAR_23_1_]], [[RES_4_]]{{.}}[[VAR_16_2_]]#0, [[VAR_16_2_]]#1, [[CST_3_]]{{.}} : memref<1x6x4xf32>
// CHECK:           }
<<<<<<< HEAD
// CHECK:           [[VAR_12_:%.+]] = affine.apply [[MAP_0_]](){{.}}[[LOAD_RES_MEM_1_]]{{.}}
// CHECK:           [[RES_5_:%.+]] = memref.alloc([[VAR_12_]]) {{.*}}: memref<?x3xindex>
// CHECK:           krnl.memset [[RES_5_]], [[CST_minus_1_]] : memref<?x3xindex>
=======
// CHECK:           [[VAR_17_:%.+]] = affine.apply [[MAP_1_]](){{.}}[[LOAD_RES_MEM_1_]]{{.}}
// CHECK:           [[RES_5_:%.+]] = memref.alloc([[VAR_17_]]) {{.*}}: memref<?x3xindex>
// CHECK:           krnl.memset [[RES_5_]], [[VAR_c_minus_1_]] : memref<?x3xindex>
>>>>>>> 3e76df03
// CHECK:           [[RES_6_:%.+]] = memref.alloca() : memref<index>
// CHECK:           krnl.store [[CST_0_1_]], [[RES_6_]][] : memref<index>
// CHECK-DAG:       [[RES_7_:%.+]] = memref.alloca() : memref<index>
// CHECK-DAG:       [[LOOP_4_:%.+]]:2 = krnl.define_loops 2
// CHECK:           krnl.iterate([[LOOP_4_]]#0, [[LOOP_4_]]#1) with ([[LOOP_4_]]#0 -> [[I_8_:%.+]] = [[CST_0_1_]] to [[CST_1_1_]], [[LOOP_4_]]#1 -> [[I_9_:%.+]] = [[CST_0_1_]] to [[CST_2_1_]]){
// CHECK:             [[VAR_16_3_:%.+]]:2 = krnl.get_induction_var_value([[LOOP_4_]]#0, [[LOOP_4_]]#1) : (!krnl.loop, !krnl.loop) -> (index, index)
// CHECK:             krnl.store [[CST_0_1_]], [[RES_7_]][] : memref<index>
// CHECK:             [[RES_8_:%.+]] = memref.alloc() {{.*}}: memref<6xi1>
// CHECK:             krnl.memset [[RES_8_]], [[VAR_false_]] : memref<6xi1>
// CHECK:             [[LOOP_5_:%.+]] = krnl.define_loops 1
// CHECK:             krnl.iterate([[LOOP_5_]]) with ([[LOOP_5_]] -> [[I_10_:%.+]] = [[CST_0_1_]] to [[CST_6_]]){
// CHECK:               [[LOAD_RES_1_MEM_1_1_:%.+]] = krnl.get_induction_var_value([[LOOP_5_]]) : (!krnl.loop) -> index
// CHECK:               [[LOAD_RES_2_MEM_2_:%.+]] = krnl.load [[RES_3_]]{{.}}[[VAR_16_3_]]#0, [[VAR_16_3_]]#1, [[LOAD_RES_1_MEM_1_1_]]{{.}} : memref<1x2x6xindex>
// CHECK:               [[LOAD_SCORES_MEM_2_:%.+]] = krnl.load [[SCORES_]]{{.}}[[VAR_16_3_]]#0, [[VAR_16_3_]]#1, [[LOAD_RES_2_MEM_2_]]{{.}} : memref<1x2x6xf32>
// CHECK-DAG:           [[VAR_21_2_:%.+]] = arith.cmpf ogt, [[LOAD_SCORES_MEM_2_]], [[LOAD_SCORE_THRESHOLD_MEM_]] : f32
// CHECK-DAG:           [[LOAD_SCORES_MEM_1_:%.+]] = krnl.load [[RES_7_]][] : memref<index>
// CHECK-NOT: separator of consecutive DAGs
// CHECK-DAG:           [[VAR_23_2_:%.+]] = arith.cmpi slt, [[LOAD_SCORES_MEM_1_]], [[LOAD_RES_MEM_1_]] : index
// CHECK-DAG:           [[LOAD_RES_1_MEM_2_:%.+]] = krnl.load [[RES_8_]]{{.}}[[LOAD_RES_2_MEM_2_]]{{.}} : memref<6xi1>
// CHECK-NOT: separator of consecutive DAGs
// CHECK-DAG:           [[VAR_25_2_:%.+]] = arith.cmpi eq, [[LOAD_RES_1_MEM_2_]], [[VAR_false_]] : i1
// CHECK-DAG:           [[VAR_26_2_:%.+]] = arith.andi [[VAR_21_2_]], [[VAR_23_2_]] : i1
// CHECK:               [[VAR_27_:%.+]] = arith.andi [[VAR_26_2_]], [[VAR_25_2_]] : i1
// CHECK:               scf.if [[VAR_27_]] {
// CHECK-DAG:             [[LOAD_RES_4_MEM_:%.+]] = krnl.load [[RES_4_]]{{.}}[[VAR_16_3_]]#0, [[LOAD_RES_2_MEM_2_]], [[CST_0_1_]]{{.}} : memref<1x6x4xf32>
// CHECK-DAG:             [[LOAD_RES_4_MEM_1_:%.+]] = krnl.load [[RES_4_]]{{.}}[[VAR_16_3_]]#0, [[LOAD_RES_2_MEM_2_]], [[CST_1_1_]]{{.}} : memref<1x6x4xf32>
// CHECK-DAG:             [[LOAD_RES_4_MEM_2_:%.+]] = krnl.load [[RES_4_]]{{.}}[[VAR_16_3_]]#0, [[LOAD_RES_2_MEM_2_]], [[CST_2_1_]]{{.}} : memref<1x6x4xf32>
// CHECK-DAG:             [[LOAD_RES_4_MEM_3_:%.+]] = krnl.load [[RES_4_]]{{.}}[[VAR_16_3_]]#0, [[LOAD_RES_2_MEM_2_]], [[CST_3_]]{{.}} : memref<1x6x4xf32>
// CHECK-DAG:             [[LOAD_RES_6_MEM_:%.+]] = krnl.load [[RES_6_]][] : memref<index>
// CHECK:                 krnl.store [[VAR_16_3_]]#0, [[RES_5_]]{{.}}[[LOAD_RES_6_MEM_]], [[CST_0_1_]]{{.}} : memref<?x3xindex>
// CHECK:                 krnl.store [[VAR_16_3_]]#1, [[RES_5_]]{{.}}[[LOAD_RES_6_MEM_]], [[CST_1_1_]]{{.}} : memref<?x3xindex>
// CHECK:                 krnl.store [[LOAD_RES_2_MEM_2_]], [[RES_5_]]{{.}}[[LOAD_RES_6_MEM_]], [[CST_2_1_]]{{.}} : memref<?x3xindex>
// CHECK:                 [[VAR_33_:%.+]] = arith.addi [[LOAD_SCORES_MEM_1_]], [[CST_1_1_]] : index
// CHECK:                 krnl.store [[VAR_33_]], [[RES_7_]][] : memref<index>
// CHECK:                 [[VAR_34_:%.+]] = arith.addi [[LOAD_RES_6_MEM_]], [[CST_1_1_]] : index
// CHECK:                 krnl.store [[VAR_34_]], [[RES_6_]][] : memref<index>
// CHECK:                 [[LOOP_6_:%.+]] = krnl.define_loops 1
// CHECK:                 krnl.iterate([[LOOP_6_]]) with ([[LOOP_6_]] -> [[I_11_:%.+]] = [[CST_0_1_]] to [[CST_6_]]){
// CHECK:                   [[VAR_36_:%.+]] = krnl.get_induction_var_value([[LOOP_6_]]) : (!krnl.loop) -> index
// CHECK:                   [[LOAD_RES_8_MEM_:%.+]] = krnl.load [[RES_8_]]{{.}}[[VAR_36_]]{{.}} : memref<6xi1>
// CHECK:                   [[VAR_38_:%.+]] = arith.cmpi eq, [[LOAD_RES_8_MEM_]], [[VAR_false_]] : i1
// CHECK:                   scf.if [[VAR_38_]] {
// CHECK-DAG:                 [[LOAD_RES_4_MEM_4_:%.+]] = krnl.load [[RES_4_]]{{.}}[[VAR_16_3_]]#0, [[VAR_36_]], [[CST_0_1_]]{{.}} : memref<1x6x4xf32>
// CHECK-DAG:                 [[LOAD_RES_4_MEM_5_:%.+]] = krnl.load [[RES_4_]]{{.}}[[VAR_16_3_]]#0, [[VAR_36_]], [[CST_1_1_]]{{.}} : memref<1x6x4xf32>
// CHECK-DAG:                 [[LOAD_RES_4_MEM_6_:%.+]] = krnl.load [[RES_4_]]{{.}}[[VAR_16_3_]]#0, [[VAR_36_]], [[CST_2_1_]]{{.}} : memref<1x6x4xf32>
// CHECK-DAG:                 [[LOAD_RES_4_MEM_7_:%.+]] = krnl.load [[RES_4_]]{{.}}[[VAR_16_3_]]#0, [[VAR_36_]], [[CST_3_]]{{.}} : memref<1x6x4xf32>
// CHECK-DAG:                 [[VAR_43_:%.+]] = arith.subf [[LOAD_RES_4_MEM_2_]], [[LOAD_RES_4_MEM_]] : f32
// CHECK-DAG:                 [[VAR_44_:%.+]] = arith.subf [[LOAD_RES_4_MEM_3_]], [[LOAD_RES_4_MEM_1_]] : f32
// CHECK-NOT: separator of consecutive DAGs
// CHECK-DAG:                 [[VAR_45_:%.+]] = arith.mulf [[VAR_43_]], [[VAR_44_]] : f32
// CHECK-DAG:                 [[VAR_46_:%.+]] = arith.subf [[LOAD_RES_4_MEM_6_]], [[LOAD_RES_4_MEM_4_]] : f32
// CHECK-DAG:                 [[VAR_47_:%.+]] = arith.subf [[LOAD_RES_4_MEM_7_]], [[LOAD_RES_4_MEM_5_]] : f32
// CHECK-NOT: separator of consecutive DAGs
// CHECK-DAG:                 [[VAR_48_:%.+]] = arith.mulf [[VAR_46_]], [[VAR_47_]] : f32
// CHECK-DAG:                 [[VAR_49_:%.+]] = arith.maxf [[LOAD_RES_4_MEM_1_]], [[LOAD_RES_4_MEM_5_]] : f32
// CHECK-DAG:                 [[VAR_50_:%.+]] = arith.maxf [[LOAD_RES_4_MEM_]], [[LOAD_RES_4_MEM_4_]] : f32
// CHECK-DAG:                 [[VAR_51_:%.+]] = arith.minf [[LOAD_RES_4_MEM_3_]], [[LOAD_RES_4_MEM_7_]] : f32
// CHECK-DAG:                 [[VAR_52_:%.+]] = arith.minf [[LOAD_RES_4_MEM_2_]], [[LOAD_RES_4_MEM_6_]] : f32
// CHECK-NOT: separator of consecutive DAGs
// CHECK-DAG:                 [[VAR_53_:%.+]] = arith.subf [[VAR_51_]], [[VAR_49_]] : f32
// CHECK-DAG:                 [[VAR_54_:%.+]] = arith.subf [[VAR_52_]], [[VAR_50_]] : f32
// CHECK-NOT: separator of consecutive DAGs
// CHECK-DAG:                 [[VAR_55_:%.+]] = arith.maxf [[VAR_53_]], [[CST_0_dot_000000_]] : f32
// CHECK-DAG:                 [[VAR_56_:%.+]] = arith.maxf [[VAR_54_]], [[CST_0_dot_000000_]] : f32
// CHECK-NOT: separator of consecutive DAGs
// CHECK-DAG:                 [[VAR_57_:%.+]] = arith.mulf [[VAR_55_]], [[VAR_56_]] : f32
// CHECK-DAG:                 [[VAR_58_:%.+]] = arith.addf [[VAR_45_]], [[VAR_48_]] : f32
// CHECK:                     [[VAR_59_:%.+]] = arith.subf [[VAR_58_]], [[VAR_57_]] : f32
// CHECK:                     [[VAR_60_:%.+]] = arith.addf [[VAR_59_]], [[CST_9_dot_99999993_]] : f32
// CHECK:                     [[VAR_61_:%.+]] = arith.divf [[VAR_57_]], [[VAR_60_]] : f32
// CHECK:                     [[VAR_62_:%.+]] = arith.cmpf oge, [[VAR_61_]], [[LOAD_IOU_THRESHOLD_MEM_]] : f32
// CHECK:                     scf.if [[VAR_62_]] {
// CHECK:                       krnl.store [[VAR_true_]], [[RES_8_]]{{.}}[[VAR_36_]]{{.}} : memref<6xi1>
// CHECK:                     }
// CHECK:                   }
// CHECK:                 }
// CHECK:               }
// CHECK:             }
// CHECK:           }
// CHECK:           [[LOAD_RES_6_MEM_1_:%.+]] = krnl.load [[RES_6_]][] : memref<index>
// CHECK-DAG:       [[RES_9_:%.+]] = memref.alloc([[LOAD_RES_6_MEM_1_]]) {{.*}}: memref<?x3xi64>
// CHECK-DAG:       [[LOOP_7_:%.+]]:2 = krnl.define_loops 2
// CHECK:           krnl.iterate([[LOOP_7_]]#0, [[LOOP_7_]]#1) with ([[LOOP_7_]]#0 -> [[I_12_:%.+]] = [[CST_0_1_]] to [[LOAD_RES_6_MEM_1_]], [[LOOP_7_]]#1 -> [[I_13_:%.+]] = [[CST_0_1_]] to [[CST_3_]]){
// CHECK:             [[VAR_16_4_:%.+]]:2 = krnl.get_induction_var_value([[LOOP_7_]]#0, [[LOOP_7_]]#1) : (!krnl.loop, !krnl.loop) -> (index, index)
// CHECK:             [[LOOP_5_:%.+]] = krnl.load [[RES_5_]]{{.}}[[VAR_16_4_]]#0, [[VAR_16_4_]]#1] : memref<?x3xindex>
// CHECK:             [[LOAD_RES_1_MEM_1_1_:%.+]] = arith.index_cast [[LOOP_5_]] : index to i64
// CHECK:             krnl.store [[LOAD_RES_1_MEM_1_1_]], [[RES_9_]]{{.}}[[VAR_16_4_]]#0, [[VAR_16_4_]]#1] : memref<?x3xi64>
// CHECK:           }
// CHECK:           return [[RES_9_]] : memref<?x3xi64>
// CHECK:         }
}

// -----

func.func @test_nonmaxsuppression_unknown_dims(%arg0: tensor<?x?x?xf32>, %arg1: tensor<?x?x?xf32>, %arg2: tensor<1xi64>, %arg3: tensor<1xf32>, %arg4: tensor<1xf32>) -> tensor<*xi64> {
  %0 = "onnx.NonMaxSuppression"(%arg0, %arg1, %arg2, %arg3, %arg4) {center_point_box = 1 : si64} : (tensor<?x?x?xf32>, tensor<?x?x?xf32>, tensor<1xi64>, tensor<1xf32>, tensor<1xf32>) -> tensor<*xi64>
  return %0 : tensor<*xi64>

<<<<<<< HEAD
// CHECK-DAG:   [[MAP_0_:#.+]] = affine_map<(d0) -> (d0)>
// CHECK-DAG:   [[MAP_1_:#.+]] = affine_map<(d0, d1) -> (d1)>
// CHECK-DAG:   [[MAP_2_:#.+]] = affine_map<(d0, d1, d2) -> (d2)>
// CHECK-LABEL:  func.func @test_nonmaxsuppression_unknown_dims
=======
// CHECK-DAG: [[MAP_0_:#.+]] = affine_map<(d0) -> (d0)>
// CHECK-DAG: [[MAP_1_:#.+]] = affine_map<(d0, d1) -> (d1)>
// CHECK-DAG: [[MAP_2_:#.+]] = affine_map<(d0, d1, d2) -> (d2)>
// CHECK-DAG: [[MAP_3_:#.+]] = affine_map<(d0, d1, d2) -> (d0)>
// CHECK-DAG: [[MAP_4_:#.+]] = affine_map<(d0, d1, d2) -> (d1)>
// CHECK-DAG: [[MAP_5_:#.+]] = affine_map<(d0, d1, d2) -> (d2 - 1)>
// CHECK-DAG: [[MAP_6_:#.+]] = affine_map<(d0, d1, d2, d3) -> (d3 + 1)>
// CHECK-DAG: [[MAP_7_:#.+]] = affine_map<(d0, d1, d2, d3) -> (d2)>
// CHECK-LABEL:  func @test_nonmaxsuppression_unknown_dims
>>>>>>> 3e76df03
// CHECK-SAME:   ([[BOXES_:%.+]]: memref<?x?x?xf32>, [[SCORES_:%.+]]: memref<?x?x?xf32>, [[MAX_OUTPUT_BOXES_PER_CLASS_:%.+]]: memref<1xi64>, [[IOU_THRESHOLD_:%.+]]: memref<1xf32>, [[SCORE_THRESHOLD_:%.+]]: memref<1xf32>) -> memref<?x3xi64> {
// CHECK-DAG:       [[CST_9_dot_99999993_:%.+]] = arith.constant 9.99999993E-9 : f32
// CHECK-DAG:       [[CST_0_dot_000000_:%.+]] = arith.constant 0.000000e+00 : f32
// CHECK-DAG:       [[CST_2_dot_000000_:%.+]] = arith.constant 2.000000e+00 : f32
// CHECK-DAG:       [[CST_minus_1_:%.+]] = arith.constant -1 : index
// CHECK-DAG:       [[CST_0_:%.+]] = arith.constant 0 : i64
// CHECK-DAG:       [[CST_2_:%.+]] = arith.constant 2 : i64
// CHECK-DAG:       [[VAR_true_:%.+]] = arith.constant true
// CHECK-DAG:       [[VAR_false_:%.+]] = arith.constant false
// CHECK-DAG:       [[CST_3_:%.+]] = arith.constant 3 : index
// CHECK-DAG:       [[CST_2_1_:%.+]] = arith.constant 2 : index
// CHECK-DAG:       [[CST_1_1_:%.+]] = arith.constant 1 : index
// CHECK-DAG:       [[CST_0_1_:%.+]] = arith.constant 0 : index
// CHECK-NOT: separator of consecutive DAGs
// CHECK-DAG:       [[LOAD_MAX_OUTPUT_BOXES_PER_CLASS_MEM_:%.+]] = krnl.load [[MAX_OUTPUT_BOXES_PER_CLASS_]]{{.}}[[CST_0_1_]]{{.}} : memref<1xi64>
// CHECK-DAG:       [[LOAD_SCORE_THRESHOLD_MEM_:%.+]] = krnl.load [[SCORE_THRESHOLD_]]{{.}}[[CST_0_1_]]{{.}} : memref<1xf32>
// CHECK-DAG:       [[LOAD_IOU_THRESHOLD_MEM_:%.+]] = krnl.load [[IOU_THRESHOLD_]]{{.}}[[CST_0_1_]]{{.}} : memref<1xf32>
// CHECK-DAG:       [[VAR_dim_:%.+]] = memref.dim [[SCORES_]], [[CST_0_1_]] : memref<?x?x?xf32>
// CHECK-DAG:       [[VAR_dim_2_:%.+]] = memref.dim [[SCORES_]], [[CST_1_1_]] : memref<?x?x?xf32>
// CHECK-DAG:       [[VAR_dim_3_:%.+]] = memref.dim [[SCORES_]], [[CST_2_1_]] : memref<?x?x?xf32>
// CHECK-DAG:       [[RES_:%.+]] = memref.alloca() : memref<index>
// CHECK:           [[VAR_3_:%.+]] = arith.index_cast [[LOAD_MAX_OUTPUT_BOXES_PER_CLASS_MEM_]] : i64 to index
// CHECK:           [[VAR_4_:%.+]] = arith.minsi [[VAR_3_]], [[VAR_dim_3_]] : index
// CHECK:           krnl.store [[VAR_4_]], [[RES_]][] : memref<index>
// CHECK-DAG:       [[VAR_dim_4_:%.+]] = memref.dim [[SCORES_]], [[CST_0_1_]] : memref<?x?x?xf32>
// CHECK-DAG:       [[VAR_dim_5_:%.+]] = memref.dim [[SCORES_]], [[CST_1_1_]] : memref<?x?x?xf32>
// CHECK-DAG:       [[VAR_dim_6_:%.+]] = memref.dim [[SCORES_]], [[CST_2_1_]] : memref<?x?x?xf32>
// CHECK-DAG:       [[RES_1_:%.+]] = memref.alloca() : memref<index>
// CHECK-DAG:       [[RES_2_:%.+]] = memref.alloca() : memref<index>
// CHECK:           krnl.store [[CST_0_1_]], [[RES_2_]][] : memref<index>
// CHECK:           [[LOOP_0_:%.+]]:2 = krnl.define_loops 2
// CHECK:           krnl.iterate([[LOOP_0_]]#0, [[LOOP_0_]]#1) with ([[LOOP_0_]]#0 -> [[I_0_:%.+]] = [[CST_0_1_]] to [[VAR_dim_4_]], [[LOOP_0_]]#1 -> [[I_1_:%.+]] = [[CST_0_1_]] to [[VAR_dim_5_]]){
// CHECK:             [[VAR_16_:%.+]]:2 = krnl.get_induction_var_value([[LOOP_0_]]#0, [[LOOP_0_]]#1) : (!krnl.loop, !krnl.loop) -> (index, index)
// CHECK:             krnl.store [[CST_0_1_]], [[RES_1_]][] : memref<index>
// CHECK:             [[LOOP_1_:%.+]] = krnl.define_loops 1
// CHECK:             krnl.iterate([[LOOP_1_]]) with ([[LOOP_1_]] -> [[I_2_:%.+]] = [[CST_0_1_]] to [[VAR_dim_6_]]){
// CHECK:               [[VAR_21_:%.+]] = krnl.get_induction_var_value([[LOOP_1_]]) : (!krnl.loop) -> index
// CHECK:               [[LOAD_SCORES_MEM_:%.+]] = krnl.load [[SCORES_]]{{.}}[[VAR_16_]]#0, [[VAR_16_]]#1, [[VAR_21_]]{{.}} : memref<?x?x?xf32>
// CHECK-DAG:           [[VAR_23_:%.+]] = arith.cmpf ogt, [[LOAD_SCORES_MEM_]], [[LOAD_SCORE_THRESHOLD_MEM_]] : f32
// CHECK-DAG:           [[LOAD_RES_1_MEM_:%.+]] = krnl.load [[RES_1_]][] : memref<index>
// CHECK:               [[VAR_25_:%.+]] = arith.addi [[LOAD_RES_1_MEM_]], [[CST_1_1_]] : index
// CHECK:               [[VAR_26_:%.+]] = arith.select [[VAR_23_]], [[VAR_25_]], [[LOAD_RES_1_MEM_]] : index
// CHECK:               krnl.store [[VAR_26_]], [[RES_1_]][] : memref<index>
// CHECK:             }
// CHECK-DAG:         [[LOAD_RES_1_MEM_1_:%.+]] = krnl.load [[RES_1_]][] : memref<index>
// CHECK-DAG:         [[LOAD_RES_2_MEM_:%.+]] = krnl.load [[RES_2_]][] : memref<index>
// CHECK:             [[VAR_20_:%.+]] = arith.maxsi [[LOAD_RES_1_MEM_1_]], [[LOAD_RES_2_MEM_]] : index
// CHECK:             krnl.store [[VAR_20_]], [[RES_2_]][] : memref<index>
// CHECK:           }
// CHECK-DAG:       [[LOAD_RES_MEM_:%.+]] = krnl.load [[RES_]][] : memref<index>
// CHECK-DAG:       [[LOAD_RES_2_MEM_1_:%.+]] = krnl.load [[RES_2_]][] : memref<index>
// CHECK:           [[VAR_8_:%.+]] = arith.minsi [[LOAD_RES_MEM_]], [[LOAD_RES_2_MEM_1_]] : index
// CHECK:           krnl.store [[VAR_8_]], [[RES_]][] : memref<index>
// CHECK-DAG:       [[LOAD_RES_MEM_1_:%.+]] = krnl.load [[RES_]][] : memref<index>
// CHECK-DAG:       [[VAR_dim_9_:%.+]] = memref.dim [[SCORES_]], [[CST_0_1_]] : memref<?x?x?xf32>
// CHECK-DAG:       [[VAR_dim_10_:%.+]] = memref.dim [[SCORES_]], [[CST_1_1_]] : memref<?x?x?xf32>
// CHECK-DAG:       [[VAR_dim_11_:%.+]] = memref.dim [[SCORES_]], [[CST_2_1_]] : memref<?x?x?xf32>
// CHECK-NOT: separator of consecutive DAGs
// CHECK-DAG:       [[RES_3_:%.+]] = memref.alloc([[VAR_dim_9_]], [[VAR_dim_10_]], [[VAR_dim_11_]]) {{.*}}: memref<?x?x?xindex>
// CHECK-DAG:       [[LOOP_2_:%.+]]:3 = krnl.define_loops 3
<<<<<<< HEAD
// CHECK:           krnl.iterate([[LOOP_2_]]#0, [[LOOP_2_]]#1, [[LOOP_2_]]#2) with ([[LOOP_2_]]#0 -> [[I_3_:%.+]] = 0 to [[MAP_0_]]([[VAR_dim_9_]]), [[LOOP_2_]]#1 -> [[I_4_:%.+]] = 0 to [[MAP_0_]]1([[VAR_dim_9_]], [[VAR_dim_10_]]), [[LOOP_2_]]#2 -> [[I_5_:%.+]] = 0 to [[MAP_0_]]2([[VAR_dim_9_]], [[VAR_dim_10_]], [[VAR_dim_11_]])){
// CHECK:             [[VAR_16_1_:%.+]]:3 = krnl.get_induction_var_value([[LOOP_2_]]#0, [[LOOP_2_]]#1, [[LOOP_2_]]#2) : (!krnl.loop, !krnl.loop, !krnl.loop) -> (index, index, index)
// CHECK:             krnl.store [[VAR_16_1_]]#2, [[RES_3_]]{{.}}[[VAR_16_1_]]#0, [[VAR_16_1_]]#1, [[VAR_16_1_]]#2] : memref<?x?x?xindex>
// CHECK:           }
// CHECK:           "krnl.call"([[RES_3_]], [[SCORES_]], [[CST_2_]], [[CST_0_]], [[CST_2_]]) {funcName = "omTensorSort"} : (memref<?x?x?xindex>, memref<?x?x?xf32>, i64, i64, i64) -> ()
// CHECK:           [[VAR_11_:%.+]] = arith.muli [[VAR_dim_]], [[VAR_dim_]]_2 : index
// CHECK:           [[VAR_12_:%.+]] = arith.muli [[VAR_11_]], [[LOAD_RES_MEM_1_]] : index
// CHECK:           [[RES_4_:%.+]] = memref.alloc([[VAR_12_]]) {{.*}}: memref<?x3xindex>
// CHECK:           krnl.memset [[RES_4_]], [[CST_minus_1_]] : memref<?x3xindex>
=======
// CHECK:           krnl.iterate([[LOOP_2_]]#0, [[LOOP_2_]]#1, [[LOOP_2_]]#2) with ([[LOOP_2_]]#0 -> [[I_3_:%.+]] = 0 to [[MAP_0_]]([[VAR_18_]]), [[LOOP_2_]]#1 -> [[I_4_:%.+]] = 0 to [[MAP_1_]]([[VAR_18_]], [[VAR_19_]]), [[LOOP_2_]]#2 -> [[I_5_:%.+]] = 0 to [[MAP_2_]]([[VAR_18_]], [[VAR_19_]], [[VAR_20_]])){
// CHECK:             [[VAR_32_1_:%.+]]:3 = krnl.get_induction_var_value([[LOOP_2_]]#0, [[LOOP_2_]]#1, [[LOOP_2_]]#2) : (!krnl.loop, !krnl.loop, !krnl.loop) -> (index, index, index)
// CHECK:             krnl.store [[VAR_32_1_]]#2, [[RES_3_]]{{.}}[[VAR_32_1_]]#0, [[VAR_32_1_]]#1, [[VAR_32_1_]]#2] : memref<?x?x?xindex>
// CHECK:           }
// CHECK:           [[LOOP_3_:%.+]]:3 = krnl.define_loops 3
// CHECK:           krnl.iterate([[LOOP_3_]]#0, [[LOOP_3_]]#1, [[LOOP_3_]]#2) with ([[LOOP_3_]]#0 -> [[I_6_:%.+]] = 0 to [[MAP_3_]]([[VAR_18_]], [[VAR_19_]], [[VAR_20_]]), [[LOOP_3_]]#1 -> [[I_7_:%.+]] = 0 to [[MAP_4_]]([[VAR_18_]], [[VAR_19_]], [[VAR_20_]]), [[LOOP_3_]]#2 -> [[I_8_:%.+]] = 0 to [[MAP_5_]]([[VAR_18_]], [[VAR_19_]], [[VAR_20_]])){
// CHECK-DAG:         [[VAR_32_2_:%.+]]:3 = krnl.get_induction_var_value([[LOOP_3_]]#0, [[LOOP_3_]]#1, [[LOOP_3_]]#2) : (!krnl.loop, !krnl.loop, !krnl.loop) -> (index, index, index)
// CHECK-DAG:         [[LOOP_4_:%.+]] = krnl.define_loops 1
// CHECK:             krnl.iterate([[LOOP_4_]]) with ([[LOOP_4_]] -> [[I_9_:%.+]] = [[MAP_6_]]([[VAR_18_]], [[VAR_19_]], [[VAR_20_]], [[VAR_32_2_]]#2) to [[MAP_7_]]([[VAR_18_]], [[VAR_19_]], [[VAR_20_]], [[VAR_32_2_]]#2)){
// CHECK-DAG:           [[LOOP_1_:%.+]] = krnl.get_induction_var_value([[LOOP_4_]]) : (!krnl.loop) -> index
// CHECK-DAG:           [[LOAD_RES_2_MEM_1_:%.+]] = krnl.load [[RES_3_]]{{.}}[[VAR_32_2_]]#0, [[VAR_32_2_]]#1, [[VAR_32_2_]]#2] : memref<?x?x?xindex>
// CHECK-NOT: separator of consecutive DAGs
// CHECK-DAG:           [[LOAD_RES_1_MEM_2_:%.+]] = krnl.load [[RES_3_]]{{.}}[[VAR_32_2_]]#0, [[VAR_32_2_]]#1, [[LOOP_1_]]{{.}} : memref<?x?x?xindex>
// CHECK-DAG:           [[LOAD_SCORES_MEM_1_:%.+]] = krnl.load [[SCORES_]]{{.}}[[VAR_32_2_]]#0, [[VAR_32_2_]]#1, [[LOAD_RES_2_MEM_1_]]{{.}} : memref<?x?x?xf32>
// CHECK:               [[LOAD_SCORES_MEM_2_:%.+]] = krnl.load [[SCORES_]]{{.}}[[VAR_32_2_]]#0, [[VAR_32_2_]]#1, [[LOAD_RES_1_MEM_2_]]{{.}} : memref<?x?x?xf32>
// CHECK:               [[LOAD_SCORES_MEM_3_:%.+]] = arith.cmpf olt, [[LOAD_SCORES_MEM_1_]], [[LOAD_SCORES_MEM_2_]] : f32
// CHECK:               scf.if [[LOAD_SCORES_MEM_3_]] {
// CHECK:                 krnl.store [[LOAD_RES_1_MEM_2_]], [[RES_3_]]{{.}}[[VAR_32_2_]]#0, [[VAR_32_2_]]#1, [[VAR_32_2_]]#2] : memref<?x?x?xindex>
// CHECK:                 krnl.store [[LOAD_RES_2_MEM_1_]], [[RES_3_]]{{.}}[[VAR_32_2_]]#0, [[VAR_32_2_]]#1, [[LOOP_1_]]{{.}} : memref<?x?x?xindex>
// CHECK:               }
// CHECK:             }
// CHECK:           }
// CHECK:           [[VAR_24_:%.+]] = arith.muli [[VAR_3_]], [[VAR_4_]] : index
// CHECK:           [[VAR_25_:%.+]] = arith.muli [[VAR_24_]], [[LOAD_RES_MEM_1_]] : index
// CHECK:           [[RES_4_:%.+]] = memref.alloc([[VAR_25_]]) {{.*}}: memref<?x3xindex>
// CHECK:           krnl.memset [[RES_4_]], [[VAR_c_minus_1_]] : memref<?x3xindex>
>>>>>>> 3e76df03
// CHECK:           [[RES_5_:%.+]] = memref.alloca() : memref<index>
// CHECK:           krnl.store [[CST_0_1_]], [[RES_5_]][] : memref<index>
// CHECK-DAG:       [[RES_6_:%.+]] = memref.alloca() : memref<index>
// CHECK-DAG:       [[LOOP_3_:%.+]]:2 = krnl.define_loops 2
// CHECK:           krnl.iterate([[LOOP_3_]]#0, [[LOOP_3_]]#1) with ([[LOOP_3_]]#0 -> [[I_6_:%.+]] = [[CST_0_1_]] to [[VAR_dim_]], [[LOOP_3_]]#1 -> [[I_7_:%.+]] = [[CST_0_1_]] to [[VAR_dim_]]_2){
// CHECK:             [[VAR_16_2_:%.+]]:2 = krnl.get_induction_var_value([[LOOP_3_]]#0, [[LOOP_3_]]#1) : (!krnl.loop, !krnl.loop) -> (index, index)
// CHECK:             krnl.store [[CST_0_1_]], [[RES_6_]][] : memref<index>
// CHECK:             [[RES_7_:%.+]] = memref.alloc([[VAR_dim_3_]]) {{.*}}: memref<?xi1>
// CHECK:             krnl.memset [[RES_7_]], [[VAR_false_]] : memref<?xi1>
// CHECK:             [[LOOP_4_:%.+]] = krnl.define_loops 1
// CHECK:             krnl.iterate([[LOOP_4_]]) with ([[LOOP_4_]] -> [[I_8_:%.+]] = [[CST_0_1_]] to [[VAR_dim_3_]]){
// CHECK:               [[LOAD_RES_1_MEM_1_:%.+]] = krnl.get_induction_var_value([[LOOP_4_]]) : (!krnl.loop) -> index
// CHECK:               [[LOAD_RES_2_MEM_2_:%.+]] = krnl.load [[RES_3_]]{{.}}[[VAR_16_2_]]#0, [[VAR_16_2_]]#1, [[LOAD_RES_1_MEM_1_]]{{.}} : memref<?x?x?xindex>
// CHECK:               [[LOAD_SCORES_MEM_1_:%.+]] = krnl.load [[SCORES_]]{{.}}[[VAR_16_2_]]#0, [[VAR_16_2_]]#1, [[LOAD_RES_2_MEM_2_]]{{.}} : memref<?x?x?xf32>
// CHECK-DAG:           [[VAR_21_1_:%.+]] = arith.cmpf ogt, [[LOAD_SCORES_MEM_1_]], [[LOAD_SCORE_THRESHOLD_MEM_]] : f32
// CHECK-DAG:           [[LOAD_SCORES_MEM_2_:%.+]] = krnl.load [[RES_6_]][] : memref<index>
// CHECK-NOT: separator of consecutive DAGs
// CHECK-DAG:           [[VAR_23_1_:%.+]] = arith.cmpi slt, [[LOAD_SCORES_MEM_2_]], [[LOAD_RES_MEM_1_]] : index
// CHECK-DAG:           [[LOAD_RES_1_MEM_2_:%.+]] = krnl.load [[RES_7_]]{{.}}[[LOAD_RES_2_MEM_2_]]{{.}} : memref<?xi1>
// CHECK-NOT: separator of consecutive DAGs
// CHECK-DAG:           [[VAR_25_1_:%.+]] = arith.cmpi eq, [[LOAD_RES_1_MEM_2_]], [[VAR_false_]] : i1
// CHECK-DAG:           [[VAR_26_1_:%.+]] = arith.andi [[VAR_21_1_]], [[VAR_23_1_]] : i1
// CHECK:               [[VAR_27_:%.+]] = arith.andi [[VAR_26_1_]], [[VAR_25_1_]] : i1
// CHECK:               scf.if [[VAR_27_]] {
// CHECK-DAG:             [[LOAD_BOXES_MEM_:%.+]] = krnl.load [[BOXES_]]{{.}}[[VAR_16_2_]]#0, [[LOAD_RES_2_MEM_2_]], [[CST_0_1_]]{{.}} : memref<?x?x?xf32>
// CHECK-DAG:             [[LOAD_BOXES_MEM_1_:%.+]] = krnl.load [[BOXES_]]{{.}}[[VAR_16_2_]]#0, [[LOAD_RES_2_MEM_2_]], [[CST_1_1_]]{{.}} : memref<?x?x?xf32>
// CHECK-DAG:             [[LOAD_BOXES_MEM_2_:%.+]] = krnl.load [[BOXES_]]{{.}}[[VAR_16_2_]]#0, [[LOAD_RES_2_MEM_2_]], [[CST_2_1_]]{{.}} : memref<?x?x?xf32>
// CHECK-DAG:             [[LOAD_BOXES_MEM_3_:%.+]] = krnl.load [[BOXES_]]{{.}}[[VAR_16_2_]]#0, [[LOAD_RES_2_MEM_2_]], [[CST_3_]]{{.}} : memref<?x?x?xf32>
// CHECK-DAG:             [[LOAD_RES_5_MEM_:%.+]] = krnl.load [[RES_5_]][] : memref<index>
// CHECK:                 krnl.store [[VAR_16_2_]]#0, [[RES_4_]]{{.}}[[LOAD_RES_5_MEM_]], [[CST_0_1_]]{{.}} : memref<?x3xindex>
// CHECK:                 krnl.store [[VAR_16_2_]]#1, [[RES_4_]]{{.}}[[LOAD_RES_5_MEM_]], [[CST_1_1_]]{{.}} : memref<?x3xindex>
// CHECK:                 krnl.store [[LOAD_RES_2_MEM_2_]], [[RES_4_]]{{.}}[[LOAD_RES_5_MEM_]], [[CST_2_1_]]{{.}} : memref<?x3xindex>
// CHECK:                 [[VAR_33_:%.+]] = arith.addi [[LOAD_SCORES_MEM_2_]], [[CST_1_1_]] : index
// CHECK:                 krnl.store [[VAR_33_]], [[RES_6_]][] : memref<index>
// CHECK:                 [[VAR_34_:%.+]] = arith.addi [[LOAD_RES_5_MEM_]], [[CST_1_1_]] : index
// CHECK:                 krnl.store [[VAR_34_]], [[RES_5_]][] : memref<index>
// CHECK:                 [[LOOP_5_:%.+]] = krnl.define_loops 1
// CHECK:                 krnl.iterate([[LOOP_5_]]) with ([[LOOP_5_]] -> [[I_9_:%.+]] = [[CST_0_1_]] to [[VAR_dim_3_]]){
// CHECK:                   [[VAR_36_:%.+]] = krnl.get_induction_var_value([[LOOP_5_]]) : (!krnl.loop) -> index
// CHECK:                   [[LOAD_RES_7_MEM_:%.+]] = krnl.load [[RES_7_]]{{.}}[[VAR_36_]]{{.}} : memref<?xi1>
// CHECK:                   [[VAR_38_:%.+]] = arith.cmpi eq, [[LOAD_RES_7_MEM_]], [[VAR_false_]] : i1
// CHECK:                   scf.if [[VAR_38_]] {
// CHECK-DAG:                 [[LOAD_BOXES_MEM_4_:%.+]] = krnl.load [[BOXES_]]{{.}}[[VAR_16_2_]]#0, [[VAR_36_]], [[CST_0_1_]]{{.}} : memref<?x?x?xf32>
// CHECK-DAG:                 [[LOAD_BOXES_MEM_5_:%.+]] = krnl.load [[BOXES_]]{{.}}[[VAR_16_2_]]#0, [[VAR_36_]], [[CST_1_1_]]{{.}} : memref<?x?x?xf32>
// CHECK-DAG:                 [[LOAD_BOXES_MEM_6_:%.+]] = krnl.load [[BOXES_]]{{.}}[[VAR_16_2_]]#0, [[VAR_36_]], [[CST_2_1_]]{{.}} : memref<?x?x?xf32>
// CHECK-DAG:                 [[LOAD_BOXES_MEM_7_:%.+]] = krnl.load [[BOXES_]]{{.}}[[VAR_16_2_]]#0, [[VAR_36_]], [[CST_3_]]{{.}} : memref<?x?x?xf32>
// CHECK-DAG:                 [[VAR_43_:%.+]] = arith.divf [[LOAD_BOXES_MEM_2_]], [[CST_2_dot_000000_]] : f32
// CHECK-NOT: separator of consecutive DAGs
// CHECK-DAG:                 [[VAR_44_:%.+]] = arith.subf [[LOAD_BOXES_MEM_]], [[VAR_43_]] : f32
// CHECK-DAG:                 [[VAR_45_:%.+]] = arith.divf [[LOAD_BOXES_MEM_2_]], [[CST_2_dot_000000_]] : f32
// CHECK-NOT: separator of consecutive DAGs
// CHECK-DAG:                 [[VAR_46_:%.+]] = arith.addf [[LOAD_BOXES_MEM_]], [[VAR_45_]] : f32
// CHECK-DAG:                 [[VAR_47_:%.+]] = arith.divf [[LOAD_BOXES_MEM_3_]], [[CST_2_dot_000000_]] : f32
// CHECK-NOT: separator of consecutive DAGs
// CHECK-DAG:                 [[VAR_48_:%.+]] = arith.subf [[LOAD_BOXES_MEM_1_]], [[VAR_47_]] : f32
// CHECK-DAG:                 [[VAR_49_:%.+]] = arith.divf [[LOAD_BOXES_MEM_3_]], [[CST_2_dot_000000_]] : f32
// CHECK-NOT: separator of consecutive DAGs
// CHECK-DAG:                 [[VAR_50_:%.+]] = arith.addf [[LOAD_BOXES_MEM_1_]], [[VAR_49_]] : f32
// CHECK-DAG:                 [[VAR_51_:%.+]] = arith.divf [[LOAD_BOXES_MEM_7_]], [[CST_2_dot_000000_]] : f32
// CHECK-NOT: separator of consecutive DAGs
// CHECK-DAG:                 [[VAR_52_:%.+]] = arith.subf [[LOAD_BOXES_MEM_5_]], [[VAR_51_]] : f32
// CHECK-DAG:                 [[VAR_53_:%.+]] = arith.divf [[LOAD_BOXES_MEM_7_]], [[CST_2_dot_000000_]] : f32
// CHECK-NOT: separator of consecutive DAGs
// CHECK-DAG:                 [[VAR_54_:%.+]] = arith.addf [[LOAD_BOXES_MEM_5_]], [[VAR_53_]] : f32
// CHECK-DAG:                 [[VAR_55_:%.+]] = arith.divf [[LOAD_BOXES_MEM_6_]], [[CST_2_dot_000000_]] : f32
// CHECK-NOT: separator of consecutive DAGs
// CHECK-DAG:                 [[VAR_56_:%.+]] = arith.subf [[LOAD_BOXES_MEM_4_]], [[VAR_55_]] : f32
// CHECK-DAG:                 [[VAR_57_:%.+]] = arith.divf [[LOAD_BOXES_MEM_6_]], [[CST_2_dot_000000_]] : f32
// CHECK-NOT: separator of consecutive DAGs
// CHECK-DAG:                 [[VAR_58_:%.+]] = arith.addf [[LOAD_BOXES_MEM_4_]], [[VAR_57_]] : f32
// CHECK-DAG:                 [[VAR_59_:%.+]] = arith.mulf [[LOAD_BOXES_MEM_3_]], [[LOAD_BOXES_MEM_2_]] : f32
// CHECK-DAG:                 [[VAR_60_:%.+]] = arith.mulf [[LOAD_BOXES_MEM_7_]], [[LOAD_BOXES_MEM_6_]] : f32
// CHECK-DAG:                 [[VAR_61_:%.+]] = arith.maxf [[VAR_44_]], [[VAR_56_]] : f32
// CHECK-DAG:                 [[VAR_62_:%.+]] = arith.maxf [[VAR_48_]], [[VAR_52_]] : f32
// CHECK-NOT: separator of consecutive DAGs
// CHECK-DAG:                 [[VAR_63_:%.+]] = arith.minf [[VAR_46_]], [[VAR_58_]] : f32
// CHECK-DAG:                 [[VAR_64_:%.+]] = arith.minf [[VAR_50_]], [[VAR_54_]] : f32
// CHECK-NOT: separator of consecutive DAGs
// CHECK-DAG:                 [[VAR_65_:%.+]] = arith.subf [[VAR_63_]], [[VAR_61_]] : f32
// CHECK-DAG:                 [[VAR_66_:%.+]] = arith.subf [[VAR_64_]], [[VAR_62_]] : f32
// CHECK-NOT: separator of consecutive DAGs
// CHECK-DAG:                 [[VAR_67_:%.+]] = arith.maxf [[VAR_65_]], [[CST_0_dot_000000_]] : f32
// CHECK-DAG:                 [[VAR_68_:%.+]] = arith.maxf [[VAR_66_]], [[CST_0_dot_000000_]] : f32
// CHECK-NOT: separator of consecutive DAGs
// CHECK-DAG:                 [[VAR_69_:%.+]] = arith.mulf [[VAR_67_]], [[VAR_68_]] : f32
// CHECK-DAG:                 [[VAR_70_:%.+]] = arith.addf [[VAR_59_]], [[VAR_60_]] : f32
// CHECK:                     [[VAR_71_:%.+]] = arith.subf [[VAR_70_]], [[VAR_69_]] : f32
// CHECK:                     [[VAR_72_:%.+]] = arith.addf [[VAR_71_]], [[CST_9_dot_99999993_]] : f32
// CHECK:                     [[VAR_73_:%.+]] = arith.divf [[VAR_69_]], [[VAR_72_]] : f32
// CHECK:                     [[VAR_74_:%.+]] = arith.cmpf oge, [[VAR_73_]], [[LOAD_IOU_THRESHOLD_MEM_]] : f32
// CHECK:                     scf.if [[VAR_74_]] {
// CHECK:                       krnl.store [[VAR_true_]], [[RES_7_]]{{.}}[[VAR_36_]]{{.}} : memref<?xi1>
// CHECK:                     }
// CHECK:                   }
// CHECK:                 }
// CHECK:               }
// CHECK:             }
// CHECK:           }
// CHECK:           [[LOAD_RES_5_MEM_1_:%.+]] = krnl.load [[RES_5_]][] : memref<index>
// CHECK-DAG:       [[RES_8_:%.+]] = memref.alloc([[LOAD_RES_5_MEM_1_]]) {{.*}}: memref<?x3xi64>
// CHECK-DAG:       [[LOOP_6_:%.+]]:2 = krnl.define_loops 2
// CHECK:           krnl.iterate([[LOOP_6_]]#0, [[LOOP_6_]]#1) with ([[LOOP_6_]]#0 -> [[I_10_:%.+]] = [[CST_0_1_]] to [[LOAD_RES_5_MEM_1_]], [[LOOP_6_]]#1 -> [[I_11_:%.+]] = [[CST_0_1_]] to [[CST_3_]]){
// CHECK:             [[VAR_16_3_:%.+]]:2 = krnl.get_induction_var_value([[LOOP_6_]]#0, [[LOOP_6_]]#1) : (!krnl.loop, !krnl.loop) -> (index, index)
// CHECK:             [[LOOP_4_:%.+]] = krnl.load [[RES_4_]]{{.}}[[VAR_16_3_]]#0, [[VAR_16_3_]]#1] : memref<?x3xindex>
// CHECK:             [[LOAD_RES_1_MEM_1_1_:%.+]] = arith.index_cast [[LOOP_4_]] : index to i64
// CHECK:             krnl.store [[LOAD_RES_1_MEM_1_1_]], [[RES_8_]]{{.}}[[VAR_16_3_]]#0, [[VAR_16_3_]]#1] : memref<?x3xi64>
// CHECK:           }
// CHECK:           return [[RES_8_]] : memref<?x3xi64>
// CHECK:         }
}<|MERGE_RESOLUTION|>--- conflicted
+++ resolved
@@ -5,12 +5,7 @@
   return %0 : tensor<*xi64>
 
 // mlir2FileCheck.py -a'["boxes", "scores", "max_output_boxes_per_class", "iou_threshold", "score_threshold"]'
-<<<<<<< HEAD
-// CHECK-LABEL:  func.func @test_nonmaxsuppression_center_point_box_format
-=======
-// CHECK-DAG: [[MAP_0_:#.+]] = affine_map<(d0) -> (d0 + 1)>
 // CHECK-LABEL:  func @test_nonmaxsuppression_center_point_box_format
->>>>>>> 3e76df03
 // CHECK-SAME:   ([[BOXES_:%.+]]: memref<1x6x4xf32>, [[SCORES_:%.+]]: memref<1x1x6xf32>, [[MAX_OUTPUT_BOXES_PER_CLASS_:%.+]]: memref<1xi64>, [[IOU_THRESHOLD_:%.+]]: memref<1xf32>, [[SCORE_THRESHOLD_:%.+]]: memref<1xf32>) -> memref<?x3xi64> {
 // CHECK-DAG:       [[CST_9_dot_99999993_:%.+]] = arith.constant 9.99999993E-9 : f32
 // CHECK-DAG:       [[CST_0_dot_000000_:%.+]] = arith.constant 0.000000e+00 : f32
@@ -63,31 +58,8 @@
 // CHECK-DAG:       [[RES_3_:%.+]] = memref.alloc() {{.*}}: memref<1x1x6xindex>
 // CHECK-DAG:       [[LOOP_2_:%.+]]:3 = krnl.define_loops 3
 // CHECK:           krnl.iterate([[LOOP_2_]]#0, [[LOOP_2_]]#1, [[LOOP_2_]]#2) with ([[LOOP_2_]]#0 -> [[I_3_:%.+]] = 0 to 1, [[LOOP_2_]]#1 -> [[I_4_:%.+]] = 0 to 1, [[LOOP_2_]]#2 -> [[I_5_:%.+]] = 0 to 6){
-<<<<<<< HEAD
 // CHECK:             [[VAR_14_1_:%.+]]:3 = krnl.get_induction_var_value([[LOOP_2_]]#0, [[LOOP_2_]]#1, [[LOOP_2_]]#2) : (!krnl.loop, !krnl.loop, !krnl.loop) -> (index, index, index)
 // CHECK:             krnl.store [[VAR_14_1_]]#2, [[RES_3_]]{{.}}[[VAR_14_1_]]#0, [[VAR_14_1_]]#1, [[VAR_14_1_]]#2] : memref<1x1x6xindex>
-=======
-// CHECK:             [[VAR_21_1_:%.+]]:3 = krnl.get_induction_var_value([[LOOP_2_]]#0, [[LOOP_2_]]#1, [[LOOP_2_]]#2) : (!krnl.loop, !krnl.loop, !krnl.loop) -> (index, index, index)
-// CHECK:             krnl.store [[VAR_21_1_]]#2, [[RES_3_]]{{.}}[[VAR_21_1_]]#0, [[VAR_21_1_]]#1, [[VAR_21_1_]]#2] : memref<1x1x6xindex>
-// CHECK:           }
-// CHECK:           [[LOOP_3_:%.+]]:3 = krnl.define_loops 3
-// CHECK:           krnl.iterate([[LOOP_3_]]#0, [[LOOP_3_]]#1, [[LOOP_3_]]#2) with ([[LOOP_3_]]#0 -> [[I_6_:%.+]] = 0 to 1, [[LOOP_3_]]#1 -> [[I_7_:%.+]] = 0 to 1, [[LOOP_3_]]#2 -> [[I_8_:%.+]] = 0 to 5){
-// CHECK-DAG:         [[VAR_21_2_:%.+]]:3 = krnl.get_induction_var_value([[LOOP_3_]]#0, [[LOOP_3_]]#1, [[LOOP_3_]]#2) : (!krnl.loop, !krnl.loop, !krnl.loop) -> (index, index, index)
-// CHECK-DAG:         [[LOOP_4_:%.+]] = krnl.define_loops 1
-// CHECK:             krnl.iterate([[LOOP_4_]]) with ([[LOOP_4_]] -> [[I_9_:%.+]] = [[MAP_0_]]([[VAR_21_2_]]#2) to 6){
-// CHECK-DAG:           [[LOOP_1_:%.+]] = krnl.get_induction_var_value([[LOOP_4_]]) : (!krnl.loop) -> index
-// CHECK-DAG:           [[LOAD_RES_2_MEM_1_:%.+]] = krnl.load [[RES_3_]]{{.}}[[VAR_21_2_]]#0, [[VAR_21_2_]]#1, [[VAR_21_2_]]#2] : memref<1x1x6xindex>
-// CHECK-NOT: separator of consecutive DAGs
-// CHECK-DAG:           [[LOAD_RES_1_MEM_2_:%.+]] = krnl.load [[RES_3_]]{{.}}[[VAR_21_2_]]#0, [[VAR_21_2_]]#1, [[LOOP_1_]]{{.}} : memref<1x1x6xindex>
-// CHECK-DAG:           [[LOAD_SCORES_MEM_1_:%.+]] = krnl.load [[SCORES_]]{{.}}[[VAR_21_2_]]#0, [[VAR_21_2_]]#1, [[LOAD_RES_2_MEM_1_]]{{.}} : memref<1x1x6xf32>
-// CHECK:               [[LOAD_SCORES_MEM_2_:%.+]] = krnl.load [[SCORES_]]{{.}}[[VAR_21_2_]]#0, [[VAR_21_2_]]#1, [[LOAD_RES_1_MEM_2_]]{{.}} : memref<1x1x6xf32>
-// CHECK:               [[LOAD_SCORES_MEM_3_:%.+]] = arith.cmpf olt, [[LOAD_SCORES_MEM_1_]], [[LOAD_SCORES_MEM_2_]] : f32
-// CHECK:               scf.if [[LOAD_SCORES_MEM_3_]] {
-// CHECK:                 krnl.store [[LOAD_RES_1_MEM_2_]], [[RES_3_]]{{.}}[[VAR_21_2_]]#0, [[VAR_21_2_]]#1, [[VAR_21_2_]]#2] : memref<1x1x6xindex>
-// CHECK:                 krnl.store [[LOAD_RES_2_MEM_1_]], [[RES_3_]]{{.}}[[VAR_21_2_]]#0, [[VAR_21_2_]]#1, [[LOOP_1_]]{{.}} : memref<1x1x6xindex>
-// CHECK:               }
-// CHECK:             }
->>>>>>> 3e76df03
 // CHECK:           }
 // CHECK:           "krnl.call"([[RES_3_]], [[SCORES_]], [[CST_2_]], [[CST_0_]], [[CST_2_]]) {funcName = "omTensorSort"} : (memref<1x1x6xindex>, memref<1x1x6xf32>, i64, i64, i64) -> ()
 // CHECK:           [[RES_4_:%.+]] = memref.alloc([[LOAD_RES_MEM_1_]]) {{.*}}: memref<?x3xindex>
@@ -209,12 +181,7 @@
   %0 = "onnx.NonMaxSuppression"(%arg0, %arg1, %arg2, %arg3, %arg4) : (tensor<1x6x4xf32>, tensor<1x1x6xf32>, tensor<1xi64>, tensor<1xf32>, tensor<1xf32>) -> tensor<?x3xi64>
   return %0 : tensor<?x3xi64>
 
-<<<<<<< HEAD
-// CHECK-LABEL:  func.func @test_nonmaxsuppression_flipped_coordinates
-=======
-// CHECK-DAG: [[MAP_0_:#.+]] = affine_map<(d0) -> (d0 + 1)>
 // CHECK-LABEL:  func @test_nonmaxsuppression_flipped_coordinates
->>>>>>> 3e76df03
 // CHECK-SAME:   ([[BOXES_:%.+]]: memref<1x6x4xf32>, [[SCORES_:%.+]]: memref<1x1x6xf32>, [[MAX_OUTPUT_BOXES_PER_CLASS_:%.+]]: memref<1xi64>, [[IOU_THRESHOLD_:%.+]]: memref<1xf32>, [[SCORE_THRESHOLD_:%.+]]: memref<1xf32>) -> memref<?x3xi64> attributes {input_names = ["boxes", "scores", "max_output_boxes_per_class", "iou_threshold", "score_threshold"], output_names = ["selected_indices"]} {
 // CHECK-DAG:       [[CST_9_dot_99999993_:%.+]] = arith.constant 9.99999993E-9 : f32
 // CHECK-DAG:       [[CST_0_dot_000000_:%.+]] = arith.constant 0.000000e+00 : f32
@@ -266,31 +233,8 @@
 // CHECK-DAG:       [[RES_3_:%.+]] = memref.alloc() {{.*}}: memref<1x1x6xindex>
 // CHECK-DAG:       [[LOOP_2_:%.+]]:3 = krnl.define_loops 3
 // CHECK:           krnl.iterate([[LOOP_2_]]#0, [[LOOP_2_]]#1, [[LOOP_2_]]#2) with ([[LOOP_2_]]#0 -> [[I_3_:%.+]] = 0 to 1, [[LOOP_2_]]#1 -> [[I_4_:%.+]] = 0 to 1, [[LOOP_2_]]#2 -> [[I_5_:%.+]] = 0 to 6){
-<<<<<<< HEAD
 // CHECK:             [[VAR_15_1_:%.+]]:3 = krnl.get_induction_var_value([[LOOP_2_]]#0, [[LOOP_2_]]#1, [[LOOP_2_]]#2) : (!krnl.loop, !krnl.loop, !krnl.loop) -> (index, index, index)
 // CHECK:             krnl.store [[VAR_15_1_]]#2, [[RES_3_]]{{.}}[[VAR_15_1_]]#0, [[VAR_15_1_]]#1, [[VAR_15_1_]]#2] : memref<1x1x6xindex>
-=======
-// CHECK:             [[VAR_23_1_:%.+]]:3 = krnl.get_induction_var_value([[LOOP_2_]]#0, [[LOOP_2_]]#1, [[LOOP_2_]]#2) : (!krnl.loop, !krnl.loop, !krnl.loop) -> (index, index, index)
-// CHECK:             krnl.store [[VAR_23_1_]]#2, [[RES_3_]]{{.}}[[VAR_23_1_]]#0, [[VAR_23_1_]]#1, [[VAR_23_1_]]#2] : memref<1x1x6xindex>
-// CHECK:           }
-// CHECK:           [[LOOP_3_:%.+]]:3 = krnl.define_loops 3
-// CHECK:           krnl.iterate([[LOOP_3_]]#0, [[LOOP_3_]]#1, [[LOOP_3_]]#2) with ([[LOOP_3_]]#0 -> [[I_6_:%.+]] = 0 to 1, [[LOOP_3_]]#1 -> [[I_7_:%.+]] = 0 to 1, [[LOOP_3_]]#2 -> [[I_8_:%.+]] = 0 to 5){
-// CHECK-DAG:         [[VAR_23_2_:%.+]]:3 = krnl.get_induction_var_value([[LOOP_3_]]#0, [[LOOP_3_]]#1, [[LOOP_3_]]#2) : (!krnl.loop, !krnl.loop, !krnl.loop) -> (index, index, index)
-// CHECK-DAG:         [[LOOP_4_:%.+]] = krnl.define_loops 1
-// CHECK:             krnl.iterate([[LOOP_4_]]) with ([[LOOP_4_]] -> [[I_9_:%.+]] = [[MAP_0_]]([[VAR_23_2_]]#2) to 6){
-// CHECK-DAG:           [[LOOP_1_:%.+]] = krnl.get_induction_var_value([[LOOP_4_]]) : (!krnl.loop) -> index
-// CHECK-DAG:           [[LOAD_RES_2_MEM_1_:%.+]] = krnl.load [[RES_3_]]{{.}}[[VAR_23_2_]]#0, [[VAR_23_2_]]#1, [[VAR_23_2_]]#2] : memref<1x1x6xindex>
-// CHECK-NOT: separator of consecutive DAGs
-// CHECK-DAG:           [[LOAD_RES_1_MEM_2_:%.+]] = krnl.load [[RES_3_]]{{.}}[[VAR_23_2_]]#0, [[VAR_23_2_]]#1, [[LOOP_1_]]{{.}} : memref<1x1x6xindex>
-// CHECK-DAG:           [[LOAD_SCORES_MEM_1_:%.+]] = krnl.load [[SCORES_]]{{.}}[[VAR_23_2_]]#0, [[VAR_23_2_]]#1, [[LOAD_RES_2_MEM_1_]]{{.}} : memref<1x1x6xf32>
-// CHECK:               [[LOAD_SCORES_MEM_2_:%.+]] = krnl.load [[SCORES_]]{{.}}[[VAR_23_2_]]#0, [[VAR_23_2_]]#1, [[LOAD_RES_1_MEM_2_]]{{.}} : memref<1x1x6xf32>
-// CHECK:               [[LOAD_SCORES_MEM_3_:%.+]] = arith.cmpf olt, [[LOAD_SCORES_MEM_1_]], [[LOAD_SCORES_MEM_2_]] : f32
-// CHECK:               scf.if [[LOAD_SCORES_MEM_3_]] {
-// CHECK:                 krnl.store [[LOAD_RES_1_MEM_2_]], [[RES_3_]]{{.}}[[VAR_23_2_]]#0, [[VAR_23_2_]]#1, [[VAR_23_2_]]#2] : memref<1x1x6xindex>
-// CHECK:                 krnl.store [[LOAD_RES_2_MEM_1_]], [[RES_3_]]{{.}}[[VAR_23_2_]]#0, [[VAR_23_2_]]#1, [[LOOP_1_]]{{.}} : memref<1x1x6xindex>
-// CHECK:               }
-// CHECK:             }
->>>>>>> 3e76df03
 // CHECK:           }
 // CHECK:           "krnl.call"([[RES_3_]], [[SCORES_]], [[CST_2_]], [[CST_0_]], [[CST_2_]]) {funcName = "omTensorSort"} : (memref<1x1x6xindex>, memref<1x1x6xf32>, i64, i64, i64) -> ()
 // CHECK-DAG:       [[RES_4_:%.+]] = memref.alloc() {{.*}}: memref<1x6x4xf32>
@@ -413,12 +357,7 @@
   %0 = "onnx.NonMaxSuppression"(%arg0, %arg1, %arg2, %arg3, %arg4) : (tensor<1x10x4xf32>, tensor<1x1x10xf32>, tensor<1xi64>, tensor<1xf32>, tensor<1xf32>) -> tensor<?x3xi64>
   return %0 : tensor<?x3xi64>
 
-<<<<<<< HEAD
-// CHECK-LABEL:  func.func @test_nonmaxsuppression_identical_boxes
-=======
-// CHECK-DAG: [[MAP_0_:#.+]] = affine_map<(d0) -> (d0 + 1)>
 // CHECK-LABEL:  func @test_nonmaxsuppression_identical_boxes
->>>>>>> 3e76df03
 // CHECK-SAME:   ([[BOXES_:%.+]]: memref<1x10x4xf32>, [[SCORES_:%.+]]: memref<1x1x10xf32>, [[MAX_OUTPUT_BOXES_PER_CLASS_:%.+]]: memref<1xi64>, [[IOU_THRESHOLD_:%.+]]: memref<1xf32>, [[SCORE_THRESHOLD_:%.+]]: memref<1xf32>) -> memref<?x3xi64> attributes {input_names = ["boxes", "scores", "max_output_boxes_per_class", "iou_threshold", "score_threshold"], output_names = ["selected_indices"]} {
 // CHECK-DAG:       [[CST_9_dot_99999993_:%.+]] = arith.constant 9.99999993E-9 : f32
 // CHECK-DAG:       [[CST_0_dot_000000_:%.+]] = arith.constant 0.000000e+00 : f32
@@ -470,31 +409,8 @@
 // CHECK-DAG:       [[RES_3_:%.+]] = memref.alloc() {{.*}}: memref<1x1x10xindex>
 // CHECK-DAG:       [[LOOP_2_:%.+]]:3 = krnl.define_loops 3
 // CHECK:           krnl.iterate([[LOOP_2_]]#0, [[LOOP_2_]]#1, [[LOOP_2_]]#2) with ([[LOOP_2_]]#0 -> [[I_3_:%.+]] = 0 to 1, [[LOOP_2_]]#1 -> [[I_4_:%.+]] = 0 to 1, [[LOOP_2_]]#2 -> [[I_5_:%.+]] = 0 to 10){
-<<<<<<< HEAD
 // CHECK:             [[VAR_15_1_:%.+]]:3 = krnl.get_induction_var_value([[LOOP_2_]]#0, [[LOOP_2_]]#1, [[LOOP_2_]]#2) : (!krnl.loop, !krnl.loop, !krnl.loop) -> (index, index, index)
 // CHECK:             krnl.store [[VAR_15_1_]]#2, [[RES_3_]]{{.}}[[VAR_15_1_]]#0, [[VAR_15_1_]]#1, [[VAR_15_1_]]#2] : memref<1x1x10xindex>
-=======
-// CHECK:             [[VAR_23_1_:%.+]]:3 = krnl.get_induction_var_value([[LOOP_2_]]#0, [[LOOP_2_]]#1, [[LOOP_2_]]#2) : (!krnl.loop, !krnl.loop, !krnl.loop) -> (index, index, index)
-// CHECK:             krnl.store [[VAR_23_1_]]#2, [[RES_3_]]{{.}}[[VAR_23_1_]]#0, [[VAR_23_1_]]#1, [[VAR_23_1_]]#2] : memref<1x1x10xindex>
-// CHECK:           }
-// CHECK:           [[LOOP_3_:%.+]]:3 = krnl.define_loops 3
-// CHECK:           krnl.iterate([[LOOP_3_]]#0, [[LOOP_3_]]#1, [[LOOP_3_]]#2) with ([[LOOP_3_]]#0 -> [[I_6_:%.+]] = 0 to 1, [[LOOP_3_]]#1 -> [[I_7_:%.+]] = 0 to 1, [[LOOP_3_]]#2 -> [[I_8_:%.+]] = 0 to 9){
-// CHECK-DAG:         [[VAR_23_2_:%.+]]:3 = krnl.get_induction_var_value([[LOOP_3_]]#0, [[LOOP_3_]]#1, [[LOOP_3_]]#2) : (!krnl.loop, !krnl.loop, !krnl.loop) -> (index, index, index)
-// CHECK-DAG:         [[LOOP_4_:%.+]] = krnl.define_loops 1
-// CHECK:             krnl.iterate([[LOOP_4_]]) with ([[LOOP_4_]] -> [[I_9_:%.+]] = [[MAP_0_]]([[VAR_23_2_]]#2) to 10){
-// CHECK-DAG:           [[LOOP_1_:%.+]] = krnl.get_induction_var_value([[LOOP_4_]]) : (!krnl.loop) -> index
-// CHECK-DAG:           [[LOAD_RES_2_MEM_1_:%.+]] = krnl.load [[RES_3_]]{{.}}[[VAR_23_2_]]#0, [[VAR_23_2_]]#1, [[VAR_23_2_]]#2] : memref<1x1x10xindex>
-// CHECK-NOT: separator of consecutive DAGs
-// CHECK-DAG:           [[LOAD_RES_1_MEM_2_:%.+]] = krnl.load [[RES_3_]]{{.}}[[VAR_23_2_]]#0, [[VAR_23_2_]]#1, [[LOOP_1_]]{{.}} : memref<1x1x10xindex>
-// CHECK-DAG:           [[LOAD_SCORES_MEM_1_:%.+]] = krnl.load [[SCORES_]]{{.}}[[VAR_23_2_]]#0, [[VAR_23_2_]]#1, [[LOAD_RES_2_MEM_1_]]{{.}} : memref<1x1x10xf32>
-// CHECK:               [[LOAD_SCORES_MEM_2_:%.+]] = krnl.load [[SCORES_]]{{.}}[[VAR_23_2_]]#0, [[VAR_23_2_]]#1, [[LOAD_RES_1_MEM_2_]]{{.}} : memref<1x1x10xf32>
-// CHECK:               [[LOAD_SCORES_MEM_3_:%.+]] = arith.cmpf olt, [[LOAD_SCORES_MEM_1_]], [[LOAD_SCORES_MEM_2_]] : f32
-// CHECK:               scf.if [[LOAD_SCORES_MEM_3_]] {
-// CHECK:                 krnl.store [[LOAD_RES_1_MEM_2_]], [[RES_3_]]{{.}}[[VAR_23_2_]]#0, [[VAR_23_2_]]#1, [[VAR_23_2_]]#2] : memref<1x1x10xindex>
-// CHECK:                 krnl.store [[LOAD_RES_2_MEM_1_]], [[RES_3_]]{{.}}[[VAR_23_2_]]#0, [[VAR_23_2_]]#1, [[LOOP_1_]]{{.}} : memref<1x1x10xindex>
-// CHECK:               }
-// CHECK:             }
->>>>>>> 3e76df03
 // CHECK:           }
 // CHECK:           "krnl.call"([[RES_3_]], [[SCORES_]], [[CST_2_]], [[CST_0_]], [[CST_2_]]) {funcName = "omTensorSort"} : (memref<1x1x10xindex>, memref<1x1x10xf32>, i64, i64, i64) -> ()
 // CHECK-DAG:       [[RES_4_:%.+]] = memref.alloc() {{.*}}: memref<1x10x4xf32>
@@ -617,12 +533,7 @@
   %0 = "onnx.NonMaxSuppression"(%arg0, %arg1, %arg2, %arg3, %arg4) : (tensor<1x6x4xf32>, tensor<1x1x6xf32>, tensor<1xi64>, tensor<1xf32>, tensor<1xf32>) -> tensor<?x3xi64>
   return %0 : tensor<?x3xi64>
 
-<<<<<<< HEAD
-// CHECK-LABEL:  func.func @test_nonmaxsuppression_limit_output_size
-=======
-// CHECK-DAG: [[MAP_0_:#.+]] = affine_map<(d0) -> (d0 + 1)>
 // CHECK-LABEL:  func @test_nonmaxsuppression_limit_output_size
->>>>>>> 3e76df03
 // CHECK-SAME:   ([[BOXES_:%.+]]: memref<1x6x4xf32>, [[SCORES_:%.+]]: memref<1x1x6xf32>, [[MAX_OUTPUT_BOXES_PER_CLASS_:%.+]]: memref<1xi64>, [[IOU_THRESHOLD_:%.+]]: memref<1xf32>, [[SCORE_THRESHOLD_:%.+]]: memref<1xf32>) -> memref<?x3xi64> attributes {input_names = ["boxes", "scores", "max_output_boxes_per_class", "iou_threshold", "score_threshold"], output_names = ["selected_indices"]} {
 // CHECK-DAG:       [[CST_9_dot_99999993_:%.+]] = arith.constant 9.99999993E-9 : f32
 // CHECK-DAG:       [[CST_0_dot_000000_:%.+]] = arith.constant 0.000000e+00 : f32
@@ -674,31 +585,8 @@
 // CHECK-DAG:       [[RES_3_:%.+]] = memref.alloc() {{.*}}: memref<1x1x6xindex>
 // CHECK-DAG:       [[LOOP_2_:%.+]]:3 = krnl.define_loops 3
 // CHECK:           krnl.iterate([[LOOP_2_]]#0, [[LOOP_2_]]#1, [[LOOP_2_]]#2) with ([[LOOP_2_]]#0 -> [[I_3_:%.+]] = 0 to 1, [[LOOP_2_]]#1 -> [[I_4_:%.+]] = 0 to 1, [[LOOP_2_]]#2 -> [[I_5_:%.+]] = 0 to 6){
-<<<<<<< HEAD
 // CHECK:             [[VAR_15_1_:%.+]]:3 = krnl.get_induction_var_value([[LOOP_2_]]#0, [[LOOP_2_]]#1, [[LOOP_2_]]#2) : (!krnl.loop, !krnl.loop, !krnl.loop) -> (index, index, index)
 // CHECK:             krnl.store [[VAR_15_1_]]#2, [[RES_3_]]{{.}}[[VAR_15_1_]]#0, [[VAR_15_1_]]#1, [[VAR_15_1_]]#2] : memref<1x1x6xindex>
-=======
-// CHECK:             [[VAR_23_1_:%.+]]:3 = krnl.get_induction_var_value([[LOOP_2_]]#0, [[LOOP_2_]]#1, [[LOOP_2_]]#2) : (!krnl.loop, !krnl.loop, !krnl.loop) -> (index, index, index)
-// CHECK:             krnl.store [[VAR_23_1_]]#2, [[RES_3_]]{{.}}[[VAR_23_1_]]#0, [[VAR_23_1_]]#1, [[VAR_23_1_]]#2] : memref<1x1x6xindex>
-// CHECK:           }
-// CHECK:           [[LOOP_3_:%.+]]:3 = krnl.define_loops 3
-// CHECK:           krnl.iterate([[LOOP_3_]]#0, [[LOOP_3_]]#1, [[LOOP_3_]]#2) with ([[LOOP_3_]]#0 -> [[I_6_:%.+]] = 0 to 1, [[LOOP_3_]]#1 -> [[I_7_:%.+]] = 0 to 1, [[LOOP_3_]]#2 -> [[I_8_:%.+]] = 0 to 5){
-// CHECK-DAG:         [[VAR_23_2_:%.+]]:3 = krnl.get_induction_var_value([[LOOP_3_]]#0, [[LOOP_3_]]#1, [[LOOP_3_]]#2) : (!krnl.loop, !krnl.loop, !krnl.loop) -> (index, index, index)
-// CHECK-DAG:         [[LOOP_4_:%.+]] = krnl.define_loops 1
-// CHECK:             krnl.iterate([[LOOP_4_]]) with ([[LOOP_4_]] -> [[I_9_:%.+]] = [[MAP_0_]]([[VAR_23_2_]]#2) to 6){
-// CHECK-DAG:           [[LOOP_1_:%.+]] = krnl.get_induction_var_value([[LOOP_4_]]) : (!krnl.loop) -> index
-// CHECK-DAG:           [[LOAD_RES_2_MEM_1_:%.+]] = krnl.load [[RES_3_]]{{.}}[[VAR_23_2_]]#0, [[VAR_23_2_]]#1, [[VAR_23_2_]]#2] : memref<1x1x6xindex>
-// CHECK-NOT: separator of consecutive DAGs
-// CHECK-DAG:           [[LOAD_RES_1_MEM_2_:%.+]] = krnl.load [[RES_3_]]{{.}}[[VAR_23_2_]]#0, [[VAR_23_2_]]#1, [[LOOP_1_]]{{.}} : memref<1x1x6xindex>
-// CHECK-DAG:           [[LOAD_SCORES_MEM_1_:%.+]] = krnl.load [[SCORES_]]{{.}}[[VAR_23_2_]]#0, [[VAR_23_2_]]#1, [[LOAD_RES_2_MEM_1_]]{{.}} : memref<1x1x6xf32>
-// CHECK:               [[LOAD_SCORES_MEM_2_:%.+]] = krnl.load [[SCORES_]]{{.}}[[VAR_23_2_]]#0, [[VAR_23_2_]]#1, [[LOAD_RES_1_MEM_2_]]{{.}} : memref<1x1x6xf32>
-// CHECK:               [[LOAD_SCORES_MEM_3_:%.+]] = arith.cmpf olt, [[LOAD_SCORES_MEM_1_]], [[LOAD_SCORES_MEM_2_]] : f32
-// CHECK:               scf.if [[LOAD_SCORES_MEM_3_]] {
-// CHECK:                 krnl.store [[LOAD_RES_1_MEM_2_]], [[RES_3_]]{{.}}[[VAR_23_2_]]#0, [[VAR_23_2_]]#1, [[VAR_23_2_]]#2] : memref<1x1x6xindex>
-// CHECK:                 krnl.store [[LOAD_RES_2_MEM_1_]], [[RES_3_]]{{.}}[[VAR_23_2_]]#0, [[VAR_23_2_]]#1, [[LOOP_1_]]{{.}} : memref<1x1x6xindex>
-// CHECK:               }
-// CHECK:             }
->>>>>>> 3e76df03
 // CHECK:           }
 // CHECK:           "krnl.call"([[RES_3_]], [[SCORES_]], [[CST_2_]], [[CST_0_]], [[CST_2_]]) {funcName = "omTensorSort"} : (memref<1x1x6xindex>, memref<1x1x6xf32>, i64, i64, i64) -> ()
 // CHECK-DAG:       [[RES_4_:%.+]] = memref.alloc() {{.*}}: memref<1x6x4xf32>
@@ -821,12 +709,7 @@
   %0 = "onnx.NonMaxSuppression"(%arg0, %arg1, %arg2, %arg3, %arg4) : (tensor<1x1x4xf32>, tensor<1x1x1xf32>, tensor<1xi64>, tensor<1xf32>, tensor<1xf32>) -> tensor<?x3xi64>
   return %0 : tensor<?x3xi64>
 
-<<<<<<< HEAD
-// CHECK-LABEL:  func.func @test_nonmaxsuppression_single_box
-=======
-// CHECK-DAG: [[MAP_0_:#.+]] = affine_map<(d0) -> (d0 + 1)>
 // CHECK-LABEL:  func @test_nonmaxsuppression_single_box
->>>>>>> 3e76df03
 // CHECK-SAME:   ([[BOXES_:%.+]]: memref<1x1x4xf32>, [[SCORES_:%.+]]: memref<1x1x1xf32>, [[MAX_OUTPUT_BOXES_PER_CLASS_:%.+]]: memref<1xi64>, [[IOU_THRESHOLD_:%.+]]: memref<1xf32>, [[SCORE_THRESHOLD_:%.+]]: memref<1xf32>) -> memref<?x3xi64> attributes {input_names = ["boxes", "scores", "max_output_boxes_per_class", "iou_threshold", "score_threshold"], output_names = ["selected_indices"]} {
 // CHECK-DAG:       [[CST_9_dot_99999993_:%.+]] = arith.constant 9.99999993E-9 : f32
 // CHECK-DAG:       [[CST_0_dot_000000_:%.+]] = arith.constant 0.000000e+00 : f32
@@ -877,31 +760,8 @@
 // CHECK-DAG:       [[RES_3_:%.+]] = memref.alloc() {{.*}}: memref<1x1x1xindex>
 // CHECK-DAG:       [[LOOP_2_:%.+]]:3 = krnl.define_loops 3
 // CHECK:           krnl.iterate([[LOOP_2_]]#0, [[LOOP_2_]]#1, [[LOOP_2_]]#2) with ([[LOOP_2_]]#0 -> [[I_3_:%.+]] = 0 to 1, [[LOOP_2_]]#1 -> [[I_4_:%.+]] = 0 to 1, [[LOOP_2_]]#2 -> [[I_5_:%.+]] = 0 to 1){
-<<<<<<< HEAD
 // CHECK:             [[VAR_15_1_:%.+]]:3 = krnl.get_induction_var_value([[LOOP_2_]]#0, [[LOOP_2_]]#1, [[LOOP_2_]]#2) : (!krnl.loop, !krnl.loop, !krnl.loop) -> (index, index, index)
 // CHECK:             krnl.store [[VAR_15_1_]]#2, [[RES_3_]]{{.}}[[VAR_15_1_]]#0, [[VAR_15_1_]]#1, [[VAR_15_1_]]#2] : memref<1x1x1xindex>
-=======
-// CHECK:             [[VAR_23_1_:%.+]]:3 = krnl.get_induction_var_value([[LOOP_2_]]#0, [[LOOP_2_]]#1, [[LOOP_2_]]#2) : (!krnl.loop, !krnl.loop, !krnl.loop) -> (index, index, index)
-// CHECK:             krnl.store [[VAR_23_1_]]#2, [[RES_3_]]{{.}}[[VAR_23_1_]]#0, [[VAR_23_1_]]#1, [[VAR_23_1_]]#2] : memref<1x1x1xindex>
-// CHECK:           }
-// CHECK:           [[LOOP_3_:%.+]]:3 = krnl.define_loops 3
-// CHECK:           krnl.iterate([[LOOP_3_]]#0, [[LOOP_3_]]#1, [[LOOP_3_]]#2) with ([[LOOP_3_]]#0 -> [[I_6_:%.+]] = 0 to 1, [[LOOP_3_]]#1 -> [[I_7_:%.+]] = 0 to 1, [[LOOP_3_]]#2 -> [[I_8_:%.+]] = 0 to 0){
-// CHECK-DAG:         [[VAR_23_2_:%.+]]:3 = krnl.get_induction_var_value([[LOOP_3_]]#0, [[LOOP_3_]]#1, [[LOOP_3_]]#2) : (!krnl.loop, !krnl.loop, !krnl.loop) -> (index, index, index)
-// CHECK-DAG:         [[LOOP_4_:%.+]] = krnl.define_loops 1
-// CHECK:             krnl.iterate([[LOOP_4_]]) with ([[LOOP_4_]] -> [[I_9_:%.+]] = [[MAP_0_]]([[VAR_23_2_]]#2) to 1){
-// CHECK-DAG:           [[LOOP_1_:%.+]] = krnl.get_induction_var_value([[LOOP_4_]]) : (!krnl.loop) -> index
-// CHECK-DAG:           [[LOAD_RES_2_MEM_1_:%.+]] = krnl.load [[RES_3_]]{{.}}[[VAR_23_2_]]#0, [[VAR_23_2_]]#1, [[VAR_23_2_]]#2] : memref<1x1x1xindex>
-// CHECK-NOT: separator of consecutive DAGs
-// CHECK-DAG:           [[LOAD_RES_1_MEM_2_:%.+]] = krnl.load [[RES_3_]]{{.}}[[VAR_23_2_]]#0, [[VAR_23_2_]]#1, [[LOOP_1_]]{{.}} : memref<1x1x1xindex>
-// CHECK-DAG:           [[LOAD_SCORES_MEM_1_:%.+]] = krnl.load [[SCORES_]]{{.}}[[VAR_23_2_]]#0, [[VAR_23_2_]]#1, [[LOAD_RES_2_MEM_1_]]{{.}} : memref<1x1x1xf32>
-// CHECK:               [[LOAD_SCORES_MEM_2_:%.+]] = krnl.load [[SCORES_]]{{.}}[[VAR_23_2_]]#0, [[VAR_23_2_]]#1, [[LOAD_RES_1_MEM_2_]]{{.}} : memref<1x1x1xf32>
-// CHECK:               [[LOAD_SCORES_MEM_3_:%.+]] = arith.cmpf olt, [[LOAD_SCORES_MEM_1_]], [[LOAD_SCORES_MEM_2_]] : f32
-// CHECK:               scf.if [[LOAD_SCORES_MEM_3_]] {
-// CHECK:                 krnl.store [[LOAD_RES_1_MEM_2_]], [[RES_3_]]{{.}}[[VAR_23_2_]]#0, [[VAR_23_2_]]#1, [[VAR_23_2_]]#2] : memref<1x1x1xindex>
-// CHECK:                 krnl.store [[LOAD_RES_2_MEM_1_]], [[RES_3_]]{{.}}[[VAR_23_2_]]#0, [[VAR_23_2_]]#1, [[LOOP_1_]]{{.}} : memref<1x1x1xindex>
-// CHECK:               }
-// CHECK:             }
->>>>>>> 3e76df03
 // CHECK:           }
 // CHECK:           "krnl.call"([[RES_3_]], [[SCORES_]], [[CST_2_]], [[CST_0_]], [[CST_2_]]) {funcName = "omTensorSort"} : (memref<1x1x1xindex>, memref<1x1x1xf32>, i64, i64, i64) -> ()
 // CHECK-DAG:       [[RES_4_:%.+]] = memref.alloc() {{.*}}: memref<1x1x4xf32>
@@ -1024,12 +884,7 @@
   %0 = "onnx.NonMaxSuppression"(%arg0, %arg1, %arg2, %arg3, %arg4) : (tensor<1x6x4xf32>, tensor<1x1x6xf32>, tensor<1xi64>, tensor<1xf32>, tensor<1xf32>) -> tensor<?x3xi64>
   return %0 : tensor<?x3xi64>
 
-<<<<<<< HEAD
-// CHECK-LABEL:  func.func @test_nonmaxsuppression_suppress_by_IOU
-=======
-// CHECK-DAG: [[MAP_0_:#.+]] = affine_map<(d0) -> (d0 + 1)>
 // CHECK-LABEL:  func @test_nonmaxsuppression_suppress_by_IOU
->>>>>>> 3e76df03
 // CHECK-SAME:   ([[BOXES_:%.+]]: memref<1x6x4xf32>, [[SCORES_:%.+]]: memref<1x1x6xf32>, [[MAX_OUTPUT_BOXES_PER_CLASS_:%.+]]: memref<1xi64>, [[IOU_THRESHOLD_:%.+]]: memref<1xf32>, [[SCORE_THRESHOLD_:%.+]]: memref<1xf32>) -> memref<?x3xi64> attributes {input_names = ["boxes", "scores", "max_output_boxes_per_class", "iou_threshold", "score_threshold"], output_names = ["selected_indices"]} {
 // CHECK-DAG:       [[CST_9_dot_99999993_:%.+]] = arith.constant 9.99999993E-9 : f32
 // CHECK-DAG:       [[CST_0_dot_000000_:%.+]] = arith.constant 0.000000e+00 : f32
@@ -1081,31 +936,8 @@
 // CHECK-DAG:       [[RES_3_:%.+]] = memref.alloc() {{.*}}: memref<1x1x6xindex>
 // CHECK-DAG:       [[LOOP_2_:%.+]]:3 = krnl.define_loops 3
 // CHECK:           krnl.iterate([[LOOP_2_]]#0, [[LOOP_2_]]#1, [[LOOP_2_]]#2) with ([[LOOP_2_]]#0 -> [[I_3_:%.+]] = 0 to 1, [[LOOP_2_]]#1 -> [[I_4_:%.+]] = 0 to 1, [[LOOP_2_]]#2 -> [[I_5_:%.+]] = 0 to 6){
-<<<<<<< HEAD
 // CHECK:             [[VAR_15_1_:%.+]]:3 = krnl.get_induction_var_value([[LOOP_2_]]#0, [[LOOP_2_]]#1, [[LOOP_2_]]#2) : (!krnl.loop, !krnl.loop, !krnl.loop) -> (index, index, index)
 // CHECK:             krnl.store [[VAR_15_1_]]#2, [[RES_3_]]{{.}}[[VAR_15_1_]]#0, [[VAR_15_1_]]#1, [[VAR_15_1_]]#2] : memref<1x1x6xindex>
-=======
-// CHECK:             [[VAR_23_1_:%.+]]:3 = krnl.get_induction_var_value([[LOOP_2_]]#0, [[LOOP_2_]]#1, [[LOOP_2_]]#2) : (!krnl.loop, !krnl.loop, !krnl.loop) -> (index, index, index)
-// CHECK:             krnl.store [[VAR_23_1_]]#2, [[RES_3_]]{{.}}[[VAR_23_1_]]#0, [[VAR_23_1_]]#1, [[VAR_23_1_]]#2] : memref<1x1x6xindex>
-// CHECK:           }
-// CHECK:           [[LOOP_3_:%.+]]:3 = krnl.define_loops 3
-// CHECK:           krnl.iterate([[LOOP_3_]]#0, [[LOOP_3_]]#1, [[LOOP_3_]]#2) with ([[LOOP_3_]]#0 -> [[I_6_:%.+]] = 0 to 1, [[LOOP_3_]]#1 -> [[I_7_:%.+]] = 0 to 1, [[LOOP_3_]]#2 -> [[I_8_:%.+]] = 0 to 5){
-// CHECK-DAG:         [[VAR_23_2_:%.+]]:3 = krnl.get_induction_var_value([[LOOP_3_]]#0, [[LOOP_3_]]#1, [[LOOP_3_]]#2) : (!krnl.loop, !krnl.loop, !krnl.loop) -> (index, index, index)
-// CHECK-DAG:         [[LOOP_4_:%.+]] = krnl.define_loops 1
-// CHECK:             krnl.iterate([[LOOP_4_]]) with ([[LOOP_4_]] -> [[I_9_:%.+]] = [[MAP_0_]]([[VAR_23_2_]]#2) to 6){
-// CHECK-DAG:           [[LOOP_1_:%.+]] = krnl.get_induction_var_value([[LOOP_4_]]) : (!krnl.loop) -> index
-// CHECK-DAG:           [[LOAD_RES_2_MEM_1_:%.+]] = krnl.load [[RES_3_]]{{.}}[[VAR_23_2_]]#0, [[VAR_23_2_]]#1, [[VAR_23_2_]]#2] : memref<1x1x6xindex>
-// CHECK-NOT: separator of consecutive DAGs
-// CHECK-DAG:           [[LOAD_RES_1_MEM_2_:%.+]] = krnl.load [[RES_3_]]{{.}}[[VAR_23_2_]]#0, [[VAR_23_2_]]#1, [[LOOP_1_]]{{.}} : memref<1x1x6xindex>
-// CHECK-DAG:           [[LOAD_SCORES_MEM_1_:%.+]] = krnl.load [[SCORES_]]{{.}}[[VAR_23_2_]]#0, [[VAR_23_2_]]#1, [[LOAD_RES_2_MEM_1_]]{{.}} : memref<1x1x6xf32>
-// CHECK:               [[LOAD_SCORES_MEM_2_:%.+]] = krnl.load [[SCORES_]]{{.}}[[VAR_23_2_]]#0, [[VAR_23_2_]]#1, [[LOAD_RES_1_MEM_2_]]{{.}} : memref<1x1x6xf32>
-// CHECK:               [[LOAD_SCORES_MEM_3_:%.+]] = arith.cmpf olt, [[LOAD_SCORES_MEM_1_]], [[LOAD_SCORES_MEM_2_]] : f32
-// CHECK:               scf.if [[LOAD_SCORES_MEM_3_]] {
-// CHECK:                 krnl.store [[LOAD_RES_1_MEM_2_]], [[RES_3_]]{{.}}[[VAR_23_2_]]#0, [[VAR_23_2_]]#1, [[VAR_23_2_]]#2] : memref<1x1x6xindex>
-// CHECK:                 krnl.store [[LOAD_RES_2_MEM_1_]], [[RES_3_]]{{.}}[[VAR_23_2_]]#0, [[VAR_23_2_]]#1, [[LOOP_1_]]{{.}} : memref<1x1x6xindex>
-// CHECK:               }
-// CHECK:             }
->>>>>>> 3e76df03
 // CHECK:           }
 // CHECK:           "krnl.call"([[RES_3_]], [[SCORES_]], [[CST_2_]], [[CST_0_]], [[CST_2_]]) {funcName = "omTensorSort"} : (memref<1x1x6xindex>, memref<1x1x6xf32>, i64, i64, i64) -> ()
 // CHECK-DAG:       [[RES_4_:%.+]] = memref.alloc() {{.*}}: memref<1x6x4xf32>
@@ -1228,12 +1060,7 @@
   %0 = "onnx.NonMaxSuppression"(%arg0, %arg1, %arg2, %arg3, %arg4) : (tensor<1x6x4xf32>, tensor<1x1x6xf32>, tensor<1xi64>, tensor<1xf32>, tensor<1xf32>) -> tensor<?x3xi64>
   return %0 : tensor<?x3xi64>
 
-<<<<<<< HEAD
-// CHECK-LABEL:  func.func @test_nonmaxsuppression_suppress_by_IOU_and_scores
-=======
-// CHECK-DAG: [[MAP_0_:#.+]] = affine_map<(d0) -> (d0 + 1)>
 // CHECK-LABEL:  func @test_nonmaxsuppression_suppress_by_IOU_and_scores
->>>>>>> 3e76df03
 // CHECK-SAME:   ([[BOXES_:%.+]]: memref<1x6x4xf32>, [[SCORES_:%.+]]: memref<1x1x6xf32>, [[MAX_OUTPUT_BOXES_PER_CLASS_:%.+]]: memref<1xi64>, [[IOU_THRESHOLD_:%.+]]: memref<1xf32>, [[SCORE_THRESHOLD_:%.+]]: memref<1xf32>) -> memref<?x3xi64> attributes {input_names = ["boxes", "scores", "max_output_boxes_per_class", "iou_threshold", "score_threshold"], output_names = ["selected_indices"]} {
 // CHECK-DAG:       [[CST_9_dot_99999993_:%.+]] = arith.constant 9.99999993E-9 : f32
 // CHECK-DAG:       [[CST_0_dot_000000_:%.+]] = arith.constant 0.000000e+00 : f32
@@ -1285,31 +1112,8 @@
 // CHECK-DAG:       [[RES_3_:%.+]] = memref.alloc() {{.*}}: memref<1x1x6xindex>
 // CHECK-DAG:       [[LOOP_2_:%.+]]:3 = krnl.define_loops 3
 // CHECK:           krnl.iterate([[LOOP_2_]]#0, [[LOOP_2_]]#1, [[LOOP_2_]]#2) with ([[LOOP_2_]]#0 -> [[I_3_:%.+]] = 0 to 1, [[LOOP_2_]]#1 -> [[I_4_:%.+]] = 0 to 1, [[LOOP_2_]]#2 -> [[I_5_:%.+]] = 0 to 6){
-<<<<<<< HEAD
 // CHECK:             [[VAR_15_1_:%.+]]:3 = krnl.get_induction_var_value([[LOOP_2_]]#0, [[LOOP_2_]]#1, [[LOOP_2_]]#2) : (!krnl.loop, !krnl.loop, !krnl.loop) -> (index, index, index)
 // CHECK:             krnl.store [[VAR_15_1_]]#2, [[RES_3_]]{{.}}[[VAR_15_1_]]#0, [[VAR_15_1_]]#1, [[VAR_15_1_]]#2] : memref<1x1x6xindex>
-=======
-// CHECK:             [[VAR_23_1_:%.+]]:3 = krnl.get_induction_var_value([[LOOP_2_]]#0, [[LOOP_2_]]#1, [[LOOP_2_]]#2) : (!krnl.loop, !krnl.loop, !krnl.loop) -> (index, index, index)
-// CHECK:             krnl.store [[VAR_23_1_]]#2, [[RES_3_]]{{.}}[[VAR_23_1_]]#0, [[VAR_23_1_]]#1, [[VAR_23_1_]]#2] : memref<1x1x6xindex>
-// CHECK:           }
-// CHECK:           [[LOOP_3_:%.+]]:3 = krnl.define_loops 3
-// CHECK:           krnl.iterate([[LOOP_3_]]#0, [[LOOP_3_]]#1, [[LOOP_3_]]#2) with ([[LOOP_3_]]#0 -> [[I_6_:%.+]] = 0 to 1, [[LOOP_3_]]#1 -> [[I_7_:%.+]] = 0 to 1, [[LOOP_3_]]#2 -> [[I_8_:%.+]] = 0 to 5){
-// CHECK-DAG:         [[VAR_23_2_:%.+]]:3 = krnl.get_induction_var_value([[LOOP_3_]]#0, [[LOOP_3_]]#1, [[LOOP_3_]]#2) : (!krnl.loop, !krnl.loop, !krnl.loop) -> (index, index, index)
-// CHECK-DAG:         [[LOOP_4_:%.+]] = krnl.define_loops 1
-// CHECK:             krnl.iterate([[LOOP_4_]]) with ([[LOOP_4_]] -> [[I_9_:%.+]] = [[MAP_0_]]([[VAR_23_2_]]#2) to 6){
-// CHECK-DAG:           [[LOOP_1_:%.+]] = krnl.get_induction_var_value([[LOOP_4_]]) : (!krnl.loop) -> index
-// CHECK-DAG:           [[LOAD_RES_2_MEM_1_:%.+]] = krnl.load [[RES_3_]]{{.}}[[VAR_23_2_]]#0, [[VAR_23_2_]]#1, [[VAR_23_2_]]#2] : memref<1x1x6xindex>
-// CHECK-NOT: separator of consecutive DAGs
-// CHECK-DAG:           [[LOAD_RES_1_MEM_2_:%.+]] = krnl.load [[RES_3_]]{{.}}[[VAR_23_2_]]#0, [[VAR_23_2_]]#1, [[LOOP_1_]]{{.}} : memref<1x1x6xindex>
-// CHECK-DAG:           [[LOAD_SCORES_MEM_1_:%.+]] = krnl.load [[SCORES_]]{{.}}[[VAR_23_2_]]#0, [[VAR_23_2_]]#1, [[LOAD_RES_2_MEM_1_]]{{.}} : memref<1x1x6xf32>
-// CHECK:               [[LOAD_SCORES_MEM_2_:%.+]] = krnl.load [[SCORES_]]{{.}}[[VAR_23_2_]]#0, [[VAR_23_2_]]#1, [[LOAD_RES_1_MEM_2_]]{{.}} : memref<1x1x6xf32>
-// CHECK:               [[LOAD_SCORES_MEM_3_:%.+]] = arith.cmpf olt, [[LOAD_SCORES_MEM_1_]], [[LOAD_SCORES_MEM_2_]] : f32
-// CHECK:               scf.if [[LOAD_SCORES_MEM_3_]] {
-// CHECK:                 krnl.store [[LOAD_RES_1_MEM_2_]], [[RES_3_]]{{.}}[[VAR_23_2_]]#0, [[VAR_23_2_]]#1, [[VAR_23_2_]]#2] : memref<1x1x6xindex>
-// CHECK:                 krnl.store [[LOAD_RES_2_MEM_1_]], [[RES_3_]]{{.}}[[VAR_23_2_]]#0, [[VAR_23_2_]]#1, [[LOOP_1_]]{{.}} : memref<1x1x6xindex>
-// CHECK:               }
-// CHECK:             }
->>>>>>> 3e76df03
 // CHECK:           }
 // CHECK:           "krnl.call"([[RES_3_]], [[SCORES_]], [[CST_2_]], [[CST_0_]], [[CST_2_]]) {funcName = "omTensorSort"} : (memref<1x1x6xindex>, memref<1x1x6xf32>, i64, i64, i64) -> ()
 // CHECK-DAG:       [[RES_4_:%.+]] = memref.alloc() {{.*}}: memref<1x6x4xf32>
@@ -1432,14 +1236,8 @@
   %0 = "onnx.NonMaxSuppression"(%arg0, %arg1, %arg2, %arg3, %arg4) : (tensor<2x6x4xf32>, tensor<2x1x6xf32>, tensor<1xi64>, tensor<1xf32>, tensor<1xf32>) -> tensor<?x3xi64>
   return %0 : tensor<?x3xi64>
 
-<<<<<<< HEAD
 // CHECK-DAG:   [[MAP_0_:#.+]] = affine_map<()[s0] -> (s0 * 2)>
-// CHECK-LABEL:  func.func @test_nonmaxsuppression_two_batches
-=======
-// CHECK-DAG: [[MAP_0_:#.+]] = affine_map<(d0) -> (d0 + 1)>
-// CHECK-DAG: [[MAP_1_:#.+]] = affine_map<()[s0] -> (s0 * 2)>
 // CHECK-LABEL:  func @test_nonmaxsuppression_two_batches
->>>>>>> 3e76df03
 // CHECK-SAME:   ([[BOXES_:%.+]]: memref<2x6x4xf32>, [[SCORES_:%.+]]: memref<2x1x6xf32>, [[MAX_OUTPUT_BOXES_PER_CLASS_:%.+]]: memref<1xi64>, [[IOU_THRESHOLD_:%.+]]: memref<1xf32>, [[SCORE_THRESHOLD_:%.+]]: memref<1xf32>) -> memref<?x3xi64> attributes {input_names = ["boxes", "scores", "max_output_boxes_per_class", "iou_threshold", "score_threshold"], output_names = ["selected_indices"]} {
 // CHECK-DAG:       [[CST_9_dot_99999993_:%.+]] = arith.constant 9.99999993E-9 : f32
 // CHECK-DAG:       [[CST_0_dot_000000_:%.+]] = arith.constant 0.000000e+00 : f32
@@ -1491,31 +1289,8 @@
 // CHECK-DAG:       [[RES_3_:%.+]] = memref.alloc() {{.*}}: memref<2x1x6xindex>
 // CHECK-DAG:       [[LOOP_2_:%.+]]:3 = krnl.define_loops 3
 // CHECK:           krnl.iterate([[LOOP_2_]]#0, [[LOOP_2_]]#1, [[LOOP_2_]]#2) with ([[LOOP_2_]]#0 -> [[I_3_:%.+]] = 0 to 2, [[LOOP_2_]]#1 -> [[I_4_:%.+]] = 0 to 1, [[LOOP_2_]]#2 -> [[I_5_:%.+]] = 0 to 6){
-<<<<<<< HEAD
 // CHECK:             [[VAR_16_1_:%.+]]:3 = krnl.get_induction_var_value([[LOOP_2_]]#0, [[LOOP_2_]]#1, [[LOOP_2_]]#2) : (!krnl.loop, !krnl.loop, !krnl.loop) -> (index, index, index)
 // CHECK:             krnl.store [[VAR_16_1_]]#2, [[RES_3_]]{{.}}[[VAR_16_1_]]#0, [[VAR_16_1_]]#1, [[VAR_16_1_]]#2] : memref<2x1x6xindex>
-=======
-// CHECK:             [[VAR_24_1_:%.+]]:3 = krnl.get_induction_var_value([[LOOP_2_]]#0, [[LOOP_2_]]#1, [[LOOP_2_]]#2) : (!krnl.loop, !krnl.loop, !krnl.loop) -> (index, index, index)
-// CHECK:             krnl.store [[VAR_24_1_]]#2, [[RES_3_]]{{.}}[[VAR_24_1_]]#0, [[VAR_24_1_]]#1, [[VAR_24_1_]]#2] : memref<2x1x6xindex>
-// CHECK:           }
-// CHECK:           [[LOOP_3_:%.+]]:3 = krnl.define_loops 3
-// CHECK:           krnl.iterate([[LOOP_3_]]#0, [[LOOP_3_]]#1, [[LOOP_3_]]#2) with ([[LOOP_3_]]#0 -> [[I_6_:%.+]] = 0 to 2, [[LOOP_3_]]#1 -> [[I_7_:%.+]] = 0 to 1, [[LOOP_3_]]#2 -> [[I_8_:%.+]] = 0 to 5){
-// CHECK-DAG:         [[VAR_24_2_:%.+]]:3 = krnl.get_induction_var_value([[LOOP_3_]]#0, [[LOOP_3_]]#1, [[LOOP_3_]]#2) : (!krnl.loop, !krnl.loop, !krnl.loop) -> (index, index, index)
-// CHECK-DAG:         [[LOOP_4_:%.+]] = krnl.define_loops 1
-// CHECK:             krnl.iterate([[LOOP_4_]]) with ([[LOOP_4_]] -> [[I_9_:%.+]] = [[MAP_0_]]([[VAR_24_2_]]#2) to 6){
-// CHECK-DAG:           [[LOOP_1_:%.+]] = krnl.get_induction_var_value([[LOOP_4_]]) : (!krnl.loop) -> index
-// CHECK-DAG:           [[LOAD_RES_2_MEM_1_:%.+]] = krnl.load [[RES_3_]]{{.}}[[VAR_24_2_]]#0, [[VAR_24_2_]]#1, [[VAR_24_2_]]#2] : memref<2x1x6xindex>
-// CHECK-NOT: separator of consecutive DAGs
-// CHECK-DAG:           [[LOAD_RES_1_MEM_2_:%.+]] = krnl.load [[RES_3_]]{{.}}[[VAR_24_2_]]#0, [[VAR_24_2_]]#1, [[LOOP_1_]]{{.}} : memref<2x1x6xindex>
-// CHECK-DAG:           [[LOAD_SCORES_MEM_1_:%.+]] = krnl.load [[SCORES_]]{{.}}[[VAR_24_2_]]#0, [[VAR_24_2_]]#1, [[LOAD_RES_2_MEM_1_]]{{.}} : memref<2x1x6xf32>
-// CHECK:               [[LOAD_SCORES_MEM_2_:%.+]] = krnl.load [[SCORES_]]{{.}}[[VAR_24_2_]]#0, [[VAR_24_2_]]#1, [[LOAD_RES_1_MEM_2_]]{{.}} : memref<2x1x6xf32>
-// CHECK:               [[LOAD_SCORES_MEM_3_:%.+]] = arith.cmpf olt, [[LOAD_SCORES_MEM_1_]], [[LOAD_SCORES_MEM_2_]] : f32
-// CHECK:               scf.if [[LOAD_SCORES_MEM_3_]] {
-// CHECK:                 krnl.store [[LOAD_RES_1_MEM_2_]], [[RES_3_]]{{.}}[[VAR_24_2_]]#0, [[VAR_24_2_]]#1, [[VAR_24_2_]]#2] : memref<2x1x6xindex>
-// CHECK:                 krnl.store [[LOAD_RES_2_MEM_1_]], [[RES_3_]]{{.}}[[VAR_24_2_]]#0, [[VAR_24_2_]]#1, [[LOOP_1_]]{{.}} : memref<2x1x6xindex>
-// CHECK:               }
-// CHECK:             }
->>>>>>> 3e76df03
 // CHECK:           }
 // CHECK:           "krnl.call"([[RES_3_]], [[SCORES_]], [[CST_2_]], [[CST_0_]], [[CST_2_]]) {funcName = "omTensorSort"} : (memref<2x1x6xindex>, memref<2x1x6xf32>, i64, i64, i64) -> ()
 // CHECK-DAG:       [[RES_4_:%.+]] = memref.alloc() {{.*}}: memref<2x6x4xf32>
@@ -1538,15 +1313,9 @@
 // CHECK:             krnl.store [[VAR_26_1_]], [[RES_4_]]{{.}}[[VAR_16_2_]]#0, [[VAR_16_2_]]#1, [[CST_2_1_]]{{.}} : memref<2x6x4xf32>
 // CHECK:             krnl.store [[VAR_23_1_]], [[RES_4_]]{{.}}[[VAR_16_2_]]#0, [[VAR_16_2_]]#1, [[CST_3_]]{{.}} : memref<2x6x4xf32>
 // CHECK:           }
-<<<<<<< HEAD
 // CHECK:           [[VAR_12_:%.+]] = affine.apply [[MAP_0_]](){{.}}[[LOAD_RES_MEM_1_]]{{.}}
 // CHECK:           [[RES_5_:%.+]] = memref.alloc([[VAR_12_]]) {{.*}}: memref<?x3xindex>
 // CHECK:           krnl.memset [[RES_5_]], [[CST_minus_1_]] : memref<?x3xindex>
-=======
-// CHECK:           [[VAR_17_:%.+]] = affine.apply [[MAP_1_]](){{.}}[[LOAD_RES_MEM_1_]]{{.}}
-// CHECK:           [[RES_5_:%.+]] = memref.alloc([[VAR_17_]]) {{.*}}: memref<?x3xindex>
-// CHECK:           krnl.memset [[RES_5_]], [[VAR_c_minus_1_]] : memref<?x3xindex>
->>>>>>> 3e76df03
 // CHECK:           [[RES_6_:%.+]] = memref.alloca() : memref<index>
 // CHECK:           krnl.store [[CST_0_1_]], [[RES_6_]][] : memref<index>
 // CHECK-DAG:       [[RES_7_:%.+]] = memref.alloca() : memref<index>
@@ -1645,14 +1414,8 @@
   %0 = "onnx.NonMaxSuppression"(%arg0, %arg1, %arg2, %arg3, %arg4) : (tensor<1x6x4xf32>, tensor<1x2x6xf32>, tensor<1xi64>, tensor<1xf32>, tensor<1xf32>) -> tensor<?x3xi64>
   return %0 : tensor<?x3xi64>
 
-<<<<<<< HEAD
 // CHECK-DAG:   [[MAP_0_:#.+]] = affine_map<()[s0] -> (s0 * 2)>
 // CHECK-LABEL:  func.func @test_nonmaxsuppression_two_classes
-=======
-// CHECK-DAG: [[MAP_0_:#.+]] = affine_map<(d0) -> (d0 + 1)>
-// CHECK-DAG: [[MAP_1_:#.+]] = affine_map<()[s0] -> (s0 * 2)>
-// CHECK-LABEL:  func @test_nonmaxsuppression_two_classes
->>>>>>> 3e76df03
 // CHECK-SAME:   ([[BOXES_:%.+]]: memref<1x6x4xf32>, [[SCORES_:%.+]]: memref<1x2x6xf32>, [[MAX_OUTPUT_BOXES_PER_CLASS_:%.+]]: memref<1xi64>, [[IOU_THRESHOLD_:%.+]]: memref<1xf32>, [[SCORE_THRESHOLD_:%.+]]: memref<1xf32>) -> memref<?x3xi64> attributes {input_names = ["boxes", "scores", "max_output_boxes_per_class", "iou_threshold", "score_threshold"], output_names = ["selected_indices"]} {
 // CHECK-DAG:       [[CST_9_dot_99999993_:%.+]] = arith.constant 9.99999993E-9 : f32
 // CHECK-DAG:       [[CST_0_dot_000000_:%.+]] = arith.constant 0.000000e+00 : f32
@@ -1704,31 +1467,8 @@
 // CHECK-DAG:       [[RES_3_:%.+]] = memref.alloc() {{.*}}: memref<1x2x6xindex>
 // CHECK-DAG:       [[LOOP_2_:%.+]]:3 = krnl.define_loops 3
 // CHECK:           krnl.iterate([[LOOP_2_]]#0, [[LOOP_2_]]#1, [[LOOP_2_]]#2) with ([[LOOP_2_]]#0 -> [[I_3_:%.+]] = 0 to 1, [[LOOP_2_]]#1 -> [[I_4_:%.+]] = 0 to 2, [[LOOP_2_]]#2 -> [[I_5_:%.+]] = 0 to 6){
-<<<<<<< HEAD
 // CHECK:             [[VAR_16_1_:%.+]]:3 = krnl.get_induction_var_value([[LOOP_2_]]#0, [[LOOP_2_]]#1, [[LOOP_2_]]#2) : (!krnl.loop, !krnl.loop, !krnl.loop) -> (index, index, index)
 // CHECK:             krnl.store [[VAR_16_1_]]#2, [[RES_3_]]{{.}}[[VAR_16_1_]]#0, [[VAR_16_1_]]#1, [[VAR_16_1_]]#2] : memref<1x2x6xindex>
-=======
-// CHECK:             [[VAR_24_1_:%.+]]:3 = krnl.get_induction_var_value([[LOOP_2_]]#0, [[LOOP_2_]]#1, [[LOOP_2_]]#2) : (!krnl.loop, !krnl.loop, !krnl.loop) -> (index, index, index)
-// CHECK:             krnl.store [[VAR_24_1_]]#2, [[RES_3_]]{{.}}[[VAR_24_1_]]#0, [[VAR_24_1_]]#1, [[VAR_24_1_]]#2] : memref<1x2x6xindex>
-// CHECK:           }
-// CHECK:           [[LOOP_3_:%.+]]:3 = krnl.define_loops 3
-// CHECK:           krnl.iterate([[LOOP_3_]]#0, [[LOOP_3_]]#1, [[LOOP_3_]]#2) with ([[LOOP_3_]]#0 -> [[I_6_:%.+]] = 0 to 1, [[LOOP_3_]]#1 -> [[I_7_:%.+]] = 0 to 2, [[LOOP_3_]]#2 -> [[I_8_:%.+]] = 0 to 5){
-// CHECK-DAG:         [[VAR_24_2_:%.+]]:3 = krnl.get_induction_var_value([[LOOP_3_]]#0, [[LOOP_3_]]#1, [[LOOP_3_]]#2) : (!krnl.loop, !krnl.loop, !krnl.loop) -> (index, index, index)
-// CHECK-DAG:         [[LOOP_4_:%.+]] = krnl.define_loops 1
-// CHECK:             krnl.iterate([[LOOP_4_]]) with ([[LOOP_4_]] -> [[I_9_:%.+]] = [[MAP_0_]]([[VAR_24_2_]]#2) to 6){
-// CHECK-DAG:           [[LOOP_1_:%.+]] = krnl.get_induction_var_value([[LOOP_4_]]) : (!krnl.loop) -> index
-// CHECK-DAG:           [[LOAD_RES_2_MEM_1_:%.+]] = krnl.load [[RES_3_]]{{.}}[[VAR_24_2_]]#0, [[VAR_24_2_]]#1, [[VAR_24_2_]]#2] : memref<1x2x6xindex>
-// CHECK-NOT: separator of consecutive DAGs
-// CHECK-DAG:           [[LOAD_RES_1_MEM_2_:%.+]] = krnl.load [[RES_3_]]{{.}}[[VAR_24_2_]]#0, [[VAR_24_2_]]#1, [[LOOP_1_]]{{.}} : memref<1x2x6xindex>
-// CHECK-DAG:           [[LOAD_SCORES_MEM_1_:%.+]] = krnl.load [[SCORES_]]{{.}}[[VAR_24_2_]]#0, [[VAR_24_2_]]#1, [[LOAD_RES_2_MEM_1_]]{{.}} : memref<1x2x6xf32>
-// CHECK:               [[LOAD_SCORES_MEM_2_:%.+]] = krnl.load [[SCORES_]]{{.}}[[VAR_24_2_]]#0, [[VAR_24_2_]]#1, [[LOAD_RES_1_MEM_2_]]{{.}} : memref<1x2x6xf32>
-// CHECK:               [[LOAD_SCORES_MEM_3_:%.+]] = arith.cmpf olt, [[LOAD_SCORES_MEM_1_]], [[LOAD_SCORES_MEM_2_]] : f32
-// CHECK:               scf.if [[LOAD_SCORES_MEM_3_]] {
-// CHECK:                 krnl.store [[LOAD_RES_1_MEM_2_]], [[RES_3_]]{{.}}[[VAR_24_2_]]#0, [[VAR_24_2_]]#1, [[VAR_24_2_]]#2] : memref<1x2x6xindex>
-// CHECK:                 krnl.store [[LOAD_RES_2_MEM_1_]], [[RES_3_]]{{.}}[[VAR_24_2_]]#0, [[VAR_24_2_]]#1, [[LOOP_1_]]{{.}} : memref<1x2x6xindex>
-// CHECK:               }
-// CHECK:             }
->>>>>>> 3e76df03
 // CHECK:           }
 // CHECK:           "krnl.call"([[RES_3_]], [[SCORES_]], [[CST_2_]], [[CST_0_]], [[CST_2_]]) {funcName = "omTensorSort"} : (memref<1x2x6xindex>, memref<1x2x6xf32>, i64, i64, i64) -> ()
 // CHECK-DAG:       [[RES_4_:%.+]] = memref.alloc() {{.*}}: memref<1x6x4xf32>
@@ -1751,15 +1491,9 @@
 // CHECK:             krnl.store [[VAR_26_1_]], [[RES_4_]]{{.}}[[VAR_16_2_]]#0, [[VAR_16_2_]]#1, [[CST_2_1_]]{{.}} : memref<1x6x4xf32>
 // CHECK:             krnl.store [[VAR_23_1_]], [[RES_4_]]{{.}}[[VAR_16_2_]]#0, [[VAR_16_2_]]#1, [[CST_3_]]{{.}} : memref<1x6x4xf32>
 // CHECK:           }
-<<<<<<< HEAD
 // CHECK:           [[VAR_12_:%.+]] = affine.apply [[MAP_0_]](){{.}}[[LOAD_RES_MEM_1_]]{{.}}
 // CHECK:           [[RES_5_:%.+]] = memref.alloc([[VAR_12_]]) {{.*}}: memref<?x3xindex>
 // CHECK:           krnl.memset [[RES_5_]], [[CST_minus_1_]] : memref<?x3xindex>
-=======
-// CHECK:           [[VAR_17_:%.+]] = affine.apply [[MAP_1_]](){{.}}[[LOAD_RES_MEM_1_]]{{.}}
-// CHECK:           [[RES_5_:%.+]] = memref.alloc([[VAR_17_]]) {{.*}}: memref<?x3xindex>
-// CHECK:           krnl.memset [[RES_5_]], [[VAR_c_minus_1_]] : memref<?x3xindex>
->>>>>>> 3e76df03
 // CHECK:           [[RES_6_:%.+]] = memref.alloca() : memref<index>
 // CHECK:           krnl.store [[CST_0_1_]], [[RES_6_]][] : memref<index>
 // CHECK-DAG:       [[RES_7_:%.+]] = memref.alloca() : memref<index>
@@ -1858,22 +1592,10 @@
   %0 = "onnx.NonMaxSuppression"(%arg0, %arg1, %arg2, %arg3, %arg4) {center_point_box = 1 : si64} : (tensor<?x?x?xf32>, tensor<?x?x?xf32>, tensor<1xi64>, tensor<1xf32>, tensor<1xf32>) -> tensor<*xi64>
   return %0 : tensor<*xi64>
 
-<<<<<<< HEAD
 // CHECK-DAG:   [[MAP_0_:#.+]] = affine_map<(d0) -> (d0)>
 // CHECK-DAG:   [[MAP_1_:#.+]] = affine_map<(d0, d1) -> (d1)>
 // CHECK-DAG:   [[MAP_2_:#.+]] = affine_map<(d0, d1, d2) -> (d2)>
 // CHECK-LABEL:  func.func @test_nonmaxsuppression_unknown_dims
-=======
-// CHECK-DAG: [[MAP_0_:#.+]] = affine_map<(d0) -> (d0)>
-// CHECK-DAG: [[MAP_1_:#.+]] = affine_map<(d0, d1) -> (d1)>
-// CHECK-DAG: [[MAP_2_:#.+]] = affine_map<(d0, d1, d2) -> (d2)>
-// CHECK-DAG: [[MAP_3_:#.+]] = affine_map<(d0, d1, d2) -> (d0)>
-// CHECK-DAG: [[MAP_4_:#.+]] = affine_map<(d0, d1, d2) -> (d1)>
-// CHECK-DAG: [[MAP_5_:#.+]] = affine_map<(d0, d1, d2) -> (d2 - 1)>
-// CHECK-DAG: [[MAP_6_:#.+]] = affine_map<(d0, d1, d2, d3) -> (d3 + 1)>
-// CHECK-DAG: [[MAP_7_:#.+]] = affine_map<(d0, d1, d2, d3) -> (d2)>
-// CHECK-LABEL:  func @test_nonmaxsuppression_unknown_dims
->>>>>>> 3e76df03
 // CHECK-SAME:   ([[BOXES_:%.+]]: memref<?x?x?xf32>, [[SCORES_:%.+]]: memref<?x?x?xf32>, [[MAX_OUTPUT_BOXES_PER_CLASS_:%.+]]: memref<1xi64>, [[IOU_THRESHOLD_:%.+]]: memref<1xf32>, [[SCORE_THRESHOLD_:%.+]]: memref<1xf32>) -> memref<?x3xi64> {
 // CHECK-DAG:       [[CST_9_dot_99999993_:%.+]] = arith.constant 9.99999993E-9 : f32
 // CHECK-DAG:       [[CST_0_dot_000000_:%.+]] = arith.constant 0.000000e+00 : f32
@@ -1934,7 +1656,6 @@
 // CHECK-NOT: separator of consecutive DAGs
 // CHECK-DAG:       [[RES_3_:%.+]] = memref.alloc([[VAR_dim_9_]], [[VAR_dim_10_]], [[VAR_dim_11_]]) {{.*}}: memref<?x?x?xindex>
 // CHECK-DAG:       [[LOOP_2_:%.+]]:3 = krnl.define_loops 3
-<<<<<<< HEAD
 // CHECK:           krnl.iterate([[LOOP_2_]]#0, [[LOOP_2_]]#1, [[LOOP_2_]]#2) with ([[LOOP_2_]]#0 -> [[I_3_:%.+]] = 0 to [[MAP_0_]]([[VAR_dim_9_]]), [[LOOP_2_]]#1 -> [[I_4_:%.+]] = 0 to [[MAP_0_]]1([[VAR_dim_9_]], [[VAR_dim_10_]]), [[LOOP_2_]]#2 -> [[I_5_:%.+]] = 0 to [[MAP_0_]]2([[VAR_dim_9_]], [[VAR_dim_10_]], [[VAR_dim_11_]])){
 // CHECK:             [[VAR_16_1_:%.+]]:3 = krnl.get_induction_var_value([[LOOP_2_]]#0, [[LOOP_2_]]#1, [[LOOP_2_]]#2) : (!krnl.loop, !krnl.loop, !krnl.loop) -> (index, index, index)
 // CHECK:             krnl.store [[VAR_16_1_]]#2, [[RES_3_]]{{.}}[[VAR_16_1_]]#0, [[VAR_16_1_]]#1, [[VAR_16_1_]]#2] : memref<?x?x?xindex>
@@ -1944,34 +1665,6 @@
 // CHECK:           [[VAR_12_:%.+]] = arith.muli [[VAR_11_]], [[LOAD_RES_MEM_1_]] : index
 // CHECK:           [[RES_4_:%.+]] = memref.alloc([[VAR_12_]]) {{.*}}: memref<?x3xindex>
 // CHECK:           krnl.memset [[RES_4_]], [[CST_minus_1_]] : memref<?x3xindex>
-=======
-// CHECK:           krnl.iterate([[LOOP_2_]]#0, [[LOOP_2_]]#1, [[LOOP_2_]]#2) with ([[LOOP_2_]]#0 -> [[I_3_:%.+]] = 0 to [[MAP_0_]]([[VAR_18_]]), [[LOOP_2_]]#1 -> [[I_4_:%.+]] = 0 to [[MAP_1_]]([[VAR_18_]], [[VAR_19_]]), [[LOOP_2_]]#2 -> [[I_5_:%.+]] = 0 to [[MAP_2_]]([[VAR_18_]], [[VAR_19_]], [[VAR_20_]])){
-// CHECK:             [[VAR_32_1_:%.+]]:3 = krnl.get_induction_var_value([[LOOP_2_]]#0, [[LOOP_2_]]#1, [[LOOP_2_]]#2) : (!krnl.loop, !krnl.loop, !krnl.loop) -> (index, index, index)
-// CHECK:             krnl.store [[VAR_32_1_]]#2, [[RES_3_]]{{.}}[[VAR_32_1_]]#0, [[VAR_32_1_]]#1, [[VAR_32_1_]]#2] : memref<?x?x?xindex>
-// CHECK:           }
-// CHECK:           [[LOOP_3_:%.+]]:3 = krnl.define_loops 3
-// CHECK:           krnl.iterate([[LOOP_3_]]#0, [[LOOP_3_]]#1, [[LOOP_3_]]#2) with ([[LOOP_3_]]#0 -> [[I_6_:%.+]] = 0 to [[MAP_3_]]([[VAR_18_]], [[VAR_19_]], [[VAR_20_]]), [[LOOP_3_]]#1 -> [[I_7_:%.+]] = 0 to [[MAP_4_]]([[VAR_18_]], [[VAR_19_]], [[VAR_20_]]), [[LOOP_3_]]#2 -> [[I_8_:%.+]] = 0 to [[MAP_5_]]([[VAR_18_]], [[VAR_19_]], [[VAR_20_]])){
-// CHECK-DAG:         [[VAR_32_2_:%.+]]:3 = krnl.get_induction_var_value([[LOOP_3_]]#0, [[LOOP_3_]]#1, [[LOOP_3_]]#2) : (!krnl.loop, !krnl.loop, !krnl.loop) -> (index, index, index)
-// CHECK-DAG:         [[LOOP_4_:%.+]] = krnl.define_loops 1
-// CHECK:             krnl.iterate([[LOOP_4_]]) with ([[LOOP_4_]] -> [[I_9_:%.+]] = [[MAP_6_]]([[VAR_18_]], [[VAR_19_]], [[VAR_20_]], [[VAR_32_2_]]#2) to [[MAP_7_]]([[VAR_18_]], [[VAR_19_]], [[VAR_20_]], [[VAR_32_2_]]#2)){
-// CHECK-DAG:           [[LOOP_1_:%.+]] = krnl.get_induction_var_value([[LOOP_4_]]) : (!krnl.loop) -> index
-// CHECK-DAG:           [[LOAD_RES_2_MEM_1_:%.+]] = krnl.load [[RES_3_]]{{.}}[[VAR_32_2_]]#0, [[VAR_32_2_]]#1, [[VAR_32_2_]]#2] : memref<?x?x?xindex>
-// CHECK-NOT: separator of consecutive DAGs
-// CHECK-DAG:           [[LOAD_RES_1_MEM_2_:%.+]] = krnl.load [[RES_3_]]{{.}}[[VAR_32_2_]]#0, [[VAR_32_2_]]#1, [[LOOP_1_]]{{.}} : memref<?x?x?xindex>
-// CHECK-DAG:           [[LOAD_SCORES_MEM_1_:%.+]] = krnl.load [[SCORES_]]{{.}}[[VAR_32_2_]]#0, [[VAR_32_2_]]#1, [[LOAD_RES_2_MEM_1_]]{{.}} : memref<?x?x?xf32>
-// CHECK:               [[LOAD_SCORES_MEM_2_:%.+]] = krnl.load [[SCORES_]]{{.}}[[VAR_32_2_]]#0, [[VAR_32_2_]]#1, [[LOAD_RES_1_MEM_2_]]{{.}} : memref<?x?x?xf32>
-// CHECK:               [[LOAD_SCORES_MEM_3_:%.+]] = arith.cmpf olt, [[LOAD_SCORES_MEM_1_]], [[LOAD_SCORES_MEM_2_]] : f32
-// CHECK:               scf.if [[LOAD_SCORES_MEM_3_]] {
-// CHECK:                 krnl.store [[LOAD_RES_1_MEM_2_]], [[RES_3_]]{{.}}[[VAR_32_2_]]#0, [[VAR_32_2_]]#1, [[VAR_32_2_]]#2] : memref<?x?x?xindex>
-// CHECK:                 krnl.store [[LOAD_RES_2_MEM_1_]], [[RES_3_]]{{.}}[[VAR_32_2_]]#0, [[VAR_32_2_]]#1, [[LOOP_1_]]{{.}} : memref<?x?x?xindex>
-// CHECK:               }
-// CHECK:             }
-// CHECK:           }
-// CHECK:           [[VAR_24_:%.+]] = arith.muli [[VAR_3_]], [[VAR_4_]] : index
-// CHECK:           [[VAR_25_:%.+]] = arith.muli [[VAR_24_]], [[LOAD_RES_MEM_1_]] : index
-// CHECK:           [[RES_4_:%.+]] = memref.alloc([[VAR_25_]]) {{.*}}: memref<?x3xindex>
-// CHECK:           krnl.memset [[RES_4_]], [[VAR_c_minus_1_]] : memref<?x3xindex>
->>>>>>> 3e76df03
 // CHECK:           [[RES_5_:%.+]] = memref.alloca() : memref<index>
 // CHECK:           krnl.store [[CST_0_1_]], [[RES_5_]][] : memref<index>
 // CHECK-DAG:       [[RES_6_:%.+]] = memref.alloca() : memref<index>
