--- conflicted
+++ resolved
@@ -61,11 +61,7 @@
 // CHECK:             [[VAR_14_1_:%.+]]:3 = krnl.get_induction_var_value([[LOOP_2_]]#0, [[LOOP_2_]]#1, [[LOOP_2_]]#2) : (!krnl.loop, !krnl.loop, !krnl.loop) -> (index, index, index)
 // CHECK:             krnl.store [[VAR_14_1_]]#2, [[RES_3_]]{{.}}[[VAR_14_1_]]#0, [[VAR_14_1_]]#1, [[VAR_14_1_]]#2] : memref<1x1x6xindex>
 // CHECK:           }
-<<<<<<< HEAD
-// CHECK:           "krnl.call"([[RES_3_]], [[SCORES_]], [[CST_2_]], [[CST_0_]]) {funcName = "omTensorSort", num_of_output = 1 : si64} : (memref<1x1x6xindex>, memref<1x1x6xf32>, i64, i64) -> ()
-=======
 // CHECK:           "krnl.call"([[RES_3_]], [[SCORES_]], [[CST_2_]], [[CST_0_]]) {funcName = "omTensorSort", numOfOutput = 1 : si64} : (memref<1x1x6xindex>, memref<1x1x6xf32>, i64, i64) -> ()
->>>>>>> bcb14ad0
 // CHECK:           [[RES_4_:%.+]] = memref.alloc([[LOAD_RES_MEM_1_]]) {{.*}}: memref<?x3xindex>
 // CHECK:           krnl.memset [[RES_4_]], [[CST_minus_1_]] : memref<?x3xindex>
 // CHECK:           [[RES_5_:%.+]] = memref.alloca() : memref<index>
@@ -240,11 +236,7 @@
 // CHECK:             [[VAR_15_1_:%.+]]:3 = krnl.get_induction_var_value([[LOOP_2_]]#0, [[LOOP_2_]]#1, [[LOOP_2_]]#2) : (!krnl.loop, !krnl.loop, !krnl.loop) -> (index, index, index)
 // CHECK:             krnl.store [[VAR_15_1_]]#2, [[RES_3_]]{{.}}[[VAR_15_1_]]#0, [[VAR_15_1_]]#1, [[VAR_15_1_]]#2] : memref<1x1x6xindex>
 // CHECK:           }
-<<<<<<< HEAD
-// CHECK:           "krnl.call"([[RES_3_]], [[SCORES_]], [[CST_2_]], [[CST_0_]]) {funcName = "omTensorSort", num_of_output = 1 : si64} : (memref<1x1x6xindex>, memref<1x1x6xf32>, i64, i64) -> ()
-=======
 // CHECK:           "krnl.call"([[RES_3_]], [[SCORES_]], [[CST_2_]], [[CST_0_]]) {funcName = "omTensorSort", numOfOutput = 1 : si64} : (memref<1x1x6xindex>, memref<1x1x6xf32>, i64, i64) -> ()
->>>>>>> bcb14ad0
 // CHECK-DAG:       [[RES_4_:%.+]] = memref.alloc() {{.*}}: memref<1x6x4xf32>
 // CHECK-DAG:       [[LOOP_3_:%.+]]:2 = krnl.define_loops 2
 // CHECK:           krnl.iterate([[LOOP_3_]]#0, [[LOOP_3_]]#1) with ([[LOOP_3_]]#0 -> [[I_6_:%.+]] = 0 to 1, [[LOOP_3_]]#1 -> [[I_7_:%.+]] = 0 to 6){
@@ -420,11 +412,7 @@
 // CHECK:             [[VAR_15_1_:%.+]]:3 = krnl.get_induction_var_value([[LOOP_2_]]#0, [[LOOP_2_]]#1, [[LOOP_2_]]#2) : (!krnl.loop, !krnl.loop, !krnl.loop) -> (index, index, index)
 // CHECK:             krnl.store [[VAR_15_1_]]#2, [[RES_3_]]{{.}}[[VAR_15_1_]]#0, [[VAR_15_1_]]#1, [[VAR_15_1_]]#2] : memref<1x1x10xindex>
 // CHECK:           }
-<<<<<<< HEAD
-// CHECK:           "krnl.call"([[RES_3_]], [[SCORES_]], [[CST_2_]], [[CST_0_]]) {funcName = "omTensorSort", num_of_output = 1 : si64} : (memref<1x1x10xindex>, memref<1x1x10xf32>, i64, i64) -> ()
-=======
 // CHECK:           "krnl.call"([[RES_3_]], [[SCORES_]], [[CST_2_]], [[CST_0_]]) {funcName = "omTensorSort", numOfOutput = 1 : si64} : (memref<1x1x10xindex>, memref<1x1x10xf32>, i64, i64) -> ()
->>>>>>> bcb14ad0
 // CHECK-DAG:       [[RES_4_:%.+]] = memref.alloc() {{.*}}: memref<1x10x4xf32>
 // CHECK-DAG:       [[LOOP_3_:%.+]]:2 = krnl.define_loops 2
 // CHECK:           krnl.iterate([[LOOP_3_]]#0, [[LOOP_3_]]#1) with ([[LOOP_3_]]#0 -> [[I_6_:%.+]] = 0 to 1, [[LOOP_3_]]#1 -> [[I_7_:%.+]] = 0 to 10){
@@ -600,11 +588,7 @@
 // CHECK:             [[VAR_15_1_:%.+]]:3 = krnl.get_induction_var_value([[LOOP_2_]]#0, [[LOOP_2_]]#1, [[LOOP_2_]]#2) : (!krnl.loop, !krnl.loop, !krnl.loop) -> (index, index, index)
 // CHECK:             krnl.store [[VAR_15_1_]]#2, [[RES_3_]]{{.}}[[VAR_15_1_]]#0, [[VAR_15_1_]]#1, [[VAR_15_1_]]#2] : memref<1x1x6xindex>
 // CHECK:           }
-<<<<<<< HEAD
-// CHECK:           "krnl.call"([[RES_3_]], [[SCORES_]], [[CST_2_]], [[CST_0_]]) {funcName = "omTensorSort", num_of_output = 1 : si64} : (memref<1x1x6xindex>, memref<1x1x6xf32>, i64, i64) -> ()
-=======
 // CHECK:           "krnl.call"([[RES_3_]], [[SCORES_]], [[CST_2_]], [[CST_0_]]) {funcName = "omTensorSort", numOfOutput = 1 : si64} : (memref<1x1x6xindex>, memref<1x1x6xf32>, i64, i64) -> ()
->>>>>>> bcb14ad0
 // CHECK-DAG:       [[RES_4_:%.+]] = memref.alloc() {{.*}}: memref<1x6x4xf32>
 // CHECK-DAG:       [[LOOP_3_:%.+]]:2 = krnl.define_loops 2
 // CHECK:           krnl.iterate([[LOOP_3_]]#0, [[LOOP_3_]]#1) with ([[LOOP_3_]]#0 -> [[I_6_:%.+]] = 0 to 1, [[LOOP_3_]]#1 -> [[I_7_:%.+]] = 0 to 6){
@@ -779,11 +763,7 @@
 // CHECK:             [[VAR_15_1_:%.+]]:3 = krnl.get_induction_var_value([[LOOP_2_]]#0, [[LOOP_2_]]#1, [[LOOP_2_]]#2) : (!krnl.loop, !krnl.loop, !krnl.loop) -> (index, index, index)
 // CHECK:             krnl.store [[VAR_15_1_]]#2, [[RES_3_]]{{.}}[[VAR_15_1_]]#0, [[VAR_15_1_]]#1, [[VAR_15_1_]]#2] : memref<1x1x1xindex>
 // CHECK:           }
-<<<<<<< HEAD
-// CHECK:           "krnl.call"([[RES_3_]], [[SCORES_]], [[CST_2_]], [[CST_0_]]) {funcName = "omTensorSort", num_of_output = 1 : si64} : (memref<1x1x1xindex>, memref<1x1x1xf32>, i64, i64) -> ()
-=======
 // CHECK:           "krnl.call"([[RES_3_]], [[SCORES_]], [[CST_2_]], [[CST_0_]]) {funcName = "omTensorSort", numOfOutput = 1 : si64} : (memref<1x1x1xindex>, memref<1x1x1xf32>, i64, i64) -> ()
->>>>>>> bcb14ad0
 // CHECK-DAG:       [[RES_4_:%.+]] = memref.alloc() {{.*}}: memref<1x1x4xf32>
 // CHECK-DAG:       [[LOOP_3_:%.+]]:2 = krnl.define_loops 2
 // CHECK:           krnl.iterate([[LOOP_3_]]#0, [[LOOP_3_]]#1) with ([[LOOP_3_]]#0 -> [[I_6_:%.+]] = 0 to 1, [[LOOP_3_]]#1 -> [[I_7_:%.+]] = 0 to 1){
@@ -959,11 +939,7 @@
 // CHECK:             [[VAR_15_1_:%.+]]:3 = krnl.get_induction_var_value([[LOOP_2_]]#0, [[LOOP_2_]]#1, [[LOOP_2_]]#2) : (!krnl.loop, !krnl.loop, !krnl.loop) -> (index, index, index)
 // CHECK:             krnl.store [[VAR_15_1_]]#2, [[RES_3_]]{{.}}[[VAR_15_1_]]#0, [[VAR_15_1_]]#1, [[VAR_15_1_]]#2] : memref<1x1x6xindex>
 // CHECK:           }
-<<<<<<< HEAD
-// CHECK:           "krnl.call"([[RES_3_]], [[SCORES_]], [[CST_2_]], [[CST_0_]]) {funcName = "omTensorSort", num_of_output = 1 : si64} : (memref<1x1x6xindex>, memref<1x1x6xf32>, i64, i64) -> ()
-=======
 // CHECK:           "krnl.call"([[RES_3_]], [[SCORES_]], [[CST_2_]], [[CST_0_]]) {funcName = "omTensorSort", numOfOutput = 1 : si64} : (memref<1x1x6xindex>, memref<1x1x6xf32>, i64, i64) -> ()
->>>>>>> bcb14ad0
 // CHECK-DAG:       [[RES_4_:%.+]] = memref.alloc() {{.*}}: memref<1x6x4xf32>
 // CHECK-DAG:       [[LOOP_3_:%.+]]:2 = krnl.define_loops 2
 // CHECK:           krnl.iterate([[LOOP_3_]]#0, [[LOOP_3_]]#1) with ([[LOOP_3_]]#0 -> [[I_6_:%.+]] = 0 to 1, [[LOOP_3_]]#1 -> [[I_7_:%.+]] = 0 to 6){
@@ -1139,11 +1115,7 @@
 // CHECK:             [[VAR_15_1_:%.+]]:3 = krnl.get_induction_var_value([[LOOP_2_]]#0, [[LOOP_2_]]#1, [[LOOP_2_]]#2) : (!krnl.loop, !krnl.loop, !krnl.loop) -> (index, index, index)
 // CHECK:             krnl.store [[VAR_15_1_]]#2, [[RES_3_]]{{.}}[[VAR_15_1_]]#0, [[VAR_15_1_]]#1, [[VAR_15_1_]]#2] : memref<1x1x6xindex>
 // CHECK:           }
-<<<<<<< HEAD
-// CHECK:           "krnl.call"([[RES_3_]], [[SCORES_]], [[CST_2_]], [[CST_0_]]) {funcName = "omTensorSort", num_of_output = 1 : si64} : (memref<1x1x6xindex>, memref<1x1x6xf32>, i64, i64) -> ()
-=======
 // CHECK:           "krnl.call"([[RES_3_]], [[SCORES_]], [[CST_2_]], [[CST_0_]]) {funcName = "omTensorSort", numOfOutput = 1 : si64} : (memref<1x1x6xindex>, memref<1x1x6xf32>, i64, i64) -> ()
->>>>>>> bcb14ad0
 // CHECK-DAG:       [[RES_4_:%.+]] = memref.alloc() {{.*}}: memref<1x6x4xf32>
 // CHECK-DAG:       [[LOOP_3_:%.+]]:2 = krnl.define_loops 2
 // CHECK:           krnl.iterate([[LOOP_3_]]#0, [[LOOP_3_]]#1) with ([[LOOP_3_]]#0 -> [[I_6_:%.+]] = 0 to 1, [[LOOP_3_]]#1 -> [[I_7_:%.+]] = 0 to 6){
@@ -1320,11 +1292,7 @@
 // CHECK:             [[VAR_16_1_:%.+]]:3 = krnl.get_induction_var_value([[LOOP_2_]]#0, [[LOOP_2_]]#1, [[LOOP_2_]]#2) : (!krnl.loop, !krnl.loop, !krnl.loop) -> (index, index, index)
 // CHECK:             krnl.store [[VAR_16_1_]]#2, [[RES_3_]]{{.}}[[VAR_16_1_]]#0, [[VAR_16_1_]]#1, [[VAR_16_1_]]#2] : memref<2x1x6xindex>
 // CHECK:           }
-<<<<<<< HEAD
-// CHECK:           "krnl.call"([[RES_3_]], [[SCORES_]], [[CST_2_]], [[CST_0_]]) {funcName = "omTensorSort", num_of_output = 1 : si64} : (memref<2x1x6xindex>, memref<2x1x6xf32>, i64, i64) -> ()
-=======
 // CHECK:           "krnl.call"([[RES_3_]], [[SCORES_]], [[CST_2_]], [[CST_0_]]) {funcName = "omTensorSort", numOfOutput = 1 : si64} : (memref<2x1x6xindex>, memref<2x1x6xf32>, i64, i64) -> ()
->>>>>>> bcb14ad0
 // CHECK-DAG:       [[RES_4_:%.+]] = memref.alloc() {{.*}}: memref<2x6x4xf32>
 // CHECK-DAG:       [[LOOP_3_:%.+]]:2 = krnl.define_loops 2
 // CHECK:           krnl.iterate([[LOOP_3_]]#0, [[LOOP_3_]]#1) with ([[LOOP_3_]]#0 -> [[I_6_:%.+]] = 0 to 2, [[LOOP_3_]]#1 -> [[I_7_:%.+]] = 0 to 6){
@@ -1502,11 +1470,7 @@
 // CHECK:             [[VAR_16_1_:%.+]]:3 = krnl.get_induction_var_value([[LOOP_2_]]#0, [[LOOP_2_]]#1, [[LOOP_2_]]#2) : (!krnl.loop, !krnl.loop, !krnl.loop) -> (index, index, index)
 // CHECK:             krnl.store [[VAR_16_1_]]#2, [[RES_3_]]{{.}}[[VAR_16_1_]]#0, [[VAR_16_1_]]#1, [[VAR_16_1_]]#2] : memref<1x2x6xindex>
 // CHECK:           }
-<<<<<<< HEAD
-// CHECK:           "krnl.call"([[RES_3_]], [[SCORES_]], [[CST_2_]], [[CST_0_]]) {funcName = "omTensorSort", num_of_output = 1 : si64} : (memref<1x2x6xindex>, memref<1x2x6xf32>, i64, i64) -> ()
-=======
 // CHECK:           "krnl.call"([[RES_3_]], [[SCORES_]], [[CST_2_]], [[CST_0_]]) {funcName = "omTensorSort", numOfOutput = 1 : si64} : (memref<1x2x6xindex>, memref<1x2x6xf32>, i64, i64) -> ()
->>>>>>> bcb14ad0
 // CHECK-DAG:       [[RES_4_:%.+]] = memref.alloc() {{.*}}: memref<1x6x4xf32>
 // CHECK-DAG:       [[LOOP_3_:%.+]]:2 = krnl.define_loops 2
 // CHECK:           krnl.iterate([[LOOP_3_]]#0, [[LOOP_3_]]#1) with ([[LOOP_3_]]#0 -> [[I_6_:%.+]] = 0 to 1, [[LOOP_3_]]#1 -> [[I_7_:%.+]] = 0 to 6){
@@ -1696,11 +1660,7 @@
 // CHECK:             [[VAR_16_1_:%.+]]:3 = krnl.get_induction_var_value([[LOOP_2_]]#0, [[LOOP_2_]]#1, [[LOOP_2_]]#2) : (!krnl.loop, !krnl.loop, !krnl.loop) -> (index, index, index)
 // CHECK:             krnl.store [[VAR_16_1_]]#2, [[RES_3_]]{{.}}[[VAR_16_1_]]#0, [[VAR_16_1_]]#1, [[VAR_16_1_]]#2] : memref<?x?x?xindex>
 // CHECK:           }
-<<<<<<< HEAD
-// CHECK:           "krnl.call"([[RES_3_]], [[SCORES_]], [[CST_2_]], [[CST_0_]]) {funcName = "omTensorSort", num_of_output = 1 : si64} : (memref<?x?x?xindex>, memref<?x?x?xf32>, i64, i64) -> ()
-=======
 // CHECK:           "krnl.call"([[RES_3_]], [[SCORES_]], [[CST_2_]], [[CST_0_]]) {funcName = "omTensorSort", numOfOutput = 1 : si64} : (memref<?x?x?xindex>, memref<?x?x?xf32>, i64, i64) -> ()
->>>>>>> bcb14ad0
 // CHECK:           [[VAR_11_:%.+]] = arith.muli [[VAR_dim_]], [[VAR_dim_]]_2 : index
 // CHECK:           [[VAR_12_:%.+]] = arith.muli [[VAR_11_]], [[LOAD_RES_MEM_1_]] : index
 // CHECK:           [[RES_4_:%.+]] = memref.alloc([[VAR_12_]]) {{.*}}: memref<?x3xindex>
