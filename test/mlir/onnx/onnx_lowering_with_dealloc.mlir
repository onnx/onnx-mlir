// RUN: onnx-mlir-opt --shape-inference --lower-frontend %s -split-input-file | FileCheck %s

// -----

func @test_add_add(%arg0 : tensor<10x10xf32>, %arg1 : tensor<10x10xf32>) -> tensor<*xf32> {
  %0 = "onnx.Add"(%arg0, %arg1) : (tensor<10x10xf32>, tensor<10x10xf32>) -> tensor<*xf32>
  %1 = "onnx.Add"(%0, %arg1) : (tensor<*xf32>, tensor<10x10xf32>) -> tensor<*xf32>
  "std.return"(%1) : (tensor<*xf32>) -> ()

  // CHECK-LABEL: test_add_add
  /// First Add
  // CHECK: [[RET_RES:%.+]] = alloc() : memref<10x10xf32>
  // CHECK: [[RES:%.+]] = alloc() : memref<10x10xf32>
  // CHECK: [[DEF_LOOPS:%.+]]:2 = krnl.define_loops 2
<<<<<<< HEAD
  // CHECK: krnl.iterate([[DEF_LOOPS]]#0, [[DEF_LOOPS]]#1) with ([[DEF_LOOPS]]#0 -> %arg2 = 0 to 10, [[DEF_LOOPS]]#1 -> %arg3 = 0 to 10) {
  // CHECK: [[LOAD1:%.+]] = load %arg0[%arg2, %arg3] : memref<10x10xf32>
  // CHECK: [[LOAD2:%.+]] = load %arg1[%arg2, %arg3] : memref<10x10xf32>
=======
  // CHECK: [[OPT_LOOPS:%.+]]:2 = krnl.optimize_loops  {
  // CHECK:   krnl.return_loops [[DEF_LOOPS]]#0, [[DEF_LOOPS]]#1
  // CHECK: } : () -> (!krnl.loop, !krnl.loop)
  // CHECK: krnl.iterate([[OPT_LOOPS]]#0, [[OPT_LOOPS]]#1) with ([[DEF_LOOPS]]#0 -> %arg2 = 0 to 10, [[DEF_LOOPS]]#1 -> %arg3 = 0 to 10) {
  // CHECK: [[LOAD1:%.+]] = affine.load %arg0[%arg2, %arg3] : memref<10x10xf32>
  // CHECK: [[LOAD2:%.+]] = affine.load %arg1[%arg2, %arg3] : memref<10x10xf32>
>>>>>>> 7e05f371
  // CHECK: [[ADDF:%.+]] = addf [[LOAD1]], [[LOAD2]] : f32
  // CHECK: affine.store [[ADDF]], [[RES]][%arg2, %arg3] : memref<10x10xf32>

  /// Second Add
  // CHECK: [[DEF_LOOPS:%.+]]:2 = krnl.define_loops 2
<<<<<<< HEAD
  // CHECK: krnl.iterate([[DEF_LOOPS]]#0, [[DEF_LOOPS]]#1) with ([[DEF_LOOPS]]#0 -> %arg2 = 0 to 10, [[DEF_LOOPS]]#1 -> %arg3 = 0 to 10) {
  // CHECK: [[LOAD1:%.+]] = load [[RES]][%arg2, %arg3] : memref<10x10xf32>
  // CHECK: [[LOAD2:%.+]] = load %arg1[%arg2, %arg3] : memref<10x10xf32>
=======
  // CHECK: [[OPT_LOOPS:%.+]]:2 = krnl.optimize_loops  {
  // CHECK:   krnl.return_loops [[DEF_LOOPS]]#0, [[DEF_LOOPS]]#1
  // CHECK: } : () -> (!krnl.loop, !krnl.loop)
  // CHECK: krnl.iterate([[OPT_LOOPS]]#0, [[OPT_LOOPS]]#1) with ([[DEF_LOOPS]]#0 -> %arg2 = 0 to 10, [[DEF_LOOPS]]#1 -> %arg3 = 0 to 10) {
  // CHECK: [[LOAD1:%.+]] = affine.load [[RES]][%arg2, %arg3] : memref<10x10xf32>
  // CHECK: [[LOAD2:%.+]] = affine.load %arg1[%arg2, %arg3] : memref<10x10xf32>
>>>>>>> 7e05f371
  // CHECK: [[ADDF:%.+]] = addf [[LOAD1]], [[LOAD2]] : f32
  // CHECK: affine.store [[ADDF]], [[RET_RES]][%arg2, %arg3] : memref<10x10xf32>

  /// Dealloc of first result.
  // CHECK: dealloc [[RES]] : memref<10x10xf32>
  // CHECK-NOT: dealloc [[RET_RES]] : memref<10x10xf32>

  // CHECK: return [[RET_RES]] : memref<10x10xf32>
}

// -----

func @test_mul_mul(%arg0 : tensor<10x10xf32>, %arg1 : tensor<10x10xf32>) -> tensor<*xf32> {
  %0 = "onnx.Mul"(%arg0, %arg1) : (tensor<10x10xf32>, tensor<10x10xf32>) -> tensor<*xf32>
  %1 = "onnx.Mul"(%0, %arg1) : (tensor<*xf32>, tensor<10x10xf32>) -> tensor<*xf32>
  "std.return"(%1) : (tensor<*xf32>) -> ()

  // CHECK-LABEL: test_mul_mul
  /// First Mul
  // CHECK: [[RET_RES:%.+]] = alloc() : memref<10x10xf32>
  // CHECK: [[RES:%.+]] = alloc() : memref<10x10xf32>
  // CHECK: [[DEF_LOOPS:%.+]]:2 = krnl.define_loops 2
<<<<<<< HEAD
  // CHECK: krnl.iterate([[DEF_LOOPS]]#0, [[DEF_LOOPS]]#1) with ([[DEF_LOOPS]]#0 -> %arg2 = 0 to 10, [[DEF_LOOPS]]#1 -> %arg3 = 0 to 10) {
  // CHECK: [[LOAD1:%.+]] = load %arg0[%arg2, %arg3] : memref<10x10xf32>
  // CHECK: [[LOAD2:%.+]] = load %arg1[%arg2, %arg3] : memref<10x10xf32>
=======
  // CHECK: [[OPT_LOOPS:%.+]]:2 = krnl.optimize_loops  {
  // CHECK:   krnl.return_loops [[DEF_LOOPS]]#0, [[DEF_LOOPS]]#1
  // CHECK: } : () -> (!krnl.loop, !krnl.loop)
  // CHECK: krnl.iterate([[OPT_LOOPS]]#0, [[OPT_LOOPS]]#1) with ([[DEF_LOOPS]]#0 -> %arg2 = 0 to 10, [[DEF_LOOPS]]#1 -> %arg3 = 0 to 10) {
  // CHECK: [[LOAD1:%.+]] = affine.load %arg0[%arg2, %arg3] : memref<10x10xf32>
  // CHECK: [[LOAD2:%.+]] = affine.load %arg1[%arg2, %arg3] : memref<10x10xf32>
>>>>>>> 7e05f371
  // CHECK: [[MULF:%.+]] = mulf [[LOAD1]], [[LOAD2]] : f32
  // CHECK: affine.store [[MULF]], [[RES]][%arg2, %arg3] : memref<10x10xf32>

  /// Second Mul
  // CHECK: [[DEF_LOOPS:%.+]]:2 = krnl.define_loops 2
<<<<<<< HEAD
  // CHECK: krnl.iterate([[DEF_LOOPS]]#0, [[DEF_LOOPS]]#1) with ([[DEF_LOOPS]]#0 -> %arg2 = 0 to 10, [[DEF_LOOPS]]#1 -> %arg3 = 0 to 10) {
  // CHECK: [[LOAD1:%.+]] = load [[RES]][%arg2, %arg3] : memref<10x10xf32>
  // CHECK: [[LOAD2:%.+]] = load %arg1[%arg2, %arg3] : memref<10x10xf32>
=======
  // CHECK: [[OPT_LOOPS:%.+]]:2 = krnl.optimize_loops  {
  // CHECK:   krnl.return_loops [[DEF_LOOPS]]#0, [[DEF_LOOPS]]#1
  // CHECK: } : () -> (!krnl.loop, !krnl.loop)
  // CHECK: krnl.iterate([[OPT_LOOPS]]#0, [[OPT_LOOPS]]#1) with ([[DEF_LOOPS]]#0 -> %arg2 = 0 to 10, [[DEF_LOOPS]]#1 -> %arg3 = 0 to 10) {
  // CHECK: [[LOAD1:%.+]] = affine.load [[RES]][%arg2, %arg3] : memref<10x10xf32>
  // CHECK: [[LOAD2:%.+]] = affine.load %arg1[%arg2, %arg3] : memref<10x10xf32>
>>>>>>> 7e05f371
  // CHECK: [[MULF:%.+]] = mulf [[LOAD1]], [[LOAD2]] : f32
  // CHECK: affine.store [[MULF]], [[RET_RES]][%arg2, %arg3] : memref<10x10xf32>

  /// Dealloc of first result.
  // CHECK: dealloc [[RES]] : memref<10x10xf32>
  // CHECK-NOT: dealloc [[RET_RES]] : memref<10x10xf32>

  // CHECK: return [[RET_RES]] : memref<10x10xf32>
}

// -----

func @test_div_div(%arg0 : tensor<10x10xf32>, %arg1 : tensor<10x10xf32>) -> tensor<*xf32> {
  %0 = "onnx.Div"(%arg0, %arg1) : (tensor<10x10xf32>, tensor<10x10xf32>) -> tensor<*xf32>
  %1 = "onnx.Div"(%0, %arg1) : (tensor<*xf32>, tensor<10x10xf32>) -> tensor<*xf32>
  "std.return"(%1) : (tensor<*xf32>) -> ()

  // CHECK-LABEL: test_div_div
  /// First Div
  // CHECK: [[RET_RES:%.+]] = alloc() : memref<10x10xf32>
  // CHECK: [[RES:%.+]] = alloc() : memref<10x10xf32>
  // CHECK: [[DEF_LOOPS:%.+]]:2 = krnl.define_loops 2
<<<<<<< HEAD
  // CHECK: krnl.iterate([[DEF_LOOPS]]#0, [[DEF_LOOPS]]#1) with ([[DEF_LOOPS]]#0 -> %arg2 = 0 to 10, [[DEF_LOOPS]]#1 -> %arg3 = 0 to 10) {
  // CHECK: [[LOAD1:%.+]] = load %arg0[%arg2, %arg3] : memref<10x10xf32>
  // CHECK: [[LOAD2:%.+]] = load %arg1[%arg2, %arg3] : memref<10x10xf32>
=======
  // CHECK: [[OPT_LOOPS:%.+]]:2 = krnl.optimize_loops  {
  // CHECK:   krnl.return_loops [[DEF_LOOPS]]#0, [[DEF_LOOPS]]#1
  // CHECK: } : () -> (!krnl.loop, !krnl.loop)
  // CHECK: krnl.iterate([[OPT_LOOPS]]#0, [[OPT_LOOPS]]#1) with ([[DEF_LOOPS]]#0 -> %arg2 = 0 to 10, [[DEF_LOOPS]]#1 -> %arg3 = 0 to 10) {
  // CHECK: [[LOAD1:%.+]] = affine.load %arg0[%arg2, %arg3] : memref<10x10xf32>
  // CHECK: [[LOAD2:%.+]] = affine.load %arg1[%arg2, %arg3] : memref<10x10xf32>
>>>>>>> 7e05f371
  // CHECK: [[DIVF:%.+]] = divf [[LOAD1]], [[LOAD2]] : f32
  // CHECK: affine.store [[DIVF]], [[RES]][%arg2, %arg3] : memref<10x10xf32>

  /// Second Div
  // CHECK: [[DEF_LOOPS:%.+]]:2 = krnl.define_loops 2
<<<<<<< HEAD
  // CHECK: krnl.iterate([[DEF_LOOPS]]#0, [[DEF_LOOPS]]#1) with ([[DEF_LOOPS]]#0 -> %arg2 = 0 to 10, [[DEF_LOOPS]]#1 -> %arg3 = 0 to 10) {
  // CHECK: [[LOAD1:%.+]] = load [[RES]][%arg2, %arg3] : memref<10x10xf32>
  // CHECK: [[LOAD2:%.+]] = load %arg1[%arg2, %arg3] : memref<10x10xf32>
=======
  // CHECK: [[OPT_LOOPS:%.+]]:2 = krnl.optimize_loops  {
  // CHECK:   krnl.return_loops [[DEF_LOOPS]]#0, [[DEF_LOOPS]]#1
  // CHECK: } : () -> (!krnl.loop, !krnl.loop)
  // CHECK: krnl.iterate([[OPT_LOOPS]]#0, [[OPT_LOOPS]]#1) with ([[DEF_LOOPS]]#0 -> %arg2 = 0 to 10, [[DEF_LOOPS]]#1 -> %arg3 = 0 to 10) {
  // CHECK: [[LOAD1:%.+]] = affine.load [[RES]][%arg2, %arg3] : memref<10x10xf32>
  // CHECK: [[LOAD2:%.+]] = affine.load %arg1[%arg2, %arg3] : memref<10x10xf32>
>>>>>>> 7e05f371
  // CHECK: [[DIVF:%.+]] = divf [[LOAD1]], [[LOAD2]] : f32
  // CHECK: affine.store [[DIVF]], [[RET_RES]][%arg2, %arg3] : memref<10x10xf32>

  /// Dealloc of first result.
  // CHECK: dealloc [[RES]] : memref<10x10xf32>
  // CHECK-NOT: dealloc [[RET_RES]] : memref<10x10xf32>

  // CHECK: return [[RET_RES]] : memref<10x10xf32>
}

// -----

func @test_sub_sub(%arg0 : tensor<10x10xf32>, %arg1 : tensor<10x10xf32>) -> tensor<*xf32> {
  %0 = "onnx.Sub"(%arg0, %arg1) : (tensor<10x10xf32>, tensor<10x10xf32>) -> tensor<*xf32>
  %1 = "onnx.Sub"(%0, %arg1) : (tensor<*xf32>, tensor<10x10xf32>) -> tensor<*xf32>
  "std.return"(%1) : (tensor<*xf32>) -> ()

  // CHECK-LABEL: test_sub_sub
  /// First Sub
  // CHECK: [[RET_RES:%.+]] = alloc() : memref<10x10xf32>
  // CHECK: [[RES:%.+]] = alloc() : memref<10x10xf32>
  // CHECK: [[DEF_LOOPS:%.+]]:2 = krnl.define_loops 2
<<<<<<< HEAD
  // CHECK: krnl.iterate([[DEF_LOOPS]]#0, [[DEF_LOOPS]]#1) with ([[DEF_LOOPS]]#0 -> %arg2 = 0 to 10, [[DEF_LOOPS]]#1 -> %arg3 = 0 to 10) {
  // CHECK: [[LOAD1:%.+]] = load %arg0[%arg2, %arg3] : memref<10x10xf32>
  // CHECK: [[LOAD2:%.+]] = load %arg1[%arg2, %arg3] : memref<10x10xf32>
=======
  // CHECK: [[OPT_LOOPS:%.+]]:2 = krnl.optimize_loops  {
  // CHECK:   krnl.return_loops [[DEF_LOOPS]]#0, [[DEF_LOOPS]]#1
  // CHECK: } : () -> (!krnl.loop, !krnl.loop)
  // CHECK: krnl.iterate([[OPT_LOOPS]]#0, [[OPT_LOOPS]]#1) with ([[DEF_LOOPS]]#0 -> %arg2 = 0 to 10, [[DEF_LOOPS]]#1 -> %arg3 = 0 to 10) {
  // CHECK: [[LOAD1:%.+]] = affine.load %arg0[%arg2, %arg3] : memref<10x10xf32>
  // CHECK: [[LOAD2:%.+]] = affine.load %arg1[%arg2, %arg3] : memref<10x10xf32>
>>>>>>> 7e05f371
  // CHECK: [[SUBF:%.+]] = subf [[LOAD1]], [[LOAD2]] : f32
  // CHECK: affine.store [[SUBF]], [[RES]][%arg2, %arg3] : memref<10x10xf32>

  /// Second Sub
  // CHECK: [[DEF_LOOPS:%.+]]:2 = krnl.define_loops 2
<<<<<<< HEAD
  // CHECK: krnl.iterate([[DEF_LOOPS]]#0, [[DEF_LOOPS]]#1) with ([[DEF_LOOPS]]#0 -> %arg2 = 0 to 10, [[DEF_LOOPS]]#1 -> %arg3 = 0 to 10) {
  // CHECK: [[LOAD1:%.+]] = load [[RES]][%arg2, %arg3] : memref<10x10xf32>
  // CHECK: [[LOAD2:%.+]] = load %arg1[%arg2, %arg3] : memref<10x10xf32>
=======
  // CHECK: [[OPT_LOOPS:%.+]]:2 = krnl.optimize_loops  {
  // CHECK:   krnl.return_loops [[DEF_LOOPS]]#0, [[DEF_LOOPS]]#1
  // CHECK: } : () -> (!krnl.loop, !krnl.loop)
  // CHECK: krnl.iterate([[OPT_LOOPS]]#0, [[OPT_LOOPS]]#1) with ([[DEF_LOOPS]]#0 -> %arg2 = 0 to 10, [[DEF_LOOPS]]#1 -> %arg3 = 0 to 10) {
  // CHECK: [[LOAD1:%.+]] = affine.load [[RES]][%arg2, %arg3] : memref<10x10xf32>
  // CHECK: [[LOAD2:%.+]] = affine.load %arg1[%arg2, %arg3] : memref<10x10xf32>
>>>>>>> 7e05f371
  // CHECK: [[SUBF:%.+]] = subf [[LOAD1]], [[LOAD2]] : f32
  // CHECK: affine.store [[SUBF]], [[RET_RES]][%arg2, %arg3] : memref<10x10xf32>

  /// Dealloc of first result.
  // CHECK: dealloc [[RES]] : memref<10x10xf32>
  // CHECK-NOT: dealloc [[RET_RES]] : memref<10x10xf32>

  // CHECK: return [[RET_RES]] : memref<10x10xf32>
}

// -----

func @test_and_and(%arg0 : tensor<10x10xi1>, %arg1 : tensor<10x10xi1>) -> tensor<*xi1> {
  %0 = "onnx.And"(%arg0, %arg1) : (tensor<10x10xi1>, tensor<10x10xi1>) -> tensor<*xi1>
  %1 = "onnx.And"(%0, %arg1) : (tensor<*xi1>, tensor<10x10xi1>) -> tensor<*xi1>
  "std.return"(%1) : (tensor<*xi1>) -> ()

  // CHECK-LABEL: test_and_and
  /// First And
  // CHECK: [[RET_RES:%.+]] = alloc() : memref<10x10xi1>
  // CHECK: [[RES:%.+]] = alloc() : memref<10x10xi1>
  // CHECK: [[DEF_LOOPS:%.+]]:2 = krnl.define_loops 2
<<<<<<< HEAD
  // CHECK: krnl.iterate([[DEF_LOOPS]]#0, [[DEF_LOOPS]]#1) with ([[DEF_LOOPS]]#0 -> %arg2 = 0 to 10, [[DEF_LOOPS]]#1 -> %arg3 = 0 to 10) {
  // CHECK: [[LOAD1:%.+]] = load %arg0[%arg2, %arg3] : memref<10x10xi1>
  // CHECK: [[LOAD2:%.+]] = load %arg1[%arg2, %arg3] : memref<10x10xi1>
=======
  // CHECK: [[OPT_LOOPS:%.+]]:2 = krnl.optimize_loops  {
  // CHECK:   krnl.return_loops [[DEF_LOOPS]]#0, [[DEF_LOOPS]]#1
  // CHECK: } : () -> (!krnl.loop, !krnl.loop)
  // CHECK: krnl.iterate([[OPT_LOOPS]]#0, [[OPT_LOOPS]]#1) with ([[DEF_LOOPS]]#0 -> %arg2 = 0 to 10, [[DEF_LOOPS]]#1 -> %arg3 = 0 to 10) {
  // CHECK: [[LOAD1:%.+]] = affine.load %arg0[%arg2, %arg3] : memref<10x10xi1>
  // CHECK: [[LOAD2:%.+]] = affine.load %arg1[%arg2, %arg3] : memref<10x10xi1>
>>>>>>> 7e05f371
  // CHECK: [[AND:%.+]] = and [[LOAD1]], [[LOAD2]] : i1
  // CHECK: affine.store [[AND]], [[RES]][%arg2, %arg3] : memref<10x10xi1>

  /// Second And
  // CHECK: [[DEF_LOOPS:%.+]]:2 = krnl.define_loops 2
<<<<<<< HEAD
  // CHECK: krnl.iterate([[DEF_LOOPS]]#0, [[DEF_LOOPS]]#1) with ([[DEF_LOOPS]]#0 -> %arg2 = 0 to 10, [[DEF_LOOPS]]#1 -> %arg3 = 0 to 10) {
  // CHECK: [[LOAD1:%.+]] = load [[RES]][%arg2, %arg3] : memref<10x10xi1>
  // CHECK: [[LOAD2:%.+]] = load %arg1[%arg2, %arg3] : memref<10x10xi1>
=======
  // CHECK: [[OPT_LOOPS:%.+]]:2 = krnl.optimize_loops  {
  // CHECK:   krnl.return_loops [[DEF_LOOPS]]#0, [[DEF_LOOPS]]#1
  // CHECK: } : () -> (!krnl.loop, !krnl.loop)
  // CHECK: krnl.iterate([[OPT_LOOPS]]#0, [[OPT_LOOPS]]#1) with ([[DEF_LOOPS]]#0 -> %arg2 = 0 to 10, [[DEF_LOOPS]]#1 -> %arg3 = 0 to 10) {
  // CHECK: [[LOAD1:%.+]] = affine.load [[RES]][%arg2, %arg3] : memref<10x10xi1>
  // CHECK: [[LOAD2:%.+]] = affine.load %arg1[%arg2, %arg3] : memref<10x10xi1>
>>>>>>> 7e05f371
  // CHECK: [[AND:%.+]] = and [[LOAD1]], [[LOAD2]] : i1
  // CHECK: affine.store [[AND]], [[RET_RES]][%arg2, %arg3] : memref<10x10xi1>

  /// Dealloc of first result.
  // CHECK: dealloc [[RES]] : memref<10x10xi1>
  // CHECK-NOT: dealloc [[RET_RES]] : memref<10x10xi1>

  // CHECK: return [[RET_RES]] : memref<10x10xi1>
}

// -----

func @test_or_or(%arg0 : tensor<10x10xi1>, %arg1 : tensor<10x10xi1>) -> tensor<*xi1> {
  %0 = "onnx.Or"(%arg0, %arg1) : (tensor<10x10xi1>, tensor<10x10xi1>) -> tensor<*xi1>
  %1 = "onnx.Or"(%0, %arg1) : (tensor<*xi1>, tensor<10x10xi1>) -> tensor<*xi1>
  "std.return"(%1) : (tensor<*xi1>) -> ()

  // CHECK-LABEL: test_or_or
  /// First Or
  // CHECK: [[RET_RES:%.+]] = alloc() : memref<10x10xi1>
  // CHECK: [[RES:%.+]] = alloc() : memref<10x10xi1>
  // CHECK: [[DEF_LOOPS:%.+]]:2 = krnl.define_loops 2
<<<<<<< HEAD
  // CHECK: krnl.iterate([[DEF_LOOPS]]#0, [[DEF_LOOPS]]#1) with ([[DEF_LOOPS]]#0 -> %arg2 = 0 to 10, [[DEF_LOOPS]]#1 -> %arg3 = 0 to 10) {
  // CHECK: [[LOAD1:%.+]] = load %arg0[%arg2, %arg3] : memref<10x10xi1>
  // CHECK: [[LOAD2:%.+]] = load %arg1[%arg2, %arg3] : memref<10x10xi1>
=======
  // CHECK: [[OPT_LOOPS:%.+]]:2 = krnl.optimize_loops  {
  // CHECK:   krnl.return_loops [[DEF_LOOPS]]#0, [[DEF_LOOPS]]#1
  // CHECK: } : () -> (!krnl.loop, !krnl.loop)
  // CHECK: krnl.iterate([[OPT_LOOPS]]#0, [[OPT_LOOPS]]#1) with ([[DEF_LOOPS]]#0 -> %arg2 = 0 to 10, [[DEF_LOOPS]]#1 -> %arg3 = 0 to 10) {
  // CHECK: [[LOAD1:%.+]] = affine.load %arg0[%arg2, %arg3] : memref<10x10xi1>
  // CHECK: [[LOAD2:%.+]] = affine.load %arg1[%arg2, %arg3] : memref<10x10xi1>
>>>>>>> 7e05f371
  // CHECK: [[OR:%.+]] = or [[LOAD1]], [[LOAD2]] : i1
  // CHECK: affine.store [[OR]], [[RES]][%arg2, %arg3] : memref<10x10xi1>

  /// Second Or
  // CHECK: [[DEF_LOOPS:%.+]]:2 = krnl.define_loops 2
<<<<<<< HEAD
  // CHECK: krnl.iterate([[DEF_LOOPS]]#0, [[DEF_LOOPS]]#1) with ([[DEF_LOOPS]]#0 -> %arg2 = 0 to 10, [[DEF_LOOPS]]#1 -> %arg3 = 0 to 10) {
  // CHECK: [[LOAD1:%.+]] = load [[RES]][%arg2, %arg3] : memref<10x10xi1>
  // CHECK: [[LOAD2:%.+]] = load %arg1[%arg2, %arg3] : memref<10x10xi1>
=======
  // CHECK: [[OPT_LOOPS:%.+]]:2 = krnl.optimize_loops  {
  // CHECK:   krnl.return_loops [[DEF_LOOPS]]#0, [[DEF_LOOPS]]#1
  // CHECK: } : () -> (!krnl.loop, !krnl.loop)
  // CHECK: krnl.iterate([[OPT_LOOPS]]#0, [[OPT_LOOPS]]#1) with ([[DEF_LOOPS]]#0 -> %arg2 = 0 to 10, [[DEF_LOOPS]]#1 -> %arg3 = 0 to 10) {
  // CHECK: [[LOAD1:%.+]] = affine.load [[RES]][%arg2, %arg3] : memref<10x10xi1>
  // CHECK: [[LOAD2:%.+]] = affine.load %arg1[%arg2, %arg3] : memref<10x10xi1>
>>>>>>> 7e05f371
  // CHECK: [[OR:%.+]] = or [[LOAD1]], [[LOAD2]] : i1
  // CHECK: affine.store [[OR]], [[RET_RES]][%arg2, %arg3] : memref<10x10xi1>

  /// Dealloc of first result.
  // CHECK: dealloc [[RES]] : memref<10x10xi1>
  // CHECK-NOT: dealloc [[RET_RES]] : memref<10x10xi1>

  // CHECK: return [[RET_RES]] : memref<10x10xi1>
}

// -----

func @test_xor_xor(%arg0 : tensor<10x10xi1>, %arg1 : tensor<10x10xi1>) -> tensor<*xi1> {
  %0 = "onnx.Xor"(%arg0, %arg1) : (tensor<10x10xi1>, tensor<10x10xi1>) -> tensor<*xi1>
  %1 = "onnx.Xor"(%0, %arg1) : (tensor<*xi1>, tensor<10x10xi1>) -> tensor<*xi1>
  "std.return"(%1) : (tensor<*xi1>) -> ()

  // CHECK-LABEL: test_xor_xor
  /// First Xor
  // CHECK: [[RET_RES:%.+]] = alloc() : memref<10x10xi1>
  // CHECK: [[RES:%.+]] = alloc() : memref<10x10xi1>
  // CHECK: [[DEF_LOOPS:%.+]]:2 = krnl.define_loops 2
<<<<<<< HEAD
  // CHECK: krnl.iterate([[DEF_LOOPS]]#0, [[DEF_LOOPS]]#1) with ([[DEF_LOOPS]]#0 -> %arg2 = 0 to 10, [[DEF_LOOPS]]#1 -> %arg3 = 0 to 10) {
  // CHECK: [[LOAD1:%.+]] = load %arg0[%arg2, %arg3] : memref<10x10xi1>
  // CHECK: [[LOAD2:%.+]] = load %arg1[%arg2, %arg3] : memref<10x10xi1>
=======
  // CHECK: [[OPT_LOOPS:%.+]]:2 = krnl.optimize_loops  {
  // CHECK:   krnl.return_loops [[DEF_LOOPS]]#0, [[DEF_LOOPS]]#1
  // CHECK: } : () -> (!krnl.loop, !krnl.loop)
  // CHECK: krnl.iterate([[OPT_LOOPS]]#0, [[OPT_LOOPS]]#1) with ([[DEF_LOOPS]]#0 -> %arg2 = 0 to 10, [[DEF_LOOPS]]#1 -> %arg3 = 0 to 10) {
  // CHECK: [[LOAD1:%.+]] = affine.load %arg0[%arg2, %arg3] : memref<10x10xi1>
  // CHECK: [[LOAD2:%.+]] = affine.load %arg1[%arg2, %arg3] : memref<10x10xi1>
>>>>>>> 7e05f371
  // CHECK: [[XOR:%.+]] = xor [[LOAD1]], [[LOAD2]] : i1
  // CHECK: affine.store [[XOR]], [[RES]][%arg2, %arg3] : memref<10x10xi1>

  /// Second Xor
  // CHECK: [[DEF_LOOPS:%.+]]:2 = krnl.define_loops 2
<<<<<<< HEAD
  // CHECK: krnl.iterate([[DEF_LOOPS]]#0, [[DEF_LOOPS]]#1) with ([[DEF_LOOPS]]#0 -> %arg2 = 0 to 10, [[DEF_LOOPS]]#1 -> %arg3 = 0 to 10) {
  // CHECK: [[LOAD1:%.+]] = load [[RES]][%arg2, %arg3] : memref<10x10xi1>
  // CHECK: [[LOAD2:%.+]] = load %arg1[%arg2, %arg3] : memref<10x10xi1>
=======
  // CHECK: [[OPT_LOOPS:%.+]]:2 = krnl.optimize_loops  {
  // CHECK:   krnl.return_loops [[DEF_LOOPS]]#0, [[DEF_LOOPS]]#1
  // CHECK: } : () -> (!krnl.loop, !krnl.loop)
  // CHECK: krnl.iterate([[OPT_LOOPS]]#0, [[OPT_LOOPS]]#1) with ([[DEF_LOOPS]]#0 -> %arg2 = 0 to 10, [[DEF_LOOPS]]#1 -> %arg3 = 0 to 10) {
  // CHECK: [[LOAD1:%.+]] = affine.load [[RES]][%arg2, %arg3] : memref<10x10xi1>
  // CHECK: [[LOAD2:%.+]] = affine.load %arg1[%arg2, %arg3] : memref<10x10xi1>
>>>>>>> 7e05f371
  // CHECK: [[XOR:%.+]] = xor [[LOAD1]], [[LOAD2]] : i1
  // CHECK: affine.store [[XOR]], [[RET_RES]][%arg2, %arg3] : memref<10x10xi1>

  /// Dealloc of first result.
  // CHECK: dealloc [[RES]] : memref<10x10xi1>
  // CHECK-NOT: dealloc [[RET_RES]] : memref<10x10xi1>

  // CHECK: return [[RET_RES]] : memref<10x10xi1>
}

// -----

func @test_exp_exp(%arg0 : tensor<?x10xf32>) -> tensor<*xf32> {
  %0 = "onnx.Exp"(%arg0) : (tensor<?x10xf32>) -> tensor<*xf32>
  %1 = "onnx.Exp"(%0) : (tensor<*xf32>) -> tensor<*xf32>
  "std.return"(%1) : (tensor<*xf32>) -> ()

  // CHECK-LABEL: test_exp_exp
  /// First Exp
  // CHECK: [[DIM_0:%.+]] = dim %arg0, 0 : memref<?x10xf32>
  // CHECK: [[RES:%.+]] = alloc([[DIM_0]]) : memref<?x10xf32>
  // CHECK: [[DEF_LOOPS:%.+]]:2 = krnl.define_loops 2
  // CHECK: [[DIM_2:%.+]] = dim %arg0, 0 : memref<?x10xf32>
  // CHECK: krnl.iterate([[DEF_LOOPS]]#0, [[DEF_LOOPS]]#1) with ([[DEF_LOOPS]]#0 -> %arg1 = 0 to [[DIM_2]], [[DEF_LOOPS]]#1 -> %arg2 = 0 to 10) {
  // CHECK: [[LOAD:%.+]] = affine.load %arg0[%arg1, %arg2] : memref<?x10xf32>
  // CHECK: [[EXP:%.+]] = exp [[LOAD]] : f32
  // CHECK: affine.store [[EXP]], [[RES]][%arg1, %arg2] : memref<?x10xf32>
  
  /// Second Exp
  // CHECK: [[DIM_0:%.+]] = dim [[RES]], 0 : memref<?x10xf32>
  // CHECK: [[RET_RES:%.+]] = alloc([[DIM_0]]) : memref<?x10xf32>
  // CHECK: [[DEF_LOOPS:%.+]]:2 = krnl.define_loops 2
  // CHECK: [[DIM_2:%.+]] = dim [[RES]], 0 : memref<?x10xf32>
  // CHECK: krnl.iterate([[DEF_LOOPS]]#0, [[DEF_LOOPS]]#1) with ([[DEF_LOOPS]]#0 -> %arg1 = 0 to [[DIM_2]], [[DEF_LOOPS]]#1 -> %arg2 = 0 to 10) {
  // CHECK: [[LOAD:%.+]] = affine.load [[RES]][%arg1, %arg2] : memref<?x10xf32>
  // CHECK: [[EXP:%.+]] = exp [[LOAD]] : f32
  // CHECK: affine.store [[EXP]], [[RET_RES]][%arg1, %arg2] : memref<?x10xf32>
  
  /// Dealloc of first result.
  // CHECK: dealloc [[RES]] : memref<?x10xf32>
  // CHECK-NOT: dealloc [[RET_RES]] : memref<?x10xf32>

  // CHECK: return [[RET_RES]] : memref<?x10xf32>
}

// -----

func @test_tanh_tanh(%arg0 : tensor<?x10xf32>) -> tensor<*xf32> {
  %0 = "onnx.Tanh"(%arg0) : (tensor<?x10xf32>) -> tensor<*xf32>
  %1 = "onnx.Tanh"(%0) : (tensor<*xf32>) -> tensor<*xf32>
  "std.return"(%1) : (tensor<*xf32>) -> ()

  // CHECK-LABEL: test_tanh_tanh
  /// First Tanh
  // CHECK: [[DIM_0:%.+]] = dim %arg0, 0 : memref<?x10xf32>
  // CHECK: [[RES:%.+]] = alloc([[DIM_0]]) : memref<?x10xf32>
  // CHECK: [[DEF_LOOPS:%.+]]:2 = krnl.define_loops 2
  // CHECK: [[DIM_2:%.+]] = dim %arg0, 0 : memref<?x10xf32>
  // CHECK: krnl.iterate([[DEF_LOOPS]]#0, [[DEF_LOOPS]]#1) with ([[DEF_LOOPS]]#0 -> %arg1 = 0 to [[DIM_2]], [[DEF_LOOPS]]#1 -> %arg2 = 0 to 10) {
  // CHECK: [[LOAD:%.+]] = affine.load %arg0[%arg1, %arg2] : memref<?x10xf32>
  // CHECK: [[ZERO:%.+]] = constant {{0.+}} : f32
  // CHECK: [[NLOAD:%.+]] = subf [[ZERO]], [[LOAD]] : f32
  // CHECK: [[EXP:%.+]] = exp [[LOAD]] : f32
  // CHECK: [[NEXP:%.+]] = exp [[NLOAD]] : f32
  // CHECK: [[DIVIDEND:%.+]] = subf [[EXP]], [[NEXP]] : f32
  // CHECK: [[DIVISOR:%.+]] = addf [[EXP]], [[NEXP]] : f32
  // CHECK: [[TANH:%.+]] = divf [[DIVIDEND]], [[DIVISOR]] : f32
  // CHECK: affine.store [[TANH]], [[RES]][%arg1, %arg2] : memref<?x10xf32>
  
  /// Second Tanh
  // CHECK: [[DIM_0:%.+]] = dim [[RES]], 0 : memref<?x10xf32>
  // CHECK: [[RET_RES:%.+]] = alloc([[DIM_0]]) : memref<?x10xf32>
  // CHECK: [[DEF_LOOPS:%.+]]:2 = krnl.define_loops 2
  // CHECK: [[DIM_2:%.+]] = dim [[RES]], 0 : memref<?x10xf32>
  // CHECK: krnl.iterate([[DEF_LOOPS]]#0, [[DEF_LOOPS]]#1) with ([[DEF_LOOPS]]#0 -> %arg1 = 0 to [[DIM_2]], [[DEF_LOOPS]]#1 -> %arg2 = 0 to 10) {
  // CHECK: [[LOAD:%.+]] = affine.load [[RES]][%arg1, %arg2] : memref<?x10xf32>
  // CHECK: [[ZERO:%.+]] = constant {{0.+}} : f32
  // CHECK: [[NLOAD:%.+]] = subf [[ZERO]], [[LOAD]] : f32
  // CHECK: [[EXP:%.+]] = exp [[LOAD]] : f32
  // CHECK: [[NEXP:%.+]] = exp [[NLOAD]] : f32
  // CHECK: [[DIVIDEND:%.+]] = subf [[EXP]], [[NEXP]] : f32
  // CHECK: [[DIVISOR:%.+]] = addf [[EXP]], [[NEXP]] : f32
  // CHECK: [[TANH_RES:%.+]] = divf [[DIVIDEND]], [[DIVISOR]] : f32
  // CHECK: affine.store [[TANH_RES]], [[RET_RES]][%arg1, %arg2] : memref<?x10xf32>

  /// Dealloc of first result.
  // CHECK: dealloc [[RES]] : memref<?x10xf32>
  // CHECK-NOT: dealloc [[RET_RES]] : memref<?x10xf32>

  // CHECK: return [[RET_RES]] : memref<?x10xf32>
}

// -----

func @test_sinh_sinh(%arg0 : tensor<?x10xf32>) -> tensor<*xf32> {
  %0 = "onnx.Sinh"(%arg0) : (tensor<?x10xf32>) -> tensor<*xf32>
  %1 = "onnx.Sinh"(%0) : (tensor<*xf32>) -> tensor<*xf32>
  "std.return"(%1) : (tensor<*xf32>) -> ()

  // CHECK-LABEL: test_sinh_sinh
  /// First Sinh
  // CHECK: [[DIM_0:%.+]] = dim %arg0, 0 : memref<?x10xf32>
  // CHECK: [[RES:%.+]] = alloc([[DIM_0]]) : memref<?x10xf32>
  // CHECK: [[DEF_LOOPS:%.+]]:2 = krnl.define_loops 2
  // CHECK: [[DIM_2:%.+]] = dim %arg0, 0 : memref<?x10xf32>
  // CHECK: krnl.iterate([[DEF_LOOPS]]#0, [[DEF_LOOPS]]#1) with ([[DEF_LOOPS]]#0 -> %arg1 = 0 to [[DIM_2]], [[DEF_LOOPS]]#1 -> %arg2 = 0 to 10) {
  // CHECK: [[LOAD:%.+]] = affine.load %arg0[%arg1, %arg2] : memref<?x10xf32>
  // CHECK: [[ZERO:%.+]] = constant {{0.+}} : f32
  // CHECK: [[TWO:%.+]] = constant {{2.+}} : f32
  // CHECK: [[NLOAD:%.+]] = subf [[ZERO]], [[LOAD]] : f32
  // CHECK: [[EXP:%.+]] = exp [[LOAD]] : f32
  // CHECK: [[NEXP:%.+]] = exp [[NLOAD]] : f32
  // CHECK: [[DIVIDEND:%.+]] = subf [[EXP]], [[NEXP]] : f32
  // CHECK: [[SINH_RES:%.+]] = divf [[DIVIDEND]], [[TWO]] : f32
  // CHECK: affine.store [[SINH_RES]], [[RES]][%arg1, %arg2] : memref<?x10xf32>
  
  /// Second Sinh
  // CHECK: [[DIM_0:%.+]] = dim [[RES]], 0 : memref<?x10xf32>
  // CHECK: [[RET_RES:%.+]] = alloc([[DIM_0]]) : memref<?x10xf32>
  // CHECK: [[DEF_LOOPS:%.+]]:2 = krnl.define_loops 2
  // CHECK: [[DIM_2:%.+]] = dim [[RES]], 0 : memref<?x10xf32>
  // CHECK: krnl.iterate([[DEF_LOOPS]]#0, [[DEF_LOOPS]]#1) with ([[DEF_LOOPS]]#0 -> %arg1 = 0 to [[DIM_2]], [[DEF_LOOPS]]#1 -> %arg2 = 0 to 10) {
  // CHECK: [[LOAD:%.+]] = affine.load [[RES]][%arg1, %arg2] : memref<?x10xf32>
  // CHECK: [[ZERO:%.+]] = constant {{0.+}} : f32
  // CHECK: [[TWO:%.+]] = constant {{2.+}} : f32
  // CHECK: [[NLOAD:%.+]] = subf [[ZERO]], [[LOAD]] : f32
  // CHECK: [[EXP:%.+]] = exp [[LOAD]] : f32
  // CHECK: [[NEXP:%.+]] = exp [[NLOAD]] : f32
  // CHECK: [[DIVIDEND:%.+]] = subf [[EXP]], [[NEXP]] : f32
  // CHECK: [[SINH_RES:%.+]] = divf [[DIVIDEND]], [[TWO]] : f32
  // CHECK: affine.store [[SINH_RES]], [[RET_RES]][%arg1, %arg2] : memref<?x10xf32>

  /// Dealloc of first result.
  // CHECK: dealloc [[RES]] : memref<?x10xf32>
  // CHECK-NOT: dealloc [[RET_RES]] : memref<?x10xf32>

  // CHECK: return [[RET_RES]] : memref<?x10xf32>
}

// -----

func @test_cosh_cosh(%arg0 : tensor<?x10xf32>) -> tensor<*xf32> {
  %0 = "onnx.Cosh"(%arg0) : (tensor<?x10xf32>) -> tensor<*xf32>
  %1 = "onnx.Cosh"(%0) : (tensor<*xf32>) -> tensor<*xf32>
  "std.return"(%1) : (tensor<*xf32>) -> ()

  // CHECK-LABEL: test_cosh_cosh
  /// First Cosh
  // CHECK: [[DIM_0:%.+]] = dim %arg0, 0 : memref<?x10xf32>
  // CHECK: [[RES:%.+]] = alloc([[DIM_0]]) : memref<?x10xf32>
  // CHECK: [[DEF_LOOPS:%.+]]:2 = krnl.define_loops 2
  // CHECK: [[DIM_2:%.+]] = dim %arg0, 0 : memref<?x10xf32>
  // CHECK: krnl.iterate([[DEF_LOOPS]]#0, [[DEF_LOOPS]]#1) with ([[DEF_LOOPS]]#0 -> %arg1 = 0 to [[DIM_2]], [[DEF_LOOPS]]#1 -> %arg2 = 0 to 10) {
  // CHECK: [[LOAD:%.+]] = affine.load %arg0[%arg1, %arg2] : memref<?x10xf32>
  // CHECK: [[ZERO:%.+]] = constant {{0.+}} : f32
  // CHECK: [[TWO:%.+]] = constant {{2.+}} : f32
  // CHECK: [[NLOAD:%.+]] = subf [[ZERO]], [[LOAD]] : f32
  // CHECK: [[EXP:%.+]] = exp [[LOAD]] : f32
  // CHECK: [[NEXP:%.+]] = exp [[NLOAD]] : f32
  // CHECK: [[DIVIDEND:%.+]] = addf [[EXP]], [[NEXP]] : f32
  // CHECK: [[COSH_RES:%.+]] = divf [[DIVIDEND]], [[TWO]] : f32
  // CHECK: affine.store [[COSH_RES]], [[RES]][%arg1, %arg2] : memref<?x10xf32>
  
  /// Second Cosh
  // CHECK: [[DIM_0:%.+]] = dim [[RES]], 0 : memref<?x10xf32>
  // CHECK: [[RET_RES:%.+]] = alloc([[DIM_0]]) : memref<?x10xf32>
  // CHECK: [[DEF_LOOPS:%.+]]:2 = krnl.define_loops 2
  // CHECK: [[DIM_2:%.+]] = dim [[RES]], 0 : memref<?x10xf32>
  // CHECK: krnl.iterate([[DEF_LOOPS]]#0, [[DEF_LOOPS]]#1) with ([[DEF_LOOPS]]#0 -> %arg1 = 0 to [[DIM_2]], [[DEF_LOOPS]]#1 -> %arg2 = 0 to 10) {
  // CHECK: [[LOAD:%.+]] = affine.load [[RES]][%arg1, %arg2] : memref<?x10xf32>
  // CHECK: [[ZERO:%.+]] = constant {{0.+}} : f32
  // CHECK: [[TWO:%.+]] = constant {{2.+}} : f32
  // CHECK: [[NLOAD:%.+]] = subf [[ZERO]], [[LOAD]] : f32
  // CHECK: [[EXP:%.+]] = exp [[LOAD]] : f32
  // CHECK: [[NEXP:%.+]] = exp [[NLOAD]] : f32
  // CHECK: [[DIVIDEND:%.+]] = addf [[EXP]], [[NEXP]] : f32
  // CHECK: [[COSH_RES:%.+]] = divf [[DIVIDEND]], [[TWO]] : f32
  // CHECK: affine.store [[COSH_RES]], [[RET_RES]][%arg1, %arg2] : memref<?x10xf32>

  /// Dealloc of first result.
  // CHECK: dealloc [[RES]] : memref<?x10xf32>
  // CHECK-NOT: dealloc [[RET_RES]] : memref<?x10xf32>

  // CHECK: return [[RET_RES]] : memref<?x10xf32>
}

// -----

func @test_sigmoid_sigmoid(%arg0 : tensor<?x10xf32>) -> tensor<*xf32> {
  %0 = "onnx.Sigmoid"(%arg0) : (tensor<?x10xf32>) -> tensor<*xf32>
  %1 = "onnx.Sigmoid"(%0) : (tensor<*xf32>) -> tensor<*xf32>
  "std.return"(%1) : (tensor<*xf32>) -> ()

  // CHECK-LABEL: test_sigmoid_sigmoid
  /// First Sigmoid
  // CHECK: [[DIM_0:%.+]] = dim %arg0, 0 : memref<?x10xf32>
  // CHECK: [[RES:%.+]] = alloc([[DIM_0]]) : memref<?x10xf32>
  // CHECK: [[DEF_LOOPS:%.+]]:2 = krnl.define_loops 2
  // CHECK: [[DIM_2:%.+]] = dim %arg0, 0 : memref<?x10xf32>
  // CHECK: krnl.iterate([[DEF_LOOPS]]#0, [[DEF_LOOPS]]#1) with ([[DEF_LOOPS]]#0 -> %arg1 = 0 to [[DIM_2]], [[DEF_LOOPS]]#1 -> %arg2 = 0 to 10) {
  // CHECK: [[LOAD:%.+]] = affine.load %arg0[%arg1, %arg2] : memref<?x10xf32>
  // CHECK: [[ZERO:%.+]] = constant {{0.+}} : f32
  // CHECK: [[ONE:%.+]] = constant {{1.+}} : f32
  // CHECK: [[NLOAD:%.+]] = subf [[ZERO]], [[LOAD]] : f32
  // CHECK: [[NEXP:%.+]] = exp [[NLOAD]] : f32
  // CHECK: [[DIVISOR:%.+]] = addf [[ONE]], [[NEXP]] : f32
  // CHECK: [[SIGMOID_RES:%.+]] = divf [[ONE]], [[DIVISOR]] : f32
  // CHECK: affine.store [[SIGMOID_RES]], [[RES]][%arg1, %arg2] : memref<?x10xf32>
  
  /// Second Sigmoid
  // CHECK: [[DIM_0:%.+]] = dim [[RES]], 0 : memref<?x10xf32>
  // CHECK: [[RET_RES:%.+]] = alloc([[DIM_0]]) : memref<?x10xf32>
  // CHECK: [[DEF_LOOPS:%.+]]:2 = krnl.define_loops 2
  // CHECK: [[DIM_2:%.+]] = dim [[RES]], 0 : memref<?x10xf32>
  // CHECK: krnl.iterate([[DEF_LOOPS]]#0, [[DEF_LOOPS]]#1) with ([[DEF_LOOPS]]#0 -> %arg1 = 0 to [[DIM_2]], [[DEF_LOOPS]]#1 -> %arg2 = 0 to 10) {
  // CHECK: [[LOAD:%.+]] = affine.load [[RES]][%arg1, %arg2] : memref<?x10xf32>
  // CHECK: [[ZERO:%.+]] = constant {{0.+}} : f32
  // CHECK: [[ONE:%.+]] = constant {{1.+}} : f32
  // CHECK: [[NLOAD:%.+]] = subf [[ZERO]], [[LOAD]] : f32
  // CHECK: [[NEXP:%.+]] = exp [[NLOAD]] : f32
  // CHECK: [[DIVISOR:%.+]] = addf [[ONE]], [[NEXP]] : f32
  // CHECK: [[SIGMOID_RES:%.+]] = divf [[ONE]], [[DIVISOR]] : f32
  // CHECK: affine.store [[SIGMOID_RES]], [[RET_RES]][%arg1, %arg2] : memref<?x10xf32>

  /// Dealloc of first result.
  // CHECK: dealloc [[RES]] : memref<?x10xf32>
  // CHECK-NOT: dealloc [[RET_RES]] : memref<?x10xf32>

  // CHECK: return [[RET_RES]] : memref<?x10xf32>
}

// -----

func @test_relu_relu(%arg0 : tensor<?x10xf32>) -> tensor<*xf32> {
  %0 = "onnx.Relu"(%arg0) : (tensor<?x10xf32>) -> tensor<*xf32>
  %1 = "onnx.Relu"(%0) : (tensor<*xf32>) -> tensor<*xf32>
  "std.return"(%1) : (tensor<*xf32>) -> ()

  // CHECK-LABEL: test_relu_relu
  /// First Relu
  // CHECK: [[DIM_0:%.+]] = dim %arg0, 0 : memref<?x10xf32>
  // CHECK: [[RES:%.+]] = alloc([[DIM_0]]) : memref<?x10xf32>
  // CHECK: [[DEF_LOOPS:%.+]]:2 = krnl.define_loops 2
  // CHECK: [[DIM_2:%.+]] = dim %arg0, 0 : memref<?x10xf32>
  // CHECK: krnl.iterate([[DEF_LOOPS]]#0, [[DEF_LOOPS]]#1) with ([[DEF_LOOPS]]#0 -> %arg1 = 0 to [[DIM_2]], [[DEF_LOOPS]]#1 -> %arg2 = 0 to 10) {
  // CHECK: [[LOAD:%.+]] = affine.load %arg0[%arg1, %arg2] : memref<?x10xf32>
  // CHECK: [[ZERO:%.+]] = constant {{0.+}} : f32
  // CHECK: [[LTZERO:%.+]] = cmpf "olt", [[LOAD]], [[ZERO]] : f32
  // CHECK: [[RELU_RES:%.+]] = select [[LTZERO]], [[ZERO]], [[LOAD]] : f32
  // CHECK: affine.store [[RELU_RES]], [[RES]][%arg1, %arg2] : memref<?x10xf32>

  /// Second Relu
  // CHECK: [[DIM_0:%.+]] = dim [[RES]], 0 : memref<?x10xf32>
  // CHECK: [[RET_RES:%.+]] = alloc([[DIM_0]]) : memref<?x10xf32>
  // CHECK: [[DEF_LOOPS:%.+]]:2 = krnl.define_loops 2
  // CHECK: [[DIM_2:%.+]] = dim [[RES]], 0 : memref<?x10xf32>
  // CHECK: krnl.iterate([[DEF_LOOPS]]#0, [[DEF_LOOPS]]#1) with ([[DEF_LOOPS]]#0 -> %arg1 = 0 to [[DIM_2]], [[DEF_LOOPS]]#1 -> %arg2 = 0 to 10) {
  // CHECK: [[LOAD:%.+]] = affine.load [[RES]][%arg1, %arg2] : memref<?x10xf32>
  // CHECK: [[ZERO:%.+]] = constant {{0.+}} : f32
  // CHECK: [[LTZERO:%.+]] = cmpf "olt", [[LOAD]], [[ZERO]] : f32
  // CHECK: [[RELU_RES:%.+]] = select [[LTZERO]], [[ZERO]], [[LOAD]] : f32
  // CHECK: affine.store [[RELU_RES]], [[RET_RES]][%arg1, %arg2] : memref<?x10xf32>

  /// Dealloc of first result.
  // CHECK: dealloc [[RES]] : memref<?x10xf32>
  // CHECK-NOT: dealloc [[RET_RES]] : memref<?x10xf32>

  // CHECK: return [[RET_RES]] : memref<?x10xf32>
}

// -----

func @test_sum_sum(%arg0 : tensor<10x10xf32>, %arg1 : tensor<10x10xf32>) -> tensor<*xf32> {
  %0 = "onnx.Sum"(%arg0, %arg1) : (tensor<10x10xf32>, tensor<10x10xf32>) -> tensor<*xf32>
  %1 = "onnx.Sum"(%0, %arg1) : (tensor<*xf32>, tensor<10x10xf32>) -> tensor<*xf32>
  "std.return"(%1) : (tensor<*xf32>) -> ()

  // CHECK-LABEL: test_sum_sum
  /// First Sum
  // CHECK: [[RET_RES:%.+]] = alloc() : memref<10x10xf32>
  // CHECK: [[RES:%.+]] = alloc() : memref<10x10xf32>
  // CHECK: [[DEF_LOOPS:%.+]]:2 = krnl.define_loops 2
<<<<<<< HEAD
  // CHECK: krnl.iterate([[DEF_LOOPS]]#0, [[DEF_LOOPS]]#1) with ([[DEF_LOOPS]]#0 -> %arg2 = 0 to 10, [[DEF_LOOPS]]#1 -> %arg3 = 0 to 10) {
  // CHECK: [[LOAD1:%.+]] = load %arg0[%arg2, %arg3] : memref<10x10xf32>
  // CHECK: [[LOAD2:%.+]] = load %arg1[%arg2, %arg3] : memref<10x10xf32>
=======
  // CHECK: [[OPT_LOOPS:%.+]]:2 = krnl.optimize_loops  {
  // CHECK:   krnl.return_loops [[DEF_LOOPS]]#0, [[DEF_LOOPS]]#1
  // CHECK: } : () -> (!krnl.loop, !krnl.loop)
  // CHECK: krnl.iterate([[OPT_LOOPS]]#0, [[OPT_LOOPS]]#1) with ([[DEF_LOOPS]]#0 -> %arg2 = 0 to 10, [[DEF_LOOPS]]#1 -> %arg3 = 0 to 10) {
  // CHECK: [[LOAD1:%.+]] = affine.load %arg0[%arg2, %arg3] : memref<10x10xf32>
  // CHECK: [[LOAD2:%.+]] = affine.load %arg1[%arg2, %arg3] : memref<10x10xf32>
>>>>>>> 7e05f371
  // CHECK: [[ADD:%.+]] = addf [[LOAD1]], [[LOAD2]] : f32
  // CHECK: affine.store [[ADD]], [[RES]][%arg2, %arg3] : memref<10x10xf32>

  /// Second Sum
  // CHECK: [[DEF_LOOPS:%.+]]:2 = krnl.define_loops 2
<<<<<<< HEAD
  // CHECK: krnl.iterate([[DEF_LOOPS]]#0, [[DEF_LOOPS]]#1) with ([[DEF_LOOPS]]#0 -> %arg2 = 0 to 10, [[DEF_LOOPS]]#1 -> %arg3 = 0 to 10) {
  // CHECK: [[LOAD1:%.+]] = load [[RES]][%arg2, %arg3] : memref<10x10xf32>
  // CHECK: [[LOAD2:%.+]] = load %arg1[%arg2, %arg3] : memref<10x10xf32>
=======
  // CHECK: [[OPT_LOOPS:%.+]]:2 = krnl.optimize_loops  {
  // CHECK:   krnl.return_loops [[DEF_LOOPS]]#0, [[DEF_LOOPS]]#1
  // CHECK: } : () -> (!krnl.loop, !krnl.loop)
  // CHECK: krnl.iterate([[OPT_LOOPS]]#0, [[OPT_LOOPS]]#1) with ([[DEF_LOOPS]]#0 -> %arg2 = 0 to 10, [[DEF_LOOPS]]#1 -> %arg3 = 0 to 10) {
  // CHECK: [[LOAD1:%.+]] = affine.load [[RES]][%arg2, %arg3] : memref<10x10xf32>
  // CHECK: [[LOAD2:%.+]] = affine.load %arg1[%arg2, %arg3] : memref<10x10xf32>
>>>>>>> 7e05f371
  // CHECK: [[ADD:%.+]] = addf [[LOAD1]], [[LOAD2]] : f32
  // CHECK: affine.store [[ADD]], [[RET_RES]][%arg2, %arg3] : memref<10x10xf32>

  /// Dealloc of first result.
  // CHECK: dealloc [[RES]] : memref<10x10xf32>
  // CHECK-NOT: dealloc [[RET_RES]] : memref<10x10xf32>

  // CHECK: return [[RET_RES]] : memref<10x10xf32>
}

// -----

func @test_max_max(%arg0 : tensor<10x10xf32>, %arg1 : tensor<10x10xf32>) -> tensor<*xf32> {
  %0 = "onnx.Max"(%arg0, %arg1) : (tensor<10x10xf32>, tensor<10x10xf32>) -> tensor<*xf32>
  %1 = "onnx.Max"(%0, %arg1) : (tensor<*xf32>, tensor<10x10xf32>) -> tensor<*xf32>
  "std.return"(%1) : (tensor<*xf32>) -> ()

  // CHECK-LABEL: test_max_max
  /// First Max
  // CHECK: [[RET_RES:%.+]] = alloc() : memref<10x10xf32>
  // CHECK: [[RES:%.+]] = alloc() : memref<10x10xf32>
  // CHECK: [[DEF_LOOPS:%.+]]:2 = krnl.define_loops 2
<<<<<<< HEAD
  // CHECK: krnl.iterate([[DEF_LOOPS]]#0, [[DEF_LOOPS]]#1) with ([[DEF_LOOPS]]#0 -> %arg2 = 0 to 10, [[DEF_LOOPS]]#1 -> %arg3 = 0 to 10) {
  // CHECK: [[LOAD1:%.+]] = load %arg0[%arg2, %arg3] : memref<10x10xf32>
  // CHECK: [[LOAD2:%.+]] = load %arg1[%arg2, %arg3] : memref<10x10xf32>
=======
  // CHECK: [[OPT_LOOPS:%.+]]:2 = krnl.optimize_loops  {
  // CHECK:   krnl.return_loops [[DEF_LOOPS]]#0, [[DEF_LOOPS]]#1
  // CHECK: } : () -> (!krnl.loop, !krnl.loop)
  // CHECK: krnl.iterate([[OPT_LOOPS]]#0, [[OPT_LOOPS]]#1) with ([[DEF_LOOPS]]#0 -> %arg2 = 0 to 10, [[DEF_LOOPS]]#1 -> %arg3 = 0 to 10) {
  // CHECK: [[LOAD1:%.+]] = affine.load %arg0[%arg2, %arg3] : memref<10x10xf32>
  // CHECK: [[LOAD2:%.+]] = affine.load %arg1[%arg2, %arg3] : memref<10x10xf32>
>>>>>>> 7e05f371
  // CHECK: [[MAX:%.+]] = cmpf "ogt", [[LOAD1]], [[LOAD2]] : f32
  // CHECK: [[RELU_RES:%.+]] = select [[MAX]], [[LOAD1]], [[LOAD2]] : f32
  // CHECK: affine.store [[RELU_RES]], [[RES]][%arg2, %arg3] : memref<10x10xf32>
  
  /// Second Max
  // CHECK: [[DEF_LOOPS:%.+]]:2 = krnl.define_loops 2
<<<<<<< HEAD
  // CHECK: krnl.iterate([[DEF_LOOPS]]#0, [[DEF_LOOPS]]#1) with ([[DEF_LOOPS]]#0 -> %arg2 = 0 to 10, [[DEF_LOOPS]]#1 -> %arg3 = 0 to 10) {
  // CHECK: [[LOAD1:%.+]] = load [[RES]][%arg2, %arg3] : memref<10x10xf32>
  // CHECK: [[LOAD2:%.+]] = load %arg1[%arg2, %arg3] : memref<10x10xf32>
=======
  // CHECK: [[OPT_LOOPS:%.+]]:2 = krnl.optimize_loops  {
  // CHECK:   krnl.return_loops [[DEF_LOOPS]]#0, [[DEF_LOOPS]]#1
  // CHECK: } : () -> (!krnl.loop, !krnl.loop)
  // CHECK: krnl.iterate([[OPT_LOOPS]]#0, [[OPT_LOOPS]]#1) with ([[DEF_LOOPS]]#0 -> %arg2 = 0 to 10, [[DEF_LOOPS]]#1 -> %arg3 = 0 to 10) {
  // CHECK: [[LOAD1:%.+]] = affine.load [[RES]][%arg2, %arg3] : memref<10x10xf32>
  // CHECK: [[LOAD2:%.+]] = affine.load %arg1[%arg2, %arg3] : memref<10x10xf32>
>>>>>>> 7e05f371
  // CHECK: [[MAX:%.+]] = cmpf "ogt", [[LOAD1]], [[LOAD2]] : f32
  // CHECK: [[RELU_RES:%.+]] = select [[MAX]], [[LOAD1]], [[LOAD2]] : f32
  // CHECK: affine.store [[RELU_RES]], [[RET_RES]][%arg2, %arg3] : memref<10x10xf32>
  
  /// Dealloc of first result.
  // CHECK: dealloc [[RES]] : memref<10x10xf32>
  // CHECK-NOT: dealloc [[RET_RES]] : memref<10x10xf32>
  
  // CHECK: return [[RET_RES]] : memref<10x10xf32>
}

// -----

func @test_min_min(%arg0 : tensor<10x10xf32>, %arg1 : tensor<10x10xf32>) -> tensor<*xf32> {
  %0 = "onnx.Min"(%arg0, %arg1) : (tensor<10x10xf32>, tensor<10x10xf32>) -> tensor<*xf32>
  %1 = "onnx.Min"(%0, %arg1) : (tensor<*xf32>, tensor<10x10xf32>) -> tensor<*xf32>
  "std.return"(%1) : (tensor<*xf32>) -> ()

  // CHECK-LABEL: test_min_min
  /// First Min
  // CHECK: [[RET_RES:%.+]] = alloc() : memref<10x10xf32>
  // CHECK: [[RES:%.+]] = alloc() : memref<10x10xf32>
  // CHECK: [[DEF_LOOPS:%.+]]:2 = krnl.define_loops 2
<<<<<<< HEAD
  // CHECK: krnl.iterate([[DEF_LOOPS]]#0, [[DEF_LOOPS]]#1) with ([[DEF_LOOPS]]#0 -> %arg2 = 0 to 10, [[DEF_LOOPS]]#1 -> %arg3 = 0 to 10) {
  // CHECK: [[LOAD1:%.+]] = load %arg0[%arg2, %arg3] : memref<10x10xf32>
  // CHECK: [[LOAD2:%.+]] = load %arg1[%arg2, %arg3] : memref<10x10xf32>
=======
  // CHECK: [[OPT_LOOPS:%.+]]:2 = krnl.optimize_loops  {
  // CHECK:   krnl.return_loops [[DEF_LOOPS]]#0, [[DEF_LOOPS]]#1
  // CHECK: } : () -> (!krnl.loop, !krnl.loop)
  // CHECK: krnl.iterate([[OPT_LOOPS]]#0, [[OPT_LOOPS]]#1) with ([[DEF_LOOPS]]#0 -> %arg2 = 0 to 10, [[DEF_LOOPS]]#1 -> %arg3 = 0 to 10) {
  // CHECK: [[LOAD1:%.+]] = affine.load %arg0[%arg2, %arg3] : memref<10x10xf32>
  // CHECK: [[LOAD2:%.+]] = affine.load %arg1[%arg2, %arg3] : memref<10x10xf32>
>>>>>>> 7e05f371
  // CHECK: [[MIN:%.+]] = cmpf "olt", [[LOAD1]], [[LOAD2]] : f32
  // CHECK: [[RELU_RES:%.+]] = select [[MIN]], [[LOAD1]], [[LOAD2]] : f32
  // CHECK: affine.store [[RELU_RES]], [[RES]][%arg2, %arg3] : memref<10x10xf32>
  
  /// Second Min
  // CHECK: [[DEF_LOOPS:%.+]]:2 = krnl.define_loops 2
<<<<<<< HEAD
  // CHECK: krnl.iterate([[DEF_LOOPS]]#0, [[DEF_LOOPS]]#1) with ([[DEF_LOOPS]]#0 -> %arg2 = 0 to 10, [[DEF_LOOPS]]#1 -> %arg3 = 0 to 10) {
  // CHECK: [[LOAD1:%.+]] = load [[RES]][%arg2, %arg3] : memref<10x10xf32>
  // CHECK: [[LOAD2:%.+]] = load %arg1[%arg2, %arg3] : memref<10x10xf32>
=======
  // CHECK: [[OPT_LOOPS:%.+]]:2 = krnl.optimize_loops  {
  // CHECK:   krnl.return_loops [[DEF_LOOPS]]#0, [[DEF_LOOPS]]#1
  // CHECK: } : () -> (!krnl.loop, !krnl.loop)
  // CHECK: krnl.iterate([[OPT_LOOPS]]#0, [[OPT_LOOPS]]#1) with ([[DEF_LOOPS]]#0 -> %arg2 = 0 to 10, [[DEF_LOOPS]]#1 -> %arg3 = 0 to 10) {
  // CHECK: [[LOAD1:%.+]] = affine.load [[RES]][%arg2, %arg3] : memref<10x10xf32>
  // CHECK: [[LOAD2:%.+]] = affine.load %arg1[%arg2, %arg3] : memref<10x10xf32>
>>>>>>> 7e05f371
  // CHECK: [[MIN:%.+]] = cmpf "olt", [[LOAD1]], [[LOAD2]] : f32
  // CHECK: [[RELU_RES:%.+]] = select [[MIN]], [[LOAD1]], [[LOAD2]] : f32
  // CHECK: affine.store [[RELU_RES]], [[RET_RES]][%arg2, %arg3] : memref<10x10xf32>
  
  /// Dealloc of first result.
  // CHECK: dealloc [[RES]] : memref<10x10xf32>
  // CHECK-NOT: dealloc [[RET_RES]] : memref<10x10xf32>
  
  // CHECK: return [[RET_RES]] : memref<10x10xf32>
}

// -----

func @test_elu_elu(%arg0 : tensor<?x10xf32>) -> tensor<*xf32> {
  %0 = "onnx.Elu"(%arg0) {alpha=2.0:f32} : (tensor<?x10xf32>) -> tensor<*xf32>
  %1 = "onnx.Elu"(%0) {alpha=2.0:f32} : (tensor<*xf32>) -> tensor<*xf32>
  "std.return"(%1) : (tensor<*xf32>) -> ()

  // CHECK-LABEL: test_elu_elu
  /// First Elu
  // CHECK: [[DIM_0:%.+]] = dim %arg0, 0 : memref<?x10xf32>
  // CHECK: [[RES:%.+]] = alloc([[DIM_0]]) : memref<?x10xf32>
  // CHECK: [[DEF_LOOPS:%.+]]:2 = krnl.define_loops 2
  // CHECK: [[DIM_2:%.+]] = dim %arg0, 0 : memref<?x10xf32>
  // CHECK: krnl.iterate([[DEF_LOOPS]]#0, [[DEF_LOOPS]]#1) with ([[DEF_LOOPS]]#0 -> %arg1 = 0 to [[DIM_2]], [[DEF_LOOPS]]#1 -> %arg2 = 0 to 10) {
  // CHECK: [[LOAD:%.+]] = affine.load %arg0[%arg1, %arg2] : memref<?x10xf32>
  // CHECK: [[ZERO:%.+]] = constant {{0.+}} : f32 
  // CHECK: [[ONE:%.+]] = constant {{1.+}} : f32 
  // CHECK: [[ALPHA:%.+]] = constant {{2.+}} : f32 
  // CHECK: [[EXP:%.+]] = exp [[LOAD]] : f32
  // CHECK: [[CMP:%.+]] = cmpf "olt", [[LOAD]], [[ZERO]] : f32
  // CHECK: [[SUB:%.+]] = subf [[EXP]], [[ONE]] : f32
  // CHECK: [[MUL:%.+]] = mulf [[ALPHA]], [[SUB]] : f32
  // CHECK: [[SELECT:%.+]] = select [[CMP]], [[MUL]], [[LOAD]] : f32
  // CHECK: affine.store [[SELECT]], [[RES]][%arg1, %arg2] : memref<?x10xf32>

  /// Second Elu
  // CHECK: [[DIM_0:%.+]] = dim [[RES]], 0 : memref<?x10xf32>
  // CHECK: [[RET_RES:%.+]] = alloc([[DIM_0]]) : memref<?x10xf32>
  // CHECK: [[DEF_LOOPS:%.+]]:2 = krnl.define_loops 2
  // CHECK: [[DIM_2:%.+]] = dim [[RES]], 0 : memref<?x10xf32>
  // CHECK: krnl.iterate([[DEF_LOOPS]]#0, [[DEF_LOOPS]]#1) with ([[DEF_LOOPS]]#0 -> %arg1 = 0 to [[DIM_2]], [[DEF_LOOPS]]#1 -> %arg2 = 0 to 10) {
  // CHECK: [[LOAD:%.+]] = affine.load [[RES]][%arg1, %arg2] : memref<?x10xf32>
  // CHECK: [[ZERO:%.+]] = constant {{0.+}} : f32 
  // CHECK: [[ONE:%.+]] = constant {{1.+}} : f32 
  // CHECK: [[ALPHA:%.+]] = constant {{2.+}} : f32 
  // CHECK: [[EXP:%.+]] = exp [[LOAD]] : f32
  // CHECK: [[CMP:%.+]] = cmpf "olt", [[LOAD]], [[ZERO]] : f32
  // CHECK: [[SUB:%.+]] = subf [[EXP]], [[ONE]] : f32
  // CHECK: [[MUL:%.+]] = mulf [[ALPHA]], [[SUB]] : f32
  // CHECK: [[SELECT:%.+]] = select [[CMP]], [[MUL]], [[LOAD]] : f32
  // CHECK: affine.store [[SELECT]], [[RET_RES]][%arg1, %arg2] : memref<?x10xf32>

  /// Dealloc of first result.
  // CHECK: dealloc [[RES]] : memref<?x10xf32>
  // CHECK-NOT: dealloc [[RET_RES]] : memref<?x10xf32>

  // CHECK: return [[RET_RES]] : memref<?x10xf32>
}

// -----

func @test_leakyrelu_leakyrelu(%arg0 : tensor<?x10xf32>) -> tensor<*xf32> {
  %0 = "onnx.LeakyRelu"(%arg0) {alpha=1.0:f32} : (tensor<?x10xf32>) -> tensor<*xf32>
  %1 = "onnx.LeakyRelu"(%0) {alpha=1.0:f32} : (tensor<*xf32>) -> tensor<*xf32>
  "std.return"(%1) : (tensor<*xf32>) -> ()

  // CHECK-LABEL: test_leakyrelu_leakyrelu
  /// First LeakyRelu
  // CHECK: [[DIM_0:%.+]] = dim %arg0, 0 : memref<?x10xf32>
  // CHECK: [[RES:%.+]] = alloc([[DIM_0]]) : memref<?x10xf32>
  // CHECK: [[DEF_LOOPS:%.+]]:2 = krnl.define_loops 2
  // CHECK: [[DIM_2:%.+]] = dim %arg0, 0 : memref<?x10xf32>
  // CHECK: krnl.iterate([[DEF_LOOPS]]#0, [[DEF_LOOPS]]#1) with ([[DEF_LOOPS]]#0 -> %arg1 = 0 to [[DIM_2]], [[DEF_LOOPS]]#1 -> %arg2 = 0 to 10) {
  // CHECK: [[LOAD:%.+]] = affine.load %arg0[%arg1, %arg2] : memref<?x10xf32>
  // CHECK: [[ZERO:%.+]] = constant {{0.+}} : f32 
  // CHECK: [[ALPHA:%.+]] = constant {{1.+}} : f32 
  // CHECK: [[CMP:%.+]] = cmpf "olt", [[LOAD]], [[ZERO]] : f32
  // CHECK: [[MUL:%.+]] = mulf [[ALPHA]], [[LOAD]] : f32
  // CHECK: [[SELECT:%.+]] = select [[CMP]], [[MUL]], [[LOAD]] : f32
  // CHECK: affine.store [[SELECT]], [[RES]][%arg1, %arg2] : memref<?x10xf32>

  /// Second LeakyRelu
  // CHECK: [[DIM_0:%.+]] = dim [[RES]], 0 : memref<?x10xf32>
  // CHECK: [[RET_RES:%.+]] = alloc([[DIM_0]]) : memref<?x10xf32>
  // CHECK: [[DEF_LOOPS:%.+]]:2 = krnl.define_loops 2
  // CHECK: [[DIM_2:%.+]] = dim [[RES]], 0 : memref<?x10xf32>
  // CHECK: krnl.iterate([[DEF_LOOPS]]#0, [[DEF_LOOPS]]#1) with ([[DEF_LOOPS]]#0 -> %arg1 = 0 to [[DIM_2]], [[DEF_LOOPS]]#1 -> %arg2 = 0 to 10) {
  // CHECK: [[LOAD:%.+]] = affine.load [[RES]][%arg1, %arg2] : memref<?x10xf32>
  // CHECK: [[ZERO:%.+]] = constant {{0.+}} : f32 
  // CHECK: [[ALPHA:%.+]] = constant {{1.+}} : f32 
  // CHECK: [[CMP:%.+]] = cmpf "olt", [[LOAD]], [[ZERO]] : f32
  // CHECK: [[MUL:%.+]] = mulf [[ALPHA]], [[LOAD]] : f32
  // CHECK: [[SELECT:%.+]] = select [[CMP]], [[MUL]], [[LOAD]] : f32
  // CHECK: affine.store [[SELECT]], [[RET_RES]][%arg1, %arg2] : memref<?x10xf32>

  /// Dealloc of first result.
  // CHECK: dealloc [[RES]] : memref<?x10xf32>
  // CHECK-NOT: dealloc [[RET_RES]] : memref<?x10xf32>

  // CHECK: return [[RET_RES]] : memref<?x10xf32>
}

// -----

func @test_selu_selu(%arg0 : tensor<?x10xf32>) -> tensor<*xf32> {
  %0 = "onnx.Selu"(%arg0) {alpha=1.0:f32, gamma=2.0:f32} : (tensor<?x10xf32>) -> tensor<*xf32>
  %1 = "onnx.Selu"(%0) {alpha=1.0:f32, gamma=2.0:f32} : (tensor<*xf32>) -> tensor<*xf32>
  "std.return"(%1) : (tensor<*xf32>) -> ()

  // CHECK-LABEL: test_selu_selu
  /// First Selu
  // CHECK: [[DIM_0:%.+]] = dim %arg0, 0 : memref<?x10xf32>
  // CHECK: [[RES:%.+]] = alloc([[DIM_0]]) : memref<?x10xf32>
  // CHECK: [[DEF_LOOPS:%.+]]:2 = krnl.define_loops 2
  // CHECK: [[DIM_2:%.+]] = dim %arg0, 0 : memref<?x10xf32>
  // CHECK: krnl.iterate([[DEF_LOOPS]]#0, [[DEF_LOOPS]]#1) with ([[DEF_LOOPS]]#0 -> %arg1 = 0 to [[DIM_2]], [[DEF_LOOPS]]#1 -> %arg2 = 0 to 10) {
  // CHECK: [[LOAD:%.+]] = affine.load %arg0[%arg1, %arg2] : memref<?x10xf32>
  // CHECK: [[ZERO:%.+]] = constant {{0.+}} : f32 
  // CHECK: [[ALPHA:%.+]] = constant {{1.+}} : f32 
  // CHECK: [[GAMMA:%.+]] = constant {{2.+}} : f32 
  // CHECK: [[EXP:%.+]] = exp [[LOAD]] : f32
  // CHECK: [[CMP:%.+]] = cmpf "ogt", [[LOAD]], [[ZERO]] : f32
  // CHECK: [[MUL:%.+]] = mulf [[ALPHA]], [[EXP]] : f32
  // CHECK: [[SUB:%.+]] = subf [[MUL]], [[ALPHA]] : f32
  // CHECK: [[SELECT:%.+]] = select [[CMP]], [[LOAD]], [[SUB]] : f32
  // CHECK: [[SELU_RES:%.+]] = mulf [[GAMMA]], [[SELECT]] : f32
  // CHECK: affine.store [[SELU_RES]], [[RES]][%arg1, %arg2] : memref<?x10xf32>

  /// Second Selu
  // CHECK: [[DIM_0:%.+]] = dim [[RES]], 0 : memref<?x10xf32>
  // CHECK: [[RET_RES:%.+]] = alloc([[DIM_0]]) : memref<?x10xf32>
  // CHECK: [[DEF_LOOPS:%.+]]:2 = krnl.define_loops 2
  // CHECK: [[DIM_2:%.+]] = dim [[RES]], 0 : memref<?x10xf32>
  // CHECK: krnl.iterate([[DEF_LOOPS]]#0, [[DEF_LOOPS]]#1) with ([[DEF_LOOPS]]#0 -> %arg1 = 0 to [[DIM_2]], [[DEF_LOOPS]]#1 -> %arg2 = 0 to 10) {
  // CHECK: [[LOAD:%.+]] = affine.load [[RES]][%arg1, %arg2] : memref<?x10xf32>
  // CHECK: [[ZERO:%.+]] = constant {{0.+}} : f32 
  // CHECK: [[ALPHA:%.+]] = constant {{1.+}} : f32 
  // CHECK: [[GAMMA:%.+]] = constant {{2.+}} : f32 
  // CHECK: [[EXP:%.+]] = exp [[LOAD]] : f32
  // CHECK: [[CMP:%.+]] = cmpf "ogt", [[LOAD]], [[ZERO]] : f32
  // CHECK: [[MUL:%.+]] = mulf [[ALPHA]], [[EXP]] : f32
  // CHECK: [[SUB:%.+]] = subf [[MUL]], [[ALPHA]] : f32
  // CHECK: [[SELECT:%.+]] = select [[CMP]], [[LOAD]], [[SUB]] : f32
  // CHECK: [[SELU_RES:%.+]] = mulf [[GAMMA]], [[SELECT]] : f32
  // CHECK: affine.store [[SELU_RES]], [[RET_RES]][%arg1, %arg2] : memref<?x10xf32>

  /// Dealloc of first result.
  // CHECK: dealloc [[RES]] : memref<?x10xf32>
  // CHECK-NOT: dealloc [[RET_RES]] : memref<?x10xf32>

  // CHECK: return [[RET_RES]] : memref<?x10xf32>
}

// -----

func @test_hardsigmoid_hardsigmoid(%arg0 : tensor<?x10xf32>) -> tensor<*xf32> {
  %0 = "onnx.HardSigmoid"(%arg0) {alpha=1.0:f32, beta=2.0:f32} : (tensor<?x10xf32>) -> tensor<*xf32>
  %1 = "onnx.HardSigmoid"(%0) {alpha=1.0:f32, beta=2.0:f32} : (tensor<*xf32>) -> tensor<*xf32>
  "std.return"(%1) : (tensor<*xf32>) -> ()

  // CHECK-LABEL: test_hardsigmoid_hardsigmoid
  /// First HardSigmoid
  // CHECK: [[DIM_0:%.+]] = dim %arg0, 0 : memref<?x10xf32>
  // CHECK: [[RES:%.+]] = alloc([[DIM_0]]) : memref<?x10xf32>
  // CHECK: [[DEF_LOOPS:%.+]]:2 = krnl.define_loops 2
  // CHECK: [[DIM_2:%.+]] = dim %arg0, 0 : memref<?x10xf32>
  // CHECK: krnl.iterate([[DEF_LOOPS]]#0, [[DEF_LOOPS]]#1) with ([[DEF_LOOPS]]#0 -> %arg1 = 0 to [[DIM_2]], [[DEF_LOOPS]]#1 -> %arg2 = 0 to 10) {
  // CHECK: [[LOAD:%.+]] = affine.load %arg0[%arg1, %arg2] : memref<?x10xf32>
  // CHECK: [[ZERO:%.+]] = constant {{0.+}} : f32 
  // CHECK: [[ONE:%.+]] = constant {{1.+}} : f32 
  // CHECK: [[ALPHA:%.+]] = constant {{1.+}} : f32 
  // CHECK: [[BETA:%.+]] = constant {{2.+}} : f32 
  // CHECK: [[MUL:%.+]] = mulf [[ALPHA]], [[LOAD]] : f32
  // CHECK: [[ADD:%.+]] = addf [[MUL]], [[BETA]] : f32
  // CHECK: [[CMP1:%.+]] = cmpf "ogt", [[ADD]], [[ZERO]] : f32
  // CHECK: [[SELECT1:%.+]] = select [[CMP1]], [[ADD]], [[ZERO]] : f32
  // CHECK: [[CMP2:%.+]] = cmpf "olt", [[SELECT1]], [[ONE]] : f32
  // CHECK: [[SELECT2:%.+]] = select [[CMP2]], [[SELECT1]], [[ONE]] : f32
  // CHECK: affine.store [[SELECT2]], [[RES]][%arg1, %arg2] : memref<?x10xf32>
  
  /// Second HardSigmoid
  // CHECK: [[DIM_0:%.+]] = dim [[RES]], 0 : memref<?x10xf32>
  // CHECK: [[RET_RES:%.+]] = alloc([[DIM_0]]) : memref<?x10xf32>
  // CHECK: [[DEF_LOOPS:%.+]]:2 = krnl.define_loops 2
  // CHECK: [[DIM_2:%.+]] = dim [[RES]], 0 : memref<?x10xf32>
  // CHECK: krnl.iterate([[DEF_LOOPS]]#0, [[DEF_LOOPS]]#1) with ([[DEF_LOOPS]]#0 -> %arg1 = 0 to [[DIM_2]], [[DEF_LOOPS]]#1 -> %arg2 = 0 to 10) {
  // CHECK: [[LOAD:%.+]] = affine.load [[RES]][%arg1, %arg2] : memref<?x10xf32>
  // CHECK: [[ZERO:%.+]] = constant {{0.+}} : f32 
  // CHECK: [[ONE:%.+]] = constant {{1.+}} : f32 
  // CHECK: [[ALPHA:%.+]] = constant {{1.+}} : f32 
  // CHECK: [[BETA:%.+]] = constant {{2.+}} : f32 
  // CHECK: [[MUL:%.+]] = mulf [[ALPHA]], [[LOAD]] : f32
  // CHECK: [[ADD:%.+]] = addf [[MUL]], [[BETA]] : f32
  // CHECK: [[CMP1:%.+]] = cmpf "ogt", [[ADD]], [[ZERO]] : f32
  // CHECK: [[SELECT1:%.+]] = select [[CMP1]], [[ADD]], [[ZERO]] : f32
  // CHECK: [[CMP2:%.+]] = cmpf "olt", [[SELECT1]], [[ONE]] : f32
  // CHECK: [[SELECT2:%.+]] = select [[CMP2]], [[SELECT1]], [[ONE]] : f32
  // CHECK: affine.store [[SELECT2]], [[RET_RES]][%arg1, %arg2] : memref<?x10xf32>

  /// Dealloc of first result.
  // CHECK: dealloc [[RES]] : memref<?x10xf32>
  // CHECK-NOT: dealloc [[RET_RES]] : memref<?x10xf32>

  // CHECK: return [[RET_RES]] : memref<?x10xf32>
}

// -----

func @test_reciprocal_reciprocal(%arg0 : tensor<?x10xf32>) -> tensor<*xf32> {
  %0 = "onnx.Reciprocal"(%arg0) : (tensor<?x10xf32>) -> tensor<*xf32>
  %1 = "onnx.Reciprocal"(%0) : (tensor<*xf32>) -> tensor<*xf32>
  "std.return"(%1) : (tensor<*xf32>) -> ()

  // CHECK-LABEL: test_reciprocal_reciprocal
  /// First Reciprocal
  // CHECK: [[DIM_0:%.+]] = dim %arg0, 0 : memref<?x10xf32>
  // CHECK: [[RES:%.+]] = alloc([[DIM_0]]) : memref<?x10xf32>
  // CHECK: [[DEF_LOOPS:%.+]]:2 = krnl.define_loops 2
  // CHECK: [[DIM_2:%.+]] = dim %arg0, 0 : memref<?x10xf32>
  // CHECK: krnl.iterate([[DEF_LOOPS]]#0, [[DEF_LOOPS]]#1) with ([[DEF_LOOPS]]#0 -> %arg1 = 0 to [[DIM_2]], [[DEF_LOOPS]]#1 -> %arg2 = 0 to 10) {
  // CHECK: [[LOAD:%.+]] = affine.load %arg0[%arg1, %arg2] : memref<?x10xf32>
  // CHECK: [[ONE:%.+]] = constant {{1.+}} : f32
  // CHECK: [[RECIPROCAL_RES:%.+]] = divf [[ONE]], [[LOAD]] : f32
  // CHECK: affine.store [[RECIPROCAL_RES]], [[RES]][%arg1, %arg2] : memref<?x10xf32>

  /// Second Reciprocal
  // CHECK: [[DIM_0:%.+]] = dim [[RES]], 0 : memref<?x10xf32>
  // CHECK: [[RET_RES:%.+]] = alloc([[DIM_0]]) : memref<?x10xf32>
  // CHECK: [[DEF_LOOPS:%.+]]:2 = krnl.define_loops 2
  // CHECK: [[DIM_2:%.+]] = dim [[RES]], 0 : memref<?x10xf32>
  // CHECK: krnl.iterate([[DEF_LOOPS]]#0, [[DEF_LOOPS]]#1) with ([[DEF_LOOPS]]#0 -> %arg1 = 0 to [[DIM_2]], [[DEF_LOOPS]]#1 -> %arg2 = 0 to 10) {
  // CHECK: [[LOAD:%.+]] = affine.load [[RES]][%arg1, %arg2] : memref<?x10xf32>
  // CHECK: [[ONE:%.+]] = constant {{1.+}} : f32
  // CHECK: [[RECIPROCAL_RES:%.+]] = divf [[ONE]], [[LOAD]] : f32
  // CHECK: affine.store [[RECIPROCAL_RES]], [[RET_RES]][%arg1, %arg2] : memref<?x10xf32>

  /// Dealloc of first result.
  // CHECK: dealloc [[RES]] : memref<?x10xf32>
  // CHECK-NOT: dealloc [[RET_RES]] : memref<?x10xf32>

  // CHECK: return [[RET_RES]] : memref<?x10xf32>
}<|MERGE_RESOLUTION|>--- conflicted
+++ resolved
@@ -12,35 +12,17 @@
   // CHECK: [[RET_RES:%.+]] = alloc() : memref<10x10xf32>
   // CHECK: [[RES:%.+]] = alloc() : memref<10x10xf32>
   // CHECK: [[DEF_LOOPS:%.+]]:2 = krnl.define_loops 2
-<<<<<<< HEAD
-  // CHECK: krnl.iterate([[DEF_LOOPS]]#0, [[DEF_LOOPS]]#1) with ([[DEF_LOOPS]]#0 -> %arg2 = 0 to 10, [[DEF_LOOPS]]#1 -> %arg3 = 0 to 10) {
-  // CHECK: [[LOAD1:%.+]] = load %arg0[%arg2, %arg3] : memref<10x10xf32>
-  // CHECK: [[LOAD2:%.+]] = load %arg1[%arg2, %arg3] : memref<10x10xf32>
-=======
-  // CHECK: [[OPT_LOOPS:%.+]]:2 = krnl.optimize_loops  {
-  // CHECK:   krnl.return_loops [[DEF_LOOPS]]#0, [[DEF_LOOPS]]#1
-  // CHECK: } : () -> (!krnl.loop, !krnl.loop)
-  // CHECK: krnl.iterate([[OPT_LOOPS]]#0, [[OPT_LOOPS]]#1) with ([[DEF_LOOPS]]#0 -> %arg2 = 0 to 10, [[DEF_LOOPS]]#1 -> %arg3 = 0 to 10) {
+  // CHECK: krnl.iterate([[DEF_LOOPS]]#0, [[DEF_LOOPS]]#1) with ([[DEF_LOOPS]]#0 -> %arg2 = 0 to 10, [[DEF_LOOPS]]#1 -> %arg3 = 0 to 10) {
   // CHECK: [[LOAD1:%.+]] = affine.load %arg0[%arg2, %arg3] : memref<10x10xf32>
   // CHECK: [[LOAD2:%.+]] = affine.load %arg1[%arg2, %arg3] : memref<10x10xf32>
->>>>>>> 7e05f371
   // CHECK: [[ADDF:%.+]] = addf [[LOAD1]], [[LOAD2]] : f32
   // CHECK: affine.store [[ADDF]], [[RES]][%arg2, %arg3] : memref<10x10xf32>
 
   /// Second Add
   // CHECK: [[DEF_LOOPS:%.+]]:2 = krnl.define_loops 2
-<<<<<<< HEAD
-  // CHECK: krnl.iterate([[DEF_LOOPS]]#0, [[DEF_LOOPS]]#1) with ([[DEF_LOOPS]]#0 -> %arg2 = 0 to 10, [[DEF_LOOPS]]#1 -> %arg3 = 0 to 10) {
-  // CHECK: [[LOAD1:%.+]] = load [[RES]][%arg2, %arg3] : memref<10x10xf32>
-  // CHECK: [[LOAD2:%.+]] = load %arg1[%arg2, %arg3] : memref<10x10xf32>
-=======
-  // CHECK: [[OPT_LOOPS:%.+]]:2 = krnl.optimize_loops  {
-  // CHECK:   krnl.return_loops [[DEF_LOOPS]]#0, [[DEF_LOOPS]]#1
-  // CHECK: } : () -> (!krnl.loop, !krnl.loop)
-  // CHECK: krnl.iterate([[OPT_LOOPS]]#0, [[OPT_LOOPS]]#1) with ([[DEF_LOOPS]]#0 -> %arg2 = 0 to 10, [[DEF_LOOPS]]#1 -> %arg3 = 0 to 10) {
+  // CHECK: krnl.iterate([[DEF_LOOPS]]#0, [[DEF_LOOPS]]#1) with ([[DEF_LOOPS]]#0 -> %arg2 = 0 to 10, [[DEF_LOOPS]]#1 -> %arg3 = 0 to 10) {
   // CHECK: [[LOAD1:%.+]] = affine.load [[RES]][%arg2, %arg3] : memref<10x10xf32>
   // CHECK: [[LOAD2:%.+]] = affine.load %arg1[%arg2, %arg3] : memref<10x10xf32>
->>>>>>> 7e05f371
   // CHECK: [[ADDF:%.+]] = addf [[LOAD1]], [[LOAD2]] : f32
   // CHECK: affine.store [[ADDF]], [[RET_RES]][%arg2, %arg3] : memref<10x10xf32>
 
@@ -63,35 +45,17 @@
   // CHECK: [[RET_RES:%.+]] = alloc() : memref<10x10xf32>
   // CHECK: [[RES:%.+]] = alloc() : memref<10x10xf32>
   // CHECK: [[DEF_LOOPS:%.+]]:2 = krnl.define_loops 2
-<<<<<<< HEAD
-  // CHECK: krnl.iterate([[DEF_LOOPS]]#0, [[DEF_LOOPS]]#1) with ([[DEF_LOOPS]]#0 -> %arg2 = 0 to 10, [[DEF_LOOPS]]#1 -> %arg3 = 0 to 10) {
-  // CHECK: [[LOAD1:%.+]] = load %arg0[%arg2, %arg3] : memref<10x10xf32>
-  // CHECK: [[LOAD2:%.+]] = load %arg1[%arg2, %arg3] : memref<10x10xf32>
-=======
-  // CHECK: [[OPT_LOOPS:%.+]]:2 = krnl.optimize_loops  {
-  // CHECK:   krnl.return_loops [[DEF_LOOPS]]#0, [[DEF_LOOPS]]#1
-  // CHECK: } : () -> (!krnl.loop, !krnl.loop)
-  // CHECK: krnl.iterate([[OPT_LOOPS]]#0, [[OPT_LOOPS]]#1) with ([[DEF_LOOPS]]#0 -> %arg2 = 0 to 10, [[DEF_LOOPS]]#1 -> %arg3 = 0 to 10) {
+  // CHECK: krnl.iterate([[DEF_LOOPS]]#0, [[DEF_LOOPS]]#1) with ([[DEF_LOOPS]]#0 -> %arg2 = 0 to 10, [[DEF_LOOPS]]#1 -> %arg3 = 0 to 10) {
   // CHECK: [[LOAD1:%.+]] = affine.load %arg0[%arg2, %arg3] : memref<10x10xf32>
   // CHECK: [[LOAD2:%.+]] = affine.load %arg1[%arg2, %arg3] : memref<10x10xf32>
->>>>>>> 7e05f371
   // CHECK: [[MULF:%.+]] = mulf [[LOAD1]], [[LOAD2]] : f32
   // CHECK: affine.store [[MULF]], [[RES]][%arg2, %arg3] : memref<10x10xf32>
 
   /// Second Mul
   // CHECK: [[DEF_LOOPS:%.+]]:2 = krnl.define_loops 2
-<<<<<<< HEAD
-  // CHECK: krnl.iterate([[DEF_LOOPS]]#0, [[DEF_LOOPS]]#1) with ([[DEF_LOOPS]]#0 -> %arg2 = 0 to 10, [[DEF_LOOPS]]#1 -> %arg3 = 0 to 10) {
-  // CHECK: [[LOAD1:%.+]] = load [[RES]][%arg2, %arg3] : memref<10x10xf32>
-  // CHECK: [[LOAD2:%.+]] = load %arg1[%arg2, %arg3] : memref<10x10xf32>
-=======
-  // CHECK: [[OPT_LOOPS:%.+]]:2 = krnl.optimize_loops  {
-  // CHECK:   krnl.return_loops [[DEF_LOOPS]]#0, [[DEF_LOOPS]]#1
-  // CHECK: } : () -> (!krnl.loop, !krnl.loop)
-  // CHECK: krnl.iterate([[OPT_LOOPS]]#0, [[OPT_LOOPS]]#1) with ([[DEF_LOOPS]]#0 -> %arg2 = 0 to 10, [[DEF_LOOPS]]#1 -> %arg3 = 0 to 10) {
+  // CHECK: krnl.iterate([[DEF_LOOPS]]#0, [[DEF_LOOPS]]#1) with ([[DEF_LOOPS]]#0 -> %arg2 = 0 to 10, [[DEF_LOOPS]]#1 -> %arg3 = 0 to 10) {
   // CHECK: [[LOAD1:%.+]] = affine.load [[RES]][%arg2, %arg3] : memref<10x10xf32>
   // CHECK: [[LOAD2:%.+]] = affine.load %arg1[%arg2, %arg3] : memref<10x10xf32>
->>>>>>> 7e05f371
   // CHECK: [[MULF:%.+]] = mulf [[LOAD1]], [[LOAD2]] : f32
   // CHECK: affine.store [[MULF]], [[RET_RES]][%arg2, %arg3] : memref<10x10xf32>
 
@@ -114,35 +78,17 @@
   // CHECK: [[RET_RES:%.+]] = alloc() : memref<10x10xf32>
   // CHECK: [[RES:%.+]] = alloc() : memref<10x10xf32>
   // CHECK: [[DEF_LOOPS:%.+]]:2 = krnl.define_loops 2
-<<<<<<< HEAD
-  // CHECK: krnl.iterate([[DEF_LOOPS]]#0, [[DEF_LOOPS]]#1) with ([[DEF_LOOPS]]#0 -> %arg2 = 0 to 10, [[DEF_LOOPS]]#1 -> %arg3 = 0 to 10) {
-  // CHECK: [[LOAD1:%.+]] = load %arg0[%arg2, %arg3] : memref<10x10xf32>
-  // CHECK: [[LOAD2:%.+]] = load %arg1[%arg2, %arg3] : memref<10x10xf32>
-=======
-  // CHECK: [[OPT_LOOPS:%.+]]:2 = krnl.optimize_loops  {
-  // CHECK:   krnl.return_loops [[DEF_LOOPS]]#0, [[DEF_LOOPS]]#1
-  // CHECK: } : () -> (!krnl.loop, !krnl.loop)
-  // CHECK: krnl.iterate([[OPT_LOOPS]]#0, [[OPT_LOOPS]]#1) with ([[DEF_LOOPS]]#0 -> %arg2 = 0 to 10, [[DEF_LOOPS]]#1 -> %arg3 = 0 to 10) {
+  // CHECK: krnl.iterate([[DEF_LOOPS]]#0, [[DEF_LOOPS]]#1) with ([[DEF_LOOPS]]#0 -> %arg2 = 0 to 10, [[DEF_LOOPS]]#1 -> %arg3 = 0 to 10) {
   // CHECK: [[LOAD1:%.+]] = affine.load %arg0[%arg2, %arg3] : memref<10x10xf32>
   // CHECK: [[LOAD2:%.+]] = affine.load %arg1[%arg2, %arg3] : memref<10x10xf32>
->>>>>>> 7e05f371
   // CHECK: [[DIVF:%.+]] = divf [[LOAD1]], [[LOAD2]] : f32
   // CHECK: affine.store [[DIVF]], [[RES]][%arg2, %arg3] : memref<10x10xf32>
 
   /// Second Div
   // CHECK: [[DEF_LOOPS:%.+]]:2 = krnl.define_loops 2
-<<<<<<< HEAD
-  // CHECK: krnl.iterate([[DEF_LOOPS]]#0, [[DEF_LOOPS]]#1) with ([[DEF_LOOPS]]#0 -> %arg2 = 0 to 10, [[DEF_LOOPS]]#1 -> %arg3 = 0 to 10) {
-  // CHECK: [[LOAD1:%.+]] = load [[RES]][%arg2, %arg3] : memref<10x10xf32>
-  // CHECK: [[LOAD2:%.+]] = load %arg1[%arg2, %arg3] : memref<10x10xf32>
-=======
-  // CHECK: [[OPT_LOOPS:%.+]]:2 = krnl.optimize_loops  {
-  // CHECK:   krnl.return_loops [[DEF_LOOPS]]#0, [[DEF_LOOPS]]#1
-  // CHECK: } : () -> (!krnl.loop, !krnl.loop)
-  // CHECK: krnl.iterate([[OPT_LOOPS]]#0, [[OPT_LOOPS]]#1) with ([[DEF_LOOPS]]#0 -> %arg2 = 0 to 10, [[DEF_LOOPS]]#1 -> %arg3 = 0 to 10) {
+  // CHECK: krnl.iterate([[DEF_LOOPS]]#0, [[DEF_LOOPS]]#1) with ([[DEF_LOOPS]]#0 -> %arg2 = 0 to 10, [[DEF_LOOPS]]#1 -> %arg3 = 0 to 10) {
   // CHECK: [[LOAD1:%.+]] = affine.load [[RES]][%arg2, %arg3] : memref<10x10xf32>
   // CHECK: [[LOAD2:%.+]] = affine.load %arg1[%arg2, %arg3] : memref<10x10xf32>
->>>>>>> 7e05f371
   // CHECK: [[DIVF:%.+]] = divf [[LOAD1]], [[LOAD2]] : f32
   // CHECK: affine.store [[DIVF]], [[RET_RES]][%arg2, %arg3] : memref<10x10xf32>
 
@@ -165,35 +111,17 @@
   // CHECK: [[RET_RES:%.+]] = alloc() : memref<10x10xf32>
   // CHECK: [[RES:%.+]] = alloc() : memref<10x10xf32>
   // CHECK: [[DEF_LOOPS:%.+]]:2 = krnl.define_loops 2
-<<<<<<< HEAD
-  // CHECK: krnl.iterate([[DEF_LOOPS]]#0, [[DEF_LOOPS]]#1) with ([[DEF_LOOPS]]#0 -> %arg2 = 0 to 10, [[DEF_LOOPS]]#1 -> %arg3 = 0 to 10) {
-  // CHECK: [[LOAD1:%.+]] = load %arg0[%arg2, %arg3] : memref<10x10xf32>
-  // CHECK: [[LOAD2:%.+]] = load %arg1[%arg2, %arg3] : memref<10x10xf32>
-=======
-  // CHECK: [[OPT_LOOPS:%.+]]:2 = krnl.optimize_loops  {
-  // CHECK:   krnl.return_loops [[DEF_LOOPS]]#0, [[DEF_LOOPS]]#1
-  // CHECK: } : () -> (!krnl.loop, !krnl.loop)
-  // CHECK: krnl.iterate([[OPT_LOOPS]]#0, [[OPT_LOOPS]]#1) with ([[DEF_LOOPS]]#0 -> %arg2 = 0 to 10, [[DEF_LOOPS]]#1 -> %arg3 = 0 to 10) {
+  // CHECK: krnl.iterate([[DEF_LOOPS]]#0, [[DEF_LOOPS]]#1) with ([[DEF_LOOPS]]#0 -> %arg2 = 0 to 10, [[DEF_LOOPS]]#1 -> %arg3 = 0 to 10) {
   // CHECK: [[LOAD1:%.+]] = affine.load %arg0[%arg2, %arg3] : memref<10x10xf32>
   // CHECK: [[LOAD2:%.+]] = affine.load %arg1[%arg2, %arg3] : memref<10x10xf32>
->>>>>>> 7e05f371
   // CHECK: [[SUBF:%.+]] = subf [[LOAD1]], [[LOAD2]] : f32
   // CHECK: affine.store [[SUBF]], [[RES]][%arg2, %arg3] : memref<10x10xf32>
 
   /// Second Sub
   // CHECK: [[DEF_LOOPS:%.+]]:2 = krnl.define_loops 2
-<<<<<<< HEAD
-  // CHECK: krnl.iterate([[DEF_LOOPS]]#0, [[DEF_LOOPS]]#1) with ([[DEF_LOOPS]]#0 -> %arg2 = 0 to 10, [[DEF_LOOPS]]#1 -> %arg3 = 0 to 10) {
-  // CHECK: [[LOAD1:%.+]] = load [[RES]][%arg2, %arg3] : memref<10x10xf32>
-  // CHECK: [[LOAD2:%.+]] = load %arg1[%arg2, %arg3] : memref<10x10xf32>
-=======
-  // CHECK: [[OPT_LOOPS:%.+]]:2 = krnl.optimize_loops  {
-  // CHECK:   krnl.return_loops [[DEF_LOOPS]]#0, [[DEF_LOOPS]]#1
-  // CHECK: } : () -> (!krnl.loop, !krnl.loop)
-  // CHECK: krnl.iterate([[OPT_LOOPS]]#0, [[OPT_LOOPS]]#1) with ([[DEF_LOOPS]]#0 -> %arg2 = 0 to 10, [[DEF_LOOPS]]#1 -> %arg3 = 0 to 10) {
+  // CHECK: krnl.iterate([[DEF_LOOPS]]#0, [[DEF_LOOPS]]#1) with ([[DEF_LOOPS]]#0 -> %arg2 = 0 to 10, [[DEF_LOOPS]]#1 -> %arg3 = 0 to 10) {
   // CHECK: [[LOAD1:%.+]] = affine.load [[RES]][%arg2, %arg3] : memref<10x10xf32>
   // CHECK: [[LOAD2:%.+]] = affine.load %arg1[%arg2, %arg3] : memref<10x10xf32>
->>>>>>> 7e05f371
   // CHECK: [[SUBF:%.+]] = subf [[LOAD1]], [[LOAD2]] : f32
   // CHECK: affine.store [[SUBF]], [[RET_RES]][%arg2, %arg3] : memref<10x10xf32>
 
@@ -216,35 +144,17 @@
   // CHECK: [[RET_RES:%.+]] = alloc() : memref<10x10xi1>
   // CHECK: [[RES:%.+]] = alloc() : memref<10x10xi1>
   // CHECK: [[DEF_LOOPS:%.+]]:2 = krnl.define_loops 2
-<<<<<<< HEAD
-  // CHECK: krnl.iterate([[DEF_LOOPS]]#0, [[DEF_LOOPS]]#1) with ([[DEF_LOOPS]]#0 -> %arg2 = 0 to 10, [[DEF_LOOPS]]#1 -> %arg3 = 0 to 10) {
-  // CHECK: [[LOAD1:%.+]] = load %arg0[%arg2, %arg3] : memref<10x10xi1>
-  // CHECK: [[LOAD2:%.+]] = load %arg1[%arg2, %arg3] : memref<10x10xi1>
-=======
-  // CHECK: [[OPT_LOOPS:%.+]]:2 = krnl.optimize_loops  {
-  // CHECK:   krnl.return_loops [[DEF_LOOPS]]#0, [[DEF_LOOPS]]#1
-  // CHECK: } : () -> (!krnl.loop, !krnl.loop)
-  // CHECK: krnl.iterate([[OPT_LOOPS]]#0, [[OPT_LOOPS]]#1) with ([[DEF_LOOPS]]#0 -> %arg2 = 0 to 10, [[DEF_LOOPS]]#1 -> %arg3 = 0 to 10) {
+  // CHECK: krnl.iterate([[DEF_LOOPS]]#0, [[DEF_LOOPS]]#1) with ([[DEF_LOOPS]]#0 -> %arg2 = 0 to 10, [[DEF_LOOPS]]#1 -> %arg3 = 0 to 10) {
   // CHECK: [[LOAD1:%.+]] = affine.load %arg0[%arg2, %arg3] : memref<10x10xi1>
   // CHECK: [[LOAD2:%.+]] = affine.load %arg1[%arg2, %arg3] : memref<10x10xi1>
->>>>>>> 7e05f371
   // CHECK: [[AND:%.+]] = and [[LOAD1]], [[LOAD2]] : i1
   // CHECK: affine.store [[AND]], [[RES]][%arg2, %arg3] : memref<10x10xi1>
 
   /// Second And
   // CHECK: [[DEF_LOOPS:%.+]]:2 = krnl.define_loops 2
-<<<<<<< HEAD
-  // CHECK: krnl.iterate([[DEF_LOOPS]]#0, [[DEF_LOOPS]]#1) with ([[DEF_LOOPS]]#0 -> %arg2 = 0 to 10, [[DEF_LOOPS]]#1 -> %arg3 = 0 to 10) {
-  // CHECK: [[LOAD1:%.+]] = load [[RES]][%arg2, %arg3] : memref<10x10xi1>
-  // CHECK: [[LOAD2:%.+]] = load %arg1[%arg2, %arg3] : memref<10x10xi1>
-=======
-  // CHECK: [[OPT_LOOPS:%.+]]:2 = krnl.optimize_loops  {
-  // CHECK:   krnl.return_loops [[DEF_LOOPS]]#0, [[DEF_LOOPS]]#1
-  // CHECK: } : () -> (!krnl.loop, !krnl.loop)
-  // CHECK: krnl.iterate([[OPT_LOOPS]]#0, [[OPT_LOOPS]]#1) with ([[DEF_LOOPS]]#0 -> %arg2 = 0 to 10, [[DEF_LOOPS]]#1 -> %arg3 = 0 to 10) {
+  // CHECK: krnl.iterate([[DEF_LOOPS]]#0, [[DEF_LOOPS]]#1) with ([[DEF_LOOPS]]#0 -> %arg2 = 0 to 10, [[DEF_LOOPS]]#1 -> %arg3 = 0 to 10) {
   // CHECK: [[LOAD1:%.+]] = affine.load [[RES]][%arg2, %arg3] : memref<10x10xi1>
   // CHECK: [[LOAD2:%.+]] = affine.load %arg1[%arg2, %arg3] : memref<10x10xi1>
->>>>>>> 7e05f371
   // CHECK: [[AND:%.+]] = and [[LOAD1]], [[LOAD2]] : i1
   // CHECK: affine.store [[AND]], [[RET_RES]][%arg2, %arg3] : memref<10x10xi1>
 
@@ -267,35 +177,17 @@
   // CHECK: [[RET_RES:%.+]] = alloc() : memref<10x10xi1>
   // CHECK: [[RES:%.+]] = alloc() : memref<10x10xi1>
   // CHECK: [[DEF_LOOPS:%.+]]:2 = krnl.define_loops 2
-<<<<<<< HEAD
-  // CHECK: krnl.iterate([[DEF_LOOPS]]#0, [[DEF_LOOPS]]#1) with ([[DEF_LOOPS]]#0 -> %arg2 = 0 to 10, [[DEF_LOOPS]]#1 -> %arg3 = 0 to 10) {
-  // CHECK: [[LOAD1:%.+]] = load %arg0[%arg2, %arg3] : memref<10x10xi1>
-  // CHECK: [[LOAD2:%.+]] = load %arg1[%arg2, %arg3] : memref<10x10xi1>
-=======
-  // CHECK: [[OPT_LOOPS:%.+]]:2 = krnl.optimize_loops  {
-  // CHECK:   krnl.return_loops [[DEF_LOOPS]]#0, [[DEF_LOOPS]]#1
-  // CHECK: } : () -> (!krnl.loop, !krnl.loop)
-  // CHECK: krnl.iterate([[OPT_LOOPS]]#0, [[OPT_LOOPS]]#1) with ([[DEF_LOOPS]]#0 -> %arg2 = 0 to 10, [[DEF_LOOPS]]#1 -> %arg3 = 0 to 10) {
+  // CHECK: krnl.iterate([[DEF_LOOPS]]#0, [[DEF_LOOPS]]#1) with ([[DEF_LOOPS]]#0 -> %arg2 = 0 to 10, [[DEF_LOOPS]]#1 -> %arg3 = 0 to 10) {
   // CHECK: [[LOAD1:%.+]] = affine.load %arg0[%arg2, %arg3] : memref<10x10xi1>
   // CHECK: [[LOAD2:%.+]] = affine.load %arg1[%arg2, %arg3] : memref<10x10xi1>
->>>>>>> 7e05f371
   // CHECK: [[OR:%.+]] = or [[LOAD1]], [[LOAD2]] : i1
   // CHECK: affine.store [[OR]], [[RES]][%arg2, %arg3] : memref<10x10xi1>
 
   /// Second Or
   // CHECK: [[DEF_LOOPS:%.+]]:2 = krnl.define_loops 2
-<<<<<<< HEAD
-  // CHECK: krnl.iterate([[DEF_LOOPS]]#0, [[DEF_LOOPS]]#1) with ([[DEF_LOOPS]]#0 -> %arg2 = 0 to 10, [[DEF_LOOPS]]#1 -> %arg3 = 0 to 10) {
-  // CHECK: [[LOAD1:%.+]] = load [[RES]][%arg2, %arg3] : memref<10x10xi1>
-  // CHECK: [[LOAD2:%.+]] = load %arg1[%arg2, %arg3] : memref<10x10xi1>
-=======
-  // CHECK: [[OPT_LOOPS:%.+]]:2 = krnl.optimize_loops  {
-  // CHECK:   krnl.return_loops [[DEF_LOOPS]]#0, [[DEF_LOOPS]]#1
-  // CHECK: } : () -> (!krnl.loop, !krnl.loop)
-  // CHECK: krnl.iterate([[OPT_LOOPS]]#0, [[OPT_LOOPS]]#1) with ([[DEF_LOOPS]]#0 -> %arg2 = 0 to 10, [[DEF_LOOPS]]#1 -> %arg3 = 0 to 10) {
+  // CHECK: krnl.iterate([[DEF_LOOPS]]#0, [[DEF_LOOPS]]#1) with ([[DEF_LOOPS]]#0 -> %arg2 = 0 to 10, [[DEF_LOOPS]]#1 -> %arg3 = 0 to 10) {
   // CHECK: [[LOAD1:%.+]] = affine.load [[RES]][%arg2, %arg3] : memref<10x10xi1>
   // CHECK: [[LOAD2:%.+]] = affine.load %arg1[%arg2, %arg3] : memref<10x10xi1>
->>>>>>> 7e05f371
   // CHECK: [[OR:%.+]] = or [[LOAD1]], [[LOAD2]] : i1
   // CHECK: affine.store [[OR]], [[RET_RES]][%arg2, %arg3] : memref<10x10xi1>
 
@@ -318,35 +210,17 @@
   // CHECK: [[RET_RES:%.+]] = alloc() : memref<10x10xi1>
   // CHECK: [[RES:%.+]] = alloc() : memref<10x10xi1>
   // CHECK: [[DEF_LOOPS:%.+]]:2 = krnl.define_loops 2
-<<<<<<< HEAD
-  // CHECK: krnl.iterate([[DEF_LOOPS]]#0, [[DEF_LOOPS]]#1) with ([[DEF_LOOPS]]#0 -> %arg2 = 0 to 10, [[DEF_LOOPS]]#1 -> %arg3 = 0 to 10) {
-  // CHECK: [[LOAD1:%.+]] = load %arg0[%arg2, %arg3] : memref<10x10xi1>
-  // CHECK: [[LOAD2:%.+]] = load %arg1[%arg2, %arg3] : memref<10x10xi1>
-=======
-  // CHECK: [[OPT_LOOPS:%.+]]:2 = krnl.optimize_loops  {
-  // CHECK:   krnl.return_loops [[DEF_LOOPS]]#0, [[DEF_LOOPS]]#1
-  // CHECK: } : () -> (!krnl.loop, !krnl.loop)
-  // CHECK: krnl.iterate([[OPT_LOOPS]]#0, [[OPT_LOOPS]]#1) with ([[DEF_LOOPS]]#0 -> %arg2 = 0 to 10, [[DEF_LOOPS]]#1 -> %arg3 = 0 to 10) {
+  // CHECK: krnl.iterate([[DEF_LOOPS]]#0, [[DEF_LOOPS]]#1) with ([[DEF_LOOPS]]#0 -> %arg2 = 0 to 10, [[DEF_LOOPS]]#1 -> %arg3 = 0 to 10) {
   // CHECK: [[LOAD1:%.+]] = affine.load %arg0[%arg2, %arg3] : memref<10x10xi1>
   // CHECK: [[LOAD2:%.+]] = affine.load %arg1[%arg2, %arg3] : memref<10x10xi1>
->>>>>>> 7e05f371
   // CHECK: [[XOR:%.+]] = xor [[LOAD1]], [[LOAD2]] : i1
   // CHECK: affine.store [[XOR]], [[RES]][%arg2, %arg3] : memref<10x10xi1>
 
   /// Second Xor
   // CHECK: [[DEF_LOOPS:%.+]]:2 = krnl.define_loops 2
-<<<<<<< HEAD
-  // CHECK: krnl.iterate([[DEF_LOOPS]]#0, [[DEF_LOOPS]]#1) with ([[DEF_LOOPS]]#0 -> %arg2 = 0 to 10, [[DEF_LOOPS]]#1 -> %arg3 = 0 to 10) {
-  // CHECK: [[LOAD1:%.+]] = load [[RES]][%arg2, %arg3] : memref<10x10xi1>
-  // CHECK: [[LOAD2:%.+]] = load %arg1[%arg2, %arg3] : memref<10x10xi1>
-=======
-  // CHECK: [[OPT_LOOPS:%.+]]:2 = krnl.optimize_loops  {
-  // CHECK:   krnl.return_loops [[DEF_LOOPS]]#0, [[DEF_LOOPS]]#1
-  // CHECK: } : () -> (!krnl.loop, !krnl.loop)
-  // CHECK: krnl.iterate([[OPT_LOOPS]]#0, [[OPT_LOOPS]]#1) with ([[DEF_LOOPS]]#0 -> %arg2 = 0 to 10, [[DEF_LOOPS]]#1 -> %arg3 = 0 to 10) {
+  // CHECK: krnl.iterate([[DEF_LOOPS]]#0, [[DEF_LOOPS]]#1) with ([[DEF_LOOPS]]#0 -> %arg2 = 0 to 10, [[DEF_LOOPS]]#1 -> %arg3 = 0 to 10) {
   // CHECK: [[LOAD1:%.+]] = affine.load [[RES]][%arg2, %arg3] : memref<10x10xi1>
   // CHECK: [[LOAD2:%.+]] = affine.load %arg1[%arg2, %arg3] : memref<10x10xi1>
->>>>>>> 7e05f371
   // CHECK: [[XOR:%.+]] = xor [[LOAD1]], [[LOAD2]] : i1
   // CHECK: affine.store [[XOR]], [[RET_RES]][%arg2, %arg3] : memref<10x10xi1>
 
@@ -629,35 +503,17 @@
   // CHECK: [[RET_RES:%.+]] = alloc() : memref<10x10xf32>
   // CHECK: [[RES:%.+]] = alloc() : memref<10x10xf32>
   // CHECK: [[DEF_LOOPS:%.+]]:2 = krnl.define_loops 2
-<<<<<<< HEAD
-  // CHECK: krnl.iterate([[DEF_LOOPS]]#0, [[DEF_LOOPS]]#1) with ([[DEF_LOOPS]]#0 -> %arg2 = 0 to 10, [[DEF_LOOPS]]#1 -> %arg3 = 0 to 10) {
-  // CHECK: [[LOAD1:%.+]] = load %arg0[%arg2, %arg3] : memref<10x10xf32>
-  // CHECK: [[LOAD2:%.+]] = load %arg1[%arg2, %arg3] : memref<10x10xf32>
-=======
-  // CHECK: [[OPT_LOOPS:%.+]]:2 = krnl.optimize_loops  {
-  // CHECK:   krnl.return_loops [[DEF_LOOPS]]#0, [[DEF_LOOPS]]#1
-  // CHECK: } : () -> (!krnl.loop, !krnl.loop)
-  // CHECK: krnl.iterate([[OPT_LOOPS]]#0, [[OPT_LOOPS]]#1) with ([[DEF_LOOPS]]#0 -> %arg2 = 0 to 10, [[DEF_LOOPS]]#1 -> %arg3 = 0 to 10) {
+  // CHECK: krnl.iterate([[DEF_LOOPS]]#0, [[DEF_LOOPS]]#1) with ([[DEF_LOOPS]]#0 -> %arg2 = 0 to 10, [[DEF_LOOPS]]#1 -> %arg3 = 0 to 10) {
   // CHECK: [[LOAD1:%.+]] = affine.load %arg0[%arg2, %arg3] : memref<10x10xf32>
   // CHECK: [[LOAD2:%.+]] = affine.load %arg1[%arg2, %arg3] : memref<10x10xf32>
->>>>>>> 7e05f371
   // CHECK: [[ADD:%.+]] = addf [[LOAD1]], [[LOAD2]] : f32
   // CHECK: affine.store [[ADD]], [[RES]][%arg2, %arg3] : memref<10x10xf32>
 
   /// Second Sum
   // CHECK: [[DEF_LOOPS:%.+]]:2 = krnl.define_loops 2
-<<<<<<< HEAD
-  // CHECK: krnl.iterate([[DEF_LOOPS]]#0, [[DEF_LOOPS]]#1) with ([[DEF_LOOPS]]#0 -> %arg2 = 0 to 10, [[DEF_LOOPS]]#1 -> %arg3 = 0 to 10) {
-  // CHECK: [[LOAD1:%.+]] = load [[RES]][%arg2, %arg3] : memref<10x10xf32>
-  // CHECK: [[LOAD2:%.+]] = load %arg1[%arg2, %arg3] : memref<10x10xf32>
-=======
-  // CHECK: [[OPT_LOOPS:%.+]]:2 = krnl.optimize_loops  {
-  // CHECK:   krnl.return_loops [[DEF_LOOPS]]#0, [[DEF_LOOPS]]#1
-  // CHECK: } : () -> (!krnl.loop, !krnl.loop)
-  // CHECK: krnl.iterate([[OPT_LOOPS]]#0, [[OPT_LOOPS]]#1) with ([[DEF_LOOPS]]#0 -> %arg2 = 0 to 10, [[DEF_LOOPS]]#1 -> %arg3 = 0 to 10) {
+  // CHECK: krnl.iterate([[DEF_LOOPS]]#0, [[DEF_LOOPS]]#1) with ([[DEF_LOOPS]]#0 -> %arg2 = 0 to 10, [[DEF_LOOPS]]#1 -> %arg3 = 0 to 10) {
   // CHECK: [[LOAD1:%.+]] = affine.load [[RES]][%arg2, %arg3] : memref<10x10xf32>
   // CHECK: [[LOAD2:%.+]] = affine.load %arg1[%arg2, %arg3] : memref<10x10xf32>
->>>>>>> 7e05f371
   // CHECK: [[ADD:%.+]] = addf [[LOAD1]], [[LOAD2]] : f32
   // CHECK: affine.store [[ADD]], [[RET_RES]][%arg2, %arg3] : memref<10x10xf32>
 
@@ -680,36 +536,18 @@
   // CHECK: [[RET_RES:%.+]] = alloc() : memref<10x10xf32>
   // CHECK: [[RES:%.+]] = alloc() : memref<10x10xf32>
   // CHECK: [[DEF_LOOPS:%.+]]:2 = krnl.define_loops 2
-<<<<<<< HEAD
-  // CHECK: krnl.iterate([[DEF_LOOPS]]#0, [[DEF_LOOPS]]#1) with ([[DEF_LOOPS]]#0 -> %arg2 = 0 to 10, [[DEF_LOOPS]]#1 -> %arg3 = 0 to 10) {
-  // CHECK: [[LOAD1:%.+]] = load %arg0[%arg2, %arg3] : memref<10x10xf32>
-  // CHECK: [[LOAD2:%.+]] = load %arg1[%arg2, %arg3] : memref<10x10xf32>
-=======
-  // CHECK: [[OPT_LOOPS:%.+]]:2 = krnl.optimize_loops  {
-  // CHECK:   krnl.return_loops [[DEF_LOOPS]]#0, [[DEF_LOOPS]]#1
-  // CHECK: } : () -> (!krnl.loop, !krnl.loop)
-  // CHECK: krnl.iterate([[OPT_LOOPS]]#0, [[OPT_LOOPS]]#1) with ([[DEF_LOOPS]]#0 -> %arg2 = 0 to 10, [[DEF_LOOPS]]#1 -> %arg3 = 0 to 10) {
+  // CHECK: krnl.iterate([[DEF_LOOPS]]#0, [[DEF_LOOPS]]#1) with ([[DEF_LOOPS]]#0 -> %arg2 = 0 to 10, [[DEF_LOOPS]]#1 -> %arg3 = 0 to 10) {
   // CHECK: [[LOAD1:%.+]] = affine.load %arg0[%arg2, %arg3] : memref<10x10xf32>
   // CHECK: [[LOAD2:%.+]] = affine.load %arg1[%arg2, %arg3] : memref<10x10xf32>
->>>>>>> 7e05f371
   // CHECK: [[MAX:%.+]] = cmpf "ogt", [[LOAD1]], [[LOAD2]] : f32
   // CHECK: [[RELU_RES:%.+]] = select [[MAX]], [[LOAD1]], [[LOAD2]] : f32
   // CHECK: affine.store [[RELU_RES]], [[RES]][%arg2, %arg3] : memref<10x10xf32>
   
   /// Second Max
   // CHECK: [[DEF_LOOPS:%.+]]:2 = krnl.define_loops 2
-<<<<<<< HEAD
-  // CHECK: krnl.iterate([[DEF_LOOPS]]#0, [[DEF_LOOPS]]#1) with ([[DEF_LOOPS]]#0 -> %arg2 = 0 to 10, [[DEF_LOOPS]]#1 -> %arg3 = 0 to 10) {
-  // CHECK: [[LOAD1:%.+]] = load [[RES]][%arg2, %arg3] : memref<10x10xf32>
-  // CHECK: [[LOAD2:%.+]] = load %arg1[%arg2, %arg3] : memref<10x10xf32>
-=======
-  // CHECK: [[OPT_LOOPS:%.+]]:2 = krnl.optimize_loops  {
-  // CHECK:   krnl.return_loops [[DEF_LOOPS]]#0, [[DEF_LOOPS]]#1
-  // CHECK: } : () -> (!krnl.loop, !krnl.loop)
-  // CHECK: krnl.iterate([[OPT_LOOPS]]#0, [[OPT_LOOPS]]#1) with ([[DEF_LOOPS]]#0 -> %arg2 = 0 to 10, [[DEF_LOOPS]]#1 -> %arg3 = 0 to 10) {
+  // CHECK: krnl.iterate([[DEF_LOOPS]]#0, [[DEF_LOOPS]]#1) with ([[DEF_LOOPS]]#0 -> %arg2 = 0 to 10, [[DEF_LOOPS]]#1 -> %arg3 = 0 to 10) {
   // CHECK: [[LOAD1:%.+]] = affine.load [[RES]][%arg2, %arg3] : memref<10x10xf32>
   // CHECK: [[LOAD2:%.+]] = affine.load %arg1[%arg2, %arg3] : memref<10x10xf32>
->>>>>>> 7e05f371
   // CHECK: [[MAX:%.+]] = cmpf "ogt", [[LOAD1]], [[LOAD2]] : f32
   // CHECK: [[RELU_RES:%.+]] = select [[MAX]], [[LOAD1]], [[LOAD2]] : f32
   // CHECK: affine.store [[RELU_RES]], [[RET_RES]][%arg2, %arg3] : memref<10x10xf32>
@@ -733,36 +571,18 @@
   // CHECK: [[RET_RES:%.+]] = alloc() : memref<10x10xf32>
   // CHECK: [[RES:%.+]] = alloc() : memref<10x10xf32>
   // CHECK: [[DEF_LOOPS:%.+]]:2 = krnl.define_loops 2
-<<<<<<< HEAD
-  // CHECK: krnl.iterate([[DEF_LOOPS]]#0, [[DEF_LOOPS]]#1) with ([[DEF_LOOPS]]#0 -> %arg2 = 0 to 10, [[DEF_LOOPS]]#1 -> %arg3 = 0 to 10) {
-  // CHECK: [[LOAD1:%.+]] = load %arg0[%arg2, %arg3] : memref<10x10xf32>
-  // CHECK: [[LOAD2:%.+]] = load %arg1[%arg2, %arg3] : memref<10x10xf32>
-=======
-  // CHECK: [[OPT_LOOPS:%.+]]:2 = krnl.optimize_loops  {
-  // CHECK:   krnl.return_loops [[DEF_LOOPS]]#0, [[DEF_LOOPS]]#1
-  // CHECK: } : () -> (!krnl.loop, !krnl.loop)
-  // CHECK: krnl.iterate([[OPT_LOOPS]]#0, [[OPT_LOOPS]]#1) with ([[DEF_LOOPS]]#0 -> %arg2 = 0 to 10, [[DEF_LOOPS]]#1 -> %arg3 = 0 to 10) {
+  // CHECK: krnl.iterate([[DEF_LOOPS]]#0, [[DEF_LOOPS]]#1) with ([[DEF_LOOPS]]#0 -> %arg2 = 0 to 10, [[DEF_LOOPS]]#1 -> %arg3 = 0 to 10) {
   // CHECK: [[LOAD1:%.+]] = affine.load %arg0[%arg2, %arg3] : memref<10x10xf32>
   // CHECK: [[LOAD2:%.+]] = affine.load %arg1[%arg2, %arg3] : memref<10x10xf32>
->>>>>>> 7e05f371
   // CHECK: [[MIN:%.+]] = cmpf "olt", [[LOAD1]], [[LOAD2]] : f32
   // CHECK: [[RELU_RES:%.+]] = select [[MIN]], [[LOAD1]], [[LOAD2]] : f32
   // CHECK: affine.store [[RELU_RES]], [[RES]][%arg2, %arg3] : memref<10x10xf32>
   
   /// Second Min
   // CHECK: [[DEF_LOOPS:%.+]]:2 = krnl.define_loops 2
-<<<<<<< HEAD
-  // CHECK: krnl.iterate([[DEF_LOOPS]]#0, [[DEF_LOOPS]]#1) with ([[DEF_LOOPS]]#0 -> %arg2 = 0 to 10, [[DEF_LOOPS]]#1 -> %arg3 = 0 to 10) {
-  // CHECK: [[LOAD1:%.+]] = load [[RES]][%arg2, %arg3] : memref<10x10xf32>
-  // CHECK: [[LOAD2:%.+]] = load %arg1[%arg2, %arg3] : memref<10x10xf32>
-=======
-  // CHECK: [[OPT_LOOPS:%.+]]:2 = krnl.optimize_loops  {
-  // CHECK:   krnl.return_loops [[DEF_LOOPS]]#0, [[DEF_LOOPS]]#1
-  // CHECK: } : () -> (!krnl.loop, !krnl.loop)
-  // CHECK: krnl.iterate([[OPT_LOOPS]]#0, [[OPT_LOOPS]]#1) with ([[DEF_LOOPS]]#0 -> %arg2 = 0 to 10, [[DEF_LOOPS]]#1 -> %arg3 = 0 to 10) {
+  // CHECK: krnl.iterate([[DEF_LOOPS]]#0, [[DEF_LOOPS]]#1) with ([[DEF_LOOPS]]#0 -> %arg2 = 0 to 10, [[DEF_LOOPS]]#1 -> %arg3 = 0 to 10) {
   // CHECK: [[LOAD1:%.+]] = affine.load [[RES]][%arg2, %arg3] : memref<10x10xf32>
   // CHECK: [[LOAD2:%.+]] = affine.load %arg1[%arg2, %arg3] : memref<10x10xf32>
->>>>>>> 7e05f371
   // CHECK: [[MIN:%.+]] = cmpf "olt", [[LOAD1]], [[LOAD2]] : f32
   // CHECK: [[RELU_RES:%.+]] = select [[MIN]], [[LOAD1]], [[LOAD2]] : f32
   // CHECK: affine.store [[RELU_RES]], [[RET_RES]][%arg2, %arg3] : memref<10x10xf32>
