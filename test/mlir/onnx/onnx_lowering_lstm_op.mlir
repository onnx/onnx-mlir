--- conflicted
+++ resolved
@@ -4,18 +4,9 @@
   %cst = "onnx.NoValue"() {value} : () -> none
   %Y, %Y_h, %Y_c = "onnx.LSTM"(%arg0, %arg1, %arg2, %arg3, %cst, %arg4, %arg5, %arg6) {hidden_size = 4 : si64} : (tensor<7x2x3xf32>, tensor<1x16x3xf32>, tensor<1x16x4xf32>, tensor<1x32xf32>, none, tensor<1x2x4xf32>, tensor<1x2x4xf32>, tensor<1x12xf32>) -> (none, tensor<*xf32>, none)
   return %Y_h : tensor<*xf32>
-<<<<<<< HEAD
-// CHECK-DAG: #map = affine_map<(d0, d1, d2) -> (d0, d1, d2)>
-// CHECK-DAG: #map1 = affine_map<(d0, d1) -> (d0, d1)>
-// CHECK-DAG: #map2 = affine_map<(d0) -> (d0)>
-// CHECK-DAG: #map3 = affine_map<()[s0] -> (s0 + 8)>
-// CHECK-DAG: #map4 = affine_map<()[s0] -> (s0 + 12)>
-// CHECK-DAG: #map5 = affine_map<()[s0] -> (s0 + 4)>
-=======
 // CHECK-DAG: [[MAP_0_:#.+]] = affine_map<()[s0] -> (s0 + 8)>
 // CHECK-DAG: [[MAP_1_:#.+]] = affine_map<()[s0] -> (s0 + 12)>
 // CHECK-DAG: [[MAP_2_:#.+]] = affine_map<()[s0] -> (s0 + 4)>
->>>>>>> eaec2ec2
 // CHECK-LABEL:  func private @test_lstm_forward_mode
 // CHECK-SAME:   ([[PARAM_0_:%.+]]: memref<7x2x3xf32>, [[PARAM_1_:%.+]]: memref<1x16x3xf32>, [[PARAM_2_:%.+]]: memref<1x16x4xf32>, [[PARAM_3_:%.+]]: memref<1x32xf32>, [[PARAM_4_:%.+]]: memref<1x2x4xf32>, [[PARAM_5_:%.+]]: memref<1x2x4xf32>, [[PARAM_6_:%.+]]: memref<1x12xf32>) -> memref<1x2x4xf32> {
 // CHECK-DAG:       [[VAR_c32_i64_:%.+]] = arith.constant 32 : i64
@@ -95,17 +86,10 @@
 // CHECK:               [[VAR_51_:%.+]] = math.exp [[VAR_50_]] : f32
 // CHECK:               [[VAR_52_:%.+]] = arith.addf [[VAR_51_]], [[VAR_cst_]] : f32
 // CHECK-DAG:           [[VAR_53_:%.+]] = arith.divf [[VAR_cst_]], [[VAR_52_]] : f32
-<<<<<<< HEAD
-// CHECK-DAG:           [[VAR_54_:%.+]] = affine.apply #map3(){{.}}[[VAR_38_1_]]#1]
-// CHECK-NOT: separator of consecutive DAGs
-// CHECK-DAG:           [[LOAD_VAR_33_MEM_1_:%.+]] = krnl.load [[VAR_33_]]{{.}}[[VAR_38_1_]]#0, [[VAR_54_]]{{.}} : memref<2x16xf32>
-// CHECK-DAG:           [[VAR_56_:%.+]] = affine.apply #map3(){{.}}[[VAR_38_1_]]#1]
-=======
 // CHECK-DAG:           [[VAR_54_:%.+]] = affine.apply [[MAP_0_]](){{.}}[[VAR_38_1_]]#1]
 // CHECK-NOT: separator of consecutive DAGs
 // CHECK-DAG:           [[LOAD_VAR_33_MEM_1_:%.+]] = krnl.load [[VAR_33_]]{{.}}[[VAR_38_1_]]#0, [[VAR_54_]]{{.}} : memref<2x16xf32>
 // CHECK-DAG:           [[VAR_56_:%.+]] = affine.apply [[MAP_0_]](){{.}}[[VAR_38_1_]]#1]
->>>>>>> eaec2ec2
 // CHECK:               [[LOAD_VAR_36_MEM_1_:%.+]] = krnl.load [[VAR_36_]]{{.}}[[VAR_38_1_]]#0, [[VAR_56_]]{{.}} : memref<2x16xf32>
 // CHECK-DAG:           [[VAR_58_:%.+]] = arith.addf [[LOAD_VAR_33_MEM_1_]], [[LOAD_VAR_36_MEM_1_]] : f32
 // CHECK-DAG:           [[LOAD_VAR_16_MEM_:%.+]] = krnl.load [[VAR_16_]]{{.}}[[VAR_38_1_]]#1] : memref<4xf32>
@@ -119,17 +103,10 @@
 // CHECK:               [[VAR_67_:%.+]] = math.exp [[VAR_66_]] : f32
 // CHECK:               [[VAR_68_:%.+]] = arith.addf [[VAR_67_]], [[VAR_cst_]] : f32
 // CHECK-DAG:           [[VAR_69_:%.+]] = arith.divf [[VAR_cst_]], [[VAR_68_]] : f32
-<<<<<<< HEAD
-// CHECK-DAG:           [[VAR_70_:%.+]] = affine.apply #map4(){{.}}[[VAR_38_1_]]#1]
-// CHECK-NOT: separator of consecutive DAGs
-// CHECK-DAG:           [[LOAD_VAR_33_MEM_2_:%.+]] = krnl.load [[VAR_33_]]{{.}}[[VAR_38_1_]]#0, [[VAR_70_]]{{.}} : memref<2x16xf32>
-// CHECK-DAG:           [[VAR_72_:%.+]] = affine.apply #map4(){{.}}[[VAR_38_1_]]#1]
-=======
 // CHECK-DAG:           [[VAR_70_:%.+]] = affine.apply [[MAP_1_]](){{.}}[[VAR_38_1_]]#1]
 // CHECK-NOT: separator of consecutive DAGs
 // CHECK-DAG:           [[LOAD_VAR_33_MEM_2_:%.+]] = krnl.load [[VAR_33_]]{{.}}[[VAR_38_1_]]#0, [[VAR_70_]]{{.}} : memref<2x16xf32>
 // CHECK-DAG:           [[VAR_72_:%.+]] = affine.apply [[MAP_1_]](){{.}}[[VAR_38_1_]]#1]
->>>>>>> eaec2ec2
 // CHECK:               [[LOAD_VAR_36_MEM_2_:%.+]] = krnl.load [[VAR_36_]]{{.}}[[VAR_38_1_]]#0, [[VAR_72_]]{{.}} : memref<2x16xf32>
 // CHECK-DAG:           [[VAR_74_:%.+]] = arith.addf [[LOAD_VAR_33_MEM_2_]], [[LOAD_VAR_36_MEM_2_]] : f32
 // CHECK-DAG:           [[LOAD_VAR_17_MEM_:%.+]] = krnl.load [[VAR_17_]]{{.}}[[VAR_38_1_]]#1] : memref<4xf32>
@@ -140,17 +117,10 @@
 // CHECK-DAG:           [[VAR_80_:%.+]] = arith.mulf [[VAR_69_]], [[LOAD_PARAM_0_MEM_1_]] : f32
 // CHECK:               [[VAR_81_:%.+]] = arith.mulf [[VAR_53_]], [[VAR_79_]] : f32
 // CHECK-DAG:           [[VAR_82_:%.+]] = arith.addf [[VAR_80_]], [[VAR_81_]] : f32
-<<<<<<< HEAD
-// CHECK-DAG:           [[VAR_83_:%.+]] = affine.apply #map5(){{.}}[[VAR_38_1_]]#1]
-// CHECK-NOT: separator of consecutive DAGs
-// CHECK-DAG:           [[LOAD_VAR_33_MEM_3_:%.+]] = krnl.load [[VAR_33_]]{{.}}[[VAR_38_1_]]#0, [[VAR_83_]]{{.}} : memref<2x16xf32>
-// CHECK-DAG:           [[VAR_85_:%.+]] = affine.apply #map5(){{.}}[[VAR_38_1_]]#1]
-=======
 // CHECK-DAG:           [[VAR_83_:%.+]] = affine.apply [[MAP_2_]](){{.}}[[VAR_38_1_]]#1]
 // CHECK-NOT: separator of consecutive DAGs
 // CHECK-DAG:           [[LOAD_VAR_33_MEM_3_:%.+]] = krnl.load [[VAR_33_]]{{.}}[[VAR_38_1_]]#0, [[VAR_83_]]{{.}} : memref<2x16xf32>
 // CHECK-DAG:           [[VAR_85_:%.+]] = affine.apply [[MAP_2_]](){{.}}[[VAR_38_1_]]#1]
->>>>>>> eaec2ec2
 // CHECK:               [[LOAD_VAR_36_MEM_3_:%.+]] = krnl.load [[VAR_36_]]{{.}}[[VAR_38_1_]]#0, [[VAR_85_]]{{.}} : memref<2x16xf32>
 // CHECK-DAG:           [[VAR_87_:%.+]] = arith.addf [[LOAD_VAR_33_MEM_3_]], [[LOAD_VAR_36_MEM_3_]] : f32
 // CHECK-DAG:           [[LOAD_VAR_15_MEM_:%.+]] = krnl.load [[VAR_15_]]{{.}}[[VAR_38_1_]]#1] : memref<4xf32>
@@ -186,15 +156,6 @@
 
   %Y, %Y_h, %Y_c = "onnx.LSTM"(%arg0, %w, %r, %b, %cst, %arg1, %arg2, %p) {hidden_size = 4 : si64} : (tensor<7x2x3xf32>, tensor<1x16x3xf32>, tensor<1x16x4xf32>, tensor<1x32xf32>, none, tensor<1x2x4xf32>, tensor<1x2x4xf32>, tensor<1x12xf32>) -> (none, tensor<*xf32>, none)
   return %Y_h : tensor<*xf32>
-<<<<<<< HEAD
-// CHECK-DAG: #map = affine_map<(d0, d1, d2) -> (d0, d1, d2)>
-// CHECK-DAG: #map1 = affine_map<(d0, d1) -> (d0, d1)>
-// CHECK-DAG: #map2 = affine_map<(d0) -> (d0)>
-// CHECK-DAG: #map3 = affine_map<()[s0] -> (s0 + 8)>
-// CHECK-DAG: #map4 = affine_map<()[s0] -> (s0 + 12)>
-// CHECK-DAG: #map5 = affine_map<()[s0] -> (s0 + 4)>
-// CHECK-LABEL:  func private @test_lstm_forward_mode_constant_weight_and_bias
-=======
 // CHECK-DAG:   [[MAP_0_:#.+]] = affine_map<(d0, d1, d2) -> (d0, d1, d2)>
 // CHECK-DAG:   [[MAP_1_:#.+]] = affine_map<(d0, d1) -> (d0, d1)>
 // CHECK-DAG:   [[MAP_2_:#.+]] = affine_map<(d0) -> (d0)>
@@ -202,7 +163,6 @@
 // CHECK-DAG:   [[MAP_4_:#.+]] = affine_map<()[s0] -> (s0 + 12)>
 // CHECK-DAG:   [[MAP_5_:#.+]] = affine_map<()[s0] -> (s0 + 4)>
 // CHECK-LABEL:  func.func private @test_lstm_forward_mode_constant_weight_and_bias
->>>>>>> eaec2ec2
 // CHECK-SAME:   ([[PARAM_0_:%.+]]: memref<7x2x3xf32>, [[PARAM_1_:%.+]]: memref<1x2x4xf32>, [[PARAM_2_:%.+]]: memref<1x2x4xf32>) -> memref<1x2x4xf32> {
 // CHECK-DAG:       [[CST_32_:%.+]] = arith.constant 32 : i64
 // CHECK-DAG:       [[CST_1_dot_000000_:%.+]] = arith.constant 1.000000e+00 : f32
@@ -254,78 +214,6 @@
 // CHECK:             [[VAR_23_:%.+]] = "onnx.MatMul"([[VAR_21_]], [[VAR_22_]]) : (tensor<2x4xf32>, tensor<4x16xf32>) -> tensor<2x16xf32>
 // CHECK-DAG:         [[VAR_24_:%.+]] = builtin.unrealized_conversion_cast [[VAR_23_]] : tensor<2x16xf32> to memref<2x16xf32>
 // CHECK-DAG:         [[LOOP_3_:%.+]]:2 = krnl.define_loops 2
-<<<<<<< HEAD
-// CHECK:             krnl.iterate([[LOOP_3_]]#0, [[LOOP_3_]]#1) with ([[LOOP_3_]]#0 -> [[I_5_:%.+]] = [[VAR_c0_]] to [[VAR_c2_]], [[LOOP_3_]]#1 -> [[I_6_:%.+]] = [[VAR_c0_]] to [[VAR_c4_]]){
-// CHECK:               [[VAR_30_1_:%.+]]:2 = krnl.get_induction_var_value([[LOOP_3_]]#0, [[LOOP_3_]]#1) : (!krnl.loop, !krnl.loop) -> (index, index)
-// CHECK-DAG:           [[LOAD_PARAM_0_MEM_1_:%.+]] = krnl.load [[RES_2_]]{{.}}[[VAR_30_1_]]#0, [[VAR_30_1_]]#1] : memref<2x4xf32>
-// CHECK-DAG:           [[LOAD_VAR_24_MEM_:%.+]] = krnl.load [[VAR_24_]]{{.}}[[VAR_30_1_]]#0, [[VAR_30_1_]]#1] : memref<2x16xf32>
-// CHECK-DAG:           [[LOAD_VAR_28_MEM_:%.+]] = krnl.load [[VAR_28_]]{{.}}[[VAR_30_1_]]#0, [[VAR_30_1_]]#1] : memref<2x16xf32>
-// CHECK-NOT: separator of consecutive DAGs
-// CHECK-DAG:           [[VAR_34_:%.+]] = arith.addf [[LOAD_VAR_24_MEM_]], [[LOAD_VAR_28_MEM_]] : f32
-// CHECK-DAG:           [[LOAD_VAR_6_MEM_:%.+]] = krnl.load [[VAR_6_]]{{.}}[[VAR_30_1_]]#1] : memref<4xf32>
-// CHECK-DAG:           [[LOAD_VAR_10_MEM_:%.+]] = krnl.load [[VAR_10_]]{{.}}[[VAR_30_1_]]#1] : memref<4xf32>
-// CHECK:               [[VAR_37_:%.+]] = arith.addf [[VAR_34_]], [[LOAD_VAR_6_MEM_]] : f32
-// CHECK-DAG:           [[VAR_38_:%.+]] = arith.addf [[VAR_37_]], [[LOAD_VAR_10_MEM_]] : f32
-// CHECK-DAG:           [[LOAD_VAR_14_MEM_:%.+]] = krnl.load [[VAR_14_]]{{.}}[[VAR_30_1_]]#1] : memref<4xf32>
-// CHECK:               [[VAR_40_:%.+]] = arith.mulf [[LOAD_VAR_14_MEM_]], [[LOAD_PARAM_0_MEM_1_]] : f32
-// CHECK:               [[VAR_41_:%.+]] = arith.addf [[VAR_38_]], [[VAR_40_]] : f32
-// CHECK:               [[VAR_42_:%.+]] = arith.subf [[VAR_cst_0_]], [[VAR_41_]] : f32
-// CHECK:               [[VAR_43_:%.+]] = math.exp [[VAR_42_]] : f32
-// CHECK:               [[VAR_44_:%.+]] = arith.addf [[VAR_43_]], [[VAR_cst_]] : f32
-// CHECK-DAG:           [[VAR_45_:%.+]] = arith.divf [[VAR_cst_]], [[VAR_44_]] : f32
-// CHECK-DAG:           [[VAR_46_:%.+]] = affine.apply #map3(){{.}}[[VAR_30_1_]]#1]
-// CHECK-NOT: separator of consecutive DAGs
-// CHECK-DAG:           [[LOAD_VAR_24_MEM_1_:%.+]] = krnl.load [[VAR_24_]]{{.}}[[VAR_30_1_]]#0, [[VAR_46_]]{{.}} : memref<2x16xf32>
-// CHECK-DAG:           [[VAR_48_:%.+]] = affine.apply #map3(){{.}}[[VAR_30_1_]]#1]
-// CHECK:               [[LOAD_VAR_28_MEM_1_:%.+]] = krnl.load [[VAR_28_]]{{.}}[[VAR_30_1_]]#0, [[VAR_48_]]{{.}} : memref<2x16xf32>
-// CHECK-DAG:           [[VAR_50_:%.+]] = arith.addf [[LOAD_VAR_24_MEM_1_]], [[LOAD_VAR_28_MEM_1_]] : f32
-// CHECK-DAG:           [[LOAD_VAR_8_MEM_:%.+]] = krnl.load [[VAR_8_]]{{.}}[[VAR_30_1_]]#1] : memref<4xf32>
-// CHECK-DAG:           [[LOAD_VAR_12_MEM_:%.+]] = krnl.load [[VAR_12_]]{{.}}[[VAR_30_1_]]#1] : memref<4xf32>
-// CHECK:               [[VAR_53_:%.+]] = arith.addf [[VAR_50_]], [[LOAD_VAR_8_MEM_]] : f32
-// CHECK-DAG:           [[VAR_54_:%.+]] = arith.addf [[VAR_53_]], [[LOAD_VAR_12_MEM_]] : f32
-// CHECK-DAG:           [[LOAD_VAR_16_MEM_:%.+]] = krnl.load [[VAR_16_]]{{.}}[[VAR_30_1_]]#1] : memref<4xf32>
-// CHECK:               [[VAR_56_:%.+]] = arith.mulf [[LOAD_VAR_16_MEM_]], [[LOAD_PARAM_0_MEM_1_]] : f32
-// CHECK:               [[VAR_57_:%.+]] = arith.addf [[VAR_54_]], [[VAR_56_]] : f32
-// CHECK:               [[VAR_58_:%.+]] = arith.subf [[VAR_cst_0_]], [[VAR_57_]] : f32
-// CHECK:               [[VAR_59_:%.+]] = math.exp [[VAR_58_]] : f32
-// CHECK:               [[VAR_60_:%.+]] = arith.addf [[VAR_59_]], [[VAR_cst_]] : f32
-// CHECK-DAG:           [[VAR_61_:%.+]] = arith.divf [[VAR_cst_]], [[VAR_60_]] : f32
-// CHECK-DAG:           [[VAR_62_:%.+]] = affine.apply #map4(){{.}}[[VAR_30_1_]]#1]
-// CHECK-NOT: separator of consecutive DAGs
-// CHECK-DAG:           [[LOAD_VAR_24_MEM_2_:%.+]] = krnl.load [[VAR_24_]]{{.}}[[VAR_30_1_]]#0, [[VAR_62_]]{{.}} : memref<2x16xf32>
-// CHECK-DAG:           [[VAR_64_:%.+]] = affine.apply #map4(){{.}}[[VAR_30_1_]]#1]
-// CHECK:               [[LOAD_VAR_28_MEM_2_:%.+]] = krnl.load [[VAR_28_]]{{.}}[[VAR_30_1_]]#0, [[VAR_64_]]{{.}} : memref<2x16xf32>
-// CHECK-DAG:           [[VAR_66_:%.+]] = arith.addf [[LOAD_VAR_24_MEM_2_]], [[LOAD_VAR_28_MEM_2_]] : f32
-// CHECK-DAG:           [[LOAD_VAR_9_MEM_:%.+]] = krnl.load [[VAR_9_]]{{.}}[[VAR_30_1_]]#1] : memref<4xf32>
-// CHECK-DAG:           [[LOAD_VAR_13_MEM_:%.+]] = krnl.load [[VAR_13_]]{{.}}[[VAR_30_1_]]#1] : memref<4xf32>
-// CHECK:               [[VAR_69_:%.+]] = arith.addf [[VAR_66_]], [[LOAD_VAR_9_MEM_]] : f32
-// CHECK:               [[VAR_70_:%.+]] = arith.addf [[VAR_69_]], [[LOAD_VAR_13_MEM_]] : f32
-// CHECK-DAG:           [[VAR_71_:%.+]] = math.tanh [[VAR_70_]] : f32
-// CHECK-DAG:           [[VAR_72_:%.+]] = arith.mulf [[VAR_61_]], [[LOAD_PARAM_0_MEM_1_]] : f32
-// CHECK:               [[VAR_73_:%.+]] = arith.mulf [[VAR_45_]], [[VAR_71_]] : f32
-// CHECK-DAG:           [[VAR_74_:%.+]] = arith.addf [[VAR_72_]], [[VAR_73_]] : f32
-// CHECK-DAG:           [[VAR_75_:%.+]] = affine.apply #map5(){{.}}[[VAR_30_1_]]#1]
-// CHECK-NOT: separator of consecutive DAGs
-// CHECK-DAG:           [[LOAD_VAR_24_MEM_3_:%.+]] = krnl.load [[VAR_24_]]{{.}}[[VAR_30_1_]]#0, [[VAR_75_]]{{.}} : memref<2x16xf32>
-// CHECK-DAG:           [[VAR_77_:%.+]] = affine.apply #map5(){{.}}[[VAR_30_1_]]#1]
-// CHECK:               [[LOAD_VAR_28_MEM_3_:%.+]] = krnl.load [[VAR_28_]]{{.}}[[VAR_30_1_]]#0, [[VAR_77_]]{{.}} : memref<2x16xf32>
-// CHECK-DAG:           [[VAR_79_:%.+]] = arith.addf [[LOAD_VAR_24_MEM_3_]], [[LOAD_VAR_28_MEM_3_]] : f32
-// CHECK-DAG:           [[LOAD_VAR_7_MEM_:%.+]] = krnl.load [[VAR_7_]]{{.}}[[VAR_30_1_]]#1] : memref<4xf32>
-// CHECK-DAG:           [[LOAD_VAR_11_MEM_:%.+]] = krnl.load [[VAR_11_]]{{.}}[[VAR_30_1_]]#1] : memref<4xf32>
-// CHECK:               [[VAR_82_:%.+]] = arith.addf [[VAR_79_]], [[LOAD_VAR_7_MEM_]] : f32
-// CHECK-DAG:           [[VAR_83_:%.+]] = arith.addf [[VAR_82_]], [[LOAD_VAR_11_MEM_]] : f32
-// CHECK-DAG:           [[LOAD_VAR_15_MEM_:%.+]] = krnl.load [[VAR_15_]]{{.}}[[VAR_30_1_]]#1] : memref<4xf32>
-// CHECK:               [[VAR_85_:%.+]] = arith.mulf [[LOAD_VAR_15_MEM_]], [[VAR_74_]] : f32
-// CHECK:               [[VAR_86_:%.+]] = arith.addf [[VAR_83_]], [[VAR_85_]] : f32
-// CHECK:               [[VAR_87_:%.+]] = arith.subf [[VAR_cst_0_]], [[VAR_86_]] : f32
-// CHECK:               [[VAR_88_:%.+]] = math.exp [[VAR_87_]] : f32
-// CHECK:               [[VAR_89_:%.+]] = arith.addf [[VAR_88_]], [[VAR_cst_]] : f32
-// CHECK-DAG:           [[VAR_90_:%.+]] = arith.divf [[VAR_cst_]], [[VAR_89_]] : f32
-// CHECK-DAG:           [[VAR_91_:%.+]] = math.tanh [[VAR_74_]] : f32
-// CHECK:               [[VAR_92_:%.+]] = arith.mulf [[VAR_90_]], [[VAR_91_]] : f32
-// CHECK:               krnl.store [[VAR_74_]], [[RES_2_]]{{.}}[[VAR_30_1_]]#0, [[VAR_30_1_]]#1] : memref<2x4xf32>
-// CHECK:               krnl.store [[VAR_92_]], [[RES_1_]]{{.}}[[VAR_30_1_]]#0, [[VAR_30_1_]]#1] : memref<2x4xf32>
-=======
 // CHECK:             krnl.iterate([[LOOP_3_]]#0, [[LOOP_3_]]#1) with ([[LOOP_3_]]#0 -> [[I_5_:%.+]] = [[CST_0_]] to [[CST_2_]], [[LOOP_3_]]#1 -> [[I_6_:%.+]] = [[CST_0_]] to [[CST_4_]]){
 // CHECK:               [[VAR_26_1_:%.+]]:2 = krnl.get_induction_var_value([[LOOP_3_]]#0, [[LOOP_3_]]#1) : (!krnl.loop, !krnl.loop) -> (index, index)
 // CHECK-DAG:           [[LOAD_PARAM_0_MEM_1_:%.+]] = krnl.load [[RES_2_]]{{.}}[[VAR_26_1_]]#0, [[VAR_26_1_]]#1] : memref<2x4xf32>
@@ -396,7 +284,6 @@
 // CHECK:               [[VAR_88_:%.+]] = arith.mulf [[VAR_86_]], [[VAR_87_]] : f32
 // CHECK:               krnl.store [[VAR_70_]], [[RES_2_]]{{.}}[[VAR_26_1_]]#0, [[VAR_26_1_]]#1] : memref<2x4xf32>
 // CHECK:               krnl.store [[VAR_88_]], [[RES_1_]]{{.}}[[VAR_26_1_]]#0, [[VAR_26_1_]]#1] : memref<2x4xf32>
->>>>>>> eaec2ec2
 // CHECK:             }
 // CHECK:           }
 // CHECK:           "krnl.memcpy"([[RES_]], [[RES_]]_1, [[CST_32_]]) : (memref<1x2x4xf32>, memref<2x4xf32>, i64) -> ()
@@ -410,20 +297,10 @@
   %cst = "onnx.NoValue"() {value} : () -> none
   %Y, %Y_h, %Y_c = "onnx.LSTM"(%arg0, %arg1, %arg2, %arg3, %cst, %arg4, %arg5, %arg6) {hidden_size = 4 : si64, direction = "reverse"} : (tensor<7x2x3xf32>, tensor<1x16x3xf32>, tensor<1x16x4xf32>, tensor<1x32xf32>, none, tensor<1x2x4xf32>, tensor<1x2x4xf32>, tensor<1x12xf32>) -> (none, tensor<*xf32>, none)
   return %Y_h : tensor<*xf32>
-<<<<<<< HEAD
-// CHECK-DAG: #map = affine_map<(d0, d1, d2) -> (d0, d1, d2)>
-// CHECK-DAG: #map1 = affine_map<(d0, d1) -> (d0, d1)>
-// CHECK-DAG: #map2 = affine_map<(d0) -> (d0)>
-// CHECK-DAG: #map3 = affine_map<(d0) -> (-d0 + 6)>
-// CHECK-DAG: #map4 = affine_map<()[s0] -> (s0 + 8)>
-// CHECK-DAG: #map5 = affine_map<()[s0] -> (s0 + 12)>
-// CHECK-DAG: #map6 = affine_map<()[s0] -> (s0 + 4)>
-=======
 // CHECK-DAG: [[MAP_0_:#.+]] = affine_map<(d0) -> (-d0 + 6)>
 // CHECK-DAG: [[MAP_1_:#.+]] = affine_map<()[s0] -> (s0 + 8)>
 // CHECK-DAG: [[MAP_2_:#.+]] = affine_map<()[s0] -> (s0 + 12)>
 // CHECK-DAG: [[MAP_3_:#.+]] = affine_map<()[s0] -> (s0 + 4)>
->>>>>>> eaec2ec2
 // CHECK-LABEL:  func private @test_lstm_reverse_mode
 // CHECK-SAME:   ([[PARAM_0_:%.+]]: memref<7x2x3xf32>, [[PARAM_1_:%.+]]: memref<1x16x3xf32>, [[PARAM_2_:%.+]]: memref<1x16x4xf32>, [[PARAM_3_:%.+]]: memref<1x32xf32>, [[PARAM_4_:%.+]]: memref<1x2x4xf32>, [[PARAM_5_:%.+]]: memref<1x2x4xf32>, [[PARAM_6_:%.+]]: memref<1x12xf32>) -> memref<1x2x4xf32> {
 // CHECK-DAG:       [[VAR_c32_i64_:%.+]] = arith.constant 32 : i64
@@ -471,11 +348,7 @@
 // CHECK-DAG:       [[LOOP_1_:%.+]] = krnl.define_loops 1
 // CHECK:           krnl.iterate([[LOOP_1_]]) with ([[LOOP_1_]] -> [[I_2_:%.+]] = 0 to 7){
 // CHECK:             [[VAR_28_1_:%.+]] = krnl.get_induction_var_value([[LOOP_1_]]) : (!krnl.loop) -> index
-<<<<<<< HEAD
-// CHECK-DAG:         [[LOAD_PARAM_4_MEM_1_:%.+]] = affine.apply #map3([[VAR_28_1_]])
-=======
 // CHECK-DAG:         [[LOAD_PARAM_4_MEM_1_:%.+]] = affine.apply [[MAP_0_]]([[VAR_28_1_]])
->>>>>>> eaec2ec2
 // CHECK-DAG:         [[RES_3_:%.+]] = memref.alloc() {{.*}}: memref<2x3xf32>
 // CHECK-DAG:         [[LOOP_2_:%.+]]:2 = krnl.define_loops 2
 // CHECK:             krnl.iterate([[LOOP_2_]]#0, [[LOOP_2_]]#1) with ([[LOOP_2_]]#0 -> [[I_3_:%.+]] = [[VAR_c0_]] to [[VAR_c2_]], [[LOOP_2_]]#1 -> [[I_4_:%.+]] = [[VAR_c0_]] to [[VAR_c3_]]){
@@ -508,17 +381,10 @@
 // CHECK:               [[VAR_52_:%.+]] = math.exp [[VAR_51_]] : f32
 // CHECK:               [[VAR_53_:%.+]] = arith.addf [[VAR_52_]], [[VAR_cst_]] : f32
 // CHECK-DAG:           [[VAR_54_:%.+]] = arith.divf [[VAR_cst_]], [[VAR_53_]] : f32
-<<<<<<< HEAD
-// CHECK-DAG:           [[VAR_55_:%.+]] = affine.apply #map4(){{.}}[[VAR_39_1_]]#1]
-// CHECK-NOT: separator of consecutive DAGs
-// CHECK-DAG:           [[LOAD_VAR_34_MEM_1_:%.+]] = krnl.load [[VAR_34_]]{{.}}[[VAR_39_1_]]#0, [[VAR_55_]]{{.}} : memref<2x16xf32>
-// CHECK-DAG:           [[VAR_57_:%.+]] = affine.apply #map4(){{.}}[[VAR_39_1_]]#1]
-=======
 // CHECK-DAG:           [[VAR_55_:%.+]] = affine.apply [[MAP_1_]](){{.}}[[VAR_39_1_]]#1]
 // CHECK-NOT: separator of consecutive DAGs
 // CHECK-DAG:           [[LOAD_VAR_34_MEM_1_:%.+]] = krnl.load [[VAR_34_]]{{.}}[[VAR_39_1_]]#0, [[VAR_55_]]{{.}} : memref<2x16xf32>
 // CHECK-DAG:           [[VAR_57_:%.+]] = affine.apply [[MAP_1_]](){{.}}[[VAR_39_1_]]#1]
->>>>>>> eaec2ec2
 // CHECK:               [[LOAD_VAR_37_MEM_1_:%.+]] = krnl.load [[VAR_37_]]{{.}}[[VAR_39_1_]]#0, [[VAR_57_]]{{.}} : memref<2x16xf32>
 // CHECK-DAG:           [[VAR_59_:%.+]] = arith.addf [[LOAD_VAR_34_MEM_1_]], [[LOAD_VAR_37_MEM_1_]] : f32
 // CHECK-DAG:           [[LOAD_VAR_16_MEM_:%.+]] = krnl.load [[VAR_16_]]{{.}}[[VAR_39_1_]]#1] : memref<4xf32>
@@ -532,17 +398,10 @@
 // CHECK:               [[VAR_68_:%.+]] = math.exp [[VAR_67_]] : f32
 // CHECK:               [[VAR_69_:%.+]] = arith.addf [[VAR_68_]], [[VAR_cst_]] : f32
 // CHECK-DAG:           [[VAR_70_:%.+]] = arith.divf [[VAR_cst_]], [[VAR_69_]] : f32
-<<<<<<< HEAD
-// CHECK-DAG:           [[VAR_71_:%.+]] = affine.apply #map5(){{.}}[[VAR_39_1_]]#1]
-// CHECK-NOT: separator of consecutive DAGs
-// CHECK-DAG:           [[LOAD_VAR_34_MEM_2_:%.+]] = krnl.load [[VAR_34_]]{{.}}[[VAR_39_1_]]#0, [[VAR_71_]]{{.}} : memref<2x16xf32>
-// CHECK-DAG:           [[VAR_73_:%.+]] = affine.apply #map5(){{.}}[[VAR_39_1_]]#1]
-=======
 // CHECK-DAG:           [[VAR_71_:%.+]] = affine.apply [[MAP_2_]](){{.}}[[VAR_39_1_]]#1]
 // CHECK-NOT: separator of consecutive DAGs
 // CHECK-DAG:           [[LOAD_VAR_34_MEM_2_:%.+]] = krnl.load [[VAR_34_]]{{.}}[[VAR_39_1_]]#0, [[VAR_71_]]{{.}} : memref<2x16xf32>
 // CHECK-DAG:           [[VAR_73_:%.+]] = affine.apply [[MAP_2_]](){{.}}[[VAR_39_1_]]#1]
->>>>>>> eaec2ec2
 // CHECK:               [[LOAD_VAR_37_MEM_2_:%.+]] = krnl.load [[VAR_37_]]{{.}}[[VAR_39_1_]]#0, [[VAR_73_]]{{.}} : memref<2x16xf32>
 // CHECK-DAG:           [[VAR_75_:%.+]] = arith.addf [[LOAD_VAR_34_MEM_2_]], [[LOAD_VAR_37_MEM_2_]] : f32
 // CHECK-DAG:           [[LOAD_VAR_17_MEM_:%.+]] = krnl.load [[VAR_17_]]{{.}}[[VAR_39_1_]]#1] : memref<4xf32>
@@ -553,17 +412,10 @@
 // CHECK-DAG:           [[VAR_81_:%.+]] = arith.mulf [[VAR_70_]], [[LOAD_PARAM_0_MEM_1_]] : f32
 // CHECK:               [[VAR_82_:%.+]] = arith.mulf [[VAR_54_]], [[VAR_80_]] : f32
 // CHECK-DAG:           [[VAR_83_:%.+]] = arith.addf [[VAR_81_]], [[VAR_82_]] : f32
-<<<<<<< HEAD
-// CHECK-DAG:           [[VAR_84_:%.+]] = affine.apply #map6(){{.}}[[VAR_39_1_]]#1]
-// CHECK-NOT: separator of consecutive DAGs
-// CHECK-DAG:           [[LOAD_VAR_34_MEM_3_:%.+]] = krnl.load [[VAR_34_]]{{.}}[[VAR_39_1_]]#0, [[VAR_84_]]{{.}} : memref<2x16xf32>
-// CHECK-DAG:           [[VAR_86_:%.+]] = affine.apply #map6(){{.}}[[VAR_39_1_]]#1]
-=======
 // CHECK-DAG:           [[VAR_84_:%.+]] = affine.apply [[MAP_3_]](){{.}}[[VAR_39_1_]]#1]
 // CHECK-NOT: separator of consecutive DAGs
 // CHECK-DAG:           [[LOAD_VAR_34_MEM_3_:%.+]] = krnl.load [[VAR_34_]]{{.}}[[VAR_39_1_]]#0, [[VAR_84_]]{{.}} : memref<2x16xf32>
 // CHECK-DAG:           [[VAR_86_:%.+]] = affine.apply [[MAP_3_]](){{.}}[[VAR_39_1_]]#1]
->>>>>>> eaec2ec2
 // CHECK:               [[LOAD_VAR_37_MEM_3_:%.+]] = krnl.load [[VAR_37_]]{{.}}[[VAR_39_1_]]#0, [[VAR_86_]]{{.}} : memref<2x16xf32>
 // CHECK-DAG:           [[VAR_88_:%.+]] = arith.addf [[LOAD_VAR_34_MEM_3_]], [[LOAD_VAR_37_MEM_3_]] : f32
 // CHECK-DAG:           [[LOAD_VAR_15_MEM_:%.+]] = krnl.load [[VAR_15_]]{{.}}[[VAR_39_1_]]#1] : memref<4xf32>
@@ -595,20 +447,10 @@
   %cst = "onnx.NoValue"() {value} : () -> none
   %Y, %Y_h, %Y_c = "onnx.LSTM"(%arg0, %arg1, %arg2, %arg3, %cst, %arg4, %arg5, %arg6) {hidden_size = 4 : si64, direction = "bidirectional"} : (tensor<7x2x3xf32>, tensor<2x16x3xf32>, tensor<2x16x4xf32>, tensor<2x32xf32>, none, tensor<2x2x4xf32>, tensor<2x2x4xf32>, tensor<2x12xf32>) -> (none, tensor<*xf32>, none)
   return %Y_h : tensor<*xf32>
-<<<<<<< HEAD
-// CHECK-DAG: #map = affine_map<(d0, d1, d2) -> (d0, d1, d2)>
-// CHECK-DAG: #map1 = affine_map<(d0, d1) -> (d0, d1)>
-// CHECK-DAG: #map2 = affine_map<(d0) -> (d0)>
-// CHECK-DAG: #map3 = affine_map<()[s0] -> (s0 + 8)>
-// CHECK-DAG: #map4 = affine_map<()[s0] -> (s0 + 12)>
-// CHECK-DAG: #map5 = affine_map<()[s0] -> (s0 + 4)>
-// CHECK-DAG: #map6 = affine_map<(d0) -> (-d0 + 6)>
-=======
 // CHECK-DAG: [[MAP_0_:#.+]] = affine_map<()[s0] -> (s0 + 8)>
 // CHECK-DAG: [[MAP_1_:#.+]] = affine_map<()[s0] -> (s0 + 12)>
 // CHECK-DAG: [[MAP_2_:#.+]] = affine_map<()[s0] -> (s0 + 4)>
 // CHECK-DAG: [[MAP_3_:#.+]] = affine_map<(d0) -> (-d0 + 6)>
->>>>>>> eaec2ec2
 // CHECK-LABEL:  func private @test_lstm_bidirectional_mode
 // CHECK-SAME:   ([[PARAM_0_:%.+]]: memref<7x2x3xf32>, [[PARAM_1_:%.+]]: memref<2x16x3xf32>, [[PARAM_2_:%.+]]: memref<2x16x4xf32>, [[PARAM_3_:%.+]]: memref<2x32xf32>, [[PARAM_4_:%.+]]: memref<2x2x4xf32>, [[PARAM_5_:%.+]]: memref<2x2x4xf32>, [[PARAM_6_:%.+]]: memref<2x12xf32>) -> memref<2x2x4xf32> {
 // CHECK-DAG:       [[VAR_c4_:%.+]] = arith.constant 4 : index
@@ -722,17 +564,10 @@
 // CHECK:               [[VAR_78_:%.+]] = math.exp [[VAR_77_]] : f32
 // CHECK:               [[VAR_79_:%.+]] = arith.addf [[VAR_78_]], [[VAR_cst_]] : f32
 // CHECK-DAG:           [[VAR_80_:%.+]] = arith.divf [[VAR_cst_]], [[VAR_79_]] : f32
-<<<<<<< HEAD
-// CHECK-DAG:           [[VAR_81_:%.+]] = affine.apply #map3(){{.}}[[VAR_65_1_]]#1]
-// CHECK-NOT: separator of consecutive DAGs
-// CHECK-DAG:           [[LOAD_VAR_60_MEM_1_:%.+]] = krnl.load [[VAR_60_]]{{.}}[[VAR_65_1_]]#0, [[VAR_81_]]{{.}} : memref<2x16xf32>
-// CHECK-DAG:           [[VAR_83_:%.+]] = affine.apply #map3(){{.}}[[VAR_65_1_]]#1]
-=======
 // CHECK-DAG:           [[VAR_81_:%.+]] = affine.apply [[MAP_0_]](){{.}}[[VAR_65_1_]]#1]
 // CHECK-NOT: separator of consecutive DAGs
 // CHECK-DAG:           [[LOAD_VAR_60_MEM_1_:%.+]] = krnl.load [[VAR_60_]]{{.}}[[VAR_65_1_]]#0, [[VAR_81_]]{{.}} : memref<2x16xf32>
 // CHECK-DAG:           [[VAR_83_:%.+]] = affine.apply [[MAP_0_]](){{.}}[[VAR_65_1_]]#1]
->>>>>>> eaec2ec2
 // CHECK:               [[LOAD_VAR_63_MEM_1_:%.+]] = krnl.load [[VAR_63_]]{{.}}[[VAR_65_1_]]#0, [[VAR_83_]]{{.}} : memref<2x16xf32>
 // CHECK-DAG:           [[VAR_85_:%.+]] = arith.addf [[LOAD_VAR_60_MEM_1_]], [[LOAD_VAR_63_MEM_1_]] : f32
 // CHECK-DAG:           [[LOAD_VAR_26_MEM_:%.+]] = krnl.load [[VAR_26_]]{{.}}[[VAR_65_1_]]#1] : memref<4xf32>
@@ -746,17 +581,10 @@
 // CHECK:               [[VAR_94_:%.+]] = math.exp [[VAR_93_]] : f32
 // CHECK:               [[VAR_95_:%.+]] = arith.addf [[VAR_94_]], [[VAR_cst_]] : f32
 // CHECK-DAG:           [[VAR_96_:%.+]] = arith.divf [[VAR_cst_]], [[VAR_95_]] : f32
-<<<<<<< HEAD
-// CHECK-DAG:           [[VAR_97_:%.+]] = affine.apply #map4(){{.}}[[VAR_65_1_]]#1]
-// CHECK-NOT: separator of consecutive DAGs
-// CHECK-DAG:           [[LOAD_VAR_60_MEM_2_:%.+]] = krnl.load [[VAR_60_]]{{.}}[[VAR_65_1_]]#0, [[VAR_97_]]{{.}} : memref<2x16xf32>
-// CHECK-DAG:           [[VAR_99_:%.+]] = affine.apply #map4(){{.}}[[VAR_65_1_]]#1]
-=======
 // CHECK-DAG:           [[VAR_97_:%.+]] = affine.apply [[MAP_1_]](){{.}}[[VAR_65_1_]]#1]
 // CHECK-NOT: separator of consecutive DAGs
 // CHECK-DAG:           [[LOAD_VAR_60_MEM_2_:%.+]] = krnl.load [[VAR_60_]]{{.}}[[VAR_65_1_]]#0, [[VAR_97_]]{{.}} : memref<2x16xf32>
 // CHECK-DAG:           [[VAR_99_:%.+]] = affine.apply [[MAP_1_]](){{.}}[[VAR_65_1_]]#1]
->>>>>>> eaec2ec2
 // CHECK:               [[LOAD_VAR_63_MEM_2_:%.+]] = krnl.load [[VAR_63_]]{{.}}[[VAR_65_1_]]#0, [[VAR_99_]]{{.}} : memref<2x16xf32>
 // CHECK-DAG:           [[VAR_101_:%.+]] = arith.addf [[LOAD_VAR_60_MEM_2_]], [[LOAD_VAR_63_MEM_2_]] : f32
 // CHECK-DAG:           [[LOAD_VAR_27_MEM_:%.+]] = krnl.load [[VAR_27_]]{{.}}[[VAR_65_1_]]#1] : memref<4xf32>
@@ -767,17 +595,10 @@
 // CHECK-DAG:           [[VAR_107_:%.+]] = arith.mulf [[VAR_96_]], [[LOAD_PARAM_0_MEM_1_]] : f32
 // CHECK:               [[VAR_108_:%.+]] = arith.mulf [[VAR_80_]], [[VAR_106_]] : f32
 // CHECK-DAG:           [[VAR_109_:%.+]] = arith.addf [[VAR_107_]], [[VAR_108_]] : f32
-<<<<<<< HEAD
-// CHECK-DAG:           [[VAR_110_:%.+]] = affine.apply #map5(){{.}}[[VAR_65_1_]]#1]
-// CHECK-NOT: separator of consecutive DAGs
-// CHECK-DAG:           [[LOAD_VAR_60_MEM_3_:%.+]] = krnl.load [[VAR_60_]]{{.}}[[VAR_65_1_]]#0, [[VAR_110_]]{{.}} : memref<2x16xf32>
-// CHECK-DAG:           [[VAR_112_:%.+]] = affine.apply #map5(){{.}}[[VAR_65_1_]]#1]
-=======
 // CHECK-DAG:           [[VAR_110_:%.+]] = affine.apply [[MAP_2_]](){{.}}[[VAR_65_1_]]#1]
 // CHECK-NOT: separator of consecutive DAGs
 // CHECK-DAG:           [[LOAD_VAR_60_MEM_3_:%.+]] = krnl.load [[VAR_60_]]{{.}}[[VAR_65_1_]]#0, [[VAR_110_]]{{.}} : memref<2x16xf32>
 // CHECK-DAG:           [[VAR_112_:%.+]] = affine.apply [[MAP_2_]](){{.}}[[VAR_65_1_]]#1]
->>>>>>> eaec2ec2
 // CHECK:               [[LOAD_VAR_63_MEM_3_:%.+]] = krnl.load [[VAR_63_]]{{.}}[[VAR_65_1_]]#0, [[VAR_112_]]{{.}} : memref<2x16xf32>
 // CHECK-DAG:           [[VAR_114_:%.+]] = arith.addf [[LOAD_VAR_60_MEM_3_]], [[LOAD_VAR_63_MEM_3_]] : f32
 // CHECK-DAG:           [[LOAD_VAR_25_MEM_:%.+]] = krnl.load [[VAR_25_]]{{.}}[[VAR_65_1_]]#1] : memref<4xf32>
@@ -800,11 +621,7 @@
 // CHECK:           [[LOOP_4_:%.+]] = krnl.define_loops 1
 // CHECK:           krnl.iterate([[LOOP_4_]]) with ([[LOOP_4_]] -> [[I_7_:%.+]] = 0 to 7){
 // CHECK:             [[VAR_55_2_:%.+]] = krnl.get_induction_var_value([[LOOP_4_]]) : (!krnl.loop) -> index
-<<<<<<< HEAD
-// CHECK-DAG:         [[RES_5_:%.+]] = affine.apply #map6([[VAR_55_2_]])
-=======
 // CHECK-DAG:         [[RES_5_:%.+]] = affine.apply [[MAP_3_]]([[VAR_55_2_]])
->>>>>>> eaec2ec2
 // CHECK-DAG:         [[RES_6_:%.+]] = memref.alloc() {{.*}}: memref<2x3xf32>
 // CHECK-DAG:         [[LOOP_5_:%.+]]:2 = krnl.define_loops 2
 // CHECK:             krnl.iterate([[LOOP_5_]]#0, [[LOOP_5_]]#1) with ([[LOOP_5_]]#0 -> [[I_8_:%.+]] = [[VAR_c0_]] to [[VAR_c2_]], [[LOOP_5_]]#1 -> [[I_9_:%.+]] = [[VAR_c0_]] to [[VAR_c3_]]){
@@ -837,17 +654,10 @@
 // CHECK:               [[VAR_79_1_:%.+]] = math.exp [[VAR_78_1_]] : f32
 // CHECK:               [[VAR_80_1_:%.+]] = arith.addf [[VAR_79_1_]], [[VAR_cst_]] : f32
 // CHECK-DAG:           [[VAR_81_1_:%.+]] = arith.divf [[VAR_cst_]], [[VAR_80_1_]] : f32
-<<<<<<< HEAD
-// CHECK-DAG:           [[LOAD_VAR_60_MEM_1_:%.+]] = affine.apply #map3(){{.}}[[LOAD_PARAM_0_MEM_1_1_]]#1]
-// CHECK-NOT: separator of consecutive DAGs
-// CHECK-DAG:           [[VAR_83_1_:%.+]] = krnl.load [[VAR_61_1_]]{{.}}[[LOAD_PARAM_0_MEM_1_1_]]#0, [[LOAD_VAR_60_MEM_1_]]{{.}} : memref<2x16xf32>
-// CHECK-DAG:           [[LOAD_VAR_63_MEM_1_:%.+]] = affine.apply #map3(){{.}}[[LOAD_PARAM_0_MEM_1_1_]]#1]
-=======
 // CHECK-DAG:           [[LOAD_VAR_60_MEM_1_:%.+]] = affine.apply [[MAP_0_]](){{.}}[[LOAD_PARAM_0_MEM_1_1_]]#1]
 // CHECK-NOT: separator of consecutive DAGs
 // CHECK-DAG:           [[VAR_83_1_:%.+]] = krnl.load [[VAR_61_1_]]{{.}}[[LOAD_PARAM_0_MEM_1_1_]]#0, [[LOAD_VAR_60_MEM_1_]]{{.}} : memref<2x16xf32>
 // CHECK-DAG:           [[LOAD_VAR_63_MEM_1_:%.+]] = affine.apply [[MAP_0_]](){{.}}[[LOAD_PARAM_0_MEM_1_1_]]#1]
->>>>>>> eaec2ec2
 // CHECK:               [[VAR_85_1_:%.+]] = krnl.load [[LOOP_3_]]{{.}}[[LOAD_PARAM_0_MEM_1_1_]]#0, [[LOAD_VAR_63_MEM_1_]]{{.}} : memref<2x16xf32>
 // CHECK-DAG:           [[LOAD_VAR_26_MEM_1_:%.+]] = arith.addf [[VAR_83_1_]], [[VAR_85_1_]] : f32
 // CHECK-DAG:           [[LOAD_VAR_30_MEM_1_:%.+]] = krnl.load [[VAR_35_]]{{.}}[[LOAD_PARAM_0_MEM_1_1_]]#1] : memref<4xf32>
@@ -861,17 +671,10 @@
 // CHECK:               [[VAR_95_1_:%.+]] = math.exp [[VAR_94_1_]] : f32
 // CHECK:               [[VAR_96_1_:%.+]] = arith.addf [[VAR_95_1_]], [[VAR_cst_]] : f32
 // CHECK-DAG:           [[VAR_97_1_:%.+]] = arith.divf [[VAR_cst_]], [[VAR_96_1_]] : f32
-<<<<<<< HEAD
-// CHECK-DAG:           [[LOAD_VAR_60_MEM_2_:%.+]] = affine.apply #map4(){{.}}[[LOAD_PARAM_0_MEM_1_1_]]#1]
-// CHECK-NOT: separator of consecutive DAGs
-// CHECK-DAG:           [[VAR_99_1_:%.+]] = krnl.load [[VAR_61_1_]]{{.}}[[LOAD_PARAM_0_MEM_1_1_]]#0, [[LOAD_VAR_60_MEM_2_]]{{.}} : memref<2x16xf32>
-// CHECK-DAG:           [[LOAD_VAR_63_MEM_2_:%.+]] = affine.apply #map4(){{.}}[[LOAD_PARAM_0_MEM_1_1_]]#1]
-=======
 // CHECK-DAG:           [[LOAD_VAR_60_MEM_2_:%.+]] = affine.apply [[MAP_1_]](){{.}}[[LOAD_PARAM_0_MEM_1_1_]]#1]
 // CHECK-NOT: separator of consecutive DAGs
 // CHECK-DAG:           [[VAR_99_1_:%.+]] = krnl.load [[VAR_61_1_]]{{.}}[[LOAD_PARAM_0_MEM_1_1_]]#0, [[LOAD_VAR_60_MEM_2_]]{{.}} : memref<2x16xf32>
 // CHECK-DAG:           [[LOAD_VAR_63_MEM_2_:%.+]] = affine.apply [[MAP_1_]](){{.}}[[LOAD_PARAM_0_MEM_1_1_]]#1]
->>>>>>> eaec2ec2
 // CHECK:               [[VAR_101_1_:%.+]] = krnl.load [[LOOP_3_]]{{.}}[[LOAD_PARAM_0_MEM_1_1_]]#0, [[LOAD_VAR_63_MEM_2_]]{{.}} : memref<2x16xf32>
 // CHECK-DAG:           [[LOAD_VAR_27_MEM_1_:%.+]] = arith.addf [[VAR_99_1_]], [[VAR_101_1_]] : f32
 // CHECK-DAG:           [[LOAD_VAR_31_MEM_1_:%.+]] = krnl.load [[VAR_36_]]{{.}}[[LOAD_PARAM_0_MEM_1_1_]]#1] : memref<4xf32>
@@ -882,17 +685,10 @@
 // CHECK-DAG:           [[VAR_108_1_:%.+]] = arith.mulf [[VAR_97_1_]], [[LOAD_PARAM_0_MEM_2_]] : f32
 // CHECK:               [[VAR_109_1_:%.+]] = arith.mulf [[VAR_81_1_]], [[VAR_107_1_]] : f32
 // CHECK-DAG:           [[VAR_110_1_:%.+]] = arith.addf [[VAR_108_1_]], [[VAR_109_1_]] : f32
-<<<<<<< HEAD
-// CHECK-DAG:           [[LOAD_VAR_60_MEM_3_:%.+]] = affine.apply #map5(){{.}}[[LOAD_PARAM_0_MEM_1_1_]]#1]
-// CHECK-NOT: separator of consecutive DAGs
-// CHECK-DAG:           [[VAR_112_1_:%.+]] = krnl.load [[VAR_61_1_]]{{.}}[[LOAD_PARAM_0_MEM_1_1_]]#0, [[LOAD_VAR_60_MEM_3_]]{{.}} : memref<2x16xf32>
-// CHECK-DAG:           [[LOAD_VAR_63_MEM_3_:%.+]] = affine.apply #map5(){{.}}[[LOAD_PARAM_0_MEM_1_1_]]#1]
-=======
 // CHECK-DAG:           [[LOAD_VAR_60_MEM_3_:%.+]] = affine.apply [[MAP_2_]](){{.}}[[LOAD_PARAM_0_MEM_1_1_]]#1]
 // CHECK-NOT: separator of consecutive DAGs
 // CHECK-DAG:           [[VAR_112_1_:%.+]] = krnl.load [[VAR_61_1_]]{{.}}[[LOAD_PARAM_0_MEM_1_1_]]#0, [[LOAD_VAR_60_MEM_3_]]{{.}} : memref<2x16xf32>
 // CHECK-DAG:           [[LOAD_VAR_63_MEM_3_:%.+]] = affine.apply [[MAP_2_]](){{.}}[[LOAD_PARAM_0_MEM_1_1_]]#1]
->>>>>>> eaec2ec2
 // CHECK:               [[VAR_114_1_:%.+]] = krnl.load [[LOOP_3_]]{{.}}[[LOAD_PARAM_0_MEM_1_1_]]#0, [[LOAD_VAR_63_MEM_3_]]{{.}} : memref<2x16xf32>
 // CHECK-DAG:           [[LOAD_VAR_25_MEM_1_:%.+]] = arith.addf [[VAR_112_1_]], [[VAR_114_1_]] : f32
 // CHECK-DAG:           [[LOAD_VAR_29_MEM_1_:%.+]] = krnl.load [[VAR_34_]]{{.}}[[LOAD_PARAM_0_MEM_1_1_]]#1] : memref<4xf32>
@@ -930,19 +726,10 @@
   %cst = "onnx.NoValue"() {value} : () -> none
   %Y, %Y_h, %Y_c = "onnx.LSTM"(%arg0, %arg1, %arg2, %arg3, %cst, %arg4, %arg5, %arg6) {hidden_size = 4 : si64} : (tensor<?x?x?xf32>, tensor<1x16x?xf32>, tensor<1x16x4xf32>, tensor<1x32xf32>, none, tensor<1x?x4xf32>, tensor<1x?x4xf32>, tensor<1x12xf32>) -> (none, tensor<*xf32>, none)
   return %Y_h : tensor<*xf32>
-<<<<<<< HEAD
-// CHECK-DAG: #map = affine_map<(d0, d1, d2) -> (d0, d1, d2)>
-// CHECK-DAG: #map1 = affine_map<(d0, d1) -> (d0, d1)>
-// CHECK-DAG: #map2 = affine_map<(d0) -> (d0)>
-// CHECK-DAG: #map3 = affine_map<()[s0] -> (s0 + 8)>
-// CHECK-DAG: #map4 = affine_map<()[s0] -> (s0 + 12)>
-// CHECK-DAG: #map5 = affine_map<()[s0] -> (s0 + 4)>
-=======
 // CHECK-DAG: [[MAP_0_:#.+]] = affine_map<(d0) -> (d0)>
 // CHECK-DAG: [[MAP_1_:#.+]] = affine_map<()[s0] -> (s0 + 8)>
 // CHECK-DAG: [[MAP_2_:#.+]] = affine_map<()[s0] -> (s0 + 12)>
 // CHECK-DAG: [[MAP_3_:#.+]] = affine_map<()[s0] -> (s0 + 4)>
->>>>>>> eaec2ec2
 // CHECK-LABEL:  func private @test_lstm_unknown_dims
 // CHECK-SAME:   ([[PARAM_0_:%.+]]: memref<?x?x?xf32>, [[PARAM_1_:%.+]]: memref<1x16x?xf32>, [[PARAM_2_:%.+]]: memref<1x16x4xf32>, [[PARAM_3_:%.+]]: memref<1x32xf32>, [[PARAM_4_:%.+]]: memref<1x?x4xf32>, [[PARAM_5_:%.+]]: memref<1x?x4xf32>, [[PARAM_6_:%.+]]: memref<1x12xf32>) -> memref<1x?x4xf32> {
 // CHECK-DAG:       [[VAR_c16_i64_:%.+]] = arith.constant 16 : i64
@@ -965,11 +752,7 @@
 // CHECK-NOT: separator of consecutive DAGs
 // CHECK-DAG:       [[RES_2_:%.+]] = memref.alloc([[VAR_8_]]) {{.*}}: memref<?x4xf32>
 // CHECK-DAG:       [[LOOP_0_:%.+]]:2 = krnl.define_loops 2
-<<<<<<< HEAD
-// CHECK:           krnl.iterate([[LOOP_0_]]#0, [[LOOP_0_]]#1) with ([[LOOP_0_]]#0 -> [[I_0_:%.+]] = 0 to #map2([[VAR_6_]]), [[LOOP_0_]]#1 -> [[I_1_:%.+]] = 0 to 4){
-=======
 // CHECK:           krnl.iterate([[LOOP_0_]]#0, [[LOOP_0_]]#1) with ([[LOOP_0_]]#0 -> [[I_0_:%.+]] = 0 to [[MAP_0_]]([[VAR_6_]]), [[LOOP_0_]]#1 -> [[I_1_:%.+]] = 0 to 4){
->>>>>>> eaec2ec2
 // CHECK:             [[VAR_34_:%.+]]:2 = krnl.get_induction_var_value([[LOOP_0_]]#0, [[LOOP_0_]]#1) : (!krnl.loop, !krnl.loop) -> (index, index)
 // CHECK:             [[LOAD_PARAM_4_MEM_:%.+]] = krnl.load [[PARAM_4_]]{{.}}[[VAR_c0_]], [[VAR_34_]]#0, [[VAR_34_]]#1] : memref<1x?x4xf32>
 // CHECK:             krnl.store [[LOAD_PARAM_4_MEM_]], [[RES_1_]]{{.}}[[VAR_34_]]#0, [[VAR_34_]]#1] : memref<?x4xf32>
@@ -998,11 +781,7 @@
 // CHECK-DAG:       [[VAR_29_:%.+]] = builtin.unrealized_conversion_cast [[VAR_26_]]#2 : tensor<4xf32> to memref<4xf32>
 // CHECK-DAG:       [[LOOP_1_:%.+]] = krnl.define_loops 1
 // CHECK-DAG:       [[VAR_31_:%.+]] = memref.dim [[PARAM_0_]], [[VAR_c0_]] : memref<?x?x?xf32>
-<<<<<<< HEAD
-// CHECK:           krnl.iterate([[LOOP_1_]]) with ([[LOOP_1_]] -> [[I_2_:%.+]] = 0 to #map2([[VAR_31_]])){
-=======
 // CHECK:           krnl.iterate([[LOOP_1_]]) with ([[LOOP_1_]] -> [[I_2_:%.+]] = 0 to [[MAP_0_]]([[VAR_31_]])){
->>>>>>> eaec2ec2
 // CHECK-DAG:         [[VAR_34_1_:%.+]] = krnl.get_induction_var_value([[LOOP_1_]]) : (!krnl.loop) -> index
 // CHECK-DAG:         [[LOAD_PARAM_4_MEM_1_:%.+]] = memref.dim [[PARAM_0_]], [[VAR_c1_]] : memref<?x?x?xf32>
 // CHECK-DAG:         [[LOAD_PARAM_5_MEM_1_:%.+]] = memref.dim [[PARAM_0_]], [[VAR_c2_]] : memref<?x?x?xf32>
@@ -1039,17 +818,10 @@
 // CHECK:               [[VAR_59_:%.+]] = math.exp [[VAR_58_]] : f32
 // CHECK:               [[VAR_60_:%.+]] = arith.addf [[VAR_59_]], [[VAR_cst_]] : f32
 // CHECK-DAG:           [[VAR_61_:%.+]] = arith.divf [[VAR_cst_]], [[VAR_60_]] : f32
-<<<<<<< HEAD
-// CHECK-DAG:           [[VAR_62_:%.+]] = affine.apply #map3(){{.}}[[VAR_46_1_]]#1]
-// CHECK-NOT: separator of consecutive DAGs
-// CHECK-DAG:           [[LOAD_VAR_41_MEM_1_:%.+]] = krnl.load [[VAR_41_]]{{.}}[[VAR_46_1_]]#0, [[VAR_62_]]{{.}} : memref<?x16xf32>
-// CHECK-DAG:           [[VAR_64_:%.+]] = affine.apply #map3(){{.}}[[VAR_46_1_]]#1]
-=======
 // CHECK-DAG:           [[VAR_62_:%.+]] = affine.apply [[MAP_1_]](){{.}}[[VAR_46_1_]]#1]
 // CHECK-NOT: separator of consecutive DAGs
 // CHECK-DAG:           [[LOAD_VAR_41_MEM_1_:%.+]] = krnl.load [[VAR_41_]]{{.}}[[VAR_46_1_]]#0, [[VAR_62_]]{{.}} : memref<?x16xf32>
 // CHECK-DAG:           [[VAR_64_:%.+]] = affine.apply [[MAP_1_]](){{.}}[[VAR_46_1_]]#1]
->>>>>>> eaec2ec2
 // CHECK:               [[LOAD_VAR_44_MEM_1_:%.+]] = krnl.load [[VAR_44_]]{{.}}[[VAR_46_1_]]#0, [[VAR_64_]]{{.}} : memref<?x16xf32>
 // CHECK-DAG:           [[VAR_66_:%.+]] = arith.addf [[LOAD_VAR_41_MEM_1_]], [[LOAD_VAR_44_MEM_1_]] : f32
 // CHECK-DAG:           [[LOAD_VAR_19_MEM_:%.+]] = krnl.load [[VAR_19_]]{{.}}[[VAR_46_1_]]#1] : memref<4xf32>
@@ -1063,17 +835,10 @@
 // CHECK:               [[VAR_75_:%.+]] = math.exp [[VAR_74_]] : f32
 // CHECK:               [[VAR_76_:%.+]] = arith.addf [[VAR_75_]], [[VAR_cst_]] : f32
 // CHECK-DAG:           [[VAR_77_:%.+]] = arith.divf [[VAR_cst_]], [[VAR_76_]] : f32
-<<<<<<< HEAD
-// CHECK-DAG:           [[VAR_78_:%.+]] = affine.apply #map4(){{.}}[[VAR_46_1_]]#1]
-// CHECK-NOT: separator of consecutive DAGs
-// CHECK-DAG:           [[LOAD_VAR_41_MEM_2_:%.+]] = krnl.load [[VAR_41_]]{{.}}[[VAR_46_1_]]#0, [[VAR_78_]]{{.}} : memref<?x16xf32>
-// CHECK-DAG:           [[VAR_80_:%.+]] = affine.apply #map4(){{.}}[[VAR_46_1_]]#1]
-=======
 // CHECK-DAG:           [[VAR_78_:%.+]] = affine.apply [[MAP_2_]](){{.}}[[VAR_46_1_]]#1]
 // CHECK-NOT: separator of consecutive DAGs
 // CHECK-DAG:           [[LOAD_VAR_41_MEM_2_:%.+]] = krnl.load [[VAR_41_]]{{.}}[[VAR_46_1_]]#0, [[VAR_78_]]{{.}} : memref<?x16xf32>
 // CHECK-DAG:           [[VAR_80_:%.+]] = affine.apply [[MAP_2_]](){{.}}[[VAR_46_1_]]#1]
->>>>>>> eaec2ec2
 // CHECK:               [[LOAD_VAR_44_MEM_2_:%.+]] = krnl.load [[VAR_44_]]{{.}}[[VAR_46_1_]]#0, [[VAR_80_]]{{.}} : memref<?x16xf32>
 // CHECK-DAG:           [[VAR_82_:%.+]] = arith.addf [[LOAD_VAR_41_MEM_2_]], [[LOAD_VAR_44_MEM_2_]] : f32
 // CHECK-DAG:           [[LOAD_VAR_20_MEM_:%.+]] = krnl.load [[VAR_20_]]{{.}}[[VAR_46_1_]]#1] : memref<4xf32>
@@ -1084,17 +849,10 @@
 // CHECK-DAG:           [[VAR_88_:%.+]] = arith.mulf [[VAR_77_]], [[LOAD_PARAM_0_MEM_1_]] : f32
 // CHECK:               [[VAR_89_:%.+]] = arith.mulf [[VAR_61_]], [[VAR_87_]] : f32
 // CHECK-DAG:           [[VAR_90_:%.+]] = arith.addf [[VAR_88_]], [[VAR_89_]] : f32
-<<<<<<< HEAD
-// CHECK-DAG:           [[VAR_91_:%.+]] = affine.apply #map5(){{.}}[[VAR_46_1_]]#1]
-// CHECK-NOT: separator of consecutive DAGs
-// CHECK-DAG:           [[LOAD_VAR_41_MEM_3_:%.+]] = krnl.load [[VAR_41_]]{{.}}[[VAR_46_1_]]#0, [[VAR_91_]]{{.}} : memref<?x16xf32>
-// CHECK-DAG:           [[VAR_93_:%.+]] = affine.apply #map5(){{.}}[[VAR_46_1_]]#1]
-=======
 // CHECK-DAG:           [[VAR_91_:%.+]] = affine.apply [[MAP_3_]](){{.}}[[VAR_46_1_]]#1]
 // CHECK-NOT: separator of consecutive DAGs
 // CHECK-DAG:           [[LOAD_VAR_41_MEM_3_:%.+]] = krnl.load [[VAR_41_]]{{.}}[[VAR_46_1_]]#0, [[VAR_91_]]{{.}} : memref<?x16xf32>
 // CHECK-DAG:           [[VAR_93_:%.+]] = affine.apply [[MAP_3_]](){{.}}[[VAR_46_1_]]#1]
->>>>>>> eaec2ec2
 // CHECK:               [[LOAD_VAR_44_MEM_3_:%.+]] = krnl.load [[VAR_44_]]{{.}}[[VAR_46_1_]]#0, [[VAR_93_]]{{.}} : memref<?x16xf32>
 // CHECK-DAG:           [[VAR_95_:%.+]] = arith.addf [[LOAD_VAR_41_MEM_3_]], [[LOAD_VAR_44_MEM_3_]] : f32
 // CHECK-DAG:           [[LOAD_VAR_18_MEM_:%.+]] = krnl.load [[VAR_18_]]{{.}}[[VAR_46_1_]]#1] : memref<4xf32>
