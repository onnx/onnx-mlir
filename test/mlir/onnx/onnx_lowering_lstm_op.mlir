--- conflicted
+++ resolved
@@ -718,17 +718,10 @@
 // CHECK-DAG:       [[VAR_10_:%.+]] = "onnx.Transpose"([[VAR_8_]]) {perm = [1, 0]} : (memref<16x4xf32>) -> memref<4x16xf32>
 // CHECK-DAG:       [[VAR_11_:%.+]] = "onnx.SqueezeV11"([[PARAM_3_]]) {axes = [0]} : (memref<1x32xf32>) -> memref<32xf32>
 // CHECK-NOT: separator of consecutive DAGs
-<<<<<<< HEAD
-// CHECK-DAG:       [[VAR_13_:%.+]]:8 = "onnx.SplitV11"([[VAR_12_]]) {axis = 0 : si64} : (memref<32xf32>) -> (memref<4xf32>, memref<4xf32>, memref<4xf32>, memref<4xf32>, memref<4xf32>, memref<4xf32>, memref<4xf32>, memref<4xf32>)
-// CHECK-DAG:       [[VAR_14_:%.+]] = "onnx.SqueezeV11"([[PARAM_6_]]) {axes = [0]} : (memref<1x12xf32>) -> memref<12xf32>
-// CHECK-NOT: separator of consecutive DAGs
-// CHECK-DAG:       [[VAR_15_:%.+]]:3 = "onnx.SplitV11"([[VAR_14_]]) {axis = 0 : si64} : (memref<12xf32>) -> (memref<4xf32>, memref<4xf32>, memref<4xf32>)
-=======
-// CHECK-DAG:       [[VAR_12_:%.+]]:8 = "onnx.Split"([[VAR_11_]]) {axis = 0 : si64} : (memref<32xf32>) -> (memref<4xf32>, memref<4xf32>, memref<4xf32>, memref<4xf32>, memref<4xf32>, memref<4xf32>, memref<4xf32>, memref<4xf32>)
+// CHECK-DAG:       [[VAR_12_:%.+]]:8 = "onnx.SplitV11"([[VAR_11_]]) {axis = 0 : si64} : (memref<32xf32>) -> (memref<4xf32>, memref<4xf32>, memref<4xf32>, memref<4xf32>, memref<4xf32>, memref<4xf32>, memref<4xf32>, memref<4xf32>)
 // CHECK-DAG:       [[VAR_13_:%.+]] = "onnx.SqueezeV11"([[PARAM_6_]]) {axes = [0]} : (memref<1x12xf32>) -> memref<12xf32>
 // CHECK-NOT: separator of consecutive DAGs
-// CHECK-DAG:       [[VAR_14_:%.+]]:3 = "onnx.Split"([[VAR_13_]]) {axis = 0 : si64} : (memref<12xf32>) -> (memref<4xf32>, memref<4xf32>, memref<4xf32>)
->>>>>>> b0b1d87e
+// CHECK-DAG:       [[VAR_14_:%.+]]:3 = "onnx.SplitV11"([[VAR_13_]]) {axis = 0 : si64} : (memref<12xf32>) -> (memref<4xf32>, memref<4xf32>, memref<4xf32>)
 // CHECK-DAG:       [[LOOP_1_:%.+]] = krnl.define_loops 1
 // CHECK-DAG:       [[VAR_16_:%.+]] = memref.dim [[PARAM_0_]], [[CST_0_]] : memref<?x?x?xf32>
 // CHECK:           krnl.iterate([[LOOP_1_]]) with ([[LOOP_1_]] -> [[I_2_:%.+]] = 0 to [[VAR_16_]]) {
