// RUN: onnx-mlir-opt %s -split-input-file -verify-diagnostics

// -----

func.func @mod(%arg0: tensor<*xf32>, %arg1: tensor<*xf32>) -> tensor<*xf32> {
  // expected-error @+1 {{fmod must be 1 when the input type is floating point}}
  %0 = "onnx.Mod"(%arg0, %arg1) {fmod = 0 : si64} : (tensor<*xf32>, tensor<*xf32>) -> tensor<*xf32>
  onnx.Return %0 : tensor<*xf32>
}

// -----

func.func @test_depth_to_space_default(%arg0 : tensor<1x256x8x16xf32>) -> tensor<1x16x32x64xf32> {
  %cst = "onnx.NoValue"() {value} : () -> none
  // expected-error @+1 {{The input tensor depth must be divisible by the (blocksize * blocksize)}}
  %0 = "onnx.DepthToSpace"(%arg0) {blocksize = 7 : si64} : (tensor<1x256x8x16xf32>) -> tensor<1x16x32x64xf32>
  "onnx.Return"(%0) : (tensor<1x16x32x64xf32>) -> ()
}

// -----

func.func @test_argmax_verifier_1(%arg0 : tensor<5x5x1x32xf32>) -> tensor<*xi64> {
  // expected-error @+1 {{onnx.ArgMax: 'axis' value is 4, accepted range is [-4, 3]}}
  %1 = "onnx.ArgMax"(%arg0) { axis = 4 : si64} : (tensor<5x5x1x32xf32>)  -> tensor<*xi64>
  "onnx.Return"(%1) : (tensor<*xi64>) -> ()
}

// -----

func.func @test_argmin_verifier_1(%arg0 : tensor<5x5x1x32xf32>) -> tensor<*xi64> {
  // expected-error @+1 {{onnx.ArgMin: 'axis' value is 4, accepted range is [-4, 3]}}
  %1 = "onnx.ArgMin"(%arg0) { axis = 4 : si64} : (tensor<5x5x1x32xf32>)  -> tensor<*xi64>
  "onnx.Return"(%1) : (tensor<*xi64>) -> ()
}

// -----

func.func @test_compress_verifier_1(%arg0 : tensor<5x5x1x32xf32>, %arg1 : tensor<5x5x1x32xi1>) -> tensor<*xf32> {
  // expected-error @+1 {{onnx.Compress: 'axis' value is 4, accepted range is [-4, 3]}}
  %1 = "onnx.Compress"(%arg0, %arg1) { axis = 4 : si64} : (tensor<5x5x1x32xf32>, tensor<5x5x1x32xi1>)  -> tensor<*xf32>
  "onnx.Return"(%1) : (tensor<*xf32>) -> ()
}

// -----

func.func @test_concat_verifier_1(%arg0 : tensor<5x5x1x32xf32>, %arg1 : tensor<5x5x3x32xf32>, %arg2 : tensor<5x5x5x32xf32>) -> tensor<*xf32> {
  // expected-error @+1 {{onnx.Concat: 'axis' value is 4, accepted range is [-4, 3]}}
  %1 = "onnx.Concat"(%arg0, %arg1, %arg2) { axis = 4 : si64} : (tensor<5x5x1x32xf32>, tensor<5x5x3x32xf32>, tensor<5x5x5x32xf32>)  -> tensor<*xf32>
  "onnx.Return"(%1) : (tensor<*xf32>) -> ()
}

// -----

func.func @test_concat_verifier_2(%arg0 : tensor<5x5x1x32xf32>, %arg1 : tensor<5x5x3x32xf32>, %arg2 : tensor<5x5x32xf32>) -> tensor<*xf32> {
  // expected-error @+1 {{onnx.Concat: operand '<block argument> of type 'tensor<5x5x32xf32>' at index: 2' has rank 3, rank should be 4}}
  %1 = "onnx.Concat"(%arg0, %arg1, %arg2) {axis = 2 : si64} : (tensor<5x5x1x32xf32>, tensor<5x5x3x32xf32>, tensor<5x5x32xf32>)  -> tensor<*xf32>
  "onnx.Return"(%1) : (tensor<*xf32>) -> ()
}

// -----

func.func @test_concat_verifier_3(%arg0 : tensor<5x5x1x32xf32>, %arg1 : tensor<5x5x3x32xf32>, %arg2 : tensor<5x5x5x32xf32>) -> tensor<*xf32> {
  // expected-error @+1 {{onnx.Concat: operand '<block argument> of type 'tensor<5x5x3x32xf32>' at index: 1' has dimension at index 2 with value 3, value should be 1}}
  %1 = "onnx.Concat"(%arg0, %arg1, %arg2) {axis = 1 : si64} : (tensor<5x5x1x32xf32>, tensor<5x5x3x32xf32>, tensor<5x5x5x32xf32>)  -> tensor<*xf32>
  "onnx.Return"(%1) : (tensor<*xf32>) -> ()
}

// -----

func.func @test_concat_from_sequence_verifier_1(%arg0 : !onnx.Seq<tensor<5x5x1x32xf32>>) -> tensor<*xf32> {
  // expected-error @+1 {{onnx.ConcatFromSequence: 'axis' value is 4, accepted range is [-4, 3]}}
  %1 = "onnx.ConcatFromSequence"(%arg0) {axis = 4 : si64} : (!onnx.Seq<tensor<5x5x1x32xf32>>)  -> tensor<*xf32>
  "onnx.Return"(%1) : (tensor<*xf32>) -> ()
}

// -----

func.func @test_concat_from_sequence_verifier_2(%arg0 : !onnx.Seq<tensor<5x5x1x32xf32>>) -> tensor<*xf32> {
  // expected-error @+1 {{onnx.ConcatFromSequence: 'axis' value is -6, accepted range is [-5, 4]}}
  %1 = "onnx.ConcatFromSequence"(%arg0) {axis = -6 : si64, new_axis = 1 : si64} : (!onnx.Seq<tensor<5x5x1x32xf32>>)  -> tensor<*xf32>
  "onnx.Return"(%1) : (tensor<*xf32>) -> ()
}

// -----

func.func @test_dim_verifier_1(%arg0 : tensor<*xf32>) -> tensor<i64> {
  // expected-error @+1 {{input must have shape and rank}}
  %1 = "onnx.Dim"(%arg0) {axis = 0 : si64} : (tensor<*xf32>)  -> tensor<i64>
  "onnx.Return"(%1) : (tensor<i64>) -> ()
}

// -----

func.func @test_dim_verifier_2(%arg0 : tensor<5x5xf32>) -> tensor<i64> {
  // expected-error @+1 {{'onnx.Dim' op attribute "axis" value is -1, accepted range is [0, 1].}}
  %1 = "onnx.Dim"(%arg0) {axis = -1 : si64} : (tensor<5x5xf32>)  -> tensor<i64>
  "onnx.Return"(%1) : (tensor<i64>) -> ()
}

// -----

func.func @test_dequantize_linear_verifier_1(%arg0 : tensor<5x5x1xi32>, %arg1 : tensor<3xf32>, %arg2 : tensor<3xi32>) -> tensor<*xf32> {
  // expected-error @+1 {{onnx.DequantizeLinear: 'axis' value is 3, accepted range is [-3, 2]}}
  %1 = "onnx.DequantizeLinear"(%arg0, %arg1, %arg2) {axis = 3 : si64} : (tensor<5x5x1xi32>, tensor<3xf32>, tensor<3xi32>)  -> tensor<*xf32>
  "onnx.Return"(%1) : (tensor<*xf32>) -> ()
}

// -----

func.func @test_dequantize_linear_verifier_2(%arg0 : tensor<5x5x1xi32>, %arg1 : tensor<?xf32>, %arg2 : tensor<3xi32>) -> tensor<*xf32> {
  // expected-error @+1 {{'onnx.DequantizeLinear' op x_scale and x_zero_point 1-D tensor length must match the input axis dim size}}
  %1 = "onnx.DequantizeLinear"(%arg0, %arg1, %arg2) {} : (tensor<5x5x1xi32>, tensor<?xf32>, tensor<3xi32>)  -> tensor<*xf32>
  "onnx.Return"(%1) : (tensor<*xf32>) -> ()
}

// -----

func.func @test_dequantize_linear_verifier_3(%arg0 : tensor<5x5x1xi32>, %arg1 : tensor<3xf32>, %arg2 : tensor<3xi32>) -> tensor<*xf32> {
  // expected-error @+1 {{'onnx.DequantizeLinear' op x_scale and x_zero_point 1-D tensor length must match the input axis dim size}}
  %1 = "onnx.DequantizeLinear"(%arg0, %arg1, %arg2) {} : (tensor<5x5x1xi32>, tensor<3xf32>, tensor<3xi32>)  -> tensor<*xf32>
  "onnx.Return"(%1) : (tensor<*xf32>) -> ()
}

// -----

func.func @test_dequantize_linear_verifier_4(%arg0 : tensor<5x5x1xi32>, %arg1 : tensor<5xf32>, %arg2 : tensor<3xi32>) -> tensor<*xf32> {
  // expected-error @+1 {{'onnx.DequantizeLinear' op x_scale and x_zero_point must have the same shape}}
  %1 = "onnx.DequantizeLinear"(%arg0, %arg1, %arg2) {} : (tensor<5x5x1xi32>, tensor<5xf32>, tensor<3xi32>)  -> tensor<*xf32>
  "onnx.Return"(%1) : (tensor<*xf32>) -> ()
}

// -----

func.func @test_dequantize_linear_verifier_5(%arg0 : tensor<5x5x1xi32>, %arg1 : tensor<5xf32>, %arg2 : tensor<1x5xi32>) -> tensor<*xf32> {
  // expected-error @+1 {{'onnx.DequantizeLinear' op x_zero_point must be a scalar or 1-D tensor}}
  %1 = "onnx.DequantizeLinear"(%arg0, %arg1, %arg2) {} : (tensor<5x5x1xi32>, tensor<5xf32>, tensor<1x5xi32>)  -> tensor<*xf32>
  "onnx.Return"(%1) : (tensor<*xf32>) -> ()
}

// -----

func.func @test_dequantize_linear_verifier_6(%arg0 : tensor<5x5x1xi32>, %arg1 : tensor<1x5xf32>) -> tensor<*xf32> {
  // expected-error @+2 {{'onnx.DequantizeLinear' op x_scale must be a scalar or 1-D tensor}}
  %0 = "onnx.NoValue"() {value} : () -> none
  %1 = "onnx.DequantizeLinear"(%arg0, %arg1, %0) {} : (tensor<5x5x1xi32>, tensor<1x5xf32>, none)  -> tensor<*xf32>
  "onnx.Return"(%1) : (tensor<*xf32>) -> ()
}

// -----

func.func @test_dequantize_linear_verifier_7(%arg0 : tensor<5x5x1xi32>, %arg1 : tensor<5xf32>) -> tensor<*xf32> {
  // expected-error @+2 {{'onnx.DequantizeLinear' op x_zero_point must be 0 for data type int32}}
  %0 = "onnx.Constant"(){ value = dense<1> : tensor<5xi32> } : () -> tensor<5xi32>
  %1 = "onnx.DequantizeLinear"(%arg0, %arg1, %0) {} : (tensor<5x5x1xi32>, tensor<5xf32>, tensor<5xi32>)  -> tensor<*xf32>
  "onnx.Return"(%1) : (tensor<*xf32>) -> ()
}

// -----

func.func @test_constantofshape_verifier_1(%arg0: tensor<2x2xi64>) -> tensor<2x2xi64> {
   // expected-error @+1 {{'onnx.ConstantOfShape' op Input tensor must be a 1D tensor}}
   %1 = "onnx.ConstantOfShape"(%arg0) : (tensor<2x2xi64>) -> tensor<2x2xi64>
  "onnx.Return"(%1) : (tensor<2x2xi64>) -> ()
}

// -----

func.func @test_constantofshape_verifier_2(%arg0: tensor<2x2x2x2xi64>) -> tensor<2x2x2x2xi64> {
   // expected-error @+1 {{'onnx.ConstantOfShape' op Input tensor must be a 1D tensor}}
   %1 = "onnx.ConstantOfShape"(%arg0) : (tensor<2x2x2x2xi64>) -> tensor<2x2x2x2xi64>
  "onnx.Return"(%1) : (tensor<2x2x2x2xi64>) -> ()
}

// -----

func.func @test_constantofshape_verifier_4() -> tensor<2xi64> {
   // expected-error @+2 {{'onnx.ConstantOfShape' op All values of the input tensor must be >=0}}
   %0 = "onnx.Constant"(){ value = dense<[-1, -2]> : tensor<2xi64> } : () -> tensor<2xi64>
   %1 = "onnx.ConstantOfShape"(%0) : (tensor<2xi64>) -> tensor<2xi64>
  "onnx.Return"(%1) : (tensor<2xi64>) -> ()
}

// -----

func.func @test_constantofshape_elided() -> tensor<2xi64> {
   // Tests that we do not crash on elided elements
   %0 = onnx.Constant dense_resource<__elided__> : tensor<2xi64>
   %1 = "onnx.ConstantOfShape"(%0) : (tensor<2xi64>) -> tensor<2xi64>
  "onnx.Return"(%1) : (tensor<2xi64>) -> ()
}

// -----

func.func @test_flatten_verifier_1(%arg0 : tensor<5x5x1x32xf32>) -> tensor<*xf32> {
  // expected-error @+1 {{onnx.Flatten: 'axis' value is 5, accepted range is [-4, 4]}}
  %1 = "onnx.Flatten"(%arg0) {axis = 5 : si64} : (tensor<5x5x1x32xf32>) -> tensor<*xf32>
  "onnx.Return"(%1) : (tensor<*xf32>) -> ()
}

// -----

func.func @test_gather_verifier_1(%data: tensor<2x2xf32>, %indices: tensor<2xi64>) -> tensor<*xf32> {
  // expected-error @+1 {{onnx.Gather: 'axis' value is -3, accepted range is [-2, 1]}}
  %1 = "onnx.Gather"(%data, %indices) {axis = -3 : si64 } : (tensor<2x2xf32>, tensor<2xi64>) -> tensor<*xf32>
  "onnx.Return"(%1) : (tensor<*xf32>) -> ()
}

// -----

func.func @test_gatherElements_verifier_1(%data: tensor<2x2xf32>, %indices: tensor<2xi64>) -> tensor<*xf32> {
  // expected-error @+1 {{onnx.GatherElements: operand '<block argument> of type 'tensor<2xi64>' at index: 1' has rank 1, rank should be 2}}
  %1 = "onnx.GatherElements"(%data, %indices) { } : (tensor<2x2xf32>, tensor<2xi64>) -> tensor<*xf32>
  "onnx.Return"(%1) : (tensor<*xf32>) -> ()
}

// -----

func.func @test_gatherElements_verifier_2(%data: tensor<2x2xf32>, %indices: tensor<2x2xi64>) -> tensor<*xf32> {
  // expected-error @+1 {{onnx.GatherElements: 'axis' value is 2, accepted range is [-2, 1]}}
  %1 = "onnx.GatherElements"(%data, %indices) {axis = 2 : si64} : (tensor<2x2xf32>, tensor<2x2xi64>) -> tensor<*xf32>
  "onnx.Return"(%1) : (tensor<*xf32>) -> ()
}

// -----

func.func @test_gatherElements_verifier_elided(%data: tensor<12x14x1024xf32>) -> tensor<12x14x14xf32> {
  // Tests that we do not crash on elided elements
  %indices = onnx.Constant dense_resource<__elided__> : tensor<12x14x14xi64>
  %1 = "onnx.GatherElements"(%data, %indices) {axis = -1 : si64} : (tensor<12x14x1024xf32>, tensor<12x14x14xi64>) -> tensor<12x14x14xf32>
  "onnx.Return"(%1) : (tensor<12x14x14xf32>) -> ()
}

// -----

func.func @test_hardmax_verifier_1(%arg0: tensor<2x2xf32>) -> tensor<*xf32> {
   // expected-error @+1 {{onnx.Hardmax: 'axis' value is 3, accepted range is [-2, 1]}}
   %1 = "onnx.Hardmax"(%arg0) {axis = 3: si64} : (tensor<2x2xf32>) -> tensor<*xf32>
  "onnx.Return"(%1) : (tensor<*xf32>) -> ()
}

// -----

// COM: Rank of 'data' has to be >=1
func.func @test_gather_elements_verifier_1(%arg0 : tensor<f32>, %arg1 : tensor<5xi64>) -> tensor<*xf32> {
  // expected-error @+1 {{onnx.GatherElements: operand '<block argument> of type 'tensor<f32>' at index: 0' has rank 0, rank should be > 0}}
  %1 = "onnx.GatherElements"(%arg0, %arg1) {axis = 4 : si64} : (tensor<f32>, tensor<5xi64>)  -> tensor<*xf32>
  "onnx.Return"(%1) : (tensor<*xf32>) -> ()
}

// -----

// COM: Rank of 'indices' must be equal to the rank of `data`.
func.func @test_gather_elements_verifier_2(%arg0 : tensor<5xf32>, %arg1 : tensor<5x3xi64>) -> tensor<*xf32> {
  // expected-error @+1 {{onnx.GatherElements: operand '<block argument> of type 'tensor<5x3xi64>' at index: 1' has rank 2, rank should be 1}}
  %1 = "onnx.GatherElements"(%arg0, %arg1) {axis = 4 : si64} : (tensor<5xf32>, tensor<5x3xi64>)  -> tensor<*xf32>
  "onnx.Return"(%1) : (tensor<*xf32>) -> ()
}

// -----

// COM: 'axis' valid range is [-r, r-1], where r = rank(data).
func.func @test_gather_elements_verifier_3(%arg0 : tensor<5x5x1x32xf32>, %arg1 : tensor<5x5x1x32xi64>) -> tensor<*xf32> {
  // expected-error @+1 {{onnx.GatherElements: 'axis' value is 4, accepted range is [-4, 3]}}
  %1 = "onnx.GatherElements"(%arg0, %arg1) {axis = 4 : si64} : (tensor<5x5x1x32xf32>, tensor<5x5x1x32xi64>)  -> tensor<*xf32>
  "onnx.Return"(%1) : (tensor<*xf32>) -> ()
}

// -----

// COM:  All index values in 'indices' are expected to be within bounds [-s, s-1] along axis of size s.
func.func @test_gather_elements_verifier_4(%arg0 : tensor<3xf32>, %arg1 : tensor<3xf32>) -> tensor<*xf32> {
  // expected-error @+2 {{onnx.GatherElements: 'indices' value is 3, accepted range is [-3, 2]}}
  %indices = "onnx.Constant"() {value = dense<[3]> : tensor<1xi64>} : () -> tensor<1xi64>
  %1 = "onnx.GatherElements"(%arg0, %indices) {axis = 0 : si64} : (tensor<3xf32>, tensor<1xi64>)  -> tensor<*xf32>
  "onnx.Return"(%1) : (tensor<*xf32>) -> ()
}

// -----

// COM: Rank of 'data' has to be >=1
func.func @test_gatherND_verifier_1(%arg0 : tensor<f32>, %arg1 : tensor<5xi64>) -> tensor<*xf32> {
  // expected-error @+1 {{onnx.GatherND: operand '<block argument> of type 'tensor<f32>' at index: 0' has rank 0, rank should be > 0}}
  %1 = "onnx.GatherND"(%arg0, %arg1) : (tensor<f32>, tensor<5xi64>)  -> tensor<*xf32>
}

// -----

// COM: Rank of 'indices' has to be >=1
func.func @test_gatherND_verifier_2(%arg0 : tensor<2xf32>, %arg1 : tensor<i64>) -> tensor<*xf32> {
  // expected-error @+1 {{onnx.GatherND: operand '<block argument> of type 'tensor<i64>' at index: 1' has rank 0, rank should be > 0}}
  %1 = "onnx.GatherND"(%arg0, %arg1) : (tensor<2xf32>, tensor<i64>)  -> tensor<*xf32>
}

// -----

// COM: The value batch_dims must be smaller than the minimum of rank(data) and rank(indices).
func.func @test_gatherND_verifier_3(%arg0 : tensor<1x2x3xf32>, %arg1 : tensor<2x2x2x2xi64>) -> tensor<*xf32> {
  // expected-error @+1 {{onnx.GatherND: 'batch_dims' value is 3, accepted range is [0, 2]}}
  %1 = "onnx.GatherND"(%arg0, %arg1) {batch_dims = 3 : si64}: (tensor<1x2x3xf32>, tensor<2x2x2x2xi64>)  -> tensor<*xf32>
}

// -----

// COM: The first 'batchDims' dimensions of the shape of the 'indices' and 'data' tensors must be equal.
func.func @test_gatherND_verifier_4(%arg0 : tensor<2x2x3x4xf32>, %arg1 : tensor<2x3x2xi64>) -> tensor<*xf32> {
  // expected-error @+1 {{onnx.GatherND: operand '<block argument> of type 'tensor<2x3x2xi64>' at index: 1' has dimension at index 1 with value 3, value should be 2}}
  %1 = "onnx.GatherND"(%arg0, %arg1) {batch_dims = 2 : si64} : (tensor<2x2x3x4xf32>, tensor<2x3x2xi64>)  -> tensor<*xf32>
  "onnx.Return"(%1) : (tensor<*xf32>) -> ()
}

// -----

// COM: The last dimension of the 'indices' shape must be a value in the range [1, rank(data)-batch_dims].
func.func @test_gatherND_verifier_5(%arg0 : tensor<1x2x3x4xf32>, %arg1 : tensor<1x4xi64>) -> tensor<*xf32> {
  // expected-error @+1 {{onnx.GatherND: operand '<block argument> of type 'tensor<1x4xi64>' at index: 1' has dimension at index 1 with value 4, value should be <= 3}}
  %1 = "onnx.GatherND"(%arg0, %arg1) {batch_dims = 1 : si64} : (tensor<1x2x3x4xf32>, tensor<1x4xi64>)  -> tensor<*xf32>
  "onnx.Return"(%1) : (tensor<*xf32>) -> ()
}

// -----

// COM: All values in 'indices' are expected to satisfy the inequality:
// COM:   -data.shape[i] <= indices[...,i] <= (data.shape[i]-1)].
func.func @test_gatherND_verifier_6(%arg0 : tensor<3x4x4x4xf32>) -> tensor<*xf32> {
  // expected-error @+2 {{onnx.GatherND: 'indices[0]' value is 3, accepted range is [-3, 2]}}
  %indices = "onnx.Constant"() {value = dense<[3,2,2]> : tensor<3xi64>} : () -> tensor<3x3x2xi64>
  %1 = "onnx.GatherND"(%arg0, %indices) : (tensor<3x4x4x4xf32>, tensor<3x3x2xi64>)  -> tensor<*xf32>
  "onnx.Return"(%1) : (tensor<*xf32>) -> ()
}

// -----

func.func @test_gatherND_verifier_elided(%arg0 : tensor<3x4x4x4xf32>) -> tensor<*xf32> {
  // Test that we do not crash on elided elements
  %indices = onnx.Constant dense_resource<__elided__> : tensor<3x3x2xi64>
  %1 = "onnx.GatherND"(%arg0, %indices) : (tensor<3x4x4x4xf32>, tensor<3x3x2xi64>)  -> tensor<*xf32>
  "onnx.Return"(%1) : (tensor<*xf32>) -> ()
}

// -----

func.func @test_if_verifier_1(%arg0: tensor<i1>) -> tensor<2xf32> {
  // expected-error @+1 {{'onnx.If' op then branch #results=2 differ from if #results=1}}
  %0 = "onnx.If"(%arg0) ({
    %1 = "onnx.Constant"() {value = dense<[2.000000e+00, 1.000000e+00]> : tensor<2xf32>} : () -> tensor<2xf32>
    %2 = "onnx.NoValue"() {value} : () -> none
    onnx.Yield %1, %2 : tensor<2xf32>, none
  }, {
    %1 = "onnx.Constant"() {value = dense<[1.000000e+00, 2.000000e+00]> : tensor<2xf32>} : () -> tensor<2xf32>
    onnx.Yield %1 : tensor<2xf32>
  }) : (tensor<i1>) -> tensor<2xf32>
  onnx.Return %0 : tensor<2xf32>
}

// -----

func.func @test_if_verifier_2(%arg0: tensor<i1>) -> !onnx.Seq<tensor<*xf32>> {
  // expected-error @+1 {{'onnx.If' op else branch #results=2 differ from if #results=1}}
  %0 = "onnx.If"(%arg0) ({
    %1 = "onnx.SequenceEmpty"() : () -> !onnx.Seq<tensor<*xf32>>
    onnx.Yield %1 : !onnx.Seq<tensor<*xf32>>
  }, {
    %1 = "onnx.SequenceEmpty"() : () -> !onnx.Seq<tensor<*xf32>>
    %2 = "onnx.Constant"() {value = dense<[1.000000e+00, 2.000000e+00]> : tensor<2xf32>} : () -> tensor<2xf32>
    onnx.Yield %1, %2 : !onnx.Seq<tensor<*xf32>>, tensor<2xf32>
  }) : (tensor<i1>) -> !onnx.Seq<tensor<*xf32>>
  onnx.Return %0 : !onnx.Seq<tensor<*xf32>>
}

// -----

func.func @test_if_verifier_3(%arg0: tensor<i1>) -> tensor<2xf32> {
  // expected-error @+1 {{'onnx.If' op then branch disagrees on result type #1 of 1}}
  %0 = "onnx.If"(%arg0) ({
    %1 = "onnx.SequenceEmpty"() : () -> !onnx.Seq<tensor<*xf32>>
    onnx.Yield %1 : !onnx.Seq<tensor<*xf32>>
  }, {
    %1 = "onnx.Constant"() {value = dense<[1.000000e+00, 2.000000e+00]> : tensor<2xf32>} : () -> tensor<2xf32>
    onnx.Yield %1 : tensor<2xf32>
  }) : (tensor<i1>) -> tensor<2xf32>
  onnx.Return %0 : tensor<2xf32>
}

// -----

func.func @test_if_verifier_4(%arg0: tensor<i1>) -> !onnx.Seq<tensor<*xf32>> {
  // expected-error @+1 {{'onnx.If' op else branch disagrees on result type #1 of 1}}
  %0 = "onnx.If"(%arg0) ({
    %1 = "onnx.SequenceEmpty"() : () -> !onnx.Seq<tensor<*xf32>>
    onnx.Yield %1 : !onnx.Seq<tensor<*xf32>>
  }, {
    %1 = "onnx.Constant"() {value = dense<[1.000000e+00, 2.000000e+00]> : tensor<2xf32>} : () -> tensor<2xf32>
    onnx.Yield %1 : tensor<2xf32>
  }) : (tensor<i1>) -> !onnx.Seq<tensor<*xf32>>
  onnx.Return %0 : !onnx.Seq<tensor<*xf32>>
}

// -----

func.func @test_onehotencoder_verifier_1(%arg0: tensor<2x2xf32>) -> tensor<*xf32> {
  // expected-error @+1 {{'onnx.OneHotEncoder' op input is a tensor of float, int32, or double, but no cats_int64s attribute}}
  %1 = "onnx.OneHotEncoder"(%arg0) { cats_string = ["a","b","c"]} : (tensor<2x2xf32>) -> tensor<*xf32>
  "onnx.Return"(%1) : (tensor<*xf32>) -> ()
}

// -----

func.func @test_onehotencoder_verifier_2(%arg0: tensor<2x2x!onnx.String>) -> tensor<*x!onnx.String> {
  // expected-error @+1 {{'onnx.OneHotEncoder' op input is not a tensor of float, int32, or double, but no cats_strings attribute}}
  %1 = "onnx.OneHotEncoder"(%arg0) { cats_int64s = [1,2,3]} : (tensor<2x2x!onnx.String>) -> tensor<*xf32>
  "onnx.Return"(%1) : (tensor<*xf32>) -> ()
}

// -----

func.func @test_scatterelements_verifier_1(%arg0: tensor<2xf32>, %arg1: tensor<2x2xi64>, %arg2: tensor<2x2xf32>) -> tensor<*xf32> {
  // expected-error @+1 {{onnx.ScatterElements: operand '<block argument> of type 'tensor<2x2xi64>' at index: 1' has rank 2, rank should be 1}}
  %1 = "onnx.ScatterElements"(%arg0, %arg1, %arg2) {axis = 0 : si64} : (tensor<2xf32>, tensor<2x2xi64>, tensor<2x2xf32>) -> tensor<*xf32>
  "onnx.Return"(%1) : (tensor<*xf32>) -> ()
}

// -----

func.func @test_scatterelements_verifier_2(%arg0: tensor<2x2xf32>, %arg1: tensor<2x2xi64>, %arg2: tensor<2x2xf32>) -> tensor<*xf32> {
  // expected-error @+1 {{onnx.ScatterElements: 'axis' value is -3, accepted range is [-2, 1]}}
  %1 = "onnx.ScatterElements"(%arg0, %arg1, %arg2) {axis = -3 : si64} : (tensor<2x2xf32>, tensor<2x2xi64>, tensor<2x2xf32>) -> tensor<*xf32>
  "onnx.Return"(%1) : (tensor<*xf32>) -> ()
}

// -----

func.func @test_shape_to_dim_positive_axis_verifier(%arg0: tensor<?x256x?xi64>) -> tensor<2xi64> {
  // expected-error @+1 {{'onnx.Shape' op Start: 2 is after End: 0}}
  %0 = "onnx.Shape"(%arg0) {end = 0 : si64, start = -1 : si64} : (tensor<?x256x?xi64>) -> tensor<2xi64>
  onnx.Return %0 : tensor<2xi64>
}

// -----

func.func @test_logsoftmax_verifier_1(%arg0: tensor<2x2xf32>) -> tensor<*xf32> {
  // expected-error @+1 {{onnx.LogSoftmax: 'axis' value is 3, accepted range is [-2, 1]}}
  %1 = "onnx.LogSoftmax"(%arg0) {axis = 3 : si64} : (tensor<2x2xf32>) -> tensor<*xf32>
  "onnx.Return"(%1) : (tensor<*xf32>) -> ()
}

// -----

func.func @test_pow_verifier_1(%arg0: tensor<1x2x3x4xf32>, %arg1: tensor<f32>) -> tensor<*xf32> {
  %0 = "onnx.Pow"(%arg0, %arg1) : (tensor<1x2x3x4xf32>, tensor<f32>) -> tensor<*xf32>
  "onnx.Return"(%0) : (tensor<*xf32>) -> ()
}

// -----

func.func @test_scatter_elements_verifier_1(%arg0 : tensor<f32>, %arg1 : tensor<5xi64>, %arg2 : tensor<5xf32>) -> tensor<*xf32> {
  // expected-error @+1 {{onnx.ScatterElements: operand '<block argument> of type 'tensor<f32>' at index: 0' has rank 0, rank should be > 0}}
  %1 = "onnx.ScatterElements"(%arg0, %arg1, %arg2) {axis = 4 : si64} : (tensor<f32>, tensor<5xi64>, tensor<5xf32>)  -> tensor<*xf32>
  "onnx.Return"(%1) : (tensor<*xf32>) -> ()
}

// -----

func.func @test_scatter_elements_verifier_2(%arg0 : tensor<5xf32>, %arg1 : tensor<5x3xi64>, %arg2 : tensor<5xf32>) -> tensor<*xf32> {
  // expected-error @+1 {{onnx.ScatterElements: operand '<block argument> of type 'tensor<5x3xi64>' at index: 1' has rank 2, rank should be 1}}
  %1 = "onnx.ScatterElements"(%arg0, %arg1, %arg2) {axis = 4 : si64} : (tensor<5xf32>, tensor<5x3xi64>, tensor<5xf32>)  -> tensor<*xf32>
  "onnx.Return"(%1) : (tensor<*xf32>) -> ()
}

// -----

func.func @test_scatterelements_verifier_3(%arg0 : tensor<5x5x1x32xf32>, %arg1 : tensor<5x5x1x32xi64>, %arg2 : tensor<5x5x1x32xf32>) -> tensor<*xf32> {
  // expected-error @+1 {{onnx.ScatterElements: 'axis' value is 4, accepted range is [-4, 3]}}
  %1 = "onnx.ScatterElements"(%arg0, %arg1, %arg2) {axis = 4 : si64} : (tensor<5x5x1x32xf32>, tensor<5x5x1x32xi64>, tensor<5x5x1x32xf32>)  -> tensor<*xf32>
  "onnx.Return"(%1) : (tensor<*xf32>) -> ()
}

// -----

func.func @test_scatterelements_verifier_4(%arg0 : tensor<3xf32>, %arg1 : tensor<3xf32>) -> tensor<*xf32> {
  // expected-error @+2 {{onnx.ScatterElements: 'indices' value is 3, accepted range is [-3, 2]}}
  %indices = "onnx.Constant"() {value = dense<[3]> : tensor<1xi64>} : () -> tensor<1xi64>
  %1 = "onnx.ScatterElements"(%arg0, %indices, %arg1) {axis = 0 : si64} : (tensor<3xf32>, tensor<1xi64>, tensor<3xf32>)  -> tensor<*xf32>
  "onnx.Return"(%1) : (tensor<*xf32>) -> ()
}

// -----

// COM: Rank of 'data' has to be >=1
func.func @test_scatterND_verifier_1(%arg0 : tensor<f32>, %arg1 : tensor<5xi64>, %arg2 : tensor<5xf32>) -> tensor<*xf32> {
  // expected-error @+1 {{onnx.ScatterND: operand '<block argument> of type 'tensor<f32>' at index: 0' has rank 0, rank should be > 0}}
  %1 = "onnx.ScatterND"(%arg0, %arg1, %arg2) {axis = 4 : si64} : (tensor<f32>, tensor<5xi64>, tensor<5xf32>)  -> tensor<*xf32>
  "onnx.Return"(%1) : (tensor<*xf32>) -> ()
}

// -----

// COM: Rank of 'indices' has to be >=1
func.func @test_scatterND_verifier_2(%arg0 : tensor<2xf32>, %arg1 : tensor<i64>, %arg2 : tensor<5xf32>) -> tensor<*xf32> {
  // expected-error @+1 {{onnx.ScatterND: operand '<block argument> of type 'tensor<i64>' at index: 1' has rank 0, rank should be > 0}}
  %1 = "onnx.ScatterND"(%arg0, %arg1, %arg2) {axis = 4 : si64} : (tensor<2xf32>, tensor<i64>, tensor<5xf32>)  -> tensor<*xf32>
  "onnx.Return"(%1) : (tensor<*xf32>) -> ()
}

// -----

// COM: Rank of 'updates' has to rank(data) + rank(indices) + indices.shape[-1] -1
func.func @test_scatterND_verifier_3(%arg0 : tensor<2x3xf32>, %arg1 : tensor<1xi64>, %arg2 : tensor<2x2xf32>) -> tensor<*xf32> {
  // expected-error @+1 {{onnx.ScatterND: operand '<block argument> of type 'tensor<2x2xf32>' at index: 2' has rank 2, rank should be 1}}
  %1 = "onnx.ScatterND"(%arg0, %arg1, %arg2) {axis = 4 : si64} : (tensor<2x3xf32>, tensor<1xi64>, tensor<2x2xf32>)  -> tensor<*xf32>
  "onnx.Return"(%1) : (tensor<*xf32>) -> ()
}

// -----

// COM: The last dimension of 'indices' shape can be a value at most equal to rank(data).
func.func @test_scatterND_verifier_4(%arg0 : tensor<1x2x3x4xf32>, %arg1 : tensor<2x5xi64>, %arg2 : tensor<f32>) -> tensor<*xf32> {
  // expected-error @+1 {{onnx.ScatterND: operand '<block argument> of type 'tensor<2x5xi64>' at index: 1' has dimension at index 1 with value 5, value should be <= 4}}
  %1 = "onnx.ScatterND"(%arg0, %arg1, %arg2) {axis = 4 : si64} : (tensor<1x2x3x4xf32>, tensor<2x5xi64>, tensor<f32>)  -> tensor<*xf32>
  "onnx.Return"(%1) : (tensor<*xf32>) -> ()
}

// -----

// COM: Let q = rank(indices). The first (q-1) dimensions of updates.shape must match the first (q-1) dimensions of indices.shape.
func.func @test_scatterND_verifier_5(%arg0 : tensor<1x2x3x4xf32>, %arg1 : tensor<2x2xi64>, %arg2 : tensor<1x2x3xf32>) -> tensor<*xf32> {
  // expected-error @+1 {{onnx.ScatterND: operand '<block argument> of type 'tensor<1x2x3xf32>' at index: 2' has dimension at index 0 with value 1, value should be 2}}
  %1 = "onnx.ScatterND"(%arg0, %arg1, %arg2) {axis = 4 : si64} : (tensor<1x2x3x4xf32>, tensor<2x2xi64>, tensor<1x2x3xf32>)  -> tensor<*xf32>
  "onnx.Return"(%1) : (tensor<*xf32>) -> ()
}

// -----

// COM: Let r = rank(data), q = rank(indices), and k = indices.shape[-1] --> updates.shape[q:] must match data.shape[k:r-1].
func.func @test_scatterND_verifier_5(%arg0 : tensor<1x2x3x4xf32>, %arg1 : tensor<2x2xi64>, %arg2 : tensor<2x3x3xf32>) -> tensor<*xf32> {
  // expected-error @+1 {{onnx.ScatterND: operand '<block argument> of type 'tensor<2x3x3xf32>' at index: 2' has dimension at index 2 with value 3, value should be 4}}
  %1 = "onnx.ScatterND"(%arg0, %arg1, %arg2) {axis = 4 : si64} : (tensor<1x2x3x4xf32>, tensor<2x2xi64>, tensor<2x3x3xf32>)  -> tensor<*xf32>
  "onnx.Return"(%1) : (tensor<*xf32>) -> ()
}

// -----

func.func @test_sequence_empty() -> none {
  // expected-error @+1 {{SequenceEmpty getDtype() does not match the output type}}
  %1 = "onnx.SequenceEmpty"() : () -> !onnx.Seq<tensor<*xi32>>
  %2 = "onnx.NoValue"() {value} : () -> none
  onnx.Return %2 : none
}

// -----

func.func @test_split_verifier_1(%arg0: tensor<2x2xi64>, %arg1: tensor<2xi64>) -> tensor<*xi64> {
  // expected-error @+1 {{onnx.Split: 'axis' value is 2, accepted range is [-2, 1]}}
  %1 = "onnx.Split"(%arg0, %arg1) {axis = 2 : si64} : (tensor<2x2xi64>, tensor<2xi64>) -> tensor<*xi64>
  "onnx.Return"(%1) : (tensor<*xi64>) -> ()
}

// -----

func.func @test_splitToSequence_verifier_1(%arg0: tensor<2x2xi64>, %arg1: tensor<2xi64>) -> !onnx.Seq<tensor<*xi64>> {
  // expected-error @+1 {{onnx.SplitToSequence: 'axis' value is -3, accepted range is [-2, 1]}}
  %1 = "onnx.SplitToSequence"(%arg0, %arg1) {axis = -3 : si64} : (tensor<2x2xi64>, tensor<2xi64>) -> !onnx.Seq<tensor<*xi64>>
  "onnx.Return"(%1) : (!onnx.Seq<tensor<*xi64>>) -> ()
}

// -----

func.func @test_splitToSequence_verifier_2(%arg0: tensor<2x2xf32>) -> !onnx.Seq<tensor<2xf32>> {
  // expected-error @+2 {{onnx.SplitToSequence: 'keepdims' value is 2, accepted range is [0, 1]}}
  %cst = "onnx.NoValue"() {value} : () -> none
  %0 = "onnx.SplitToSequence"(%arg0, %cst) {keepdims = 2 : si64} : (tensor<2x2xf32>, none) -> !onnx.Seq<tensor<2xf32>>
  "onnx.Return"(%0) : (!onnx.Seq<tensor<2xf32>>) -> ()
}

// -----

func.func @test_splitToSequence_verifier_3(%arg0: tensor<2x2xf32>, %arg1: tensor<1x2xi64>) -> !onnx.Seq<tensor<*xf32>> {
  // expected-error @+1 {{'onnx.SplitToSequence' op : split has rank 2 > 1}}
  %0 = "onnx.SplitToSequence"(%arg0, %arg1) : (tensor<2x2xf32>, tensor<1x2xi64>) -> !onnx.Seq<tensor<*xf32>>
  "onnx.Return"(%0) : (!onnx.Seq<tensor<*xf32>>) -> ()
}

// -----

func.func @test_splitToSequence_verifier_4(%arg0: tensor<2x2xf32>) -> !onnx.Seq<tensor<*xf32>> {
  // expected-error @+2 {{'onnx.SplitToSequence' op : split scalar -1 <= 0}}
  %0 = "onnx.Constant"(){value = dense<-1> : tensor<i64>} : () -> tensor<i64>
  %1 = "onnx.SplitToSequence"(%arg0, %0) : (tensor<2x2xf32>, tensor<i64>) -> !onnx.Seq<tensor<*xf32>>
  "onnx.Return"(%1) : (!onnx.Seq<tensor<*xf32>>) -> ()
}

// -----

func.func @test_splitToSequence_verifier_5(%arg0: tensor<2x2xf32>) -> !onnx.Seq<tensor<*xf32>> {
  // expected-error @+2 {{'onnx.SplitToSequence' op : split tensor has entry -1 < 0}}
  %0 = "onnx.Constant"(){value = dense<[-1]> : tensor<1xi64>} : () -> tensor<1xi64>
  %1 = "onnx.SplitToSequence"(%arg0, %0) : (tensor<2x2xf32>, tensor<1xi64>) -> !onnx.Seq<tensor<*xf32>>
  "onnx.Return"(%1) : (!onnx.Seq<tensor<*xf32>>) -> ()
}

// -----

func.func @test_splitToSequence_verifier_6(%arg0: tensor<2x2xf32>) -> !onnx.Seq<tensor<*xf32>> {
  // expected-error @+2 {{'onnx.SplitToSequence' op : split tensor entries sum to 1 != axis dimension size 2}}
  %0 = "onnx.Constant"(){value = dense<[0, 1]> : tensor<2xi64>} : () -> tensor<2xi64>
  %1 = "onnx.SplitToSequence"(%arg0, %0) : (tensor<2x2xf32>, tensor<2xi64>) -> !onnx.Seq<tensor<*xf32>>
  "onnx.Return"(%1) : (!onnx.Seq<tensor<*xf32>>) -> ()
}

// -----

func.func @test_splitToSequence_verifier_elided(%arg0: tensor<2x2xf32>) -> !onnx.Seq<tensor<*xf32>> {
  // Tests that we do not crash on elided elements
  %0 = onnx.Constant dense_resource<__elided__> : tensor<i64>
  %1 = "onnx.SplitToSequence"(%arg0, %0) : (tensor<2x2xf32>, tensor<i64>) -> !onnx.Seq<tensor<*xf32>>
  "onnx.Return"(%1) : (!onnx.Seq<tensor<*xf32>>) -> ()
}

// -----

func.func @test_topK_verifier_1(%arg0: tensor<3x4xi64>, %arg1: tensor<1xi64>) -> (tensor<*xf32>, tensor<*xi64>) {
  // expected-error @+1 {{onnx.TopK: 'axis' value is 2, accepted range is [-2, 1]}}
  %1, %2 = "onnx.TopK"(%arg0, %arg1) {axis = 2 : si64, largest = 1 : si64, sorted = 1 : si64} : (tensor<3x4xi64>, tensor<1xi64>) -> (tensor<*xf32>, tensor<*xi64>)
  "onnx.Return"(%1,%2) : (tensor<*xf32>, tensor<*xi64>) -> ()
}

// -----

func.func @test_topK_verifier_2(%arg0: tensor<3x4xi64>, %arg1: tensor<1x1xi64>) -> (tensor<*xf32>, tensor<*xi64>) {
  // expected-error @+1 {{onnx.TopK: operand '<block argument> of type 'tensor<1x1xi64>' at index: 1' has rank 2, rank should be < 2}}
  %1, %2 = "onnx.TopK"(%arg0, %arg1) {axis = 1 : si64, largest = 1 : si64, sorted = 1 : si64} : (tensor<3x4xi64>, tensor<1x1xi64>) -> (tensor<*xf32>, tensor<*xi64>)
  "onnx.Return"(%1,%2) : (tensor<*xf32>, tensor<*xi64>) -> ()
}

// -----

func.func @test_unique_verifier_1(%arg0: tensor<3x4xi64>) -> (tensor<*xf32>, tensor<*xi64>, tensor<*xi64>, tensor<*xi64>) {
  // expected-error @+1 {{onnx.Unique: 'axis' value is 2, accepted range is [-2, 1]}}
  %1,%2,%3,%4 = "onnx.Unique"(%arg0) {axis = 2 : si64, sorted = 1 : si64} : (tensor<3x4xi64>) -> (tensor<*xf32>, tensor<*xi64>, tensor<*xi64>, tensor<*xi64>)
  "onnx.Return"(%1,%2,%3,%4) : (tensor<*xf32>, tensor<*xi64>, tensor<*xi64>, tensor<*xi64>) -> ()
}

// -----

func.func @test_unique_verifier_2(%arg0: tensor<3x4xi64>) -> (tensor<*xf32>, tensor<*xi64>, tensor<*xi64>, tensor<*xi64>) {
  // expected-error @+1 {{onnx.Unique: 'sorted' value is 2, accepted range is [0, 1]}}
  %1,%2,%3,%4 = "onnx.Unique"(%arg0) {axis = 0 : si64, sorted = 2 : si64} : (tensor<3x4xi64>) -> (tensor<*xf32>, tensor<*xi64>, tensor<*xi64>, tensor<*xi64>)
  "onnx.Return"(%1,%2,%3,%4) : (tensor<*xf32>, tensor<*xi64>, tensor<*xi64>, tensor<*xi64>) -> ()
}

// -----

func.func @test_prelu_verifier_1(%arg0: tensor<f32>, %arg1: tensor<1x2x3x4xf32>) -> tensor<*xf32> {
  // expected-error @+1 {{Slope tensor has a wrong shape}}
  %0 = "onnx.PRelu"(%arg0, %arg1) : (tensor<f32>, tensor<1x2x3x4xf32>) -> tensor<*xf32>
  "onnx.Return"(%0) : (tensor<*xf32>) -> ()

}

// -----

func.func @test_matmulinteger_wrong_A(%arg0: tensor<5x16x32xui8>, %arg1: tensor<5x32x64xui8>, %arg2: tensor<16xui8>, %arg3: tensor<1xui8>) -> tensor<5x16x64xi32> {
  // expected-error @+1 {{onnx.MatMulInteger: operand '<block argument> of type 'tensor<5x16x32xui8>' at index: 0' has rank 3, rank should be 2}}
  %0 = "onnx.MatMulInteger"(%arg0, %arg1, %arg2, %arg3) : (tensor<5x16x32xui8>, tensor<5x32x64xui8>, tensor<16xui8>, tensor<1xui8>) -> tensor<5x16x64xi32>
  onnx.Return %0 : tensor<5x16x64xi32>
}

// -----

func.func @test_matmulinteger_wrong_A_zeropoint(%arg0: tensor<5x16x32xui8>, %arg1: tensor<5x32x64xui8>, %arg2: tensor<5x16xui8>, %arg3: tensor<1xui8>) -> tensor<5x16x64xi32> {
  // expected-error @+1 {{onnx.MatMulInteger: 'A' has rank 3, 'aZeroPoint' has rank 2. The two inputs must have the same rank}}
  %0 = "onnx.MatMulInteger"(%arg0, %arg1, %arg2, %arg3) : (tensor<5x16x32xui8>, tensor<5x32x64xui8>, tensor<5x16xui8>, tensor<1xui8>) -> tensor<5x16x64xi32>
  onnx.Return %0 : tensor<5x16x64xi32>
}

// -----

func.func @test_matmulinteger_wrong_A_broadcast_last_dim(%arg0: tensor<5x16x32xui8>, %arg1: tensor<5x32x64xui8>, %arg2: tensor<5x16x2xui8>, %arg3: tensor<1xui8>) -> tensor<5x16x64xi32> {
  // expected-error @+1 {{onnx.MatMulInteger: operand '<block argument> of type 'tensor<5x16x2xui8>' at index: 2' has dimension at index 2 with value 2, value should be 1}}
  %0 = "onnx.MatMulInteger"(%arg0, %arg1, %arg2, %arg3) : (tensor<5x16x32xui8>, tensor<5x32x64xui8>, tensor<5x16x2xui8>, tensor<1xui8>) -> tensor<5x16x64xi32>
  onnx.Return %0 : tensor<5x16x64xi32>
}

// -----

func.func @test_matmulinteger_wrong_A_broadcast(%arg0: tensor<5x16x32xui8>, %arg1: tensor<5x32x64xui8>, %arg2: tensor<5x1x1xui8>, %arg3: tensor<1xui8>) -> tensor<5x16x64xi32> {
  // expected-error @+1 {{onnx.MatMulInteger: 'A' dimension at index 1 has value 16, 'aZeroPoint' dimension at index 1 has value 1. The two dimensions must have the same value}}
  %0 = "onnx.MatMulInteger"(%arg0, %arg1, %arg2, %arg3) : (tensor<5x16x32xui8>, tensor<5x32x64xui8>, tensor<5x1x1xui8>, tensor<1xui8>) -> tensor<5x16x64xi32>
  onnx.Return %0 : tensor<5x16x64xi32>
}

// -----

func.func @test_matmulinteger_wrong_B(%arg0: tensor<16x32xui8>, %arg1: tensor<5x32x64xui8>, %arg2: tensor<16xui8>, %arg3: tensor<32xui8>) -> tensor<5x16x64xi32> {
  // expected-error @+1 {{onnx.MatMulInteger: operand '<block argument> of type 'tensor<5x32x64xui8>' at index: 1' has rank 3, rank should be 2}}
  %0 = "onnx.MatMulInteger"(%arg0, %arg1, %arg2, %arg3) : (tensor<16x32xui8>, tensor<5x32x64xui8>, tensor<16xui8>, tensor<32xui8>) -> tensor<5x16x64xi32>
  onnx.Return %0 : tensor<5x16x64xi32>
}

// -----

func.func @test_matmulinteger_wrong_B_zeropoint(%arg0: tensor<16x32xui8>, %arg1: tensor<5x32x64xui8>, %arg2: tensor<16xui8>, %arg3: tensor<5x32xui8>) -> tensor<5x16x64xi32> {
  // expected-error @+1 {{onnx.MatMulInteger: 'B' has rank 3, 'bZeroPoint' has rank 2. The two inputs must have the same rank}}
  %0 = "onnx.MatMulInteger"(%arg0, %arg1, %arg2, %arg3) : (tensor<16x32xui8>, tensor<5x32x64xui8>, tensor<16xui8>, tensor<5x32xui8>) -> tensor<5x16x64xi32>
  onnx.Return %0 : tensor<5x16x64xi32>
}

// -----

func.func @test_matmulinteger_wrong_B_broadcast_last_dim(%arg0: tensor<16x32xui8>, %arg1: tensor<5x32x64xui8>, %arg2: tensor<16xui8>, %arg3: tensor<5x2x64xui8>) -> tensor<5x16x64xi32> {
  // expected-error @+1 {{onnx.MatMulInteger: operand '<block argument> of type 'tensor<5x2x64xui8>' at index: 3' has dimension at index 1 with value 2, value should be 1}}
  %0 = "onnx.MatMulInteger"(%arg0, %arg1, %arg2, %arg3) : (tensor<16x32xui8>, tensor<5x32x64xui8>, tensor<16xui8>, tensor<5x2x64xui8>) -> tensor<5x16x64xi32>
  onnx.Return %0 : tensor<5x16x64xi32>
}

// -----

func.func @test_matmulinteger_wrong_B_broadcast(%arg0: tensor<16x32xui8>, %arg1: tensor<5x32x64xui8>, %arg2: tensor<16xui8>, %arg3: tensor<5x1x2xui8>) -> tensor<5x16x64xi32> {
  // expected-error @+1 {{onnx.MatMulInteger: 'B' dimension at index 2 has value 64, 'bZeroPoint' dimension at index 2 has value 2. The two dimensions must have the same value}}
  %0 = "onnx.MatMulInteger"(%arg0, %arg1, %arg2, %arg3) : (tensor<16x32xui8>, tensor<5x32x64xui8>, tensor<16xui8>, tensor<5x1x2xui8>) -> tensor<5x16x64xi32>
  onnx.Return %0 : tensor<5x16x64xi32>
}

// -----

<<<<<<< HEAD
func.func @test_add_diff_element_type(%arg0: tensor<16x32xf32>, %arg1: tensor<16x32xbf16>) -> tensor<5x16xf32> {
  // expected-error @+1 {{op requires the same element type for all operands and results}}
  %0 = "onnx.Add"(%arg0, %arg1) : (tensor<16x32xf32>, tensor<16x32xbf16>) -> tensor<5x16xf32>
  onnx.Return %0 : tensor<5x16xf32>
}

// -----

func.func @test_sub_diff_element_type(%arg0: tensor<16x32xf32>, %arg1: tensor<16x32xbf16>) -> tensor<5x16xf32> {
  // expected-error @+1 {{op requires the same element type for all operands and results}}
  %0 = "onnx.Sub"(%arg0, %arg1) : (tensor<16x32xf32>, tensor<16x32xbf16>) -> tensor<5x16xf32>
  onnx.Return %0 : tensor<5x16xf32>
}

// -----

func.func @test_mul_diff_element_type(%arg0: tensor<16x32xf32>, %arg1: tensor<16x32xbf16>) -> tensor<5x16xf32> {
  // expected-error @+1 {{op requires the same element type for all operands and results}}
  %0 = "onnx.Mul"(%arg0, %arg1) : (tensor<16x32xf32>, tensor<16x32xbf16>) -> tensor<5x16xf32>
  onnx.Return %0 : tensor<5x16xf32>
}

// -----

func.func @test_div_diff_element_type(%arg0: tensor<16x32xf32>, %arg1: tensor<16x32xbf16>) -> tensor<5x16xf32> {
  // expected-error @+1 {{op requires the same element type for all operands and results}}
  %0 = "onnx.Div"(%arg0, %arg1) : (tensor<16x32xf32>, tensor<16x32xbf16>) -> tensor<5x16xf32>
  onnx.Return %0 : tensor<5x16xf32>
}

// -----

func.func @test_equal_diff_element_type(%arg0: tensor<16x32xf32>, %arg1: tensor<16x32xbf16>) -> tensor<5x16xi1> {
  // expected-error @+1 {{op requires the same element type for all operands}}
  %0 = "onnx.Equal"(%arg0, %arg1) : (tensor<16x32xf32>, tensor<16x32xbf16>) -> tensor<5x16xi1>
  onnx.Return %0 : tensor<5x16xi1>
}

// -----

func.func @test_greater_diff_element_type(%arg0: tensor<16x32xf32>, %arg1: tensor<16x32xbf16>) -> tensor<5x16xi1> {
  // expected-error @+1 {{op requires the same element type for all operands}}
  %0 = "onnx.Greater"(%arg0, %arg1) : (tensor<16x32xf32>, tensor<16x32xbf16>) -> tensor<5x16xi1>
  onnx.Return %0 : tensor<5x16xi1>
}

// -----

func.func @test_greater_or_equal_diff_element_type(%arg0: tensor<16x32xf32>, %arg1: tensor<16x32xbf16>) -> tensor<5x16xi1> {
  // expected-error @+1 {{op requires the same element type for all operands}}
  %0 = "onnx.GreaterOrEqual"(%arg0, %arg1) : (tensor<16x32xf32>, tensor<16x32xbf16>) -> tensor<5x16xi1>
  onnx.Return %0 : tensor<5x16xi1>
}

// -----

func.func @test_less_diff_element_type(%arg0: tensor<16x32xf32>, %arg1: tensor<16x32xbf16>) -> tensor<5x16xi1> {
  // expected-error @+1 {{op requires the same element type for all operands}}
  %0 = "onnx.Less"(%arg0, %arg1) : (tensor<16x32xf32>, tensor<16x32xbf16>) -> tensor<5x16xi1>
  onnx.Return %0 : tensor<5x16xi1>
}

// -----

func.func @test_less_or_equal_diff_element_type(%arg0: tensor<16x32xf32>, %arg1: tensor<16x32xbf16>) -> tensor<5x16xi1> {
  // expected-error @+1 {{op requires the same element type for all operands}}
  %0 = "onnx.LessOrEqual"(%arg0, %arg1) : (tensor<16x32xf32>, tensor<16x32xbf16>) -> tensor<5x16xi1>
  onnx.Return %0 : tensor<5x16xi1>
}

// -----

func.func @test_min_diff_element_type(%arg0: tensor<16x32xf32>, %arg1: tensor<16x32xbf16>) -> tensor<5x16xf32> {
  // expected-error @+1 {{op requires the same element type for all operands and results}}
  %0 = "onnx.Min"(%arg0, %arg1) : (tensor<16x32xf32>, tensor<16x32xbf16>) -> tensor<5x16xf32>
  onnx.Return %0 : tensor<5x16xf32>
}

// -----

func.func @test_max_diff_element_type(%arg0: tensor<16x32xf32>, %arg1: tensor<16x32xbf16>) -> tensor<5x16xf32> {
  // expected-error @+1 {{op requires the same element type for all operands and results}}
  %0 = "onnx.Max"(%arg0, %arg1) : (tensor<16x32xf32>, tensor<16x32xbf16>) -> tensor<5x16xf32>
  onnx.Return %0 : tensor<5x16xf32>
}

// -----

func.func @test_mod_diff_element_type(%arg0: tensor<16x32xf32>, %arg1: tensor<16x32xbf16>) -> tensor<5x16xf32> {
  // expected-error @+1 {{op requires the same element type for all operands and results}}
  %0 = "onnx.Mod"(%arg0, %arg1) : (tensor<16x32xf32>, tensor<16x32xbf16>) -> tensor<5x16xf32>
  onnx.Return %0 : tensor<5x16xf32>
}

// -----

=======
>>>>>>> d35d5930
func.func @test_grid_sample_diff_ranks(%arg0: tensor<1x3x1152x1344xf32>, %arg1: tensor<1x1152x2xf32>) -> tensor<*xf32> {
  // expected-error @+1 {{'onnx.GridSample' op Input(=4) and grid(=3) have different dim sizes.}}
  %0 = "onnx.GridSample"(%arg0, %arg1) {align_corners = 1 : si64, mode = "linear", padding_mode = "border"} : (tensor<1x3x1152x1344xf32>, tensor<1x1152x2xf32>) -> tensor<*xf32>
  return %0 : tensor<*xf32>
}

// -----

func.func @test_grid_sample_diff_batch(%arg0: tensor<1x1x4x4xf32>, %arg1: tensor<2x6x6x2xf32>) -> tensor<*xf32> {
  // expected-error @+1 {{'onnx.GridSample' op Input and grid must have the same batch value.}}
  %0 = "onnx.GridSample"(%arg0, %arg1) {align_corners = 1 : si64, mode = "linear", padding_mode = "border"} : (tensor<1x1x4x4xf32>, tensor<2x6x6x2xf32>) -> tensor<*xf32>
  return %0 : tensor<*xf32>
}

// -----

func.func @test_grid_sample_align_corners(%arg0: tensor<2x1x4x4xf32>, %arg1: tensor<2x6x6x2xf32>) -> tensor<*xf32> {
  // expected-error @+1 {{'onnx.GridSample' op align_corners needs to be 0 or 1}}
  %0 = "onnx.GridSample"(%arg0, %arg1) {align_corners = 2 : si64, mode = "linear", padding_mode = "border"} : (tensor<2x1x4x4xf32>, tensor<2x6x6x2xf32>) -> tensor<*xf32>
  return %0 : tensor<*xf32>
}

// -----

func.func @test_grid_sample_mode(%arg0: tensor<2x1x4x4xf32>, %arg1: tensor<2x6x6x2xf32>) -> tensor<*xf32> {
  // expected-error @+1 {{'onnx.GridSample' op mode needs to be linear, nearest or cubic}}
  %0 = "onnx.GridSample"(%arg0, %arg1) {align_corners = 1 : si64, mode = "sampling", padding_mode = "border"} : (tensor<2x1x4x4xf32>, tensor<2x6x6x2xf32>) -> tensor<*xf32>
  return %0 : tensor<*xf32>
}

// -----

func.func @test_grid_sample_padding(%arg0: tensor<2x1x4x4xf32>, %arg1: tensor<2x6x6x2xf32>) -> tensor<*xf32> {
  // expected-error @+1 {{'onnx.GridSample' op padding_mode needs to be zeros, border or reflection}}
  %0 = "onnx.GridSample"(%arg0, %arg1) {align_corners = 1 : si64, mode = "cubic", padding_mode = "bottom"} : (tensor<2x1x4x4xf32>, tensor<2x6x6x2xf32>) -> tensor<*xf32>
  return %0 : tensor<*xf32>
}

// -----

func.func @test_grid_sample_wrong_dim_grid(%arg0: tensor<1x1x4x4xf32>, %arg1: tensor<1x6x6x3xf32>) -> tensor<*xf32> {
  // expected-error @+1 {{'onnx.GridSample' op Grid last dim must have been '2' instead of '3'.}}
  %0 = "onnx.GridSample"(%arg0, %arg1) {align_corners = 1 : si64, mode = "linear", padding_mode = "border"} : (tensor<1x1x4x4xf32>, tensor<1x6x6x3xf32>) -> tensor<*xf32>
  return %0 : tensor<*xf32>
}<|MERGE_RESOLUTION|>--- conflicted
+++ resolved
@@ -722,7 +722,6 @@
 
 // -----
 
-<<<<<<< HEAD
 func.func @test_add_diff_element_type(%arg0: tensor<16x32xf32>, %arg1: tensor<16x32xbf16>) -> tensor<5x16xf32> {
   // expected-error @+1 {{op requires the same element type for all operands and results}}
   %0 = "onnx.Add"(%arg0, %arg1) : (tensor<16x32xf32>, tensor<16x32xbf16>) -> tensor<5x16xf32>
@@ -819,8 +818,6 @@
 
 // -----
 
-=======
->>>>>>> d35d5930
 func.func @test_grid_sample_diff_ranks(%arg0: tensor<1x3x1152x1344xf32>, %arg1: tensor<1x1152x2xf32>) -> tensor<*xf32> {
   // expected-error @+1 {{'onnx.GridSample' op Input(=4) and grid(=3) have different dim sizes.}}
   %0 = "onnx.GridSample"(%arg0, %arg1) {align_corners = 1 : si64, mode = "linear", padding_mode = "border"} : (tensor<1x3x1152x1344xf32>, tensor<1x1152x2xf32>) -> tensor<*xf32>
@@ -865,4 +862,52 @@
   // expected-error @+1 {{'onnx.GridSample' op Grid last dim must have been '2' instead of '3'.}}
   %0 = "onnx.GridSample"(%arg0, %arg1) {align_corners = 1 : si64, mode = "linear", padding_mode = "border"} : (tensor<1x1x4x4xf32>, tensor<1x6x6x3xf32>) -> tensor<*xf32>
   return %0 : tensor<*xf32>
+}
+
+// -----
+
+func.func @test_grid_sample_diff_ranks(%arg0: tensor<1x3x1152x1344xf32>, %arg1: tensor<1x1152x2xf32>) -> tensor<*xf32> {
+  // expected-error @+1 {{'onnx.GridSample' op Input(=4) and grid(=3) have different dim sizes.}}
+  %0 = "onnx.GridSample"(%arg0, %arg1) {align_corners = 1 : si64, mode = "linear", padding_mode = "border"} : (tensor<1x3x1152x1344xf32>, tensor<1x1152x2xf32>) -> tensor<*xf32>
+  return %0 : tensor<*xf32>
+}
+
+// -----
+
+func.func @test_grid_sample_diff_batch(%arg0: tensor<1x1x4x4xf32>, %arg1: tensor<2x6x6x2xf32>) -> tensor<*xf32> {
+  // expected-error @+1 {{'onnx.GridSample' op Input and grid must have the same batch value.}}
+  %0 = "onnx.GridSample"(%arg0, %arg1) {align_corners = 1 : si64, mode = "linear", padding_mode = "border"} : (tensor<1x1x4x4xf32>, tensor<2x6x6x2xf32>) -> tensor<*xf32>
+  return %0 : tensor<*xf32>
+}
+
+// -----
+
+func.func @test_grid_sample_align_corners(%arg0: tensor<2x1x4x4xf32>, %arg1: tensor<2x6x6x2xf32>) -> tensor<*xf32> {
+  // expected-error @+1 {{'onnx.GridSample' op align_corners needs to be 0 or 1}}
+  %0 = "onnx.GridSample"(%arg0, %arg1) {align_corners = 2 : si64, mode = "linear", padding_mode = "border"} : (tensor<2x1x4x4xf32>, tensor<2x6x6x2xf32>) -> tensor<*xf32>
+  return %0 : tensor<*xf32>
+}
+
+// -----
+
+func.func @test_grid_sample_mode(%arg0: tensor<2x1x4x4xf32>, %arg1: tensor<2x6x6x2xf32>) -> tensor<*xf32> {
+  // expected-error @+1 {{'onnx.GridSample' op mode needs to be linear, nearest or cubic}}
+  %0 = "onnx.GridSample"(%arg0, %arg1) {align_corners = 1 : si64, mode = "sampling", padding_mode = "border"} : (tensor<2x1x4x4xf32>, tensor<2x6x6x2xf32>) -> tensor<*xf32>
+  return %0 : tensor<*xf32>
+}
+
+// -----
+
+func.func @test_grid_sample_padding(%arg0: tensor<2x1x4x4xf32>, %arg1: tensor<2x6x6x2xf32>) -> tensor<*xf32> {
+  // expected-error @+1 {{'onnx.GridSample' op padding_mode needs to be zeros, border or reflection}}
+  %0 = "onnx.GridSample"(%arg0, %arg1) {align_corners = 1 : si64, mode = "cubic", padding_mode = "bottom"} : (tensor<2x1x4x4xf32>, tensor<2x6x6x2xf32>) -> tensor<*xf32>
+  return %0 : tensor<*xf32>
+}
+
+// -----
+
+func.func @test_grid_sample_wrong_dim_grid(%arg0: tensor<1x1x4x4xf32>, %arg1: tensor<1x6x6x3xf32>) -> tensor<*xf32> {
+  // expected-error @+1 {{'onnx.GridSample' op Grid last dim must have been '2' instead of '3'.}}
+  %0 = "onnx.GridSample"(%arg0, %arg1) {align_corners = 1 : si64, mode = "linear", padding_mode = "border"} : (tensor<1x1x4x4xf32>, tensor<1x6x6x3xf32>) -> tensor<*xf32>
+  return %0 : tensor<*xf32>
 }