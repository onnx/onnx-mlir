--- conflicted
+++ resolved
@@ -20,63 +20,39 @@
 // -----
 
 func @test_argmax_verifier_1(%arg0 : tensor<5x5x1x32xf32>) -> tensor<*xi64> {
-<<<<<<< HEAD
   // expected-error @+1 {{onnx.ArgMax: 'axis' value is 4, accepted range is [-4, 3]}}
   %1 = "onnx.ArgMax"(%arg0) { axis = 4 : si64} : (tensor<5x5x1x32xf32>)  -> tensor<*xi64>
-=======
-  // expected-error @+1 {{onnx.ArgMax 'axis' value is 4, accepted range is [-4, 3]}}
-  %1 = "onnx.ArgMax"(%arg0) {axis = 4 : si64} : (tensor<5x5x1x32xf32>)  -> tensor<*xi64>
->>>>>>> 6f0b3ec4
   "std.return"(%1) : (tensor<*xi64>) -> ()
 }
 
 // -----
 
 func @test_argmin_verifier_1(%arg0 : tensor<5x5x1x32xf32>) -> tensor<*xi64> {
-<<<<<<< HEAD
   // expected-error @+1 {{onnx.ArgMin: 'axis' value is 4, accepted range is [-4, 3]}}
   %1 = "onnx.ArgMin"(%arg0) { axis = 4 : si64} : (tensor<5x5x1x32xf32>)  -> tensor<*xi64>  
-=======
-  // expected-error @+1 {{onnx.ArgMin 'axis' value is 4, accepted range is [-4, 3]}}
-  %1 = "onnx.ArgMin"(%arg0) {axis = 4 : si64} : (tensor<5x5x1x32xf32>)  -> tensor<*xi64>  
->>>>>>> 6f0b3ec4
   "std.return"(%1) : (tensor<*xi64>) -> ()
 }
 
 // -----
 
 func @test_compress_verifier_1(%arg0 : tensor<5x5x1x32xf32>, %arg1 : tensor<5x5x1x32xi1>) -> tensor<*xf32> {
-<<<<<<< HEAD
   // expected-error @+1 {{onnx.Compress: 'axis' value is 4, accepted range is [-4, 3]}}
   %1 = "onnx.Compress"(%arg0, %arg1) { axis = 4 : si64} : (tensor<5x5x1x32xf32>, tensor<5x5x1x32xi1>)  -> tensor<*xf32>  
-=======
-  // expected-error @+1 {{onnx.Compress 'axis' value is 4, accepted range is [-4, 3]}}
-  %1 = "onnx.Compress"(%arg0, %arg1) {axis = 4 : si64} : (tensor<5x5x1x32xf32>, tensor<5x5x1x32xi1>)  -> tensor<*xf32>  
->>>>>>> 6f0b3ec4
   "std.return"(%1) : (tensor<*xf32>) -> ()
 }
 
 // -----
 
 func @test_concat_verifier_1(%arg0 : tensor<5x5x1x32xf32>, %arg1 : tensor<5x5x3x32xf32>, %arg2 : tensor<5x5x5x32xf32>) -> tensor<*xf32> {
-<<<<<<< HEAD
   // expected-error @+1 {{onnx.Concat: 'axis' value is 4, accepted range is [-4, 3]}}
   %1 = "onnx.Concat"(%arg0, %arg1, %arg2) { axis = 4 : si64} : (tensor<5x5x1x32xf32>, tensor<5x5x3x32xf32>, tensor<5x5x5x32xf32>)  -> tensor<*xf32>
-=======
-  // expected-error @+1 {{onnx.Concat 'axis' value is 4, accepted range is [-4, 3]}}
-  %1 = "onnx.Concat"(%arg0, %arg1, %arg2) {axis = 4 : si64} : (tensor<5x5x1x32xf32>, tensor<5x5x3x32xf32>, tensor<5x5x5x32xf32>)  -> tensor<*xf32>
->>>>>>> 6f0b3ec4
   "std.return"(%1) : (tensor<*xf32>) -> ()
 }
 
 // -----
 
 func @test_concat_verifier_2(%arg0 : tensor<5x5x1x32xf32>, %arg1 : tensor<5x5x3x32xf32>, %arg2 : tensor<5x5x32xf32>) -> tensor<*xf32> {
-<<<<<<< HEAD
   // expected-error @+1 {{onnx.Concat: operand '<block argument> of type 'tensor<5x5x32xf32>' at index: 2' has rank 3, rank should be 4}}  
-=======
-  // expected-error @+1 {{Concat inputs must all have the same rank}}  
->>>>>>> 6f0b3ec4
   %1 = "onnx.Concat"(%arg0, %arg1, %arg2) {axis = 2 : si64} : (tensor<5x5x1x32xf32>, tensor<5x5x3x32xf32>, tensor<5x5x32xf32>)  -> tensor<*xf32>
   "std.return"(%1) : (tensor<*xf32>) -> ()
 }
@@ -84,7 +60,6 @@
 // -----
 
 func @test_concat_verifier_3(%arg0 : tensor<5x5x1x32xf32>, %arg1 : tensor<5x5x3x32xf32>, %arg2 : tensor<5x5x5x32xf32>) -> tensor<*xf32> {
-<<<<<<< HEAD
   // expected-error @+1 {{onnx.Concat: operand '<block argument> of type 'tensor<5x5x3x32xf32>' at index: 1' has dimension at index 2 with value 3, value should be 1}}
   %1 = "onnx.Concat"(%arg0, %arg1, %arg2) {axis = 1 : si64} : (tensor<5x5x1x32xf32>, tensor<5x5x3x32xf32>, tensor<5x5x5x32xf32>)  -> tensor<*xf32>
   "std.return"(%1) : (tensor<*xf32>) -> ()
@@ -111,10 +86,6 @@
 func @test_dequantize_linear_verifier_1(%arg0 : tensor<5x5x1xi32>, %arg1 : tensor<3xf32>, %arg2 : tensor<3xi32>) -> tensor<*xf32> {
   // expected-error @+1 {{onnx.DequantizeLinear: 'axis' value is 3, accepted range is [-3, 2]}}
   %1 = "onnx.DequantizeLinear"(%arg0, %arg1, %arg2) {axis = 3 : si64} : (tensor<5x5x1xi32>, tensor<3xf32>, tensor<3xi32>)  -> tensor<*xf32>
-=======
-  // expected-error @+1 {{Concat input dimensions must be all identical, except for dimension on the axis of the concatenation. Expected something compatible with: 'tensor<5x5x1x32xf32>' but got 'tensor<5x5x3x32xf32>' instead.}}  
-  %1 = "onnx.Concat"(%arg0, %arg1, %arg2) {axis = 1 : si64} : (tensor<5x5x1x32xf32>, tensor<5x5x3x32xf32>, tensor<5x5x5x32xf32>)  -> tensor<*xf32>
->>>>>>> 6f0b3ec4
   "std.return"(%1) : (tensor<*xf32>) -> ()
 }
 
@@ -154,7 +125,7 @@
 // -----
 
 func @test_flatten_verifier_1(%arg0 : tensor<5x5x1x32xf32>) -> tensor<*xf32> {
-  // expected-error @+1 {{onnx.Flatten 'axis' value is 5, accepted range is [-4, 4]}}
+  // expected-error @+1 {{onnx.Flatten: 'axis' value is 5, accepted range is [-4, 4]}}
   %1 = "onnx.Flatten"(%arg0) {axis = 5 : si64} : (tensor<5x5x1x32xf32>) -> tensor<*xf32>
   "std.return"(%1) : (tensor<*xf32>) -> ()
 }
@@ -162,7 +133,7 @@
 // -----
 
 func @test_gather_verifier_1(%data: tensor<2x2xf32>, %indices: tensor<2xi64>) -> tensor<*xf32> {
-  // expected-error @+1 {{onnx.Gather 'axis' value is -3, accepted range is [-2, 1]}}
+  // expected-error @+1 {{onnx.Gather: 'axis' value is -3, accepted range is [-2, 1]}}
   %1 = "onnx.Gather"(%data, %indices) {axis = -3 : si64 } : (tensor<2x2xf32>, tensor<2xi64>) -> tensor<*xf32>
   "std.return"(%1) : (tensor<*xf32>) -> ()
 }
@@ -178,7 +149,7 @@
 // -----
 
 func @test_gatherElements_verifier_2(%data: tensor<2x2xf32>, %indices: tensor<2x2xi64>) -> tensor<*xf32> {
-  // expected-error @+1 {{onnx.GatherElements 'axis' value is 2, accepted range is [-2, 1]}}
+  // expected-error @+1 {{onnx.GatherElements: 'axis' value is 2, accepted range is [-2, 1]}}
   %1 = "onnx.GatherElements"(%data, %indices) {axis = 2 : si64} : (tensor<2x2xf32>, tensor<2x2xi64>) -> tensor<*xf32>
   "std.return"(%1) : (tensor<*xf32>) -> ()
 }
@@ -186,7 +157,7 @@
 // -----
 
 func @test_hardmax_verifier_1(%arg0: tensor<2x2xf32>) -> tensor<*xf32> {
-   // expected-error @+1 {{onnx.Hardmax 'axis' value is 3, accepted range is [-2, 1]}}
+   // expected-error @+1 {{onnx.Hardmax: 'axis' value is 3, accepted range is [-2, 1]}}
    %1 = "onnx.Hardmax"(%arg0) {axis = 3: si64} : (tensor<2x2xf32>) -> tensor<*xf32>
   "std.return"(%1) : (tensor<*xf32>) -> ()
 }
@@ -210,7 +181,7 @@
 // -----
 
 func @test_gather_elements_verifier_3(%arg0 : tensor<5x5x1x32xf32>, %arg1 : tensor<5x5x1x32xi64>) -> tensor<*xf32> {
-  // expected-error @+1 {{onnx.GatherElements 'axis' value is 4, accepted range is [-4, 3]}}
+  // expected-error @+1 {{onnx.GatherElements: 'axis' value is 4, accepted range is [-4, 3]}}
   %1 = "onnx.GatherElements"(%arg0, %arg1) {axis = 4 : si64} : (tensor<5x5x1x32xf32>, tensor<5x5x1x32xi64>)  -> tensor<*xf32>
   "std.return"(%1) : (tensor<*xf32>) -> ()
 }
@@ -218,7 +189,7 @@
 // -----
 
 func @test_gather_elements_verifier_4(%arg0 : tensor<3xf32>, %arg1 : tensor<3xf32>) -> tensor<*xf32> {
-  // expected-error @+2 {{onnx.GatherElements 'indices' value is 3, accepted range is [-3, 2]}}
+  // expected-error @+2 {{onnx.GatherElements: 'indices' value is 3, accepted range is [-3, 2]}}
   %indices = "onnx.Constant"() {value = dense<[3]> : tensor<1xi64>} : () -> tensor<1xi64>
   %1 = "onnx.GatherElements"(%arg0, %indices) {axis = 0 : si64} : (tensor<3xf32>, tensor<1xi64>)  -> tensor<*xf32>
   "std.return"(%1) : (tensor<*xf32>) -> ()
@@ -289,26 +260,16 @@
 
 // -----
 
-<<<<<<< HEAD
 func @test_scatterelements_verifier_3(%arg0 : tensor<5x5x1x32xf32>, %arg1 : tensor<5x5x1x32xi64>, %arg2 : tensor<5x5x1x32xf32>) -> tensor<*xf32> {
   // expected-error @+1 {{onnx.ScatterElements: 'axis' value is 4, accepted range is [-4, 3]}}
-=======
-func @test_scatter_elements_verifier_3(%arg0 : tensor<5x5x1x32xf32>, %arg1 : tensor<5x5x1x32xi64>, %arg2 : tensor<5x5x1x32xf32>) -> tensor<*xf32> {
-  // expected-error @+1 {{onnx.ScatterElements 'axis' value is 4, accepted range is [-4, 3]}}
->>>>>>> 6f0b3ec4
   %1 = "onnx.ScatterElements"(%arg0, %arg1, %arg2) {axis = 4 : si64} : (tensor<5x5x1x32xf32>, tensor<5x5x1x32xi64>, tensor<5x5x1x32xf32>)  -> tensor<*xf32>
   "std.return"(%1) : (tensor<*xf32>) -> ()
 }
 
 // -----
 
-<<<<<<< HEAD
 func @test_scatterelements_verifier_4(%arg0 : tensor<3xf32>, %arg1 : tensor<3xf32>) -> tensor<*xf32> {
   // expected-error @+2 {{onnx.ScatterElements: 'indices' value is 3, accepted range is [-3, 2]}}
-=======
-func @test_scatter_elements_verifier_4(%arg0 : tensor<3xf32>, %arg1 : tensor<3xf32>) -> tensor<*xf32> {
-  // expected-error @+2 {{onnx.ScatterElements 'indices' value is 3, accepted range is [-3, 2]}}
->>>>>>> 6f0b3ec4
   %indices = "onnx.Constant"() {value = dense<[3]> : tensor<1xi64>} : () -> tensor<1xi64>
   %1 = "onnx.ScatterElements"(%arg0, %indices, %arg1) {axis = 0 : si64} : (tensor<3xf32>, tensor<1xi64>, tensor<3xf32>)  -> tensor<*xf32>
   "std.return"(%1) : (tensor<*xf32>) -> ()
