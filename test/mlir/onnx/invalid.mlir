--- conflicted
+++ resolved
@@ -40,10 +40,6 @@
 // -----
 
 func @test_concat_verifier_1(%arg0 : tensor<5x5x1x32xf32>, %arg1 : tensor<5x5x3x32xf32>, %arg2 : tensor<5x5x5x32xf32>) -> tensor<*xf32> {
-<<<<<<< HEAD
-  // expected-error @+1 {{Concat axis value out of bound}}  
-=======
->>>>>>> 4bf6dd66
   // expected-error @+1 {{onnx.Concat 'axis' value is 4, accepted range is [-4, 3]}}
   %1 = "onnx.Concat"(%arg0, %arg1, %arg2) { axis = 4 : si64} : (tensor<5x5x1x32xf32>, tensor<5x5x3x32xf32>, tensor<5x5x5x32xf32>)  -> tensor<*xf32>
   "std.return"(%1) : (tensor<*xf32>) -> ()
@@ -52,10 +48,6 @@
 // -----
 
 func @test_concat_verifier_2(%arg0 : tensor<5x5x1x32xf32>, %arg1 : tensor<5x5x3x32xf32>, %arg2 : tensor<5x5x32xf32>) -> tensor<*xf32> {
-<<<<<<< HEAD
-  // expected-error @+1 {{Concat input must all have the same rank}}  
-=======
->>>>>>> 4bf6dd66
   // expected-error @+1 {{Concat inputs must all have the same rank}}  
   %1 = "onnx.Concat"(%arg0, %arg1, %arg2) { axis = 2 : si64} : (tensor<5x5x1x32xf32>, tensor<5x5x3x32xf32>, tensor<5x5x32xf32>)  -> tensor<*xf32>
   "std.return"(%1) : (tensor<*xf32>) -> ()
