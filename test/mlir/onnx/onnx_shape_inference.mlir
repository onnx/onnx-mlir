--- conflicted
+++ resolved
@@ -488,7 +488,28 @@
   // CHECK: return [[RES]] : tensor<80x5x2xf32>
 }
 
-<<<<<<< HEAD
+//===----------------------------------------------------------------------===//
+/// Test the reshape op inference when concat are present.
+//===----------------------------------------------------------------------===//
+
+func @test_concat_1(%arg0 : tensor<5x5x1x32xf32>, %arg1 : tensor<5x5x3x32xf32>, %arg2 : tensor<5x5x5x32xf32>) -> tensor<*xf32> {
+  %1 = "onnx.Concat"(%arg0, %arg1, %arg2) { axis = 2 } : (tensor<5x5x1x32xf32>, tensor<5x5x3x32xf32>, tensor<5x5x5x32xf32>)  -> tensor<*xf32>
+  "std.return"(%1) : (tensor<*xf32>) -> ()
+
+  // CHECK-LABEL: test_concat_1
+  // CHECK: [[RES:%.+]] = "onnx.Concat"(%arg0, %arg1, %arg2) {axis = 2 : i64} : (tensor<5x5x1x32xf32>, tensor<5x5x3x32xf32>, tensor<5x5x5x32xf32>) -> tensor<5x5x9x32xf32>
+  // CHECK: return [[RES]] : tensor<5x5x9x32xf32>
+}
+
+func @test_concat_2(%arg0 : tensor<5x1x32xf32>, %arg1 : tensor<5x3x32xf32>, %arg2 : tensor<5x5x32xf32>) -> tensor<*xf32> {
+  %1 = "onnx.Concat"(%arg0, %arg1, %arg2) { axis = 1 } : (tensor<5x1x32xf32>, tensor<5x3x32xf32>, tensor<5x5x32xf32>)  -> tensor<*xf32>
+  "std.return"(%1) : (tensor<*xf32>) -> ()
+
+  // CHECK-LABEL: test_concat_2
+  // CHECK: [[RES:%.+]] = "onnx.Concat"(%arg0, %arg1, %arg2) {axis = 1 : i64} : (tensor<5x1x32xf32>, tensor<5x3x32xf32>, tensor<5x5x32xf32>) -> tensor<5x9x32xf32>
+  // CHECK: return [[RES]] : tensor<5x9x32xf32>
+}
+
 func @test_rnn_all_results(%arg0: tensor<4x3x2xf32>, %arg1: tensor<1x12x2xf32>, %arg2: tensor<1x12x3xf32>) -> tensor<*xf32> {
   %cst = constant unit
   %Y, %Y_h = "onnx.RNN"(%arg0, %arg1, %arg2, %cst, %cst, %cst) {hidden_size = 3 : i64} : (tensor<4x3x2xf32>, tensor<1x12x2xf32>, tensor<1x12x3xf32>, none, none, none) -> (tensor<*xf32>, tensor<*xf32>)
@@ -667,26 +688,4 @@
   // CHECK-LABEL: test_lstm_all_results_unknown_dims
   // CHECK: %{{.*}}, [[RES:%.+]], %{{.*}} = "onnx.LSTM"(%arg0, %arg1, %arg2, %cst, %cst, %cst, %cst, %cst) : (tensor<?x?x?xf32>, tensor<?x?x?xf32>, tensor<?x?x?xf32>, none, none, none, none, none) -> (tensor<?x1x?x?xf32>, tensor<1x?x?xf32>, tensor<1x?x?xf32>)
   // CHECK: return [[RES]] : tensor<1x?x?xf32>
-=======
-//===----------------------------------------------------------------------===//
-/// Test the reshape op inference when concat are present.
-//===----------------------------------------------------------------------===//
-
-func @test_concat_1(%arg0 : tensor<5x5x1x32xf32>, %arg1 : tensor<5x5x3x32xf32>, %arg2 : tensor<5x5x5x32xf32>) -> tensor<*xf32> {
-  %1 = "onnx.Concat"(%arg0, %arg1, %arg2) { axis = 2 } : (tensor<5x5x1x32xf32>, tensor<5x5x3x32xf32>, tensor<5x5x5x32xf32>)  -> tensor<*xf32>
-  "std.return"(%1) : (tensor<*xf32>) -> ()
-
-  // CHECK-LABEL: test_concat_1
-  // CHECK: [[RES:%.+]] = "onnx.Concat"(%arg0, %arg1, %arg2) {axis = 2 : i64} : (tensor<5x5x1x32xf32>, tensor<5x5x3x32xf32>, tensor<5x5x5x32xf32>) -> tensor<5x5x9x32xf32>
-  // CHECK: return [[RES]] : tensor<5x5x9x32xf32>
-}
-
-func @test_concat_2(%arg0 : tensor<5x1x32xf32>, %arg1 : tensor<5x3x32xf32>, %arg2 : tensor<5x5x32xf32>) -> tensor<*xf32> {
-  %1 = "onnx.Concat"(%arg0, %arg1, %arg2) { axis = 1 } : (tensor<5x1x32xf32>, tensor<5x3x32xf32>, tensor<5x5x32xf32>)  -> tensor<*xf32>
-  "std.return"(%1) : (tensor<*xf32>) -> ()
-
-  // CHECK-LABEL: test_concat_2
-  // CHECK: [[RES:%.+]] = "onnx.Concat"(%arg0, %arg1, %arg2) {axis = 1 : i64} : (tensor<5x1x32xf32>, tensor<5x3x32xf32>, tensor<5x5x32xf32>) -> tensor<5x9x32xf32>
-  // CHECK: return [[RES]] : tensor<5x9x32xf32>
->>>>>>> f4fefcf7
-}+}
