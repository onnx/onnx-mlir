// RUN: onnx-mlir-opt --shape-inference %s -split-input-file | FileCheck %s

// -----

//===----------------------------------------------------------------------===//
/// Test shape inference when the output shape exists.
/// Taking Sigmoid as an example.
//===----------------------------------------------------------------------===//

// COM: Existing output shape is better, do not change the output shape.
func.func @test_default_unary_elementwise_user_shape_1(%arg0 : tensor<2x3x?xf32>) -> tensor<2x3x4xf32> {
  %0 = "onnx.Sigmoid"(%arg0) : (tensor<2x3x?xf32>) -> tensor<2x3x4xf32>
  "onnx.Return"(%0) : (tensor<2x3x4xf32>) -> ()

  // CHECK-LABEL: test_default_unary_elementwise_user_shape_1
  // CHECK: [[RES:%.+]] = "onnx.Sigmoid"(%arg0) : (tensor<2x3x?xf32>) -> tensor<2x3x4xf32>
  // CHECK: onnx.Return [[RES]] : tensor<2x3x4xf32>
}

// -----

// COM: Infered shape is better, update the output shape.
func.func @test_default_unary_elementwise_user_shape_2(%arg0 : tensor<2x3x4xf32>) -> tensor<2x3x?xf32> {
  %0 = "onnx.Sigmoid"(%arg0) : (tensor<2x3x4xf32>) -> tensor<2x3x?xf32>
  "onnx.Return"(%0) : (tensor<2x3x?xf32>) -> ()

  // CHECK-LABEL: test_default_unary_elementwise_user_shape_2
  // CHECK: [[RES:%.+]] = "onnx.Sigmoid"(%arg0) : (tensor<2x3x4xf32>) -> tensor<2x3x4xf32>
  // CHECK: onnx.Return [[RES]] : tensor<2x3x4xf32>
}

// -----

// COM: Mix of infered shape and existing output shape.
func.func @test_default_unary_elementwise_user_shape_3(%arg0 : tensor<?x3x4xf32>) -> tensor<2x3x?xf32> {
  %0 = "onnx.Sigmoid"(%arg0) : (tensor<?x3x4xf32>) -> tensor<2x3x?xf32>
  "onnx.Return"(%0) : (tensor<2x3x?xf32>) -> ()

  // CHECK-LABEL: test_default_unary_elementwise_user_shape_3
  // CHECK: [[RES:%.+]] = "onnx.Sigmoid"(%arg0) : (tensor<?x3x4xf32>) -> tensor<2x3x4xf32>
  // CHECK: onnx.Return [[RES]] : tensor<2x3x4xf32>
}

// -----

// COM: Check if unranked shape input can be handled without crashing
func.func @test_default_unary_elementwise_user_shape_4(%arg0 : tensor<*xf32>) -> tensor<*xf32> {
  %0 = "onnx.Sigmoid"(%arg0) : (tensor<*xf32>) -> tensor<*xf32>
  "onnx.Return"(%0) : (tensor<*xf32>) -> ()

  // CHECK-LABEL: test_default_unary_elementwise_user_shape_4
  // CHECK: [[RES:%.+]] = "onnx.Sigmoid"(%arg0) : (tensor<*xf32>) -> tensor<*xf32>
  // CHECK: onnx.Return [[RES]] : tensor<*xf32>
}

// -----

//===----------------------------------------------------------------------===//
/// Test the default behavior of argmax when no information for the
/// permutation of the axes is provided and when a permutation is provided.
//===----------------------------------------------------------------------===//

func.func @test_default_argmax(%arg0 : tensor<2x3x4xf32>) -> tensor<*xi64> {
  %0 = "onnx.ArgMax"(%arg0) : (tensor<2x3x4xf32>) -> tensor<*xi64>
  "onnx.Return"(%0) : (tensor<*xi64>) -> ()

  // CHECK-LABEL: test_default_argmax
  // CHECK: [[RES:%.+]] = "onnx.ArgMax"(%arg0) {axis = 0 : si64, keepdims = 1 : si64, select_last_index = 0 : si64} : (tensor<2x3x4xf32>) -> tensor<1x3x4xi64>
  // CHECK: onnx.Return [[RES]] : tensor<1x3x4xi64>
}

// -----

//===----------------------------------------------------------------------===//
/// Test the default behavior of argmin when no information for the
/// permutation of the axes is provided and when a permutation is provided.
//===----------------------------------------------------------------------===//

func.func @test_default_argmin(%arg0 : tensor<2x3x4xf32>) -> tensor<*xi64> {
  %0 = "onnx.ArgMin"(%arg0) : (tensor<2x3x4xf32>) -> tensor<*xi64>
  "onnx.Return"(%0) : (tensor<*xi64>) -> ()

  // CHECK-LABEL: test_default_argmin
  // CHECK: [[RES:%.+]] = "onnx.ArgMin"(%arg0) {axis = 0 : si64, keepdims = 1 : si64, select_last_index = 0 : si64} : (tensor<2x3x4xf32>) -> tensor<1x3x4xi64>
  // CHECK: onnx.Return [[RES]] : tensor<1x3x4xi64>
}

// -----

//===----------------------------------------------------------------------===//
/// Test the default behavior of transpose when no information for the
/// permutation of the axes is provided and when a permutation is provided.
//===----------------------------------------------------------------------===//

func.func @test_default_transpose(%arg0 : tensor<5x5x1x32xf32>) -> tensor<*xf32> {
  %0 = "onnx.Transpose"(%arg0) : (tensor<5x5x1x32xf32>) -> tensor<*xf32>
  "onnx.Return"(%0) : (tensor<*xf32>) -> ()

  // CHECK-LABEL: test_default_transpose
  // CHECK: [[RES:%.+]] = "onnx.Transpose"(%arg0) {perm = [3, 2, 1, 0]} : (tensor<5x5x1x32xf32>) -> tensor<32x1x5x5xf32>
  // CHECK: onnx.Return [[RES]] : tensor<32x1x5x5xf32>
}

// -----

//===----------------------------------------------------------------------===//
/// Test shape inference for Clip.
//===----------------------------------------------------------------------===//

func.func @test_clip(%arg0 : tensor<1x32x112x112xf32>) -> tensor<*xf32> {
  %cst = "onnx.NoValue"() {value} : () -> none
  %0 = "onnx.Clip"(%arg0, %cst, %cst) {max = 6.000000e+00 : f32, min = 0.000000e+00 : f32} : (tensor<1x32x112x112xf32>, none, none) -> tensor<*xf32>
  "onnx.Return"(%0) : (tensor<*xf32>) -> ()

  // CHECK-LABEL: test_clip
  // CHECK: [[CST:%.+]] = "onnx.NoValue"() {value} : () -> none
  // CHECK-NEXT: [[RES:%.+]] = "onnx.Clip"(%arg0, [[CST]], [[CST]]) {max = 6.000000e+00 : f32, min = 0.000000e+00 : f32} : (tensor<1x32x112x112xf32>, none, none) -> tensor<1x32x112x112xf32>
  // CHECK: onnx.Return [[RES]] : tensor<1x32x112x112xf32>
}

// -----

/// Test shape inference for transposition when perm attribute is specified.

func.func @test_transpose(%arg0 : tensor<5x5x1x32xf32>) -> tensor<*xf32> {
  %0 = "onnx.Transpose"(%arg0) {perm = [2, 0, 3, 1]} : (tensor<5x5x1x32xf32>) -> tensor<*xf32>
  "onnx.Return"(%0) : (tensor<*xf32>) -> ()

  // CHECK-LABEL: test_transpose
  // CHECK: [[RES_ATTR:%.+]] = "onnx.Transpose"(%arg0) {perm = [2, 0, 3, 1]} : (tensor<5x5x1x32xf32>) -> tensor<1x5x32x5xf32>
  // CHECK: onnx.Return [[RES_ATTR]] : tensor<1x5x32x5xf32>
}

// -----

//===----------------------------------------------------------------------===//
/// Test the shape inferencing scheme for the matmul operation.
//===----------------------------------------------------------------------===//

/// MatMul: 1-D x 1-D results in scalar

func.func @test_matmul_1(%arg0 : tensor<32xf32>, %arg1 : tensor<32xf32>) -> tensor<*xf32> {
  %0 = "onnx.MatMul"(%arg0, %arg1) : (tensor<32xf32>, tensor<32xf32>) -> tensor<*xf32>
  "onnx.Return"(%0) : (tensor<*xf32>) -> ()

  // CHECK-LABEL: test_matmul_1
  // CHECK: [[RES1:%.+]] = "onnx.MatMul"(%arg0, %arg1) : (tensor<32xf32>, tensor<32xf32>) -> tensor<f32>
  // CHECK: onnx.Return [[RES1]] : tensor<f32>
}

// -----

/// MatMul: K-D x 2-D (K > 2)

func.func @test_matmul_2(%arg0 : tensor<16x?x64x42xf32>, %arg1 : tensor<42x32xf32>) -> tensor<*xf32> {
  %0 = "onnx.MatMul"(%arg0, %arg1) : (tensor<16x?x64x42xf32>, tensor<42x32xf32>) -> tensor<*xf32>
  "onnx.Return"(%0) : (tensor<*xf32>) -> ()

  // CHECK-LABEL: test_matmul_2
  // CHECK: [[RES2:%.+]] = "onnx.MatMul"(%arg0, %arg1) : (tensor<16x?x64x42xf32>, tensor<42x32xf32>) -> tensor<16x?x64x32xf32>
  // CHECK: onnx.Return [[RES2]] : tensor<16x?x64x32xf32>
}

// -----

/// MatMul: 2-D x K-D (K > 2)

func.func @test_matmul_3(%arg0 : tensor<64x42xf32>, %arg1 : tensor<16x?x42x32xf32>) -> tensor<*xf32> {
  %0 = "onnx.MatMul"(%arg0, %arg1) : (tensor<64x42xf32>, tensor<16x?x42x32xf32>) -> tensor<*xf32>
  "onnx.Return"(%0) : (tensor<*xf32>) -> ()

  // CHECK-LABEL: test_matmul_3
  // CHECK: [[RES3:%.+]] = "onnx.MatMul"(%arg0, %arg1) : (tensor<64x42xf32>, tensor<16x?x42x32xf32>) -> tensor<16x?x64x32xf32>
  // CHECK: onnx.Return [[RES3]] : tensor<16x?x64x32xf32>
}

// -----

/// MatMul: 2-D x K-D (K > 2)

func.func @test_matmul_4(%arg0 : tensor<64x42xf32>, %arg1 : tensor<?x?x?x?xf32>) -> tensor<*xf32> {
  %0 = "onnx.MatMul"(%arg0, %arg1) : (tensor<64x42xf32>, tensor<?x?x?x?xf32>) -> tensor<*xf32>
  "onnx.Return"(%0) : (tensor<*xf32>) -> ()

  // CHECK-LABEL: test_matmul_4
  // CHECK: [[RES4:%.+]] = "onnx.MatMul"(%arg0, %arg1) : (tensor<64x42xf32>, tensor<?x?x?x?xf32>) -> tensor<?x?x64x?xf32>
  // CHECK: onnx.Return [[RES4]] : tensor<?x?x64x?xf32>
}

// -----

/// MatMul: K1-D x K2-D (K1 > 2, K2 > 2)

func.func @test_matmul_5(%arg0 : tensor<16x?x?x42xf32>, %arg1 : tensor<32x?x64x42x32xf32>) -> tensor<*xf32> {
  %0 = "onnx.MatMul"(%arg0, %arg1) : (tensor<16x?x?x42xf32>, tensor<32x?x64x42x32xf32>) -> tensor<*xf32>
  "onnx.Return"(%0) : (tensor<*xf32>) -> ()

  // CHECK-LABEL: test_matmul_5
  // CHECK: [[RES5:%.+]] = "onnx.MatMul"(%arg0, %arg1) : (tensor<16x?x?x42xf32>, tensor<32x?x64x42x32xf32>) -> tensor<32x16x64x?x32xf32>
  // CHECK: onnx.Return [[RES5]] : tensor<32x16x64x?x32xf32>
}

// -----

/// MatMul: 1-D x 2-D

func.func @test_matmul_6(%arg0 : tensor<32xf32>, %arg1 : tensor<32x64xf32>) -> tensor<*xf32> {
  %0 = "onnx.MatMul"(%arg0, %arg1) : (tensor<32xf32>, tensor<32x64xf32>) -> tensor<*xf32>
  "onnx.Return"(%0) : (tensor<*xf32>) -> ()

  // CHECK-LABEL: test_matmul_6
  // CHECK: [[RES6:%.+]] = "onnx.MatMul"(%arg0, %arg1) : (tensor<32xf32>, tensor<32x64xf32>) -> tensor<64xf32>
  // CHECK: onnx.Return [[RES6]] : tensor<64xf32>
}

// -----

/// MatMul: 2-D x 1-D

func.func @test_matmul_7(%arg0 : tensor<32x64xf32>, %arg1 : tensor<64xf32>) -> tensor<*xf32> {
  %0 = "onnx.MatMul"(%arg0, %arg1) : (tensor<32x64xf32>, tensor<64xf32>) -> tensor<*xf32>
  "onnx.Return"(%0) : (tensor<*xf32>) -> ()

  // CHECK-LABEL: test_matmul_7
  // CHECK: [[RES7:%.+]] = "onnx.MatMul"(%arg0, %arg1) : (tensor<32x64xf32>, tensor<64xf32>) -> tensor<32xf32>
  // CHECK: onnx.Return [[RES7]] : tensor<32xf32>
}

// -----

/// MatMul: 2-D x 2-D

func.func @test_matmul_8(%arg0 : tensor<32x64xf32>, %arg1 : tensor<64x128xf32>) -> tensor<*xf32> {
  %0 = "onnx.MatMul"(%arg0, %arg1) : (tensor<32x64xf32>, tensor<64x128xf32>) -> tensor<*xf32>
  "onnx.Return"(%0) : (tensor<*xf32>) -> ()

  // CHECK-LABEL: test_matmul_8
  // CHECK: [[RES8:%.+]] = "onnx.MatMul"(%arg0, %arg1) : (tensor<32x64xf32>, tensor<64x128xf32>) -> tensor<32x128xf32>
  // CHECK: onnx.Return [[RES8]] : tensor<32x128xf32>
}

// -----

/// MatMul: 1-D x N-D

func.func @test_matmul_9(%arg0 : tensor<42xf32>, %arg1 : tensor<?x42x32xf32>) -> tensor<*xf32> {
  %0 = "onnx.MatMul"(%arg0, %arg1) : (tensor<42xf32>, tensor<?x42x32xf32>) -> tensor<*xf32>
  "onnx.Return"(%0) : (tensor<*xf32>) -> ()

  // CHECK-LABEL: test_matmul_9
  // CHECK: [[RES1:%.+]] = "onnx.MatMul"(%arg0, %arg1) : (tensor<42xf32>, tensor<?x42x32xf32>) -> tensor<?x32xf32>
  // CHECK: onnx.Return [[RES1]] : tensor<?x32xf32>
}

// -----

/// MatMul: N-D x 1-D

func.func @test_matmul_10(%arg0 : tensor<?x42x32xf32>, %arg1 : tensor<32xf32>) -> tensor<*xf32> {
  %0 = "onnx.MatMul"(%arg0, %arg1) : (tensor<?x42x32xf32>, tensor<32xf32>) -> tensor<*xf32>
  "onnx.Return"(%0) : (tensor<*xf32>) -> ()

  // CHECK-LABEL: test_matmul_10
  // CHECK: [[RES1:%.+]] = "onnx.MatMul"(%arg0, %arg1) : (tensor<?x42x32xf32>, tensor<32xf32>) -> tensor<?x42xf32>
  // CHECK: onnx.Return [[RES1]] : tensor<?x42xf32>
}

// -----

/// QLinearMatMul

func.func @test_qlinearmatmul_1(%arg0: tensor<2x2x4xui8>, %arg1: tensor<1xf32>, %arg2: tensor<1xui8>, %arg3: tensor<2x4x3xui8>, %arg4: tensor<1xf32>, %arg5: tensor<1xui8>, %arg6: tensor<1xf32>, %arg7: tensor<1xui8>) -> tensor<*xui8> {
  %0 = "onnx.QLinearMatMul"(%arg0, %arg1, %arg2, %arg3, %arg4, %arg5, %arg6, %arg7) : (tensor<2x2x4xui8>, tensor<1xf32>, tensor<1xui8>, tensor<2x4x3xui8>, tensor<1xf32>, tensor<1xui8>, tensor<1xf32>, tensor<1xui8>) -> tensor<*xui8>
  "onnx.Return"(%0) : (tensor<*xui8>) -> ()


  // CHECK-LABEL: test_qlinearmatmul_1
  // CHECK: [[RES1:%.+]] = "onnx.QLinearMatMul"(%arg0, %arg1, %arg2, %arg3, %arg4, %arg5, %arg6, %arg7) : (tensor<2x2x4xui8>, tensor<1xf32>, tensor<1xui8>, tensor<2x4x3xui8>, tensor<1xf32>, tensor<1xui8>, tensor<1xf32>, tensor<1xui8>) -> tensor<2x2x3xui8>
  // CHECK: onnx.Return [[RES1]] : tensor<2x2x3xui8>
}

// -----

/// MatMulInteger

func.func @test_matmulinteger_1(%arg0: tensor<4x3xui8>, %arg1: tensor<3x2xui8>, %arg2: tensor<1xui8>, %arg3: tensor<1xui8>) -> tensor<*xi32> {
    %0 = "onnx.MatMulInteger"(%arg0, %arg1, %arg2, %arg3) : (tensor<4x3xui8>, tensor<3x2xui8>, tensor<1xui8>, tensor<1xui8>) -> tensor<*xi32>
    onnx.Return %0 : tensor<*xi32>

  // CHECK-LABEL: test_matmulinteger_1
  // CHECK: [[RES1:%.+]] = "onnx.MatMulInteger"(%arg0, %arg1, %arg2, %arg3) : (tensor<4x3xui8>, tensor<3x2xui8>, tensor<1xui8>, tensor<1xui8>) -> tensor<4x2xi32>
  // CHECK: onnx.Return [[RES1]] : tensor<4x2xi32>
}

// -----

//===----------------------------------------------------------------------===//
/// Test shape inference for Conv (first with no bias) operation and all its attributes.
//===----------------------------------------------------------------------===//

/// Default and required attributes for 1-D convolution.

func.func @test_conv_no_bias_0(%arg0 : tensor<1x2x32xf32>, %arg1 : tensor<5x2x6xf32>) -> tensor<*xf32> {
  %cst = "onnx.NoValue"() {value} : () -> none
  %0 = "onnx.Conv"(%arg0, %arg1, %cst) {auto_pad = "NOTSET", group = 1 : si64} : (tensor<1x2x32xf32>, tensor<5x2x6xf32>, none) -> tensor<*xf32>
  "onnx.Return"(%0) : (tensor<*xf32>) -> ()

  // CHECK-LABEL: test_conv_no_bias_0
  // CHECK: [[CST:%.+]] = "onnx.NoValue"() {value} : () -> none
  // CHECK-NEXT: [[RES_ATTR:%.+]] = "onnx.Conv"(%arg0, %arg1, [[CST]]) {auto_pad = "NOTSET", group = 1 : si64} : (tensor<1x2x32xf32>, tensor<5x2x6xf32>, none) -> tensor<1x5x27xf32>
  // CHECK: onnx.Return [[RES_ATTR]] : tensor<1x5x27xf32>
}

// -----

/// Default and required attributes.

func.func @test_conv_no_bias_1(%arg0 : tensor<1x2x32x64xf32>, %arg1 : tensor<5x2x6x7xf32>) -> tensor<*xf32> {
  %cst = "onnx.NoValue"() {value} : () -> none
  %0 = "onnx.Conv"(%arg0, %arg1, %cst) {auto_pad = "NOTSET", group = 1 : si64} : (tensor<1x2x32x64xf32>, tensor<5x2x6x7xf32>, none) -> tensor<*xf32>
  "onnx.Return"(%0) : (tensor<*xf32>) -> ()

  // CHECK-LABEL: test_conv_no_bias_1
  // CHECK: [[CST:%.+]] = "onnx.NoValue"() {value} : () -> none
  // CHECK-NEXT: [[RES_ATTR:%.+]] = "onnx.Conv"(%arg0, %arg1, [[CST]]) {auto_pad = "NOTSET", group = 1 : si64} : (tensor<1x2x32x64xf32>, tensor<5x2x6x7xf32>, none) -> tensor<1x5x27x58xf32>
  // CHECK: onnx.Return [[RES_ATTR]] : tensor<1x5x27x58xf32>
}

// -----

/// kernel_shape attribute.

func.func @test_conv_no_bias_2(%arg0 : tensor<1x2x32x64xf32>, %arg1 : tensor<5x2x8x9xf32>) -> tensor<*xf32> {
  %cst = "onnx.NoValue"() {value} : () -> none
  %0 = "onnx.Conv"(%arg0, %arg1, %cst) {auto_pad = "NOTSET", group = 1 : si64, kernel_shape = [8, 9]} : (tensor<1x2x32x64xf32>, tensor<5x2x8x9xf32>, none) -> tensor<*xf32>
  "onnx.Return"(%0) : (tensor<*xf32>) -> ()

  // CHECK-LABEL: test_conv_no_bias_2
  // CHECK: [[CST:%.+]] = "onnx.NoValue"() {value} : () -> none
  // CHECK-NEXT: [[RES_ATTR:%.+]] = "onnx.Conv"(%arg0, %arg1, [[CST]]) {auto_pad = "NOTSET", group = 1 : si64, kernel_shape = [8, 9]} : (tensor<1x2x32x64xf32>, tensor<5x2x8x9xf32>, none) -> tensor<1x5x25x56xf32>
  // CHECK: onnx.Return [[RES_ATTR]] : tensor<1x5x25x56xf32>
}

// -----

/// pads attribute.
/// Use pads to make output size equal to input size by adding K - 1 to the result.

func.func @test_conv_no_bias_3(%arg0 : tensor<1x2x32x64xf32>, %arg1 : tensor<5x2x6x10xf32>) -> tensor<*xf32> {
  %cst = "onnx.NoValue"() {value} : () -> none
  %0 = "onnx.Conv"(%arg0, %arg1, %cst) {auto_pad = "NOTSET", group = 1 : si64, pads = [2, 4, 3, 5]} : (tensor<1x2x32x64xf32>, tensor<5x2x6x10xf32>, none) -> tensor<*xf32>
  "onnx.Return"(%0) : (tensor<*xf32>) -> ()

  // CHECK-LABEL: test_conv_no_bias_3
  // CHECK: [[CST:%.+]] = "onnx.NoValue"() {value} : () -> none
  // CHECK-NEXT: [[RES_ATTR:%.+]] = "onnx.Conv"(%arg0, %arg1, [[CST]]) {auto_pad = "NOTSET", group = 1 : si64, pads = [2, 4, 3, 5]} : (tensor<1x2x32x64xf32>, tensor<5x2x6x10xf32>, none) -> tensor<1x5x32x64xf32>
  // CHECK: onnx.Return [[RES_ATTR]] : tensor<1x5x32x64xf32>
}

// -----

/// auto_pad set to SAME_UPPER and SAME_LOWER.

func.func @test_conv_no_bias_4(%arg0 : tensor<1x2x32x64xf32>, %arg1 : tensor<5x2x6x10xf32>) -> tensor<*xf32> {
  %cst = "onnx.NoValue"() {value} : () -> none
  %0 = "onnx.Conv"(%arg0, %arg1, %cst) {auto_pad = "SAME_UPPER", group = 1 : si64} : (tensor<1x2x32x64xf32>, tensor<5x2x6x10xf32>, none) -> tensor<*xf32>
  "onnx.Return"(%0) : (tensor<*xf32>) -> ()

  // CHECK-LABEL: test_conv_no_bias_4
  // CHECK: [[CST:%.+]] = "onnx.NoValue"() {value} : () -> none
  // CHECK-NEXT: [[RES_ATTR:%.+]] = "onnx.Conv"(%arg0, %arg1, [[CST]]) {auto_pad = "SAME_UPPER", group = 1 : si64} : (tensor<1x2x32x64xf32>, tensor<5x2x6x10xf32>, none) -> tensor<1x5x32x64xf32>
  // CHECK: onnx.Return [[RES_ATTR]] : tensor<1x5x32x64xf32>
}

// -----

func.func @test_conv_no_bias_5(%arg0 : tensor<1x2x32x64xf32>, %arg1 : tensor<5x2x6x10xf32>) -> tensor<*xf32> {
  %cst = "onnx.NoValue"() {value} : () -> none
  %0 = "onnx.Conv"(%arg0, %arg1, %cst) {auto_pad = "SAME_LOWER", group = 1 : si64} : (tensor<1x2x32x64xf32>, tensor<5x2x6x10xf32>, none) -> tensor<*xf32>
  "onnx.Return"(%0) : (tensor<*xf32>) -> ()

  // CHECK-LABEL: test_conv_no_bias_5
  // CHECK: [[CST:%.+]] = "onnx.NoValue"() {value} : () -> none
  // CHECK-NEXT: [[RES_ATTR:%.+]] = "onnx.Conv"(%arg0, %arg1, [[CST]]) {auto_pad = "SAME_LOWER", group = 1 : si64} : (tensor<1x2x32x64xf32>, tensor<5x2x6x10xf32>, none) -> tensor<1x5x32x64xf32>
  // CHECK: onnx.Return [[RES_ATTR]] : tensor<1x5x32x64xf32>
}

// -----

/// auto_pad set to VALID.

func.func @test_conv_no_bias_6(%arg0 : tensor<1x2x32x64xf32>, %arg1 : tensor<5x2x6x10xf32>) -> tensor<*xf32> {
  %cst = "onnx.NoValue"() {value} : () -> none
  %0 = "onnx.Conv"(%arg0, %arg1, %cst) {auto_pad = "VALID", group = 1 : si64} : (tensor<1x2x32x64xf32>, tensor<5x2x6x10xf32>, none) -> tensor<*xf32>
  "onnx.Return"(%0) : (tensor<*xf32>) -> ()

  // CHECK-LABEL: test_conv_no_bias_6
  // CHECK: [[CST:%.+]] = "onnx.NoValue"() {value} : () -> none
  // CHECK-NEXT: [[RES_ATTR:%.+]] = "onnx.Conv"(%arg0, %arg1, [[CST]]) {auto_pad = "VALID", group = 1 : si64} : (tensor<1x2x32x64xf32>, tensor<5x2x6x10xf32>, none) -> tensor<1x5x27x55xf32>
  // CHECK: onnx.Return [[RES_ATTR]] : tensor<1x5x27x55xf32>
}

// -----

/// With strides attribute.

func.func @test_conv_no_bias_7(%arg0 : tensor<1x2x32x64xf32>, %arg1 : tensor<5x2x6x7xf32>) -> tensor<*xf32> {
  %cst = "onnx.NoValue"() {value} : () -> none
  %0 = "onnx.Conv"(%arg0, %arg1, %cst) {auto_pad = "NOTSET", group = 1 : si64, strides = [2, 3]} : (tensor<1x2x32x64xf32>, tensor<5x2x6x7xf32>, none) -> tensor<*xf32>
  "onnx.Return"(%0) : (tensor<*xf32>) -> ()

  // CHECK-LABEL: test_conv_no_bias_7
  // CHECK: [[CST:%.+]] = "onnx.NoValue"() {value} : () -> none
  // CHECK-NEXT: [[RES_ATTR:%.+]] = "onnx.Conv"(%arg0, %arg1, [[CST]]) {auto_pad = "NOTSET", group = 1 : si64, strides = [2, 3]} : (tensor<1x2x32x64xf32>, tensor<5x2x6x7xf32>, none) -> tensor<1x5x14x20xf32>
  // CHECK: onnx.Return [[RES_ATTR]] : tensor<1x5x14x20xf32>
}

// -----

/// auto_pad set to SAME_UPPER with strides attribute.
/// The auto_pad will pas as if stride is equal to 1.

func.func @test_conv_no_bias_8(%arg0 : tensor<1x2x32x64xf32>, %arg1 : tensor<5x2x6x7xf32>) -> tensor<*xf32> {
  %cst = "onnx.NoValue"() {value} : () -> none
  %0 = "onnx.Conv"(%arg0, %arg1, %cst) {auto_pad = "SAME_UPPER", group = 1 : si64, strides = [2, 3]} : (tensor<1x2x32x64xf32>, tensor<5x2x6x7xf32>, none) -> tensor<*xf32>
  "onnx.Return"(%0) : (tensor<*xf32>) -> ()

  // CHECK-LABEL: test_conv_no_bias_8
  // CHECK: [[CST:%.+]] = "onnx.NoValue"() {value} : () -> none
  // CHECK-NEXT: [[RES_ATTR:%.+]] = "onnx.Conv"(%arg0, %arg1, [[CST]]) {auto_pad = "SAME_UPPER", group = 1 : si64, strides = [2, 3]} : (tensor<1x2x32x64xf32>, tensor<5x2x6x7xf32>, none) -> tensor<1x5x16x22xf32>
  // CHECK: onnx.Return [[RES_ATTR]] : tensor<1x5x16x22xf32>
}

// -----

/// dilations attribute.

func.func @test_conv_no_bias_9(%arg0 : tensor<1x2x32x64xf32>, %arg1 : tensor<5x2x6x7xf32>) -> tensor<*xf32> {
  %cst = "onnx.NoValue"() {value} : () -> none
  %0 = "onnx.Conv"(%arg0, %arg1, %cst) {auto_pad = "NOTSET", group = 1 : si64, dilations = [2, 3]} : (tensor<1x2x32x64xf32>, tensor<5x2x6x7xf32>, none) -> tensor<*xf32>
  "onnx.Return"(%0) : (tensor<*xf32>) -> ()

  // CHECK-LABEL: test_conv_no_bias_9
  // CHECK: [[CST:%.+]] = "onnx.NoValue"() {value} : () -> none
  // CHECK-NEXT: [[RES_ATTR:%.+]] = "onnx.Conv"(%arg0, %arg1, [[CST]]) {auto_pad = "NOTSET", dilations = [2, 3], group = 1 : si64} : (tensor<1x2x32x64xf32>, tensor<5x2x6x7xf32>, none) -> tensor<1x5x22x46xf32>
  // CHECK: onnx.Return [[RES_ATTR]] : tensor<1x5x22x46xf32>
}

// -----

/// dilations attribute with stride.

func.func @test_conv_no_bias_10(%arg0 : tensor<1x2x32x64xf32>, %arg1 : tensor<5x2x6x7xf32>) -> tensor<*xf32> {
  %cst = "onnx.NoValue"() {value} : () -> none
  %0 = "onnx.Conv"(%arg0, %arg1, %cst) {auto_pad = "NOTSET", group = 1 : si64, dilations = [2, 3], strides = [2, 2]} : (tensor<1x2x32x64xf32>, tensor<5x2x6x7xf32>, none) -> tensor<*xf32>
  "onnx.Return"(%0) : (tensor<*xf32>) -> ()

  // CHECK-LABEL: test_conv_no_bias_10
  // CHECK: [[CST:%.+]] = "onnx.NoValue"() {value} : () -> none
  // CHECK-NEXT: [[RES_ATTR:%.+]] = "onnx.Conv"(%arg0, %arg1, [[CST]]) {auto_pad = "NOTSET", dilations = [2, 3], group = 1 : si64, strides = [2, 2]} : (tensor<1x2x32x64xf32>, tensor<5x2x6x7xf32>, none) -> tensor<1x5x11x23xf32>
  // CHECK: onnx.Return [[RES_ATTR]] : tensor<1x5x11x23xf32>
}

// -----

/// dilations attribute with auto_pad set to SAME_UPPER.

func.func @test_conv_no_bias_11(%arg0 : tensor<1x2x32x64xf32>, %arg1 : tensor<5x2x6x7xf32>) -> tensor<*xf32> {
  %cst = "onnx.NoValue"() {value} : () -> none
  %0 = "onnx.Conv"(%arg0, %arg1, %cst) {auto_pad = "SAME_UPPER", group = 1 : si64, dilations = [2, 3]} : (tensor<1x2x32x64xf32>, tensor<5x2x6x7xf32>, none) -> tensor<*xf32>
  "onnx.Return"(%0) : (tensor<*xf32>) -> ()

  // CHECK-LABEL: test_conv_no_bias_11
  // CHECK: [[CST:%.+]] = "onnx.NoValue"() {value} : () -> none
  // CHECK-NEXT: [[RES_ATTR:%.+]] = "onnx.Conv"(%arg0, %arg1, [[CST]]) {auto_pad = "SAME_UPPER", dilations = [2, 3], group = 1 : si64} : (tensor<1x2x32x64xf32>, tensor<5x2x6x7xf32>, none) -> tensor<1x5x32x64xf32>
  // CHECK: onnx.Return [[RES_ATTR]] : tensor<1x5x32x64xf32>
}

// -----

// Test convolution with bias input.

func.func @test_conv_12(%arg0 : tensor<1x2x32xf32>, %arg1 : tensor<5x2x6xf32>, %arg2 : tensor<5xf32>) -> tensor<*xf32> {
  %0 = "onnx.Conv"(%arg0, %arg1, %arg2) {auto_pad = "NOTSET", group = 1 : si64} : (tensor<1x2x32xf32>, tensor<5x2x6xf32>, tensor<5xf32>) -> tensor<*xf32>
  "onnx.Return"(%0) : (tensor<*xf32>) -> ()

  // CHECK-LABEL: test_conv_12
  // CHECK: [[RES_ATTR:%.+]] = "onnx.Conv"(%arg0, %arg1, %arg2) {auto_pad = "NOTSET", group = 1 : si64} : (tensor<1x2x32xf32>, tensor<5x2x6xf32>, tensor<5xf32>) -> tensor<1x5x27xf32>
  // CHECK: onnx.Return [[RES_ATTR]] : tensor<1x5x27xf32>
}

// -----

//===----------------------------------------------------------------------===//
/// Test shape inference for ConvTranspose.
//===----------------------------------------------------------------------===//

func.func @test_conv_transpose_1(%arg0 : tensor<1x64x36x48xf32>, %arg1 : tensor<64x1x2x2xf32>) -> tensor<*xf32> {
  %cst = "onnx.NoValue"() {value} : () -> none
  %0 = "onnx.ConvTranspose"(%arg0, %arg1, %cst) {dilations = [1, 1], kernel_shape = [2, 2], pads = [0, 0, 0, 0], strides = [2, 2]} : (tensor<1x64x36x48xf32>, tensor<64x1x2x2xf32>, none) -> tensor<*xf32>
  "onnx.Return"(%0) : (tensor<*xf32>) -> ()

  // CHECK-LABEL: test_conv_transpose_1
  // CHECK: [[CST:%.+]] = "onnx.NoValue"() {value} : () -> none
  // CHECK-NEXT: [[RES_ATTR:%.+]] = "onnx.ConvTranspose"(%arg0, %arg1, [[CST]]) {auto_pad = "NOTSET", dilations = [1, 1], group = 1 : si64, kernel_shape = [2, 2], pads = [0, 0, 0, 0], strides = [2, 2]} : (tensor<1x64x36x48xf32>, tensor<64x1x2x2xf32>, none) -> tensor<1x1x72x96xf32>
  // CHECK: onnx.Return [[RES_ATTR]] : tensor<1x1x72x96xf32>
}

// -----

func.func @test_conv_transpose_2(%arg0 : tensor<1x64x36x48xf32>, %arg1 : tensor<64x1x2x2xf32>) -> tensor<*xf32> {
  %cst = "onnx.NoValue"() {value} : () -> none
  %0 = "onnx.ConvTranspose"(%arg0, %arg1, %cst) {dilations = [1, 1], group = 64 : si64, kernel_shape = [2, 2], pads = [0, 0, 0, 0], strides = [2, 2]} : (tensor<1x64x36x48xf32>, tensor<64x1x2x2xf32>, none) -> tensor<*xf32>
  "onnx.Return"(%0) : (tensor<*xf32>) -> ()

  // CHECK-LABEL: test_conv_transpose_2
  // CHECK: [[CST:%.+]] = "onnx.NoValue"() {value} : () -> none
  // CHECK-NEXT: [[RES_ATTR:%.+]] = "onnx.ConvTranspose"(%arg0, %arg1, [[CST]]) {auto_pad = "NOTSET", dilations = [1, 1], group = 64 : si64, kernel_shape = [2, 2], pads = [0, 0, 0, 0], strides = [2, 2]} : (tensor<1x64x36x48xf32>, tensor<64x1x2x2xf32>, none) -> tensor<1x64x72x96xf32>
  // CHECK: onnx.Return [[RES_ATTR]] : tensor<1x64x72x96xf32>
}

// -----

func.func @test_conv_transpose_3(%arg0: tensor<1x1x3x3xf32>, %arg1: tensor<1x2x3x3xf32>) -> tensor<*xf32> {
  %0 = "onnx.NoValue"() {value} : () -> none
  %1 = "onnx.ConvTranspose"(%arg0, %arg1, %0) {output_padding = [1, 1], strides = [3, 2]} : (tensor<1x1x3x3xf32>, tensor<1x2x3x3xf32>, none) -> tensor<*xf32>
  onnx.Return %1 : tensor<*xf32>

// CHECK-LABEL: test_conv_transpose_3
// CHECK: [[CST:%.+]] = "onnx.NoValue"() {value} : () -> none
// CHECK-NEXT: [[RES_ATTR:%.+]] = "onnx.ConvTranspose"(%arg0, %arg1, %0) {auto_pad = "NOTSET", group = 1 : si64, output_padding = [1, 1], strides = [3, 2]} : (tensor<1x1x3x3xf32>, tensor<1x2x3x3xf32>, none) -> tensor<1x2x10x8xf32>
// CHECK: onnx.Return [[RES_ATTR]] : tensor<1x2x10x8xf32>
}

// -----

func.func @test_conv_transpose_4(%arg0: tensor<1x1x3x3xf32>, %arg1: tensor<1x2x3x3xf32>) -> tensor<*xf32> {
  %0 = "onnx.NoValue"() {value} : () -> none
  %1 = "onnx.ConvTranspose"(%arg0, %arg1, %0) {pads = [1, 2, 1, 2], strides = [3, 2]} : (tensor<1x1x3x3xf32>, tensor<1x2x3x3xf32>, none) -> tensor<*xf32>
  onnx.Return %1 : tensor<*xf32>

// CHECK-LABEL: test_conv_transpose_4
// CHECK: [[CST:%.+]] = "onnx.NoValue"() {value} : () -> none
// CHECK-NEXT: [[RES_ATTR:%.+]] = "onnx.ConvTranspose"(%arg0, %arg1, %0) {auto_pad = "NOTSET", group = 1 : si64, pads = [1, 2, 1, 2], strides = [3, 2]} : (tensor<1x1x3x3xf32>, tensor<1x2x3x3xf32>, none) -> tensor<1x2x7x3xf32>
// CHECK: onnx.Return [[RES_ATTR]] : tensor<1x2x7x3xf32>
}

// -----

func.func @test_conv_transpose_pads(%arg0 : tensor<1x64x36x48xf32>, %arg1 : tensor<64x1x2x2xf32>) -> tensor<*xf32> {
  %cst = "onnx.NoValue"() {value} : () -> none
  %0 = "onnx.ConvTranspose"(%arg0, %arg1, %cst) {dilations = [1, 1], group = 64 : si64, kernel_shape = [2, 2], pads = [0, 1, 0, 1], strides = [2, 2]} : (tensor<1x64x36x48xf32>, tensor<64x1x2x2xf32>, none) -> tensor<*xf32>
  "onnx.Return"(%0) : (tensor<*xf32>) -> ()

  // CHECK-LABEL: test_conv_transpose_pads
  // CHECK: [[CST:%.+]] = "onnx.NoValue"() {value} : () -> none
  // CHECK-NEXT: [[RES_ATTR:%.+]] = "onnx.ConvTranspose"(%arg0, %arg1, [[CST]]) {auto_pad = "NOTSET", dilations = [1, 1], group = 64 : si64, kernel_shape = [2, 2], pads = [0, 1, 0, 1], strides = [2, 2]} : (tensor<1x64x36x48xf32>, tensor<64x1x2x2xf32>, none) -> tensor<1x64x72x94xf32>
  // CHECK: onnx.Return [[RES_ATTR]] : tensor<1x64x72x94xf32>
}

// -----

func.func @test_conv_transpose_output_shape(%arg0 : tensor<1x64x36x48xf32>, %arg1 : tensor<64x1x2x2xf32>) -> tensor<*xf32> {
  %cst = "onnx.NoValue"() {value} : () -> none
  %0 = "onnx.ConvTranspose"(%arg0, %arg1, %cst) {dilations = [1, 1], group = 64 : si64, kernel_shape = [2, 2], output_shape = [72, 94], pads = [0, 0, 0, 0], strides = [2, 2]} : (tensor<1x64x36x48xf32>, tensor<64x1x2x2xf32>, none) -> tensor<*xf32>
  "onnx.Return"(%0) : (tensor<*xf32>) -> ()

  // CHECK-LABEL: test_conv_transpose_output_shape
  // CHECK: [[CST:%.+]] = "onnx.NoValue"() {value} : () -> none
  // CHECK-NEXT: [[RES_ATTR:%.+]] = "onnx.ConvTranspose"(%arg0, %arg1, [[CST]]) {auto_pad = "NOTSET", dilations = [1, 1], group = 64 : si64, kernel_shape = [2, 2], output_shape = [72, 94], pads = [0, 0, 0, 0], strides = [2, 2]} : (tensor<1x64x36x48xf32>, tensor<64x1x2x2xf32>, none) -> tensor<1x64x72x94xf32>
  // CHECK: onnx.Return [[RES_ATTR]] : tensor<1x64x72x94xf32>
}

// -----
//===----------------------------------------------------------------------===//

/// Test Pad_1
func.func @test_Pad_1(%arg0 : tensor<16x13xf32>) -> tensor<*xf32> {
  %0 = onnx.Constant dense<[0, 2, 2, 4]> : tensor<4xi64>
  %1 = onnx.Constant dense<0.000000e+00> : tensor<1xf32>
  %cst = "onnx.NoValue"() {value} : () -> none
  %2 = "onnx.Pad"(%arg0, %0, %1, %cst) {mode = "constant"} : (tensor<16x13xf32>, tensor<4xi64>, tensor<1xf32>, none) -> tensor<*xf32>
  "onnx.Return"(%2) : (tensor<*xf32>) -> ()
  // CHECK-LABEL: test_Pad_1
  // CHECK-SAME:     ([[VAR_arg0:%.+]]: tensor<16x13xf32>) -> tensor<18x19xf32> {
  // CHECK: [[VAR_0:%.+]] = onnx.Constant dense<[0, 2, 2, 4]> : tensor<4xi64>
  // CHECK: [[VAR_1:%.+]] = onnx.Constant dense<0.000000e+00> : tensor<1xf32>
  // CHECK: [[VAR_2:%.+]] = "onnx.NoValue"() {value} : () -> none
  // CHECK: [[VAR_3:%.+]] = "onnx.Pad"([[VAR_arg0]], [[VAR_0]], [[VAR_1]], [[VAR_2]]) {mode = "constant"} : (tensor<16x13xf32>, tensor<4xi64>, tensor<1xf32>, none) -> tensor<18x19xf32>
}

// -----

//===----------------------------------------------------------------------===//
/// Test for constant op.
//===----------------------------------------------------------------------===//

/// Test ConstantOp shape inference for 1-D dense tensor.
func.func @test_constant_dense_1d_value() -> tensor<*xf32> {
  %0 = onnx.Constant {value = dense<[0.0, 1.0, 2.0]> : tensor<3xf32>} : tensor<*xf32>
  "onnx.Return"(%0) : (tensor<*xf32>) -> ()

  // CHECK-LABEL: test_constant_dense_1d_value
  // CHECK: [[RES:%.+]] = onnx.Constant dense<[0.000000e+00, 1.000000e+00, 2.000000e+00]> : tensor<3xf32>
  // CHECK: onnx.Return [[RES]] : tensor<3xf32>
}

// -----

/// Test ConstantOp shape inference for 2-D dense tensor.
func.func @test_constant_dense_2d_value() -> tensor<*xf32> {
  %0 = onnx.Constant {value = dense<[[0.0, 0.0], [1.0, 1.1], [2.0, 2.1]]> : tensor<3x2xf32>} : tensor<*xf32>
  "onnx.Return"(%0) : (tensor<*xf32>) -> ()

  // CHECK-LABEL: test_constant_dense_2d_value
  // CHECK: [[RES:%.+]] = onnx.Constant dense<{{\[}}[0.000000e+00, 0.000000e+00], [1.000000e+00, 1.100000e+00], [2.000000e+00, 2.100000e+00{{\]}}]> : tensor<3x2xf32>
  // CHECK: onnx.Return [[RES]] : tensor<3x2xf32>
}

// -----

/// Test ConstantOp shape inference for 1-D sparse tensor.
func.func @test_constant_sparse_1d_value() -> tensor<*xf32> {
  %0 = onnx.Constant {sparse_value = sparse<[[0]], [1.0]> : tensor<3xf32>} : tensor<*xf32>
  "onnx.Return"(%0) : (tensor<*xf32>) -> ()

  // CHECK-LABEL: test_constant_sparse_1d_value
  // CHECK: [[RES:%.+]] = onnx.Constant sparse<0, 1.000000e+00> : tensor<3xf32>
  // CHECK: onnx.Return [[RES]] : tensor<3xf32>
}

// -----

/// Test ConstantOp shape inference for 2-D sparse tensor.
func.func @test_constant_sparse_2d_value() -> tensor<*xf32> {
  %0 = onnx.Constant {sparse_value = sparse<[[0, 1]], [2.0]> : tensor<3x2xf32>} : tensor<*xf32>
  "onnx.Return"(%0) : (tensor<*xf32>) -> ()

  // CHECK-LABEL: test_constant_sparse_2d_value
  // CHECK: [[RES:%.+]] = onnx.Constant sparse<{{\[}}[0, 1{{\]}}], 2.000000e+00> : tensor<3x2xf32>
  // CHECK: onnx.Return [[RES]] : tensor<3x2xf32>
}

// -----

/// Test the default behavior of Average Pool with no padding (pad are set but shoud be ignored)
func.func @test_default_averagepool(%arg0 : tensor<5x5x32x32xf32>) -> tensor<*xf32> {
  %0 = "onnx.AveragePool"(%arg0) {auto_pad = "VALID", ceil_mode = 0 : si64, kernel_shape = [3,3] } : (tensor<5x5x32x32xf32>) -> tensor<*xf32>
  "onnx.Return"(%0) : (tensor<*xf32>) -> ()

  // CHECK-LABEL: test_default_averagepool
  // CHECK: [[RES:%.+]] = "onnx.AveragePool"(%arg0) {auto_pad = "VALID", ceil_mode = 0 : si64, count_include_pad = 0 : si64, kernel_shape = [3, 3]} : (tensor<5x5x32x32xf32>) -> tensor<5x5x30x30xf32>
  // CHECK: onnx.Return [[RES]] : tensor<5x5x30x30xf32>
}

// -----

/// Test the default behavior of Average Pool with no padding (pad are not set, default to zero)
func.func @test_default_averagepool_defpad(%arg0 : tensor<5x5x32x32xf32>) -> tensor<*xf32> {
  %0 = "onnx.AveragePool"(%arg0) {auto_pad = "NOTSET", ceil_mode = 0 : si64, kernel_shape = [3,3]} : (tensor<5x5x32x32xf32>) -> tensor<*xf32>
  "onnx.Return"(%0) : (tensor<*xf32>) -> ()

  // CHECK-LABEL: test_default_averagepool_defpad
  // CHECK: [[RES:%.+]] = "onnx.AveragePool"(%arg0) {auto_pad = "NOTSET", ceil_mode = 0 : si64, count_include_pad = 0 : si64, kernel_shape = [3, 3]} : (tensor<5x5x32x32xf32>) -> tensor<5x5x30x30xf32>
  // CHECK: onnx.Return [[RES]] : tensor<5x5x30x30xf32>
}

// -----

/// Test the default behavior of Average Pool with uniform padding
func.func @test_default_averagepool_pad(%arg0 : tensor<5x5x32x32xf32>) -> tensor<*xf32> {
  %0 = "onnx.AveragePool"(%arg0) {auto_pad = "NOTSET", ceil_mode = 0 : si64, kernel_shape = [3,3], pads = [1, 1, 1, 1] } : (tensor<5x5x32x32xf32>) -> tensor<*xf32>
  "onnx.Return"(%0) : (tensor<*xf32>) -> ()

  // CHECK-LABEL: test_default_averagepool_pad
  // CHECK: [[RES:%.+]] = "onnx.AveragePool"(%arg0) {auto_pad = "NOTSET", ceil_mode = 0 : si64, count_include_pad = 0 : si64, kernel_shape = [3, 3], pads = [1, 1, 1, 1]} : (tensor<5x5x32x32xf32>) -> tensor<5x5x32x32xf32>
  // CHECK: onnx.Return [[RES]] : tensor<5x5x32x32xf32>
}

// -----

/// Test the default behavior of Average Pool with non uniform padding
func.func @test_default_averagepool_pad_nonunif(%arg0 : tensor<5x5x32x32xf32>) -> tensor<*xf32> {
  %0 = "onnx.AveragePool"(%arg0) {auto_pad = "NOTSET", ceil_mode = 0 : si64, kernel_shape = [5,3], pads = [2, 1, 1, 0] } : (tensor<5x5x32x32xf32>) -> tensor<*xf32>
  "onnx.Return"(%0) : (tensor<*xf32>) -> ()

  // CHECK-LABEL: test_default_averagepool_pad_nonunif
  // CHECK: [[RES:%.+]] = "onnx.AveragePool"(%arg0) {auto_pad = "NOTSET", ceil_mode = 0 : si64, count_include_pad = 0 : si64, kernel_shape = [5, 3], pads = [2, 1, 1, 0]} : (tensor<5x5x32x32xf32>) -> tensor<5x5x31x31xf32>
  // CHECK: onnx.Return [[RES]] : tensor<5x5x31x31xf32>
}

// -----

/// Test the default behavior of Average Pool with non uniform padding
func.func @test_default_averagepool_strides(%arg0 : tensor<5x5x32x32xf32>) -> tensor<*xf32> {
  %0 = "onnx.AveragePool"(%arg0) {auto_pad = "NOTSET", ceil_mode = 0 : si64, kernel_shape = [3,3], pads = [1, 1, 1, 1], strides = [2, 2] } : (tensor<5x5x32x32xf32>) -> tensor<*xf32>
  "onnx.Return"(%0) : (tensor<*xf32>) -> ()

  // CHECK-LABEL: test_default_averagepool_strides
  // CHECK: [[RES:%.+]] = "onnx.AveragePool"(%arg0) {auto_pad = "NOTSET", ceil_mode = 0 : si64, count_include_pad = 0 : si64, kernel_shape = [3, 3], pads = [1, 1, 1, 1], strides = [2, 2]} : (tensor<5x5x32x32xf32>) -> tensor<5x5x16x16xf32>
  // CHECK: onnx.Return [[RES]] : tensor<5x5x16x16xf32>
}

// -----

/// Test the default behavior of Average Pool with non uniform padding
func.func @test_default_averagepool_strides_nonunifpad(%arg0 : tensor<5x5x30x32xf32>) -> tensor<*xf32> {
  %0 = "onnx.AveragePool"(%arg0) {auto_pad = "NOTSET", ceil_mode = 0 : si64, kernel_shape = [2,2], pads = [1, 0, 0, 0], strides = [2, 2] } : (tensor<5x5x30x32xf32>) -> tensor<*xf32>
  "onnx.Return"(%0) : (tensor<*xf32>) -> ()

  // CHECK-LABEL: test_default_averagepool_strides_nonunifpad
  // CHECK: [[RES:%.+]] = "onnx.AveragePool"(%arg0) {auto_pad = "NOTSET", ceil_mode = 0 : si64, count_include_pad = 0 : si64, kernel_shape = [2, 2], pads = [1, 0, 0, 0], strides = [2, 2]} : (tensor<5x5x30x32xf32>) -> tensor<5x5x15x16xf32>
  // CHECK: onnx.Return [[RES]] : tensor<5x5x15x16xf32>
}

// -----

/// Test the default behavior of Average Pool with non uniform padding
func.func @test_default_averagepool_strides_nonunifpad_ceil(%arg0 : tensor<5x5x30x32xf32>) -> tensor<*xf32> {
  %0 = "onnx.AveragePool"(%arg0) {auto_pad = "NOTSET", ceil_mode = 1 : si64, kernel_shape = [2,2], pads = [1, 0, 0, 0], strides = [2, 2] } : (tensor<5x5x30x32xf32>) -> tensor<*xf32>
  "onnx.Return"(%0) : (tensor<*xf32>) -> ()

  // CHECK-LABEL: test_default_averagepool_strides_nonunifpad_ceil
  // CHECK: [[RES:%.+]] = "onnx.AveragePool"(%arg0) {auto_pad = "NOTSET", ceil_mode = 1 : si64, count_include_pad = 0 : si64, kernel_shape = [2, 2], pads = [1, 0, 0, 0], strides = [2, 2]} : (tensor<5x5x30x32xf32>) -> tensor<5x5x16x16xf32>
  // CHECK: onnx.Return [[RES]] : tensor<5x5x16x16xf32>
}

// -----

func.func @test_global_averagepool(%arg0 : tensor<5x5x32x32xf32>) -> tensor<*xf32> {
  %0 = "onnx.GlobalAveragePool"(%arg0) : (tensor<5x5x32x32xf32>) -> tensor<*xf32>
  "onnx.Return"(%0) : (tensor<*xf32>) -> ()

  // CHECK-LABEL: test_global_averagepool
  // CHECK: [[RES:%.+]] = "onnx.GlobalAveragePool"(%arg0) : (tensor<5x5x32x32xf32>) -> tensor<5x5x1x1xf32>
  // CHECK: onnx.Return [[RES]] : tensor<5x5x1x1xf32>
}

// -----

func.func @test_global_averagepool_unranked(%arg0 : tensor<*xf32>) -> tensor<*xf32> {
  %0 = "onnx.GlobalAveragePool"(%arg0) : (tensor<*xf32>) -> tensor<*xf32>
  "onnx.Return"(%0) : (tensor<*xf32>) -> ()

  // CHECK-LABEL: test_global_averagepool_unranked
  // CHECK: [[RES:%.+]] = "onnx.GlobalAveragePool"(%arg0) : (tensor<*xf32>) -> tensor<*xf32>
  // CHECK: onnx.Return [[RES]] : tensor<*xf32>
}

// -----

func.func @test_global_lppool(%arg0 : tensor<5x5x32x32xf32>) -> tensor<*xf32> {
  %0 = "onnx.GlobalLpPool"(%arg0) : (tensor<5x5x32x32xf32>) -> tensor<*xf32>
  "onnx.Return"(%0) : (tensor<*xf32>) -> ()

  // CHECK-LABEL: test_global_lppool
  // CHECK: [[RES:%.+]] = "onnx.GlobalLpPool"(%arg0) {p = 2 : si64} : (tensor<5x5x32x32xf32>) -> tensor<5x5x1x1xf32>
  // CHECK: onnx.Return [[RES]] : tensor<5x5x1x1xf32>
}

// -----

func.func @test_global_lppool_unranked(%arg0 : tensor<*xf32>) -> tensor<*xf32> {
  %0 = "onnx.GlobalLpPool"(%arg0) : (tensor<*xf32>) -> tensor<*xf32>
  "onnx.Return"(%0) : (tensor<*xf32>) -> ()

  // CHECK-LABEL: test_global_lppool_unranked
  // CHECK: [[RES:%.+]] = "onnx.GlobalLpPool"(%arg0) {p = 2 : si64} : (tensor<*xf32>) -> tensor<*xf32>
  // CHECK: onnx.Return [[RES]] : tensor<*xf32>
}

// -----

func.func @test_global_maxpool(%arg0 : tensor<5x5x32x32xf32>) -> tensor<*xf32> {
  %0 = "onnx.GlobalMaxPool"(%arg0) : (tensor<5x5x32x32xf32>) -> tensor<*xf32>
  "onnx.Return"(%0) : (tensor<*xf32>) -> ()

  // CHECK-LABEL: test_global_maxpool
  // CHECK: [[RES:%.+]] = "onnx.GlobalMaxPool"(%arg0) : (tensor<5x5x32x32xf32>) -> tensor<5x5x1x1xf32>
  // CHECK: onnx.Return [[RES]] : tensor<5x5x1x1xf32>
}

// -----

func.func @test_global_maxpool_unranked(%arg0 : tensor<*xf32>) -> tensor<*xf32> {
  %0 = "onnx.GlobalMaxPool"(%arg0) : (tensor<*xf32>) -> tensor<*xf32>
  "onnx.Return"(%0) : (tensor<*xf32>) -> ()

  // CHECK-LABEL: test_global_maxpool_unranked
  // CHECK: [[RES:%.+]] = "onnx.GlobalMaxPool"(%arg0) : (tensor<*xf32>) -> tensor<*xf32>
  // CHECK: onnx.Return [[RES]] : tensor<*xf32>
}

// -----

//===----------------------------------------------------------------------===//
/// Test the reshape op inference when constants are present.
//===----------------------------------------------------------------------===//

func.func @test_reshape_dynamic(%arg0 : tensor<5x5x1x32xf32>, %arg1 : tensor<4xi64>) -> tensor<*xf32> {
  %0 = "onnx.Reshape"(%arg0, %arg1) : (tensor<5x5x1x32xf32>, tensor<4xi64>) -> tensor<*xf32>
  "onnx.Return"(%0) : (tensor<*xf32>) -> ()

  // CHECK-LABEL: test_reshape_dynamic
  // CHECK: [[RES:%.+]] = "onnx.Reshape"(%arg0, %arg1) {allowzero = 0 : si64} : (tensor<5x5x1x32xf32>, tensor<4xi64>) -> tensor<?x?x?x?xf32>
  // CHECK: onnx.Return [[RES]] : tensor<?x?x?x?xf32>
}

// -----

//===----------------------------------------------------------------------===//
/// Test the reshape op rank inference when an input is empty 
//===----------------------------------------------------------------------===//

func.func @test_reshape_concat_0(%arg0 : tensor<5x5x1x32xf32>) -> tensor<*xf32> {
  %0 = onnx.Constant dense<> : tensor<0xi64>
  %1 = onnx.Constant dense<-1> : tensor<1xi64>
  %2 = "onnx.Concat" (%0, %1) {axis = 0 : si64 }: ( tensor<0xi64>, tensor<1xi64>) ->  tensor<*xi64>
  %3 = "onnx.Reshape"(%arg0, %2) : (tensor<5x5x1x32xf32>, tensor<*xi64>) -> tensor<*xf32>
  "onnx.Return"(%3) : (tensor<*xf32>) -> ()

  // CHECK-LABEL: test_reshape_concat_0
  // CHECK: [[RES:%.+]] = "onnx.Reshape"(%arg0, %2) {allowzero = 0 : si64} : (tensor<5x5x1x32xf32>, tensor<1xi64>) -> tensor<?xf32>
  // CHECK: onnx.Return [[RES]] : tensor<?xf32>
}

// -----

func.func @test_reshape_1(%arg0 : tensor<5x5x1x32xf32>) -> tensor<*xf32> {
  %0 = onnx.Constant dense<[5, 5, 16, 2]> : tensor<4xi64>
  %1 = "onnx.Reshape"(%arg0, %0) : (tensor<5x5x1x32xf32>, tensor<4xi64>) -> tensor<*xf32>
  "onnx.Return"(%1) : (tensor<*xf32>) -> ()

  // CHECK-LABEL: test_reshape_1
  // CHECK: [[RES:%.+]] = "onnx.Reshape"(%arg0, %0) {allowzero = 0 : si64} : (tensor<5x5x1x32xf32>, tensor<4xi64>) -> tensor<5x5x16x2xf32>
  // CHECK: onnx.Return [[RES]] : tensor<5x5x16x2xf32>
}

// -----

func.func @test_reshape_2(%arg0 : tensor<5x5x1x32xf32>) -> tensor<*xf32> {
  %0 = onnx.Constant dense<[-1, 16, 2]> : tensor<3xi64>
  %1 = "onnx.Reshape"(%arg0, %0) : (tensor<5x5x1x32xf32>, tensor<3xi64>) -> tensor<*xf32>
  "onnx.Return"(%1) : (tensor<*xf32>) -> ()

  // CHECK-LABEL: test_reshape_2
  // CHECK: [[RES:%.+]] = "onnx.Reshape"(%arg0, %0) {allowzero = 0 : si64} : (tensor<5x5x1x32xf32>, tensor<3xi64>) -> tensor<25x16x2xf32>
  // CHECK: onnx.Return [[RES]] : tensor<25x16x2xf32>
}

// -----

func.func @test_reshape_3(%arg0 : tensor<5x5x1x32xf32>) -> tensor<*xf32> {
  %0 = onnx.Constant dense<[-1, 0, 2]> : tensor<3xi64>
  %1 = "onnx.Reshape"(%arg0, %0) : (tensor<5x5x1x32xf32>, tensor<3xi64>) -> tensor<*xf32>
  "onnx.Return"(%1) : (tensor<*xf32>) -> ()

  // CHECK-LABEL: test_reshape_3
  // CHECK: [[RES:%.+]] = "onnx.Reshape"(%arg0, %0) {allowzero = 0 : si64} : (tensor<5x5x1x32xf32>, tensor<3xi64>) -> tensor<80x5x2xf32>
  // CHECK: onnx.Return [[RES]] : tensor<80x5x2xf32>
}

// -----

func.func @test_reshape_unrank_1(%arg0 : tensor<*xf16>, %arg1 : tensor<3xi64>) -> tensor<*xf16> {
%0 = "onnx.Reshape"(%arg0, %arg1) {allowzero = 0 : si64} : (tensor<*xf16>, tensor<3xi64>) -> tensor<*xf16>
onnx.Return %0 : tensor<*xf16>
}
// CHECK-LABEL:  func.func @test_reshape_unrank_1
// CHECK-SAME:   ([[PARAM_0_:%.+]]: tensor<*xf16>, [[PARAM_1_:%.+]]: tensor<3xi64>) -> tensor<?x?x?xf16> {
// CHECK:           [[VAR_0_:%.+]] = "onnx.Reshape"([[PARAM_0_]], [[PARAM_1_]]) {allowzero = 0 : si64} : (tensor<*xf16>, tensor<3xi64>) -> tensor<?x?x?xf16>
// CHECK:           onnx.Return [[VAR_0_]] : tensor<?x?x?xf16>
// CHECK:         }

// -----

func.func @test_reshape_unrank_2(%arg0 : tensor<*xf16>) -> tensor<*xf16> {
%cst = onnx.Constant dense<[0, 2, 3]> : tensor<3xi64>
%0 = "onnx.Reshape"(%arg0, %cst) {allowzero = 0 : si64} : (tensor<*xf16>, tensor<3xi64>) -> tensor<*xf16>
onnx.Return %0 : tensor<*xf16>
}
// CHECK-LABEL:  func.func @test_reshape_unrank_2
// CHECK-SAME:   ([[PARAM_0_:%.+]]: tensor<*xf16>) -> tensor<?x2x3xf16> {
// CHECK:           [[VAR_0_:%.+]] = onnx.Constant dense<[0, 2, 3]> : tensor<3xi64>
// CHECK:           [[VAR_1_:%.+]] = "onnx.Reshape"([[PARAM_0_]], [[VAR_0_]]) {allowzero = 0 : si64} : (tensor<*xf16>, tensor<3xi64>) -> tensor<?x2x3xf16>
// CHECK:           onnx.Return [[VAR_1_]] : tensor<?x2x3xf16>
// CHECK:         }

// -----

func.func @test_reshape_unrank_3(%arg0 : tensor<*xf16>) -> tensor<*xf16> {
%cst = onnx.Constant dense<[4, -1, 3]> : tensor<3xi64>
%0 = "onnx.Reshape"(%arg0, %cst) {allowzero = 0 : si64} : (tensor<*xf16>, tensor<3xi64>) -> tensor<*xf16>
onnx.Return %0 : tensor<*xf16>
}
// CHECK-LABEL:  func.func @test_reshape_unrank_3
// CHECK-SAME:   ([[PARAM_0_:%.+]]: tensor<*xf16>) -> tensor<4x?x3xf16> {
// CHECK:           [[VAR_0_:%.+]] = onnx.Constant dense<[4, -1, 3]> : tensor<3xi64>
// CHECK:           [[VAR_1_:%.+]] = "onnx.Reshape"([[PARAM_0_]], [[VAR_0_]]) {allowzero = 0 : si64} : (tensor<*xf16>, tensor<3xi64>) -> tensor<4x?x3xf16>
// CHECK:           onnx.Return [[VAR_1_]] : tensor<4x?x3xf16>
// CHECK:         }

// -----

func.func @test_reshape_dim(%arg0: tensor<?x?x2048xf32>) -> tensor<?x?x?x64xf32> {
  %1 = onnx.Constant dense<64> : tensor<1xi64>
  %2 = onnx.Constant dense<-1> : tensor<1xi64>
  %3 = "onnx.Dim"(%arg0) {axis = 0 : si64} : (tensor<?x?x2048xf32>) -> tensor<1xi64>
  %4 = "onnx.Dim"(%arg0) {axis = 1 : si64} : (tensor<?x?x2048xf32>) -> tensor<1xi64>
  %5 = "onnx.Concat"(%3, %4, %2, %1) {axis = 0 : si64} : (tensor<1xi64>, tensor<1xi64>, tensor<1xi64>, tensor<1xi64>) -> tensor<4xi64>
  %6 = "onnx.Reshape"(%arg0, %5) {allowzero = 0 : si64} : (tensor<?x?x2048xf32>, tensor<4xi64>) -> tensor<?x?x?x64xf32>
  return %6 : tensor<?x?x?x64xf32>

// CHECK-LABEL:  func.func @test_reshape_dim
// CHECK-SAME:   ([[PARAM_0_:%.+]]: tensor<?x?x2048xf32>) -> tensor<?x?x32x64xf32> {
// CHECK-DAG:       [[VAR_0_:%.+]] = onnx.Constant dense<64> : tensor<1xi64>
// CHECK-DAG:       [[VAR_1_:%.+]] = onnx.Constant dense<-1> : tensor<1xi64>
// CHECK-DAG:       [[VAR_2_:%.+]] = "onnx.Dim"([[PARAM_0_]]) {axis = 0 : si64} : (tensor<?x?x2048xf32>) -> tensor<1xi64>
// CHECK-DAG:       [[VAR_3_:%.+]] = "onnx.Dim"([[PARAM_0_]]) {axis = 1 : si64} : (tensor<?x?x2048xf32>) -> tensor<1xi64>
// CHECK:           [[VAR_4_:%.+]] = "onnx.Concat"([[VAR_2_]], [[VAR_3_]], [[VAR_1_]], [[VAR_0_]]) {axis = 0 : si64} : (tensor<1xi64>, tensor<1xi64>, tensor<1xi64>, tensor<1xi64>) -> tensor<4xi64>
// CHECK:           [[VAR_5_:%.+]] = "onnx.Reshape"([[PARAM_0_]], [[VAR_4_]]) {allowzero = 0 : si64} : (tensor<?x?x2048xf32>, tensor<4xi64>) -> tensor<?x?x32x64xf32>
// CHECK:           return [[VAR_5_]] : tensor<?x?x32x64xf32>
// CHECK:         }
}

// -----

func.func @test_reshape_dim_bijective_at_last_dim(%arg0: tensor<?x?x2048xf32>) -> tensor<?x?x64x?xf32> {
  %1 = onnx.Constant dense<64> : tensor<1xi64>
  %2 = onnx.Constant dense<-1> : tensor<1xi64>
  %3 = "onnx.Dim"(%arg0) {axis = 0 : si64} : (tensor<?x?x2048xf32>) -> tensor<1xi64>
  %4 = "onnx.Dim"(%arg0) {axis = 1 : si64} : (tensor<?x?x2048xf32>) -> tensor<1xi64>
  %5 = "onnx.Concat"(%4, %2, %1, %3) {axis = 0 : si64} : (tensor<1xi64>, tensor<1xi64>, tensor<1xi64>, tensor<1xi64>) -> tensor<4xi64>
  %6 = "onnx.Reshape"(%arg0, %5) {allowzero = 0 : si64} : (tensor<?x?x2048xf32>, tensor<4xi64>) -> tensor<?x?x64x?xf32>
  return %6 : tensor<?x?x64x?xf32>

// CHECK-LABEL:  func.func @test_reshape_dim_bijective_at_last_dim
// CHECK-SAME:   ([[PARAM_0_:%.+]]: tensor<?x?x2048xf32>) -> tensor<?x32x64x?xf32> {
// CHECK-DAG:       [[VAR_0_:%.+]] = onnx.Constant dense<64> : tensor<1xi64>
// CHECK-DAG:       [[VAR_1_:%.+]] = onnx.Constant dense<-1> : tensor<1xi64>
// CHECK-DAG:       [[VAR_2_:%.+]] = "onnx.Dim"([[PARAM_0_]]) {axis = 0 : si64} : (tensor<?x?x2048xf32>) -> tensor<1xi64>
// CHECK-DAG:       [[VAR_3_:%.+]] = "onnx.Dim"([[PARAM_0_]]) {axis = 1 : si64} : (tensor<?x?x2048xf32>) -> tensor<1xi64>
// CHECK:           [[VAR_4_:%.+]] = "onnx.Concat"([[VAR_3_]], [[VAR_1_]], [[VAR_0_]], [[VAR_2_]]) {axis = 0 : si64} : (tensor<1xi64>, tensor<1xi64>, tensor<1xi64>, tensor<1xi64>) -> tensor<4xi64>
// CHECK:           [[VAR_5_:%.+]] = "onnx.Reshape"([[PARAM_0_]], [[VAR_4_]]) {allowzero = 0 : si64} : (tensor<?x?x2048xf32>, tensor<4xi64>) -> tensor<?x32x64x?xf32>
// CHECK:           return [[VAR_5_]] : tensor<?x32x64x?xf32>
// CHECK:         }
}

// -----

// COM: This pattern is found in the IBM granite-3.1-2b-instruct model.
func.func @test_reshape_matmul_dim(%arg0: tensor<?x?x2048xf32>) -> tensor<?x?x?x64xf32> {
  %0 = onnx.Constant dense<1.000000e+00> : tensor<2048x2048xf32>
  %1 = onnx.Constant dense<64> : tensor<1xi64>
  %2 = onnx.Constant dense<-1> : tensor<1xi64>
  %3 = "onnx.Dim"(%arg0) {axis = 0 : si64} : (tensor<?x?x2048xf32>) -> tensor<1xi64>
  %4 = "onnx.Dim"(%arg0) {axis = 1 : si64} : (tensor<?x?x2048xf32>) -> tensor<1xi64>
  %5 = "onnx.MatMul"(%arg0, %0) : (tensor<?x?x2048xf32>, tensor<2048x2048xf32>) -> tensor<?x?x2048xf32>
  %6 = "onnx.Concat"(%3, %4, %2, %1) {axis = 0 : si64} : (tensor<1xi64>, tensor<1xi64>, tensor<1xi64>, tensor<1xi64>) -> tensor<4xi64>
  %7 = "onnx.Reshape"(%5, %6) {allowzero = 0 : si64} : (tensor<?x?x2048xf32>, tensor<4xi64>) -> tensor<?x?x?x64xf32>
  return %7 : tensor<?x?x?x64xf32>

// CHECK-LABEL:  func.func @test_reshape_matmul_dim
// CHECK-SAME:   ([[PARAM_0_:%.+]]: tensor<?x?x2048xf32>) -> tensor<?x?x32x64xf32> {
// CHECK-DAG:       [[VAR_0_:%.+]] = onnx.Constant dense<1.000000e+00> : tensor<2048x2048xf32>
// CHECK-DAG:       [[VAR_1_:%.+]] = onnx.Constant dense<64> : tensor<1xi64>
// CHECK-DAG:       [[VAR_2_:%.+]] = onnx.Constant dense<-1> : tensor<1xi64>
// CHECK-DAG:       [[VAR_3_:%.+]] = "onnx.Dim"([[PARAM_0_]]) {axis = 0 : si64} : (tensor<?x?x2048xf32>) -> tensor<1xi64>
// CHECK-DAG:       [[VAR_4_:%.+]] = "onnx.Dim"([[PARAM_0_]]) {axis = 1 : si64} : (tensor<?x?x2048xf32>) -> tensor<1xi64>
// CHECK-NOT: separator of consecutive DAGs
// CHECK-DAG:       [[VAR_5_:%.+]] = "onnx.MatMul"([[PARAM_0_]], [[VAR_0_]]) : (tensor<?x?x2048xf32>, tensor<2048x2048xf32>) -> tensor<?x?x2048xf32>
// CHECK-DAG:       [[VAR_6_:%.+]] = "onnx.Concat"([[VAR_3_]], [[VAR_4_]], [[VAR_2_]], [[VAR_1_]]) {axis = 0 : si64} : (tensor<1xi64>, tensor<1xi64>, tensor<1xi64>, tensor<1xi64>) -> tensor<4xi64>
// CHECK:           [[VAR_7_:%.+]] = "onnx.Reshape"([[VAR_5_]], [[VAR_6_]]) {allowzero = 0 : si64} : (tensor<?x?x2048xf32>, tensor<4xi64>) -> tensor<?x?x32x64xf32>
// CHECK:           return [[VAR_7_]] : tensor<?x?x32x64xf32>
// CHECK:         }
}

// -----

func.func @test_reshape_dim_not_bijection(%arg0: tensor<?x?x2048xf32>) -> tensor<?x?x?x64xf32> {
  %1 = onnx.Constant dense<64> : tensor<1xi64>
  %2 = onnx.Constant dense<-1> : tensor<1xi64>
  %3 = "onnx.Dim"(%arg0) {axis = 0 : si64} : (tensor<?x?x2048xf32>) -> tensor<1xi64>
  %4 = "onnx.Concat"(%3, %3, %2, %1) {axis = 0 : si64} : (tensor<1xi64>, tensor<1xi64>, tensor<1xi64>, tensor<1xi64>) -> tensor<4xi64>
  %5 = "onnx.Reshape"(%arg0, %4) {allowzero = 0 : si64} : (tensor<?x?x2048xf32>, tensor<4xi64>) -> tensor<?x?x?x64xf32>
  return %5 : tensor<?x?x?x64xf32>

// CHECK-LABEL:  func.func @test_reshape_dim_not_bijection
// CHECK-SAME:   ([[PARAM_0_:%.+]]: tensor<?x?x2048xf32>) -> tensor<?x?x?x64xf32> {
// CHECK-DAG:       [[VAR_0_:%.+]] = onnx.Constant dense<64> : tensor<1xi64>
// CHECK-DAG:       [[VAR_1_:%.+]] = onnx.Constant dense<-1> : tensor<1xi64>
// CHECK-DAG:       [[VAR_2_:%.+]] = "onnx.Dim"([[PARAM_0_]]) {axis = 0 : si64} : (tensor<?x?x2048xf32>) -> tensor<1xi64>
// CHECK:           [[VAR_3_:%.+]] = "onnx.Concat"([[VAR_2_]], [[VAR_2_]], [[VAR_1_]], [[VAR_0_]]) {axis = 0 : si64} : (tensor<1xi64>, tensor<1xi64>, tensor<1xi64>, tensor<1xi64>) -> tensor<4xi64>
// CHECK:           [[VAR_4_:%.+]] = "onnx.Reshape"([[PARAM_0_]], [[VAR_3_]]) {allowzero = 0 : si64} : (tensor<?x?x2048xf32>, tensor<4xi64>) -> tensor<?x?x?x64xf32>
// CHECK:           return [[VAR_4_]] : tensor<?x?x?x64xf32>
// CHECK:         }
}

// -----

//===----------------------------------------------------------------------===//
/// Test the flatten op inference.
//===----------------------------------------------------------------------===//

// -----

func.func @test_flatten_1(%arg0 : tensor<5x2x3x4xf32>) -> tensor<*xf32> {
  %1 = "onnx.Flatten"(%arg0) {axis = 1 : si64} : (tensor<5x2x3x4xf32>) -> tensor<*xf32>
  "onnx.Return"(%1) : (tensor<*xf32>) -> ()

  // CHECK-LABEL: test_flatten_1
  // CHECK: [[RES:%.+]] = "onnx.Flatten"(%arg0) {axis = 1 : si64} : (tensor<5x2x3x4xf32>) -> tensor<5x24xf32>
  // CHECK: onnx.Return [[RES]] : tensor<5x24xf32>
}

// -----

// Test when axis is 0
func.func @test_flatten_2(%arg0 : tensor<2x3x4xf32>) -> tensor<*xf32> {
  %1 = "onnx.Flatten"(%arg0) {axis = 0 : si64} : (tensor<2x3x4xf32>) -> tensor<*xf32>
  "onnx.Return"(%1) : (tensor<*xf32>) -> ()
  // CHECK-LABEL: test_flatten_2
  // CHECK: [[RES:%.+]] = "onnx.Flatten"(%arg0) {axis = 0 : si64} : (tensor<2x3x4xf32>) -> tensor<1x24xf32>
  // CHECK: onnx.Return [[RES]] : tensor<1x24xf32>
}

// -----

// Test when axis is negative
func.func @test_flatten_3(%arg0 : tensor<2x3x4xf32>) -> tensor<*xf32> {
  %1 = "onnx.Flatten"(%arg0) {axis = -1 : si64} : (tensor<2x3x4xf32>) -> tensor<*xf32>
  "onnx.Return"(%1) : (tensor<*xf32>) -> ()
  // CHECK-LABEL: test_flatten_3
  // CHECK: [[RES:%.+]] = "onnx.Flatten"(%arg0) {axis = -1 : si64} : (tensor<2x3x4xf32>) -> tensor<6x4xf32>
  // CHECK: onnx.Return [[RES]] : tensor<6x4xf32>
}

// -----

// Test when input is not static shape
func.func @test_flatten_4(%arg0 : tensor<2x4x5x?xf32>) -> tensor<*xf32> {
  %1 = "onnx.Flatten"(%arg0) {axis = 2 : si64} : (tensor<2x4x5x?xf32>) -> tensor<*xf32>
  "onnx.Return"(%1) : (tensor<*xf32>) -> ()
  // CHECK-LABEL: test_flatten_4
  // CHECK: [[RES:%.+]] = "onnx.Flatten"(%arg0) {axis = 2 : si64} : (tensor<2x4x5x?xf32>) -> tensor<8x?xf32>
  // CHECK: onnx.Return [[RES]] : tensor<8x?xf32>
}

// -----

//===----------------------------------------------------------------------===//
/// Test the reshape op inference when concat are present.
//===----------------------------------------------------------------------===//

func.func @test_concat_1(%arg0 : tensor<5x5x1x32xf32>, %arg1 : tensor<5x5x3x32xf32>, %arg2 : tensor<5x5x5x32xf32>) -> tensor<*xf32> {
  %1 = "onnx.Concat"(%arg0, %arg1, %arg2) { axis = 2 : si64} : (tensor<5x5x1x32xf32>, tensor<5x5x3x32xf32>, tensor<5x5x5x32xf32>)  -> tensor<*xf32>
  "onnx.Return"(%1) : (tensor<*xf32>) -> ()

  // CHECK-LABEL: test_concat_1
  // CHECK: [[RES:%.+]] = "onnx.Concat"(%arg0, %arg1, %arg2) {axis = 2 : si64} : (tensor<5x5x1x32xf32>, tensor<5x5x3x32xf32>, tensor<5x5x5x32xf32>) -> tensor<5x5x9x32xf32>
  // CHECK: onnx.Return [[RES]] : tensor<5x5x9x32xf32>
}

// -----

func.func @test_concat_2(%arg0 : tensor<5x1x32xf32>, %arg1 : tensor<5x3x32xf32>, %arg2 : tensor<5x5x32xf32>) -> tensor<*xf32> {
  %1 = "onnx.Concat"(%arg0, %arg1, %arg2) { axis = 1 : si64} : (tensor<5x1x32xf32>, tensor<5x3x32xf32>, tensor<5x5x32xf32>)  -> tensor<*xf32>
  "onnx.Return"(%1) : (tensor<*xf32>) -> ()

  // CHECK-LABEL: test_concat_2
  // CHECK: [[RES:%.+]] = "onnx.Concat"(%arg0, %arg1, %arg2) {axis = 1 : si64} : (tensor<5x1x32xf32>, tensor<5x3x32xf32>, tensor<5x5x32xf32>) -> tensor<5x9x32xf32>
  // CHECK: onnx.Return [[RES]] : tensor<5x9x32xf32>
}

// -----

func.func @test_concat_3(%arg0 : tensor<5x1x32xf32>, %arg1 : tensor<5x3x32xf32>, %arg2 : tensor<5x5x32xf32>) -> tensor<*xf32> {
  %1 = "onnx.Concat"(%arg0, %arg1, %arg2) { axis = -2 : si64} : (tensor<5x1x32xf32>, tensor<5x3x32xf32>, tensor<5x5x32xf32>)  -> tensor<*xf32>
  "onnx.Return"(%1) : (tensor<*xf32>) -> ()

  // CHECK-LABEL: test_concat_3
  // CHECK: [[RES:%.+]] = "onnx.Concat"(%arg0, %arg1, %arg2) {axis = 1 : si64} : (tensor<5x1x32xf32>, tensor<5x3x32xf32>, tensor<5x5x32xf32>) -> tensor<5x9x32xf32>
  // CHECK: onnx.Return [[RES]] : tensor<5x9x32xf32>
}

// -----

func.func @test_concat_4(%arg0 : tensor<?x1x?xf32>, %arg1 : tensor<?x3x32xf32>, %arg2 : tensor<?x5x?xf32>) -> tensor<*xf32> {
  %1 = "onnx.Concat"(%arg0, %arg1, %arg2) { axis = -2 : si64} : (tensor<?x1x?xf32>, tensor<?x3x32xf32>, tensor<?x5x?xf32>)  -> tensor<*xf32>
  "onnx.Return"(%1) : (tensor<*xf32>) -> ()
// CHECK-LABEL:  func.func @test_concat_4
// CHECK-SAME:   ([[PARAM_0_:%.+]]: tensor<?x1x?xf32>, [[PARAM_1_:%.+]]: tensor<?x3x32xf32>, [[PARAM_2_:%.+]]: tensor<?x5x?xf32>) -> tensor<?x9x32xf32> {
// CHECK:           [[VAR_0_:%.+]] = "onnx.Concat"([[PARAM_0_]], [[PARAM_1_]], [[PARAM_2_]]) {axis = 1 : si64} : (tensor<?x1x?xf32>, tensor<?x3x32xf32>, tensor<?x5x?xf32>) -> tensor<?x9x32xf32>
// CHECK:           onnx.Return [[VAR_0_]] : tensor<?x9x32xf32>
// CHECK:         }
}

// -----

func.func @test_rnn_all_results(%arg0: tensor<4x3x2xf32>, %arg1: tensor<1x3x2xf32>, %arg2: tensor<1x3x3xf32>) -> tensor<*xf32> {
  %cst = "onnx.NoValue"() {value} : () -> none
  %Y, %Y_h = "onnx.RNN"(%arg0, %arg1, %arg2, %cst, %cst, %cst) {hidden_size = 3 : si64} : (tensor<4x3x2xf32>, tensor<1x3x2xf32>, tensor<1x3x3xf32>, none, none, none) -> (tensor<*xf32>, tensor<*xf32>)
  onnx.Return %Y_h : tensor<*xf32>

  // CHECK-LABEL: test_rnn_all_results
  // CHECK: [[CST:%.+]] = "onnx.NoValue"() {value} : () -> none
  // CHECK-NEXT: %{{.*}}, [[RES:%.+]] = "onnx.RNN"(%arg0, %arg1, %arg2, [[CST]], [[CST]], [[CST]]) {activations = ["Tanh", "Tanh"], direction = "forward", hidden_size = 3 : si64, layout = 0 : si64} : (tensor<4x3x2xf32>, tensor<1x3x2xf32>, tensor<1x3x3xf32>, none, none, none) -> (tensor<4x1x3x3xf32>, tensor<1x3x3xf32>)
  // CHECK: onnx.Return [[RES]] : tensor<1x3x3xf32>
}

// -----

func.func @test_rnn_infer_hidden_size_from_W(%arg0: tensor<4x3x2xf32>, %arg1: tensor<1x3x2xf32>, %arg2: tensor<?x?x?xf32>) -> tensor<*xf32> {
  %cst = "onnx.NoValue"() {value} : () -> none
  %Y, %Y_h = "onnx.RNN"(%arg0, %arg1, %arg2, %cst, %cst, %cst) : (tensor<4x3x2xf32>, tensor<1x3x2xf32>, tensor<?x?x?xf32>, none, none, none) -> (tensor<*xf32>, tensor<*xf32>)
  onnx.Return %Y_h : tensor<*xf32>

  // CHECK-LABEL: test_rnn_infer_hidden_size_from_W
  // CHECK: [[CST:%.+]] = "onnx.NoValue"() {value} : () -> none
  // CHECK-NEXT: %{{.*}}, [[RES:%.+]] = "onnx.RNN"(%arg0, %arg1, %arg2, [[CST]], [[CST]], [[CST]]) {activations = ["Tanh", "Tanh"], direction = "forward", hidden_size = 3 : si64, layout = 0 : si64} : (tensor<4x3x2xf32>, tensor<1x3x2xf32>, tensor<?x?x?xf32>, none, none, none) -> (tensor<4x1x3x3xf32>, tensor<1x3x3xf32>)
  // CHECK: onnx.Return [[RES]] : tensor<1x3x3xf32>
}

// -----

func.func @test_rnn_no_results(%arg0: tensor<4x3x2xf32>, %arg1: tensor<1x3x2xf32>, %arg2: tensor<1x3x3xf32>) -> (none) {
  %cst = "onnx.NoValue"() {value} : () -> none
  %Y, %Y_h = "onnx.RNN"(%arg0, %arg1, %arg2, %cst, %cst, %cst) {hidden_size = 3 : si64} : (tensor<4x3x2xf32>, tensor<1x3x2xf32>, tensor<1x3x3xf32>, none, none, none) -> (none, none)
  onnx.Return %Y_h : none

  // CHECK-LABEL: test_rnn_no_results
  // CHECK: [[CST:%.+]] = "onnx.NoValue"() {value} : () -> none
  // CHECK-NEXT: %{{.*}}, [[RES:%.+]] = "onnx.RNN"(%arg0, %arg1, %arg2, [[CST]], [[CST]], [[CST]]) {activations = ["Tanh", "Tanh"], direction = "forward", hidden_size = 3 : si64, layout = 0 : si64} : (tensor<4x3x2xf32>, tensor<1x3x2xf32>, tensor<1x3x3xf32>, none, none, none) -> (none, none)
  // CHECK-NEXT: onnx.Return [[RES]]
}

// -----

func.func @test_rnn_missing_first_result(%arg0: tensor<4x3x2xf32>, %arg1: tensor<1x3x2xf32>, %arg2: tensor<1x3x3xf32>) -> tensor<*xf32> {
  %cst = "onnx.NoValue"() {value} : () -> none
  %Y, %Y_h = "onnx.RNN"(%arg0, %arg1, %arg2, %cst, %cst, %cst) {hidden_size = 3 : si64} : (tensor<4x3x2xf32>, tensor<1x3x2xf32>, tensor<1x3x3xf32>, none, none, none) -> (none, tensor<*xf32>)
  onnx.Return %Y_h : tensor<*xf32>

  // CHECK-LABEL: test_rnn_missing_first_result
  // CHECK: [[CST:%.+]] = "onnx.NoValue"() {value} : () -> none
  // CHECK-NEXT: %{{.*}}, [[RES:%.+]] = "onnx.RNN"(%arg0, %arg1, %arg2, [[CST]], [[CST]], [[CST]]) {activations = ["Tanh", "Tanh"], direction = "forward", hidden_size = 3 : si64, layout = 0 : si64} : (tensor<4x3x2xf32>, tensor<1x3x2xf32>, tensor<1x3x3xf32>, none, none, none) -> (none, tensor<1x3x3xf32>)
  // CHECK: onnx.Return [[RES]] : tensor<1x3x3xf32>
}

// -----

func.func @test_rnn_missing_trailing_result(%arg0: tensor<4x3x2xf32>, %arg1: tensor<1x3x2xf32>, %arg2: tensor<1x3x3xf32>) -> (none) {
  %cst = "onnx.NoValue"() {value} : () -> none
  %Y, %Y_h = "onnx.RNN"(%arg0, %arg1, %arg2, %cst, %cst, %cst) {hidden_size = 3 : si64} : (tensor<4x3x2xf32>, tensor<1x3x2xf32>, tensor<1x3x3xf32>, none, none, none) -> (tensor<*xf32>, none)
  onnx.Return %Y_h : none

  // CHECK-LABEL: test_rnn_missing_trailing_result
  // CHECK: [[CST:%.+]] = "onnx.NoValue"() {value} : () -> none
  // CHECK-NEXT: %{{.*}}, [[RES:%.+]] = "onnx.RNN"(%arg0, %arg1, %arg2, [[CST]], [[CST]], [[CST]]) {activations = ["Tanh", "Tanh"], direction = "forward", hidden_size = 3 : si64, layout = 0 : si64} : (tensor<4x3x2xf32>, tensor<1x3x2xf32>, tensor<1x3x3xf32>, none, none, none) -> (tensor<4x1x3x3xf32>, none)
  // CHECK: onnx.Return [[RES]]
}

// -----

func.func @test_rnn_all_results_no_hidden_size(%arg0: tensor<4x3x2xf32>, %arg1: tensor<1x3x2xf32>, %arg2: tensor<1x3x3xf32>) -> tensor<*xf32> {
  %cst = "onnx.NoValue"() {value} : () -> none
  %Y, %Y_h = "onnx.RNN"(%arg0, %arg1, %arg2, %cst, %cst, %cst) : (tensor<4x3x2xf32>, tensor<1x3x2xf32>, tensor<1x3x3xf32>, none, none, none) -> (tensor<*xf32>, tensor<*xf32>)
  onnx.Return %Y_h : tensor<*xf32>

  // CHECK-LABEL: test_rnn_all_results_no_hidden_size
  // CHECK: [[CST:%.+]] = "onnx.NoValue"() {value} : () -> none
  // CHECK-NEXT: %{{.*}}, [[RES:%.+]] = "onnx.RNN"(%arg0, %arg1, %arg2, [[CST]], [[CST]], [[CST]]) {activations = ["Tanh", "Tanh"], direction = "forward", hidden_size = 3 : si64, layout = 0 : si64} : (tensor<4x3x2xf32>, tensor<1x3x2xf32>, tensor<1x3x3xf32>, none, none, none) -> (tensor<4x1x3x3xf32>, tensor<1x3x3xf32>)
  // CHECK: onnx.Return [[RES]] : tensor<1x3x3xf32>
}

// -----

func.func @test_rnn_all_results_unknown_dims(%arg0: tensor<?x?x?xf32>, %arg1: tensor<?x?x?xf32>, %arg2: tensor<?x?x?xf32>) -> tensor<*xf32> {
  %cst = "onnx.NoValue"() {value} : () -> none
  %Y, %Y_h = "onnx.RNN"(%arg0, %arg1, %arg2, %cst, %cst, %cst) : (tensor<?x?x?xf32>, tensor<?x?x?xf32>, tensor<?x?x?xf32>, none, none, none) -> (tensor<*xf32>, tensor<*xf32>)
  onnx.Return %Y_h : tensor<*xf32>

  // CHECK-LABEL: test_rnn_all_results_unknown_dims
  // CHECK: [[CST:%.+]] = "onnx.NoValue"() {value} : () -> none
  // CHECK-NEXT: %{{.*}}, [[RES:%.+]] = "onnx.RNN"(%arg0, %arg1, %arg2, [[CST]], [[CST]], [[CST]]) {activations = ["Tanh", "Tanh"], direction = "forward", layout = 0 : si64} : (tensor<?x?x?xf32>, tensor<?x?x?xf32>, tensor<?x?x?xf32>, none, none, none) -> (tensor<?x1x?x?xf32>, tensor<1x?x?xf32>)
  // CHECK: onnx.Return [[RES]] : tensor<1x?x?xf32>
}

// -----

func.func @test_rnn_layout1(%arg0: tensor<5x4x2xf32>, %arg1: tensor<1x3x2xf32>, %arg2: tensor<1x3x3xf32>) -> tensor<*xf32> {
  %cst = "onnx.NoValue"() {value} : () -> none
  %Y, %Y_h = "onnx.RNN"(%arg0, %arg1, %arg2, %cst, %cst, %cst) {hidden_size = 3 : si64, layout = 1 : si64} : (tensor<5x4x2xf32>, tensor<1x3x2xf32>, tensor<1x3x3xf32>, none, none, none) -> (tensor<*xf32>, tensor<*xf32>)
  onnx.Return %Y_h : tensor<*xf32>

  // CHECK-LABEL: test_rnn_layout1
  // CHECK: [[CST:%.+]] = "onnx.NoValue"() {value} : () -> none
  // CHECK-NEXT: %{{.*}}, [[RES:%.+]] = "onnx.RNN"(%arg0, %arg1, %arg2, [[CST]], [[CST]], [[CST]]) {activations = ["Tanh", "Tanh"], direction = "forward", hidden_size = 3 : si64, layout = 1 : si64} : (tensor<5x4x2xf32>, tensor<1x3x2xf32>, tensor<1x3x3xf32>, none, none, none) -> (tensor<5x4x1x3xf32>, tensor<5x1x3xf32>)
  // CHECK: onnx.Return [[RES]] : tensor<5x1x3xf32>
}

// -----

func.func @test_gru_all_results(%arg0: tensor<4x3x2xf32>, %arg1: tensor<1x9x2xf32>, %arg2: tensor<1x9x3xf32>) -> tensor<*xf32> {
  %cst = "onnx.NoValue"() {value} : () -> none
  %Y, %Y_h = "onnx.GRU"(%arg0, %arg1, %arg2, %cst, %cst, %cst) : (tensor<4x3x2xf32>, tensor<1x9x2xf32>, tensor<1x9x3xf32>, none, none, none) -> (tensor<*xf32>, tensor<*xf32>)
  onnx.Return %Y_h : tensor<*xf32>

  // CHECK-LABEL: test_gru_all_results
  // CHECK: [[CST:%.+]] = "onnx.NoValue"() {value} : () -> none
  // CHECK-NEXT: %{{.*}}, [[RES:%.+]] = "onnx.GRU"(%arg0, %arg1, %arg2, [[CST]], [[CST]], [[CST]]) {direction = "forward", hidden_size = 3 : si64, layout = 0 : si64, linear_before_reset = 0 : si64} : (tensor<4x3x2xf32>, tensor<1x9x2xf32>, tensor<1x9x3xf32>, none, none, none) -> (tensor<4x1x3x3xf32>, tensor<1x3x3xf32>)
  // CHECK: onnx.Return [[RES]] : tensor<1x3x3xf32>
}

// -----

func.func @test_gru_infer_hidden_size_from_W(%arg0: tensor<4x3x2xf32>, %arg1: tensor<1x9x2xf32>, %arg2: tensor<?x?x?xf32>) -> tensor<*xf32> {
  %cst = "onnx.NoValue"() {value} : () -> none
  %Y, %Y_h = "onnx.GRU"(%arg0, %arg1, %arg2, %cst, %cst, %cst) : (tensor<4x3x2xf32>, tensor<1x9x2xf32>, tensor<?x?x?xf32>, none, none, none) -> (tensor<*xf32>, tensor<*xf32>)
  onnx.Return %Y_h : tensor<*xf32>

  // CHECK-LABEL: test_gru_infer_hidden_size_from_W
  // CHECK: [[CST:%.+]] = "onnx.NoValue"() {value} : () -> none
  // CHECK-NEXT: %{{.*}}, [[RES:%.+]] = "onnx.GRU"(%arg0, %arg1, %arg2, [[CST]], [[CST]], [[CST]]) {direction = "forward", hidden_size = 3 : si64, layout = 0 : si64, linear_before_reset = 0 : si64} : (tensor<4x3x2xf32>, tensor<1x9x2xf32>, tensor<?x?x?xf32>, none, none, none) -> (tensor<4x1x3x3xf32>, tensor<1x3x3xf32>)
  // CHECK: onnx.Return [[RES]] : tensor<1x3x3xf32>
}

// -----

func.func @test_gru_no_results(%arg0: tensor<4x3x2xf32>, %arg1: tensor<1x9x2xf32>, %arg2: tensor<1x9x3xf32>) -> (none) {
  %cst = "onnx.NoValue"() {value} : () -> none
  %Y, %Y_h = "onnx.GRU"(%arg0, %arg1, %arg2, %cst, %cst, %cst) {hidden_size = 3 : si64} : (tensor<4x3x2xf32>, tensor<1x9x2xf32>, tensor<1x9x3xf32>, none, none, none) -> (none, none)
  onnx.Return %Y_h : none

  // CHECK-LABEL: test_gru_no_results
  // CHECK: [[CST:%.+]] = "onnx.NoValue"() {value} : () -> none
  // CHECK-NEXT: %{{.*}}, [[RES:%.+]] = "onnx.GRU"(%arg0, %arg1, %arg2, [[CST]], [[CST]], [[CST]]) {direction = "forward", hidden_size = 3 : si64, layout = 0 : si64, linear_before_reset = 0 : si64} : (tensor<4x3x2xf32>, tensor<1x9x2xf32>, tensor<1x9x3xf32>, none, none, none) -> (none, none)
  // CHECK: onnx.Return [[RES]]
}

// -----

func.func @test_gru_missing_first_result(%arg0: tensor<4x3x2xf32>, %arg1: tensor<1x9x2xf32>, %arg2: tensor<1x9x3xf32>) -> tensor<*xf32> {
  %cst = "onnx.NoValue"() {value} : () -> none
  %Y, %Y_h = "onnx.GRU"(%arg0, %arg1, %arg2, %cst, %cst, %cst) {hidden_size = 3 : si64} : (tensor<4x3x2xf32>, tensor<1x9x2xf32>, tensor<1x9x3xf32>, none, none, none) -> (none, tensor<*xf32>)
  onnx.Return %Y_h : tensor<*xf32>

  // CHECK-LABEL: test_gru_missing_first_result
  // CHECK: [[CST:%.+]] = "onnx.NoValue"() {value} : () -> none
  // CHECK-NEXT: %{{.*}}, [[RES:%.+]] = "onnx.GRU"(%arg0, %arg1, %arg2, [[CST]], [[CST]], [[CST]]) {direction = "forward", hidden_size = 3 : si64, layout = 0 : si64, linear_before_reset = 0 : si64} : (tensor<4x3x2xf32>, tensor<1x9x2xf32>, tensor<1x9x3xf32>, none, none, none) -> (none, tensor<1x3x3xf32>)
  // CHECK: onnx.Return [[RES]] : tensor<1x3x3xf32>
}

// -----

func.func @test_gru_missing_trailing_result(%arg0: tensor<4x3x2xf32>, %arg1: tensor<1x9x2xf32>, %arg2: tensor<1x9x3xf32>) -> (none) {
  %cst = "onnx.NoValue"() {value} : () -> none
  %Y, %Y_h = "onnx.GRU"(%arg0, %arg1, %arg2, %cst, %cst, %cst) {hidden_size = 3 : si64} : (tensor<4x3x2xf32>, tensor<1x9x2xf32>, tensor<1x9x3xf32>, none, none, none) -> (tensor<*xf32>, none)
  onnx.Return %Y_h : none

  // CHECK-LABEL: test_gru_missing_trailing_result
  // CHECK: [[CST:%.+]] = "onnx.NoValue"() {value} : () -> none
  // CHECK-NEXT: %{{.*}}, [[RES:%.+]] = "onnx.GRU"(%arg0, %arg1, %arg2, [[CST]], [[CST]], [[CST]]) {direction = "forward", hidden_size = 3 : si64, layout = 0 : si64, linear_before_reset = 0 : si64} : (tensor<4x3x2xf32>, tensor<1x9x2xf32>, tensor<1x9x3xf32>, none, none, none) -> (tensor<4x1x3x3xf32>, none)
  // CHECK: onnx.Return [[RES]]
}

// -----

func.func @test_gru_all_results_no_hidden_size(%arg0: tensor<4x3x2xf32>, %arg1: tensor<1x9x2xf32>, %arg2: tensor<1x9x3xf32>) -> tensor<*xf32> {
  %cst = "onnx.NoValue"() {value} : () -> none
  %Y, %Y_h = "onnx.GRU"(%arg0, %arg1, %arg2, %cst, %cst, %cst) : (tensor<4x3x2xf32>, tensor<1x9x2xf32>, tensor<1x9x3xf32>, none, none, none) -> (tensor<*xf32>, tensor<*xf32>)
  onnx.Return %Y_h : tensor<*xf32>

  // CHECK-LABEL: test_gru_all_results_no_hidden_size
  // CHECK: [[CST:%.+]] = "onnx.NoValue"() {value} : () -> none
  // CHECK-NEXT: %{{.*}}, [[RES:%.+]] = "onnx.GRU"(%arg0, %arg1, %arg2, [[CST]], [[CST]], [[CST]]) {direction = "forward", hidden_size = 3 : si64, layout = 0 : si64, linear_before_reset = 0 : si64} : (tensor<4x3x2xf32>, tensor<1x9x2xf32>, tensor<1x9x3xf32>, none, none, none) -> (tensor<4x1x3x3xf32>, tensor<1x3x3xf32>)
  // CHECK: onnx.Return [[RES]] : tensor<1x3x3xf32>
}

// -----

func.func @test_gru_all_results_unknown_dims(%arg0: tensor<?x?x?xf32>, %arg1: tensor<?x?x?xf32>, %arg2: tensor<?x?x?xf32>) -> tensor<*xf32> {
  %cst = "onnx.NoValue"() {value} : () -> none
  %Y, %Y_h = "onnx.GRU"(%arg0, %arg1, %arg2, %cst, %cst, %cst) : (tensor<?x?x?xf32>, tensor<?x?x?xf32>, tensor<?x?x?xf32>, none, none, none) -> (tensor<*xf32>, tensor<*xf32>)
  onnx.Return %Y_h : tensor<*xf32>

  // CHECK-LABEL: test_gru_all_results_unknown_dims
  // CHECK: [[CST:%.+]] = "onnx.NoValue"() {value} : () -> none
  // CHECK-NEXT: %{{.*}}, [[RES:%.+]] = "onnx.GRU"(%arg0, %arg1, %arg2, [[CST]], [[CST]], [[CST]]) {direction = "forward", layout = 0 : si64, linear_before_reset = 0 : si64} : (tensor<?x?x?xf32>, tensor<?x?x?xf32>, tensor<?x?x?xf32>, none, none, none) -> (tensor<?x1x?x?xf32>, tensor<1x?x?xf32>)
  // CHECK: onnx.Return [[RES]] : tensor<1x?x?xf32>
}

// -----

func.func @test_gru_layout1(%arg0: tensor<5x4x2xf32>, %arg1: tensor<1x9x2xf32>, %arg2: tensor<1x9x3xf32>) -> tensor<*xf32> {
  %cst = "onnx.NoValue"() {value} : () -> none
  %Y, %Y_h = "onnx.GRU"(%arg0, %arg1, %arg2, %cst, %cst, %cst) {hidden_size = 3 : si64, layout = 1 : si64} : (tensor<5x4x2xf32>, tensor<1x9x2xf32>, tensor<1x9x3xf32>, none, none, none) -> (tensor<*xf32>, tensor<*xf32>)
  onnx.Return %Y_h : tensor<*xf32>

  // CHECK-LABEL: test_gru_layout1
  // CHECK: [[CST:%.+]] = "onnx.NoValue"() {value} : () -> none
  // CHECK-NEXT: %{{.*}}, [[RES:%.+]] = "onnx.GRU"(%arg0, %arg1, %arg2, [[CST]], [[CST]], [[CST]]) {direction = "forward", hidden_size = 3 : si64, layout = 1 : si64, linear_before_reset = 0 : si64} : (tensor<5x4x2xf32>, tensor<1x9x2xf32>, tensor<1x9x3xf32>, none, none, none) -> (tensor<5x4x1x3xf32>, tensor<5x1x3xf32>)
  // CHECK: onnx.Return [[RES]] : tensor<5x1x3xf32>
}

// -----

func.func @test_lstm_all_results(%arg0: tensor<4x3x2xf32>, %arg1: tensor<1x12x2xf32>, %arg2: tensor<1x12x3xf32>) -> tensor<*xf32> {
  %cst = "onnx.NoValue"() {value} : () -> none
  %Y, %Y_h, %Y_c = "onnx.LSTM"(%arg0, %arg1, %arg2, %cst, %cst, %cst, %cst, %cst) {hidden_size = 3 : si64} : (tensor<4x3x2xf32>, tensor<1x12x2xf32>, tensor<1x12x3xf32>, none, none, none, none, none) -> (tensor<*xf32>, tensor<*xf32>, tensor<*xf32>)
  onnx.Return %Y_h : tensor<*xf32>

  // CHECK-LABEL: test_lstm_all_results
  // CHECK: [[CST:%.+]] = "onnx.NoValue"() {value} : () -> none
  // CHECK-NEXT: %{{.*}}, [[RES:%.+]], %{{.*}} = "onnx.LSTM"(%arg0, %arg1, %arg2, [[CST]], [[CST]], [[CST]], [[CST]], [[CST]]) {direction = "forward", hidden_size = 3 : si64, input_forget = 0 : si64, layout = 0 : si64} : (tensor<4x3x2xf32>, tensor<1x12x2xf32>, tensor<1x12x3xf32>, none, none, none, none, none) -> (tensor<4x1x3x3xf32>, tensor<1x3x3xf32>, tensor<1x3x3xf32>)
  // CHECK: onnx.Return [[RES]] : tensor<1x3x3xf32>
}

// -----

func.func @test_lstm_infer_hidden_size_from_W(%arg0: tensor<4x3x2xf32>, %arg1: tensor<1x12x2xf32>, %arg2: tensor<?x?x?xf32>) -> tensor<*xf32> {
  %cst = "onnx.NoValue"() {value} : () -> none
  %Y, %Y_h, %Y_c = "onnx.LSTM"(%arg0, %arg1, %arg2, %cst, %cst, %cst, %cst, %cst) : (tensor<4x3x2xf32>, tensor<1x12x2xf32>, tensor<?x?x?xf32>, none, none, none, none, none) -> (tensor<*xf32>, tensor<*xf32>, tensor<*xf32>)
  onnx.Return %Y_h : tensor<*xf32>

  // CHECK-LABEL: test_lstm_infer_hidden_size_from_W
  // CHECK: [[CST:%.+]] = "onnx.NoValue"() {value} : () -> none
  // CHECK-NEXT: %{{.*}}, [[RES:%.+]], %{{.*}} = "onnx.LSTM"(%arg0, %arg1, %arg2, [[CST]], [[CST]], [[CST]], [[CST]], [[CST]]) {direction = "forward", hidden_size = 3 : si64, input_forget = 0 : si64, layout = 0 : si64} : (tensor<4x3x2xf32>, tensor<1x12x2xf32>, tensor<?x?x?xf32>, none, none, none, none, none) -> (tensor<4x1x3x3xf32>, tensor<1x3x3xf32>, tensor<1x3x3xf32>)
  // CHECK: onnx.Return [[RES]] : tensor<1x3x3xf32>
}

// -----

func.func @test_lstm_no_results(%arg0: tensor<4x3x2xf32>, %arg1: tensor<1x12x2xf32>, %arg2: tensor<1x12x3xf32>) -> (none) {
  %cst = "onnx.NoValue"() {value} : () -> none
  %Y, %Y_h, %Y_c = "onnx.LSTM"(%arg0, %arg1, %arg2, %cst, %cst, %cst, %cst, %cst) {hidden_size = 3 : si64} : (tensor<4x3x2xf32>, tensor<1x12x2xf32>, tensor<1x12x3xf32>, none, none, none, none, none) -> (none, none, none)
  onnx.Return %Y_h : none

  // CHECK-LABEL: test_lstm_no_results
  // CHECK: [[CST:%.+]] = "onnx.NoValue"() {value} : () -> none
  // CHECK-NEXT: %{{.*}}, [[RES:%.+]], %{{.*}} = "onnx.LSTM"(%arg0, %arg1, %arg2, [[CST]], [[CST]], [[CST]], [[CST]], [[CST]]) {direction = "forward", hidden_size = 3 : si64, input_forget = 0 : si64, layout = 0 : si64} : (tensor<4x3x2xf32>, tensor<1x12x2xf32>, tensor<1x12x3xf32>, none, none, none, none, none) -> (none, none, none)
  // CHECK: onnx.Return [[RES]]
}

// -----

func.func @test_lstm_missing_first_result(%arg0: tensor<4x3x2xf32>, %arg1: tensor<1x12x2xf32>, %arg2: tensor<1x12x3xf32>) -> tensor<*xf32> {
  %cst = "onnx.NoValue"() {value} : () -> none
  %Y, %Y_h, %Y_c = "onnx.LSTM"(%arg0, %arg1, %arg2, %cst, %cst, %cst, %cst, %cst) {hidden_size = 3 : si64} : (tensor<4x3x2xf32>, tensor<1x12x2xf32>, tensor<1x12x3xf32>, none, none, none, none, none) -> (none, tensor<*xf32>, tensor<*xf32>)
  onnx.Return %Y_h : tensor<*xf32>

  // CHECK-LABEL: test_lstm_missing_first_result
  // CHECK: [[CST:%.+]] = "onnx.NoValue"() {value} : () -> none
  // CHECK-NEXT: %{{.*}}, [[RES:%.+]], %{{.*}} = "onnx.LSTM"(%arg0, %arg1, %arg2, [[CST]], [[CST]], [[CST]], [[CST]], [[CST]]) {direction = "forward", hidden_size = 3 : si64, input_forget = 0 : si64, layout = 0 : si64} : (tensor<4x3x2xf32>, tensor<1x12x2xf32>, tensor<1x12x3xf32>, none, none, none, none, none) -> (none, tensor<1x3x3xf32>, tensor<1x3x3xf32>)
  // CHECK: onnx.Return [[RES]] : tensor<1x3x3xf32>
}

// -----

func.func @test_lstm_missing_trailing_result(%arg0: tensor<4x3x2xf32>, %arg1: tensor<1x12x2xf32>, %arg2: tensor<1x12x3xf32>) -> tensor<*xf32> {
  %cst = "onnx.NoValue"() {value} : () -> none
  %Y, %Y_h, %Y_c = "onnx.LSTM"(%arg0, %arg1, %arg2, %cst, %cst, %cst, %cst, %cst) {hidden_size = 3 : si64} : (tensor<4x3x2xf32>, tensor<1x12x2xf32>, tensor<1x12x3xf32>, none, none, none, none, none) -> (tensor<*xf32>, tensor<*xf32>, none)
  onnx.Return %Y_h : tensor<*xf32>

  // CHECK-LABEL: test_lstm_missing_trailing_result
  // CHECK: [[CST:%.+]] = "onnx.NoValue"() {value} : () -> none
  // CHECK-NEXT: %{{.*}}, [[RES:%.+]], %{{.*}} = "onnx.LSTM"(%arg0, %arg1, %arg2, [[CST]], [[CST]], [[CST]], [[CST]], [[CST]]) {direction = "forward", hidden_size = 3 : si64, input_forget = 0 : si64, layout = 0 : si64} : (tensor<4x3x2xf32>, tensor<1x12x2xf32>, tensor<1x12x3xf32>, none, none, none, none, none) -> (tensor<4x1x3x3xf32>, tensor<1x3x3xf32>, none)
  // CHECK: onnx.Return [[RES]] : tensor<1x3x3xf32>
}

// -----

func.func @test_lstm_all_results_no_hidden_size(%arg0: tensor<4x3x2xf32>, %arg1: tensor<1x12x2xf32>, %arg2: tensor<1x12x3xf32>) -> tensor<*xf32> {
  %cst = "onnx.NoValue"() {value} : () -> none
  %Y, %Y_h, %Y_c = "onnx.LSTM"(%arg0, %arg1, %arg2, %cst, %cst, %cst, %cst, %cst) : (tensor<4x3x2xf32>, tensor<1x12x2xf32>, tensor<1x12x3xf32>, none, none, none, none, none) -> (tensor<*xf32>, tensor<*xf32>, tensor<*xf32>)
  onnx.Return %Y_h : tensor<*xf32>

  // CHECK-LABEL: test_lstm_all_results_no_hidden_size
  // CHECK: [[CST:%.+]] = "onnx.NoValue"() {value} : () -> none
  // CHECK-NEXT: %{{.*}}, [[RES:%.+]], %{{.*}} = "onnx.LSTM"(%arg0, %arg1, %arg2, [[CST]], [[CST]], [[CST]], [[CST]], [[CST]]) {direction = "forward", hidden_size = 3 : si64, input_forget = 0 : si64, layout = 0 : si64} : (tensor<4x3x2xf32>, tensor<1x12x2xf32>, tensor<1x12x3xf32>, none, none, none, none, none) -> (tensor<4x1x3x3xf32>, tensor<1x3x3xf32>, tensor<1x3x3xf32>)
  // CHECK: onnx.Return [[RES]] : tensor<1x3x3xf32>
}

// -----

func.func @test_lstm_all_results_unknown_dims(%arg0: tensor<?x?x?xf32>, %arg1: tensor<?x?x?xf32>, %arg2: tensor<?x?x?xf32>) -> tensor<*xf32> {
  %cst = "onnx.NoValue"() {value} : () -> none
  %Y, %Y_h, %Y_c = "onnx.LSTM"(%arg0, %arg1, %arg2, %cst, %cst, %cst, %cst, %cst) : (tensor<?x?x?xf32>, tensor<?x?x?xf32>, tensor<?x?x?xf32>, none, none, none, none, none) -> (tensor<*xf32>, tensor<*xf32>, tensor<*xf32>)
  onnx.Return %Y_h : tensor<*xf32>

  // CHECK-LABEL: test_lstm_all_results_unknown_dims
  // CHECK: [[CST:%.+]] = "onnx.NoValue"() {value} : () -> none
  // CHECK-NEXT: %{{.*}}, [[RES:%.+]], %{{.*}} = "onnx.LSTM"(%arg0, %arg1, %arg2, [[CST]], [[CST]], [[CST]], [[CST]], [[CST]]) {direction = "forward", input_forget = 0 : si64, layout = 0 : si64} : (tensor<?x?x?xf32>, tensor<?x?x?xf32>, tensor<?x?x?xf32>, none, none, none, none, none) -> (tensor<?x1x?x?xf32>, tensor<1x?x?xf32>, tensor<1x?x?xf32>)
  // CHECK: onnx.Return [[RES]] : tensor<1x?x?xf32>
}

// -----

func.func @test_lstm_layout1(%arg0: tensor<5x4x2xf32>, %arg1: tensor<1x12x2xf32>, %arg2: tensor<1x12x3xf32>) -> tensor<*xf32> {
  %cst = "onnx.NoValue"() {value} : () -> none
  %Y, %Y_h, %Y_c = "onnx.LSTM"(%arg0, %arg1, %arg2, %cst, %cst, %cst, %cst, %cst) {hidden_size = 3 : si64, layout = 1 : si64} : (tensor<5x4x2xf32>, tensor<1x12x2xf32>, tensor<1x12x3xf32>, none, none, none, none, none) -> (tensor<*xf32>, tensor<*xf32>, tensor<*xf32>)
  onnx.Return %Y_h : tensor<*xf32>

  // CHECK-LABEL: test_lstm_layout1
  // CHECK: [[CST:%.+]] = "onnx.NoValue"() {value} : () -> none
  // CHECK-NEXT: %{{.*}}, [[RES:%.+]], %{{.*}} = "onnx.LSTM"(%arg0, %arg1, %arg2, [[CST]], [[CST]], [[CST]], [[CST]], [[CST]]) {direction = "forward", hidden_size = 3 : si64, input_forget = 0 : si64, layout = 1 : si64} : (tensor<5x4x2xf32>, tensor<1x12x2xf32>, tensor<1x12x3xf32>, none, none, none, none, none) -> (tensor<5x4x1x3xf32>, tensor<5x1x3xf32>, tensor<5x1x3xf32>)
  // CHECK: onnx.Return [[RES]] : tensor<5x1x3xf32>
}

// -----

//===----------------------------------------------------------------------===//
/// Test the behavior of the SpaceToDepth operator.
//===----------------------------------------------------------------------===//

func.func @test_space_to_depth(%arg0 : tensor<1x16x32x64xf32>) -> tensor<*xf32> {
  %cst = "onnx.NoValue"() {value} : () -> none
  %0 = "onnx.SpaceToDepth"(%arg0) {blocksize = 4 : si64} : (tensor<1x16x32x64xf32>) -> tensor<*xf32>
  "onnx.Return"(%0) : (tensor<*xf32>) -> ()

  // CHECK-LABEL: test_space_to_depth
  // CHECK: [[RES:%.+]] = "onnx.SpaceToDepth"(%arg0) {blocksize = 4 : si64} : (tensor<1x16x32x64xf32>) -> tensor<1x256x8x16xf32>
  // CHECK: onnx.Return [[RES]] : tensor<1x256x8x16xf32>
}

// -----

func.func @test_split_1(%arg0 : tensor<16x32x64xf32>) -> tensor<*xf32> {
  %cst = "onnx.NoValue"() {value} : () -> none
  %0, %1 = "onnx.Split"(%arg0, %cst) { axis = 1 : si64} : (tensor<16x32x64xf32>, none) -> (tensor<*xf32>, tensor<*xf32>)
  "onnx.Return"(%0) : (tensor<*xf32>) -> ()

  // CHECK-LABEL: test_split_1
  // CHECK: [[CST:%.+]] = "onnx.NoValue"() {value} : () -> none
  // CHECK-NEXT: [[RES:%.+]]:2 = "onnx.Split"(%arg0, [[CST]]) {axis = 1 : si64} : (tensor<16x32x64xf32>, none) -> (tensor<16x16x64xf32>, tensor<16x16x64xf32>)
  // CHECK: onnx.Return [[RES]]#0 : tensor<16x16x64xf32>
}

// -----

func.func @test_split_2(%arg0 : tensor<16x32x64xf32>) -> tensor<*xf32> {
  %cst = "onnx.NoValue"() {value} : () -> none
  %0, %1 = "onnx.Split"(%arg0, %cst) { axis = -2 : si64} : (tensor<16x32x64xf32>, none) -> (tensor<*xf32>, tensor<*xf32>)
  "onnx.Return"(%0) : (tensor<*xf32>) -> ()

  // CHECK-LABEL: test_split_2
  // CHECK: [[CST:%.+]] = "onnx.NoValue"() {value} : () -> none
  // CHECK-NEXT: [[RES:%.+]]:2 = "onnx.Split"(%arg0, [[CST]]) {axis = 1 : si64} : (tensor<16x32x64xf32>, none) -> (tensor<16x16x64xf32>, tensor<16x16x64xf32>)
  // CHECK: onnx.Return [[RES]]#0 : tensor<16x16x64xf32>
}

// -----

func.func @test_split_3(%arg0 : tensor<16x32x64xf32>) -> tensor<*xf32> {
  %split = onnx.Constant dense<[2, 30]> : tensor<2xi64>
  %0, %1 = "onnx.Split"(%arg0, %split) {axis = 1 : si64} : (tensor<16x32x64xf32>, tensor<2xi64>) -> (tensor<*xf32>, tensor<*xf32>)
  "onnx.Return"(%0) : (tensor<*xf32>) -> ()

  // CHECK-LABEL: test_split_3
  // CHECK: [[RES:%.+]]:2 = "onnx.Split"(%arg0, %0) {axis = 1 : si64} : (tensor<16x32x64xf32>, tensor<2xi64>) -> (tensor<16x2x64xf32>, tensor<16x30x64xf32>)
  // CHECK: onnx.Return [[RES]]#0 : tensor<16x2x64xf32>
}

// -----

func.func @test_split_4(%arg0 : tensor<16x?x64xf32>) -> tensor<*xf32> {
  %split = onnx.Constant dense<[2, 30]> : tensor<2xi64>
  %0, %1 = "onnx.Split"(%arg0, %split) {axis = 1 : si64} : (tensor<16x?x64xf32>, tensor<2xi64>) -> (tensor<*xf32>, tensor<*xf32>)
  "onnx.Return"(%0) : (tensor<*xf32>) -> ()

  // CHECK-LABEL: test_split_4
  // CHECK: [[RES:%.+]]:2 = "onnx.Split"(%arg0, %0) {axis = 1 : si64} : (tensor<16x?x64xf32>, tensor<2xi64>) -> (tensor<16x2x64xf32>, tensor<16x30x64xf32>)
  // CHECK: onnx.Return [[RES]]#0 : tensor<16x2x64xf32>
}

// -----

func.func @test_split_5(%arg0 : tensor<16x?x64xf32>) -> tensor<*xf32> {
  %cst = "onnx.NoValue"() {value} : () -> none
  %0, %1 = "onnx.Split"(%arg0, %cst) {axis = 1 : si64} : (tensor<16x?x64xf32>, none) -> (tensor<*xf32>, tensor<*xf32>)
  "onnx.Return"(%0) : (tensor<*xf32>) -> ()

  // CHECK-LABEL: test_split_5
  // CHECK: [[CST:%.+]] = "onnx.NoValue"() {value} : () -> none
  // CHECK-NEXT: [[RES:%.+]]:2 = "onnx.Split"(%arg0, [[CST]]) {axis = 1 : si64} : (tensor<16x?x64xf32>, none) -> (tensor<16x?x64xf32>, tensor<16x?x64xf32>)
  // CHECK: onnx.Return [[RES]]#0 : tensor<16x?x64xf32>
}

// -----

func.func @test_split_6(%arg0 : tensor<16x39x64xf32>) -> tensor<*xf32> {
  %cst = "onnx.NoValue"() {value} : () -> none
  %0, %1 = "onnx.Split"(%arg0, %cst) { axis = 1 : si64, num_outputs = 2 : si64} : (tensor<16x39x64xf32>, none) -> (tensor<*xf32>, tensor<*xf32>)
  "onnx.Return"(%0) : (tensor<*xf32>) -> ()

  // CHECK-LABEL: test_split_6
  // CHECK: [[CST:%.+]] = "onnx.NoValue"() {value} : () -> none
  // CHECK-NEXT: [[RES:%.+]]:2 = "onnx.Split"(%arg0, [[CST]]) {axis = 1 : si64, num_outputs = 2 : si64} : (tensor<16x39x64xf32>, none) -> (tensor<16x20x64xf32>, tensor<16x19x64xf32>)
  // CHECK: onnx.Return [[RES]]#0 : tensor<16x20x64xf32>
}

// -----

func.func @test_split_7(%arg0 : tensor<16x38x64xf32>) -> tensor<*xf32> {
  %cst = "onnx.NoValue"() {value} : () -> none
  %0, %1, %2 = "onnx.Split"(%arg0, %cst) { axis = 1 : si64, num_outputs = 3 : si64} : (tensor<16x38x64xf32>, none) -> (tensor<*xf32>, tensor<*xf32>, tensor<*xf32>)
  "onnx.Return"(%0) : (tensor<*xf32>) -> ()

  // CHECK-LABEL: test_split_7
  // CHECK: [[CST:%.+]] = "onnx.NoValue"() {value} : () -> none
  // CHECK-NEXT: [[RES:%.+]]:3 = "onnx.Split"(%arg0, [[CST]]) {axis = 1 : si64, num_outputs = 3 : si64} : (tensor<16x38x64xf32>, none) -> (tensor<16x13x64xf32>, tensor<16x13x64xf32>, tensor<16x12x64xf32>)
  // CHECK: onnx.Return [[RES]]#0 : tensor<16x13x64xf32>
}

// -----

func.func @test_splitv11_1(%arg0 : tensor<16x32x64xf32>) -> tensor<*xf32> {
  %0, %1 = "onnx.SplitV11"(%arg0) { axis = 1 : si64} : (tensor<16x32x64xf32>) -> (tensor<*xf32>, tensor<*xf32>)
  "onnx.Return"(%0) : (tensor<*xf32>) -> ()

  // CHECK-LABEL: test_splitv11_1
  // CHECK: [[RES:%.+]]:2 = "onnx.SplitV11"(%arg0) {axis = 1 : si64} : (tensor<16x32x64xf32>) -> (tensor<16x16x64xf32>, tensor<16x16x64xf32>)
  // CHECK: onnx.Return [[RES]]#0 : tensor<16x16x64xf32>
}

// -----

func.func @test_splitv11_2(%arg0 : tensor<16x32x64xf32>) -> tensor<*xf32> {
  %0, %1 = "onnx.SplitV11"(%arg0) { axis = -2 : si64} : (tensor<16x32x64xf32>) -> (tensor<*xf32>, tensor<*xf32>)
  "onnx.Return"(%0) : (tensor<*xf32>) -> ()

  // CHECK-LABEL: test_splitv11_2
  // CHECK: [[RES:%.+]]:2 = "onnx.SplitV11"(%arg0) {axis = 1 : si64} : (tensor<16x32x64xf32>) -> (tensor<16x16x64xf32>, tensor<16x16x64xf32>)
  // CHECK: onnx.Return [[RES]]#0 : tensor<16x16x64xf32>
}

// -----

func.func @test_splitv11_3(%arg0 : tensor<16x32x64xf32>) -> tensor<*xf32> {
  %0, %1 = "onnx.SplitV11"(%arg0) {axis = 1 : si64, split = [2, 30]} : (tensor<16x32x64xf32>) -> (tensor<*xf32>, tensor<*xf32>)
  "onnx.Return"(%0) : (tensor<*xf32>) -> ()

  // CHECK-LABEL: test_splitv11_3
  // CHECK: [[RES:%.+]]:2 = "onnx.SplitV11"(%arg0) {axis = 1 : si64, split = [2, 30]} : (tensor<16x32x64xf32>) -> (tensor<16x2x64xf32>, tensor<16x30x64xf32>)
  // CHECK: onnx.Return [[RES]]#0 : tensor<16x2x64xf32>
}

// -----

func.func @test_splitv11_4(%arg0 : tensor<16x?x64xf32>) -> tensor<*xf32> {
  %0, %1 = "onnx.SplitV11"(%arg0) {axis = 1 : si64, split = [2, 30]} : (tensor<16x?x64xf32>) -> (tensor<*xf32>, tensor<*xf32>)
  "onnx.Return"(%0) : (tensor<*xf32>) -> ()

  // CHECK-LABEL: test_splitv11_4
  // CHECK: [[RES:%.+]]:2 = "onnx.SplitV11"(%arg0) {axis = 1 : si64, split = [2, 30]} : (tensor<16x?x64xf32>) -> (tensor<16x2x64xf32>, tensor<16x30x64xf32>)
  // CHECK: onnx.Return [[RES]]#0 : tensor<16x2x64xf32>
}

// -----

func.func @test_splitv11_5(%arg0 : tensor<16x?x64xf32>) -> tensor<*xf32> {
  %0, %1 = "onnx.SplitV11"(%arg0) {axis = 1 : si64} : (tensor<16x?x64xf32>) -> (tensor<*xf32>, tensor<*xf32>)
  "onnx.Return"(%0) : (tensor<*xf32>) -> ()

  // CHECK-LABEL: test_splitv11_5
  // CHECK: [[RES:%.+]]:2 = "onnx.SplitV11"(%arg0) {axis = 1 : si64} : (tensor<16x?x64xf32>) -> (tensor<16x?x64xf32>, tensor<16x?x64xf32>)
  // CHECK: onnx.Return [[RES]]#0 : tensor<16x?x64xf32>
}

// -----

func.func @test_squeeze(%arg0 : tensor<16x1x32x1x64xf32>) -> tensor<*xf32> {
  %0 = onnx.Constant dense<[1]> : tensor<1xi64>
  %1 = "onnx.Squeeze"(%arg0, %0) : (tensor<16x1x32x1x64xf32>, tensor<1xi64>) -> (tensor<*xf32>)
  "onnx.Return"(%1) : (tensor<*xf32>) -> ()

  // CHECK-LABEL: test_squeeze
  // CHECK: [[RES:%.+]] = "onnx.Squeeze"(%arg0, %0) : (tensor<16x1x32x1x64xf32>, tensor<1xi64>) -> tensor<16x32x1x64xf32>
  // CHECK: onnx.Return [[RES]] : tensor<16x32x1x64xf32>
}

// -----

func.func @test_squeezev11(%arg0 : tensor<16x1x32x1x64xf32>) -> tensor<*xf32> {
  %0 = "onnx.SqueezeV11"(%arg0) { axes = [1]} : (tensor<16x1x32x1x64xf32>) -> (tensor<*xf32>)
  "onnx.Return"(%0) : (tensor<*xf32>) -> ()

  // CHECK-LABEL: test_squeezev11
  // CHECK: [[RES:%.+]] = "onnx.SqueezeV11"(%arg0) {axes = [1]} : (tensor<16x1x32x1x64xf32>) -> tensor<16x32x1x64xf32>
  // CHECK: onnx.Return [[RES]] : tensor<16x32x1x64xf32>
}

// -----

func.func @test_squeeze_negative_axis(%arg0 : tensor<16x1x32x1x64xf32>) -> tensor<*xf32> {
  %0 = onnx.Constant dense<[-2]> : tensor<1xi64>
  %1 = "onnx.Squeeze"(%arg0, %0) : (tensor<16x1x32x1x64xf32>, tensor<1xi64>) -> (tensor<*xf32>)
  "onnx.Return"(%1) : (tensor<*xf32>) -> ()

  // CHECK-LABEL: test_squeeze_negative_axis
  // CHECK: [[CSTPOS:%.+]] = onnx.Constant dense<3> : tensor<1xi64>
  // CHECK: [[RES:%.+]] = "onnx.Squeeze"(%arg0, [[CSTPOS]]) : (tensor<16x1x32x1x64xf32>, tensor<1xi64>) -> tensor<16x1x32x64xf32>
  // CHECK: onnx.Return [[RES]] : tensor<16x1x32x64xf32>
}

// -----

func.func @test_squeezev11_negative_axis(%arg0 : tensor<16x1x32x1x64xf32>) -> tensor<*xf32> {
  %0 = "onnx.SqueezeV11"(%arg0) { axes = [-2]} : (tensor<16x1x32x1x64xf32>) -> (tensor<*xf32>)
  "onnx.Return"(%0) : (tensor<*xf32>) -> ()

  // CHECK-LABEL: test_squeezev11_negative_axis
  // CHECK: [[RES:%.+]] = "onnx.SqueezeV11"(%arg0) {axes = [3]} : (tensor<16x1x32x1x64xf32>) -> tensor<16x1x32x64xf32>
  // CHECK: onnx.Return [[RES]] : tensor<16x1x32x64xf32>
}

// -----

func.func @test_squeeze_mix(%arg0 : tensor<16x1x32x1x64xf32>) -> tensor<*xf32> {
  %0 = onnx.Constant dense<[1, -2]> : tensor<2xi64>
  %1 = "onnx.Squeeze"(%arg0, %0) : (tensor<16x1x32x1x64xf32>, tensor<2xi64>) -> (tensor<*xf32>)
  "onnx.Return"(%1) : (tensor<*xf32>) -> ()

  // CHECK-LABEL: test_squeeze_mix
  // CHECK: [[CSTPOS:%.+]] = onnx.Constant dense<[1, 3]> : tensor<2xi64>
  // CHECK: [[RES:%.+]] = "onnx.Squeeze"(%arg0, [[CSTPOS]]) : (tensor<16x1x32x1x64xf32>, tensor<2xi64>) -> tensor<16x32x64xf32>
  // CHECK: onnx.Return [[RES]] : tensor<16x32x64xf32>
}

// -----

func.func @test_squeezev11_mix(%arg0 : tensor<16x1x32x1x64xf32>) -> tensor<*xf32> {
  %0 = "onnx.SqueezeV11"(%arg0) { axes = [1, -2]} : (tensor<16x1x32x1x64xf32>) -> (tensor<*xf32>)
  "onnx.Return"(%0) : (tensor<*xf32>) -> ()

  // CHECK-LABEL: test_squeezev11_mix
  // CHECK: [[RES:%.+]] = "onnx.SqueezeV11"(%arg0) {axes = [1, 3]} : (tensor<16x1x32x1x64xf32>) -> tensor<16x32x64xf32>
  // CHECK: onnx.Return [[RES]] : tensor<16x32x64xf32>
}

// -----

func.func private @test_squeeze_empty_axes(%arg0 : tensor<16x1x32x1x64xf32>) -> tensor<*xf32> {
  %cst = "onnx.NoValue"() {value} : () -> none
  %1 = "onnx.Squeeze"(%arg0, %cst) : (tensor<16x1x32x1x64xf32>, none) -> (tensor<*xf32>)
  "onnx.Return"(%1) : (tensor<*xf32>) -> ()

  // CHECK-LABEL: test_squeeze_empty_axes
  // CHECK: [[CONST:%.+]] = onnx.Constant dense<[1, 3]> : tensor<2xi64>
  // CHECK: [[RES:%.+]] = "onnx.Squeeze"(%arg0, [[CONST]]) : (tensor<16x1x32x1x64xf32>, tensor<2xi64>) -> tensor<16x32x64xf32>
  // CHECK: onnx.Return [[RES]] : tensor<16x32x64xf32>
}

// -----

func.func private @test_squeezev11_empty_axes(%arg0 : tensor<16x1x32x1x64xf32>) -> tensor<*xf32> {
  %0 = "onnx.SqueezeV11"(%arg0) : (tensor<16x1x32x1x64xf32>) -> (tensor<*xf32>)
  "onnx.Return"(%0) : (tensor<*xf32>) -> ()

  // CHECK-LABEL: test_squeezev11_empty_axes
  // CHECK: [[RES:%.+]] = "onnx.SqueezeV11"(%arg0) {axes = [1, 3]} : (tensor<16x1x32x1x64xf32>) -> tensor<16x32x64xf32>
  // CHECK: onnx.Return [[RES]] : tensor<16x32x64xf32>
}

// -----

func.func @test_unsqueeze(%arg0 : tensor<16x32x64xf32>) -> tensor<*xf32> {
  %0 = onnx.Constant dense<[1]> : tensor<1xi64>
  %1 = "onnx.Unsqueeze"(%arg0, %0) : (tensor<16x32x64xf32>, tensor<1xi64>) -> (tensor<*xf32>)
  "onnx.Return"(%1) : (tensor<*xf32>) -> ()

  // CHECK-LABEL: test_unsqueeze
  // CHECK: [[RES:%.+]] = "onnx.Unsqueeze"(%arg0, %0) : (tensor<16x32x64xf32>, tensor<1xi64>) -> tensor<16x1x32x64xf32>
  // CHECK: onnx.Return [[RES]] : tensor<16x1x32x64xf32>
}

// -----

func.func private @unsqueeze_of_const(%arg0: tensor<32x64xi64>) -> tensor<*xi64> {
   %1 = onnx.Constant dense<0> : tensor<i64>
   %2 = "onnx.Unsqueeze"(%arg0, %1) : (tensor<32x64xi64>, tensor<i64>) -> tensor<*xi64>
  "onnx.Return"(%2) : (tensor<*xi64>) -> ()

// mlir2FileCheck.py -a'["data"]'
// CHECK-LABEL:  func private @unsqueeze_of_const
// CHECK-SAME:   ([[DATA_:%.+]]: tensor<32x64xi64>) -> tensor<1x32x64xi64> {
// CHECK:           [[VAR_0_:%.+]] = onnx.Constant dense<0> : tensor<i64>
// CHECK:           [[VAR_1_:%.+]] = "onnx.Unsqueeze"([[DATA_]], [[VAR_0_]]) : (tensor<32x64xi64>, tensor<i64>) -> tensor<1x32x64xi64>
// CHECK:           onnx.Return [[VAR_1_]] : tensor<1x32x64xi64>
// CHECK:         }
}

// -----

func.func @test_unsqueezev11(%arg0 : tensor<16x32x64xf32>) -> tensor<*xf32> {
  %0 = "onnx.UnsqueezeV11"(%arg0) { axes = [1]} : (tensor<16x32x64xf32>) -> (tensor<*xf32>)
  "onnx.Return"(%0) : (tensor<*xf32>) -> ()

  // CHECK-LABEL: test_unsqueezev11
  // CHECK: [[RES:%.+]] = "onnx.UnsqueezeV11"(%arg0) {axes = [1]} : (tensor<16x32x64xf32>) -> tensor<16x1x32x64xf32>
  // CHECK: onnx.Return [[RES]] : tensor<16x1x32x64xf32>
}

// -----

func.func @test_unsqueeze_negative_axis(%arg0 : tensor<16x32x64xf32>) -> tensor<*xf32> {
  %0 = onnx.Constant dense<[-2]> : tensor<1xi64>
  %1 = "onnx.Unsqueeze"(%arg0, %0) : (tensor<16x32x64xf32>, tensor<1xi64>) -> (tensor<*xf32>)
  "onnx.Return"(%1) : (tensor<*xf32>) -> ()

  // CHECK-LABEL: test_unsqueeze_negative_axis
  // CHECK: [[CSTPOS:%.+]] = onnx.Constant dense<2> : tensor<1xi64>
  // CHECK: [[RES:%.+]] = "onnx.Unsqueeze"(%arg0, [[CSTPOS]]) : (tensor<16x32x64xf32>, tensor<1xi64>) -> tensor<16x32x1x64xf32>
  // CHECK: onnx.Return [[RES]] : tensor<16x32x1x64xf32>
}

// -----

func.func @test_unsqueezev11_negative_axis(%arg0 : tensor<16x32x64xf32>) -> tensor<*xf32> {
  %0 = "onnx.UnsqueezeV11"(%arg0) { axes = [-2]} : (tensor<16x32x64xf32>) -> (tensor<*xf32>)
  "onnx.Return"(%0) : (tensor<*xf32>) -> ()

  // CHECK-LABEL: test_unsqueezev11_negative_axis
  // CHECK: [[RES:%.+]] = "onnx.UnsqueezeV11"(%arg0) {axes = [2]} : (tensor<16x32x64xf32>) -> tensor<16x32x1x64xf32>
  // CHECK: onnx.Return [[RES]] : tensor<16x32x1x64xf32>
}

// -----

func.func @test_unsqueeze_mix(%arg0 : tensor<16x32x64xf32>) -> tensor<*xf32> {
  %0 = onnx.Constant dense<[1, -2]> : tensor<2xi64>
  %1 = "onnx.Unsqueeze"(%arg0, %0) : (tensor<16x32x64xf32>, tensor<2xi64>) -> (tensor<*xf32>)
  "onnx.Return"(%1) : (tensor<*xf32>) -> ()

  // CHECK-LABEL: test_unsqueeze_mix
  // CHECK: [[CSTPOS:%.+]] = onnx.Constant dense<[1, 3]> : tensor<2xi64>
  // CHECK: [[RES:%.+]] = "onnx.Unsqueeze"(%arg0, [[CSTPOS]]) : (tensor<16x32x64xf32>, tensor<2xi64>) -> tensor<16x1x32x1x64xf32>
  // CHECK: onnx.Return [[RES]] : tensor<16x1x32x1x64xf32>
}

// -----

func.func @test_unsqueezev11_mix(%arg0 : tensor<16x32x64xf32>) -> tensor<*xf32> {
  %0 = "onnx.UnsqueezeV11"(%arg0) { axes = [1, -2]} : (tensor<16x32x64xf32>) -> (tensor<*xf32>)
  "onnx.Return"(%0) : (tensor<*xf32>) -> ()

  // CHECK-LABEL: test_unsqueezev11_mix
  // CHECK: [[RES:%.+]] = "onnx.UnsqueezeV11"(%arg0) {axes = [1, 3]} : (tensor<16x32x64xf32>) -> tensor<16x1x32x1x64xf32>
  // CHECK: onnx.Return [[RES]] : tensor<16x1x32x1x64xf32>
}

// -----

//===----------------------------------------------------------------------===//
/// Test the eyelike op inference.
//===----------------------------------------------------------------------===//

func.func @test_eyelike_1(%arg0 : tensor<8x8xi32>) -> tensor<*xf32> {
  %1 = "onnx.EyeLike"(%arg0) {dtype = 1 : si64} : (tensor<8x8xi32>) -> tensor<*xf32>
  "onnx.Return"(%1) : (tensor<*xf32>) -> ()

  // CHECK-LABEL: test_eyelike_1
  // CHECK: [[RES:%.+]] = "onnx.EyeLike"(%arg0) {dtype = 1 : si64, k = 0 : si64} : (tensor<8x8xi32>) -> tensor<8x8xf32>
  // CHECK: onnx.Return [[RES]] : tensor<8x8xf32>
}

// -----

func.func @test_eyelike_2(%arg0 : tensor<8x8xi32>) -> tensor<*xi32> {
  %1 = "onnx.EyeLike"(%arg0) {} : (tensor<8x8xi32>) -> tensor<*xi32>
  "onnx.Return"(%1) : (tensor<*xi32>) -> ()

  // CHECK-LABEL: test_eyelike_2
  // CHECK: [[RES:%.+]] = "onnx.EyeLike"(%arg0) {k = 0 : si64} : (tensor<8x8xi32>) -> tensor<8x8xi32>
  // CHECK: onnx.Return [[RES]] : tensor<8x8xi32>
}

// -----

//===----------------------------------------------------------------------===//
/// Test the cast op inference.
//===----------------------------------------------------------------------===//

func.func @test_cast_1(%arg0 : tensor<2x3x4xf32>) -> tensor<*xf32> {
  %1 = "onnx.Cast"(%arg0) {to = f32} : (tensor<2x3x4xf32>) -> tensor<*xf32>
  "onnx.Return"(%1) : (tensor<*xf32>) -> ()

  // CHECK-LABEL: test_cast_1
  // CHECK: [[RES:%.+]] = "onnx.Cast"(%arg0) {saturate = 1 : si64, to = f32} : (tensor<2x3x4xf32>) -> tensor<2x3x4xf32>
  // CHECK: onnx.Return [[RES]] : tensor<2x3x4xf32>
}

// -----

func.func @test_cast_2(%arg0 : tensor<2x3x4xf32>) -> tensor<*xui8> {
  %1 = "onnx.Cast"(%arg0) {to = ui8} : (tensor<2x3x4xf32>) -> tensor<*xui8>
  "onnx.Return"(%1) : (tensor<*xui8>) -> ()

  // CHECK-LABEL: test_cast_2
  // CHECK: [[RES:%.+]] = "onnx.Cast"(%arg0) {saturate = 1 : si64, to = ui8} : (tensor<2x3x4xf32>) -> tensor<2x3x4xui8>
  // CHECK: onnx.Return [[RES]] : tensor<2x3x4xui8>
}

// -----

func.func @test_cast_3(%arg0 : tensor<2x3x4xf32>) -> tensor<*xi8> {
  %1 = "onnx.Cast"(%arg0) {to = i8} : (tensor<2x3x4xf32>) -> tensor<*xi8>
  "onnx.Return"(%1) : (tensor<*xi8>) -> ()

  // CHECK-LABEL: test_cast_3
  // CHECK: [[RES:%.+]] = "onnx.Cast"(%arg0) {saturate = 1 : si64, to = i8} : (tensor<2x3x4xf32>) -> tensor<2x3x4xi8>
  // CHECK: onnx.Return [[RES]] : tensor<2x3x4xi8>
}

// -----

func.func @test_cast_10(%arg0 : tensor<2x3x4xf32>) -> tensor<*xf16> {
  %1 = "onnx.Cast"(%arg0) {to = f16} : (tensor<2x3x4xf32>) -> tensor<*xf16>
  "onnx.Return"(%1) : (tensor<*xf16>) -> ()

  // CHECK-LABEL: test_cast_10
  // CHECK: [[RES:%.+]] = "onnx.Cast"(%arg0) {saturate = 1 : si64, to = f16} : (tensor<2x3x4xf32>) -> tensor<2x3x4xf16>
  // CHECK: onnx.Return [[RES]] : tensor<2x3x4xf16>
}

// -----

//===----------------------------------------------------------------------===//
/// Test the quantization op inferences.
//===----------------------------------------------------------------------===//

// TOFIX
// This test case is commented out because the #1 output should be tensor<f32>
// but tensor<i8> is generated
func.func @test_dyn_quantize_linear_1(%arg0 : tensor<5x2x3x4xf32>) -> tensor<*xui8> {
 %1:3 = "onnx.DynamicQuantizeLinear"(%arg0) {} : (tensor<5x2x3x4xf32>) -> (tensor<*xui8>, tensor<*xf32>, tensor<*xui8>)
 "onnx.Return"(%1#0) {} : (tensor<*xui8>) -> ()

 // CHECK-LABEL: test_dyn_quantize_linear_1
 // CHECK: [[RES:%.+]], {{.*}}, {{.*}} = "onnx.DynamicQuantizeLinear"(%arg0) : (tensor<5x2x3x4xf32>) -> (tensor<5x2x3x4xui8>, tensor<f32>, tensor<ui8>)
 // CHECK: onnx.Return [[RES]] : tensor<5x2x3x4xui8>
}

// -----

func.func @test_quantize_linear_1(%arg0 : tensor<5x2x3x4xf32>, %arg1 : tensor<f32>, %arg2 : tensor<i8>) -> tensor<*xi8> {
  %1 = "onnx.QuantizeLinear"(%arg0, %arg1, %arg2) {} : (tensor<5x2x3x4xf32>, tensor<f32>, tensor<i8>) -> tensor<*xi8>
  "onnx.Return"(%1) {} : (tensor<*xi8>) -> ()

  // CHECK-LABEL: test_quantize_linear_1
  // CHECK: [[RES:%.+]] = "onnx.QuantizeLinear"(%arg0, %arg1, %arg2) {axis = 1 : si64, saturate = 1 : si64} : (tensor<5x2x3x4xf32>, tensor<f32>, tensor<i8>) -> tensor<5x2x3x4xi8>
  // CHECK: onnx.Return [[RES]] : tensor<5x2x3x4xi8>
}

// -----

func.func @test_quantize_linear_2(%arg0 : tensor<5x2x3x4xf32>, %arg1: tensor<f32>, %arg2: tensor<ui8>) -> tensor<*xui8> {
 %0 = "onnx.QuantizeLinear"(%arg0, %arg1, %arg2) {} : (tensor<5x2x3x4xf32>, tensor<f32>, tensor<ui8>) -> tensor<*xui8>
 "onnx.Return"(%0) {} : (tensor<*xui8>) -> ()

 // CHECK-LABEL: test_quantize_linear_2
 // CHECK: [[RES:%.+]] = "onnx.QuantizeLinear"(%arg0, %arg1, %arg2) {axis = 1 : si64, saturate = 1 : si64} : (tensor<5x2x3x4xf32>, tensor<f32>, tensor<ui8>) -> tensor<5x2x3x4xui8>
 // CHECK: onnx.Return [[RES]] : tensor<5x2x3x4xui8>
}

// -----

func.func @test_quantize_linear_3(%arg0 : tensor<5x2x3x4xf32>, %arg1: tensor<f32>) -> tensor<*xui8> {
%none = "onnx.NoValue"() {value} : () -> none
 %0 = "onnx.QuantizeLinear"(%arg0, %arg1, %none) {} : (tensor<5x2x3x4xf32>, tensor<f32>, none) -> tensor<*xui8>
 "onnx.Return"(%0) {} : (tensor<*xui8>) -> ()

 // CHECK-LABEL: test_quantize_linear_3
 // CHECK: [[RES:%.+]] = "onnx.QuantizeLinear"(%arg0, %arg1, %0) {axis = 1 : si64, saturate = 1 : si64} : (tensor<5x2x3x4xf32>, tensor<f32>, none) -> tensor<5x2x3x4xui8>
 // CHECK: onnx.Return [[RES]] : tensor<5x2x3x4xui8>
}

// -----

func.func @test_dequantize_linear_1(%arg0 : tensor<5x2x3x4xi8>, %arg1 : tensor<f32>, %arg2 : tensor<i8>) -> tensor<*xf32> {
  %1 = "onnx.DequantizeLinear"(%arg0, %arg1, %arg2) {} : (tensor<5x2x3x4xi8>, tensor<f32>, tensor<i8>) -> tensor<*xf32>
  "onnx.Return"(%1) {} : (tensor<*xf32>) -> ()

  // CHECK-LABEL: test_dequantize_linear_1
  // CHECK: [[RES:%.+]] = "onnx.DequantizeLinear"(%arg0, %arg1, %arg2) {axis = 1 : si64} : (tensor<5x2x3x4xi8>, tensor<f32>, tensor<i8>) -> tensor<5x2x3x4xf32>
  // CHECK: onnx.Return [[RES]] : tensor<5x2x3x4xf32>
}

// -----

func.func @test_dequantize_linear_2(%arg0 : tensor<5x?x3x4xi8>, %arg1 : tensor<*xf32>, %arg2 : tensor<2xi8>) -> tensor<*xf32> {
  %1 = "onnx.DequantizeLinear"(%arg0, %arg1, %arg2) {} : (tensor<5x?x3x4xi8>, tensor<*xf32>, tensor<2xi8>) -> tensor<*xf32>
  "onnx.Return"(%1) {} : (tensor<*xf32>) -> ()

  // CHECK-LABEL: test_dequantize_linear_2
  // CHECK: [[RES:%.+]] = "onnx.DequantizeLinear"(%arg0, %arg1, %arg2) {axis = 1 : si64} : (tensor<5x?x3x4xi8>, tensor<*xf32>, tensor<2xi8>) -> tensor<5x2x3x4xf32>
  // CHECK: onnx.Return [[RES]] : tensor<5x2x3x4xf32>
}

// -----

//===----------------------------------------------------------------------===//
/// Test shape inference for ConvInteger operation and all its attributes.
//===----------------------------------------------------------------------===//
/// Default and required attributes for 1-D convolution.

func.func @test_convinteger_0(%arg0 : tensor<1x2x32xi8>, %arg1 : tensor<5x2x6xi8>, %arg2 : tensor<i8>, %arg3 : tensor<i8>) -> tensor<*xi32> {
  %0 = "onnx.ConvInteger"(%arg0, %arg1, %arg2, %arg3) {auto_pad = "NOTSET", group = 1 : si64} : (tensor<1x2x32xi8>, tensor<5x2x6xi8>, tensor<i8>, tensor<i8>) -> tensor<*xi32>
  "onnx.Return"(%0) : (tensor<*xi32>) -> ()

// mlir2FileCheck.py
// CHECK-LABEL:  func.func @test_convinteger_0
// CHECK-SAME:   ([[PARAM_0_:%.+]]: tensor<1x2x32xi8>, [[PARAM_1_:%.+]]: tensor<5x2x6xi8>, [[PARAM_2_:%.+]]: tensor<i8>, [[PARAM_3_:%.+]]: tensor<i8>) -> tensor<1x5x27xi32> {
// CHECK:           [[VAR_0_:%.+]] = "onnx.ConvInteger"([[PARAM_0_]], [[PARAM_1_]], [[PARAM_2_]], [[PARAM_3_]]) {auto_pad = "NOTSET", group = 1 : si64} : (tensor<1x2x32xi8>, tensor<5x2x6xi8>, tensor<i8>, tensor<i8>) -> tensor<1x5x27xi32>
// CHECK:           onnx.Return [[VAR_0_]] : tensor<1x5x27xi32>
// CHECK:         }
}

// -----

/// Default and required attributes.

func.func @test_convinteger_1(%arg0 : tensor<1x2x32x64xi8>, %arg1 : tensor<5x2x6x7xi8>, %arg2 : tensor<i8>, %arg3 : tensor<i8>) -> tensor<*xi32> {
  %0 = "onnx.ConvInteger"(%arg0, %arg1, %arg2, %arg3) {auto_pad = "NOTSET", group = 1 : si64} : (tensor<1x2x32x64xi8>, tensor<5x2x6x7xi8>, tensor<i8>, tensor<i8>) -> tensor<*xi32>
  "onnx.Return"(%0) : (tensor<*xi32>) -> ()

// mlir2FileCheck.py
// CHECK-LABEL:  func.func @test_convinteger_1
// CHECK-SAME:   ([[PARAM_0_:%.+]]: tensor<1x2x32x64xi8>, [[PARAM_1_:%.+]]: tensor<5x2x6x7xi8>, [[PARAM_2_:%.+]]: tensor<i8>, [[PARAM_3_:%.+]]: tensor<i8>) -> tensor<1x5x27x58xi32> {
// CHECK:           [[VAR_0_:%.+]] = "onnx.ConvInteger"([[PARAM_0_]], [[PARAM_1_]], [[PARAM_2_]], [[PARAM_3_]]) {auto_pad = "NOTSET", group = 1 : si64} : (tensor<1x2x32x64xi8>, tensor<5x2x6x7xi8>, tensor<i8>, tensor<i8>) -> tensor<1x5x27x58xi32>
// CHECK:           onnx.Return [[VAR_0_]] : tensor<1x5x27x58xi32>
// CHECK:         }
}

// -----

/// kernel_shape attribute.

func.func @test_convinteger_2(%arg0 : tensor<1x2x32x64xi8>, %arg1 : tensor<5x2x6x7xi8>, %arg2 : tensor<i8>, %arg3 : tensor<i8>) -> tensor<*xi32> {
  %0 = "onnx.ConvInteger"(%arg0, %arg1, %arg2, %arg3) {auto_pad = "NOTSET", group = 1 : si64, kernel_shape = [8, 9]} : (tensor<1x2x32x64xi8>, tensor<5x2x6x7xi8>, tensor<i8>, tensor<i8>) -> tensor<*xi32>
  "onnx.Return"(%0) : (tensor<*xi32>) -> ()

// mlir2FileCheck.py
// CHECK-LABEL:  func.func @test_convinteger_2
// CHECK-SAME:   ([[PARAM_0_:%.+]]: tensor<1x2x32x64xi8>, [[PARAM_1_:%.+]]: tensor<5x2x6x7xi8>, [[PARAM_2_:%.+]]: tensor<i8>, [[PARAM_3_:%.+]]: tensor<i8>) -> tensor<1x5x25x56xi32> {
// CHECK:           [[VAR_0_:%.+]] = "onnx.ConvInteger"([[PARAM_0_]], [[PARAM_1_]], [[PARAM_2_]], [[PARAM_3_]]) {auto_pad = "NOTSET", group = 1 : si64, kernel_shape = [8, 9]} : (tensor<1x2x32x64xi8>, tensor<5x2x6x7xi8>, tensor<i8>, tensor<i8>) -> tensor<1x5x25x56xi32>
// CHECK:           onnx.Return [[VAR_0_]] : tensor<1x5x25x56xi32>
// CHECK:         }
}

// -----

/// pads attribute.
/// Use pads to make output size equal to input size by adding K - 1 to the result.

func.func @test_convinteger_3(%arg0 : tensor<1x2x32x64xi8>, %arg1 : tensor<5x2x6x10xi8>, %arg2 : tensor<i8>, %arg3 : tensor<i8>) -> tensor<*xi32> {
  %0 = "onnx.ConvInteger"(%arg0, %arg1, %arg2, %arg3) {auto_pad = "NOTSET", group = 1 : si64, pads = [2, 4, 3, 5]} : (tensor<1x2x32x64xi8>, tensor<5x2x6x10xi8>, tensor<i8>, tensor<i8>) -> tensor<*xi32>
  "onnx.Return"(%0) : (tensor<*xi32>) -> ()

// mlir2FileCheck.py
// CHECK-LABEL:  func.func @test_convinteger_3
// CHECK-SAME:   ([[PARAM_0_:%.+]]: tensor<1x2x32x64xi8>, [[PARAM_1_:%.+]]: tensor<5x2x6x10xi8>, [[PARAM_2_:%.+]]: tensor<i8>, [[PARAM_3_:%.+]]: tensor<i8>) -> tensor<1x5x32x64xi32> {
// CHECK:           [[VAR_0_:%.+]] = "onnx.ConvInteger"([[PARAM_0_]], [[PARAM_1_]], [[PARAM_2_]], [[PARAM_3_]]) {auto_pad = "NOTSET", group = 1 : si64, pads = [2, 4, 3, 5]} : (tensor<1x2x32x64xi8>, tensor<5x2x6x10xi8>, tensor<i8>, tensor<i8>) -> tensor<1x5x32x64xi32>
// CHECK:           onnx.Return [[VAR_0_]] : tensor<1x5x32x64xi32>
// CHECK:         }
}

// -----

/// auto_pad set to SAME_UPPER and SAME_LOWER.

func.func @test_convinteger_4(%arg0 : tensor<1x2x32x64xi8>, %arg1 : tensor<5x2x6x10xi8>, %arg2 : tensor<i8>, %arg3 : tensor<i8>) -> tensor<*xi32> {
  %0 = "onnx.ConvInteger"(%arg0, %arg1, %arg2, %arg3) {auto_pad = "SAME_UPPER", group = 1 : si64} : (tensor<1x2x32x64xi8>, tensor<5x2x6x10xi8>, tensor<i8>, tensor<i8>) -> tensor<*xi32>
  "onnx.Return"(%0) : (tensor<*xi32>) -> ()

// mlir2FileCheck.py
// CHECK-LABEL:  func.func @test_convinteger_4
// CHECK-SAME:   ([[PARAM_0_:%.+]]: tensor<1x2x32x64xi8>, [[PARAM_1_:%.+]]: tensor<5x2x6x10xi8>, [[PARAM_2_:%.+]]: tensor<i8>, [[PARAM_3_:%.+]]: tensor<i8>) -> tensor<1x5x32x64xi32> {
// CHECK:           [[VAR_0_:%.+]] = "onnx.ConvInteger"([[PARAM_0_]], [[PARAM_1_]], [[PARAM_2_]], [[PARAM_3_]]) {auto_pad = "SAME_UPPER", group = 1 : si64} : (tensor<1x2x32x64xi8>, tensor<5x2x6x10xi8>, tensor<i8>, tensor<i8>) -> tensor<1x5x32x64xi32>
// CHECK:           onnx.Return [[VAR_0_]] : tensor<1x5x32x64xi32>
// CHECK:         }
}

// -----


func.func @test_convinteger_5(%arg0 : tensor<1x2x32x64xi8>, %arg1 : tensor<5x2x6x10xi8>, %arg2 : tensor<i8>, %arg3 : tensor<i8>) -> tensor<*xi32> {
  %0 = "onnx.ConvInteger"(%arg0, %arg1, %arg2, %arg3) {auto_pad = "SAME_LOWER", group = 1 : si64} : (tensor<1x2x32x64xi8>, tensor<5x2x6x10xi8>, tensor<i8>, tensor<i8>) -> tensor<*xi32>
  "onnx.Return"(%0) : (tensor<*xi32>) -> ()

// mlir2FileCheck.py
// CHECK-LABEL:  func.func @test_convinteger_5
// CHECK-SAME:   ([[PARAM_0_:%.+]]: tensor<1x2x32x64xi8>, [[PARAM_1_:%.+]]: tensor<5x2x6x10xi8>, [[PARAM_2_:%.+]]: tensor<i8>, [[PARAM_3_:%.+]]: tensor<i8>) -> tensor<1x5x32x64xi32> {
// CHECK:           [[VAR_0_:%.+]] = "onnx.ConvInteger"([[PARAM_0_]], [[PARAM_1_]], [[PARAM_2_]], [[PARAM_3_]]) {auto_pad = "SAME_LOWER", group = 1 : si64} : (tensor<1x2x32x64xi8>, tensor<5x2x6x10xi8>, tensor<i8>, tensor<i8>) -> tensor<1x5x32x64xi32>
// CHECK:           onnx.Return [[VAR_0_]] : tensor<1x5x32x64xi32>
// CHECK:         }
}

// -----

/// auto_pad set to VALID.

func.func @test_convinteger_6(%arg0 : tensor<1x2x32x64xi8>, %arg1 : tensor<5x2x6x10xi8>, %arg2 : tensor<i8>, %arg3 : tensor<i8>) -> tensor<*xi32> {
  %0 = "onnx.ConvInteger"(%arg0, %arg1, %arg2, %arg3) {auto_pad = "VALID", group = 1 : si64} : (tensor<1x2x32x64xi8>, tensor<5x2x6x10xi8>, tensor<i8>, tensor<i8>) -> tensor<*xi32>
  "onnx.Return"(%0) : (tensor<*xi32>) -> ()

// mlir2FileCheck.py
// CHECK-LABEL:  func.func @test_convinteger_6
// CHECK-SAME:   ([[PARAM_0_:%.+]]: tensor<1x2x32x64xi8>, [[PARAM_1_:%.+]]: tensor<5x2x6x10xi8>, [[PARAM_2_:%.+]]: tensor<i8>, [[PARAM_3_:%.+]]: tensor<i8>) -> tensor<1x5x27x55xi32> {
// CHECK:           [[VAR_0_:%.+]] = "onnx.ConvInteger"([[PARAM_0_]], [[PARAM_1_]], [[PARAM_2_]], [[PARAM_3_]]) {auto_pad = "VALID", group = 1 : si64} : (tensor<1x2x32x64xi8>, tensor<5x2x6x10xi8>, tensor<i8>, tensor<i8>) -> tensor<1x5x27x55xi32>
// CHECK:           onnx.Return [[VAR_0_]] : tensor<1x5x27x55xi32>
// CHECK:         }
}

// -----

/// With strides attribute.

func.func @test_convinteger_7(%arg0 : tensor<1x2x32x64xi8>, %arg1 : tensor<5x2x6x7xi8>, %arg2 : tensor<i8>, %arg3 : tensor<i8>) -> tensor<*xi32> {
  %0 = "onnx.ConvInteger"(%arg0, %arg1, %arg2, %arg3) {auto_pad = "NOTSET", group = 1 : si64, strides = [2, 3]} : (tensor<1x2x32x64xi8>, tensor<5x2x6x7xi8>, tensor<i8>, tensor<i8>) -> tensor<*xi32>
  "onnx.Return"(%0) : (tensor<*xi32>) -> ()

// mlir2FileCheck.py
// CHECK-LABEL:  func.func @test_convinteger_7
// CHECK-SAME:   ([[PARAM_0_:%.+]]: tensor<1x2x32x64xi8>, [[PARAM_1_:%.+]]: tensor<5x2x6x7xi8>, [[PARAM_2_:%.+]]: tensor<i8>, [[PARAM_3_:%.+]]: tensor<i8>) -> tensor<1x5x14x20xi32> {
// CHECK:           [[VAR_0_:%.+]] = "onnx.ConvInteger"([[PARAM_0_]], [[PARAM_1_]], [[PARAM_2_]], [[PARAM_3_]]) {auto_pad = "NOTSET", group = 1 : si64, strides = [2, 3]} : (tensor<1x2x32x64xi8>, tensor<5x2x6x7xi8>, tensor<i8>, tensor<i8>) -> tensor<1x5x14x20xi32>
// CHECK:           onnx.Return [[VAR_0_]] : tensor<1x5x14x20xi32>
// CHECK:         }
}

// -----

/// auto_pad set to SAME_UPPER with strides attribute.
/// The auto_pad will pas as if stride is equal to 1.

func.func @test_convinteger_8(%arg0 : tensor<1x2x32x64xi8>, %arg1 : tensor<5x2x6x7xi8>, %arg2 : tensor<i8>, %arg3 : tensor<i8>) -> tensor<*xi32> {
  %0 = "onnx.ConvInteger"(%arg0, %arg1, %arg2, %arg3) {auto_pad = "SAME_UPPER", group = 1 : si64, strides = [2, 3]} : (tensor<1x2x32x64xi8>, tensor<5x2x6x7xi8>, tensor<i8>, tensor<i8>) -> tensor<*xi32>
  "onnx.Return"(%0) : (tensor<*xi32>) -> ()

// mlir2FileCheck.py
// CHECK-LABEL:  func.func @test_convinteger_8
// CHECK-SAME:   ([[PARAM_0_:%.+]]: tensor<1x2x32x64xi8>, [[PARAM_1_:%.+]]: tensor<5x2x6x7xi8>, [[PARAM_2_:%.+]]: tensor<i8>, [[PARAM_3_:%.+]]: tensor<i8>) -> tensor<1x5x16x22xi32> {
// CHECK:           [[VAR_0_:%.+]] = "onnx.ConvInteger"([[PARAM_0_]], [[PARAM_1_]], [[PARAM_2_]], [[PARAM_3_]]) {auto_pad = "SAME_UPPER", group = 1 : si64, strides = [2, 3]} : (tensor<1x2x32x64xi8>, tensor<5x2x6x7xi8>, tensor<i8>, tensor<i8>) -> tensor<1x5x16x22xi32>
// CHECK:           onnx.Return [[VAR_0_]] : tensor<1x5x16x22xi32>
// CHECK:         }
}

// -----

/// dilations attribute.

func.func @test_convinteger_9(%arg0 : tensor<1x2x32x64xi8>, %arg1 : tensor<5x2x6x7xi8>, %arg2 : tensor<i8>, %arg3 : tensor<i8>) -> tensor<*xi32> {
  %0 = "onnx.ConvInteger"(%arg0, %arg1, %arg2, %arg3) {auto_pad = "NOTSET", group = 1 : si64, dilations = [2, 3]} : (tensor<1x2x32x64xi8>, tensor<5x2x6x7xi8>, tensor<i8>, tensor<i8>) -> tensor<*xi32>
  "onnx.Return"(%0) : (tensor<*xi32>) -> ()

// mlir2FileCheck.py
// CHECK-LABEL:  func.func @test_convinteger_9
// CHECK-SAME:   ([[PARAM_0_:%.+]]: tensor<1x2x32x64xi8>, [[PARAM_1_:%.+]]: tensor<5x2x6x7xi8>, [[PARAM_2_:%.+]]: tensor<i8>, [[PARAM_3_:%.+]]: tensor<i8>) -> tensor<1x5x22x46xi32> {
// CHECK:           [[VAR_0_:%.+]] = "onnx.ConvInteger"([[PARAM_0_]], [[PARAM_1_]], [[PARAM_2_]], [[PARAM_3_]]) {auto_pad = "NOTSET", dilations = [2, 3], group = 1 : si64} : (tensor<1x2x32x64xi8>, tensor<5x2x6x7xi8>, tensor<i8>, tensor<i8>) -> tensor<1x5x22x46xi32>
// CHECK:           onnx.Return [[VAR_0_]] : tensor<1x5x22x46xi32>
// CHECK:         }
}

// -----

/// dilations attribute with stride.

func.func @test_convinteger_10(%arg0 : tensor<1x2x32x64xi8>, %arg1 : tensor<5x2x6x7xi8>, %arg2 : tensor<i8>, %arg3 : tensor<i8>) -> tensor<*xi32> {
  %0 = "onnx.ConvInteger"(%arg0, %arg1, %arg2, %arg3) {auto_pad = "NOTSET", group = 1 : si64, dilations = [2, 3], strides = [2, 2]} : (tensor<1x2x32x64xi8>, tensor<5x2x6x7xi8>, tensor<i8>, tensor<i8>) -> tensor<*xi32>
  "onnx.Return"(%0) : (tensor<*xi32>) -> ()

// mlir2FileCheck.py
// CHECK-LABEL:  func.func @test_convinteger_10
// CHECK-SAME:   ([[PARAM_0_:%.+]]: tensor<1x2x32x64xi8>, [[PARAM_1_:%.+]]: tensor<5x2x6x7xi8>, [[PARAM_2_:%.+]]: tensor<i8>, [[PARAM_3_:%.+]]: tensor<i8>) -> tensor<1x5x11x23xi32> {
// CHECK:           [[VAR_0_:%.+]] = "onnx.ConvInteger"([[PARAM_0_]], [[PARAM_1_]], [[PARAM_2_]], [[PARAM_3_]]) {auto_pad = "NOTSET", dilations = [2, 3], group = 1 : si64, strides = [2, 2]} : (tensor<1x2x32x64xi8>, tensor<5x2x6x7xi8>, tensor<i8>, tensor<i8>) -> tensor<1x5x11x23xi32>
// CHECK:           onnx.Return [[VAR_0_]] : tensor<1x5x11x23xi32>
// CHECK:         }
}

// -----

/// dilations attribute with auto_pad set to SAME_UPPER.

func.func @test_convinteger_11(%arg0 : tensor<1x2x32x64xi8>, %arg1 : tensor<5x2x6x7xi8>, %arg2 : tensor<i8>, %arg3 : tensor<i8>) -> tensor<*xi32> {
  %0 = "onnx.ConvInteger"(%arg0, %arg1, %arg2, %arg3) {auto_pad = "SAME_UPPER", group = 1 : si64, dilations = [2, 3]} : (tensor<1x2x32x64xi8>, tensor<5x2x6x7xi8>, tensor<i8>, tensor<i8>) -> tensor<*xi32>
  "onnx.Return"(%0) : (tensor<*xi32>) -> ()

// mlir2FileCheck.py
// CHECK-LABEL:  func.func @test_convinteger_11
// CHECK-SAME:   ([[PARAM_0_:%.+]]: tensor<1x2x32x64xi8>, [[PARAM_1_:%.+]]: tensor<5x2x6x7xi8>, [[PARAM_2_:%.+]]: tensor<i8>, [[PARAM_3_:%.+]]: tensor<i8>) -> tensor<1x5x32x64xi32> {
// CHECK:           [[VAR_0_:%.+]] = "onnx.ConvInteger"([[PARAM_0_]], [[PARAM_1_]], [[PARAM_2_]], [[PARAM_3_]]) {auto_pad = "SAME_UPPER", dilations = [2, 3], group = 1 : si64} : (tensor<1x2x32x64xi8>, tensor<5x2x6x7xi8>, tensor<i8>, tensor<i8>) -> tensor<1x5x32x64xi32>
// CHECK:           onnx.Return [[VAR_0_]] : tensor<1x5x32x64xi32>
// CHECK:         }
}

// -----

func.func @test_shape(%arg0: tensor<?x3x2xf32>) -> tensor<*xi64> {
  %0 = "onnx.Shape"(%arg0) : (tensor<?x3x2xf32>) -> tensor<*xi64>
  onnx.Return %0 : tensor<*xi64>

  // CHECK-LABEL: test_shape
  // CHECK: [[RES:%.+]] = "onnx.Shape"(%arg0) {start = 0 : si64} : (tensor<?x3x2xf32>) -> tensor<3xi64>
  // CHECK: onnx.Return [[RES]] : tensor<3xi64>
}

// -----

func.func @test_tile_dynamic(%arg0 : tensor<5x5x1x32xf32>, %arg1 : tensor<4xi64>) -> tensor<*xf32> {
  %0 = "onnx.Tile"(%arg0, %arg1) : (tensor<5x5x1x32xf32>, tensor<4xi64>) -> tensor<*xf32>
  "onnx.Return"(%0) : (tensor<*xf32>) -> ()

  // CHECK-LABEL: test_tile_dynamic
  // CHECK: [[RES:%.+]] = "onnx.Tile"(%arg0, %arg1) : (tensor<5x5x1x32xf32>, tensor<4xi64>) -> tensor<?x?x?x?xf32>
  // CHECK: onnx.Return [[RES]] : tensor<?x?x?x?xf32>
}

// -----

func.func @test_tile_constant(%arg0 : tensor<5x5x1x32xf32>) -> tensor<*xf32> {
  %0 = onnx.Constant dense<[5, 5, 16, 2]> : tensor<4xi64>
  %1 = "onnx.Tile"(%arg0, %0) : (tensor<5x5x1x32xf32>, tensor<4xi64>) -> tensor<*xf32>
  "onnx.Return"(%1) : (tensor<*xf32>) -> ()

  // CHECK-LABEL: test_tile_constant
  // CHECK: [[RES:%.+]] = "onnx.Tile"(%arg0, %0) : (tensor<5x5x1x32xf32>, tensor<4xi64>) -> tensor<25x25x16x64xf32>
  // CHECK: onnx.Return [[RES]] : tensor<25x25x16x64xf32>
}

// -----

func.func @test_tile_mixed_constant(%arg0: tensor<?xi64>, %arg1: tensor<2x1x?xi64>) -> tensor<?x?x?xi64>{
  %0 = onnx.Constant dense<3> : tensor<1xi64>
  %1 = "onnx.Dim"(%arg0) {axis = 0 : si64} : (tensor<?xi64>) -> tensor<1xi64>
  %2 = "onnx.Concat"(%0, %1, %0) {axis = 0 : si64} : (tensor<1xi64>, tensor<1xi64>, tensor<1xi64>) -> tensor<3xi64>
  %3 = "onnx.Tile"(%arg1, %2) : (tensor<2x1x?xi64>, tensor<3xi64>) -> tensor<?x?x?xi64>
  return %3 : tensor<?x?x?xi64>

// CHECK-LABEL:  func.func @test_tile_mixed_constant
// CHECK-SAME:   ([[PARAM_0_:%.+]]: tensor<?xi64>, [[PARAM_1_:%.+]]: tensor<2x1x?xi64>) -> tensor<6x?x?xi64> {
// CHECK-DAG:       [[VAR_0_:%.+]] = onnx.Constant dense<3> : tensor<1xi64>
// CHECK-DAG:       [[VAR_1_:%.+]] = "onnx.Dim"([[PARAM_0_]]) {axis = 0 : si64} : (tensor<?xi64>) -> tensor<1xi64>
// CHECK:           [[VAR_2_:%.+]] = "onnx.Concat"([[VAR_0_]], [[VAR_1_]], [[VAR_0_]]) {axis = 0 : si64} : (tensor<1xi64>, tensor<1xi64>, tensor<1xi64>) -> tensor<3xi64>
// CHECK:           [[VAR_3_:%.+]] = "onnx.Tile"([[PARAM_1_]], [[VAR_2_]]) : (tensor<2x1x?xi64>, tensor<3xi64>) -> tensor<6x?x?xi64>
// CHECK:           return [[VAR_3_]] : tensor<6x?x?xi64>
// CHECK:         }
}

// -----

func.func @test_gather_axis0(%arg0 : tensor<3x3xf32>, %arg1 : tensor<1x2xi64>) -> tensor<*xf32> {
  %0 = "onnx.Gather"(%arg0, %arg1) {axis = 0 : si64} : (tensor<3x3xf32>, tensor<1x2xi64>) -> tensor<*xf32>
  "onnx.Return"(%0) : (tensor<*xf32>) -> ()

  // CHECK-LABEL: test_gather_axis0
  // CHECK: [[RES:%.+]] = "onnx.Gather"(%arg0, %arg1) {axis = 0 : si64} : (tensor<3x3xf32>, tensor<1x2xi64>) -> tensor<1x2x3xf32>
  // CHECK: onnx.Return [[RES]] : tensor<1x2x3xf32>
}

// -----

func.func @test_gather_axis1(%arg0 : tensor<3x3xf32>, %arg1 : tensor<1x2xi64>) -> tensor<*xf32> {
  %0 = "onnx.Gather"(%arg0, %arg1) {axis = 1 : si64} : (tensor<3x3xf32>, tensor<1x2xi64>) -> tensor<*xf32>
  "onnx.Return"(%0) : (tensor<*xf32>) -> ()

  // CHECK-LABEL: test_gather_axis1
  // CHECK: [[RES:%.+]] = "onnx.Gather"(%arg0, %arg1) {axis = 1 : si64} : (tensor<3x3xf32>, tensor<1x2xi64>) -> tensor<3x1x2xf32>
  // CHECK: onnx.Return [[RES]] : tensor<3x1x2xf32>
}

// -----

func.func @test_gather_negative_axis(%arg0 : tensor<3x3xf32>, %arg1 : tensor<1x2xi64>) -> tensor<*xf32> {
  %0 = "onnx.Gather"(%arg0, %arg1) {axis = -1 : si64} : (tensor<3x3xf32>, tensor<1x2xi64>) -> tensor<*xf32>
  "onnx.Return"(%0) : (tensor<*xf32>) -> ()

  // CHECK-LABEL: test_gather_negative_axis
  // CHECK: [[RES:%.+]] = "onnx.Gather"(%arg0, %arg1) {axis = -1 : si64} : (tensor<3x3xf32>, tensor<1x2xi64>) -> tensor<3x1x2xf32>
  // CHECK: onnx.Return [[RES]] : tensor<3x1x2xf32>
}


// -----

func.func @test_gather_nd_1(%arg0 : tensor<2x2xf32>, %arg1 : tensor<2x2xi64>) -> tensor<*xf32> {
  %0 = "onnx.GatherND"(%arg0, %arg1) {batch_dims = 0 : si64} : (tensor<2x2xf32>, tensor<2x2xi64>) -> tensor<*xf32>
  "onnx.Return"(%0) : (tensor<*xf32>) -> ()

  // CHECK-LABEL: test_gather_nd_1
  // CHECK: [[RES:%.+]] = "onnx.GatherND"(%arg0, %arg1) {batch_dims = 0 : si64} : (tensor<2x2xf32>, tensor<2x2xi64>) -> tensor<2xf32>
  // CHECK: onnx.Return [[RES]] : tensor<2xf32>
}

// -----

func.func @test_gather_nd_2(%arg0 : tensor<2x2xf32>, %arg1 : tensor<2x1xi64>) -> tensor<*xf32> {
  %0 = "onnx.GatherND"(%arg0, %arg1) {batch_dims = 0 : si64} : (tensor<2x2xf32>, tensor<2x1xi64>) -> tensor<*xf32>
  "onnx.Return"(%0) : (tensor<*xf32>) -> ()

  // CHECK-LABEL: test_gather_nd_2
  // CHECK: [[RES:%.+]] = "onnx.GatherND"(%arg0, %arg1) {batch_dims = 0 : si64} : (tensor<2x2xf32>, tensor<2x1xi64>) -> tensor<2x2xf32>
  // CHECK: onnx.Return [[RES]] : tensor<2x2xf32>
}

// -----

func.func @test_gather_nd_3(%arg0 : tensor<2x2x2xf32>, %arg1 : tensor<2x2xi64>) -> tensor<*xf32> {
  %0 = "onnx.GatherND"(%arg0, %arg1) {batch_dims = 0 : si64} : (tensor<2x2x2xf32>, tensor<2x2xi64>) -> tensor<*xf32>
  "onnx.Return"(%0) : (tensor<*xf32>) -> ()

  // CHECK-LABEL: test_gather_nd_3
  // CHECK: [[RES:%.+]] = "onnx.GatherND"(%arg0, %arg1) {batch_dims = 0 : si64} : (tensor<2x2x2xf32>, tensor<2x2xi64>) -> tensor<2x2xf32>
  // CHECK: onnx.Return [[RES]] : tensor<2x2xf32>
}

// -----

func.func @test_gather_nd_4(%arg0 : tensor<2x2x2xf32>, %arg1 : tensor<2x1x2xi64>) -> tensor<*xf32> {
  %0 = "onnx.GatherND"(%arg0, %arg1) {batch_dims = 0 : si64} : (tensor<2x2x2xf32>, tensor<2x1x2xi64>) -> tensor<*xf32>
  "onnx.Return"(%0) : (tensor<*xf32>) -> ()

  // CHECK-LABEL: test_gather_nd_4
  // CHECK: [[RES:%.+]] = "onnx.GatherND"(%arg0, %arg1) {batch_dims = 0 : si64} : (tensor<2x2x2xf32>, tensor<2x1x2xi64>) -> tensor<2x1x2xf32>
  // CHECK: onnx.Return [[RES]] : tensor<2x1x2xf32>
}

// -----

func.func @test_gather_nd_5(%arg0 : tensor<2x2x2xf32>, %arg1 : tensor<2x1xi64>) -> tensor<*xf32> {
  %0 = "onnx.GatherND"(%arg0, %arg1) {batch_dims = 1 : si64} : (tensor<2x2x2xf32>, tensor<2x1xi64>) -> tensor<*xf32>
  "onnx.Return"(%0) : (tensor<*xf32>) -> ()

  // CHECK-LABEL: test_gather_nd_5
  // CHECK: [[RES:%.+]] = "onnx.GatherND"(%arg0, %arg1) {batch_dims = 1 : si64} : (tensor<2x2x2xf32>, tensor<2x1xi64>) -> tensor<2x2xf32>
  // CHECK: onnx.Return [[RES]] : tensor<2x2xf32>
}

// -----

func.func @test_constant_of_shape_empty_tensor(%arg0 : tensor<0xi64>) -> tensor<*xf32> {
  %0 = "onnx.ConstantOfShape"(%arg0) : (tensor<0xi64>) -> tensor<*xf32>
  "onnx.Return"(%0) : (tensor<*xf32>) -> ()

  // CHECK-LABEL: test_constant_of_shape_empty_tensor
  // CHECK: [[RES:%.+]] = onnx.ConstantOfShape(%arg0) {value = dense<0.000000e+00> : tensor<1xf32>} : (tensor<0xi64>) -> tensor<f32>
  // CHECK: onnx.Return [[RES]] : tensor<f32>
}

// -----

func.func @test_constant_of_shape(%arg0 : tensor<3xi64>) -> tensor<*xf32> {
  %0 = "onnx.ConstantOfShape"(%arg0) {value = dense<[1.0]> : tensor<1xf32>} : (tensor<3xi64>) -> tensor<*xf32>
  "onnx.Return"(%0) : (tensor<*xf32>) -> ()

  // CHECK-LABEL: test_constant_of_shape
  // CHECK: [[RES:%.+]] = onnx.ConstantOfShape(%arg0) {value = dense<1.000000e+00> : tensor<1xf32>} : (tensor<3xi64>) -> tensor<?x?x?xf32>
  // CHECK: onnx.Return [[RES]] : tensor<?x?x?xf32>
}

// -----

func.func @test_constant_of_shape_constant() -> tensor<*xf32> {
  %0 = onnx.Constant dense<[3, 4, 5]> : tensor<3xi64>
  %1 = "onnx.ConstantOfShape"(%0) {value = dense<[1.0]> : tensor<1xf32>} : (tensor<3xi64>) -> tensor<*xf32>
  "onnx.Return"(%1) : (tensor<*xf32>) -> ()

  // CHECK-LABEL: test_constant_of_shape_constant
  // CHECK: [[CONSTANT:%.+]] = onnx.Constant dense<[3, 4, 5]> : tensor<3xi64>
  // CHECK: [[RES:%.+]] = onnx.ConstantOfShape([[CONSTANT]]) {value = dense<1.000000e+00> : tensor<1xf32>} : (tensor<3xi64>) -> tensor<3x4x5xf32>
  // CHECK: onnx.Return [[RES]] : tensor<3x4x5xf32>
}

// -----

//===----------------------------------------------------------------------===//
/// Test the behavior of the DepthToSpace operator.
//===----------------------------------------------------------------------===//

func.func @test_depth_to_space(%arg0 : tensor<1x256x8x16xf32>) -> tensor<*xf32> {
  %cst = "onnx.NoValue"() {value} : () -> none
  %0 = "onnx.DepthToSpace"(%arg0) {blocksize = 4 : si64} : (tensor<1x256x8x16xf32>) -> tensor<*xf32>
  "onnx.Return"(%0) : (tensor<*xf32>) -> ()

  // CHECK-LABEL: test_depth_to_space
  // CHECK: [[RES:%.+]] = "onnx.DepthToSpace"(%arg0) {blocksize = 4 : si64, mode = "DCR"} : (tensor<1x256x8x16xf32>) -> tensor<1x16x32x64xf32>
  // CHECK: onnx.Return [[RES]] : tensor<1x16x32x64xf32>
}

// -----

//===----------------------------------------------------------------------===//
/// Test the shape inferencing for the scaler operation.
//===----------------------------------------------------------------------===//
func.func @test_scaler_no_scale_int(%arg0: tensor<3xi32>) -> tensor<*xf32> {
  %0 = "onnx.Scaler"(%arg0) {offset = [1986.99939 : f32, 0.99999988 : f32, 0.999999701 : f32]} : (tensor<3xi32>) -> tensor<*xf32>
  "onnx.Return"(%0) : (tensor<*xf32>) -> ()

  // CHECK-LABEL: test_scaler_no_scale_int
  // CHECK: [[RES_ATTR:%.+]] = "onnx.Scaler"(%arg0) {offset = [1986.99939 : f32, 0.99999988 : f32, 0.999999701 : f32]} : (tensor<3xi32>) -> tensor<3xf32>
  // CHECK: onnx.Return [[RES_ATTR]] : tensor<3xf32>
}

// -----

//===----------------------------------------------------------------------===//
/// Test shape inference for Pow.
//===----------------------------------------------------------------------===//

func.func @test_pow(%arg0: tensor<1x2x3x4xf32>, %arg1: tensor<f32>) -> tensor<*xf32> {
  %0 = "onnx.Pow"(%arg0, %arg1) : (tensor<1x2x3x4xf32>, tensor<f32>) -> tensor<*xf32>
  "onnx.Return"(%0) : (tensor<*xf32>) -> ()

  // CHECK-LABEL: test_pow
  // CHECK: [[RES:%.+]] = "onnx.Pow"(%arg0, %arg1) : (tensor<1x2x3x4xf32>, tensor<f32>) -> tensor<1x2x3x4xf32>
  // CHECK: onnx.Return [[RES]] : tensor<1x2x3x4xf32>
}

// -----

//===----------------------------------------------------------------------===//
/// Test shape inference for Erf.
//===----------------------------------------------------------------------===//

func.func @test_erf(%arg0: tensor<1x2x3x4xf32>) -> tensor<*xf32> {
  %0 = "onnx.Erf"(%arg0) : (tensor<1x2x3x4xf32>) -> tensor<*xf32>
  "onnx.Return"(%0) : (tensor<*xf32>) -> ()

  // CHECK-LABEL: test_erf
  // CHECK: [[RES:%.+]] = "onnx.Erf"(%arg0) : (tensor<1x2x3x4xf32>) -> tensor<1x2x3x4xf32>
  // CHECK: onnx.Return [[RES]] : tensor<1x2x3x4xf32>
}

// -----

//===----------------------------------------------------------------------===//
/// Test shape inference for Expand.
//===----------------------------------------------------------------------===//

func.func @test_expand_with_constant(%arg0 : tensor<2x1x6x1xf32>) -> tensor<*xf32> {
  %0 = onnx.Constant dense<[7, 1, 5]> : tensor<3xi64>
  %1 = "onnx.Expand"(%arg0, %0) : (tensor<2x1x6x1xf32>, tensor<3xi64>) -> tensor<*xf32>
  "onnx.Return"(%1) : (tensor<*xf32>) -> ()

  // CHECK-LABEL: test_expand_with_constant
  // CHECK: [[RES:%.+]] = "onnx.Expand"(%arg0, %0) : (tensor<2x1x6x1xf32>, tensor<3xi64>) -> tensor<2x7x6x5xf32>
  // CHECK: onnx.Return [[RES]] : tensor<2x7x6x5xf32>
}

// -----

func.func @test_expand_with_shape(%arg0 : tensor<2x1x6x1xf32>, %arg1: tensor<6x2xf32>) -> tensor<*xf32> {
  %0 = "onnx.Shape"(%arg1) : (tensor<6x2xf32>) -> tensor<*xi64>
  %1 = "onnx.Expand"(%arg0, %0) : (tensor<2x1x6x1xf32>, tensor<*xi64>) -> tensor<*xf32>
  "onnx.Return"(%1) : (tensor<*xf32>) -> ()

  // CHECK-LABEL: test_expand_with_shape
  // CHECK: [[SHAPE:%.+]] = "onnx.Shape"(%arg1) {start = 0 : si64} : (tensor<6x2xf32>) -> tensor<2xi64>
  // CHECK: [[RES:%.+]] = "onnx.Expand"(%arg0, [[SHAPE]]) : (tensor<2x1x6x1xf32>, tensor<2xi64>) -> tensor<2x1x6x2xf32>
  // CHECK: onnx.Return [[RES]] : tensor<2x1x6x2xf32>
}

// -----

func.func @test_expand_with_concat(%arg0: tensor<1xi64>, %arg1: tensor<1xi64>, %arg2: tensor<f32>) -> tensor<?x1x?xf32> {
  %0 = onnx.Constant dense<1> : tensor<1xi64>
  %1 = "onnx.Concat"(%arg0, %0, %arg1) {axis = 0 : si64} : (tensor<1xi64>, tensor<1xi64>, tensor<1xi64>) -> tensor<3xi64>
  %2 = "onnx.Expand"(%arg2, %1) : (tensor<f32>, tensor<3xi64>) -> tensor<?x1x?xf32>
  return %2 : tensor<?x1x?xf32>

// CHECK-LABEL:  func.func @test_expand_with_concat
// CHECK-SAME:   ([[PARAM_0_:%.+]]: tensor<1xi64>, [[PARAM_1_:%.+]]: tensor<1xi64>, [[PARAM_2_:%.+]]: tensor<f32>) -> tensor<?x1x?xf32> {
// CHECK:           [[VAR_0_:%.+]] = onnx.Constant dense<1> : tensor<1xi64>
// CHECK:           [[VAR_1_:%.+]] = "onnx.Concat"([[PARAM_0_]], [[VAR_0_]], [[PARAM_1_]]) {axis = 0 : si64} : (tensor<1xi64>, tensor<1xi64>, tensor<1xi64>) -> tensor<3xi64>
// CHECK:           [[VAR_2_:%.+]] = "onnx.Expand"([[PARAM_2_]], [[VAR_1_]]) : (tensor<f32>, tensor<3xi64>) -> tensor<?x1x?xf32>
// CHECK:           return [[VAR_2_]] : tensor<?x1x?xf32>
// CHECK:         }
}

// -----

//===----------------------------------------------------------------------===//
/// Test shape inference for ReduceMean.
//===----------------------------------------------------------------------===//

func.func @test_reduce_mean_v13_1(%arg0: tensor<1x2x3x4xf32>) -> tensor<*xf32> {
  %0 = "onnx.ReduceMeanV13"(%arg0) {axes = [-1], keepdims = 1 : si64} : (tensor<1x2x3x4xf32>) -> tensor<*xf32>
  "onnx.Return"(%0) : (tensor<*xf32>) -> ()

  // CHECK-LABEL: test_reduce_mean_v13_1
  // CHECK: [[RES:%.+]] = "onnx.ReduceMeanV13"(%arg0) {axes = [-1], keepdims = 1 : si64} : (tensor<1x2x3x4xf32>) -> tensor<1x2x3x1xf32>
  // CHECK: onnx.Return [[RES]] : tensor<1x2x3x1xf32>
}

// -----

func.func @test_reduce_mean_v13_2(%arg0: tensor<1x2x3x4xf32>) -> tensor<*xf32> {
  %0 = "onnx.ReduceMeanV13"(%arg0) {axes = [2], keepdims = 1 : si64} : (tensor<1x2x3x4xf32>) -> tensor<*xf32>
  "onnx.Return"(%0) : (tensor<*xf32>) -> ()

  // CHECK-LABEL: test_reduce_mean_v13_2
  // CHECK: [[RES:%.+]] = "onnx.ReduceMeanV13"(%arg0) {axes = [2], keepdims = 1 : si64} : (tensor<1x2x3x4xf32>) -> tensor<1x2x1x4xf32>
  // CHECK: onnx.Return [[RES]] : tensor<1x2x1x4xf32>
}

// -----

func.func @test_reduce_mean_v13_3(%arg0: tensor<1x2x3x4xf32>) -> tensor<*xf32> {
  %0 = "onnx.ReduceMeanV13"(%arg0) {axes = [-1], keepdims = 0 : si64} : (tensor<1x2x3x4xf32>) -> tensor<*xf32>
  "onnx.Return"(%0) : (tensor<*xf32>) -> ()

  // CHECK-LABEL: test_reduce_mean_v13_3
  // CHECK: [[RES:%.+]] = "onnx.ReduceMeanV13"(%arg0) {axes = [-1], keepdims = 0 : si64} : (tensor<1x2x3x4xf32>) -> tensor<1x2x3xf32>
  // CHECK: onnx.Return [[RES]] : tensor<1x2x3xf32>
}

// -----

//===----------------------------------------------------------------------===//
/// Test shape inference for ReduceSum.
//===----------------------------------------------------------------------===//

func.func @test_reduce_sum_1(%arg0: tensor<1x2x3x4xf32>) -> tensor<*xf32> {
  %cst = onnx.Constant dense<[-1]> : tensor<1xi64>
  %0 = "onnx.ReduceSum"(%arg0, %cst) {keepdims = 1 : si64, noop_with_empty_axes = 0 : si64} : (tensor<1x2x3x4xf32>, tensor<1xi64>) -> tensor<*xf32>
  "onnx.Return"(%0) : (tensor<*xf32>) -> ()

  // CHECK-LABEL: test_reduce_sum_1
  // CHECK-NEXT [[CST:%.+]] = onnx.Constant dense<-1> : tensor<1xi64>
  // CHECK-NEXT [[RES:%.+]] = "onnx.ReduceSum"(%arg0, [[CST]]) {keepdims = 1 : si64, noop_with_empty_axes = 0 : si64} : (tensor<1x2x3x4xf32>, tensor<1xi64>) -> tensor<1x2x3x1xf32>
  // CHECK-NEXT onnx.Return [[RES]] : tensor<1x2x3x1xf32>
}

// -----

func.func @test_reduce_sum_2(%arg0: tensor<1x2x3x4xf32>) -> tensor<*xf32> {
  %cst = "onnx.NoValue"() {value} : () -> none
  %0 = "onnx.ReduceSum"(%arg0, %cst) {keepdims = 1 : si64, noop_with_empty_axes = 0 : si64} : (tensor<1x2x3x4xf32>, none) -> tensor<*xf32>
  "onnx.Return"(%0) : (tensor<*xf32>) -> ()

  // CHECK-LABEL: test_reduce_sum_2
  // CHECK-NEXT [[CST:%.+]] = "onnx.NoValue"() {value} : () -> none
  // CHECK-NEXT [[RES:%.+]] = "onnx.ReduceSum"(%arg0, [[CST]]) {keepdims = 1 : si64, noop_with_empty_axes = 0 : si64} : (tensor<1x2x3x4xf32>, none) -> tensor<1x1x1x1xf32>
  // CHECK-NEXT onnx.Return [[RES]] : tensor<1x1x1x1xf32>
}

// -----

func.func @test_reduce_sum_3(%arg0: tensor<1x2x3x4xf32>, %arg1: tensor<2xi64>) -> tensor<*xf32> {
  %0 = "onnx.ReduceSum"(%arg0, %arg1) {keepdims = 1 : si64, noop_with_empty_axes = 0 : si64} : (tensor<1x2x3x4xf32>, tensor<2xi64>) -> tensor<*xf32>
  "onnx.Return"(%0) : (tensor<*xf32>) -> ()

  // CHECK-LABEL: test_reduce_sum_3
  // CHECK-NEXT [[RES:%.+]] = "onnx.ReduceSum"(%arg0, %arg1) {keepdims = 1 : si64, noop_with_empty_axes = 0 : si64} : (tensor<1x2x3x4xf32>, tensor<2xi64>) -> tensor<?x?x?x?xf32>
  // CHECK-NEXT onnx.Return [[RES]] : tensor<?x?x?x?xf32>
}

// -----

func.func @test_reduce_sum_4(%arg0: tensor<1x2x3x4xf32>, %arg1: tensor<2xi64>) -> tensor<*xf32> {
  %0 = "onnx.ReduceSum"(%arg0, %arg1) {keepdims = 0 : si64, noop_with_empty_axes = 0 : si64} : (tensor<1x2x3x4xf32>, tensor<2xi64>) -> tensor<*xf32>
  "onnx.Return"(%0) : (tensor<*xf32>) -> ()

  // CHECK-LABEL: test_reduce_sum_4
  // CHECK-NEXT [[RES:%.+]] = "onnx.ReduceSum"(%arg0, %arg1) {keepdims = 0 : si64, noop_with_empty_axes = 0 : si64} : (tensor<1x2x3x4xf32>, tensor<2xi64>) -> tensor<?x?xf32>
  // CHECK-NEXT onnx.Return [[RES]] : tensor<*xf32>
}

// -----

func.func @test_reduce_sum_5(%arg0: tensor<1x2x3x4xf32>, %arg1: tensor<?xi64>) -> tensor<*xf32> {
  %0 = "onnx.ReduceSum"(%arg0, %arg1) {keepdims = 0 : si64, noop_with_empty_axes = 0 : si64} : (tensor<1x2x3x4xf32>, tensor<?xi64>) -> tensor<*xf32>
  "onnx.Return"(%0) : (tensor<*xf32>) -> ()

  // CHECK-LABEL: test_reduce_sum_5
  // CHECK-NEXT [[RES:%.+]] = "onnx.ReduceSum"(%arg0, %arg1) {keepdims = 0 : si64, noop_with_empty_axes = 0 : si64} : (tensor<1x2x3x4xf32>, tensor<?xi64>) -> tensor<*xf32>
  // CHECK-NEXT onnx.Return [[RES]] : tensor<*xf32>
}

// -----

//===----------------------------------------------------------------------===//
/// Test shape inference for Dropout.
//===----------------------------------------------------------------------===//

func.func @test_dropout(%arg0: tensor<1x2x3x4xf32>, %arg1: tensor<1xf32>, %arg2: tensor<1xi1>) -> (tensor<*xf32>, tensor<*xi1>) {
  %output, %mask = "onnx.Dropout"(%arg0, %arg1, %arg2) {ratio =  1.000000e-01 : f32} : (tensor<1x2x3x4xf32>, tensor<1xf32>, tensor<1xi1>) -> (tensor<*xf32>, tensor<*xi1>)
  "onnx.Return"(%output, %mask) : (tensor<*xf32>, tensor<*xi1>) -> ()

  // CHECK-LABEL: test_dropout
  // CHECK: [[RES:%.+]], [[MASK:%.+]] = "onnx.Dropout"(%arg0, %arg1, %arg2) {ratio =  1.000000e-01 : f32} : (tensor<1x2x3x4xf32>, tensor<1xf32>, tensor<1xi1>) -> (tensor<1x2x3x4xf32>, tensor<1x2x3x4xi1>)
  // CHECK: onnx.Return [[RES]], [[MASK]] : tensor<1x2x3x4xf32>, tensor<1x2x3x4xi1>
}

// -----

func.func @test_dropout_no_mask(%arg0: tensor<1x2x3x4xf32>, %arg1: tensor<1xf32>, %arg2: tensor<1xi1>) -> tensor<*xf32> {
  %output, %mask = "onnx.Dropout"(%arg0, %arg1, %arg2) {ratio =  1.000000e-01 : f32} : (tensor<1x2x3x4xf32>, tensor<1xf32>, tensor<1xi1>) -> (tensor<*xf32>, none)
  "onnx.Return"(%output) : (tensor<*xf32>) -> ()

  // CHECK-LABEL: test_dropout
  // CHECK: [[RES:%.+]], [[MASK:%.+]] = "onnx.Dropout"(%arg0, %arg1, %arg2) {ratio =  1.000000e-01 : f32} : (tensor<1x2x3x4xf32>, tensor<1xf32>, tensor<1xi1>) -> (tensor<1x2x3x4xf32>, none)
  // CHECK: onnx.Return [[RES]] : tensor<1x2x3x4xf32>
}

// -----

//===----------------------------------------------------------------------===//
/// Test shape inference for OneHotEncoder.
//===----------------------------------------------------------------------===//

func.func @test_onehotencoder_string1 (%arg0: tensor<20x1x!onnx.String>) -> tensor<*xf32> {
  %0 = "onnx.OneHotEncoder"(%arg0) {cats_strings = ["female", "male"], zeros = 1 : si64} : (tensor<20x1x!onnx.String>) -> tensor<*xf32>
  "onnx.Return"(%0) : (tensor<*xf32>) -> ()

  // CHECK-LABEL: test_onehotencoder_string1
  // CHECK: [[RES:%.+]] = "onnx.OneHotEncoder"(%arg0) {cats_strings = ["female", "male"], zeros = 1 : si64} : (tensor<20x1x!onnx.String>) -> tensor<20x1x2xf32>
  // CHECK: onnx.Return [[RES]] : tensor<20x1x2xf32>
}

// -----

func.func @test_onehotencoder_string2 (%arg0: tensor<20x2x!onnx.String>) -> tensor<*xf32> {
  %0 = "onnx.OneHotEncoder"(%arg0) {cats_strings = ["female", "male"], zeros = 1 : si64} : (tensor<20x2x!onnx.String>) -> tensor<*xf32>
  "onnx.Return"(%0) : (tensor<*xf32>) -> ()

  // CHECK-LABEL: test_onehotencoder_string2
  // CHECK: [[RES:%.+]] = "onnx.OneHotEncoder"(%arg0) {cats_strings = ["female", "male"], zeros = 1 : si64} : (tensor<20x2x!onnx.String>) -> tensor<20x2x2xf32>
  // CHECK: onnx.Return [[RES]] : tensor<20x2x2xf32>
}

// -----

func.func @test_onehotencoder_float1(%arg0: tensor<20x1xf32>) -> tensor<*xf32> {
  %0 = "onnx.OneHotEncoder"(%arg0) {cats_strings = ["female", "male"], cats_int64s = [1, 2, 4], zeros = 1 : si64} : (tensor<20x1xf32>) -> tensor<*xf32>
  "onnx.Return"(%0) : (tensor<*xf32>) -> ()

  // CHECK-LABEL: test_onehotencoder_float1
  // CHECK: [[RES:%.+]] = "onnx.OneHotEncoder"(%arg0) {cats_int64s = [1, 2, 4], cats_strings = ["female", "male"], zeros = 1 : si64} : (tensor<20x1xf32>) -> tensor<20x1x3xf32>
  // CHECK: onnx.Return [[RES]] : tensor<20x1x3xf32>
}

// -----

func.func @test_onehotencoder_float2(%arg0: tensor<20x2x3xf32>) -> tensor<*xf32> {
  %0 = "onnx.OneHotEncoder"(%arg0) {cats_strings = ["female", "male"], cats_int64s = [1, 2, 4], zeros = 1 : si64} : (tensor<20x2x3xf32>) -> tensor<*xf32>
  "onnx.Return"(%0) : (tensor<*xf32>) -> ()

  // CHECK-LABEL: test_onehotencoder_float2
  // CHECK: [[RES:%.+]] = "onnx.OneHotEncoder"(%arg0) {cats_int64s = [1, 2, 4], cats_strings = ["female", "male"], zeros = 1 : si64} : (tensor<20x2x3xf32>) -> tensor<20x2x3x3xf32>
  // CHECK: onnx.Return [[RES]] : tensor<20x2x3x3xf32>
}

// -----

func.func @test_size(%arg0: tensor<*xf32>) -> tensor<*xi64> {
  %0 = "onnx.Size"(%arg0) : (tensor<*xf32>) -> tensor<*xi64>
  "onnx.Return"(%0) : (tensor<*xi64>) -> ()

  // CHECK-LABEL: test_size
  // CHECK: [[RES:%.+]] = "onnx.Size"(%arg0) : (tensor<*xf32>) -> tensor<i64>
  // CHECK: onnx.Return [[RES]] : tensor<i64>
}

// -----

func.func @test_less(%arg0: tensor<3x4x5xf32>, %arg1: tensor<3x4x5xf32>) -> tensor<*xi1> {
  %0 = "onnx.Less"(%arg0, %arg1) : (tensor<3x4x5xf32>, tensor<3x4x5xf32>) -> tensor<*xi1>
  onnx.Return %0 : tensor<*xi1>

  // CHECK-LABEL: test_less
  // CHECK: {{.*}} = "onnx.Less"(%arg0, %arg1) : (tensor<3x4x5xf32>, tensor<3x4x5xf32>) -> tensor<3x4x5xi1>
}

// -----

func.func @test_less_broadcast(%arg0: tensor<3x4x5xf32>, %arg1: tensor<5xf32>) -> tensor<*xi1> {
  %0 = "onnx.Less"(%arg0, %arg1) : (tensor<3x4x5xf32>, tensor<5xf32>) -> tensor<*xi1>
  onnx.Return %0 : tensor<*xi1>

  // CHECK-LABEL: test_less_broadcast
  // CHECK: {{.*}} = "onnx.Less"(%arg0, %arg1) : (tensor<3x4x5xf32>, tensor<5xf32>) -> tensor<3x4x5xi1>
}

// -----

func.func @test_less_unknown_dims_1(%arg0: tensor<3x4x5xf32>, %arg1: tensor<?x4x5xf32>) -> tensor<*xi1> {
  %0 = "onnx.Less"(%arg0, %arg1) : (tensor<3x4x5xf32>, tensor<?x4x5xf32>) -> tensor<*xi1>
  onnx.Return %0 : tensor<*xi1>

  // CHECK-LABEL: test_less_unknown_dims_1
  // CHECK: {{.*}} = "onnx.Less"(%arg0, %arg1) : (tensor<3x4x5xf32>, tensor<?x4x5xf32>) -> tensor<3x4x5xi1>
}

// -----

func.func @test_less_unknown_dims_2(%arg0: tensor<?x?x5xf32>, %arg1: tensor<?x4x5xf32>) -> tensor<*xi1> {
  %0 = "onnx.Less"(%arg0, %arg1) : (tensor<?x?x5xf32>, tensor<?x4x5xf32>) -> tensor<*xi1>
  onnx.Return %0 : tensor<*xi1>

  // CHECK-LABEL: test_less_unknown_dims_2
  // CHECK: {{.*}} = "onnx.Less"(%arg0, %arg1) : (tensor<?x?x5xf32>, tensor<?x4x5xf32>) -> tensor<?x4x5xi1>
}

// -----

func.func @test_clip2(%arg0: tensor<3xf32>, %arg1: tensor<f32>, %arg2: tensor<f32>) -> tensor<3xf32> {
  %0 = "onnx.Clip"(%arg0, %arg1, %arg2) : (tensor<3xf32>, tensor<f32>, tensor<f32>) -> tensor<3xf32>
  onnx.Return %0 : tensor<3xf32>

// CHECK-LABEL:  func @test_clip2
// CHECK-SAME:   ([[INPUT_:%.+]]: tensor<3xf32>, [[MIN_:%.+]]: tensor<f32>, [[MAX_:%.+]]: tensor<f32>) -> tensor<3xf32> {
// CHECK:           [[RES_:%.+]] = "onnx.Clip"([[INPUT_]], [[MIN_]], [[MAX_]]) : (tensor<3xf32>, tensor<f32>, tensor<f32>) -> tensor<3xf32>
// CHECK:           onnx.Return [[RES_]] : tensor<3xf32>
// CHECK:         }
  }

// -----

// COM: Check PRelu without broadcasting.
func.func @test_prelu(%arg0: tensor<3x4x5xf32>, %arg1: tensor<3x4x5xf32>) -> tensor<*xf32> {
  %0 = "onnx.PRelu"(%arg0, %arg1) : (tensor<3x4x5xf32>, tensor<3x4x5xf32>) -> tensor<*xf32>
  onnx.Return %0 : tensor<*xf32>

  // CHECK-LABEL: func @test_prelu
  // CHECK: {{.*}} = "onnx.PRelu"(%arg0, %arg1) : (tensor<3x4x5xf32>, tensor<3x4x5xf32>) -> tensor<3x4x5xf32>
  // CHECK: onnx.Return {{.*}} : tensor<3x4x5xf32>
}

// -----

// COM: Check PRelu with unidirectional broadcasting.
func.func @test_prelu_broadcast(%arg0: tensor<3x4x5xf32>, %arg1: tensor<5xf32>) -> tensor<*xf32> {
  %0 = "onnx.PRelu"(%arg0, %arg1) : (tensor<3x4x5xf32>, tensor<5xf32>) -> tensor<*xf32>
  onnx.Return %0 : tensor<*xf32>

  // CHECK-LABEL: func @test_prelu_broadcast
  // CHECK: {{.*}} = "onnx.PRelu"(%arg0, %arg1) : (tensor<3x4x5xf32>, tensor<5xf32>) -> tensor<3x4x5xf32>
  // CHECK: onnx.Return {{.*}} : tensor<3x4x5xf32>
}

// -----

// COM: Check PRelu with unidirectional broadcasting and unknown dimensions.
// COM: Because of unidirectional broadcasting, always get constant dimensions from X even thought their values are 1.
func.func @test_prelu_broadcast_unknown_dims(%arg0: tensor<3x1x5xf32>, %arg1: tensor<3x?x1xf32>) -> tensor<*xf32> {
  %0 = "onnx.PRelu"(%arg0, %arg1) : (tensor<3x1x5xf32>, tensor<3x?x1xf32>) -> tensor<*xf32>
  onnx.Return %0 : tensor<*xf32>
  // CHECK-LABEL: func @test_prelu_broadcast_unknown_dims
  // CHECK: {{.*}} = "onnx.PRelu"(%arg0, %arg1) : (tensor<3x1x5xf32>, tensor<3x?x1xf32>) -> tensor<3x1x5xf32>
  // CHECK: onnx.Return {{.*}} : tensor<3x1x5xf32>
}

// -----

// COM: Check PRelu with unidirectional broadcasting and unknown dimensions.
// COM: If X's dimensions are unknown, get dimensions from slope whenever they are non-zero constants.
func.func @test_prelu_broadcast_unknown_dims1(%arg0: tensor<?x1x?xf32>, %arg1: tensor<?x5xf32>) -> tensor<*xf32> {
  %0 = "onnx.PRelu"(%arg0, %arg1) : (tensor<?x1x?xf32>, tensor<?x5xf32>) -> tensor<*xf32>
  onnx.Return %0 : tensor<*xf32>
  // CHECK-LABEL: func @test_prelu_broadcast_unknown_dims1
  // CHECK: {{.*}} = "onnx.PRelu"(%arg0, %arg1) : (tensor<?x1x?xf32>, tensor<?x5xf32>) -> tensor<?x1x5xf32>
  // CHECK: onnx.Return {{.*}} : tensor<?x1x5xf32>
}

//===----------------------------------------------------------------------===//
/// Test shape inference for LoopOp.
//===----------------------------------------------------------------------===//

// -----

func.func @test_loop_simple_no_scan_main_graph(%arg0: tensor<i64>, %arg1: tensor<i1>, %arg2: tensor<1xi64>) -> tensor<*xi64> {
  %0 = "onnx.Loop"(%arg0, %arg1, %arg2) ({
  ^bb0(%arg3: tensor<*xi64>, %arg4: tensor<*xi1>, %arg5: tensor<*xi64>):
    %1 = "onnx.Identity"(%arg4) : (tensor<*xi1>) -> tensor<*xi1>
    %2 = "onnx.Add"(%arg5, %arg3) : (tensor<*xi64>, tensor<*xi64>) -> tensor<*xi64>
    onnx.Yield %1, %2 : tensor<*xi1>, tensor<*xi64>
  }) : (tensor<i64>, tensor<i1>, tensor<1xi64>) -> tensor<*xi64>
  onnx.Return %0 : tensor<*xi64>
// CHECK-LABEL:   func @test_loop_simple_no_scan_main_graph
// CHECK-SAME:     ([[TRIP_COUNT:%.+]]: tensor<i64>, [[COND:%.+]]: tensor<i1>, [[Y_INIT:%.+]]: tensor<1xi64>) -> tensor<1xi64> {
// CHECK:           [[Y_FINAL:%.+]] = "onnx.Loop"([[TRIP_COUNT]], [[COND]], [[Y_INIT]]) ({
// CHECK:           ^bb0([[I:%.+]]: tensor<i64>, [[BODY_COND:%.+]]: tensor<i1>, [[Y_PREV:%.+]]: tensor<1xi64>):
// CHECK:             [[NEXT_COND:%.+]] = "onnx.Identity"([[BODY_COND]]) : (tensor<i1>) -> tensor<i1>
// CHECK:             [[Y_CURR:%.+]] = "onnx.Add"([[Y_PREV]], [[I]]) : (tensor<1xi64>, tensor<i64>) -> tensor<1xi64>
// CHECK:             onnx.Yield [[NEXT_COND]], [[Y_CURR]] : tensor<i1>, tensor<1xi64>
// CHECK:           }) : (tensor<i64>, tensor<i1>, tensor<1xi64>) -> tensor<1xi64>
// CHECK:           onnx.Return [[Y_FINAL]] : tensor<1xi64>
// CHECK:         }
}

// -----

func.func @test_loop_simple_one_scan_main_graph(%arg0: tensor<i64>, %arg1: tensor<i1>, %arg2: tensor<1xi64>) ->(tensor<*xi64>, tensor<*xi64>) {
  %0:2 = "onnx.Loop"(%arg0, %arg1, %arg2) ({
  ^bb0(%body_arg0: tensor<*xi64>, %body_arg1: tensor<*xi1>, %body_arg2: tensor<*xi64>):
    %body_0 = "onnx.Identity"(%body_arg1) : (tensor<*xi1>) -> tensor<*xi1>
    %body_1 = "onnx.Add"(%body_arg2, %body_arg0) : (tensor<*xi64>, tensor<*xi64>) -> tensor<*xi64>
    %body_2 = "onnx.Identity"(%body_1) : (tensor<*xi64>) -> tensor<*xi64>
    onnx.Yield %body_0, %body_1, %body_2 : tensor<*xi1>, tensor<*xi64>, tensor<*xi64>
  }) : (tensor<i64>, tensor<i1>, tensor<1xi64>) -> (tensor<*xi64>, tensor<*xi64>)
  onnx.Return %0#0, %0#1 : tensor<*xi64>, tensor<*xi64>
  // CHECK-LABEL:       func @test_loop_simple_one_scan_main_graph
  // CHECK-SAME:     ([[TRIP_COUNT:%.+]]: tensor<i64>, [[COND:%.+]]: tensor<i1>, [[Y_INIT:%.+]]: tensor<1xi64>) -> (tensor<1xi64>, tensor<?x1xi64>) {
  // CHECK:           [[LOOP_OUT:%.+]]:2 = "onnx.Loop"([[TRIP_COUNT]], [[COND]], [[Y_INIT]]) ({
  // CHECK:           ^bb0([[I:%.+]]: tensor<i64>, [[BODY_COND:%.+]]: tensor<i1>, [[Y_PREV:%.+]]: tensor<1xi64>):
  // CHECK:             [[COND_NEXT:%.+]] = "onnx.Identity"([[BODY_COND]]) : (tensor<i1>) -> tensor<i1>
  // CHECK:             [[Y_CURR:%.+]] = "onnx.Add"([[Y_PREV]], [[I]]) : (tensor<1xi64>, tensor<i64>) -> tensor<1xi64>
  // CHECK:             [[Y_CURR_SCAN:%.+]] = "onnx.Identity"([[Y_CURR]]) : (tensor<1xi64>) -> tensor<1xi64>
  // CHECK:             onnx.Yield [[COND_NEXT]], [[Y_CURR]], [[Y_CURR_SCAN]] : tensor<i1>, tensor<1xi64>, tensor<1xi64>
  // CHECK:           }) : (tensor<i64>, tensor<i1>, tensor<1xi64>) -> (tensor<1xi64>, tensor<?x1xi64>)
  // CHECK:           onnx.Return [[LOOP_OUT]]#0, [[LOOP_OUT]]#1 : tensor<1xi64>, tensor<?x1xi64>
  // CHECK:         }
}

// -----

func.func @test_loop_simple_one_scan_unranked_main_graph(%arg0: tensor<i64>, %arg1: tensor<i1>, %arg2: tensor<*xi64>) ->(tensor<*xi64>, tensor<*xi64>) {
  %0:2 = "onnx.Loop"(%arg0, %arg1, %arg2) ({
  ^bb0(%body_arg0: tensor<*xi64>, %body_arg1: tensor<*xi1>, %body_arg2: tensor<*xi64>):
    %body_0 = "onnx.Identity"(%body_arg1) : (tensor<*xi1>) -> tensor<*xi1>
    %body_1 = "onnx.Add"(%body_arg2, %body_arg0) : (tensor<*xi64>, tensor<*xi64>) -> tensor<*xi64>
    %body_2 = "onnx.Identity"(%body_1) : (tensor<*xi64>) -> tensor<*xi64>
    onnx.Yield %body_0, %body_1, %body_2 : tensor<*xi1>, tensor<*xi64>, tensor<*xi64>
  }) : (tensor<i64>, tensor<i1>, tensor<*xi64>) -> (tensor<*xi64>, tensor<*xi64>)
  onnx.Return %0#0, %0#1 : tensor<*xi64>, tensor<*xi64>
  // CHECK-LABEL:       func @test_loop_simple_one_scan_unranked_main_graph
  // CHECK-SAME:     ([[TRIP_COUNT:%.+]]: tensor<i64>, [[COND:%.+]]: tensor<i1>, [[Y_INIT:%.+]]: tensor<*xi64>) -> (tensor<*xi64>, tensor<*xi64>) {
  // CHECK:           [[LOOP_OUT:%.+]]:2 = "onnx.Loop"([[TRIP_COUNT]], [[COND]], [[Y_INIT]]) ({
  // CHECK:           ^bb0([[I:%.+]]: tensor<i64>, [[BODY_COND:%.+]]: tensor<i1>, [[Y_PREV:%.+]]: tensor<*xi64>):
  // CHECK:             [[COND_NEXT:%.+]] = "onnx.Identity"([[BODY_COND]]) : (tensor<i1>) -> tensor<i1>
  // CHECK:             [[Y_CURR:%.+]] = "onnx.Add"([[Y_PREV]], [[I]]) : (tensor<*xi64>, tensor<i64>) -> tensor<*xi64>
  // CHECK:             [[Y_CURR_SCAN:%.+]] = "onnx.Identity"([[Y_CURR]]) : (tensor<*xi64>) -> tensor<*xi64>
  // CHECK:             onnx.Yield [[COND_NEXT]], [[Y_CURR]], [[Y_CURR_SCAN]] : tensor<i1>, tensor<*xi64>, tensor<*xi64>
  // CHECK:           }) : (tensor<i64>, tensor<i1>, tensor<*xi64>) -> (tensor<*xi64>, tensor<*xi64>)
  // CHECK:           onnx.Return [[LOOP_OUT]]#0, [[LOOP_OUT]]#1 : tensor<*xi64>, tensor<*xi64>
  // CHECK:         }
}

// -----

func.func @test_loop_multi_scan_main_graph(%arg0: tensor<i64>, %arg1: tensor<i1>, %arg2: tensor<1xi64>, %arg3: tensor<1xf32>) -> (tensor<*xi64>, tensor<*xf32>, tensor<*xi64>, tensor<*xf32>) {
  %0:4 = "onnx.Loop"(%arg0, %arg1, %arg2, %arg3) ({
  ^bb0(%body_arg0: tensor<*xi64>, %body_arg1: tensor<*xi1>, %body_arg2: tensor<*xi64>, %body_arg3: tensor<*xf32>):
  %body_0 = "onnx.Identity"(%body_arg1) : (tensor<*xi1>) -> tensor<*xi1>
  %body_1 = "onnx.Add"(%body_arg2, %body_arg0) : (tensor<*xi64>, tensor<*xi64>) -> tensor<*xi64>
  %body_2 = "onnx.Identity"(%body_1) : (tensor<*xi64>) -> tensor<*xi64>
  %body_3 = "onnx.Add"(%body_arg3, %body_arg3) : (tensor<*xf32>, tensor<*xf32>) -> tensor<*xf32>
  %body_4 = "onnx.Identity"(%body_3) : (tensor<*xf32>) -> tensor<*xf32>
  onnx.Yield %body_0, %body_1, %body_3, %body_2, %body_4 : tensor<*xi1>, tensor<*xi64>, tensor<*xf32>, tensor<*xi64>, tensor<*xf32>
}) : (tensor<i64>, tensor<i1>, tensor<1xi64>, tensor<1xf32>) -> (tensor<*xi64>, tensor<*xf32>, tensor<*xi64>, tensor<*xf32>)
  onnx.Return %0#0, %0#1, %0#2, %0#3 : tensor<*xi64>, tensor<*xf32>, tensor<*xi64>, tensor<*xf32>
  // CHECK-LABEL:       func @test_loop_multi_scan_main_graph
  // CHECK-SAME:     ([[TRIP_COUNT:%.+]]: tensor<i64>, [[COND:%.+]]: tensor<i1>, [[Y_INIT:%.+]]: tensor<1xi64>, [[Z_INIT:%.+]]: tensor<1xf32>) -> (tensor<1xi64>, tensor<1xf32>, tensor<?x1xi64>, tensor<?x1xf32>) {
  // CHECK:           [[LOOP_OUT:%.+]]:4 = "onnx.Loop"([[TRIP_COUNT]], [[COND]], [[Y_INIT]], [[Z_INIT]]) ({
  // CHECK:           ^bb0([[I:%.+]]: tensor<i64>, [[BODY_COND:%.+]]: tensor<i1>, [[Y_PREV:%.+]]: tensor<1xi64>, [[Z_PREV:%.+]]: tensor<1xf32>):
  // CHECK:             [[COND_NEXT:%.+]] = "onnx.Identity"([[BODY_COND]]) : (tensor<i1>) -> tensor<i1>
  // CHECK:             [[Y_CURR:%.+]] = "onnx.Add"([[Y_PREV]], [[I:%.+]]) : (tensor<1xi64>, tensor<i64>) -> tensor<1xi64>
  // CHECK:             [[Y_CURR_SCAN:%.+]] = "onnx.Identity"([[Y_CURR]]) : (tensor<1xi64>) -> tensor<1xi64>
  // CHECK:             [[Z_CURR:%.+]] = "onnx.Add"([[Z_PREV]], [[Z_PREV]]) : (tensor<1xf32>, tensor<1xf32>) -> tensor<1xf32>
  // CHECK:             [[Z_CURR_SCAN:%.+]] = "onnx.Identity"([[Z_CURR]]) : (tensor<1xf32>) -> tensor<1xf32>
  // CHECK:             onnx.Yield [[COND_NEXT]], [[Y_CURR]], [[Z_CURR]], [[Y_CURR_SCAN]], [[Z_CURR_SCAN]] : tensor<i1>, tensor<1xi64>, tensor<1xf32>, tensor<1xi64>, tensor<1xf32>
  // CHECK:           }) : (tensor<i64>, tensor<i1>, tensor<1xi64>, tensor<1xf32>) -> (tensor<1xi64>, tensor<1xf32>, tensor<?x1xi64>, tensor<?x1xf32>)
  // CHECK:           onnx.Return [[LOOP_OUT]]#0, [[LOOP_OUT]]#1, [[LOOP_OUT]]#2, [[LOOP_OUT]]#3 : tensor<1xi64>, tensor<1xf32>, tensor<?x1xi64>, tensor<?x1xf32>
  // CHECK:         }
}

// -----

func.func @test_scan_simple_main_graph(%arg0: tensor<2xf32>, %arg1: tensor<3x2xf32>) -> (tensor<*xf32>, tensor<*xf32>) {
  %0:2 = "onnx.Scan"(%arg0, %arg1) ( {
  ^bb0(%arg2: tensor<*xf32>, %arg3: tensor<*xf32>):  // no predecessors
    %1 = "onnx.Add"(%arg2, %arg3) : (tensor<*xf32>, tensor<*xf32>) -> tensor<*xf32>
    onnx.Yield %1, %1 : tensor<*xf32>, tensor<*xf32>
  }) {num_scan_inputs = 1 : si64} : (tensor<2xf32>, tensor<3x2xf32>) -> (tensor<*xf32>, tensor<*xf32>)
  onnx.Return %0#0, %0#1 : tensor<*xf32>, tensor<*xf32>
// CHECK-LABEL:       func @test_scan_simple_main_graph
// CHECK-SAME:     ([[SUM_INIT:%.+]]: tensor<2xf32>, [[TO_SUM:%.+]]: tensor<3x2xf32>) -> (tensor<2xf32>, tensor<3x2xf32>) {
// CHECK:           [[SCAN_OUT:%.+]]:2 = "onnx.Scan"([[SUM_INIT]], [[TO_SUM]]) (
// CHECK:           ^bb0([[SUM_PREV:%.+]]: tensor<2xf32>, [[SUM_CURR:%.+]]: tensor<2xf32>):
// CHECK:             [[ADD:%.+]] = "onnx.Add"([[SUM_PREV]], [[SUM_CURR]]) : (tensor<2xf32>, tensor<2xf32>) -> tensor<2xf32>
// CHECK:             onnx.Yield [[ADD]], [[ADD]] : tensor<2xf32>, tensor<2xf32>
// CHECK:           }) {num_scan_inputs = 1 : si64} : (tensor<2xf32>, tensor<3x2xf32>) -> (tensor<2xf32>, tensor<3x2xf32>)
// CHECK:           onnx.Return [[SCAN_OUT]]#0, [[SCAN_OUT]]#1 : tensor<2xf32>, tensor<3x2xf32>
// CHECK:         }
// CHECK:       }
}

// -----

func.func @test_scan_simple_unranked_main_graph(%arg0: tensor<2xf32>, %arg1: tensor<*xf32>) -> (tensor<*xf32>, tensor<*xf32>) {
  %0:2 = "onnx.Scan"(%arg0, %arg1) ( {
  ^bb0(%arg2: tensor<*xf32>, %arg3: tensor<*xf32>):  // no predecessors
    %1 = "onnx.Add"(%arg2, %arg3) : (tensor<*xf32>, tensor<*xf32>) -> tensor<*xf32>
    onnx.Yield %1, %1 : tensor<*xf32>, tensor<*xf32>
  }) {num_scan_inputs = 1 : si64} : (tensor<2xf32>, tensor<*xf32>) -> (tensor<*xf32>, tensor<*xf32>)
  onnx.Return %0#0, %0#1 : tensor<*xf32>, tensor<*xf32>
// CHECK-LABEL:       func @test_scan_simple_unranked_main_graph
// CHECK-SAME:     ([[SUM_INIT:%.+]]: tensor<2xf32>, [[TO_SUM:%.+]]: tensor<*xf32>) -> (tensor<*xf32>, tensor<*xf32>) {
// CHECK:           [[SCAN_OUT:%.+]]:2 = "onnx.Scan"([[SUM_INIT]], [[TO_SUM]]) (
// CHECK:           ^bb0([[SUM_PREV:%.+]]: tensor<2xf32>, [[SUM_CURR:%.+]]: tensor<*xf32>):
// CHECK:             [[ADD:%.+]] = "onnx.Add"([[SUM_PREV]], [[SUM_CURR]]) : (tensor<2xf32>, tensor<*xf32>) -> tensor<*xf32>
// CHECK:             onnx.Yield [[ADD]], [[ADD]] : tensor<*xf32>, tensor<*xf32>
// CHECK:           }) {num_scan_inputs = 1 : si64} : (tensor<2xf32>, tensor<*xf32>) -> (tensor<*xf32>, tensor<*xf32>)
// CHECK:           onnx.Return [[SCAN_OUT]]#0, [[SCAN_OUT]]#1 : tensor<*xf32>, tensor<*xf32>
// CHECK:         }
// CHECK:       }
}

// -----

func.func @test_range(%arg0: tensor<f32>, %arg1: tensor<f32>, %arg2: tensor<f32>) -> tensor<*xf32> {
  %0 = "onnx.Range"(%arg0, %arg1, %arg2) : (tensor<f32>, tensor<f32>, tensor<f32>) -> tensor<*xf32>
  onnx.Return %0 : tensor<*xf32>

  // CHECK-LABEL: test_range
  // CHECK: {{.*}} = "onnx.Range"(%arg0, %arg1, %arg2) : (tensor<f32>, tensor<f32>, tensor<f32>) -> tensor<?xf32>
}

// -----

func.func @test_range_float_constant() -> tensor<*xf32> {
  %start = onnx.Constant dense<[2.0]> : tensor<1xf32>
  %limit = onnx.Constant dense<[10.0]> : tensor<1xf32>
  %delta = onnx.Constant dense<[1.0]> : tensor<1xf32>
  %0 = "onnx.Range"(%start, %limit, %delta) : (tensor<1xf32>, tensor<1xf32>, tensor<1xf32>) -> tensor<*xf32>
  onnx.Return %0 : tensor<*xf32>

  // CHECK-LABEL: test_range_float_constant
  // CHECK: {{.*}} = "onnx.Range"(%0, %1, %2) : (tensor<1xf32>, tensor<1xf32>, tensor<1xf32>) -> tensor<8xf32>
}

// -----

func.func @test_range_int_constant() -> tensor<*xi32> {
  %start = onnx.Constant dense<[2]> : tensor<1xi32>
  %limit = onnx.Constant dense<[10]> : tensor<1xi32>
  %delta = onnx.Constant dense<[1]> : tensor<1xi32>
  %0 = "onnx.Range"(%start, %limit, %delta) : (tensor<1xi32>, tensor<1xi32>, tensor<1xi32>) -> tensor<*xi32>
  onnx.Return %0 : tensor<*xi32>

  // CHECK-LABEL: test_range_int_constant
  // CHECK: {{.*}} = "onnx.Range"(%0, %1, %2) : (tensor<1xi32>, tensor<1xi32>, tensor<1xi32>) -> tensor<8xi32>
}

// -----

//===----------------------------------------------------------------------===//
/// Test the upsample op inference.
//===----------------------------------------------------------------------===//

func.func @test_upsample_cst(%arg0: tensor<1x1x2x2xf32>, %arg1: tensor<4xf32>) -> tensor<*xf32> {
%0 = onnx.Constant dense<[1.0, 1.0, 2.0, 3.0]> : tensor<4xf32>
%1 = "onnx.Upsample"(%arg0, %0) {mode = "nearest"} : (tensor<1x1x2x2xf32>, tensor<4xf32>) -> tensor<*xf32>
onnx.Return %1 : tensor<*xf32>

// CHECK-LABEL: test_upsample_cst
// CHECK: [[CSTPOS:%.+]] = onnx.Constant dense<[1.000000e+00, 1.000000e+00, 2.000000e+00, 3.000000e+00]> : tensor<4xf32>
// CHECK: [[RES:%.+]] = "onnx.Upsample"(%arg0, %0) {mode = "nearest"} : (tensor<1x1x2x2xf32>, tensor<4xf32>) -> tensor<1x1x4x6xf32>
// CHECK: onnx.Return [[RES]] : tensor<1x1x4x6xf32>

}

// -----


func.func @test_upsample_dyn(%arg0: tensor<1x1x2x2xf32>, %arg1: tensor<4xf32>) -> tensor<*xf32> {
%1 = "onnx.Upsample"(%arg0, %arg1) {mode = "nearest"} : (tensor<1x1x2x2xf32>, tensor<4xf32>) -> tensor<*xf32>
onnx.Return %1 : tensor<*xf32>

// mlir2FileCheck.py
// CHECK-LABEL:  func.func @test_upsample_dyn
// CHECK-SAME:   ([[PARAM_0_:%.+]]: tensor<1x1x2x2xf32>, [[PARAM_1_:%.+]]: tensor<4xf32>) -> tensor<?x?x?x?xf32> {
// CHECK:           [[VAR_0_:%.+]] = "onnx.Upsample"([[PARAM_0_]], [[PARAM_1_]]) {mode = "nearest"} : (tensor<1x1x2x2xf32>, tensor<4xf32>) -> tensor<?x?x?x?xf32>
// CHECK:           onnx.Return [[VAR_0_]] : tensor<?x?x?x?xf32>
// CHECK:         }
}

// -----

// Test Resize

func.func @test_resize1(%arg0 : tensor<3x4x5x6xf32>) -> tensor<*xf32> {
  %cst = "onnx.NoValue"() {value} : () -> none
  %0 = onnx.Constant dense<[0.000000e+00, 0.000000e+00, 0.000000e+00, 0.000000e+00, 1.000000e+00, 1.000000e+00, 1.000000e+00, 1.000000e+00]> : tensor<8xf32>
  %1 = onnx.Constant dense<[1.000000e+00, 1.000000e+00, 2.000000e+00, 2.000000e+00]> : tensor<4xf32>
  %2 = "onnx.Resize"(%arg0, %0, %1, %cst) {coordinate_transformation_mode = "asymmetric", mode = "nearest", nearest_mode = "floor", onnx_node_name = "Resize1"} : (tensor<3x4x5x6xf32>, tensor<8xf32>, tensor<4xf32>, none) -> tensor<*xf32>
  "onnx.Return"(%2) : (tensor<*xf32>) -> ()

  // CHECK-LABEL: @test_resize1
  // CHECK-SAME: ([[ARG:%.+]]: tensor<3x4x5x6xf32>) -> tensor<3x4x10x12xf32> {
  // CHECK: [[CST:%.+]] = "onnx.NoValue"() {value} : () -> none
  // CHECK: [[R0:%.+]] = onnx.Constant dense<[0.000000e+00, 0.000000e+00, 0.000000e+00, 0.000000e+00, 1.000000e+00, 1.000000e+00, 1.000000e+00, 1.000000e+00]> : tensor<8xf32>
  // CHECK: [[R1:%.+]] = onnx.Constant dense<[1.000000e+00, 1.000000e+00, 2.000000e+00, 2.000000e+00]> : tensor<4xf32>
  // CHECK: [[R2:%.+]] = "onnx.Resize"([[ARG]], [[R0]], [[R1]], [[CST]]) {antialias = 0 : si64, coordinate_transformation_mode = "asymmetric", cubic_coeff_a = -7.500000e-01 : f32, exclude_outside = 0 : si64, extrapolation_value = 0.000000e+00 : f32, keep_aspect_ratio_policy = "stretch", mode = "nearest", nearest_mode = "floor", onnx_node_name = "Resize1"} : (tensor<3x4x5x6xf32>, tensor<8xf32>, tensor<4xf32>, none) -> tensor<3x4x10x12xf32>
}

// -----

func.func @test_resize_scales_floor(%arg0 : tensor<3x4x5x6xf32>) -> tensor<*xf32> {
  %cst = "onnx.NoValue"() {value} : () -> none
  %0 = onnx.Constant dense<[0.000000e+00, 0.000000e+00, 0.000000e+00, 0.000000e+00, 1.000000e+00, 1.000000e+00, 1.000000e+00, 1.000000e+00]> : tensor<8xf32>
  %1 = onnx.Constant dense<[1.000000e+00, 1.000000e+00, 2.000000e+00, 1.510000e+00]> : tensor<4xf32>
  %2 = "onnx.Resize"(%arg0, %0, %1, %cst) {coordinate_transformation_mode = "asymmetric", mode = "nearest", nearest_mode = "floor", onnx_node_name = "Resize1"} : (tensor<3x4x5x6xf32>, tensor<8xf32>, tensor<4xf32>, none) -> tensor<*xf32>
  "onnx.Return"(%2) : (tensor<*xf32>) -> ()

  // CHECK-LABEL: @test_resize_scales_floor
  // CHECK-SAME: ([[ARG:%.+]]: tensor<3x4x5x6xf32>) -> tensor<3x4x10x9xf32> {
  // CHECK: [[CST:%.+]] = "onnx.NoValue"() {value} : () -> none
  // CHECK: [[R0:%.+]] = onnx.Constant dense<[0.000000e+00, 0.000000e+00, 0.000000e+00, 0.000000e+00, 1.000000e+00, 1.000000e+00, 1.000000e+00, 1.000000e+00]> : tensor<8xf32>
  // CHECK: [[R1:%.+]] = onnx.Constant dense<[1.000000e+00, 1.000000e+00, 2.000000e+00, 1.510000e+00]> : tensor<4xf32>
  // CHECK: [[R2:%.+]] = "onnx.Resize"([[ARG]], [[R0]], [[R1]], [[CST]]) {antialias = 0 : si64, coordinate_transformation_mode = "asymmetric", cubic_coeff_a = -7.500000e-01 : f32, exclude_outside = 0 : si64, extrapolation_value = 0.000000e+00 : f32, keep_aspect_ratio_policy = "stretch", mode = "nearest", nearest_mode = "floor", onnx_node_name = "Resize1"} : (tensor<3x4x5x6xf32>, tensor<8xf32>, tensor<4xf32>, none) -> tensor<3x4x10x9xf32>
}

// -----

  func.func @test_reversesequence_1(%arg0: tensor<10x30xf32>, %arg1: tensor<30xi64>) -> tensor<*xf32> {
    %0 = "onnx.ReverseSequence"(%arg0, %arg1) {batch_axis = 1 : si64, time_axis = 0 : si64} : (tensor<10x30xf32>, tensor<30xi64>) -> tensor<*xf32>
    onnx.Return %0 : tensor<*xf32>
// CHECK-LABEL:  @test_reversesequence_1
// CHECK-SAME:   ([[PARAM_0_:%.+]]: tensor<10x30xf32>, [[PARAM_1_:%.+]]: tensor<30xi64>) -> tensor<10x30xf32> {
// CHECK:           [[VAR_0_:%.+]] = "onnx.ReverseSequence"([[PARAM_0_]], [[PARAM_1_]]) {batch_axis = 1 : si64, time_axis = 0 : si64} : (tensor<10x30xf32>, tensor<30xi64>) -> tensor<10x30xf32>
// CHECK:           onnx.Return [[VAR_0_]] : tensor<10x30xf32>
  }

// -----

  func.func @test_reversesequence_2(%arg0: tensor<10x?xf32>, %arg1: tensor<10xi64>) -> tensor<*xf32> {
    %0 = "onnx.ReverseSequence"(%arg0, %arg1) {batch_axis = 1 : si64, time_axis = 0 : si64} : (tensor<10x?xf32>, tensor<10xi64>) -> tensor<*xf32>
    onnx.Return %0 : tensor<*xf32>
// CHECK-LABEL:  @test_reversesequence_2
// CHECK-SAME:   ([[PARAM_0_:%.+]]: tensor<10x?xf32>, [[PARAM_1_:%.+]]: tensor<10xi64>) -> tensor<10x?xf32> {
// CHECK:           [[VAR_0_:%.+]] = "onnx.ReverseSequence"([[PARAM_0_]], [[PARAM_1_]]) {batch_axis = 1 : si64, time_axis = 0 : si64} : (tensor<10x?xf32>, tensor<10xi64>) -> tensor<10x?xf32>
// CHECK:           onnx.Return [[VAR_0_]] : tensor<10x?xf32>
  }

// -----

// COM: Output's shape should be the same as input's shape.
func.func @test_cumsum(%arg0: tensor<2x3xf64>, %arg1: tensor<i32>) -> tensor<*xf64> {
  %0 = "onnx.CumSum"(%arg0, %arg1) : (tensor<2x3xf64>, tensor<i32>) -> tensor<*xf64>
  onnx.Return %0 : tensor<*xf64>
  // CHECK-LABEL: test_cumsum
  // CHECK: "onnx.CumSum"(%arg0, %arg1) {exclusive = 0 : si64, reverse = 0 : si64} : (tensor<2x3xf64>, tensor<i32>) -> tensor<2x3xf64>
}

//===----------------------------------------------------------------------===//

// -----

// Test OneHot

func.func @test_onehot(%arg0: tensor<2x2xi64>, %arg1: tensor<2xf32>) -> tensor<*xf32> {
  %depth = onnx.Constant dense<10> : tensor<i64>
  %0 = "onnx.OneHot"(%arg0, %depth, %arg1) : (tensor<2x2xi64>, tensor<i64>, tensor<2xf32>) -> tensor<*xf32>
  onnx.Return %0 : tensor<*xf32>

  // CHECK-LABEL: test_onehot
  // CHECK: [[R0:%.+]] = onnx.Constant dense<10> : tensor<i64>
  // CHECK: {{.*}} = "onnx.OneHot"(%arg0, [[R0]], %arg1) {axis = -1 : si64} : (tensor<2x2xi64>, tensor<i64>, tensor<2xf32>) -> tensor<2x2x10xf32>
}

// -----

func.func @test_onehot_axis(%arg0: tensor<2x2xi64>, %arg1: tensor<2xf32>) -> tensor<*xf32> {
  %depth = onnx.Constant dense<10.0> : tensor<f32>
  %0 = "onnx.OneHot"(%arg0, %depth, %arg1) {axis = 1 : si64} : (tensor<2x2xi64>, tensor<f32>, tensor<2xf32>) -> tensor<*xf32>
  onnx.Return %0 : tensor<*xf32>

  // CHECK-LABEL: test_onehot_axis
  // CHECK: [[R0:%.+]] = onnx.Constant dense<1.000000e+01> : tensor<f32>
  // CHECK: {{.*}} = "onnx.OneHot"(%arg0, [[R0]], %arg1) {axis = 1 : si64} : (tensor<2x2xi64>, tensor<f32>, tensor<2xf32>) -> tensor<2x10x2xf32>
}

// -----

func.func @test_onehot_depth(%arg0: tensor<2x2xi64>, %arg1: tensor<i64>, %arg2: tensor<2xf32>) -> tensor<*xf32> {
  %0 = "onnx.OneHot"(%arg0, %arg1, %arg2) : (tensor<2x2xi64>, tensor<i64>, tensor<2xf32>) -> tensor<*xf32>
  onnx.Return %0 : tensor<*xf32>

  // CHECK-LABEL: test_onehot_depth
  // CHECK: {{.*}} = "onnx.OneHot"(%arg0, %arg1, %arg2) {axis = -1 : si64} : (tensor<2x2xi64>, tensor<i64>, tensor<2xf32>) -> tensor<2x2x?xf32>
}

// -----

func.func @test_onehot_dynamic(%arg0: tensor<?x2xi64>, %arg1: tensor<i64>, %arg2: tensor<2xf32>) -> tensor<*xf32> {
  %0 = "onnx.OneHot"(%arg0, %arg1, %arg2) {axis = 0 : si64} : (tensor<?x2xi64>, tensor<i64>, tensor<2xf32>) -> tensor<*xf32>
  onnx.Return %0 : tensor<*xf32>

  // CHECK-LABEL: test_onehot_dynamic
  // CHECK: {{.*}} = "onnx.OneHot"(%arg0, %arg1, %arg2)  {axis = 0 : si64} : (tensor<?x2xi64>, tensor<i64>, tensor<2xf32>) -> tensor<?x?x2xf32>
}

//===----------------------------------------------------------------------===//

// -----

// Test RandomNormal static

func.func @test_random_normal_static_f16() -> tensor<*xf16> {
  %0 = "onnx.RandomNormal"() {shape = [3, 4, 5], dtype = 10 : si64, mean = 0.0 :f32, scale = 1.0 : f32, seed = 2.0 : f32} : () -> tensor<*xf16>
  "onnx.Return"(%0) : (tensor<*xf16 >) -> ()

  // CHECK-LABEL: @test_random_normal_static_f16
  // CHECK: [[R0:%.+]] = "onnx.RandomNormal"() {dtype = 10 : si64, mean = 0.000000e+00 : f32, scale = 1.000000e+00 : f32, seed = 2.000000e+00 : f32, shape = [3, 4, 5]} : () -> tensor<3x4x5xf16>
}

// -----

func.func @test_random_normal_static_f32() -> tensor<*xf32> {
  %0 = "onnx.RandomNormal"() {shape = [3, 4, 5], dtype = 1 : si64, mean = 0.0 :f32, scale = 1.0 : f32, seed = 2.0 : f32} : () -> tensor<*xf32>
  "onnx.Return"(%0) : (tensor<*xf32>) -> ()

  // CHECK-LABEL: @test_random_normal_static_f32
  // CHECK: [[R0:%.+]] = "onnx.RandomNormal"() {dtype = 1 : si64, mean = 0.000000e+00 : f32, scale = 1.000000e+00 : f32, seed = 2.000000e+00 : f32, shape = [3, 4, 5]} : () -> tensor<3x4x5xf32>
}

// -----

func.func @test_random_normal_static_f64() -> tensor<*xf64> {
  %0 = "onnx.RandomNormal"() {shape = [3, 4, 5], dtype = 11 : si64, mean = 0.0 :f32, scale = 1.0 : f32, seed = 2.0 : f32} : () -> tensor<*xf64>
  "onnx.Return"(%0) : (tensor<*xf64>) -> ()

  // CHECK-LABEL: @test_random_normal_static_f64
  // CHECK: [[R0:%.+]] = "onnx.RandomNormal"() {dtype = 11 : si64, mean = 0.000000e+00 : f32, scale = 1.000000e+00 : f32, seed = 2.000000e+00 : f32, shape = [3, 4, 5]} : () -> tensor<3x4x5xf64>
}

// -----

func.func @test_random_normal_static_bf16() -> tensor<*xbf16> {
  %0 = "onnx.RandomNormal"() {shape = [3, 4, 5], dtype = 16 : si64, mean = 0.0 :f32, scale = 1.0 : f32, seed = 2.0 : f32} : () -> tensor<*xbf16>
  "onnx.Return"(%0) : (tensor<*xbf16>) -> ()

  // CHECK-LABEL: @test_random_normal_static_bf16
  // CHECK: [[R0:%.+]] = "onnx.RandomNormal"() {dtype = 16 : si64, mean = 0.000000e+00 : f32, scale = 1.000000e+00 : f32, seed = 2.000000e+00 : f32, shape = [3, 4, 5]} : () -> tensor<3x4x5xbf16>
}

//===----------------------------------------------------------------------===//

// -----

// Test RandomNormalLike static

func.func @test_random_normal_like_static_f16(%arg0: tensor<1x1x28x28xf32>) -> tensor<*xf16> {
  %0 = "onnx.RandomNormalLike"(%arg0) {dtype = 10 : si64, mean = 0.0 :f32, scale = 1.0 : f32, seed = 2.0 : f32} : (tensor<1x1x28x28xf32>) -> tensor<*xf16>
  "onnx.Return"(%0) : (tensor<*xf16>) -> ()

  // CHECK-LABEL: @test_random_normal_like_static_f16
  // CHECK: [[R0:%.+]] = "onnx.RandomNormalLike"(%arg0) {dtype = 10 : si64, mean = 0.000000e+00 : f32, scale = 1.000000e+00 : f32, seed = 2.000000e+00 : f32} : (tensor<1x1x28x28xf32>) -> tensor<1x1x28x28xf16>
}

// -----

func.func @test_random_normal_like_static_f32(%arg0: tensor<1x1x28x28xf32>) -> tensor<*xf32> {
  %0 = "onnx.RandomNormalLike"(%arg0) {dtype = 1 : si64, mean = 0.0 :f32, scale = 1.0 : f32, seed = 2.0 : f32} : (tensor<1x1x28x28xf32>) -> tensor<*xf32>
  "onnx.Return"(%0) : (tensor<*xf32>) -> ()

  // CHECK-LABEL: @test_random_normal_like_static_f32
  // CHECK: [[R0:%.+]] = "onnx.RandomNormalLike"(%arg0) {dtype = 1 : si64, mean = 0.000000e+00 : f32, scale = 1.000000e+00 : f32, seed = 2.000000e+00 : f32} : (tensor<1x1x28x28xf32>) -> tensor<1x1x28x28xf32>
}

// -----

func.func @test_random_normal_like_static_f64(%arg0: tensor<1x1x28x28xf32>) -> tensor<*xf64> {
  %0 = "onnx.RandomNormalLike"(%arg0) {dtype = 11 : si64, mean = 0.0 :f32, scale = 1.0 : f32, seed = 2.0 : f32} : (tensor<1x1x28x28xf32>) -> tensor<*xf64>
  "onnx.Return"(%0) : (tensor<*xf64>) -> ()

  // CHECK-LABEL: @test_random_normal_like_static_f64
  // CHECK: [[R0:%.+]] = "onnx.RandomNormalLike"(%arg0) {dtype = 11 : si64, mean = 0.000000e+00 : f32, scale = 1.000000e+00 : f32, seed = 2.000000e+00 : f32} : (tensor<1x1x28x28xf32>) -> tensor<1x1x28x28xf64>
}

// -----

func.func @test_random_normal_like_static_bf16(%arg0: tensor<1x1x28x28xf32>) -> tensor<*xbf16> {
  %0 = "onnx.RandomNormalLike"(%arg0) {dtype = 16 : si64, mean = 0.0 :f32, scale = 1.0 : f32, seed = 2.0 : f32} : (tensor<1x1x28x28xf32>) -> tensor<*xbf16>
  "onnx.Return"(%0) : (tensor<*xbf16>) -> ()

  // CHECK-LABEL: @test_random_normal_like_static_bf16
  // CHECK: [[R0:%.+]] = "onnx.RandomNormalLike"(%arg0) {dtype = 16 : si64, mean = 0.000000e+00 : f32, scale = 1.000000e+00 : f32, seed = 2.000000e+00 : f32} : (tensor<1x1x28x28xf32>) -> tensor<1x1x28x28xbf16>
}

// -----

// Test RandomNormalLike dynamic

func.func @test_random_normal_like_dynamic_f16(%arg0: tensor<1x?x28x28xf32>) -> tensor<*xf16> {
  %0 = "onnx.RandomNormalLike"(%arg0) {dtype = 10 : si64, mean = 0.0 :f32, scale = 1.0 : f32, seed = 2.0 : f32} : (tensor<1x?x28x28xf32>) -> tensor<*xf16>
  "onnx.Return"(%0) : (tensor<*xf16>) -> ()

  // CHECK-LABEL: @test_random_normal_like_dynamic_f16
  // CHECK: [[R0:%.+]] = "onnx.RandomNormalLike"(%arg0) {dtype = 10 : si64, mean = 0.000000e+00 : f32, scale = 1.000000e+00 : f32, seed = 2.000000e+00 : f32} : (tensor<1x?x28x28xf32>) -> tensor<1x?x28x28xf16>
}

// -----

func.func @test_random_normal_like_dynamic_f32(%arg0: tensor<1x1x?x28xf32>) -> tensor<*xf32> {
  %0 = "onnx.RandomNormalLike"(%arg0) {dtype = 1 : si64, mean = 0.0 :f32, scale = 1.0 : f32, seed = 2.0 : f32} : (tensor<1x1x?x28xf32>) -> tensor<*xf32>
  "onnx.Return"(%0) : (tensor<*xf32>) -> ()

  // CHECK-LABEL: @test_random_normal_like_dynamic_f32
  // CHECK: [[R0:%.+]] = "onnx.RandomNormalLike"(%arg0) {dtype = 1 : si64, mean = 0.000000e+00 : f32, scale = 1.000000e+00 : f32, seed = 2.000000e+00 : f32} : (tensor<1x1x?x28xf32>) -> tensor<1x1x?x28xf32>
}

// -----

func.func @test_random_normal_like_dynamic_f64(%arg0: tensor<1x1x28x?xf32>) -> tensor<*xf64> {
  %0 = "onnx.RandomNormalLike"(%arg0) {dtype = 11 : si64, mean = 0.0 :f32, scale = 1.0 : f32, seed = 2.0 : f32} : (tensor<1x1x28x?xf32>) -> tensor<*xf64>
  "onnx.Return"(%0) : (tensor<*xf64>) -> ()

  // CHECK-LABEL: @test_random_normal_like_dynamic_f64
  // CHECK: [[R0:%.+]] = "onnx.RandomNormalLike"(%arg0) {dtype = 11 : si64, mean = 0.000000e+00 : f32, scale = 1.000000e+00 : f32, seed = 2.000000e+00 : f32} : (tensor<1x1x28x?xf32>) -> tensor<1x1x28x?xf64>
}

// -----

// Test RandomNormalLike missing dtype

func.func @test_random_normal_like_type_default1(%arg0: tensor<1x1x28x28xf64>) -> tensor<*xf32> {
  %0 = "onnx.RandomNormalLike"(%arg0) {mean = 0.0 :f32, scale = 1.0 : f32, seed = 2.0 : f32} : (tensor<1x1x28x28xf64>) -> tensor<*xf32>
  "onnx.Return"(%0) : (tensor<*xf32>) -> ()

  // CHECK-LABEL: @test_random_normal_like_type_default1
  // CHECK: [[R0:%.+]] = "onnx.RandomNormalLike"(%arg0) {mean = 0.000000e+00 : f32, scale = 1.000000e+00 : f32, seed = 2.000000e+00 : f32} : (tensor<1x1x28x28xf64>) -> tensor<1x1x28x28xf64>
}

// -----

//===----------------------------------------------------------------------===//
// Test NonMaxSuppression

func.func @test_nonmaxsuppression(%arg0: tensor<1x6x4xf32>, %arg1: tensor<1x1x6xf32>, %arg2: tensor<1xi64>, %arg3: tensor<1xf32>, %arg4: tensor<1xf32>) -> tensor<*xi64> {
    %0 = "onnx.NonMaxSuppression"(%arg0, %arg1, %arg2, %arg3, %arg4) {center_point_box = 1 : si64} : (tensor<1x6x4xf32>, tensor<1x1x6xf32>, tensor<1xi64>, tensor<1xf32>, tensor<1xf32>) -> tensor<*xi64>
    onnx.Return %0 : tensor<*xi64>
    // CHECK-LABEL: test_nonmaxsuppression
    // CHECK: [[RES:%.+]] = "onnx.NonMaxSuppression"(%arg0, %arg1, %arg2, %arg3, %arg4) {center_point_box = 1 : si64} : (tensor<1x6x4xf32>, tensor<1x1x6xf32>, tensor<1xi64>, tensor<1xf32>, tensor<1xf32>) -> tensor<?x3xi64>
    // CHECK: onnx.Return [[RES]] : tensor<?x3xi64>
}

// -----

//===----------------------------------------------------------------------===//
// Test compress

func.func @compress_axis0(%arg0: tensor<3x2xf32>, %arg1: tensor<3xi1>) -> tensor<?x?xf32> {
  %0 = "onnx.Compress"(%arg0, %arg1) {axis = 0 : si64} : (tensor<3x2xf32>, tensor<3xi1>) -> tensor<?x?xf32>
  onnx.Return %0 : tensor<?x?xf32>

// mlir2FileCheck.py -a'["input", "condition"]'
// CHECK-LABEL:  func @compress_axis0
// CHECK-SAME:   ([[INPUT_:%.+]]: tensor<3x2xf32>, [[CONDITION_:%.+]]: tensor<3xi1>) -> tensor<?x2xf32> {
// CHECK:           [[VAR_0_:%.+]] = "onnx.Compress"([[INPUT_]], [[CONDITION_]]) {axis = 0 : si64} : (tensor<3x2xf32>, tensor<3xi1>) -> tensor<?x2xf32>
// CHECK:           onnx.Return [[VAR_0_]] : tensor<?x2xf32>
// CHECK:         }
}

// -----

func.func @compress_axis1(%arg0: tensor<3x2xf32>, %arg1: tensor<3xi1>) -> tensor<?x?xf32> {
    %0 = "onnx.Compress"(%arg0, %arg1) {axis = 1 : si64} : (tensor<3x2xf32>, tensor<3xi1>) -> tensor<?x?xf32>
    onnx.Return %0 : tensor<?x?xf32>
// mlir2FileCheck.py -a'["input", "condition"]'
// CHECK-LABEL:  func @compress_axis1
// CHECK-SAME:   ([[INPUT_:%.+]]: tensor<3x2xf32>, [[CONDITION_:%.+]]: tensor<3xi1>) -> tensor<3x?xf32> {
// CHECK:           [[VAR_0_:%.+]] = "onnx.Compress"([[INPUT_]], [[CONDITION_]]) {axis = 1 : si64} : (tensor<3x2xf32>, tensor<3xi1>) -> tensor<3x?xf32>
// CHECK:           onnx.Return [[VAR_0_]] : tensor<3x?xf32>
// CHECK:         }
}

// -----

func.func @compress_no_axis(%arg0: tensor<3x2xf32>, %arg1: tensor<3xi1>) -> tensor<*xf32> {
    %0 = "onnx.Compress"(%arg0, %arg1) : (tensor<3x2xf32>, tensor<3xi1>) -> tensor<*xf32>
    onnx.Return %0 : tensor<*xf32>

// mlir2FileCheck.py -a'["input", "condition"]'
// CHECK-LABEL:  func @compress_no_axis
// CHECK-SAME:   ([[INPUT_:%.+]]: tensor<3x2xf32>, [[CONDITION_:%.+]]: tensor<3xi1>) -> tensor<?xf32> {
// CHECK:           [[VAR_0_:%.+]] = "onnx.Compress"([[INPUT_]], [[CONDITION_]]) : (tensor<3x2xf32>, tensor<3xi1>) -> tensor<?xf32>
// CHECK:           onnx.Return [[VAR_0_]] : tensor<?xf32>
// CHECK:         }
}

// -----

func.func @hardmax(%arg0: tensor<3x4x5xf32>) -> tensor<*xf32>{
  %0 = "onnx.Hardmax"(%arg0) {axis = 1 : si64} : (tensor<3x4x5xf32>) -> tensor<*xf32>
  onnx.Return %0 : tensor<*xf32>
  // CHECK-LABEL: hardmax
  // CHECK: [[RES:%.+]] = "onnx.Hardmax"(%arg0) {axis = 1 : si64} : (tensor<3x4x5xf32>) -> tensor<3x4x5xf32>
  // CHECK: onnx.Return [[RES]] : tensor<3x4x5xf32>
}

// -----

func.func @topk_default_axis_minus_one(%X: tensor<3x4x5xf32>, %K: tensor<i64>) -> tensor<*xf32> {
  %value, %indices = "onnx.TopK"(%X, %K) : (tensor<3x4x5xf32>, tensor<i64>) -> (tensor<*xf32>, tensor<*xi64>)
  onnx.Return %value : tensor<*xf32>
  // CHECK-LABEL: topk_default_axis_minus_one
  // CHECK: {{.*}} = "onnx.TopK"({{.*}}, {{.*}}) {axis = -1 : si64, largest = 1 : si64, sorted = 1 : si64} : (tensor<3x4x5xf32>, tensor<i64>) -> (tensor<3x4x?xf32>, tensor<3x4x?xi64>)
}

// -----

func.func @topk_default_axis_one(%X: tensor<3x4x5xf32>, %K: tensor<i64>) -> tensor<*xf32> {
  %value, %indices = "onnx.TopK"(%X, %K) {axis = 1 : si64} : (tensor<3x4x5xf32>, tensor<i64>) -> (tensor<*xf32>, tensor<*xi64>)
  onnx.Return %value : tensor<*xf32>
  // CHECK-LABEL: topk_default_axis_one
  // CHECK: {{.*}} = "onnx.TopK"({{.*}}, {{.*}}) {axis = 1 : si64, largest = 1 : si64, sorted = 1 : si64} : (tensor<3x4x5xf32>, tensor<i64>) -> (tensor<3x?x5xf32>, tensor<3x?x5xi64>)
}

// -----

func.func @topk_constant_k(%X: tensor<3x4x5xf32>) -> tensor<*xf32> {
  %K = onnx.Constant dense<2> : tensor<i64>
  %value, %indices = "onnx.TopK"(%X, %K) {axis = 1 : si64} : (tensor<3x4x5xf32>, tensor<i64>) -> (tensor<*xf32>, tensor<*xi64>)
  onnx.Return %value : tensor<*xf32>
  // CHECK-LABEL: topk_constant_k
  // CHECK: {{.*}} = "onnx.TopK"({{.*}}, {{.*}}) {axis = 1 : si64, largest = 1 : si64, sorted = 1 : si64} : (tensor<3x4x5xf32>, tensor<i64>) -> (tensor<3x2x5xf32>, tensor<3x2x5xi64>)
}

// -----

func.func @unique(%arg0: tensor<2x2xi64>) -> tensor<*xi64> {
  %Y, %indices, %inverse_indices, %counts = "onnx.Unique"(%arg0) {axis = 0 : si64} : (tensor<2x2xi64>) -> (tensor<*xi64>, tensor<*xi64>, tensor<*xi64>, tensor<*xi64>)
  return %Y : tensor<*xi64>
// mlir2FileCheck.py -a '["X"]'
// CHECK-LABEL:  func.func @unique
// CHECK: {{.*}}, {{.*}}, {{.*}}, {{.*}} = "onnx.Unique"({{.*}}) {axis = 0 : si64, sorted = 1 : si64} : (tensor<2x2xi64>) -> (tensor<?x2xi64>, tensor<?xi64>, tensor<?xi64>, tensor<?xi64>)
}

// -----

func.func @unique_3d(%arg0: tensor<2x2x2xi64>) -> tensor<*xi64> {
  %Y, %indices, %inverse_indices, %counts = "onnx.Unique"(%arg0) {axis = 1 : si64} : (tensor<2x2x2xi64>) -> (tensor<*xi64>, tensor<*xi64>, tensor<*xi64>, tensor<*xi64>)
  return %Y : tensor<*xi64>

// mlir2FileCheck.py -a '["X"]'
// CHECK-LABEL:  func.func @unique_3d
// CHECK: {{.*}}, {{.*}}, {{.*}}, {{.*}} = "onnx.Unique"({{.*}}) {axis = 1 : si64, sorted = 1 : si64} : (tensor<2x2x2xi64>) -> (tensor<2x?x2xi64>, tensor<?xi64>, tensor<?xi64>, tensor<?xi64>)
}

// -----

//===----------------------------------------------------------------------===//
/// Test shape inference for CategoryMapper.
//===----------------------------------------------------------------------===//

func.func @test_category_mapper_string (%arg0: tensor<20x1x!onnx.String>) -> tensor<*xi64> {
  %0 = "onnx.CategoryMapper"(%arg0) {cats_int64s = [1, 2, 3], cats_strings = ["cat", "dog", "human"], default_int64 = 0 : si64} : (tensor<20x1x!onnx.String>) -> tensor<*xi64>
  "onnx.Return"(%0) : (tensor<*xi64>) -> ()

  // CHECK-LABEL: test_category_mapper_string
  // CHECK: [[RES:%.+]] = "onnx.CategoryMapper"(%arg0) {cats_int64s = [1, 2, 3], cats_strings = ["cat", "dog", "human"], default_int64 = 0 : si64, default_string = "_Unused"} : (tensor<20x1x!onnx.String>) -> tensor<20x1xi64>
  // CHECK: onnx.Return [[RES]] : tensor<20x1xi64>
}

// -----

func.func @test_category_mapper_int64 (%arg0: tensor<20x1xi64>) -> tensor<*x!onnx.String> {
  %0 = "onnx.CategoryMapper"(%arg0) {cats_int64s = [1, 2, 3], cats_strings = ["cat", "dog", "human"], default_string = "unclassified" : !onnx.String} : (tensor<20x1xi64>) -> tensor<*x!onnx.String>
  "onnx.Return"(%0) : (tensor<*x!onnx.String>) -> ()

  // CHECK-LABEL: test_category_mapper_int64
  // CHECK: [[RES:%.+]] = "onnx.CategoryMapper"(%arg0) {cats_int64s = [1, 2, 3], cats_strings = ["cat", "dog", "human"], default_int64 = -1 : si64, default_string = "unclassified" : !onnx.String} : (tensor<20x1xi64>) -> tensor<20x1x!onnx.String>
  // CHECK: onnx.Return [[RES]] : tensor<20x1x!onnx.String>
}

// -----

//===----------------------------------------------------------------------===//
/// Test shape inference for rank-3 CategoryMapper.
//===----------------------------------------------------------------------===//

func.func @test_rank3_category_mapper_string (%arg0: tensor<2x20x1x!onnx.String>) -> tensor<*xi64> {
  %0 = "onnx.CategoryMapper"(%arg0) {cats_int64s = [1, 2, 3], cats_strings = ["cat", "dog", "human"], default_int64 = 0 : si64} : (tensor<2x20x1x!onnx.String>) -> tensor<*xi64>
  "func.return"(%0) : (tensor<*xi64>) -> ()

  // CHECK-LABEL: test_rank3_category_mapper_string
  // CHECK: [[RES:%.+]] = "onnx.CategoryMapper"(%arg0) {cats_int64s = [1, 2, 3], cats_strings = ["cat", "dog", "human"], default_int64 = 0 : si64, default_string = "_Unused"} : (tensor<2x20x1x!onnx.String>) -> tensor<2x20x1xi64>
  // CHECK: return [[RES]] : tensor<2x20x1xi64>
}

// -----

func.func @test_rank3_category_mapper_int64 (%arg0: tensor<2x20x1xi64>) -> tensor<*x!onnx.String> {
  %0 = "onnx.CategoryMapper"(%arg0) {cats_int64s = [1, 2, 3], cats_strings = ["cat", "dog", "human"], default_string = "unclassified" : !onnx.String} : (tensor<2x20x1xi64>) -> tensor<*x!onnx.String>
  "func.return"(%0) : (tensor<*x!onnx.String>) -> ()

  // CHECK-LABEL: test_rank3_category_mapper_int64
  // CHECK: [[RES:%.+]] = "onnx.CategoryMapper"(%arg0) {cats_int64s = [1, 2, 3], cats_strings = ["cat", "dog", "human"], default_int64 = -1 : si64, default_string = "unclassified" : !onnx.String} : (tensor<2x20x1xi64>) -> tensor<2x20x1x!onnx.String>
  // CHECK: return [[RES]] : tensor<2x20x1x!onnx.String>
}

// -----

//===----------------------------------------------------------------------===//
/// Test shape inference for ScatterND.
//===----------------------------------------------------------------------===//
func.func @test_scatternd_int32(%arg0: tensor<8xi32>) -> tensor<*xi32> {
  %1 = onnx.Constant dense<[[4], [3], [1], [7]]> : tensor<4x1xi64>
  %2 = onnx.Constant dense<[9, 10, 11, 12]> : tensor<4xi32>
  %3 = "onnx.ScatterND"(%arg0, %1, %2) : (tensor<8xi32>, tensor<4x1xi64>, tensor<4xi32>) ->  tensor<*xi32>
  "onnx.Return"(%3) : (tensor<*xi32>) -> ()

  // CHECK-LABEL: test_scatternd_int32
  // CHECK: [[R1:%.+]] = onnx.Constant {{.*}}
  // CHECK-NEXT: [[R2:%.+]] = onnx.Constant {{.*}}
  // CHECK-NEXT: [[RES:%.+]] = "onnx.ScatterND"(%arg0, [[R1]], [[R2]]) {reduction = "none"} : (tensor<8xi32>, tensor<4x1xi64>, tensor<4xi32>) -> tensor<8xi32>
  // CHECK-NEXT: onnx.Return [[RES]] : tensor<8xi32>
}

// -----

func.func @test_scatternd_float32(%arg0: tensor<4x4x4xf32>) -> tensor<*xf32> {
  %1 = onnx.Constant dense<[[0], [2]]> : tensor<2x1xi64>
  %2 = "onnx.Constant"() {value = dense<[[[5., 5., 5., 5.], [6., 6., 6., 6.], [7., 7., 7., 7.], [8., 8., 8., 8.]],
                                         [[1., 1., 1., 1.], [2., 2., 2., 2.], [3., 3., 3., 3.], [4., 4., 4., 4.]]]> : tensor<2x4x4xf32> } : () -> tensor<2x4x4xf32>
  %3 = "onnx.ScatterND"(%arg0, %1, %2) : (tensor<4x4x4xf32>, tensor<2x1xi64>, tensor<2x4x4xf32>) ->  tensor<*xf32>
  "onnx.Return"(%3) : (tensor<*xf32>) -> ()

  // CHECK-LABEL: test_scatternd_float32
  // CHECK: [[R1:%.+]] = onnx.Constant {{.*}}
  // CHECK-NEXT: [[R2:%.+]] = onnx.Constant {{.*}}
  // CHECK-NEXT: [[RES:%.+]] = "onnx.ScatterND"(%arg0, [[R1]], [[R2]]) {reduction = "none"} : (tensor<4x4x4xf32>, tensor<2x1xi64>, tensor<2x4x4xf32>) -> tensor<4x4x4xf32>
  // CHECK-NEXT: onnx.Return [[RES]] : tensor<4x4x4xf32>
}

// -----
func.func @test_seqence_length(%arg0 : !onnx.Seq<tensor<*xf32>>) -> tensor<*xi64> {
  %0 = "onnx.SequenceLength"(%arg0) : (!onnx.Seq<tensor<*xf32>>) -> tensor<*xi64>
  onnx.Return %0 : tensor<*xi64>
// mlir2FileCheck.py
// CHECK-LABEL:  func @test_seqence_length
// CHECK-SAME:   ([[PARAM_0_:%.+]]: !onnx.Seq<tensor<*xf32>>) -> tensor<i64> {
// CHECK:           [[VAR_0_:%.+]] = "onnx.SequenceLength"([[PARAM_0_]]) : (!onnx.Seq<tensor<*xf32>>) -> tensor<i64>
// CHECK:           onnx.Return [[VAR_0_]] : tensor<i64>
}

// -----
func.func @test_sequence_construct(%arg0 : tensor<2x3xf16>, %arg1 : tensor<4x3xf16>) -> !onnx.Seq<tensor<*xf16>> {
  %0 = "onnx.SequenceConstruct"(%arg0, %arg1) : (tensor<2x3xf16>, tensor<4x3xf16>) -> !onnx.Seq<tensor<*xf16>>
  onnx.Return %0 : !onnx.Seq<tensor<*xf16>>
// mlir2FileCheck.py
// CHECK-LABEL:  func @test_sequence_construct
// CHECK-SAME:   ([[PARAM_0_:%.+]]: tensor<2x3xf16>, [[PARAM_1_:%.+]]: tensor<4x3xf16>) -> !onnx.Seq<tensor<?x3xf16>> {
// CHECK:           [[VAR_0_:%.+]] = "onnx.SequenceConstruct"([[PARAM_0_]], [[PARAM_1_]]) : (tensor<2x3xf16>, tensor<4x3xf16>) -> !onnx.Seq<tensor<?x3xf16>>
// CHECK:           onnx.Return [[VAR_0_]] : !onnx.Seq<tensor<?x3xf16>>
}

// -----
func.func @test_seqence_1(%arg0: tensor<2x4xf32>, %arg1: tensor<2x6xf32>) -> !onnx.Seq<tensor<*xf32>> {
  %0 = "onnx.SequenceEmpty"() : () -> !onnx.Seq<tensor<*xf32>>
  %cst = "onnx.NoValue"() {value} : () -> none
  %1 = "onnx.SequenceInsert"(%0, %arg0, %cst) : (!onnx.Seq<tensor<*xf32>>, tensor<2x4xf32>, none) -> !onnx.Seq<tensor<*xf32>>
  %2 = "onnx.SequenceInsert"(%1, %arg1, %cst) : (!onnx.Seq<tensor<*xf32>>, tensor<2x6xf32>, none) -> !onnx.Seq<tensor<*xf32>>
  onnx.Return %2 : !onnx.Seq<tensor<*xf32>>
// CHECK-LABEL:  func @test_seqence_1
// CHECK-SAME:   ([[PARAM_0_:%.+]]: tensor<2x4xf32>, [[PARAM_1_:%.+]]: tensor<2x6xf32>) -> !onnx.Seq<tensor<2x?xf32>> {
// CHECK-DAG:       [[VAR_0_:%.+]] = "onnx.SequenceEmpty"() : () -> !onnx.Seq<tensor<*xf32>>
// CHECK-DAG:       [[VAR_cst_:%.+]] = "onnx.NoValue"() {value} : () -> none
// CHECK:           [[VAR_1_:%.+]] = "onnx.SequenceInsert"([[VAR_0_]], [[PARAM_0_]], [[VAR_cst_]]) : (!onnx.Seq<tensor<*xf32>>, tensor<2x4xf32>, none) -> !onnx.Seq<tensor<2x4xf32>>
// CHECK:           [[VAR_2_:%.+]] = "onnx.SequenceInsert"([[VAR_1_]], [[PARAM_1_]], [[VAR_cst_]]) : (!onnx.Seq<tensor<2x4xf32>>, tensor<2x6xf32>, none) -> !onnx.Seq<tensor<2x?xf32>>
// CHECK:           onnx.Return [[VAR_2_]] : !onnx.Seq<tensor<2x?xf32>>
}

// -----

func.func @test_seqence_2(%arg0: tensor<2x4xf32>, %arg1: tensor<3x6xf32>) -> !onnx.Seq<tensor<*xf32>> {
  %0 = "onnx.SequenceEmpty"() : () -> !onnx.Seq<tensor<*xf32>>
  %cst = "onnx.NoValue"() {value} : () -> none
  %1 = "onnx.SequenceInsert"(%0, %arg0, %cst) : (!onnx.Seq<tensor<*xf32>>, tensor<2x4xf32>, none) -> !onnx.Seq<tensor<*xf32>>
  %2 = "onnx.SequenceInsert"(%1, %arg1, %cst) : (!onnx.Seq<tensor<*xf32>>, tensor<3x6xf32>, none) -> !onnx.Seq<tensor<*xf32>>
  onnx.Return %2 : !onnx.Seq<tensor<*xf32>>
// CHECK-LABEL:  func @test_seqence_2
// CHECK-SAME:   ([[PARAM_0_:%.+]]: tensor<2x4xf32>, [[PARAM_1_:%.+]]: tensor<3x6xf32>) -> !onnx.Seq<tensor<?x?xf32>> {
// CHECK-DAG:       [[VAR_0_:%.+]] = "onnx.SequenceEmpty"() : () -> !onnx.Seq<tensor<*xf32>>
// CHECK-DAG:       [[VAR_cst_:%.+]] = "onnx.NoValue"() {value} : () -> none
// CHECK:           [[VAR_1_:%.+]] = "onnx.SequenceInsert"([[VAR_0_]], [[PARAM_0_]], [[VAR_cst_]]) : (!onnx.Seq<tensor<*xf32>>, tensor<2x4xf32>, none) -> !onnx.Seq<tensor<2x4xf32>>
// CHECK:           [[VAR_2_:%.+]] = "onnx.SequenceInsert"([[VAR_1_]], [[PARAM_1_]], [[VAR_cst_]]) : (!onnx.Seq<tensor<2x4xf32>>, tensor<3x6xf32>, none) -> !onnx.Seq<tensor<?x?xf32>>
// CHECK:           onnx.Return [[VAR_2_]] : !onnx.Seq<tensor<?x?xf32>>
}

// -----

func.func @test_seqence_3(%arg0: tensor<2x4x8xf32>, %arg1: tensor<3x6xf32>) -> !onnx.Seq<tensor<*xf32>> {
  %0 = "onnx.SequenceEmpty"() : () -> !onnx.Seq<tensor<*xf32>>
  %cst = "onnx.NoValue"() {value} : () -> none
  %1 = "onnx.SequenceInsert"(%0, %arg0, %cst) : (!onnx.Seq<tensor<*xf32>>, tensor<2x4x8xf32>, none) -> !onnx.Seq<tensor<*xf32>>
  %2 = "onnx.SequenceInsert"(%1, %arg1, %cst) : (!onnx.Seq<tensor<*xf32>>, tensor<3x6xf32>, none) -> !onnx.Seq<tensor<*xf32>>
  onnx.Return %2 : !onnx.Seq<tensor<*xf32>>
// CHECK-LABEL:  func @test_seqence_3
// CHECK-SAME:   ([[PARAM_0_:%.+]]: tensor<2x4x8xf32>, [[PARAM_1_:%.+]]: tensor<3x6xf32>) -> !onnx.Seq<tensor<*xf32>> {
// CHECK-DAG:       [[VAR_0_:%.+]] = "onnx.SequenceEmpty"() : () -> !onnx.Seq<tensor<*xf32>>
// CHECK-DAG:       [[VAR_cst_:%.+]] = "onnx.NoValue"() {value} : () -> none
// CHECK:           [[VAR_1_:%.+]] = "onnx.SequenceInsert"([[VAR_0_]], [[PARAM_0_]], [[VAR_cst_]]) : (!onnx.Seq<tensor<*xf32>>, tensor<2x4x8xf32>, none) -> !onnx.Seq<tensor<2x4x8xf32>>
// CHECK:           [[VAR_2_:%.+]] = "onnx.SequenceInsert"([[VAR_1_]], [[PARAM_1_]], [[VAR_cst_]]) : (!onnx.Seq<tensor<2x4x8xf32>>, tensor<3x6xf32>, none) -> !onnx.Seq<tensor<*xf32>>
// CHECK:           onnx.Return [[VAR_2_]] : !onnx.Seq<tensor<*xf32>>
}

// -----

// when the split input is none we always infer that the splits will have dim
// size 1 on the split axis even if we know the output sequence will be empty
func.func @test_splittosequence_0(%arg0: tensor<0x?x4xf32>) -> !onnx.Seq<tensor<*xf32>> {
  %cst = "onnx.NoValue"() {value} : () -> none
  %0 = "onnx.SplitToSequence"(%arg0, %cst) : (tensor<0x?x4xf32>, none) -> !onnx.Seq<tensor<*xf32>>
  onnx.Return %0 : !onnx.Seq<tensor<*xf32>>
// CHECK-LABEL:  func @test_splittosequence_0
// CHECK-SAME:   ([[PARAM_0_:%.+]]: tensor<0x?x4xf32>) -> !onnx.Seq<tensor<1x?x4xf32>> {
// CHECK:           [[VAR_0_:%.+]] = "onnx.NoValue"() {value} : () -> none
// CHECK:           [[VAR_1_:%.+]] = "onnx.SplitToSequence"([[PARAM_0_]], [[VAR_0_]]) {axis = 0 : si64, keepdims = 1 : si64} : (tensor<0x?x4xf32>, none) -> !onnx.Seq<tensor<1x?x4xf32>>
// CHECK:           onnx.Return [[VAR_1_]] : !onnx.Seq<tensor<1x?x4xf32>>
}

// -----

func.func @test_splittosequence_1(%arg0: tensor<2x?x4xf32>) -> !onnx.Seq<tensor<*xf32>> {
  %cst = "onnx.NoValue"() {value} : () -> none
  %0 = "onnx.SplitToSequence"(%arg0, %cst) : (tensor<2x?x4xf32>, none) -> !onnx.Seq<tensor<*xf32>>
  onnx.Return %0 : !onnx.Seq<tensor<*xf32>>
// CHECK-LABEL:  func @test_splittosequence_1
// CHECK-SAME:   ([[PARAM_0_:%.+]]: tensor<2x?x4xf32>) -> !onnx.Seq<tensor<1x?x4xf32>> {
// CHECK:           [[VAR_0_:%.+]] = "onnx.NoValue"() {value} : () -> none
// CHECK:           [[VAR_1_:%.+]] = "onnx.SplitToSequence"([[PARAM_0_]], [[VAR_0_]]) {axis = 0 : si64, keepdims = 1 : si64} : (tensor<2x?x4xf32>, none) -> !onnx.Seq<tensor<1x?x4xf32>>
// CHECK:           onnx.Return [[VAR_1_]] : !onnx.Seq<tensor<1x?x4xf32>>
}

// -----

func.func @test_splittosequence_2(%arg0: tensor<2x?x4xf32>) -> !onnx.Seq<tensor<*xf32>> {
  %cst = "onnx.NoValue"() {value} : () -> none
  %0 = "onnx.SplitToSequence"(%arg0, %cst) {keepdims = 0 : si64} : (tensor<2x?x4xf32>, none) -> !onnx.Seq<tensor<*xf32>>
  onnx.Return %0 : !onnx.Seq<tensor<*xf32>>
// CHECK-LABEL:  func @test_splittosequence_2
// CHECK-SAME:   ([[PARAM_0_:%.+]]: tensor<2x?x4xf32>) -> !onnx.Seq<tensor<?x4xf32>> {
// CHECK:           [[VAR_0_:%.+]] = "onnx.NoValue"() {value} : () -> none
// CHECK:           [[VAR_1_:%.+]] = "onnx.SplitToSequence"([[PARAM_0_]], [[VAR_0_]]) {axis = 0 : si64, keepdims = 0 : si64} : (tensor<2x?x4xf32>, none) -> !onnx.Seq<tensor<?x4xf32>>
// CHECK:           onnx.Return [[VAR_1_]] : !onnx.Seq<tensor<?x4xf32>>
}

// -----

func.func @test_splittosequence_3(%arg0: tensor<2x?x4xf32>) -> !onnx.Seq<tensor<*xf32>> {
  %cst = "onnx.NoValue"() {value} : () -> none
  %0 = "onnx.SplitToSequence"(%arg0, %cst) {axis = 1 : si64} : (tensor<2x?x4xf32>, none) -> !onnx.Seq<tensor<*xf32>>
  onnx.Return %0 : !onnx.Seq<tensor<*xf32>>
// CHECK-LABEL:  func @test_splittosequence_3
// CHECK-SAME:   ([[PARAM_0_:%.+]]: tensor<2x?x4xf32>) -> !onnx.Seq<tensor<2x1x4xf32>> {
// CHECK:           [[VAR_0_:%.+]] = "onnx.NoValue"() {value} : () -> none
// CHECK:           [[VAR_1_:%.+]] = "onnx.SplitToSequence"([[PARAM_0_]], [[VAR_0_]]) {axis = 1 : si64, keepdims = 1 : si64} : (tensor<2x?x4xf32>, none) -> !onnx.Seq<tensor<2x1x4xf32>>
// CHECK:           onnx.Return [[VAR_1_]] : !onnx.Seq<tensor<2x1x4xf32>>
}

// -----

func.func @test_splittosequence_4(%arg0: tensor<2x?x4xf32>, %arg1: tensor<3xi64>) -> !onnx.Seq<tensor<*xf32>> {
  %0 = "onnx.SplitToSequence"(%arg0, %arg1) : (tensor<2x?x4xf32>, tensor<3xi64>) -> !onnx.Seq<tensor<*xf32>>
  onnx.Return %0 : !onnx.Seq<tensor<*xf32>>
// CHECK-LABEL:  func @test_splittosequence_4
// CHECK-SAME:   ([[PARAM_0_:%.+]]: tensor<2x?x4xf32>, [[PARAM_1_:%.+]]: tensor<3xi64>) -> !onnx.Seq<tensor<?x?x4xf32>> {
// CHECK:           [[VAR_0_:%.+]] = "onnx.SplitToSequence"([[PARAM_0_]], [[PARAM_1_]]) {axis = 0 : si64, keepdims = 1 : si64} : (tensor<2x?x4xf32>, tensor<3xi64>) -> !onnx.Seq<tensor<?x?x4xf32>>
// CHECK:           onnx.Return [[VAR_0_]] : !onnx.Seq<tensor<?x?x4xf32>>
}

// -----

func.func @test_splittosequence_5(%arg0: tensor<0x?x4xf32>, %arg1: tensor<3xi64>) -> !onnx.Seq<tensor<*xf32>> {
  %0 = "onnx.SplitToSequence"(%arg0, %arg1) : (tensor<0x?x4xf32>, tensor<3xi64>) -> !onnx.Seq<tensor<*xf32>>
  onnx.Return %0 : !onnx.Seq<tensor<*xf32>>
// CHECK-LABEL:  func @test_splittosequence_5
// CHECK-SAME:   ([[PARAM_0_:%.+]]: tensor<0x?x4xf32>, [[PARAM_1_:%.+]]: tensor<3xi64>) -> !onnx.Seq<tensor<0x?x4xf32>> {
// CHECK:           [[VAR_0_:%.+]] = "onnx.SplitToSequence"([[PARAM_0_]], [[PARAM_1_]]) {axis = 0 : si64, keepdims = 1 : si64} : (tensor<0x?x4xf32>, tensor<3xi64>) -> !onnx.Seq<tensor<0x?x4xf32>>
// CHECK:           onnx.Return [[VAR_0_]] : !onnx.Seq<tensor<0x?x4xf32>>
}

// -----

func.func @test_splittosequence_6(%arg0: tensor<4x?x3xf32>) -> !onnx.Seq<tensor<*xf32>> {
  %cst = onnx.Constant dense<2> : tensor<i64>
  %0 = "onnx.SplitToSequence"(%arg0, %cst) : (tensor<4x?x3xf32>, tensor<i64>) -> !onnx.Seq<tensor<*xf32>>
  onnx.Return %0 : !onnx.Seq<tensor<*xf32>>
// CHECK-LABEL:  func @test_splittosequence_6
// CHECK-SAME:   ([[PARAM_0_:%.+]]: tensor<4x?x3xf32>) -> !onnx.Seq<tensor<2x?x3xf32>> {
// CHECK:           [[VAR_cst_:%.+]] = onnx.Constant dense<2> : tensor<i64>
// CHECK:           [[VAR_0_:%.+]] = "onnx.SplitToSequence"([[PARAM_0_]], [[VAR_cst_]]) {axis = 0 : si64, keepdims = 1 : si64} : (tensor<4x?x3xf32>, tensor<i64>) -> !onnx.Seq<tensor<2x?x3xf32>>
// CHECK:           onnx.Return [[VAR_0_]] : !onnx.Seq<tensor<2x?x3xf32>>
}

// -----

func.func @test_splittosequence_7(%arg0: tensor<4x?x3xf32>) -> !onnx.Seq<tensor<*xf32>> {
  %cst = onnx.Constant dense<3> : tensor<i64>
  %0 = "onnx.SplitToSequence"(%arg0, %cst) : (tensor<4x?x3xf32>, tensor<i64>) -> !onnx.Seq<tensor<*xf32>>
  onnx.Return %0 : !onnx.Seq<tensor<*xf32>>
// CHECK-LABEL:  func @test_splittosequence_7
// CHECK-SAME:   ([[PARAM_0_:%.+]]: tensor<4x?x3xf32>) -> !onnx.Seq<tensor<?x?x3xf32>> {
// CHECK:           [[VAR_0_:%.+]] = onnx.Constant dense<3> : tensor<i64>
// CHECK:           [[VAR_1_:%.+]] = "onnx.SplitToSequence"([[PARAM_0_]], [[VAR_0_]]) {axis = 0 : si64, keepdims = 1 : si64} : (tensor<4x?x3xf32>, tensor<i64>) -> !onnx.Seq<tensor<?x?x3xf32>>
// CHECK:           onnx.Return [[VAR_1_]] : !onnx.Seq<tensor<?x?x3xf32>>
}

// -----

func.func @test_splittosequence_8(%arg0: tensor<?x?x3xf32>) -> !onnx.Seq<tensor<*xf32>> {
  %cst = onnx.Constant dense<[2, 2]> : tensor<2xi64>
  %0 = "onnx.SplitToSequence"(%arg0, %cst) : (tensor<?x?x3xf32>, tensor<2xi64>) -> !onnx.Seq<tensor<*xf32>>
  onnx.Return %0 : !onnx.Seq<tensor<*xf32>>
// CHECK-LABEL:  func @test_splittosequence_8
// CHECK-SAME:   ([[PARAM_0_:%.+]]: tensor<?x?x3xf32>) -> !onnx.Seq<tensor<2x?x3xf32>> {
// CHECK:           [[VAR_cst_:%.+]] = onnx.Constant dense<2> : tensor<2xi64>
// CHECK:           [[VAR_0_:%.+]] = "onnx.SplitToSequence"([[PARAM_0_]], [[VAR_cst_]]) {axis = 0 : si64, keepdims = 1 : si64} : (tensor<?x?x3xf32>, tensor<2xi64>) -> !onnx.Seq<tensor<2x?x3xf32>>
// CHECK:           onnx.Return [[VAR_0_]] : !onnx.Seq<tensor<2x?x3xf32>>
}

// -----

func.func @test_splittosequence_9(%arg0: tensor<4x?x3xf32>) -> !onnx.Seq<tensor<*xf32>> {
  %cst = onnx.Constant dense<[3, 1]> : tensor<2xi64>
  %0 = "onnx.SplitToSequence"(%arg0, %cst) : (tensor<4x?x3xf32>, tensor<2xi64>) -> !onnx.Seq<tensor<*xf32>>
  onnx.Return %0 : !onnx.Seq<tensor<*xf32>>
// CHECK-LABEL:  func @test_splittosequence_9
// CHECK-SAME:   ([[PARAM_0_:%.+]]: tensor<4x?x3xf32>) -> !onnx.Seq<tensor<?x?x3xf32>> {
// CHECK:           [[VAR_cst_:%.+]] = onnx.Constant dense<[3, 1]> : tensor<2xi64>
// CHECK:           [[VAR_0_:%.+]] = "onnx.SplitToSequence"([[PARAM_0_]], [[VAR_cst_]]) {axis = 0 : si64, keepdims = 1 : si64} : (tensor<4x?x3xf32>, tensor<2xi64>) -> !onnx.Seq<tensor<?x?x3xf32>>
// CHECK:           onnx.Return [[VAR_0_]] : !onnx.Seq<tensor<?x?x3xf32>>
}

// -----

//===----------------------------------------------------------------------===//
/// Test shape inference for RoiAlign.
//===----------------------------------------------------------------------===//
func.func @test_roialign(%arg0: tensor<1x2x4x8xf32>, %arg1: tensor<100x4xf32>, %arg2: tensor<100xi64>) -> tensor<*xf32> {
  %0 = "onnx.RoiAlign"(%arg0, %arg1, %arg2) {output_height = 7 : si64, output_width = 7 : si64, sampling_ratio = 2 : si64, spatial_scale = 1.000000e+00 : f32} : (tensor<1x2x4x8xf32>, tensor<100x4xf32>, tensor<100xi64>) -> tensor<*xf32>
  onnx.Return %0 : tensor<*xf32>

  // CHECK-LABEL: func @test_roialign
  // CHECK: [[RES:%.+]] = "onnx.RoiAlign"(%arg0, %arg1, %arg2) {coordinate_transformation_mode = "half_pixel", mode = "avg", output_height = 7 : si64, output_width = 7 : si64, sampling_ratio = 2 : si64, spatial_scale = 1.000000e+00 : f32} : (tensor<1x2x4x8xf32>, tensor<100x4xf32>, tensor<100xi64>) -> tensor<100x2x7x7xf32>
  // CHECK: onnx.Return [[RES]] : tensor<100x2x7x7xf32>
}

// -----

//===----------------------------------------------------------------------===//
/// Test shape inference for ScatterElements.
//===----------------------------------------------------------------------===//
func.func @test_scatterelements(%arg0: tensor<64x25600xf32>, %arg1: tensor<64x100xi64>, %arg2: tensor<64x100xf32>) -> tensor<*xf32> {
  %0 = "onnx.ScatterElements"(%arg0, %arg1, %arg2) {axis = 1 : si64} : (tensor<64x25600xf32>, tensor<64x100xi64>, tensor<64x100xf32>) -> tensor<*xf32>
  onnx.Return %0 : tensor<*xf32>

  // CHECK-LABEL: func @test_scatterelements
  // CHECK: [[RES:%.+]] = "onnx.ScatterElements"(%arg0, %arg1, %arg2)  {axis = 1 : si64, reduction = "none"} : (tensor<64x25600xf32>, tensor<64x100xi64>, tensor<64x100xf32>) -> tensor<64x25600xf32>
  // CHECK: onnx.Return [[RES]] : tensor<64x25600xf32>
}

// -----

//===----------------------------------------------------------------------===//
/// Test shape inference for MaxRoiPool.
//===----------------------------------------------------------------------===//
func.func @test_maxroipool(%arg0: tensor<1x3x64x64xf32>, %arg1: tensor<1x5xf32>) -> tensor<*xf32> {
  %0 = "onnx.MaxRoiPool"(%arg0, %arg1) {node_name = "tops_MaxRoiPool_0", pooled_shape = [2, 2], spatial_scale = 1.000000e+00 : f32} : (tensor<1x3x64x64xf32>, tensor<1x5xf32>) -> tensor<*xf32>
  onnx.Return %0 : tensor<*xf32>

  // CHECK-LABEL: func @test_maxroipool
  // CHECK: [[RES:%.+]] = "onnx.MaxRoiPool"(%arg0, %arg1) {node_name = "tops_MaxRoiPool_0", pooled_shape = [2, 2], spatial_scale = 1.000000e+00 : f32} : (tensor<1x3x64x64xf32>, tensor<1x5xf32>) -> tensor<1x3x2x2xf32>
  // CHECK: onnx.Return [[RES]] : tensor<1x3x2x2xf32>
}

// -----

//===----------------------------------------------------------------------===//
/// Test shape inference for IsInfOp.
//===----------------------------------------------------------------------===//
func.func @test_isinf(%arg0 : tensor<2x3x4xf32>) -> tensor<2x3x4xi1> {
  %0 = "onnx.IsInf"(%arg0) {detect_negative = 1 : si64, detect_positive = 1 : si64} : (tensor<2x3x4xf32>) -> tensor<2x3x4xi1>
  onnx.Return %0 : tensor<2x3x4xi1>

  // CHECK-LABEL: func @test_isinf
  // CHECK: [[RES:%.+]] = "onnx.IsInf"(%arg0) {detect_negative = 1 : si64, detect_positive = 1 : si64} : (tensor<2x3x4xf32>) -> tensor<2x3x4xi1>
  // CHECK: onnx.Return [[RES]] : tensor<2x3x4xi1>
}

// -----

func.func @test_isinf_positive(%arg0 : tensor<2x3x4xf32>) -> tensor<2x3x4xi1> {
  %0 = "onnx.IsInf"(%arg0) {detect_negative = 0 : si64, detect_positive = 1 : si64} : (tensor<2x3x4xf32>) -> tensor<2x3x4xi1>
  onnx.Return %0 : tensor<2x3x4xi1>

  // CHECK-LABEL: func @test_isinf_positive
  // CHECK: [[RES:%.+]] = "onnx.IsInf"(%arg0) {detect_negative = 0 : si64, detect_positive = 1 : si64} : (tensor<2x3x4xf32>) -> tensor<2x3x4xi1>
  // CHECK: onnx.Return [[RES]] : tensor<2x3x4xi1>
}

// -----

func.func @test_isinf_negative(%arg0 : tensor<2x3x4xf32>) -> tensor<2x3x4xi1> {
  %0 = "onnx.IsInf"(%arg0) {detect_negative = 1 : si64, detect_positive = 0 : si64} : (tensor<2x3x4xf32>) -> tensor<2x3x4xi1>
  onnx.Return %0 : tensor<2x3x4xi1>

  // CHECK-LABEL: func @test_isinf_negative
  // CHECK: [[RES:%.+]] = "onnx.IsInf"(%arg0) {detect_negative = 1 : si64, detect_positive = 0 : si64} : (tensor<2x3x4xf32>) -> tensor<2x3x4xi1>
  // CHECK: onnx.Return [[RES]] : tensor<2x3x4xi1>
}

// -----

//===----------------------------------------------------------------------===//
/// Test shape inference for IsNaNOp.
//===----------------------------------------------------------------------===//
func.func @test_isnan(%arg0 : tensor<2x3x4xf32>) -> tensor<*xi1> {
  %0 = "onnx.IsNaN"(%arg0) : (tensor<2x3x4xf32>) -> tensor<*xi1>
  onnx.Return %0 : tensor<*xi1>

  // CHECK-LABEL: func @test_isnan
  // CHECK: [[RES:%.+]] = "onnx.IsNaN"(%arg0) : (tensor<2x3x4xf32>) -> tensor<2x3x4xi1>
  // CHECK: onnx.Return [[RES]] : tensor<2x3x4xi1>
}

// -----

//===----------------------------------------------------------------------===//
/// Test shape inference for GeluOp.
//===----------------------------------------------------------------------===//
func.func @test_gelu_none (%arg0: tensor<2x3x4xf32>) -> tensor<2x3x4xf32> {
  %0 = "onnx.Gelu"(%arg0) {approximate = "none"} : (tensor<2x3x4xf32>) -> tensor<2x3x4xf32>
  onnx.Return %0 : tensor<2x3x4xf32>

  // CHECK-LABEL: func @test_gelu_none
  // CHECK: [[RES:%.+]] = "onnx.Gelu"(%arg0) {approximate = "none"} : (tensor<2x3x4xf32>) -> tensor<2x3x4xf32>
  // CHECK: onnx.Return [[RES]] : tensor<2x3x4xf32>
}

// -----

func.func @test_gelu_tanh(%arg0: tensor<2x3x4xf32>) -> tensor<2x3x4xf32> {
  %0 = "onnx.Gelu"(%arg0) {approximate = "tanh"} : (tensor<2x3x4xf32>) -> tensor<2x3x4xf32>
  onnx.Return %0 : tensor<2x3x4xf32>

  // CHECK-LABEL: func @test_gelu_tanh
  // CHECK: [[RES:%.+]] = "onnx.Gelu"(%arg0) {approximate = "tanh"} : (tensor<2x3x4xf32>) -> tensor<2x3x4xf32>
  // CHECK: onnx.Return [[RES]] : tensor<2x3x4xf32>
}

// -----

//===----------------------------------------------------------------------===//
/// Test shape inference for Celu.
//===----------------------------------------------------------------------===//

func.func @test_celu(%arg0: tensor<1x2x3x4xf32>) -> tensor<*xf32> {
  %0 = "onnx.Celu"(%arg0) {alpha = 1.0 : f32} : (tensor<1x2x3x4xf32>) -> tensor<*xf32>
  onnx.Return %0 : tensor<*xf32>

  // CHECK-LABEL: func @test_celu
  // CHECK: [[RES:%.+]] = "onnx.Celu"(%arg0) {alpha = 1.000000e+00 : f32} : (tensor<1x2x3x4xf32>) -> tensor<1x2x3x4xf32>
  // CHECK: onnx.Return [[RES]] : tensor<1x2x3x4xf32>
}

// -----

//===----------------------------------------------------------------------===//
/// Test shape inference for Bernoulli.
//===----------------------------------------------------------------------===//

func.func @test_bernoulli_1(%arg0 : tensor<8x8xf16>) -> tensor<*xf32> {
  %1 = "onnx.Bernoulli"(%arg0) {dtype = 1 : si64, seed = 2.0 : f32} : (tensor<8x8xf16>) -> tensor<*xf32>
  "onnx.Return"(%1) : (tensor<*xf32>) -> ()

  // CHECK-LABEL: test_bernoulli_1
  // CHECK: [[RES:%.+]] = "onnx.Bernoulli"(%arg0) {dtype = 1 : si64, seed = 2.000000e+00 : f32} : (tensor<8x8xf16>) -> tensor<8x8xf32>
  // CHECK: onnx.Return [[RES]] : tensor<8x8xf32>
}

// -----

func.func @test_bernoulli_2(%arg0 : tensor<8x8xf16>) -> tensor<*xf16> {
  %1 = "onnx.Bernoulli"(%arg0) {seed = 2.0 : f32} : (tensor<8x8xf16>) -> tensor<*xf16>
  "onnx.Return"(%1) : (tensor<*xf16>) -> ()

  // CHECK-LABEL: test_bernoulli_2
  // CHECK: [[RES:%.+]] = "onnx.Bernoulli"(%arg0) {seed = 2.000000e+00 : f32} : (tensor<8x8xf16>) -> tensor<8x8xf16>
  // CHECK: onnx.Return [[RES]] : tensor<8x8xf16>
}

// -----

//===----------------------------------------------------------------------===//
/// Test shape inference for If.
//===----------------------------------------------------------------------===//

func.func @test_if_1(%arg0: tensor<i1>) -> (tensor<*xf32>, tensor<*xi16>, tensor<*xui8>) {
  %0, %1, %2 = "onnx.If"(%arg0) ({
    %3 = onnx.Constant {value = dense<[2.000000e+00, 1.000000e+00]> : tensor<2xf32>} : tensor<*xf32>
    %4 = onnx.Constant {value = dense<[1, 2]> : tensor<2xi16>} : tensor<*xi16>
    %5 = onnx.Constant {value = dense<1> : tensor<2x3xui8>} : tensor<*xui8>
    onnx.Yield %3, %4, %5 : tensor<*xf32>, tensor<*xi16>, tensor<*xui8>
  }, {
    %3 = onnx.Constant {value = dense<[1.000000e+00, 2.000000e+00]> : tensor<2xf32>} : tensor<*xf32>
    %4 = onnx.Constant {value = dense<[1, 2, 3]> : tensor<3xi16>} : tensor<*xi16>
    %5 = onnx.Constant {value = dense<[1, 2, 3]> : tensor<3xui8>} : tensor<*xui8>
    onnx.Yield %3, %4, %5 : tensor<*xf32>, tensor<*xi16>, tensor<*xui8>
  }) : (tensor<i1>) -> (tensor<*xf32>, tensor<*xi16>, tensor<*xui8>)
  onnx.Return %0, %1, %2 : tensor<*xf32>, tensor<*xi16>, tensor<*xui8>

// CHECK-LABEL:  func @test_if_1
// CHECK-SAME:   ([[PARAM_0_:%.+]]: tensor<i1>) -> (tensor<2xf32>, tensor<?xi16>, tensor<*xui8>) {
// CHECK-DAG:       [[VAR_1_:%.+]] = onnx.Constant dense<[2.000000e+00, 1.000000e+00]> : tensor<2xf32>
// CHECK-DAG:       [[VAR_2_:%.+]] = onnx.Constant dense<[1, 2]> : tensor<2xi16>
// CHECK-DAG:       [[VAR_3_:%.+]] = onnx.Constant dense<1> : tensor<2x3xui8>
// CHECK-DAG:       [[VAR_1_1_:%.+]] = onnx.Constant dense<[1.000000e+00, 2.000000e+00]> : tensor<2xf32>
// CHECK-DAG:       [[VAR_2_1_:%.+]] = onnx.Constant dense<[1, 2, 3]> : tensor<3xi16>
// CHECK-DAG:       [[VAR_3_1_:%.+]] = onnx.Constant dense<[1, 2, 3]> : tensor<3xui8>
// CHECK-DAG:       [[VAR_0_:%.+]]:3 = "onnx.If"([[PARAM_0_]]) ({
// CHECK-DAG:         onnx.Yield [[VAR_1_]], [[VAR_2_]], [[VAR_3_]] : tensor<2xf32>, tensor<2xi16>, tensor<2x3xui8>
// CHECK-DAG:       }, {
// CHECK-DAG:         onnx.Yield [[VAR_1_1_]], [[VAR_2_1_]], [[VAR_3_1_]] : tensor<2xf32>, tensor<3xi16>, tensor<3xui8>
// CHECK-DAG:       }) : (tensor<i1>) -> (tensor<2xf32>, tensor<?xi16>, tensor<*xui8>)
// CHECK:           onnx.Return [[VAR_0_]]#0, [[VAR_0_]]#1, [[VAR_0_]]#2 : tensor<2xf32>, tensor<?xi16>, tensor<*xui8>
}

// -----

func.func @test_if_2(%arg0: tensor<i1>, %arg1: !onnx.Seq<tensor<2xf32>>) -> (!onnx.Seq<tensor<*xf32>>, !onnx.Opt<tensor<*xi1>>, !onnx.Opt<!onnx.Seq<tensor<*xf32>>>) {
  %0, %1, %2 = "onnx.If"(%arg0) ({
    %3 = "onnx.NoValue"() {value} : () -> none
    %4 = "onnx.Optional"(%3) {type = tensor<2xi1>} : (none) -> !onnx.Opt<tensor<*xi1>>
    %5 = "onnx.Optional"(%3) {type = !onnx.Seq<tensor<1xf32>>} : (none) -> !onnx.Opt<!onnx.Seq<tensor<*xf32>>>
    onnx.Yield %arg1, %4, %5 : !onnx.Seq<tensor<2xf32>>, !onnx.Opt<tensor<*xi1>>, !onnx.Opt<!onnx.Seq<tensor<*xf32>>>
  }, {
    %3 = "onnx.SequenceEmpty"() : () -> !onnx.Seq<tensor<*xf32>>
    %4 = "onnx.Optional"(%arg0) : (tensor<i1>) -> !onnx.Opt<tensor<*xi1>>
    %5 = "onnx.Optional"(%arg1) : (!onnx.Seq<tensor<2xf32>>) -> !onnx.Opt<!onnx.Seq<tensor<*xf32>>>
    onnx.Yield %3, %4, %5 : !onnx.Seq<tensor<*xf32>>, !onnx.Opt<tensor<*xi1>>, !onnx.Opt<!onnx.Seq<tensor<*xf32>>>
  }) : (tensor<i1>) -> (!onnx.Seq<tensor<*xf32>>, !onnx.Opt<tensor<*xi1>>, !onnx.Opt<!onnx.Seq<tensor<*xf32>>>)
  onnx.Return %0, %1, %2 : !onnx.Seq<tensor<*xf32>>, !onnx.Opt<tensor<*xi1>>, !onnx.Opt<!onnx.Seq<tensor<*xf32>>>

// CHECK-LABEL:  func @test_if_2
// CHECK-SAME:   ([[PARAM_0_:%.+]]: tensor<i1>, [[PARAM_1_:%.+]]: !onnx.Seq<tensor<2xf32>>) -> (!onnx.Seq<tensor<*xf32>>, !onnx.Opt<tensor<*xi1>>, !onnx.Opt<!onnx.Seq<tensor<?xf32>>>) {
// CHECK-DAG:       [[VAR_0_:%.+]]:3 = "onnx.If"([[PARAM_0_]]) ({
// CHECK-DAG:         [[VAR_1_:%.+]] = "onnx.NoValue"() {value} : () -> none
// CHECK-NOT: separator of consecutive DAGs
// CHECK-DAG:         [[VAR_2_:%.+]] = "onnx.Optional"([[VAR_1_]]) {type = tensor<2xi1>} : (none) -> !onnx.Opt<tensor<2xi1>>
// CHECK-DAG:         [[VAR_3_:%.+]] = "onnx.Optional"([[VAR_1_]]) {type = !onnx.Seq<tensor<1xf32>>} : (none) -> !onnx.Opt<!onnx.Seq<tensor<1xf32>>>
// CHECK:             onnx.Yield [[PARAM_1_]], [[VAR_2_]], [[VAR_3_]] : !onnx.Seq<tensor<2xf32>>, !onnx.Opt<tensor<2xi1>>, !onnx.Opt<!onnx.Seq<tensor<1xf32>>>
// CHECK:           }, {
// CHECK-DAG:         [[VAR_1_1_:%.+]] = "onnx.SequenceEmpty"() : () -> !onnx.Seq<tensor<*xf32>>
// CHECK-DAG:         [[VAR_2_1_:%.+]] = "onnx.Optional"([[PARAM_0_]]) : (tensor<i1>) -> !onnx.Opt<tensor<i1>>
// CHECK-DAG:         [[VAR_3_1_:%.+]] = "onnx.Optional"([[PARAM_1_]]) : (!onnx.Seq<tensor<2xf32>>) -> !onnx.Opt<!onnx.Seq<tensor<2xf32>>>
// CHECK:             onnx.Yield [[VAR_1_1_]], [[VAR_2_1_]], [[VAR_3_1_]] : !onnx.Seq<tensor<*xf32>>, !onnx.Opt<tensor<i1>>, !onnx.Opt<!onnx.Seq<tensor<2xf32>>>
// CHECK:           }) : (tensor<i1>) -> (!onnx.Seq<tensor<*xf32>>, !onnx.Opt<tensor<*xi1>>, !onnx.Opt<!onnx.Seq<tensor<?xf32>>>)
// CHECK:           onnx.Return [[VAR_0_]]#0, [[VAR_0_]]#1, [[VAR_0_]]#2 : !onnx.Seq<tensor<*xf32>>, !onnx.Opt<tensor<*xi1>>, !onnx.Opt<!onnx.Seq<tensor<?xf32>>>
}

// -----

func.func @test_concatshapetranspose_1(%arg0: tensor<10x20xf32>, %arg1: tensor<10x30xf32>) -> (tensor<*xi64>, tensor<*xf32>)
{
    %1:2 = "onnx.ConcatShapeTranspose"(%arg0, %arg1) {axis = 1 : si64, perm = [1, 0]} : (tensor<10x20xf32>, tensor<10x30xf32>) -> (tensor<*xi64>, tensor<*xf32>)
    onnx.Return %1#0, %1#1 : tensor<*xi64>, tensor<*xf32>
// CHECK-LABEL:  func.func @test_concatshapetranspose_1
// CHECK-SAME:   ([[PARAM_0_:%.+]]: tensor<10x20xf32>, [[PARAM_1_:%.+]]: tensor<10x30xf32>) -> (tensor<2xi64>, tensor<50x10xf32>) {
// CHECK:           [[shape_:%.+]], [[VAR_transposed_:%.+]] = "onnx.ConcatShapeTranspose"([[PARAM_0_]], [[PARAM_1_]]) {axis = 1 : si64, perm = [1, 0], start = 0 : si64} : (tensor<10x20xf32>, tensor<10x30xf32>) -> (tensor<2xi64>, tensor<50x10xf32>)
// CHECK:           onnx.Return [[shape_]], [[VAR_transposed_]] : tensor<2xi64>, tensor<50x10xf32>
// CHECK:         }
}

// -----

func.func @test_concatshapetranpose_2(%arg0: tensor<?x?xf32>, %arg1: tensor<10x30xf32>) -> (tensor<*xi64>, tensor<*xf32>)
{
    %1:2 = "onnx.ConcatShapeTranspose"(%arg0, %arg1) {axis = 1 : si64} : (tensor<?x?xf32>, tensor<10x30xf32>) -> (tensor<*xi64>, tensor<*xf32>)
    onnx.Return %1#0, %1#1 : tensor<*xi64>, tensor<*xf32>
}
// CHECK-LABEL:  func.func @test_concatshapetranpose_2
// CHECK-SAME:   ([[PARAM_0_:%.+]]: tensor<?x?xf32>, [[PARAM_1_:%.+]]: tensor<10x30xf32>) -> (tensor<2xi64>, tensor<?x10xf32>) {
// CHECK:           [[shape_:%.+]], [[VAR_transposed_:%.+]] = "onnx.ConcatShapeTranspose"([[PARAM_0_]], [[PARAM_1_]]) {axis = 1 : si64, perm = [1, 0], start = 0 : si64} : (tensor<?x?xf32>, tensor<10x30xf32>) -> (tensor<2xi64>, tensor<?x10xf32>)
// CHECK:           onnx.Return [[shape_]], [[VAR_transposed_]] : tensor<2xi64>, tensor<?x10xf32>
// CHECK:         }

// -----

func.func @test_onnx_layout_transform(%arg0: tensor<5x3x32x32xf32>) -> tensor<*xf32> {
  %0 = "onnx.LayoutTransform"(%arg0) {target_layout = #onnx.layout<{dataLayout = "NCHW4C"}>} : (tensor<5x3x32x32xf32>) -> tensor<*xf32>
  %1 = "onnx.LayoutTransform"(%0) : (tensor<*xf32>) -> tensor<*xf32>
  onnx.Return %1 : tensor<*xf32>

// mlir2FileCheck.py
// CHECK-LABEL:  func.func @test_onnx_layout_transform
// CHECK-SAME:   ([[PARAM_0_:%.+]]: tensor<5x3x32x32xf32>) -> tensor<5x3x32x32xf32> {
// CHECK:           [[VAR_0_:%.+]] = "onnx.LayoutTransform"([[PARAM_0_]]) {target_layout = #onnx.layout<{dataLayout = "NCHW4C"}>} : (tensor<5x3x32x32xf32>) -> tensor<5x3x32x32xf32, #onnx.layout<{dataLayout = "NCHW4C"}>>
// CHECK:           [[VAR_1_:%.+]] = "onnx.LayoutTransform"([[VAR_0_]]) : (tensor<5x3x32x32xf32, #onnx.layout<{dataLayout = "NCHW4C"}>>) -> tensor<5x3x32x32xf32>
// CHECK:           onnx.Return [[VAR_1_]] : tensor<5x3x32x32xf32>
// CHECK:         }
}

// -----

#map = affine_map<(d0, d1) -> (d1 floordiv 64, d0, d1 mod 64)>
module {
  func.func @test_shape_transform(%arg0: tensor<3x128xf32>) -> tensor<*xf32> {
    %0 = "onnx.ShapeTransform"(%arg0) {index_map = #map} : (tensor<3x128xf32>) -> tensor<*xf32>
    onnx.Return %0 : tensor<*xf32>

// CHECK-DAG:   [[MAP_0_:#.+]] = affine_map<(d0, d1) -> (d1 floordiv 64, d0, d1 mod 64)>
// CHECK-LABEL:  func.func @test_shape_transform
// CHECK-SAME:   ([[PARAM_0_:%.+]]: tensor<3x128xf32>) -> tensor<2x3x64xf32> {
// CHECK:           [[VAR_0_:%.+]] = "onnx.ShapeTransform"([[PARAM_0_]]) {index_map = #map} : (tensor<3x128xf32>) -> tensor<2x3x64xf32>
// CHECK:           onnx.Return [[VAR_0_]] : tensor<2x3x64xf32>
// CHECK:         }
  }
}

// Check that ClipV6 operation shape inference goes through shape inference smoothly.
// ClipV6 has no shape inference as it is supposed to be first updated to the latest ClipOp.
// Using the latest shape inference, the default is to let unimplemented ops go through shape
// inference without asserts/failures. Asserts only occurs when the results of the shape
// inference is used.
// The output shoudl be the same as the input, as no shape inference is expected to be performed.

// -----

func.func @test_clipv6(%arg0: tensor<*xf32>) -> tensor<*xf32> {
  %0 = "onnx.ClipV6"(%arg0) {max = 6.000000e+00 : f32, min = 0.000000e+00 : f32} : (tensor<*xf32>) -> tensor<*xf32>
  onnx.Return %0 : tensor<*xf32>

// mlir2FileCheck.py
// CHECK-LABEL:  func.func @test_clipv6
// CHECK-SAME:   ([[PARAM_0_:%.+]]: tensor<*xf32>) -> tensor<*xf32> {
// CHECK:           [[VAR_0_:%.+]] = "onnx.ClipV6"([[PARAM_0_]]) {max = 6.000000e+00 : f32, min = 0.000000e+00 : f32} : (tensor<*xf32>) -> tensor<*xf32>
// CHECK:           onnx.Return [[VAR_0_]] : tensor<*xf32>
// CHECK:         }
}

// -----

func.func @test_custom1(%arg0: tensor<1024xf32>, %arg1: tensor<4xf32>) -> tensor<*xf32> {
  %0 = "onnx.Custom"(%arg0, %arg1) {function_name = "testcall", inputs_for_infer = [1], shape_infer_pattern = "SameAs"} : (tensor<1024xf32>, tensor<4xf32>) -> tensor<*xf32>
  return %0 : tensor<*xf32>
// CHECK-LABEL:  func.func @test_custom1
// CHECK-SAME:   ([[PARAM_0_:%.+]]: tensor<1024xf32>, [[PARAM_1_:%.+]]: tensor<4xf32>) -> tensor<4xf32> {
// CHECK:           [[VAR_0_:%.+]] = "onnx.Custom"([[PARAM_0_]], [[PARAM_1_]]) {function_name = "testcall", inputs_for_infer = [1], shape_infer_pattern = "SameAs"} : (tensor<1024xf32>, tensor<4xf32>) -> tensor<4xf32>
// CHECK:           return [[VAR_0_]] : tensor<4xf32>
// CHECK:         }
}

// -----

func.func @test_custom2(%arg0: tensor<1024xf32>, %arg1: tensor<4x1024xf32>) -> tensor<*xf32> {
  %0 = "onnx.Custom"(%arg0, %arg1) {function_name = "testcall", shape_infer_pattern = "MDBroadcast" } : (tensor<1024xf32>, tensor<4x1024xf32>) -> tensor<*xf32>
  return %0 : tensor<*xf32>
// CHECK-LABEL:  func.func @test_custom2
// CHECK-SAME:   ([[PARAM_0_:%.+]]: tensor<1024xf32>, [[PARAM_1_:%.+]]: tensor<4x1024xf32>) -> tensor<4x1024xf32> {
// CHECK:           [[VAR_0_:%.+]] = "onnx.Custom"([[PARAM_0_]], [[PARAM_1_]]) {function_name = "testcall", shape_infer_pattern = "MDBroadcast"} : (tensor<1024xf32>, tensor<4x1024xf32>) -> tensor<4x1024xf32>
// CHECK:           return [[VAR_0_]] : tensor<4x1024xf32>
// CHECK:         }
}

// -----

func.func @test_custom3(%arg0: tensor<1024xi32>, %arg1: tensor<4xf32>) -> tensor<*xf32> {
  %0 = "onnx.Custom"(%arg0, %arg1) {function_name = "testcall", inputs_for_infer = [1], shape_infer_pattern = "SameAs"} : (tensor<1024xi32>, tensor<4xf32>) -> tensor<*xf32>
  return %0 : tensor<*xf32>
}
// CHECK-LABEL:  func.func @test_custom3
// CHECK-SAME:   ([[PARAM_0_:%.+]]: tensor<1024xi32>, [[PARAM_1_:%.+]]: tensor<4xf32>) -> tensor<4xf32> {
// CHECK:           [[VAR_0_:%.+]] = "onnx.Custom"([[PARAM_0_]], [[PARAM_1_]]) {function_name = "testcall", inputs_for_infer = [1], shape_infer_pattern = "SameAs"} : (tensor<1024xi32>, tensor<4xf32>) -> tensor<4xf32>
// CHECK:           return [[VAR_0_]] : tensor<4xf32>
// CHECK:         }


// -----

// Test layer norm when not decomposed

func.func @test_layer_norm_3inputs(%arg0: tensor<12x3x5xf32>, %arg1: tensor<5xf32>,  %arg2: tensor<5xf32>) -> tensor<*xf32> {
  %Y, %Mean, %InvStdDev = "onnx.LayerNormalization"(%arg0, %arg1, %arg2) {axis = -1 : si64, epsilon = 9.99999974E-6 : f32, stash_type = 1 : si64} : (tensor<12x3x5xf32>, tensor<5xf32>, tensor<5xf32>) -> (tensor<*xf32>, tensor<*xf32>, tensor<*xf32>)
  return %Y : tensor<*xf32>

// mlir2FileCheck.py
// CHECK-LABEL:  func.func @test_layer_norm_3inputs
// CHECK-SAME:   ([[PARAM_0_:%.+]]: tensor<12x3x5xf32>, [[PARAM_1_:%.+]]: tensor<5xf32>, [[PARAM_2_:%.+]]: tensor<5xf32>) -> tensor<12x3x5xf32> {
// CHECK:           [[Y_:%.+]], [[Mean_:%.+]], [[VAR_InvStdDev_:%.+]] = "onnx.LayerNormalization"([[PARAM_0_]], [[PARAM_1_]], [[PARAM_2_]]) {axis = -1 : si64, epsilon = 9.99999974E-6 : f32, stash_type = 1 : si64} : (tensor<12x3x5xf32>, tensor<5xf32>, tensor<5xf32>) -> (tensor<12x3x5xf32>, tensor<12x3x1xf32>, tensor<12x3x1xf32>)
// CHECK:           return [[Y_]] : tensor<12x3x5xf32>
// CHECK:         }
}

// -----

// Test layer norm when not decomposed

func.func @test_layer_norm_2inputs(%arg0: tensor<12x3x5xf32>, %arg1: tensor<5xf32>) -> tensor<*xf32> {
  %0 = "onnx.NoValue"() {value} : () -> none
  %Y, %Mean, %InvStdDev = "onnx.LayerNormalization"(%arg0, %arg1, %0) {axis = -1 : si64, epsilon = 9.99999974E-6 : f32, stash_type = 1 : si64} : (tensor<12x3x5xf32>, tensor<5xf32>, none) -> (tensor<*xf32>, tensor<*xf32>, tensor<*xf32>)
  return %Y : tensor<*xf32>

// mlir2FileCheck.py
// CHECK-LABEL:  func.func @test_layer_norm_2inputs
// CHECK-SAME:   ([[PARAM_0_:%.+]]: tensor<12x3x5xf32>, [[PARAM_1_:%.+]]: tensor<5xf32>) -> tensor<12x3x5xf32> {
// CHECK:           [[VAR_0_:%.+]] = "onnx.NoValue"() {value} : () -> none
// CHECK:           [[Y_:%.+]], [[Mean_:%.+]], [[VAR_InvStdDev_:%.+]] = "onnx.LayerNormalization"([[PARAM_0_]], [[PARAM_1_]], [[VAR_0_]]) {axis = -1 : si64, epsilon = 9.99999974E-6 : f32, stash_type = 1 : si64} : (tensor<12x3x5xf32>, tensor<5xf32>, none) -> (tensor<12x3x5xf32>, tensor<12x3x1xf32>, tensor<12x3x1xf32>)
// CHECK:           return [[Y_]] : tensor<12x3x5xf32>
// CHECK:         }
}

// -----

// Test RMS layer norm

func.func @test_RMSlayer_norm_3inputs(%arg0: tensor<12x3x5xf32>, %arg1: tensor<5xf32>,  %arg2: tensor<5xf32>) -> tensor<*xf32> {
  %Y, %InvStdDev = "onnx.RMSLayerNormalization"(%arg0, %arg1, %arg2) {axis = -1 : si64, epsilon = 9.99999974E-6 : f32, stash_type = 1 : si64} : (tensor<12x3x5xf32>, tensor<5xf32>, tensor<5xf32>) -> (tensor<*xf32>, tensor<*xf32>)
  return %Y : tensor<*xf32>

// mlir2FileCheck.py
// CHECK-LABEL:  func.func @test_RMSlayer_norm_3inputs
// CHECK-SAME:   ([[PARAM_0_:%.+]]: tensor<12x3x5xf32>, [[PARAM_1_:%.+]]: tensor<5xf32>, [[PARAM_2_:%.+]]: tensor<5xf32>) -> tensor<12x3x5xf32> {
// CHECK:           [[Y_:%.+]], [[VAR_InvStdDev_:%.+]] = "onnx.RMSLayerNormalization"([[PARAM_0_]], [[PARAM_1_]], [[PARAM_2_]]) {axis = -1 : si64, epsilon = 9.99999974E-6 : f32, stash_type = 1 : si64} : (tensor<12x3x5xf32>, tensor<5xf32>, tensor<5xf32>) -> (tensor<12x3x5xf32>, tensor<12x3x1xf32>)
// CHECK:           return [[Y_]] : tensor<12x3x5xf32>
// CHECK:         }
}

// -----

// Test RMS layer norm

func.func @test_RMSlayer_norm_2inputs(%arg0: tensor<12x3x5xf32>, %arg1: tensor<5xf32>) -> tensor<*xf32> {
  %0 = "onnx.NoValue"() {value} : () -> none
  %Y, %InvStdDev = "onnx.RMSLayerNormalization"(%arg0, %arg1, %0) {axis = -1 : si64, epsilon = 9.99999974E-6 : f32, stash_type = 1 : si64} : (tensor<12x3x5xf32>, tensor<5xf32>, none) -> (tensor<*xf32>, tensor<*xf32>)
  return %Y : tensor<*xf32>

// mlir2FileCheck.py
// CHECK-LABEL:  func.func @test_RMSlayer_norm_2inputs
// CHECK-SAME:   ([[PARAM_0_:%.+]]: tensor<12x3x5xf32>, [[PARAM_1_:%.+]]: tensor<5xf32>) -> tensor<12x3x5xf32> {
// CHECK:           [[VAR_0_:%.+]] = "onnx.NoValue"() {value} : () -> none
// CHECK:           [[Y_:%.+]], [[VAR_InvStdDev_:%.+]] = "onnx.RMSLayerNormalization"([[PARAM_0_]], [[PARAM_1_]], [[VAR_0_]]) {axis = -1 : si64, epsilon = 9.99999974E-6 : f32, stash_type = 1 : si64} : (tensor<12x3x5xf32>, tensor<5xf32>, none) -> (tensor<12x3x5xf32>, tensor<12x3x1xf32>)
// CHECK:           return [[Y_]] : tensor<12x3x5xf32>
// CHECK:         }
}

// -----

// Test Grid Sample

func.func @test_grid_sample_same_dims(%arg0: tensor<1x3x1152x1344xf32>, %arg1: tensor<1x1152x1344x2xf32>) -> tensor<*xf32> {
  %0 = "onnx.GridSample"(%arg0, %arg1) {align_corners = 1 : si64, mode = "linear", onnx_node_name = "GridSample_181", padding_mode = "border"} : (tensor<1x3x1152x1344xf32>, tensor<1x1152x1344x2xf32>) -> tensor<*xf32>
  return %0 : tensor<*xf32>

// mlir2FileCheck.py
// CHECK-LABEL:  func.func @test_grid_sample_same_dims
// CHECK-SAME:   ([[PARAM_0_:%.+]]: tensor<1x3x1152x1344xf32>, [[PARAM_1_:%.+]]: tensor<1x1152x1344x2xf32>) -> tensor<1x3x1152x1344xf32> {
// CHECK:           [[GRID:%.+]] = "onnx.GridSample"(%arg0, %arg1) {align_corners = 1 : si64, mode = "linear", onnx_node_name = "GridSample_181", padding_mode = "border"} : (tensor<1x3x1152x1344xf32>, tensor<1x1152x1344x2xf32>) -> tensor<1x3x1152x1344xf32>
// CHECK:           return [[GRID]] : tensor<1x3x1152x1344xf32>
// CHECK:         }
}

func.func @test_grid_sample_diff_dims(%arg0: tensor<1x1x4x4xf32>, %arg1: tensor<1x6x6x2xf32>) -> tensor<*xf32> {
  %0 = "onnx.GridSample"(%arg0, %arg1) {align_corners = 1 : si64, mode = "linear", onnx_node_name = "GridSample_181", padding_mode = "border"} : (tensor<1x1x4x4xf32>, tensor<1x6x6x2xf32>) -> tensor<*xf32>
  return %0 : tensor<*xf32>

// mlir2FileCheck.py
// CHECK-LABEL:  func.func @test_grid_sample_diff_dims
// CHECK-SAME:   ([[PARAM_0_:%.+]]: tensor<1x1x4x4xf32>, [[PARAM_1_:%.+]]: tensor<1x6x6x2xf32>) -> tensor<1x1x6x6xf32> {
// CHECK:           [[GRID:%.+]] = "onnx.GridSample"(%arg0, %arg1) {align_corners = 1 : si64, mode = "linear", onnx_node_name = "GridSample_181", padding_mode = "border"} : (tensor<1x1x4x4xf32>, tensor<1x6x6x2xf32>) -> tensor<1x1x6x6xf32>
// CHECK:           return [[GRID]] : tensor<1x1x6x6xf32>
// CHECK:         }
}

func.func @test_grid_sample_6d(%arg0: tensor<1x2x4x4x4x4xf32>, %arg1: tensor<1x6x6x4x4x4xf32>) -> tensor<*xf32> {
  %0 = "onnx.GridSample"(%arg0, %arg1) {align_corners = 1 : si64, mode = "linear", onnx_node_name = "GridSample_181", padding_mode = "border"} : (tensor<1x2x4x4x4x4xf32>, tensor<1x6x6x4x4x4xf32>) -> tensor<*xf32>
  return %0 : tensor<*xf32>

// mlir2FileCheck.py
// CHECK-LABEL:  func.func @test_grid_sample_6d
// CHECK-SAME:   ([[PARAM_0_:%.+]]: tensor<1x2x4x4x4x4xf32>, [[PARAM_1_:%.+]]: tensor<1x6x6x4x4x4xf32>) -> tensor<1x2x6x6x4x4xf32> {
// CHECK:           [[GRID:%.+]] = "onnx.GridSample"(%arg0, %arg1) {align_corners = 1 : si64, mode = "linear", onnx_node_name = "GridSample_181", padding_mode = "border"} : (tensor<1x2x4x4x4x4xf32>, tensor<1x6x6x4x4x4xf32>) -> tensor<1x2x6x6x4x4xf32>
// CHECK:           return [[GRID]] : tensor<1x2x6x6x4x4xf32>
// CHECK:         }
}

func.func @test_grid_sample_dim_shape(%arg0: tensor<?x?x?x?xf32>, %arg1: tensor<?x?x?x2xf32>) -> tensor<*xf32> {
  %0 = "onnx.GridSample"(%arg0, %arg1) {align_corners = 1 : si64, mode = "linear", onnx_node_name = "GridSample_181", padding_mode = "border"} : (tensor<?x?x?x?xf32>, tensor<?x?x?x2xf32>) -> tensor<*xf32>
// mlir2FileCheck.py
// CHECK-LABEL:  func.func @test_grid_sample_dim_shape
// CHECK-SAME:   ([[PARAM_0_:%.+]]: tensor<?x?x?x?xf32>, [[PARAM_1_:%.+]]: tensor<?x?x?x2xf32>) -> tensor<?x?x?x?xf32> {
// CHECK:           [[GRID:%.+]] = "onnx.GridSample"(%arg0, %arg1) {align_corners = 1 : si64, mode = "linear", onnx_node_name = "GridSample_181", padding_mode = "border"} : (tensor<?x?x?x?xf32>, tensor<?x?x?x2xf32>) -> tensor<?x?x?x?xf32>
// CHECK:           return [[GRID]] : tensor<?x?x?x?xf32>
// CHECK:         }
  return %0 : tensor<*xf32>
}

func.func @test_grid_sample_dim_shape2(%arg0: tensor<?x?x?x?xf32>, %arg1: tensor<?x?x?x?xf32>) -> tensor<*xf32> {
  %0 = "onnx.GridSample"(%arg0, %arg1) {align_corners = 1 : si64, mode = "linear", onnx_node_name = "GridSample_181", padding_mode = "border"} : (tensor<?x?x?x?xf32>, tensor<?x?x?x?xf32>) -> tensor<*xf32>
// mlir2FileCheck.py
// CHECK-LABEL:  func.func @test_grid_sample_dim_shape2
// CHECK-SAME:   ([[PARAM_0_:%.+]]: tensor<?x?x?x?xf32>, [[PARAM_1_:%.+]]: tensor<?x?x?x?xf32>) -> tensor<?x?x?x?xf32> {
// CHECK:           [[GRID:%.+]] = "onnx.GridSample"(%arg0, %arg1) {align_corners = 1 : si64, mode = "linear", onnx_node_name = "GridSample_181", padding_mode = "border"} : (tensor<?x?x?x?xf32>, tensor<?x?x?x?xf32>) -> tensor<?x?x?x?xf32>
// CHECK:           return [[GRID]] : tensor<?x?x?x?xf32>
// CHECK:         }
  return %0 : tensor<*xf32>
}

func.func @test_grid_sample_dim_shape3(%arg0: tensor<?x?x?x?xf32>, %arg1: tensor<?x10x20x2xf32>) -> tensor<*xf32> {
  %0 = "onnx.GridSample"(%arg0, %arg1) {align_corners = 1 : si64, mode = "linear", onnx_node_name = "GridSample_181", padding_mode = "border"} : (tensor<?x?x?x?xf32>, tensor<?x10x20x2xf32>) -> tensor<*xf32>
// mlir2FileCheck.py
// CHECK-LABEL:  func.func @test_grid_sample_dim_shape3
// CHECK-SAME:   ([[PARAM_0_:%.+]]: tensor<?x?x?x?xf32>, [[PARAM_1_:%.+]]: tensor<?x10x20x2xf32>) -> tensor<?x?x10x20xf32> {
// CHECK:           [[GRID:%.+]] = "onnx.GridSample"(%arg0, %arg1) {align_corners = 1 : si64, mode = "linear", onnx_node_name = "GridSample_181", padding_mode = "border"} : (tensor<?x?x?x?xf32>, tensor<?x10x20x2xf32>) -> tensor<?x?x10x20xf32>
// CHECK:           return [[GRID]] : tensor<?x?x10x20xf32>
// CHECK:         }
  return %0 : tensor<*xf32>
}

// -----

// Test Binarizer Sample

func.func @test_binarizer(%arg0 : tensor<?x10xf32>) -> tensor<*xf32> {
  %0 = "onnx.Binarizer"(%arg0) {threshold = 1.0 : f32} : (tensor<?x10xf32>) -> tensor<*xf32>
  "func.return"(%0) : (tensor<*xf32>) -> ()

// CHECK-LABEL:  func.func @test_binarizer
// CHECK-SAME:   ([[PARAM_0_:%.+]]: tensor<?x10xf32>) -> tensor<?x10xf32> {
// CHECK:           [[VAR_0_:%.+]] = "onnx.Binarizer"([[PARAM_0_]]) {threshold = 1.000000e+00 : f32} : (tensor<?x10xf32>) -> tensor<?x10xf32>
// CHECK:           return [[VAR_0_]] : tensor<?x10xf32>
// CHECK:         }
}

func.func private @test_hammingwindow_shape(%arg0 : tensor<1xi32>) -> tensor<?xf32> {
  %0 = "onnx.HammingWindow"(%arg0) {output_datatype = 1 : si64 , periodic = 1 : si64} : (tensor<1xi32>) -> tensor<?xf32>
  "func.return"(%0) : (tensor<?xf32>) -> ()
// CHECK-LABEL:  func.func private @test_hammingwindow_shape
// CHECK-SAME:   ([[PARAM_0_:%.+]]: tensor<1xi32>) -> tensor<?xf32> {
// CHECK:           [[VAR_0_:%.+]] = "onnx.HammingWindow"([[PARAM_0_]]) {output_datatype = 1 : si64, periodic = 1 : si64} : (tensor<1xi32>) -> tensor<?xf32>
// CHECK:           return [[VAR_0_]] : tensor<?xf32>
// CHECK:         }
}

<<<<<<< HEAD




// -----

// Test RandomUniform static

func.func @test_random_uniform_static_f16() -> tensor<*xf16> {
  %0 = "onnx.RandomUniform"() {shape = [3, 4, 5], dtype = 10 : si64, low = 0.0 :f32, high = 1.0 : f32, seed = 2.0 : f32} : () -> tensor<*xf16>
  "onnx.Return"(%0) : (tensor<*xf16 >) -> ()

// CHECK-LABEL:  func.func @test_random_uniform_static_f16
// CHECK:           [[VAR_0_:%.+]] = "onnx.RandomUniform"() {dtype = 10 : si64, high = 1.000000e+00 : f32, low = 0.000000e+00 : f32, seed = 2.000000e+00 : f32, shape = [3, 4, 5]} : () -> tensor<3x4x5xf16>
}

// -----

func.func @test_random_uniform_static_f32() -> tensor<*xf32> {
  %0 = "onnx.RandomUniform"() {shape = [3, 4, 5], dtype = 1 : si64, low = 0.0 :f32, high = 1.0 : f32, seed = 2.0 : f32} : () -> tensor<*xf32>
  "onnx.Return"(%0) : (tensor<*xf32>) -> ()

// CHECK-LABEL:  func.func @test_random_uniform_static_f32
// CHECK:           [[VAR_0_:%.+]] = "onnx.RandomUniform"() {dtype = 1 : si64, high = 1.000000e+00 : f32, low = 0.000000e+00 : f32, seed = 2.000000e+00 : f32, shape = [3, 4, 5]} : () -> tensor<3x4x5xf32>
}
// -----

func.func @test_random_uniform_static_f64() -> tensor<*xf64> {
  %0 = "onnx.RandomUniform"() {shape = [3, 4, 5], dtype = 11 : si64, low = 0.0 :f32, high = 1.0 : f32, seed = 2.0 : f32} : () -> tensor<*xf64>
  "onnx.Return"(%0) : (tensor<*xf64>) -> ()

// CHECK-LABEL:  func.func @test_random_uniform_static_f64
// CHECK:           [[VAR_0_:%.+]] = "onnx.RandomUniform"() {dtype = 11 : si64, high = 1.000000e+00 : f32, low = 0.000000e+00 : f32, seed = 2.000000e+00 : f32, shape = [3, 4, 5]} : () -> tensor<3x4x5xf64>

 }

// -----

func.func @test_random_uniform_static_bf16() -> tensor<*xbf16> {
  %0 = "onnx.RandomUniform"() {shape = [3, 4, 5], dtype = 16 : si64, low = 0.0 :f32, high = 1.0 : f32, seed = 2.0 : f32} : () -> tensor<*xbf16>
  "onnx.Return"(%0) : (tensor<*xbf16>) -> ()
  
// CHECK-LABEL:  func.func @test_random_uniform_static_bf16
// CHECK:           [[VAR_0_:%.+]] = "onnx.RandomUniform"() {dtype = 16 : si64, high = 1.000000e+00 : f32, low = 0.000000e+00 : f32, seed = 2.000000e+00 : f32, shape = [3, 4, 5]} : () -> tensor<3x4x5xbf16>
}

//===----------------------------------------------------------------------===//
=======
func.func private @test_blackamanwindow_shape(%arg0 : tensor<1xi32>) -> tensor<?xf32> {
  %0 = "onnx.BlackmanWindow"(%arg0) {output_datatype = 1 : si64 , periodic = 1 : si64} : (tensor<1xi32>) -> tensor<?xf32>
  "func.return"(%0) : (tensor<?xf32>) -> ()
// CHECK-LABEL:  func.func private @test_blackamanwindow_shape
// CHECK-SAME:   ([[PARAM_0_:%.+]]: tensor<1xi32>) -> tensor<?xf32> {
// CHECK:           [[VAR_0_:%.+]] = "onnx.BlackmanWindow"([[PARAM_0_]]) {output_datatype = 1 : si64, periodic = 1 : si64} : (tensor<1xi32>) -> tensor<?xf32>
// CHECK:           return [[VAR_0_]] : tensor<?xf32>
// CHECK:         }
}
>>>>>>> a0d81a39
<|MERGE_RESOLUTION|>--- conflicted
+++ resolved
@@ -4035,55 +4035,6 @@
 // CHECK:         }
 }
 
-<<<<<<< HEAD
-
-
-
-
-// -----
-
-// Test RandomUniform static
-
-func.func @test_random_uniform_static_f16() -> tensor<*xf16> {
-  %0 = "onnx.RandomUniform"() {shape = [3, 4, 5], dtype = 10 : si64, low = 0.0 :f32, high = 1.0 : f32, seed = 2.0 : f32} : () -> tensor<*xf16>
-  "onnx.Return"(%0) : (tensor<*xf16 >) -> ()
-
-// CHECK-LABEL:  func.func @test_random_uniform_static_f16
-// CHECK:           [[VAR_0_:%.+]] = "onnx.RandomUniform"() {dtype = 10 : si64, high = 1.000000e+00 : f32, low = 0.000000e+00 : f32, seed = 2.000000e+00 : f32, shape = [3, 4, 5]} : () -> tensor<3x4x5xf16>
-}
-
-// -----
-
-func.func @test_random_uniform_static_f32() -> tensor<*xf32> {
-  %0 = "onnx.RandomUniform"() {shape = [3, 4, 5], dtype = 1 : si64, low = 0.0 :f32, high = 1.0 : f32, seed = 2.0 : f32} : () -> tensor<*xf32>
-  "onnx.Return"(%0) : (tensor<*xf32>) -> ()
-
-// CHECK-LABEL:  func.func @test_random_uniform_static_f32
-// CHECK:           [[VAR_0_:%.+]] = "onnx.RandomUniform"() {dtype = 1 : si64, high = 1.000000e+00 : f32, low = 0.000000e+00 : f32, seed = 2.000000e+00 : f32, shape = [3, 4, 5]} : () -> tensor<3x4x5xf32>
-}
-// -----
-
-func.func @test_random_uniform_static_f64() -> tensor<*xf64> {
-  %0 = "onnx.RandomUniform"() {shape = [3, 4, 5], dtype = 11 : si64, low = 0.0 :f32, high = 1.0 : f32, seed = 2.0 : f32} : () -> tensor<*xf64>
-  "onnx.Return"(%0) : (tensor<*xf64>) -> ()
-
-// CHECK-LABEL:  func.func @test_random_uniform_static_f64
-// CHECK:           [[VAR_0_:%.+]] = "onnx.RandomUniform"() {dtype = 11 : si64, high = 1.000000e+00 : f32, low = 0.000000e+00 : f32, seed = 2.000000e+00 : f32, shape = [3, 4, 5]} : () -> tensor<3x4x5xf64>
-
- }
-
-// -----
-
-func.func @test_random_uniform_static_bf16() -> tensor<*xbf16> {
-  %0 = "onnx.RandomUniform"() {shape = [3, 4, 5], dtype = 16 : si64, low = 0.0 :f32, high = 1.0 : f32, seed = 2.0 : f32} : () -> tensor<*xbf16>
-  "onnx.Return"(%0) : (tensor<*xbf16>) -> ()
-  
-// CHECK-LABEL:  func.func @test_random_uniform_static_bf16
-// CHECK:           [[VAR_0_:%.+]] = "onnx.RandomUniform"() {dtype = 16 : si64, high = 1.000000e+00 : f32, low = 0.000000e+00 : f32, seed = 2.000000e+00 : f32, shape = [3, 4, 5]} : () -> tensor<3x4x5xbf16>
-}
-
-//===----------------------------------------------------------------------===//
-=======
 func.func private @test_blackamanwindow_shape(%arg0 : tensor<1xi32>) -> tensor<?xf32> {
   %0 = "onnx.BlackmanWindow"(%arg0) {output_datatype = 1 : si64 , periodic = 1 : si64} : (tensor<1xi32>) -> tensor<?xf32>
   "func.return"(%0) : (tensor<?xf32>) -> ()
@@ -4093,4 +4044,49 @@
 // CHECK:           return [[VAR_0_]] : tensor<?xf32>
 // CHECK:         }
 }
->>>>>>> a0d81a39
+
+
+
+// -----
+
+// Test RandomUniform static
+
+func.func @test_random_uniform_static_f16() -> tensor<*xf16> {
+  %0 = "onnx.RandomUniform"() {shape = [3, 4, 5], dtype = 10 : si64, low = 0.0 :f32, high = 1.0 : f32, seed = 2.0 : f32} : () -> tensor<*xf16>
+  "onnx.Return"(%0) : (tensor<*xf16 >) -> ()
+
+// CHECK-LABEL:  func.func @test_random_uniform_static_f16
+// CHECK:           [[VAR_0_:%.+]] = "onnx.RandomUniform"() {dtype = 10 : si64, high = 1.000000e+00 : f32, low = 0.000000e+00 : f32, seed = 2.000000e+00 : f32, shape = [3, 4, 5]} : () -> tensor<3x4x5xf16>
+}
+
+// -----
+
+func.func @test_random_uniform_static_f32() -> tensor<*xf32> {
+  %0 = "onnx.RandomUniform"() {shape = [3, 4, 5], dtype = 1 : si64, low = 0.0 :f32, high = 1.0 : f32, seed = 2.0 : f32} : () -> tensor<*xf32>
+  "onnx.Return"(%0) : (tensor<*xf32>) -> ()
+
+// CHECK-LABEL:  func.func @test_random_uniform_static_f32
+// CHECK:           [[VAR_0_:%.+]] = "onnx.RandomUniform"() {dtype = 1 : si64, high = 1.000000e+00 : f32, low = 0.000000e+00 : f32, seed = 2.000000e+00 : f32, shape = [3, 4, 5]} : () -> tensor<3x4x5xf32>
+}
+// -----
+
+func.func @test_random_uniform_static_f64() -> tensor<*xf64> {
+  %0 = "onnx.RandomUniform"() {shape = [3, 4, 5], dtype = 11 : si64, low = 0.0 :f32, high = 1.0 : f32, seed = 2.0 : f32} : () -> tensor<*xf64>
+  "onnx.Return"(%0) : (tensor<*xf64>) -> ()
+
+// CHECK-LABEL:  func.func @test_random_uniform_static_f64
+// CHECK:           [[VAR_0_:%.+]] = "onnx.RandomUniform"() {dtype = 11 : si64, high = 1.000000e+00 : f32, low = 0.000000e+00 : f32, seed = 2.000000e+00 : f32, shape = [3, 4, 5]} : () -> tensor<3x4x5xf64>
+
+ }
+
+// -----
+
+func.func @test_random_uniform_static_bf16() -> tensor<*xbf16> {
+  %0 = "onnx.RandomUniform"() {shape = [3, 4, 5], dtype = 16 : si64, low = 0.0 :f32, high = 1.0 : f32, seed = 2.0 : f32} : () -> tensor<*xbf16>
+  "onnx.Return"(%0) : (tensor<*xbf16>) -> ()
+  
+// CHECK-LABEL:  func.func @test_random_uniform_static_bf16
+// CHECK:           [[VAR_0_:%.+]] = "onnx.RandomUniform"() {dtype = 16 : si64, high = 1.000000e+00 : f32, low = 0.000000e+00 : f32, seed = 2.000000e+00 : f32, shape = [3, 4, 5]} : () -> tensor<3x4x5xbf16>
+}
+
+//===----------------------------------------------------------------------===//