--- conflicted
+++ resolved
@@ -11,88 +11,6 @@
   // CHECK: return [[RES]] : tensor<32x1x5x5xf32>
 }
 
-/// Test the shape inferencing scheme for the matmul operation.
-/// MatMul: 1-D x 1-D
-func @test_matmul_1(%arg0 : tensor<32xf32>, %arg1 : tensor<32xf32>) -> tensor<*xf32> {
-  %0 = "onnx.MatMul"(%arg0, %arg1) : (tensor<32xf32>, tensor<32xf32>) -> tensor<*xf32>
-  "std.return"(%0) : (tensor<*xf32>) -> ()
-
-  // CHECK-LABEL: test_matmul_1
-  // CHECK: [[RES1:%.+]] = "onnx.MatMul"(%arg0, %arg1) : (tensor<32xf32>, tensor<32xf32>) -> tensor<1xf32>
-  // CHECK: return [[RES1]] : tensor<1xf32>
-}
-
-/// MatMul: K-D x 2-D (K > 2)
-func @test_matmul_2(%arg0 : tensor<16x?x64x42xf32>, %arg1 : tensor<42x32xf32>) -> tensor<*xf32> {
-  %0 = "onnx.MatMul"(%arg0, %arg1) : (tensor<16x?x64x42xf32>, tensor<42x32xf32>) -> tensor<*xf32>
-  "std.return"(%0) : (tensor<*xf32>) -> ()
-
-  // CHECK-LABEL: test_matmul_2
-  // CHECK: [[RES2:%.+]] = "onnx.MatMul"(%arg0, %arg1) : (tensor<16x?x64x42xf32>, tensor<42x32xf32>) -> tensor<16x?x64x32xf32>
-  // CHECK: return [[RES2]] : tensor<16x?x64x32xf32>
-}
-
-/// MatMul: 2-D x K-D (K > 2)
-func @test_matmul_3(%arg0 : tensor<64x42xf32>, %arg1 : tensor<16x?x42x32xf32>) -> tensor<*xf32> {
-  %0 = "onnx.MatMul"(%arg0, %arg1) : (tensor<64x42xf32>, tensor<16x?x42x32xf32>) -> tensor<*xf32>
-  "std.return"(%0) : (tensor<*xf32>) -> ()
-
-  // CHECK-LABEL: test_matmul_3
-  // CHECK: [[RES3:%.+]] = "onnx.MatMul"(%arg0, %arg1) : (tensor<64x42xf32>, tensor<16x?x42x32xf32>) -> tensor<16x?x64x32xf32>
-  // CHECK: return [[RES3]] : tensor<16x?x64x32xf32>
-}
-
-<<<<<<< HEAD
-/// MatMul: 2-D x K-D (K > 2)
-func @test_matmul_4(%arg0 : tensor<64x42xf32>, %arg1 : tensor<?x?x?x?xf32>) -> tensor<*xf32> {
-  %0 = "onnx.MatMul"(%arg0, %arg1) : (tensor<64x42xf32>, tensor<?x?x?x?xf32>) -> tensor<*xf32>
-  "std.return"(%0) : (tensor<*xf32>) -> ()
-
-  // CHECK-LABEL: test_matmul_4
-  // CHECK: [[RES4:%.+]] = "onnx.MatMul"(%arg0, %arg1) : (tensor<64x42xf32>, tensor<?x?x?x?xf32>) -> tensor<?x?x64x?xf32>
-  // CHECK: return [[RES4]] : tensor<?x?x64x?xf32>
-}
-
-/// MatMul: K1-D x K2-D (K1 > 2, K2 > 2)
-func @test_matmul_5(%arg0 : tensor<16x?x?x42xf32>, %arg1 : tensor<32x?x64x42x32xf32>) -> tensor<*xf32> {
-  %0 = "onnx.MatMul"(%arg0, %arg1) : (tensor<16x?x?x42xf32>, tensor<32x?x64x42x32xf32>) -> tensor<*xf32>
-  "std.return"(%0) : (tensor<*xf32>) -> ()
-
-  // CHECK-LABEL: test_matmul_5
-  // CHECK: [[RES5:%.+]] = "onnx.MatMul"(%arg0, %arg1) : (tensor<16x?x?x42xf32>, tensor<32x?x64x42x32xf32>) -> tensor<32x16x64x?x32xf32>
-  // CHECK: return [[RES5]] : tensor<32x16x64x?x32xf32>
-}
-
-/// MatMul: 1-D x 2-D
-func @test_matmul_6(%arg0 : tensor<32xf32>, %arg1 : tensor<32x64xf32>) -> tensor<*xf32> {
-  %0 = "onnx.MatMul"(%arg0, %arg1) : (tensor<32xf32>, tensor<32x64xf32>) -> tensor<*xf32>
-  "std.return"(%0) : (tensor<*xf32>) -> ()
-
-  // CHECK-LABEL: test_matmul_6
-  // CHECK: [[RES6:%.+]] = "onnx.MatMul"(%arg0, %arg1) : (tensor<32xf32>, tensor<32x64xf32>) -> tensor<64xf32>
-  // CHECK: return [[RES6]] : tensor<64xf32>
-}
-
-/// MatMul: 2-D x 1-D
-func @test_matmul_7(%arg0 : tensor<32x64xf32>, %arg1 : tensor<64xf32>) -> tensor<*xf32> {
-  %0 = "onnx.MatMul"(%arg0, %arg1) : (tensor<32x64xf32>, tensor<64xf32>) -> tensor<*xf32>
-  "std.return"(%0) : (tensor<*xf32>) -> ()
-
-  // CHECK-LABEL: test_matmul_7
-  // CHECK: [[RES7:%.+]] = "onnx.MatMul"(%arg0, %arg1) : (tensor<32x64xf32>, tensor<64xf32>) -> tensor<32xf32>
-  // CHECK: return [[RES7]] : tensor<32xf32>
-}
-
-/// MatMul: 2-D x 2-D
-func @test_matmul_8(%arg0 : tensor<32x64xf32>, %arg1 : tensor<64x128xf32>) -> tensor<*xf32> {
-  %0 = "onnx.MatMul"(%arg0, %arg1) : (tensor<32x64xf32>, tensor<64x128xf32>) -> tensor<*xf32>
-  "std.return"(%0) : (tensor<*xf32>) -> ()
-
-  // CHECK-LABEL: test_matmul_8
-  // CHECK: [[RES8:%.+]] = "onnx.MatMul"(%arg0, %arg1) : (tensor<32x64xf32>, tensor<64x128xf32>) -> tensor<32x128xf32>
-  // CHECK: return [[RES8]] : tensor<32x128xf32>
-}
-=======
 // CHECK-LABEL: test_default_transpose
 // CHECK: [[RES:%.+]] = "onnx.Transpose"(%arg0) : (tensor<5x5x1x32xf32>) -> tensor<32x1x5x5xf32>
 // CHECK: return [[RES]] : tensor<32x1x5x5xf32>
@@ -106,4 +24,95 @@
 // CHECK-LABEL: test_transpose
 // CHECK: [[RES_ATTR:%.+]] = "onnx.Transpose"(%arg0) {perm = [2, 0, 3, 1]} : (tensor<5x5x1x32xf32>) -> tensor<1x5x32x5xf32>
 // CHECK: return [[RES_ATTR]] : tensor<1x5x32x5xf32>
->>>>>>> 51b0f4c9
+
+//===----------------------------------------------------------------------===//
+/// Test the shape inferencing scheme for the matmul operation.
+//===----------------------------------------------------------------------===//
+
+/// MatMul: 1-D x 1-D
+
+func @test_matmul_1(%arg0 : tensor<32xf32>, %arg1 : tensor<32xf32>) -> tensor<*xf32> {
+  %0 = "onnx.MatMul"(%arg0, %arg1) : (tensor<32xf32>, tensor<32xf32>) -> tensor<*xf32>
+  "std.return"(%0) : (tensor<*xf32>) -> ()
+
+  // CHECK-LABEL: test_matmul_1
+  // CHECK: [[RES1:%.+]] = "onnx.MatMul"(%arg0, %arg1) : (tensor<32xf32>, tensor<32xf32>) -> tensor<1xf32>
+  // CHECK: return [[RES1]] : tensor<1xf32>
+}
+
+/// MatMul: K-D x 2-D (K > 2)
+
+func @test_matmul_2(%arg0 : tensor<16x?x64x42xf32>, %arg1 : tensor<42x32xf32>) -> tensor<*xf32> {
+  %0 = "onnx.MatMul"(%arg0, %arg1) : (tensor<16x?x64x42xf32>, tensor<42x32xf32>) -> tensor<*xf32>
+  "std.return"(%0) : (tensor<*xf32>) -> ()
+
+  // CHECK-LABEL: test_matmul_2
+  // CHECK: [[RES2:%.+]] = "onnx.MatMul"(%arg0, %arg1) : (tensor<16x?x64x42xf32>, tensor<42x32xf32>) -> tensor<16x?x64x32xf32>
+  // CHECK: return [[RES2]] : tensor<16x?x64x32xf32>
+}
+
+/// MatMul: 2-D x K-D (K > 2)
+
+func @test_matmul_3(%arg0 : tensor<64x42xf32>, %arg1 : tensor<16x?x42x32xf32>) -> tensor<*xf32> {
+  %0 = "onnx.MatMul"(%arg0, %arg1) : (tensor<64x42xf32>, tensor<16x?x42x32xf32>) -> tensor<*xf32>
+  "std.return"(%0) : (tensor<*xf32>) -> ()
+
+  // CHECK-LABEL: test_matmul_3
+  // CHECK: [[RES3:%.+]] = "onnx.MatMul"(%arg0, %arg1) : (tensor<64x42xf32>, tensor<16x?x42x32xf32>) -> tensor<16x?x64x32xf32>
+  // CHECK: return [[RES3]] : tensor<16x?x64x32xf32>
+}
+
+/// MatMul: 2-D x K-D (K > 2)
+
+func @test_matmul_4(%arg0 : tensor<64x42xf32>, %arg1 : tensor<?x?x?x?xf32>) -> tensor<*xf32> {
+  %0 = "onnx.MatMul"(%arg0, %arg1) : (tensor<64x42xf32>, tensor<?x?x?x?xf32>) -> tensor<*xf32>
+  "std.return"(%0) : (tensor<*xf32>) -> ()
+
+  // CHECK-LABEL: test_matmul_4
+  // CHECK: [[RES4:%.+]] = "onnx.MatMul"(%arg0, %arg1) : (tensor<64x42xf32>, tensor<?x?x?x?xf32>) -> tensor<?x?x64x?xf32>
+  // CHECK: return [[RES4]] : tensor<?x?x64x?xf32>
+}
+
+/// MatMul: K1-D x K2-D (K1 > 2, K2 > 2)
+
+func @test_matmul_5(%arg0 : tensor<16x?x?x42xf32>, %arg1 : tensor<32x?x64x42x32xf32>) -> tensor<*xf32> {
+  %0 = "onnx.MatMul"(%arg0, %arg1) : (tensor<16x?x?x42xf32>, tensor<32x?x64x42x32xf32>) -> tensor<*xf32>
+  "std.return"(%0) : (tensor<*xf32>) -> ()
+
+  // CHECK-LABEL: test_matmul_5
+  // CHECK: [[RES5:%.+]] = "onnx.MatMul"(%arg0, %arg1) : (tensor<16x?x?x42xf32>, tensor<32x?x64x42x32xf32>) -> tensor<32x16x64x?x32xf32>
+  // CHECK: return [[RES5]] : tensor<32x16x64x?x32xf32>
+}
+
+/// MatMul: 1-D x 2-D
+
+func @test_matmul_6(%arg0 : tensor<32xf32>, %arg1 : tensor<32x64xf32>) -> tensor<*xf32> {
+  %0 = "onnx.MatMul"(%arg0, %arg1) : (tensor<32xf32>, tensor<32x64xf32>) -> tensor<*xf32>
+  "std.return"(%0) : (tensor<*xf32>) -> ()
+
+  // CHECK-LABEL: test_matmul_6
+  // CHECK: [[RES6:%.+]] = "onnx.MatMul"(%arg0, %arg1) : (tensor<32xf32>, tensor<32x64xf32>) -> tensor<64xf32>
+  // CHECK: return [[RES6]] : tensor<64xf32>
+}
+
+/// MatMul: 2-D x 1-D
+
+func @test_matmul_7(%arg0 : tensor<32x64xf32>, %arg1 : tensor<64xf32>) -> tensor<*xf32> {
+  %0 = "onnx.MatMul"(%arg0, %arg1) : (tensor<32x64xf32>, tensor<64xf32>) -> tensor<*xf32>
+  "std.return"(%0) : (tensor<*xf32>) -> ()
+
+  // CHECK-LABEL: test_matmul_7
+  // CHECK: [[RES7:%.+]] = "onnx.MatMul"(%arg0, %arg1) : (tensor<32x64xf32>, tensor<64xf32>) -> tensor<32xf32>
+  // CHECK: return [[RES7]] : tensor<32xf32>
+}
+
+/// MatMul: 2-D x 2-D
+
+func @test_matmul_8(%arg0 : tensor<32x64xf32>, %arg1 : tensor<64x128xf32>) -> tensor<*xf32> {
+  %0 = "onnx.MatMul"(%arg0, %arg1) : (tensor<32x64xf32>, tensor<64x128xf32>) -> tensor<*xf32>
+  "std.return"(%0) : (tensor<*xf32>) -> ()
+
+  // CHECK-LABEL: test_matmul_8
+  // CHECK: [[RES8:%.+]] = "onnx.MatMul"(%arg0, %arg1) : (tensor<32x64xf32>, tensor<64x128xf32>) -> tensor<32x128xf32>
+  // CHECK: return [[RES8]] : tensor<32x128xf32>
+}