// RUN: onnx-mlir-opt --shape-inference %s -split-input-file | FileCheck %s

// -----

//===----------------------------------------------------------------------===//
/// Test the default behavior of transpose when no information for the
/// permutation of the axes is provided and when a permutation is provided.
//===----------------------------------------------------------------------===//

func @test_default_transpose(%arg0 : tensor<5x5x1x32xf32>) -> tensor<*xf32> {
  %0 = "onnx.Transpose"(%arg0) : (tensor<5x5x1x32xf32>) -> tensor<*xf32>
  "std.return"(%0) : (tensor<*xf32>) -> ()

  // CHECK-LABEL: test_default_transpose
  // CHECK: [[RES:%.+]] = "onnx.Transpose"(%arg0) : (tensor<5x5x1x32xf32>) -> tensor<32x1x5x5xf32>
  // CHECK: return [[RES]] : tensor<32x1x5x5xf32>
}

// -----

/// Test shape inference for transposition when perm attribute is specified.

func @test_transpose(%arg0 : tensor<5x5x1x32xf32>) -> tensor<*xf32> {
  %0 = "onnx.Transpose"(%arg0) {perm = [2, 0, 3, 1]} : (tensor<5x5x1x32xf32>) -> tensor<*xf32>
  "std.return"(%0) : (tensor<*xf32>) -> ()

  // CHECK-LABEL: test_transpose
  // CHECK: [[RES_ATTR:%.+]] = "onnx.Transpose"(%arg0) {perm = [2, 0, 3, 1]} : (tensor<5x5x1x32xf32>) -> tensor<1x5x32x5xf32>
  // CHECK: return [[RES_ATTR]] : tensor<1x5x32x5xf32>
}

// -----

//===----------------------------------------------------------------------===//
/// Test the shape inferencing scheme for the matmul operation.
//===----------------------------------------------------------------------===//

/// MatMul: 1-D x 1-D

func @test_matmul_1(%arg0 : tensor<32xf32>, %arg1 : tensor<32xf32>) -> tensor<*xf32> {
  %0 = "onnx.MatMul"(%arg0, %arg1) : (tensor<32xf32>, tensor<32xf32>) -> tensor<*xf32>
  "std.return"(%0) : (tensor<*xf32>) -> ()

  // CHECK-LABEL: test_matmul_1
  // CHECK: [[RES1:%.+]] = "onnx.MatMul"(%arg0, %arg1) : (tensor<32xf32>, tensor<32xf32>) -> tensor<1xf32>
  // CHECK: return [[RES1]] : tensor<1xf32>
}

// -----

/// MatMul: K-D x 2-D (K > 2)

func @test_matmul_2(%arg0 : tensor<16x?x64x42xf32>, %arg1 : tensor<42x32xf32>) -> tensor<*xf32> {
  %0 = "onnx.MatMul"(%arg0, %arg1) : (tensor<16x?x64x42xf32>, tensor<42x32xf32>) -> tensor<*xf32>
  "std.return"(%0) : (tensor<*xf32>) -> ()

  // CHECK-LABEL: test_matmul_2
  // CHECK: [[RES2:%.+]] = "onnx.MatMul"(%arg0, %arg1) : (tensor<16x?x64x42xf32>, tensor<42x32xf32>) -> tensor<16x?x64x32xf32>
  // CHECK: return [[RES2]] : tensor<16x?x64x32xf32>
}

// -----

/// MatMul: 2-D x K-D (K > 2)

func @test_matmul_3(%arg0 : tensor<64x42xf32>, %arg1 : tensor<16x?x42x32xf32>) -> tensor<*xf32> {
  %0 = "onnx.MatMul"(%arg0, %arg1) : (tensor<64x42xf32>, tensor<16x?x42x32xf32>) -> tensor<*xf32>
  "std.return"(%0) : (tensor<*xf32>) -> ()

  // CHECK-LABEL: test_matmul_3
  // CHECK: [[RES3:%.+]] = "onnx.MatMul"(%arg0, %arg1) : (tensor<64x42xf32>, tensor<16x?x42x32xf32>) -> tensor<16x?x64x32xf32>
  // CHECK: return [[RES3]] : tensor<16x?x64x32xf32>
}

// -----

/// MatMul: 2-D x K-D (K > 2)

func @test_matmul_4(%arg0 : tensor<64x42xf32>, %arg1 : tensor<?x?x?x?xf32>) -> tensor<*xf32> {
  %0 = "onnx.MatMul"(%arg0, %arg1) : (tensor<64x42xf32>, tensor<?x?x?x?xf32>) -> tensor<*xf32>
  "std.return"(%0) : (tensor<*xf32>) -> ()

  // CHECK-LABEL: test_matmul_4
  // CHECK: [[RES4:%.+]] = "onnx.MatMul"(%arg0, %arg1) : (tensor<64x42xf32>, tensor<?x?x?x?xf32>) -> tensor<?x?x64x?xf32>
  // CHECK: return [[RES4]] : tensor<?x?x64x?xf32>
}

// -----

/// MatMul: K1-D x K2-D (K1 > 2, K2 > 2)

func @test_matmul_5(%arg0 : tensor<16x?x?x42xf32>, %arg1 : tensor<32x?x64x42x32xf32>) -> tensor<*xf32> {
  %0 = "onnx.MatMul"(%arg0, %arg1) : (tensor<16x?x?x42xf32>, tensor<32x?x64x42x32xf32>) -> tensor<*xf32>
  "std.return"(%0) : (tensor<*xf32>) -> ()

  // CHECK-LABEL: test_matmul_5
  // CHECK: [[RES5:%.+]] = "onnx.MatMul"(%arg0, %arg1) : (tensor<16x?x?x42xf32>, tensor<32x?x64x42x32xf32>) -> tensor<32x16x64x?x32xf32>
  // CHECK: return [[RES5]] : tensor<32x16x64x?x32xf32>
}

// -----

/// MatMul: 1-D x 2-D

func @test_matmul_6(%arg0 : tensor<32xf32>, %arg1 : tensor<32x64xf32>) -> tensor<*xf32> {
  %0 = "onnx.MatMul"(%arg0, %arg1) : (tensor<32xf32>, tensor<32x64xf32>) -> tensor<*xf32>
  "std.return"(%0) : (tensor<*xf32>) -> ()

  // CHECK-LABEL: test_matmul_6
  // CHECK: [[RES6:%.+]] = "onnx.MatMul"(%arg0, %arg1) : (tensor<32xf32>, tensor<32x64xf32>) -> tensor<64xf32>
  // CHECK: return [[RES6]] : tensor<64xf32>
}

// -----

/// MatMul: 2-D x 1-D

func @test_matmul_7(%arg0 : tensor<32x64xf32>, %arg1 : tensor<64xf32>) -> tensor<*xf32> {
  %0 = "onnx.MatMul"(%arg0, %arg1) : (tensor<32x64xf32>, tensor<64xf32>) -> tensor<*xf32>
  "std.return"(%0) : (tensor<*xf32>) -> ()

  // CHECK-LABEL: test_matmul_7
  // CHECK: [[RES7:%.+]] = "onnx.MatMul"(%arg0, %arg1) : (tensor<32x64xf32>, tensor<64xf32>) -> tensor<32xf32>
  // CHECK: return [[RES7]] : tensor<32xf32>
}

// -----

/// MatMul: 2-D x 2-D

func @test_matmul_8(%arg0 : tensor<32x64xf32>, %arg1 : tensor<64x128xf32>) -> tensor<*xf32> {
  %0 = "onnx.MatMul"(%arg0, %arg1) : (tensor<32x64xf32>, tensor<64x128xf32>) -> tensor<*xf32>
  "std.return"(%0) : (tensor<*xf32>) -> ()

  // CHECK-LABEL: test_matmul_8
  // CHECK: [[RES8:%.+]] = "onnx.MatMul"(%arg0, %arg1) : (tensor<32x64xf32>, tensor<64x128xf32>) -> tensor<32x128xf32>
  // CHECK: return [[RES8]] : tensor<32x128xf32>
}

// -----

/// MatMul: 1-D x N-D

func @test_matmul_9(%arg0 : tensor<42xf32>, %arg1 : tensor<?x42x32xf32>) -> tensor<*xf32> {
  %0 = "onnx.MatMul"(%arg0, %arg1) : (tensor<42xf32>, tensor<?x42x32xf32>) -> tensor<*xf32>
  "std.return"(%0) : (tensor<*xf32>) -> ()

  // CHECK-LABEL: test_matmul_9
  // CHECK: [[RES1:%.+]] = "onnx.MatMul"(%arg0, %arg1) : (tensor<42xf32>, tensor<?x42x32xf32>) -> tensor<?x32xf32>
  // CHECK: return [[RES1]] : tensor<?x32xf32>
}

// -----

/// MatMul: N-D x 1-D

func @test_matmul_10(%arg0 : tensor<?x42x32xf32>, %arg1 : tensor<32xf32>) -> tensor<*xf32> {
  %0 = "onnx.MatMul"(%arg0, %arg1) : (tensor<?x42x32xf32>, tensor<32xf32>) -> tensor<*xf32>
  "std.return"(%0) : (tensor<*xf32>) -> ()

  // CHECK-LABEL: test_matmul_10
  // CHECK: [[RES1:%.+]] = "onnx.MatMul"(%arg0, %arg1) : (tensor<?x42x32xf32>, tensor<32xf32>) -> tensor<?x42xf32>
  // CHECK: return [[RES1]] : tensor<?x42xf32>
}

// -----

//===----------------------------------------------------------------------===//
/// Test shape inference for Conv (first with no bias) operation and all its attributes.
//===----------------------------------------------------------------------===//

/// Default and required attributes for 1-D convolution.

func @test_conv_no_bias_0(%arg0 : tensor<1x2x32xf32>, %arg1 : tensor<5x2x6xf32>) -> tensor<*xf32> {
  %cst = constant unit
  %0 = "onnx.Conv"(%arg0, %arg1, %cst) {auto_pad = "NOTSET", group = 1 : i64} : (tensor<1x2x32xf32>, tensor<5x2x6xf32>, none) -> tensor<*xf32>
  "std.return"(%0) : (tensor<*xf32>) -> ()

  // CHECK-LABEL: test_conv_no_bias_0
  // CHECK: [[RES_ATTR:%.+]] = "onnx.Conv"(%arg0, %arg1, %cst) {auto_pad = "NOTSET", dilations = [1], group = 1 : i64, kernel_shape = [6], pads = [0, 0], strides = [1]} : (tensor<1x2x32xf32>, tensor<5x2x6xf32>, none) -> tensor<1x5x27xf32>
  // CHECK: return [[RES_ATTR]] : tensor<1x5x27xf32>
}

// -----

/// Default and required attributes.

func @test_conv_no_bias_1(%arg0 : tensor<1x2x32x64xf32>, %arg1 : tensor<5x2x6x7xf32>) -> tensor<*xf32> {
  %cst = constant unit
  %0 = "onnx.Conv"(%arg0, %arg1, %cst) {auto_pad = "NOTSET", group = 1 : i64} : (tensor<1x2x32x64xf32>, tensor<5x2x6x7xf32>, none) -> tensor<*xf32>
  "std.return"(%0) : (tensor<*xf32>) -> ()

  // CHECK-LABEL: test_conv_no_bias_1
  // CHECK: [[RES_ATTR:%.+]] = "onnx.Conv"(%arg0, %arg1, %cst) {auto_pad = "NOTSET", dilations = [1, 1], group = 1 : i64, kernel_shape = [6, 7], pads = [0, 0, 0, 0], strides = [1, 1]} : (tensor<1x2x32x64xf32>, tensor<5x2x6x7xf32>, none) -> tensor<1x5x27x58xf32>
  // CHECK: return [[RES_ATTR]] : tensor<1x5x27x58xf32>
}

// -----

/// kernel_shape attribute.

func @test_conv_no_bias_2(%arg0 : tensor<1x2x32x64xf32>, %arg1 : tensor<5x2x6x7xf32>) -> tensor<*xf32> {
  %cst = constant unit
  %0 = "onnx.Conv"(%arg0, %arg1, %cst) {auto_pad = "NOTSET", group = 1 : i64, kernel_shape = [8, 9]} : (tensor<1x2x32x64xf32>, tensor<5x2x6x7xf32>, none) -> tensor<*xf32>
  "std.return"(%0) : (tensor<*xf32>) -> ()

  // CHECK-LABEL: test_conv_no_bias_2
  // CHECK: [[RES_ATTR:%.+]] = "onnx.Conv"(%arg0, %arg1, %cst) {auto_pad = "NOTSET", dilations = [1, 1], group = 1 : i64, kernel_shape = [8, 9], pads = [0, 0, 0, 0], strides = [1, 1]} : (tensor<1x2x32x64xf32>, tensor<5x2x6x7xf32>, none) -> tensor<1x5x25x56xf32>
  // CHECK: return [[RES_ATTR]] : tensor<1x5x25x56xf32>
}

// -----

/// pads attribute.
/// Use pads to make output size equal to input size by adding K - 1 to the result.

func @test_conv_no_bias_3(%arg0 : tensor<1x2x32x64xf32>, %arg1 : tensor<5x2x6x10xf32>) -> tensor<*xf32> {
  %cst = constant unit
  %0 = "onnx.Conv"(%arg0, %arg1, %cst) {auto_pad = "NOTSET", group = 1 : i64, pads = [2, 4, 3, 5]} : (tensor<1x2x32x64xf32>, tensor<5x2x6x10xf32>, none) -> tensor<*xf32>
  "std.return"(%0) : (tensor<*xf32>) -> ()

  // CHECK-LABEL: test_conv_no_bias_3
  // CHECK: [[RES_ATTR:%.+]] = "onnx.Conv"(%arg0, %arg1, %cst) {auto_pad = "NOTSET", dilations = [1, 1], group = 1 : i64, kernel_shape = [6, 10], pads = [2, 4, 3, 5], strides = [1, 1]} : (tensor<1x2x32x64xf32>, tensor<5x2x6x10xf32>, none) -> tensor<1x5x32x64xf32>
  // CHECK: return [[RES_ATTR]] : tensor<1x5x32x64xf32>
}

// -----

/// auto_pad set to SAME_UPPER and SAME_LOWER.

func @test_conv_no_bias_4(%arg0 : tensor<1x2x32x64xf32>, %arg1 : tensor<5x2x6x10xf32>) -> tensor<*xf32> {
  %cst = constant unit
  %0 = "onnx.Conv"(%arg0, %arg1, %cst) {auto_pad = "SAME_UPPER", group = 1 : i64} : (tensor<1x2x32x64xf32>, tensor<5x2x6x10xf32>, none) -> tensor<*xf32>
  "std.return"(%0) : (tensor<*xf32>) -> ()

  // CHECK-LABEL: test_conv_no_bias_4
  // CHECK: [[RES_ATTR:%.+]] = "onnx.Conv"(%arg0, %arg1, %cst) {auto_pad = "NOTSET", dilations = [1, 1], group = 1 : i64, kernel_shape = [6, 10], pads = [2, 4, 3, 5], strides = [1, 1]} : (tensor<1x2x32x64xf32>, tensor<5x2x6x10xf32>, none) -> tensor<1x5x32x64xf32>
  // CHECK: return [[RES_ATTR]] : tensor<1x5x32x64xf32>
}

// -----

func @test_conv_no_bias_5(%arg0 : tensor<1x2x32x64xf32>, %arg1 : tensor<5x2x6x10xf32>) -> tensor<*xf32> {
  %cst = constant unit
  %0 = "onnx.Conv"(%arg0, %arg1, %cst) {auto_pad = "SAME_LOWER", group = 1 : i64} : (tensor<1x2x32x64xf32>, tensor<5x2x6x10xf32>, none) -> tensor<*xf32>
  "std.return"(%0) : (tensor<*xf32>) -> ()

  // CHECK-LABEL: test_conv_no_bias_5
  // CHECK: [[RES_ATTR:%.+]] = "onnx.Conv"(%arg0, %arg1, %cst) {auto_pad = "NOTSET", dilations = [1, 1], group = 1 : i64, kernel_shape = [6, 10], pads = [3, 5, 2, 4], strides = [1, 1]} : (tensor<1x2x32x64xf32>, tensor<5x2x6x10xf32>, none) -> tensor<1x5x32x64xf32>
  // CHECK: return [[RES_ATTR]] : tensor<1x5x32x64xf32>
}

// -----

/// auto_pad set to VALID.

func @test_conv_no_bias_6(%arg0 : tensor<1x2x32x64xf32>, %arg1 : tensor<5x2x6x10xf32>) -> tensor<*xf32> {
  %cst = constant unit
  %0 = "onnx.Conv"(%arg0, %arg1, %cst) {auto_pad = "VALID", group = 1 : i64} : (tensor<1x2x32x64xf32>, tensor<5x2x6x10xf32>, none) -> tensor<*xf32>
  "std.return"(%0) : (tensor<*xf32>) -> ()

  // CHECK-LABEL: test_conv_no_bias_6
  // CHECK: [[RES_ATTR:%.+]] = "onnx.Conv"(%arg0, %arg1, %cst) {auto_pad = "NOTSET", dilations = [1, 1], group = 1 : i64, kernel_shape = [6, 10], pads = [0, 0, 0, 0], strides = [1, 1]} : (tensor<1x2x32x64xf32>, tensor<5x2x6x10xf32>, none) -> tensor<1x5x27x55xf32>
  // CHECK: return [[RES_ATTR]] : tensor<1x5x27x55xf32>
}

// -----

/// With strides attribute.

func @test_conv_no_bias_7(%arg0 : tensor<1x2x32x64xf32>, %arg1 : tensor<5x2x6x7xf32>) -> tensor<*xf32> {
  %cst = constant unit
  %0 = "onnx.Conv"(%arg0, %arg1, %cst) {auto_pad = "NOTSET", group = 1 : i64, strides = [2, 3]} : (tensor<1x2x32x64xf32>, tensor<5x2x6x7xf32>, none) -> tensor<*xf32>
  "std.return"(%0) : (tensor<*xf32>) -> ()

  // CHECK-LABEL: test_conv_no_bias_7
  // CHECK: [[RES_ATTR:%.+]] = "onnx.Conv"(%arg0, %arg1, %cst) {auto_pad = "NOTSET", dilations = [1, 1], group = 1 : i64, kernel_shape = [6, 7], pads = [0, 0, 0, 0], strides = [2, 3]} : (tensor<1x2x32x64xf32>, tensor<5x2x6x7xf32>, none) -> tensor<1x5x14x20xf32>
  // CHECK: return [[RES_ATTR]] : tensor<1x5x14x20xf32>
}

// -----

/// auto_pad set to SAME_UPPER with strides attribute.
/// The auto_pad will pas as if stride is equal to 1.

func @test_conv_no_bias_8(%arg0 : tensor<1x2x32x64xf32>, %arg1 : tensor<5x2x6x7xf32>) -> tensor<*xf32> {
  %cst = constant unit
  %0 = "onnx.Conv"(%arg0, %arg1, %cst) {auto_pad = "SAME_UPPER", group = 1 : i64, strides = [2, 3]} : (tensor<1x2x32x64xf32>, tensor<5x2x6x7xf32>, none) -> tensor<*xf32>
  "std.return"(%0) : (tensor<*xf32>) -> ()

  // CHECK-LABEL: test_conv_no_bias_8
  // CHECK: [[RES_ATTR:%.+]] = "onnx.Conv"(%arg0, %arg1, %cst) {auto_pad = "NOTSET", dilations = [1, 1], group = 1 : i64, kernel_shape = [6, 7], pads = [2, 3, 2, 3], strides = [2, 3]} : (tensor<1x2x32x64xf32>, tensor<5x2x6x7xf32>, none) -> tensor<1x5x16x22xf32>
  // CHECK: return [[RES_ATTR]] : tensor<1x5x16x22xf32>
}

// -----

/// dilations attribute.

func @test_conv_no_bias_9(%arg0 : tensor<1x2x32x64xf32>, %arg1 : tensor<5x2x6x7xf32>) -> tensor<*xf32> {
  %cst = constant unit
  %0 = "onnx.Conv"(%arg0, %arg1, %cst) {auto_pad = "NOTSET", group = 1 : i64, dilations = [2, 3]} : (tensor<1x2x32x64xf32>, tensor<5x2x6x7xf32>, none) -> tensor<*xf32>
  "std.return"(%0) : (tensor<*xf32>) -> ()

  // CHECK-LABEL: test_conv_no_bias_9
  // CHECK: [[RES_ATTR:%.+]] = "onnx.Conv"(%arg0, %arg1, %cst) {auto_pad = "NOTSET", dilations = [2, 3], group = 1 : i64, kernel_shape = [6, 7], pads = [0, 0, 0, 0], strides = [1, 1]} : (tensor<1x2x32x64xf32>, tensor<5x2x6x7xf32>, none) -> tensor<1x5x22x46xf32>
  // CHECK: return [[RES_ATTR]] : tensor<1x5x22x46xf32>
}

// -----

/// dilations attribute with stride.

func @test_conv_no_bias_10(%arg0 : tensor<1x2x32x64xf32>, %arg1 : tensor<5x2x6x7xf32>) -> tensor<*xf32> {
  %cst = constant unit
  %0 = "onnx.Conv"(%arg0, %arg1, %cst) {auto_pad = "NOTSET", group = 1 : i64, dilations = [2, 3], strides = [2, 2]} : (tensor<1x2x32x64xf32>, tensor<5x2x6x7xf32>, none) -> tensor<*xf32>
  "std.return"(%0) : (tensor<*xf32>) -> ()

  // CHECK-LABEL: test_conv_no_bias_10
  // CHECK: [[RES_ATTR:%.+]] = "onnx.Conv"(%arg0, %arg1, %cst) {auto_pad = "NOTSET", dilations = [2, 3], group = 1 : i64, kernel_shape = [6, 7], pads = [0, 0, 0, 0], strides = [2, 2]} : (tensor<1x2x32x64xf32>, tensor<5x2x6x7xf32>, none) -> tensor<1x5x11x23xf32>
  // CHECK: return [[RES_ATTR]] : tensor<1x5x11x23xf32>
}

// -----

/// dilations attribute with auto_pad set to SAME_UPPER.

func @test_conv_no_bias_11(%arg0 : tensor<1x2x32x64xf32>, %arg1 : tensor<5x2x6x7xf32>) -> tensor<*xf32> {
  %cst = constant unit
  %0 = "onnx.Conv"(%arg0, %arg1, %cst) {auto_pad = "SAME_UPPER", group = 1 : i64, dilations = [2, 3]} : (tensor<1x2x32x64xf32>, tensor<5x2x6x7xf32>, none) -> tensor<*xf32>
  "std.return"(%0) : (tensor<*xf32>) -> ()

  // CHECK-LABEL: test_conv_no_bias_11
  // CHECK: [[RES_ATTR:%.+]] = "onnx.Conv"(%arg0, %arg1, %cst) {auto_pad = "NOTSET", dilations = [2, 3], group = 1 : i64, kernel_shape = [6, 7], pads = [5, 9, 5, 9], strides = [1, 1]} : (tensor<1x2x32x64xf32>, tensor<5x2x6x7xf32>, none) -> tensor<1x5x32x64xf32>
  // CHECK: return [[RES_ATTR]] : tensor<1x5x32x64xf32>
}
 
// -----

// Test convolution with bias input.

func @test_conv_12(%arg0 : tensor<1x2x32xf32>, %arg1 : tensor<5x2x6xf32>, %arg2 : tensor<5xf32>) -> tensor<*xf32> {
  %0 = "onnx.Conv"(%arg0, %arg1, %arg2) {auto_pad = "NOTSET", group = 1 : i64} : (tensor<1x2x32xf32>, tensor<5x2x6xf32>, tensor<5xf32>) -> tensor<*xf32>
  "std.return"(%0) : (tensor<*xf32>) -> ()

  // CHECK-LABEL: test_conv_12
  // CHECK: [[RES_ATTR:%.+]] = "onnx.Conv"(%arg0, %arg1, %arg2) {auto_pad = "NOTSET", dilations = [1], group = 1 : i64, kernel_shape = [6], pads = [0, 0], strides = [1]} : (tensor<1x2x32xf32>, tensor<5x2x6xf32>, tensor<5xf32>) -> tensor<1x5x27xf32>
  // CHECK: return [[RES_ATTR]] : tensor<1x5x27xf32>
}

// -----

//===----------------------------------------------------------------------===//
/// Test shape inference for PadConstantValuePad.
//===----------------------------------------------------------------------===//

/// Test PadConstantValuePad_1
func @test_PadConstantValuePad_1(%arg0 : tensor<16x13xf32>) -> tensor<*xf32> {
  %0 = "onnx.PadConstantValuePad"(%arg0) {constant_value = 0.000000e+00 : f32, mode = "constant", pads = [0, 0, 2, 0]} : (tensor<16x13xf32>) -> tensor<*xf32>
  "std.return"(%0) : (tensor<*xf32>) -> ()

  // CHECK-LABEL: test_PadConstantValuePad_1
  // CHECK: [[RES:%.+]] = "onnx.PadConstantValuePad"(%arg0) {constant_value = 0.000000e+00 : f32, mode = "constant", pads = [0, 0, 2, 0]} : (tensor<16x13xf32>) -> tensor<18x13xf32>
  // CHECK: return [[RES]] : tensor<18x13xf32>
}

// -----

/// Test PadConstantPad_1
func @test_PadConstantPad_1(%arg0 : tensor<16x13xf32>, %arg1 : tensor<*xf32>) -> tensor<*xf32> {
  %0 = "onnx.PadConstantPad"(%arg0, %arg1) {mode = "constant", pads = [0, 3, 2, 1]} : (tensor<16x13xf32>, tensor<*xf32>) -> tensor<*xf32>
  "std.return"(%0) : (tensor<*xf32>) -> ()
  // CHECK-LABEL: test_PadConstantPad_1
  // CHECK: [[RES:%.+]] = "onnx.PadConstantPad"(%arg0, %arg1) {mode = "constant", pads = [0, 3, 2, 1]} : (tensor<16x13xf32>, tensor<*xf32>) -> tensor<18x17xf32>
  // CHECK: return [[RES]] : tensor<18x17xf32>
}

// -----

/// Test PadConstantPad_2
func @test_PadConstantPad_2(%arg0 : tensor<16x?xf32>, %arg1 : tensor<*xf32>) -> tensor<*xf32> {
  %0 = "onnx.PadConstantPad"(%arg0, %arg1) {mode = "constant", pads = [0, 3, 2, 1]} : (tensor<16x?xf32>, tensor<*xf32>) -> tensor<*xf32>
  "std.return"(%0) : (tensor<*xf32>) -> ()

  // CHECK-LABEL: test_PadConstantPad_2
  // CHECK: [[RES:%.+]] = "onnx.PadConstantPad"(%arg0, %arg1) {mode = "constant", pads = [0, 3, 2, 1]} : (tensor<16x?xf32>, tensor<*xf32>) -> tensor<18x?xf32>
  // CHECK: return [[RES]] : tensor<18x?xf32>
}

// -----

//===----------------------------------------------------------------------===//
/// Test for constant op.
//===----------------------------------------------------------------------===//

/// Test ConstantOp shape inference for 1-D dense tensor.
func @test_constant_dense_1d_value() -> tensor<*xf32> {
  %0 = "onnx.Constant"() {value = dense<[0.0, 1.0, 2.0]> : tensor<3xf32>} : () -> tensor<*xf32>
  "std.return"(%0) : (tensor<*xf32>) -> ()

  // CHECK-LABEL: test_constant_dense_1d_value
  // CHECK: [[RES:%.+]] = "onnx.Constant"() {value = dense<[0.000000e+00, 1.000000e+00, 2.000000e+00]> : tensor<3xf32>} : () -> tensor<3xf32>
  // CHECK: return [[RES]] : tensor<3xf32>
}

// -----

/// Test ConstantOp shape inference for 2-D dense tensor.
func @test_constant_dense_2d_value() -> tensor<*xf32> {
  %0 = "onnx.Constant"() {value = dense<[[0.0, 0.0], [1.0, 1.1], [2.0, 2.1]]> : tensor<3x2xf32>} : () -> tensor<*xf32>
  "std.return"(%0) : (tensor<*xf32>) -> ()

  // CHECK-LABEL: test_constant_dense_2d_value
  // CHECK: [[RES:%.+]] = "onnx.Constant"() {value = dense<{{\[}}[0.000000e+00, 0.000000e+00], [1.000000e+00, 1.100000e+00], [2.000000e+00, 2.100000e+00{{\]}}]> : tensor<3x2xf32>} : () -> tensor<3x2xf32>
  // CHECK: return [[RES]] : tensor<3x2xf32>
}

// -----

/// Test ConstantOp shape inference for 1-D sparse tensor.
func @test_constant_sparse_1d_value() -> tensor<*xf32> {
  %0 = "onnx.Constant"() {sparse_value = sparse<[[0]], [1.0]> : tensor<3xf32>} : () -> tensor<*xf32>
  "std.return"(%0) : (tensor<*xf32>) -> ()

  // CHECK-LABEL: test_constant_sparse_1d_value
  // CHECK: [[RES:%.+]] = "onnx.Constant"() {sparse_value = sparse<0, 1.000000e+00> : tensor<3xf32>} : () -> tensor<3xf32>
  // CHECK: return [[RES]] : tensor<3xf32>
}

// -----

/// Test ConstantOp shape inference for 2-D sparse tensor.
func @test_constant_sparse_2d_value() -> tensor<*xf32> {
  %0 = "onnx.Constant"() {sparse_value = sparse<[[0, 1]], [2.0]> : tensor<3x2xf32>} : () -> tensor<*xf32>
  "std.return"(%0) : (tensor<*xf32>) -> ()

  // CHECK-LABEL: test_constant_sparse_2d_value
  // CHECK: [[RES:%.+]] = "onnx.Constant"() {sparse_value = sparse<{{\[}}[0, 1{{\]}}], 2.000000e+00> : tensor<3x2xf32>} : () -> tensor<3x2xf32>
  // CHECK: return [[RES]] : tensor<3x2xf32>
}

// -----

/// Test the default behavior of Average Pool with no padding (pad are set but shoud be ignored)
func @test_default_averagepool(%arg0 : tensor<5x5x32x32xf32>) -> tensor<*xf32> {
  %0 = "onnx.AveragePool"(%arg0) {auto_pad = "VALID", ceil_mode = 0, kernel_shape = [3,3], pads = [1, 1, 1, 1] } : (tensor<5x5x32x32xf32>) -> tensor<*xf32>
  "std.return"(%0) : (tensor<*xf32>) -> ()

  // CHECK-LABEL: test_default_averagepool
  // CHECK: [[RES:%.+]] = "onnx.AveragePool"(%arg0) {auto_pad = "NOTSET", ceil_mode = 0 : i64, kernel_shape = [3, 3], pads = [0, 0, 0, 0], strides = [1, 1]} : (tensor<5x5x32x32xf32>) -> tensor<5x5x30x30xf32>
  // CHECK: return [[RES]] : tensor<5x5x30x30xf32>
}

// -----

/// Test the default behavior of Average Pool with no padding (pad are not set, default to zero)
func @test_default_averagepool_defpad(%arg0 : tensor<5x5x32x32xf32>) -> tensor<*xf32> {
  %0 = "onnx.AveragePool"(%arg0) {auto_pad = "NOTSET", ceil_mode = 0, kernel_shape = [3,3]} : (tensor<5x5x32x32xf32>) -> tensor<*xf32>
  "std.return"(%0) : (tensor<*xf32>) -> ()

  // CHECK-LABEL: test_default_averagepool_defpad
  // CHECK: [[RES:%.+]] = "onnx.AveragePool"(%arg0) {auto_pad = "NOTSET", ceil_mode = 0 : i64, kernel_shape = [3, 3], pads = [0, 0, 0, 0], strides = [1, 1]} : (tensor<5x5x32x32xf32>) -> tensor<5x5x30x30xf32>
  // CHECK: return [[RES]] : tensor<5x5x30x30xf32>
}

// -----

/// Test the default behavior of Average Pool with uniform padding
func @test_default_averagepool_pad(%arg0 : tensor<5x5x32x32xf32>) -> tensor<*xf32> {
  %0 = "onnx.AveragePool"(%arg0) {auto_pad = "NOTSET", ceil_mode = 0, kernel_shape = [3,3], pads = [1, 1, 1, 1] } : (tensor<5x5x32x32xf32>) -> tensor<*xf32>
  "std.return"(%0) : (tensor<*xf32>) -> ()

  // CHECK-LABEL: test_default_averagepool_pad
  // CHECK: [[RES:%.+]] = "onnx.AveragePool"(%arg0) {auto_pad = "NOTSET", ceil_mode = 0 : i64, kernel_shape = [3, 3], pads = [1, 1, 1, 1], strides = [1, 1]} : (tensor<5x5x32x32xf32>) -> tensor<5x5x32x32xf32>
  // CHECK: return [[RES]] : tensor<5x5x32x32xf32>
}

// -----

/// Test the default behavior of Average Pool with non uniform padding
func @test_default_averagepool_pad_nonunif(%arg0 : tensor<5x5x32x32xf32>) -> tensor<*xf32> {
  %0 = "onnx.AveragePool"(%arg0) {auto_pad = "NOTSET", ceil_mode = 0, kernel_shape = [5,3], pads = [2, 1, 1, 0] } : (tensor<5x5x32x32xf32>) -> tensor<*xf32>
  "std.return"(%0) : (tensor<*xf32>) -> ()

  // CHECK-LABEL: test_default_averagepool_pad_nonunif
  // CHECK: [[RES:%.+]] = "onnx.AveragePool"(%arg0) {auto_pad = "NOTSET", ceil_mode = 0 : i64, kernel_shape = [5, 3], pads = [2, 1, 1, 0], strides = [1, 1]} : (tensor<5x5x32x32xf32>) -> tensor<5x5x31x31xf32>
  // CHECK: return [[RES]] : tensor<5x5x31x31xf32>
}

// -----

/// Test the default behavior of Average Pool with non uniform padding
func @test_default_averagepool_strides(%arg0 : tensor<5x5x32x32xf32>) -> tensor<*xf32> {
  %0 = "onnx.AveragePool"(%arg0) {auto_pad = "NOTSET", ceil_mode = 0, kernel_shape = [3,3], pads = [1, 1, 1, 1], strides = [2, 2] } : (tensor<5x5x32x32xf32>) -> tensor<*xf32>
  "std.return"(%0) : (tensor<*xf32>) -> ()

  // CHECK-LABEL: test_default_averagepool_strides
  // CHECK: [[RES:%.+]] = "onnx.AveragePool"(%arg0) {auto_pad = "NOTSET", ceil_mode = 0 : i64, kernel_shape = [3, 3], pads = [1, 1, 1, 1], strides = [2, 2]} : (tensor<5x5x32x32xf32>) -> tensor<5x5x16x16xf32>
  // CHECK: return [[RES]] : tensor<5x5x16x16xf32>
}

// -----

/// Test the default behavior of Average Pool with non uniform padding
func @test_default_averagepool_strides_nonunifpad(%arg0 : tensor<5x5x30x32xf32>) -> tensor<*xf32> {
  %0 = "onnx.AveragePool"(%arg0) {auto_pad = "NOTSET", ceil_mode = 0, kernel_shape = [2,2], pads = [1, 0, 0, 0], strides = [2, 2] } : (tensor<5x5x30x32xf32>) -> tensor<*xf32>
  "std.return"(%0) : (tensor<*xf32>) -> ()

  // CHECK-LABEL: test_default_averagepool_strides_nonunifpad
  // CHECK: [[RES:%.+]] = "onnx.AveragePool"(%arg0) {auto_pad = "NOTSET", ceil_mode = 0 : i64, kernel_shape = [2, 2], pads = [1, 0, 0, 0], strides = [2, 2]} : (tensor<5x5x30x32xf32>) -> tensor<5x5x15x16xf32>
  // CHECK: return [[RES]] : tensor<5x5x15x16xf32>
}

// -----

/// Test the default behavior of Average Pool with non uniform padding
func @test_default_averagepool_strides_nonunifpad_ceil(%arg0 : tensor<5x5x30x32xf32>) -> tensor<*xf32> {
  %0 = "onnx.AveragePool"(%arg0) {auto_pad = "NOTSET", ceil_mode = 1, kernel_shape = [2,2], pads = [1, 0, 0, 0], strides = [2, 2] } : (tensor<5x5x30x32xf32>) -> tensor<*xf32>
  "std.return"(%0) : (tensor<*xf32>) -> ()

  // CHECK-LABEL: test_default_averagepool_strides_nonunifpad_ceil
  // CHECK: [[RES:%.+]] = "onnx.AveragePool"(%arg0) {auto_pad = "NOTSET", ceil_mode = 1 : i64, kernel_shape = [2, 2], pads = [1, 0, 0, 0], strides = [2, 2]} : (tensor<5x5x30x32xf32>) -> tensor<5x5x16x16xf32>
  // CHECK: return [[RES]] : tensor<5x5x16x16xf32>
}

// -----

//===----------------------------------------------------------------------===//
/// Test the reshape op inference when constants are present.
//===----------------------------------------------------------------------===//

func @test_reshape_dynamic(%arg0 : tensor<5x5x1x32xf32>, %arg1 : tensor<4xi32>) -> tensor<*xf32> {
  %0 = "onnx.Reshape"(%arg0, %arg1) : (tensor<5x5x1x32xf32>, tensor<4xi32>) -> tensor<*xf32>
  "std.return"(%0) : (tensor<*xf32>) -> ()

  // CHECK-LABEL: test_reshape_dynamic
  // CHECK: [[RES:%.+]] = "onnx.Reshape"(%arg0, %arg1) : (tensor<5x5x1x32xf32>, tensor<4xi32>) -> tensor<?x?x?x?xf32>
  // CHECK: return [[RES]] : tensor<?x?x?x?xf32>
}

// -----

func @test_reshape_1(%arg0 : tensor<5x5x1x32xf32>) -> tensor<*xf32> {
  %0 = "onnx.Constant"() {value = dense<[5, 5, 16, 2]> : tensor<4xi32> } : () -> tensor<4xi32>
  %1 = "onnx.Reshape"(%arg0, %0) : (tensor<5x5x1x32xf32>, tensor<4xi32>) -> tensor<*xf32>
  "std.return"(%1) : (tensor<*xf32>) -> ()

  // CHECK-LABEL: test_reshape_1
  // CHECK: [[RES:%.+]] = "onnx.Reshape"(%arg0, %0) : (tensor<5x5x1x32xf32>, tensor<4xi32>) -> tensor<5x5x16x2xf32>
  // CHECK: return [[RES]] : tensor<5x5x16x2xf32>
}

// -----

func @test_reshape_2(%arg0 : tensor<5x5x1x32xf32>) -> tensor<*xf32> {
  %0 = "onnx.Constant"() {value = dense<[-1, 16, 2]> : tensor<3xi32> } : () -> tensor<3xi32>
  %1 = "onnx.Reshape"(%arg0, %0) : (tensor<5x5x1x32xf32>, tensor<3xi32>) -> tensor<*xf32>
  "std.return"(%1) : (tensor<*xf32>) -> ()

  // CHECK-LABEL: test_reshape_2
  // CHECK: [[RES:%.+]] = "onnx.Reshape"(%arg0, %0) : (tensor<5x5x1x32xf32>, tensor<3xi32>) -> tensor<25x16x2xf32>
  // CHECK: return [[RES]] : tensor<25x16x2xf32>
}

// -----

func @test_reshape_3(%arg0 : tensor<5x5x1x32xf32>) -> tensor<*xf32> {
  %0 = "onnx.Constant"() {value = dense<[-1, 0, 2]> : tensor<3xi32> } : () -> tensor<3xi32>
  %1 = "onnx.Reshape"(%arg0, %0) : (tensor<5x5x1x32xf32>, tensor<3xi32>) -> tensor<*xf32>
  "std.return"(%1) : (tensor<*xf32>) -> ()

  // CHECK-LABEL: test_reshape_3
  // CHECK: [[RES:%.+]] = "onnx.Reshape"(%arg0, %0) : (tensor<5x5x1x32xf32>, tensor<3xi32>) -> tensor<80x5x2xf32>
  // CHECK: return [[RES]] : tensor<80x5x2xf32>
}

// -----

//===----------------------------------------------------------------------===//
/// Test the reshape op inference when concat are present.
//===----------------------------------------------------------------------===//

func @test_concat_1(%arg0 : tensor<5x5x1x32xf32>, %arg1 : tensor<5x5x3x32xf32>, %arg2 : tensor<5x5x5x32xf32>) -> tensor<*xf32> {
  %1 = "onnx.Concat"(%arg0, %arg1, %arg2) { axis = 2 } : (tensor<5x5x1x32xf32>, tensor<5x5x3x32xf32>, tensor<5x5x5x32xf32>)  -> tensor<*xf32>
  "std.return"(%1) : (tensor<*xf32>) -> ()

  // CHECK-LABEL: test_concat_1
  // CHECK: [[RES:%.+]] = "onnx.Concat"(%arg0, %arg1, %arg2) {axis = 2 : i64} : (tensor<5x5x1x32xf32>, tensor<5x5x3x32xf32>, tensor<5x5x5x32xf32>) -> tensor<5x5x9x32xf32>
  // CHECK: return [[RES]] : tensor<5x5x9x32xf32>
}

// -----

func @test_concat_2(%arg0 : tensor<5x1x32xf32>, %arg1 : tensor<5x3x32xf32>, %arg2 : tensor<5x5x32xf32>) -> tensor<*xf32> {
  %1 = "onnx.Concat"(%arg0, %arg1, %arg2) { axis = 1 } : (tensor<5x1x32xf32>, tensor<5x3x32xf32>, tensor<5x5x32xf32>)  -> tensor<*xf32>
  "std.return"(%1) : (tensor<*xf32>) -> ()

  // CHECK-LABEL: test_concat_2
  // CHECK: [[RES:%.+]] = "onnx.Concat"(%arg0, %arg1, %arg2) {axis = 1 : i64} : (tensor<5x1x32xf32>, tensor<5x3x32xf32>, tensor<5x5x32xf32>) -> tensor<5x9x32xf32>
  // CHECK: return [[RES]] : tensor<5x9x32xf32>
}

// -----

func @test_concat_3(%arg0 : tensor<5x1x32xf32>, %arg1 : tensor<5x3x32xf32>, %arg2 : tensor<5x5x32xf32>) -> tensor<*xf32> {
  %1 = "onnx.Concat"(%arg0, %arg1, %arg2) { axis = -2 } : (tensor<5x1x32xf32>, tensor<5x3x32xf32>, tensor<5x5x32xf32>)  -> tensor<*xf32>
  "std.return"(%1) : (tensor<*xf32>) -> ()

  // CHECK-LABEL: test_concat_3
  // CHECK: [[RES:%.+]] = "onnx.Concat"(%arg0, %arg1, %arg2) {axis = 1 : i64} : (tensor<5x1x32xf32>, tensor<5x3x32xf32>, tensor<5x5x32xf32>) -> tensor<5x9x32xf32>
  // CHECK: return [[RES]] : tensor<5x9x32xf32>
}

<<<<<<< HEAD
func @test_rnn_all_results(%arg0: tensor<4x3x2xf32>, %arg1: tensor<1x12x2xf32>, %arg2: tensor<1x12x3xf32>) -> tensor<*xf32> {
  %cst = constant unit
  %Y, %Y_h = "onnx.RNN"(%arg0, %arg1, %arg2, %cst, %cst, %cst) {hidden_size = 3 : i64} : (tensor<4x3x2xf32>, tensor<1x12x2xf32>, tensor<1x12x3xf32>, none, none, none) -> (tensor<*xf32>, tensor<*xf32>)
  return %Y_h : tensor<*xf32>

  // CHECK-LABEL: test_rnn_all_results
  // CHECK: %{{.*}}, [[RES:%.+]] = "onnx.RNN"(%arg0, %arg1, %arg2, %cst, %cst, %cst) {hidden_size = 3 : i64} : (tensor<4x3x2xf32>, tensor<1x12x2xf32>, tensor<1x12x3xf32>, none, none, none) -> (tensor<4x1x3x3xf32>, tensor<1x3x3xf32>)
  // CHECK: return [[RES]] : tensor<1x3x3xf32>
}

func @test_rnn_no_results(%arg0: tensor<4x3x2xf32>, %arg1: tensor<1x12x2xf32>, %arg2: tensor<1x12x3xf32>) -> () {
  %cst = constant unit
  %Y, %Y_h = "onnx.RNN"(%arg0, %arg1, %arg2, %cst, %cst, %cst) {hidden_size = 3 : i64} : (tensor<4x3x2xf32>, tensor<1x12x2xf32>, tensor<1x12x3xf32>, none, none, none) -> (none, none)
  return

  // CHECK-LABEL: test_rnn_no_results
  // CHECK: %{{.*}}, [[RES:%.+]] = "onnx.RNN"(%arg0, %arg1, %arg2, %cst, %cst, %cst) {hidden_size = 3 : i64} : (tensor<4x3x2xf32>, tensor<1x12x2xf32>, tensor<1x12x3xf32>, none, none, none) -> (none, none)
  // CHECK: return
}

func @test_rnn_missing_first_result(%arg0: tensor<4x3x2xf32>, %arg1: tensor<1x12x2xf32>, %arg2: tensor<1x12x3xf32>) -> tensor<*xf32> {
  %cst = constant unit
  %Y, %Y_h = "onnx.RNN"(%arg0, %arg1, %arg2, %cst, %cst, %cst) {hidden_size = 3 : i64} : (tensor<4x3x2xf32>, tensor<1x12x2xf32>, tensor<1x12x3xf32>, none, none, none) -> (none, tensor<*xf32>)
  return %Y_h : tensor<*xf32>

  // CHECK-LABEL: test_rnn_missing_first_result
  // CHECK: %{{.*}}, [[RES:%.+]] = "onnx.RNN"(%arg0, %arg1, %arg2, %cst, %cst, %cst) {hidden_size = 3 : i64} : (tensor<4x3x2xf32>, tensor<1x12x2xf32>, tensor<1x12x3xf32>, none, none, none) -> (none, tensor<1x3x3xf32>)
  // CHECK: return [[RES]] : tensor<1x3x3xf32>
}

func @test_rnn_missing_trailing_result(%arg0: tensor<4x3x2xf32>, %arg1: tensor<1x12x2xf32>, %arg2: tensor<1x12x3xf32>) -> () {
  %cst = constant unit
  %Y, %Y_h = "onnx.RNN"(%arg0, %arg1, %arg2, %cst, %cst, %cst) {hidden_size = 3 : i64} : (tensor<4x3x2xf32>, tensor<1x12x2xf32>, tensor<1x12x3xf32>, none, none, none) -> (tensor<*xf32>, none)
  return

  // CHECK-LABEL: test_rnn_missing_trailing_result
  // CHECK: %{{.*}}, [[RES:%.+]] = "onnx.RNN"(%arg0, %arg1, %arg2, %cst, %cst, %cst) {hidden_size = 3 : i64} : (tensor<4x3x2xf32>, tensor<1x12x2xf32>, tensor<1x12x3xf32>, none, none, none) -> (tensor<4x1x3x3xf32>, none)
  // CHECK: return
}

func @test_rnn_all_results_no_hidden_size(%arg0: tensor<4x3x2xf32>, %arg1: tensor<1x12x2xf32>, %arg2: tensor<1x12x3xf32>) -> tensor<*xf32> {
  %cst = constant unit
  %Y, %Y_h = "onnx.RNN"(%arg0, %arg1, %arg2, %cst, %cst, %cst) : (tensor<4x3x2xf32>, tensor<1x12x2xf32>, tensor<1x12x3xf32>, none, none, none) -> (tensor<*xf32>, tensor<*xf32>)
  return %Y_h : tensor<*xf32>

  // CHECK-LABEL: test_rnn_all_results_no_hidden_size
  // CHECK: %{{.*}}, [[RES:%.+]] = "onnx.RNN"(%arg0, %arg1, %arg2, %cst, %cst, %cst) {hidden_size = 3 : i64} : (tensor<4x3x2xf32>, tensor<1x12x2xf32>, tensor<1x12x3xf32>, none, none, none) -> (tensor<4x1x3x3xf32>, tensor<1x3x3xf32>)
  // CHECK: return [[RES]] : tensor<1x3x3xf32>
}

func @test_rnn_all_results_unknown_dims(%arg0: tensor<?x?x?xf32>, %arg1: tensor<?x?x?xf32>, %arg2: tensor<?x?x?xf32>) -> tensor<*xf32> {
  %cst = constant unit
  %Y, %Y_h = "onnx.RNN"(%arg0, %arg1, %arg2, %cst, %cst, %cst) : (tensor<?x?x?xf32>, tensor<?x?x?xf32>, tensor<?x?x?xf32>, none, none, none) -> (tensor<*xf32>, tensor<*xf32>)
  return %Y_h : tensor<*xf32>

  // CHECK-LABEL: test_rnn_all_results_unknown_dims
  // CHECK: %{{.*}}, [[RES:%.+]] = "onnx.RNN"(%arg0, %arg1, %arg2, %cst, %cst, %cst) : (tensor<?x?x?xf32>, tensor<?x?x?xf32>, tensor<?x?x?xf32>, none, none, none) -> (tensor<?x1x?x?xf32>, tensor<1x?x?xf32>)
  // CHECK: return [[RES]] : tensor<1x?x?xf32>
}

func @test_gru_all_results(%arg0: tensor<4x3x2xf32>, %arg1: tensor<1x12x2xf32>, %arg2: tensor<1x12x3xf32>) -> tensor<*xf32> {
  %cst = constant unit
  %Y, %Y_h = "onnx.GRU"(%arg0, %arg1, %arg2, %cst, %cst, %cst) {hidden_size = 3 : i64} : (tensor<4x3x2xf32>, tensor<1x12x2xf32>, tensor<1x12x3xf32>, none, none, none) -> (tensor<*xf32>, tensor<*xf32>)
  return %Y_h : tensor<*xf32>

  // CHECK-LABEL: test_gru_all_results
  // CHECK: %{{.*}}, [[RES:%.+]] = "onnx.GRU"(%arg0, %arg1, %arg2, %cst, %cst, %cst) {hidden_size = 3 : i64} : (tensor<4x3x2xf32>, tensor<1x12x2xf32>, tensor<1x12x3xf32>, none, none, none) -> (tensor<4x1x3x3xf32>, tensor<1x3x3xf32>)
  // CHECK: return [[RES]] : tensor<1x3x3xf32>
}

func @test_gru_no_results(%arg0: tensor<4x3x2xf32>, %arg1: tensor<1x12x2xf32>, %arg2: tensor<1x12x3xf32>) -> () {
  %cst = constant unit
  %Y, %Y_h = "onnx.GRU"(%arg0, %arg1, %arg2, %cst, %cst, %cst) {hidden_size = 3 : i64} : (tensor<4x3x2xf32>, tensor<1x12x2xf32>, tensor<1x12x3xf32>, none, none, none) -> (none, none)
  return

  // CHECK-LABEL: test_gru_no_results
  // CHECK: %{{.*}}, [[RES:%.+]] = "onnx.GRU"(%arg0, %arg1, %arg2, %cst, %cst, %cst) {hidden_size = 3 : i64} : (tensor<4x3x2xf32>, tensor<1x12x2xf32>, tensor<1x12x3xf32>, none, none, none) -> (none, none)
  // CHECK: return
}

func @test_gru_missing_first_result(%arg0: tensor<4x3x2xf32>, %arg1: tensor<1x12x2xf32>, %arg2: tensor<1x12x3xf32>) -> tensor<*xf32> {
  %cst = constant unit
  %Y, %Y_h = "onnx.GRU"(%arg0, %arg1, %arg2, %cst, %cst, %cst) {hidden_size = 3 : i64} : (tensor<4x3x2xf32>, tensor<1x12x2xf32>, tensor<1x12x3xf32>, none, none, none) -> (none, tensor<*xf32>)
  return %Y_h : tensor<*xf32>

  // CHECK-LABEL: test_gru_missing_first_result
  // CHECK: %{{.*}}, [[RES:%.+]] = "onnx.GRU"(%arg0, %arg1, %arg2, %cst, %cst, %cst) {hidden_size = 3 : i64} : (tensor<4x3x2xf32>, tensor<1x12x2xf32>, tensor<1x12x3xf32>, none, none, none) -> (none, tensor<1x3x3xf32>)
  // CHECK: return [[RES]] : tensor<1x3x3xf32>
}

func @test_gru_missing_trailing_result(%arg0: tensor<4x3x2xf32>, %arg1: tensor<1x12x2xf32>, %arg2: tensor<1x12x3xf32>) -> () {
  %cst = constant unit
  %Y, %Y_h = "onnx.GRU"(%arg0, %arg1, %arg2, %cst, %cst, %cst) {hidden_size = 3 : i64} : (tensor<4x3x2xf32>, tensor<1x12x2xf32>, tensor<1x12x3xf32>, none, none, none) -> (tensor<*xf32>, none)
  return

  // CHECK-LABEL: test_gru_missing_trailing_result
  // CHECK: %{{.*}}, [[RES:%.+]] = "onnx.GRU"(%arg0, %arg1, %arg2, %cst, %cst, %cst) {hidden_size = 3 : i64} : (tensor<4x3x2xf32>, tensor<1x12x2xf32>, tensor<1x12x3xf32>, none, none, none) -> (tensor<4x1x3x3xf32>, none)
  // CHECK: return
}

func @test_gru_all_results_no_hidden_size(%arg0: tensor<4x3x2xf32>, %arg1: tensor<1x12x2xf32>, %arg2: tensor<1x12x3xf32>) -> tensor<*xf32> {
  %cst = constant unit
  %Y, %Y_h = "onnx.GRU"(%arg0, %arg1, %arg2, %cst, %cst, %cst) : (tensor<4x3x2xf32>, tensor<1x12x2xf32>, tensor<1x12x3xf32>, none, none, none) -> (tensor<*xf32>, tensor<*xf32>)
  return %Y_h : tensor<*xf32>

  // CHECK-LABEL: test_gru_all_results_no_hidden_size
  // CHECK: %{{.*}}, [[RES:%.+]] = "onnx.GRU"(%arg0, %arg1, %arg2, %cst, %cst, %cst) {hidden_size = 3 : i64} : (tensor<4x3x2xf32>, tensor<1x12x2xf32>, tensor<1x12x3xf32>, none, none, none) -> (tensor<4x1x3x3xf32>, tensor<1x3x3xf32>)
  // CHECK: return [[RES]] : tensor<1x3x3xf32>
}

func @test_gru_all_results_unknown_dims(%arg0: tensor<?x?x?xf32>, %arg1: tensor<?x?x?xf32>, %arg2: tensor<?x?x?xf32>) -> tensor<*xf32> {
  %cst = constant unit
  %Y, %Y_h = "onnx.GRU"(%arg0, %arg1, %arg2, %cst, %cst, %cst) : (tensor<?x?x?xf32>, tensor<?x?x?xf32>, tensor<?x?x?xf32>, none, none, none) -> (tensor<*xf32>, tensor<*xf32>)
  return %Y_h : tensor<*xf32>

  // CHECK-LABEL: test_gru_all_results_unknown_dims
  // CHECK: %{{.*}}, [[RES:%.+]] = "onnx.GRU"(%arg0, %arg1, %arg2, %cst, %cst, %cst) : (tensor<?x?x?xf32>, tensor<?x?x?xf32>, tensor<?x?x?xf32>, none, none, none) -> (tensor<?x1x?x?xf32>, tensor<1x?x?xf32>)
  // CHECK: return [[RES]] : tensor<1x?x?xf32>
}

func @test_lstm_all_results(%arg0: tensor<4x3x2xf32>, %arg1: tensor<1x12x2xf32>, %arg2: tensor<1x12x3xf32>) -> tensor<*xf32> {
  %cst = constant unit
  %Y, %Y_h, %Y_c = "onnx.LSTM"(%arg0, %arg1, %arg2, %cst, %cst, %cst, %cst, %cst) {hidden_size = 3 : i64} : (tensor<4x3x2xf32>, tensor<1x12x2xf32>, tensor<1x12x3xf32>, none, none, none, none, none) -> (tensor<*xf32>, tensor<*xf32>, tensor<*xf32>)
  return %Y_h : tensor<*xf32>

  // CHECK-LABEL: test_lstm_all_results
  // CHECK: %{{.*}}, [[RES:%.+]], %{{.*}} = "onnx.LSTM"(%arg0, %arg1, %arg2, %cst, %cst, %cst, %cst, %cst) {hidden_size = 3 : i64} : (tensor<4x3x2xf32>, tensor<1x12x2xf32>, tensor<1x12x3xf32>, none, none, none, none, none) -> (tensor<4x1x3x3xf32>, tensor<1x3x3xf32>, tensor<1x3x3xf32>)
  // CHECK: return [[RES]] : tensor<1x3x3xf32>
}

func @test_lstm_no_results(%arg0: tensor<4x3x2xf32>, %arg1: tensor<1x12x2xf32>, %arg2: tensor<1x12x3xf32>) -> () {
  %cst = constant unit
  %Y, %Y_h, %Y_c = "onnx.LSTM"(%arg0, %arg1, %arg2, %cst, %cst, %cst, %cst, %cst) {hidden_size = 3 : i64} : (tensor<4x3x2xf32>, tensor<1x12x2xf32>, tensor<1x12x3xf32>, none, none, none, none, none) -> (none, none, none)
  return

  // CHECK-LABEL: test_lstm_no_results
  // CHECK: %{{.*}}, [[RES:%.+]], %{{.*}} = "onnx.LSTM"(%arg0, %arg1, %arg2, %cst, %cst, %cst, %cst, %cst) {hidden_size = 3 : i64} : (tensor<4x3x2xf32>, tensor<1x12x2xf32>, tensor<1x12x3xf32>, none, none, none, none, none) -> (none, none, none)
  // CHECK: return
}

func @test_lstm_missing_first_result(%arg0: tensor<4x3x2xf32>, %arg1: tensor<1x12x2xf32>, %arg2: tensor<1x12x3xf32>) -> tensor<*xf32> {
  %cst = constant unit
  %Y, %Y_h, %Y_c = "onnx.LSTM"(%arg0, %arg1, %arg2, %cst, %cst, %cst, %cst, %cst) {hidden_size = 3 : i64} : (tensor<4x3x2xf32>, tensor<1x12x2xf32>, tensor<1x12x3xf32>, none, none, none, none, none) -> (none, tensor<*xf32>, tensor<*xf32>)
  return %Y_h : tensor<*xf32>

  // CHECK-LABEL: test_lstm_missing_first_result
  // CHECK: %{{.*}}, [[RES:%.+]], %{{.*}} = "onnx.LSTM"(%arg0, %arg1, %arg2, %cst, %cst, %cst, %cst, %cst) {hidden_size = 3 : i64} : (tensor<4x3x2xf32>, tensor<1x12x2xf32>, tensor<1x12x3xf32>, none, none, none, none, none) -> (none, tensor<1x3x3xf32>, tensor<1x3x3xf32>)
  // CHECK: return [[RES]] : tensor<1x3x3xf32>
}

func @test_lstm_missing_trailing_result(%arg0: tensor<4x3x2xf32>, %arg1: tensor<1x12x2xf32>, %arg2: tensor<1x12x3xf32>) -> tensor<*xf32> {
  %cst = constant unit
  %Y, %Y_h, %Y_c = "onnx.LSTM"(%arg0, %arg1, %arg2, %cst, %cst, %cst, %cst, %cst) {hidden_size = 3 : i64} : (tensor<4x3x2xf32>, tensor<1x12x2xf32>, tensor<1x12x3xf32>, none, none, none, none, none) -> (tensor<*xf32>, tensor<*xf32>, none)
  return %Y_h : tensor<*xf32>

  // CHECK-LABEL: test_lstm_missing_trailing_result
  // CHECK: %{{.*}}, [[RES:%.+]], %{{.*}} = "onnx.LSTM"(%arg0, %arg1, %arg2, %cst, %cst, %cst, %cst, %cst) {hidden_size = 3 : i64} : (tensor<4x3x2xf32>, tensor<1x12x2xf32>, tensor<1x12x3xf32>, none, none, none, none, none) -> (tensor<4x1x3x3xf32>, tensor<1x3x3xf32>, none)
  // CHECK: return [[RES]] : tensor<1x3x3xf32>
}

func @test_lstm_all_results_no_hidden_size(%arg0: tensor<4x3x2xf32>, %arg1: tensor<1x12x2xf32>, %arg2: tensor<1x12x3xf32>) -> tensor<*xf32> {
  %cst = constant unit
  %Y, %Y_h, %Y_c = "onnx.LSTM"(%arg0, %arg1, %arg2, %cst, %cst, %cst, %cst, %cst) : (tensor<4x3x2xf32>, tensor<1x12x2xf32>, tensor<1x12x3xf32>, none, none, none, none, none) -> (tensor<*xf32>, tensor<*xf32>, tensor<*xf32>)
  return %Y_h : tensor<*xf32>

  // CHECK-LABEL: test_lstm_all_results_no_hidden_size
  // CHECK: %{{.*}}, [[RES:%.+]], %{{.*}} = "onnx.LSTM"(%arg0, %arg1, %arg2, %cst, %cst, %cst, %cst, %cst) {hidden_size = 3 : i64} : (tensor<4x3x2xf32>, tensor<1x12x2xf32>, tensor<1x12x3xf32>, none, none, none, none, none) -> (tensor<4x1x3x3xf32>, tensor<1x3x3xf32>, tensor<1x3x3xf32>)
  // CHECK: return [[RES]] : tensor<1x3x3xf32>
}

func @test_lstm_all_results_unknown_dims(%arg0: tensor<?x?x?xf32>, %arg1: tensor<?x?x?xf32>, %arg2: tensor<?x?x?xf32>) -> tensor<*xf32> {
  %cst = constant unit
  %Y, %Y_h, %Y_c = "onnx.LSTM"(%arg0, %arg1, %arg2, %cst, %cst, %cst, %cst, %cst) : (tensor<?x?x?xf32>, tensor<?x?x?xf32>, tensor<?x?x?xf32>, none, none, none, none, none) -> (tensor<*xf32>, tensor<*xf32>, tensor<*xf32>)
  return %Y_h : tensor<*xf32>

  // CHECK-LABEL: test_lstm_all_results_unknown_dims
  // CHECK: %{{.*}}, [[RES:%.+]], %{{.*}} = "onnx.LSTM"(%arg0, %arg1, %arg2, %cst, %cst, %cst, %cst, %cst) : (tensor<?x?x?xf32>, tensor<?x?x?xf32>, tensor<?x?x?xf32>, none, none, none, none, none) -> (tensor<?x1x?x?xf32>, tensor<1x?x?xf32>, tensor<1x?x?xf32>)
  // CHECK: return [[RES]] : tensor<1x?x?xf32>
=======
// -----

func @test_split_1(%arg0 : tensor<16x32x64xf32>) -> tensor<*xf32> {
  %0, %1 = "onnx.Split"(%arg0) { axis = 1 } : (tensor<16x32x64xf32>) -> (tensor<*xf32>, tensor<*xf32>)
  "std.return"(%0) : (tensor<*xf32>) -> ()

  // CHECK-LABEL: test_split_1
  // CHECK: [[RES:%.+]]:2 = "onnx.Split"(%arg0) {axis = 1 : i64, split = [16, 16]} : (tensor<16x32x64xf32>) -> (tensor<16x16x64xf32>, tensor<16x16x64xf32>)
  // CHECK: return [[RES]]#0 : tensor<16x16x64xf32>
}

// -----

func @test_split_2(%arg0 : tensor<16x32x64xf32>) -> tensor<*xf32> {
  %0, %1 = "onnx.Split"(%arg0) { axis = -2 } : (tensor<16x32x64xf32>) -> (tensor<*xf32>, tensor<*xf32>)
  "std.return"(%0) : (tensor<*xf32>) -> ()

  // CHECK-LABEL: test_split_2
  // CHECK: [[RES:%.+]]:2 = "onnx.Split"(%arg0) {axis = 1 : i64, split = [16, 16]} : (tensor<16x32x64xf32>) -> (tensor<16x16x64xf32>, tensor<16x16x64xf32>)
  // CHECK: return [[RES]]#0 : tensor<16x16x64xf32>
}

// -----

func @test_split_3(%arg0 : tensor<16x32x64xf32>) -> tensor<*xf32> {
  %0, %1 = "onnx.Split"(%arg0) { axis = 1, split = [2, 30]} : (tensor<16x32x64xf32>) -> (tensor<*xf32>, tensor<*xf32>)
  "std.return"(%0) : (tensor<*xf32>) -> ()

  // CHECK-LABEL: test_split_3
  // CHECK: [[RES:%.+]]:2 = "onnx.Split"(%arg0) {axis = 1 : i64, split = [2, 30]} : (tensor<16x32x64xf32>) -> (tensor<16x2x64xf32>, tensor<16x30x64xf32>)
  // CHECK: return [[RES]]#0 : tensor<16x2x64xf32>
>>>>>>> 9a874007
}<|MERGE_RESOLUTION|>--- conflicted
+++ resolved
@@ -611,7 +611,8 @@
   // CHECK: return [[RES]] : tensor<5x9x32xf32>
 }
 
-<<<<<<< HEAD
+// -----
+
 func @test_rnn_all_results(%arg0: tensor<4x3x2xf32>, %arg1: tensor<1x12x2xf32>, %arg2: tensor<1x12x3xf32>) -> tensor<*xf32> {
   %cst = constant unit
   %Y, %Y_h = "onnx.RNN"(%arg0, %arg1, %arg2, %cst, %cst, %cst) {hidden_size = 3 : i64} : (tensor<4x3x2xf32>, tensor<1x12x2xf32>, tensor<1x12x3xf32>, none, none, none) -> (tensor<*xf32>, tensor<*xf32>)
@@ -621,6 +622,8 @@
   // CHECK: %{{.*}}, [[RES:%.+]] = "onnx.RNN"(%arg0, %arg1, %arg2, %cst, %cst, %cst) {hidden_size = 3 : i64} : (tensor<4x3x2xf32>, tensor<1x12x2xf32>, tensor<1x12x3xf32>, none, none, none) -> (tensor<4x1x3x3xf32>, tensor<1x3x3xf32>)
   // CHECK: return [[RES]] : tensor<1x3x3xf32>
 }
+
+// -----
 
 func @test_rnn_no_results(%arg0: tensor<4x3x2xf32>, %arg1: tensor<1x12x2xf32>, %arg2: tensor<1x12x3xf32>) -> () {
   %cst = constant unit
@@ -632,6 +635,8 @@
   // CHECK: return
 }
 
+// -----
+
 func @test_rnn_missing_first_result(%arg0: tensor<4x3x2xf32>, %arg1: tensor<1x12x2xf32>, %arg2: tensor<1x12x3xf32>) -> tensor<*xf32> {
   %cst = constant unit
   %Y, %Y_h = "onnx.RNN"(%arg0, %arg1, %arg2, %cst, %cst, %cst) {hidden_size = 3 : i64} : (tensor<4x3x2xf32>, tensor<1x12x2xf32>, tensor<1x12x3xf32>, none, none, none) -> (none, tensor<*xf32>)
@@ -641,6 +646,8 @@
   // CHECK: %{{.*}}, [[RES:%.+]] = "onnx.RNN"(%arg0, %arg1, %arg2, %cst, %cst, %cst) {hidden_size = 3 : i64} : (tensor<4x3x2xf32>, tensor<1x12x2xf32>, tensor<1x12x3xf32>, none, none, none) -> (none, tensor<1x3x3xf32>)
   // CHECK: return [[RES]] : tensor<1x3x3xf32>
 }
+
+// -----
 
 func @test_rnn_missing_trailing_result(%arg0: tensor<4x3x2xf32>, %arg1: tensor<1x12x2xf32>, %arg2: tensor<1x12x3xf32>) -> () {
   %cst = constant unit
@@ -652,6 +659,8 @@
   // CHECK: return
 }
 
+// -----
+
 func @test_rnn_all_results_no_hidden_size(%arg0: tensor<4x3x2xf32>, %arg1: tensor<1x12x2xf32>, %arg2: tensor<1x12x3xf32>) -> tensor<*xf32> {
   %cst = constant unit
   %Y, %Y_h = "onnx.RNN"(%arg0, %arg1, %arg2, %cst, %cst, %cst) : (tensor<4x3x2xf32>, tensor<1x12x2xf32>, tensor<1x12x3xf32>, none, none, none) -> (tensor<*xf32>, tensor<*xf32>)
@@ -661,6 +670,8 @@
   // CHECK: %{{.*}}, [[RES:%.+]] = "onnx.RNN"(%arg0, %arg1, %arg2, %cst, %cst, %cst) {hidden_size = 3 : i64} : (tensor<4x3x2xf32>, tensor<1x12x2xf32>, tensor<1x12x3xf32>, none, none, none) -> (tensor<4x1x3x3xf32>, tensor<1x3x3xf32>)
   // CHECK: return [[RES]] : tensor<1x3x3xf32>
 }
+
+// -----
 
 func @test_rnn_all_results_unknown_dims(%arg0: tensor<?x?x?xf32>, %arg1: tensor<?x?x?xf32>, %arg2: tensor<?x?x?xf32>) -> tensor<*xf32> {
   %cst = constant unit
@@ -672,6 +683,8 @@
   // CHECK: return [[RES]] : tensor<1x?x?xf32>
 }
 
+// -----
+
 func @test_gru_all_results(%arg0: tensor<4x3x2xf32>, %arg1: tensor<1x12x2xf32>, %arg2: tensor<1x12x3xf32>) -> tensor<*xf32> {
   %cst = constant unit
   %Y, %Y_h = "onnx.GRU"(%arg0, %arg1, %arg2, %cst, %cst, %cst) {hidden_size = 3 : i64} : (tensor<4x3x2xf32>, tensor<1x12x2xf32>, tensor<1x12x3xf32>, none, none, none) -> (tensor<*xf32>, tensor<*xf32>)
@@ -681,6 +694,8 @@
   // CHECK: %{{.*}}, [[RES:%.+]] = "onnx.GRU"(%arg0, %arg1, %arg2, %cst, %cst, %cst) {hidden_size = 3 : i64} : (tensor<4x3x2xf32>, tensor<1x12x2xf32>, tensor<1x12x3xf32>, none, none, none) -> (tensor<4x1x3x3xf32>, tensor<1x3x3xf32>)
   // CHECK: return [[RES]] : tensor<1x3x3xf32>
 }
+
+// -----
 
 func @test_gru_no_results(%arg0: tensor<4x3x2xf32>, %arg1: tensor<1x12x2xf32>, %arg2: tensor<1x12x3xf32>) -> () {
   %cst = constant unit
@@ -692,6 +707,8 @@
   // CHECK: return
 }
 
+// -----
+
 func @test_gru_missing_first_result(%arg0: tensor<4x3x2xf32>, %arg1: tensor<1x12x2xf32>, %arg2: tensor<1x12x3xf32>) -> tensor<*xf32> {
   %cst = constant unit
   %Y, %Y_h = "onnx.GRU"(%arg0, %arg1, %arg2, %cst, %cst, %cst) {hidden_size = 3 : i64} : (tensor<4x3x2xf32>, tensor<1x12x2xf32>, tensor<1x12x3xf32>, none, none, none) -> (none, tensor<*xf32>)
@@ -701,6 +718,8 @@
   // CHECK: %{{.*}}, [[RES:%.+]] = "onnx.GRU"(%arg0, %arg1, %arg2, %cst, %cst, %cst) {hidden_size = 3 : i64} : (tensor<4x3x2xf32>, tensor<1x12x2xf32>, tensor<1x12x3xf32>, none, none, none) -> (none, tensor<1x3x3xf32>)
   // CHECK: return [[RES]] : tensor<1x3x3xf32>
 }
+
+// -----
 
 func @test_gru_missing_trailing_result(%arg0: tensor<4x3x2xf32>, %arg1: tensor<1x12x2xf32>, %arg2: tensor<1x12x3xf32>) -> () {
   %cst = constant unit
@@ -712,6 +731,8 @@
   // CHECK: return
 }
 
+// -----
+
 func @test_gru_all_results_no_hidden_size(%arg0: tensor<4x3x2xf32>, %arg1: tensor<1x12x2xf32>, %arg2: tensor<1x12x3xf32>) -> tensor<*xf32> {
   %cst = constant unit
   %Y, %Y_h = "onnx.GRU"(%arg0, %arg1, %arg2, %cst, %cst, %cst) : (tensor<4x3x2xf32>, tensor<1x12x2xf32>, tensor<1x12x3xf32>, none, none, none) -> (tensor<*xf32>, tensor<*xf32>)
@@ -721,6 +742,8 @@
   // CHECK: %{{.*}}, [[RES:%.+]] = "onnx.GRU"(%arg0, %arg1, %arg2, %cst, %cst, %cst) {hidden_size = 3 : i64} : (tensor<4x3x2xf32>, tensor<1x12x2xf32>, tensor<1x12x3xf32>, none, none, none) -> (tensor<4x1x3x3xf32>, tensor<1x3x3xf32>)
   // CHECK: return [[RES]] : tensor<1x3x3xf32>
 }
+
+// -----
 
 func @test_gru_all_results_unknown_dims(%arg0: tensor<?x?x?xf32>, %arg1: tensor<?x?x?xf32>, %arg2: tensor<?x?x?xf32>) -> tensor<*xf32> {
   %cst = constant unit
@@ -732,6 +755,8 @@
   // CHECK: return [[RES]] : tensor<1x?x?xf32>
 }
 
+// -----
+
 func @test_lstm_all_results(%arg0: tensor<4x3x2xf32>, %arg1: tensor<1x12x2xf32>, %arg2: tensor<1x12x3xf32>) -> tensor<*xf32> {
   %cst = constant unit
   %Y, %Y_h, %Y_c = "onnx.LSTM"(%arg0, %arg1, %arg2, %cst, %cst, %cst, %cst, %cst) {hidden_size = 3 : i64} : (tensor<4x3x2xf32>, tensor<1x12x2xf32>, tensor<1x12x3xf32>, none, none, none, none, none) -> (tensor<*xf32>, tensor<*xf32>, tensor<*xf32>)
@@ -741,6 +766,8 @@
   // CHECK: %{{.*}}, [[RES:%.+]], %{{.*}} = "onnx.LSTM"(%arg0, %arg1, %arg2, %cst, %cst, %cst, %cst, %cst) {hidden_size = 3 : i64} : (tensor<4x3x2xf32>, tensor<1x12x2xf32>, tensor<1x12x3xf32>, none, none, none, none, none) -> (tensor<4x1x3x3xf32>, tensor<1x3x3xf32>, tensor<1x3x3xf32>)
   // CHECK: return [[RES]] : tensor<1x3x3xf32>
 }
+
+// -----
 
 func @test_lstm_no_results(%arg0: tensor<4x3x2xf32>, %arg1: tensor<1x12x2xf32>, %arg2: tensor<1x12x3xf32>) -> () {
   %cst = constant unit
@@ -752,6 +779,8 @@
   // CHECK: return
 }
 
+// -----
+
 func @test_lstm_missing_first_result(%arg0: tensor<4x3x2xf32>, %arg1: tensor<1x12x2xf32>, %arg2: tensor<1x12x3xf32>) -> tensor<*xf32> {
   %cst = constant unit
   %Y, %Y_h, %Y_c = "onnx.LSTM"(%arg0, %arg1, %arg2, %cst, %cst, %cst, %cst, %cst) {hidden_size = 3 : i64} : (tensor<4x3x2xf32>, tensor<1x12x2xf32>, tensor<1x12x3xf32>, none, none, none, none, none) -> (none, tensor<*xf32>, tensor<*xf32>)
@@ -762,6 +791,8 @@
   // CHECK: return [[RES]] : tensor<1x3x3xf32>
 }
 
+// -----
+
 func @test_lstm_missing_trailing_result(%arg0: tensor<4x3x2xf32>, %arg1: tensor<1x12x2xf32>, %arg2: tensor<1x12x3xf32>) -> tensor<*xf32> {
   %cst = constant unit
   %Y, %Y_h, %Y_c = "onnx.LSTM"(%arg0, %arg1, %arg2, %cst, %cst, %cst, %cst, %cst) {hidden_size = 3 : i64} : (tensor<4x3x2xf32>, tensor<1x12x2xf32>, tensor<1x12x3xf32>, none, none, none, none, none) -> (tensor<*xf32>, tensor<*xf32>, none)
@@ -772,6 +803,8 @@
   // CHECK: return [[RES]] : tensor<1x3x3xf32>
 }
 
+// -----
+
 func @test_lstm_all_results_no_hidden_size(%arg0: tensor<4x3x2xf32>, %arg1: tensor<1x12x2xf32>, %arg2: tensor<1x12x3xf32>) -> tensor<*xf32> {
   %cst = constant unit
   %Y, %Y_h, %Y_c = "onnx.LSTM"(%arg0, %arg1, %arg2, %cst, %cst, %cst, %cst, %cst) : (tensor<4x3x2xf32>, tensor<1x12x2xf32>, tensor<1x12x3xf32>, none, none, none, none, none) -> (tensor<*xf32>, tensor<*xf32>, tensor<*xf32>)
@@ -781,6 +814,8 @@
   // CHECK: %{{.*}}, [[RES:%.+]], %{{.*}} = "onnx.LSTM"(%arg0, %arg1, %arg2, %cst, %cst, %cst, %cst, %cst) {hidden_size = 3 : i64} : (tensor<4x3x2xf32>, tensor<1x12x2xf32>, tensor<1x12x3xf32>, none, none, none, none, none) -> (tensor<4x1x3x3xf32>, tensor<1x3x3xf32>, tensor<1x3x3xf32>)
   // CHECK: return [[RES]] : tensor<1x3x3xf32>
 }
+
+// -----
 
 func @test_lstm_all_results_unknown_dims(%arg0: tensor<?x?x?xf32>, %arg1: tensor<?x?x?xf32>, %arg2: tensor<?x?x?xf32>) -> tensor<*xf32> {
   %cst = constant unit
@@ -790,7 +825,8 @@
   // CHECK-LABEL: test_lstm_all_results_unknown_dims
   // CHECK: %{{.*}}, [[RES:%.+]], %{{.*}} = "onnx.LSTM"(%arg0, %arg1, %arg2, %cst, %cst, %cst, %cst, %cst) : (tensor<?x?x?xf32>, tensor<?x?x?xf32>, tensor<?x?x?xf32>, none, none, none, none, none) -> (tensor<?x1x?x?xf32>, tensor<1x?x?xf32>, tensor<1x?x?xf32>)
   // CHECK: return [[RES]] : tensor<1x?x?xf32>
-=======
+}
+
 // -----
 
 func @test_split_1(%arg0 : tensor<16x32x64xf32>) -> tensor<*xf32> {
@@ -822,5 +858,4 @@
   // CHECK-LABEL: test_split_3
   // CHECK: [[RES:%.+]]:2 = "onnx.Split"(%arg0) {axis = 1 : i64, split = [2, 30]} : (tensor<16x32x64xf32>) -> (tensor<16x2x64xf32>, tensor<16x30x64xf32>)
   // CHECK: return [[RES]]#0 : tensor<16x2x64xf32>
->>>>>>> 9a874007
 }