// RUN: onnf-opt --shape-inference %s -split-input-file | FileCheck %s

//===----------------------------------------------------------------------===//
/// Test the default behavior of transpose when no information for the
/// permutation of the axes is provided and when a permutation is provided.
//===----------------------------------------------------------------------===//

func @test_default_transpose(%arg0 : tensor<5x5x1x32xf32>) -> tensor<*xf32> {
  %0 = "onnx.Transpose"(%arg0) : (tensor<5x5x1x32xf32>) -> tensor<*xf32>
  "std.return"(%0) : (tensor<*xf32>) -> ()

  // CHECK-LABEL: test_default_transpose
  // CHECK: [[RES:%.+]] = "onnx.Transpose"(%arg0) : (tensor<5x5x1x32xf32>) -> tensor<32x1x5x5xf32>
  // CHECK: return [[RES]] : tensor<32x1x5x5xf32>
}

/// Test shape inference for transposition when perm attribute is specified.

func @test_transpose(%arg0 : tensor<5x5x1x32xf32>) -> tensor<*xf32> {
  %0 = "onnx.Transpose"(%arg0) {perm = [2, 0, 3, 1]} : (tensor<5x5x1x32xf32>) -> tensor<*xf32>
  "std.return"(%0) : (tensor<*xf32>) -> ()

  // CHECK-LABEL: test_transpose
  // CHECK: [[RES_ATTR:%.+]] = "onnx.Transpose"(%arg0) {perm = [2, 0, 3, 1]} : (tensor<5x5x1x32xf32>) -> tensor<1x5x32x5xf32>
  // CHECK: return [[RES_ATTR]] : tensor<1x5x32x5xf32>
}

//===----------------------------------------------------------------------===//
/// Test the shape inferencing scheme for the matmul operation.
//===----------------------------------------------------------------------===//

/// MatMul: 1-D x 1-D

func @test_matmul_1(%arg0 : tensor<32xf32>, %arg1 : tensor<32xf32>) -> tensor<*xf32> {
  %0 = "onnx.MatMul"(%arg0, %arg1) : (tensor<32xf32>, tensor<32xf32>) -> tensor<*xf32>
  "std.return"(%0) : (tensor<*xf32>) -> ()

  // CHECK-LABEL: test_matmul_1
  // CHECK: [[RES1:%.+]] = "onnx.MatMul"(%arg0, %arg1) : (tensor<32xf32>, tensor<32xf32>) -> tensor<1xf32>
  // CHECK: return [[RES1]] : tensor<1xf32>
}

/// MatMul: K-D x 2-D (K > 2)

func @test_matmul_2(%arg0 : tensor<16x?x64x42xf32>, %arg1 : tensor<42x32xf32>) -> tensor<*xf32> {
  %0 = "onnx.MatMul"(%arg0, %arg1) : (tensor<16x?x64x42xf32>, tensor<42x32xf32>) -> tensor<*xf32>
  "std.return"(%0) : (tensor<*xf32>) -> ()

  // CHECK-LABEL: test_matmul_2
  // CHECK: [[RES2:%.+]] = "onnx.MatMul"(%arg0, %arg1) : (tensor<16x?x64x42xf32>, tensor<42x32xf32>) -> tensor<16x?x64x32xf32>
  // CHECK: return [[RES2]] : tensor<16x?x64x32xf32>
}

/// MatMul: 2-D x K-D (K > 2)

func @test_matmul_3(%arg0 : tensor<64x42xf32>, %arg1 : tensor<16x?x42x32xf32>) -> tensor<*xf32> {
  %0 = "onnx.MatMul"(%arg0, %arg1) : (tensor<64x42xf32>, tensor<16x?x42x32xf32>) -> tensor<*xf32>
  "std.return"(%0) : (tensor<*xf32>) -> ()

  // CHECK-LABEL: test_matmul_3
  // CHECK: [[RES3:%.+]] = "onnx.MatMul"(%arg0, %arg1) : (tensor<64x42xf32>, tensor<16x?x42x32xf32>) -> tensor<16x?x64x32xf32>
  // CHECK: return [[RES3]] : tensor<16x?x64x32xf32>
}

/// MatMul: 2-D x K-D (K > 2)

func @test_matmul_4(%arg0 : tensor<64x42xf32>, %arg1 : tensor<?x?x?x?xf32>) -> tensor<*xf32> {
  %0 = "onnx.MatMul"(%arg0, %arg1) : (tensor<64x42xf32>, tensor<?x?x?x?xf32>) -> tensor<*xf32>
  "std.return"(%0) : (tensor<*xf32>) -> ()

  // CHECK-LABEL: test_matmul_4
  // CHECK: [[RES4:%.+]] = "onnx.MatMul"(%arg0, %arg1) : (tensor<64x42xf32>, tensor<?x?x?x?xf32>) -> tensor<?x?x64x?xf32>
  // CHECK: return [[RES4]] : tensor<?x?x64x?xf32>
}

/// MatMul: K1-D x K2-D (K1 > 2, K2 > 2)

func @test_matmul_5(%arg0 : tensor<16x?x?x42xf32>, %arg1 : tensor<32x?x64x42x32xf32>) -> tensor<*xf32> {
  %0 = "onnx.MatMul"(%arg0, %arg1) : (tensor<16x?x?x42xf32>, tensor<32x?x64x42x32xf32>) -> tensor<*xf32>
  "std.return"(%0) : (tensor<*xf32>) -> ()

  // CHECK-LABEL: test_matmul_5
  // CHECK: [[RES5:%.+]] = "onnx.MatMul"(%arg0, %arg1) : (tensor<16x?x?x42xf32>, tensor<32x?x64x42x32xf32>) -> tensor<32x16x64x?x32xf32>
  // CHECK: return [[RES5]] : tensor<32x16x64x?x32xf32>
}

/// MatMul: 1-D x 2-D

func @test_matmul_6(%arg0 : tensor<32xf32>, %arg1 : tensor<32x64xf32>) -> tensor<*xf32> {
  %0 = "onnx.MatMul"(%arg0, %arg1) : (tensor<32xf32>, tensor<32x64xf32>) -> tensor<*xf32>
  "std.return"(%0) : (tensor<*xf32>) -> ()

  // CHECK-LABEL: test_matmul_6
  // CHECK: [[RES6:%.+]] = "onnx.MatMul"(%arg0, %arg1) : (tensor<32xf32>, tensor<32x64xf32>) -> tensor<64xf32>
  // CHECK: return [[RES6]] : tensor<64xf32>
}

/// MatMul: 2-D x 1-D

func @test_matmul_7(%arg0 : tensor<32x64xf32>, %arg1 : tensor<64xf32>) -> tensor<*xf32> {
  %0 = "onnx.MatMul"(%arg0, %arg1) : (tensor<32x64xf32>, tensor<64xf32>) -> tensor<*xf32>
  "std.return"(%0) : (tensor<*xf32>) -> ()

  // CHECK-LABEL: test_matmul_7
  // CHECK: [[RES7:%.+]] = "onnx.MatMul"(%arg0, %arg1) : (tensor<32x64xf32>, tensor<64xf32>) -> tensor<32xf32>
  // CHECK: return [[RES7]] : tensor<32xf32>
}

/// MatMul: 2-D x 2-D

func @test_matmul_8(%arg0 : tensor<32x64xf32>, %arg1 : tensor<64x128xf32>) -> tensor<*xf32> {
  %0 = "onnx.MatMul"(%arg0, %arg1) : (tensor<32x64xf32>, tensor<64x128xf32>) -> tensor<*xf32>
  "std.return"(%0) : (tensor<*xf32>) -> ()

  // CHECK-LABEL: test_matmul_8
  // CHECK: [[RES8:%.+]] = "onnx.MatMul"(%arg0, %arg1) : (tensor<32x64xf32>, tensor<64x128xf32>) -> tensor<32x128xf32>
  // CHECK: return [[RES8]] : tensor<32x128xf32>
}

/// MatMul: 1-D x N-D

func @test_matmul_9(%arg0 : tensor<42xf32>, %arg1 : tensor<?x42x32xf32>) -> tensor<*xf32> {
  %0 = "onnx.MatMul"(%arg0, %arg1) : (tensor<42xf32>, tensor<?x42x32xf32>) -> tensor<*xf32>
  "std.return"(%0) : (tensor<*xf32>) -> ()

  // CHECK-LABEL: test_matmul_9
  // CHECK: [[RES1:%.+]] = "onnx.MatMul"(%arg0, %arg1) : (tensor<42xf32>, tensor<?x42x32xf32>) -> tensor<?x32xf32>
  // CHECK: return [[RES1]] : tensor<?x32xf32>
}

/// MatMul: N-D x 1-D

func @test_matmul_10(%arg0 : tensor<?x42x32xf32>, %arg1 : tensor<32xf32>) -> tensor<*xf32> {
  %0 = "onnx.MatMul"(%arg0, %arg1) : (tensor<?x42x32xf32>, tensor<32xf32>) -> tensor<*xf32>
  "std.return"(%0) : (tensor<*xf32>) -> ()

  // CHECK-LABEL: test_matmul_10
  // CHECK: [[RES1:%.+]] = "onnx.MatMul"(%arg0, %arg1) : (tensor<?x42x32xf32>, tensor<32xf32>) -> tensor<?x42xf32>
  // CHECK: return [[RES1]] : tensor<?x42xf32>
}

//===----------------------------------------------------------------------===//
/// Test shape inference for ConvNoBias operation and all its attributes.
//===----------------------------------------------------------------------===//

/// Default and required attributes for 1-D convolution.

func @test_conv_no_bias_0(%arg0 : tensor<1x2x32xf32>, %arg1 : tensor<5x2x6xf32>) -> tensor<*xf32> {
  %0 = "onnx.ConvNoBias"(%arg0, %arg1) {auto_pad = "NOTSET", group = 1 : i64} : (tensor<1x2x32xf32>, tensor<5x2x6xf32>) -> tensor<*xf32>
  "std.return"(%0) : (tensor<*xf32>) -> ()

  // CHECK-LABEL: test_conv_no_bias_0
  // CHECK: [[RES_ATTR:%.+]] = "onnx.ConvNoBias"(%arg0, %arg1) {auto_pad = "NOTSET", dilations = [1], group = 1 : i64, kernel_shape = [6], pads = [0, 0], strides = [1]} : (tensor<1x2x32xf32>, tensor<5x2x6xf32>) -> tensor<1x5x27xf32>
  // CHECK: return [[RES_ATTR]] : tensor<1x5x27xf32>
}

/// Default and required attributes.

func @test_conv_no_bias_1(%arg0 : tensor<1x2x32x64xf32>, %arg1 : tensor<5x2x6x7xf32>) -> tensor<*xf32> {
  %0 = "onnx.ConvNoBias"(%arg0, %arg1) {auto_pad = "NOTSET", group = 1 : i64} : (tensor<1x2x32x64xf32>, tensor<5x2x6x7xf32>) -> tensor<*xf32>
  "std.return"(%0) : (tensor<*xf32>) -> ()

  // CHECK-LABEL: test_conv_no_bias_1
  // CHECK: [[RES_ATTR:%.+]] = "onnx.ConvNoBias"(%arg0, %arg1) {auto_pad = "NOTSET", dilations = [1, 1], group = 1 : i64, kernel_shape = [6, 7], pads = [0, 0, 0, 0], strides = [1, 1]} : (tensor<1x2x32x64xf32>, tensor<5x2x6x7xf32>) -> tensor<1x5x27x58xf32>
  // CHECK: return [[RES_ATTR]] : tensor<1x5x27x58xf32>
}

/// kernel_shape attribute.

func @test_conv_no_bias_2(%arg0 : tensor<1x2x32x64xf32>, %arg1 : tensor<5x2x6x7xf32>) -> tensor<*xf32> {
  %0 = "onnx.ConvNoBias"(%arg0, %arg1) {auto_pad = "NOTSET", group = 1 : i64, kernel_shape = [8, 9]} : (tensor<1x2x32x64xf32>, tensor<5x2x6x7xf32>) -> tensor<*xf32>
  "std.return"(%0) : (tensor<*xf32>) -> ()

  // CHECK-LABEL: test_conv_no_bias_2
  // CHECK: [[RES_ATTR:%.+]] = "onnx.ConvNoBias"(%arg0, %arg1) {auto_pad = "NOTSET", dilations = [1, 1], group = 1 : i64, kernel_shape = [8, 9], pads = [0, 0, 0, 0], strides = [1, 1]} : (tensor<1x2x32x64xf32>, tensor<5x2x6x7xf32>) -> tensor<1x5x25x56xf32>
  // CHECK: return [[RES_ATTR]] : tensor<1x5x25x56xf32>
}

/// pads attribute.
/// Use pads to make output size equal to input size by adding K - 1 to the result.

func @test_conv_no_bias_3(%arg0 : tensor<1x2x32x64xf32>, %arg1 : tensor<5x2x6x10xf32>) -> tensor<*xf32> {
  %0 = "onnx.ConvNoBias"(%arg0, %arg1) {auto_pad = "NOTSET", group = 1 : i64, pads = [2, 4, 3, 5]} : (tensor<1x2x32x64xf32>, tensor<5x2x6x10xf32>) -> tensor<*xf32>
  "std.return"(%0) : (tensor<*xf32>) -> ()

  // CHECK-LABEL: test_conv_no_bias_3
  // CHECK: [[RES_ATTR:%.+]] = "onnx.ConvNoBias"(%arg0, %arg1) {auto_pad = "NOTSET", dilations = [1, 1], group = 1 : i64, kernel_shape = [6, 10], pads = [2, 4, 3, 5], strides = [1, 1]} : (tensor<1x2x32x64xf32>, tensor<5x2x6x10xf32>) -> tensor<1x5x32x64xf32>
  // CHECK: return [[RES_ATTR]] : tensor<1x5x32x64xf32>
}

/// auto_pad set to SAME_UPPER and SAME_LOWER.

func @test_conv_no_bias_4(%arg0 : tensor<1x2x32x64xf32>, %arg1 : tensor<5x2x6x10xf32>) -> tensor<*xf32> {
  %0 = "onnx.ConvNoBias"(%arg0, %arg1) {auto_pad = "SAME_UPPER", group = 1 : i64} : (tensor<1x2x32x64xf32>, tensor<5x2x6x10xf32>) -> tensor<*xf32>
  "std.return"(%0) : (tensor<*xf32>) -> ()

  // CHECK-LABEL: test_conv_no_bias_4
  // CHECK: [[RES_ATTR:%.+]] = "onnx.ConvNoBias"(%arg0, %arg1) {auto_pad = "NOTSET", dilations = [1, 1], group = 1 : i64, kernel_shape = [6, 10], pads = [2, 4, 3, 5], strides = [1, 1]} : (tensor<1x2x32x64xf32>, tensor<5x2x6x10xf32>) -> tensor<1x5x32x64xf32>
  // CHECK: return [[RES_ATTR]] : tensor<1x5x32x64xf32>
}

func @test_conv_no_bias_5(%arg0 : tensor<1x2x32x64xf32>, %arg1 : tensor<5x2x6x10xf32>) -> tensor<*xf32> {
  %0 = "onnx.ConvNoBias"(%arg0, %arg1) {auto_pad = "SAME_LOWER", group = 1 : i64} : (tensor<1x2x32x64xf32>, tensor<5x2x6x10xf32>) -> tensor<*xf32>
  "std.return"(%0) : (tensor<*xf32>) -> ()

  // CHECK-LABEL: test_conv_no_bias_5
  // CHECK: [[RES_ATTR:%.+]] = "onnx.ConvNoBias"(%arg0, %arg1) {auto_pad = "NOTSET", dilations = [1, 1], group = 1 : i64, kernel_shape = [6, 10], pads = [3, 5, 2, 4], strides = [1, 1]} : (tensor<1x2x32x64xf32>, tensor<5x2x6x10xf32>) -> tensor<1x5x32x64xf32>
  // CHECK: return [[RES_ATTR]] : tensor<1x5x32x64xf32>
}

/// auto_pad set to VALID.

func @test_conv_no_bias_6(%arg0 : tensor<1x2x32x64xf32>, %arg1 : tensor<5x2x6x10xf32>) -> tensor<*xf32> {
  %0 = "onnx.ConvNoBias"(%arg0, %arg1) {auto_pad = "VALID", group = 1 : i64} : (tensor<1x2x32x64xf32>, tensor<5x2x6x10xf32>) -> tensor<*xf32>
  "std.return"(%0) : (tensor<*xf32>) -> ()

  // CHECK-LABEL: test_conv_no_bias_6
  // CHECK: [[RES_ATTR:%.+]] = "onnx.ConvNoBias"(%arg0, %arg1) {auto_pad = "NOTSET", dilations = [1, 1], group = 1 : i64, kernel_shape = [6, 10], pads = [0, 0, 0, 0], strides = [1, 1]} : (tensor<1x2x32x64xf32>, tensor<5x2x6x10xf32>) -> tensor<1x5x27x55xf32>
  // CHECK: return [[RES_ATTR]] : tensor<1x5x27x55xf32>
}

/// With strides attribute.

func @test_conv_no_bias_7(%arg0 : tensor<1x2x32x64xf32>, %arg1 : tensor<5x2x6x7xf32>) -> tensor<*xf32> {
  %0 = "onnx.ConvNoBias"(%arg0, %arg1) {auto_pad = "NOTSET", group = 1 : i64, strides = [2, 3]} : (tensor<1x2x32x64xf32>, tensor<5x2x6x7xf32>) -> tensor<*xf32>
  "std.return"(%0) : (tensor<*xf32>) -> ()

  // CHECK-LABEL: test_conv_no_bias_7
  // CHECK: [[RES_ATTR:%.+]] = "onnx.ConvNoBias"(%arg0, %arg1) {auto_pad = "NOTSET", dilations = [1, 1], group = 1 : i64, kernel_shape = [6, 7], pads = [0, 0, 0, 0], strides = [2, 3]} : (tensor<1x2x32x64xf32>, tensor<5x2x6x7xf32>) -> tensor<1x5x14x20xf32>
  // CHECK: return [[RES_ATTR]] : tensor<1x5x14x20xf32>
}

/// auto_pad set to SAME_UPPER with strides attribute.
/// The auto_pad will pas as if stride is equal to 1.

func @test_conv_no_bias_8(%arg0 : tensor<1x2x32x64xf32>, %arg1 : tensor<5x2x6x7xf32>) -> tensor<*xf32> {
  %0 = "onnx.ConvNoBias"(%arg0, %arg1) {auto_pad = "SAME_UPPER", group = 1 : i64, strides = [2, 3]} : (tensor<1x2x32x64xf32>, tensor<5x2x6x7xf32>) -> tensor<*xf32>
  "std.return"(%0) : (tensor<*xf32>) -> ()

  // CHECK-LABEL: test_conv_no_bias_8
  // CHECK: [[RES_ATTR:%.+]] = "onnx.ConvNoBias"(%arg0, %arg1) {auto_pad = "NOTSET", dilations = [1, 1], group = 1 : i64, kernel_shape = [6, 7], pads = [2, 3, 2, 3], strides = [2, 3]} : (tensor<1x2x32x64xf32>, tensor<5x2x6x7xf32>) -> tensor<1x5x16x22xf32>
  // CHECK: return [[RES_ATTR]] : tensor<1x5x16x22xf32>
}

/// dilations attribute.

func @test_conv_no_bias_9(%arg0 : tensor<1x2x32x64xf32>, %arg1 : tensor<5x2x6x7xf32>) -> tensor<*xf32> {
  %0 = "onnx.ConvNoBias"(%arg0, %arg1) {auto_pad = "NOTSET", group = 1 : i64, dilations = [2, 3]} : (tensor<1x2x32x64xf32>, tensor<5x2x6x7xf32>) -> tensor<*xf32>
  "std.return"(%0) : (tensor<*xf32>) -> ()

  // CHECK-LABEL: test_conv_no_bias_9
  // CHECK: [[RES_ATTR:%.+]] = "onnx.ConvNoBias"(%arg0, %arg1) {auto_pad = "NOTSET", dilations = [2, 3], group = 1 : i64, kernel_shape = [6, 7], pads = [0, 0, 0, 0], strides = [1, 1]} : (tensor<1x2x32x64xf32>, tensor<5x2x6x7xf32>) -> tensor<1x5x22x46xf32>
  // CHECK: return [[RES_ATTR]] : tensor<1x5x22x46xf32>
}

/// dilations attribute with stride.

func @test_conv_no_bias_10(%arg0 : tensor<1x2x32x64xf32>, %arg1 : tensor<5x2x6x7xf32>) -> tensor<*xf32> {
  %0 = "onnx.ConvNoBias"(%arg0, %arg1) {auto_pad = "NOTSET", group = 1 : i64, dilations = [2, 3], strides = [2, 2]} : (tensor<1x2x32x64xf32>, tensor<5x2x6x7xf32>) -> tensor<*xf32>
  "std.return"(%0) : (tensor<*xf32>) -> ()

  // CHECK-LABEL: test_conv_no_bias_10
  // CHECK: [[RES_ATTR:%.+]] = "onnx.ConvNoBias"(%arg0, %arg1) {auto_pad = "NOTSET", dilations = [2, 3], group = 1 : i64, kernel_shape = [6, 7], pads = [0, 0, 0, 0], strides = [2, 2]} : (tensor<1x2x32x64xf32>, tensor<5x2x6x7xf32>) -> tensor<1x5x11x23xf32>
  // CHECK: return [[RES_ATTR]] : tensor<1x5x11x23xf32>
}

/// dilations attribute with auto_pad set to SAME_UPPER.

func @test_conv_no_bias_11(%arg0 : tensor<1x2x32x64xf32>, %arg1 : tensor<5x2x6x7xf32>) -> tensor<*xf32> {
  %0 = "onnx.ConvNoBias"(%arg0, %arg1) {auto_pad = "SAME_UPPER", group = 1 : i64, dilations = [2, 3]} : (tensor<1x2x32x64xf32>, tensor<5x2x6x7xf32>) -> tensor<*xf32>
  "std.return"(%0) : (tensor<*xf32>) -> ()
}
  // CHECK-LABEL: test_conv_no_bias_11
  // CHECK: [[RES_ATTR:%.+]] = "onnx.ConvNoBias"(%arg0, %arg1) {auto_pad = "NOTSET", dilations = [2, 3], group = 1 : i64, kernel_shape = [6, 7], pads = [5, 9, 5, 9], strides = [1, 1]} : (tensor<1x2x32x64xf32>, tensor<5x2x6x7xf32>) -> tensor<1x5x32x64xf32>
  // CHECK: return [[RES_ATTR]] : tensor<1x5x32x64xf32>

//===----------------------------------------------------------------------===//
/// Test shape inference for PadConstantValuePad.
//===----------------------------------------------------------------------===//

/// Test PadConstantValuePad_1
func @test_PadConstantValuePad_1(%arg0 : tensor<16x13xf32>) -> tensor<*xf32> {
  %0 = "onnx.PadConstantValuePad"(%arg0) {constant_value = 0.000000e+00 : f32, mode = "constant", pads = [0, 0, 2, 0]} : (tensor<16x13xf32>) -> tensor<*xf32>
  "std.return"(%0) : (tensor<*xf32>) -> ()

  // CHECK-LABEL: test_PadConstantValuePad_1
  // CHECK: [[RES:%.+]] = "onnx.PadConstantValuePad"(%arg0) {constant_value = 0.000000e+00 : f32, mode = "constant", pads = [0, 2, 0, 0]} : (tensor<16x13xf32>) -> tensor<18x13xf32>
  // CHECK: return [[RES]] : tensor<18x13xf32>
}
<<<<<<< HEAD
=======
// CHECK-LABEL: test_PadConstantValuePad_1
// CHECK: [[RES:%.+]] = "onnx.PadConstantValuePad"(%arg0) {constant_value = 0.000000e+00 : f32, mode = "constant", pads = [0, 0, 2, 0]} : (tensor<16x13xf32>) -> tensor<18x13xf32>
// CHECK: return [[RES]] : tensor<18x13xf32>
>>>>>>> 6137fc7c

/// Test PadConstantPad_1
func @test_PadConstantPad_1(%arg0 : tensor<16x13xf32>, %arg1 : tensor<*xf32>) -> tensor<*xf32> {
  %0 = "onnx.PadConstantPad"(%arg0, %arg1) {mode = "constant", pads = [0, 3, 2, 1]} : (tensor<16x13xf32>, tensor<*xf32>) -> tensor<*xf32>
  "std.return"(%0) : (tensor<*xf32>) -> ()
  // CHECK-LABEL: test_PadConstantPad_1
  // CHECK: [[RES:%.+]] = "onnx.PadConstantPad"(%arg0, %arg1) {mode = "constant", pads = [0, 2, 3, 1]} : (tensor<16x13xf32>, tensor<*xf32>) -> tensor<18x17xf32>
  // CHECK: return [[RES]] : tensor<18x17xf32>
}

//===----------------------------------------------------------------------===//
/// Test the reshape op inference when constants are present.
//===----------------------------------------------------------------------===//

func @test_reshape_1(%arg0 : tensor<5x5x1x32xf32>) -> tensor<*xf32> {
  %0 = "onnx.Constant"() {sparse_value = [], value = [5, 5, 16, 2] } : () -> tensor<4xi32>
  %1 = "onnx.Reshape"(%arg0, %0) : (tensor<5x5x1x32xf32>, tensor<4xi32>) -> tensor<*xf32>
  "std.return"(%1) : (tensor<*xf32>) -> ()

  // CHECK-LABEL: test_reshape_1
  // CHECK: [[RES:%.+]] = "onnx.Reshape"(%arg0, %0) : (tensor<5x5x1x32xf32>, tensor<4xi32>) -> tensor<5x5x16x2xf32>
  // CHECK: return [[RES]] : tensor<5x5x16x2xf32>
}

func @test_reshape_2(%arg0 : tensor<5x5x1x32xf32>) -> tensor<*xf32> {
  %0 = "onnx.Constant"() {sparse_value = [], value = [-1, 16, 2] } : () -> tensor<3xi32>
  %1 = "onnx.Reshape"(%arg0, %0) : (tensor<5x5x1x32xf32>, tensor<3xi32>) -> tensor<*xf32>
  "std.return"(%1) : (tensor<*xf32>) -> ()

  // CHECK-LABEL: test_reshape_2
  // CHECK: [[RES:%.+]] = "onnx.Reshape"(%arg0, %0) : (tensor<5x5x1x32xf32>, tensor<3xi32>) -> tensor<25x16x2xf32>
  // CHECK: return [[RES]] : tensor<25x16x2xf32>
}
<<<<<<< HEAD

//===----------------------------------------------------------------------===//
/// Test for constant op.
//===----------------------------------------------------------------------===//
=======
// CHECK-LABEL: test_PadConstantPad_1
// CHECK: [[RES:%.+]] = "onnx.PadConstantPad"(%arg0, %arg1) {mode = "constant", pads = [0, 3, 2, 1]} : (tensor<16x13xf32>, tensor<*xf32>) -> tensor<18x17xf32>
// CHECK: return [[RES]] : tensor<18x17xf32>
>>>>>>> 6137fc7c

/// Test PadConstantPad_2
func @test_PadConstantPad_2(%arg0 : tensor<16x?xf32>, %arg1 : tensor<*xf32>) -> tensor<*xf32> {
  %0 = "onnx.PadConstantPad"(%arg0, %arg1) {mode = "constant", pads = [0, 3, 2, 1]} : (tensor<16x?xf32>, tensor<*xf32>) -> tensor<*xf32>
  "std.return"(%0) : (tensor<*xf32>) -> ()
}
// CHECK-LABEL: test_PadConstantPad_2
// CHECK: [[RES:%.+]] = "onnx.PadConstantPad"(%arg0, %arg1) {mode = "constant", pads = [0, 3, 2, 1]} : (tensor<16x?xf32>, tensor<*xf32>) -> tensor<18x?xf32>
// CHECK: return [[RES]] : tensor<18x?xf32>

/// Test ConstantOp shape inference for 1-D dense tensor.
func @test_constant_dense_1d_value() -> tensor<*xf32> {
  %0 = "onnx.Constant"() {value = dense<[0.0, 1.0, 2.0]> : tensor<3xf32>} : () -> tensor<*xf32>
  "std.return"(%0) : (tensor<*xf32>) -> ()

  // CHECK-LABEL: test_constant_dense_1d_value
  // CHECK: [[RES:%.+]] = "onnx.Constant"() {value = dense<[0.000000e+00, 1.000000e+00, 2.000000e+00]> : tensor<3xf32>} : () -> tensor<3xf32>
  // CHECK: return [[RES]] : tensor<3xf32>
}

/// Test ConstantOp shape inference for 2-D dense tensor.
func @test_constant_dense_2d_value() -> tensor<*xf32> {
  %0 = "onnx.Constant"() {value = dense<[[0.0, 0.0], [1.0, 1.1], [2.0, 2.1]]> : tensor<3x2xf32>} : () -> tensor<*xf32>
  "std.return"(%0) : (tensor<*xf32>) -> ()

  // CHECK-LABEL: test_constant_dense_2d_value
  // CHECK: [[RES:%.+]] = "onnx.Constant"() {value = dense<{{\[}}[0.000000e+00, 0.000000e+00], [1.000000e+00, 1.100000e+00], [2.000000e+00, 2.100000e+00{{\]}}]> : tensor<3x2xf32>} : () -> tensor<3x2xf32>
  // CHECK: return [[RES]] : tensor<3x2xf32>
}

/// Test ConstantOp shape inference for 1-D sparse tensor.
func @test_constant_sparse_1d_value() -> tensor<*xf32> {
  %0 = "onnx.Constant"() {sparse_value = sparse<[[0]], [1.0]> : tensor<3xf32>} : () -> tensor<*xf32>
  "std.return"(%0) : (tensor<*xf32>) -> ()

  // CHECK-LABEL: test_constant_sparse_1d_value
  // CHECK: [[RES:%.+]] = "onnx.Constant"() {sparse_value = sparse<0, 1.000000e+00> : tensor<3xf32>} : () -> tensor<3xf32>
  // CHECK: return [[RES]] : tensor<3xf32>
}

/// Test ConstantOp shape inference for 2-D sparse tensor.
func @test_constant_sparse_2d_value() -> tensor<*xf32> {
  %0 = "onnx.Constant"() {sparse_value = sparse<[[0, 1]], [2.0]> : tensor<3x2xf32>} : () -> tensor<*xf32>
  "std.return"(%0) : (tensor<*xf32>) -> ()
<<<<<<< HEAD

  // CHECK-LABEL: test_constant_sparse_2d_value
  // CHECK: [[RES:%.+]] = "onnx.Constant"() {sparse_value = sparse<{{\[}}[0, 1{{\]}}], 2.000000e+00> : tensor<3x2xf32>} : () -> tensor<3x2xf32>
  // CHECK: return [[RES]] : tensor<3x2xf32>
}
=======
}
// CHECK-LABEL: test_constant_sparse_2d_value
// CHECK: [[RES:%.+]] = "onnx.Constant"() {sparse_value = sparse<{{\[}}[0, 1{{\]}}], 2.000000e+00> : tensor<3x2xf32>} : () -> tensor<3x2xf32>
// CHECK: return [[RES]] : tensor<3x2xf32>

/// Test the default behavior of Average Pool with no padding (pad are set but shoud be ignored)
func @test_default_averagepool(%arg0 : tensor<5x5x32x32xf32>) -> tensor<*xf32> {
  %0 = "onnx.AveragePool"(%arg0) {auto_pad = "VALID", ceil_mode = 0, kernel_shape = [3,3], pads = [1, 1, 1, 1] } : (tensor<5x5x32x32xf32>) -> tensor<*xf32>
  "std.return"(%0) : (tensor<*xf32>) -> ()

  // CHECK-LABEL: test_default_averagepool
  // CHECK: [[RES:%.+]] = "onnx.AveragePool"(%arg0) {auto_pad = "NOTSET", ceil_mode = 0 : i64, kernel_shape = [3, 3], pads = [0, 0, 0, 0], strides = [1, 1]} : (tensor<5x5x32x32xf32>) -> tensor<5x5x30x30xf32>
  // CHECK: return [[RES]] : tensor<5x5x30x30xf32>
}

/// Test the default behavior of Average Pool with no padding (pad are not set, default to zero)
func @test_default_averagepool_defpad(%arg0 : tensor<5x5x32x32xf32>) -> tensor<*xf32> {
  %0 = "onnx.AveragePool"(%arg0) {auto_pad = "NOTSET", ceil_mode = 0, kernel_shape = [3,3]} : (tensor<5x5x32x32xf32>) -> tensor<*xf32>
  "std.return"(%0) : (tensor<*xf32>) -> ()

  // CHECK-LABEL: test_default_averagepool_defpad
  // CHECK: [[RES:%.+]] = "onnx.AveragePool"(%arg0) {auto_pad = "NOTSET", ceil_mode = 0 : i64, kernel_shape = [3, 3], pads = [0, 0, 0, 0], strides = [1, 1]} : (tensor<5x5x32x32xf32>) -> tensor<5x5x30x30xf32>
  // CHECK: return [[RES]] : tensor<5x5x30x30xf32>
}

/// Test the default behavior of Average Pool with uniform padding
func @test_default_averagepool_pad(%arg0 : tensor<5x5x32x32xf32>) -> tensor<*xf32> {
  %0 = "onnx.AveragePool"(%arg0) {auto_pad = "NOTSET", ceil_mode = 0, kernel_shape = [3,3], pads = [1, 1, 1, 1] } : (tensor<5x5x32x32xf32>) -> tensor<*xf32>
  "std.return"(%0) : (tensor<*xf32>) -> ()

  // CHECK-LABEL: test_default_averagepool_pad
  // CHECK: [[RES:%.+]] = "onnx.AveragePool"(%arg0) {auto_pad = "NOTSET", ceil_mode = 0 : i64, kernel_shape = [3, 3], pads = [1, 1, 1, 1], strides = [1, 1]} : (tensor<5x5x32x32xf32>) -> tensor<5x5x32x32xf32>
  // CHECK: return [[RES]] : tensor<5x5x32x32xf32>
}

/// Test the default behavior of Average Pool with non uniform padding
func @test_default_averagepool_pad_nonunif(%arg0 : tensor<5x5x32x32xf32>) -> tensor<*xf32> {
  %0 = "onnx.AveragePool"(%arg0) {auto_pad = "NOTSET", ceil_mode = 0, kernel_shape = [5,3], pads = [2, 1, 1, 0] } : (tensor<5x5x32x32xf32>) -> tensor<*xf32>
  "std.return"(%0) : (tensor<*xf32>) -> ()

  // CHECK-LABEL: test_default_averagepool_pad_nonunif
  // CHECK: [[RES:%.+]] = "onnx.AveragePool"(%arg0) {auto_pad = "NOTSET", ceil_mode = 0 : i64, kernel_shape = [5, 3], pads = [2, 1, 1, 0], strides = [1, 1]} : (tensor<5x5x32x32xf32>) -> tensor<5x5x31x31xf32>
  // CHECK: return [[RES]] : tensor<5x5x31x31xf32>
}

/// Test the default behavior of Average Pool with non uniform padding
func @test_default_averagepool_strides(%arg0 : tensor<5x5x32x32xf32>) -> tensor<*xf32> {
  %0 = "onnx.AveragePool"(%arg0) {auto_pad = "NOTSET", ceil_mode = 0, kernel_shape = [3,3], pads = [1, 1, 1, 1], strides = [2, 2] } : (tensor<5x5x32x32xf32>) -> tensor<*xf32>
  "std.return"(%0) : (tensor<*xf32>) -> ()

  // CHECK-LABEL: test_default_averagepool_strides
  // CHECK: [[RES:%.+]] = "onnx.AveragePool"(%arg0) {auto_pad = "NOTSET", ceil_mode = 0 : i64, kernel_shape = [3, 3], pads = [1, 1, 1, 1], strides = [2, 2]} : (tensor<5x5x32x32xf32>) -> tensor<5x5x16x16xf32>
  // CHECK: return [[RES]] : tensor<5x5x16x16xf32>
}

/// Test the default behavior of Average Pool with non uniform padding
func @test_default_averagepool_strides_nonunifpad(%arg0 : tensor<5x5x30x32xf32>) -> tensor<*xf32> {
  %0 = "onnx.AveragePool"(%arg0) {auto_pad = "NOTSET", ceil_mode = 0, kernel_shape = [2,2], pads = [1, 0, 0, 0], strides = [2, 2] } : (tensor<5x5x30x32xf32>) -> tensor<*xf32>
  "std.return"(%0) : (tensor<*xf32>) -> ()

  // CHECK-LABEL: test_default_averagepool_strides_nonunifpad
  // CHECK: [[RES:%.+]] = "onnx.AveragePool"(%arg0) {auto_pad = "NOTSET", ceil_mode = 0 : i64, kernel_shape = [2, 2], pads = [1, 0, 0, 0], strides = [2, 2]} : (tensor<5x5x30x32xf32>) -> tensor<5x5x15x16xf32>
  // CHECK: return [[RES]] : tensor<5x5x15x16xf32>
}

/// Test the default behavior of Average Pool with non uniform padding
func @test_default_averagepool_strides_nonunifpad_ceil(%arg0 : tensor<5x5x30x32xf32>) -> tensor<*xf32> {
  %0 = "onnx.AveragePool"(%arg0) {auto_pad = "NOTSET", ceil_mode = 1, kernel_shape = [2,2], pads = [1, 0, 0, 0], strides = [2, 2] } : (tensor<5x5x30x32xf32>) -> tensor<*xf32>
  "std.return"(%0) : (tensor<*xf32>) -> ()

  // CHECK-LABEL: test_default_averagepool_strides_nonunifpad_ceil
  // CHECK: [[RES:%.+]] = "onnx.AveragePool"(%arg0) {auto_pad = "NOTSET", ceil_mode = 1 : i64, kernel_shape = [2, 2], pads = [1, 0, 0, 0], strides = [2, 2]} : (tensor<5x5x30x32xf32>) -> tensor<5x5x16x16xf32>
  // CHECK: return [[RES]] : tensor<5x5x16x16xf32>
}
>>>>>>> 6137fc7c
<|MERGE_RESOLUTION|>--- conflicted
+++ resolved
@@ -284,23 +284,141 @@
   "std.return"(%0) : (tensor<*xf32>) -> ()
 
   // CHECK-LABEL: test_PadConstantValuePad_1
-  // CHECK: [[RES:%.+]] = "onnx.PadConstantValuePad"(%arg0) {constant_value = 0.000000e+00 : f32, mode = "constant", pads = [0, 2, 0, 0]} : (tensor<16x13xf32>) -> tensor<18x13xf32>
+  // CHECK: [[RES:%.+]] = "onnx.PadConstantValuePad"(%arg0) {constant_value = 0.000000e+00 : f32, mode = "constant", pads = [0, 0, 2, 0]} : (tensor<16x13xf32>) -> tensor<18x13xf32>
   // CHECK: return [[RES]] : tensor<18x13xf32>
 }
-<<<<<<< HEAD
-=======
-// CHECK-LABEL: test_PadConstantValuePad_1
-// CHECK: [[RES:%.+]] = "onnx.PadConstantValuePad"(%arg0) {constant_value = 0.000000e+00 : f32, mode = "constant", pads = [0, 0, 2, 0]} : (tensor<16x13xf32>) -> tensor<18x13xf32>
-// CHECK: return [[RES]] : tensor<18x13xf32>
->>>>>>> 6137fc7c
 
 /// Test PadConstantPad_1
 func @test_PadConstantPad_1(%arg0 : tensor<16x13xf32>, %arg1 : tensor<*xf32>) -> tensor<*xf32> {
   %0 = "onnx.PadConstantPad"(%arg0, %arg1) {mode = "constant", pads = [0, 3, 2, 1]} : (tensor<16x13xf32>, tensor<*xf32>) -> tensor<*xf32>
   "std.return"(%0) : (tensor<*xf32>) -> ()
   // CHECK-LABEL: test_PadConstantPad_1
-  // CHECK: [[RES:%.+]] = "onnx.PadConstantPad"(%arg0, %arg1) {mode = "constant", pads = [0, 2, 3, 1]} : (tensor<16x13xf32>, tensor<*xf32>) -> tensor<18x17xf32>
+  // CHECK: [[RES:%.+]] = "onnx.PadConstantPad"(%arg0, %arg1) {mode = "constant", pads = [0, 3, 2, 1]} : (tensor<16x13xf32>, tensor<*xf32>) -> tensor<18x17xf32>
   // CHECK: return [[RES]] : tensor<18x17xf32>
+}
+
+/// Test PadConstantPad_2
+func @test_PadConstantPad_2(%arg0 : tensor<16x?xf32>, %arg1 : tensor<*xf32>) -> tensor<*xf32> {
+  %0 = "onnx.PadConstantPad"(%arg0, %arg1) {mode = "constant", pads = [0, 3, 2, 1]} : (tensor<16x?xf32>, tensor<*xf32>) -> tensor<*xf32>
+  "std.return"(%0) : (tensor<*xf32>) -> ()
+
+  // CHECK-LABEL: test_PadConstantPad_2
+  // CHECK: [[RES:%.+]] = "onnx.PadConstantPad"(%arg0, %arg1) {mode = "constant", pads = [0, 3, 2, 1]} : (tensor<16x?xf32>, tensor<*xf32>) -> tensor<18x?xf32>
+  // CHECK: return [[RES]] : tensor<18x?xf32>
+}
+
+//===----------------------------------------------------------------------===//
+/// Test for constant op.
+//===----------------------------------------------------------------------===//
+
+/// Test ConstantOp shape inference for 1-D dense tensor.
+func @test_constant_dense_1d_value() -> tensor<*xf32> {
+  %0 = "onnx.Constant"() {value = dense<[0.0, 1.0, 2.0]> : tensor<3xf32>} : () -> tensor<*xf32>
+  "std.return"(%0) : (tensor<*xf32>) -> ()
+
+  // CHECK-LABEL: test_constant_dense_1d_value
+  // CHECK: [[RES:%.+]] = "onnx.Constant"() {value = dense<[0.000000e+00, 1.000000e+00, 2.000000e+00]> : tensor<3xf32>} : () -> tensor<3xf32>
+  // CHECK: return [[RES]] : tensor<3xf32>
+}
+
+/// Test ConstantOp shape inference for 2-D dense tensor.
+func @test_constant_dense_2d_value() -> tensor<*xf32> {
+  %0 = "onnx.Constant"() {value = dense<[[0.0, 0.0], [1.0, 1.1], [2.0, 2.1]]> : tensor<3x2xf32>} : () -> tensor<*xf32>
+  "std.return"(%0) : (tensor<*xf32>) -> ()
+
+  // CHECK-LABEL: test_constant_dense_2d_value
+  // CHECK: [[RES:%.+]] = "onnx.Constant"() {value = dense<{{\[}}[0.000000e+00, 0.000000e+00], [1.000000e+00, 1.100000e+00], [2.000000e+00, 2.100000e+00{{\]}}]> : tensor<3x2xf32>} : () -> tensor<3x2xf32>
+  // CHECK: return [[RES]] : tensor<3x2xf32>
+}
+
+/// Test ConstantOp shape inference for 1-D sparse tensor.
+func @test_constant_sparse_1d_value() -> tensor<*xf32> {
+  %0 = "onnx.Constant"() {sparse_value = sparse<[[0]], [1.0]> : tensor<3xf32>} : () -> tensor<*xf32>
+  "std.return"(%0) : (tensor<*xf32>) -> ()
+
+  // CHECK-LABEL: test_constant_sparse_1d_value
+  // CHECK: [[RES:%.+]] = "onnx.Constant"() {sparse_value = sparse<0, 1.000000e+00> : tensor<3xf32>} : () -> tensor<3xf32>
+  // CHECK: return [[RES]] : tensor<3xf32>
+}
+
+/// Test ConstantOp shape inference for 2-D sparse tensor.
+func @test_constant_sparse_2d_value() -> tensor<*xf32> {
+  %0 = "onnx.Constant"() {sparse_value = sparse<[[0, 1]], [2.0]> : tensor<3x2xf32>} : () -> tensor<*xf32>
+  "std.return"(%0) : (tensor<*xf32>) -> ()
+
+  // CHECK-LABEL: test_constant_sparse_2d_value
+  // CHECK: [[RES:%.+]] = "onnx.Constant"() {sparse_value = sparse<{{\[}}[0, 1{{\]}}], 2.000000e+00> : tensor<3x2xf32>} : () -> tensor<3x2xf32>
+  // CHECK: return [[RES]] : tensor<3x2xf32>
+}
+
+/// Test the default behavior of Average Pool with no padding (pad are set but shoud be ignored)
+func @test_default_averagepool(%arg0 : tensor<5x5x32x32xf32>) -> tensor<*xf32> {
+  %0 = "onnx.AveragePool"(%arg0) {auto_pad = "VALID", ceil_mode = 0, kernel_shape = [3,3], pads = [1, 1, 1, 1] } : (tensor<5x5x32x32xf32>) -> tensor<*xf32>
+  "std.return"(%0) : (tensor<*xf32>) -> ()
+
+  // CHECK-LABEL: test_default_averagepool
+  // CHECK: [[RES:%.+]] = "onnx.AveragePool"(%arg0) {auto_pad = "NOTSET", ceil_mode = 0 : i64, kernel_shape = [3, 3], pads = [0, 0, 0, 0], strides = [1, 1]} : (tensor<5x5x32x32xf32>) -> tensor<5x5x30x30xf32>
+  // CHECK: return [[RES]] : tensor<5x5x30x30xf32>
+}
+
+/// Test the default behavior of Average Pool with no padding (pad are not set, default to zero)
+func @test_default_averagepool_defpad(%arg0 : tensor<5x5x32x32xf32>) -> tensor<*xf32> {
+  %0 = "onnx.AveragePool"(%arg0) {auto_pad = "NOTSET", ceil_mode = 0, kernel_shape = [3,3]} : (tensor<5x5x32x32xf32>) -> tensor<*xf32>
+  "std.return"(%0) : (tensor<*xf32>) -> ()
+
+  // CHECK-LABEL: test_default_averagepool_defpad
+  // CHECK: [[RES:%.+]] = "onnx.AveragePool"(%arg0) {auto_pad = "NOTSET", ceil_mode = 0 : i64, kernel_shape = [3, 3], pads = [0, 0, 0, 0], strides = [1, 1]} : (tensor<5x5x32x32xf32>) -> tensor<5x5x30x30xf32>
+  // CHECK: return [[RES]] : tensor<5x5x30x30xf32>
+}
+
+/// Test the default behavior of Average Pool with uniform padding
+func @test_default_averagepool_pad(%arg0 : tensor<5x5x32x32xf32>) -> tensor<*xf32> {
+  %0 = "onnx.AveragePool"(%arg0) {auto_pad = "NOTSET", ceil_mode = 0, kernel_shape = [3,3], pads = [1, 1, 1, 1] } : (tensor<5x5x32x32xf32>) -> tensor<*xf32>
+  "std.return"(%0) : (tensor<*xf32>) -> ()
+
+  // CHECK-LABEL: test_default_averagepool_pad
+  // CHECK: [[RES:%.+]] = "onnx.AveragePool"(%arg0) {auto_pad = "NOTSET", ceil_mode = 0 : i64, kernel_shape = [3, 3], pads = [1, 1, 1, 1], strides = [1, 1]} : (tensor<5x5x32x32xf32>) -> tensor<5x5x32x32xf32>
+  // CHECK: return [[RES]] : tensor<5x5x32x32xf32>
+}
+
+/// Test the default behavior of Average Pool with non uniform padding
+func @test_default_averagepool_pad_nonunif(%arg0 : tensor<5x5x32x32xf32>) -> tensor<*xf32> {
+  %0 = "onnx.AveragePool"(%arg0) {auto_pad = "NOTSET", ceil_mode = 0, kernel_shape = [5,3], pads = [2, 1, 1, 0] } : (tensor<5x5x32x32xf32>) -> tensor<*xf32>
+  "std.return"(%0) : (tensor<*xf32>) -> ()
+
+  // CHECK-LABEL: test_default_averagepool_pad_nonunif
+  // CHECK: [[RES:%.+]] = "onnx.AveragePool"(%arg0) {auto_pad = "NOTSET", ceil_mode = 0 : i64, kernel_shape = [5, 3], pads = [2, 1, 1, 0], strides = [1, 1]} : (tensor<5x5x32x32xf32>) -> tensor<5x5x31x31xf32>
+  // CHECK: return [[RES]] : tensor<5x5x31x31xf32>
+}
+
+/// Test the default behavior of Average Pool with non uniform padding
+func @test_default_averagepool_strides(%arg0 : tensor<5x5x32x32xf32>) -> tensor<*xf32> {
+  %0 = "onnx.AveragePool"(%arg0) {auto_pad = "NOTSET", ceil_mode = 0, kernel_shape = [3,3], pads = [1, 1, 1, 1], strides = [2, 2] } : (tensor<5x5x32x32xf32>) -> tensor<*xf32>
+  "std.return"(%0) : (tensor<*xf32>) -> ()
+
+  // CHECK-LABEL: test_default_averagepool_strides
+  // CHECK: [[RES:%.+]] = "onnx.AveragePool"(%arg0) {auto_pad = "NOTSET", ceil_mode = 0 : i64, kernel_shape = [3, 3], pads = [1, 1, 1, 1], strides = [2, 2]} : (tensor<5x5x32x32xf32>) -> tensor<5x5x16x16xf32>
+  // CHECK: return [[RES]] : tensor<5x5x16x16xf32>
+}
+
+/// Test the default behavior of Average Pool with non uniform padding
+func @test_default_averagepool_strides_nonunifpad(%arg0 : tensor<5x5x30x32xf32>) -> tensor<*xf32> {
+  %0 = "onnx.AveragePool"(%arg0) {auto_pad = "NOTSET", ceil_mode = 0, kernel_shape = [2,2], pads = [1, 0, 0, 0], strides = [2, 2] } : (tensor<5x5x30x32xf32>) -> tensor<*xf32>
+  "std.return"(%0) : (tensor<*xf32>) -> ()
+
+  // CHECK-LABEL: test_default_averagepool_strides_nonunifpad
+  // CHECK: [[RES:%.+]] = "onnx.AveragePool"(%arg0) {auto_pad = "NOTSET", ceil_mode = 0 : i64, kernel_shape = [2, 2], pads = [1, 0, 0, 0], strides = [2, 2]} : (tensor<5x5x30x32xf32>) -> tensor<5x5x15x16xf32>
+  // CHECK: return [[RES]] : tensor<5x5x15x16xf32>
+}
+
+/// Test the default behavior of Average Pool with non uniform padding
+func @test_default_averagepool_strides_nonunifpad_ceil(%arg0 : tensor<5x5x30x32xf32>) -> tensor<*xf32> {
+  %0 = "onnx.AveragePool"(%arg0) {auto_pad = "NOTSET", ceil_mode = 1, kernel_shape = [2,2], pads = [1, 0, 0, 0], strides = [2, 2] } : (tensor<5x5x30x32xf32>) -> tensor<*xf32>
+  "std.return"(%0) : (tensor<*xf32>) -> ()
+
+  // CHECK-LABEL: test_default_averagepool_strides_nonunifpad_ceil
+  // CHECK: [[RES:%.+]] = "onnx.AveragePool"(%arg0) {auto_pad = "NOTSET", ceil_mode = 1 : i64, kernel_shape = [2, 2], pads = [1, 0, 0, 0], strides = [2, 2]} : (tensor<5x5x30x32xf32>) -> tensor<5x5x16x16xf32>
+  // CHECK: return [[RES]] : tensor<5x5x16x16xf32>
 }
 
 //===----------------------------------------------------------------------===//
@@ -326,139 +444,3 @@
   // CHECK: [[RES:%.+]] = "onnx.Reshape"(%arg0, %0) : (tensor<5x5x1x32xf32>, tensor<3xi32>) -> tensor<25x16x2xf32>
   // CHECK: return [[RES]] : tensor<25x16x2xf32>
 }
-<<<<<<< HEAD
-
-//===----------------------------------------------------------------------===//
-/// Test for constant op.
-//===----------------------------------------------------------------------===//
-=======
-// CHECK-LABEL: test_PadConstantPad_1
-// CHECK: [[RES:%.+]] = "onnx.PadConstantPad"(%arg0, %arg1) {mode = "constant", pads = [0, 3, 2, 1]} : (tensor<16x13xf32>, tensor<*xf32>) -> tensor<18x17xf32>
-// CHECK: return [[RES]] : tensor<18x17xf32>
->>>>>>> 6137fc7c
-
-/// Test PadConstantPad_2
-func @test_PadConstantPad_2(%arg0 : tensor<16x?xf32>, %arg1 : tensor<*xf32>) -> tensor<*xf32> {
-  %0 = "onnx.PadConstantPad"(%arg0, %arg1) {mode = "constant", pads = [0, 3, 2, 1]} : (tensor<16x?xf32>, tensor<*xf32>) -> tensor<*xf32>
-  "std.return"(%0) : (tensor<*xf32>) -> ()
-}
-// CHECK-LABEL: test_PadConstantPad_2
-// CHECK: [[RES:%.+]] = "onnx.PadConstantPad"(%arg0, %arg1) {mode = "constant", pads = [0, 3, 2, 1]} : (tensor<16x?xf32>, tensor<*xf32>) -> tensor<18x?xf32>
-// CHECK: return [[RES]] : tensor<18x?xf32>
-
-/// Test ConstantOp shape inference for 1-D dense tensor.
-func @test_constant_dense_1d_value() -> tensor<*xf32> {
-  %0 = "onnx.Constant"() {value = dense<[0.0, 1.0, 2.0]> : tensor<3xf32>} : () -> tensor<*xf32>
-  "std.return"(%0) : (tensor<*xf32>) -> ()
-
-  // CHECK-LABEL: test_constant_dense_1d_value
-  // CHECK: [[RES:%.+]] = "onnx.Constant"() {value = dense<[0.000000e+00, 1.000000e+00, 2.000000e+00]> : tensor<3xf32>} : () -> tensor<3xf32>
-  // CHECK: return [[RES]] : tensor<3xf32>
-}
-
-/// Test ConstantOp shape inference for 2-D dense tensor.
-func @test_constant_dense_2d_value() -> tensor<*xf32> {
-  %0 = "onnx.Constant"() {value = dense<[[0.0, 0.0], [1.0, 1.1], [2.0, 2.1]]> : tensor<3x2xf32>} : () -> tensor<*xf32>
-  "std.return"(%0) : (tensor<*xf32>) -> ()
-
-  // CHECK-LABEL: test_constant_dense_2d_value
-  // CHECK: [[RES:%.+]] = "onnx.Constant"() {value = dense<{{\[}}[0.000000e+00, 0.000000e+00], [1.000000e+00, 1.100000e+00], [2.000000e+00, 2.100000e+00{{\]}}]> : tensor<3x2xf32>} : () -> tensor<3x2xf32>
-  // CHECK: return [[RES]] : tensor<3x2xf32>
-}
-
-/// Test ConstantOp shape inference for 1-D sparse tensor.
-func @test_constant_sparse_1d_value() -> tensor<*xf32> {
-  %0 = "onnx.Constant"() {sparse_value = sparse<[[0]], [1.0]> : tensor<3xf32>} : () -> tensor<*xf32>
-  "std.return"(%0) : (tensor<*xf32>) -> ()
-
-  // CHECK-LABEL: test_constant_sparse_1d_value
-  // CHECK: [[RES:%.+]] = "onnx.Constant"() {sparse_value = sparse<0, 1.000000e+00> : tensor<3xf32>} : () -> tensor<3xf32>
-  // CHECK: return [[RES]] : tensor<3xf32>
-}
-
-/// Test ConstantOp shape inference for 2-D sparse tensor.
-func @test_constant_sparse_2d_value() -> tensor<*xf32> {
-  %0 = "onnx.Constant"() {sparse_value = sparse<[[0, 1]], [2.0]> : tensor<3x2xf32>} : () -> tensor<*xf32>
-  "std.return"(%0) : (tensor<*xf32>) -> ()
-<<<<<<< HEAD
-
-  // CHECK-LABEL: test_constant_sparse_2d_value
-  // CHECK: [[RES:%.+]] = "onnx.Constant"() {sparse_value = sparse<{{\[}}[0, 1{{\]}}], 2.000000e+00> : tensor<3x2xf32>} : () -> tensor<3x2xf32>
-  // CHECK: return [[RES]] : tensor<3x2xf32>
-}
-=======
-}
-// CHECK-LABEL: test_constant_sparse_2d_value
-// CHECK: [[RES:%.+]] = "onnx.Constant"() {sparse_value = sparse<{{\[}}[0, 1{{\]}}], 2.000000e+00> : tensor<3x2xf32>} : () -> tensor<3x2xf32>
-// CHECK: return [[RES]] : tensor<3x2xf32>
-
-/// Test the default behavior of Average Pool with no padding (pad are set but shoud be ignored)
-func @test_default_averagepool(%arg0 : tensor<5x5x32x32xf32>) -> tensor<*xf32> {
-  %0 = "onnx.AveragePool"(%arg0) {auto_pad = "VALID", ceil_mode = 0, kernel_shape = [3,3], pads = [1, 1, 1, 1] } : (tensor<5x5x32x32xf32>) -> tensor<*xf32>
-  "std.return"(%0) : (tensor<*xf32>) -> ()
-
-  // CHECK-LABEL: test_default_averagepool
-  // CHECK: [[RES:%.+]] = "onnx.AveragePool"(%arg0) {auto_pad = "NOTSET", ceil_mode = 0 : i64, kernel_shape = [3, 3], pads = [0, 0, 0, 0], strides = [1, 1]} : (tensor<5x5x32x32xf32>) -> tensor<5x5x30x30xf32>
-  // CHECK: return [[RES]] : tensor<5x5x30x30xf32>
-}
-
-/// Test the default behavior of Average Pool with no padding (pad are not set, default to zero)
-func @test_default_averagepool_defpad(%arg0 : tensor<5x5x32x32xf32>) -> tensor<*xf32> {
-  %0 = "onnx.AveragePool"(%arg0) {auto_pad = "NOTSET", ceil_mode = 0, kernel_shape = [3,3]} : (tensor<5x5x32x32xf32>) -> tensor<*xf32>
-  "std.return"(%0) : (tensor<*xf32>) -> ()
-
-  // CHECK-LABEL: test_default_averagepool_defpad
-  // CHECK: [[RES:%.+]] = "onnx.AveragePool"(%arg0) {auto_pad = "NOTSET", ceil_mode = 0 : i64, kernel_shape = [3, 3], pads = [0, 0, 0, 0], strides = [1, 1]} : (tensor<5x5x32x32xf32>) -> tensor<5x5x30x30xf32>
-  // CHECK: return [[RES]] : tensor<5x5x30x30xf32>
-}
-
-/// Test the default behavior of Average Pool with uniform padding
-func @test_default_averagepool_pad(%arg0 : tensor<5x5x32x32xf32>) -> tensor<*xf32> {
-  %0 = "onnx.AveragePool"(%arg0) {auto_pad = "NOTSET", ceil_mode = 0, kernel_shape = [3,3], pads = [1, 1, 1, 1] } : (tensor<5x5x32x32xf32>) -> tensor<*xf32>
-  "std.return"(%0) : (tensor<*xf32>) -> ()
-
-  // CHECK-LABEL: test_default_averagepool_pad
-  // CHECK: [[RES:%.+]] = "onnx.AveragePool"(%arg0) {auto_pad = "NOTSET", ceil_mode = 0 : i64, kernel_shape = [3, 3], pads = [1, 1, 1, 1], strides = [1, 1]} : (tensor<5x5x32x32xf32>) -> tensor<5x5x32x32xf32>
-  // CHECK: return [[RES]] : tensor<5x5x32x32xf32>
-}
-
-/// Test the default behavior of Average Pool with non uniform padding
-func @test_default_averagepool_pad_nonunif(%arg0 : tensor<5x5x32x32xf32>) -> tensor<*xf32> {
-  %0 = "onnx.AveragePool"(%arg0) {auto_pad = "NOTSET", ceil_mode = 0, kernel_shape = [5,3], pads = [2, 1, 1, 0] } : (tensor<5x5x32x32xf32>) -> tensor<*xf32>
-  "std.return"(%0) : (tensor<*xf32>) -> ()
-
-  // CHECK-LABEL: test_default_averagepool_pad_nonunif
-  // CHECK: [[RES:%.+]] = "onnx.AveragePool"(%arg0) {auto_pad = "NOTSET", ceil_mode = 0 : i64, kernel_shape = [5, 3], pads = [2, 1, 1, 0], strides = [1, 1]} : (tensor<5x5x32x32xf32>) -> tensor<5x5x31x31xf32>
-  // CHECK: return [[RES]] : tensor<5x5x31x31xf32>
-}
-
-/// Test the default behavior of Average Pool with non uniform padding
-func @test_default_averagepool_strides(%arg0 : tensor<5x5x32x32xf32>) -> tensor<*xf32> {
-  %0 = "onnx.AveragePool"(%arg0) {auto_pad = "NOTSET", ceil_mode = 0, kernel_shape = [3,3], pads = [1, 1, 1, 1], strides = [2, 2] } : (tensor<5x5x32x32xf32>) -> tensor<*xf32>
-  "std.return"(%0) : (tensor<*xf32>) -> ()
-
-  // CHECK-LABEL: test_default_averagepool_strides
-  // CHECK: [[RES:%.+]] = "onnx.AveragePool"(%arg0) {auto_pad = "NOTSET", ceil_mode = 0 : i64, kernel_shape = [3, 3], pads = [1, 1, 1, 1], strides = [2, 2]} : (tensor<5x5x32x32xf32>) -> tensor<5x5x16x16xf32>
-  // CHECK: return [[RES]] : tensor<5x5x16x16xf32>
-}
-
-/// Test the default behavior of Average Pool with non uniform padding
-func @test_default_averagepool_strides_nonunifpad(%arg0 : tensor<5x5x30x32xf32>) -> tensor<*xf32> {
-  %0 = "onnx.AveragePool"(%arg0) {auto_pad = "NOTSET", ceil_mode = 0, kernel_shape = [2,2], pads = [1, 0, 0, 0], strides = [2, 2] } : (tensor<5x5x30x32xf32>) -> tensor<*xf32>
-  "std.return"(%0) : (tensor<*xf32>) -> ()
-
-  // CHECK-LABEL: test_default_averagepool_strides_nonunifpad
-  // CHECK: [[RES:%.+]] = "onnx.AveragePool"(%arg0) {auto_pad = "NOTSET", ceil_mode = 0 : i64, kernel_shape = [2, 2], pads = [1, 0, 0, 0], strides = [2, 2]} : (tensor<5x5x30x32xf32>) -> tensor<5x5x15x16xf32>
-  // CHECK: return [[RES]] : tensor<5x5x15x16xf32>
-}
-
-/// Test the default behavior of Average Pool with non uniform padding
-func @test_default_averagepool_strides_nonunifpad_ceil(%arg0 : tensor<5x5x30x32xf32>) -> tensor<*xf32> {
-  %0 = "onnx.AveragePool"(%arg0) {auto_pad = "NOTSET", ceil_mode = 1, kernel_shape = [2,2], pads = [1, 0, 0, 0], strides = [2, 2] } : (tensor<5x5x30x32xf32>) -> tensor<*xf32>
-  "std.return"(%0) : (tensor<*xf32>) -> ()
-
-  // CHECK-LABEL: test_default_averagepool_strides_nonunifpad_ceil
-  // CHECK: [[RES:%.+]] = "onnx.AveragePool"(%arg0) {auto_pad = "NOTSET", ceil_mode = 1 : i64, kernel_shape = [2, 2], pads = [1, 0, 0, 0], strides = [2, 2]} : (tensor<5x5x30x32xf32>) -> tensor<5x5x16x16xf32>
-  // CHECK: return [[RES]] : tensor<5x5x16x16xf32>
-}
->>>>>>> 6137fc7c
