--- conflicted
+++ resolved
@@ -2125,14 +2125,16 @@
 
 // -----
 
-<<<<<<< HEAD
 func @test_nonmaxsuppression(%arg0: tensor<1x6x4xf32>, %arg1: tensor<1x1x6xf32>, %arg2: tensor<1xi64>, %arg3: tensor<1xf32>, %arg4: tensor<1xf32>) -> tensor<*xi64> {
     %0 = "onnx.NonMaxSuppression"(%arg0, %arg1, %arg2, %arg3, %arg4) {center_point_box = 1 : si64} : (tensor<1x6x4xf32>, tensor<1x1x6xf32>, tensor<1xi64>, tensor<1xf32>, tensor<1xf32>) -> tensor<*xi64>
     return %0 : tensor<*xi64>
     // CHECK-LABEL: test_nonmaxsuppression
     // CHECK: [[RES:%.+]] = "onnx.NonMaxSuppression"(%arg0, %arg1, %arg2, %arg3, %arg4) {center_point_box = 1 : si64} : (tensor<1x6x4xf32>, tensor<1x1x6xf32>, tensor<1xi64>, tensor<1xf32>, tensor<1xf32>) -> tensor<?x3xi64>
     // CHECK: return [[RES]] : tensor<?x3xi64>
-=======
+}
+
+// -----
+
 //===----------------------------------------------------------------------===//
 // Test compress
 
@@ -2173,5 +2175,4 @@
 // CHECK:           [[VAR_0_:%.+]] = "onnx.Compress"([[INPUT_]], [[CONDITION_]]) : (tensor<3x2xf32>, tensor<3xi1>) -> tensor<?xf32>
 // CHECK:           return [[VAR_0_]] : tensor<?xf32>
 // CHECK:         }
->>>>>>> 1b8f7e63
 }