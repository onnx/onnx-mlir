--- conflicted
+++ resolved
@@ -3665,7 +3665,6 @@
 
 // -----
 
-<<<<<<< HEAD
 func.func @test_custom1(%arg0: tensor<1024xf32>, %arg1: tensor<4xf32>) -> tensor<*xf32> {
   %0 = "onnx.Custom"(%arg0, %arg1) {function_name = "testcall", inputs_for_infer = [1], shape_infer_pattern = "SameAs"} : (tensor<1024xf32>, tensor<4xf32>) -> tensor<*xf32>
   return %0 : tensor<*xf32>
@@ -3685,7 +3684,23 @@
 // CHECK-SAME:   ([[PARAM_0_:%.+]]: tensor<1024xf32>, [[PARAM_1_:%.+]]: tensor<4x1024xf32>) -> tensor<4x1024xf32> {
 // CHECK:           [[VAR_0_:%.+]] = "onnx.Custom"([[PARAM_0_]], [[PARAM_1_]]) {function_name = "testcall", shape_infer_pattern = "MDBroadcast"} : (tensor<1024xf32>, tensor<4x1024xf32>) -> tensor<4x1024xf32>
 // CHECK:           return [[VAR_0_]] : tensor<4x1024xf32>
-=======
+// CHECK:         }
+}
+
+// -----
+
+func.func @test_custom3(%arg0: tensor<1024xi32>, %arg1: tensor<4xf32>) -> tensor<*xf32> {
+  %0 = "onnx.Custom"(%arg0, %arg1) {function_name = "testcall", inputs_for_infer = [1], shape_infer_pattern = "SameAs"} : (tensor<1024xi32>, tensor<4xf32>) -> tensor<*xf32>
+  return %0 : tensor<*xf32>
+}
+// CHECK-LABEL:  func.func @test_custom3
+// CHECK-SAME:   ([[PARAM_0_:%.+]]: tensor<1024xi32>, [[PARAM_1_:%.+]]: tensor<4xf32>) -> tensor<4xf32> {
+// CHECK:           [[VAR_0_:%.+]] = "onnx.Custom"([[PARAM_0_]], [[PARAM_1_]]) {function_name = "testcall", inputs_for_infer = [1], shape_infer_pattern = "SameAs"} : (tensor<1024xi32>, tensor<4xf32>) -> tensor<4xf32>
+// CHECK:           return [[VAR_0_]] : tensor<4xf32>
+// CHECK:         }
+
+// -----
+
 // Test layer norm when not decomposed
 
 func.func @test_layer_norm_3inputs(%arg0: tensor<12x3x5xf32>, %arg1: tensor<5xf32>,  %arg2: tensor<5xf32>) -> tensor<*xf32> {
@@ -3697,23 +3712,12 @@
 // CHECK-SAME:   ([[PARAM_0_:%.+]]: tensor<12x3x5xf32>, [[PARAM_1_:%.+]]: tensor<5xf32>, [[PARAM_2_:%.+]]: tensor<5xf32>) -> tensor<12x3x5xf32> {
 // CHECK:           [[Y_:%.+]], [[Mean_:%.+]], [[VAR_InvStdDev_:%.+]] = "onnx.LayerNormalization"([[PARAM_0_]], [[PARAM_1_]], [[PARAM_2_]]) {axis = -1 : si64, epsilon = 9.99999974E-6 : f32, stash_type = 1 : si64} : (tensor<12x3x5xf32>, tensor<5xf32>, tensor<5xf32>) -> (tensor<12x3x5xf32>, tensor<12x3x1xf32>, tensor<12x3x1xf32>)
 // CHECK:           return [[Y_]] : tensor<12x3x5xf32>
->>>>>>> caebd575
 // CHECK:         }
 }
 
-// -----
-
-<<<<<<< HEAD
-func.func @test_custom3(%arg0: tensor<1024xi32>, %arg1: tensor<4xf32>) -> tensor<*xf32> {
-  %0 = "onnx.Custom"(%arg0, %arg1) {function_name = "testcall", inputs_for_infer = [1], shape_infer_pattern = "SameAs"} : (tensor<1024xi32>, tensor<4xf32>) -> tensor<*xf32>
-  return %0 : tensor<*xf32>
-}
-// CHECK-LABEL:  func.func @test_custom3
-// CHECK-SAME:   ([[PARAM_0_:%.+]]: tensor<1024xi32>, [[PARAM_1_:%.+]]: tensor<4xf32>) -> tensor<4xf32> {
-// CHECK:           [[VAR_0_:%.+]] = "onnx.Custom"([[PARAM_0_]], [[PARAM_1_]]) {function_name = "testcall", inputs_for_infer = [1], shape_infer_pattern = "SameAs"} : (tensor<1024xi32>, tensor<4xf32>) -> tensor<4xf32>
-// CHECK:           return [[VAR_0_]] : tensor<4xf32>
-// CHECK:         }
-=======
+
+// -----
+
 // Test layer norm when not decomposed
 
 func.func @test_layer_norm_2inputs(%arg0: tensor<12x3x5xf32>, %arg1: tensor<5xf32>) -> tensor<*xf32> {
@@ -3728,5 +3732,4 @@
 // CHECK:           [[Y_:%.+]], [[Mean_:%.+]], [[VAR_InvStdDev_:%.+]] = "onnx.LayerNormalization"([[PARAM_0_]], [[PARAM_1_]], [[VAR_0_]]) {axis = -1 : si64, epsilon = 9.99999974E-6 : f32, stash_type = 1 : si64} : (tensor<12x3x5xf32>, tensor<5xf32>, none) -> (tensor<12x3x5xf32>, tensor<12x3x1xf32>, tensor<12x3x1xf32>)
 // CHECK:           return [[Y_]] : tensor<12x3x5xf32>
 // CHECK:         }
-}
->>>>>>> caebd575
+}