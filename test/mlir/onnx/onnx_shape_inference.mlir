// RUN: onnf-opt --shape-inference %s -split-input-file | FileCheck %s

//===----------------------------------------------------------------------===//
/// Test the default behavior of transpose when no information for the
/// permutation of the axes is provided and when a permutation is provided.
//===----------------------------------------------------------------------===//

func @test_default_transpose(%arg0 : tensor<5x5x1x32xf32>) -> tensor<*xf32> {
  %0 = "onnx.Transpose"(%arg0) : (tensor<5x5x1x32xf32>) -> tensor<*xf32>
  "std.return"(%0) : (tensor<*xf32>) -> ()

  // CHECK-LABEL: test_default_transpose
  // CHECK: [[RES:%.+]] = "onnx.Transpose"(%arg0) : (tensor<5x5x1x32xf32>) -> tensor<32x1x5x5xf32>
  // CHECK: return [[RES]] : tensor<32x1x5x5xf32>
}

/// Test shape inference for transposition when perm attribute is specified.

func @test_transpose(%arg0 : tensor<5x5x1x32xf32>) -> tensor<*xf32> {
  %0 = "onnx.Transpose"(%arg0) {perm = [2, 0, 3, 1]} : (tensor<5x5x1x32xf32>) -> tensor<*xf32>
  "std.return"(%0) : (tensor<*xf32>) -> ()

  // CHECK-LABEL: test_transpose
  // CHECK: [[RES_ATTR:%.+]] = "onnx.Transpose"(%arg0) {perm = [2, 0, 3, 1]} : (tensor<5x5x1x32xf32>) -> tensor<1x5x32x5xf32>
  // CHECK: return [[RES_ATTR]] : tensor<1x5x32x5xf32>
}

//===----------------------------------------------------------------------===//
/// Test the shape inferencing scheme for the matmul operation.
//===----------------------------------------------------------------------===//

/// MatMul: 1-D x 1-D

func @test_matmul_1(%arg0 : tensor<32xf32>, %arg1 : tensor<32xf32>) -> tensor<*xf32> {
  %0 = "onnx.MatMul"(%arg0, %arg1) : (tensor<32xf32>, tensor<32xf32>) -> tensor<*xf32>
  "std.return"(%0) : (tensor<*xf32>) -> ()

  // CHECK-LABEL: test_matmul_1
  // CHECK: [[RES1:%.+]] = "onnx.MatMul"(%arg0, %arg1) : (tensor<32xf32>, tensor<32xf32>) -> tensor<1xf32>
  // CHECK: return [[RES1]] : tensor<1xf32>
}

/// MatMul: K-D x 2-D (K > 2)

func @test_matmul_2(%arg0 : tensor<16x?x64x42xf32>, %arg1 : tensor<42x32xf32>) -> tensor<*xf32> {
  %0 = "onnx.MatMul"(%arg0, %arg1) : (tensor<16x?x64x42xf32>, tensor<42x32xf32>) -> tensor<*xf32>
  "std.return"(%0) : (tensor<*xf32>) -> ()

  // CHECK-LABEL: test_matmul_2
  // CHECK: [[RES2:%.+]] = "onnx.MatMul"(%arg0, %arg1) : (tensor<16x?x64x42xf32>, tensor<42x32xf32>) -> tensor<16x?x64x32xf32>
  // CHECK: return [[RES2]] : tensor<16x?x64x32xf32>
}

/// MatMul: 2-D x K-D (K > 2)

func @test_matmul_3(%arg0 : tensor<64x42xf32>, %arg1 : tensor<16x?x42x32xf32>) -> tensor<*xf32> {
  %0 = "onnx.MatMul"(%arg0, %arg1) : (tensor<64x42xf32>, tensor<16x?x42x32xf32>) -> tensor<*xf32>
  "std.return"(%0) : (tensor<*xf32>) -> ()

  // CHECK-LABEL: test_matmul_3
  // CHECK: [[RES3:%.+]] = "onnx.MatMul"(%arg0, %arg1) : (tensor<64x42xf32>, tensor<16x?x42x32xf32>) -> tensor<16x?x64x32xf32>
  // CHECK: return [[RES3]] : tensor<16x?x64x32xf32>
}

/// MatMul: 2-D x K-D (K > 2)

func @test_matmul_4(%arg0 : tensor<64x42xf32>, %arg1 : tensor<?x?x?x?xf32>) -> tensor<*xf32> {
  %0 = "onnx.MatMul"(%arg0, %arg1) : (tensor<64x42xf32>, tensor<?x?x?x?xf32>) -> tensor<*xf32>
  "std.return"(%0) : (tensor<*xf32>) -> ()

  // CHECK-LABEL: test_matmul_4
  // CHECK: [[RES4:%.+]] = "onnx.MatMul"(%arg0, %arg1) : (tensor<64x42xf32>, tensor<?x?x?x?xf32>) -> tensor<?x?x64x?xf32>
  // CHECK: return [[RES4]] : tensor<?x?x64x?xf32>
}

/// MatMul: K1-D x K2-D (K1 > 2, K2 > 2)

func @test_matmul_5(%arg0 : tensor<16x?x?x42xf32>, %arg1 : tensor<32x?x64x42x32xf32>) -> tensor<*xf32> {
  %0 = "onnx.MatMul"(%arg0, %arg1) : (tensor<16x?x?x42xf32>, tensor<32x?x64x42x32xf32>) -> tensor<*xf32>
  "std.return"(%0) : (tensor<*xf32>) -> ()

  // CHECK-LABEL: test_matmul_5
  // CHECK: [[RES5:%.+]] = "onnx.MatMul"(%arg0, %arg1) : (tensor<16x?x?x42xf32>, tensor<32x?x64x42x32xf32>) -> tensor<32x16x64x?x32xf32>
  // CHECK: return [[RES5]] : tensor<32x16x64x?x32xf32>
}

/// MatMul: 1-D x 2-D

func @test_matmul_6(%arg0 : tensor<32xf32>, %arg1 : tensor<32x64xf32>) -> tensor<*xf32> {
  %0 = "onnx.MatMul"(%arg0, %arg1) : (tensor<32xf32>, tensor<32x64xf32>) -> tensor<*xf32>
  "std.return"(%0) : (tensor<*xf32>) -> ()

  // CHECK-LABEL: test_matmul_6
  // CHECK: [[RES6:%.+]] = "onnx.MatMul"(%arg0, %arg1) : (tensor<32xf32>, tensor<32x64xf32>) -> tensor<64xf32>
  // CHECK: return [[RES6]] : tensor<64xf32>
}

/// MatMul: 2-D x 1-D

func @test_matmul_7(%arg0 : tensor<32x64xf32>, %arg1 : tensor<64xf32>) -> tensor<*xf32> {
  %0 = "onnx.MatMul"(%arg0, %arg1) : (tensor<32x64xf32>, tensor<64xf32>) -> tensor<*xf32>
  "std.return"(%0) : (tensor<*xf32>) -> ()

  // CHECK-LABEL: test_matmul_7
  // CHECK: [[RES7:%.+]] = "onnx.MatMul"(%arg0, %arg1) : (tensor<32x64xf32>, tensor<64xf32>) -> tensor<32xf32>
  // CHECK: return [[RES7]] : tensor<32xf32>
}

/// MatMul: 2-D x 2-D

func @test_matmul_8(%arg0 : tensor<32x64xf32>, %arg1 : tensor<64x128xf32>) -> tensor<*xf32> {
  %0 = "onnx.MatMul"(%arg0, %arg1) : (tensor<32x64xf32>, tensor<64x128xf32>) -> tensor<*xf32>
  "std.return"(%0) : (tensor<*xf32>) -> ()

  // CHECK-LABEL: test_matmul_8
  // CHECK: [[RES8:%.+]] = "onnx.MatMul"(%arg0, %arg1) : (tensor<32x64xf32>, tensor<64x128xf32>) -> tensor<32x128xf32>
  // CHECK: return [[RES8]] : tensor<32x128xf32>
}

/// MatMul: 1-D x N-D

func @test_matmul_9(%arg0 : tensor<42xf32>, %arg1 : tensor<?x42x32xf32>) -> tensor<*xf32> {
  %0 = "onnx.MatMul"(%arg0, %arg1) : (tensor<42xf32>, tensor<?x42x32xf32>) -> tensor<*xf32>
  "std.return"(%0) : (tensor<*xf32>) -> ()

  // CHECK-LABEL: test_matmul_9
  // CHECK: [[RES1:%.+]] = "onnx.MatMul"(%arg0, %arg1) : (tensor<42xf32>, tensor<?x42x32xf32>) -> tensor<?x32xf32>
  // CHECK: return [[RES1]] : tensor<?x32xf32>
}

/// MatMul: N-D x 1-D

func @test_matmul_10(%arg0 : tensor<?x42x32xf32>, %arg1 : tensor<32xf32>) -> tensor<*xf32> {
  %0 = "onnx.MatMul"(%arg0, %arg1) : (tensor<?x42x32xf32>, tensor<32xf32>) -> tensor<*xf32>
  "std.return"(%0) : (tensor<*xf32>) -> ()

  // CHECK-LABEL: test_matmul_10
  // CHECK: [[RES1:%.+]] = "onnx.MatMul"(%arg0, %arg1) : (tensor<?x42x32xf32>, tensor<32xf32>) -> tensor<?x42xf32>
  // CHECK: return [[RES1]] : tensor<?x42xf32>
}

//===----------------------------------------------------------------------===//
/// Test shape inference for ConvNoBias operation and all its attributes.
//===----------------------------------------------------------------------===//

/// Default and required attributes for 1-D convolution.

func @test_conv_no_bias_0(%arg0 : tensor<1x2x32xf32>, %arg1 : tensor<5x2x6xf32>) -> tensor<*xf32> {
  %0 = "onnx.ConvNoBias"(%arg0, %arg1) {auto_pad = "NOTSET", group = 1 : i64} : (tensor<1x2x32xf32>, tensor<5x2x6xf32>) -> tensor<*xf32>
  "std.return"(%0) : (tensor<*xf32>) -> ()

  // CHECK-LABEL: test_conv_no_bias_0
  // CHECK: [[RES_ATTR:%.+]] = "onnx.ConvNoBias"(%arg0, %arg1) {auto_pad = "NOTSET", dilations = [1], group = 1 : i64, kernel_shape = [6], pads = [0, 0], strides = [1]} : (tensor<1x2x32xf32>, tensor<5x2x6xf32>) -> tensor<1x5x27xf32>
  // CHECK: return [[RES_ATTR]] : tensor<1x5x27xf32>
}

/// Default and required attributes.

func @test_conv_no_bias_1(%arg0 : tensor<1x2x32x64xf32>, %arg1 : tensor<5x2x6x7xf32>) -> tensor<*xf32> {
  %0 = "onnx.ConvNoBias"(%arg0, %arg1) {auto_pad = "NOTSET", group = 1 : i64} : (tensor<1x2x32x64xf32>, tensor<5x2x6x7xf32>) -> tensor<*xf32>
  "std.return"(%0) : (tensor<*xf32>) -> ()

  // CHECK-LABEL: test_conv_no_bias_1
  // CHECK: [[RES_ATTR:%.+]] = "onnx.ConvNoBias"(%arg0, %arg1) {auto_pad = "NOTSET", dilations = [1, 1], group = 1 : i64, kernel_shape = [6, 7], pads = [0, 0, 0, 0], strides = [1, 1]} : (tensor<1x2x32x64xf32>, tensor<5x2x6x7xf32>) -> tensor<1x5x27x58xf32>
  // CHECK: return [[RES_ATTR]] : tensor<1x5x27x58xf32>
}

/// kernel_shape attribute.

func @test_conv_no_bias_2(%arg0 : tensor<1x2x32x64xf32>, %arg1 : tensor<5x2x6x7xf32>) -> tensor<*xf32> {
  %0 = "onnx.ConvNoBias"(%arg0, %arg1) {auto_pad = "NOTSET", group = 1 : i64, kernel_shape = [8, 9]} : (tensor<1x2x32x64xf32>, tensor<5x2x6x7xf32>) -> tensor<*xf32>
  "std.return"(%0) : (tensor<*xf32>) -> ()

  // CHECK-LABEL: test_conv_no_bias_2
  // CHECK: [[RES_ATTR:%.+]] = "onnx.ConvNoBias"(%arg0, %arg1) {auto_pad = "NOTSET", dilations = [1, 1], group = 1 : i64, kernel_shape = [8, 9], pads = [0, 0, 0, 0], strides = [1, 1]} : (tensor<1x2x32x64xf32>, tensor<5x2x6x7xf32>) -> tensor<1x5x25x56xf32>
  // CHECK: return [[RES_ATTR]] : tensor<1x5x25x56xf32>
}

/// pads attribute.
/// Use pads to make output size equal to input size by adding K - 1 to the result.

func @test_conv_no_bias_3(%arg0 : tensor<1x2x32x64xf32>, %arg1 : tensor<5x2x6x10xf32>) -> tensor<*xf32> {
  %0 = "onnx.ConvNoBias"(%arg0, %arg1) {auto_pad = "NOTSET", group = 1 : i64, pads = [2, 4, 3, 5]} : (tensor<1x2x32x64xf32>, tensor<5x2x6x10xf32>) -> tensor<*xf32>
  "std.return"(%0) : (tensor<*xf32>) -> ()

  // CHECK-LABEL: test_conv_no_bias_3
  // CHECK: [[RES_ATTR:%.+]] = "onnx.ConvNoBias"(%arg0, %arg1) {auto_pad = "NOTSET", dilations = [1, 1], group = 1 : i64, kernel_shape = [6, 10], pads = [2, 4, 3, 5], strides = [1, 1]} : (tensor<1x2x32x64xf32>, tensor<5x2x6x10xf32>) -> tensor<1x5x32x64xf32>
  // CHECK: return [[RES_ATTR]] : tensor<1x5x32x64xf32>
}

/// auto_pad set to SAME_UPPER and SAME_LOWER.

func @test_conv_no_bias_4(%arg0 : tensor<1x2x32x64xf32>, %arg1 : tensor<5x2x6x10xf32>) -> tensor<*xf32> {
  %0 = "onnx.ConvNoBias"(%arg0, %arg1) {auto_pad = "SAME_UPPER", group = 1 : i64} : (tensor<1x2x32x64xf32>, tensor<5x2x6x10xf32>) -> tensor<*xf32>
  "std.return"(%0) : (tensor<*xf32>) -> ()

  // CHECK-LABEL: test_conv_no_bias_4
  // CHECK: [[RES_ATTR:%.+]] = "onnx.ConvNoBias"(%arg0, %arg1) {auto_pad = "NOTSET", dilations = [1, 1], group = 1 : i64, kernel_shape = [6, 10], pads = [2, 4, 3, 5], strides = [1, 1]} : (tensor<1x2x32x64xf32>, tensor<5x2x6x10xf32>) -> tensor<1x5x32x64xf32>
  // CHECK: return [[RES_ATTR]] : tensor<1x5x32x64xf32>
}

func @test_conv_no_bias_5(%arg0 : tensor<1x2x32x64xf32>, %arg1 : tensor<5x2x6x10xf32>) -> tensor<*xf32> {
  %0 = "onnx.ConvNoBias"(%arg0, %arg1) {auto_pad = "SAME_LOWER", group = 1 : i64} : (tensor<1x2x32x64xf32>, tensor<5x2x6x10xf32>) -> tensor<*xf32>
  "std.return"(%0) : (tensor<*xf32>) -> ()

  // CHECK-LABEL: test_conv_no_bias_5
  // CHECK: [[RES_ATTR:%.+]] = "onnx.ConvNoBias"(%arg0, %arg1) {auto_pad = "NOTSET", dilations = [1, 1], group = 1 : i64, kernel_shape = [6, 10], pads = [3, 5, 2, 4], strides = [1, 1]} : (tensor<1x2x32x64xf32>, tensor<5x2x6x10xf32>) -> tensor<1x5x32x64xf32>
  // CHECK: return [[RES_ATTR]] : tensor<1x5x32x64xf32>
}

/// auto_pad set to VALID.

func @test_conv_no_bias_6(%arg0 : tensor<1x2x32x64xf32>, %arg1 : tensor<5x2x6x10xf32>) -> tensor<*xf32> {
  %0 = "onnx.ConvNoBias"(%arg0, %arg1) {auto_pad = "VALID", group = 1 : i64} : (tensor<1x2x32x64xf32>, tensor<5x2x6x10xf32>) -> tensor<*xf32>
  "std.return"(%0) : (tensor<*xf32>) -> ()

  // CHECK-LABEL: test_conv_no_bias_6
  // CHECK: [[RES_ATTR:%.+]] = "onnx.ConvNoBias"(%arg0, %arg1) {auto_pad = "NOTSET", dilations = [1, 1], group = 1 : i64, kernel_shape = [6, 10], pads = [0, 0, 0, 0], strides = [1, 1]} : (tensor<1x2x32x64xf32>, tensor<5x2x6x10xf32>) -> tensor<1x5x27x55xf32>
  // CHECK: return [[RES_ATTR]] : tensor<1x5x27x55xf32>
}

/// With strides attribute.

func @test_conv_no_bias_7(%arg0 : tensor<1x2x32x64xf32>, %arg1 : tensor<5x2x6x7xf32>) -> tensor<*xf32> {
  %0 = "onnx.ConvNoBias"(%arg0, %arg1) {auto_pad = "NOTSET", group = 1 : i64, strides = [2, 3]} : (tensor<1x2x32x64xf32>, tensor<5x2x6x7xf32>) -> tensor<*xf32>
  "std.return"(%0) : (tensor<*xf32>) -> ()

  // CHECK-LABEL: test_conv_no_bias_7
  // CHECK: [[RES_ATTR:%.+]] = "onnx.ConvNoBias"(%arg0, %arg1) {auto_pad = "NOTSET", dilations = [1, 1], group = 1 : i64, kernel_shape = [6, 7], pads = [0, 0, 0, 0], strides = [2, 3]} : (tensor<1x2x32x64xf32>, tensor<5x2x6x7xf32>) -> tensor<1x5x14x20xf32>
  // CHECK: return [[RES_ATTR]] : tensor<1x5x14x20xf32>
}

/// auto_pad set to SAME_UPPER with strides attribute.
/// The auto_pad will pas as if stride is equal to 1.

func @test_conv_no_bias_8(%arg0 : tensor<1x2x32x64xf32>, %arg1 : tensor<5x2x6x7xf32>) -> tensor<*xf32> {
  %0 = "onnx.ConvNoBias"(%arg0, %arg1) {auto_pad = "SAME_UPPER", group = 1 : i64, strides = [2, 3]} : (tensor<1x2x32x64xf32>, tensor<5x2x6x7xf32>) -> tensor<*xf32>
  "std.return"(%0) : (tensor<*xf32>) -> ()

  // CHECK-LABEL: test_conv_no_bias_8
  // CHECK: [[RES_ATTR:%.+]] = "onnx.ConvNoBias"(%arg0, %arg1) {auto_pad = "NOTSET", dilations = [1, 1], group = 1 : i64, kernel_shape = [6, 7], pads = [2, 3, 2, 3], strides = [2, 3]} : (tensor<1x2x32x64xf32>, tensor<5x2x6x7xf32>) -> tensor<1x5x16x22xf32>
  // CHECK: return [[RES_ATTR]] : tensor<1x5x16x22xf32>
}

/// dilations attribute.

func @test_conv_no_bias_9(%arg0 : tensor<1x2x32x64xf32>, %arg1 : tensor<5x2x6x7xf32>) -> tensor<*xf32> {
  %0 = "onnx.ConvNoBias"(%arg0, %arg1) {auto_pad = "NOTSET", group = 1 : i64, dilations = [2, 3]} : (tensor<1x2x32x64xf32>, tensor<5x2x6x7xf32>) -> tensor<*xf32>
  "std.return"(%0) : (tensor<*xf32>) -> ()

  // CHECK-LABEL: test_conv_no_bias_9
  // CHECK: [[RES_ATTR:%.+]] = "onnx.ConvNoBias"(%arg0, %arg1) {auto_pad = "NOTSET", dilations = [2, 3], group = 1 : i64, kernel_shape = [6, 7], pads = [0, 0, 0, 0], strides = [1, 1]} : (tensor<1x2x32x64xf32>, tensor<5x2x6x7xf32>) -> tensor<1x5x22x46xf32>
  // CHECK: return [[RES_ATTR]] : tensor<1x5x22x46xf32>
}

/// dilations attribute with stride.

func @test_conv_no_bias_10(%arg0 : tensor<1x2x32x64xf32>, %arg1 : tensor<5x2x6x7xf32>) -> tensor<*xf32> {
  %0 = "onnx.ConvNoBias"(%arg0, %arg1) {auto_pad = "NOTSET", group = 1 : i64, dilations = [2, 3], strides = [2, 2]} : (tensor<1x2x32x64xf32>, tensor<5x2x6x7xf32>) -> tensor<*xf32>
  "std.return"(%0) : (tensor<*xf32>) -> ()

  // CHECK-LABEL: test_conv_no_bias_10
  // CHECK: [[RES_ATTR:%.+]] = "onnx.ConvNoBias"(%arg0, %arg1) {auto_pad = "NOTSET", dilations = [2, 3], group = 1 : i64, kernel_shape = [6, 7], pads = [0, 0, 0, 0], strides = [2, 2]} : (tensor<1x2x32x64xf32>, tensor<5x2x6x7xf32>) -> tensor<1x5x11x23xf32>
  // CHECK: return [[RES_ATTR]] : tensor<1x5x11x23xf32>
}

/// dilations attribute with auto_pad set to SAME_UPPER.

func @test_conv_no_bias_11(%arg0 : tensor<1x2x32x64xf32>, %arg1 : tensor<5x2x6x7xf32>) -> tensor<*xf32> {
  %0 = "onnx.ConvNoBias"(%arg0, %arg1) {auto_pad = "SAME_UPPER", group = 1 : i64, dilations = [2, 3]} : (tensor<1x2x32x64xf32>, tensor<5x2x6x7xf32>) -> tensor<*xf32>
  "std.return"(%0) : (tensor<*xf32>) -> ()
}
  // CHECK-LABEL: test_conv_no_bias_11
  // CHECK: [[RES_ATTR:%.+]] = "onnx.ConvNoBias"(%arg0, %arg1) {auto_pad = "NOTSET", dilations = [2, 3], group = 1 : i64, kernel_shape = [6, 7], pads = [5, 9, 5, 9], strides = [1, 1]} : (tensor<1x2x32x64xf32>, tensor<5x2x6x7xf32>) -> tensor<1x5x32x64xf32>
  // CHECK: return [[RES_ATTR]] : tensor<1x5x32x64xf32>

//===----------------------------------------------------------------------===//
/// Test shape inference for PadConstantValuePad.
//===----------------------------------------------------------------------===//

/// Test PadConstantValuePad_1
func @test_PadConstantValuePad_1(%arg0 : tensor<16x13xf32>) -> tensor<*xf32> {
  %0 = "onnx.PadConstantValuePad"(%arg0) {constant_value = 0.000000e+00 : f32, mode = "constant", pads = [0, 2, 0, 0]} : (tensor<16x13xf32>) -> tensor<*xf32>
  "std.return"(%0) : (tensor<*xf32>) -> ()
}
// CHECK-LABEL: test_PadConstantValuePad_1
// CHECK: [[RES:%.+]] = "onnx.PadConstantValuePad"(%arg0) {constant_value = 0.000000e+00 : f32, mode = "constant", pads = [0, 2, 0, 0]} : (tensor<16x13xf32>) -> tensor<18x13xf32>
// CHECK: return [[RES]] : tensor<18x13xf32>

/// Test PadConstantPad_1
func @test_PadConstantPad_1(%arg0 : tensor<16x13xf32>, %arg1 : tensor<*xf32>) -> tensor<*xf32> {
  %0 = "onnx.PadConstantPad"(%arg0, %arg1) {mode = "constant", pads = [0, 2, 3, 1]} : (tensor<16x13xf32>, tensor<*xf32>) -> tensor<*xf32>
  "std.return"(%0) : (tensor<*xf32>) -> ()
}
// CHECK-LABEL: test_PadConstantPad_1
// CHECK: [[RES:%.+]] = "onnx.PadConstantPad"(%arg0, %arg1) {mode = "constant", pads = [0, 2, 3, 1]} : (tensor<16x13xf32>, tensor<*xf32>) -> tensor<18x17xf32>
// CHECK: return [[RES]] : tensor<18x17xf32>

/// Test ConstantOp shape inference for 1-D dense tensor.
func @test_constant_dense_1d_value() -> tensor<*xf32> {
  %0 = "onnx.Constant"() {value = dense<[0.0, 1.0, 2.0]> : tensor<3xf32>} : () -> tensor<*xf32>
  "std.return"(%0) : (tensor<*xf32>) -> ()
}
// CHECK-LABEL: test_constant_dense_1d_value
// CHECK: [[RES:%.+]] = "onnx.Constant"() {value = dense<[0.000000e+00, 1.000000e+00, 2.000000e+00]> : tensor<3xf32>} : () -> tensor<3xf32>
// CHECK: return [[RES]] : tensor<3xf32>

/// Test ConstantOp shape inference for 2-D dense tensor.
func @test_constant_dense_2d_value() -> tensor<*xf32> {
  %0 = "onnx.Constant"() {value = dense<[[0.0, 0.0], [1.0, 1.1], [2.0, 2.1]]> : tensor<3x2xf32>} : () -> tensor<*xf32>
  "std.return"(%0) : (tensor<*xf32>) -> ()
}
// CHECK-LABEL: test_constant_dense_2d_value
// CHECK: [[RES:%.+]] = "onnx.Constant"() {value = dense<{{\[}}[0.000000e+00, 0.000000e+00], [1.000000e+00, 1.100000e+00], [2.000000e+00, 2.100000e+00{{\]}}]> : tensor<3x2xf32>} : () -> tensor<3x2xf32>
// CHECK: return [[RES]] : tensor<3x2xf32>

/// Test ConstantOp shape inference for 1-D sparse tensor.
func @test_constant_sparse_1d_value() -> tensor<*xf32> {
  %0 = "onnx.Constant"() {sparse_value = sparse<[[0]], [1.0]> : tensor<3xf32>} : () -> tensor<*xf32>
  "std.return"(%0) : (tensor<*xf32>) -> ()
}
// CHECK-LABEL: test_constant_sparse_1d_value
// CHECK: [[RES:%.+]] = "onnx.Constant"() {sparse_value = sparse<0, 1.000000e+00> : tensor<3xf32>} : () -> tensor<3xf32>
// CHECK: return [[RES]] : tensor<3xf32>

<<<<<<< HEAD
  // CHECK-LABEL: test_PadConstantPad_1
  // CHECK: [[RES:%.+]] = "onnx.PadConstantPad"(%arg0, %arg1) {mode = "constant", pads = [0, 2, 3, 1]} : (tensor<16x13xf32>, tensor<*xf32>) -> tensor<18x17xf32>
  // CHECK: return [[RES]] : tensor<18x17xf32>
}

/// Test the default behavior of Average Pool with no padding (pad are set but shoud be ignored)
func @test_default_averagepool(%arg0 : tensor<5x5x32x32xf32>) -> tensor<*xf32> {
  %0 = "onnx.AveragePool"(%arg0) {auto_pad = "VALID", ceil_mode = 0, kernel_shape = [3,3], pads = [1, 1, 1, 1] } : (tensor<5x5x32x32xf32>) -> tensor<*xf32>
  "std.return"(%0) : (tensor<*xf32>) -> ()

  // CHECK-LABEL: test_default_averagepool
  // CHECK: [[RES:%.+]] = "onnx.AveragePool"(%arg0) {auto_pad = "NOTSET", ceil_mode = 0 : i64, kernel_shape = [3, 3], pads = [0, 0, 0, 0], strides = [1, 1]} : (tensor<5x5x32x32xf32>) -> tensor<5x5x30x30xf32>
  // CHECK: return [[RES]] : tensor<5x5x30x30xf32>
}

/// Test the default behavior of Average Pool with no padding (pad are not set, default to zero)
func @test_default_averagepool_defpad(%arg0 : tensor<5x5x32x32xf32>) -> tensor<*xf32> {
  %0 = "onnx.AveragePool"(%arg0) {auto_pad = "NOTSET", ceil_mode = 0, kernel_shape = [3,3]} : (tensor<5x5x32x32xf32>) -> tensor<*xf32>
  "std.return"(%0) : (tensor<*xf32>) -> ()

  // CHECK-LABEL: test_default_averagepool_defpad
  // CHECK: [[RES:%.+]] = "onnx.AveragePool"(%arg0) {auto_pad = "NOTSET", ceil_mode = 0 : i64, kernel_shape = [3, 3], pads = [0, 0, 0, 0], strides = [1, 1]} : (tensor<5x5x32x32xf32>) -> tensor<5x5x30x30xf32>
  // CHECK: return [[RES]] : tensor<5x5x30x30xf32>
}

/// Test the default behavior of Average Pool with uniform padding
func @test_default_averagepool_pad(%arg0 : tensor<5x5x32x32xf32>) -> tensor<*xf32> {
  %0 = "onnx.AveragePool"(%arg0) {auto_pad = "NOTSET", ceil_mode = 0, kernel_shape = [3,3], pads = [1, 1, 1, 1] } : (tensor<5x5x32x32xf32>) -> tensor<*xf32>
  "std.return"(%0) : (tensor<*xf32>) -> ()

  // CHECK-LABEL: test_default_averagepool_pad
  // CHECK: [[RES:%.+]] = "onnx.AveragePool"(%arg0) {auto_pad = "NOTSET", ceil_mode = 0 : i64, kernel_shape = [3, 3], pads = [1, 1, 1, 1], strides = [1, 1]} : (tensor<5x5x32x32xf32>) -> tensor<5x5x32x32xf32>
  // CHECK: return [[RES]] : tensor<5x5x32x32xf32>
}

/// Test the default behavior of Average Pool with non uniform padding
func @test_default_averagepool_pad_nonunif(%arg0 : tensor<5x5x32x32xf32>) -> tensor<*xf32> {
  %0 = "onnx.AveragePool"(%arg0) {auto_pad = "NOTSET", ceil_mode = 0, kernel_shape = [5,3], pads = [2, 1, 1, 0] } : (tensor<5x5x32x32xf32>) -> tensor<*xf32>
  "std.return"(%0) : (tensor<*xf32>) -> ()

  // CHECK-LABEL: test_default_averagepool_pad_nonunif
  // CHECK: [[RES:%.+]] = "onnx.AveragePool"(%arg0) {auto_pad = "NOTSET", ceil_mode = 0 : i64, kernel_shape = [5, 3], pads = [2, 1, 1, 0], strides = [1, 1]} : (tensor<5x5x32x32xf32>) -> tensor<5x5x31x31xf32>
  // CHECK: return [[RES]] : tensor<5x5x31x31xf32>
}

/// Test the default behavior of Average Pool with non uniform padding
func @test_default_averagepool_strides(%arg0 : tensor<5x5x32x32xf32>) -> tensor<*xf32> {
  %0 = "onnx.AveragePool"(%arg0) {auto_pad = "NOTSET", ceil_mode = 0, kernel_shape = [3,3], pads = [1, 1, 1, 1], strides = [2, 2] } : (tensor<5x5x32x32xf32>) -> tensor<*xf32>
  "std.return"(%0) : (tensor<*xf32>) -> ()

  // CHECK-LABEL: test_default_averagepool_strides
  // CHECK: [[RES:%.+]] = "onnx.AveragePool"(%arg0) {auto_pad = "NOTSET", ceil_mode = 0 : i64, kernel_shape = [3, 3], pads = [1, 1, 1, 1], strides = [2, 2]} : (tensor<5x5x32x32xf32>) -> tensor<5x5x16x16xf32>
  // CHECK: return [[RES]] : tensor<5x5x16x16xf32>
}

/// Test the default behavior of Average Pool with non uniform padding
func @test_default_averagepool_strides_nonunifpad(%arg0 : tensor<5x5x30x32xf32>) -> tensor<*xf32> {
  %0 = "onnx.AveragePool"(%arg0) {auto_pad = "NOTSET", ceil_mode = 0, kernel_shape = [2,2], pads = [1, 0, 0, 0], strides = [2, 2] } : (tensor<5x5x30x32xf32>) -> tensor<*xf32>
  "std.return"(%0) : (tensor<*xf32>) -> ()

  // CHECK-LABEL: test_default_averagepool_strides_nonunifpad
  // CHECK: [[RES:%.+]] = "onnx.AveragePool"(%arg0) {auto_pad = "NOTSET", ceil_mode = 0 : i64, kernel_shape = [2, 2], pads = [1, 0, 0, 0], strides = [2, 2]} : (tensor<5x5x30x32xf32>) -> tensor<5x5x15x16xf32>
  // CHECK: return [[RES]] : tensor<5x5x15x16xf32>
}

/// Test the default behavior of Average Pool with non uniform padding
func @test_default_averagepool_strides_nonunifpad_ceil(%arg0 : tensor<5x5x30x32xf32>) -> tensor<*xf32> {
  %0 = "onnx.AveragePool"(%arg0) {auto_pad = "NOTSET", ceil_mode = 1, kernel_shape = [2,2], pads = [1, 0, 0, 0], strides = [2, 2] } : (tensor<5x5x30x32xf32>) -> tensor<*xf32>
  "std.return"(%0) : (tensor<*xf32>) -> ()

  // CHECK-LABEL: test_default_averagepool_strides_nonunifpad_ceil
  // CHECK: [[RES:%.+]] = "onnx.AveragePool"(%arg0) {auto_pad = "NOTSET", ceil_mode = 1 : i64, kernel_shape = [2, 2], pads = [1, 0, 0, 0], strides = [2, 2]} : (tensor<5x5x30x32xf32>) -> tensor<5x5x16x16xf32>
  // CHECK: return [[RES]] : tensor<5x5x16x16xf32>
}
=======
/// Test ConstantOp shape inference for 2-D sparse tensor.
func @test_constant_sparse_2d_value() -> tensor<*xf32> {
  %0 = "onnx.Constant"() {sparse_value = sparse<[[0, 1]], [2.0]> : tensor<3x2xf32>} : () -> tensor<*xf32>
  "std.return"(%0) : (tensor<*xf32>) -> ()
}
// CHECK-LABEL: test_constant_sparse_2d_value
// CHECK: [[RES:%.+]] = "onnx.Constant"() {sparse_value = sparse<{{\[}}[0, 1{{\]}}], 2.000000e+00> : tensor<3x2xf32>} : () -> tensor<3x2xf32>
// CHECK: return [[RES]] : tensor<3x2xf32>
>>>>>>> a6582094
<|MERGE_RESOLUTION|>--- conflicted
+++ resolved
@@ -323,11 +323,14 @@
 // CHECK: [[RES:%.+]] = "onnx.Constant"() {sparse_value = sparse<0, 1.000000e+00> : tensor<3xf32>} : () -> tensor<3xf32>
 // CHECK: return [[RES]] : tensor<3xf32>
 
-<<<<<<< HEAD
-  // CHECK-LABEL: test_PadConstantPad_1
-  // CHECK: [[RES:%.+]] = "onnx.PadConstantPad"(%arg0, %arg1) {mode = "constant", pads = [0, 2, 3, 1]} : (tensor<16x13xf32>, tensor<*xf32>) -> tensor<18x17xf32>
-  // CHECK: return [[RES]] : tensor<18x17xf32>
-}
+/// Test ConstantOp shape inference for 2-D sparse tensor.
+func @test_constant_sparse_2d_value() -> tensor<*xf32> {
+  %0 = "onnx.Constant"() {sparse_value = sparse<[[0, 1]], [2.0]> : tensor<3x2xf32>} : () -> tensor<*xf32>
+  "std.return"(%0) : (tensor<*xf32>) -> ()
+}
+// CHECK-LABEL: test_constant_sparse_2d_value
+// CHECK: [[RES:%.+]] = "onnx.Constant"() {sparse_value = sparse<{{\[}}[0, 1{{\]}}], 2.000000e+00> : tensor<3x2xf32>} : () -> tensor<3x2xf32>
+// CHECK: return [[RES]] : tensor<3x2xf32>
 
 /// Test the default behavior of Average Pool with no padding (pad are set but shoud be ignored)
 func @test_default_averagepool(%arg0 : tensor<5x5x32x32xf32>) -> tensor<*xf32> {
@@ -398,13 +401,3 @@
   // CHECK: [[RES:%.+]] = "onnx.AveragePool"(%arg0) {auto_pad = "NOTSET", ceil_mode = 1 : i64, kernel_shape = [2, 2], pads = [1, 0, 0, 0], strides = [2, 2]} : (tensor<5x5x30x32xf32>) -> tensor<5x5x16x16xf32>
   // CHECK: return [[RES]] : tensor<5x5x16x16xf32>
 }
-=======
-/// Test ConstantOp shape inference for 2-D sparse tensor.
-func @test_constant_sparse_2d_value() -> tensor<*xf32> {
-  %0 = "onnx.Constant"() {sparse_value = sparse<[[0, 1]], [2.0]> : tensor<3x2xf32>} : () -> tensor<*xf32>
-  "std.return"(%0) : (tensor<*xf32>) -> ()
-}
-// CHECK-LABEL: test_constant_sparse_2d_value
-// CHECK: [[RES:%.+]] = "onnx.Constant"() {sparse_value = sparse<{{\[}}[0, 1{{\]}}], 2.000000e+00> : tensor<3x2xf32>} : () -> tensor<3x2xf32>
-// CHECK: return [[RES]] : tensor<3x2xf32>
->>>>>>> a6582094
