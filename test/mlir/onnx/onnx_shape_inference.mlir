// RUN: onnx-mlir-opt --shape-inference %s -split-input-file | FileCheck %s

// -----

//===----------------------------------------------------------------------===//
/// Test the default behavior of argmax when no information for the
/// permutation of the axes is provided and when a permutation is provided.
//===----------------------------------------------------------------------===//

func @test_default_argmax(%arg0 : tensor<2x3x4xf32>) -> tensor<*xi64> {
  %0 = "onnx.ArgMax"(%arg0) : (tensor<2x3x4xf32>) -> tensor<*xi64>
  "std.return"(%0) : (tensor<*xi64>) -> ()

  // CHECK-LABEL: test_default_argmax
  // CHECK: [[RES:%.+]] = "onnx.ArgMax"(%arg0) : (tensor<2x3x4xf32>) -> tensor<1x3x4xi64>
  // CHECK: return [[RES]] : tensor<1x3x4xi64>
}

// -----

//===----------------------------------------------------------------------===//
/// Test the default behavior of transpose when no information for the
/// permutation of the axes is provided and when a permutation is provided.
//===----------------------------------------------------------------------===//

func @test_default_transpose(%arg0 : tensor<5x5x1x32xf32>) -> tensor<*xf32> {
  %0 = "onnx.Transpose"(%arg0) : (tensor<5x5x1x32xf32>) -> tensor<*xf32>
  "std.return"(%0) : (tensor<*xf32>) -> ()

  // CHECK-LABEL: test_default_transpose
  // CHECK: [[RES:%.+]] = "onnx.Transpose"(%arg0) {perm = [3, 2, 1, 0]} : (tensor<5x5x1x32xf32>) -> tensor<32x1x5x5xf32>
  // CHECK: return [[RES]] : tensor<32x1x5x5xf32>
}

// -----

//===----------------------------------------------------------------------===//
/// Test shape inference for Clip.
//===----------------------------------------------------------------------===//

func @test_clip(%arg0 : tensor<1x32x112x112xf32>) -> tensor<*xf32> {
  %cst = constant unit
  %0 = "onnx.Clip"(%arg0, %cst, %cst) {max = 6.000000e+00 : f32, min = 0.000000e+00 : f32} : (tensor<1x32x112x112xf32>, none, none) -> tensor<*xf32>
  "std.return"(%0) : (tensor<*xf32>) -> ()

  // CHECK-LABEL: test_clip
  // CHECK: [[RES:%.+]] = "onnx.Clip"(%arg0, %cst, %cst) {max = 6.000000e+00 : f32, min = 0.000000e+00 : f32} : (tensor<1x32x112x112xf32>, none, none) -> tensor<1x32x112x112xf32>
  // CHECK: return [[RES]] : tensor<1x32x112x112xf32>
}

// -----

/// Test shape inference for transposition when perm attribute is specified.

func @test_transpose(%arg0 : tensor<5x5x1x32xf32>) -> tensor<*xf32> {
  %0 = "onnx.Transpose"(%arg0) {perm = [2, 0, 3, 1]} : (tensor<5x5x1x32xf32>) -> tensor<*xf32>
  "std.return"(%0) : (tensor<*xf32>) -> ()

  // CHECK-LABEL: test_transpose
  // CHECK: [[RES_ATTR:%.+]] = "onnx.Transpose"(%arg0) {perm = [2, 0, 3, 1]} : (tensor<5x5x1x32xf32>) -> tensor<1x5x32x5xf32>
  // CHECK: return [[RES_ATTR]] : tensor<1x5x32x5xf32>
}

// -----

//===----------------------------------------------------------------------===//
/// Test the shape inferencing scheme for the matmul operation.
//===----------------------------------------------------------------------===//

/// MatMul: 1-D x 1-D

func @test_matmul_1(%arg0 : tensor<32xf32>, %arg1 : tensor<32xf32>) -> tensor<*xf32> {
  %0 = "onnx.MatMul"(%arg0, %arg1) : (tensor<32xf32>, tensor<32xf32>) -> tensor<*xf32>
  "std.return"(%0) : (tensor<*xf32>) -> ()

  // CHECK-LABEL: test_matmul_1
  // CHECK: [[RES1:%.+]] = "onnx.MatMul"(%arg0, %arg1) : (tensor<32xf32>, tensor<32xf32>) -> tensor<1xf32>
  // CHECK: return [[RES1]] : tensor<1xf32>
}

// -----

/// MatMul: K-D x 2-D (K > 2)

func @test_matmul_2(%arg0 : tensor<16x?x64x42xf32>, %arg1 : tensor<42x32xf32>) -> tensor<*xf32> {
  %0 = "onnx.MatMul"(%arg0, %arg1) : (tensor<16x?x64x42xf32>, tensor<42x32xf32>) -> tensor<*xf32>
  "std.return"(%0) : (tensor<*xf32>) -> ()

  // CHECK-LABEL: test_matmul_2
  // CHECK: [[RES2:%.+]] = "onnx.MatMul"(%arg0, %arg1) : (tensor<16x?x64x42xf32>, tensor<42x32xf32>) -> tensor<16x?x64x32xf32>
  // CHECK: return [[RES2]] : tensor<16x?x64x32xf32>
}

// -----

/// MatMul: 2-D x K-D (K > 2)

func @test_matmul_3(%arg0 : tensor<64x42xf32>, %arg1 : tensor<16x?x42x32xf32>) -> tensor<*xf32> {
  %0 = "onnx.MatMul"(%arg0, %arg1) : (tensor<64x42xf32>, tensor<16x?x42x32xf32>) -> tensor<*xf32>
  "std.return"(%0) : (tensor<*xf32>) -> ()

  // CHECK-LABEL: test_matmul_3
  // CHECK: [[RES3:%.+]] = "onnx.MatMul"(%arg0, %arg1) : (tensor<64x42xf32>, tensor<16x?x42x32xf32>) -> tensor<16x?x64x32xf32>
  // CHECK: return [[RES3]] : tensor<16x?x64x32xf32>
}

// -----

/// MatMul: 2-D x K-D (K > 2)

func @test_matmul_4(%arg0 : tensor<64x42xf32>, %arg1 : tensor<?x?x?x?xf32>) -> tensor<*xf32> {
  %0 = "onnx.MatMul"(%arg0, %arg1) : (tensor<64x42xf32>, tensor<?x?x?x?xf32>) -> tensor<*xf32>
  "std.return"(%0) : (tensor<*xf32>) -> ()

  // CHECK-LABEL: test_matmul_4
  // CHECK: [[RES4:%.+]] = "onnx.MatMul"(%arg0, %arg1) : (tensor<64x42xf32>, tensor<?x?x?x?xf32>) -> tensor<?x?x64x?xf32>
  // CHECK: return [[RES4]] : tensor<?x?x64x?xf32>
}

// -----

/// MatMul: K1-D x K2-D (K1 > 2, K2 > 2)

func @test_matmul_5(%arg0 : tensor<16x?x?x42xf32>, %arg1 : tensor<32x?x64x42x32xf32>) -> tensor<*xf32> {
  %0 = "onnx.MatMul"(%arg0, %arg1) : (tensor<16x?x?x42xf32>, tensor<32x?x64x42x32xf32>) -> tensor<*xf32>
  "std.return"(%0) : (tensor<*xf32>) -> ()

  // CHECK-LABEL: test_matmul_5
  // CHECK: [[RES5:%.+]] = "onnx.MatMul"(%arg0, %arg1) : (tensor<16x?x?x42xf32>, tensor<32x?x64x42x32xf32>) -> tensor<32x16x64x?x32xf32>
  // CHECK: return [[RES5]] : tensor<32x16x64x?x32xf32>
}

// -----

/// MatMul: 1-D x 2-D

func @test_matmul_6(%arg0 : tensor<32xf32>, %arg1 : tensor<32x64xf32>) -> tensor<*xf32> {
  %0 = "onnx.MatMul"(%arg0, %arg1) : (tensor<32xf32>, tensor<32x64xf32>) -> tensor<*xf32>
  "std.return"(%0) : (tensor<*xf32>) -> ()

  // CHECK-LABEL: test_matmul_6
  // CHECK: [[RES6:%.+]] = "onnx.MatMul"(%arg0, %arg1) : (tensor<32xf32>, tensor<32x64xf32>) -> tensor<64xf32>
  // CHECK: return [[RES6]] : tensor<64xf32>
}

// -----

/// MatMul: 2-D x 1-D

func @test_matmul_7(%arg0 : tensor<32x64xf32>, %arg1 : tensor<64xf32>) -> tensor<*xf32> {
  %0 = "onnx.MatMul"(%arg0, %arg1) : (tensor<32x64xf32>, tensor<64xf32>) -> tensor<*xf32>
  "std.return"(%0) : (tensor<*xf32>) -> ()

  // CHECK-LABEL: test_matmul_7
  // CHECK: [[RES7:%.+]] = "onnx.MatMul"(%arg0, %arg1) : (tensor<32x64xf32>, tensor<64xf32>) -> tensor<32xf32>
  // CHECK: return [[RES7]] : tensor<32xf32>
}

// -----

/// MatMul: 2-D x 2-D

func @test_matmul_8(%arg0 : tensor<32x64xf32>, %arg1 : tensor<64x128xf32>) -> tensor<*xf32> {
  %0 = "onnx.MatMul"(%arg0, %arg1) : (tensor<32x64xf32>, tensor<64x128xf32>) -> tensor<*xf32>
  "std.return"(%0) : (tensor<*xf32>) -> ()

  // CHECK-LABEL: test_matmul_8
  // CHECK: [[RES8:%.+]] = "onnx.MatMul"(%arg0, %arg1) : (tensor<32x64xf32>, tensor<64x128xf32>) -> tensor<32x128xf32>
  // CHECK: return [[RES8]] : tensor<32x128xf32>
}

// -----

/// MatMul: 1-D x N-D

func @test_matmul_9(%arg0 : tensor<42xf32>, %arg1 : tensor<?x42x32xf32>) -> tensor<*xf32> {
  %0 = "onnx.MatMul"(%arg0, %arg1) : (tensor<42xf32>, tensor<?x42x32xf32>) -> tensor<*xf32>
  "std.return"(%0) : (tensor<*xf32>) -> ()

  // CHECK-LABEL: test_matmul_9
  // CHECK: [[RES1:%.+]] = "onnx.MatMul"(%arg0, %arg1) : (tensor<42xf32>, tensor<?x42x32xf32>) -> tensor<?x32xf32>
  // CHECK: return [[RES1]] : tensor<?x32xf32>
}

// -----

/// MatMul: N-D x 1-D

func @test_matmul_10(%arg0 : tensor<?x42x32xf32>, %arg1 : tensor<32xf32>) -> tensor<*xf32> {
  %0 = "onnx.MatMul"(%arg0, %arg1) : (tensor<?x42x32xf32>, tensor<32xf32>) -> tensor<*xf32>
  "std.return"(%0) : (tensor<*xf32>) -> ()

  // CHECK-LABEL: test_matmul_10
  // CHECK: [[RES1:%.+]] = "onnx.MatMul"(%arg0, %arg1) : (tensor<?x42x32xf32>, tensor<32xf32>) -> tensor<?x42xf32>
  // CHECK: return [[RES1]] : tensor<?x42xf32>
}

// -----

//===----------------------------------------------------------------------===//
/// Test shape inference for Conv (first with no bias) operation and all its attributes.
//===----------------------------------------------------------------------===//

/// Default and required attributes for 1-D convolution.

func @test_conv_no_bias_0(%arg0 : tensor<1x2x32xf32>, %arg1 : tensor<5x2x6xf32>) -> tensor<*xf32> {
  %cst = constant unit
  %0 = "onnx.Conv"(%arg0, %arg1, %cst) {auto_pad = "NOTSET", group = 1 : si64} : (tensor<1x2x32xf32>, tensor<5x2x6xf32>, none) -> tensor<*xf32>
  "std.return"(%0) : (tensor<*xf32>) -> ()

  // CHECK-LABEL: test_conv_no_bias_0
  // CHECK: [[RES_ATTR:%.+]] = "onnx.Conv"(%arg0, %arg1, %cst) {auto_pad = "NOTSET", group = 1 : si64} : (tensor<1x2x32xf32>, tensor<5x2x6xf32>, none) -> tensor<1x5x27xf32>
  // CHECK: return [[RES_ATTR]] : tensor<1x5x27xf32>
}

// -----

/// Default and required attributes.

func @test_conv_no_bias_1(%arg0 : tensor<1x2x32x64xf32>, %arg1 : tensor<5x2x6x7xf32>) -> tensor<*xf32> {
  %cst = constant unit
  %0 = "onnx.Conv"(%arg0, %arg1, %cst) {auto_pad = "NOTSET", group = 1 : si64} : (tensor<1x2x32x64xf32>, tensor<5x2x6x7xf32>, none) -> tensor<*xf32>
  "std.return"(%0) : (tensor<*xf32>) -> ()

  // CHECK-LABEL: test_conv_no_bias_1
  // CHECK: [[RES_ATTR:%.+]] = "onnx.Conv"(%arg0, %arg1, %cst) {auto_pad = "NOTSET", group = 1 : si64} : (tensor<1x2x32x64xf32>, tensor<5x2x6x7xf32>, none) -> tensor<1x5x27x58xf32>
  // CHECK: return [[RES_ATTR]] : tensor<1x5x27x58xf32>
}

// -----

/// kernel_shape attribute.

func @test_conv_no_bias_2(%arg0 : tensor<1x2x32x64xf32>, %arg1 : tensor<5x2x8x9xf32>) -> tensor<*xf32> {
  %cst = constant unit
  %0 = "onnx.Conv"(%arg0, %arg1, %cst) {auto_pad = "NOTSET", group = 1 : si64, kernel_shape = [8, 9]} : (tensor<1x2x32x64xf32>, tensor<5x2x8x9xf32>, none) -> tensor<*xf32>
  "std.return"(%0) : (tensor<*xf32>) -> ()

  // CHECK-LABEL: test_conv_no_bias_2
  // CHECK: [[RES_ATTR:%.+]] = "onnx.Conv"(%arg0, %arg1, %cst) {auto_pad = "NOTSET", group = 1 : si64, kernel_shape = [8, 9]} : (tensor<1x2x32x64xf32>, tensor<5x2x8x9xf32>, none) -> tensor<1x5x25x56xf32>
  // CHECK: return [[RES_ATTR]] : tensor<1x5x25x56xf32>
}

// -----

/// pads attribute.
/// Use pads to make output size equal to input size by adding K - 1 to the result.

func @test_conv_no_bias_3(%arg0 : tensor<1x2x32x64xf32>, %arg1 : tensor<5x2x6x10xf32>) -> tensor<*xf32> {
  %cst = constant unit
  %0 = "onnx.Conv"(%arg0, %arg1, %cst) {auto_pad = "NOTSET", group = 1 : si64, pads = [2, 4, 3, 5]} : (tensor<1x2x32x64xf32>, tensor<5x2x6x10xf32>, none) -> tensor<*xf32>
  "std.return"(%0) : (tensor<*xf32>) -> ()

  // CHECK-LABEL: test_conv_no_bias_3
  // CHECK: [[RES_ATTR:%.+]] = "onnx.Conv"(%arg0, %arg1, %cst) {auto_pad = "NOTSET", group = 1 : si64, pads = [2, 4, 3, 5]} : (tensor<1x2x32x64xf32>, tensor<5x2x6x10xf32>, none) -> tensor<1x5x32x64xf32>
  // CHECK: return [[RES_ATTR]] : tensor<1x5x32x64xf32>
}

// -----

/// auto_pad set to SAME_UPPER and SAME_LOWER.

func @test_conv_no_bias_4(%arg0 : tensor<1x2x32x64xf32>, %arg1 : tensor<5x2x6x10xf32>) -> tensor<*xf32> {
  %cst = constant unit
  %0 = "onnx.Conv"(%arg0, %arg1, %cst) {auto_pad = "SAME_UPPER", group = 1 : si64} : (tensor<1x2x32x64xf32>, tensor<5x2x6x10xf32>, none) -> tensor<*xf32>
  "std.return"(%0) : (tensor<*xf32>) -> ()

  // CHECK-LABEL: test_conv_no_bias_4
  // CHECK: [[RES_ATTR:%.+]] = "onnx.Conv"(%arg0, %arg1, %cst) {auto_pad = "SAME_UPPER", group = 1 : si64} : (tensor<1x2x32x64xf32>, tensor<5x2x6x10xf32>, none) -> tensor<1x5x32x64xf32>
  // CHECK: return [[RES_ATTR]] : tensor<1x5x32x64xf32>
}

// -----

func @test_conv_no_bias_5(%arg0 : tensor<1x2x32x64xf32>, %arg1 : tensor<5x2x6x10xf32>) -> tensor<*xf32> {
  %cst = constant unit
  %0 = "onnx.Conv"(%arg0, %arg1, %cst) {auto_pad = "SAME_LOWER", group = 1 : si64} : (tensor<1x2x32x64xf32>, tensor<5x2x6x10xf32>, none) -> tensor<*xf32>
  "std.return"(%0) : (tensor<*xf32>) -> ()

  // CHECK-LABEL: test_conv_no_bias_5
  // CHECK: [[RES_ATTR:%.+]] = "onnx.Conv"(%arg0, %arg1, %cst) {auto_pad = "SAME_LOWER", group = 1 : si64} : (tensor<1x2x32x64xf32>, tensor<5x2x6x10xf32>, none) -> tensor<1x5x32x64xf32>
  // CHECK: return [[RES_ATTR]] : tensor<1x5x32x64xf32>
}

// -----

/// auto_pad set to VALID.

func @test_conv_no_bias_6(%arg0 : tensor<1x2x32x64xf32>, %arg1 : tensor<5x2x6x10xf32>) -> tensor<*xf32> {
  %cst = constant unit
  %0 = "onnx.Conv"(%arg0, %arg1, %cst) {auto_pad = "VALID", group = 1 : si64} : (tensor<1x2x32x64xf32>, tensor<5x2x6x10xf32>, none) -> tensor<*xf32>
  "std.return"(%0) : (tensor<*xf32>) -> ()

  // CHECK-LABEL: test_conv_no_bias_6
  // CHECK: [[RES_ATTR:%.+]] = "onnx.Conv"(%arg0, %arg1, %cst) {auto_pad = "VALID", group = 1 : si64} : (tensor<1x2x32x64xf32>, tensor<5x2x6x10xf32>, none) -> tensor<1x5x27x55xf32>
  // CHECK: return [[RES_ATTR]] : tensor<1x5x27x55xf32>
}

// -----

/// With strides attribute.

func @test_conv_no_bias_7(%arg0 : tensor<1x2x32x64xf32>, %arg1 : tensor<5x2x6x7xf32>) -> tensor<*xf32> {
  %cst = constant unit
  %0 = "onnx.Conv"(%arg0, %arg1, %cst) {auto_pad = "NOTSET", group = 1 : si64, strides = [2, 3]} : (tensor<1x2x32x64xf32>, tensor<5x2x6x7xf32>, none) -> tensor<*xf32>
  "std.return"(%0) : (tensor<*xf32>) -> ()

  // CHECK-LABEL: test_conv_no_bias_7
  // CHECK: [[RES_ATTR:%.+]] = "onnx.Conv"(%arg0, %arg1, %cst) {auto_pad = "NOTSET", group = 1 : si64, strides = [2, 3]} : (tensor<1x2x32x64xf32>, tensor<5x2x6x7xf32>, none) -> tensor<1x5x14x20xf32>
  // CHECK: return [[RES_ATTR]] : tensor<1x5x14x20xf32>
}

// -----

/// auto_pad set to SAME_UPPER with strides attribute.
/// The auto_pad will pas as if stride is equal to 1.

func @test_conv_no_bias_8(%arg0 : tensor<1x2x32x64xf32>, %arg1 : tensor<5x2x6x7xf32>) -> tensor<*xf32> {
  %cst = constant unit
  %0 = "onnx.Conv"(%arg0, %arg1, %cst) {auto_pad = "SAME_UPPER", group = 1 : si64, strides = [2, 3]} : (tensor<1x2x32x64xf32>, tensor<5x2x6x7xf32>, none) -> tensor<*xf32>
  "std.return"(%0) : (tensor<*xf32>) -> ()

  // CHECK-LABEL: test_conv_no_bias_8
  // CHECK: [[RES_ATTR:%.+]] = "onnx.Conv"(%arg0, %arg1, %cst) {auto_pad = "SAME_UPPER", group = 1 : si64, strides = [2, 3]} : (tensor<1x2x32x64xf32>, tensor<5x2x6x7xf32>, none) -> tensor<1x5x16x22xf32>
  // CHECK: return [[RES_ATTR]] : tensor<1x5x16x22xf32>
}

// -----

/// dilations attribute.

func @test_conv_no_bias_9(%arg0 : tensor<1x2x32x64xf32>, %arg1 : tensor<5x2x6x7xf32>) -> tensor<*xf32> {
  %cst = constant unit
  %0 = "onnx.Conv"(%arg0, %arg1, %cst) {auto_pad = "NOTSET", group = 1 : si64, dilations = [2, 3]} : (tensor<1x2x32x64xf32>, tensor<5x2x6x7xf32>, none) -> tensor<*xf32>
  "std.return"(%0) : (tensor<*xf32>) -> ()

  // CHECK-LABEL: test_conv_no_bias_9
  // CHECK: [[RES_ATTR:%.+]] = "onnx.Conv"(%arg0, %arg1, %cst) {auto_pad = "NOTSET", dilations = [2, 3], group = 1 : si64} : (tensor<1x2x32x64xf32>, tensor<5x2x6x7xf32>, none) -> tensor<1x5x22x46xf32>
  // CHECK: return [[RES_ATTR]] : tensor<1x5x22x46xf32>
}

// -----

/// dilations attribute with stride.

func @test_conv_no_bias_10(%arg0 : tensor<1x2x32x64xf32>, %arg1 : tensor<5x2x6x7xf32>) -> tensor<*xf32> {
  %cst = constant unit
  %0 = "onnx.Conv"(%arg0, %arg1, %cst) {auto_pad = "NOTSET", group = 1 : si64, dilations = [2, 3], strides = [2, 2]} : (tensor<1x2x32x64xf32>, tensor<5x2x6x7xf32>, none) -> tensor<*xf32>
  "std.return"(%0) : (tensor<*xf32>) -> ()

  // CHECK-LABEL: test_conv_no_bias_10
  // CHECK: [[RES_ATTR:%.+]] = "onnx.Conv"(%arg0, %arg1, %cst) {auto_pad = "NOTSET", dilations = [2, 3], group = 1 : si64, strides = [2, 2]} : (tensor<1x2x32x64xf32>, tensor<5x2x6x7xf32>, none) -> tensor<1x5x11x23xf32>
  // CHECK: return [[RES_ATTR]] : tensor<1x5x11x23xf32>
}

// -----

/// dilations attribute with auto_pad set to SAME_UPPER.

func @test_conv_no_bias_11(%arg0 : tensor<1x2x32x64xf32>, %arg1 : tensor<5x2x6x7xf32>) -> tensor<*xf32> {
  %cst = constant unit
  %0 = "onnx.Conv"(%arg0, %arg1, %cst) {auto_pad = "SAME_UPPER", group = 1 : si64, dilations = [2, 3]} : (tensor<1x2x32x64xf32>, tensor<5x2x6x7xf32>, none) -> tensor<*xf32>
  "std.return"(%0) : (tensor<*xf32>) -> ()

  // CHECK-LABEL: test_conv_no_bias_11
  // CHECK: [[RES_ATTR:%.+]] = "onnx.Conv"(%arg0, %arg1, %cst) {auto_pad = "SAME_UPPER", dilations = [2, 3], group = 1 : si64} : (tensor<1x2x32x64xf32>, tensor<5x2x6x7xf32>, none) -> tensor<1x5x32x64xf32>
  // CHECK: return [[RES_ATTR]] : tensor<1x5x32x64xf32>
}

// -----

// Test convolution with bias input.

func @test_conv_12(%arg0 : tensor<1x2x32xf32>, %arg1 : tensor<5x2x6xf32>, %arg2 : tensor<5xf32>) -> tensor<*xf32> {
  %0 = "onnx.Conv"(%arg0, %arg1, %arg2) {auto_pad = "NOTSET", group = 1 : si64} : (tensor<1x2x32xf32>, tensor<5x2x6xf32>, tensor<5xf32>) -> tensor<*xf32>
  "std.return"(%0) : (tensor<*xf32>) -> ()

  // CHECK-LABEL: test_conv_12
  // CHECK: [[RES_ATTR:%.+]] = "onnx.Conv"(%arg0, %arg1, %arg2) {auto_pad = "NOTSET", group = 1 : si64} : (tensor<1x2x32xf32>, tensor<5x2x6xf32>, tensor<5xf32>) -> tensor<1x5x27xf32>
  // CHECK: return [[RES_ATTR]] : tensor<1x5x27xf32>
}

// -----

//===----------------------------------------------------------------------===//
/// Test shape inference for ConvTranspose.
//===----------------------------------------------------------------------===//

func @test_conv_transpose_1(%arg0 : tensor<1x64x36x48xf32>, %arg1 : tensor<64x1x2x2xf32>) -> tensor<*xf32> {
  %cst = constant unit
  %0 = "onnx.ConvTranspose"(%arg0, %arg1, %cst) {dilations = [1, 1], kernel_shape = [2, 2], pads = [0, 0, 0, 0], strides = [2, 2]} : (tensor<1x64x36x48xf32>, tensor<64x1x2x2xf32>, none) -> tensor<*xf32>
  "std.return"(%0) : (tensor<*xf32>) -> ()

  // CHECK-LABEL: test_conv_transpose_1
  // CHECK: [[RES_ATTR:%.+]] = "onnx.ConvTranspose"(%arg0, %arg1, %cst) {auto_pad = "NOTSET", dilations = [1, 1], group = 1 : si64, kernel_shape = [2, 2], output_shape = [1, 1, 72, 96], pads = [0, 0, 0, 0], strides = [2, 2]} : (tensor<1x64x36x48xf32>, tensor<64x1x2x2xf32>, none) -> tensor<1x1x72x96xf32>
  // CHECK: return [[RES_ATTR]] : tensor<1x1x72x96xf32>
}

func @test_conv_transpose_2(%arg0 : tensor<1x64x36x48xf32>, %arg1 : tensor<64x1x2x2xf32>) -> tensor<*xf32> {
  %cst = constant unit
  %0 = "onnx.ConvTranspose"(%arg0, %arg1, %cst) {dilations = [1, 1], group = 64 : si64, kernel_shape = [2, 2], pads = [0, 0, 0, 0], strides = [2, 2]} : (tensor<1x64x36x48xf32>, tensor<64x1x2x2xf32>, none) -> tensor<*xf32>
  "std.return"(%0) : (tensor<*xf32>) -> ()

  // CHECK-LABEL: test_conv_transpose_2
  // CHECK: [[RES_ATTR:%.+]] = "onnx.ConvTranspose"(%arg0, %arg1, %cst) {auto_pad = "NOTSET", dilations = [1, 1], group = 64 : si64, kernel_shape = [2, 2], output_shape = [1, 64, 72, 96], pads = [0, 0, 0, 0], strides = [2, 2]} : (tensor<1x64x36x48xf32>, tensor<64x1x2x2xf32>, none) -> tensor<1x64x72x96xf32>
  // CHECK: return [[RES_ATTR]] : tensor<1x64x72x96xf32>
}

// -----
//===----------------------------------------------------------------------===//

/// Test Pad_1
func @test_Pad_1(%arg0 : tensor<16x13xf32>) -> tensor<*xf32> {
  %0 = "onnx.Constant"() {value = dense<[0, 2, 2, 4]> : tensor<4xi64> } : () -> tensor<4xi64>
  %1 = "onnx.Constant"() {value = dense<0.000000e+00> : tensor<1xf32> } : () -> tensor<1xf32>
  %2 = "onnx.Pad"(%arg0, %0, %1) {mode = "constant"} : (tensor<16x13xf32>, tensor<4xi64>, tensor<1xf32>) -> tensor<*xf32>
  "std.return"(%2) : (tensor<*xf32>) -> ()
  // CHECK-LABEL: test_Pad_1
  // CHECK-SAME:     ([[VAR_arg0:%.+]]: tensor<16x13xf32>) -> tensor<18x19xf32> {
  // CHECK: [[VAR_0:%.+]] = "onnx.Constant"() {value = dense<[0, 2, 2, 4]> : tensor<4xi64>} : () -> tensor<4xi64>
  // CHECK: [[VAR_1:%.+]] = "onnx.Constant"() {value = dense<0.000000e+00> : tensor<1xf32>} : () -> tensor<1xf32>
  // CHECK: [[VAR_2:%.+]] = "onnx.Pad"([[VAR_arg0]], [[VAR_0]], [[VAR_1]]) {mode = "constant"} : (tensor<16x13xf32>, tensor<4xi64>, tensor<1xf32>) -> tensor<18x19xf32>
}

// -----

//===----------------------------------------------------------------------===//
/// Test for constant op.
//===----------------------------------------------------------------------===//

/// Test ConstantOp shape inference for 1-D dense tensor.
func @test_constant_dense_1d_value() -> tensor<*xf32> {
  %0 = "onnx.Constant"() {value = dense<[0.0, 1.0, 2.0]> : tensor<3xf32>} : () -> tensor<*xf32>
  "std.return"(%0) : (tensor<*xf32>) -> ()

  // CHECK-LABEL: test_constant_dense_1d_value
  // CHECK: [[RES:%.+]] = "onnx.Constant"() {value = dense<[0.000000e+00, 1.000000e+00, 2.000000e+00]> : tensor<3xf32>} : () -> tensor<3xf32>
  // CHECK: return [[RES]] : tensor<3xf32>
}

// -----

/// Test ConstantOp shape inference for 2-D dense tensor.
func @test_constant_dense_2d_value() -> tensor<*xf32> {
  %0 = "onnx.Constant"() {value = dense<[[0.0, 0.0], [1.0, 1.1], [2.0, 2.1]]> : tensor<3x2xf32>} : () -> tensor<*xf32>
  "std.return"(%0) : (tensor<*xf32>) -> ()

  // CHECK-LABEL: test_constant_dense_2d_value
  // CHECK: [[RES:%.+]] = "onnx.Constant"() {value = dense<{{\[}}[0.000000e+00, 0.000000e+00], [1.000000e+00, 1.100000e+00], [2.000000e+00, 2.100000e+00{{\]}}]> : tensor<3x2xf32>} : () -> tensor<3x2xf32>
  // CHECK: return [[RES]] : tensor<3x2xf32>
}

// -----

/// Test ConstantOp shape inference for 1-D sparse tensor.
func @test_constant_sparse_1d_value() -> tensor<*xf32> {
  %0 = "onnx.Constant"() {sparse_value = sparse<[[0]], [1.0]> : tensor<3xf32>} : () -> tensor<*xf32>
  "std.return"(%0) : (tensor<*xf32>) -> ()

  // CHECK-LABEL: test_constant_sparse_1d_value
  // CHECK: [[RES:%.+]] = "onnx.Constant"() {sparse_value = sparse<0, 1.000000e+00> : tensor<3xf32>} : () -> tensor<3xf32>
  // CHECK: return [[RES]] : tensor<3xf32>
}

// -----

/// Test ConstantOp shape inference for 2-D sparse tensor.
func @test_constant_sparse_2d_value() -> tensor<*xf32> {
  %0 = "onnx.Constant"() {sparse_value = sparse<[[0, 1]], [2.0]> : tensor<3x2xf32>} : () -> tensor<*xf32>
  "std.return"(%0) : (tensor<*xf32>) -> ()

  // CHECK-LABEL: test_constant_sparse_2d_value
  // CHECK: [[RES:%.+]] = "onnx.Constant"() {sparse_value = sparse<{{\[}}[0, 1{{\]}}], 2.000000e+00> : tensor<3x2xf32>} : () -> tensor<3x2xf32>
  // CHECK: return [[RES]] : tensor<3x2xf32>
}

// -----

/// Test the default behavior of Average Pool with no padding (pad are set but shoud be ignored)
func @test_default_averagepool(%arg0 : tensor<5x5x32x32xf32>) -> tensor<*xf32> {
  %0 = "onnx.AveragePool"(%arg0) {auto_pad = "VALID", ceil_mode = 0 : si64, kernel_shape = [3,3] } : (tensor<5x5x32x32xf32>) -> tensor<*xf32>
  "std.return"(%0) : (tensor<*xf32>) -> ()

  // CHECK-LABEL: test_default_averagepool
  // CHECK: [[RES:%.+]] = "onnx.AveragePool"(%arg0) {auto_pad = "VALID", ceil_mode = 0 : si64, kernel_shape = [3, 3]} : (tensor<5x5x32x32xf32>) -> tensor<5x5x30x30xf32>
  // CHECK: return [[RES]] : tensor<5x5x30x30xf32>
}

// -----

/// Test the default behavior of Average Pool with no padding (pad are not set, default to zero)
func @test_default_averagepool_defpad(%arg0 : tensor<5x5x32x32xf32>) -> tensor<*xf32> {
  %0 = "onnx.AveragePool"(%arg0) {auto_pad = "NOTSET", ceil_mode = 0 : si64, kernel_shape = [3,3]} : (tensor<5x5x32x32xf32>) -> tensor<*xf32>
  "std.return"(%0) : (tensor<*xf32>) -> ()

  // CHECK-LABEL: test_default_averagepool_defpad
  // CHECK: [[RES:%.+]] = "onnx.AveragePool"(%arg0) {auto_pad = "NOTSET", ceil_mode = 0 : si64, kernel_shape = [3, 3]} : (tensor<5x5x32x32xf32>) -> tensor<5x5x30x30xf32>
  // CHECK: return [[RES]] : tensor<5x5x30x30xf32>
}

// -----

/// Test the default behavior of Average Pool with uniform padding
func @test_default_averagepool_pad(%arg0 : tensor<5x5x32x32xf32>) -> tensor<*xf32> {
  %0 = "onnx.AveragePool"(%arg0) {auto_pad = "NOTSET", ceil_mode = 0 : si64, kernel_shape = [3,3], pads = [1, 1, 1, 1] } : (tensor<5x5x32x32xf32>) -> tensor<*xf32>
  "std.return"(%0) : (tensor<*xf32>) -> ()

  // CHECK-LABEL: test_default_averagepool_pad
  // CHECK: [[RES:%.+]] = "onnx.AveragePool"(%arg0) {auto_pad = "NOTSET", ceil_mode = 0 : si64, kernel_shape = [3, 3], pads = [1, 1, 1, 1]} : (tensor<5x5x32x32xf32>) -> tensor<5x5x32x32xf32>
  // CHECK: return [[RES]] : tensor<5x5x32x32xf32>
}

// -----

/// Test the default behavior of Average Pool with non uniform padding
func @test_default_averagepool_pad_nonunif(%arg0 : tensor<5x5x32x32xf32>) -> tensor<*xf32> {
  %0 = "onnx.AveragePool"(%arg0) {auto_pad = "NOTSET", ceil_mode = 0 : si64, kernel_shape = [5,3], pads = [2, 1, 1, 0] } : (tensor<5x5x32x32xf32>) -> tensor<*xf32>
  "std.return"(%0) : (tensor<*xf32>) -> ()

  // CHECK-LABEL: test_default_averagepool_pad_nonunif
  // CHECK: [[RES:%.+]] = "onnx.AveragePool"(%arg0) {auto_pad = "NOTSET", ceil_mode = 0 : si64, kernel_shape = [5, 3], pads = [2, 1, 1, 0]} : (tensor<5x5x32x32xf32>) -> tensor<5x5x31x31xf32>
  // CHECK: return [[RES]] : tensor<5x5x31x31xf32>
}

// -----

/// Test the default behavior of Average Pool with non uniform padding
func @test_default_averagepool_strides(%arg0 : tensor<5x5x32x32xf32>) -> tensor<*xf32> {
  %0 = "onnx.AveragePool"(%arg0) {auto_pad = "NOTSET", ceil_mode = 0 : si64, kernel_shape = [3,3], pads = [1, 1, 1, 1], strides = [2, 2] } : (tensor<5x5x32x32xf32>) -> tensor<*xf32>
  "std.return"(%0) : (tensor<*xf32>) -> ()

  // CHECK-LABEL: test_default_averagepool_strides
  // CHECK: [[RES:%.+]] = "onnx.AveragePool"(%arg0) {auto_pad = "NOTSET", ceil_mode = 0 : si64, kernel_shape = [3, 3], pads = [1, 1, 1, 1], strides = [2, 2]} : (tensor<5x5x32x32xf32>) -> tensor<5x5x16x16xf32>
  // CHECK: return [[RES]] : tensor<5x5x16x16xf32>
}

// -----

/// Test the default behavior of Average Pool with non uniform padding
func @test_default_averagepool_strides_nonunifpad(%arg0 : tensor<5x5x30x32xf32>) -> tensor<*xf32> {
  %0 = "onnx.AveragePool"(%arg0) {auto_pad = "NOTSET", ceil_mode = 0 : si64, kernel_shape = [2,2], pads = [1, 0, 0, 0], strides = [2, 2] } : (tensor<5x5x30x32xf32>) -> tensor<*xf32>
  "std.return"(%0) : (tensor<*xf32>) -> ()

  // CHECK-LABEL: test_default_averagepool_strides_nonunifpad
  // CHECK: [[RES:%.+]] = "onnx.AveragePool"(%arg0) {auto_pad = "NOTSET", ceil_mode = 0 : si64, kernel_shape = [2, 2], pads = [1, 0, 0, 0], strides = [2, 2]} : (tensor<5x5x30x32xf32>) -> tensor<5x5x15x16xf32>
  // CHECK: return [[RES]] : tensor<5x5x15x16xf32>
}

// -----

/// Test the default behavior of Average Pool with non uniform padding
func @test_default_averagepool_strides_nonunifpad_ceil(%arg0 : tensor<5x5x30x32xf32>) -> tensor<*xf32> {
  %0 = "onnx.AveragePool"(%arg0) {auto_pad = "NOTSET", ceil_mode = 1 : si64, kernel_shape = [2,2], pads = [1, 0, 0, 0], strides = [2, 2] } : (tensor<5x5x30x32xf32>) -> tensor<*xf32>
  "std.return"(%0) : (tensor<*xf32>) -> ()

  // CHECK-LABEL: test_default_averagepool_strides_nonunifpad_ceil
  // CHECK: [[RES:%.+]] = "onnx.AveragePool"(%arg0) {auto_pad = "NOTSET", ceil_mode = 1 : si64, kernel_shape = [2, 2], pads = [1, 0, 0, 0], strides = [2, 2]} : (tensor<5x5x30x32xf32>) -> tensor<5x5x16x16xf32>
  // CHECK: return [[RES]] : tensor<5x5x16x16xf32>
}

// -----

func @test_global_averagepool(%arg0 : tensor<5x5x32x32xf32>) -> tensor<*xf32> {
  %0 = "onnx.GlobalAveragePool"(%arg0) : (tensor<5x5x32x32xf32>) -> tensor<*xf32>
  "std.return"(%0) : (tensor<*xf32>) -> ()

  // CHECK-LABEL: test_global_averagepool
  // CHECK: [[RES:%.+]] = "onnx.GlobalAveragePool"(%arg0) : (tensor<5x5x32x32xf32>) -> tensor<5x5x1x1xf32>
  // CHECK: return [[RES]] : tensor<5x5x1x1xf32>
}

// -----

func @test_global_lppool(%arg0 : tensor<5x5x32x32xf32>) -> tensor<*xf32> {
  %0 = "onnx.GlobalLpPool"(%arg0) : (tensor<5x5x32x32xf32>) -> tensor<*xf32>
  "std.return"(%0) : (tensor<*xf32>) -> ()

  // CHECK-LABEL: test_global_lppool
  // CHECK: [[RES:%.+]] = "onnx.GlobalLpPool"(%arg0) : (tensor<5x5x32x32xf32>) -> tensor<5x5x1x1xf32>
  // CHECK: return [[RES]] : tensor<5x5x1x1xf32>
}

// -----

func @test_global_maxpool(%arg0 : tensor<5x5x32x32xf32>) -> tensor<*xf32> {
  %0 = "onnx.GlobalMaxPool"(%arg0) : (tensor<5x5x32x32xf32>) -> tensor<*xf32>
  "std.return"(%0) : (tensor<*xf32>) -> ()

  // CHECK-LABEL: test_global_maxpool
  // CHECK: [[RES:%.+]] = "onnx.GlobalMaxPool"(%arg0) : (tensor<5x5x32x32xf32>) -> tensor<5x5x1x1xf32>
  // CHECK: return [[RES]] : tensor<5x5x1x1xf32>
}

//===----------------------------------------------------------------------===//
/// Test the reshape op inference when constants are present.
//===----------------------------------------------------------------------===//

func @test_reshape_dynamic(%arg0 : tensor<5x5x1x32xf32>, %arg1 : tensor<4xi64>) -> tensor<*xf32> {
  %0 = "onnx.Reshape"(%arg0, %arg1) : (tensor<5x5x1x32xf32>, tensor<4xi64>) -> tensor<*xf32>
  "std.return"(%0) : (tensor<*xf32>) -> ()

  // CHECK-LABEL: test_reshape_dynamic
  // CHECK: [[RES:%.+]] = "onnx.Reshape"(%arg0, %arg1) : (tensor<5x5x1x32xf32>, tensor<4xi64>) -> tensor<?x?x?x?xf32>
  // CHECK: return [[RES]] : tensor<?x?x?x?xf32>
}

// -----

func @test_reshape_1(%arg0 : tensor<5x5x1x32xf32>) -> tensor<*xf32> {
  %0 = "onnx.Constant"() {value = dense<[5, 5, 16, 2]> : tensor<4xi64> } : () -> tensor<4xi64>
  %1 = "onnx.Reshape"(%arg0, %0) : (tensor<5x5x1x32xf32>, tensor<4xi64>) -> tensor<*xf32>
  "std.return"(%1) : (tensor<*xf32>) -> ()

  // CHECK-LABEL: test_reshape_1
  // CHECK: [[RES:%.+]] = "onnx.Reshape"(%arg0, %0) : (tensor<5x5x1x32xf32>, tensor<4xi64>) -> tensor<5x5x16x2xf32>
  // CHECK: return [[RES]] : tensor<5x5x16x2xf32>
}

// -----

func @test_reshape_2(%arg0 : tensor<5x5x1x32xf32>) -> tensor<*xf32> {
  %0 = "onnx.Constant"() {value = dense<[-1, 16, 2]> : tensor<3xi64> } : () -> tensor<3xi64>
  %1 = "onnx.Reshape"(%arg0, %0) : (tensor<5x5x1x32xf32>, tensor<3xi64>) -> tensor<*xf32>
  "std.return"(%1) : (tensor<*xf32>) -> ()

  // CHECK-LABEL: test_reshape_2
  // CHECK: [[RES:%.+]] = "onnx.Reshape"(%arg0, %0) : (tensor<5x5x1x32xf32>, tensor<3xi64>) -> tensor<25x16x2xf32>
  // CHECK: return [[RES]] : tensor<25x16x2xf32>
}

// -----

func @test_reshape_3(%arg0 : tensor<5x5x1x32xf32>) -> tensor<*xf32> {
  %0 = "onnx.Constant"() {value = dense<[-1, 0, 2]> : tensor<3xi64> } : () -> tensor<3xi64>
  %1 = "onnx.Reshape"(%arg0, %0) : (tensor<5x5x1x32xf32>, tensor<3xi64>) -> tensor<*xf32>
  "std.return"(%1) : (tensor<*xf32>) -> ()

  // CHECK-LABEL: test_reshape_3
  // CHECK: [[RES:%.+]] = "onnx.Reshape"(%arg0, %0) : (tensor<5x5x1x32xf32>, tensor<3xi64>) -> tensor<80x5x2xf32>
  // CHECK: return [[RES]] : tensor<80x5x2xf32>
}

// -----

//===----------------------------------------------------------------------===//
/// Test the flatten op inference.
//===----------------------------------------------------------------------===//

func @test_flatten_1(%arg0 : tensor<5x2x3x4xf32>) -> tensor<*xf32> {
  %1 = "onnx.Flatten"(%arg0) {axis = 1 : si64} : (tensor<5x2x3x4xf32>) -> tensor<*xf32>
  "std.return"(%1) : (tensor<*xf32>) -> ()

  // CHECK-LABEL: test_flatten_1
  // CHECK: [[RES:%.+]] = "onnx.Flatten"(%arg0) {axis = 1 : si64} : (tensor<5x2x3x4xf32>) -> tensor<5x24xf32>
  // CHECK: return [[RES]] : tensor<5x24xf32>
}

// -----

// Test when axis is 0
func @test_flatten_2(%arg0 : tensor<2x3x4xf32>) -> tensor<*xf32> {
  %1 = "onnx.Flatten"(%arg0) {axis = 0 : si64} : (tensor<2x3x4xf32>) -> tensor<*xf32>
  "std.return"(%1) : (tensor<*xf32>) -> ()
  // CHECK-LABEL: test_flatten_2
  // CHECK: [[RES:%.+]] = "onnx.Flatten"(%arg0) {axis = 0 : si64} : (tensor<2x3x4xf32>) -> tensor<1x24xf32>
  // CHECK: return [[RES]] : tensor<1x24xf32>
}

// -----

// Test when axis is negative
func @test_flatten_3(%arg0 : tensor<2x3x4xf32>) -> tensor<*xf32> {
  %1 = "onnx.Flatten"(%arg0) {axis = -1 : si64} : (tensor<2x3x4xf32>) -> tensor<*xf32>
  "std.return"(%1) : (tensor<*xf32>) -> ()
  // CHECK-LABEL: test_flatten_3
  // CHECK: [[RES:%.+]] = "onnx.Flatten"(%arg0) {axis = -1 : si64} : (tensor<2x3x4xf32>) -> tensor<6x4xf32>
  // CHECK: return [[RES]] : tensor<6x4xf32>
}

// -----

// Test when input is not static shape
func @test_flatten_4(%arg0 : tensor<2x4x5x?xf32>) -> tensor<*xf32> {
  %1 = "onnx.Flatten"(%arg0) {axis = 2 : si64} : (tensor<2x4x5x?xf32>) -> tensor<*xf32>
  "std.return"(%1) : (tensor<*xf32>) -> ()
  // CHECK-LABEL: test_flatten_4
  // CHECK: [[RES:%.+]] = "onnx.Flatten"(%arg0) {axis = 2 : si64} : (tensor<2x4x5x?xf32>) -> tensor<8x?xf32>
  // CHECK: return [[RES]] : tensor<8x?xf32>
}


//===----------------------------------------------------------------------===//
/// Test the reshape op inference when concat are present.
//===----------------------------------------------------------------------===//

func @test_concat_1(%arg0 : tensor<5x5x1x32xf32>, %arg1 : tensor<5x5x3x32xf32>, %arg2 : tensor<5x5x5x32xf32>) -> tensor<*xf32> {
  %1 = "onnx.Concat"(%arg0, %arg1, %arg2) { axis = 2 : si64} : (tensor<5x5x1x32xf32>, tensor<5x5x3x32xf32>, tensor<5x5x5x32xf32>)  -> tensor<*xf32>
  "std.return"(%1) : (tensor<*xf32>) -> ()

  // CHECK-LABEL: test_concat_1
  // CHECK: [[RES:%.+]] = "onnx.Concat"(%arg0, %arg1, %arg2) {axis = 2 : si64} : (tensor<5x5x1x32xf32>, tensor<5x5x3x32xf32>, tensor<5x5x5x32xf32>) -> tensor<5x5x9x32xf32>
  // CHECK: return [[RES]] : tensor<5x5x9x32xf32>
}

// -----

func @test_concat_2(%arg0 : tensor<5x1x32xf32>, %arg1 : tensor<5x3x32xf32>, %arg2 : tensor<5x5x32xf32>) -> tensor<*xf32> {
  %1 = "onnx.Concat"(%arg0, %arg1, %arg2) { axis = 1 : si64} : (tensor<5x1x32xf32>, tensor<5x3x32xf32>, tensor<5x5x32xf32>)  -> tensor<*xf32>
  "std.return"(%1) : (tensor<*xf32>) -> ()

  // CHECK-LABEL: test_concat_2
  // CHECK: [[RES:%.+]] = "onnx.Concat"(%arg0, %arg1, %arg2) {axis = 1 : si64} : (tensor<5x1x32xf32>, tensor<5x3x32xf32>, tensor<5x5x32xf32>) -> tensor<5x9x32xf32>
  // CHECK: return [[RES]] : tensor<5x9x32xf32>
}

// -----

func @test_concat_3(%arg0 : tensor<5x1x32xf32>, %arg1 : tensor<5x3x32xf32>, %arg2 : tensor<5x5x32xf32>) -> tensor<*xf32> {
  %1 = "onnx.Concat"(%arg0, %arg1, %arg2) { axis = -2 : si64} : (tensor<5x1x32xf32>, tensor<5x3x32xf32>, tensor<5x5x32xf32>)  -> tensor<*xf32>
  "std.return"(%1) : (tensor<*xf32>) -> ()

  // CHECK-LABEL: test_concat_3
  // CHECK: [[RES:%.+]] = "onnx.Concat"(%arg0, %arg1, %arg2) {axis = 1 : si64} : (tensor<5x1x32xf32>, tensor<5x3x32xf32>, tensor<5x5x32xf32>) -> tensor<5x9x32xf32>
  // CHECK: return [[RES]] : tensor<5x9x32xf32>
}

// -----

func @test_rnn_all_results(%arg0: tensor<4x3x2xf32>, %arg1: tensor<1x12x2xf32>, %arg2: tensor<1x12x3xf32>) -> tensor<*xf32> {
  %cst = constant unit
  %Y, %Y_h = "onnx.RNN"(%arg0, %arg1, %arg2, %cst, %cst, %cst) {hidden_size = 3 : si64} : (tensor<4x3x2xf32>, tensor<1x12x2xf32>, tensor<1x12x3xf32>, none, none, none) -> (tensor<*xf32>, tensor<*xf32>)
  return %Y_h : tensor<*xf32>

  // CHECK-LABEL: test_rnn_all_results
  // CHECK: %{{.*}}, [[RES:%.+]] = "onnx.RNN"(%arg0, %arg1, %arg2, %cst, %cst, %cst) {hidden_size = 3 : si64} : (tensor<4x3x2xf32>, tensor<1x12x2xf32>, tensor<1x12x3xf32>, none, none, none) -> (tensor<4x1x3x3xf32>, tensor<1x3x3xf32>)
  // CHECK: return [[RES]] : tensor<1x3x3xf32>
}

// -----

func @test_rnn_no_results(%arg0: tensor<4x3x2xf32>, %arg1: tensor<1x12x2xf32>, %arg2: tensor<1x12x3xf32>) -> () {
  %cst = constant unit
  %Y, %Y_h = "onnx.RNN"(%arg0, %arg1, %arg2, %cst, %cst, %cst) {hidden_size = 3 : si64} : (tensor<4x3x2xf32>, tensor<1x12x2xf32>, tensor<1x12x3xf32>, none, none, none) -> (none, none)
  return

  // CHECK-LABEL: test_rnn_no_results
  // CHECK: %{{.*}}, [[RES:%.+]] = "onnx.RNN"(%arg0, %arg1, %arg2, %cst, %cst, %cst) {hidden_size = 3 : si64} : (tensor<4x3x2xf32>, tensor<1x12x2xf32>, tensor<1x12x3xf32>, none, none, none) -> (none, none)
  // CHECK: return
}

// -----

func @test_rnn_missing_first_result(%arg0: tensor<4x3x2xf32>, %arg1: tensor<1x12x2xf32>, %arg2: tensor<1x12x3xf32>) -> tensor<*xf32> {
  %cst = constant unit
  %Y, %Y_h = "onnx.RNN"(%arg0, %arg1, %arg2, %cst, %cst, %cst) {hidden_size = 3 : si64} : (tensor<4x3x2xf32>, tensor<1x12x2xf32>, tensor<1x12x3xf32>, none, none, none) -> (none, tensor<*xf32>)
  return %Y_h : tensor<*xf32>

  // CHECK-LABEL: test_rnn_missing_first_result
  // CHECK: %{{.*}}, [[RES:%.+]] = "onnx.RNN"(%arg0, %arg1, %arg2, %cst, %cst, %cst) {hidden_size = 3 : si64} : (tensor<4x3x2xf32>, tensor<1x12x2xf32>, tensor<1x12x3xf32>, none, none, none) -> (none, tensor<1x3x3xf32>)
  // CHECK: return [[RES]] : tensor<1x3x3xf32>
}

// -----

func @test_rnn_missing_trailing_result(%arg0: tensor<4x3x2xf32>, %arg1: tensor<1x12x2xf32>, %arg2: tensor<1x12x3xf32>) -> () {
  %cst = constant unit
  %Y, %Y_h = "onnx.RNN"(%arg0, %arg1, %arg2, %cst, %cst, %cst) {hidden_size = 3 : si64} : (tensor<4x3x2xf32>, tensor<1x12x2xf32>, tensor<1x12x3xf32>, none, none, none) -> (tensor<*xf32>, none)
  return

  // CHECK-LABEL: test_rnn_missing_trailing_result
  // CHECK: %{{.*}}, [[RES:%.+]] = "onnx.RNN"(%arg0, %arg1, %arg2, %cst, %cst, %cst) {hidden_size = 3 : si64} : (tensor<4x3x2xf32>, tensor<1x12x2xf32>, tensor<1x12x3xf32>, none, none, none) -> (tensor<4x1x3x3xf32>, none)
  // CHECK: return
}

// -----

func @test_rnn_all_results_no_hidden_size(%arg0: tensor<4x3x2xf32>, %arg1: tensor<1x12x2xf32>, %arg2: tensor<1x12x3xf32>) -> tensor<*xf32> {
  %cst = constant unit
  %Y, %Y_h = "onnx.RNN"(%arg0, %arg1, %arg2, %cst, %cst, %cst) : (tensor<4x3x2xf32>, tensor<1x12x2xf32>, tensor<1x12x3xf32>, none, none, none) -> (tensor<*xf32>, tensor<*xf32>)
  return %Y_h : tensor<*xf32>

  // CHECK-LABEL: test_rnn_all_results_no_hidden_size
  // CHECK: %{{.*}}, [[RES:%.+]] = "onnx.RNN"(%arg0, %arg1, %arg2, %cst, %cst, %cst) {hidden_size = 3 : si64} : (tensor<4x3x2xf32>, tensor<1x12x2xf32>, tensor<1x12x3xf32>, none, none, none) -> (tensor<4x1x3x3xf32>, tensor<1x3x3xf32>)
  // CHECK: return [[RES]] : tensor<1x3x3xf32>
}

// -----

func @test_rnn_all_results_unknown_dims(%arg0: tensor<?x?x?xf32>, %arg1: tensor<?x?x?xf32>, %arg2: tensor<?x?x?xf32>) -> tensor<*xf32> {
  %cst = constant unit
  %Y, %Y_h = "onnx.RNN"(%arg0, %arg1, %arg2, %cst, %cst, %cst) : (tensor<?x?x?xf32>, tensor<?x?x?xf32>, tensor<?x?x?xf32>, none, none, none) -> (tensor<*xf32>, tensor<*xf32>)
  return %Y_h : tensor<*xf32>

  // CHECK-LABEL: test_rnn_all_results_unknown_dims
  // CHECK: %{{.*}}, [[RES:%.+]] = "onnx.RNN"(%arg0, %arg1, %arg2, %cst, %cst, %cst) : (tensor<?x?x?xf32>, tensor<?x?x?xf32>, tensor<?x?x?xf32>, none, none, none) -> (tensor<?x1x?x?xf32>, tensor<1x?x?xf32>)
  // CHECK: return [[RES]] : tensor<1x?x?xf32>
}

// -----

func @test_gru_all_results(%arg0: tensor<4x3x2xf32>, %arg1: tensor<1x12x2xf32>, %arg2: tensor<1x12x3xf32>) -> tensor<*xf32> {
  %cst = constant unit
  %Y, %Y_h = "onnx.GRU"(%arg0, %arg1, %arg2, %cst, %cst, %cst) {hidden_size = 3 : si64} : (tensor<4x3x2xf32>, tensor<1x12x2xf32>, tensor<1x12x3xf32>, none, none, none) -> (tensor<*xf32>, tensor<*xf32>)
  return %Y_h : tensor<*xf32>

  // CHECK-LABEL: test_gru_all_results
  // CHECK: %{{.*}}, [[RES:%.+]] = "onnx.GRU"(%arg0, %arg1, %arg2, %cst, %cst, %cst) {hidden_size = 3 : si64} : (tensor<4x3x2xf32>, tensor<1x12x2xf32>, tensor<1x12x3xf32>, none, none, none) -> (tensor<4x1x3x3xf32>, tensor<1x3x3xf32>)
  // CHECK: return [[RES]] : tensor<1x3x3xf32>
}

// -----

func @test_gru_no_results(%arg0: tensor<4x3x2xf32>, %arg1: tensor<1x12x2xf32>, %arg2: tensor<1x12x3xf32>) -> () {
  %cst = constant unit
  %Y, %Y_h = "onnx.GRU"(%arg0, %arg1, %arg2, %cst, %cst, %cst) {hidden_size = 3 : si64} : (tensor<4x3x2xf32>, tensor<1x12x2xf32>, tensor<1x12x3xf32>, none, none, none) -> (none, none)
  return

  // CHECK-LABEL: test_gru_no_results
  // CHECK: %{{.*}}, [[RES:%.+]] = "onnx.GRU"(%arg0, %arg1, %arg2, %cst, %cst, %cst) {hidden_size = 3 : si64} : (tensor<4x3x2xf32>, tensor<1x12x2xf32>, tensor<1x12x3xf32>, none, none, none) -> (none, none)
  // CHECK: return
}

// -----

func @test_gru_missing_first_result(%arg0: tensor<4x3x2xf32>, %arg1: tensor<1x12x2xf32>, %arg2: tensor<1x12x3xf32>) -> tensor<*xf32> {
  %cst = constant unit
  %Y, %Y_h = "onnx.GRU"(%arg0, %arg1, %arg2, %cst, %cst, %cst) {hidden_size = 3 : si64} : (tensor<4x3x2xf32>, tensor<1x12x2xf32>, tensor<1x12x3xf32>, none, none, none) -> (none, tensor<*xf32>)
  return %Y_h : tensor<*xf32>

  // CHECK-LABEL: test_gru_missing_first_result
  // CHECK: %{{.*}}, [[RES:%.+]] = "onnx.GRU"(%arg0, %arg1, %arg2, %cst, %cst, %cst) {hidden_size = 3 : si64} : (tensor<4x3x2xf32>, tensor<1x12x2xf32>, tensor<1x12x3xf32>, none, none, none) -> (none, tensor<1x3x3xf32>)
  // CHECK: return [[RES]] : tensor<1x3x3xf32>
}

// -----

func @test_gru_missing_trailing_result(%arg0: tensor<4x3x2xf32>, %arg1: tensor<1x12x2xf32>, %arg2: tensor<1x12x3xf32>) -> () {
  %cst = constant unit
  %Y, %Y_h = "onnx.GRU"(%arg0, %arg1, %arg2, %cst, %cst, %cst) {hidden_size = 3 : si64} : (tensor<4x3x2xf32>, tensor<1x12x2xf32>, tensor<1x12x3xf32>, none, none, none) -> (tensor<*xf32>, none)
  return

  // CHECK-LABEL: test_gru_missing_trailing_result
  // CHECK: %{{.*}}, [[RES:%.+]] = "onnx.GRU"(%arg0, %arg1, %arg2, %cst, %cst, %cst) {hidden_size = 3 : si64} : (tensor<4x3x2xf32>, tensor<1x12x2xf32>, tensor<1x12x3xf32>, none, none, none) -> (tensor<4x1x3x3xf32>, none)
  // CHECK: return
}

// -----

func @test_gru_all_results_no_hidden_size(%arg0: tensor<4x3x2xf32>, %arg1: tensor<1x12x2xf32>, %arg2: tensor<1x12x3xf32>) -> tensor<*xf32> {
  %cst = constant unit
  %Y, %Y_h = "onnx.GRU"(%arg0, %arg1, %arg2, %cst, %cst, %cst) : (tensor<4x3x2xf32>, tensor<1x12x2xf32>, tensor<1x12x3xf32>, none, none, none) -> (tensor<*xf32>, tensor<*xf32>)
  return %Y_h : tensor<*xf32>

  // CHECK-LABEL: test_gru_all_results_no_hidden_size
  // CHECK: %{{.*}}, [[RES:%.+]] = "onnx.GRU"(%arg0, %arg1, %arg2, %cst, %cst, %cst) {hidden_size = 3 : si64} : (tensor<4x3x2xf32>, tensor<1x12x2xf32>, tensor<1x12x3xf32>, none, none, none) -> (tensor<4x1x3x3xf32>, tensor<1x3x3xf32>)
  // CHECK: return [[RES]] : tensor<1x3x3xf32>
}

// -----

func @test_gru_all_results_unknown_dims(%arg0: tensor<?x?x?xf32>, %arg1: tensor<?x?x?xf32>, %arg2: tensor<?x?x?xf32>) -> tensor<*xf32> {
  %cst = constant unit
  %Y, %Y_h = "onnx.GRU"(%arg0, %arg1, %arg2, %cst, %cst, %cst) : (tensor<?x?x?xf32>, tensor<?x?x?xf32>, tensor<?x?x?xf32>, none, none, none) -> (tensor<*xf32>, tensor<*xf32>)
  return %Y_h : tensor<*xf32>

  // CHECK-LABEL: test_gru_all_results_unknown_dims
  // CHECK: %{{.*}}, [[RES:%.+]] = "onnx.GRU"(%arg0, %arg1, %arg2, %cst, %cst, %cst) : (tensor<?x?x?xf32>, tensor<?x?x?xf32>, tensor<?x?x?xf32>, none, none, none) -> (tensor<?x1x?x?xf32>, tensor<1x?x?xf32>)
  // CHECK: return [[RES]] : tensor<1x?x?xf32>
}

// -----

func @test_lstm_all_results(%arg0: tensor<4x3x2xf32>, %arg1: tensor<1x12x2xf32>, %arg2: tensor<1x12x3xf32>) -> tensor<*xf32> {
  %cst = constant unit
  %Y, %Y_h, %Y_c = "onnx.LSTM"(%arg0, %arg1, %arg2, %cst, %cst, %cst, %cst, %cst) {hidden_size = 3 : si64} : (tensor<4x3x2xf32>, tensor<1x12x2xf32>, tensor<1x12x3xf32>, none, none, none, none, none) -> (tensor<*xf32>, tensor<*xf32>, tensor<*xf32>)
  return %Y_h : tensor<*xf32>

  // CHECK-LABEL: test_lstm_all_results
  // CHECK: %{{.*}}, [[RES:%.+]], %{{.*}} = "onnx.LSTM"(%arg0, %arg1, %arg2, %cst, %cst, %cst, %cst, %cst) {hidden_size = 3 : si64} : (tensor<4x3x2xf32>, tensor<1x12x2xf32>, tensor<1x12x3xf32>, none, none, none, none, none) -> (tensor<4x1x3x3xf32>, tensor<1x3x3xf32>, tensor<1x3x3xf32>)
  // CHECK: return [[RES]] : tensor<1x3x3xf32>
}

// -----

func @test_lstm_no_results(%arg0: tensor<4x3x2xf32>, %arg1: tensor<1x12x2xf32>, %arg2: tensor<1x12x3xf32>) -> () {
  %cst = constant unit
  %Y, %Y_h, %Y_c = "onnx.LSTM"(%arg0, %arg1, %arg2, %cst, %cst, %cst, %cst, %cst) {hidden_size = 3 : si64} : (tensor<4x3x2xf32>, tensor<1x12x2xf32>, tensor<1x12x3xf32>, none, none, none, none, none) -> (none, none, none)
  return

  // CHECK-LABEL: test_lstm_no_results
  // CHECK: %{{.*}}, [[RES:%.+]], %{{.*}} = "onnx.LSTM"(%arg0, %arg1, %arg2, %cst, %cst, %cst, %cst, %cst) {hidden_size = 3 : si64} : (tensor<4x3x2xf32>, tensor<1x12x2xf32>, tensor<1x12x3xf32>, none, none, none, none, none) -> (none, none, none)
  // CHECK: return
}

// -----

func @test_lstm_missing_first_result(%arg0: tensor<4x3x2xf32>, %arg1: tensor<1x12x2xf32>, %arg2: tensor<1x12x3xf32>) -> tensor<*xf32> {
  %cst = constant unit
  %Y, %Y_h, %Y_c = "onnx.LSTM"(%arg0, %arg1, %arg2, %cst, %cst, %cst, %cst, %cst) {hidden_size = 3 : si64} : (tensor<4x3x2xf32>, tensor<1x12x2xf32>, tensor<1x12x3xf32>, none, none, none, none, none) -> (none, tensor<*xf32>, tensor<*xf32>)
  return %Y_h : tensor<*xf32>

  // CHECK-LABEL: test_lstm_missing_first_result
  // CHECK: %{{.*}}, [[RES:%.+]], %{{.*}} = "onnx.LSTM"(%arg0, %arg1, %arg2, %cst, %cst, %cst, %cst, %cst) {hidden_size = 3 : si64} : (tensor<4x3x2xf32>, tensor<1x12x2xf32>, tensor<1x12x3xf32>, none, none, none, none, none) -> (none, tensor<1x3x3xf32>, tensor<1x3x3xf32>)
  // CHECK: return [[RES]] : tensor<1x3x3xf32>
}

// -----

func @test_lstm_missing_trailing_result(%arg0: tensor<4x3x2xf32>, %arg1: tensor<1x12x2xf32>, %arg2: tensor<1x12x3xf32>) -> tensor<*xf32> {
  %cst = constant unit
  %Y, %Y_h, %Y_c = "onnx.LSTM"(%arg0, %arg1, %arg2, %cst, %cst, %cst, %cst, %cst) {hidden_size = 3 : si64} : (tensor<4x3x2xf32>, tensor<1x12x2xf32>, tensor<1x12x3xf32>, none, none, none, none, none) -> (tensor<*xf32>, tensor<*xf32>, none)
  return %Y_h : tensor<*xf32>

  // CHECK-LABEL: test_lstm_missing_trailing_result
  // CHECK: %{{.*}}, [[RES:%.+]], %{{.*}} = "onnx.LSTM"(%arg0, %arg1, %arg2, %cst, %cst, %cst, %cst, %cst) {hidden_size = 3 : si64} : (tensor<4x3x2xf32>, tensor<1x12x2xf32>, tensor<1x12x3xf32>, none, none, none, none, none) -> (tensor<4x1x3x3xf32>, tensor<1x3x3xf32>, none)
  // CHECK: return [[RES]] : tensor<1x3x3xf32>
}

// -----

func @test_lstm_all_results_no_hidden_size(%arg0: tensor<4x3x2xf32>, %arg1: tensor<1x12x2xf32>, %arg2: tensor<1x12x3xf32>) -> tensor<*xf32> {
  %cst = constant unit
  %Y, %Y_h, %Y_c = "onnx.LSTM"(%arg0, %arg1, %arg2, %cst, %cst, %cst, %cst, %cst) : (tensor<4x3x2xf32>, tensor<1x12x2xf32>, tensor<1x12x3xf32>, none, none, none, none, none) -> (tensor<*xf32>, tensor<*xf32>, tensor<*xf32>)
  return %Y_h : tensor<*xf32>

  // CHECK-LABEL: test_lstm_all_results_no_hidden_size
  // CHECK: %{{.*}}, [[RES:%.+]], %{{.*}} = "onnx.LSTM"(%arg0, %arg1, %arg2, %cst, %cst, %cst, %cst, %cst) {hidden_size = 3 : si64} : (tensor<4x3x2xf32>, tensor<1x12x2xf32>, tensor<1x12x3xf32>, none, none, none, none, none) -> (tensor<4x1x3x3xf32>, tensor<1x3x3xf32>, tensor<1x3x3xf32>)
  // CHECK: return [[RES]] : tensor<1x3x3xf32>
}

// -----

func @test_lstm_all_results_unknown_dims(%arg0: tensor<?x?x?xf32>, %arg1: tensor<?x?x?xf32>, %arg2: tensor<?x?x?xf32>) -> tensor<*xf32> {
  %cst = constant unit
  %Y, %Y_h, %Y_c = "onnx.LSTM"(%arg0, %arg1, %arg2, %cst, %cst, %cst, %cst, %cst) : (tensor<?x?x?xf32>, tensor<?x?x?xf32>, tensor<?x?x?xf32>, none, none, none, none, none) -> (tensor<*xf32>, tensor<*xf32>, tensor<*xf32>)
  return %Y_h : tensor<*xf32>

  // CHECK-LABEL: test_lstm_all_results_unknown_dims
  // CHECK: %{{.*}}, [[RES:%.+]], %{{.*}} = "onnx.LSTM"(%arg0, %arg1, %arg2, %cst, %cst, %cst, %cst, %cst) : (tensor<?x?x?xf32>, tensor<?x?x?xf32>, tensor<?x?x?xf32>, none, none, none, none, none) -> (tensor<?x1x?x?xf32>, tensor<1x?x?xf32>, tensor<1x?x?xf32>)
  // CHECK: return [[RES]] : tensor<1x?x?xf32>
}

// -----

//===----------------------------------------------------------------------===//
/// Test the behavior of the SpaceToDepth operator.
//===----------------------------------------------------------------------===//

func @test_space_to_depth(%arg0 : tensor<1x16x32x64xf32>) -> tensor<*xf32> {
  %cst = constant unit
  %0 = "onnx.SpaceToDepth"(%arg0) {blocksize = 4 : si64} : (tensor<1x16x32x64xf32>) -> tensor<*xf32>
  "std.return"(%0) : (tensor<*xf32>) -> ()

  // CHECK-LABEL: test_space_to_depth
  // CHECK: [[RES:%.+]] = "onnx.SpaceToDepth"(%arg0) {blocksize = 4 : si64} : (tensor<1x16x32x64xf32>) -> tensor<1x256x8x16xf32>
  // CHECK: return [[RES]] : tensor<1x256x8x16xf32>
}

// -----

func @test_split_1(%arg0 : tensor<16x32x64xf32>) -> tensor<*xf32> {
  %cst = constant unit
  %0, %1 = "onnx.Split"(%arg0, %cst) { axis = 1 : si64} : (tensor<16x32x64xf32>, none) -> (tensor<*xf32>, tensor<*xf32>)
  "std.return"(%0) : (tensor<*xf32>) -> ()

  // CHECK-LABEL: test_split_1
  // CHECK: [[RES:%.+]]:2 = "onnx.Split"(%arg0, %cst) {axis = 1 : si64} : (tensor<16x32x64xf32>, none) -> (tensor<16x16x64xf32>, tensor<16x16x64xf32>)
  // CHECK: return [[RES]]#0 : tensor<16x16x64xf32>
}

// -----

func @test_split_2(%arg0 : tensor<16x32x64xf32>) -> tensor<*xf32> {
  %cst = constant unit
  %0, %1 = "onnx.Split"(%arg0, %cst) { axis = -2 : si64} : (tensor<16x32x64xf32>, none) -> (tensor<*xf32>, tensor<*xf32>)
  "std.return"(%0) : (tensor<*xf32>) -> ()

  // CHECK-LABEL: test_split_2
  // CHECK: [[RES:%.+]]:2 = "onnx.Split"(%arg0, %cst) {axis = 1 : si64} : (tensor<16x32x64xf32>, none) -> (tensor<16x16x64xf32>, tensor<16x16x64xf32>)
  // CHECK: return [[RES]]#0 : tensor<16x16x64xf32>
}

// -----

func @test_split_3(%arg0 : tensor<16x32x64xf32>) -> tensor<*xf32> {
  %split = "onnx.Constant"() {value = dense<[2, 30]> : tensor<2xi64>} : () -> tensor<2xi64>
  %0, %1 = "onnx.Split"(%arg0, %split) {axis = 1 : si64} : (tensor<16x32x64xf32>, tensor<2xi64>) -> (tensor<*xf32>, tensor<*xf32>)
  "std.return"(%0) : (tensor<*xf32>) -> ()

  // CHECK-LABEL: test_split_3
  // CHECK: [[RES:%.+]]:2 = "onnx.Split"(%arg0, %0) {axis = 1 : si64} : (tensor<16x32x64xf32>, tensor<2xi64>) -> (tensor<16x2x64xf32>, tensor<16x30x64xf32>)
  // CHECK: return [[RES]]#0 : tensor<16x2x64xf32>
}

// -----

func @test_split_4(%arg0 : tensor<16x?x64xf32>) -> tensor<*xf32> {
  %split = "onnx.Constant"() {value = dense<[2, 30]> : tensor<2xi64>} : () -> tensor<2xi64>
  %0, %1 = "onnx.Split"(%arg0, %split) {axis = 1 : si64} : (tensor<16x?x64xf32>, tensor<2xi64>) -> (tensor<*xf32>, tensor<*xf32>)
  "std.return"(%0) : (tensor<*xf32>) -> ()

  // CHECK-LABEL: test_split_4
  // CHECK: [[RES:%.+]]:2 = "onnx.Split"(%arg0, %0) {axis = 1 : si64} : (tensor<16x?x64xf32>, tensor<2xi64>) -> (tensor<16x2x64xf32>, tensor<16x30x64xf32>)
  // CHECK: return [[RES]]#0 : tensor<16x2x64xf32>
}

// -----

func @test_split_5(%arg0 : tensor<16x?x64xf32>) -> tensor<*xf32> {
  %cst = constant unit
  %0, %1 = "onnx.Split"(%arg0, %cst) {axis = 1 : si64} : (tensor<16x?x64xf32>, none) -> (tensor<*xf32>, tensor<*xf32>)
  "std.return"(%0) : (tensor<*xf32>) -> ()

  // CHECK-LABEL: test_split_5
  // CHECK: [[RES:%.+]]:2 = "onnx.Split"(%arg0, %cst) {axis = 1 : si64} : (tensor<16x?x64xf32>, none) -> (tensor<16x?x64xf32>, tensor<16x?x64xf32>)
  // CHECK: return [[RES]]#0 : tensor<16x?x64xf32>
}

// -----

func @test_splitv11_1(%arg0 : tensor<16x32x64xf32>) -> tensor<*xf32> {
  %0, %1 = "onnx.SplitV11"(%arg0) { axis = 1 : si64} : (tensor<16x32x64xf32>) -> (tensor<*xf32>, tensor<*xf32>)
  "std.return"(%0) : (tensor<*xf32>) -> ()

  // CHECK-LABEL: test_splitv11_1
  // CHECK: [[RES:%.+]]:2 = "onnx.SplitV11"(%arg0) {axis = 1 : si64} : (tensor<16x32x64xf32>) -> (tensor<16x16x64xf32>, tensor<16x16x64xf32>)
  // CHECK: return [[RES]]#0 : tensor<16x16x64xf32>
}

// -----

func @test_splitv11_2(%arg0 : tensor<16x32x64xf32>) -> tensor<*xf32> {
  %0, %1 = "onnx.SplitV11"(%arg0) { axis = -2 : si64} : (tensor<16x32x64xf32>) -> (tensor<*xf32>, tensor<*xf32>)
  "std.return"(%0) : (tensor<*xf32>) -> ()

  // CHECK-LABEL: test_splitv11_2
  // CHECK: [[RES:%.+]]:2 = "onnx.SplitV11"(%arg0) {axis = 1 : si64} : (tensor<16x32x64xf32>) -> (tensor<16x16x64xf32>, tensor<16x16x64xf32>)
  // CHECK: return [[RES]]#0 : tensor<16x16x64xf32>
}

// -----

func @test_splitv11_3(%arg0 : tensor<16x32x64xf32>) -> tensor<*xf32> {
  %0, %1 = "onnx.SplitV11"(%arg0) {axis = 1 : si64, split = [2, 30]} : (tensor<16x32x64xf32>) -> (tensor<*xf32>, tensor<*xf32>)
  "std.return"(%0) : (tensor<*xf32>) -> ()

  // CHECK-LABEL: test_splitv11_3
  // CHECK: [[RES:%.+]]:2 = "onnx.SplitV11"(%arg0) {axis = 1 : si64, split = [2, 30]} : (tensor<16x32x64xf32>) -> (tensor<16x2x64xf32>, tensor<16x30x64xf32>)
  // CHECK: return [[RES]]#0 : tensor<16x2x64xf32>
}

// -----

func @test_splitv11_4(%arg0 : tensor<16x?x64xf32>) -> tensor<*xf32> {
  %0, %1 = "onnx.SplitV11"(%arg0) {axis = 1 : si64, split = [2, 30]} : (tensor<16x?x64xf32>) -> (tensor<*xf32>, tensor<*xf32>)
  "std.return"(%0) : (tensor<*xf32>) -> ()

  // CHECK-LABEL: test_splitv11_4
  // CHECK: [[RES:%.+]]:2 = "onnx.SplitV11"(%arg0) {axis = 1 : si64, split = [2, 30]} : (tensor<16x?x64xf32>) -> (tensor<16x2x64xf32>, tensor<16x30x64xf32>)
  // CHECK: return [[RES]]#0 : tensor<16x2x64xf32>
}

// -----

func @test_splitv11_5(%arg0 : tensor<16x?x64xf32>) -> tensor<*xf32> {
  %0, %1 = "onnx.SplitV11"(%arg0) {axis = 1 : si64} : (tensor<16x?x64xf32>) -> (tensor<*xf32>, tensor<*xf32>)
  "std.return"(%0) : (tensor<*xf32>) -> ()

  // CHECK-LABEL: test_splitv11_5
  // CHECK: [[RES:%.+]]:2 = "onnx.SplitV11"(%arg0) {axis = 1 : si64} : (tensor<16x?x64xf32>) -> (tensor<16x?x64xf32>, tensor<16x?x64xf32>)
  // CHECK: return [[RES]]#0 : tensor<16x?x64xf32>
}

// -----

func @test_squeeze(%arg0 : tensor<16x1x32x1x64xf32>) -> tensor<*xf32> {
  %0 = "onnx.Constant"() {value = dense<[1]> : tensor<1xi64>} : () -> tensor<1xi64>
  %1 = "onnx.Squeeze"(%arg0, %0) : (tensor<16x1x32x1x64xf32>, tensor<1xi64>) -> (tensor<*xf32>)
  "std.return"(%1) : (tensor<*xf32>) -> ()

  // CHECK-LABEL: test_squeeze
  // CHECK: [[RES:%.+]] = "onnx.Squeeze"(%arg0, %0) : (tensor<16x1x32x1x64xf32>, tensor<1xi64>) -> tensor<16x32x1x64xf32>
  // CHECK: return [[RES]] : tensor<16x32x1x64xf32>
}

// -----

func @test_squeezev11(%arg0 : tensor<16x1x32x1x64xf32>) -> tensor<*xf32> {
  %0 = "onnx.SqueezeV11"(%arg0) { axes = [1]} : (tensor<16x1x32x1x64xf32>) -> (tensor<*xf32>)
  "std.return"(%0) : (tensor<*xf32>) -> ()

  // CHECK-LABEL: test_squeezev11
  // CHECK: [[RES:%.+]] = "onnx.SqueezeV11"(%arg0) {axes = [1]} : (tensor<16x1x32x1x64xf32>) -> tensor<16x32x1x64xf32>
  // CHECK: return [[RES]] : tensor<16x32x1x64xf32>
}

// -----

func @test_squeeze_negative_axis(%arg0 : tensor<16x1x32x1x64xf32>) -> tensor<*xf32> {
  %0 = "onnx.Constant"() {value = dense<[-2]> : tensor<1xi64>} : () -> tensor<1xi64>
  %1 = "onnx.Squeeze"(%arg0, %0) : (tensor<16x1x32x1x64xf32>, tensor<1xi64>) -> (tensor<*xf32>)
  "std.return"(%1) : (tensor<*xf32>) -> ()

  // CHECK-LABEL: test_squeeze_negative_axis
  // CHECK: [[CSTPOS:%.+]] = "onnx.Constant"() {value = dense<3> : tensor<1xi64>} : () -> tensor<1xi64>
  // CHECK: [[RES:%.+]] = "onnx.Squeeze"(%arg0, [[CSTPOS]]) : (tensor<16x1x32x1x64xf32>, tensor<1xi64>) -> tensor<16x1x32x64xf32>
  // CHECK: return [[RES]] : tensor<16x1x32x64xf32>
}

// -----

func @test_squeezev11_negative_axis(%arg0 : tensor<16x1x32x1x64xf32>) -> tensor<*xf32> {
  %0 = "onnx.SqueezeV11"(%arg0) { axes = [-2]} : (tensor<16x1x32x1x64xf32>) -> (tensor<*xf32>)
  "std.return"(%0) : (tensor<*xf32>) -> ()

  // CHECK-LABEL: test_squeezev11_negative_axis
  // CHECK: [[RES:%.+]] = "onnx.SqueezeV11"(%arg0) {axes = [3]} : (tensor<16x1x32x1x64xf32>) -> tensor<16x1x32x64xf32>
  // CHECK: return [[RES]] : tensor<16x1x32x64xf32>
}

// -----

func @test_squeeze_mix(%arg0 : tensor<16x1x32x1x64xf32>) -> tensor<*xf32> {
  %0 = "onnx.Constant"() {value = dense<[1, -2]> : tensor<2xi64>} : () -> tensor<2xi64>
  %1 = "onnx.Squeeze"(%arg0, %0) : (tensor<16x1x32x1x64xf32>, tensor<2xi64>) -> (tensor<*xf32>)
  "std.return"(%1) : (tensor<*xf32>) -> ()

  // CHECK-LABEL: test_squeeze_mix
  // CHECK: [[CSTPOS:%.+]] = "onnx.Constant"() {value = dense<[1, 3]> : tensor<2xi64>} : () -> tensor<2xi64>
  // CHECK: [[RES:%.+]] = "onnx.Squeeze"(%arg0, [[CSTPOS]]) : (tensor<16x1x32x1x64xf32>, tensor<2xi64>) -> tensor<16x32x64xf32>
  // CHECK: return [[RES]] : tensor<16x32x64xf32>
}

// -----

func @test_squeezev11_mix(%arg0 : tensor<16x1x32x1x64xf32>) -> tensor<*xf32> {
  %0 = "onnx.SqueezeV11"(%arg0) { axes = [1, -2]} : (tensor<16x1x32x1x64xf32>) -> (tensor<*xf32>)
  "std.return"(%0) : (tensor<*xf32>) -> ()

  // CHECK-LABEL: test_squeezev11_mix
  // CHECK: [[RES:%.+]] = "onnx.SqueezeV11"(%arg0) {axes = [1, 3]} : (tensor<16x1x32x1x64xf32>) -> tensor<16x32x64xf32>
  // CHECK: return [[RES]] : tensor<16x32x64xf32>
}

// -----

func private @test_squeeze_empty_axes(%arg0 : tensor<16x1x32x1x64xf32>) -> tensor<*xf32> {
  %cst = constant unit
  %1 = "onnx.Squeeze"(%arg0, %cst) : (tensor<16x1x32x1x64xf32>, none) -> (tensor<*xf32>)
  "std.return"(%1) : (tensor<*xf32>) -> ()

  // CHECK-LABEL: test_squeeze_empty_axes
  // CHECK: [[CONST:%.+]] = "onnx.Constant"() {value = dense<[1, 3]> : tensor<2xi64>} : () -> tensor<2xi64>
  // CHECK: [[RES:%.+]] = "onnx.Squeeze"(%arg0, [[CONST]]) : (tensor<16x1x32x1x64xf32>, tensor<2xi64>) -> tensor<16x32x64xf32>
  // CHECK: return [[RES]] : tensor<16x32x64xf32>
}

// -----

func private @test_squeezev11_empty_axes(%arg0 : tensor<16x1x32x1x64xf32>) -> tensor<*xf32> {
  %0 = "onnx.SqueezeV11"(%arg0) : (tensor<16x1x32x1x64xf32>) -> (tensor<*xf32>)
  "std.return"(%0) : (tensor<*xf32>) -> ()

  // CHECK-LABEL: test_squeezev11_empty_axes
  // CHECK: [[RES:%.+]] = "onnx.SqueezeV11"(%arg0) {axes = [1, 3]} : (tensor<16x1x32x1x64xf32>) -> tensor<16x32x64xf32>
  // CHECK: return [[RES]] : tensor<16x32x64xf32>
}

// -----

func @test_unsqueeze(%arg0 : tensor<16x32x64xf32>) -> tensor<*xf32> {
  %0 = "onnx.Constant"() {value = dense<[1]> : tensor<1xi64>} : () -> tensor<1xi64>
  %1 = "onnx.Unsqueeze"(%arg0, %0) : (tensor<16x32x64xf32>, tensor<1xi64>) -> (tensor<*xf32>)
  "std.return"(%1) : (tensor<*xf32>) -> ()

  // CHECK-LABEL: test_unsqueeze
  // CHECK: [[RES:%.+]] = "onnx.Unsqueeze"(%arg0, %0) : (tensor<16x32x64xf32>, tensor<1xi64>) -> tensor<16x1x32x64xf32>
  // CHECK: return [[RES]] : tensor<16x1x32x64xf32>
}

// -----

func @test_unsqueezev11(%arg0 : tensor<16x32x64xf32>) -> tensor<*xf32> {
  %0 = "onnx.UnsqueezeV11"(%arg0) { axes = [1]} : (tensor<16x32x64xf32>) -> (tensor<*xf32>)
  "std.return"(%0) : (tensor<*xf32>) -> ()

  // CHECK-LABEL: test_unsqueezev11
  // CHECK: [[RES:%.+]] = "onnx.UnsqueezeV11"(%arg0) {axes = [1]} : (tensor<16x32x64xf32>) -> tensor<16x1x32x64xf32>
  // CHECK: return [[RES]] : tensor<16x1x32x64xf32>
}

// -----

func @test_unsqueeze_negative_axis(%arg0 : tensor<16x32x64xf32>) -> tensor<*xf32> {
  %0 = "onnx.Constant"() {value = dense<[-2]> : tensor<1xi64>} : () -> tensor<1xi64>
  %1 = "onnx.Unsqueeze"(%arg0, %0) : (tensor<16x32x64xf32>, tensor<1xi64>) -> (tensor<*xf32>)
  "std.return"(%1) : (tensor<*xf32>) -> ()

  // CHECK-LABEL: test_unsqueeze_negative_axis
  // CHECK: [[CSTPOS:%.+]] = "onnx.Constant"() {value = dense<2> : tensor<1xi64>} : () -> tensor<1xi64>
  // CHECK: [[RES:%.+]] = "onnx.Unsqueeze"(%arg0, [[CSTPOS]]) : (tensor<16x32x64xf32>, tensor<1xi64>) -> tensor<16x32x1x64xf32>
  // CHECK: return [[RES]] : tensor<16x32x1x64xf32>
}

// -----

func @test_unsqueezev11_negative_axis(%arg0 : tensor<16x32x64xf32>) -> tensor<*xf32> {
  %0 = "onnx.UnsqueezeV11"(%arg0) { axes = [-2]} : (tensor<16x32x64xf32>) -> (tensor<*xf32>)
  "std.return"(%0) : (tensor<*xf32>) -> ()

  // CHECK-LABEL: test_unsqueezev11_negative_axis
  // CHECK: [[RES:%.+]] = "onnx.UnsqueezeV11"(%arg0) {axes = [2]} : (tensor<16x32x64xf32>) -> tensor<16x32x1x64xf32>
  // CHECK: return [[RES]] : tensor<16x32x1x64xf32>
}

// -----

func @test_unsqueeze_mix(%arg0 : tensor<16x32x64xf32>) -> tensor<*xf32> {
  %0 = "onnx.Constant"() {value = dense<[1, -2]> : tensor<2xi64>} : () -> tensor<2xi64>
  %1 = "onnx.Unsqueeze"(%arg0, %0) : (tensor<16x32x64xf32>, tensor<2xi64>) -> (tensor<*xf32>)
  "std.return"(%1) : (tensor<*xf32>) -> ()

  // CHECK-LABEL: test_unsqueeze_mix
  // CHECK: [[CSTPOS:%.+]] = "onnx.Constant"() {value = dense<[1, 3]> : tensor<2xi64>} : () -> tensor<2xi64>
  // CHECK: [[RES:%.+]] = "onnx.Unsqueeze"(%arg0, [[CSTPOS]]) : (tensor<16x32x64xf32>, tensor<2xi64>) -> tensor<16x1x32x1x64xf32>
  // CHECK: return [[RES]] : tensor<16x1x32x1x64xf32>
}

// -----

func @test_unsqueezev11_mix(%arg0 : tensor<16x32x64xf32>) -> tensor<*xf32> {
  %0 = "onnx.UnsqueezeV11"(%arg0) { axes = [1, -2]} : (tensor<16x32x64xf32>) -> (tensor<*xf32>)
  "std.return"(%0) : (tensor<*xf32>) -> ()

  // CHECK-LABEL: test_unsqueezev11_mix
  // CHECK: [[RES:%.+]] = "onnx.UnsqueezeV11"(%arg0) {axes = [1, 3]} : (tensor<16x32x64xf32>) -> tensor<16x1x32x1x64xf32>
  // CHECK: return [[RES]] : tensor<16x1x32x1x64xf32>
}

// -----

//===----------------------------------------------------------------------===//
/// Test the cast op inference.
//===----------------------------------------------------------------------===//

func @test_cast_1(%arg0 : tensor<2x3x4xf32>) -> tensor<*xf32> {
  %1 = "onnx.Cast"(%arg0) {to = f32} : (tensor<2x3x4xf32>) -> tensor<*xf32>
  "std.return"(%1) : (tensor<*xf32>) -> ()

  // CHECK-LABEL: test_cast_1
  // CHECK: [[RES:%.+]] = "onnx.Cast"(%arg0) {to = f32} : (tensor<2x3x4xf32>) -> tensor<2x3x4xf32>
  // CHECK: return [[RES]] : tensor<2x3x4xf32>
}

func @test_cast_2(%arg0 : tensor<2x3x4xf32>) -> tensor<*xui8> {
  %1 = "onnx.Cast"(%arg0) {to = ui8} : (tensor<2x3x4xf32>) -> tensor<*xui8>
  "std.return"(%1) : (tensor<*xui8>) -> ()

  // CHECK-LABEL: test_cast_2
  // CHECK: [[RES:%.+]] = "onnx.Cast"(%arg0) {to = ui8} : (tensor<2x3x4xf32>) -> tensor<2x3x4xui8>
  // CHECK: return [[RES]] : tensor<2x3x4xui8>
}

func @test_cast_3(%arg0 : tensor<2x3x4xf32>) -> tensor<*xi8> {
  %1 = "onnx.Cast"(%arg0) {to = i8} : (tensor<2x3x4xf32>) -> tensor<*xi8>
  "std.return"(%1) : (tensor<*xi8>) -> ()

  // CHECK-LABEL: test_cast_3
  // CHECK: [[RES:%.+]] = "onnx.Cast"(%arg0) {to = i8} : (tensor<2x3x4xf32>) -> tensor<2x3x4xi8>
  // CHECK: return [[RES]] : tensor<2x3x4xi8>
}

func @test_cast_10(%arg0 : tensor<2x3x4xf32>) -> tensor<*xf16> {
  %1 = "onnx.Cast"(%arg0) {to = f16} : (tensor<2x3x4xf32>) -> tensor<*xf16>
  "std.return"(%1) : (tensor<*xf16>) -> ()

  // CHECK-LABEL: test_cast_10
  // CHECK: [[RES:%.+]] = "onnx.Cast"(%arg0) {to = f16} : (tensor<2x3x4xf32>) -> tensor<2x3x4xf16>
  // CHECK: return [[RES]] : tensor<2x3x4xf16>
}

//===----------------------------------------------------------------------===//
/// Test the quantization op inferences.
//===----------------------------------------------------------------------===//

// TOFIX
// This test case is commented out because the #1 output should be tensor<f32>
// but tensor<i8> is generated
func @test_dyn_quantize_linear_1(%arg0 : tensor<5x2x3x4xf32>) -> tensor<*xui8> {
 %1:3 = "onnx.DynamicQuantizeLinear"(%arg0) {} : (tensor<5x2x3x4xf32>) -> (tensor<*xui8>, tensor<*xf32>, tensor<*xui8>)
 "std.return"(%1#0) {} : (tensor<*xui8>) -> ()

 // CHECK-LABEL: test_dyn_quantize_linear_1
 // CHECK: [[RES:%.+]], {{.*}}, {{.*}} = "onnx.DynamicQuantizeLinear"(%arg0) : (tensor<5x2x3x4xf32>) -> (tensor<5x2x3x4xui8>, tensor<f32>, tensor<ui8>)
 // CHECK: return [[RES]] : tensor<5x2x3x4xui8>
}

func @test_quantize_linear_1(%arg0 : tensor<5x2x3x4xf32>, %arg1 : tensor<f32>, %arg2 : tensor<i8>) -> tensor<*xi8> {
  %1 = "onnx.QuantizeLinear"(%arg0, %arg1, %arg2) {} : (tensor<5x2x3x4xf32>, tensor<f32>, tensor<i8>) -> tensor<*xi8>
  "std.return"(%1) {} : (tensor<*xi8>) -> ()

  // CHECK-LABEL: test_quantize_linear_1
  // CHECK: [[RES:%.+]] = "onnx.QuantizeLinear"(%arg0, %arg1, %arg2) : (tensor<5x2x3x4xf32>, tensor<f32>, tensor<i8>) -> tensor<5x2x3x4xi8>
  // CHECK: return [[RES]] : tensor<5x2x3x4xi8>
}

func @test_dequantize_linear_1(%arg0 : tensor<5x2x3x4xi8>, %arg1 : tensor<f32>, %arg2 : tensor<i8>) -> tensor<*xf32> {
  %1 = "onnx.DequantizeLinear"(%arg0, %arg1, %arg2) {} : (tensor<5x2x3x4xi8>, tensor<f32>, tensor<i8>) -> tensor<*xf32>
  "std.return"(%1) {} : (tensor<*xf32>) -> ()

  // CHECK-LABEL: test_dequantize_linear_1
  // CHECK: [[RES:%.+]] = "onnx.DequantizeLinear"(%arg0, %arg1, %arg2) : (tensor<5x2x3x4xi8>, tensor<f32>, tensor<i8>) -> tensor<5x2x3x4xf32>
  // CHECK: return [[RES]] : tensor<5x2x3x4xf32>
}

//===----------------------------------------------------------------------===//
/// Test shape inference for ConvInteger operation and all its attributes.
//===----------------------------------------------------------------------===//

/// Default and required attributes for 1-D convolution.

func @test_convinteger_0(%arg0 : tensor<1x2x32xi8>, %arg1 : tensor<5x2x6xi8>, %arg2 : tensor<i8>, %arg3 : tensor<i8>) -> tensor<*xi32> {
  %0 = "onnx.ConvInteger"(%arg0, %arg1, %arg2, %arg3) {auto_pad = "NOTSET", group = 1 : si64} : (tensor<1x2x32xi8>, tensor<5x2x6xi8>, tensor<i8>, tensor<i8>) -> tensor<*xi32>
  "std.return"(%0) : (tensor<*xi32>) -> ()

  // CHECK-LABEL: test_convinteger_0
  // CHECK: [[RES_ATTR:%.+]] = "onnx.ConvInteger"(%arg0, %arg1, %arg2, %arg3) {auto_pad = "NOTSET", dilations = [1], group = 1 : si64, kernel_shape = [6], pads = [0, 0], strides = [1]} : (tensor<1x2x32xi8>, tensor<5x2x6xi8>, tensor<i8>, tensor<i8>) -> tensor<1x5x27xi32>
  // CHECK: return [[RES_ATTR]] : tensor<1x5x27xi32>
}

/// Default and required attributes.

func @test_convinteger_1(%arg0 : tensor<1x2x32x64xi8>, %arg1 : tensor<5x2x6x7xi8>, %arg2 : tensor<i8>, %arg3 : tensor<i8>) -> tensor<*xi32> {
  %0 = "onnx.ConvInteger"(%arg0, %arg1, %arg2, %arg3) {auto_pad = "NOTSET", group = 1 : si64} : (tensor<1x2x32x64xi8>, tensor<5x2x6x7xi8>, tensor<i8>, tensor<i8>) -> tensor<*xi32>
  "std.return"(%0) : (tensor<*xi32>) -> ()

  // CHECK-LABEL: test_convinteger_1
  // CHECK: [[RES_ATTR:%.+]] = "onnx.ConvInteger"(%arg0, %arg1, %arg2, %arg3) {auto_pad = "NOTSET", dilations = [1, 1], group = 1 : si64, kernel_shape = [6, 7], pads = [0, 0, 0, 0], strides = [1, 1]} : (tensor<1x2x32x64xi8>, tensor<5x2x6x7xi8>, tensor<i8>, tensor<i8>) -> tensor<1x5x27x58xi32>
  // CHECK: return [[RES_ATTR]] : tensor<1x5x27x58xi32>
}

/// kernel_shape attribute.

func @test_convinteger_2(%arg0 : tensor<1x2x32x64xi8>, %arg1 : tensor<5x2x6x7xi8>, %arg2 : tensor<i8>, %arg3 : tensor<i8>) -> tensor<*xi32> {
  %0 = "onnx.ConvInteger"(%arg0, %arg1, %arg2, %arg3) {auto_pad = "NOTSET", group = 1 : si64, kernel_shape = [8, 9]} : (tensor<1x2x32x64xi8>, tensor<5x2x6x7xi8>, tensor<i8>, tensor<i8>) -> tensor<*xi32>
  "std.return"(%0) : (tensor<*xi32>) -> ()

  // CHECK-LABEL: test_convinteger_2
  // CHECK: [[RES_ATTR:%.+]] = "onnx.ConvInteger"(%arg0, %arg1, %arg2, %arg3) {auto_pad = "NOTSET", dilations = [1, 1], group = 1 : si64, kernel_shape = [8, 9], pads = [0, 0, 0, 0], strides = [1, 1]} : (tensor<1x2x32x64xi8>, tensor<5x2x6x7xi8>, tensor<i8>, tensor<i8>) -> tensor<1x5x25x56xi32>
  // CHECK: return [[RES_ATTR]] : tensor<1x5x25x56xi32>
}

/// pads attribute.
/// Use pads to make output size equal to input size by adding K - 1 to the result.

func @test_convinteger_3(%arg0 : tensor<1x2x32x64xi8>, %arg1 : tensor<5x2x6x10xi8>, %arg2 : tensor<i8>, %arg3 : tensor<i8>) -> tensor<*xi32> {
  %0 = "onnx.ConvInteger"(%arg0, %arg1, %arg2, %arg3) {auto_pad = "NOTSET", group = 1 : si64, pads = [2, 4, 3, 5]} : (tensor<1x2x32x64xi8>, tensor<5x2x6x10xi8>, tensor<i8>, tensor<i8>) -> tensor<*xi32>
  "std.return"(%0) : (tensor<*xi32>) -> ()

  // CHECK-LABEL: test_convinteger_3
  // CHECK: [[RES_ATTR:%.+]] = "onnx.ConvInteger"(%arg0, %arg1, %arg2, %arg3) {auto_pad = "NOTSET", dilations = [1, 1], group = 1 : si64, kernel_shape = [6, 10], pads = [2, 4, 3, 5], strides = [1, 1]} : (tensor<1x2x32x64xi8>, tensor<5x2x6x10xi8>, tensor<i8>, tensor<i8>) -> tensor<1x5x32x64xi32>
  // CHECK: return [[RES_ATTR]] : tensor<1x5x32x64xi32>
}

/// auto_pad set to SAME_UPPER and SAME_LOWER.

func @test_convinteger_4(%arg0 : tensor<1x2x32x64xi8>, %arg1 : tensor<5x2x6x10xi8>, %arg2 : tensor<i8>, %arg3 : tensor<i8>) -> tensor<*xi32> {
  %0 = "onnx.ConvInteger"(%arg0, %arg1, %arg2, %arg3) {auto_pad = "SAME_UPPER", group = 1 : si64} : (tensor<1x2x32x64xi8>, tensor<5x2x6x10xi8>, tensor<i8>, tensor<i8>) -> tensor<*xi32>
  "std.return"(%0) : (tensor<*xi32>) -> ()

  // CHECK-LABEL: test_convinteger_4
  // CHECK: [[RES_ATTR:%.+]] = "onnx.ConvInteger"(%arg0, %arg1, %arg2, %arg3) {auto_pad = "NOTSET", dilations = [1, 1], group = 1 : si64, kernel_shape = [6, 10], pads = [2, 4, 3, 5], strides = [1, 1]} : (tensor<1x2x32x64xi8>, tensor<5x2x6x10xi8>, tensor<i8>, tensor<i8>) -> tensor<1x5x32x64xi32>
  // CHECK: return [[RES_ATTR]] : tensor<1x5x32x64xi32>
}

func @test_convinteger_5(%arg0 : tensor<1x2x32x64xi8>, %arg1 : tensor<5x2x6x10xi8>, %arg2 : tensor<i8>, %arg3 : tensor<i8>) -> tensor<*xi32> {
  %0 = "onnx.ConvInteger"(%arg0, %arg1, %arg2, %arg3) {auto_pad = "SAME_LOWER", group = 1 : si64} : (tensor<1x2x32x64xi8>, tensor<5x2x6x10xi8>, tensor<i8>, tensor<i8>) -> tensor<*xi32>
  "std.return"(%0) : (tensor<*xi32>) -> ()

  // CHECK-LABEL: test_convinteger_5
  // CHECK: [[RES_ATTR:%.+]] = "onnx.ConvInteger"(%arg0, %arg1, %arg2, %arg3) {auto_pad = "NOTSET", dilations = [1, 1], group = 1 : si64, kernel_shape = [6, 10], pads = [3, 5, 2, 4], strides = [1, 1]} : (tensor<1x2x32x64xi8>, tensor<5x2x6x10xi8>, tensor<i8>, tensor<i8>) -> tensor<1x5x32x64xi32>
  // CHECK: return [[RES_ATTR]] : tensor<1x5x32x64xi32>
}

/// auto_pad set to VALID.

func @test_convinteger_6(%arg0 : tensor<1x2x32x64xi8>, %arg1 : tensor<5x2x6x10xi8>, %arg2 : tensor<i8>, %arg3 : tensor<i8>) -> tensor<*xi32> {
  %0 = "onnx.ConvInteger"(%arg0, %arg1, %arg2, %arg3) {auto_pad = "VALID", group = 1 : si64} : (tensor<1x2x32x64xi8>, tensor<5x2x6x10xi8>, tensor<i8>, tensor<i8>) -> tensor<*xi32>
  "std.return"(%0) : (tensor<*xi32>) -> ()

  // CHECK-LABEL: test_convinteger_6
  // CHECK: [[RES_ATTR:%.+]] = "onnx.ConvInteger"(%arg0, %arg1, %arg2, %arg3) {auto_pad = "NOTSET", dilations = [1, 1], group = 1 : si64, kernel_shape = [6, 10], pads = [0, 0, 0, 0], strides = [1, 1]} : (tensor<1x2x32x64xi8>, tensor<5x2x6x10xi8>, tensor<i8>, tensor<i8>) -> tensor<1x5x27x55xi32>
  // CHECK: return [[RES_ATTR]] : tensor<1x5x27x55xi32>
}

/// With strides attribute.

func @test_convinteger_7(%arg0 : tensor<1x2x32x64xi8>, %arg1 : tensor<5x2x6x7xi8>, %arg2 : tensor<i8>, %arg3 : tensor<i8>) -> tensor<*xi32> {
  %0 = "onnx.ConvInteger"(%arg0, %arg1, %arg2, %arg3) {auto_pad = "NOTSET", group = 1 : si64, strides = [2, 3]} : (tensor<1x2x32x64xi8>, tensor<5x2x6x7xi8>, tensor<i8>, tensor<i8>) -> tensor<*xi32>
  "std.return"(%0) : (tensor<*xi32>) -> ()

  // CHECK-LABEL: test_convinteger_7
  // CHECK: [[RES_ATTR:%.+]] = "onnx.ConvInteger"(%arg0, %arg1, %arg2, %arg3) {auto_pad = "NOTSET", dilations = [1, 1], group = 1 : si64, kernel_shape = [6, 7], pads = [0, 0, 0, 0], strides = [2, 3]} : (tensor<1x2x32x64xi8>, tensor<5x2x6x7xi8>, tensor<i8>, tensor<i8>) -> tensor<1x5x14x20xi32>
  // CHECK: return [[RES_ATTR]] : tensor<1x5x14x20xi32>
}

/// auto_pad set to SAME_UPPER with strides attribute.
/// The auto_pad will pas as if stride is equal to 1.

func @test_convinteger_8(%arg0 : tensor<1x2x32x64xi8>, %arg1 : tensor<5x2x6x7xi8>, %arg2 : tensor<i8>, %arg3 : tensor<i8>) -> tensor<*xi32> {
  %0 = "onnx.ConvInteger"(%arg0, %arg1, %arg2, %arg3) {auto_pad = "SAME_UPPER", group = 1 : si64, strides = [2, 3]} : (tensor<1x2x32x64xi8>, tensor<5x2x6x7xi8>, tensor<i8>, tensor<i8>) -> tensor<*xi32>
  "std.return"(%0) : (tensor<*xi32>) -> ()

  // CHECK-LABEL: test_convinteger_8
  // CHECK: [[RES_ATTR:%.+]] = "onnx.ConvInteger"(%arg0, %arg1, %arg2, %arg3) {auto_pad = "NOTSET", dilations = [1, 1], group = 1 : si64, kernel_shape = [6, 7], pads = [2, 3, 2, 3], strides = [2, 3]} : (tensor<1x2x32x64xi8>, tensor<5x2x6x7xi8>, tensor<i8>, tensor<i8>) -> tensor<1x5x16x22xi32>
  // CHECK: return [[RES_ATTR]] : tensor<1x5x16x22xi32>
}

/// dilations attribute.

func @test_convinteger_9(%arg0 : tensor<1x2x32x64xi8>, %arg1 : tensor<5x2x6x7xi8>, %arg2 : tensor<i8>, %arg3 : tensor<i8>) -> tensor<*xi32> {
  %0 = "onnx.ConvInteger"(%arg0, %arg1, %arg2, %arg3) {auto_pad = "NOTSET", group = 1 : si64, dilations = [2, 3]} : (tensor<1x2x32x64xi8>, tensor<5x2x6x7xi8>, tensor<i8>, tensor<i8>) -> tensor<*xi32>
  "std.return"(%0) : (tensor<*xi32>) -> ()

  // CHECK-LABEL: test_convinteger_9
  // CHECK: [[RES_ATTR:%.+]] = "onnx.ConvInteger"(%arg0, %arg1, %arg2, %arg3) {auto_pad = "NOTSET", dilations = [2, 3], group = 1 : si64, kernel_shape = [6, 7], pads = [0, 0, 0, 0], strides = [1, 1]} : (tensor<1x2x32x64xi8>, tensor<5x2x6x7xi8>, tensor<i8>, tensor<i8>) -> tensor<1x5x22x46xi32>
  // CHECK: return [[RES_ATTR]] : tensor<1x5x22x46xi32>
}

/// dilations attribute with stride.

func @test_convinteger_10(%arg0 : tensor<1x2x32x64xi8>, %arg1 : tensor<5x2x6x7xi8>, %arg2 : tensor<i8>, %arg3 : tensor<i8>) -> tensor<*xi32> {
  %0 = "onnx.ConvInteger"(%arg0, %arg1, %arg2, %arg3) {auto_pad = "NOTSET", group = 1 : si64, dilations = [2, 3], strides = [2, 2]} : (tensor<1x2x32x64xi8>, tensor<5x2x6x7xi8>, tensor<i8>, tensor<i8>) -> tensor<*xi32>
  "std.return"(%0) : (tensor<*xi32>) -> ()

  // CHECK-LABEL: test_convinteger_10
  // CHECK: [[RES_ATTR:%.+]] = "onnx.ConvInteger"(%arg0, %arg1, %arg2, %arg3) {auto_pad = "NOTSET", dilations = [2, 3], group = 1 : si64, kernel_shape = [6, 7], pads = [0, 0, 0, 0], strides = [2, 2]} : (tensor<1x2x32x64xi8>, tensor<5x2x6x7xi8>, tensor<i8>, tensor<i8>) -> tensor<1x5x11x23xi32>
  // CHECK: return [[RES_ATTR]] : tensor<1x5x11x23xi32>
}

/// dilations attribute with auto_pad set to SAME_UPPER.

func @test_convinteger_11(%arg0 : tensor<1x2x32x64xi8>, %arg1 : tensor<5x2x6x7xi8>, %arg2 : tensor<i8>, %arg3 : tensor<i8>) -> tensor<*xi32> {
  %0 = "onnx.ConvInteger"(%arg0, %arg1, %arg2, %arg3) {auto_pad = "SAME_UPPER", group = 1 : si64, dilations = [2, 3]} : (tensor<1x2x32x64xi8>, tensor<5x2x6x7xi8>, tensor<i8>, tensor<i8>) -> tensor<*xi32>
  "std.return"(%0) : (tensor<*xi32>) -> ()

  // CHECK-LABEL: test_convinteger_11
  // CHECK: [[RES_ATTR:%.+]] = "onnx.ConvInteger"(%arg0, %arg1, %arg2, %arg3) {auto_pad = "NOTSET", dilations = [2, 3], group = 1 : si64, kernel_shape = [6, 7], pads = [5, 9, 5, 9], strides = [1, 1]} : (tensor<1x2x32x64xi8>, tensor<5x2x6x7xi8>, tensor<i8>, tensor<i8>) -> tensor<1x5x32x64xi32>
  // CHECK: return [[RES_ATTR]] : tensor<1x5x32x64xi32>
}

// -----

func @test_shape(%arg0: tensor<?x3x2xf32>) -> tensor<*xi64> {
  %0 = "onnx.Shape"(%arg0) : (tensor<?x3x2xf32>) -> tensor<*xi64>
  return %0 : tensor<*xi64>

  // CHECK-LABEL: test_shape
  // CHECK: [[RES:%.+]] = "onnx.Shape"(%arg0) : (tensor<?x3x2xf32>) -> tensor<3xi64>
  // CHECK: return [[RES]] : tensor<3xi64>
}

// -----

func @test_tile_dynamic(%arg0 : tensor<5x5x1x32xf32>, %arg1 : tensor<4xi64>) -> tensor<*xf32> {
  %0 = "onnx.Tile"(%arg0, %arg1) : (tensor<5x5x1x32xf32>, tensor<4xi64>) -> tensor<*xf32>
  "std.return"(%0) : (tensor<*xf32>) -> ()

  // CHECK-LABEL: test_tile_dynamic
  // CHECK: [[RES:%.+]] = "onnx.Tile"(%arg0, %arg1) : (tensor<5x5x1x32xf32>, tensor<4xi64>) -> tensor<?x?x?x?xf32>
  // CHECK: return [[RES]] : tensor<?x?x?x?xf32>
}

// -----

func @test_tile_constant(%arg0 : tensor<5x5x1x32xf32>) -> tensor<*xf32> {
  %0 = "onnx.Constant"() {value = dense<[5, 5, 16, 2]> : tensor<4xi64> } : () -> tensor<4xi64>
  %1 = "onnx.Tile"(%arg0, %0) : (tensor<5x5x1x32xf32>, tensor<4xi64>) -> tensor<*xf32>
  "std.return"(%1) : (tensor<*xf32>) -> ()

  // CHECK-LABEL: test_tile_constant
  // CHECK: [[RES:%.+]] = "onnx.Tile"(%arg0, %0) : (tensor<5x5x1x32xf32>, tensor<4xi64>) -> tensor<25x25x16x64xf32>
  // CHECK: return [[RES]] : tensor<25x25x16x64xf32>
}

// -----

func @test_gather_axis0(%arg0 : tensor<3x3xf32>, %arg1 : tensor<1x2xi64>) -> tensor<*xf32> {
  %0 = "onnx.Gather"(%arg0, %arg1) {axis = 0 : si64} : (tensor<3x3xf32>, tensor<1x2xi64>) -> tensor<*xf32>
  "std.return"(%0) : (tensor<*xf32>) -> ()

  // CHECK-LABEL: test_gather_axis0
  // CHECK: [[RES:%.+]] = "onnx.Gather"(%arg0, %arg1) {axis = 0 : si64} : (tensor<3x3xf32>, tensor<1x2xi64>) -> tensor<1x2x3xf32>
  // CHECK: return [[RES]] : tensor<1x2x3xf32>
}

// -----

func @test_gather_axis1(%arg0 : tensor<3x3xf32>, %arg1 : tensor<1x2xi64>) -> tensor<*xf32> {
  %0 = "onnx.Gather"(%arg0, %arg1) {axis = 1 : si64} : (tensor<3x3xf32>, tensor<1x2xi64>) -> tensor<*xf32>
  "std.return"(%0) : (tensor<*xf32>) -> ()

  // CHECK-LABEL: test_gather_axis1
  // CHECK: [[RES:%.+]] = "onnx.Gather"(%arg0, %arg1) {axis = 1 : si64} : (tensor<3x3xf32>, tensor<1x2xi64>) -> tensor<3x1x2xf32>
  // CHECK: return [[RES]] : tensor<3x1x2xf32>
}

// -----

func @test_gather_negative_axis(%arg0 : tensor<3x3xf32>, %arg1 : tensor<1x2xi64>) -> tensor<*xf32> {
  %0 = "onnx.Gather"(%arg0, %arg1) {axis = -1 : si64} : (tensor<3x3xf32>, tensor<1x2xi64>) -> tensor<*xf32>
  "std.return"(%0) : (tensor<*xf32>) -> ()

  // CHECK-LABEL: test_gather_negative_axis
  // CHECK: [[RES:%.+]] = "onnx.Gather"(%arg0, %arg1) {axis = 1 : si64} : (tensor<3x3xf32>, tensor<1x2xi64>) -> tensor<3x1x2xf32>
  // CHECK: return [[RES]] : tensor<3x1x2xf32>
}

// -----

func @test_constant_of_shape_empty_tensor(%arg0 : tensor<0xi64>) -> tensor<*xf32> {
  %0 = "onnx.ConstantOfShape"(%arg0) : (tensor<0xi64>) -> tensor<*xf32>
  "std.return"(%0) : (tensor<*xf32>) -> ()

  // CHECK-LABEL: test_constant_of_shape_empty_tensor
  // CHECK: [[RES:%.+]] = "onnx.ConstantOfShape"(%arg0) {value = dense<0.000000e+00> : tensor<1xf32>} : (tensor<0xi64>) -> tensor<f32>
  // CHECK: return [[RES]] : tensor<f32>
}

// -----

func @test_constant_of_shape(%arg0 : tensor<3xi64>) -> tensor<*xf32> {
  %0 = "onnx.ConstantOfShape"(%arg0) {value = dense<[1.0]> : tensor<1xf32>} : (tensor<3xi64>) -> tensor<*xf32>
  "std.return"(%0) : (tensor<*xf32>) -> ()

  // CHECK-LABEL: test_constant_of_shape
  // CHECK: [[RES:%.+]] = "onnx.ConstantOfShape"(%arg0) {value = dense<1.000000e+00> : tensor<1xf32>} : (tensor<3xi64>) -> tensor<?x?x?xf32>
  // CHECK: return [[RES]] : tensor<?x?x?xf32>
}

// -----

func @test_constant_of_shape_constant() -> tensor<*xf32> {
  %0 = "onnx.Constant"() {value = dense<[3, 4, 5]> : tensor<3xi64> } : () -> tensor<3xi64>
  %1 = "onnx.ConstantOfShape"(%0) {value = dense<[1.0]> : tensor<1xf32>} : (tensor<3xi64>) -> tensor<*xf32>
  "std.return"(%1) : (tensor<*xf32>) -> ()

  // CHECK-LABEL: test_constant_of_shape_constant
  // CHECK: [[CONSTANT:%.+]] = "onnx.Constant"() {value = dense<[3, 4, 5]> : tensor<3xi64>} : () -> tensor<3xi64>
  // CHECK: [[RES:%.+]] = "onnx.ConstantOfShape"([[CONSTANT]]) {value = dense<1.000000e+00> : tensor<1xf32>} : (tensor<3xi64>) -> tensor<3x4x5xf32>
  // CHECK: return [[RES]] : tensor<3x4x5xf32>
}

// -----

//===----------------------------------------------------------------------===//
/// Test the behavior of the DepthToSpace operator.
//===----------------------------------------------------------------------===//

func @test_depth_to_space(%arg0 : tensor<1x256x8x16xf32>) -> tensor<*xf32> {
  %cst = constant unit
  %0 = "onnx.DepthToSpace"(%arg0) {blocksize = 4 : si64} : (tensor<1x256x8x16xf32>) -> tensor<*xf32>
  "std.return"(%0) : (tensor<*xf32>) -> ()

  // CHECK-LABEL: test_depth_to_space
  // CHECK: [[RES:%.+]] = "onnx.DepthToSpace"(%arg0) {blocksize = 4 : si64} : (tensor<1x256x8x16xf32>) -> tensor<1x16x32x64xf32>
  // CHECK: return [[RES]] : tensor<1x16x32x64xf32>
}

// -----

//===----------------------------------------------------------------------===//
/// Test the shape inferencing for the scaler operation.
//===----------------------------------------------------------------------===//
func @test_scaler_no_scale_int(%arg0: tensor<3xi32>) -> tensor<*xf32> {
  %0 = "onnx.Scaler"(%arg0) {offset = [1986.99939 : f32, 0.99999988 : f32, 0.999999701 : f32]} : (tensor<3xi32>) -> tensor<*xf32>
  "std.return"(%0) : (tensor<*xf32>) -> ()

  // CHECK-LABEL: test_scaler_no_scale_int
  // CHECK: [[RES_ATTR:%.+]] = "onnx.Scaler"(%arg0) {offset = [1986.99939 : f32, 0.99999988 : f32, 0.999999701 : f32]} : (tensor<3xi32>) -> tensor<3xf32>
  // CHECK: return [[RES_ATTR]] : tensor<3xf32>
}

// -----

//===----------------------------------------------------------------------===//
/// Test shape inference for Pow.
//===----------------------------------------------------------------------===//

func @test_pow(%arg0: tensor<1x2x3x4xf32>, %arg1: tensor<f32>) -> tensor<*xf32> {
  %0 = "onnx.Pow"(%arg0, %arg1) : (tensor<1x2x3x4xf32>, tensor<f32>) -> tensor<*xf32>
  "std.return"(%0) : (tensor<*xf32>) -> ()

  // CHECK-LABEL: test_pow
  // CHECK: [[RES:%.+]] = "onnx.Pow"(%arg0, %arg1) : (tensor<1x2x3x4xf32>, tensor<f32>) -> tensor<1x2x3x4xf32>
  // CHECK: return [[RES]] : tensor<1x2x3x4xf32>
}

// -----

//===----------------------------------------------------------------------===//
/// Test shape inference for Erf.
//===----------------------------------------------------------------------===//

func @test_erf(%arg0: tensor<1x2x3x4xf32>) -> tensor<*xf32> {
  %0 = "onnx.Erf"(%arg0) : (tensor<1x2x3x4xf32>) -> tensor<*xf32>
  "std.return"(%0) : (tensor<*xf32>) -> ()

  // CHECK-LABEL: test_erf
  // CHECK: [[RES:%.+]] = "onnx.Erf"(%arg0) : (tensor<1x2x3x4xf32>) -> tensor<1x2x3x4xf32>
  // CHECK: return [[RES]] : tensor<1x2x3x4xf32>
}

// -----

//===----------------------------------------------------------------------===//
/// Test shape inference for Expand.
//===----------------------------------------------------------------------===//

func @test_expand_with_constant(%arg0 : tensor<2x1x6x1xf32>) -> tensor<*xf32> {
  %0 = "onnx.Constant"() {value = dense<[7, 1, 5]> : tensor<3xi64> } : () -> tensor<3xi64>
  %1 = "onnx.Expand"(%arg0, %0) : (tensor<2x1x6x1xf32>, tensor<3xi64>) -> tensor<*xf32>
  "std.return"(%1) : (tensor<*xf32>) -> ()

  // CHECK-LABEL: test_expand_with_constant
  // CHECK: [[RES:%.+]] = "onnx.Expand"(%arg0, %0) : (tensor<2x1x6x1xf32>, tensor<3xi64>) -> tensor<2x7x6x5xf32>
  // CHECK: return [[RES]] : tensor<2x7x6x5xf32>
}

// -----

func @test_expand_with_shape(%arg0 : tensor<2x1x6x1xf32>, %arg1: tensor<6x2xf32>) -> tensor<*xf32> {
  %0 = "onnx.Shape"(%arg1) : (tensor<6x2xf32>) -> tensor<*xi64>
  %1 = "onnx.Expand"(%arg0, %0) : (tensor<2x1x6x1xf32>, tensor<*xi64>) -> tensor<*xf32>
  "std.return"(%1) : (tensor<*xf32>) -> ()

  // CHECK-LABEL: test_expand_with_shape
  // CHECK: [[SHAPE:%.+]] = "onnx.Shape"(%arg1) : (tensor<6x2xf32>) -> tensor<2xi64>
  // CHECK: [[RES:%.+]] = "onnx.Expand"(%arg0, [[SHAPE]]) : (tensor<2x1x6x1xf32>, tensor<2xi64>) -> tensor<2x1x6x2xf32>
  // CHECK: return [[RES]] : tensor<2x1x6x2xf32>
}

// -----

//===----------------------------------------------------------------------===//
/// Test shape inference for ReduceMean.
//===----------------------------------------------------------------------===//

func @test_reduce_mean_1(%arg0: tensor<1x2x3x4xf32>) -> tensor<*xf32> {
  %0 = "onnx.ReduceMean"(%arg0) {axes = [-1], keepdims = 1 : si64} : (tensor<1x2x3x4xf32>) -> tensor<*xf32>
  "std.return"(%0) : (tensor<*xf32>) -> ()

  // CHECK-LABEL: test_reduce_mean_1
  // CHECK: [[RES:%.+]] = "onnx.ReduceMean"(%arg0) {axes = [-1], keepdims = 1 : si64} : (tensor<1x2x3x4xf32>) -> tensor<1x2x3x1xf32>
  // CHECK: return [[RES]] : tensor<1x2x3x1xf32>
}

// -----

func @test_reduce_mean_2(%arg0: tensor<1x2x3x4xf32>) -> tensor<*xf32> {
  %0 = "onnx.ReduceMean"(%arg0) {axes = [2], keepdims = 1 : si64} : (tensor<1x2x3x4xf32>) -> tensor<*xf32>
  "std.return"(%0) : (tensor<*xf32>) -> ()

  // CHECK-LABEL: test_reduce_mean_2
  // CHECK: [[RES:%.+]] = "onnx.ReduceMean"(%arg0) {axes = [2], keepdims = 1 : si64} : (tensor<1x2x3x4xf32>) -> tensor<1x2x1x4xf32>
  // CHECK: return [[RES]] : tensor<1x2x1x4xf32>
}

// -----

func @test_reduce_mean_3(%arg0: tensor<1x2x3x4xf32>) -> tensor<*xf32> {
  %0 = "onnx.ReduceMean"(%arg0) {axes = [-1], keepdims = 0 : si64} : (tensor<1x2x3x4xf32>) -> tensor<*xf32>
  "std.return"(%0) : (tensor<*xf32>) -> ()

  // CHECK-LABEL: test_reduce_mean_3
  // CHECK: [[RES:%.+]] = "onnx.ReduceMean"(%arg0) {axes = [-1], keepdims = 0 : si64} : (tensor<1x2x3x4xf32>) -> tensor<1x2x3xf32>
  // CHECK: return [[RES]] : tensor<1x2x3xf32>
}

// -----

//===----------------------------------------------------------------------===//
/// Test shape inference for ReduceSum.
//===----------------------------------------------------------------------===//

func @test_reduce_sum_1(%arg0: tensor<1x2x3x4xf32>) -> tensor<*xf32> {
  %cst = "onnx.Constant"() {value = dense<[-1]> : tensor<1xi64> } : () -> tensor<1xi64>
  %0 = "onnx.ReduceSum"(%arg0, %cst) {keepdims = 1 : si64, noop_with_empty_axes = 0 : si64} : (tensor<1x2x3x4xf32>, tensor<1xi64>) -> tensor<*xf32>
  "std.return"(%0) : (tensor<*xf32>) -> ()

  // CHECK-LABEL: test_reduce_sum_1
  // CHECK-NEXT [[CST:%.+]] = "onnx.Constant"() {value = dense<-1> : tensor<1xi64>} : () -> tensor<1xi64>
  // CHECK-NEXT [[RES:%.+]] = "onnx.ReduceSum"(%arg0, [[CST]]) {keepdims = 1 : si64, noop_with_empty_axes = 0 : si64} : (tensor<1x2x3x4xf32>, tensor<1xi64>) -> tensor<1x2x3x1xf32>
  // CHECK-NEXT return [[RES]] : tensor<1x2x3x1xf32>
}

// -----

func @test_reduce_sum_2(%arg0: tensor<1x2x3x4xf32>) -> tensor<*xf32> {
  %cst = constant unit
  %0 = "onnx.ReduceSum"(%arg0, %cst) {keepdims = 1 : si64, noop_with_empty_axes = 0 : si64} : (tensor<1x2x3x4xf32>, none) -> tensor<*xf32>
  "std.return"(%0) : (tensor<*xf32>) -> ()

  // CHECK-LABEL: test_reduce_sum_2
  // CHECK-NEXT [[CST:%.+]] = constant unit
  // CHECK-NEXT [[RES:%.+]] = "onnx.ReduceSum"(%arg0, [[CST]]) {keepdims = 1 : si64, noop_with_empty_axes = 0 : si64} : (tensor<1x2x3x4xf32>, none) -> tensor<1x1x1x1xf32>
  // CHECK-NEXT return [[RES]] : tensor<1x1x1x1xf32>
}

// -----

func @test_reduce_sum_3(%arg0: tensor<1x2x3x4xf32>, %arg1: tensor<2xi64>) -> tensor<*xf32> {
  %0 = "onnx.ReduceSum"(%arg0, %arg1) {keepdims = 1 : si64, noop_with_empty_axes = 0 : si64} : (tensor<1x2x3x4xf32>, tensor<2xi64>) -> tensor<*xf32>
  "std.return"(%0) : (tensor<*xf32>) -> ()

  // CHECK-LABEL: test_reduce_sum_3
  // CHECK-NEXT [[RES:%.+]] = "onnx.ReduceSum"(%arg0, %arg1) {keepdims = 1 : si64, noop_with_empty_axes = 0 : si64} : (tensor<1x2x3x4xf32>, tensor<2xi64>) -> tensor<?x?x?x?xf32>
  // CHECK-NEXT return [[RES]] : tensor<?x?x?x?xf32>
}

// -----

func @test_reduce_sum_4(%arg0: tensor<1x2x3x4xf32>, %arg1: tensor<2xi64>) -> tensor<*xf32> {
  %0 = "onnx.ReduceSum"(%arg0, %arg1) {keepdims = 0 : si64, noop_with_empty_axes = 0 : si64} : (tensor<1x2x3x4xf32>, tensor<2xi64>) -> tensor<*xf32>
  "std.return"(%0) : (tensor<*xf32>) -> ()

  // CHECK-LABEL: test_reduce_sum_4
  // CHECK-NEXT [[RES:%.+]] = "onnx.ReduceSum"(%arg0, %arg1) {keepdims = 0 : si64, noop_with_empty_axes = 0 : si64} : (tensor<1x2x3x4xf32>, tensor<2xi64>) -> tensor<?x?xf32>
  // CHECK-NEXT return [[RES]] : tensor<*xf32>
}

// -----

func @test_reduce_sum_5(%arg0: tensor<1x2x3x4xf32>, %arg1: tensor<?xi64>) -> tensor<*xf32> {
  %0 = "onnx.ReduceSum"(%arg0, %arg1) {keepdims = 0 : si64, noop_with_empty_axes = 0 : si64} : (tensor<1x2x3x4xf32>, tensor<?xi64>) -> tensor<*xf32>
  "std.return"(%0) : (tensor<*xf32>) -> ()

  // CHECK-LABEL: test_reduce_sum_5
  // CHECK-NEXT [[RES:%.+]] = "onnx.ReduceSum"(%arg0, %arg1) {keepdims = 0 : si64, noop_with_empty_axes = 0 : si64} : (tensor<1x2x3x4xf32>, tensor<?xi64>) -> tensor<*xf32>
  // CHECK-NEXT return [[RES]] : tensor<*xf32>
}

// -----

//===----------------------------------------------------------------------===//
/// Test shape inference for Dropout.
//===----------------------------------------------------------------------===//

func @test_dropout(%arg0: tensor<1x2x3x4xf32>, %arg1: tensor<1xf32>, %arg2: tensor<1xi1>) -> (tensor<*xf32>, tensor<*xi1>) {
  %output, %mask = "onnx.Dropout"(%arg0, %arg1, %arg2) {ratio =  1.000000e-01 : f32} : (tensor<1x2x3x4xf32>, tensor<1xf32>, tensor<1xi1>) -> (tensor<*xf32>, tensor<*xi1>)
  "std.return"(%output, %mask) : (tensor<*xf32>, tensor<*xi1>) -> ()

  // CHECK-LABEL: test_dropout
  // CHECK: [[RES:%.+]], [[MASK:%.+]] = "onnx.Dropout"(%arg0, %arg1, %arg2) {ratio =  1.000000e-01 : f32} : (tensor<1x2x3x4xf32>, tensor<1xf32>, tensor<1xi1>) -> (tensor<1x2x3x4xf32>, tensor<1x2x3x4xi1>)
  // CHECK: return [[RES]], [[MASK]] : tensor<1x2x3x4xf32>, tensor<1x2x3x4xi1>
}

// -----

//===----------------------------------------------------------------------===//
/// Test shape inference for OneHotEncoder.
//===----------------------------------------------------------------------===//

func @test_onehotencoder_string1 (%arg0: tensor<20x1x!onnx.String>) -> tensor<*xf32> {
  %0 = "onnx.OneHotEncoder"(%arg0) {cats_strings = ["female", "male"], zeros = 1 : si64} : (tensor<20x1x!onnx.String>) -> tensor<*xf32>
  "std.return"(%0) : (tensor<*xf32>) -> ()

  // CHECK-LABEL: test_onehotencoder_string1
  // CHECK: [[RES:%.+]] = "onnx.OneHotEncoder"(%arg0) {cats_strings = ["female", "male"], zeros = 1 : si64} : (tensor<20x1x!onnx.String>) -> tensor<20x1x2xf32>
  // CHECK: return [[RES]] : tensor<20x1x2xf32>
}

// -----

func @test_onehotencoder_string2 (%arg0: tensor<20x2x!onnx.String>) -> tensor<*xf32> {
  %0 = "onnx.OneHotEncoder"(%arg0) {cats_strings = ["female", "male"], zeros = 1 : si64} : (tensor<20x2x!onnx.String>) -> tensor<*xf32>
  "std.return"(%0) : (tensor<*xf32>) -> ()

  // CHECK-LABEL: test_onehotencoder_string2
  // CHECK: [[RES:%.+]] = "onnx.OneHotEncoder"(%arg0) {cats_strings = ["female", "male"], zeros = 1 : si64} : (tensor<20x2x!onnx.String>) -> tensor<20x2x2xf32>
  // CHECK: return [[RES]] : tensor<20x2x2xf32>
}

// -----

func @test_onehotencoder_float1(%arg0: tensor<20x1xf32>) -> tensor<*xf32> {
  %0 = "onnx.OneHotEncoder"(%arg0) {cats_strings = ["female", "male"], cats_int64s = [1, 2, 4], zeros = 1 : si64} : (tensor<20x1xf32>) -> tensor<*xf32>
  "std.return"(%0) : (tensor<*xf32>) -> ()

  // CHECK-LABEL: test_onehotencoder_float1
  // CHECK: [[RES:%.+]] = "onnx.OneHotEncoder"(%arg0) {cats_int64s = [1, 2, 4], cats_strings = ["female", "male"], zeros = 1 : si64} : (tensor<20x1xf32>) -> tensor<20x1x3xf32>
  // CHECK: return [[RES]] : tensor<20x1x3xf32>
}

// -----

func @test_onehotencoder_float2(%arg0: tensor<20x2x3xf32>) -> tensor<*xf32> {
  %0 = "onnx.OneHotEncoder"(%arg0) {cats_strings = ["female", "male"], cats_int64s = [1, 2, 4], zeros = 1 : si64} : (tensor<20x2x3xf32>) -> tensor<*xf32>
  "std.return"(%0) : (tensor<*xf32>) -> ()

  // CHECK-LABEL: test_onehotencoder_float2
  // CHECK: [[RES:%.+]] = "onnx.OneHotEncoder"(%arg0) {cats_int64s = [1, 2, 4], cats_strings = ["female", "male"], zeros = 1 : si64} : (tensor<20x2x3xf32>) -> tensor<20x2x3x3xf32>
  // CHECK: return [[RES]] : tensor<20x2x3x3xf32>
}

// -----

func @test_size(%arg0: tensor<*xf32>) -> tensor<*xi64> {
  %0 = "onnx.Size"(%arg0) : (tensor<*xf32>) -> tensor<*xi64>
  "std.return"(%0) : (tensor<*xi64>) -> ()

  // CHECK-LABEL: test_size
  // CHECK: [[RES:%.+]] = "onnx.Size"(%arg0) : (tensor<*xf32>) -> tensor<i64>
  // CHECK: return [[RES]] : tensor<i64>
}

// -----

func @test_less(%arg0: tensor<3x4x5xf32>, %arg1: tensor<3x4x5xf32>) -> tensor<*xi1> {
  %0 = "onnx.Less"(%arg0, %arg1) : (tensor<3x4x5xf32>, tensor<3x4x5xf32>) -> tensor<*xi1>
  return %0 : tensor<*xi1>

  // CHECK-LABEL: test_less
  // CHECK: {{.*}} = "onnx.Less"(%arg0, %arg1) : (tensor<3x4x5xf32>, tensor<3x4x5xf32>) -> tensor<3x4x5xi1>
}

// -----

func @test_less_broadcast(%arg0: tensor<3x4x5xf32>, %arg1: tensor<5xf32>) -> tensor<*xi1> {
  %0 = "onnx.Less"(%arg0, %arg1) : (tensor<3x4x5xf32>, tensor<5xf32>) -> tensor<*xi1>
  return %0 : tensor<*xi1>

  // CHECK-LABEL: test_less_broadcast
  // CHECK: {{.*}} = "onnx.Less"(%arg0, %arg1) : (tensor<3x4x5xf32>, tensor<5xf32>) -> tensor<3x4x5xi1>
}

// -----

func @test_less_unknown_dims_1(%arg0: tensor<3x4x5xf32>, %arg1: tensor<?x4x5xf32>) -> tensor<*xi1> {
  %0 = "onnx.Less"(%arg0, %arg1) : (tensor<3x4x5xf32>, tensor<?x4x5xf32>) -> tensor<*xi1>
  return %0 : tensor<*xi1>

  // CHECK-LABEL: test_less_unknown_dims_1
  // CHECK: {{.*}} = "onnx.Less"(%arg0, %arg1) : (tensor<3x4x5xf32>, tensor<?x4x5xf32>) -> tensor<3x4x5xi1>
}

// -----

func @test_less_unknown_dims_2(%arg0: tensor<?x?x5xf32>, %arg1: tensor<?x4x5xf32>) -> tensor<*xi1> {
  %0 = "onnx.Less"(%arg0, %arg1) : (tensor<?x?x5xf32>, tensor<?x4x5xf32>) -> tensor<*xi1>
  return %0 : tensor<*xi1>

  // CHECK-LABEL: test_less_unknown_dims_2
  // CHECK: {{.*}} = "onnx.Less"(%arg0, %arg1) : (tensor<?x?x5xf32>, tensor<?x4x5xf32>) -> tensor<?x4x5xi1>
}

// -----

func @test_clip2(%arg0: tensor<3xf32>, %arg1: tensor<f32>, %arg2: tensor<f32>) -> tensor<3xf32> attributes {input_names = ["x", "min", "max"], output_names = ["y"]} {
  %0 = "onnx.Clip"(%arg0, %arg1, %arg2) : (tensor<3xf32>, tensor<f32>, tensor<f32>) -> tensor<3xf32>
  return %0 : tensor<3xf32>

// CHECK-LABEL:  func @test_clip2
// CHECK-SAME:   ([[INPUT_:%.+]]: tensor<3xf32>, [[MIN_:%.+]]: tensor<f32>, [[MAX_:%.+]]: tensor<f32>) -> tensor<3xf32> attributes {input_names = ["x", "min", "max"], output_names = ["y"]} {
// CHECK:           [[RES_:%.+]] = "onnx.Clip"([[INPUT_]], [[MIN_]], [[MAX_]]) : (tensor<3xf32>, tensor<f32>, tensor<f32>) -> tensor<3xf32>
// CHECK:           return [[RES_]] : tensor<3xf32>
// CHECK:         }
  }

// -----

// COM: Check PRelu without broadcasting.
func @test_prelu(%arg0: tensor<3x4x5xf32>, %arg1: tensor<3x4x5xf32>) -> tensor<*xf32> {
  %0 = "onnx.PRelu"(%arg0, %arg1) : (tensor<3x4x5xf32>, tensor<3x4x5xf32>) -> tensor<*xf32>
  return %0 : tensor<*xf32>

  // CHECK-LABEL: func @test_prelu
  // CHECK: {{.*}} = "onnx.PRelu"(%arg0, %arg1) : (tensor<3x4x5xf32>, tensor<3x4x5xf32>) -> tensor<3x4x5xf32>
  // CHECK: return {{.*}} : tensor<3x4x5xf32>
}

// -----

// COM: Check PRelu with unidirectional broadcasting.
func @test_prelu_broadcast(%arg0: tensor<3x4x5xf32>, %arg1: tensor<5xf32>) -> tensor<*xf32> {
  %0 = "onnx.PRelu"(%arg0, %arg1) : (tensor<3x4x5xf32>, tensor<5xf32>) -> tensor<*xf32>
  return %0 : tensor<*xf32>

  // CHECK-LABEL: func @test_prelu_broadcast
  // CHECK: {{.*}} = "onnx.PRelu"(%arg0, %arg1) : (tensor<3x4x5xf32>, tensor<5xf32>) -> tensor<3x4x5xf32>
  // CHECK: return {{.*}} : tensor<3x4x5xf32>
}

// -----

// COM: Check PRelu with unidirectional broadcasting and unknown dimensions.
// COM: Because of unidirectional broadcasting, always get constant dimensions from X even thought their values are 1.
func @test_prelu_broadcast_unknown_dims(%arg0: tensor<3x1x5xf32>, %arg1: tensor<3x?x1xf32>) -> tensor<*xf32> {
  %0 = "onnx.PRelu"(%arg0, %arg1) : (tensor<3x1x5xf32>, tensor<3x?x1xf32>) -> tensor<*xf32>
  return %0 : tensor<*xf32>
  // CHECK-LABEL: func @test_prelu_broadcast_unknown_dims
  // CHECK: {{.*}} = "onnx.PRelu"(%arg0, %arg1) : (tensor<3x1x5xf32>, tensor<3x?x1xf32>) -> tensor<3x1x5xf32>
  // CHECK: return {{.*}} : tensor<3x1x5xf32>
}

// -----

// COM: Check PRelu with unidirectional broadcasting and unknown dimensions.
// COM: If X's dimensions are unknown, get dimensions from slope whenever they are non-zero constants.
func @test_prelu_broadcast_unknown_dims1(%arg0: tensor<?x1x?xf32>, %arg1: tensor<?x5xf32>) -> tensor<*xf32> {
  %0 = "onnx.PRelu"(%arg0, %arg1) : (tensor<?x1x?xf32>, tensor<?x5xf32>) -> tensor<*xf32>
  return %0 : tensor<*xf32>
  // CHECK-LABEL: func @test_prelu_broadcast_unknown_dims1
  // CHECK: {{.*}} = "onnx.PRelu"(%arg0, %arg1) : (tensor<?x1x?xf32>, tensor<?x5xf32>) -> tensor<?x1x5xf32>
  // CHECK: return {{.*}} : tensor<?x1x5xf32>
}

//===----------------------------------------------------------------------===//
/// Test shape inference for LoopOp.
//===----------------------------------------------------------------------===//

// -----

func @test_loop_simple_no_scan_main_graph(%arg0: tensor<i64>, %arg1: tensor<i1>, %arg2: tensor<1xi64>) -> tensor<*xi64> {
  %0 = "onnx.Loop"(%arg0, %arg1, %arg2) ({
  ^bb0(%arg3: tensor<*xi64>, %arg4: tensor<*xi1>, %arg5: tensor<*xi64>):
    %1 = "onnx.Identity"(%arg4) : (tensor<*xi1>) -> tensor<*xi1>
    %2 = "onnx.Add"(%arg5, %arg3) : (tensor<*xi64>, tensor<*xi64>) -> tensor<*xi64>
    onnx.Return %1, %2 : tensor<*xi1>, tensor<*xi64>
  }) : (tensor<i64>, tensor<i1>, tensor<1xi64>) -> tensor<*xi64>
  return %0 : tensor<*xi64>
// CHECK-LABEL:   func @test_loop_simple_no_scan_main_graph
// CHECK-SAME:     ([[TRIP_COUNT:%.+]]: tensor<i64>, [[COND:%.+]]: tensor<i1>, [[Y_INIT:%.+]]: tensor<1xi64>) -> tensor<1xi64> {
// CHECK:           [[Y_FINAL:%.+]] = "onnx.Loop"([[TRIP_COUNT]], [[COND]], [[Y_INIT]]) ( {
// CHECK:           ^bb0([[I:%.+]]: tensor<i64>, [[BODY_COND:%.+]]: tensor<i1>, [[Y_PREV:%.+]]: tensor<1xi64>):  // no predecessors
// CHECK:             [[NEXT_COND:%.+]] = "onnx.Identity"([[BODY_COND]]) : (tensor<i1>) -> tensor<i1>
// CHECK:             [[Y_CURR:%.+]] = "onnx.Add"([[Y_PREV]], [[I]]) : (tensor<1xi64>, tensor<i64>) -> tensor<1xi64>
// CHECK:             onnx.Return [[NEXT_COND]], [[Y_CURR]] : tensor<i1>, tensor<1xi64>
// CHECK:           }) : (tensor<i64>, tensor<i1>, tensor<1xi64>) -> tensor<1xi64>
// CHECK:           return [[Y_FINAL]] : tensor<1xi64>
// CHECK:         }
}


func @test_loop_simple_one_scan_main_graph(%arg0: tensor<i64>, %arg1: tensor<i1>, %arg2: tensor<1xi64>) ->(tensor<*xi64>, tensor<*xi64>) { %0:2 = "onnx.Loop"(%arg0, %arg1, %arg2) ({
  ^bb0(%body_arg0: tensor<*xi64>, %body_arg1: tensor<*xi1>, %body_arg2: tensor<*xi64>):
  %body_0 = "onnx.Identity"(%body_arg1) : (tensor<*xi1>) -> tensor<*xi1>
  %body_1 = "onnx.Add"(%body_arg2, %body_arg0) : (tensor<*xi64>, tensor<*xi64>) -> tensor<*xi64>
  %body_2 = "onnx.Identity"(%body_1) : (tensor<*xi64>) -> tensor<*xi64>
  onnx.Return %body_0, %body_1, %body_2 : tensor<*xi1>, tensor<*xi64>, tensor<*xi64>
  }) : (tensor<i64>, tensor<i1>, tensor<1xi64>) -> (tensor<*xi64>, tensor<*xi64>)
  return %0#0, %0#1 : tensor<*xi64>, tensor<*xi64>
  // CHECK-LABEL:       func @test_loop_simple_one_scan_main_graph
  // CHECK-SAME:     ([[TRIP_COUNT:%.+]]: tensor<i64>, [[COND:%.+]]: tensor<i1>, [[Y_INIT:%.+]]: tensor<1xi64>) -> (tensor<1xi64>, tensor<?x1xi64>) {
  // CHECK:           [[LOOP_OUT:%.+]]:2 = "onnx.Loop"([[TRIP_COUNT]], [[COND]], [[Y_INIT]]) ( {
  // CHECK:           ^bb0([[I:%.+]]: tensor<i64>, [[BODY_COND:%.+]]: tensor<i1>, [[Y_PREV:%.+]]: tensor<1xi64>):  // no predecessors
  // CHECK:             [[COND_NEXT:%.+]] = "onnx.Identity"([[BODY_COND]]) : (tensor<i1>) -> tensor<i1>
  // CHECK:             [[Y_CURR:%.+]] = "onnx.Add"([[Y_PREV]], [[I]]) : (tensor<1xi64>, tensor<i64>) -> tensor<1xi64>
  // CHECK:             [[Y_CURR_SCAN:%.+]] = "onnx.Identity"([[Y_CURR]]) : (tensor<1xi64>) -> tensor<1xi64>
  // CHECK:             onnx.Return [[COND_NEXT]], [[Y_CURR]], [[Y_CURR_SCAN]] : tensor<i1>, tensor<1xi64>, tensor<1xi64>
  // CHECK:           }) : (tensor<i64>, tensor<i1>, tensor<1xi64>) -> (tensor<1xi64>, tensor<?x1xi64>)
  // CHECK:           return [[LOOP_OUT]]#0, [[LOOP_OUT]]#1 : tensor<1xi64>, tensor<?x1xi64>
  // CHECK:         }
}

func @test_loop_multi_scan_main_graph(%arg0: tensor<i64>, %arg1: tensor<i1>, %arg2: tensor<1xi64>, %arg3: tensor<1xf32>) -> (tensor<*xi64>, tensor<*xf32>, tensor<*xi64>, tensor<*xf32>) {
  %0:4 = "onnx.Loop"(%arg0, %arg1, %arg2, %arg3) ({
  ^bb0(%body_arg0: tensor<*xi64>, %body_arg1: tensor<*xi1>, %body_arg2: tensor<*xi64>, %body_arg3: tensor<*xf32>):
  %body_0 = "onnx.Identity"(%body_arg1) : (tensor<*xi1>) -> tensor<*xi1>
  %body_1 = "onnx.Add"(%body_arg2, %body_arg0) : (tensor<*xi64>, tensor<*xi64>) -> tensor<*xi64>
  %body_2 = "onnx.Identity"(%body_1) : (tensor<*xi64>) -> tensor<*xi64>
  %body_3 = "onnx.Add"(%body_arg3, %body_arg3) : (tensor<*xf32>, tensor<*xf32>) -> tensor<*xf32>
  %body_4 = "onnx.Identity"(%body_3) : (tensor<*xf32>) -> tensor<*xf32>
  onnx.Return %body_0, %body_1, %body_3, %body_2, %body_4 : tensor<*xi1>, tensor<*xi64>, tensor<*xf32>, tensor<*xi64>, tensor<*xf32>
}) : (tensor<i64>, tensor<i1>, tensor<1xi64>, tensor<1xf32>) -> (tensor<*xi64>, tensor<*xf32>, tensor<*xi64>, tensor<*xf32>)
  return %0#0, %0#1, %0#2, %0#3 : tensor<*xi64>, tensor<*xf32>, tensor<*xi64>, tensor<*xf32>
  // CHECK-LABEL:       func @test_loop_multi_scan_main_graph
  // CHECK-SAME:     ([[TRIP_COUNT:%.+]]: tensor<i64>, [[COND:%.+]]: tensor<i1>, [[Y_INIT:%.+]]: tensor<1xi64>, [[Z_INIT:%.+]]: tensor<1xf32>) -> (tensor<1xi64>, tensor<1xf32>, tensor<?x1xi64>, tensor<?x1xf32>) {
  // CHECK:           [[LOOP_OUT:%.+]]:4 = "onnx.Loop"([[TRIP_COUNT]], [[COND]], [[Y_INIT]], [[Z_INIT]]) ( {
  // CHECK:           ^bb0([[I:%.+]]: tensor<i64>, [[BODY_COND:%.+]]: tensor<i1>, [[Y_PREV:%.+]]: tensor<1xi64>, [[Z_PREV:%.+]]: tensor<1xf32>):  // no predecessors
  // CHECK:             [[COND_NEXT:%.+]] = "onnx.Identity"([[BODY_COND]]) : (tensor<i1>) -> tensor<i1>
  // CHECK:             [[Y_CURR:%.+]] = "onnx.Add"([[Y_PREV]], [[I:%.+]]) : (tensor<1xi64>, tensor<i64>) -> tensor<1xi64>
  // CHECK:             [[Y_CURR_SCAN:%.+]] = "onnx.Identity"([[Y_CURR]]) : (tensor<1xi64>) -> tensor<1xi64>
  // CHECK:             [[Z_CURR:%.+]] = "onnx.Add"([[Z_PREV]], [[Z_PREV]]) : (tensor<1xf32>, tensor<1xf32>) -> tensor<1xf32>
  // CHECK:             [[Z_CURR_SCAN:%.+]] = "onnx.Identity"([[Z_CURR]]) : (tensor<1xf32>) -> tensor<1xf32>
  // CHECK:             onnx.Return [[COND_NEXT]], [[Y_CURR]], [[Z_CURR]], [[Y_CURR_SCAN]], [[Z_CURR_SCAN]] : tensor<i1>, tensor<1xi64>, tensor<1xf32>, tensor<1xi64>, tensor<1xf32>
  // CHECK:           }) : (tensor<i64>, tensor<i1>, tensor<1xi64>, tensor<1xf32>) -> (tensor<1xi64>, tensor<1xf32>, tensor<?x1xi64>, tensor<?x1xf32>)
  // CHECK:           return [[LOOP_OUT]]#0, [[LOOP_OUT]]#1, [[LOOP_OUT]]#2, [[LOOP_OUT]]#3 : tensor<1xi64>, tensor<1xf32>, tensor<?x1xi64>, tensor<?x1xf32>
  // CHECK:         }
}

func @test_scan_simple_main_graph(%arg0: tensor<2xf32>, %arg1: tensor<3x2xf32>) -> (tensor<*xf32>, tensor<*xf32>) {
  %0:2 = "onnx.Scan"(%arg0, %arg1) ( {
  ^bb0(%arg2: tensor<*xf32>, %arg3: tensor<*xf32>):  // no predecessors
    %1 = "onnx.Add"(%arg2, %arg3) : (tensor<*xf32>, tensor<*xf32>) -> tensor<*xf32>
    onnx.Return %1, %1 : tensor<*xf32>, tensor<*xf32>
  }) {num_scan_inputs = 1 : si64} : (tensor<2xf32>, tensor<3x2xf32>) -> (tensor<*xf32>, tensor<*xf32>)
  return %0#0, %0#1 : tensor<*xf32>, tensor<*xf32>
// CHECK-LABEL:       func @test_scan_simple_main_graph
// CHECK-SAME:     ([[SUM_INIT:%.+]]: tensor<2xf32>, [[TO_SUM:%.+]]: tensor<3x2xf32>) -> (tensor<2xf32>, tensor<3x2xf32>) {
// CHECK:           [[SCAN_OUT:%.+]]:2 = "onnx.Scan"([[SUM_INIT]], [[TO_SUM]]) ( {
// CHECK:           ^bb0([[SUM_PREV:%.+]]: tensor<2xf32>, [[SUM_CURR:%.+]]: tensor<2xf32>):  // no predecessors
// CHECK:             [[ADD:%.+]] = "onnx.Add"([[SUM_PREV]], [[SUM_CURR]]) : (tensor<2xf32>, tensor<2xf32>) -> tensor<2xf32>
// CHECK:             onnx.Return [[ADD]], [[ADD]] : tensor<2xf32>, tensor<2xf32>
// CHECK:           }) {num_scan_inputs = 1 : si64} : (tensor<2xf32>, tensor<3x2xf32>) -> (tensor<2xf32>, tensor<3x2xf32>)
// CHECK:           return [[SCAN_OUT]]#0, [[SCAN_OUT]]#1 : tensor<2xf32>, tensor<3x2xf32>
// CHECK:         }
// CHECK:       }
}

// -----

func @test_range(%arg0: tensor<f32>, %arg1: tensor<f32>, %arg2: tensor<f32>) -> tensor<*xf32> {
  %0 = "onnx.Range"(%arg0, %arg1, %arg2) : (tensor<f32>, tensor<f32>, tensor<f32>) -> tensor<*xf32>
  return %0 : tensor<*xf32>

  // CHECK-LABEL: test_range
  // CHECK: {{.*}} = "onnx.Range"(%arg0, %arg1, %arg2) : (tensor<f32>, tensor<f32>, tensor<f32>) -> tensor<?xf32>
}

// -----

func @test_range_float_constant() -> tensor<*xf32> {
  %start = "onnx.Constant"() {value = dense<[1.0]> : tensor<1xf32>} : () -> tensor<1xf32>
  %limit = "onnx.Constant"() {value = dense<[10.0]> : tensor<1xf32>} : () -> tensor<1xf32>
  %delta = "onnx.Constant"() {value = dense<[1.0]> : tensor<1xf32>} : () -> tensor<1xf32>
  %0 = "onnx.Range"(%start, %limit, %delta) : (tensor<1xf32>, tensor<1xf32>, tensor<1xf32>) -> tensor<*xf32>
  return %0 : tensor<*xf32>

  // CHECK-LABEL: test_range_float_constant
  // CHECK: {{.*}} = "onnx.Range"(%0, %1, %2) : (tensor<1xf32>, tensor<1xf32>, tensor<1xf32>) -> tensor<9xf32>
}

// -----

func @test_range_int_constant() -> tensor<*xi32> {
  %start = "onnx.Constant"() {value = dense<[1]> : tensor<1xi32>} : () -> tensor<1xi32>
  %limit = "onnx.Constant"() {value = dense<[10]> : tensor<1xi32>} : () -> tensor<1xi32>
  %delta = "onnx.Constant"() {value = dense<[1]> : tensor<1xi32>} : () -> tensor<1xi32>
  %0 = "onnx.Range"(%start, %limit, %delta) : (tensor<1xi32>, tensor<1xi32>, tensor<1xi32>) -> tensor<*xi32>
  return %0 : tensor<*xi32>

  // CHECK-LABEL: test_range_int_constant
  // CHECK: {{.*}} = "onnx.Range"(%0, %1, %2) : (tensor<1xi32>, tensor<1xi32>, tensor<1xi32>) -> tensor<9xi32>
}

//===----------------------------------------------------------------------===//

// -----

// Test Resize

func @test_resize1(%arg0 : tensor<3x4x5x6xf32>) -> tensor<*xf32> {
  %cst = constant unit
  %0 = "onnx.Constant"() {value = dense<[0.000000e+00, 0.000000e+00, 0.000000e+00, 0.000000e+00, 1.000000e+00, 1.000000e+00, 1.000000e+00, 1.000000e+00]> : tensor<8xf32>} : () -> tensor<8xf32>
  %1 = "onnx.Constant"() {value = dense<[1.000000e+00, 1.000000e+00, 2.000000e+00, 2.000000e+00]> : tensor<4xf32>} : () -> tensor<4xf32>
  %2 = "onnx.Resize"(%arg0, %0, %1, %cst) {coordinate_transformation_mode = "asymmetric", mode = "nearest", nearest_mode = "floor", onnx_node_name = "Resize1"} : (tensor<3x4x5x6xf32>, tensor<8xf32>, tensor<4xf32>, none) -> tensor<*xf32>
  "std.return"(%2) : (tensor<*xf32>) -> ()

  // CHECK-LABEL: @test_resize1
  // CHECK-SAME: ([[ARG:%.+]]: tensor<3x4x5x6xf32>) -> tensor<3x4x10x12xf32> {
  // CHECK: [[CST:%.+]] = constant unit
  // CHECK: [[R0:%.+]] = "onnx.Constant"() {value = dense<[0.000000e+00, 0.000000e+00, 0.000000e+00, 0.000000e+00, 1.000000e+00, 1.000000e+00, 1.000000e+00, 1.000000e+00]> : tensor<8xf32>} : () -> tensor<8xf32>
  // CHECK: [[R1:%.+]] = "onnx.Constant"() {value = dense<[1.000000e+00, 1.000000e+00, 2.000000e+00, 2.000000e+00]> : tensor<4xf32>} : () -> tensor<4xf32>
  // CHECK: [[R2:%.+]] = "onnx.Resize"([[ARG]], [[R0]], [[R1]], [[CST]]) {coordinate_transformation_mode = "asymmetric", mode = "nearest", nearest_mode = "floor", onnx_node_name = "Resize1"} : (tensor<3x4x5x6xf32>, tensor<8xf32>, tensor<4xf32>, none) -> tensor<3x4x10x12xf32>
}

// -----

<<<<<<< HEAD
  func @test_reversesequence_1(%arg0: tensor<10x30xf32>, %arg1: tensor<30xi64>) -> tensor<*xf32> {
    %0 = "onnx.ReverseSequence"(%arg0, %arg1) {batch_axis = 1 : si64, time_axis = 0 : si64} : (tensor<10x30xf32>, tensor<30xi64>) -> tensor<*xf32>
    return %0 : tensor<*xf32>
// CHECK-LABEL:  @test_reversesequence_1
// CHECK-SAME:   ([[PARAM_0_:%.+]]: tensor<10x30xf32>, [[PARAM_1_:%.+]]: tensor<30xi64>) -> tensor<10x30xf32> {
// CHECK:           [[VAR_0_:%.+]] = "onnx.ReverseSequence"([[PARAM_0_]], [[PARAM_1_]]) {batch_axis = 1 : si64, time_axis = 0 : si64} : (tensor<10x30xf32>, tensor<30xi64>) -> tensor<10x30xf32>
// CHECK:           return [[VAR_0_]] : tensor<10x30xf32>
  }


  func @test_reversesequence_2(%arg0: tensor<10x?xf32>, %arg1: tensor<10xi64>) -> tensor<*xf32> {
    %0 = "onnx.ReverseSequence"(%arg0, %arg1) {batch_axis = 1 : si64, time_axis = 0 : si64} : (tensor<10x?xf32>, tensor<10xi64>) -> tensor<*xf32>
    return %0 : tensor<*xf32>
// CHECK-LABEL:  @test_reversesequence_2
// CHECK-SAME:   ([[PARAM_0_:%.+]]: tensor<10x?xf32>, [[PARAM_1_:%.+]]: tensor<10xi64>) -> tensor<10x?xf32> {
// CHECK:           [[VAR_0_:%.+]] = "onnx.ReverseSequence"([[PARAM_0_]], [[PARAM_1_]]) {batch_axis = 1 : si64, time_axis = 0 : si64} : (tensor<10x?xf32>, tensor<10xi64>) -> tensor<10x?xf32>
// CHECK:           return [[VAR_0_]] : tensor<10x?xf32>
  }
=======
// COM: Output's shape should be the same as input's shape.
func @test_cumsum(%arg0: tensor<2x3xf64>, %arg1: tensor<i32>) -> tensor<*xf64> {
  %0 = "onnx.CumSum"(%arg0, %arg1) : (tensor<2x3xf64>, tensor<i32>) -> tensor<*xf64>
  return %0 : tensor<*xf64>
  // CHECK-LABEL: test_cumsum
  // CHECK: "onnx.CumSum"(%arg0, %arg1) : (tensor<2x3xf64>, tensor<i32>) -> tensor<2x3xf64>
}

//===----------------------------------------------------------------------===//

// -----

// Test OneHot

func @test_onehot(%arg0: tensor<2x2xi64>, %arg1: tensor<2xf32>) -> tensor<*xf32> {
  %depth = "onnx.Constant"() {value = dense<10> : tensor<i64>} : () -> tensor<i64>
  %0 = "onnx.OneHot"(%arg0, %depth, %arg1) : (tensor<2x2xi64>, tensor<i64>, tensor<2xf32>) -> tensor<*xf32>
  return %0 : tensor<*xf32>

  // CHECK-LABEL: test_onehot
  // CHECK: [[R0:%.+]] = "onnx.Constant"() {value = dense<10> : tensor<i64>} : () -> tensor<i64>
  // CHECK: {{.*}} = "onnx.OneHot"(%arg0, [[R0]], %arg1) {axis = 2 : si64} : (tensor<2x2xi64>, tensor<i64>, tensor<2xf32>) -> tensor<2x2x10xf32>
}

// -----

func @test_onehot_axis(%arg0: tensor<2x2xi64>, %arg1: tensor<2xf32>) -> tensor<*xf32> {
  %depth = "onnx.Constant"() {value = dense<10.0> : tensor<f32>} : () -> tensor<f32>
  %0 = "onnx.OneHot"(%arg0, %depth, %arg1) {axis = 1 : si64} : (tensor<2x2xi64>, tensor<f32>, tensor<2xf32>) -> tensor<*xf32>
  return %0 : tensor<*xf32>

  // CHECK-LABEL: test_onehot_axis
  // CHECK: [[R0:%.+]] = "onnx.Constant"() {value = dense<1.000000e+01> : tensor<f32>} : () -> tensor<f32>
  // CHECK: {{.*}} = "onnx.OneHot"(%arg0, [[R0]], %arg1)  {axis = 1 : si64} : (tensor<2x2xi64>, tensor<f32>, tensor<2xf32>) -> tensor<2x10x2xf32>
}

// -----

func @test_onehot_depth(%arg0: tensor<2x2xi64>, %arg1: tensor<i64>, %arg2: tensor<2xf32>) -> tensor<*xf32> {
  %0 = "onnx.OneHot"(%arg0, %arg1, %arg2) : (tensor<2x2xi64>, tensor<i64>, tensor<2xf32>) -> tensor<*xf32>
  return %0 : tensor<*xf32>

  // CHECK-LABEL: test_onehot_depth
  // CHECK: {{.*}} = "onnx.OneHot"(%arg0, %arg1, %arg2)  {axis = 2 : si64} : (tensor<2x2xi64>, tensor<i64>, tensor<2xf32>) -> tensor<2x2x?xf32>
}

// -----

func @test_onehot_dynamic(%arg0: tensor<?x2xi64>, %arg1: tensor<i64>, %arg2: tensor<2xf32>) -> tensor<*xf32> {
  %0 = "onnx.OneHot"(%arg0, %arg1, %arg2) {axis = 0 : si64} : (tensor<?x2xi64>, tensor<i64>, tensor<2xf32>) -> tensor<*xf32>
  return %0 : tensor<*xf32>

  // CHECK-LABEL: test_onehot_dynamic
  // CHECK: {{.*}} = "onnx.OneHot"(%arg0, %arg1, %arg2)  {axis = 0 : si64} : (tensor<?x2xi64>, tensor<i64>, tensor<2xf32>) -> tensor<?x?x2xf32>
}

//===----------------------------------------------------------------------===//

// -----

// Test RandomNormal static

func @test_random_normal_static_f16() -> tensor<*xf32> {
  %0 = "onnx.RandomNormal"() {shape = [3, 4, 5], dtype = 0 : si64, mean = 0.0 :f32, scale = 1.0 : f32, seed = 2.0 : f32} : () -> tensor<*xf32>
  "std.return"(%0) : (tensor<*xf32>) -> ()

  // CHECK-LABEL: @test_random_normal_static_f16
  // CHECK: [[R0:%.+]] = "onnx.RandomNormal"() {dtype = 0 : si64, mean = 0.000000e+00 : f32, scale = 1.000000e+00 : f32, seed = 2.000000e+00 : f32, shape = [3, 4, 5]} : () -> tensor<3x4x5xf16>
}

func @test_random_normal_static_f32() -> tensor<*xf32> {
  %0 = "onnx.RandomNormal"() {shape = [3, 4, 5], dtype = 1 : si64, mean = 0.0 :f32, scale = 1.0 : f32, seed = 2.0 : f32} : () -> tensor<*xf32>
  "std.return"(%0) : (tensor<*xf32>) -> ()

  // CHECK-LABEL: @test_random_normal_static_f32
  // CHECK: [[R0:%.+]] = "onnx.RandomNormal"() {dtype = 1 : si64, mean = 0.000000e+00 : f32, scale = 1.000000e+00 : f32, seed = 2.000000e+00 : f32, shape = [3, 4, 5]} : () -> tensor<3x4x5xf32>
}

func @test_random_normal_static_f64() -> tensor<*xf32> {
  %0 = "onnx.RandomNormal"() {shape = [3, 4, 5], dtype = 2 : si64, mean = 0.0 :f32, scale = 1.0 : f32, seed = 2.0 : f32} : () -> tensor<*xf32>
  "std.return"(%0) : (tensor<*xf32>) -> ()

  // CHECK-LABEL: @test_random_normal_static_f64
  // CHECK: [[R0:%.+]] = "onnx.RandomNormal"() {dtype = 2 : si64, mean = 0.000000e+00 : f32, scale = 1.000000e+00 : f32, seed = 2.000000e+00 : f32, shape = [3, 4, 5]} : () -> tensor<3x4x5xf64>
}

// -----

func @test_nonmaxsuppression(%arg0: tensor<1x6x4xf32>, %arg1: tensor<1x1x6xf32>, %arg2: tensor<1xi64>, %arg3: tensor<1xf32>, %arg4: tensor<1xf32>) -> tensor<*xi64> {
    %0 = "onnx.NonMaxSuppression"(%arg0, %arg1, %arg2, %arg3, %arg4) {center_point_box = 1 : si64} : (tensor<1x6x4xf32>, tensor<1x1x6xf32>, tensor<1xi64>, tensor<1xf32>, tensor<1xf32>) -> tensor<*xi64>
    return %0 : tensor<*xi64>
    // CHECK-LABEL: test_nonmaxsuppression
    // CHECK: [[RES:%.+]] = "onnx.NonMaxSuppression"(%arg0, %arg1, %arg2, %arg3, %arg4) {center_point_box = 1 : si64} : (tensor<1x6x4xf32>, tensor<1x1x6xf32>, tensor<1xi64>, tensor<1xf32>, tensor<1xf32>) -> tensor<?x3xi64>
    // CHECK: return [[RES]] : tensor<?x3xi64>
}

// -----

//===----------------------------------------------------------------------===//
// Test compress

func @compress_axis0(%arg0: tensor<3x2xf32>, %arg1: tensor<3xi1>) -> tensor<?x?xf32> {
  %0 = "onnx.Compress"(%arg0, %arg1) {axis = 0 : si64} : (tensor<3x2xf32>, tensor<3xi1>) -> tensor<?x?xf32>
  return %0 : tensor<?x?xf32>

// mlir2FileCheck.py -a'["input", "condition"]'
// CHECK-LABEL:  func @compress_axis0
// CHECK-SAME:   ([[INPUT_:%.+]]: tensor<3x2xf32>, [[CONDITION_:%.+]]: tensor<3xi1>) -> tensor<?x2xf32> {
// CHECK:           [[VAR_0_:%.+]] = "onnx.Compress"([[INPUT_]], [[CONDITION_]]) {axis = 0 : si64} : (tensor<3x2xf32>, tensor<3xi1>) -> tensor<?x2xf32>
// CHECK:           return [[VAR_0_]] : tensor<?x2xf32>
// CHECK:         }
}

// -----

func @compress_axis1(%arg0: tensor<3x2xf32>, %arg1: tensor<3xi1>) -> tensor<?x?xf32> {
    %0 = "onnx.Compress"(%arg0, %arg1) {axis = 1 : si64} : (tensor<3x2xf32>, tensor<3xi1>) -> tensor<?x?xf32>
    return %0 : tensor<?x?xf32>
// mlir2FileCheck.py -a'["input", "condition"]'
// CHECK-LABEL:  func @compress_axis1
// CHECK-SAME:   ([[INPUT_:%.+]]: tensor<3x2xf32>, [[CONDITION_:%.+]]: tensor<3xi1>) -> tensor<3x?xf32> {
// CHECK:           [[VAR_0_:%.+]] = "onnx.Compress"([[INPUT_]], [[CONDITION_]]) {axis = 1 : si64} : (tensor<3x2xf32>, tensor<3xi1>) -> tensor<3x?xf32>
// CHECK:           return [[VAR_0_]] : tensor<3x?xf32>
// CHECK:         }
}

// -----

func @compress_no_axis(%arg0: tensor<3x2xf32>, %arg1: tensor<3xi1>) -> tensor<?x?xf32> {
    %0 = "onnx.Compress"(%arg0, %arg1) : (tensor<3x2xf32>, tensor<3xi1>) -> tensor<?x?xf32>
    return %0 : tensor<?x?xf32>

// mlir2FileCheck.py -a'["input", "condition"]'
// CHECK-LABEL:  func @compress_no_axis
// CHECK-SAME:   ([[INPUT_:%.+]]: tensor<3x2xf32>, [[CONDITION_:%.+]]: tensor<3xi1>) -> tensor<?xf32> {
// CHECK:           [[VAR_0_:%.+]] = "onnx.Compress"([[INPUT_]], [[CONDITION_]]) : (tensor<3x2xf32>, tensor<3xi1>) -> tensor<?xf32>
// CHECK:           return [[VAR_0_]] : tensor<?xf32>
// CHECK:         }
}

// -----

func @hardmax(%arg0: tensor<3x4x5xf32>) -> tensor<*xf32>{
  %0 = "onnx.Hardmax"(%arg0) {axis = 1 : si64} : (tensor<3x4x5xf32>) -> tensor<*xf32>
  return %0 : tensor<*xf32>
  // CHECK-LABEL: hardmax
  // CHECK: [[RES:%.+]] = "onnx.Hardmax"(%arg0) {axis = 1 : si64} : (tensor<3x4x5xf32>) -> tensor<3x4x5xf32>
  // CHECK: return [[RES]] : tensor<3x4x5xf32>
}
>>>>>>> a913edbf
<|MERGE_RESOLUTION|>--- conflicted
+++ resolved
@@ -2067,7 +2067,6 @@
 
 // -----
 
-<<<<<<< HEAD
   func @test_reversesequence_1(%arg0: tensor<10x30xf32>, %arg1: tensor<30xi64>) -> tensor<*xf32> {
     %0 = "onnx.ReverseSequence"(%arg0, %arg1) {batch_axis = 1 : si64, time_axis = 0 : si64} : (tensor<10x30xf32>, tensor<30xi64>) -> tensor<*xf32>
     return %0 : tensor<*xf32>
@@ -2086,7 +2085,7 @@
 // CHECK:           [[VAR_0_:%.+]] = "onnx.ReverseSequence"([[PARAM_0_]], [[PARAM_1_]]) {batch_axis = 1 : si64, time_axis = 0 : si64} : (tensor<10x?xf32>, tensor<10xi64>) -> tensor<10x?xf32>
 // CHECK:           return [[VAR_0_]] : tensor<10x?xf32>
   }
-=======
+
 // COM: Output's shape should be the same as input's shape.
 func @test_cumsum(%arg0: tensor<2x3xf64>, %arg1: tensor<i32>) -> tensor<*xf64> {
   %0 = "onnx.CumSum"(%arg0, %arg1) : (tensor<2x3xf64>, tensor<i32>) -> tensor<*xf64>
@@ -2235,5 +2234,4 @@
   // CHECK-LABEL: hardmax
   // CHECK: [[RES:%.+]] = "onnx.Hardmax"(%arg0) {axis = 1 : si64} : (tensor<3x4x5xf32>) -> tensor<3x4x5xf32>
   // CHECK: return [[RES]] : tensor<3x4x5xf32>
-}
->>>>>>> a913edbf
+}