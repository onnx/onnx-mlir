--- conflicted
+++ resolved
@@ -3754,10 +3754,7 @@
 // CHECK:           return [[VAR_0_]] : tensor<4xf32>
 // CHECK:         }
 
-<<<<<<< HEAD
-=======
-
->>>>>>> 96a2558a
+
 // -----
 
 // Test layer norm when not decomposed
@@ -3774,10 +3771,6 @@
 // CHECK:         }
 }
 
-<<<<<<< HEAD
-
-=======
->>>>>>> 96a2558a
 // -----
 
 // Test layer norm when not decomposed
@@ -3794,8 +3787,4 @@
 // CHECK:           [[Y_:%.+]], [[Mean_:%.+]], [[VAR_InvStdDev_:%.+]] = "onnx.LayerNormalization"([[PARAM_0_]], [[PARAM_1_]], [[VAR_0_]]) {axis = -1 : si64, epsilon = 9.99999974E-6 : f32, stash_type = 1 : si64} : (tensor<12x3x5xf32>, tensor<5xf32>, none) -> (tensor<12x3x5xf32>, tensor<12x3x1xf32>, tensor<12x3x1xf32>)
 // CHECK:           return [[Y_]] : tensor<12x3x5xf32>
 // CHECK:         }
-<<<<<<< HEAD
-}
-=======
-}
->>>>>>> 96a2558a
+}
