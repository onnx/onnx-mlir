--- conflicted
+++ resolved
@@ -886,7 +886,6 @@
   // CHECK: return [[RES]]#0 : tensor<16x2x64xf32>
 }
 
-<<<<<<< HEAD
 // -----
 
 func @test_squeeze(%arg0 : tensor<16x1x32x1x64xf32>) -> tensor<*xf32> {
@@ -918,7 +917,8 @@
   // CHECK-LABEL: test_squeeze_mix
   // CHECK: [[RES:%.+]] = "onnx.Squeeze"(%arg0) {axes = [1, 3]} : (tensor<16x1x32x1x64xf32>) -> tensor<16x32x64xf32>
   // CHECK: return [[RES]] : tensor<16x32x64xf32>
-=======
+}
+
 //===----------------------------------------------------------------------===//
 /// Test the cast op inference.
 //===----------------------------------------------------------------------===//
@@ -1124,5 +1124,4 @@
   // CHECK-LABEL: test_convinteger_11
   // CHECK: [[RES_ATTR:%.+]] = "onnx.ConvInteger"(%arg0, %arg1, %arg2, %arg3) {auto_pad = "NOTSET", dilations = [2, 3], group = 1 : i64, kernel_shape = [6, 7], pads = [5, 9, 5, 9], strides = [1, 1]} : (tensor<1x2x32x64xi8>, tensor<5x2x6x7xi8>, tensor<i8>, tensor<i8>) -> tensor<1x5x32x64xi32>
   // CHECK: return [[RES_ATTR]] : tensor<1x5x32x64xi32>
->>>>>>> 4ab96fbc
 }