--- conflicted
+++ resolved
@@ -191,51 +191,6 @@
     // CHECK: return [[RES]] : tensor<1x64x112x112xf32>
 }
 
-// -----
-
-<<<<<<< HEAD
-func @test_shape1(%arg0 : tensor<2x4x8x16xf32>) -> tensor<*xi64> {
-  %0 = "onnx.Shape"(%arg0) : (tensor<2x4x8x16xf32>) -> tensor<*xi64>
-  return %0 : tensor<*xi64>
-
-  // CHECK-LABEL: @test_shape1
-  // CHECK-NEXT: %0 = "onnx.Constant"() {value = dense<[2, 4, 8, 16]> : tensor<4xi64>} : () -> tensor<*xi64>
-  // CHECK-NEXT: %0 : tensor<*xi64>
-}
-
-// -----
-
-func @test_shape2(%arg0 : tensor<?x4x8x16xf32>) -> tensor<*xi64> {
-  %0 = "onnx.Shape"(%arg0) : (tensor<?x4x8x16xf32>) -> tensor<*xi64>
-  return %0 : tensor<*xi64>
-
-  // CHECK-LABEL: @test_shape2
-  // CHECK-NEXT: %0 = "onnx.Shape"(%arg0) : (tensor<?x4x8x16xf32>) -> tensor<*xi64>
-  // CHECK-NEXT: return %0 : tensor<*xi64>
-}
-
-// -----
-
-func @test_size1(%arg0 : tensor<2x4x8x16xf32>) -> tensor<*xi64> {
-  %0 = "onnx.Size"(%arg0) : (tensor<2x4x8x16xf32>) -> tensor<*xi64>
-  return %0 : tensor<*xi64>
-
-  // CHECK-LABEL: @test_size1
-  // CHECK-NEXT: %0 = "onnx.Constant"() {value = dense<1024> : tensor<1xi64>} : () -> tensor<*xi64>
-  // CHECK-NEXT: %0 : tensor<*xi64>
-}
-
-// -----
-
-func @test_size2(%arg0 : tensor<*xf32>) -> tensor<*xi64> {
-  %0 = "onnx.Size"(%arg0) : (tensor<*xf32>) -> tensor<*xi64>
-  return %0 : tensor<*xi64>
-
-  // CHECK-LABEL: @test_size2
-  // CHECK-NEXT: %0 = "onnx.Size"(%arg0) : (tensor<*xf32>) -> tensor<*xi64>
-  // CHECK-NEXT: return %0 : tensor<*xi64>
-}
-=======
 // Check the removal of identity transposes.
 // CHECK-LABEL: func @test_transpose_removal(%arg0: tensor<10x11x12x13xf32>) -> tensor<10x11x12x13xf32> {
 func @test_transpose_removal(%arg0: tensor<10x11x12x13xf32>) -> tensor<10x11x12x13xf32> {
@@ -243,8 +198,6 @@
   // CHECK-NEXT: return %arg0 : tensor<10x11x12x13xf32>
   "std.return"(%0) : (tensor<10x11x12x13xf32>) -> ()
 }
-
-// -----
 
 // Check the combining of transposes into a simple transpose.
 // CHECK-LABEL: func @test_transpose_fusion(%arg0: tensor<10x11x12x13xf32>) -> tensor<11x10x13x12xf32> {
@@ -255,8 +208,6 @@
   "std.return"(%1) : (tensor<11x10x13x12xf32>) -> ()
 }
 
-// -----
-
 // Check the combining of transposes into an identity transpose, which in turns is removed.
 // CHECK-LABEL: func @test_transpose_fusion_removal(%arg0: tensor<10x11x12x13xf32>) -> tensor<10x11x12x13xf32> {
 func @test_transpose_fusion_removal(%arg0: tensor<10x11x12x13xf32>) -> tensor<10x11x12x13xf32> {
@@ -265,4 +216,48 @@
   // CHECK-NEXT: return %arg0 : tensor<10x11x12x13xf32>
   "std.return"(%1) : (tensor<10x11x12x13xf32>) -> ()
 }
->>>>>>> c1262c18
+
+// -----
+
+func @test_shape1(%arg0 : tensor<2x4x8x16xf32>) -> tensor<*xi64> {
+  %0 = "onnx.Shape"(%arg0) : (tensor<2x4x8x16xf32>) -> tensor<*xi64>
+  return %0 : tensor<*xi64>
+
+  // CHECK-LABEL: @test_shape1
+  // CHECK-NEXT: %0 = "onnx.Constant"() {value = dense<[2, 4, 8, 16]> : tensor<4xi64>} : () -> tensor<*xi64>
+  // CHECK-NEXT: %0 : tensor<*xi64>
+}
+
+// -----
+
+func @test_shape2(%arg0 : tensor<?x4x8x16xf32>) -> tensor<*xi64> {
+  %0 = "onnx.Shape"(%arg0) : (tensor<?x4x8x16xf32>) -> tensor<*xi64>
+  return %0 : tensor<*xi64>
+
+  // CHECK-LABEL: @test_shape2
+  // CHECK-NEXT: %0 = "onnx.Shape"(%arg0) : (tensor<?x4x8x16xf32>) -> tensor<*xi64>
+  // CHECK-NEXT: return %0 : tensor<*xi64>
+}
+
+
+// -----
+
+func @test_size1(%arg0 : tensor<2x4x8x16xf32>) -> tensor<*xi64> {
+  %0 = "onnx.Size"(%arg0) : (tensor<2x4x8x16xf32>) -> tensor<*xi64>
+  return %0 : tensor<*xi64>
+
+  // CHECK-LABEL: @test_size1
+  // CHECK-NEXT: %0 = "onnx.Constant"() {value = dense<1024> : tensor<1xi64>} : () -> tensor<*xi64>
+  // CHECK-NEXT: %0 : tensor<*xi64>
+}
+
+// -----
+
+func @test_size2(%arg0 : tensor<*xf32>) -> tensor<*xi64> {
+  %0 = "onnx.Size"(%arg0) : (tensor<*xf32>) -> tensor<*xi64>
+  return %0 : tensor<*xi64>
+
+  // CHECK-LABEL: @test_size2
+  // CHECK-NEXT: %0 = "onnx.Size"(%arg0) : (tensor<*xf32>) -> tensor<*xi64>
+  // CHECK-NEXT: return %0 : tensor<*xi64>
+}
