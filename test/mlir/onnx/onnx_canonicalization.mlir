--- conflicted
+++ resolved
@@ -116,31 +116,18 @@
 
     // CHECK-LABEL:  func.func @test_conv_batchnormtestmode_fusion_nobias
     // CHECK-SAME:   ([[PARAM_0_:%.+]]: tensor<1x3x224x224xf32>, [[PARAM_1_:%.+]]: tensor<64x3x7x7xf32>, [[PARAM_2_:%.+]]: tensor<64xf32>, [[PARAM_3_:%.+]]: tensor<64xf32>, [[PARAM_4_:%.+]]: tensor<64xf32>, [[PARAM_5_:%.+]]: tensor<64xf32>) -> tensor<1x64x112x112xf32> {
-<<<<<<< HEAD
     // CHECK-DAG:       [[VAR_0_:%.+]] = onnx.Constant dense<1.00000007E-5> : tensor<1xf32>
     // CHECK-DAG:       [[VAR_1_:%.+]] = onnx.Constant dense<[1, 2, 3]> : tensor<3xi64>
-=======
-    // CHECK:           [[VAR_0_:%.+]] = onnx.Constant dense<1.00000007E-5> : tensor<1xf32>
-    // CHECK:           [[VAR_1_:%.+]] = onnx.Constant dense<[1, 2, 3]> : tensor<3xi64>
->>>>>>> 415d847e
     // CHECK:           [[VAR_2_:%.+]] = "onnx.Add"([[PARAM_5_]], [[VAR_0_]]) : (tensor<64xf32>, tensor<1xf32>) -> tensor<64xf32>
     // CHECK:           [[VAR_3_:%.+]] = "onnx.Sqrt"([[VAR_2_]]) : (tensor<64xf32>) -> tensor<*xf32>
     // CHECK:           [[VAR_4_:%.+]] = "onnx.Div"([[PARAM_2_]], [[VAR_3_]]) : (tensor<64xf32>, tensor<*xf32>) -> tensor<*xf32>
     // CHECK:           [[VAR_5_:%.+]] = "onnx.Unsqueeze"([[VAR_4_]], [[VAR_1_]]) : (tensor<*xf32>, tensor<3xi64>) -> tensor<*xf32>
-<<<<<<< HEAD
     // CHECK-DAG:       [[VAR_6_:%.+]] = "onnx.Mul"([[PARAM_1_]], [[VAR_5_]]) : (tensor<64x3x7x7xf32>, tensor<*xf32>) -> tensor<*xf32>
     // CHECK-DAG:       [[VAR_7_:%.+]] = "onnx.Neg"([[PARAM_4_]]) : (tensor<64xf32>) -> tensor<*xf32>
     // CHECK:           [[VAR_8_:%.+]] = "onnx.Mul"([[VAR_4_]], [[VAR_7_]]) : (tensor<*xf32>, tensor<*xf32>) -> tensor<*xf32>
     // CHECK:           [[VAR_9_:%.+]] = "onnx.Add"([[PARAM_3_]], [[VAR_8_]]) : (tensor<64xf32>, tensor<*xf32>) -> tensor<*xf32>
     // CHECK:           [[VAR_10_:%.+]] = "onnx.Conv"([[PARAM_0_]], [[VAR_6_]], [[VAR_9_]]) {auto_pad = "NOTSET", dilations = [1, 1], group = 1 : si64, kernel_shape = [7, 7], pads = [3, 3, 3, 3], strides = [2, 2]} : (tensor<1x3x224x224xf32>, tensor<*xf32>, tensor<*xf32>) -> tensor<1x64x112x112xf32>
-=======
-    // CHECK:           [[VAR_6_:%.+]] = "onnx.Mul"([[PARAM_1_]], [[VAR_5_]]) : (tensor<64x3x7x7xf32>, tensor<*xf32>) -> tensor<*xf32>
-    // CHECK:           [[VAR_7_:%.+]] = "onnx.Neg"([[PARAM_4_]]) : (tensor<64xf32>) -> tensor<*xf32>
-    // CHECK:           [[VAR_8_:%.+]] = "onnx.Mul"([[VAR_4_]], [[VAR_7_]]) : (tensor<*xf32>, tensor<*xf32>) -> tensor<*xf32>
-    // CHECK:           [[VAR_9_:%.+]] = "onnx.Add"([[PARAM_3_]], [[VAR_8_]]) : (tensor<64xf32>, tensor<*xf32>) -> tensor<*xf32>
-    // CHECK:           [[VAR_10_:%.+]] = "onnx.Conv"([[PARAM_0_]], [[VAR_6_]], [[VAR_9_]]) {auto_pad = "NOTSET", dilations = [1, 1], group = 1 : si64, kernel_shape = [7, 7], pads = [3, 3, 3, 3], strides = [2, 2]} : (tensor<1x3x224x224xf32>, tensor<*xf32>, tensor<*xf32>) -> tensor<1x64x112x112xf32>
     // CHECK-NOT: {{.*}} = "onnx.BatchNormalizationInferenceMode"{{.*}}
->>>>>>> 415d847e
     // CHECK:           onnx.Return [[VAR_10_]] : tensor<1x64x112x112xf32>
 }
 
@@ -154,13 +141,8 @@
 
     // CHECK-LABEL:  func.func @test_conv_batchnormtestmode_fusion
     // CHECK-SAME:   ([[PARAM_0_:%.+]]: tensor<1x3x224x224xf32>, [[PARAM_1_:%.+]]: tensor<64xf32>, [[PARAM_2_:%.+]]: tensor<64x3x7x7xf32>, [[PARAM_3_:%.+]]: tensor<64xf32>, [[PARAM_4_:%.+]]: tensor<64xf32>, [[PARAM_5_:%.+]]: tensor<64xf32>, [[PARAM_6_:%.+]]: tensor<64xf32>) -> tensor<1x64x112x112xf32> {
-<<<<<<< HEAD
     // CHECK-DAG:       [[VAR_0_:%.+]] = onnx.Constant dense<1.00000007E-5> : tensor<1xf32>
     // CHECK-DAG:       [[VAR_1_:%.+]] = onnx.Constant dense<[1, 2, 3]> : tensor<3xi64>
-=======
-    // CHECK:           [[VAR_0_:%.+]] = onnx.Constant dense<1.00000007E-5> : tensor<1xf32>
-    // CHECK:           [[VAR_1_:%.+]] = onnx.Constant dense<[1, 2, 3]> : tensor<3xi64>
->>>>>>> 415d847e
     // CHECK:           [[VAR_2_:%.+]] = "onnx.Add"([[PARAM_6_]], [[VAR_0_]]) : (tensor<64xf32>, tensor<1xf32>) -> tensor<64xf32>
     // CHECK:           [[VAR_3_:%.+]] = "onnx.Sqrt"([[VAR_2_]]) : (tensor<64xf32>) -> tensor<*xf32>
     // CHECK:           [[VAR_4_:%.+]] = "onnx.Div"([[PARAM_3_]], [[VAR_3_]]) : (tensor<64xf32>, tensor<*xf32>) -> tensor<*xf32>
@@ -170,10 +152,7 @@
     // CHECK:           [[VAR_8_:%.+]] = "onnx.Mul"([[VAR_4_]], [[VAR_7_]]) : (tensor<*xf32>, tensor<64xf32>) -> tensor<*xf32>
     // CHECK:           [[VAR_9_:%.+]] = "onnx.Add"([[PARAM_4_]], [[VAR_8_]]) : (tensor<64xf32>, tensor<*xf32>) -> tensor<*xf32>
     // CHECK:           [[VAR_10_:%.+]] = "onnx.Conv"([[PARAM_0_]], [[VAR_6_]], [[VAR_9_]]) {auto_pad = "NOTSET", dilations = [1, 1], group = 1 : si64, kernel_shape = [7, 7], pads = [3, 3, 3, 3], strides = [2, 2]} : (tensor<1x3x224x224xf32>, tensor<*xf32>, tensor<*xf32>) -> tensor<1x64x112x112xf32>
-<<<<<<< HEAD
-=======
     // CHECK-NOT: {{.*}} = "onnx.BatchNormalizationInferenceMode"{{.*}}
->>>>>>> 415d847e
     // CHECK:           onnx.Return [[VAR_10_]] : tensor<1x64x112x112xf32>
 }
 
@@ -696,13 +675,8 @@
 
   // CHECK-LABEL:  func.func @test_rewrite_batchnormtestmode_Nd
   // CHECK-SAME:   ([[PARAM_0_:%.+]]: tensor<1x64x112x112xf32>, [[PARAM_1_:%.+]]: tensor<64xf32>, [[PARAM_2_:%.+]]: tensor<64xf32>, [[PARAM_3_:%.+]]: tensor<64xf32>, [[PARAM_4_:%.+]]: tensor<64xf32>) -> tensor<1x64x112x112xf32> {
-<<<<<<< HEAD
   // CHECK-DAG:       [[VAR_0_:%.+]] = onnx.Constant dense<1.00000007E-5> : tensor<1xf32>
   // CHECK-DAG:       [[VAR_1_:%.+]] = onnx.Constant dense<[1, 2]> : tensor<2xi64>
-=======
-  // CHECK:           [[VAR_0_:%.+]] = onnx.Constant dense<1.00000007E-5> : tensor<1xf32>
-  // CHECK:           [[VAR_1_:%.+]] = onnx.Constant dense<[1, 2]> : tensor<2xi64>
->>>>>>> 415d847e
   // CHECK:           [[VAR_2_:%.+]] = "onnx.Add"([[PARAM_4_]], [[VAR_0_]]) : (tensor<64xf32>, tensor<1xf32>) -> tensor<64xf32>
   // CHECK:           [[VAR_3_:%.+]] = "onnx.Sqrt"([[VAR_2_]]) : (tensor<64xf32>) -> tensor<*xf32>
   // CHECK:           [[VAR_4_:%.+]] = "onnx.Div"([[PARAM_1_]], [[VAR_3_]]) : (tensor<64xf32>, tensor<*xf32>) -> tensor<*xf32>
