// RUN: onnx-mlir-opt --canonicalize %s -split-input-file | FileCheck %s

// -----

// CHECK-LABEL: func @test_matmul_add_fused(%{{.*}}: tensor<10x10xf32>, %{{.*}}: tensor<10x10xf32>, %{{.*}}: tensor<10x10xf32>) -> tensor<10x10xf32> {
func.func @test_matmul_add_fused(%a0: tensor<10x10xf32>, %a1: tensor<10x10xf32>, %a2: tensor<10x10xf32>) -> tensor<10x10xf32> {
  // CHECK-NEXT: %{{[0-9]+}} = "onnx.Gemm"(%{{.*}}, %{{.*}}, %{{.*}}) {alpha = 1.000000e+00 : f32, beta = 1.000000e+00 : f32, transA = 0 : si64, transB = 0 : si64} : (tensor<10x10xf32>, tensor<10x10xf32>, tensor<10x10xf32>) -> tensor<10x10xf32>
  %0 = "onnx.MatMul"(%a0, %a1) : (tensor<10x10xf32>, tensor<10x10xf32>) -> tensor<10x10xf32>
  %1 = "onnx.Add"(%0, %a2) : (tensor<10x10xf32>, tensor<10x10xf32>) -> tensor<10x10xf32>
  "onnx.Return"(%1) : (tensor<10x10xf32>) -> ()
}

// -----

// onnx.MatMul ops for non 2-D matrices should not get fused because Gemm only supports 2-D matrices.
// CHECK-LABEL: func @test_matmul_add_not_fused(%{{.*}}: tensor<10x10x10xf32>, %{{.*}}: tensor<10x10x10xf32>, %{{.*}}: tensor<10x10x10xf32>) -> tensor<10x10x10xf32> {
func.func @test_matmul_add_not_fused(%a0: tensor<10x10x10xf32>, %a1: tensor<10x10x10xf32>, %a2: tensor<10x10x10xf32>) -> tensor<10x10x10xf32> {
  // CHECK-NEXT: %{{[0-9]+}} = "onnx.MatMul"(%{{.*}}, %{{.*}}) : (tensor<10x10x10xf32>, tensor<10x10x10xf32>) -> tensor<10x10x10xf32>
  %0 = "onnx.MatMul"(%a0, %a1) : (tensor<10x10x10xf32>, tensor<10x10x10xf32>) -> tensor<10x10x10xf32>
  %1 = "onnx.Add"(%0, %a2) : (tensor<10x10x10xf32>, tensor<10x10x10xf32>) -> tensor<10x10x10xf32>
  "onnx.Return"(%1) : (tensor<10x10x10xf32>) -> ()
}

// -----

// onnx.MatMul ops with more than one result uses should not get fused.
// CHECK-LABEL: func @test_sigmoid_add(%{{.*}}: tensor<10x10xf32>, %{{.*}}: tensor<10x10xf32>, %{{.*}}: tensor<10x10xf32>) -> tensor<10x10xf32>
func.func @test_sigmoid_add(%a0: tensor<10x10xf32>, %a1: tensor<10x10xf32>, %a2: tensor<10x10xf32>) -> tensor<10x10xf32> {
  // CHECK-NEXT: %{{[0-9]+}} = "onnx.MatMul"(%{{.*}}, %{{.*}}) : (tensor<10x10xf32>, tensor<10x10xf32>) -> tensor<10x10xf32>
  %0 = "onnx.MatMul"(%a0, %a1) : (tensor<10x10xf32>, tensor<10x10xf32>) -> tensor<10x10xf32>
  %1 = "onnx.Add"(%0, %a2) : (tensor<10x10xf32>, tensor<10x10xf32>) -> tensor<10x10xf32>
  %2 = "onnx.Add"(%0, %a1) : (tensor<10x10xf32>, tensor<10x10xf32>) -> tensor<10x10xf32>
  %3 = "onnx.Add"(%1, %2) : (tensor<10x10xf32>, tensor<10x10xf32>) -> tensor<10x10xf32>
  "onnx.Return"(%3) : (tensor<10x10xf32>) -> ()
}

// -----

// CHECK-LABEL: @test_identity_identity(%{{.*}}: tensor<10x10xf32>, %{{.*}}: tensor<10x10xf32>) -> tensor<10x10xf32>
func.func @test_identity_identity(%a0: tensor<10x10xf32>, %a1: tensor<10x10xf32>) -> tensor<10x10xf32> {
  // CHECK-NEXT: %{{[0-9]+}} = "onnx.Add"(%{{.*}}, %{{.*}}) : (tensor<10x10xf32>, tensor<10x10xf32>) -> tensor<10x10xf32>
  %0 = "onnx.Identity"(%a0) : (tensor<10x10xf32>) -> tensor<10x10xf32>
  %1 = "onnx.Identity"(%a1) : (tensor<10x10xf32>) -> tensor<10x10xf32>
  %2 = "onnx.Add"(%0, %1) : (tensor<10x10xf32>, tensor<10x10xf32>) -> tensor<10x10xf32>
  "onnx.Return"(%2) : (tensor<10x10xf32>) -> ()
}

// -----

func.func @test_dropout(%arg: tensor<10x10xf32>) -> (tensor<10x10xf32>, none) {
  %0 = "onnx.NoValue"() {value} : () -> none
  %1:2 = "onnx.Dropout"(%arg, %0, %0) : (tensor<10x10xf32>, none, none) -> (tensor<10x10xf32>, none)
  "onnx.Return"(%1#0, %1#1) : (tensor<10x10xf32>, none) -> ()
  // CHECK-LABEL: test_dropout
  // CHECK-NOT: "onnx.Dropout"
  // CHECK-NEXT: [[NONE:%.+]] = "onnx.NoValue"
  // CHECK-NEXT: onnx.Return %arg0, [[NONE]] : tensor<10x10xf32>, none
}

// -----

//CHECK-LABEL: @test_gemm_add_fusion(%{{.*}}: tensor<128x128xf32>, %{{.*}}: tensor<128x128xf32>, %{{.*}}: tensor<128xf32>) -> tensor<*xf32> {
func.func @test_gemm_add_fusion(%arg0: tensor<128x128xf32>, %arg1: tensor<128x128xf32>, %arg2: tensor<128xf32>) -> tensor<*xf32> {
  %cst = "onnx.NoValue"() {value} : () -> none
  %0 = "onnx.Gemm"(%arg0, %arg1, %cst) : (tensor<128x128xf32>, tensor<128x128xf32>, none) -> tensor<*xf32>
  %1 = "onnx.Add"(%0, %arg2) : (tensor<*xf32>, tensor<128xf32>) -> tensor<*xf32>
  onnx.Return %1 : tensor<*xf32>

  // CHECK-NEXT: [[GEMM:%.+]] = "onnx.Gemm"(%{{.*}}, %{{.*}}, %{{.*}}) {alpha = 1.000000e+00 : f32, beta = 1.000000e+00 : f32, transA = 0 : si64, transB = 0 : si64} : (tensor<128x128xf32>, tensor<128x128xf32>, tensor<128xf32>) -> tensor<*xf32>
  // onnx.Return [[GEMM]] : tensor<*xf32>
}

// -----

//CHECK-LABEL: @test_gemm_add_fusion_beta_zero(%{{.*}}: tensor<128x128xf32>, %{{.*}}: tensor<128x128xf32>, %{{.*}}: tensor<128xf32>) -> tensor<*xf32> {
func.func @test_gemm_add_fusion_beta_zero(%arg0: tensor<128x128xf32>, %arg1: tensor<128x128xf32>, %arg2: tensor<128xf32>) -> tensor<*xf32> {
  %cst = "onnx.NoValue"() {value} : () -> none
  %0 = "onnx.Gemm"(%arg0, %arg1, %cst) {beta = 0.0 : f32}: (tensor<128x128xf32>, tensor<128x128xf32>, none) -> tensor<*xf32>
  %1 = "onnx.Add"(%0, %arg2) : (tensor<*xf32>, tensor<128xf32>) -> tensor<*xf32>
  onnx.Return %1 : tensor<*xf32>

  // CHECK-NEXT: [[GEMM:%.+]] = "onnx.Gemm"(%{{.*}}, %{{.*}}, %{{.*}}) {alpha = 1.000000e+00 : f32, beta = 1.000000e+00 : f32, transA = 0 : si64, transB = 0 : si64} : (tensor<128x128xf32>, tensor<128x128xf32>, tensor<128xf32>) -> tensor<*xf32>
  // onnx.Return [[GEMM]] : tensor<*xf32>
}

// -----

//CHECK-LABEL: @test_gemm_add_fusion_rank3(%{{.*}}: tensor<128x128x256xf32>, %{{.*}}: tensor<128x128x256xf32>, %{{.*}}: tensor<256xf32>) -> tensor<*xf32> {
func.func @test_gemm_add_fusion_rank3(%arg0: tensor<128x128x256xf32>, %arg1: tensor<128x128x256xf32>, %arg2: tensor<256xf32>) -> tensor<*xf32> {
  %cst = "onnx.NoValue"() {value} : () -> none
  %0 = "onnx.Gemm"(%arg0, %arg1, %cst) : (tensor<128x128x256xf32>, tensor<128x128x256xf32>, none) -> tensor<*xf32>
  %1 = "onnx.Add"(%0, %arg2) : (tensor<*xf32>, tensor<256xf32>) -> tensor<*xf32>
  onnx.Return %1 : tensor<*xf32>

  // CHECK-NEXT: [[GEMM:%.+]] = "onnx.Gemm"(%{{.*}}, %{{.*}}, %{{.*}}) {alpha = 1.000000e+00 : f32, beta = 1.000000e+00 : f32, transA = 0 : si64, transB = 0 : si64} : (tensor<128x128x256xf32>, tensor<128x128x256xf32>, tensor<256xf32>) -> tensor<*xf32>
  // onnx.Return [[GEMM]] : tensor<*xf32>
}

// -----

//CHECK-LABEL: @cast_elimination(%{{.*}}: tensor<2xf32>) -> tensor<2xf32> {
func.func @cast_elimination(%arg0: tensor<2xf32>) -> tensor<2xf32> {
  %0 = "onnx.Cast"(%arg0) {to = f32} : (tensor<2xf32>) -> tensor<2xf32>
  onnx.Return %0 : tensor<2xf32>

  // CHECK-NEXT: onnx.Return %arg0 : tensor<2xf32>
}

// -----

func.func @test_conv_batchnormtestmode_fusion_nobias(%arg0: tensor<1x3x224x224xf32>, %0: tensor<64x3x7x7xf32>, %2: tensor<64xf32>, %3: tensor<64xf32>, %4: tensor<64xf32>, %5: tensor<64xf32>) -> tensor<1x64x112x112xf32> {
    %cst = "onnx.NoValue"() {value} : () -> none
    %1 = "onnx.Conv"(%arg0, %0, %cst) {auto_pad = "NOTSET", dilations = [1, 1], group = 1 : si64, kernel_shape = [7, 7], pads = [3, 3, 3, 3], strides = [2, 2]} : (tensor<1x3x224x224xf32>, tensor<64x3x7x7xf32>, none) -> tensor<1x64x112x112xf32>
    %6 = "onnx.BatchNormalizationInferenceMode"(%1, %2, %3, %4, %5) {epsilon = 1.00000007E-5 : f32} : (tensor<1x64x112x112xf32>, tensor<64xf32>, tensor<64xf32>, tensor<64xf32>, tensor<64xf32>) -> tensor<1x64x112x112xf32>
    onnx.Return %6 :  tensor<1x64x112x112xf32>

    // CHECK-LABEL:  func.func @test_conv_batchnormtestmode_fusion_nobias
    // CHECK-SAME:   ([[PARAM_0_:%.+]]: tensor<1x3x224x224xf32>, [[PARAM_1_:%.+]]: tensor<64x3x7x7xf32>, [[PARAM_2_:%.+]]: tensor<64xf32>, [[PARAM_3_:%.+]]: tensor<64xf32>, [[PARAM_4_:%.+]]: tensor<64xf32>, [[PARAM_5_:%.+]]: tensor<64xf32>) -> tensor<1x64x112x112xf32> {
    // CHECK-DAG:       [[VAR_0_:%.+]] = onnx.Constant dense<1.00000007E-5> : tensor<1xf32>
    // CHECK-DAG:       [[VAR_1_:%.+]] = onnx.Constant dense<[1, 2, 3]> : tensor<3xi64>
    // CHECK:           [[VAR_2_:%.+]] = "onnx.Add"([[PARAM_5_]], [[VAR_0_]]) : (tensor<64xf32>, tensor<1xf32>) -> tensor<64xf32>
    // CHECK:           [[VAR_3_:%.+]] = "onnx.Sqrt"([[VAR_2_]]) : (tensor<64xf32>) -> tensor<*xf32>
    // CHECK:           [[VAR_4_:%.+]] = "onnx.Div"([[PARAM_2_]], [[VAR_3_]]) : (tensor<64xf32>, tensor<*xf32>) -> tensor<*xf32>
    // CHECK:           [[VAR_5_:%.+]] = "onnx.Unsqueeze"([[VAR_4_]], [[VAR_1_]]) : (tensor<*xf32>, tensor<3xi64>) -> tensor<*xf32>
    // CHECK-DAG:       [[VAR_6_:%.+]] = "onnx.Mul"([[PARAM_1_]], [[VAR_5_]]) : (tensor<64x3x7x7xf32>, tensor<*xf32>) -> tensor<*xf32>
    // CHECK-DAG:       [[VAR_7_:%.+]] = "onnx.Neg"([[PARAM_4_]]) : (tensor<64xf32>) -> tensor<*xf32>
    // CHECK:           [[VAR_8_:%.+]] = "onnx.Mul"([[VAR_4_]], [[VAR_7_]]) : (tensor<*xf32>, tensor<*xf32>) -> tensor<*xf32>
    // CHECK:           [[VAR_9_:%.+]] = "onnx.Add"([[PARAM_3_]], [[VAR_8_]]) : (tensor<64xf32>, tensor<*xf32>) -> tensor<*xf32>
    // CHECK:           [[VAR_10_:%.+]] = "onnx.Conv"([[PARAM_0_]], [[VAR_6_]], [[VAR_9_]]) {auto_pad = "NOTSET", dilations = [1, 1], group = 1 : si64, kernel_shape = [7, 7], pads = [3, 3, 3, 3], strides = [2, 2]} : (tensor<1x3x224x224xf32>, tensor<*xf32>, tensor<*xf32>) -> tensor<1x64x112x112xf32>
    // CHECK:           onnx.Return [[VAR_10_]] : tensor<1x64x112x112xf32>
}

// -----

func.func @test_conv_batchnormtestmode_fusion(%arg0 : tensor<1x3x224x224xf32>, %arg1 : tensor<64xf32>, %0 : tensor<64x3x7x7xf32>, %2 : tensor<64xf32>, %3 : tensor<64xf32>, %4 : tensor<64xf32>, %5 : tensor<64xf32>) -> tensor<1x64x112x112xf32> {
    %cst = "onnx.NoValue"() {value} : () -> none
    %1 = "onnx.Conv"(%arg0, %0, %arg1) {auto_pad = "NOTSET", dilations = [1, 1], group = 1 : si64, kernel_shape = [7, 7], pads = [3, 3, 3, 3], strides = [2, 2]} : (tensor<1x3x224x224xf32>, tensor<64x3x7x7xf32>, tensor<64xf32>) -> tensor<1x64x112x112xf32>
    %6 = "onnx.BatchNormalizationInferenceMode"(%1, %2, %3, %4, %5) {epsilon = 1.00000007E-5 : f32} : (tensor<1x64x112x112xf32>, tensor<64xf32>, tensor<64xf32>, tensor<64xf32>, tensor<64xf32>) -> tensor<1x64x112x112xf32>
    onnx.Return %6 :  tensor<1x64x112x112xf32>

    // CHECK-LABEL:  func.func @test_conv_batchnormtestmode_fusion
    // CHECK-SAME:   ([[PARAM_0_:%.+]]: tensor<1x3x224x224xf32>, [[PARAM_1_:%.+]]: tensor<64xf32>, [[PARAM_2_:%.+]]: tensor<64x3x7x7xf32>, [[PARAM_3_:%.+]]: tensor<64xf32>, [[PARAM_4_:%.+]]: tensor<64xf32>, [[PARAM_5_:%.+]]: tensor<64xf32>, [[PARAM_6_:%.+]]: tensor<64xf32>) -> tensor<1x64x112x112xf32> {
    // CHECK-DAG:       [[VAR_0_:%.+]] = onnx.Constant dense<1.00000007E-5> : tensor<1xf32>
    // CHECK-DAG:       [[VAR_1_:%.+]] = onnx.Constant dense<[1, 2, 3]> : tensor<3xi64>
    // CHECK:           [[VAR_2_:%.+]] = "onnx.Add"([[PARAM_6_]], [[VAR_0_]]) : (tensor<64xf32>, tensor<1xf32>) -> tensor<64xf32>
    // CHECK:           [[VAR_3_:%.+]] = "onnx.Sqrt"([[VAR_2_]]) : (tensor<64xf32>) -> tensor<*xf32>
    // CHECK:           [[VAR_4_:%.+]] = "onnx.Div"([[PARAM_3_]], [[VAR_3_]]) : (tensor<64xf32>, tensor<*xf32>) -> tensor<*xf32>
    // CHECK:           [[VAR_5_:%.+]] = "onnx.Unsqueeze"([[VAR_4_]], [[VAR_1_]]) : (tensor<*xf32>, tensor<3xi64>) -> tensor<*xf32>
    // CHECK-DAG:       [[VAR_6_:%.+]] = "onnx.Mul"([[PARAM_2_]], [[VAR_5_]]) : (tensor<64x3x7x7xf32>, tensor<*xf32>) -> tensor<*xf32>
    // CHECK-DAG:       [[VAR_7_:%.+]] = "onnx.Sub"([[PARAM_1_]], [[PARAM_5_]]) : (tensor<64xf32>, tensor<64xf32>) -> tensor<64xf32>
    // CHECK:           [[VAR_8_:%.+]] = "onnx.Mul"([[VAR_4_]], [[VAR_7_]]) : (tensor<*xf32>, tensor<64xf32>) -> tensor<*xf32>
    // CHECK:           [[VAR_9_:%.+]] = "onnx.Add"([[PARAM_4_]], [[VAR_8_]]) : (tensor<64xf32>, tensor<*xf32>) -> tensor<*xf32>
    // CHECK:           [[VAR_10_:%.+]] = "onnx.Conv"([[PARAM_0_]], [[VAR_6_]], [[VAR_9_]]) {auto_pad = "NOTSET", dilations = [1, 1], group = 1 : si64, kernel_shape = [7, 7], pads = [3, 3, 3, 3], strides = [2, 2]} : (tensor<1x3x224x224xf32>, tensor<*xf32>, tensor<*xf32>) -> tensor<1x64x112x112xf32>
    // CHECK:           onnx.Return [[VAR_10_]] : tensor<1x64x112x112xf32>
}

// -----

// Check the removal of identity transposes.
// CHECK-LABEL: func @test_transpose_removal(%arg0: tensor<10x11x12x13xf32>) -> tensor<10x11x12x13xf32> {
func.func @test_transpose_removal(%arg0: tensor<10x11x12x13xf32>) -> tensor<10x11x12x13xf32> {
  %0 = "onnx.Transpose"(%arg0)  {perm = [0, 1, 2, 3]} : (tensor<10x11x12x13xf32>) -> tensor<10x11x12x13xf32>
  // CHECK-NEXT: onnx.Return %arg0 : tensor<10x11x12x13xf32>
  "onnx.Return"(%0) : (tensor<10x11x12x13xf32>) -> ()
}

// -----

// Check the fusion of transposes when transposes at the output side are moved
// to the input side. This is only done when there are transposes at the input side.
// CHECK-LABEL: func @test_transpose_concat_reversed
func.func @test_transpose_concat_reversed(%arg0: tensor<?x5x5x1xf32>, %arg1: tensor<?x5x5x2xf32>) -> tensor<?x5x5x3xf32> {
    %0 = "onnx.Transpose"(%arg0) {perm = [0, 3, 1, 2]} : (tensor<?x5x5x1xf32>) -> tensor<?x1x5x5xf32>
    %1 = "onnx.Transpose"(%arg1) {perm = [0, 3, 1, 2]} : (tensor<?x5x5x2xf32>) -> tensor<?x2x5x5xf32>
    %2 = "onnx.Concat"(%0, %1) {axis = 1 : si64} : (tensor<?x1x5x5xf32>, tensor<?x2x5x5xf32>) -> tensor<?x3x5x5xf32>
    %3 = "onnx.Transpose"(%2) {perm = [0, 2, 3, 1]} : (tensor<?x3x5x5xf32>) -> tensor<?x5x5x3xf32>
    onnx.Return %3 : tensor<?x5x5x3xf32>

    // CHECK-NEXT: "onnx.Concat"(%arg0, %arg1) {axis = 3 : si64} : (tensor<?x5x5x1xf32>, tensor<?x5x5x2xf32>) -> tensor<?x5x5x3xf32>
    // CHECK-NOT: "onnx.Transpose"
}

// -----

// Check the removal of identity reshapes.
// CHECK-LABEL: func @test_reshape_removal_1(%arg0: tensor<10x11x12x13xf32>) -> tensor<10x11x12x13xf32> {
func.func @test_reshape_removal_1(%arg0: tensor<10x11x12x13xf32>) -> tensor<10x11x12x13xf32> {
  %0 = onnx.Constant dense<[10, 11, 12, 13]> : tensor<4xi64>
  %1 = "onnx.Reshape"(%arg0, %0) : (tensor<10x11x12x13xf32>, tensor<4xi64>) -> tensor<10x11x12x13xf32>
  // CHECK-NEXT: onnx.Return %arg0 : tensor<10x11x12x13xf32>
  "onnx.Return"(%1) : (tensor<10x11x12x13xf32>) -> ()
}

// -----

// CHECK-LABEL: func @test_reshape_removal_2(%arg0: tensor<10x11x12x13xf32>, %arg1: tensor<4xi64>) -> tensor<10x11x12x13xf32> {
func.func @test_reshape_removal_2(%arg0: tensor<10x11x12x13xf32>, %arg1: tensor<4xi64>) -> tensor<10x11x12x13xf32> {
  %1 = "onnx.Reshape"(%arg0, %arg1) : (tensor<10x11x12x13xf32>, tensor<4xi64>) -> tensor<10x11x12x13xf32>
  // CHECK-NEXT: onnx.Return %arg0 : tensor<10x11x12x13xf32>
  "onnx.Return"(%1) : (tensor<10x11x12x13xf32>) -> ()
}

// -----

// Check the removal of reshapes that are used for matmul's input and output.
// The 1st reshape is moved down then fused with the 2nd reshape to become an identity.

// CHECK-LABEL: func @test_reshape_removal_with_matmul_4D(%arg0: tensor<3x5x10x20xf32>, %arg1: tensor<20x1xf32>) -> tensor<3x5x10x1xf32> {
func.func @test_reshape_removal_with_matmul_4D(%arg0: tensor<3x5x10x20xf32>, %arg1: tensor<20x1xf32>) -> tensor<3x5x10x1xf32> {
  %shape1 = onnx.Constant dense<[150, 20]> : tensor<2xi64>
  %shape2 = onnx.Constant dense<[3, 5, 10, 1]> : tensor<4xi64>
  %0 = "onnx.Reshape"(%arg0, %shape1) : (tensor<3x5x10x20xf32>, tensor<2xi64>) -> tensor<150x20xf32>
  %1 = "onnx.MatMul"(%0, %arg1) : (tensor<150x20xf32>, tensor<20x1xf32>) -> tensor<150x1xf32>
  %2 = "onnx.Reshape"(%1, %shape2)  : (tensor<150x1xf32>, tensor<4xi64>) -> tensor<3x5x10x1xf32>
  onnx.Return %2 : tensor<3x5x10x1xf32>
  // CHECK-NEXT: "onnx.MatMul"(%arg0, %arg1) : (tensor<3x5x10x20xf32>, tensor<20x1xf32>) -> tensor<3x5x10x1xf32>
  // CHECK-NOT: "onnx.Reshape"
}

// -----

// Check the removal of reshapes that are used for matmul's input and output.
// The 1st reshape is moved down then fused with the 2nd reshape to become a single reshape.

// CHECK-LABEL: func @test_reshape_should_not_remove(%arg0: tensor<3x5x10x20xf32>, %arg1: tensor<20x1xf32>) -> tensor<15x10x1xf32> {
func.func @test_reshape_should_not_remove(%arg0: tensor<3x5x10x20xf32>, %arg1: tensor<20x1xf32>) -> tensor<15x10x1xf32> {
  %shape1 = onnx.Constant dense<[150, 20]> : tensor<2xi64>
  %shape2 = onnx.Constant dense<[15, 10, 1]> : tensor<3xi64>
  %0 = "onnx.Reshape"(%arg0, %shape1) : (tensor<3x5x10x20xf32>, tensor<2xi64>) -> tensor<150x20xf32>
  %1 = "onnx.MatMul"(%0, %arg1) : (tensor<150x20xf32>, tensor<20x1xf32>) -> tensor<150x1xf32>
  %2 = "onnx.Reshape"(%1, %shape2)  : (tensor<150x1xf32>, tensor<3xi64>) -> tensor<15x10x1xf32>
  onnx.Return %2 : tensor<15x10x1xf32>
  // CHECK: [[CST:%.+]] = onnx.Constant dense<[15, 10, 1]> : tensor<3xi64>
  // CHECK: [[MATMUL:%.+]] = "onnx.MatMul"(%arg0, %arg1) : (tensor<3x5x10x20xf32>, tensor<20x1xf32>) -> tensor<3x5x10x1xf32>
  // CHECK: [[RES:%.+]] = "onnx.Reshape"([[MATMUL]], [[CST]]) {allowzero = 0 : si64} : (tensor<3x5x10x1xf32>, tensor<3xi64>) -> tensor<15x10x1xf32>
  // CHECK: onnx.Return [[RES]] : tensor<15x10x1xf32>
}

// -----

// Check EmptyTensorInputsResizePattern. Example from yolov4 model after --decompose-onnx.
func.func @test_resize_empty_tensor_inputs(%8: tensor<0xf32>, %714: tensor<*xf32>, %719: tensor<*xi64>) -> tensor<*xf32> {
  %720 = "onnx.Resize"(%714, %8, %8, %719) {antialias = 0 : si64, coordinate_transformation_mode = "half_pixel", cubic_coeff_a = -7.500000e-01 : f32, exclude_outside = 0 : si64, extrapolation_value = 0.000000e+00 : f32, keep_aspect_ratio_policy = "stretch", mode = "nearest", nearest_mode = "floor"} : (tensor<*xf32>, tensor<0xf32>, tensor<0xf32>, tensor<*xi64>) -> tensor<*xf32>
  onnx.Return %720 : tensor<*xf32>
  // CHECK-LABEL: func @test_resize_empty_tensor_inputs
  // CHECK-SAME:  ([[PARAM_0:%.+]]: tensor<0xf32>, [[PARAM_1:%.+]]: tensor<*xf32>, [[PARAM_2:%.+]]: tensor<*xi64>) -> tensor<*xf32> {
  // CHECK:         [[NONE:%.+]] = "onnx.NoValue"() {value} : () -> none
  // CHECK:         [[RES:%.+]] = "onnx.Resize"([[PARAM_1]], [[NONE]], [[NONE]], [[PARAM_2]]) {antialias = 0 : si64, coordinate_transformation_mode = "half_pixel", cubic_coeff_a = -7.500000e-01 : f32, exclude_outside = 0 : si64, extrapolation_value = 0.000000e+00 : f32, keep_aspect_ratio_policy = "stretch", mode = "nearest", nearest_mode = "floor"} : (tensor<*xf32>, none, none, tensor<*xi64>) -> tensor<*xf32>
  // CHECK:         onnx.Return [[RES]] : tensor<*xf32>
}

// -----

// Check the combining of transposes into a simple transpose.
// CHECK-LABEL: func @test_transpose_fusion(%arg0: tensor<10x11x12x13xf32>) -> tensor<11x10x13x12xf32> {
func.func @test_transpose_fusion(%arg0: tensor<10x11x12x13xf32>) -> tensor<11x10x13x12xf32> {
  %0 = "onnx.Transpose"(%arg0)  {perm = [3, 2, 1, 0]} : (tensor<10x11x12x13xf32>) -> tensor<13x12x11x10xf32>
  %1 = "onnx.Transpose"(%0)  {perm = [2, 3, 0, 1]} : (tensor<13x12x11x10xf32>) -> tensor<11x10x13x12xf32>
  // CHECK-NEXT: %{{.*}} = "onnx.Transpose"(%arg0) {perm = [1, 0, 3, 2]} : (tensor<10x11x12x13xf32>) -> tensor<11x10x13x12xf32>
  "onnx.Return"(%1) : (tensor<11x10x13x12xf32>) -> ()
}

// -----

// Check the combining of two transposes besides Atan op into a simple transpose and the removing of combined transpose. (No attribute case)
//
// CHECK-LABEL: func @test_transpose_besides_atan_fusion(%arg0: tensor<10x11x12x13xf32>) -> tensor<10x11x12x13xf32> {
func.func @test_transpose_besides_atan_fusion(%arg0: tensor<10x11x12x13xf32>) -> tensor<10x11x12x13xf32> {
  %0 = "onnx.Transpose"(%arg0) {perm = [0, 3, 1, 2]} : (tensor<10x11x12x13xf32>) -> tensor<10x13x11x12xf32>
  %1 = "onnx.Atan"(%0) : (tensor<10x13x11x12xf32>) -> tensor<10x13x11x12xf32>
  %2 = "onnx.Transpose"(%1) {perm = [0, 2, 3, 1]} : (tensor<10x13x11x12xf32>) -> tensor<10x11x12x13xf32>
  // CHECK-NEXT: %{{.*}} = "onnx.Atan"(%arg0) : (tensor<10x11x12x13xf32>) -> tensor<10x11x12x13xf32>
  "onnx.Return"(%2) : (tensor<10x11x12x13xf32>) -> ()
}

// -----

// Check the combining of two transposes besides leaky relu op into a simple transpose and the removing of combined transpose. (One attribute case)
//
// CHECK-LABEL: func @test_transpose_besides_leakyrelu_fusion(%arg0: tensor<10x11x12x13xf32>) -> tensor<10x11x12x13xf32> {
func.func @test_transpose_besides_leakyrelu_fusion(%arg0: tensor<10x11x12x13xf32>) -> tensor<10x11x12x13xf32> {
  %0 = "onnx.Transpose"(%arg0) {perm = [0, 3, 1, 2]} : (tensor<10x11x12x13xf32>) -> tensor<10x13x11x12xf32>
  %1 = "onnx.LeakyRelu"(%0) {alpha = 1.000000e-01 : f32} : (tensor<10x13x11x12xf32>) -> tensor<10x13x11x12xf32>
  %2 = "onnx.Transpose"(%1) {perm = [0, 2, 3, 1]} : (tensor<10x13x11x12xf32>) -> tensor<10x11x12x13xf32>
  // CHECK-NEXT: %{{.*}} = "onnx.LeakyRelu"(%arg0) {alpha = 1.000000e-01 : f32} : (tensor<10x11x12x13xf32>) -> tensor<10x11x12x13xf32>
  "onnx.Return"(%2) : (tensor<10x11x12x13xf32>) -> ()
}

// -----

// Check the combining of two transposes besides HardSigmoid op into a simple transpose and the removing of combined transpose. (Two attribute case)
//
// CHECK-LABEL: func @test_transpose_besides_hardsigmoid_fusion(%arg0: tensor<10x11x12x13xf32>) -> tensor<10x11x12x13xf32> {
func.func @test_transpose_besides_hardsigmoid_fusion(%arg0: tensor<10x11x12x13xf32>) -> tensor<10x11x12x13xf32> {
  %0 = "onnx.Transpose"(%arg0)  {perm = [0, 3, 1, 2]} : (tensor<10x11x12x13xf32>) -> tensor<10x13x11x12xf32>
  %1 = "onnx.HardSigmoid"(%0)  {alpha = 1.000000e-01 : f32, beta = 2.000000e-01 : f32} : (tensor<10x13x11x12xf32>) -> tensor<10x13x11x12xf32>
  %2 = "onnx.Transpose"(%1)  {perm = [0, 2, 3, 1]} : (tensor<10x13x11x12xf32>) -> tensor<10x11x12x13xf32>
  // CHECK-NEXT: %{{.*}} = "onnx.HardSigmoid"(%arg0) {alpha = 1.000000e-01 : f32, beta = 2.000000e-01 : f32} : (tensor<10x11x12x13xf32>) -> tensor<10x11x12x13xf32>
  "onnx.Return"(%2) : (tensor<10x11x12x13xf32>) -> ()
}

// -----

// Check the combining of reshape into a simple reshape.
// CHECK-LABEL: func @test_reshape_fusion(%arg0: tensor<10x11x12x13xf32>) -> tensor<8x15x13x11xf32> {
func.func @test_reshape_fusion(%arg0: tensor<10x11x12x13xf32>) -> tensor<8x15x13x11xf32> {
  %0 = onnx.Constant dense<[2, 60, 11, 13]> : tensor<4xi64>
  %1 = "onnx.Reshape"(%arg0, %0) : (tensor<10x11x12x13xf32>, tensor<4xi64>) -> tensor<2x60x11x13xf32>
  %2 = onnx.Constant dense<[8, 15, 13, 11]> : tensor<4xi64>
  %3 = "onnx.Reshape"(%1, %2) : (tensor<2x60x11x13xf32>, tensor<4xi64>) -> tensor<8x15x13x11xf32>
  // CHECK-NEXT: [[RES:%.+]] = onnx.Constant dense<[8, 15, 13, 11]> : tensor<4xi64>
  // CHECK-NEXT: %{{.*}} = "onnx.Reshape"(%arg0, [[RES]]) {allowzero = 0 : si64} : (tensor<10x11x12x13xf32>, tensor<4xi64>) -> tensor<8x15x13x11xf32>
  "onnx.Return"(%3) : (tensor<8x15x13x11xf32>) -> ()
}

// -----

// Check the combining of transposes into an identity transpose, which in turns is removed.
// CHECK-LABEL: func @test_transpose_fusion_removal(%arg0: tensor<10x11x12x13xf32>) -> tensor<10x11x12x13xf32> {
func.func @test_transpose_fusion_removal(%arg0: tensor<10x11x12x13xf32>) -> tensor<10x11x12x13xf32> {
  %0 = "onnx.Transpose"(%arg0)  {perm = [3, 2, 1, 0]} : (tensor<10x11x12x13xf32>) -> tensor<13x12x11x10xf32>
  %1 = "onnx.Transpose"(%0)  {perm = [3, 2, 1, 0]} : (tensor<13x12x11x10xf32>) -> tensor<10x11x12x13xf32>
  // CHECK-NEXT: onnx.Return %arg0 : tensor<10x11x12x13xf32>
  "onnx.Return"(%1) : (tensor<10x11x12x13xf32>) -> ()
}

// -----

// Check the combining of reshape into an identity reshape, which in turns is removed.
// CHECK-LABEL: func @test_reshape_fusion_removal(%arg0: tensor<10x11x12x13xf32>) -> tensor<10x11x12x13xf32> {
func.func @test_reshape_fusion_removal(%arg0: tensor<10x11x12x13xf32>) -> tensor<10x11x12x13xf32> {
  %0 = onnx.Constant dense<[10, 12, 11, 13]> : tensor<4xi64>
  %1 = "onnx.Reshape"(%arg0, %0) : (tensor<10x11x12x13xf32>, tensor<4xi64>) -> tensor<10x12x11x13xf32>
  %2 = onnx.Constant dense<[10, 11, 12, 13]> : tensor<4xi64>
  %3 = "onnx.Reshape"(%1, %2) : (tensor<10x12x11x13xf32>, tensor<4xi64>) -> tensor<10x11x12x13xf32>
  // CHECK-NEXT: onnx.Return %arg0 : tensor<10x11x12x13xf32>
  "onnx.Return"(%3) : (tensor<10x11x12x13xf32>) -> ()
}

// -----

func.func @test_shape1(%arg0 : tensor<2x4x8x16xf32>) -> tensor<4xi64> {
  %0 = "onnx.Shape"(%arg0) : (tensor<2x4x8x16xf32>) -> tensor<4xi64>
  onnx.Return %0 : tensor<4xi64>
  // CHECK-LABEL:  func.func @test_shape1
  // CHECK-SAME:   ([[PARAM_0_:%.+]]: tensor<2x4x8x16xf32>) -> tensor<4xi64> {
  // CHECK:           [[VAR_0_:%.+]] = onnx.Constant dense<[2, 4, 8, 16]> : tensor<4xi64>
  // CHECK:           onnx.Return [[VAR_0_]] : tensor<4xi64>
}

// -----

func.func @test_shape2(%arg0 : tensor<?x4x8x16xf32>) -> tensor<*xi64> {
  %0 = "onnx.Shape"(%arg0) : (tensor<?x4x8x16xf32>) -> tensor<*xi64>
  onnx.Return %0 : tensor<*xi64>

  // CHECK-LABEL: @test_shape2
  // CHECK-NEXT: %0 = "onnx.Shape"(%arg0) {start = 0 : si64} : (tensor<?x4x8x16xf32>) -> tensor<*xi64>
  // CHECK-NEXT: onnx.Return %0 : tensor<*xi64>
}


// -----

func.func @test_size1(%arg0 : tensor<2x4x8x16xf32>) -> tensor<i64> {
  %0 = "onnx.Size"(%arg0) : (tensor<2x4x8x16xf32>) -> tensor<i64>
  onnx.Return %0 : tensor<i64>

  // CHECK-LABEL: @test_size1
  // CHECK-NEXT: %0 = onnx.Constant dense<1024> : tensor<i64>
  // CHECK-NEXT: %0 : tensor<i64>
}

// -----

func.func @test_size2(%arg0 : tensor<*xf32>) -> tensor<*xi64> {
  %0 = "onnx.Size"(%arg0) : (tensor<*xf32>) -> tensor<*xi64>
  onnx.Return %0 : tensor<*xi64>

  // CHECK-LABEL: @test_size2
  // CHECK-NEXT: %0 = "onnx.Size"(%arg0) : (tensor<*xf32>) -> tensor<*xi64>
  // CHECK-NEXT: onnx.Return %0 : tensor<*xi64>
}

// -----

// COM: Test rewriting GlobalAveragePool into ReduceMeanV13
func.func @test_global_average_pool(%arg0: tensor<1x3x5x5xf32>) -> tensor<1x3x1x1xf32> {
  %0 = "onnx.GlobalAveragePool"(%arg0) : (tensor<1x3x5x5xf32>) -> tensor<1x3x1x1xf32>
  onnx.Return %0 : tensor<1x3x1x1xf32>
  // CHECK-LABEL: test_global_average_pool
  // CHECK: [[RES:%.+]] = "onnx.ReduceMeanV13"(%arg0) {axes = [2, 3], keepdims = 1 : si64} : (tensor<1x3x5x5xf32>) -> tensor<1x3x1x1xf32>
  // CHECK: onnx.Return [[RES]] : tensor<1x3x1x1xf32>
}

// -----

// COM: Test rewriting GlobalAveragePool into ReduceMeanV13 with dynamic dimensions
func.func @test_global_average_pool_dyn_dims(%arg0: tensor<1x?x?x5xf32>) -> tensor<1x?x?x1xf32> {
  %0 = "onnx.GlobalAveragePool"(%arg0) : (tensor<1x?x?x5xf32>) -> tensor<1x?x?x1xf32>
  onnx.Return %0 : tensor<1x?x?x1xf32>
  // CHECK-LABEL: test_global_average_pool_dyn_dims
  // CHECK: [[RES:%.+]] = "onnx.ReduceMeanV13"(%arg0) {axes = [2, 3], keepdims = 1 : si64} : (tensor<1x?x?x5xf32>) -> tensor<1x?x?x1xf32>
  // CHECK: onnx.Return [[RES]] : tensor<1x?x?x1xf32>
}

// -----

// COM: Test that GlobalAveragePool with dynamic rank does not crash
func.func @test_global_average_pool_dynamic_rank(%arg0: tensor<*xf32>) -> tensor<*xf32> {
  %0 = "onnx.GlobalAveragePool"(%arg0) : (tensor<*xf32>) -> tensor<*xf32>
  onnx.Return %0 : tensor<*xf32>
  // CHECK-LABEL: test_global_average_pool_dynamic_rank
  // CHECK: "onnx.GlobalAveragePool"
  }

// -----

// COM: Test rewriting GlobalMaxPool into ReduceMaxV13
func.func @test_global_average_pool(%arg0: tensor<1x3x5x5xf32>) -> tensor<1x3x1x1xf32> {
  %0 = "onnx.GlobalMaxPool"(%arg0) : (tensor<1x3x5x5xf32>) -> tensor<1x3x1x1xf32>
  onnx.Return %0 : tensor<1x3x1x1xf32>
  // CHECK-LABEL: test_global_average_pool
  // CHECK: [[RES:%.+]] = "onnx.ReduceMaxV13"(%arg0) {axes = [2, 3], keepdims = 1 : si64} : (tensor<1x3x5x5xf32>) -> tensor<1x3x1x1xf32>
  // CHECK: onnx.Return [[RES]] : tensor<1x3x1x1xf32>
}

// -----

// COM: Test rewriting GlobalMaxPool into ReduceMaxV13 with dynamic dimensions
func.func @test_global_average_pool_dyn_dims(%arg0: tensor<1x?x?x5xf32>) -> tensor<1x?x?x1xf32> {
  %0 = "onnx.GlobalMaxPool"(%arg0) : (tensor<1x?x?x5xf32>) -> tensor<1x?x?x1xf32>
  onnx.Return %0 : tensor<1x?x?x1xf32>
  // CHECK-LABEL: test_global_average_pool_dyn_dims
  // CHECK: [[RES:%.+]] = "onnx.ReduceMaxV13"(%arg0) {axes = [2, 3], keepdims = 1 : si64} : (tensor<1x?x?x5xf32>) -> tensor<1x?x?x1xf32>
  // CHECK: onnx.Return [[RES]] : tensor<1x?x?x1xf32>
}

// -----

// COM: Test removing squeeze/unsqueeze pairs when they use the same axes.

func.func @test_remove_unsqueeze_squeeze(%arg0 : tensor<10x10xf32>) -> tensor<10x10xf32> {
  %0 = onnx.Constant dense<[0, 2]> : tensor<2xi64>
  %1 = onnx.Constant dense<[0, -2]> : tensor<2xi64>
  %2 = "onnx.Unsqueeze"(%arg0, %0) : (tensor<10x10xf32>, tensor<2xi64>) -> tensor<1x10x1x10xf32>
  %3 = "onnx.Squeeze"(%2, %1) : (tensor<1x10x1x10xf32>, tensor<2xi64>) -> tensor<10x10xf32>
  onnx.Return %3: tensor<10x10xf32>

  // CHECK-LABEL: test_remove_unsqueeze_squeeze
  // CHECK-NOT: {{.*}} = "onnx.Unsqueeze"{{.*}}
  // CHECK-NOT: {{.*}} = onnx.Squeeze"{{.*}}
  // CHECK: onnx.Return {{.*}}

}

// -----

func.func @test_remove_unsqueezev11_squeezev11(%arg0 : tensor<10x10xf32>) -> tensor<10x10xf32> {
  %0 = "onnx.UnsqueezeV11"(%arg0) {axes=[0, 2]} : (tensor<10x10xf32>) -> tensor<1x10x1x10xf32>
  %1 = "onnx.SqueezeV11"(%0) {axes=[0, -2]} : (tensor<1x10x1x10xf32>) -> tensor<10x10xf32>
  onnx.Return %1: tensor<10x10xf32>

  // CHECK-LABEL: test_remove_unsqueezev11_squeezev11
  // CHECK-NOT: {{.*}} = "onnx.UnsqueezeV11"{{.*}}
  // CHECK-NOT: {{.*}} = onnx.SqueezeV11"{{.*}}
  // CHECK: onnx.Return {{.*}}

}

// -----

// COM: Test removing squeeze/cast/unsqueeze pairs when they use the same axes.

func.func @test_remove_unsqueeze_cast_squeeze(%arg0 : tensor<10x10xf32>) -> tensor<10x10xi64> {
  %0 = onnx.Constant dense<[0, 2]> : tensor<2xi64>
  %1 = onnx.Constant dense<[0, -2]> : tensor<2xi64>
  %2 = "onnx.Unsqueeze"(%arg0, %0) : (tensor<10x10xf32>, tensor<2xi64>) -> tensor<1x10x1x10xf32>
  %3 = "onnx.Cast"(%2) {to = i64}: (tensor<1x10x1x10xf32>) -> tensor<1x10x1x10xi64>
  %4 = "onnx.Squeeze"(%3, %1) : (tensor<1x10x1x10xi64>, tensor<2xi64>) -> tensor<10x10xi64>
  onnx.Return %4: tensor<10x10xi64>

  // CHECK-LABEL: test_remove_unsqueeze_cast_squeeze
  // CHECK-NOT: {{.*}} = "onnx.Unsqueeze"{{.*}}
  // CHECK-NOT: {{.*}} = "onnx.Squeeze"{{.*}}
  // CHECK: [[RES:%.+]] = "onnx.Cast"{{.*}}
  // CHECK: onnx.Return [[RES]]
}

// -----

func.func @test_should_not_remove_unsqueeze_squeeze(%arg0 : tensor<10x10xf32>) -> tensor<10x1x10xf32> {
  %0 = onnx.Constant dense<[0, 2]> : tensor<2xi64>
  %1 = onnx.Constant dense<[0]> : tensor<1xi64>
  %2 = "onnx.Unsqueeze"(%arg0, %0) : (tensor<10x10xf32>, tensor<2xi64>) -> tensor<1x10x1x10xf32>
  %3 = "onnx.Squeeze"(%2, %1) : (tensor<1x10x1x10xf32>, tensor<1xi64>) -> tensor<10x1x10xf32>
  onnx.Return %3: tensor<10x1x10xf32>
  // CHECK-LABEL: test_should_not_remove_unsqueeze_squeeze
  // CHECK: {{.*}} = "onnx.Unsqueeze"{{.*}}
  // CHECK: {{.*}} = "onnx.Squeeze"{{.*}}
  // CHECK: onnx.Return {{.*}}
}

// -----

func.func @test_should_not_remove_unsqueezev11_squeezev11(%arg0 : tensor<10x10xf32>) -> tensor<10x1x10xf32> {
  %0 = "onnx.UnsqueezeV11"(%arg0) {axes=[0, 2]} : (tensor<10x10xf32>) -> tensor<1x10x1x10xf32>
  %1 = "onnx.SqueezeV11"(%0) {axes=[0]} : (tensor<1x10x1x10xf32>) -> tensor<10x1x10xf32>
  onnx.Return %1: tensor<10x1x10xf32>
  // CHECK-LABEL: test_should_not_remove_unsqueezev11_squeezev11
  // CHECK: {{.*}} = "onnx.UnsqueezeV11"{{.*}}
  // CHECK: {{.*}} = "onnx.SqueezeV11"{{.*}}
  // CHECK: onnx.Return {{.*}}
}

// -----

func.func @test_remove_squeeze_unsqueeze(%arg0 : tensor<10x1x10xf32>) -> tensor<10x1x10xf32> {
  %0 = onnx.Constant dense<[1]> : tensor<1xi64>
  %1 = onnx.Constant dense<[1]> : tensor<1xi64>
  %2 = "onnx.Squeeze"(%arg0, %0) : (tensor<10x1x10xf32>, tensor<1xi64>) -> tensor<10x10xf32>
  %3 = "onnx.Unsqueeze"(%2, %1) : (tensor<10x10xf32>, tensor<1xi64>) -> tensor<10x1x10xf32>
  onnx.Return %3: tensor<10x1x10xf32>
  // CHECK-LABEL: test_remove_squeeze_unsqueeze
  // CHECK-NOT: {{.*}} = "onnx.Squeeze"{{.*}}
  // CHECK-NOT: {{.*}} = "onnx.Unsqueeze"{{.*}}
  // CHECK: onnx.Return {{.*}}
}

// -----

func.func @test_remove_squeeze_cast_unsqueeze(%arg0 : tensor<10x1x10xf32>) -> tensor<10x1x10xi64> {
  %0 = onnx.Constant dense<[1]> : tensor<1xi64>
  %1 = onnx.Constant dense<[1]> : tensor<1xi64>
  %2 = "onnx.Squeeze"(%arg0, %0) : (tensor<10x1x10xf32>, tensor<1xi64>) -> tensor<10x10xf32>
  %3 = "onnx.Cast"(%2) { to = i64 } : (tensor<10x10xf32>) -> tensor<10x10xi64>
  %4 = "onnx.Unsqueeze"(%3, %1) : (tensor<10x10xi64>, tensor<1xi64>) -> tensor<10x1x10xi64>
  onnx.Return %4: tensor<10x1x10xi64>
  // CHECK-LABEL: test_remove_squeeze_cast_unsqueeze
  // CHECK-NOT: {{.*}} = "onnx.Squeeze"{{.*}}
  // CHECK-NOT: {{.*}} = "onnx.Unsqueeze"{{.*}}
  // CHECK: [[RES:%.+]] = "onnx.Cast"{{.*}}
  // CHECK: onnx.Return [[RES]]
}

// -----

func.func @test_remove_squeezev11_unsqueezev11(%arg0 : tensor<10x1x10xf32>) -> tensor<10x1x10xf32> {
  %0 = "onnx.SqueezeV11"(%arg0) {axes=[1]} : (tensor<10x1x10xf32>) -> tensor<10x10xf32>
  %1 = "onnx.UnsqueezeV11"(%0) {axes=[1]} : (tensor<10x10xf32>) -> tensor<10x1x10xf32>
  onnx.Return %1: tensor<10x1x10xf32>
  // CHECK-LABEL: test_remove_squeezev11_unsqueezev11
  // CHECK-NOT: {{.*}} = "onnx.SqueezeV11"{{.*}}
  // CHECK-NOT: {{.*}} = "onnx.UnsqueezeV11"{{.*}}
  // CHECK: onnx.Return {{.*}}
}

// -----

func.func @test_should_not_remove_squeeze_unsqueeze(%arg0 : tensor<1x10x1x10xf32>) -> tensor<10x1x10x1xf32> {
  %0 = onnx.Constant dense<[0]> : tensor<1xi64>
  %1 = onnx.Constant dense<[3]> : tensor<1xi64>
  %2 = "onnx.Squeeze"(%arg0, %0) : (tensor<1x10x1x10xf32>, tensor<1xi64>) -> tensor<10x1x10xf32>
  %3 = "onnx.Unsqueeze"(%2, %1) : (tensor<10x1x10xf32>, tensor<1xi64>) -> tensor<10x1x10x1xf32>
  onnx.Return %3: tensor<10x1x10x1xf32>
  // CHECK-LABEL: test_should_not_remove_squeeze_unsqueeze
  // CHECK: {{.*}} = "onnx.Squeeze"{{.*}}
  // CHECK: {{.*}} = "onnx.Unsqueeze"{{.*}}
  // CHECK: onnx.Return {{.*}}
}

// -----

func.func @test_should_not_remove_squeezev11_unsqueezev11(%arg0 : tensor<1x10x1x10xf32>) -> tensor<10x1x10x1xf32> {
  %0 = "onnx.SqueezeV11"(%arg0) {axes=[0]} : (tensor<1x10x1x10xf32>) -> tensor<10x1x10xf32>
  %1 = "onnx.UnsqueezeV11"(%0) {axes=[3]} : (tensor<10x1x10xf32>) -> tensor<10x1x10x1xf32>
  onnx.Return %1: tensor<10x1x10x1xf32>
  // CHECK-LABEL: test_should_not_remove_squeezev11_unsqueezev11
  // CHECK: {{.*}} = "onnx.SqueezeV11"{{.*}}
  // CHECK: {{.*}} = "onnx.UnsqueezeV11"{{.*}}
  // CHECK: onnx.Return {{.*}}
}

// -----

func.func @test_should_not_remove_null_axes_squeeze_unsqueeze(%arg0 : tensor<1x10x1x10xf32>) -> tensor<10x1x10x1xf32> {
  %cst = "onnx.NoValue"() {value} : () -> none
  %0 = onnx.Constant dense<[1, 3]> : tensor<2xi64>
  %1 = "onnx.Squeeze"(%arg0, %cst) : (tensor<1x10x1x10xf32>, none) -> tensor<10x10xf32>
  %2 = "onnx.Unsqueeze"(%1, %0) : (tensor<10x10xf32>, tensor<2xi64>) -> tensor<10x1x10x1xf32>
  onnx.Return %2: tensor<10x1x10x1xf32>
  // CHECK-LABEL: test_should_not_remove_null_axes_squeeze_unsqueeze
  // CHECK: {{.*}} = "onnx.Squeeze"{{.*}}
  // CHECK: {{.*}} = "onnx.Unsqueeze"{{.*}}
  // CHECK: onnx.Return {{.*}}
}

// -----

func.func @test_should_not_remove_null_axes_squeezev11_unsqueezev11(%arg0 : tensor<1x10x1x10xf32>) -> tensor<10x1x10x1xf32> {
  %0 = "onnx.SqueezeV11"(%arg0) : (tensor<1x10x1x10xf32>) -> tensor<10x10xf32>
  %1 = "onnx.UnsqueezeV11"(%0) {axes=[1, 3]} : (tensor<10x10xf32>) -> tensor<10x1x10x1xf32>
  onnx.Return %1: tensor<10x1x10x1xf32>
  // CHECK-LABEL: test_should_not_remove_null_axes_squeezev11_unsqueezev11
  // CHECK: {{.*}} = "onnx.SqueezeV11"{{.*}}
  // CHECK: {{.*}} = "onnx.UnsqueezeV11"{{.*}}
  // CHECK: onnx.Return {{.*}}
}

// -----

// COM: Test removing DepthToSpace/SpaceToDepth pairs when blocksize of the two operators are the same.

func.func @test_remove_depth_to_space_space_to_depth(%arg0 : tensor<1x16x32x64xf32>) -> tensor<1x16x32x64xf32> {
  %cst = "onnx.NoValue"() {value} : () -> none
  %0 = "onnx.SpaceToDepth"(%arg0) {blocksize = 4 : si64} : (tensor<1x16x32x64xf32>) -> tensor<1x256x8x16xf32>
  %1 = "onnx.DepthToSpace"(%0) {blocksize = 4 : si64, mode = "CRD"} : (tensor<1x256x8x16xf32>) -> tensor<1x16x32x64xf32>
  "onnx.Return"(%1) : (tensor<1x16x32x64xf32>) -> ()

  // CHECK-LABEL: test_remove_depth_to_space_space_to_depth
  // CHECK: onnx.Return %arg0 : tensor<1x16x32x64xf32>
}

// -----

func.func @test_remove_space_to_depth_depth_to_space(%arg0 : tensor<1x256x8x16xf32>) -> tensor<1x256x8x16xf32> {
  %cst = "onnx.NoValue"() {value} : () -> none
  %0 = "onnx.DepthToSpace"(%arg0) {blocksize = 4 : si64, mode = "CRD"} : (tensor<1x256x8x16xf32>) -> tensor<1x16x32x64xf32>
  %1 = "onnx.SpaceToDepth"(%0) {blocksize = 4 : si64} : (tensor<1x16x32x64xf32>) -> tensor<1x256x8x16xf32>
  "onnx.Return"(%1) : (tensor<1x256x8x16xf32>) -> ()

  // CHECK-LABEL: test_remove_space_to_depth_depth_to_space
  // CHECK: onnx.Return %arg0 : tensor<1x256x8x16xf32>
}

// -----

func.func @test_constant_1() -> tensor<i64> {
  %0 = onnx.Constant {value_int = 1 : si64} : tensor<i64>
  onnx.Return %0 : tensor<i64>
// CHECK-LABEL:       func @test_constant_1
// CHECK:           [[VAR_0:%.+]] = onnx.Constant dense<1> : tensor<i64>
// CHECK:           onnx.Return [[VAR_0]] : tensor<i64>
}


// -----

func.func @test_constant_2() -> tensor<f32> {
  %0 = onnx.Constant {value_float = 2.0 : f32 } : tensor<f32>
  onnx.Return %0 : tensor<f32>
// CHECK-LABEL:     func @test_constant_2
// CHECK: [[VAR_0:%.+]] = onnx.Constant dense<2.000000e+00> : tensor<f32>
// CHECK: onnx.Return [[VAR_0]] : tensor<f32>
}

// -----

func.func @test_constant_3() -> tensor<3xi64> {
  %0 = onnx.Constant {value_ints = [1, 2, 3] } : tensor<3xi64>
  onnx.Return %0 : tensor<3xi64>
// CHECK-LABEL:       func @test_constant_3
// CHECK-SAME:     () -> tensor<3xi64> {
// CHECK:           [[VAR_0:%.+]] = onnx.Constant dense<[1, 2, 3]> : tensor<3xi64>
// CHECK:           onnx.Return [[VAR_0]] : tensor<3xi64>
}

// -----

func.func @test_rewrite_batchnormtestmode_Nd(%arg0 : tensor<1x64x112x112xf32>, %scale : tensor<64xf32>, %bias : tensor<64xf32>, %mean : tensor<64xf32>, %var : tensor<64xf32>) -> tensor<1x64x112x112xf32> {
    %0 = "onnx.BatchNormalizationInferenceMode"(%arg0, %scale, %bias, %mean, %var) {epsilon = 1.00000007E-5 : f32} : (tensor<1x64x112x112xf32>, tensor<64xf32>, tensor<64xf32>, tensor<64xf32>, tensor<64xf32>) -> tensor<1x64x112x112xf32>
    onnx.Return %0 :  tensor<1x64x112x112xf32>

  // CHECK-LABEL:  func.func @test_rewrite_batchnormtestmode_Nd
  // CHECK-SAME:   ([[PARAM_0_:%.+]]: tensor<1x64x112x112xf32>, [[PARAM_1_:%.+]]: tensor<64xf32>, [[PARAM_2_:%.+]]: tensor<64xf32>, [[PARAM_3_:%.+]]: tensor<64xf32>, [[PARAM_4_:%.+]]: tensor<64xf32>) -> tensor<1x64x112x112xf32> {
  // CHECK-DAG:       [[VAR_0_:%.+]] = onnx.Constant dense<1.00000007E-5> : tensor<1xf32>
  // CHECK-DAG:       [[VAR_1_:%.+]] = onnx.Constant dense<[1, 2]> : tensor<2xi64>
  // CHECK:           [[VAR_2_:%.+]] = "onnx.Add"([[PARAM_4_]], [[VAR_0_]]) : (tensor<64xf32>, tensor<1xf32>) -> tensor<64xf32>
  // CHECK:           [[VAR_3_:%.+]] = "onnx.Sqrt"([[VAR_2_]]) : (tensor<64xf32>) -> tensor<*xf32>
  // CHECK:           [[VAR_4_:%.+]] = "onnx.Div"([[PARAM_1_]], [[VAR_3_]]) : (tensor<64xf32>, tensor<*xf32>) -> tensor<*xf32>
  // CHECK:           [[VAR_5_:%.+]] = "onnx.Unsqueeze"([[VAR_4_]], [[VAR_1_]]) : (tensor<*xf32>, tensor<2xi64>) -> tensor<*xf32>
  // CHECK-DAG:       [[VAR_6_:%.+]] = "onnx.Mul"([[PARAM_0_]], [[VAR_5_]]) : (tensor<1x64x112x112xf32>, tensor<*xf32>) -> tensor<*xf32>
  // CHECK-DAG:       [[VAR_7_:%.+]] = "onnx.Mul"([[PARAM_3_]], [[VAR_4_]]) : (tensor<64xf32>, tensor<*xf32>) -> tensor<*xf32>
  // CHECK:           [[VAR_8_:%.+]] = "onnx.Sub"([[PARAM_2_]], [[VAR_7_]]) : (tensor<64xf32>, tensor<*xf32>) -> tensor<*xf32>
  // CHECK:           [[VAR_9_:%.+]] = "onnx.Unsqueeze"([[VAR_8_]], [[VAR_1_]]) : (tensor<*xf32>, tensor<2xi64>) -> tensor<*xf32>
  // CHECK:           [[VAR_10_:%.+]] = "onnx.Add"([[VAR_6_]], [[VAR_9_]]) : (tensor<*xf32>, tensor<*xf32>) -> tensor<1x64x112x112xf32>
  // CHECK:           onnx.Return [[VAR_10_]] : tensor<1x64x112x112xf32>
}

// -----

func.func @test_rewrite_batchnormtestmode_1d(%arg0 : tensor<64xf32>, %scale : tensor<1xf32>, %bias : tensor<1xf32>, %mean : tensor<1xf32>, %var : tensor<1xf32>) -> tensor<64xf32> {
    %0 = "onnx.BatchNormalizationInferenceMode"(%arg0, %scale, %bias, %mean, %var) {epsilon = 1.00000007E-5 : f32} : (tensor<64xf32>, tensor<1xf32>, tensor<1xf32>, tensor<1xf32>, tensor<1xf32>) -> tensor<64xf32>
    onnx.Return %0 :  tensor<64xf32>

// CHECK-LABEL:  func.func @test_rewrite_batchnormtestmode_1d
// CHECK-SAME:   ([[PARAM_0_:%.+]]: tensor<64xf32>, [[PARAM_1_:%.+]]: tensor<1xf32>, [[PARAM_2_:%.+]]: tensor<1xf32>, [[PARAM_3_:%.+]]: tensor<1xf32>, [[PARAM_4_:%.+]]: tensor<1xf32>) -> tensor<64xf32> {
// CHECK:           [[VAR_0_:%.+]] = onnx.Constant dense<1.00000007E-5> : tensor<1xf32>
// CHECK:           [[VAR_1_:%.+]] = "onnx.Add"([[PARAM_4_]], [[VAR_0_]]) : (tensor<1xf32>, tensor<1xf32>) -> tensor<1xf32>
// CHECK:           [[VAR_2_:%.+]] = "onnx.Sqrt"([[VAR_1_]]) : (tensor<1xf32>) -> tensor<*xf32>
// CHECK:           [[VAR_3_:%.+]] = "onnx.Div"([[PARAM_1_]], [[VAR_2_]]) : (tensor<1xf32>, tensor<*xf32>) -> tensor<*xf32>
// CHECK-DAG:       [[VAR_4_:%.+]] = "onnx.Mul"([[PARAM_0_]], [[VAR_3_]]) : (tensor<64xf32>, tensor<*xf32>) -> tensor<*xf32>
// CHECK-DAG:       [[VAR_5_:%.+]] = "onnx.Mul"([[PARAM_3_]], [[VAR_3_]]) : (tensor<1xf32>, tensor<*xf32>) -> tensor<*xf32>
// CHECK:           [[VAR_6_:%.+]] = "onnx.Sub"([[PARAM_2_]], [[VAR_5_]]) : (tensor<1xf32>, tensor<*xf32>) -> tensor<*xf32>
// CHECK:           [[VAR_7_:%.+]] = "onnx.Add"([[VAR_4_]], [[VAR_6_]]) : (tensor<*xf32>, tensor<*xf32>) -> tensor<64xf32>
// CHECK:           onnx.Return [[VAR_7_]] : tensor<64xf32>
}

// -----

func.func @test_rewrite_batchnormtestmode_1d_f16(%arg0 : tensor<64xf16>, %scale : tensor<1xf32>, %bias : tensor<1xf32>, %mean : tensor<1xf32>, %var : tensor<1xf32>) -> tensor<64xf16> {
    %0 = "onnx.BatchNormalizationInferenceMode"(%arg0, %scale, %bias, %mean, %var) {epsilon = 1.00000007E-5 : f32} : (tensor<64xf16>, tensor<1xf32>, tensor<1xf32>, tensor<1xf32>, tensor<1xf32>) -> tensor<64xf16>
    onnx.Return %0 :  tensor<64xf16>

// CHECK-LABEL:  func.func @test_rewrite_batchnormtestmode_1d_f16
// CHECK-SAME:   ([[PARAM_0_:%.+]]: tensor<64xf16>, [[PARAM_1_:%.+]]: tensor<1xf32>, [[PARAM_2_:%.+]]: tensor<1xf32>, [[PARAM_3_:%.+]]: tensor<1xf32>, [[PARAM_4_:%.+]]: tensor<1xf32>) -> tensor<64xf16> {
// CHECK:           [[VAR_0_:%.+]] = onnx.Constant dense<1.001360e-05> : tensor<1xf16>
// CHECK:           [[VAR_1_:%.+]] = "onnx.Add"([[PARAM_4_]], [[VAR_0_]]) : (tensor<1xf32>, tensor<1xf16>) -> tensor<*xf32>
// CHECK:           [[VAR_2_:%.+]] = "onnx.Sqrt"([[VAR_1_]]) : (tensor<*xf32>) -> tensor<*xf32>
// CHECK:           [[VAR_3_:%.+]] = "onnx.Div"([[PARAM_1_]], [[VAR_2_]]) : (tensor<1xf32>, tensor<*xf32>) -> tensor<*xf32>
// CHECK-DAG:       [[VAR_4_:%.+]] = "onnx.Mul"([[PARAM_0_]], [[VAR_3_]]) : (tensor<64xf16>, tensor<*xf32>) -> tensor<*xf16>
// CHECK-DAG:       [[VAR_5_:%.+]] = "onnx.Mul"([[PARAM_3_]], [[VAR_3_]]) : (tensor<1xf32>, tensor<*xf32>) -> tensor<*xf32>
// CHECK:           [[VAR_6_:%.+]] = "onnx.Sub"([[PARAM_2_]], [[VAR_5_]]) : (tensor<1xf32>, tensor<*xf32>) -> tensor<*xf32>
// CHECK:           [[VAR_7_:%.+]] = "onnx.Add"([[VAR_4_]], [[VAR_6_]]) : (tensor<*xf16>, tensor<*xf32>) -> tensor<64xf16>
// CHECK:           onnx.Return [[VAR_7_]] : tensor<64xf16>
// CHECK:         }
}

// -----

func.func @test_normalize_add(%arg0 : tensor<2xf32>) -> tensor<2xf32> {
    %cst = "onnx.NoValue"() {value} : () -> none
    %0 = onnx.Constant dense<[0.0, 1.0]> : tensor<2xf32>
    %1 = "onnx.Add"(%0, %arg0) : (tensor<2xf32>, tensor<2xf32>) -> tensor<2xf32>
    onnx.Return %1 : tensor<2xf32>
    // CHECK-LABEL: test_normalize_add
    // CHECK: [[CONSTANT:%.+]] = onnx.Constant dense<[0.000000e+00, 1.000000e+00]> : tensor<2xf32>
    // CHECK: [[RES:%.+]] = "onnx.Add"(%arg0, [[CONSTANT]]) : (tensor<2xf32>, tensor<2xf32>) -> tensor<2xf32>
    // CHECK: onnx.Return [[RES]] : tensor<2xf32>
}

// -----

func.func @test_fuse_add_conv(%arg0 : tensor<1x1x28x28xf32>, %arg1 : tensor<8x1x5x5xf32>) -> tensor<1x8x28x28xf32> {
    %cst = "onnx.NoValue"() {value} : () -> none
    %0 = "onnx.Conv"(%arg0, %arg1, %cst) {auto_pad = "SAME_UPPER", dilations = [1, 1], group = 1 : si64, kernel_shape = [5, 5], onnx_node_name = "Convolution28", strides = [1, 1]} : (tensor<1x1x28x28xf32>, tensor<8x1x5x5xf32>, none) -> tensor<1x8x28x28xf32>
    %1 = onnx.Constant dense<[[[-0.161539719]], [[-0.433835655]], [[0.091641359]], [[-0.0168522168]], [[-0.0650264397]], [[-0.131737873]], [[0.0204175506]], [[-0.121110231]]]> : tensor<8x1x1xf32>
    %2 = "onnx.Add"(%0, %1) : (tensor<1x8x28x28xf32>, tensor<8x1x1xf32>) -> tensor<1x8x28x28xf32>
    onnx.Return %2 : tensor<1x8x28x28xf32>
// CHECK-LABEL:  func.func @test_fuse_add_conv
// CHECK-SAME:   ([[PARAM_0_:%.+]]: tensor<1x1x28x28xf32>, [[PARAM_1_:%.+]]: tensor<8x1x5x5xf32>) -> tensor<1x8x28x28xf32> {
// CHECK:           [[VAR_0_:%.+]] = onnx.Constant dense<[-0.161539719, -0.433835655, 0.091641359, -0.0168522168, -0.0650264397, -0.131737873, 0.0204175506, -0.121110231]> : tensor<8xf32>
// CHECK:           [[VAR_1_:%.+]] = "onnx.Conv"([[PARAM_0_]], [[PARAM_1_]], [[VAR_0_]]) {auto_pad = "SAME_UPPER", dilations = [1, 1], group = 1 : si64, kernel_shape = [5, 5], strides = [1, 1]} : (tensor<1x1x28x28xf32>, tensor<8x1x5x5xf32>, tensor<8xf32>) -> tensor<1x8x28x28xf32>
// CHECK:           onnx.Return [[VAR_1_]] : tensor<1x8x28x28xf32>
}

// -----

func.func @test_fuse_add_conv_bias(%arg0 : tensor<1x1x28x28xf32>, %arg1 : tensor<8x1x5x5xf32>, %arg2 : tensor<8xf32>) -> tensor<1x8x28x28xf32> {
    %0 = "onnx.Conv"(%arg0, %arg1, %arg2) {auto_pad = "SAME_UPPER", dilations = [1, 1], group = 1 : si64, kernel_shape = [5, 5], onnx_node_name = "Convolution28", strides = [1, 1]} : (tensor<1x1x28x28xf32>, tensor<8x1x5x5xf32>, tensor<8xf32>) -> tensor<1x8x28x28xf32>
    %1 = onnx.Constant dense<[[[-0.161539719]], [[-0.433835655]], [[0.091641359]], [[-0.0168522168]], [[-0.0650264397]], [[-0.131737873]], [[0.0204175506]], [[-0.121110231]]]> : tensor<8x1x1xf32>
    %2 = "onnx.Add"(%0, %1) : (tensor<1x8x28x28xf32>, tensor<8x1x1xf32>) -> tensor<1x8x28x28xf32>
    onnx.Return %2 : tensor<1x8x28x28xf32>
// CHECK-LABEL:  func.func @test_fuse_add_conv_bias
// CHECK-SAME:   ([[PARAM_0_:%.+]]: tensor<1x1x28x28xf32>, [[PARAM_1_:%.+]]: tensor<8x1x5x5xf32>, [[PARAM_2_:%.+]]: tensor<8xf32>) -> tensor<1x8x28x28xf32> {
// CHECK:           [[VAR_0_:%.+]] = onnx.Constant dense<[-0.161539719, -0.433835655, 0.091641359, -0.0168522168, -0.0650264397, -0.131737873, 0.0204175506, -0.121110231]> : tensor<8xf32>
// CHECK:           [[VAR_1_:%.+]] = "onnx.Add"([[PARAM_2_]], [[VAR_0_]]) : (tensor<8xf32>, tensor<8xf32>) -> tensor<*xf32>
// CHECK:           [[VAR_2_:%.+]] = "onnx.Conv"([[PARAM_0_]], [[PARAM_1_]], [[VAR_1_]]) {auto_pad = "SAME_UPPER", dilations = [1, 1], group = 1 : si64, kernel_shape = [5, 5], strides = [1, 1]} : (tensor<1x1x28x28xf32>, tensor<8x1x5x5xf32>, tensor<*xf32>) -> tensor<1x8x28x28xf32>
// CHECK:           onnx.Return [[VAR_2_]] : tensor<1x8x28x28xf32>
}

// -----

func.func @test_fuse_add_conv_unranked(%arg0 : tensor<*xf32>, %arg1 : tensor<8x1x5x5xf32>) -> tensor<*xf32> {
    %cst = "onnx.NoValue"() {value} : () -> none
    %0 = "onnx.Conv"(%arg0, %arg1, %cst) {auto_pad = "SAME_UPPER", dilations = [1, 1], group = 1 : si64, kernel_shape = [5, 5], onnx_node_name = "Convolution28", strides = [1, 1]} : (tensor<*xf32>, tensor<8x1x5x5xf32>, none) -> tensor<*xf32>
    %1 = onnx.Constant dense<[[[-0.161539719]], [[-0.433835655]], [[0.091641359]], [[-0.0168522168]], [[-0.0650264397]], [[-0.131737873]], [[0.0204175506]], [[-0.121110231]]]> : tensor<8x1x1xf32>
    %2 = "onnx.Add"(%0, %1) : (tensor<*xf32>, tensor<8x1x1xf32>) -> tensor<*xf32>
    onnx.Return %2 : tensor<*xf32>
// CHECK-LABEL:  func.func @test_fuse_add_conv_unranked
// CHECK-SAME:   ([[PARAM_0_:%.+]]: tensor<*xf32>, [[PARAM_1_:%.+]]: tensor<8x1x5x5xf32>) -> tensor<*xf32> {
// CHECK:           [[VAR_0_:%.+]] = onnx.Constant dense<[{{\[}}[-0.161539719]{{\], \[}}[-0.433835655]{{\], \[}}[0.091641359]{{\], \[}}[-0.0168522168]{{\], \[}}[-0.0650264397]{{\], \[}}[-0.131737873]{{\], \[}}[0.0204175506]{{\], \[}}[-0.121110231]{{\]}}]> : tensor<8x1x1xf32>
// CHECK:           [[VAR_1_:%.+]] = "onnx.NoValue"() {value} : () -> none
// CHECK:           [[VAR_2_:%.+]] = "onnx.Conv"([[PARAM_0_]], [[PARAM_1_]], [[VAR_1_]]) {auto_pad = "SAME_UPPER", dilations = [1, 1], group = 1 : si64, kernel_shape = [5, 5], onnx_node_name = "Convolution28", strides = [1, 1]} : (tensor<*xf32>, tensor<8x1x5x5xf32>, none) -> tensor<*xf32>
// CHECK:           [[VAR_3_:%.+]] = "onnx.Add"([[VAR_2_]], [[VAR_0_]]) : (tensor<*xf32>, tensor<8x1x1xf32>) -> tensor<*xf32>
// CHECK:           onnx.Return [[VAR_3_]] : tensor<*xf32>
}

// -----

func.func @test_fuse_add_conv_bias_unranked(%arg0 : tensor<*xf32>, %arg1 : tensor<8x1x5x5xf32>, %arg2 : tensor<8xf32>) -> tensor<*xf32> {
    %0 = "onnx.Conv"(%arg0, %arg1, %arg2) {auto_pad = "SAME_UPPER", dilations = [1, 1], group = 1 : si64, kernel_shape = [5, 5], onnx_node_name = "Convolution28", strides = [1, 1]} : (tensor<*xf32>, tensor<8x1x5x5xf32>, tensor<8xf32>) -> tensor<*xf32>
    %1 = onnx.Constant dense<[[[-0.161539719]], [[-0.433835655]], [[0.091641359]], [[-0.0168522168]], [[-0.0650264397]], [[-0.131737873]], [[0.0204175506]], [[-0.121110231]]]> : tensor<8x1x1xf32>
    %2 = "onnx.Add"(%0, %1) : (tensor<*xf32>, tensor<8x1x1xf32>) -> tensor<*xf32>
    onnx.Return %2 : tensor<*xf32>
// CHECK-LABEL:  func.func @test_fuse_add_conv_bias_unranked
// CHECK-SAME:   ([[PARAM_0_:%.+]]: tensor<*xf32>, [[PARAM_1_:%.+]]: tensor<8x1x5x5xf32>, [[PARAM_2_:%.+]]: tensor<8xf32>) -> tensor<*xf32> {
// CHECK:           [[VAR_0_:%.+]] = onnx.Constant dense<[{{\[}}[-0.161539719]{{\], \[}}[-0.433835655]{{\], \[}}[0.091641359]{{\], \[}}[-0.0168522168]{{\], \[}}[-0.0650264397]{{\], \[}}[-0.131737873]{{\], \[}}[0.0204175506]{{\], \[}}[-0.121110231]{{\]}}]> : tensor<8x1x1xf32>
// CHECK:           [[VAR_1_:%.+]] = "onnx.Conv"([[PARAM_0_]], [[PARAM_1_]], [[PARAM_2_]]) {auto_pad = "SAME_UPPER", dilations = [1, 1], group = 1 : si64, kernel_shape = [5, 5], onnx_node_name = "Convolution28", strides = [1, 1]} : (tensor<*xf32>, tensor<8x1x5x5xf32>, tensor<8xf32>) -> tensor<*xf32>
// CHECK:           [[VAR_2_:%.+]] = "onnx.Add"([[VAR_1_]], [[VAR_0_]]) : (tensor<*xf32>, tensor<8x1x1xf32>) -> tensor<*xf32>
// CHECK:           onnx.Return [[VAR_2_]] : tensor<*xf32>
}

// -----

func.func @test_fuse_mul_conv(%arg0: tensor<1x1x28x28xf32>) -> tensor<*xf32> {
    %0 = onnx.Constant dense<[[[[0.0234164055, 0.0228030644], [2.442580e-02, 0.0237577036]]], [[[-0.0410864502, 0.0488203131], [0.164448678, -0.0200194642]]], [[[-4.34581793E-9, 0.025325032], [0.0373019315, 0.165243402]]], [[[-0.0198689923, 0.131284416], [0.0572107285, 2.33985098E-8]]], [[[0.0187684372, -0.148515195], [0.0154875498, 0.019133633]]], [[[0.0176953916, -0.0154658081], [0.0233727545, -0.274110436]]], [[[-0.021181887, 0.0936150252], [0.135688141, -0.0202601217]]], [[[-0.0201558527, 0.0192655921], [0.227748245, -0.196346223]]]]> : tensor<8x1x2x2xf32>
    %1 = "onnx.NoValue"() {value} : () -> none
    %2 = "onnx.Conv"(%arg0, %0, %1) {kernel_shape = [2, 2], strides = [1, 1]} : (tensor<1x1x28x28xf32>, tensor<8x1x2x2xf32>, none) -> tensor<*xf32>
    %3 = onnx.Constant dense<[[[-0.161539719]], [[-0.433835655]], [[0.091641359]], [[-0.0168522168]], [[-0.0650264397]], [[-0.131737873]], [[0.0204175506]], [[-0.121110231]]]> : tensor<8x1x1xf32>
    %4 = "onnx.Mul"(%2, %3) : (tensor<*xf32>, tensor<8x1x1xf32>) -> tensor<*xf32>
    onnx.Return %4 : tensor<*xf32>

  // CHECK-LABEL:  func.func @test_fuse_mul_conv
  // CHECK-SAME:   ([[PARAM_0_:%.+]]: tensor<1x1x28x28xf32>) -> tensor<*xf32> {
  // CHECK-DAG:       [[VAR_0_:%.+]] = onnx.Constant dense<3> : tensor<1xi64>
  // CHECK-DAG:       [[VAR_1_:%.+]] = onnx.Constant dense<{{.}}{{.}}[-0.161539719]{{.}}, {{.}}[-0.433835655]{{.}}, {{.}}[0.091641359]{{.}}, {{.}}[-0.0168522168]{{.}}, {{.}}[-0.0650264397]{{.}}, {{.}}[-0.131737873]{{.}}, {{.}}[0.0204175506]{{.}}, {{.}}[-0.121110231]{{.}}{{.}}> : tensor<8x1x1xf32>
  // CHECK-DAG:       [[VAR_2_:%.+]] = onnx.Constant dense<{{.}}[{{.}}[0.0234164055, 0.0228030644], [2.442580e-02, 0.0237577036]{{.}}{{.}}, {{.}}{{.}}[-0.0410864502, 0.0488203131], [0.164448678, -0.0200194642]{{.}}{{.}}, {{.}}{{.}}[-4.34581793E-9, 0.025325032], [0.0373019315, 0.165243402]{{.}}{{.}}, {{.}}{{.}}[-0.0198689923, 0.131284416], [0.0572107285, 2.33985098E-8]{{.}}{{.}}, {{.}}{{.}}[0.0187684372, -0.148515195], [0.0154875498, 0.019133633]{{.}}{{.}}, {{.}}{{.}}[0.0176953916, -0.0154658081], [0.0233727545, -0.274110436]{{.}}{{.}}, {{.}}{{.}}[-0.021181887, 0.0936150252], [0.135688141, -0.0202601217]{{.}}{{.}}, {{.}}{{.}}[-0.0201558527, 0.0192655921], [0.227748245, -0.196346223]{{.}}{{.}}]> : tensor<8x1x2x2xf32>
  // CHECK-DAG:       [[VAR_3_:%.+]] = "onnx.NoValue"() {value} : () -> none
  // CHECK:           [[VAR_4_:%.+]] = "onnx.Unsqueeze"([[VAR_1_]], [[VAR_0_]]) : (tensor<8x1x1xf32>, tensor<1xi64>) -> tensor<*xf32>
  // CHECK:           [[VAR_5_:%.+]] = "onnx.Mul"([[VAR_4_]], [[VAR_2_]]) : (tensor<*xf32>, tensor<8x1x2x2xf32>) -> tensor<*xf32>
  // CHECK:           [[VAR_6_:%.+]] = "onnx.Conv"([[PARAM_0_]], [[VAR_5_]], [[VAR_3_]]) {auto_pad = "NOTSET", group = 1 : si64, kernel_shape = [2, 2], strides = [1, 1]} : (tensor<1x1x28x28xf32>, tensor<*xf32>, none) -> tensor<*xf32>
  // CHECK:           onnx.Return [[VAR_6_]] : tensor<*xf32>
}

// -----

func.func @test_less(%arg0 : tensor<i32>, %arg1 : tensor<i32>) -> tensor<i1> {
  %0 = "onnx.Cast"(%arg0) {to = f32} : (tensor<i32>) -> tensor<f32>
  %1 = "onnx.Cast"(%arg1) {to = f32} : (tensor<i32>) -> tensor<f32>
  %2 = "onnx.Less"(%0, %1) : (tensor<f32>, tensor<f32>) -> tensor<i1>
  onnx.Return %2 : tensor<i1>
  // CHECK-LABEL: test_less
  // CHECK: [[RES:%.]] = "onnx.Less"(%arg0, %arg1) : (tensor<i32>, tensor<i32>) -> tensor<i1>
  // CHECK: onnx.Return [[RES]] : tensor<i1>
}

// -----

// Cast is not removed because of unsigned integers.
func.func @test_less_should_not_remove_cast(%arg0 : tensor<f32>, %arg1 : tensor<f32>) -> tensor<i1> {
  %0 = "onnx.Cast"(%arg0) {to = ui32} : (tensor<f32>) -> tensor<ui32>
  %1 = "onnx.Cast"(%arg1) {to = ui32} : (tensor<f32>) -> tensor<ui32>
  %2 = "onnx.Less"(%0, %1) : (tensor<ui32>, tensor<ui32>) -> tensor<i1>
  onnx.Return %2 : tensor<i1>
  // CHECK-LABEL: test_less_should_not_remove_cast
  // CHECK: "onnx.Cast"
  // CHECK: "onnx.Cast"
  // CHECK: "onnx.Less"
}

// -----

// Check deriving a new maximum trip count from the break condition of the loop.
// In this test, the new maximum trip count is a constant.
func.func @test_loop_derive_max_trip_count(%arg0: tensor<?x30xf32>) -> tensor<?x?x30xf32> {
  %0 = onnx.Constant dense<9223372036854775807> : tensor<i64>
  %1 = onnx.Constant dense<true> : tensor<i1>
  %2 = onnx.Constant dense<0> : tensor<i32>
  %3 = onnx.Constant dense<30> : tensor<i32>
  %4:4 = "onnx.Loop"(%0, %1, %2, %3, %arg0) ({
  ^bb0(%arg1: tensor<i64>, %arg2: tensor<i1>, %arg3: tensor<i32>, %arg4: tensor<i32>, %arg5: tensor<?x30xf32>):
    %5 = onnx.Constant dense<4> : tensor<i32>
    %6 = "onnx.Add"(%arg3, %5) : (tensor<i32>, tensor<i32>) -> tensor<i32>
    %7 = "onnx.Relu"(%arg5) : (tensor<?x30xf32>) -> tensor<?x30xf32>
    %8 = "onnx.Less"(%6, %arg4) : (tensor<i32>, tensor<i32>) -> tensor<i1>
    onnx.Yield %8, %6, %arg4, %7 : tensor<i1>, tensor<i32>, tensor<i32>, tensor<?x30xf32>
  }) : (tensor<i64>, tensor<i1>, tensor<i32>, tensor<i32>, tensor<?x30xf32>) -> (tensor<i32>, tensor<i32>, tensor<?x30xf32>, tensor<?x?x30xf32>)
  onnx.Return %4#3 : tensor<?x?x30xf32>
// CHECK-LABEL:  func.func @test_loop_derive_max_trip_count
// CHECK-SAME:   ([[PARAM_0_:%.+]]: tensor<?x30xf32>) -> tensor<?x?x30xf32> {
// CHECK-DAG:       [[VAR_0_:%.+]] = onnx.Constant dense<8> : tensor<i64>
// CHECK-DAG:       [[VAR_1_:%.+]] = onnx.Constant dense<4> : tensor<i32>
// CHECK-DAG:       [[VAR_2_:%.+]] = onnx.Constant dense<true> : tensor<i1>
// CHECK-DAG:       [[VAR_3_:%.+]] = onnx.Constant dense<0> : tensor<i32>
// CHECK-DAG:       [[VAR_4_:%.+]] = onnx.Constant dense<30> : tensor<i32>
// CHECK:           [[VAR_5_:%.+]]:4 = "onnx.Loop"([[VAR_0_]], [[VAR_2_]], [[VAR_3_]], [[VAR_4_]], [[PARAM_0_]]) ({
// CHECK:           ^bb0([[arg1_:%.+]]: tensor<i64>, [[arg2_:%.+]]: tensor<i1>, [[arg3_:%.+]]: tensor<i32>, [[arg4_:%.+]]: tensor<i32>, [[arg5_:%.+]]: tensor<?x30xf32>):
// CHECK-DAG:         [[VAR_6_:%.+]] = "onnx.Add"([[arg3_]], [[VAR_1_]]) : (tensor<i32>, tensor<i32>) -> tensor<i32>
// CHECK-DAG:         [[VAR_7_:%.+]] = "onnx.Relu"([[arg5_]]) : (tensor<?x30xf32>) -> tensor<?x30xf32>
// CHECK:             onnx.Yield [[arg2_]], [[VAR_6_]], [[arg4_]], [[VAR_7_]] : tensor<i1>, tensor<i32>, tensor<i32>, tensor<?x30xf32>
// CHECK:           }) : (tensor<i64>, tensor<i1>, tensor<i32>, tensor<i32>, tensor<?x30xf32>) -> (tensor<i32>, tensor<i32>, tensor<?x30xf32>, tensor<?x?x30xf32>)
// CHECK:           onnx.Return [[VAR_5_]]#3 : tensor<?x?x30xf32>

}

// -----

// Check deriving a new maximum trip count from the break condition of the loop.
// In this test, the new maximum trip count is not a constant.
func.func @test_loop_derive_max_trip_count_non_constant_ub(%arg0: tensor<?x30xf32>, %arg1: tensor<i32>) -> tensor<?x?x30xf32> {
  %0 = onnx.Constant dense<9223372036854775807> : tensor<i64>
  %1 = onnx.Constant dense<true> : tensor<i1>
  %2 = onnx.Constant dense<0> : tensor<i32>
  %3:4 = "onnx.Loop"(%0, %1, %2, %arg1, %arg0) ({
  ^bb0(%arg2: tensor<i64>, %arg3: tensor<i1>, %arg4: tensor<i32>, %arg5: tensor<i32>, %arg6: tensor<?x30xf32>):
    %4 = onnx.Constant dense<1> : tensor<i32>
    %5 = "onnx.Add"(%arg4, %4) : (tensor<i32>, tensor<i32>) -> tensor<i32>
    %6 = "onnx.Relu"(%arg6) : (tensor<?x30xf32>) -> tensor<?x30xf32>
    %7 = "onnx.Less"(%5, %arg5) : (tensor<i32>, tensor<i32>) -> tensor<i1>
    onnx.Yield %7, %5, %arg5, %6 : tensor<i1>, tensor<i32>, tensor<i32>, tensor<?x30xf32>
  }) : (tensor<i64>, tensor<i1>, tensor<i32>, tensor<i32>, tensor<?x30xf32>) -> (tensor<i32>, tensor<i32>, tensor<?x30xf32>, tensor<?x?x30xf32>)
  onnx.Return %3#3 : tensor<?x?x30xf32>
// CHECK-LABEL:  func @test_loop_derive_max_trip_count_non_constant_ub
// CHECK-SAME:   ([[PARAM_0_:%.+]]: tensor<?x30xf32>, [[PARAM_1_:%.+]]: tensor<i32>) -> tensor<?x?x30xf32> {
// CHECK-DAG:       [[VAR_0_:%.+]] = onnx.Constant dense<1> : tensor<i32>
// CHECK-DAG:       [[VAR_1_:%.+]] = onnx.Constant dense<9223372036854775807> : tensor<i64>
// CHECK-DAG:       [[VAR_2_:%.+]] = onnx.Constant dense<true> : tensor<i1>
// CHECK-DAG:       [[VAR_3_:%.+]] = onnx.Constant dense<0> : tensor<i32>
// CHECK-DAG:       [[VAR_4_:%.+]] = "onnx.Cast"([[PARAM_1_]]) {saturate = 1 : si64, to = i64} : (tensor<i32>) -> tensor<i64>
// CHECK:           [[VAR_5_:%.+]] = "onnx.Cast"([[VAR_3_]]) {saturate = 1 : si64, to = i64} : (tensor<i32>) -> tensor<i64>
// CHECK:           [[VAR_6_:%.+]] = "onnx.Sub"([[VAR_4_]], [[VAR_5_]]) : (tensor<i64>, tensor<i64>) -> tensor<i64>
// CHECK-DAG:       [[VAR_7_:%.+]] = "onnx.Cast"([[VAR_6_]]) {saturate = 1 : si64, to = f32} : (tensor<i64>) -> tensor<f32>
// CHECK-DAG:       [[VAR_8_:%.+]] = "onnx.Cast"([[VAR_0_]]) {saturate = 1 : si64, to = f32} : (tensor<i32>) -> tensor<f32>
// CHECK:           [[VAR_9_:%.+]] = "onnx.Div"([[VAR_7_]], [[VAR_8_]]) : (tensor<f32>, tensor<f32>) -> tensor<f32>
// CHECK:           [[VAR_10_:%.+]] = "onnx.Ceil"([[VAR_9_]]) : (tensor<f32>) -> tensor<f32>
// CHECK:           [[VAR_11_:%.+]] = "onnx.Cast"([[VAR_10_]]) {saturate = 1 : si64, to = i64} : (tensor<f32>) -> tensor<i64>
// CHECK:           [[VAR_12_:%.+]] = "onnx.Min"([[VAR_1_]], [[VAR_1_]]1) : (tensor<i64>, tensor<i64>) -> tensor<i64>
// CHECK:           [[VAR_13_:%.+]]:4 = "onnx.Loop"([[VAR_12_]], [[VAR_2_]], [[VAR_3_]], [[PARAM_1_]], [[PARAM_0_]]) ({
// CHECK:           ^bb0([[arg2_:%.+]]: tensor<i64>, [[arg3_:%.+]]: tensor<i1>, [[arg4_:%.+]]: tensor<i32>, [[arg5_:%.+]]: tensor<i32>, [[arg6_:%.+]]: tensor<?x30xf32>):
// CHECK-DAG:         [[VAR_14_:%.+]] = "onnx.Add"([[arg4_]], [[VAR_0_]]) : (tensor<i32>, tensor<i32>) -> tensor<i32>
// CHECK-DAG:         [[VAR_15_:%.+]] = "onnx.Relu"([[arg6_]]) : (tensor<?x30xf32>) -> tensor<?x30xf32>
// CHECK:             onnx.Yield [[arg3_]], [[VAR_14_]], [[arg5_]], [[VAR_15_]] : tensor<i1>, tensor<i32>, tensor<i32>, tensor<?x30xf32>
// CHECK:           }) : (tensor<i64>, tensor<i1>, tensor<i32>, tensor<i32>, tensor<?x30xf32>) -> (tensor<i32>, tensor<i32>, tensor<?x30xf32>, tensor<?x?x30xf32>)
// CHECK:           onnx.Return [[VAR_13_]]#3 : tensor<?x?x30xf32>

}

// -----

func.func @test_rnn_layout1(%arg0: tensor<5x4x2xf32>, %arg1: tensor<1x3x2xf32>, %arg2: tensor<1x3x3xf32>, %arg3: tensor<5x1x3xf32>) -> tensor<5x1x3xf32> {
  %cst = "onnx.NoValue"() {value} : () -> none
  %Y, %Y_h = "onnx.RNN"(%arg0, %arg1, %arg2, %cst, %cst, %arg3) {layout = 1 : si64} : (tensor<5x4x2xf32>, tensor<1x3x2xf32>, tensor<1x3x3xf32>, none, none, tensor<5x1x3xf32>) -> (tensor<5x4x1x3xf32>, tensor<5x1x3xf32>)
  onnx.Return %Y_h : tensor<5x1x3xf32>
// CHECK-LABEL:  func.func @test_rnn_layout1
// CHECK-SAME:   ([[PARAM_0_:%.+]]: tensor<5x4x2xf32>, [[PARAM_1_:%.+]]: tensor<1x3x2xf32>, [[PARAM_2_:%.+]]: tensor<1x3x3xf32>, [[PARAM_3_:%.+]]: tensor<5x1x3xf32>) -> tensor<5x1x3xf32> {
// CHECK-DAG:       [[VAR_0_:%.+]] = "onnx.NoValue"() {value} : () -> none
// CHECK-DAG:       [[VAR_1_:%.+]] = "onnx.Transpose"([[PARAM_0_]]) {perm = [1, 0, 2]} : (tensor<5x4x2xf32>) -> tensor<4x5x2xf32>
// CHECK-DAG:       [[VAR_2_:%.+]] = "onnx.Transpose"([[PARAM_3_]]) {perm = [1, 0, 2]} : (tensor<5x1x3xf32>) -> tensor<1x5x3xf32>
// CHECK:           %Y, %Y_h = "onnx.RNN"([[VAR_1_]], [[PARAM_1_]], [[PARAM_2_]], [[VAR_0_]], [[VAR_0_]], [[VAR_2_]]) {activations = ["Tanh", "Tanh"], direction = "forward", hidden_size = 3 : si64, layout = 0 : si64} : (tensor<4x5x2xf32>, tensor<1x3x2xf32>, tensor<1x3x3xf32>, none, none, tensor<1x5x3xf32>) -> (tensor<4x1x5x3xf32>, tensor<1x5x3xf32>)
// CHECK:           [[VAR_3_:%.+]] = "onnx.Transpose"(%Y_h) {perm = [1, 0, 2]} : (tensor<1x5x3xf32>) -> tensor<5x1x3xf32>
// CHECK:           onnx.Return [[VAR_3_]] : tensor<5x1x3xf32>
// CHECK:         }
}

// -----

func.func @test_gru_layout1(%arg0: tensor<5x4x2xf32>, %arg1: tensor<1x9x2xf32>, %arg2: tensor<1x9x3xf32>) -> (tensor<5x4x1x3xf32>, tensor<5x1x3xf32>) {
  %cst = "onnx.NoValue"() {value} : () -> none
  %Y, %Y_h = "onnx.GRU"(%arg0, %arg1, %arg2, %cst, %cst, %cst) {layout = 1 : si64} : (tensor<5x4x2xf32>, tensor<1x9x2xf32>, tensor<1x9x3xf32>, none, none, none) -> (tensor<5x4x1x3xf32>, tensor<5x1x3xf32>)
  onnx.Return %Y, %Y_h : tensor<5x4x1x3xf32>, tensor<5x1x3xf32>
// CHECK-LABEL:  func.func @test_gru_layout1
// CHECK-SAME:   ([[PARAM_0_:%.+]]: tensor<5x4x2xf32>, [[PARAM_1_:%.+]]: tensor<1x9x2xf32>, [[PARAM_2_:%.+]]: tensor<1x9x3xf32>) -> (tensor<5x4x1x3xf32>, tensor<5x1x3xf32>) {
// CHECK-DAG:       [[VAR_0_:%.+]] = "onnx.NoValue"() {value} : () -> none
// CHECK-DAG:       [[VAR_1_:%.+]] = "onnx.Transpose"([[PARAM_0_]]) {perm = [1, 0, 2]} : (tensor<5x4x2xf32>) -> tensor<4x5x2xf32>
// CHECK:           %Y, %Y_h = "onnx.GRU"([[VAR_1_]], [[PARAM_1_]], [[PARAM_2_]], [[VAR_0_]], [[VAR_0_]], [[VAR_0_]]) {direction = "forward", hidden_size = 3 : si64, layout = 0 : si64, linear_before_reset = 0 : si64} : (tensor<4x5x2xf32>, tensor<1x9x2xf32>, tensor<1x9x3xf32>, none, none, none) -> (tensor<4x1x5x3xf32>, tensor<1x5x3xf32>)
// CHECK-DAG:       [[VAR_2_:%.+]] = "onnx.Transpose"(%Y) {perm = [2, 0, 1, 3]} : (tensor<4x1x5x3xf32>) -> tensor<5x4x1x3xf32>
// CHECK-DAG:       [[VAR_3_:%.+]] = "onnx.Transpose"(%Y_h) {perm = [1, 0, 2]} : (tensor<1x5x3xf32>) -> tensor<5x1x3xf32>
// CHECK:           onnx.Return [[VAR_2_]], [[VAR_3_]] : tensor<5x4x1x3xf32>, tensor<5x1x3xf32>
// CHECK:         }
}

// -----

func.func @test_lstm_layout1(%arg0: tensor<5x4x2xf32>, %arg1: tensor<1x12x2xf32>, %arg2: tensor<1x12x3xf32>, %arg3: tensor<5x1x3xf32>) -> tensor<5x1x3xf32> {
  %cst = "onnx.NoValue"() {value} : () -> none
  %Y, %Y_h, %Y_c = "onnx.LSTM"(%arg0, %arg1, %arg2, %cst, %cst, %cst, %arg3, %cst) {layout = 1 : si64} : (tensor<5x4x2xf32>, tensor<1x12x2xf32>, tensor<1x12x3xf32>, none, none, none, tensor<5x1x3xf32>, none) -> (tensor<5x4x1x3xf32>, none, tensor<5x1x3xf32>)
  onnx.Return %Y_c : tensor<5x1x3xf32>
// CHECK-LABEL:  func.func @test_lstm_layout1
// CHECK-SAME:   ([[PARAM_0_:%.+]]: tensor<5x4x2xf32>, [[PARAM_1_:%.+]]: tensor<1x12x2xf32>, [[PARAM_2_:%.+]]: tensor<1x12x3xf32>, [[PARAM_3_:%.+]]: tensor<5x1x3xf32>) -> tensor<5x1x3xf32> {
// CHECK-DAG:       [[VAR_0_:%.+]] = "onnx.NoValue"() {value} : () -> none
// CHECK-DAG:       [[VAR_1_:%.+]] = "onnx.Transpose"([[PARAM_0_]]) {perm = [1, 0, 2]} : (tensor<5x4x2xf32>) -> tensor<4x5x2xf32>
// CHECK-DAG:       [[VAR_2_:%.+]] = "onnx.Transpose"([[PARAM_3_]]) {perm = [1, 0, 2]} : (tensor<5x1x3xf32>) -> tensor<1x5x3xf32>
// CHECK:           %Y, %Y_h, %Y_c = "onnx.LSTM"([[VAR_1_]], [[PARAM_1_]], [[PARAM_2_]], [[VAR_0_]], [[VAR_0_]], [[VAR_0_]], [[VAR_2_]], [[VAR_0_]]) {direction = "forward", hidden_size = 3 : si64, input_forget = 0 : si64, layout = 0 : si64} : (tensor<4x5x2xf32>, tensor<1x12x2xf32>, tensor<1x12x3xf32>, none, none, none, tensor<1x5x3xf32>, none) -> (tensor<4x1x5x3xf32>, none, tensor<1x5x3xf32>)
// CHECK:           [[VAR_3_:%.+]] = "onnx.Transpose"(%Y_c) {perm = [1, 0, 2]} : (tensor<1x5x3xf32>) -> tensor<5x1x3xf32>
// CHECK:           onnx.Return [[VAR_3_]] : tensor<5x1x3xf32>
// CHECK:         }
}

// -----

// Check rewriting sequence_lens from tensor<bsxi32> to none when bs = 1.
// Check with LSTM, GRU and RNN.

func.func @test_lstm_seq_lens_bs1_in_X(%X: tensor<7x1x3xf32>, %W: tensor<1x16x3xf32>, %R: tensor<1x16x4xf32>, %B: tensor<1x32xf32>, %seq_lens: tensor<?xi32>, %initial_h: tensor<1x?x4xf32>) -> tensor<*xf32> {
  %none = "onnx.NoValue"() {value} : () -> none
  %Y, %Y_h, %Y_c = "onnx.LSTM"(%X, %W, %R, %B, %seq_lens, %initial_h, %none, %none) {hidden_size = 4 : si64} : (tensor<7x1x3xf32>, tensor<1x16x3xf32>, tensor<1x16x4xf32>, tensor<1x32xf32>, tensor<?xi32>, tensor<1x?x4xf32>, none, none) -> (none, tensor<*xf32>, none)
  return %Y_h : tensor<*xf32>

// CHECK-LABEL:  func.func @test_lstm_seq_lens_bs1_in_X
// CHECK-SAME:   ([[PARAM_0_:%.+]]: tensor<7x1x3xf32>, [[PARAM_1_:%.+]]: tensor<1x16x3xf32>, [[PARAM_2_:%.+]]: tensor<1x16x4xf32>, [[PARAM_3_:%.+]]: tensor<1x32xf32>, [[PARAM_4_:%.+]]: tensor<?xi32>, [[PARAM_5_:%.+]]: tensor<1x?x4xf32>) -> tensor<*xf32> {
// CHECK:           [[VAR_0_:%.+]] = "onnx.NoValue"() {value} : () -> none
// CHECK:           [[Y_:%.+]], [[Y_h_:%.+]], [[VAR_Y_c_:%.+]] = "onnx.LSTM"([[PARAM_0_]], [[PARAM_1_]], [[PARAM_2_]], [[PARAM_3_]], [[VAR_0_]], [[PARAM_5_]], [[VAR_0_]], [[VAR_0_]]) {direction = "forward", hidden_size = 4 : si64, input_forget = 0 : si64, layout = 0 : si64} : (tensor<7x1x3xf32>, tensor<1x16x3xf32>, tensor<1x16x4xf32>, tensor<1x32xf32>, none, tensor<1x?x4xf32>, none, none) -> (none, tensor<*xf32>, none)
// CHECK:           return [[Y_h_]] : tensor<*xf32>
// CHECK:         }
}

// -----

func.func @test_lstm_seq_lens_bs1_in_seq_lens(%X: tensor<*xf32>, %W: tensor<1x16x3xf32>, %R: tensor<1x16x4xf32>, %B: tensor<1x32xf32>, %seq_lens: tensor<1xi32>, %initial_h: tensor<1x?x4xf32>) -> tensor<*xf32> {
  %none = "onnx.NoValue"() {value} : () -> none
  %Y, %Y_h, %Y_c = "onnx.LSTM"(%X, %W, %R, %B, %seq_lens, %initial_h, %none, %none) {hidden_size = 4 : si64} : (tensor<*xf32>, tensor<1x16x3xf32>, tensor<1x16x4xf32>, tensor<1x32xf32>, tensor<1xi32>, tensor<1x?x4xf32>, none, none) -> (none, tensor<*xf32>, none)
  return %Y_h : tensor<*xf32>

// CHECK-LABEL:  func.func @test_lstm_seq_lens_bs1_in_seq_lens
// CHECK-SAME:   ([[PARAM_0_:%.+]]: tensor<*xf32>, [[PARAM_1_:%.+]]: tensor<1x16x3xf32>, [[PARAM_2_:%.+]]: tensor<1x16x4xf32>, [[PARAM_3_:%.+]]: tensor<1x32xf32>, [[PARAM_4_:%.+]]: tensor<1xi32>, [[PARAM_5_:%.+]]: tensor<1x?x4xf32>) -> tensor<*xf32> {
// CHECK:           [[VAR_0_:%.+]] = "onnx.NoValue"() {value} : () -> none
// CHECK:           [[Y_:%.+]], [[Y_h_:%.+]], [[VAR_Y_c_:%.+]] = "onnx.LSTM"([[PARAM_0_]], [[PARAM_1_]], [[PARAM_2_]], [[PARAM_3_]], [[VAR_0_]], [[PARAM_5_]], [[VAR_0_]], [[VAR_0_]]) {direction = "forward", hidden_size = 4 : si64, input_forget = 0 : si64, layout = 0 : si64} : (tensor<*xf32>, tensor<1x16x3xf32>, tensor<1x16x4xf32>, tensor<1x32xf32>, none, tensor<1x?x4xf32>, none, none) -> (none, tensor<*xf32>, none)
// CHECK:           return [[Y_h_]] : tensor<*xf32>
// CHECK:         }
}

// -----

func.func @test_lstm_seq_lens_bs1_in_initial_h(%X: tensor<*xf32>, %W: tensor<1x16x3xf32>, %R: tensor<1x16x4xf32>, %B: tensor<1x32xf32>, %seq_lens: tensor<?xi32>, %initial_h: tensor<1x1x4xf32>) -> tensor<*xf32> {
  %none = "onnx.NoValue"() {value} : () -> none
  %Y, %Y_h, %Y_c = "onnx.LSTM"(%X, %W, %R, %B, %seq_lens, %initial_h, %none, %none) {hidden_size = 4 : si64} : (tensor<*xf32>, tensor<1x16x3xf32>, tensor<1x16x4xf32>, tensor<1x32xf32>, tensor<?xi32>, tensor<1x1x4xf32>, none, none) -> (none, tensor<*xf32>, none)
  return %Y_h : tensor<*xf32>

// CHECK-LABEL:  func.func @test_lstm_seq_lens_bs1_in_initial_h
// CHECK-SAME:   ([[PARAM_0_:%.+]]: tensor<*xf32>, [[PARAM_1_:%.+]]: tensor<1x16x3xf32>, [[PARAM_2_:%.+]]: tensor<1x16x4xf32>, [[PARAM_3_:%.+]]: tensor<1x32xf32>, [[PARAM_4_:%.+]]: tensor<?xi32>, [[PARAM_5_:%.+]]: tensor<1x1x4xf32>) -> tensor<*xf32> {
// CHECK:           [[VAR_0_:%.+]] = "onnx.NoValue"() {value} : () -> none
// CHECK:           [[Y_]], [[Y_h_:%.+]], [[VAR_Y_c_:%.+]] = "onnx.LSTM"([[PARAM_0_]], [[PARAM_1_]], [[PARAM_2_]], [[PARAM_3_]], [[VAR_0_]], [[PARAM_5_]], [[VAR_0_]], [[VAR_0_]]) {direction = "forward", hidden_size = 4 : si64, input_forget = 0 : si64, layout = 0 : si64} : (tensor<*xf32>, tensor<1x16x3xf32>, tensor<1x16x4xf32>, tensor<1x32xf32>, none, tensor<1x1x4xf32>, none, none) -> (none, tensor<*xf32>, none)
// CHECK:           return [[Y_h_]] : tensor<*xf32>
// CHECK:         }
}

// -----

func.func @test_gru_seq_lens_bs1_in_X(%X: tensor<7x1x3xf32>, %W: tensor<1x12x3xf32>, %R: tensor<1x12x4xf32>, %B: tensor<1x24xf32>, %seq_lens: tensor<?xi32>, %initial_h: tensor<1x?x4xf32>) -> tensor<*xf32> {
  %Y, %Y_h = "onnx.GRU"(%X, %W, %R, %B, %seq_lens, %initial_h) {hidden_size = 4 : si64} : (tensor<7x1x3xf32>, tensor<1x12x3xf32>, tensor<1x12x4xf32>, tensor<1x24xf32>, tensor<?xi32>, tensor<1x?x4xf32>) -> (none, tensor<*xf32>)
  return %Y_h : tensor<*xf32>

// CHECK-LABEL:  func.func @test_gru_seq_lens_bs1_in_X
// CHECK-SAME:   ([[PARAM_0_:%.+]]: tensor<7x1x3xf32>, [[PARAM_1_:%.+]]: tensor<1x12x3xf32>, [[PARAM_2_:%.+]]: tensor<1x12x4xf32>, [[PARAM_3_:%.+]]: tensor<1x24xf32>, [[PARAM_4_:%.+]]: tensor<?xi32>, [[PARAM_5_:%.+]]: tensor<1x?x4xf32>) -> tensor<*xf32> {
// CHECK:           [[VAR_0_:%.+]] = "onnx.NoValue"() {value} : () -> none
// CHECK:           [[Y_]], [[VAR_Y_h_:%.+]] = "onnx.GRU"([[PARAM_0_]], [[PARAM_1_]], [[PARAM_2_]], [[PARAM_3_]], [[VAR_0_]], [[PARAM_5_]]) {direction = "forward", hidden_size = 4 : si64, layout = 0 : si64, linear_before_reset = 0 : si64} : (tensor<7x1x3xf32>, tensor<1x12x3xf32>, tensor<1x12x4xf32>, tensor<1x24xf32>, none, tensor<1x?x4xf32>) -> (none, tensor<*xf32>)
// CHECK:           return [[VAR_Y_h_]] : tensor<*xf32>
// CHECK:         }
}

// -----

func.func @test_gru_seq_lens_bs1_in_seq_lens(%X: tensor<*xf32>, %W: tensor<1x12x3xf32>, %R: tensor<1x12x4xf32>, %B: tensor<1x24xf32>, %seq_lens: tensor<1xi32>, %initial_h: tensor<1x?x4xf32>) -> tensor<*xf32> {
  %Y, %Y_h = "onnx.GRU"(%X, %W, %R, %B, %seq_lens, %initial_h) {hidden_size = 4 : si64} : (tensor<*xf32>, tensor<1x12x3xf32>, tensor<1x12x4xf32>, tensor<1x24xf32>, tensor<1xi32>, tensor<1x?x4xf32>) -> (none, tensor<*xf32>)
  return %Y_h : tensor<*xf32>

// CHECK-LABEL:  func.func @test_gru_seq_lens_bs1_in_seq_lens
// CHECK-SAME:   ([[PARAM_0_:%.+]]: tensor<*xf32>, [[PARAM_1_:%.+]]: tensor<1x12x3xf32>, [[PARAM_2_:%.+]]: tensor<1x12x4xf32>, [[PARAM_3_:%.+]]: tensor<1x24xf32>, [[PARAM_4_:%.+]]: tensor<1xi32>, [[PARAM_5_:%.+]]: tensor<1x?x4xf32>) -> tensor<*xf32> {
// CHECK:           [[VAR_0_:%.+]] = "onnx.NoValue"() {value} : () -> none
// CHECK:           [[Y_]], [[VAR_Y_h_:%.+]] = "onnx.GRU"([[PARAM_0_]], [[PARAM_1_]], [[PARAM_2_]], [[PARAM_3_]], [[VAR_0_]], [[PARAM_5_]]) {direction = "forward", hidden_size = 4 : si64, layout = 0 : si64, linear_before_reset = 0 : si64} : (tensor<*xf32>, tensor<1x12x3xf32>, tensor<1x12x4xf32>, tensor<1x24xf32>, none, tensor<1x?x4xf32>) -> (none, tensor<*xf32>)
// CHECK:           return [[VAR_Y_h_]] : tensor<*xf32>
// CHECK:         }
}

// -----

func.func @test_gru_seq_lens_bs1_in_initial_h(%X: tensor<*xf32>, %W: tensor<1x12x3xf32>, %R: tensor<1x12x4xf32>, %B: tensor<1x24xf32>, %seq_lens: tensor<?xi32>, %initial_h: tensor<1x1x4xf32>) -> tensor<*xf32> {
  %Y, %Y_h = "onnx.GRU"(%X, %W, %R, %B, %seq_lens, %initial_h) {hidden_size = 4 : si64} : (tensor<*xf32>, tensor<1x12x3xf32>, tensor<1x12x4xf32>, tensor<1x24xf32>, tensor<?xi32>, tensor<1x1x4xf32>) -> (none, tensor<*xf32>)
  return %Y_h : tensor<*xf32>

// CHECK-LABEL:  func.func @test_gru_seq_lens_bs1_in_initial_h
// CHECK-SAME:   ([[PARAM_0_:%.+]]: tensor<*xf32>, [[PARAM_1_:%.+]]: tensor<1x12x3xf32>, [[PARAM_2_:%.+]]: tensor<1x12x4xf32>, [[PARAM_3_:%.+]]: tensor<1x24xf32>, [[PARAM_4_:%.+]]: tensor<?xi32>, [[PARAM_5_:%.+]]: tensor<1x1x4xf32>) -> tensor<*xf32> {
// CHECK:           [[VAR_0_:%.+]] = "onnx.NoValue"() {value} : () -> none
// CHECK:           [[Y_]], [[VAR_Y_h_:%.+]] = "onnx.GRU"([[PARAM_0_]], [[PARAM_1_]], [[PARAM_2_]], [[PARAM_3_]], [[VAR_0_]], [[PARAM_5_]]) {direction = "forward", hidden_size = 4 : si64, layout = 0 : si64, linear_before_reset = 0 : si64} : (tensor<*xf32>, tensor<1x12x3xf32>, tensor<1x12x4xf32>, tensor<1x24xf32>, none, tensor<1x1x4xf32>) -> (none, tensor<*xf32>)
// CHECK:           return [[VAR_Y_h_]] : tensor<*xf32>
// CHECK:         }
}

// -----

func.func @test_rnn_seq_lens_bs1_in_X(%X: tensor<7x1x3xf32>, %W: tensor<1x4x3xf32>, %R: tensor<1x4x4xf32>, %B: tensor<1x8xf32>, %seq_lens: tensor<?xi32>, %initial_h: tensor<1x?x4xf32>) -> tensor<*xf32> {
  %Y, %Y_h = "onnx.RNN"(%X, %W, %R, %B, %seq_lens, %initial_h) {hidden_size = 4 : si64} : (tensor<7x1x3xf32>, tensor<1x4x3xf32>, tensor<1x4x4xf32>, tensor<1x8xf32>, tensor<?xi32>, tensor<1x?x4xf32>) -> (none, tensor<*xf32>)
  return %Y_h : tensor<*xf32>

// CHECK-LABEL:  func.func @test_rnn_seq_lens_bs1_in_X
// CHECK-SAME:   ([[PARAM_0_:%.+]]: tensor<7x1x3xf32>, [[PARAM_1_:%.+]]: tensor<1x4x3xf32>, [[PARAM_2_:%.+]]: tensor<1x4x4xf32>, [[PARAM_3_:%.+]]: tensor<1x8xf32>, [[PARAM_4_:%.+]]: tensor<?xi32>, [[PARAM_5_:%.+]]: tensor<1x?x4xf32>) -> tensor<*xf32> {
// CHECK:           [[VAR_0_:%.+]] = "onnx.NoValue"() {value} : () -> none
// CHECK:           [[Y_]], [[VAR_Y_h_:%.+]] = "onnx.RNN"([[PARAM_0_]], [[PARAM_1_]], [[PARAM_2_]], [[PARAM_3_]], [[VAR_0_]], [[PARAM_5_]]) {activations = ["Tanh", "Tanh"], direction = "forward", hidden_size = 4 : si64, layout = 0 : si64} : (tensor<7x1x3xf32>, tensor<1x4x3xf32>, tensor<1x4x4xf32>, tensor<1x8xf32>, none, tensor<1x?x4xf32>) -> (none, tensor<*xf32>)
// CHECK:           return [[VAR_Y_h_]] : tensor<*xf32>
// CHECK:         }
}

// -----

func.func @test_rnn_seq_lens_bs1_in_seq_lens(%X: tensor<*xf32>, %W: tensor<1x4x3xf32>, %R: tensor<1x4x4xf32>, %B: tensor<1x8xf32>, %seq_lens: tensor<1xi32>, %initial_h: tensor<1x?x4xf32>) -> tensor<*xf32> {
  %Y, %Y_h = "onnx.RNN"(%X, %W, %R, %B, %seq_lens, %initial_h) {hidden_size = 4 : si64} : (tensor<*xf32>, tensor<1x4x3xf32>, tensor<1x4x4xf32>, tensor<1x8xf32>, tensor<1xi32>, tensor<1x?x4xf32>) -> (none, tensor<*xf32>)
  return %Y_h : tensor<*xf32>

// CHECK-LABEL:  func.func @test_rnn_seq_lens_bs1_in_seq_lens
// CHECK-SAME:   ([[PARAM_0_:%.+]]: tensor<*xf32>, [[PARAM_1_:%.+]]: tensor<1x4x3xf32>, [[PARAM_2_:%.+]]: tensor<1x4x4xf32>, [[PARAM_3_:%.+]]: tensor<1x8xf32>, [[PARAM_4_:%.+]]: tensor<1xi32>, [[PARAM_5_:%.+]]: tensor<1x?x4xf32>) -> tensor<*xf32> {
// CHECK:           [[VAR_0_:%.+]] = "onnx.NoValue"() {value} : () -> none
// CHECK:           [[Y_]], [[VAR_Y_h_:%.+]] = "onnx.RNN"([[PARAM_0_]], [[PARAM_1_]], [[PARAM_2_]], [[PARAM_3_]], [[VAR_0_]], [[PARAM_5_]]) {activations = ["Tanh", "Tanh"], direction = "forward", hidden_size = 4 : si64, layout = 0 : si64} : (tensor<*xf32>, tensor<1x4x3xf32>, tensor<1x4x4xf32>, tensor<1x8xf32>, none, tensor<1x?x4xf32>) -> (none, tensor<*xf32>)
// CHECK:           return [[VAR_Y_h_]] : tensor<*xf32>
// CHECK:         }
}

// -----

func.func @test_rnn_seq_lens_bs1_in_initial_h(%X: tensor<*xf32>, %W: tensor<1x4x3xf32>, %R: tensor<1x4x4xf32>, %B: tensor<1x8xf32>, %seq_lens: tensor<?xi32>, %initial_h: tensor<1x1x4xf32>) -> tensor<*xf32> {
  %Y, %Y_h = "onnx.RNN"(%X, %W, %R, %B, %seq_lens, %initial_h) {hidden_size = 4 : si64} : (tensor<*xf32>, tensor<1x4x3xf32>, tensor<1x4x4xf32>, tensor<1x8xf32>, tensor<?xi32>, tensor<1x1x4xf32>) -> (none, tensor<*xf32>)
  return %Y_h : tensor<*xf32>

// CHECK-LABEL:  func.func @test_rnn_seq_lens_bs1_in_initial_h
// CHECK-SAME:   ([[PARAM_0_:%.+]]: tensor<*xf32>, [[PARAM_1_:%.+]]: tensor<1x4x3xf32>, [[PARAM_2_:%.+]]: tensor<1x4x4xf32>, [[PARAM_3_:%.+]]: tensor<1x8xf32>, [[PARAM_4_:%.+]]: tensor<?xi32>, [[PARAM_5_:%.+]]: tensor<1x1x4xf32>) -> tensor<*xf32> {
// CHECK:           [[VAR_0_:%.+]] = "onnx.NoValue"() {value} : () -> none
// CHECK:           [[Y_]], [[VAR_Y_h_:%.+]] = "onnx.RNN"([[PARAM_0_]], [[PARAM_1_]], [[PARAM_2_]], [[PARAM_3_]], [[VAR_0_]], [[PARAM_5_]]) {activations = ["Tanh", "Tanh"], direction = "forward", hidden_size = 4 : si64, layout = 0 : si64} : (tensor<*xf32>, tensor<1x4x3xf32>, tensor<1x4x4xf32>, tensor<1x8xf32>, none, tensor<1x1x4xf32>) -> (none, tensor<*xf32>)
// CHECK:           return [[VAR_Y_h_]] : tensor<*xf32>
// CHECK:         }
}

// -----

func.func @test_rnn_seq_lens_not_rewrite(%X: tensor<*xf32>, %W: tensor<1x4x3xf32>, %R: tensor<1x4x4xf32>, %B: tensor<1x8xf32>, %seq_lens: tensor<?xi32>, %initial_h: tensor<1x?x4xf32>) -> tensor<*xf32> {
  %Y, %Y_h = "onnx.RNN"(%X, %W, %R, %B, %seq_lens, %initial_h) {hidden_size = 4 : si64} : (tensor<*xf32>, tensor<1x4x3xf32>, tensor<1x4x4xf32>, tensor<1x8xf32>, tensor<?xi32>, tensor<1x?x4xf32>) -> (none, tensor<*xf32>)
  return %Y_h : tensor<*xf32>

// CHECK-LABEL:  func.func @test_rnn_seq_lens_not_rewrite
// CHECK-SAME:   ([[PARAM_0_:%.+]]: tensor<*xf32>, [[PARAM_1_:%.+]]: tensor<1x4x3xf32>, [[PARAM_2_:%.+]]: tensor<1x4x4xf32>, [[PARAM_3_:%.+]]: tensor<1x8xf32>, [[PARAM_4_:%.+]]: tensor<?xi32>, [[PARAM_5_:%.+]]: tensor<1x?x4xf32>) -> tensor<*xf32> {
// CHECK:           [[Y_]], [[VAR_Y_h_:%.+]] = "onnx.RNN"([[PARAM_0_]], [[PARAM_1_]], [[PARAM_2_]], [[PARAM_3_]], [[PARAM_4_]], [[PARAM_5_]]) {activations = ["Tanh", "Tanh"], direction = "forward", hidden_size = 4 : si64, layout = 0 : si64} : (tensor<*xf32>, tensor<1x4x3xf32>, tensor<1x4x4xf32>, tensor<1x8xf32>, tensor<?xi32>, tensor<1x?x4xf32>) -> (none, tensor<*xf32>)
// CHECK:           return [[VAR_Y_h_]] : tensor<*xf32>
// CHECK:         }
}

// -----

func.func @test_dim_to_constant(%arg0: tensor<?x256xi64>) -> (tensor<1xi64>) {
  %0 = "onnx.Dim"(%arg0) {axis = 1 : si64} : (tensor<?x256xi64>) -> tensor<1xi64>
  onnx.Return %0 : tensor<1xi64>

// CHECK-LABEL: test_dim_to_constant
// CHECK-NOT: "onnx.Dim"
// CHECK:     [[RES:%.+]] = onnx.Constant dense<256> : tensor<1xi64>
// CHECK:     onnx.Return [[RES]] : tensor<1xi64>
}

// -----

func.func @test_layout_transform(%arg0: tensor<5x3x32x32xf32, #onnx.layout<{dataLayout = "NCHW4C"}>>) -> tensor<5x3x32x32xf32, #onnx.layout<{dataLayout = "NCHW4C"}>> {
    %0 = "onnx.LayoutTransform"(%arg0) {target_layout = #onnx.layout<{dataLayout = "NCHW4C"}>} : (tensor<5x3x32x32xf32,#onnx.layout<{dataLayout = "NCHW4C"}>>) -> tensor<5x3x32x32xf32, #onnx.layout<{dataLayout = "NCHW4C"}>>
    onnx.Return %0 : tensor<5x3x32x32xf32, #onnx.layout<{dataLayout = "NCHW4C"}>>

// CHECK-LABEL: test_layout_transform
// CHECK-NOT: "onnx.LayoutTransform"
// CHECK: onnx.Return
}

// -----

func.func @test_softmax_v11_ranked(%arg0 : tensor<10x20x30xf32>) -> tensor<10x20x30xf32> {
  %0 = "onnx.SoftmaxV11"(%arg0) {axis = 2 : si64} : (tensor<10x20x30xf32>) -> tensor<10x20x30xf32>
  onnx.Return %0 : tensor<10x20x30xf32>

// CHECK-LABEL:  func.func @test_softmax_v11_ranked
// CHECK-SAME:   ([[PARAM_0_:%.+]]: tensor<10x20x30xf32>) -> tensor<10x20x30xf32> {
// CHECK:           [[VAR_0_:%.+]] = "onnx.Softmax"([[PARAM_0_]]) {axis = 2 : si64} : (tensor<10x20x30xf32>) -> tensor<10x20x30xf32>
// CHECK:           onnx.Return [[VAR_0_]] : tensor<10x20x30xf32>
// CHECK:         }
}

// -----

func.func @test_softmax_v11_unranked_unchanged(%arg0 : tensor<*xf32>) -> tensor<*xf32> {
  %0 = "onnx.SoftmaxV11"(%arg0) {axis = 2 : si64} : (tensor<*xf32>) -> tensor<*xf32>
  onnx.Return %0 : tensor<*xf32>

// CHECK-LABEL:  func.func @test_softmax_v11_unranked_unchanged
// CHECK: "onnx.SoftmaxV11"
}

// -----

func.func @test_softmax_v11_unranked(%arg0 : tensor<*xf32>) -> tensor<*xf32> {
  %0 = "onnx.SoftmaxV11"(%arg0) {axis = -1 : si64} : (tensor<*xf32>) -> tensor<*xf32>
  onnx.Return %0 : tensor<*xf32>

// CHECK-LABEL:  func.func @test_softmax_v11_unranked
// CHECK-SAME:   ([[PARAM_0_:%.+]]: tensor<*xf32>) -> tensor<*xf32> {
// CHECK:           [[VAR_0_:%.+]] = "onnx.Softmax"([[PARAM_0_]]) {axis = -1 : si64} : (tensor<*xf32>) -> tensor<*xf32>
// CHECK:           onnx.Return [[VAR_0_]] : tensor<*xf32>
// CHECK:         }
}

// -----

#transpose = affine_map<(d0, d1, d2, d3) -> (d2, d0, d1, d3)>
#reshape =  affine_map<(d0, d1) -> (d0 floordiv 32, d0 mod 32, d1 floordiv 64, d1 mod 64)>
func.func @shape_transform_compose(%arg0: tensor<128x128xf32>) -> tensor<2x4x32x64xf32> {
  %0 = "onnx.ShapeTransform"(%arg0) {index_map = #reshape} : (tensor<128x128xf32>) -> tensor<4x32x2x64xf32>
  %1 = "onnx.ShapeTransform"(%0) {index_map = #transpose} : (tensor<4x32x2x64xf32>) -> tensor<2x4x32x64xf32>
  onnx.Return %1 : tensor<2x4x32x64xf32>

// CHECK-DAG:   [[MAP_0_:#.+]] = affine_map<(d0, d1) -> (d1 floordiv 64, d0 floordiv 32, d0 mod 32, d1 mod 64)>
// CHECK-LABEL:  func.func @shape_transform_compose
// CHECK-SAME:   ([[PARAM_0_:%.+]]: tensor<128x128xf32>) -> tensor<2x4x32x64xf32> {
// CHECK:           [[VAR_0_:%.+]] = "onnx.ShapeTransform"([[PARAM_0_]]) {index_map = #map} : (tensor<128x128xf32>) -> tensor<2x4x32x64xf32>
// CHECK:           onnx.Return [[VAR_0_]] : tensor<2x4x32x64xf32>
// CHECK:         }
}

// -----

// Remove ShapeTransform with identity map.
#identity = affine_map<(d0, d1) -> (d0, d1)>
func.func @shape_transform_identity_map(%arg0: tensor<128x128xf32>) -> tensor<128x128xf32> {
  %0 = "onnx.ShapeTransform"(%arg0) {index_map = #identity} : (tensor<128x128xf32>) -> tensor<128x128xf32>
  onnx.Return %0 : tensor<128x128xf32>

// CHECK-LABEL:  func.func @shape_transform_identity_map
// CHECK-SAME:   ([[PARAM_0_:%.+]]: tensor<128x128xf32>) -> tensor<128x128xf32> {
// CHECK:           onnx.Return [[PARAM_0_]] : tensor<128x128xf32>
// CHECK:         }
}

// -----

<<<<<<< HEAD
// COM: Expand Pow into multiple Mul if exponent is an integer and <= 64.
func.func @expand_pow_into_mul_f32(%arg0: tensor<3x4x5xf32>) -> tensor<3x4x5xf32> {
    %cst = onnx.Constant dense<5.0> : tensor<f32>
=======
// COM: Expand Pow into multiple Mul if exponent is an integer and <= 2.
func.func @expand_pow_into_mul(%arg0: tensor<3x4x5xf32>) -> tensor<3x4x5xf32> {
    %cst = onnx.Constant dense<2.0> : tensor<f32>
>>>>>>> eab348bb
    %0 = "onnx.Pow"(%arg0, %cst) : (tensor<3x4x5xf32>, tensor<f32>) -> tensor<3x4x5xf32>
    onnx.Return %0 : tensor<3x4x5xf32>

// CHECK-LABEL:  func.func @expand_pow_into_mul_f32
// CHECK-SAME:   ([[PARAM_0_:%.+]]: tensor<3x4x5xf32>) -> tensor<3x4x5xf32> {
// CHECK:           [[VAR_1_:%.+]] = "onnx.Mul"([[PARAM_0_]], [[PARAM_0_]]) : (tensor<3x4x5xf32>, tensor<3x4x5xf32>) -> tensor<3x4x5xf32>
// CHECK:           onnx.Return [[VAR_1_]] : tensor<3x4x5xf32>
// CHECK:        }
}

// -----

<<<<<<< HEAD
// COM: Expand Pow into multiple Mul if exponent is an integer and <= 64.
func.func @expand_pow_into_mul_f16(%arg0: tensor<3x4x5xf16>) -> tensor<3x4x5xf16> {
    %cst = onnx.Constant dense<5.0> : tensor<f16>
    %0 = "onnx.Pow"(%arg0, %cst) : (tensor<3x4x5xf16>, tensor<f16>) -> tensor<3x4x5xf16>
    onnx.Return %0 : tensor<3x4x5xf16>

// CHECK-LABEL:  func.func @expand_pow_into_mul_f16
// CHECK-SAME:   ([[PARAM_0_:%.+]]: tensor<3x4x5xf16>) -> tensor<3x4x5xf16> {
// CHECK:           [[VAR_1_:%.+]] = "onnx.Mul"([[PARAM_0_]], [[PARAM_0_]]) : (tensor<3x4x5xf16>, tensor<3x4x5xf16>) -> tensor<3x4x5xf16>
// CHECK:           [[VAR_2_:%.+]] = "onnx.Mul"([[VAR_1_]], [[VAR_1_]]) : (tensor<3x4x5xf16>, tensor<3x4x5xf16>) -> tensor<3x4x5xf16>
// CHECK:           [[VAR_3_:%.+]] = "onnx.Mul"([[PARAM_0_]], [[VAR_2_]]) : (tensor<3x4x5xf16>, tensor<3x4x5xf16>) -> tensor<3x4x5xf16>
// CHECK:           onnx.Return [[VAR_3_]] : tensor<3x4x5xf16>
// CHECK:        }
}

// -----

// COM: Expand Pow into multiple Mul if exponent is an integer and <= 64.

func.func @expand_pow_into_mul13(%arg0: tensor<3x4x5xf32>) -> tensor<3x4x5xf32> {
    %cst = onnx.Constant dense<13.0> : tensor<f32>
    %0 = "onnx.Pow"(%arg0, %cst) : (tensor<3x4x5xf32>, tensor<f32>) -> tensor<3x4x5xf32>
    onnx.Return %0 : tensor<3x4x5xf32>

// mlir2FileCheck.py
// CHECK-LABEL:  func.func @expand_pow_into_mul13
// CHECK-SAME:   ([[PARAM_0_:%.+]]: tensor<3x4x5xf32>) -> tensor<3x4x5xf32> {
// CHECK:           [[VAR_0_:%.+]] = "onnx.Mul"([[PARAM_0_]], [[PARAM_0_]]) : (tensor<3x4x5xf32>, tensor<3x4x5xf32>) -> tensor<3x4x5xf32>
// CHECK:           [[VAR_1_:%.+]] = "onnx.Mul"([[VAR_0_]], [[VAR_0_]]) : (tensor<3x4x5xf32>, tensor<3x4x5xf32>) -> tensor<3x4x5xf32>
// CHECK-DAG:       [[VAR_2_:%.+]] = "onnx.Mul"([[PARAM_0_]], [[VAR_1_]]) : (tensor<3x4x5xf32>, tensor<3x4x5xf32>) -> tensor<3x4x5xf32>
// CHECK-DAG:       [[VAR_3_:%.+]] = "onnx.Mul"([[VAR_1_]], [[VAR_1_]]) : (tensor<3x4x5xf32>, tensor<3x4x5xf32>) -> tensor<3x4x5xf32>
// CHECK:           [[VAR_4_:%.+]] = "onnx.Mul"([[VAR_2_]], [[VAR_3_]]) : (tensor<3x4x5xf32>, tensor<3x4x5xf32>) -> tensor<3x4x5xf32>
// CHECK:           onnx.Return [[VAR_4_]] : tensor<3x4x5xf32>
// CHECK:         }
}

// -----

=======
>>>>>>> eab348bb
func.func @expand_pow_into_constant(%arg0: tensor<3x4x5xf32>) -> tensor<3x4x5xf32> {
    %cst = onnx.Constant dense<0.0> : tensor<f32>
    %0 = "onnx.Pow"(%arg0, %cst) : (tensor<3x4x5xf32>, tensor<f32>) -> tensor<3x4x5xf32>
    onnx.Return %0 : tensor<3x4x5xf32>

// CHECK-LABEL:  func.func @expand_pow_into_constant
// CHECK-SAME:   ([[PARAM_0_:%.+]]: tensor<3x4x5xf32>) -> tensor<3x4x5xf32> {
// CHECK:           [[VAR_0_:%.+]] = onnx.Constant dense<1.000000e+00> : tensor<3x4x5xf32>
// CHECK:           onnx.Return [[VAR_0_]] : tensor<3x4x5xf32>
// CHECK:         }
}

// -----

// Check BinaryOpBroadcastAxisPattern. Example from inception-v2-6 model.
func.func @mul_broadcast_axis_unsqueeze(%279: tensor<1x64x112x112xf32>, %138: tensor<64xf32>) -> tensor<*xf32> {
  %280 = "onnx.Mul"(%279, %138) {axis = 1 : si64, broadcast = 1 : si64} : (tensor<1x64x112x112xf32>, tensor<64xf32>) -> tensor<*xf32>
  onnx.Return %280 : tensor<*xf32>

// CHECK-LABEL:  func.func @mul_broadcast_axis_unsqueeze
// CHECK-SAME:   ([[PARAM_0_:%.+]]: tensor<1x64x112x112xf32>, [[PARAM_1_:%.+]]: tensor<64xf32>) -> tensor<*xf32> {
// CHECK:           [[VAR_0_:%.+]] = onnx.Constant dense<[1, 2]> : tensor<2xi64>
// CHECK:           [[VAR_1_:%.+]] = "onnx.Unsqueeze"([[PARAM_1_]], [[VAR_0_]]) : (tensor<64xf32>, tensor<2xi64>) -> tensor<64x1x1xf32>
// CHECK:           [[VAR_2_:%.+]] = "onnx.Mul"([[PARAM_0_]], [[VAR_1_]]) : (tensor<1x64x112x112xf32>, tensor<64x1x1xf32>) -> tensor<*xf32>
// CHECK:           onnx.Return [[VAR_2_]] : tensor<*xf32>
// CHECK:         }
}

// -----

func.func @test_replace_add_by_expand_1(%arg0: tensor<?xi64>) -> tensor<2x?xf32> {
  %0 = onnx.Constant dense<2> : tensor<1xi64>
  %1 = "onnx.Dim"(%arg0) {axis = 0 : si64} : (tensor<?xi64>) -> tensor<1xi64>
  %2 = "onnx.Concat"(%0, %1) {axis = 0 : si64} : (tensor<1xi64>, tensor<1xi64>) -> tensor<2xi64>
  %3 = onnx.Constant dense<1.000000e+00> : tensor<f32>
  %4 = onnx.Constant dense<1.000000e+00> : tensor<f32>
  %5 = "onnx.Expand"(%4, %2) : (tensor<f32>, tensor<2xi64>) -> tensor<2x?xf32>
  %6 = "onnx.Add"(%3, %5) : (tensor<f32>, tensor<2x?xf32>) -> tensor<2x?xf32>
  return %6 : tensor<2x?xf32>

// CHECK-LABEL:  func.func @test_replace_add_by_expand_1
// CHECK-SAME:   ([[PARAM_0_:%.+]]: tensor<?xi64>) -> tensor<2x?xf32> {
// CHECK-DAG:       [[VAR_0_:%.+]] = onnx.Constant dense<1.000000e+00> : tensor<f32>
// CHECK-DAG:       [[VAR_1_:%.+]] = onnx.Constant dense<2> : tensor<1xi64>
// CHECK-DAG:       [[VAR_2_:%.+]] = "onnx.Dim"([[PARAM_0_]]) {axis = 0 : si64} : (tensor<?xi64>) -> tensor<1xi64>
// CHECK-NOT: separator of consecutive DAGs
// CHECK-DAG:       [[VAR_3_:%.+]] = "onnx.Concat"([[VAR_1_]], [[VAR_2_]]) {axis = 0 : si64} : (tensor<1xi64>, tensor<1xi64>) -> tensor<2xi64>
// CHECK-DAG:       [[VAR_4_:%.+]] = "onnx.Add"([[VAR_0_]], [[VAR_0_]]) : (tensor<f32>, tensor<f32>) -> tensor<f32>
// CHECK:           [[VAR_5_:%.+]] = "onnx.Expand"([[VAR_4_]], [[VAR_3_]]) : (tensor<f32>, tensor<2xi64>) -> tensor<2x?xf32>
// CHECK:           return [[VAR_5_]] : tensor<2x?xf32>
// CHECK:         }
}

// -----

func.func @test_replace_add_by_expand_2(%arg0: tensor<?xi64>) -> tensor<2x?xf32> {
  %0 = onnx.Constant dense<2> : tensor<1xi64>
  %1 = "onnx.Dim"(%arg0) {axis = 0 : si64} : (tensor<?xi64>) -> tensor<1xi64>
  %2 = "onnx.Concat"(%0, %1) {axis = 0 : si64} : (tensor<1xi64>, tensor<1xi64>) -> tensor<2xi64>
  %3 = onnx.Constant dense<1.000000e+00> : tensor<f32>
  %4 = "onnx.Expand"(%3, %2) : (tensor<f32>, tensor<2xi64>) -> tensor<2x?xf32>
  %5 = onnx.Constant dense<1.000000e+00> : tensor<f32>
  %6 = "onnx.Add"(%4, %5) : (tensor<2x?xf32>, tensor<f32>) -> tensor<2x?xf32>
  return %6 : tensor<2x?xf32>

// CHECK-LABEL:  func.func @test_replace_add_by_expand_2
// CHECK-SAME:   ([[PARAM_0_:%.+]]: tensor<?xi64>) -> tensor<2x?xf32> {
// CHECK-DAG:       [[VAR_0_:%.+]] = onnx.Constant dense<1.000000e+00> : tensor<f32>
// CHECK-DAG:       [[VAR_1_:%.+]] = onnx.Constant dense<2> : tensor<1xi64>
// CHECK-DAG:       [[VAR_2_:%.+]] = "onnx.Dim"([[PARAM_0_]]) {axis = 0 : si64} : (tensor<?xi64>) -> tensor<1xi64>
// CHECK-NOT: separator of consecutive DAGs
// CHECK-DAG:       [[VAR_3_:%.+]] = "onnx.Concat"([[VAR_1_]], [[VAR_2_]]) {axis = 0 : si64} : (tensor<1xi64>, tensor<1xi64>) -> tensor<2xi64>
// CHECK-DAG:       [[VAR_4_:%.+]] = "onnx.Add"([[VAR_0_]], [[VAR_0_]]) : (tensor<f32>, tensor<f32>) -> tensor<f32>
// CHECK:           [[VAR_5_:%.+]] = "onnx.Expand"([[VAR_4_]], [[VAR_3_]]) : (tensor<f32>, tensor<2xi64>) -> tensor<2x?xf32>
// CHECK:           return [[VAR_5_]] : tensor<2x?xf32>
// CHECK:         }
}

// -----

func.func @test_replace_div_by_expand_1(%arg0: tensor<?xi64>) -> tensor<2x?xf32> {
  %0 = onnx.Constant dense<2> : tensor<1xi64>
  %1 = "onnx.Dim"(%arg0) {axis = 0 : si64} : (tensor<?xi64>) -> tensor<1xi64>
  %2 = "onnx.Concat"(%0, %1) {axis = 0 : si64} : (tensor<1xi64>, tensor<1xi64>) -> tensor<2xi64>
  %3 = onnx.Constant dense<5.000000e+00> : tensor<f32>
  %4 = onnx.Constant dense<2.000000e+00> : tensor<f32>
  %5 = "onnx.Expand"(%4, %2) : (tensor<f32>, tensor<2xi64>) -> tensor<2x?xf32>
  %6 = "onnx.Div"(%3, %5) : (tensor<f32>, tensor<2x?xf32>) -> tensor<2x?xf32>
  return %6 : tensor<2x?xf32>

// CHECK-LABEL:  func.func @test_replace_div_by_expand_1
// CHECK-SAME:   ([[PARAM_0_:%.+]]: tensor<?xi64>) -> tensor<2x?xf32> {
// CHECK-DAG:       [[VAR_0_:%.+]] = onnx.Constant dense<2.000000e+00> : tensor<f32>
// CHECK-DAG:       [[VAR_1_:%.+]] = onnx.Constant dense<5.000000e+00> : tensor<f32>
// CHECK-DAG:       [[VAR_2_:%.+]] = onnx.Constant dense<2> : tensor<1xi64>
// CHECK-DAG:       [[VAR_3_:%.+]] = "onnx.Dim"([[PARAM_0_]]) {axis = 0 : si64} : (tensor<?xi64>) -> tensor<1xi64>
// CHECK-NOT: separator of consecutive DAGs
// CHECK-DAG:       [[VAR_4_:%.+]] = "onnx.Concat"([[VAR_2_]], [[VAR_3_]]) {axis = 0 : si64} : (tensor<1xi64>, tensor<1xi64>) -> tensor<2xi64>
// CHECK-DAG:       [[VAR_5_:%.+]] = "onnx.Div"([[VAR_1_]], [[VAR_0_]]) : (tensor<f32>, tensor<f32>) -> tensor<f32>
// CHECK:           [[VAR_6_:%.+]] = "onnx.Expand"([[VAR_5_]], [[VAR_4_]]) : (tensor<f32>, tensor<2xi64>) -> tensor<2x?xf32>
// CHECK:           return [[VAR_6_]] : tensor<2x?xf32>
// CHECK:         }
}

// -----

func.func @test_replace_div_by_expand_2(%arg0: tensor<?xi64>) -> tensor<2x?xf32> {
  %0 = onnx.Constant dense<2> : tensor<1xi64>
  %1 = "onnx.Dim"(%arg0) {axis = 0 : si64} : (tensor<?xi64>) -> tensor<1xi64>
  %2 = "onnx.Concat"(%0, %1) {axis = 0 : si64} : (tensor<1xi64>, tensor<1xi64>) -> tensor<2xi64>
  %3 = onnx.Constant dense<5.000000e+00> : tensor<f32>
  %4 = "onnx.Expand"(%3, %2) : (tensor<f32>, tensor<2xi64>) -> tensor<2x?xf32>
  %5 = onnx.Constant dense<2.000000e+00> : tensor<f32>
  %6 = "onnx.Div"(%4, %5) : (tensor<2x?xf32>, tensor<f32>) -> tensor<2x?xf32>
  return %6 : tensor<2x?xf32>

// CHECK-LABEL:  func.func @test_replace_div_by_expand_2
// CHECK-SAME:   ([[PARAM_0_:%.+]]: tensor<?xi64>) -> tensor<2x?xf32> {
// CHECK-DAG:       [[VAR_0_:%.+]] = onnx.Constant dense<2.000000e+00> : tensor<f32>
// CHECK-DAG:       [[VAR_1_:%.+]] = onnx.Constant dense<5.000000e+00> : tensor<f32>
// CHECK-DAG:       [[VAR_2_:%.+]] = onnx.Constant dense<2> : tensor<1xi64>
// CHECK-DAG:       [[VAR_3_:%.+]] = "onnx.Dim"([[PARAM_0_]]) {axis = 0 : si64} : (tensor<?xi64>) -> tensor<1xi64>
// CHECK-NOT: separator of consecutive DAGs
// CHECK-DAG:       [[VAR_4_:%.+]] = "onnx.Concat"([[VAR_2_]], [[VAR_3_]]) {axis = 0 : si64} : (tensor<1xi64>, tensor<1xi64>) -> tensor<2xi64>
// CHECK-DAG:       [[VAR_5_:%.+]] = "onnx.Div"([[VAR_1_]], [[VAR_0_]]) : (tensor<f32>, tensor<f32>) -> tensor<f32>
// CHECK:           [[VAR_6_:%.+]] = "onnx.Expand"([[VAR_5_]], [[VAR_4_]]) : (tensor<f32>, tensor<2xi64>) -> tensor<2x?xf32>
// CHECK:           return [[VAR_6_]] : tensor<2x?xf32>
// CHECK:         }
}

// -----

func.func @test_replace_mul_by_expand_1(%arg0: tensor<?xi64>) -> tensor<2x?xf32> {
  %0 = onnx.Constant dense<2> : tensor<1xi64>
  %1 = "onnx.Dim"(%arg0) {axis = 0 : si64} : (tensor<?xi64>) -> tensor<1xi64>
  %2 = "onnx.Concat"(%0, %1) {axis = 0 : si64} : (tensor<1xi64>, tensor<1xi64>) -> tensor<2xi64>
  %3 = onnx.Constant dense<5.000000e+00> : tensor<f32>
  %4 = onnx.Constant dense<2.000000e+00> : tensor<f32>
  %5 = "onnx.Expand"(%4, %2) : (tensor<f32>, tensor<2xi64>) -> tensor<2x?xf32>
  %6 = "onnx.Mul"(%3, %5) : (tensor<f32>, tensor<2x?xf32>) -> tensor<2x?xf32>
  return %6 : tensor<2x?xf32>

// CHECK-LABEL:  func.func @test_replace_mul_by_expand_1
// CHECK-SAME:   ([[PARAM_0_:%.+]]: tensor<?xi64>) -> tensor<2x?xf32> {
// CHECK-DAG:       [[VAR_0_:%.+]] = onnx.Constant dense<2.000000e+00> : tensor<f32>
// CHECK-DAG:       [[VAR_1_:%.+]] = onnx.Constant dense<5.000000e+00> : tensor<f32>
// CHECK-DAG:       [[VAR_2_:%.+]] = onnx.Constant dense<2> : tensor<1xi64>
// CHECK-DAG:       [[VAR_3_:%.+]] = "onnx.Dim"([[PARAM_0_]]) {axis = 0 : si64} : (tensor<?xi64>) -> tensor<1xi64>
// CHECK-NOT: separator of consecutive DAGs
// CHECK-DAG:       [[VAR_4_:%.+]] = "onnx.Concat"([[VAR_2_]], [[VAR_3_]]) {axis = 0 : si64} : (tensor<1xi64>, tensor<1xi64>) -> tensor<2xi64>
// CHECK:           [[VAR_5_:%.+]] = "onnx.Mul"([[VAR_0_]], [[VAR_1_]]) : (tensor<f32>, tensor<f32>) -> tensor<f32>
// CHECK:           [[VAR_6_:%.+]] = "onnx.Expand"([[VAR_5_]], [[VAR_4_]]) : (tensor<f32>, tensor<2xi64>) -> tensor<2x?xf32>
// CHECK:           return [[VAR_6_]] : tensor<2x?xf32>
// CHECK:         }
}

// -----

func.func @test_replace_mul_by_expand_2(%arg0: tensor<?xi64>) -> tensor<2x?xf32> {
  %0 = onnx.Constant dense<2> : tensor<1xi64>
  %1 = "onnx.Dim"(%arg0) {axis = 0 : si64} : (tensor<?xi64>) -> tensor<1xi64>
  %2 = "onnx.Concat"(%0, %1) {axis = 0 : si64} : (tensor<1xi64>, tensor<1xi64>) -> tensor<2xi64>
  %3 = onnx.Constant dense<5.000000e+00> : tensor<f32>
  %4 = "onnx.Expand"(%3, %2) : (tensor<f32>, tensor<2xi64>) -> tensor<2x?xf32>
  %5 = onnx.Constant dense<2.000000e+00> : tensor<f32>
  %6 = "onnx.Mul"(%4, %5) : (tensor<2x?xf32>, tensor<f32>) -> tensor<2x?xf32>
  return %6 : tensor<2x?xf32>

// CHECK-LABEL:  func.func @test_replace_mul_by_expand_2
// CHECK-SAME:   ([[PARAM_0_:%.+]]: tensor<?xi64>) -> tensor<2x?xf32> {
// CHECK-DAG:       [[VAR_0_:%.+]] = onnx.Constant dense<2.000000e+00> : tensor<f32>
// CHECK-DAG:       [[VAR_1_:%.+]] = onnx.Constant dense<5.000000e+00> : tensor<f32>
// CHECK-DAG:       [[VAR_2_:%.+]] = onnx.Constant dense<2> : tensor<1xi64>
// CHECK-DAG:       [[VAR_3_:%.+]] = "onnx.Dim"([[PARAM_0_]]) {axis = 0 : si64} : (tensor<?xi64>) -> tensor<1xi64>
// CHECK-NOT: separator of consecutive DAGs
// CHECK-DAG:       [[VAR_4_:%.+]] = "onnx.Concat"([[VAR_2_]], [[VAR_3_]]) {axis = 0 : si64} : (tensor<1xi64>, tensor<1xi64>) -> tensor<2xi64>
// CHECK-DAG:       [[VAR_5_:%.+]] = "onnx.Mul"([[VAR_1_]], [[VAR_0_]]) : (tensor<f32>, tensor<f32>) -> tensor<f32>
// CHECK:           [[VAR_6_:%.+]] = "onnx.Expand"([[VAR_5_]], [[VAR_4_]]) : (tensor<f32>, tensor<2xi64>) -> tensor<2x?xf32>
// CHECK:           return [[VAR_6_]] : tensor<2x?xf32>
// CHECK:         }
}

// -----

func.func @test_replace_sub_by_expand_1(%arg0: tensor<?xi64>) -> tensor<2x?xf32> {
  %0 = onnx.Constant dense<2> : tensor<1xi64>
  %1 = "onnx.Dim"(%arg0) {axis = 0 : si64} : (tensor<?xi64>) -> tensor<1xi64>
  %2 = "onnx.Concat"(%0, %1) {axis = 0 : si64} : (tensor<1xi64>, tensor<1xi64>) -> tensor<2xi64>
  %3 = onnx.Constant dense<5.000000e+00> : tensor<f32>
  %4 = onnx.Constant dense<2.000000e+00> : tensor<f32>
  %5 = "onnx.Expand"(%4, %2) : (tensor<f32>, tensor<2xi64>) -> tensor<2x?xf32>
  %6 = "onnx.Sub"(%3, %5) : (tensor<f32>, tensor<2x?xf32>) -> tensor<2x?xf32>
  return %6 : tensor<2x?xf32>

// CHECK-LABEL:  func.func @test_replace_sub_by_expand_1
// CHECK-SAME:   ([[PARAM_0_:%.+]]: tensor<?xi64>) -> tensor<2x?xf32> {
// CHECK-DAG:       [[VAR_0_:%.+]] = onnx.Constant dense<2.000000e+00> : tensor<f32>
// CHECK-DAG:       [[VAR_1_:%.+]] = onnx.Constant dense<5.000000e+00> : tensor<f32>
// CHECK-DAG:       [[VAR_2_:%.+]] = onnx.Constant dense<2> : tensor<1xi64>
// CHECK-DAG:       [[VAR_3_:%.+]] = "onnx.Dim"([[PARAM_0_]]) {axis = 0 : si64} : (tensor<?xi64>) -> tensor<1xi64>
// CHECK-NOT: separator of consecutive DAGs
// CHECK-DAG:       [[VAR_4_:%.+]] = "onnx.Concat"([[VAR_2_]], [[VAR_3_]]) {axis = 0 : si64} : (tensor<1xi64>, tensor<1xi64>) -> tensor<2xi64>
// CHECK-DAG:       [[VAR_5_:%.+]] = "onnx.Sub"([[VAR_1_]], [[VAR_0_]]) : (tensor<f32>, tensor<f32>) -> tensor<f32>
// CHECK:           [[VAR_6_:%.+]] = "onnx.Expand"([[VAR_5_]], [[VAR_4_]]) : (tensor<f32>, tensor<2xi64>) -> tensor<2x?xf32>
// CHECK:           return [[VAR_6_]] : tensor<2x?xf32>
// CHECK:         }
}

// -----

func.func @test_replace_sub_by_expand_2(%arg0: tensor<?xi64>) -> tensor<2x?xf32> {
  %0 = onnx.Constant dense<2> : tensor<1xi64>
  %1 = "onnx.Dim"(%arg0) {axis = 0 : si64} : (tensor<?xi64>) -> tensor<1xi64>
  %2 = "onnx.Concat"(%0, %1) {axis = 0 : si64} : (tensor<1xi64>, tensor<1xi64>) -> tensor<2xi64>
  %3 = onnx.Constant dense<5.000000e+00> : tensor<f32>
  %4 = "onnx.Expand"(%3, %2) : (tensor<f32>, tensor<2xi64>) -> tensor<2x?xf32>
  %5 = onnx.Constant dense<2.000000e+00> : tensor<f32>
  %6 = "onnx.Sub"(%4, %5) : (tensor<2x?xf32>, tensor<f32>) -> tensor<2x?xf32>
  return %6 : tensor<2x?xf32>

// CHECK-LABEL:  func.func @test_replace_sub_by_expand_2
// CHECK-SAME:   ([[PARAM_0_:%.+]]: tensor<?xi64>) -> tensor<2x?xf32> {
// CHECK-DAG:       [[VAR_0_:%.+]] = onnx.Constant dense<2.000000e+00> : tensor<f32>
// CHECK-DAG:       [[VAR_1_:%.+]] = onnx.Constant dense<5.000000e+00> : tensor<f32>
// CHECK-DAG:       [[VAR_2_:%.+]] = onnx.Constant dense<2> : tensor<1xi64>
// CHECK-DAG:       [[VAR_3_:%.+]] = "onnx.Dim"([[PARAM_0_]]) {axis = 0 : si64} : (tensor<?xi64>) -> tensor<1xi64>
// CHECK-NOT: separator of consecutive DAGs
// CHECK-DAG:       [[VAR_4_:%.+]] = "onnx.Concat"([[VAR_2_]], [[VAR_3_]]) {axis = 0 : si64} : (tensor<1xi64>, tensor<1xi64>) -> tensor<2xi64>
// CHECK-DAG:       [[VAR_5_:%.+]] = "onnx.Sub"([[VAR_1_]], [[VAR_0_]]) : (tensor<f32>, tensor<f32>) -> tensor<f32>
// CHECK:           [[VAR_6_:%.+]] = "onnx.Expand"([[VAR_5_]], [[VAR_4_]]) : (tensor<f32>, tensor<2xi64>) -> tensor<2x?xf32>
// CHECK:           return [[VAR_6_]] : tensor<2x?xf32>
// CHECK:         }
}

// -----

func.func @test_replace_unsqueeze_by_expand(%arg0: tensor<2x?xi64>) -> tensor<2x1x1x?xf32> {
  %0 = onnx.Constant dense<1> : tensor<1xi64>
  %1 = onnx.Constant dense<2> : tensor<1xi64>
  %2 = "onnx.Dim"(%arg0) {axis = 1 : si64} : (tensor<2x?xi64>) -> tensor<1xi64>
  %3 = "onnx.Concat"(%1, %2) {axis = 0 : si64} : (tensor<1xi64>, tensor<1xi64>) -> tensor<2xi64>
  %4 = onnx.Constant dense<1.000000e+00> : tensor<f32>
  %5 = "onnx.Expand"(%4, %3) : (tensor<f32>, tensor<2xi64>) -> tensor<2x?xf32>
  %6 = "onnx.Unsqueeze"(%5, %0) : (tensor<2x?xf32>, tensor<1xi64>) -> tensor<2x1x?xf32>
  %7 = "onnx.Unsqueeze"(%6, %1) : (tensor<2x1x?xf32>, tensor<1xi64>) -> tensor<2x1x1x?xf32>
  return %7 : tensor<2x1x1x?xf32>

// CHECK-LABEL:  func.func @test_replace_unsqueeze_by_expand
// CHECK-SAME:   ([[PARAM_0_:%.+]]: tensor<2x?xi64>) -> tensor<2x1x1x?xf32> {
// CHECK-DAG:       [[VAR_0_:%.+]] = onnx.Constant dense<1> : tensor<1xi64>
// CHECK-DAG:       [[VAR_1_:%.+]] = onnx.Constant dense<1.000000e+00> : tensor<f32>
// CHECK-DAG:       [[VAR_2_:%.+]] = onnx.Constant dense<2> : tensor<1xi64>
// CHECK-DAG:       [[VAR_3_:%.+]] = "onnx.Dim"([[PARAM_0_]]) {axis = 1 : si64} : (tensor<2x?xi64>) -> tensor<1xi64>
// CHECK:           [[VAR_4_:%.+]] = "onnx.Concat"([[VAR_2_]], [[VAR_0_]], [[VAR_0_]], [[VAR_3_]]) {axis = 0 : si64} : (tensor<1xi64>, tensor<1xi64>, tensor<1xi64>, tensor<1xi64>) -> tensor<4xi64>
// CHECK:           [[VAR_5_:%.+]] = "onnx.Expand"([[VAR_1_]], [[VAR_4_]]) : (tensor<f32>, tensor<4xi64>) -> tensor<2x1x1x?xf32>
// CHECK:           return [[VAR_5_]] : tensor<2x1x1x?xf32>
// CHECK:         }
}

// -----

func.func @test_not_replace_sub_by_expand_rank0() -> tensor<1xi32> {
    %1 = onnx.Constant dense<1> : tensor<1xi32>
    %2 = onnx.Constant dense<2> : tensor<i32>
    %3 = onnx.Constant dense<> : tensor<0xi64>
    %4 = "onnx.Expand"(%2, %3) : (tensor<i32>, tensor<0xi64>) -> tensor<i32>
    %5 = "onnx.Sub"(%1, %4) : (tensor<1xi32>, tensor<i32>) -> tensor<1xi32>
    return %5: tensor<1xi32>

// CHECK-LABEL:  func.func @test_not_replace_sub_by_expand_rank0
// CHECK-SAME:   () -> tensor<1xi32> {
// CHECK-DAG:       [[VAR_0_:%.+]] = onnx.Constant dense<1> : tensor<1xi32>
// CHECK-DAG:       [[VAR_1_:%.+]] = onnx.Constant dense<2> : tensor<i32>
// CHECK-DAG:       [[VAR_2_:%.+]] = onnx.Constant dense<> : tensor<0xi64>
// CHECK:           [[VAR_3_:%.+]] = "onnx.Expand"([[VAR_1_]], [[VAR_2_]]) : (tensor<i32>, tensor<0xi64>) -> tensor<i32>
// CHECK:           [[VAR_4_:%.+]] = "onnx.Sub"([[VAR_0_]], [[VAR_3_]]) : (tensor<1xi32>, tensor<i32>) -> tensor<1xi32>
// CHECK:           return [[VAR_4_]] : tensor<1xi32>
// CHECK:         }
}

// -----

func.func @test_not_replace_sub_by_expand_two_expands(%arg0: tensor<?xi64>) -> tensor<2x?xf32> {
  %0 = onnx.Constant dense<2> : tensor<1xi64>
  %1 = "onnx.Dim"(%arg0) {axis = 0 : si64} : (tensor<?xi64>) -> tensor<1xi64>
  %2 = "onnx.Concat"(%0, %1) {axis = 0 : si64} : (tensor<1xi64>, tensor<1xi64>) -> tensor<2xi64>
  %3 = onnx.Constant dense<5.000000e+00> : tensor<f32>
  %4 = onnx.Constant dense<6.000000e+00> : tensor<f32>
  %5 = "onnx.Expand"(%3, %2) : (tensor<f32>, tensor<2xi64>) -> tensor<2x?xf32>
  %6 = "onnx.Expand"(%4, %2) : (tensor<f32>, tensor<2xi64>) -> tensor<2x?xf32>
  %7 = "onnx.Sub"(%5, %6) : (tensor<2x?xf32>, tensor<2x?xf32>) -> tensor<2x?xf32>
  return %7 : tensor<2x?xf32>

// CHECK-LABEL:  func.func @test_not_replace_sub_by_expand_two_expands
// CHECK-SAME:   ([[PARAM_0_:%.+]]: tensor<?xi64>) -> tensor<2x?xf32> {
// CHECK-DAG:       [[VAR_0_:%.+]] = onnx.Constant dense<6.000000e+00> : tensor<f32>
// CHECK-DAG:       [[VAR_1_:%.+]] = onnx.Constant dense<5.000000e+00> : tensor<f32>
// CHECK-DAG:       [[VAR_2_:%.+]] = onnx.Constant dense<2> : tensor<1xi64>
// CHECK-DAG:       [[VAR_3_:%.+]] = "onnx.Dim"([[PARAM_0_]]) {axis = 0 : si64} : (tensor<?xi64>) -> tensor<1xi64>
// CHECK:           [[VAR_4_:%.+]] = "onnx.Concat"([[VAR_2_]], [[VAR_3_]]) {axis = 0 : si64} : (tensor<1xi64>, tensor<1xi64>) -> tensor<2xi64>
// CHECK-DAG:       [[VAR_5_:%.+]] = "onnx.Expand"([[VAR_1_]], [[VAR_4_]]) : (tensor<f32>, tensor<2xi64>) -> tensor<2x?xf32>
// CHECK-DAG:       [[VAR_6_:%.+]] = "onnx.Expand"([[VAR_0_]], [[VAR_4_]]) : (tensor<f32>, tensor<2xi64>) -> tensor<2x?xf32>
// CHECK:           [[VAR_7_:%.+]] = "onnx.Sub"([[VAR_5_]], [[VAR_6_]]) : (tensor<2x?xf32>, tensor<2x?xf32>) -> tensor<2x?xf32>
// CHECK:           return [[VAR_7_]] : tensor<2x?xf32>
// CHECK:         }
}<|MERGE_RESOLUTION|>--- conflicted
+++ resolved
@@ -1214,15 +1214,9 @@
 
 // -----
 
-<<<<<<< HEAD
-// COM: Expand Pow into multiple Mul if exponent is an integer and <= 64.
+// COM: Expand Pow into multiple Mul if exponent is an integer and <= 2.
 func.func @expand_pow_into_mul_f32(%arg0: tensor<3x4x5xf32>) -> tensor<3x4x5xf32> {
-    %cst = onnx.Constant dense<5.0> : tensor<f32>
-=======
-// COM: Expand Pow into multiple Mul if exponent is an integer and <= 2.
-func.func @expand_pow_into_mul(%arg0: tensor<3x4x5xf32>) -> tensor<3x4x5xf32> {
     %cst = onnx.Constant dense<2.0> : tensor<f32>
->>>>>>> eab348bb
     %0 = "onnx.Pow"(%arg0, %cst) : (tensor<3x4x5xf32>, tensor<f32>) -> tensor<3x4x5xf32>
     onnx.Return %0 : tensor<3x4x5xf32>
 
@@ -1235,47 +1229,6 @@
 
 // -----
 
-<<<<<<< HEAD
-// COM: Expand Pow into multiple Mul if exponent is an integer and <= 64.
-func.func @expand_pow_into_mul_f16(%arg0: tensor<3x4x5xf16>) -> tensor<3x4x5xf16> {
-    %cst = onnx.Constant dense<5.0> : tensor<f16>
-    %0 = "onnx.Pow"(%arg0, %cst) : (tensor<3x4x5xf16>, tensor<f16>) -> tensor<3x4x5xf16>
-    onnx.Return %0 : tensor<3x4x5xf16>
-
-// CHECK-LABEL:  func.func @expand_pow_into_mul_f16
-// CHECK-SAME:   ([[PARAM_0_:%.+]]: tensor<3x4x5xf16>) -> tensor<3x4x5xf16> {
-// CHECK:           [[VAR_1_:%.+]] = "onnx.Mul"([[PARAM_0_]], [[PARAM_0_]]) : (tensor<3x4x5xf16>, tensor<3x4x5xf16>) -> tensor<3x4x5xf16>
-// CHECK:           [[VAR_2_:%.+]] = "onnx.Mul"([[VAR_1_]], [[VAR_1_]]) : (tensor<3x4x5xf16>, tensor<3x4x5xf16>) -> tensor<3x4x5xf16>
-// CHECK:           [[VAR_3_:%.+]] = "onnx.Mul"([[PARAM_0_]], [[VAR_2_]]) : (tensor<3x4x5xf16>, tensor<3x4x5xf16>) -> tensor<3x4x5xf16>
-// CHECK:           onnx.Return [[VAR_3_]] : tensor<3x4x5xf16>
-// CHECK:        }
-}
-
-// -----
-
-// COM: Expand Pow into multiple Mul if exponent is an integer and <= 64.
-
-func.func @expand_pow_into_mul13(%arg0: tensor<3x4x5xf32>) -> tensor<3x4x5xf32> {
-    %cst = onnx.Constant dense<13.0> : tensor<f32>
-    %0 = "onnx.Pow"(%arg0, %cst) : (tensor<3x4x5xf32>, tensor<f32>) -> tensor<3x4x5xf32>
-    onnx.Return %0 : tensor<3x4x5xf32>
-
-// mlir2FileCheck.py
-// CHECK-LABEL:  func.func @expand_pow_into_mul13
-// CHECK-SAME:   ([[PARAM_0_:%.+]]: tensor<3x4x5xf32>) -> tensor<3x4x5xf32> {
-// CHECK:           [[VAR_0_:%.+]] = "onnx.Mul"([[PARAM_0_]], [[PARAM_0_]]) : (tensor<3x4x5xf32>, tensor<3x4x5xf32>) -> tensor<3x4x5xf32>
-// CHECK:           [[VAR_1_:%.+]] = "onnx.Mul"([[VAR_0_]], [[VAR_0_]]) : (tensor<3x4x5xf32>, tensor<3x4x5xf32>) -> tensor<3x4x5xf32>
-// CHECK-DAG:       [[VAR_2_:%.+]] = "onnx.Mul"([[PARAM_0_]], [[VAR_1_]]) : (tensor<3x4x5xf32>, tensor<3x4x5xf32>) -> tensor<3x4x5xf32>
-// CHECK-DAG:       [[VAR_3_:%.+]] = "onnx.Mul"([[VAR_1_]], [[VAR_1_]]) : (tensor<3x4x5xf32>, tensor<3x4x5xf32>) -> tensor<3x4x5xf32>
-// CHECK:           [[VAR_4_:%.+]] = "onnx.Mul"([[VAR_2_]], [[VAR_3_]]) : (tensor<3x4x5xf32>, tensor<3x4x5xf32>) -> tensor<3x4x5xf32>
-// CHECK:           onnx.Return [[VAR_4_]] : tensor<3x4x5xf32>
-// CHECK:         }
-}
-
-// -----
-
-=======
->>>>>>> eab348bb
 func.func @expand_pow_into_constant(%arg0: tensor<3x4x5xf32>) -> tensor<3x4x5xf32> {
     %cst = onnx.Constant dense<0.0> : tensor<f32>
     %0 = "onnx.Pow"(%arg0, %cst) : (tensor<3x4x5xf32>, tensor<f32>) -> tensor<3x4x5xf32>
