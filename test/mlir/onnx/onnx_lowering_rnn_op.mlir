--- conflicted
+++ resolved
@@ -350,11 +350,7 @@
 // CHECK-DAG:       [[VAR_8_:%.+]] = "onnx.Transpose"([[VAR_6_]]) {perm = [1, 0]} : (memref<4x4xf32>) -> memref<4x4xf32>
 // CHECK-DAG:       [[VAR_9_:%.+]] = "onnx.SqueezeV11"([[PARAM_3_]]) {axes = [0]} : (memref<1x8xf32>) -> memref<8xf32>
 // CHECK-NOT: separator of consecutive DAGs
-<<<<<<< HEAD
-// CHECK-DAG:       [[VAR_11_:%.+]]:2 = "onnx.SplitV11"([[VAR_10_]]) {axis = 0 : si64} : (memref<8xf32>) -> (memref<4xf32>, memref<4xf32>)
-=======
-// CHECK-DAG:       [[VAR_10_:%.+]]:2 = "onnx.Split"([[VAR_9_]]) {axis = 0 : si64} : (memref<8xf32>) -> (memref<4xf32>, memref<4xf32>)
->>>>>>> b0b1d87e
+// CHECK-DAG:       [[VAR_10_:%.+]]:2 = "onnx.SplitV11"([[VAR_9_]]) {axis = 0 : si64} : (memref<8xf32>) -> (memref<4xf32>, memref<4xf32>)
 // CHECK-DAG:       [[LOOP_1_:%.+]] = krnl.define_loops 1
 // CHECK-DAG:       [[VAR_12_:%.+]] = memref.dim [[PARAM_0_]], [[CST_0_]] : memref<?x?x?xf32>
 // CHECK:           krnl.iterate([[LOOP_1_]]) with ([[LOOP_1_]] -> [[I_2_:%.+]] = 0 to [[VAR_12_]]) {
