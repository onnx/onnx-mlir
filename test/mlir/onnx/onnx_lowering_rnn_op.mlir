--- conflicted
+++ resolved
@@ -144,11 +144,7 @@
   %Y, %Y_h = "onnx.RNN"(%arg0, %arg1, %arg2, %arg3, %cst, %arg4) {hidden_size = 4 : si64, direction = "reverse"} : (tensor<7x2x3xf32>, tensor<1x4x3xf32>, tensor<1x4x4xf32>, tensor<1x8xf32>, none, tensor<1x2x4xf32>) -> (none, tensor<*xf32>)
   return %Y_h : tensor<*xf32>
 
-<<<<<<< HEAD
-// CHECK-DAG: #map3 = affine_map<(d0) -> (-d0 + 6)>
-=======
 // CHECK-DAG: [[MAP_0_:#.+]] = affine_map<(d0) -> (-d0 + 6)>
->>>>>>> eaec2ec2
 // CHECK-LABEL:  func private @test_rnn_reverse_mode
 // CHECK-SAME:   ([[PARAM_0_:%.+]]: memref<7x2x3xf32>, [[PARAM_1_:%.+]]: memref<1x4x3xf32>, [[PARAM_2_:%.+]]: memref<1x4x4xf32>, [[PARAM_3_:%.+]]: memref<1x8xf32>, [[PARAM_4_:%.+]]: memref<1x2x4xf32>) -> memref<1x2x4xf32> {
 // CHECK-DAG:       [[VAR_c32_i64_:%.+]] = arith.constant 32 : i64
@@ -179,11 +175,7 @@
 // CHECK-DAG:       [[LOOP_1_:%.+]] = krnl.define_loops 1
 // CHECK:           krnl.iterate([[LOOP_1_]]) with ([[LOOP_1_]] -> [[I_2_:%.+]] = 0 to 7){
 // CHECK:             [[VAR_15_1_:%.+]] = krnl.get_induction_var_value([[LOOP_1_]]) : (!krnl.loop) -> index
-<<<<<<< HEAD
-// CHECK-DAG:         [[LOAD_PARAM_4_MEM_1_:%.+]] = affine.apply #map3([[VAR_15_1_]])
-=======
 // CHECK-DAG:         [[LOAD_PARAM_4_MEM_1_:%.+]] = affine.apply [[MAP_0_]]([[VAR_15_1_]])
->>>>>>> eaec2ec2
 // CHECK-DAG:         [[RES_2_:%.+]] = memref.alloc() {{.*}}: memref<2x3xf32>
 // CHECK-DAG:         [[LOOP_2_:%.+]]:2 = krnl.define_loops 2
 // CHECK:             krnl.iterate([[LOOP_2_]]#0, [[LOOP_2_]]#1) with ([[LOOP_2_]]#0 -> [[I_3_:%.+]] = [[VAR_c0_]] to [[VAR_c2_]], [[LOOP_2_]]#1 -> [[I_4_:%.+]] = [[VAR_c0_]] to [[VAR_c3_]]){
@@ -223,14 +215,7 @@
   %cst = "onnx.NoValue"() {value} : () -> none
   %Y, %Y_h = "onnx.RNN"(%arg0, %arg1, %arg2, %arg3, %cst, %arg4) {hidden_size = 4 : si64, direction = "bidirectional"} : (tensor<7x2x3xf32>, tensor<2x4x3xf32>, tensor<2x4x4xf32>, tensor<2x8xf32>, none, tensor<2x2x4xf32>) -> (none, tensor<*xf32>)
   return %Y_h : tensor<*xf32>
-<<<<<<< HEAD
-// CHECK-DAG: #map = affine_map<(d0, d1, d2) -> (d0, d1, d2)>
-// CHECK-DAG: #map1 = affine_map<(d0, d1) -> (d0, d1)>
-// CHECK-DAG: #map2 = affine_map<(d0) -> (d0)>
-// CHECK-DAG: #map3 = affine_map<(d0) -> (-d0 + 6)>
-=======
 // CHECK-DAG: [[MAP_0_:#.+]] = affine_map<(d0) -> (-d0 + 6)>
->>>>>>> eaec2ec2
 // CHECK-LABEL:  func private @test_rnn_bidirectional_mode
 // CHECK-SAME:   ([[PARAM_0_:%.+]]: memref<7x2x3xf32>, [[PARAM_1_:%.+]]: memref<2x4x3xf32>, [[PARAM_2_:%.+]]: memref<2x4x4xf32>, [[PARAM_3_:%.+]]: memref<2x8xf32>, [[PARAM_4_:%.+]]: memref<2x2x4xf32>) -> memref<2x2x4xf32> {
 // CHECK-DAG:       [[VAR_c4_:%.+]] = arith.constant 4 : index
@@ -309,11 +294,7 @@
 // CHECK:           [[LOOP_4_:%.+]] = krnl.define_loops 1
 // CHECK:           krnl.iterate([[LOOP_4_]]) with ([[LOOP_4_]] -> [[I_7_:%.+]] = 0 to 7){
 // CHECK:             [[VAR_29_2_:%.+]] = krnl.get_induction_var_value([[LOOP_4_]]) : (!krnl.loop) -> index
-<<<<<<< HEAD
-// CHECK-DAG:         [[RES_3_:%.+]] = affine.apply #map3([[VAR_29_2_]])
-=======
 // CHECK-DAG:         [[RES_3_:%.+]] = affine.apply [[MAP_0_]]([[VAR_29_2_]])
->>>>>>> eaec2ec2
 // CHECK-DAG:         [[RES_4_:%.+]] = memref.alloc() {{.*}}: memref<2x3xf32>
 // CHECK-DAG:         [[LOOP_5_:%.+]]:2 = krnl.define_loops 2
 // CHECK:             krnl.iterate([[LOOP_5_]]#0, [[LOOP_5_]]#1) with ([[LOOP_5_]]#0 -> [[I_8_:%.+]] = [[VAR_c0_]] to [[VAR_c2_]], [[LOOP_5_]]#1 -> [[I_9_:%.+]] = [[VAR_c0_]] to [[VAR_c3_]]){
@@ -361,11 +342,7 @@
   %Y, %Y_h = "onnx.RNN"(%arg0, %arg1, %arg2, %arg3, %cst, %arg4) {hidden_size = 4 : si64} : (tensor<?x?x?xf32>, tensor<1x4x?xf32>, tensor<1x4x4xf32>, tensor<1x8xf32>, none, tensor<1x?x4xf32>) -> (none, tensor<*xf32>)
   return %Y_h : tensor<*xf32>
 
-<<<<<<< HEAD
-// CHECK-DAG: #map2 = affine_map<(d0) -> (d0)>
-=======
 // CHECK-DAG: [[MAP_0_:#.+]] = affine_map<(d0) -> (d0)>
->>>>>>> eaec2ec2
 // CHECK-LABEL:  func private @test_rnn_unknown_dims
 // CHECK-SAME:   ([[PARAM_0_:%.+]]: memref<?x?x?xf32>, [[PARAM_1_:%.+]]: memref<1x4x?xf32>, [[PARAM_2_:%.+]]: memref<1x4x4xf32>, [[PARAM_3_:%.+]]: memref<1x8xf32>, [[PARAM_4_:%.+]]: memref<1x?x4xf32>) -> memref<1x?x4xf32> {
 // CHECK-DAG:       [[VAR_c16_i64_:%.+]] = arith.constant 16 : i64
@@ -382,11 +359,7 @@
 // CHECK-NOT: separator of consecutive DAGs
 // CHECK-DAG:       [[RES_1_:%.+]] = memref.alloc([[VAR_5_]]) {{.*}}: memref<?x4xf32>
 // CHECK-DAG:       [[LOOP_0_:%.+]]:2 = krnl.define_loops 2
-<<<<<<< HEAD
-// CHECK:           krnl.iterate([[LOOP_0_]]#0, [[LOOP_0_]]#1) with ([[LOOP_0_]]#0 -> [[I_0_:%.+]] = 0 to #map2([[VAR_5_]]), [[LOOP_0_]]#1 -> [[I_1_:%.+]] = 0 to 4){
-=======
 // CHECK:           krnl.iterate([[LOOP_0_]]#0, [[LOOP_0_]]#1) with ([[LOOP_0_]]#0 -> [[I_0_:%.+]] = 0 to [[MAP_0_]]([[VAR_5_]]), [[LOOP_0_]]#1 -> [[I_1_:%.+]] = 0 to 4){
->>>>>>> eaec2ec2
 // CHECK:             [[VAR_20_:%.+]]:2 = krnl.get_induction_var_value([[LOOP_0_]]#0, [[LOOP_0_]]#1) : (!krnl.loop, !krnl.loop) -> (index, index)
 // CHECK:             [[LOAD_PARAM_4_MEM_:%.+]] = krnl.load [[PARAM_4_]]{{.}}[[VAR_c0_]], [[VAR_20_]]#0, [[VAR_20_]]#1] : memref<1x?x4xf32>
 // CHECK:             krnl.store [[LOAD_PARAM_4_MEM_]], [[RES_1_]]{{.}}[[VAR_20_]]#0, [[VAR_20_]]#1] : memref<?x4xf32>
@@ -402,11 +375,7 @@
 // CHECK-DAG:       [[VAR_15_:%.+]] = builtin.unrealized_conversion_cast [[VAR_13_]]#1 : tensor<4xf32> to memref<4xf32>
 // CHECK-DAG:       [[LOOP_1_:%.+]] = krnl.define_loops 1
 // CHECK-DAG:       [[VAR_17_:%.+]] = memref.dim [[PARAM_0_]], [[VAR_c0_]] : memref<?x?x?xf32>
-<<<<<<< HEAD
-// CHECK:           krnl.iterate([[LOOP_1_]]) with ([[LOOP_1_]] -> [[I_2_:%.+]] = 0 to #map2([[VAR_17_]])){
-=======
 // CHECK:           krnl.iterate([[LOOP_1_]]) with ([[LOOP_1_]] -> [[I_2_:%.+]] = 0 to [[MAP_0_]]([[VAR_17_]])){
->>>>>>> eaec2ec2
 // CHECK-DAG:         [[VAR_20_1_:%.+]] = krnl.get_induction_var_value([[LOOP_1_]]) : (!krnl.loop) -> index
 // CHECK-DAG:         [[LOAD_PARAM_4_MEM_1_:%.+]] = memref.dim [[PARAM_0_]], [[VAR_c1_]] : memref<?x?x?xf32>
 // CHECK-DAG:         [[VAR_22_:%.+]] = memref.dim [[PARAM_0_]], [[VAR_c2_]] : memref<?x?x?xf32>
