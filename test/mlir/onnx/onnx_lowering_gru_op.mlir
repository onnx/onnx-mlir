--- conflicted
+++ resolved
@@ -4,16 +4,8 @@
   %cst = "onnx.NoValue"() {value} : () -> none
   %Y, %Y_h = "onnx.GRU"(%arg0, %arg1, %arg2, %arg3, %cst, %arg4) {hidden_size = 4 : si64} : (tensor<7x2x3xf32>, tensor<1x12x3xf32>, tensor<1x12x4xf32>, tensor<1x24xf32>, none, tensor<1x2x4xf32>) -> (none, tensor<*xf32>)
   return %Y_h : tensor<*xf32>
-<<<<<<< HEAD
-// CHECK-DAG: #map = affine_map<(d0, d1, d2) -> (d0, d1, d2)>
-// CHECK-DAG: #map1 = affine_map<(d0, d1) -> (d0, d1)>
-// CHECK-DAG: #map2 = affine_map<(d0) -> (d0)>
-// CHECK-DAG: #map3 = affine_map<()[s0] -> (s0 + 4)>
-// CHECK-DAG: #map4 = affine_map<()[s0] -> (s0 + 8)>
-=======
 // CHECK-DAG: [[MAP_0_:#.+]] = affine_map<()[s0] -> (s0 + 4)>
 // CHECK-DAG: [[MAP_1_:#.+]] = affine_map<()[s0] -> (s0 + 8)>
->>>>>>> eaec2ec2
 // CHECK-LABEL:  func private @test_gru_forward_mode
 // CHECK-SAME:   ([[PARAM_0_:%.+]]: memref<7x2x3xf32>, [[PARAM_1_:%.+]]: memref<1x12x3xf32>, [[PARAM_2_:%.+]]: memref<1x12x4xf32>, [[PARAM_3_:%.+]]: memref<1x24xf32>, [[PARAM_4_:%.+]]: memref<1x2x4xf32>) -> memref<1x2x4xf32> {
 // CHECK-DAG:       [[VAR_c32_i64_:%.+]] = arith.constant 32 : i64
@@ -76,11 +68,7 @@
 // CHECK:             krnl.iterate([[LOOP_3_]]#0, [[LOOP_3_]]#1) with ([[LOOP_3_]]#0 -> [[I_5_:%.+]] = [[VAR_c0_]] to [[VAR_c2_]], [[LOOP_3_]]#1 -> [[I_6_:%.+]] = [[VAR_c0_]] to [[VAR_c4_]]){
 // CHECK:               [[VAR_41_1_:%.+]]:2 = krnl.get_induction_var_value([[LOOP_3_]]#0, [[LOOP_3_]]#1) : (!krnl.loop, !krnl.loop) -> (index, index)
 // CHECK-DAG:           [[LOAD_PARAM_0_MEM_1_:%.+]] = krnl.load [[RES_1_]]{{.}}[[VAR_41_]]#0, [[VAR_41_]]#1] : memref<2x4xf32>
-<<<<<<< HEAD
-// CHECK-DAG:           [[VAR_43_:%.+]] = affine.apply #map3(){{.}}[[VAR_41_1_]]#1]
-=======
 // CHECK-DAG:           [[VAR_43_:%.+]] = affine.apply [[MAP_0_]](){{.}}[[VAR_41_1_]]#1]
->>>>>>> eaec2ec2
 // CHECK-NOT: separator of consecutive DAGs
 // CHECK-DAG:           [[LOAD_VAR_27_MEM_:%.+]] = krnl.load [[VAR_27_]]{{.}}[[VAR_41_1_]]#0, [[VAR_43_]]{{.}} : memref<2x12xf32>
 // CHECK-DAG:           [[LOAD_VAR_33_MEM_:%.+]] = krnl.load [[VAR_33_]]{{.}}[[VAR_41_1_]]#0, [[VAR_41_1_]]#1] : memref<2x4xf32>
@@ -117,11 +105,7 @@
 // CHECK:               [[VAR_51_1_:%.+]] = math.exp [[VAR_50_1_]] : f32
 // CHECK:               [[VAR_52_1_:%.+]] = arith.addf [[VAR_51_1_]], [[VAR_cst_0_]] : f32
 // CHECK-DAG:           [[VAR_53_1_:%.+]] = arith.divf [[VAR_cst_0_]], [[VAR_52_1_]] : f32
-<<<<<<< HEAD
-// CHECK-DAG:           [[VAR_54_1_:%.+]] = affine.apply #map4(){{.}}[[VAR_41_2_]]#1]
-=======
 // CHECK-DAG:           [[VAR_54_1_:%.+]] = affine.apply [[MAP_1_]](){{.}}[[VAR_41_2_]]#1]
->>>>>>> eaec2ec2
 // CHECK-NOT: separator of consecutive DAGs
 // CHECK-DAG:           [[LOAD_VAR_27_MEM_3_:%.+]] = krnl.load [[VAR_27_]]{{.}}[[VAR_41_2_]]#0, [[VAR_54_1_]]{{.}} : memref<2x12xf32>
 // CHECK-DAG:           [[LOAD_VAR_39_MEM_:%.+]] = krnl.load [[VAR_39_]]{{.}}[[VAR_41_2_]]#0, [[VAR_41_2_]]#1] : memref<2x4xf32>
@@ -151,16 +135,8 @@
   %cst = "onnx.NoValue"() {value} : () -> none
   %Y, %Y_h = "onnx.GRU"(%arg0, %arg1, %arg2, %arg3, %cst, %arg4) {hidden_size = 4 : si64, linear_before_reset = 1 : si64} : (tensor<7x2x3xf32>, tensor<1x12x3xf32>, tensor<1x12x4xf32>, tensor<1x24xf32>, none, tensor<1x2x4xf32>) -> (none, tensor<*xf32>)
   return %Y_h : tensor<*xf32>
-<<<<<<< HEAD
-// CHECK-DAG: #map = affine_map<(d0, d1, d2) -> (d0, d1, d2)>
-// CHECK-DAG: #map1 = affine_map<(d0, d1) -> (d0, d1)>
-// CHECK-DAG: #map2 = affine_map<(d0) -> (d0)>
-// CHECK-DAG: #map3 = affine_map<()[s0] -> (s0 + 4)>
-// CHECK-DAG: #map4 = affine_map<()[s0] -> (s0 + 8)>
-=======
 // CHECK-DAG: [[MAP_0_:#.+]] = affine_map<()[s0] -> (s0 + 4)>
 // CHECK-DAG: [[MAP_1_:#.+]] = affine_map<()[s0] -> (s0 + 8)>
->>>>>>> eaec2ec2
 // CHECK-LABEL:  func private @test_gru_forward_mode_linear_before_reset
 // CHECK-SAME:   ([[PARAM_0_:%.+]]: memref<7x2x3xf32>, [[PARAM_1_:%.+]]: memref<1x12x3xf32>, [[PARAM_2_:%.+]]: memref<1x12x4xf32>, [[PARAM_3_:%.+]]: memref<1x24xf32>, [[PARAM_4_:%.+]]: memref<1x2x4xf32>) -> memref<1x2x4xf32> {
 // CHECK-DAG:       [[VAR_c32_i64_:%.+]] = arith.constant 32 : i64
@@ -226,17 +202,10 @@
 // CHECK:               [[VAR_39_:%.+]] = math.exp [[VAR_38_]] : f32
 // CHECK:               [[VAR_40_:%.+]] = arith.addf [[VAR_39_]], [[VAR_cst_0_]] : f32
 // CHECK-DAG:           [[VAR_41_:%.+]] = arith.divf [[VAR_cst_0_]], [[VAR_40_]] : f32
-<<<<<<< HEAD
-// CHECK-DAG:           [[VAR_42_:%.+]] = affine.apply #map3(){{.}}[[VAR_29_1_]]#1]
-// CHECK-NOT: separator of consecutive DAGs
-// CHECK-DAG:           [[LOAD_VAR_24_MEM_1_:%.+]] = krnl.load [[VAR_24_]]{{.}}[[VAR_29_1_]]#0, [[VAR_42_]]{{.}} : memref<2x12xf32>
-// CHECK-DAG:           [[VAR_44_:%.+]] = affine.apply #map3(){{.}}[[VAR_29_1_]]#1]
-=======
 // CHECK-DAG:           [[VAR_42_:%.+]] = affine.apply [[MAP_0_]](){{.}}[[VAR_29_1_]]#1]
 // CHECK-NOT: separator of consecutive DAGs
 // CHECK-DAG:           [[LOAD_VAR_24_MEM_1_:%.+]] = krnl.load [[VAR_24_]]{{.}}[[VAR_29_1_]]#0, [[VAR_42_]]{{.}} : memref<2x12xf32>
 // CHECK-DAG:           [[VAR_44_:%.+]] = affine.apply [[MAP_0_]](){{.}}[[VAR_29_1_]]#1]
->>>>>>> eaec2ec2
 // CHECK:               [[LOAD_VAR_27_MEM_1_:%.+]] = krnl.load [[VAR_27_]]{{.}}[[VAR_29_1_]]#0, [[VAR_44_]]{{.}} : memref<2x12xf32>
 // CHECK-DAG:           [[VAR_46_:%.+]] = arith.addf [[LOAD_VAR_24_MEM_1_]], [[LOAD_VAR_27_MEM_1_]] : f32
 // CHECK-DAG:           [[LOAD_VAR_13_MEM_:%.+]] = krnl.load [[VAR_13_]]{{.}}[[VAR_29_1_]]#1] : memref<4xf32>
@@ -247,17 +216,10 @@
 // CHECK:               [[VAR_52_:%.+]] = math.exp [[VAR_51_]] : f32
 // CHECK:               [[VAR_53_:%.+]] = arith.addf [[VAR_52_]], [[VAR_cst_0_]] : f32
 // CHECK-DAG:           [[VAR_54_:%.+]] = arith.divf [[VAR_cst_0_]], [[VAR_53_]] : f32
-<<<<<<< HEAD
-// CHECK-DAG:           [[VAR_55_:%.+]] = affine.apply #map4(){{.}}[[VAR_29_1_]]#1]
-// CHECK-NOT: separator of consecutive DAGs
-// CHECK-DAG:           [[LOAD_VAR_24_MEM_2_:%.+]] = krnl.load [[VAR_24_]]{{.}}[[VAR_29_1_]]#0, [[VAR_55_]]{{.}} : memref<2x12xf32>
-// CHECK-DAG:           [[VAR_57_:%.+]] = affine.apply #map4(){{.}}[[VAR_29_1_]]#1]
-=======
 // CHECK-DAG:           [[VAR_55_:%.+]] = affine.apply [[MAP_1_]](){{.}}[[VAR_29_1_]]#1]
 // CHECK-NOT: separator of consecutive DAGs
 // CHECK-DAG:           [[LOAD_VAR_24_MEM_2_:%.+]] = krnl.load [[VAR_24_]]{{.}}[[VAR_29_1_]]#0, [[VAR_55_]]{{.}} : memref<2x12xf32>
 // CHECK-DAG:           [[VAR_57_:%.+]] = affine.apply [[MAP_1_]](){{.}}[[VAR_29_1_]]#1]
->>>>>>> eaec2ec2
 // CHECK-NOT: separator of consecutive DAGs
 // CHECK-DAG:           [[LOAD_VAR_27_MEM_2_:%.+]] = krnl.load [[VAR_27_]]{{.}}[[VAR_29_1_]]#0, [[VAR_57_]]{{.}} : memref<2x12xf32>
 // CHECK-DAG:           [[LOAD_VAR_17_MEM_:%.+]] = krnl.load [[VAR_17_]]{{.}}[[VAR_29_1_]]#1] : memref<4xf32>
@@ -290,21 +252,12 @@
 
   %Y, %Y_h = "onnx.GRU"(%arg0, %w, %r, %b, %cst, %arg1) {hidden_size = 4 : si64} : (tensor<7x2x3xf32>, tensor<1x12x3xf32>, tensor<1x12x4xf32>, tensor<1x24xf32>, none, tensor<1x2x4xf32>) -> (none, tensor<*xf32>)
   return %Y_h : tensor<*xf32>
-<<<<<<< HEAD
-// CHECK-DAG: #map = affine_map<(d0, d1, d2) -> (d0, d1, d2)>
-// CHECK-DAG: #map1 = affine_map<(d0, d1) -> (d0, d1)>
-// CHECK-DAG: #map2 = affine_map<(d0) -> (d0)>
-// CHECK-DAG: #map3 = affine_map<()[s0] -> (s0 + 4)>
-// CHECK-DAG: #map4 = affine_map<()[s0] -> (s0 + 8)>
-// CHECK-LABEL:  func private @test_gru_forward_mode_constant_weight_and_bias
-=======
 // CHECK-DAG:   [[MAP_0_:#.+]] = affine_map<(d0, d1, d2) -> (d0, d1, d2)>
 // CHECK-DAG:   [[MAP_1_:#.+]] = affine_map<(d0, d1) -> (d0, d1)>
 // CHECK-DAG:   [[MAP_2_:#.+]] = affine_map<(d0) -> (d0)>
 // CHECK-DAG:   [[MAP_3_:#.+]] = affine_map<()[s0] -> (s0 + 4)>
 // CHECK-DAG:   [[MAP_4_:#.+]] = affine_map<()[s0] -> (s0 + 8)>
 // CHECK-LABEL:  func.func private @test_gru_forward_mode_constant_weight_and_bias
->>>>>>> eaec2ec2
 // CHECK-SAME:   ([[PARAM_0_:%.+]]: memref<7x2x3xf32>, [[PARAM_1_:%.+]]: memref<1x2x4xf32>) -> memref<1x2x4xf32> {
 // CHECK-DAG:       [[CST_32_:%.+]] = arith.constant 32 : i64
 // CHECK-DAG:       [[CST_1_dot_000000_:%.+]] = arith.constant 1.000000e+00 : f32
@@ -356,28 +309,6 @@
 // CHECK-DAG:         [[RES_3_:%.+]] = memref.alloc() {{.*}}: memref<2x4xf32>
 // CHECK-DAG:         [[RES_4_:%.+]] = memref.alloc() {{.*}}: memref<2x4xf32>
 // CHECK-DAG:         [[LOOP_3_:%.+]]:2 = krnl.define_loops 2
-<<<<<<< HEAD
-// CHECK:             krnl.iterate([[LOOP_3_]]#0, [[LOOP_3_]]#1) with ([[LOOP_3_]]#0 -> [[I_5_:%.+]] = [[VAR_c0_]] to [[VAR_c2_]], [[LOOP_3_]]#1 -> [[I_6_:%.+]] = [[VAR_c0_]] to [[VAR_c4_]]){
-// CHECK:               [[VAR_40_1_:%.+]]:2 = krnl.get_induction_var_value([[LOOP_3_]]#0, [[LOOP_3_]]#1) : (!krnl.loop, !krnl.loop) -> (index, index)
-// CHECK-DAG:           [[LOAD_PARAM_0_MEM_1_:%.+]] = krnl.load [[RES_1_]]{{.}}[[VAR_40_1_]]#0, [[VAR_40_1_]]#1] : memref<2x4xf32>
-// CHECK-DAG:           [[VAR_42_:%.+]] = affine.apply #map3(){{.}}[[VAR_40_1_]]#1]
-// CHECK-NOT: separator of consecutive DAGs
-// CHECK-DAG:           [[LOAD_VAR_26_MEM_:%.+]] = krnl.load [[VAR_26_]]{{.}}[[VAR_40_1_]]#0, [[VAR_42_]]{{.}} : memref<2x12xf32>
-// CHECK-DAG:           [[LOAD_VAR_32_MEM_:%.+]] = krnl.load [[VAR_32_]]{{.}}[[VAR_40_1_]]#0, [[VAR_40_1_]]#1] : memref<2x4xf32>
-// CHECK-NOT: separator of consecutive DAGs
-// CHECK-DAG:           [[VAR_45_:%.+]] = arith.addf [[LOAD_VAR_26_MEM_]], [[LOAD_VAR_32_MEM_]] : f32
-// CHECK-DAG:           [[LOAD_VAR_14_MEM_:%.+]] = krnl.load [[VAR_14_]]{{.}}[[VAR_40_1_]]#1] : memref<4xf32>
-// CHECK-DAG:           [[LOAD_VAR_17_MEM_:%.+]] = krnl.load [[VAR_17_]]{{.}}[[VAR_40_1_]]#1] : memref<4xf32>
-// CHECK:               [[VAR_48_:%.+]] = arith.addf [[VAR_45_]], [[LOAD_VAR_14_MEM_]] : f32
-// CHECK:               [[VAR_49_:%.+]] = arith.addf [[VAR_48_]], [[LOAD_VAR_17_MEM_]] : f32
-// CHECK:               [[VAR_50_:%.+]] = arith.subf [[VAR_cst_]], [[VAR_49_]] : f32
-// CHECK:               [[VAR_51_:%.+]] = math.exp [[VAR_50_]] : f32
-// CHECK:               [[VAR_52_:%.+]] = arith.addf [[VAR_51_]], [[VAR_cst_0_]] : f32
-// CHECK:               [[VAR_53_:%.+]] = arith.divf [[VAR_cst_0_]], [[VAR_52_]] : f32
-// CHECK:               krnl.store [[VAR_53_]], [[RES_3_]]{{.}}[[VAR_40_1_]]#0, [[VAR_40_1_]]#1] : memref<2x4xf32>
-// CHECK:               [[VAR_54_:%.+]] = arith.mulf [[VAR_53_]], [[LOAD_PARAM_0_MEM_1_]] : f32
-// CHECK:               krnl.store [[VAR_54_]], [[RES_4_]]{{.}}[[VAR_40_1_]]#0, [[VAR_40_1_]]#1] : memref<2x4xf32>
-=======
 // CHECK:             krnl.iterate([[LOOP_3_]]#0, [[LOOP_3_]]#1) with ([[LOOP_3_]]#0 -> [[I_5_:%.+]] = [[CST_0_]] to [[CST_2_]], [[LOOP_3_]]#1 -> [[I_6_:%.+]] = [[CST_0_]] to [[CST_4_]]){
 // CHECK:               [[VAR_32_1_:%.+]]:2 = krnl.get_induction_var_value([[LOOP_3_]]#0, [[LOOP_3_]]#1) : (!krnl.loop, !krnl.loop) -> (index, index)
 // CHECK-DAG:           [[LOAD_PARAM_0_MEM_1_:%.+]] = krnl.load [[RES_1_]]{{.}}[[VAR_32_1_]]#0, [[VAR_32_1_]]#1] : memref<2x4xf32>
@@ -398,47 +329,12 @@
 // CHECK:               krnl.store [[VAR_45_]], [[RES_3_]]{{.}}[[VAR_32_1_]]#0, [[VAR_32_1_]]#1] : memref<2x4xf32>
 // CHECK:               [[VAR_46_:%.+]] = arith.mulf [[VAR_45_]], [[LOAD_PARAM_0_MEM_1_]] : f32
 // CHECK:               krnl.store [[VAR_46_]], [[RES_4_]]{{.}}[[VAR_32_1_]]#0, [[VAR_32_1_]]#1] : memref<2x4xf32>
->>>>>>> eaec2ec2
 // CHECK:             }
 // CHECK-DAG:         [[VAR_27_:%.+]] = builtin.unrealized_conversion_cast [[RES_4_]] : memref<2x4xf32> to tensor<2x4xf32>
 // CHECK-DAG:         [[VAR_28_:%.+]] = builtin.unrealized_conversion_cast [[VAR_4_]] : memref<4x4xf32> to tensor<4x4xf32>
 // CHECK:             [[VAR_29_:%.+]] = "onnx.MatMul"([[VAR_27_]], [[VAR_28_]]) : (tensor<2x4xf32>, tensor<4x4xf32>) -> tensor<2x4xf32>
 // CHECK-DAG:         [[VAR_30_:%.+]] = builtin.unrealized_conversion_cast [[VAR_29_]] : tensor<2x4xf32> to memref<2x4xf32>
 // CHECK-DAG:         [[LOOP_4_:%.+]]:2 = krnl.define_loops 2
-<<<<<<< HEAD
-// CHECK:             krnl.iterate([[LOOP_4_]]#0, [[LOOP_4_]]#1) with ([[LOOP_4_]]#0 -> [[I_7_:%.+]] = [[VAR_c0_]] to [[VAR_c2_]], [[LOOP_4_]]#1 -> [[I_8_:%.+]] = [[VAR_c0_]] to [[VAR_c4_]]){
-// CHECK:               [[VAR_40_2_:%.+]]:2 = krnl.get_induction_var_value([[LOOP_4_]]#0, [[LOOP_4_]]#1) : (!krnl.loop, !krnl.loop) -> (index, index)
-// CHECK-DAG:           [[LOAD_PARAM_0_MEM_1_:%.+]] = krnl.load [[RES_1_]]{{.}}[[VAR_40_2_]]#0, [[VAR_40_2_]]#1] : memref<2x4xf32>
-// CHECK-DAG:           [[LOAD_VAR_26_MEM_1_:%.+]] = krnl.load [[VAR_26_]]{{.}}[[VAR_40_2_]]#0, [[VAR_40_2_]]#1] : memref<2x12xf32>
-// CHECK-DAG:           [[LOAD_VAR_26_MEM_2_:%.+]] = krnl.load [[VAR_29_]]{{.}}[[VAR_40_2_]]#0, [[VAR_40_2_]]#1] : memref<2x4xf32>
-// CHECK-NOT: separator of consecutive DAGs
-// CHECK-DAG:           [[LOAD_VAR_32_MEM_1_:%.+]] = arith.addf [[LOAD_VAR_26_MEM_1_]], [[LOAD_VAR_26_MEM_2_]] : f32
-// CHECK-DAG:           [[VAR_45_1_:%.+]] = krnl.load [[VAR_13_]]{{.}}[[VAR_40_2_]]#1] : memref<4xf32>
-// CHECK-DAG:           [[LOAD_VAR_14_MEM_1_:%.+]] = krnl.load [[VAR_16_]]{{.}}[[VAR_40_2_]]#1] : memref<4xf32>
-// CHECK:               [[LOAD_VAR_17_MEM_1_:%.+]] = arith.addf [[LOAD_VAR_32_MEM_1_]], [[VAR_45_1_]] : f32
-// CHECK:               [[VAR_48_1_:%.+]] = arith.addf [[LOAD_VAR_17_MEM_1_]], [[LOAD_VAR_14_MEM_1_]] : f32
-// CHECK:               [[VAR_49_1_:%.+]] = arith.subf [[VAR_cst_]], [[VAR_48_1_]] : f32
-// CHECK:               [[VAR_50_1_:%.+]] = math.exp [[VAR_49_1_]] : f32
-// CHECK:               [[VAR_51_1_:%.+]] = arith.addf [[VAR_50_1_]], [[VAR_cst_0_]] : f32
-// CHECK-DAG:           [[VAR_52_1_:%.+]] = arith.divf [[VAR_cst_0_]], [[VAR_51_1_]] : f32
-// CHECK-DAG:           [[VAR_53_1_:%.+]] = affine.apply #map4(){{.}}[[VAR_40_2_]]#1]
-// CHECK-NOT: separator of consecutive DAGs
-// CHECK-DAG:           [[LOAD_VAR_26_MEM_3_:%.+]] = krnl.load [[VAR_26_]]{{.}}[[VAR_40_2_]]#0, [[VAR_53_1_]]{{.}} : memref<2x12xf32>
-// CHECK-DAG:           [[LOAD_VAR_38_MEM_:%.+]] = krnl.load [[VAR_38_]]{{.}}[[VAR_40_2_]]#0, [[VAR_40_2_]]#1] : memref<2x4xf32>
-// CHECK-NOT: separator of consecutive DAGs
-// CHECK-DAG:           [[VAR_56_:%.+]] = arith.addf [[LOAD_VAR_26_MEM_3_]], [[LOAD_VAR_38_MEM_]] : f32
-// CHECK-DAG:           [[LOAD_VAR_15_MEM_:%.+]] = krnl.load [[VAR_15_]]{{.}}[[VAR_40_2_]]#1] : memref<4xf32>
-// CHECK-DAG:           [[LOAD_VAR_18_MEM_:%.+]] = krnl.load [[VAR_18_]]{{.}}[[VAR_40_2_]]#1] : memref<4xf32>
-// CHECK:               [[VAR_59_:%.+]] = arith.addf [[VAR_56_]], [[LOAD_VAR_15_MEM_]] : f32
-// CHECK:               [[VAR_60_:%.+]] = arith.addf [[VAR_59_]], [[LOAD_VAR_18_MEM_]] : f32
-// CHECK-DAG:           [[VAR_61_:%.+]] = math.tanh [[VAR_60_]] : f32
-// CHECK-DAG:           [[VAR_62_:%.+]] = arith.subf [[VAR_cst_0_]], [[VAR_52_1_]] : f32
-// CHECK-NOT: separator of consecutive DAGs
-// CHECK-DAG:           [[VAR_63_:%.+]] = arith.mulf [[VAR_62_]], [[VAR_61_]] : f32
-// CHECK-DAG:           [[VAR_64_:%.+]] = arith.mulf [[VAR_52_1_]], [[LOAD_PARAM_0_MEM_1_]] : f32
-// CHECK:               [[VAR_65_:%.+]] = arith.addf [[VAR_63_]], [[VAR_64_]] : f32
-// CHECK:               krnl.store [[VAR_65_]], [[RES_1_]]{{.}}[[VAR_40_2_]]#0, [[VAR_40_2_]]#1] : memref<2x4xf32>
-=======
 // CHECK:             krnl.iterate([[LOOP_4_]]#0, [[LOOP_4_]]#1) with ([[LOOP_4_]]#0 -> [[I_7_:%.+]] = [[CST_0_]] to [[CST_2_]], [[LOOP_4_]]#1 -> [[I_8_:%.+]] = [[CST_0_]] to [[CST_4_]]){
 // CHECK:               [[VAR_32_2_:%.+]]:2 = krnl.get_induction_var_value([[LOOP_4_]]#0, [[LOOP_4_]]#1) : (!krnl.loop, !krnl.loop) -> (index, index)
 // CHECK-DAG:           [[LOAD_PARAM_0_MEM_1_:%.+]] = krnl.load [[RES_1_]]{{.}}[[VAR_32_2_]]#0, [[VAR_32_2_]]#1] : memref<2x4xf32>
@@ -471,7 +367,6 @@
 // CHECK-DAG:           [[VAR_56_:%.+]] = arith.mulf [[VAR_44_1_]], [[LOAD_PARAM_0_MEM_1_]] : f32
 // CHECK:               [[VAR_57_:%.+]] = arith.addf [[VAR_55_]], [[VAR_56_]] : f32
 // CHECK:               krnl.store [[VAR_57_]], [[RES_1_]]{{.}}[[VAR_32_2_]]#0, [[VAR_32_2_]]#1] : memref<2x4xf32>
->>>>>>> eaec2ec2
 // CHECK:             }
 // CHECK:           }
 // CHECK:           "krnl.memcpy"([[RES_]], [[RES_]]_1, [[CST_32_]]) : (memref<1x2x4xf32>, memref<2x4xf32>, i64) -> ()
@@ -485,18 +380,9 @@
   %cst = "onnx.NoValue"() {value} : () -> none
   %Y, %Y_h = "onnx.GRU"(%arg0, %arg1, %arg2, %arg3, %cst, %arg4) {hidden_size = 4 : si64, direction = "reverse"} : (tensor<7x2x3xf32>, tensor<1x12x3xf32>, tensor<1x12x4xf32>, tensor<1x24xf32>, none, tensor<1x2x4xf32>) -> (none, tensor<*xf32>)
   return %Y_h : tensor<*xf32>
-<<<<<<< HEAD
-// CHECK-DAG: #map = affine_map<(d0, d1, d2) -> (d0, d1, d2)>
-// CHECK-DAG: #map1 = affine_map<(d0, d1) -> (d0, d1)>
-// CHECK-DAG: #map2 = affine_map<(d0) -> (d0)>
-// CHECK-DAG: #map3 = affine_map<(d0) -> (-d0 + 6)>
-// CHECK-DAG: #map4 = affine_map<()[s0] -> (s0 + 4)>
-// CHECK-DAG: #map5 = affine_map<()[s0] -> (s0 + 8)>
-=======
 // CHECK-DAG: [[MAP_0_:#.+]] = affine_map<(d0) -> (-d0 + 6)>
 // CHECK-DAG: [[MAP_1_:#.+]] = affine_map<()[s0] -> (s0 + 4)>
 // CHECK-DAG: [[MAP_2_:#.+]] = affine_map<()[s0] -> (s0 + 8)>
->>>>>>> eaec2ec2
 // CHECK-LABEL:  func private @test_gru_reverse_mode
 // CHECK-SAME:   ([[PARAM_0_:%.+]]: memref<7x2x3xf32>, [[PARAM_1_:%.+]]: memref<1x12x3xf32>, [[PARAM_2_:%.+]]: memref<1x12x4xf32>, [[PARAM_3_:%.+]]: memref<1x24xf32>, [[PARAM_4_:%.+]]: memref<1x2x4xf32>) -> memref<1x2x4xf32> {
 // CHECK-DAG:       [[VAR_c32_i64_:%.+]] = arith.constant 32 : i64
@@ -537,11 +423,7 @@
 // CHECK-DAG:       [[LOOP_1_:%.+]] = krnl.define_loops 1
 // CHECK:           krnl.iterate([[LOOP_1_]]) with ([[LOOP_1_]] -> [[I_2_:%.+]] = 0 to 7){
 // CHECK:             [[VAR_22_1_:%.+]] = krnl.get_induction_var_value([[LOOP_1_]]) : (!krnl.loop) -> index
-<<<<<<< HEAD
-// CHECK-DAG:         [[LOAD_PARAM_4_MEM_1_:%.+]] = affine.apply #map3([[VAR_22_1_]])
-=======
 // CHECK-DAG:         [[LOAD_PARAM_4_MEM_1_:%.+]] = affine.apply [[MAP_0_]]([[VAR_22_1_]])
->>>>>>> eaec2ec2
 // CHECK-DAG:         [[RES_2_:%.+]] = memref.alloc() {{.*}}: memref<2x3xf32>
 // CHECK-DAG:         [[LOOP_2_:%.+]]:2 = krnl.define_loops 2
 // CHECK:             krnl.iterate([[LOOP_2_]]#0, [[LOOP_2_]]#1) with ([[LOOP_2_]]#0 -> [[I_3_:%.+]] = [[VAR_c0_]] to [[VAR_c2_]], [[LOOP_2_]]#1 -> [[I_4_:%.+]] = [[VAR_c0_]] to [[VAR_c3_]]){
@@ -564,11 +446,7 @@
 // CHECK:             krnl.iterate([[LOOP_3_]]#0, [[LOOP_3_]]#1) with ([[LOOP_3_]]#0 -> [[I_5_:%.+]] = [[VAR_c0_]] to [[VAR_c2_]], [[LOOP_3_]]#1 -> [[I_6_:%.+]] = [[VAR_c0_]] to [[VAR_c4_]]){
 // CHECK:               [[VAR_42_1_:%.+]]:2 = krnl.get_induction_var_value([[LOOP_3_]]#0, [[LOOP_3_]]#1) : (!krnl.loop, !krnl.loop) -> (index, index)
 // CHECK-DAG:           [[LOAD_PARAM_0_MEM_1_:%.+]] = krnl.load [[RES_1_]]{{.}}[[VAR_42_1_]]#0, [[VAR_42_1_]]#1] : memref<2x4xf32>
-<<<<<<< HEAD
-// CHECK-DAG:           [[VAR_44_:%.+]] = affine.apply #map4(){{.}}[[VAR_42_1_]]#1]
-=======
 // CHECK-DAG:           [[VAR_44_:%.+]] = affine.apply [[MAP_1_]](){{.}}[[VAR_42_1_]]#1]
->>>>>>> eaec2ec2
 // CHECK-NOT: separator of consecutive DAGs
 // CHECK-DAG:           [[LOAD_VAR_28_MEM_:%.+]] = krnl.load [[VAR_28_]]{{.}}[[VAR_42_1_]]#0, [[VAR_44_]]{{.}} : memref<2x12xf32>
 // CHECK-DAG:           [[LOAD_VAR_34_MEM_:%.+]] = krnl.load [[VAR_34_]]{{.}}[[VAR_42_1_]]#0, [[VAR_42_1_]]#1] : memref<2x4xf32>
@@ -605,11 +483,7 @@
 // CHECK:               [[VAR_52_1_:%.+]] = math.exp [[VAR_51_1_]] : f32
 // CHECK:               [[VAR_53_1_:%.+]] = arith.addf [[VAR_52_1_]], [[VAR_cst_0_]] : f32
 // CHECK-DAG:           [[VAR_54_1_:%.+]] = arith.divf [[VAR_cst_0_]], [[VAR_53_1_]] : f32
-<<<<<<< HEAD
-// CHECK-DAG:           [[VAR_55_1_:%.+]] = affine.apply #map5(){{.}}[[VAR_42_2_]]#1]
-=======
 // CHECK-DAG:           [[VAR_55_1_:%.+]] = affine.apply [[MAP_2_]](){{.}}[[VAR_42_2_]]#1]
->>>>>>> eaec2ec2
 // CHECK-NOT: separator of consecutive DAGs
 // CHECK-DAG:           [[LOAD_VAR_28_MEM_3_:%.+]] = krnl.load [[VAR_28_]]{{.}}[[VAR_42_2_]]#0, [[VAR_55_1_]]{{.}} : memref<2x12xf32>
 // CHECK-DAG:           [[LOAD_VAR_40_MEM_:%.+]] = krnl.load [[VAR_40_]]{{.}}[[VAR_42_2_]]#0, [[VAR_42_2_]]#1] : memref<2x4xf32>
@@ -639,18 +513,9 @@
   %cst = "onnx.NoValue"() {value} : () -> none
   %Y, %Y_h = "onnx.GRU"(%arg0, %arg1, %arg2, %arg3, %cst, %arg4) {hidden_size = 4 : si64, direction = "bidirectional"} : (tensor<7x2x3xf32>, tensor<2x12x3xf32>, tensor<2x12x4xf32>, tensor<2x24xf32>, none, tensor<2x2x4xf32>) -> (none, tensor<*xf32>)
   return %Y_h : tensor<*xf32>
-<<<<<<< HEAD
-// CHECK-DAG: #map = affine_map<(d0, d1, d2) -> (d0, d1, d2)>
-// CHECK-DAG: #map1 = affine_map<(d0, d1) -> (d0, d1)>
-// CHECK-DAG: #map2 = affine_map<(d0) -> (d0)>
-// CHECK-DAG: #map3 = affine_map<()[s0] -> (s0 + 4)>
-// CHECK-DAG: #map4 = affine_map<()[s0] -> (s0 + 8)>
-// CHECK-DAG: #map5 = affine_map<(d0) -> (-d0 + 6)>
-=======
 // CHECK-DAG: [[MAP_0_:#.+]] = affine_map<()[s0] -> (s0 + 4)>
 // CHECK-DAG: [[MAP_1_:#.+]] = affine_map<()[s0] -> (s0 + 8)>
 // CHECK-DAG: [[MAP_2_:#.+]] = affine_map<(d0) -> (-d0 + 6)>
->>>>>>> eaec2ec2
 // CHECK-LABEL:  func private @test_gru_bidirectional_mode
 // CHECK-SAME:   ([[PARAM_0_:%.+]]: memref<7x2x3xf32>, [[PARAM_1_:%.+]]: memref<2x12x3xf32>, [[PARAM_2_:%.+]]: memref<2x12x4xf32>, [[PARAM_3_:%.+]]: memref<2x24xf32>, [[PARAM_4_:%.+]]: memref<2x2x4xf32>) -> memref<2x2x4xf32> {
 // CHECK-DAG:       [[VAR_c4_:%.+]] = arith.constant 4 : index
@@ -736,11 +601,7 @@
 // CHECK:             krnl.iterate([[LOOP_3_]]#0, [[LOOP_3_]]#1) with ([[LOOP_3_]]#0 -> [[I_5_:%.+]] = [[VAR_c0_]] to [[VAR_c2_]], [[LOOP_3_]]#1 -> [[I_6_:%.+]] = [[VAR_c0_]] to [[VAR_c4_]]){
 // CHECK:               [[VAR_62_1_:%.+]]:2 = krnl.get_induction_var_value([[LOOP_3_]]#0, [[LOOP_3_]]#1) : (!krnl.loop, !krnl.loop) -> (index, index)
 // CHECK-DAG:           [[LOAD_PARAM_0_MEM_1_:%.+]] = krnl.load [[RES_1_]]{{.}}[[VAR_62_1_]]#0, [[VAR_62_1_]]#1] : memref<2x4xf32>
-<<<<<<< HEAD
-// CHECK-DAG:           [[VAR_64_:%.+]] = affine.apply #map3(){{.}}[[VAR_62_1_]]#1]
-=======
 // CHECK-DAG:           [[VAR_64_:%.+]] = affine.apply [[MAP_0_]](){{.}}[[VAR_62_1_]]#1]
->>>>>>> eaec2ec2
 // CHECK-NOT: separator of consecutive DAGs
 // CHECK-DAG:           [[LOAD_VAR_48_MEM_:%.+]] = krnl.load [[VAR_48_]]{{.}}[[VAR_62_1_]]#0, [[VAR_64_]]{{.}} : memref<2x12xf32>
 // CHECK-DAG:           [[LOAD_VAR_54_MEM_:%.+]] = krnl.load [[VAR_54_]]{{.}}[[VAR_62_1_]]#0, [[VAR_62_1_]]#1] : memref<2x4xf32>
@@ -777,11 +638,7 @@
 // CHECK:               [[VAR_72_1_:%.+]] = math.exp [[VAR_71_1_]] : f32
 // CHECK:               [[VAR_73_1_:%.+]] = arith.addf [[VAR_72_1_]], [[VAR_cst_0_]] : f32
 // CHECK-DAG:           [[VAR_74_1_:%.+]] = arith.divf [[VAR_cst_0_]], [[VAR_73_1_]] : f32
-<<<<<<< HEAD
-// CHECK-DAG:           [[VAR_75_1_:%.+]] = affine.apply #map4(){{.}}[[VAR_62_2_]]#1]
-=======
 // CHECK-DAG:           [[VAR_75_1_:%.+]] = affine.apply [[MAP_1_]](){{.}}[[VAR_62_2_]]#1]
->>>>>>> eaec2ec2
 // CHECK-NOT: separator of consecutive DAGs
 // CHECK-DAG:           [[LOAD_VAR_48_MEM_3_:%.+]] = krnl.load [[VAR_48_]]{{.}}[[VAR_62_2_]]#0, [[VAR_75_1_]]{{.}} : memref<2x12xf32>
 // CHECK-DAG:           [[LOAD_VAR_60_MEM_:%.+]] = krnl.load [[VAR_60_]]{{.}}[[VAR_62_2_]]#0, [[VAR_62_2_]]#1] : memref<2x4xf32>
@@ -803,11 +660,7 @@
 // CHECK:           [[LOOP_5_:%.+]] = krnl.define_loops 1
 // CHECK:           krnl.iterate([[LOOP_5_]]) with ([[LOOP_5_]] -> [[I_9_:%.+]] = 0 to 7){
 // CHECK:             [[VAR_43_2_:%.+]] = krnl.get_induction_var_value([[LOOP_5_]]) : (!krnl.loop) -> index
-<<<<<<< HEAD
-// CHECK-DAG:         [[RES_3_:%.+]] = affine.apply #map5([[VAR_43_2_]])
-=======
 // CHECK-DAG:         [[RES_3_:%.+]] = affine.apply [[MAP_2_]]([[VAR_43_2_]])
->>>>>>> eaec2ec2
 // CHECK-DAG:         [[RES_6_:%.+]] = memref.alloc() {{.*}}: memref<2x3xf32>
 // CHECK-DAG:         [[LOOP_6_:%.+]]:2 = krnl.define_loops 2
 // CHECK:             krnl.iterate([[LOOP_6_]]#0, [[LOOP_6_]]#1) with ([[LOOP_6_]]#0 -> [[I_10_:%.+]] = [[VAR_c0_]] to [[VAR_c2_]], [[LOOP_6_]]#1 -> [[I_11_:%.+]] = [[VAR_c0_]] to [[VAR_c3_]]){
@@ -830,11 +683,7 @@
 // CHECK:             krnl.iterate([[LOOP_7_]]#0, [[LOOP_7_]]#1) with ([[LOOP_7_]]#0 -> [[I_12_:%.+]] = [[VAR_c0_]] to [[VAR_c2_]], [[LOOP_7_]]#1 -> [[I_13_:%.+]] = [[VAR_c0_]] to [[VAR_c4_]]){
 // CHECK:               [[LOAD_PARAM_0_MEM_1_1_:%.+]]:2 = krnl.get_induction_var_value([[LOOP_7_]]#0, [[LOOP_7_]]#1) : (!krnl.loop, !krnl.loop) -> (index, index)
 // CHECK-DAG:           [[LOAD_PARAM_0_MEM_2_:%.+]] = krnl.load [[RES_2_]]{{.}}[[LOAD_PARAM_0_MEM_1_1_]]#0, [[LOAD_PARAM_0_MEM_1_1_]]#1] : memref<2x4xf32>
-<<<<<<< HEAD
-// CHECK-DAG:           [[LOAD_VAR_48_MEM_2_:%.+]] = affine.apply #map3(){{.}}[[LOAD_PARAM_0_MEM_1_1_]]#1]
-=======
 // CHECK-DAG:           [[LOAD_VAR_48_MEM_2_:%.+]] = affine.apply [[MAP_0_]](){{.}}[[LOAD_PARAM_0_MEM_1_1_]]#1]
->>>>>>> eaec2ec2
 // CHECK-NOT: separator of consecutive DAGs
 // CHECK-DAG:           [[LOAD_VAR_54_MEM_1_:%.+]] = krnl.load [[VAR_49_1_]]{{.}}[[LOAD_PARAM_0_MEM_1_1_]]#0, [[LOAD_VAR_48_MEM_2_]]{{.}} : memref<2x12xf32>
 // CHECK-DAG:           [[VAR_67_1_:%.+]] = krnl.load [[RES_4_]]{{.}}[[LOAD_PARAM_0_MEM_1_1_]]#0, [[LOAD_PARAM_0_MEM_1_1_]]#1] : memref<2x4xf32>
@@ -871,11 +720,7 @@
 // CHECK:               [[VAR_73_3_:%.+]] = math.exp [[VAR_72_3_]] : f32
 // CHECK:               [[VAR_74_3_:%.+]] = arith.addf [[VAR_73_3_]], [[VAR_cst_0_]] : f32
 // CHECK-DAG:           [[VAR_75_3_:%.+]] = arith.divf [[VAR_cst_0_]], [[VAR_74_3_]] : f32
-<<<<<<< HEAD
-// CHECK-DAG:           [[VAR_76_2_:%.+]] = affine.apply #map4(){{.}}[[LOAD_PARAM_0_MEM_1_1_1_]]#1]
-=======
 // CHECK-DAG:           [[VAR_76_2_:%.+]] = affine.apply [[MAP_1_]](){{.}}[[LOAD_PARAM_0_MEM_1_1_1_]]#1]
->>>>>>> eaec2ec2
 // CHECK-NOT: separator of consecutive DAGs
 // CHECK-DAG:           [[LOAD_VAR_60_MEM_1_:%.+]] = krnl.load [[VAR_49_1_]]{{.}}[[LOAD_PARAM_0_MEM_1_1_1_]]#0, [[VAR_76_2_]]{{.}} : memref<2x12xf32>
 // CHECK-DAG:           [[VAR_78_1_:%.+]] = krnl.load [[LOOP_4_]]{{.}}[[LOAD_PARAM_0_MEM_1_1_1_]]#0, [[LOAD_PARAM_0_MEM_1_1_1_]]#1] : memref<2x4xf32>
@@ -912,17 +757,9 @@
   %cst = "onnx.NoValue"() {value} : () -> none
   %Y, %Y_h = "onnx.GRU"(%arg0, %arg1, %arg2, %arg3, %cst, %arg4) {hidden_size = 4 : si64} : (tensor<?x?x?xf32>, tensor<1x12x?xf32>, tensor<1x12x4xf32>, tensor<1x24xf32>, none, tensor<1x2x4xf32>) -> (none, tensor<*xf32>)
   return %Y_h : tensor<*xf32>
-<<<<<<< HEAD
-// CHECK-DAG: #map = affine_map<(d0, d1, d2) -> (d0, d1, d2)>
-// CHECK-DAG: #map1 = affine_map<(d0, d1) -> (d0, d1)>
-// CHECK-DAG: #map2 = affine_map<(d0) -> (d0)>
-// CHECK-DAG: #map3 = affine_map<()[s0] -> (s0 + 4)>
-// CHECK-DAG: #map4 = affine_map<()[s0] -> (s0 + 8)>
-=======
 // CHECK-DAG: [[MAP_0_:#.+]] = affine_map<(d0) -> (d0)>
 // CHECK-DAG: [[MAP_1_:#.+]] = affine_map<()[s0] -> (s0 + 4)>
 // CHECK-DAG: [[MAP_2_:#.+]] = affine_map<()[s0] -> (s0 + 8)>
->>>>>>> eaec2ec2
 // CHECK-LABEL:  func private @test_gru_unknown_dims
 // CHECK-SAME:   ([[PARAM_0_:%.+]]: memref<?x?x?xf32>, [[PARAM_1_:%.+]]: memref<1x12x?xf32>, [[PARAM_2_:%.+]]: memref<1x12x4xf32>, [[PARAM_3_:%.+]]: memref<1x24xf32>, [[PARAM_4_:%.+]]: memref<1x2x4xf32>) -> memref<1x?x4xf32> {
 // CHECK-DAG:       [[VAR_c16_i64_:%.+]] = arith.constant 16 : i64
@@ -941,11 +778,7 @@
 // CHECK-NOT: separator of consecutive DAGs
 // CHECK-DAG:       [[RES_1_:%.+]] = memref.alloc([[VAR_5_]]) {{.*}}: memref<?x4xf32>
 // CHECK-DAG:       [[LOOP_0_:%.+]]:2 = krnl.define_loops 2
-<<<<<<< HEAD
-// CHECK:           krnl.iterate([[LOOP_0_]]#0, [[LOOP_0_]]#1) with ([[LOOP_0_]]#0 -> [[I_0_:%.+]] = 0 to #map2([[VAR_5_]]), [[LOOP_0_]]#1 -> [[I_1_:%.+]] = 0 to 4){
-=======
 // CHECK:           krnl.iterate([[LOOP_0_]]#0, [[LOOP_0_]]#1) with ([[LOOP_0_]]#0 -> [[I_0_:%.+]] = 0 to [[MAP_0_]]([[VAR_5_]]), [[LOOP_0_]]#1 -> [[I_1_:%.+]] = 0 to 4){
->>>>>>> eaec2ec2
 // CHECK:             [[VAR_27_:%.+]]:2 = krnl.get_induction_var_value([[LOOP_0_]]#0, [[LOOP_0_]]#1) : (!krnl.loop, !krnl.loop) -> (index, index)
 // CHECK:             [[LOAD_PARAM_4_MEM_:%.+]] = krnl.load [[PARAM_4_]]{{.}}[[VAR_c0_]], [[VAR_27_]]#0, [[VAR_27_]]#1] : memref<1x2x4xf32>
 // CHECK:             krnl.store [[LOAD_PARAM_4_MEM_]], [[RES_1_]]{{.}}[[VAR_27_]]#0, [[VAR_27_]]#1] : memref<?x4xf32>
@@ -969,11 +802,7 @@
 // CHECK-DAG:       [[VAR_22_:%.+]] = builtin.unrealized_conversion_cast [[VAR_16_]]#5 : tensor<4xf32> to memref<4xf32>
 // CHECK-DAG:       [[LOOP_1_:%.+]] = krnl.define_loops 1
 // CHECK-DAG:       [[VAR_24_:%.+]] = memref.dim [[PARAM_0_]], [[VAR_c0_]] : memref<?x?x?xf32>
-<<<<<<< HEAD
-// CHECK:           krnl.iterate([[LOOP_1_]]) with ([[LOOP_1_]] -> [[I_2_:%.+]] = 0 to #map2([[VAR_24_]])){
-=======
 // CHECK:           krnl.iterate([[LOOP_1_]]) with ([[LOOP_1_]] -> [[I_2_:%.+]] = 0 to [[MAP_0_]]([[VAR_24_]])){
->>>>>>> eaec2ec2
 // CHECK-DAG:         [[VAR_27_1_:%.+]] = krnl.get_induction_var_value([[LOOP_1_]]) : (!krnl.loop) -> index
 // CHECK-DAG:         [[LOAD_PARAM_4_MEM_1_:%.+]] = memref.dim [[PARAM_0_]], [[VAR_c1_]] : memref<?x?x?xf32>
 // CHECK-DAG:         [[VAR_29_:%.+]] = memref.dim [[PARAM_0_]], [[VAR_c2_]] : memref<?x?x?xf32>
@@ -1000,11 +829,7 @@
 // CHECK:             krnl.iterate([[LOOP_3_]]#0, [[LOOP_3_]]#1) with ([[LOOP_3_]]#0 -> [[I_5_:%.+]] = [[VAR_c0_]] to [[VAR_5_]], [[LOOP_3_]]#1 -> [[I_6_:%.+]] = [[VAR_c0_]] to [[VAR_c4_]]){
 // CHECK:               [[VAR_48_1_:%.+]]:2 = krnl.get_induction_var_value([[LOOP_3_]]#0, [[LOOP_3_]]#1) : (!krnl.loop, !krnl.loop) -> (index, index)
 // CHECK-DAG:           [[LOAD_PARAM_0_MEM_1_:%.+]] = krnl.load [[RES_1_]]{{.}}[[VAR_48_1_]]#0, [[VAR_48_1_]]#1] : memref<?x4xf32>
-<<<<<<< HEAD
-// CHECK-DAG:           [[VAR_50_:%.+]] = affine.apply #map3(){{.}}[[VAR_48_1_]]#1]
-=======
 // CHECK-DAG:           [[VAR_50_:%.+]] = affine.apply [[MAP_1_]](){{.}}[[VAR_48_1_]]#1]
->>>>>>> eaec2ec2
 // CHECK-NOT: separator of consecutive DAGs
 // CHECK-DAG:           [[LOAD_VAR_34_MEM_:%.+]] = krnl.load [[VAR_34_]]{{.}}[[VAR_48_1_]]#0, [[VAR_50_]]{{.}} : memref<?x12xf32>
 // CHECK-DAG:           [[LOAD_VAR_40_MEM_:%.+]] = krnl.load [[VAR_40_]]{{.}}[[VAR_48_1_]]#0, [[VAR_48_1_]]#1] : memref<?x4xf32>
@@ -1041,11 +866,7 @@
 // CHECK:               [[VAR_58_1_:%.+]] = math.exp [[VAR_57_1_]] : f32
 // CHECK:               [[VAR_59_1_:%.+]] = arith.addf [[VAR_58_1_]], [[VAR_cst_0_]] : f32
 // CHECK-DAG:           [[VAR_60_1_:%.+]] = arith.divf [[VAR_cst_0_]], [[VAR_59_1_]] : f32
-<<<<<<< HEAD
-// CHECK-DAG:           [[VAR_61_1_:%.+]] = affine.apply #map4(){{.}}[[VAR_48_2_]]#1]
-=======
 // CHECK-DAG:           [[VAR_61_1_:%.+]] = affine.apply [[MAP_2_]](){{.}}[[VAR_48_2_]]#1]
->>>>>>> eaec2ec2
 // CHECK-NOT: separator of consecutive DAGs
 // CHECK-DAG:           [[LOAD_VAR_34_MEM_3_:%.+]] = krnl.load [[VAR_34_]]{{.}}[[VAR_48_2_]]#0, [[VAR_61_1_]]{{.}} : memref<?x12xf32>
 // CHECK-DAG:           [[LOAD_VAR_46_MEM_:%.+]] = krnl.load [[VAR_46_]]{{.}}[[VAR_48_2_]]#0, [[VAR_48_2_]]#1] : memref<?x4xf32>
@@ -1077,15 +898,8 @@
     %0 = "onnx.NoValue"() {value} : () -> none
     %Y, %Y_h = "onnx.GRU"(%arg0, %arg1, %arg2, %0, %0, %0) {hidden_size = 5 : si64} : (tensor<1x3x2xf32>, tensor<1x15x2xf32>, tensor<1x15x5xf32>, none, none, none) -> (none, tensor<1x3x5xf32>)
     return %Y_h : tensor<1x3x5xf32>
-<<<<<<< HEAD
-// CHECK-DAG: #map = affine_map<(d0, d1, d2) -> (d0, d1, d2)>
-// CHECK-DAG: #map1 = affine_map<(d0, d1) -> (d0, d1)>
-// CHECK-DAG: #map2 = affine_map<()[s0] -> (s0 + 5)>
-// CHECK-DAG: #map3 = affine_map<()[s0] -> (s0 + 10)>
-=======
 // CHECK-DAG: [[MAP_0_:#.+]] = affine_map<()[s0] -> (s0 + 5)>
 // CHECK-DAG: [[MAP_1_:#.+]] = affine_map<()[s0] -> (s0 + 10)>
->>>>>>> eaec2ec2
 // CHECK-LABEL:  func @gru_default_backend
 // CHECK-SAME:   ([[PARAM_0_:%.+]]: memref<1x3x2xf32>, [[PARAM_1_:%.+]]: memref<1x15x2xf32>, [[PARAM_2_:%.+]]: memref<1x15x5xf32>) -> memref<1x3x5xf32> {
 // CHECK-DAG:       [[VAR_c60_i64_:%.+]] = arith.constant 60 : i64
@@ -1138,11 +952,7 @@
 // CHECK:             krnl.iterate([[LOOP_3_]]#0, [[LOOP_3_]]#1) with ([[LOOP_3_]]#0 -> [[I_5_:%.+]] = [[VAR_c0_]] to [[VAR_c3_]], [[LOOP_3_]]#1 -> [[I_6_:%.+]] = [[VAR_c0_]] to [[VAR_c5_]]){
 // CHECK:               [[VAR_32_1_:%.+]]:2 = krnl.get_induction_var_value([[LOOP_3_]]#0, [[LOOP_3_]]#1) : (!krnl.loop, !krnl.loop) -> (index, index)
 // CHECK-DAG:           [[LOAD_PARAM_0_MEM_1_:%.+]] = krnl.load [[RES_1_]]{{.}}[[VAR_32_1_]]#0, [[VAR_32_1_]]#1] : memref<3x5xf32>
-<<<<<<< HEAD
-// CHECK-DAG:           [[VAR_34_:%.+]] = affine.apply #map2(){{.}}[[VAR_32_1_]]#1]
-=======
 // CHECK-DAG:           [[VAR_34_:%.+]] = affine.apply [[MAP_0_]](){{.}}[[VAR_32_1_]]#1]
->>>>>>> eaec2ec2
 // CHECK-NOT: separator of consecutive DAGs
 // CHECK-DAG:           [[LOAD_VAR_18_MEM_:%.+]] = krnl.load [[VAR_18_]]{{.}}[[VAR_32_1_]]#0, [[VAR_34_]]{{.}} : memref<3x15xf32>
 // CHECK-DAG:           [[LOAD_VAR_24_MEM_:%.+]] = krnl.load [[VAR_24_]]{{.}}[[VAR_32_1_]]#0, [[VAR_32_1_]]#1] : memref<3x5xf32>
@@ -1169,11 +979,7 @@
 // CHECK:               [[VAR_38_1_:%.+]] = math.exp [[VAR_37_1_]] : f32
 // CHECK:               [[VAR_39_1_:%.+]] = arith.addf [[VAR_38_1_]], [[VAR_cst_]] : f32
 // CHECK-DAG:           [[VAR_40_1_:%.+]] = arith.divf [[VAR_cst_]], [[VAR_39_1_]] : f32
-<<<<<<< HEAD
-// CHECK-DAG:           [[VAR_41_1_:%.+]] = affine.apply #map3(){{.}}[[VAR_32_2_]]#1]
-=======
 // CHECK-DAG:           [[VAR_41_1_:%.+]] = affine.apply [[MAP_1_]](){{.}}[[VAR_32_2_]]#1]
->>>>>>> eaec2ec2
 // CHECK-NOT: separator of consecutive DAGs
 // CHECK-DAG:           [[LOAD_VAR_18_MEM_3_:%.+]] = krnl.load [[VAR_18_]]{{.}}[[VAR_32_2_]]#0, [[VAR_41_1_]]{{.}} : memref<3x15xf32>
 // CHECK-DAG:           [[LOAD_VAR_30_MEM_:%.+]] = krnl.load [[VAR_30_]]{{.}}[[VAR_32_2_]]#0, [[VAR_32_2_]]#1] : memref<3x5xf32>
