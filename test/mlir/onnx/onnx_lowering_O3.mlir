--- conflicted
+++ resolved
@@ -2157,11 +2157,7 @@
 // CHECK-DAG:       [[CST_1_dot_200000_:%.+]] = arith.constant 1.200000e+01 : f32
 // CHECK-DAG:       [[CST_12_:%.+]] = arith.constant 12 : index
 // CHECK-DAG:       [[RES_:%.+]] = memref.alloc() {{.*}}: memref<3x12xf32>
-<<<<<<< HEAD
-// CHECK:           "krnl.call"([[RES_]], [[PARAM_0_]], [[VAR_1_]], [[VAR_2_]]) {funcName = "Resize_Scales", mode = "linear", nearest_mode = "round_prefer_floor", num_of_output = 1 : si64} : (memref<3x12xf32>, memref<3x4xf32>, memref<4xf32>, memref<2xf32>) -> ()
-=======
 // CHECK:           "krnl.call"([[RES_]], [[PARAM_0_]], [[VAR_1_]], [[VAR_2_]]) {funcName = "Resize_Scales", mode = "linear", nearest_mode = "round_prefer_floor", numOfOutput = 1 : si64} : (memref<3x12xf32>, memref<3x4xf32>, memref<4xf32>, memref<2xf32>) -> ()
->>>>>>> bcb14ad0
 // CHECK:           return [[RES_]] : memref<3x12xf32>
 // CHECK:         }
 }
