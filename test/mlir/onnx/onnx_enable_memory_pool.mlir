// RUN: onnx-mlir-opt --shape-inference --convert-onnx-to-krnl --enable-memory-pool %s -split-input-file | FileCheck %s

/// One intermediate value to allocate in the memory pool.
func @test_enable_memory_pool(%arg0: tensor<10x10xf32>) -> tensor<10x10xf32> {
  %0 = "onnx.Add"(%arg0, %arg0) : (tensor<10x10xf32>, tensor<10x10xf32>) -> tensor<10x10xf32>
  %1 = "onnx.Add"(%0, %arg0) : (tensor<10x10xf32>, tensor<10x10xf32>) -> tensor<10x10xf32>
  return %1 : tensor<10x10xf32>

  // CHECK-LABEL: test_enable_memory_pool
  // CHECK: [[CONST0:%.+]] = constant 0 : i64
  // CHECK: [[RES:%.+]] = alloc() : memref<10x10xf32>
  // CHECK: [[MEMPOOL:%.+]] = alloc() : memref<400xi8>
  // CHECK: [[GETREF:%.+]] = "krnl.getref"([[MEMPOOL]], [[CONST0]]) : (memref<400xi8>, i64) -> memref<10x10xf32>
  // CHECK: krnl.define_loops
  // CHECK: krnl.iterate
  // CHECK: [[LOAD1:%.+]] = affine.load %arg0[%arg1, %arg2] : memref<10x10xf32>
  // CHECK: [[LOAD2:%.+]] = affine.load %arg0[%arg1, %arg2] : memref<10x10xf32>
  // CHECK: [[ADDF1:%.+]] = addf [[LOAD1]], [[LOAD2]] : f32
  // CHECK: affine.store [[ADDF1]], [[GETREF]][%arg1, %arg2] : memref<10x10xf32>
  // CHECK: krnl.define_loops
  // CHECK: krnl.iterate
  // CHECK: dealloc [[MEMPOOL]] : memref<400xi8>
  // CHECK: return [[RES]] : memref<10x10xf32>
}

/// Two intermediate values to allocate in the memory pool.
func @test_enable_memory_pool_2(%arg0: tensor<10x10xf32>, %arg1: tensor<10x20xf32>) -> tensor<10x20xf32> {
  %0 = "onnx.Add"(%arg0, %arg0) : (tensor<10x10xf32>, tensor<10x10xf32>) -> tensor<10x10xf32>
  %1 = "onnx.MatMul"(%0, %arg1) : (tensor<10x10xf32>, tensor<10x20xf32>) -> tensor<10x20xf32>
  %2 = "onnx.Add"(%1, %arg1) : (tensor<10x20xf32>, tensor<10x20xf32>) -> tensor<10x20xf32>
  return %2 : tensor<10x20xf32>

  // CHECK-LABEL: test_enable_memory_pool_2
  // CHECK: [[CONST0:%.+]] = constant 0 : i64
  // CHECK: [[CONST1:%.+]] = constant 0.000000e+00 : f32
  // CHECK: [[RES:%.+]] = alloc() : memref<10x20xf32>
  // CHECK: [[MEMPOOL0:%.+]] = alloc() : memref<800xi8>
  // CHECK: [[GETREF0:%.+]] = "krnl.getref"([[MEMPOOL0]], [[CONST0]]) : (memref<800xi8>, i64) -> memref<10x20xf32>
  // CHECK: [[MEMPOOL1:%.+]] = alloc() : memref<400xi8>
  // CHECK: [[GETREF1:%.+]] = "krnl.getref"([[MEMPOOL1]], [[CONST0]]) : (memref<400xi8>, i64) -> memref<10x10xf32>
  // CHECK: krnl.define_loops
  // CHECK: krnl.iterate
  // CHECK: [[LOAD1:%.+]] = affine.load %arg0[%arg2, %arg3] : memref<10x10xf32>
  // CHECK: [[LOAD2:%.+]] = affine.load %arg0[%arg2, %arg3] : memref<10x10xf32>
  // CHECK: [[ADDF1:%.+]] = addf [[LOAD1]], [[LOAD2]] : f32
  // CHECK: affine.store [[ADDF1]], [[GETREF1]][%arg2, %arg3] : memref<10x10xf32>
  // CHECK: krnl.define_loops
  // CHECK: krnl.iterate
  // CHECK: [[LOAD3:%.+]] = affine.load [[GETREF1]][%arg2, %arg4] : memref<10x10xf32>
  // CHECK: [[LOAD4:%.+]] = affine.load %arg1[%arg4, %arg3] : memref<10x20xf32>
  // CHECK: [[LOAD5:%.+]] = affine.load [[GETREF0]][%arg2, %arg3] : memref<10x20xf32>
  // CHECK: [[MULF1:%.+]] = mulf [[LOAD3]], [[LOAD4]] : f32
  // CHECK: [[ADDF2:%.+]] = addf [[LOAD5]], [[MULF1]] : f32
  // CHECK: affine.store [[ADDF2]], [[GETREF0]][%arg2, %arg3] : memref<10x20xf32>
  // CHECK: krnl.define_loops
  // CHECK: krnl.iterate
  // CHECK: [[LOAD6:%.+]] = affine.load [[GETREF0]][%arg2, %arg3] : memref<10x20xf32>
  // CHECK: [[LOAD7:%.+]] = affine.load %arg1[%arg2, %arg3] : memref<10x20xf32>
  // CHECK: [[ADDF3:%.+]] = addf [[LOAD6]], [[LOAD7]] : f32
  // CHECK: affine.store [[ADDF3]], [[RES]][%arg2, %arg3] : memref<10x20xf32>
  // CHECK: dealloc [[MEMPOOL1]] : memref<400xi8>
  // CHECK: dealloc [[MEMPOOL0]] : memref<800xi8>
  // CHECK: return [[RES]] : memref<10x20xf32>
}

// Two intermediate dynamic sized MemRefs.
func @test_enable_memory_pool_3(%arg0: tensor<?x?xf32>, %arg1: tensor<?x10xf32>, %arg2: tensor<10x10xf32>) -> tensor<*xf32> {
  %0 = "onnx.MatMul"(%arg0, %arg1) : (tensor<?x?xf32>, tensor<?x10xf32>) -> tensor<*xf32>
  %1 = "onnx.Add"(%0, %0) : (tensor<*xf32>, tensor<*xf32>) -> tensor<*xf32>
  %2 = "onnx.MatMul"(%0, %1) : (tensor<*xf32>, tensor<*xf32>) -> tensor<*xf32>
  return %2 : tensor<*xf32>

  // CHECK-LABEL: test_enable_memory_pool_3
  // CHECK: [[CONST4:%.+]] = constant 4 : index
  // CHECK: [[CONST10:%.+]] = constant 10 : index
  // CHECK: [[CONST0_I64:%.+]] = constant 0 : i64
  // CHECK: [[CONST1:%.+]] = constant 1 : index
  // CHECK: [[CONST0:%.+]] = constant 0 : index
  // CHECK: [[CST:%.+]] = constant 0.000000e+00 : f32
  // CHECK: [[DIM1:%.+]] = dim %arg0, [[CONST0]] : memref<?x?xf32>
  // CHECK: [[TMP1:%.+]] = muli [[DIM1]], [[CONST4]] : index
  // CHECK: [[TMP2:%.+]] = muli [[TMP1]], [[CONST10]] : index
  // CHECK: [[MEMPOOL1:%.+]] = alloc([[TMP2]]) : memref<?xi8>
  // CHECK: [[DATA1:%.+]] = "krnl.getref"([[MEMPOOL1]], [[CONST0_I64]], [[DIM1]]) : (memref<?xi8>, i64, index) -> memref<?x10xf32>
  // CHECK: krnl.define_loops 2
  // CHECK: krnl.iterate
  // CHECK: affine.store {{.*}}, [[DATA1]][%arg3, %arg4] : memref<?x10xf32>
  // CHECK: krnl.define_loops 1
  // CHECK: krnl.iterate
  // CHECK: affine.store {{.*}}[%arg3, %arg4] : memref<?x10xf32>
  // CHECK: [[TMP3:%.+]] = muli [[DIM1]], [[CONST4]] : index
  // CHECK: [[TMP4:%.+]] = muli [[TMP3]], [[CONST10]] : index
  // CHECK: [[MEMPOOL2:%.+]] = alloc([[TMP4]]) : memref<?xi8>
<<<<<<< HEAD
  // CHECK: [[DATA2:%.+]] = "krnl.getref"([[MEMPOOL2]], [[CONST0_I64]]) : (memref<?xi8>, i64) -> memref<?x10xf32>
  // CHECK: [[CMP1:%.+]] = cmpi "eq", [[DIM1]], [[CONST1]] : index
=======
  // CHECK: [[DATA2:%.+]] = "krnl.getref"([[MEMPOOL2]], [[CONST0_I64]], [[SELECT1]]) : (memref<?xi8>, i64, index) -> memref<?x10xf32>
>>>>>>> 8867f54d
  // CHECK: krnl.define_loops 2
  // CHECK: krnl.iterate
  // CHECK: affine.store {{.*}}, [[DATA2]][%arg3, %arg4] : memref<?x10xf32>
  // CHECK: [[DATA3:%.+]] = alloc([[DIM1]]) : memref<?x10xf32>
  // CHECK: krnl.define_loops 2
  // CHECK: krnl.iterate
  // CHECK: affine.store [[CST]], [[DATA3]][%arg3, %arg4] : memref<?x10xf32>
  // CHECK: dealloc [[MEMPOOL2]] : memref<?xi8>
  // CHECK: dealloc [[MEMPOOL1]] : memref<?xi8>
  // CHECK: return [[DATA3]] : memref<?x10xf32>
}<|MERGE_RESOLUTION|>--- conflicted
+++ resolved
@@ -91,12 +91,8 @@
   // CHECK: [[TMP3:%.+]] = muli [[DIM1]], [[CONST4]] : index
   // CHECK: [[TMP4:%.+]] = muli [[TMP3]], [[CONST10]] : index
   // CHECK: [[MEMPOOL2:%.+]] = alloc([[TMP4]]) : memref<?xi8>
-<<<<<<< HEAD
-  // CHECK: [[DATA2:%.+]] = "krnl.getref"([[MEMPOOL2]], [[CONST0_I64]]) : (memref<?xi8>, i64) -> memref<?x10xf32>
+  // CHECK: [[DATA2:%.+]] = "krnl.getref"([[MEMPOOL2]], [[CONST0_I64]], [[SELECT1]]) : (memref<?xi8>, i64, index) -> memref<?x10xf32>
   // CHECK: [[CMP1:%.+]] = cmpi "eq", [[DIM1]], [[CONST1]] : index
-=======
-  // CHECK: [[DATA2:%.+]] = "krnl.getref"([[MEMPOOL2]], [[CONST0_I64]], [[SELECT1]]) : (memref<?xi8>, i64, index) -> memref<?x10xf32>
->>>>>>> 8867f54d
   // CHECK: krnl.define_loops 2
   // CHECK: krnl.iterate
   // CHECK: affine.store {{.*}}, [[DATA2]][%arg3, %arg4] : memref<?x10xf32>
