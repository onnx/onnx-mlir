// RUN: onnx-mlir-opt --shape-inference --convert-onnx-to-krnl %s -split-input-file | FileCheck %s

// ----

func @test_no_argument_1() -> () {
}

func @test_no_argument_2() -> tensor<*xf32> {
  %0 = "onnx.Constant"() {value =  dense<[[1.000000e+0, 2.000000e+00], [3.000000e+00, 4.000000e+00]]> : tensor<2x2xf32>} : () -> tensor<*xf32>
  "std.return"(%0) : (tensor<*xf32>) -> ()

}

// CHECK: test_no_argument_1
// CHECK-NEXT: test_no_argument_2
// CHECK: [[RES:%.+]] = "{{.*}}"({{.*}}) {{.*}} : ({{.*}}) -> memref<2x2xf32>
// CHECK: return [[RES]] : memref<2x2xf32>

// -----

func @test_elementwise_op_with_scalar_values_1(%arg0 : tensor<f32>) -> tensor<*xf32> {
  %0 = "onnx.Exp"(%arg0) : (tensor<f32>) -> tensor<*xf32>
  "std.return"(%0) : (tensor<*xf32>) -> ()

  // CHECK-LABEL: test_elementwise_op_with_scalar_values_1
  // CHECK: [[RES:%.+]] = alloc() : memref<f32>
  // CHECK: [[LOAD:%.+]] = affine.load %arg0[] : memref<f32>
  // CHECK: [[EXP:%.+]] = exp [[LOAD]] : f32
  // CHECK: affine.store [[EXP]], [[RES]][] : memref<f32>
  // CHECK: return [[RES]] : memref<f32>
}

// -----

func @test_elementwise_op_with_scalar_values_2(%arg0 : tensor<f32>, %arg1 : tensor<f32>) -> tensor<*xf32> {
  %0 = "onnx.Add"(%arg0, %arg1) : (tensor<f32>, tensor<f32>) -> tensor<*xf32>
  "std.return"(%0) : (tensor<*xf32>) -> ()

  // CHECK-LABEL: test_elementwise_op_with_scalar_values_2
  // CHECK: [[RES:%.+]] = alloc() : memref<f32>
  // CHECK: [[LOAD1:%.+]] = affine.load %arg0[] : memref<f32>
  // CHECK: [[LOAD2:%.+]] = affine.load %arg1[] : memref<f32>
  // CHECK: [[ADD:%.+]] = addf [[LOAD1]], [[LOAD2]] : f32
  // CHECK: affine.store [[ADD]], [[RES]][] : memref<f32>
  // CHECK: return [[RES]] : memref<f32>
}

// -----

func @test_elementwise_op_with_scalar_values_3(%arg0 : tensor<f32>, %arg1 : tensor<f32>, %arg2 : tensor<f32>) -> tensor<*xf32> {
  %0 = "onnx.Sum"(%arg0, %arg1, %arg2) : (tensor<f32>, tensor<f32>, tensor<f32>) -> tensor<*xf32>
  "std.return"(%0) : (tensor<*xf32>) -> ()

  // CHECK-LABEL: test_elementwise_op_with_scalar_values_3
  // CHECK: [[RES:%.+]] = alloc() : memref<f32>
  // CHECK: [[LOAD1:%.+]] = affine.load %arg0[] : memref<f32>
  // CHECK: [[LOAD2:%.+]] = affine.load %arg1[] : memref<f32>
  // CHECK: [[ADD1:%.+]] = addf [[LOAD1]], [[LOAD2]] : f32
  // CHECK: [[LOAD3:%.+]] = affine.load %arg2[] : memref<f32>
  // CHECK: [[ADD2:%.+]] = addf [[ADD1]], [[LOAD3]] : f32
  // CHECK: affine.store [[ADD2]], [[RES]][] : memref<f32>
  // CHECK: return [[RES]] : memref<f32>
}

// -----

func @test_add(%arg0 : tensor<10x10xf32>, %arg1 : tensor<10x10xf32>) -> tensor<*xf32> {
  %0 = "onnx.Add"(%arg0, %arg1) : (tensor<10x10xf32>, tensor<10x10xf32>) -> tensor<*xf32>
  "std.return"(%0) : (tensor<*xf32>) -> ()

  // CHECK-LABEL: test_add
  // CHECK: [[RES:%.+]] = alloc() : memref<10x10xf32>
  // CHECK: [[DEF_LOOPS:%.+]]:2 = krnl.define_loops 2
  // CHECK: krnl.iterate([[DEF_LOOPS]]#0, [[DEF_LOOPS]]#1) with ([[DEF_LOOPS]]#0 -> %arg2 = 0 to 10, [[DEF_LOOPS]]#1 -> %arg3 = 0 to 10) {
  // CHECK: [[LOAD1:%.+]] = affine.load %arg0[%arg2, %arg3] : memref<10x10xf32>
  // CHECK: [[LOAD2:%.+]] = affine.load %arg1[%arg2, %arg3] : memref<10x10xf32>
  // CHECK: [[ADDF:%.+]] = addf [[LOAD1]], [[LOAD2]] : f32
  // CHECK: affine.store [[ADDF]], [[RES]][%arg2, %arg3] : memref<10x10xf32>
  // CHECK: return [[RES]] : memref<10x10xf32>
}

// -----

func @test_mul(%arg0 : tensor<10x10xf32>, %arg1 : tensor<10x10xf32>) -> tensor<*xf32> {
  %0 = "onnx.Mul"(%arg0, %arg1) : (tensor<10x10xf32>, tensor<10x10xf32>) -> tensor<*xf32>
  "std.return"(%0) : (tensor<*xf32>) -> ()

  // CHECK-LABEL: test_mul
  // CHECK: [[RES:%.+]] = alloc() : memref<10x10xf32>
  // CHECK: [[DEF_LOOPS:%.+]]:2 = krnl.define_loops 2
  // CHECK: krnl.iterate([[DEF_LOOPS]]#0, [[DEF_LOOPS]]#1) with ([[DEF_LOOPS]]#0 -> %arg2 = 0 to 10, [[DEF_LOOPS]]#1 -> %arg3 = 0 to 10) {
  // CHECK: [[LOAD1:%.+]] = affine.load %arg0[%arg2, %arg3] : memref<10x10xf32>
  // CHECK: [[LOAD2:%.+]] = affine.load %arg1[%arg2, %arg3] : memref<10x10xf32>
  // CHECK: [[MULF:%.+]] = mulf [[LOAD1]], [[LOAD2]] : f32
  // CHECK: affine.store [[MULF]], [[RES]][%arg2, %arg3] : memref<10x10xf32>
  // CHECK: return [[RES]] : memref<10x10xf32>
}

// -----

func @test_div(%arg0 : tensor<10x10xf32>, %arg1 : tensor<10x10xf32>) -> tensor<*xf32> {
  %0 = "onnx.Div"(%arg0, %arg1) : (tensor<10x10xf32>, tensor<10x10xf32>) -> tensor<*xf32>
  "std.return"(%0) : (tensor<*xf32>) -> ()

  // CHECK-LABEL: test_div
  // CHECK: [[RES:%.+]] = alloc() : memref<10x10xf32>
  // CHECK: [[DEF_LOOPS:%.+]]:2 = krnl.define_loops 2
  // CHECK: krnl.iterate([[DEF_LOOPS]]#0, [[DEF_LOOPS]]#1) with ([[DEF_LOOPS]]#0 -> %arg2 = 0 to 10, [[DEF_LOOPS]]#1 -> %arg3 = 0 to 10) {
  // CHECK: [[LOAD1:%.+]] = affine.load %arg0[%arg2, %arg3] : memref<10x10xf32>
  // CHECK: [[LOAD2:%.+]] = affine.load %arg1[%arg2, %arg3] : memref<10x10xf32>
  // CHECK: [[DIVF:%.+]] = divf [[LOAD1]], [[LOAD2]] : f32
  // CHECK: affine.store [[DIVF]], [[RES]][%arg2, %arg3] : memref<10x10xf32>
  // CHECK: return [[RES]] : memref<10x10xf32>
}

// -----

func @test_sub(%arg0 : tensor<10x10xf32>, %arg1 : tensor<10x10xf32>) -> tensor<*xf32> {
  %0 = "onnx.Sub"(%arg0, %arg1) : (tensor<10x10xf32>, tensor<10x10xf32>) -> tensor<*xf32>
  "std.return"(%0) : (tensor<*xf32>) -> ()

  // CHECK-LABEL: test_sub
  // CHECK: [[RES:%.+]] = alloc() : memref<10x10xf32>
  // CHECK: [[DEF_LOOPS:%.+]]:2 = krnl.define_loops 2
  // CHECK: krnl.iterate([[DEF_LOOPS]]#0, [[DEF_LOOPS]]#1) with ([[DEF_LOOPS]]#0 -> %arg2 = 0 to 10, [[DEF_LOOPS]]#1 -> %arg3 = 0 to 10) {
  // CHECK: [[LOAD1:%.+]] = affine.load %arg0[%arg2, %arg3] : memref<10x10xf32>
  // CHECK: [[LOAD2:%.+]] = affine.load %arg1[%arg2, %arg3] : memref<10x10xf32>
  // CHECK: [[SUBF:%.+]] = subf [[LOAD1]], [[LOAD2]] : f32
  // CHECK: affine.store [[SUBF]], [[RES]][%arg2, %arg3] : memref<10x10xf32>
  // CHECK: return [[RES]] : memref<10x10xf32>
}

// -----

func @test_and(%arg0 : tensor<10x10xi1>, %arg1 : tensor<10x10xi1>) -> tensor<*xi1> {
  %0 = "onnx.And"(%arg0, %arg1) : (tensor<10x10xi1>, tensor<10x10xi1>) -> tensor<*xi1>
  "std.return"(%0) : (tensor<*xi1>) -> ()

  // CHECK-LABEL: test_and
  // CHECK: [[RES:%.+]] = alloc() : memref<10x10xi1>
  // CHECK: [[DEF_LOOPS:%.+]]:2 = krnl.define_loops 2
  // CHECK: krnl.iterate([[DEF_LOOPS]]#0, [[DEF_LOOPS]]#1) with ([[DEF_LOOPS]]#0 -> %arg2 = 0 to 10, [[DEF_LOOPS]]#1 -> %arg3 = 0 to 10) {
  // CHECK: [[LOAD1:%.+]] = affine.load %arg0[%arg2, %arg3] : memref<10x10xi1>
  // CHECK: [[LOAD2:%.+]] = affine.load %arg1[%arg2, %arg3] : memref<10x10xi1>
  // CHECK: [[AND:%.+]] = and [[LOAD1]], [[LOAD2]] : i1
  // CHECK: affine.store [[AND]], [[RES]][%arg2, %arg3] : memref<10x10xi1>
  // CHECK: return [[RES]] : memref<10x10xi1>
}

// -----

func @test_or(%arg0 : tensor<10x10xi1>, %arg1 : tensor<10x10xi1>) -> tensor<*xi1> {
  %0 = "onnx.Or"(%arg0, %arg1) : (tensor<10x10xi1>, tensor<10x10xi1>) -> tensor<*xi1>
  "std.return"(%0) : (tensor<*xi1>) -> ()

  // CHECK-LABEL: test_or
  // CHECK: [[RES:%.+]] = alloc() : memref<10x10xi1>
  // CHECK: [[DEF_LOOPS:%.+]]:2 = krnl.define_loops 2
  // CHECK: krnl.iterate([[DEF_LOOPS]]#0, [[DEF_LOOPS]]#1) with ([[DEF_LOOPS]]#0 -> %arg2 = 0 to 10, [[DEF_LOOPS]]#1 -> %arg3 = 0 to 10) {
  // CHECK: [[LOAD1:%.+]] = affine.load %arg0[%arg2, %arg3] : memref<10x10xi1>
  // CHECK: [[LOAD2:%.+]] = affine.load %arg1[%arg2, %arg3] : memref<10x10xi1>
  // CHECK: [[OR:%.+]] = or [[LOAD1]], [[LOAD2]] : i1
  // CHECK: affine.store [[OR]], [[RES]][%arg2, %arg3] : memref<10x10xi1>
  // CHECK: return [[RES]] : memref<10x10xi1>
}

// -----

func @test_xor(%arg0 : tensor<10x10xi1>, %arg1 : tensor<10x10xi1>) -> tensor<*xi1> {
  %0 = "onnx.Xor"(%arg0, %arg1) : (tensor<10x10xi1>, tensor<10x10xi1>) -> tensor<*xi1>
  "std.return"(%0) : (tensor<*xi1>) -> ()

  // CHECK-LABEL: test_xor
  // CHECK: [[RES:%.+]] = alloc() : memref<10x10xi1>
  // CHECK: [[DEF_LOOPS:%.+]]:2 = krnl.define_loops 2
  // CHECK: krnl.iterate([[DEF_LOOPS]]#0, [[DEF_LOOPS]]#1) with ([[DEF_LOOPS]]#0 -> %arg2 = 0 to 10, [[DEF_LOOPS]]#1 -> %arg3 = 0 to 10) {
  // CHECK: [[LOAD1:%.+]] = affine.load %arg0[%arg2, %arg3] : memref<10x10xi1>
  // CHECK: [[LOAD2:%.+]] = affine.load %arg1[%arg2, %arg3] : memref<10x10xi1>
  // CHECK: [[XOR:%.+]] = xor [[LOAD1]], [[LOAD2]] : i1
  // CHECK: affine.store [[XOR]], [[RES]][%arg2, %arg3] : memref<10x10xi1>
  // CHECK: return [[RES]] : memref<10x10xi1>
}

// -----

func @test_exp(%arg0 : tensor<?x10xf32>) -> tensor<*xf32> {
  %0 = "onnx.Exp"(%arg0) : (tensor<?x10xf32>) -> tensor<*xf32>
  "std.return"(%0) : (tensor<*xf32>) -> ()

  // CHECK-LABEL: test_exp
  // CHECK: [[C0:%.+]] = constant 0 : index
  // CHECK: [[DIM_0:%.+]] = dim %arg0, [[C0]] : memref<?x10xf32>
  // CHECK: [[RES:%.+]] = alloc([[DIM_0]]) : memref<?x10xf32>
  // CHECK: [[DEF_LOOPS:%.+]]:2 = krnl.define_loops 2
  // CHECK: [[C0_0:%.+]] = constant 0 : index
  // CHECK: [[DIM_2:%.+]] = dim %arg0, [[C0_0]] : memref<?x10xf32>
  // CHECK: krnl.iterate([[DEF_LOOPS]]#0, [[DEF_LOOPS]]#1) with ([[DEF_LOOPS]]#0 -> %arg1 = 0 to [[DIM_2]], [[DEF_LOOPS]]#1 -> %arg2 = 0 to 10) {
  // CHECK: [[LOAD:%.+]] = affine.load %arg0[%arg1, %arg2] : memref<?x10xf32>
  // CHECK: [[EXP:%.+]] = exp [[LOAD]] : f32
  // CHECK: affine.store [[EXP]], [[RES]][%arg1, %arg2] : memref<?x10xf32>
  // CHECK: return [[RES]] : memref<?x10xf32>
}

// -----

func @test_tanh(%arg0 : tensor<?x10xf32>) -> tensor<*xf32> {
  %0 = "onnx.Tanh"(%arg0) : (tensor<?x10xf32>) -> tensor<*xf32>
  "std.return"(%0) : (tensor<*xf32>) -> ()

  // CHECK-LABEL: test_tanh
  // CHECK: [[C0:%.+]] = constant 0 : index
  // CHECK: [[DIM_0:%.+]] = dim %arg0, [[C0]] : memref<?x10xf32>
  // CHECK: [[RES:%.+]] = alloc([[DIM_0]]) : memref<?x10xf32>
  // CHECK: [[DEF_LOOPS:%.+]]:2 = krnl.define_loops 2
  // CHECK: [[C0_0:%.+]] = constant 0 : index
  // CHECK: [[DIM_2:%.+]] = dim %arg0, [[C0_0]] : memref<?x10xf32>
  // CHECK: krnl.iterate([[DEF_LOOPS]]#0, [[DEF_LOOPS]]#1) with ([[DEF_LOOPS]]#0 -> %arg1 = 0 to [[DIM_2]], [[DEF_LOOPS]]#1 -> %arg2 = 0 to 10) {
  // CHECK: [[LOAD:%.+]] = affine.load %arg0[%arg1, %arg2] : memref<?x10xf32>
  // CHECK: [[ZERO:%.+]] = constant {{0.+}} : f32
  // CHECK: [[NLOAD:%.+]] = subf [[ZERO]], [[LOAD]] : f32
  // CHECK: [[EXP:%.+]] = exp [[LOAD]] : f32
  // CHECK: [[NEXP:%.+]] = exp [[NLOAD]] : f32
  // CHECK: [[DIVIDEND:%.+]] = subf [[EXP]], [[NEXP]] : f32
  // CHECK: [[DIVISOR:%.+]] = addf [[EXP]], [[NEXP]] : f32
  // CHECK: [[TANH:%.+]] = divf [[DIVIDEND]], [[DIVISOR]] : f32
  // CHECK: affine.store [[TANH]], [[RES]][%arg1, %arg2] : memref<?x10xf32>
  // CHECK: return [[RES]] : memref<?x10xf32>
}

// -----

func @test_sinh(%arg0 : tensor<?x10xf32>) -> tensor<*xf32> {
  %0 = "onnx.Sinh"(%arg0) : (tensor<?x10xf32>) -> tensor<*xf32>
  "std.return"(%0) : (tensor<*xf32>) -> ()

  // CHECK-LABEL: test_sinh
  // CHECK: [[C0:%.+]] = constant 0 : index
  // CHECK: [[DIM_0:%.+]] = dim %arg0, [[C0]] : memref<?x10xf32>
  // CHECK: [[RES:%.+]] = alloc([[DIM_0]]) : memref<?x10xf32>
  // CHECK: [[DEF_LOOPS:%.+]]:2 = krnl.define_loops 2
  // CHECK: [[C0_0:%.+]] = constant 0 : index
  // CHECK: [[DIM_2:%.+]] = dim %arg0, [[C0_0]] : memref<?x10xf32>
  // CHECK: krnl.iterate([[DEF_LOOPS]]#0, [[DEF_LOOPS]]#1) with ([[DEF_LOOPS]]#0 -> %arg1 = 0 to [[DIM_2]], [[DEF_LOOPS]]#1 -> %arg2 = 0 to 10) {
  // CHECK: [[LOAD:%.+]] = affine.load %arg0[%arg1, %arg2] : memref<?x10xf32>
  // CHECK: [[ZERO:%.+]] = constant {{0.+}} : f32
  // CHECK: [[TWO:%.+]] = constant {{2.+}} : f32
  // CHECK: [[NLOAD:%.+]] = subf [[ZERO]], [[LOAD]] : f32
  // CHECK: [[EXP:%.+]] = exp [[LOAD]] : f32
  // CHECK: [[NEXP:%.+]] = exp [[NLOAD]] : f32
  // CHECK: [[DIVIDEND:%.+]] = subf [[EXP]], [[NEXP]] : f32
  // CHECK: [[SINH_RES:%.+]] = divf [[DIVIDEND]], [[TWO]] : f32
  // CHECK: affine.store [[SINH_RES]], [[RES]][%arg1, %arg2] : memref<?x10xf32>
  // CHECK: return [[RES]] : memref<?x10xf32>
}

// -----

func @test_cosh(%arg0 : tensor<?x10xf32>) -> tensor<*xf32> {
  %0 = "onnx.Cosh"(%arg0) : (tensor<?x10xf32>) -> tensor<*xf32>
  "std.return"(%0) : (tensor<*xf32>) -> ()

  // CHECK-LABEL: test_cosh
  // CHECK: [[C0:%.+]] = constant 0 : index
  // CHECK: [[DIM_0:%.+]] = dim %arg0, [[C0]] : memref<?x10xf32>
  // CHECK: [[RES:%.+]] = alloc([[DIM_0]]) : memref<?x10xf32>
  // CHECK: [[DEF_LOOPS:%.+]]:2 = krnl.define_loops 2
  // CHECK: [[C0_0:%.+]] = constant 0 : index
  // CHECK: [[DIM_2:%.+]] = dim %arg0, [[C0_0]] : memref<?x10xf32>
  // CHECK: krnl.iterate([[DEF_LOOPS]]#0, [[DEF_LOOPS]]#1) with ([[DEF_LOOPS]]#0 -> %arg1 = 0 to [[DIM_2]], [[DEF_LOOPS]]#1 -> %arg2 = 0 to 10) {
  // CHECK: [[LOAD:%.+]] = affine.load %arg0[%arg1, %arg2] : memref<?x10xf32>
  // CHECK: [[ZERO:%.+]] = constant {{0.+}} : f32
  // CHECK: [[TWO:%.+]] = constant {{2.+}} : f32
  // CHECK: [[NLOAD:%.+]] = subf [[ZERO]], [[LOAD]] : f32
  // CHECK: [[EXP:%.+]] = exp [[LOAD]] : f32
  // CHECK: [[NEXP:%.+]] = exp [[NLOAD]] : f32
  // CHECK: [[DIVIDEND:%.+]] = addf [[EXP]], [[NEXP]] : f32
  // CHECK: [[COSH_RES:%.+]] = divf [[DIVIDEND]], [[TWO]] : f32
  // CHECK: affine.store [[COSH_RES]], [[RES]][%arg1, %arg2] : memref<?x10xf32>
  // CHECK: return [[RES]] : memref<?x10xf32>
}

// -----

func @test_cos(%arg0 : tensor<?x10xf32>) -> tensor<*xf32> {
  %0 = "onnx.Cos"(%arg0) : (tensor<?x10xf32>) -> tensor<*xf32>
  "std.return"(%0) : (tensor<*xf32>) -> ()

  // CHECK-LABEL: test_cos
  // CHECK: [[C0:%.+]] = constant 0 : index
  // CHECK: [[DIM_0:%.+]] = dim %arg0, [[C0]] : memref<?x10xf32>
  // CHECK: [[RES:%.+]] = alloc([[DIM_0]]) : memref<?x10xf32>
  // CHECK: [[DEF_LOOPS:%.+]]:2 = krnl.define_loops 2
  // CHECK: [[C0_0:%.+]] = constant 0 : index
  // CHECK: [[DIM_2:%.+]] = dim %arg0, [[C0_0]] : memref<?x10xf32>
  // CHECK: krnl.iterate([[DEF_LOOPS]]#0, [[DEF_LOOPS]]#1) with ([[DEF_LOOPS]]#0 -> %arg1 = 0 to [[DIM_2]], [[DEF_LOOPS]]#1 -> %arg2 = 0 to 10) {
  // CHECK: [[LOAD:%.+]] = affine.load %arg0[%arg1, %arg2] : memref<?x10xf32>
  // CHECK: [[COS:%.+]] = cos [[LOAD]] : f32
  // CHECK: affine.store [[COS]], [[RES]][%arg1, %arg2] : memref<?x10xf32>
  // CHECK: return [[RES]] : memref<?x10xf32>
}

// -----

func @test_log(%arg0 : tensor<?x10xf32>) -> tensor<*xf32> {
  %0 = "onnx.Log"(%arg0) : (tensor<?x10xf32>) -> tensor<*xf32>
  "std.return"(%0) : (tensor<*xf32>) -> ()

  // CHECK-LABEL: test_log
  // CHECK: [[C0:%.+]] = constant 0 : index
  // CHECK: [[DIM_0:%.+]] = dim %arg0, [[C0]] : memref<?x10xf32>
  // CHECK: [[RES:%.+]] = alloc([[DIM_0]]) : memref<?x10xf32>
  // CHECK: [[DEF_LOOPS:%.+]]:2 = krnl.define_loops 2
  // CHECK: [[C0_0:%.+]] = constant 0 : index
  // CHECK: [[DIM_2:%.+]] = dim %arg0, [[C0_0]] : memref<?x10xf32>
  // CHECK: krnl.iterate([[DEF_LOOPS]]#0, [[DEF_LOOPS]]#1) with ([[DEF_LOOPS]]#0 -> %arg1 = 0 to [[DIM_2]], [[DEF_LOOPS]]#1 -> %arg2 = 0 to 10) {
  // CHECK: [[LOAD:%.+]] = affine.load %arg0[%arg1, %arg2] : memref<?x10xf32>
  // CHECK: [[LOG:%.+]] = log [[LOAD]] : f32
  // CHECK: affine.store [[LOG]], [[RES]][%arg1, %arg2] : memref<?x10xf32>
  // CHECK: return [[RES]] : memref<?x10xf32>
}

// -----

func @test_sigmoid(%arg0 : tensor<?x10xf32>) -> tensor<*xf32> {
  %0 = "onnx.Sigmoid"(%arg0) : (tensor<?x10xf32>) -> tensor<*xf32>
  "std.return"(%0) : (tensor<*xf32>) -> ()

  // CHECK-LABEL: test_sigmoid
  // CHECK: [[C0:%.+]] = constant 0 : index
  // CHECK: [[DIM_0:%.+]] = dim %arg0, [[C0]] : memref<?x10xf32>
  // CHECK: [[RES:%.+]] = alloc([[DIM_0]]) : memref<?x10xf32>
  // CHECK: [[DEF_LOOPS:%.+]]:2 = krnl.define_loops 2
  // CHECK: [[C0_0:%.+]] = constant 0 : index
  // CHECK: [[DIM_2:%.+]] = dim %arg0, [[C0_0]] : memref<?x10xf32>
  // CHECK: krnl.iterate([[DEF_LOOPS]]#0, [[DEF_LOOPS]]#1) with ([[DEF_LOOPS]]#0 -> %arg1 = 0 to [[DIM_2]], [[DEF_LOOPS]]#1 -> %arg2 = 0 to 10) {
  // CHECK: [[LOAD:%.+]] = affine.load %arg0[%arg1, %arg2] : memref<?x10xf32>
  // CHECK: [[ZERO:%.+]] = constant {{0.+}} : f32
  // CHECK: [[ONE:%.+]] = constant {{1.+}} : f32
  // CHECK: [[NLOAD:%.+]] = subf [[ZERO]], [[LOAD]] : f32
  // CHECK: [[NEXP:%.+]] = exp [[NLOAD]] : f32
  // CHECK: [[DIVISOR:%.+]] = addf [[ONE]], [[NEXP]] : f32
  // CHECK: [[SIGMOID_RES:%.+]] = divf [[ONE]], [[DIVISOR]] : f32
  // CHECK: affine.store [[SIGMOID_RES]], [[RES]][%arg1, %arg2] : memref<?x10xf32>
  // CHECK: return [[RES]] : memref<?x10xf32>
}

// -----

func @test_relu(%arg0 : tensor<?x10xf32>) -> tensor<*xf32> {
  %0 = "onnx.Relu"(%arg0) : (tensor<?x10xf32>) -> tensor<*xf32>
  "std.return"(%0) : (tensor<*xf32>) -> ()

  // CHECK-LABEL: test_relu
  // CHECK: [[C0:%.+]] = constant 0 : index
  // CHECK: [[DIM_0:%.+]] = dim %arg0, [[C0]] : memref<?x10xf32>
  // CHECK: [[RES:%.+]] = alloc([[DIM_0]]) : memref<?x10xf32>
  // CHECK: [[DEF_LOOPS:%.+]]:2 = krnl.define_loops 2
  // CHECK: [[C0_0:%.+]] = constant 0 : index
  // CHECK: [[DIM_2:%.+]] = dim %arg0, [[C0_0]] : memref<?x10xf32>
  // CHECK: krnl.iterate([[DEF_LOOPS]]#0, [[DEF_LOOPS]]#1) with ([[DEF_LOOPS]]#0 -> %arg1 = 0 to [[DIM_2]], [[DEF_LOOPS]]#1 -> %arg2 = 0 to 10) {
  // CHECK: [[LOAD:%.+]] = affine.load %arg0[%arg1, %arg2] : memref<?x10xf32>
  // CHECK: [[ZERO:%.+]] = constant {{0.+}} : f32
  // CHECK: [[LTZERO:%.+]] = cmpf "olt", [[LOAD]], [[ZERO]] : f32
  // CHECK: [[RELU_RES:%.+]] = select [[LTZERO]], [[ZERO]], [[LOAD]] : f32
  // CHECK: affine.store [[RELU_RES]], [[RES]][%arg1, %arg2] : memref<?x10xf32>
  // CHECK: return [[RES]] : memref<?x10xf32>
}

// -----

func @test_reshape(%arg0 : tensor<?x10xf32>, %arg1 : tensor<4xi64>) -> tensor<*xf32> {
  %0 = "onnx.Reshape"(%arg0, %arg1) : (tensor<?x10xf32>, tensor<4xi64>) -> tensor<*xf32>
  "std.return"(%0) : (tensor<*xf32>) -> ()

  // CHECK-LABEL: test_reshape
  // CHECK: [[TYPE_IN_BYTES_0:%.+]] = constant 4 : i64
  // CHECK: [[C0:%.+]] = constant 0 : index
  // CHECK: [[DIM_0:%.+]] = dim %arg0, [[C0]] : memref<?x10xf32>
  // CHECK: [[DIM_0_CAST:%.+]] = index_cast [[DIM_0]] : index to i64
  // CHECK: [[MUL_0:%.+]] = muli [[TYPE_IN_BYTES_0]], [[DIM_0_CAST]] : i64
  // CHECK: [[CONSTANT_0:%.+]] = constant 10 : i64
  // CHECK: [[TENSOR_SIZE:%.+]] = muli [[MUL_0]], [[CONSTANT_0]] : i64

  // CHECK: [[TYPE_IN_BYTES_1:%.+]] = constant 4 : i64
  // CHECK: %[[CONSTANT_1:.+]] = constant 0 : index
  // CHECK: [[LOAD_0:%.+]] = affine.load %arg1[%[[CONSTANT_1]]] : memref<4xi64>
  // CHECK: [[C0_0:%.+]] = constant 0 : index
  // CHECK: [[DIM_1:%.+]] = dim %arg0, [[C0_0]] : memref<?x10xf32>
  // CHECK: [[DIM_1_CAST:%.+]] = index_cast [[DIM_1]] : index to i64
  // CHECK: [[CONSTANT_2:%.+]] = constant 0 : i64
  // CHECK: [[CMP_0:%.+]] = cmpi "eq", [[LOAD_0]], [[CONSTANT_2]] : i64
  // CHECK: [[SELECT_0:%.+]] = select [[CMP_0]], [[DIM_1_CAST]], [[LOAD_0]] : i64
  // CHECK: [[MUL_1:%.+]] = muli [[TYPE_IN_BYTES_1]], [[SELECT_0]] : i64

  // CHECK: %[[CONSTANT_3:.+]] = constant 1 : index
  // CHECK: [[LOAD_1:%.+]] = affine.load %arg1[%[[CONSTANT_3]]] : memref<4xi64>
  // CHECK: [[CONSTANT_3:%.+]] = constant 10 : i64
  // CHECK: [[CONSTANT_4:%.+]] = constant 0 : i64
  // CHECK: [[CMP_1:%.+]] = cmpi "eq", [[LOAD_1]], [[CONSTANT_4]] : i64
  // CHECK: [[SELECT_1:%.+]] = select [[CMP_1]], [[CONSTANT_3]], [[LOAD_1]] : i64
  // CHECK: [[MUL_2:%.+]] = muli [[MUL_1]], [[SELECT_1]] : i64

  // CHECK: %[[CONSTANT_5:.+]] = constant 2 : index
  // CHECK: [[LOAD_2:%.+]] = affine.load %arg1[%[[CONSTANT_5]]] : memref<4xi64>
  // CHECK: [[MUL_3:%.+]] = muli [[MUL_2]], [[LOAD_2]] : i64

  // CHECK: %[[CONSTANT_6:.+]] = constant 3 : index
  // CHECK: [[LOAD_3:%.+]] = affine.load %arg1[%[[CONSTANT_6]]] : memref<4xi64>
  // CHECK: [[MUL_4:%.+]] = muli [[MUL_3]], [[LOAD_3]] : i64

  // CHECK: [[CONSTANT_7:%.+]] = constant 0 : i64
  // CHECK: [[SUB_0:%.+]] = subi [[CONSTANT_7]], [[MUL_4]] : i64

  // CHECK: [[CONSTANT_8:%.+]] = constant -1 : i64
  // CHECK: [[CMP_2:%.+]] = cmpi "eq", [[SELECT_0]], [[CONSTANT_8]] : i64
  // CHECK: [[DIVISIGNED_0:%.+]] = divi_signed [[TENSOR_SIZE]], [[SUB_0]] : i64
  // CHECK: [[SELECT_2:%.+]] = select [[CMP_2]], [[DIVISIGNED_0]], [[SELECT_0]] : i64
  // CHECK: [[CAST_0:%.+]] = index_cast [[SELECT_2]] : i64 to index

  // CHECK: [[CMP_3:%.+]] = cmpi "eq", [[SELECT_1]], [[CONSTANT_8]] : i64
  // CHECK: [[DIVISIGNED_1:%.+]] = divi_signed [[TENSOR_SIZE]], [[SUB_0]] : i64
  // CHECK: [[SELECT_3:%.+]] = select [[CMP_3]], [[DIVISIGNED_1]], [[SELECT_1]] : i64
  // CHECK: [[CAST_1:%.+]] = index_cast [[SELECT_3]] : i64 to index

  // CHECK: [[CMP_4:%.+]] = cmpi "eq", [[LOAD_2]], [[CONSTANT_8]] : i64
  // CHECK: [[DIVISIGNED_2:%.+]] = divi_signed [[TENSOR_SIZE]], [[SUB_0]] : i64
  // CHECK: [[SELECT_4:%.+]] = select [[CMP_4]], [[DIVISIGNED_2]], [[LOAD_2]] : i64
  // CHECK: [[CAST_2:%.+]] = index_cast [[SELECT_4]] : i64 to index

  // CHECK: [[CMP_5:%.+]] = cmpi "eq", [[LOAD_3]], [[CONSTANT_8]] : i64
  // CHECK: [[DIVISIGNED_3:%.+]] = divi_signed [[TENSOR_SIZE]], [[SUB_0]] : i64
  // CHECK: [[SELECT_5:%.+]] = select [[CMP_5]], [[DIVISIGNED_3]], [[LOAD_3]] : i64
  // CHECK: [[CAST_3:%.+]] = index_cast [[SELECT_5]] : i64 to index

  // CHECK: [[ALLOC:%.+]] = alloc([[CAST_0]], [[CAST_1]], [[CAST_2]], [[CAST_3]]) : memref<?x?x?x?xf32>
  // CHECK: "krnl.memcpy"([[ALLOC]], %arg0, [[TENSOR_SIZE]]) : (memref<?x?x?x?xf32>, memref<?x10xf32>, i64) -> ()
  // CHECK: return [[ALLOC]] : memref<?x?x?x?xf32>
}

// -----

func @test_sum(%arg0 : tensor<10x10xf32>, %arg1 : tensor<10x10xf32>) -> tensor<*xf32> {
  %0 = "onnx.Sum"(%arg0, %arg1) : (tensor<10x10xf32>, tensor<10x10xf32>) -> tensor<*xf32>
  "std.return"(%0) : (tensor<*xf32>) -> ()

  // CHECK-LABEL: test_sum
  // CHECK: [[RES:%.+]] = alloc() : memref<10x10xf32>
  // CHECK: [[DEF_LOOPS:%.+]]:2 = krnl.define_loops 2
  // CHECK: krnl.iterate([[DEF_LOOPS]]#0, [[DEF_LOOPS]]#1) with ([[DEF_LOOPS]]#0 -> %arg2 = 0 to 10, [[DEF_LOOPS]]#1 -> %arg3 = 0 to 10) {
  // CHECK: [[LOAD1:%.+]] = affine.load %arg0[%arg2, %arg3] : memref<10x10xf32>
  // CHECK: [[LOAD2:%.+]] = affine.load %arg1[%arg2, %arg3] : memref<10x10xf32>
  // CHECK: [[ADD:%.+]] = addf [[LOAD1]], [[LOAD2]] : f32
  // CHECK: affine.store [[ADD]], [[RES]][%arg2, %arg3] : memref<10x10xf32>
  // CHECK: return [[RES]] : memref<10x10xf32>
}

// -----

func @test_max(%arg0 : tensor<10x10xf32>, %arg1 : tensor<10x10xf32>) -> tensor<*xf32> {
  %0 = "onnx.Max"(%arg0, %arg1) : (tensor<10x10xf32>, tensor<10x10xf32>) -> tensor<*xf32>
  "std.return"(%0) : (tensor<*xf32>) -> ()

  // CHECK-LABEL: test_max
  // CHECK: [[RES:%.+]] = alloc() : memref<10x10xf32>
  // CHECK: [[DEF_LOOPS:%.+]]:2 = krnl.define_loops 2
  // CHECK: krnl.iterate([[DEF_LOOPS]]#0, [[DEF_LOOPS]]#1) with ([[DEF_LOOPS]]#0 -> %arg2 = 0 to 10, [[DEF_LOOPS]]#1 -> %arg3 = 0 to 10) {
  // CHECK: [[LOAD1:%.+]] = affine.load %arg0[%arg2, %arg3] : memref<10x10xf32>
  // CHECK: [[LOAD2:%.+]] = affine.load %arg1[%arg2, %arg3] : memref<10x10xf32>
  // CHECK: [[MAX:%.+]] = cmpf "ogt", [[LOAD1]], [[LOAD2]] : f32
  // CHECK: [[RELU_RES:%.+]] = select [[MAX]], [[LOAD1]], [[LOAD2]] : f32
  // CHECK: affine.store [[RELU_RES]], [[RES]][%arg2, %arg3] : memref<10x10xf32>
  // CHECK: return [[RES]] : memref<10x10xf32>
}

// -----

func @test_min(%arg0 : tensor<10x10xf32>, %arg1 : tensor<10x10xf32>) -> tensor<*xf32> {
  %0 = "onnx.Min"(%arg0, %arg1) : (tensor<10x10xf32>, tensor<10x10xf32>) -> tensor<*xf32>
  "std.return"(%0) : (tensor<*xf32>) -> ()

  // CHECK-LABEL: test_min
  // CHECK: [[RES:%.+]] = alloc() : memref<10x10xf32>
  // CHECK: [[DEF_LOOPS:%.+]]:2 = krnl.define_loops 2
  // CHECK: krnl.iterate([[DEF_LOOPS]]#0, [[DEF_LOOPS]]#1) with ([[DEF_LOOPS]]#0 -> %arg2 = 0 to 10, [[DEF_LOOPS]]#1 -> %arg3 = 0 to 10) {
  // CHECK: [[LOAD1:%.+]] = affine.load %arg0[%arg2, %arg3] : memref<10x10xf32>
  // CHECK: [[LOAD2:%.+]] = affine.load %arg1[%arg2, %arg3] : memref<10x10xf32>
  // CHECK: [[MIN:%.+]] = cmpf "olt", [[LOAD1]], [[LOAD2]] : f32
  // CHECK: [[RELU_RES:%.+]] = select [[MIN]], [[LOAD1]], [[LOAD2]] : f32
  // CHECK: affine.store [[RELU_RES]], [[RES]][%arg2, %arg3] : memref<10x10xf32>
  // CHECK: return [[RES]] : memref<10x10xf32>
}

// -----

func @test_elu(%arg0 : tensor<?x10xf32>) -> tensor<*xf32> {
  %0 = "onnx.Elu"(%arg0) {alpha=2.0:f32} : (tensor<?x10xf32>) -> tensor<*xf32>
  "std.return"(%0) : (tensor<*xf32>) -> ()

  // CHECK-LABEL: test_elu
  // CHECK: [[C0:%.+]] = constant 0 : index
  // CHECK: [[DIM_0:%.+]] = dim %arg0, [[C0]] : memref<?x10xf32>
  // CHECK: [[RES:%.+]] = alloc([[DIM_0]]) : memref<?x10xf32>
  // CHECK: [[DEF_LOOPS:%.+]]:2 = krnl.define_loops 2
  // CHECK: [[C0_0:%.+]] = constant 0 : index
  // CHECK: [[DIM_2:%.+]] = dim %arg0, [[C0_0]] : memref<?x10xf32>
  // CHECK: krnl.iterate([[DEF_LOOPS]]#0, [[DEF_LOOPS]]#1) with ([[DEF_LOOPS]]#0 -> %arg1 = 0 to [[DIM_2]], [[DEF_LOOPS]]#1 -> %arg2 = 0 to 10) {
  // CHECK: [[LOAD:%.+]] = affine.load %arg0[%arg1, %arg2] : memref<?x10xf32>
  // CHECK: [[ZERO:%.+]] = constant {{0.+}} : f32
  // CHECK: [[ONE:%.+]] = constant {{1.+}} : f32
  // CHECK: [[ALPHA:%.+]] = constant {{2.+}} : f32
  // CHECK: [[EXP:%.+]] = exp [[LOAD]] : f32
  // CHECK: [[CMP:%.+]] = cmpf "olt", [[LOAD]], [[ZERO]] : f32
  // CHECK: [[SUB:%.+]] = subf [[EXP]], [[ONE]] : f32
  // CHECK: [[MUL:%.+]] = mulf [[ALPHA]], [[SUB]] : f32
  // CHECK: [[SELECT:%.+]] = select [[CMP]], [[MUL]], [[LOAD]] : f32
  // CHECK: affine.store [[SELECT]], [[RES]][%arg1, %arg2] : memref<?x10xf32>
  // CHECK: return [[RES]] : memref<?x10xf32>
}

// -----

func @test_leakyrelu(%arg0 : tensor<?x10xf32>) -> tensor<*xf32> {
  %0 = "onnx.LeakyRelu"(%arg0) {alpha=1.0:f32} : (tensor<?x10xf32>) -> tensor<*xf32>
  "std.return"(%0) : (tensor<*xf32>) -> ()

  // CHECK-LABEL: test_leakyrelu
  // CHECK: [[C0:%.+]] = constant 0 : index
  // CHECK: [[DIM_0:%.+]] = dim %arg0, [[C0]] : memref<?x10xf32>
  // CHECK: [[RES:%.+]] = alloc([[DIM_0]]) : memref<?x10xf32>
  // CHECK: [[DEF_LOOPS:%.+]]:2 = krnl.define_loops 2
  // CHECK: [[C0_0:%.+]] = constant 0 : index
  // CHECK: [[DIM_2:%.+]] = dim %arg0, [[C0_0]] : memref<?x10xf32>
  // CHECK: krnl.iterate([[DEF_LOOPS]]#0, [[DEF_LOOPS]]#1) with ([[DEF_LOOPS]]#0 -> %arg1 = 0 to [[DIM_2]], [[DEF_LOOPS]]#1 -> %arg2 = 0 to 10) {
  // CHECK: [[LOAD:%.+]] = affine.load %arg0[%arg1, %arg2] : memref<?x10xf32>
  // CHECK: [[ZERO:%.+]] = constant {{0.+}} : f32
  // CHECK: [[ALPHA:%.+]] = constant {{1.+}} : f32
  // CHECK: [[CMP:%.+]] = cmpf "olt", [[LOAD]], [[ZERO]] : f32
  // CHECK: [[MUL:%.+]] = mulf [[ALPHA]], [[LOAD]] : f32
  // CHECK: [[SELECT:%.+]] = select [[CMP]], [[MUL]], [[LOAD]] : f32
  // CHECK: affine.store [[SELECT]], [[RES]][%arg1, %arg2] : memref<?x10xf32>
  // CHECK: return [[RES]] : memref<?x10xf32>
}

// -----

func @test_selu(%arg0 : tensor<?x10xf32>) -> tensor<*xf32> {
  %0 = "onnx.Selu"(%arg0) {alpha=1.0:f32, gamma=2.0:f32} : (tensor<?x10xf32>) -> tensor<*xf32>
  "std.return"(%0) : (tensor<*xf32>) -> ()

  // CHECK-LABEL: test_selu
  // CHECK: [[C0:%.+]] = constant 0 : index
  // CHECK: [[DIM_0:%.+]] = dim %arg0, [[C0]] : memref<?x10xf32>
  // CHECK: [[RES:%.+]] = alloc([[DIM_0]]) : memref<?x10xf32>
  // CHECK: [[DEF_LOOPS:%.+]]:2 = krnl.define_loops 2
  // CHECK: [[C0_0:%.+]] = constant 0 : index
  // CHECK: [[DIM_2:%.+]] = dim %arg0, [[C0_0]] : memref<?x10xf32>
  // CHECK: krnl.iterate([[DEF_LOOPS]]#0, [[DEF_LOOPS]]#1) with ([[DEF_LOOPS]]#0 -> %arg1 = 0 to [[DIM_2]], [[DEF_LOOPS]]#1 -> %arg2 = 0 to 10) {
  // CHECK: [[LOAD:%.+]] = affine.load %arg0[%arg1, %arg2] : memref<?x10xf32>
  // CHECK: [[ZERO:%.+]] = constant {{0.+}} : f32
  // CHECK: [[ALPHA:%.+]] = constant {{1.+}} : f32
  // CHECK: [[GAMMA:%.+]] = constant {{2.+}} : f32
  // CHECK: [[EXP:%.+]] = exp [[LOAD]] : f32
  // CHECK: [[CMP:%.+]] = cmpf "ogt", [[LOAD]], [[ZERO]] : f32
  // CHECK: [[MUL:%.+]] = mulf [[ALPHA]], [[EXP]] : f32
  // CHECK: [[SUB:%.+]] = subf [[MUL]], [[ALPHA]] : f32
  // CHECK: [[SELECT:%.+]] = select [[CMP]], [[LOAD]], [[SUB]] : f32
  // CHECK: [[SELU_RES:%.+]] = mulf [[GAMMA]], [[SELECT]] : f32
  // CHECK: affine.store [[SELU_RES]], [[RES]][%arg1, %arg2] : memref<?x10xf32>
  // CHECK: return [[RES]] : memref<?x10xf32>
}

// -----

func @test_hardsigmoid(%arg0 : tensor<?x10xf32>) -> tensor<*xf32> {
  %0 = "onnx.HardSigmoid"(%arg0) {alpha=1.0:f32, beta=2.0:f32} : (tensor<?x10xf32>) -> tensor<*xf32>
  "std.return"(%0) : (tensor<*xf32>) -> ()

  // CHECK-LABEL: test_hardsigmoid
  // CHECK: [[C0:%.+]] = constant 0 : index
  // CHECK: [[DIM_0:%.+]] = dim %arg0, [[C0]] : memref<?x10xf32>
  // CHECK: [[RES:%.+]] = alloc([[DIM_0]]) : memref<?x10xf32>
  // CHECK: [[DEF_LOOPS:%.+]]:2 = krnl.define_loops 2
  // CHECK: [[C0_0:%.+]] = constant 0 : index
  // CHECK: [[DIM_2:%.+]] = dim %arg0, [[C0_0]] : memref<?x10xf32>
  // CHECK: krnl.iterate([[DEF_LOOPS]]#0, [[DEF_LOOPS]]#1) with ([[DEF_LOOPS]]#0 -> %arg1 = 0 to [[DIM_2]], [[DEF_LOOPS]]#1 -> %arg2 = 0 to 10) {
  // CHECK: [[LOAD:%.+]] = affine.load %arg0[%arg1, %arg2] : memref<?x10xf32>
  // CHECK: [[ZERO:%.+]] = constant {{0.+}} : f32
  // CHECK: [[ONE:%.+]] = constant {{1.+}} : f32
  // CHECK: [[ALPHA:%.+]] = constant {{1.+}} : f32
  // CHECK: [[BETA:%.+]] = constant {{2.+}} : f32
  // CHECK: [[MUL:%.+]] = mulf [[ALPHA]], [[LOAD]] : f32
  // CHECK: [[ADD:%.+]] = addf [[MUL]], [[BETA]] : f32
  // CHECK: [[CMP1:%.+]] = cmpf "ogt", [[ADD]], [[ZERO]] : f32
  // CHECK: [[SELECT1:%.+]] = select [[CMP1]], [[ADD]], [[ZERO]] : f32
  // CHECK: [[CMP2:%.+]] = cmpf "olt", [[SELECT1]], [[ONE]] : f32
  // CHECK: [[SELECT2:%.+]] = select [[CMP2]], [[SELECT1]], [[ONE]] : f32
  // CHECK: affine.store [[SELECT2]], [[RES]][%arg1, %arg2] : memref<?x10xf32>
  // CHECK: return [[RES]] : memref<?x10xf32>
}

// -----

func @test_reciprocal(%arg0 : tensor<?x10xf32>) -> tensor<*xf32> {
  %0 = "onnx.Reciprocal"(%arg0) : (tensor<?x10xf32>) -> tensor<*xf32>
  "std.return"(%0) : (tensor<*xf32>) -> ()

  // CHECK-LABEL: test_reciprocal
  // CHECK: [[C0:%.+]] = constant 0 : index
  // CHECK: [[DIM_0:%.+]] = dim %arg0, [[C0]] : memref<?x10xf32>
  // CHECK: [[RES:%.+]] = alloc([[DIM_0]]) : memref<?x10xf32>
  // CHECK: [[DEF_LOOPS:%.+]]:2 = krnl.define_loops 2
  // CHECK: [[C0_0:%.+]] = constant 0 : index
  // CHECK: [[DIM_2:%.+]] = dim %arg0, [[C0_0]] : memref<?x10xf32>
  // CHECK: krnl.iterate([[DEF_LOOPS]]#0, [[DEF_LOOPS]]#1) with ([[DEF_LOOPS]]#0 -> %arg1 = 0 to [[DIM_2]], [[DEF_LOOPS]]#1 -> %arg2 = 0 to 10) {
  // CHECK: [[LOAD:%.+]] = affine.load %arg0[%arg1, %arg2] : memref<?x10xf32>
  // CHECK: [[ONE:%.+]] = constant {{1.+}} : f32
  // CHECK: [[RECIPROCAL_RES:%.+]] = divf [[ONE]], [[LOAD]] : f32
  // CHECK: affine.store [[RECIPROCAL_RES]], [[RES]][%arg1, %arg2] : memref<?x10xf32>
  // CHECK: return [[RES]] : memref<?x10xf32>
}

// -----

func @test_softplus(%arg0 : tensor<?x10xf32>) -> tensor<*xf32> {
  %0 = "onnx.Softplus"(%arg0) : (tensor<?x10xf32>) -> tensor<*xf32>
  "std.return"(%0) : (tensor<*xf32>) -> ()

  // CHECK-LABEL: test_softplus
  // CHECK: [[C0:%.+]] = constant 0 : index
  // CHECK: [[DIM_0:%.+]] = dim %arg0, [[C0]] : memref<?x10xf32>
  // CHECK: [[RES:%.+]] = alloc([[DIM_0]]) : memref<?x10xf32>
  // CHECK: [[DEF_LOOPS:%.+]]:2 = krnl.define_loops 2
  // CHECK: [[C0_0:%.+]] = constant 0 : index
  // CHECK: [[DIM_2:%.+]] = dim %arg0, [[C0_0]] : memref<?x10xf32>
  // CHECK: krnl.iterate([[DEF_LOOPS]]#0, [[DEF_LOOPS]]#1) with ([[DEF_LOOPS]]#0 -> %arg1 = 0 to [[DIM_2]], [[DEF_LOOPS]]#1 -> %arg2 = 0 to 10) {
  // CHECK: [[LOAD:%.+]] = affine.load %arg0[%arg1, %arg2] : memref<?x10xf32>
  // CHECK: [[EXP:%.+]] = exp [[LOAD]] : f32
  // CHECK: [[ONE:%.+]] = constant {{1.+}} : f32
  // CHECK: [[ADD:%.+]] = addf [[EXP]], [[ONE]] : f32
  // CHECK: [[SOFTPLUS_RES:%.+]] = log [[ADD]] : f32
  // CHECK: affine.store [[SOFTPLUS_RES]], [[RES]][%arg1, %arg2] : memref<?x10xf32>
  // CHECK: return [[RES]] : memref<?x10xf32>
}

// -----

func @test_softsign(%arg0 : tensor<?x10xf32>) -> tensor<*xf32> {
  %0 = "onnx.Softsign"(%arg0) : (tensor<?x10xf32>) -> tensor<*xf32>
  "std.return"(%0) : (tensor<*xf32>) -> ()

  // CHECK-LABEL: test_softsign
  // CHECK: [[C0:%.+]] = constant 0 : index
  // CHECK: [[DIM_0:%.+]] = dim %arg0, [[C0]] : memref<?x10xf32>
  // CHECK: [[RES:%.+]] = alloc([[DIM_0]]) : memref<?x10xf32>
  // CHECK: [[DEF_LOOPS:%.+]]:2 = krnl.define_loops 2
  // CHECK: [[C0_0:%.+]] = constant 0 : index
  // CHECK: [[DIM_2:%.+]] = dim %arg0, [[C0_0]] : memref<?x10xf32>
  // CHECK: krnl.iterate([[DEF_LOOPS]]#0, [[DEF_LOOPS]]#1) with ([[DEF_LOOPS]]#0 -> %arg1 = 0 to [[DIM_2]], [[DEF_LOOPS]]#1 -> %arg2 = 0 to 10) {
  // CHECK: [[LOAD:%.+]] = affine.load %arg0[%arg1, %arg2] : memref<?x10xf32>
  // CHECK: [[ABS:%.+]] = absf [[LOAD]] : f32
  // CHECK: [[ONE:%.+]] = constant {{1.+}} : f32
  // CHECK: [[ADD:%.+]] = addf [[ABS]], [[ONE]] : f32
  // CHECK: [[SOFTSIGN_RES:%.+]] = divf [[LOAD]], [[ADD]] : f32
  // CHECK: affine.store [[SOFTSIGN_RES]], [[RES]][%arg1, %arg2] : memref<?x10xf32>
  // CHECK: return [[RES]] : memref<?x10xf32>
}

// -----

func @test_add_with_broadcasting(%arg0 : tensor<?xf32>, %arg1 : tensor<?x10xf32>) -> tensor<*xf32> {
  %0 = "onnx.Add"(%arg0, %arg1) : (tensor<?xf32>, tensor<?x10xf32>) -> tensor<*xf32>
  "std.return"(%0) : (tensor<*xf32>) -> ()

  // CHECK-LABEL: test_add_with_broadcasting
  // CHECK: [[C0:%.+]] = constant 0 : index
  // CHECK: [[DIM1:%.+]] = dim %arg1, [[C0]] : memref<?x10xf32>
  // CHECK: [[RES:%.+]] = alloc([[DIM1]]) : memref<?x10xf32>
  // CHECK: [[C0_0:%.+]] = constant 0 : index
  // CHECK: [[DIM2:%.+]] = dim %arg0, [[C0_0]] : memref<?xf32>
  // CHECK: [[ONE:%.+]] = constant 1 : index
  // CHECK: [[IS_ONE:%.+]] = cmpi "eq", [[DIM2]], [[ONE]] : index
  // CHECK: [[DEF_LOOPS:%.+]]:2 = krnl.define_loops 2
  // CHECK: [[C0_1:%.+]] = constant 0 : index
  // CHECK: [[DIM3:%.+]] = dim [[RES]], [[C0_1]] : memref<?x10xf32>
  // CHECK: krnl.iterate([[DEF_LOOPS]]#0, [[DEF_LOOPS]]#1) with ([[DEF_LOOPS]]#0 -> %arg2 = 0 to [[DIM3]], [[DEF_LOOPS]]#1 -> %arg3 = 0 to 10) {
  // CHECK: [[ZERO:%.+]] = constant 0 : index
  // CHECK: %[[SELECT1:.+]] = select [[IS_ONE]], [[ZERO]], %arg3 : index
  // CHECK: [[LOAD1:%.+]] = load %arg0[%[[SELECT1]]] : memref<?xf32>
  // CHECK: [[LOAD2:%.+]] = load %arg1[%arg2, %arg3] : memref<?x10xf32>
  // CHECK: [[ADD:%.+]] = addf [[LOAD1]], [[LOAD2]] : f32
  // CHECK: affine.store [[ADD]], [[RES]][%arg2, %arg3] : memref<?x10xf32>
  // CHECK: }
  // CHECK: return [[RES]] : memref<?x10xf32>
}

// -----

func @test_reducemax(%arg0 : tensor<3x2x2xf32>) -> tensor<*xf32> {
  %0 ="onnx.ReduceMax"(%arg0) {axes=[1], keepdims = 0 : i64} : (tensor<3x2x2xf32>)-> tensor<*xf32>
  "std.return"(%0) : (tensor<*xf32>) -> ()

  // CHECK-LABEL: test_reducemax
  // CHECK: [[RES:%.+]] = alloc() : memref<3x2xf32>
  // CHECK: [[DEF_LOOPS1:%.+]]:2 = krnl.define_loops 2
  // CHECK: krnl.iterate([[DEF_LOOPS1]]#0, [[DEF_LOOPS1]]#1) with ([[DEF_LOOPS1]]#0 -> %arg1 = 0 to 3, [[DEF_LOOPS1]]#1 -> %arg2 = 0 to 2) {
  // CHECK: [[IDENTITY:%.+]] = constant 0xFF800000 : f32
  // CHECK: affine.store [[IDENTITY]], [[RES]][%arg1, %arg2] : memref<3x2xf32>

  // CHECK: [[DEF_LOOPS2:%.+]]:3 = krnl.define_loops 3
  // CHECK: krnl.iterate([[DEF_LOOPS2]]#0, [[DEF_LOOPS2]]#1, [[DEF_LOOPS2]]#2) with ([[DEF_LOOPS2]]#0 -> %arg1 = 0 to 3, [[DEF_LOOPS2]]#1 -> %arg2 = 0 to 2, [[DEF_LOOPS2]]#2 -> %arg3 = 0 to 2) {
  // CHECK: [[LOAD1:%.+]] = affine.load %arg0[%arg1, %arg2, %arg3] : memref<3x2x2xf32>
  // CHECK: [[LOAD2:%.+]] = affine.load %0[%arg1, %arg3] : memref<3x2xf32>
  // CHECK: [[CMP:%.+]] = cmpf "ogt", [[LOAD2]], [[LOAD1]] : f32
  // CHECK: [[SELECT:%.+]] = select [[CMP]], [[LOAD2]], [[LOAD1]] : f32
  // CHECK: store [[SELECT]], [[RES]][%arg1, %arg3] : memref<3x2xf32>
  // CHECK: }
  // CHECK: return [[RES]] : memref<3x2xf32>
}

// -----

func @test_reducemin(%arg0 : tensor<3x2x2xf32>) -> tensor<*xf32> {
  %0 ="onnx.ReduceMin"(%arg0) {axes=[1], keepdims = 0 : i64} : (tensor<3x2x2xf32>)-> tensor<*xf32>
  "std.return"(%0) : (tensor<*xf32>) -> ()

  // CHECK-LABEL: test_reducemin
  // CHECK: [[RES:%.+]] = alloc() : memref<3x2xf32>
  // CHECK: [[DEF_LOOPS1:%.+]]:2 = krnl.define_loops 2
  // CHECK: krnl.iterate([[DEF_LOOPS1]]#0, [[DEF_LOOPS1]]#1) with ([[DEF_LOOPS1]]#0 -> %arg1 = 0 to 3, [[DEF_LOOPS1]]#1 -> %arg2 = 0 to 2) {
  // CHECK: [[IDENTITY:%.+]] = constant 0x7F800000 : f32
  // CHECK: affine.store [[IDENTITY]], [[RES]][%arg1, %arg2] : memref<3x2xf32>

  // CHECK: [[DEF_LOOPS2:%.+]]:3 = krnl.define_loops 3
  // CHECK: krnl.iterate([[DEF_LOOPS2]]#0, [[DEF_LOOPS2]]#1, [[DEF_LOOPS2]]#2) with ([[DEF_LOOPS2]]#0 -> %arg1 = 0 to 3, [[DEF_LOOPS2]]#1 -> %arg2 = 0 to 2, [[DEF_LOOPS2]]#2 -> %arg3 = 0 to 2) {
  // CHECK: [[LOAD1:%.+]] = affine.load %arg0[%arg1, %arg2, %arg3] : memref<3x2x2xf32>
  // CHECK: [[LOAD2:%.+]] = affine.load %0[%arg1, %arg3] : memref<3x2xf32>
  // CHECK: [[CMP:%.+]] = cmpf "olt", [[LOAD2]], [[LOAD1]] : f32
  // CHECK: [[SELECT:%.+]] = select [[CMP]], [[LOAD2]], [[LOAD1]] : f32
  // CHECK: affine.store [[SELECT]], [[RES]][%arg1, %arg3] : memref<3x2xf32>
  // CHECK: }
  // CHECK: return [[RES]] : memref<3x2xf32>
}

// -----

func @test_reduceprod(%arg0 : tensor<3x2x2xf32>) -> tensor<*xf32> {
  %0 ="onnx.ReduceProd"(%arg0) {axes=[1], keepdims = 0 : i64} : (tensor<3x2x2xf32>)-> tensor<*xf32>
  "std.return"(%0) : (tensor<*xf32>) -> ()

  // CHECK-LABEL: test_reduceprod
  // CHECK: [[RES:%.+]] = alloc() : memref<3x2xf32>
  // CHECK: [[DEF_LOOPS1:%.+]]:2 = krnl.define_loops 2
  // CHECK: krnl.iterate([[DEF_LOOPS1]]#0, [[DEF_LOOPS1]]#1) with ([[DEF_LOOPS1]]#0 -> %arg1 = 0 to 3, [[DEF_LOOPS1]]#1 -> %arg2 = 0 to 2) {
  // CHECK: [[IDENTITY:%.+]] = constant 1.000000e+00 : f32
  // CHECK: affine.store [[IDENTITY]], [[RES]][%arg1, %arg2] : memref<3x2xf32>

  // CHECK: [[DEF_LOOPS2:%.+]]:3 = krnl.define_loops 3
  // CHECK: krnl.iterate([[DEF_LOOPS2]]#0, [[DEF_LOOPS2]]#1, [[DEF_LOOPS2]]#2) with ([[DEF_LOOPS2]]#0 -> %arg1 = 0 to 3, [[DEF_LOOPS2]]#1 -> %arg2 = 0 to 2, [[DEF_LOOPS2]]#2 -> %arg3 = 0 to 2) {
  // CHECK: [[LOAD1:%.+]] = affine.load %arg0[%arg1, %arg2, %arg3] : memref<3x2x2xf32>
  // CHECK: [[LOAD2:%.+]] = affine.load %0[%arg1, %arg3] : memref<3x2xf32>
  // CHECK: [[REDUCE:%.+]] = mulf [[LOAD2]], [[LOAD1]] : f32
  // CHECK: affine.store [[REDUCE]], [[RES]][%arg1, %arg3] : memref<3x2xf32>
  // CHECK: }
  // CHECK: return [[RES]] : memref<3x2xf32>
}

// -----

func @test_reducesum(%arg0 : tensor<3x2x2xf32>) -> tensor<*xf32> {
  %0 ="onnx.ReduceSum"(%arg0) {axes=[1], keepdims = 0 : i64} : (tensor<3x2x2xf32>)-> tensor<*xf32>
  "std.return"(%0) : (tensor<*xf32>) -> ()

  // CHECK-LABEL: test_reducesum
  // CHECK: [[RES:%.+]] = alloc() : memref<3x2xf32>
  // CHECK: [[DEF_LOOPS1:%.+]]:2 = krnl.define_loops 2
  // CHECK: krnl.iterate([[DEF_LOOPS1]]#0, [[DEF_LOOPS1]]#1) with ([[DEF_LOOPS1]]#0 -> %arg1 = 0 to 3, [[DEF_LOOPS1]]#1 -> %arg2 = 0 to 2) {
  // CHECK: [[IDENTITY:%.+]] = constant 0.000000e+00 : f32
  // CHECK: affine.store [[IDENTITY]], [[RES]][%arg1, %arg2] : memref<3x2xf32>

  // CHECK: [[DEF_LOOPS2:%.+]]:3 = krnl.define_loops 3
  // CHECK: krnl.iterate([[DEF_LOOPS2]]#0, [[DEF_LOOPS2]]#1, [[DEF_LOOPS2]]#2) with ([[DEF_LOOPS2]]#0 -> %arg1 = 0 to 3, [[DEF_LOOPS2]]#1 -> %arg2 = 0 to 2, [[DEF_LOOPS2]]#2 -> %arg3 = 0 to 2) {
  // CHECK: [[LOAD1:%.+]] = affine.load %arg0[%arg1, %arg2, %arg3] : memref<3x2x2xf32>
  // CHECK: [[LOAD2:%.+]] = affine.load %0[%arg1, %arg3] : memref<3x2xf32>
  // CHECK: [[REDUCE:%.+]] = addf [[LOAD2]], [[LOAD1]] : f32
  // CHECK: affine.store [[REDUCE]], [[RES]][%arg1, %arg3] : memref<3x2xf32>
  // CHECK: }
  // CHECK: return [[RES]] : memref<3x2xf32>
}
  
// -----

func @test_softmax(%arg0 : tensor<10x10xf32>) -> tensor<*xf32> {
  %0 = "onnx.Softmax"(%arg0) {axis=1:i64} : (tensor<10x10xf32>) -> tensor<*xf32>
  "std.return"(%0) : (tensor<*xf32>) -> ()

  // CHECK-LABEL: test_softmax
  // CHECK: [[MAX:%.+]] = alloc() : memref<f32>
  // CHECK: [[SUM:%.+]] = alloc() : memref<f32>
  // CHECK: [[RES:%.+]] = alloc() : memref<10x10xf32>
  // CHECK: [[CST:%.+]] = constant 0.000000e+00 : f32
  // CHECK: [[CST_0:%.+]] = constant 0xFF800000 : f32
  // CHECK: [[DEF_LOOPS:%.+]]:2 = krnl.define_loops 2
  // CHECK: krnl.iterate([[DEF_LOOPS]]#0) with ([[DEF_LOOPS]]#0 -> %arg1 = 0 to 10) {
  // CHECK: affine.store [[CST]], [[SUM]][] : memref<f32>
  // CHECK: affine.store [[CST_0]], [[MAX]][] : memref<f32>
  // CHECK: krnl.iterate([[DEF_LOOPS]]#1) with ([[DEF_LOOPS]]#1 -> %arg2 = 0 to 10) {
  // CHECK:   [[LOAD1:%.+]] = affine.load [[MAX]][] : memref<f32>
  // CHECK:   [[LOAD2:%.+]] = affine.load %arg0[%arg1, %arg2] : memref<10x10xf32>
  // CHECK:   [[COND:%.+]] = cmpf "ogt", [[LOAD1]], [[LOAD2]] : f32
  // CHECK:   [[SELECT:%.+]] = select [[COND]], [[LOAD1]], [[LOAD2]] : f32
  // CHECK:   affine.store [[SELECT]], [[MAX]][] : memref<f32>
  // CHECK: }
  // CHECK: [[LOAD_MAX:%.+]] = affine.load [[MAX]][] : memref<f32>
  // CHECK: krnl.iterate([[DEF_LOOPS]]#1) with ([[DEF_LOOPS]]#1 -> %arg2 = 0 to 10) {
  // CHECK:   [[LOAD1]] = affine.load [[SUM]][] : memref<f32>
  // CHECK:   [[LOAD2]] = affine.load %arg0[%arg1, %arg2] : memref<10x10xf32>
  // CHECK:   [[SUB:%.+]] = subf [[LOAD2]], [[LOAD_MAX]] : f32
  // CHECK:   [[EXP:%.+]] = exp [[SUB]] : f32
  // CHECK:   [[ADD:%.+]] = addf [[LOAD1]], [[EXP]] : f32
  // CHECK:   affine.store [[ADD]], [[SUM]][] : memref<f32>
  // CHECK:   affine.store [[EXP]], [[RES]][%arg1, %arg2] : memref<10x10xf32>
  // CHECK: }
  // CHECK: [[LOAD_SUM:%.+]] = affine.load [[SUM]][] : memref<f32>
  // CHECK: krnl.iterate([[DEF_LOOPS]]#1) with ([[DEF_LOOPS]]#1 -> %arg2 = 0 to 10) {
  // CHECK:   [[LOAD1]] = affine.load [[RES]][%arg1, %arg2] : memref<10x10xf32>
  // CHECK:   [[DIV:%.+]] = divf [[LOAD1]], [[LOAD_SUM]] : f32
  // CHECK:   affine.store [[DIV]], [[RES]][%arg1, %arg2] : memref<10x10xf32>
  // CHECK: }
  // CHECK: }
  // CHECK: dealloc [[SUM]] : memref<f32>
  // CHECK: dealloc [[MAX]] : memref<f32>
  // CHECK: return [[RES]] : memref<10x10xf32>
}

// -----

func @test_gemm(%arg0 : tensor<5x10xf32>, %arg1 : tensor<5x10xf32>, %arg2: tensor<10xf32>) -> tensor<*xf32> {
  %0 ="onnx.Gemm"(%arg0, %arg1, %arg2) {alpha = 1.0 : f32, beta = 5.0 : f32, transA = 1, transB = 0} : (tensor<5x10xf32>, tensor<5x10xf32>, tensor<10xf32>) -> tensor<*xf32>
  "std.return"(%0) : (tensor<*xf32>) -> ()

  // CHECK-LABEL: test_gemm
  // CHECK: [[RES:%.+]] = alloc() : memref<10x10xf32>
  // CHECK: [[ALPHA:%.+]] = constant 1.000000e+00 : f32
  // CHECK: [[BETA:%.+]] = constant 5.000000e+00 : f32
  // CHECK: [[DEF_LOOPS:%.+]]:3 = krnl.define_loops 3
  // CHECK: krnl.iterate([[DEF_LOOPS]]#0, [[DEF_LOOPS]]#1) with ([[DEF_LOOPS]]#0 -> %arg3 = 0 to 10, [[DEF_LOOPS]]#1 -> %arg4 = 0 to 10) {
  // CHECK: krnl.iterate([[DEF_LOOPS]]#2) with ([[DEF_LOOPS]]#2 -> %arg5 = 0 to 5) {
  // CHECK: [[A:%.+]] = affine.load %arg0[%arg5, %arg3] : memref<5x10xf32>
  // CHECK: [[B:%.+]] = affine.load %arg1[%arg5, %arg4] : memref<5x10xf32>
  // CHECK: [[Y:%.+]] = affine.load [[RES]][%arg3, %arg4] : memref<10x10xf32>
  // CHECK: [[AB:%.+]] = mulf [[A]], [[B]] : f32
  // CHECK: [[SUM:%.+]] = addf [[Y]], [[AB]] : f32
  // CHECK: affine.store [[SUM]], [[RES]][%arg3, %arg4] : memref<10x10xf32>
  // CHECK: }
  // CHECK: [[LOAD_Y:%.+]] = affine.load [[RES]][%arg3, %arg4] : memref<10x10xf32>
  // CHECK: [[ALPHA_AB:%.+]] = mulf [[ALPHA]], [[LOAD_Y]] : f32
  // CHECK: [[C:%.+]] = affine.load %arg2[%arg4] : memref<10xf32>
  // CHECK: [[BETA_C:%.+]] = mulf [[BETA]], [[C]] : f32
  // CHECK: [[Y_RES:%.+]] = addf [[ALPHA_AB]], [[BETA_C]] : f32
  // CHECK: affine.store [[Y_RES]], [[RES]][%arg3, %arg4] : memref<10x10xf32>
  // CHECK: }
  // CHECK: return [[RES]] : memref<10x10xf32>
  // CHECK: }
}

// -----

func @test_sqrt(%arg0 : tensor<?x10xf32>) -> tensor<*xf32> {
  %0 = "onnx.Sqrt"(%arg0) : (tensor<?x10xf32>) -> tensor<*xf32>
  "std.return"(%0) : (tensor<*xf32>) -> ()

  // CHECK-LABEL: test_sqrt
  // CHECK: [[C0:%.+]] = constant 0 : index
  // CHECK: [[DIM_0:%.+]] = dim %arg0, [[C0]] : memref<?x10xf32>
  // CHECK: [[RES:%.+]] = alloc([[DIM_0]]) : memref<?x10xf32>
  // CHECK: [[DEF_LOOPS:%.+]]:2 = krnl.define_loops 2
  // CHECK: [[C0_0:%.+]] = constant 0 : index
  // CHECK: [[DIM_2:%.+]] = dim %arg0, [[C0_0]] : memref<?x10xf32>
  // CHECK: krnl.iterate([[DEF_LOOPS]]#0, [[DEF_LOOPS]]#1) with ([[DEF_LOOPS]]#0 -> %arg1 = 0 to [[DIM_2]], [[DEF_LOOPS]]#1 -> %arg2 = 0 to 10) {
  // CHECK: [[LOAD:%.+]] = affine.load %arg0[%arg1, %arg2] : memref<?x10xf32>
  // CHECK: [[SQRT:%.+]] = sqrt [[LOAD]] : f32
  // CHECK: affine.store [[SQRT]], [[RES]][%arg1, %arg2] : memref<?x10xf32>
  // CHECK: return [[RES]] : memref<?x10xf32>
}

// -----

func @test_unsqueeze(%arg0 : tensor<10x10xf32>) -> tensor<*xf32> {
  %0 = "onnx.Unsqueeze"(%arg0) {axes=[0,3]} : (tensor<10x10xf32>) -> tensor<*xf32>
  "std.return"(%0) : (tensor<*xf32>) -> ()

  // CHECK-LABEL: test_unsqueeze
  // CHECK: [[RES:%.+]] = alloc() : memref<1x10x10x1xf32>
  // CHECK: [[INBYTES:%.+]] = constant 4 : i64
  // CHECK: [[DIM1:%.+]] = constant 1 : i64
  // CHECK: [[SIZE1:%.+]] = muli [[INBYTES]], [[DIM1]] : i64
  // CHECK: [[DIM2:%.+]] = constant 10 : i64
  // CHECK: [[SIZE2:%.+]] = muli [[SIZE1]], [[DIM2]] : i64
  // CHECK: [[DIM3:%.+]] = constant 10 : i64
  // CHECK: [[SIZE3:%.+]] = muli [[SIZE2]], [[DIM3]] : i64
  // CHECK: [[DIM4:%.+]] = constant 1 : i64
  // CHECK: [[SIZE4:%.+]] = muli [[SIZE3]], [[DIM4]] : i64
  // CHECK: "krnl.memcpy"([[RES]], %arg0, [[SIZE4]]) : (memref<1x10x10x1xf32>, memref<10x10xf32>, i64) -> ()
  // CHECK: return [[RES]] : memref<1x10x10x1xf32>
}

// -----

func @test_transpose(%arg0 : tensor<10x20x30x40xf32>) -> tensor<*xf32> {
  %0 = "onnx.Transpose"(%arg0) : (tensor<10x20x30x40xf32>) -> tensor<*xf32>
  %1 = "onnx.Transpose"(%0) {perm = [0, 3, 1, 2]} : (tensor<*xf32>) -> tensor<*xf32>
  "std.return"(%1) : (tensor<*xf32>) -> ()

  // CHECK-LABEL: test_transpose
  // CHECK: [[RES0:%.+]] = alloc() : memref<40x10x30x20xf32>
  // CHECK: [[RES1:%.+]] = alloc() : memref<40x30x20x10xf32>

  // CHECK: [[DEF_LOOPS:%.+]]:4 = krnl.define_loops 4
  // CHECK: krnl.iterate([[DEF_LOOPS]]#0, [[DEF_LOOPS]]#1, [[DEF_LOOPS]]#2, [[DEF_LOOPS]]#3) with ([[DEF_LOOPS]]#0 -> %arg1 = 0 to 10, [[DEF_LOOPS]]#1 -> %arg2 = 0 to 20, [[DEF_LOOPS]]#2 -> %arg3 = 0 to 30, [[DEF_LOOPS]]#3 -> %arg4 = 0 to 40) {
  // CHECK: [[LOAD:%.+]] = affine.load %arg0[%arg1, %arg2, %arg3, %arg4] : memref<10x20x30x40xf32>
  // CHECK: affine.store [[LOAD]], [[RES1]][%arg4, %arg3, %arg2, %arg1] : memref<40x30x20x10xf32>

  // CHECK: [[DEF_LOOPS:%.+]]:4 = krnl.define_loops 4
  // CHECK: krnl.iterate([[DEF_LOOPS]]#0, [[DEF_LOOPS]]#1, [[DEF_LOOPS]]#2, [[DEF_LOOPS]]#3) with ([[DEF_LOOPS]]#0 -> %arg1 = 0 to 40, [[DEF_LOOPS]]#1 -> %arg2 = 0 to 30, [[DEF_LOOPS]]#2 -> %arg3 = 0 to 20, [[DEF_LOOPS]]#3 -> %arg4 = 0 to 10) {
  // CHECK: [[LOAD:%.+]] = affine.load [[RES1]][%arg1, %arg2, %arg3, %arg4] : memref<40x30x20x10xf32>
  // CHECK: affine.store [[LOAD]], [[RES0]][%arg1, %arg4, %arg2, %arg3] : memref<40x10x30x20xf32>

  // CHECK: dealloc [[RES1]] : memref<40x30x20x10xf32>
  // CHECK: return [[RES0]] : memref<40x10x30x20xf32>
}

// -----

func @test_identity(%arg0 : tensor<10x20x30x40xf32>) -> tensor<*xf32> {
  %0 = "onnx.Identity"(%arg0) : (tensor<10x20x30x40xf32>) -> tensor<*xf32>
  "std.return"(%0) : (tensor<*xf32>) -> ()

  // CHECK-LABEL: test_identity
  // CHECK: return %arg0 : memref<10x20x30x40xf32>
}

// -----

func @test_sign_f(%arg0 : tensor<?x10xf32>) -> tensor<*xf32> {
  %0 = "onnx.Sign"(%arg0) : (tensor<?x10xf32>) -> tensor<*xf32>
  "std.return"(%0) : (tensor<*xf32>) -> ()

  // CHECK-LABEL: test_sign_f
  // CHECK: [[C0_0:%.+]] = constant 0 : index
  // CHECK: [[DIM_0:%.+]] = dim %arg0, [[C0_0]] : memref<?x10xf32>
  // CHECK: [[RES:%.+]] = alloc([[DIM_0]]) : memref<?x10xf32>
  // CHECK: [[DEF_LOOPS:%.+]]:2 = krnl.define_loops 2
  // CHECK: [[C0_0:%.+]] = constant 0 : index
  // CHECK: [[DIM_2:%.+]] = dim %arg0, [[C0_0]] : memref<?x10xf32>
  // CHECK: krnl.iterate([[DEF_LOOPS]]#0, [[DEF_LOOPS]]#1) with ([[DEF_LOOPS]]#0 -> %arg1 = 0 to [[DIM_2]], [[DEF_LOOPS]]#1 -> %arg2 = 0 to 10) {
  // CHECK: [[LOAD:%.+]] = affine.load %arg0[%arg1, %arg2] : memref<?x10xf32>
  // CHECK: [[ZERO:%.+]] = constant {{0.+}} : f32
  // CHECK: [[ONE:%.+]] = constant {{1.+}} : f32
  // CHECK: [[MINUS_ONE:%.+]] = constant {{-1.+}} : f32
  // CHECK: [[GTZERO:%.+]] = cmpf "ogt", [[LOAD]], [[ZERO]] : f32
  // CHECK: [[SELECT_PLUS:%.+]] = select [[GTZERO]], [[ONE]], [[MINUS_ONE]] : f32
  // CHECK: [[EQZERO:%.+]] = cmpf "oeq", [[LOAD]], [[ZERO]] : f32
  // CHECK: [[SIGN_RES:%.+]] = select [[EQZERO]], [[ZERO]], [[SELECT_PLUS]] : f32
  // CHECK: affine.store [[SIGN_RES]], [[RES]][%arg1, %arg2] : memref<?x10xf32>
  // CHECK: return [[RES]] : memref<?x10xf32>
}

// -----

func @test_sign_i(%arg0 : tensor<?x10xi32>) -> tensor<*xi32> {
  %0 = "onnx.Sign"(%arg0) : (tensor<?x10xi32>) -> tensor<*xi32>
  "std.return"(%0) : (tensor<*xi32>) -> ()

  // CHECK-LABEL: test_sign_i
  // CHECK: [[C0:%.+]] = constant 0 : index
  // CHECK: [[DIM_0:%.+]] = dim %arg0, [[C0]] : memref<?x10xi32>
  // CHECK: [[RES:%.+]] = alloc([[DIM_0]]) : memref<?x10xi32>
  // CHECK: [[DEF_LOOPS:%.+]]:2 = krnl.define_loops 2
  // CHECK: [[C0_0:%.+]] = constant 0 : index
  // CHECK: [[DIM_2:%.+]] = dim %arg0, [[C0_0]] : memref<?x10xi32>
  // CHECK: krnl.iterate([[DEF_LOOPS]]#0, [[DEF_LOOPS]]#1) with ([[DEF_LOOPS]]#0 -> %arg1 = 0 to [[DIM_2]], [[DEF_LOOPS]]#1 -> %arg2 = 0 to 10) {
  // CHECK: [[LOAD:%.+]] = affine.load %arg0[%arg1, %arg2] : memref<?x10xi32>
  // CHECK: [[ZERO:%.+]] = constant 0 : i32
  // CHECK: [[ONE:%.+]] = constant 1 : i32
  // CHECK: [[MINUS_ONE:%.+]] = constant -1 : i32
  // CHECK: [[GTZERO:%.+]] = cmpi "sgt", [[LOAD]], [[ZERO]] : i32
  // CHECK: [[SELECT_PLUS:%.+]] = select [[GTZERO]], [[ONE]], [[MINUS_ONE]] : i32
  // CHECK: [[EQZERO:%.+]] = cmpi "eq", [[LOAD]], [[ZERO]] : i32
  // CHECK: [[SIGN_RES:%.+]] = select [[EQZERO]], [[ZERO]], [[SELECT_PLUS]] : i32
  // CHECK: affine.store [[SIGN_RES]], [[RES]][%arg1, %arg2] : memref<?x10xi32>
  // CHECK: return [[RES]] : memref<?x10xi32>
}

// -----

// 2-D x 2-D
func @test_matmul1(%arg0 : tensor<10x5xf32>, %arg1 : tensor<5x10xf32>) -> tensor<*xf32> {
  %0 ="onnx.MatMul"(%arg0, %arg1) : (tensor<10x5xf32>, tensor<5x10xf32>) -> tensor<*xf32>
  "std.return"(%0) : (tensor<*xf32>) -> ()

  // CHECK-LABEL: test_matmul1
  // CHECK: [[RES:%.+]] = alloc() : memref<10x10xf32>
  // CHECK: [[CONSTANT:%.+]] = constant 0.000000e+00 : f32
  // CHECK: [[DEF_LOOPS:%.+]]:2 = krnl.define_loops 2
  // CHECK: krnl.iterate([[DEF_LOOPS]]#0, [[DEF_LOOPS]]#1) with ([[DEF_LOOPS]]#0 -> %arg2 = 0 to 10, [[DEF_LOOPS]]#1 -> %arg3 = 0 to 10) {
  // CHECK:   affine.store [[CONSTANT]], [[RES]][%arg2, %arg3] : memref<10x10xf32>
  // CHECK:   [[DEF_LOOPS_REDUCE:%.+]] = krnl.define_loops 1
  // CHECK:   krnl.iterate([[DEF_LOOPS_REDUCE]]) with ([[DEF_LOOPS_REDUCE]] -> %arg4 = 0 to 5) {
  // CHECK:     [[LOAD_0:%.+]] = affine.load %arg0[%arg2, %arg4] : memref<10x5xf32>
  // CHECK:     [[LOAD_1:%.+]] = affine.load %arg1[%arg4, %arg3] : memref<5x10xf32>
  // CHECK:     [[LOAD_RES:%.+]] = affine.load [[RES]][%arg2, %arg3] : memref<10x10xf32>
  // CHECK:     [[MUL:%.+]] = mulf [[LOAD_0]], [[LOAD_1]] : f32
  // CHECK:     [[ADD:%.+]] = addf [[LOAD_RES]], [[MUL]] : f32
  // CHECK:     affine.store [[ADD]], [[RES]][%arg2, %arg3] : memref<10x10xf32>
  // CHECK:   }
  // CHECK: }
  // CHECK: return [[RES]] : memref<10x10xf32>
}

// -----

// 2-D x N-D
func @test_matmul2(%arg0 : tensor<10x5xf32>, %arg1 : tensor<2x3x5x10xf32>) -> tensor<*xf32> {
  %0 ="onnx.MatMul"(%arg0, %arg1) : (tensor<10x5xf32>, tensor<2x3x5x10xf32>) -> tensor<*xf32>
  "std.return"(%0) : (tensor<*xf32>) -> ()

  // CHECK-LABEL: test_matmul2
  // CHECK: [[RES:%.+]] = alloc() : memref<2x3x10x10xf32>
  // CHECK: [[CONSTANT:%.+]] = constant 0.000000e+00 : f32
  // CHECK: [[LOOPS:%.+]]:4 = krnl.define_loops 4
  // CHECK: krnl.iterate([[DEF_LOOPS]]#0, [[DEF_LOOPS]]#1) with ([[LOOPS]]#0 -> %arg2 = 0 to 2, [[LOOPS]]#1 -> %arg3 = 0 to 3) {
  // CHECK:   krnl.iterate([[DEF_LOOPS]]#2, [[DEF_LOOPS]]#3) with ([[LOOPS]]#2 -> %arg4 = 0 to 10, [[LOOPS]]#3 -> %arg5 = 0 to 10) {
  // CHECK:     affine.store [[CONSTANT]], [[RES]][%arg2, %arg3, %arg4, %arg5] : memref<2x3x10x10xf32>
  // CHECK:     [[LOOPS_REDUCE:%.+]] = krnl.define_loops 1
  // CHECK:     krnl.iterate([[DEF_LOOPS_REDUCE]]) with ([[LOOPS_REDUCE]] -> %arg6 = 0 to 5) {
  // CHECK:       [[LOAD_0:%.+]] = affine.load %arg0[%arg4, %arg6] : memref<10x5xf32>
  // CHECK:       [[LOAD_1:%.+]] = affine.load %arg1[%arg2, %arg3, %arg6, %arg5] : memref<2x3x5x10xf32>
  // CHECK:       [[LOAD_RES:%.+]] = affine.load [[RES]][%arg2, %arg3, %arg4, %arg5] : memref<2x3x10x10xf32>
  // CHECK:       [[MUL:%.+]] = mulf [[LOAD_0]], [[LOAD_1]] : f32
  // CHECK:       [[ADD:%.+]] = addf [[LOAD_RES]], [[MUL]] : f32
  // CHECK:       affine.store [[ADD]], [[RES]][%arg2, %arg3, %arg4, %arg5] : memref<2x3x10x10xf32>
  // CHECK:     }
  // CHECK:   }
  // CHECK: }
  // CHECK: return [[RES]] : memref<2x3x10x10xf32>
}

// -----

// N-D x N-D
func @test_matmul3(%arg0 : tensor<2x3x10x5xf32>, %arg1 : tensor<2x3x5x10xf32>) -> tensor<*xf32> {
  %0 ="onnx.MatMul"(%arg0, %arg1) : (tensor<2x3x10x5xf32>, tensor<2x3x5x10xf32>) -> tensor<*xf32>
  "std.return"(%0) : (tensor<*xf32>) -> ()

  // CHECK-LABEL: test_matmul3
  // CHECK: [[RES:%.+]] = alloc() : memref<2x3x10x10xf32>
  // CHECK: [[CONSTANT:%.+]] = constant 0.000000e+00 : f32
  // CHECK: [[LOOPS:%.+]]:4 = krnl.define_loops 4
  // CHECK: krnl.iterate([[DEF_LOOPS]]#0, [[DEF_LOOPS]]#1) with ([[LOOPS]]#0 -> %arg2 = 0 to 2, [[LOOPS]]#1 -> %arg3 = 0 to 3) {
  // CHECK:   krnl.iterate([[DEF_LOOPS]]#2, [[DEF_LOOPS]]#3) with ([[LOOPS]]#2 -> %arg4 = 0 to 10, [[LOOPS]]#3 -> %arg5 = 0 to 10) {
  // CHECK:     store [[CONSTANT]], [[RES]][%arg2, %arg3, %arg4, %arg5] : memref<2x3x10x10xf32>
  // CHECK:     [[LOOPS_REDUCE:%.+]] = krnl.define_loops 1
  // CHECK:     krnl.iterate([[DEF_LOOPS_REDUCE]]) with ([[LOOPS_REDUCE]] -> %arg6 = 0 to 5) {
  // CHECK:       [[LOAD_0:%.+]] = affine.load %arg0[%arg2, %arg3, %arg4, %arg6] : memref<2x3x10x5xf32>
  // CHECK:       [[LOAD_1:%.+]] = affine.load %arg1[%arg2, %arg3, %arg6, %arg5] : memref<2x3x5x10xf32>
  // CHECK:       [[LOAD_RES:%.+]] = affine.load [[RES]][%arg2, %arg3, %arg4, %arg5] : memref<2x3x10x10xf32>
  // CHECK:       [[MUL:%.+]] = mulf [[LOAD_0]], [[LOAD_1]] : f32
  // CHECK:       [[ADD:%.+]] = addf [[LOAD_RES]], [[MUL]] : f32
  // CHECK:       affine.store [[ADD]], [[RES]][%arg2, %arg3, %arg4, %arg5] : memref<2x3x10x10xf32>
  // CHECK:     }
  // CHECK:   }
  // CHECK: }
  // CHECK: return [[RES]] : memref<2x3x10x10xf32>
}

// -----

// 1-D x 2-D
func @test_matmul4(%arg0 : tensor<5xf32>, %arg1 : tensor<5x10xf32>) -> tensor<*xf32> {
  %0 ="onnx.MatMul"(%arg0, %arg1) : (tensor<5xf32>, tensor<5x10xf32>) -> tensor<*xf32>
  "std.return"(%0) : (tensor<*xf32>) -> ()

  // CHECK-LABEL: test_matmul4
  // CHECK: [[RES:%.+]] = alloc() : memref<10xf32>
  // CHECK: [[CONSTANT:%.+]] = constant 0.000000e+00 : f32
  // CHECK: [[LOOPS:%.+]] = krnl.define_loops 1
  // CHECK: krnl.iterate([[DEF_LOOPS]]) with ([[LOOPS]] -> %arg2 = 0 to 10) {
  // CHECK:   affine.store [[CONSTANT]], [[RES]][%arg2] : memref<10xf32>
  // CHECK:   [[LOOPS_REDUCE:%.+]] = krnl.define_loops 1
  // CHECK:   krnl.iterate([[DEF_LOOPS_REDUCE]]) with ([[LOOPS_REDUCE]] -> %arg3 = 0 to 5) {
  // CHECK:     [[LOAD_0:%.+]] = affine.load %arg0[%arg3] : memref<5xf32>
  // CHECK:     [[LOAD_1:%.+]] = affine.load %arg1[%arg3, %arg2] : memref<5x10xf32>
  // CHECK:     [[LOAD_RES:%.+]] = affine.load [[RES]][%arg2] : memref<10xf32>
  // CHECK:     [[MUL:%.+]] = mulf [[LOAD_0]], [[LOAD_1]] : f32
  // CHECK:     [[ADD:%.+]] = addf [[LOAD_RES]], [[MUL]] : f32
  // CHECK:     affine.store [[ADD]], [[RES]][%arg2] : memref<10xf32>
  // CHECK:   }
  // CHECK: }
  // CHECK: return [[RES]] : memref<10xf32>
}

// -----

// 1-D x N-D
func @test_matmul5(%arg0 : tensor<5xf32>, %arg1 : tensor<?x5x10xf32>) -> tensor<*xf32> {
  %0 ="onnx.MatMul"(%arg0, %arg1) : (tensor<5xf32>, tensor<?x5x10xf32>) -> tensor<*xf32>
  "std.return"(%0) : (tensor<*xf32>) -> ()

  // CHECK-LABEL: test_matmul5
  // CHECK: [[CONSTANT:%.+]] = constant 0.000000e+00 : f32
  // CHECK: [[C0:%.+]] = constant 0 : index
  // CHECK: [[DIM_0:%.+]] = dim %arg1, [[C0]] : memref<?x5x10xf32>
  // CHECK: [[RES:%.+]] = alloc([[DIM_0]]) : memref<?x10xf32>
  // CHECK: [[DEF_LOOPS:%.+]]:2 = krnl.define_loops 2
  // CHECK: [[C0_0:%.+]] = constant 0 : index
  // CHECK: [[DIM_1:%.+]] = dim [[RES]], [[C0_0]] : memref<?x10xf32>
  // CHECK: krnl.iterate([[DEF_LOOPS]]#0) with ([[DEF_LOOPS]]#0 -> %arg2 = 0 to [[DIM_1]]) {
  // CHECK:   krnl.iterate([[DEF_LOOPS]]#1) with ([[DEF_LOOPS]]#1 -> %arg3 = 0 to 10) {
  // CHECK:     affine.store [[CONSTANT]], [[RES]][%arg2, %arg3] : memref<?x10xf32>
  // CHECK:     [[DEF_LOOPS_REDUCE:%.+]] = krnl.define_loops 1
  // CHECK:     krnl.iterate([[DEF_LOOPS_REDUCE]]) with ([[DEF_LOOPS_REDUCE]] -> %arg4 = 0 to 5) {
  // CHECK:       [[LOAD_0:%.+]] = affine.load %arg0[%arg4] : memref<5xf32>
  // CHECK:       [[LOAD_1:%.+]] = affine.load %arg1[%arg2, %arg4, %arg3] : memref<?x5x10xf32>
  // CHECK:       [[LOAD_RES:%.+]] = affine.load [[RES]][%arg2, %arg3] : memref<?x10xf32>
  // CHECK:       [[MUL:%.+]] = mulf [[LOAD_0]], [[LOAD_1]] : f32
  // CHECK:       [[ADD:%.+]] = addf [[LOAD_RES]], [[MUL]] : f32
  // CHECK:       affine.store [[ADD]], [[RES]][%arg2, %arg3] : memref<?x10xf32>
  // CHECK:     }
  // CHECK:   }
  // CHECK: }
  // CHECK: return [[RES]] : memref<?x10xf32>
}

// -----

// N-D x 1-D
func @test_matmul6(%arg0 : tensor<?x10x5xf32>, %arg1 : tensor<5xf32>) -> tensor<*xf32> {
  %0 ="onnx.MatMul"(%arg0, %arg1) : (tensor<?x10x5xf32>, tensor<5xf32>) -> tensor<*xf32>
  "std.return"(%0) : (tensor<*xf32>) -> ()

  // CHECK-LABEL: test_matmul6
  // CHECK: [[CONSTANT:%.+]] = constant 0.000000e+00 : f32
  // CHECK: [[C0:%.+]] = constant 0 : index
  // CHECK: [[DIM_0:%.+]] = dim %arg0, [[C0]] : memref<?x10x5xf32>
  // CHECK: [[RES:%.+]] = alloc([[DIM_0]]) : memref<?x10xf32>
  // CHECK: [[LOOPS:%.+]]:2 = krnl.define_loops 2
  // CHECK: [[C0_0:%.+]] = constant 0 : index
  // CHECK: [[DIM_1:%.+]] = dim [[RES]], [[C0_0]] : memref<?x10xf32>
  // CHECK: krnl.iterate([[LOOPS]]#0) with ([[LOOPS]]#0 -> %arg2 = 0 to [[DIM_1]]) {
  // CHECK:   krnl.iterate([[LOOPS]]#1) with ([[LOOPS]]#1 -> %arg3 = 0 to 10) {
  // CHECK:     affine.store [[CONSTANT]], [[RES]][%arg2, %arg3] : memref<?x10xf32>
  // CHECK:     [[LOOPS_REDUCE:%.+]] = krnl.define_loops 1
  // CHECK:     krnl.iterate([[LOOPS_REDUCE]]) with ([[LOOPS_REDUCE]] -> %arg4 = 0 to 5) {
  // CHECK:       [[LOAD_0:%.+]] = affine.load %arg0[%arg2, %arg3, %arg4] : memref<?x10x5xf32>
  // CHECK:       [[LOAD_1:%.+]] = affine.load %arg1[%arg4] : memref<5xf32>
  // CHECK:       [[LOAD_RES:%.+]] = affine.load [[RES]][%arg2, %arg3] : memref<?x10xf32>
  // CHECK:       [[MUL:%.+]] = mulf [[LOAD_0]], [[LOAD_1]] : f32
  // CHECK:       [[ADD:%.+]] = addf [[LOAD_RES]], [[MUL]] : f32
  // CHECK:       affine.store [[ADD]], [[RES]][%arg2, %arg3] : memref<?x10xf32>
  // CHECK:     }
  // CHECK:   }
  // CHECK: }
  // CHECK: return [[RES]] : memref<?x10xf32>
}

// -----

// 1-D x 1-D
func @test_matmul7(%arg0 : tensor<5xf32>, %arg1 : tensor<5xf32>) -> tensor<*xf32> {
  %0 ="onnx.MatMul"(%arg0, %arg1) : (tensor<5xf32>, tensor<5xf32>) -> tensor<*xf32>
  "std.return"(%0) : (tensor<*xf32>) -> ()

  // CHECK-LABEL: test_matmul7
  // CHECK: [[RES:%.+]] = alloc() : memref<1xf32>
  // CHECK: [[CONSTANT:%.+]] = constant 0.000000e+00 : f32
  // CHECK: %[[CONSTANT_INDEX:.+]] = constant 0 : index
  // CHECK: affine.store [[CONSTANT]], [[RES]][%[[CONSTANT_INDEX]]] : memref<1xf32>
  // CHECK: [[LOOPS_REDUCE:%.+]] = krnl.define_loops 1
  // CHECK: krnl.iterate([[LOOPS_REDUCE]]) with ([[LOOPS_REDUCE]] -> %arg2 = 0 to 5) {
  // CHECK:   [[LOAD_0:%.+]] = affine.load %arg0[%arg2] : memref<5xf32>
  // CHECK:   [[LOAD_1:%.+]] = affine.load %arg1[%arg2] : memref<5xf32>
  // CHECK:   [[LOAD_RES:%.+]] = affine.load [[RES]][%[[CONSTANT_INDEX]]] : memref<1xf32>
  // CHECK:   [[MUL:%.+]] = mulf [[LOAD_0]], [[LOAD_1]] : f32
  // CHECK:   [[ADD:%.+]] = addf [[LOAD_RES]], [[MUL]] : f32
  // CHECK:   affine.store [[ADD]], [[RES]][%[[CONSTANT_INDEX]]] : memref<1xf32>
  // CHECK: }
  // CHECK: return [[RES]] : memref<1xf32>
}

// -----

func @test_conv_no_bias_no_pad(%arg0 : tensor<1x2x32x64xf32>, %arg1 : tensor<5x2x6x7xf32>) -> tensor<*xf32> {
  %cst = constant unit
  %0 = "onnx.Conv"(%arg0, %arg1, %cst) {auto_pad = "NOTSET", group = 1 : i64} : (tensor<1x2x32x64xf32>, tensor<5x2x6x7xf32>, none) -> tensor<*xf32>
  "std.return"(%0) : (tensor<*xf32>) -> ()

  // CHECK-LABEL: test_conv_no_bias_no_pad
  // CHECK: [[RES:%.+]] = alloc() : memref<1x5x27x58xf32>
  // CHECK: [[CONST0:%.+]] = constant 5 : index
  // CHECK: [[CONST1:%.+]] = constant 0.000000e+00 : f32
  // CHECK: [[CONST2:%.+]] = constant 2 : index
  // CHECK: [[OUTER_LOOPS:%.+]]:2 = krnl.define_loops 2

  // CHECK: krnl.iterate([[OUTER_LOOPS]]#0, [[OUTER_LOOPS]]#1) with ([[OUTER_LOOPS]]#0 -> %arg2 = 0 to 1, [[OUTER_LOOPS]]#1 -> %arg3 = 0 to 5) {
  // CHECK: [[SPATIAL_LOOPS:%.+]]:2 = krnl.define_loops 2

  // CHECK: krnl.iterate([[SPATIAL_LOOPS]]#0, [[SPATIAL_LOOPS]]#1) with ([[SPATIAL_LOOPS]]#0 -> %arg4 = 0 to 27, [[SPATIAL_LOOPS]]#1 -> %arg5 = 0 to 58) {
  // CHECK: affine.store [[CONST1]], [[RES]][%arg2, %arg3, %arg4, %arg5] : memref<1x5x27x58xf32>
  // CHECK: [[INNER_LOOPS:%.+]]:3 = krnl.define_loops 3

  // CHECK: krnl.iterate([[INNER_LOOPS]]#0, [[INNER_LOOPS]]#1, [[INNER_LOOPS]]#2) with ([[INNER_LOOPS]]#0 -> %arg6 = 0 to 2, [[INNER_LOOPS]]#1 -> %arg7 = 0 to 6, [[INNER_LOOPS]]#2 -> %arg8 = 0 to 7) {
  // CHECK: [[R1PLUSK1:%.+]] = affine.apply #{{.*}}(%arg4, %arg7)
  // CHECK: [[R2PLUSK2:%.+]] = affine.apply #{{.*}}(%arg5, %arg8)
  // CHECK: [[DATA:%.+]] = affine.load %arg0[%arg2, %arg6, [[R1PLUSK1]], [[R2PLUSK2]]] : memref<1x2x32x64xf32>
  // CHECK: [[KERNEL:%.+]] = affine.load %arg1[%arg3, %arg6, %arg7, %arg8] : memref<5x2x6x7xf32>
  // CHECK: [[ACC_RES:%.+]] = affine.load %0[%arg2, %arg3, %arg4, %arg5] : memref<1x5x27x58xf32>
  // CHECK: [[MUL:%.+]] = mulf [[DATA]], [[KERNEL]] : f32
  // CHECK: [[ADD:%.+]] = addf [[ACC_RES]], [[MUL]] : f32
  // CHECK: affine.store [[ADD]], [[RES]][%arg2, %arg3, %arg4, %arg5] : memref<1x5x27x58xf32>
  // CHECK: }
  // CHECK: }
  // CHECK: }

  // CHECK: return [[RES]] : memref<1x5x27x58xf32>
}

// -----

func @test_conv_bias_no_pad(%arg0 : tensor<1x2x32x64xf32>, %arg1 : tensor<5x2x6x7xf32>, %arg2 : tensor<5xf32>) -> tensor<*xf32> {
  %0 = "onnx.Conv"(%arg0, %arg1, %arg2) {auto_pad = "NOTSET", group = 1 : i64} : (tensor<1x2x32x64xf32>, tensor<5x2x6x7xf32>, tensor<5xf32>) -> tensor<*xf32>
  "std.return"(%0) : (tensor<*xf32>) -> ()

  // CHECK-LABEL: test_conv_bias_no_pad
  // CHECK: [[RES:%.+]] = alloc() : memref<1x5x27x58xf32>
  // CHECK: [[CONST0:%.+]] = constant 5 : index
  // CHECK: [[CONST1:%.+]] = constant 0.000000e+00 : f32
  // CHECK: [[CONST2:%.+]] = constant 2 : index
  // CHECK: [[OUTER_LOOPS:%.+]]:2 = krnl.define_loops 2

  // CHECK: krnl.iterate([[OUTER_LOOPS]]#0, [[OUTER_LOOPS]]#1) with ([[OUTER_LOOPS]]#0 -> %arg3 = 0 to 1, [[OUTER_LOOPS]]#1 -> %arg4 = 0 to 5) {
  // CHECK: [[SPATIAL_LOOPS:%.+]]:2 = krnl.define_loops 2

  // CHECK: krnl.iterate([[SPATIAL_LOOPS]]#0, [[SPATIAL_LOOPS]]#1) with ([[SPATIAL_LOOPS]]#0 -> %arg5 = 0 to 27, [[SPATIAL_LOOPS]]#1 -> %arg6 = 0 to 58) {
  // CHECK: affine.store [[CONST1]], [[RES]][%arg3, %arg4, %arg5, %arg6] : memref<1x5x27x58xf32>
  // CHECK: [[INNER_LOOPS:%.+]]:3 = krnl.define_loops 3

  // CHECK: krnl.iterate([[INNER_LOOPS]]#0, [[INNER_LOOPS]]#1, [[INNER_LOOPS]]#2) with ([[INNER_LOOPS]]#0 -> %arg7 = 0 to 2, [[INNER_LOOPS]]#1 -> %arg8 = 0 to 6, [[INNER_LOOPS]]#2 -> %arg9 = 0 to 7) {
  // CHECK: [[R1PLUSK1:%.+]] = affine.apply #{{.*}}(%arg5, %arg8)
  // CHECK: [[R2PLUSK2:%.+]] = affine.apply #{{.*}}(%arg6, %arg9)
  // CHECK: [[DATA:%.+]] = affine.load %arg0[%arg3, %arg7, [[R1PLUSK1]], [[R2PLUSK2]]] : memref<1x2x32x64xf32>
  // CHECK: [[KERNEL:%.+]] = affine.load %arg1[%arg4, %arg7, %arg8, %arg9] : memref<5x2x6x7xf32>
  // CHECK: [[ACC_RES:%.+]] = affine.load %0[%arg3, %arg4, %arg5, %arg6] : memref<1x5x27x58xf32>
  // CHECK: [[MUL:%.+]] = mulf [[DATA]], [[KERNEL]] : f32
  // CHECK: [[ADD:%.+]] = addf [[ACC_RES]], [[MUL]] : f32
  // CHECK: affine.store [[ADD]], [[RES]][%arg3, %arg4, %arg5, %arg6] : memref<1x5x27x58xf32>
  // CHECK: }
  // CHECK: [[BIAS1:%.+]] = affine.load [[RES]][%arg3, %arg4, %arg5, %arg6] : memref<1x5x27x58xf32>
  // CHECK: [[BIAS2:%.+]] = affine.load %arg2[%arg4] : memref<5xf32>
  // CHECK: [[BIAS3:%.+]] = addf [[BIAS1]], [[BIAS2]] : f32
  // CHECK: affine.store [[BIAS3]], [[RES]][%arg3, %arg4, %arg5, %arg6] : memref<1x5x27x58xf32>
  // CHECK: }
  // CHECK: }
  // CHECK: return [[RES]] : memref<1x5x27x58xf32>
}

// -----

func @test_conv_no_bias_no_pad_w_group(%arg0 : tensor<1x9x32x64xf32>, %arg1 : tensor<5x3x6x7xf32>) -> tensor<*xf32> {
  %cst = constant unit
  %0 = "onnx.Conv"(%arg0, %arg1, %cst) {auto_pad = "NOTSET", group = 3 : i64} : (tensor<1x9x32x64xf32>, tensor<5x3x6x7xf32>, none) -> tensor<*xf32>
  "std.return"(%0) : (tensor<*xf32>) -> ()

  // CHECK-LABEL: test_conv_no_bias_no_pad_w_group
  // CHECK: [[RES:%.+]] = alloc() : memref<1x5x27x58xf32>
  // CHECK: %[[CONST0:.+]] = constant 1 : index
  // CHECK: [[CONST1:%.+]] = constant 0.000000e+00 : f32
  // CHECK: [[CONST2:%.+]] = constant 3 : index
  // CHECK: [[OUTER_LOOPS:%.+]]:3 = krnl.define_loops 3

  // CHECK: krnl.iterate([[OUTER_LOOPS]]#0, [[OUTER_LOOPS]]#1, [[OUTER_LOOPS]]#2) with ([[OUTER_LOOPS]]#0 -> %arg2 = 0 to 1, [[OUTER_LOOPS]]#1 -> %arg3 = 0 to 3, [[OUTER_LOOPS]]#2 -> %arg4 = 0 to 1) {
  // CHECK: %[[ADD1:.+]] = affine.apply #{{.*}}(%arg3, %arg4)[%[[CONST0]]]
  // CHECK: [[SPATIAL_LOOPS:%.+]]:2 = krnl.define_loops 2

  // CHECK: krnl.iterate([[SPATIAL_LOOPS]]#0, [[SPATIAL_LOOPS]]#1) with ([[SPATIAL_LOOPS]]#0 -> %arg5 = 0 to 27, [[SPATIAL_LOOPS]]#1 -> %arg6 = 0 to 58) {
  // CHECK: affine.store [[CONST1]], [[RES]][%arg2, %[[ADD1]], %arg5, %arg6] : memref<1x5x27x58xf32>
  // CHECK: [[INNER_LOOPS:%.+]]:3 = krnl.define_loops 3

  // CHECK: krnl.iterate([[INNER_LOOPS]]#0, [[INNER_LOOPS]]#1, [[INNER_LOOPS]]#2) with ([[INNER_LOOPS]]#0 -> %arg7 = 0 to 3, [[INNER_LOOPS]]#1 -> %arg8 = 0 to 6, [[INNER_LOOPS]]#2 -> %arg9 = 0 to 7) {
  // CHECK: [[ADD2:%.+]] = affine.apply #{{.*}}(%arg3, %arg7)[%c3]
  // CHECK: [[R1PLUSK1:%.+]] = affine.apply #{{.*}}(%arg5, %arg8) 
  // CHECK: [[R2PLUSK2:%.+]] = affine.apply #{{.*}}(%arg6, %arg9) 
  // CHECK: [[DATA:%.+]] = affine.load %arg0[%arg2, [[ADD2]], [[R1PLUSK1]], [[R2PLUSK2]]] : memref<1x9x32x64xf32>
  // CHECK: [[KERNEL:%.+]] = affine.load %arg1[%[[ADD1]], %arg7, %arg8, %arg9] : memref<5x3x6x7xf32>
  // CHECK: [[ACC_RES:%.+]] = affine.load %0[%arg2, %[[ADD1]], %arg5, %arg6] : memref<1x5x27x58xf32>
  // CHECK: [[MUL:%.+]] = mulf [[DATA]], [[KERNEL]] : f32
  // CHECK: [[ADD:%.+]] = addf [[ACC_RES]], [[MUL]] : f32
  // CHECK: affine.store [[ADD]], [[RES]][%arg2, %[[ADD1]], %arg5, %arg6] : memref<1x5x27x58xf32>
  // CHECK: }
  // CHECK: }
  // CHECK: }

  // CHECK: return [[RES]] : memref<1x5x27x58xf32>
}

// -----

func @test_conv_no_bias_no_pad_w_strides(%arg0 : tensor<1x9x32x64xf32>, %arg1 : tensor<5x9x6x7xf32>) -> tensor<*xf32> {
  %cst = constant unit
  %0 = "onnx.Conv"(%arg0, %arg1, %cst) {auto_pad = "NOTSET", group = 1 : i64, strides = [2, 2]} : (tensor<1x9x32x64xf32>, tensor<5x9x6x7xf32>, none) -> tensor<*xf32>
  "std.return"(%0) : (tensor<*xf32>) -> ()

  // CHECK-LABEL: test_conv_no_bias_no_pad_w_strides
  // CHECK: [[RES:%.+]] = alloc() : memref<1x5x14x29xf32>
  // CHECK: [[CONST0:%.+]] = constant 5 : index
  // CHECK: [[CONST1:%.+]] = constant 0.000000e+00 : f32
  // CHECK: [[CONST2:%.+]] = constant 9 : index
  // CHECK: [[OUTER_LOOPS:%.+]]:2 = krnl.define_loops 2

  // CHECK: krnl.iterate([[OUTER_LOOPS]]#0, [[OUTER_LOOPS]]#1) with ([[OUTER_LOOPS]]#0 -> %arg2 = 0 to 1, [[OUTER_LOOPS]]#1 -> %arg3 = 0 to 5) {
  // CHECK: [[SPATIAL_LOOPS:%.+]]:2 = krnl.define_loops 2

  // CHECK: krnl.iterate([[SPATIAL_LOOPS]]#0, [[SPATIAL_LOOPS]]#1) with ([[SPATIAL_LOOPS]]#0 -> %arg4 = 0 to 14, [[SPATIAL_LOOPS]]#1 -> %arg5 = 0 to 29) {
  // CHECK: affine.store [[CONST1]], [[RES]][%arg2, %arg3, %arg4, %arg5] : memref<1x5x14x29xf32>
  // CHECK: [[INNER_LOOPS:%.+]]:3 = krnl.define_loops 3

  // CHECK: krnl.iterate([[INNER_LOOPS]]#0, [[INNER_LOOPS]]#1, [[INNER_LOOPS]]#2) with ([[INNER_LOOPS]]#0 -> %arg6 = 0 to 9, [[INNER_LOOPS]]#1 -> %arg7 = 0 to 6, [[INNER_LOOPS]]#2 -> %arg8 = 0 to 7) {
  // CHECK: [[R1PLUSK1:%.+]] = affine.apply #{{.*}}(%arg4, %arg7)
  // CHECK: [[R2PLUSK2:%.+]] = affine.apply #{{.*}}(%arg5, %arg8)
  // CHECK: [[DATA:%.+]] = affine.load %arg0[%arg2, %arg6, [[R1PLUSK1]], [[R2PLUSK2]]] : memref<1x9x32x64xf32>
  // CHECK: [[KERNEL:%.+]] = affine.load %arg1[%arg3, %arg6, %arg7, %arg8] : memref<5x9x6x7xf32>
  // CHECK: [[ACC_RES:%.+]] = affine.load %0[%arg2, %arg3, %arg4, %arg5] : memref<1x5x14x29xf32>
  // CHECK: [[MUL:%.+]] = mulf [[DATA]], [[KERNEL]] : f32
  // CHECK: [[ADD:%.+]] = addf [[ACC_RES]], [[MUL]] : f32
  // CHECK: affine.store [[ADD]], [[RES]][%arg2, %arg3, %arg4, %arg5] : memref<1x5x14x29xf32>
  // CHECK: }
  // CHECK: }
  // CHECK: }

  // CHECK: return [[RES]] : memref<1x5x14x29xf32>
}

// -----

func @test_batchnorm_testmode_Nd(%arg0: tensor<1x2x1x3xf32>, %arg1: tensor<2xf32>, %arg2: tensor<2xf32>, %arg3: tensor<2xf32>, %arg4: tensor<2xf32>) -> tensor<1x2x1x3xf32> {
  %0 = "onnx.BatchNormalizationTestMode"(%arg0, %arg1, %arg2, %arg3, %arg4) : (tensor<1x2x1x3xf32>, tensor<2xf32>, tensor<2xf32>, tensor<2xf32>, tensor<2xf32>) -> tensor<1x2x1x3xf32>
  return %0 : tensor<1x2x1x3xf32>

  // CHECK-LABEL: test_batchnorm_testmode_Nd
  // CHECK: [[RES:%.+]] = alloc() : memref<1x2x1x3xf32>
  // CHECK: [[EPSILON:%.+]] = constant 9.99999974E-6 : f32
  // CHECK: [[DEF_LOOPS:%.+]]:4 = krnl.define_loops 4
  // CHECK: krnl.iterate([[DEF_LOOPS]]#1) with ([[DEF_LOOPS]]#1 -> %arg5 = 0 to 2) {
  // CHECK:   [[SCALE:%.+]] = affine.load %arg1[%arg5] : memref<2xf32>
  // CHECK:   [[BIAS:%.+]] = affine.load %arg2[%arg5] : memref<2xf32>
  // CHECK:   [[MEAN:%.+]] = affine.load %arg3[%arg5] : memref<2xf32>
  // CHECK:   [[VARIANCE:%.+]] = affine.load %arg4[%arg5] : memref<2xf32>
  // CHECK:   krnl.iterate([[DEF_LOOPS]]#0, [[DEF_LOOPS]]#2, [[DEF_LOOPS]]#3) with ([[DEF_LOOPS]]#0 -> %arg6 = 0 to 1, [[DEF_LOOPS]]#2 -> %arg7 = 0 to 1, [[DEF_LOOPS]]#3 -> %arg8 = 0 to 3) {
  // CHECK:     [[LOADED_VAL:%.+]] = affine.load %arg0[%arg6, %arg5, %arg7, %arg8] : memref<1x2x1x3xf32>
  // CHECK:     [[DIVIDEND:%.+]] = subf [[LOADED_VAL]], [[MEAN]] : f32
  // CHECK:     [[ADJUSTED_VARIANCE:%.+]] = addf [[VARIANCE]], [[EPSILON]] : f32
  // CHECK:     [[DIVISOR:%.+]] = sqrt [[ADJUSTED_VARIANCE]] : f32
  // CHECK:     [[NORM:%.+]] = divf [[DIVIDEND]], [[DIVISOR]] : f32
  // CHECK:     [[SCALE_NORM:%.+]] = mulf [[SCALE]], [[NORM]] : f32
  // CHECK:     [[SHIFT_SCALE_NORM:%.+]] = addf [[SCALE_NORM]], [[BIAS]] : f32
  // CHECK:     affine.store [[SHIFT_SCALE_NORM]], [[RES]][%arg6, %arg5, %arg7, %arg8] : memref<1x2x1x3xf32>
  // CHECK:   }
  // CHECK: }
  // CHECK: return [[RES]] : memref<1x2x1x3xf32>
}

// -----

func @test_batchnorm_testmode_1d(%arg0: tensor<10xf32>, %arg1: tensor<1xf32>, %arg2: tensor<1xf32>, %arg3: tensor<1xf32>, %arg4: tensor<1xf32>) -> tensor<10xf32> {
  %0 = "onnx.BatchNormalizationTestMode"(%arg0, %arg1, %arg2, %arg3, %arg4) : (tensor<10xf32>, tensor<1xf32>, tensor<1xf32>, tensor<1xf32>, tensor<1xf32>) -> tensor<10xf32>
  return %0 : tensor<10xf32>

  // CHECK-LABEL: test_batchnorm_testmode_1d
  // CHECK: [[RES:%.+]] = alloc() : memref<10xf32>
  // CHECK: [[EPSILON:%.+]] = constant 9.99999974E-6 : f32
  // CHECK: [[DEF_LOOPS:%.+]] = krnl.define_loops 1
  // CHECK: %[[ZERO_INDEX:.+]] = constant 0 : index
  // CHECK: [[SCALE:%.+]] = affine.load %arg1[%[[ZERO_INDEX]]] : memref<1xf32>
  // CHECK: [[BIAS:%.+]] = affine.load %arg2[%[[ZERO_INDEX]]] : memref<1xf32>
  // CHECK: [[MEAN:%.+]] = affine.load %arg3[%[[ZERO_INDEX]]] : memref<1xf32>
  // CHECK: [[VARIANCE:%.+]] = affine.load %arg4[%[[ZERO_INDEX]]] : memref<1xf32>
  // CHECK: krnl.iterate([[DEF_LOOPS]]) with ([[DEF_LOOPS]] -> %arg5 = 0 to 10) {
  // CHECK:   [[LOADED_VAL:%.+]] = affine.load %arg0[%arg5] : memref<10xf32>
  // CHECK:   [[DIVIDEND:%.+]] = subf [[LOADED_VAL]], [[MEAN]] : f32
  // CHECK:   [[ADJUSTED_VARIANCE:%.+]] = addf [[VARIANCE]], [[EPSILON]] : f32
  // CHECK:   [[DIVISOR:%.+]] = sqrt [[ADJUSTED_VARIANCE]] : f32
  // CHECK:   [[NORM:%.+]] = divf [[DIVIDEND]], [[DIVISOR]] : f32
  // CHECK:   [[SCALE_NORM:%.+]] = mulf [[SCALE]], [[NORM]] : f32
  // CHECK:   [[SHIFT_SCALE_NORM:%.+]] = addf [[SCALE_NORM]], [[BIAS]] : f32
  // CHECK:   affine.store [[SHIFT_SCALE_NORM]], [[RES]][%arg5] : memref<10xf32>
  // CHECK: }
  // CHECK: return [[RES]] : memref<10xf32>
}

// -----

func @test_batchnorm_testmode_2d(%arg0: tensor<10x3xf32>, %arg1: tensor<3xf32>, %arg2: tensor<3xf32>, %arg3: tensor<3xf32>, %arg4: tensor<3xf32>) -> tensor<10x3xf32> {
  %0 = "onnx.BatchNormalizationTestMode"(%arg0, %arg1, %arg2, %arg3, %arg4) : (tensor<10x3xf32>, tensor<3xf32>, tensor<3xf32>, tensor<3xf32>, tensor<3xf32>) -> tensor<10x3xf32>
  return %0 : tensor<10x3xf32>

  // CHECK-LABEL: test_batchnorm_testmode_2d
  // CHECK: [[RES:%.+]] = alloc() : memref<10x3xf32>
  // CHECK: [[EPSILON:%.+]] = constant 9.99999974E-6 : f32
  // CHECK: [[DEF_LOOPS:%.+]]:2 = krnl.define_loops 2
  // CHECK: krnl.iterate([[DEF_LOOPS]]#1) with ([[DEF_LOOPS]]#1 -> %arg5 = 0 to 3) {
  // CHECK:   [[SCALE:%.+]] = affine.load %arg1[%arg5] : memref<3xf32>
  // CHECK:   [[BIAS:%.+]] = affine.load %arg2[%arg5] : memref<3xf32>
  // CHECK:   [[MEAN:%.+]] = affine.load %arg3[%arg5] : memref<3xf32>
  // CHECK:   [[VARIANCE:%.+]] = affine.load %arg4[%arg5] : memref<3xf32>
  // CHECK:   krnl.iterate([[DEF_LOOPS]]#0) with ([[DEF_LOOPS]]#0 -> %arg6 = 0 to 10) {
  // CHECK:     [[LOADED_VAL:%.+]] = affine.load %arg0[%arg6, %arg5] : memref<10x3xf32>
  // CHECK:     [[DIVIDEND:%.+]] = subf [[LOADED_VAL]], [[MEAN]] : f32
  // CHECK:     [[ADJUSTED_VARIANCE:%.+]] = addf [[VARIANCE]], [[EPSILON]] : f32
  // CHECK:     [[DIVISOR:%.+]] = sqrt [[ADJUSTED_VARIANCE]] : f32
  // CHECK:     [[NORM:%.+]] = divf [[DIVIDEND]], [[DIVISOR]] : f32
  // CHECK:     [[SCALE_NORM:%.+]] = mulf [[SCALE]], [[NORM]] : f32
  // CHECK:     [[SHIFT_SCALE_NORM:%.+]] = addf [[SCALE_NORM]], [[BIAS]] : f32
  // CHECK:     affine.store [[SHIFT_SCALE_NORM]], [[RES]][%arg6, %arg5] : memref<10x3xf32>
  // CHECK:   }
  // CHECK: }
  // CHECK: return [[RES]] : memref<10x3xf32>
}

// -----

func @test_abs_float(%arg0 : tensor<?x10xf32>) -> tensor<*xf32> {
  %0 = "onnx.Abs"(%arg0) : (tensor<?x10xf32>) -> tensor<*xf32>
  "std.return"(%0) : (tensor<*xf32>) -> ()

  // CHECK-LABEL: test_abs_float
  // CHECK: [[C0:%.+]] = constant 0 : index
  // CHECK: [[DIM_0:%.+]] = dim %arg0, [[C0]] : memref<?x10xf32>
  // CHECK: [[RES:%.+]] = alloc([[DIM_0]]) : memref<?x10xf32>
  // CHECK: [[DEF_LOOPS:%.+]]:2 = krnl.define_loops 2
  // CHECK: [[C0_0:%.+]] = constant 0 : index
  // CHECK: [[DIM_2:%.+]] = dim %arg0, [[C0_0]] : memref<?x10xf32>
  // CHECK: krnl.iterate([[DEF_LOOPS]]#0, [[DEF_LOOPS]]#1) with ([[DEF_LOOPS]]#0 -> %arg1 = 0 to [[DIM_2]], [[DEF_LOOPS]]#1 -> %arg2 = 0 to 10) {
  // CHECK: [[LOAD:%.+]] = affine.load %arg0[%arg1, %arg2] : memref<?x10xf32>
  // CHECK: [[ABS:%.+]] = absf [[LOAD]] : f32
  // CHECK: affine.store [[ABS]], [[RES]][%arg1, %arg2] : memref<?x10xf32>
  // CHECK: return [[RES]] : memref<?x10xf32>
}

// -----

func @test_abs_int(%arg0 : tensor<?x10xi32>) -> tensor<*xi32> {
  %0 = "onnx.Abs"(%arg0) : (tensor<?x10xi32>) -> tensor<*xi32>
  "std.return"(%0) : (tensor<*xi32>) -> ()

  // CHECK-LABEL: test_abs_int
  // CHECK: [[C0:%.+]] = constant 0 : index
  // CHECK: [[DIM_0:%.+]] = dim %arg0, [[C0]] : memref<?x10xi32>
  // CHECK: [[RES:%.+]] = alloc([[DIM_0]]) : memref<?x10xi32>
  // CHECK: [[DEF_LOOPS:%.+]]:2 = krnl.define_loops 2
  // CHECK: [[C0_0:%.+]] = constant 0 : index
  // CHECK: [[DIM_2:%.+]] = dim %arg0, [[C0_0]] : memref<?x10xi32>
  // CHECK: krnl.iterate([[DEF_LOOPS]]#0, [[DEF_LOOPS]]#1) with ([[DEF_LOOPS]]#0 -> %arg1 = 0 to [[DIM_2]], [[DEF_LOOPS]]#1 -> %arg2 = 0 to 10) {
  // CHECK: [[LOAD:%.+]] = affine.load %arg0[%arg1, %arg2] : memref<?x10xi32>
  // CHECK: [[ZERO:%.+]] = constant 0 : i32
  // CHECK: [[LESS_THAN_ZERO:%.+]] = cmpi "slt", [[LOAD]], [[ZERO]] : i32
  // CHECK: [[NEGATIVE_LOAD:%.+]] = subi [[ZERO]], [[LOAD]] : i32
  // CHECK: [[SELECT:%.+]] = select [[LESS_THAN_ZERO]], [[NEGATIVE_LOAD]], [[LOAD]] : i32
  // CHECK: affine.store [[SELECT]], [[RES]][%arg1, %arg2] : memref<?x10xi32>
  // CHECK: return [[RES]] : memref<?x10xi32>
}

// -----

func @test_constant_pad1(%arg0: tensor<16x16xf32>) -> tensor<18x20xf32> {
  %0 = "onnx.PadConstantValuePad"(%arg0) {constant_value = 0.000000e+00 : f32, mode = "constant", pads = [0, 3, 2, 1]} : (tensor<16x16xf32>) -> tensor<18x20xf32>
  return %0 : tensor<18x20xf32>
  // CHECK-LABEL: test_constant_pad1
  // CHECK: [[RES:%.+]] = alloc() : memref<18x20xf32>
  // CHECK: [[DEF_LOOPS1:%.+]]:2 = krnl.define_loops 2
  // CHECK: krnl.iterate([[DEF_LOOPS1]]#0, [[DEF_LOOPS1]]#1) with ([[DEF_LOOPS1]]#0 -> %arg1 = 0 to 18, [[DEF_LOOPS1]]#1 -> %arg2 = 0 to 20) {
  // CHECK: [[CST:%.+]] = constant 0.000000e+00 : f32
  // CHECK: affine.store [[CST]], [[RES]][%arg1, %arg2] : memref<18x20xf32>
  // CHECK: }
  // CHECK: [[DEF_LOOPS2:%.+]]:2 = krnl.define_loops 2
  // CHECK: krnl.iterate([[DEF_LOOPS2]]#0, [[DEF_LOOPS2]]#1) with ([[DEF_LOOPS2]]#0 -> %arg1 = 0 to 16, [[DEF_LOOPS2]]#1 -> %arg2 = 0 to 16) {
  // CHECK: [[ADD:%.+]] = affine.apply #{{.*}}(%arg2)
  // CHECK: [[LOAD:%.+]] = affine.load %arg0[%arg1, %arg2] : memref<16x16xf32>
  // CHECK: affine.store [[LOAD]], [[RES]][%arg1, [[ADD]]] : memref<18x20xf32>
  // CHECK: }
}

func @test_pad1(%arg0: tensor<16x16xf32>) -> tensor<18x20xf32> {
  %cst = constant unit
  %0 = "onnx.Pad"(%arg0, %cst, %cst) {constant_value = dense<0.000000e+00> : tensor<1xf32>, mode = "constant", pads = dense<[0, 3, 2, 1]> : tensor<4xi32>} : (tensor<16x16xf32>, none, none) -> tensor<18x20xf32>
  return %0 : tensor<18x20xf32>
  // CHECK-LABEL: test_pad1
  // CHECK: [[RES:%.+]] = alloc() : memref<18x20xf32>
  // CHECK: [[DEF_LOOPS1:%.+]]:2 = krnl.define_loops 2
  // CHECK: krnl.iterate([[DEF_LOOPS1]]#0, [[DEF_LOOPS1]]#1) with ([[DEF_LOOPS1]]#0 -> %arg1 = 0 to 18, [[DEF_LOOPS1]]#1 -> %arg2 = 0 to 20) {
  // CHECK: [[CST:%.+]] = constant 0.000000e+00 : f32
  // CHECK: affine.store [[CST]], [[RES]][%arg1, %arg2] : memref<18x20xf32>
  // CHECK: }
  // CHECK: [[DEF_LOOPS2:%.+]]:2 = krnl.define_loops 2
  // CHECK: krnl.iterate([[DEF_LOOPS2]]#0, [[DEF_LOOPS2]]#1) with ([[DEF_LOOPS2]]#0 -> %arg1 = 0 to 16, [[DEF_LOOPS2]]#1 -> %arg2 = 0 to 16) {
  // CHECK: [[ADD:%.+]] = affine.apply #{{.*}}(%arg2)
  // CHECK: [[LOAD:%.+]] = affine.load %arg0[%arg1, %arg2] : memref<16x16xf32>
  // CHECK: affine.store [[LOAD]], [[RES]][%arg1, [[ADD]]] : memref<18x20xf32>
  // CHECK: }
}

// -----

func @test_constant_dense_2d_value(%arg0: tensor<1xf32>) -> tensor<*xf32> {
  %0 = "onnx.Constant"() {value = dense<[[0.0, 0.0], [1.0, 1.1], [2.0, 2.1]]> : tensor<3x2xf32>} : () -> tensor<*xf32>
  "std.return"(%0) : (tensor<*xf32>) -> ()
  // CHECK-LABEL: test_constant_dense_2d_value
  // CHECK: [[RES:%.+]] = "krnl.global"() {name = "constant_0", shape = [3, 2], value = dense<{{.*}}[0.000000e+00, 0.000000e+00], [1.000000e+00, 1.100000e+00], [2.000000e+00, 2.100000e+00]{{.*}}> : tensor<3x2xf32>} : () -> memref<3x2xf32>
  // CHECK: return [[RES]] : memref<3x2xf32>
}

// -----

func @test_concat_1(%arg0 : tensor<5x5x1x32xf32>, %arg1 : tensor<5x5x3x32xf32>, %arg2 : tensor<5x5x5x32xf32>) -> tensor<5x5x9x32xf32> {
  %1 = "onnx.Concat"(%arg0, %arg1, %arg2) { axis = 2 } : (tensor<5x5x1x32xf32>, tensor<5x5x3x32xf32>, tensor<5x5x5x32xf32>)  -> tensor<5x5x9x32xf32>
  "std.return"(%1) : (tensor<5x5x9x32xf32>) -> ()

  // CHECK-LABEL: test_concat_1
  // CHECK: [[RES:%.+]] = alloc() : memref<5x5x9x32xf32>
  // CHECK: [[DEF_LOOPS0:%.+]]:4 = krnl.define_loops 4
  // CHECK: krnl.iterate([[DEF_LOOPS0]]#0, [[DEF_LOOPS0]]#1, [[DEF_LOOPS0]]#2, [[DEF_LOOPS0]]#3) with ([[DEF_LOOPS0]]#0 -> %arg3 = 0 to 5, [[DEF_LOOPS0]]#1 -> %arg4 = 0 to 5, [[DEF_LOOPS0]]#2 -> %arg5 = 0 to 1, [[DEF_LOOPS0]]#3 -> %arg6 = 0 to 32) {
  // CHECK: [[LOAD0:%.+]] = affine.load %arg0[%arg3, %arg4, %arg5, %arg6] :  memref<5x5x1x32xf32>
  // CHECK: affine.store [[LOAD0]], [[RES]][%arg3, %arg4, %arg5, %arg6] : memref<5x5x9x32xf32>

  // CHECK: [[DEF_LOOPS1:%.+]]:4 = krnl.define_loops 4
  // CHECK: krnl.iterate([[DEF_LOOPS1]]#0, [[DEF_LOOPS1]]#1, [[DEF_LOOPS1]]#2, [[DEF_LOOPS1]]#3) with ([[DEF_LOOPS1]]#0 -> %arg3 = 0 to 5, [[DEF_LOOPS1]]#1 -> %arg4 = 0 to 5, [[DEF_LOOPS1]]#2 -> %arg5 = 0 to 3, [[DEF_LOOPS1]]#3 -> %arg6 = 0 to 32) {
  // CHECK: [[AFFINE_APPLY1:%.+]] = affine.apply #{{.*}}(%arg5)
  // CHECK: [[LOAD1:%.+]] = affine.load %arg1[%arg3, %arg4, %arg5, %arg6] :  memref<5x5x3x32xf32>
  // CHECK: affine.store [[LOAD1]], [[RES]][%arg3, %arg4, [[AFFINE_APPLY1]], %arg6] : memref<5x5x9x32xf32>

  // CHECK: [[DEF_LOOPS2:%.+]]:4 = krnl.define_loops 4
  // CHECK: krnl.iterate([[DEF_LOOPS2]]#0, [[DEF_LOOPS2]]#1, [[DEF_LOOPS2]]#2, [[DEF_LOOPS2]]#3) with ([[DEF_LOOPS2]]#0 -> %arg3 = 0 to 5, [[DEF_LOOPS2]]#1 -> %arg4 = 0 to 5, [[DEF_LOOPS2]]#2 -> %arg5 = 0 to 5, [[DEF_LOOPS2]]#3 -> %arg6 = 0 to 32) {
  // CHECK: [[AFFINE_APPLY2:%.+]] = affine.apply #{{.*}}(%arg5)
  // CHECK: [[LOAD2:%.+]] = affine.load %arg2[%arg3, %arg4, %arg5, %arg6] :  memref<5x5x5x32xf32>
  // CHECK: affine.store [[LOAD2]], [[RES]][%arg3, %arg4, [[AFFINE_APPLY2]], %arg6] : memref<5x5x9x32xf32>

  // CHECK: return [[RES]] :  memref<5x5x9x32xf32>
}

// -----

func @test_pool_general_computation(%arg0 : tensor<1x3x32x32xf32>) -> tensor<*xf32> {
  %0 = "onnx.AveragePool"(%arg0) {auto_pad = "NOTSET", kernel_shape = [2, 2]} : (tensor<1x3x32x32xf32>) -> tensor<*xf32>
  "std.return"(%0) : (tensor<*xf32>) -> ()

  // CHECK-DAG: #{{.*}} = affine_map<(d0)[s0, s1, s2, s3, s4] -> ((s2 ceildiv s4) * s4 - s2, d0 * s3 - s2)>
  // CHECK-DAG: #{{.*}} = affine_map<(d0)[s0, s1, s2, s3, s4] -> (s0, d0 * s3 + (s1 - 1) * s4 - s2 + 1)>
  // CHECK-DAG: #{{.*}} = affine_map<() -> (0)>
  // CHECK-DAG: #{{.*}} = affine_map<(d0)[s0, s1, s2, s3, s4] -> (s0 - ((s2 ceildiv s4) * s4 - s2), -(d0 * s3 - s2) + s0, d0 * s3 + (s1 - 1) * s4 - s2 - ((s2 ceildiv s4) * s4 - s2) + 1, d0 * s3 + (s1 - 1) * s4 - s2 - (d0 * s3 - s2) + 1)>

  // CHECK-LABEL: @test_pool_general_computation

  // CHECK: [[RES:%.+]] = alloc() : memref<1x3x31x31xf32>
  // CHECK: [[IDENTITY:%.+]] = constant 0.000000e+00 : f32

  // CHECK: [[OUTPUT_LOOPS:%.+]]:4 = krnl.define_loops 4
  // CHECK: krnl.iterate([[OUTPUT_LOOPS]]#0, [[OUTPUT_LOOPS]]#1, [[OUTPUT_LOOPS]]#2, [[OUTPUT_LOOPS]]#3) with ([[OUTPUT_LOOPS]]#0 -> %arg1 = 0 to 1, [[OUTPUT_LOOPS]]#1 -> %arg2 = 0 to 3, [[OUTPUT_LOOPS]]#2 -> %arg3 = 0 to 31, [[OUTPUT_LOOPS]]#3 -> %arg4 = 0 to 31) {

  // CHECK:   affine.store [[IDENTITY]], [[RES]][%arg1, %arg2, %arg3, %arg4] : memref<1x3x31x31xf32>

  // CHECK:   [[POOL_LOOPS:%.+]]:2 = krnl.define_loops 2
  // CHECK:   krnl.iterate([[POOL_LOOPS]]#0, [[POOL_LOOPS]]#1) with ([[POOL_LOOPS]]#0 -> %arg5 = 0 to min #{{.*}}(%arg3)[%c32, %c2, %c0, %c1, %c1_0], [[POOL_LOOPS]]#1 -> %arg6 = 0 to min #{{.*}}(%arg4)[%c32_1, %c2_2, %c0_3, %c1_4, %c1_5]) {
  // CHECK:     {{.*}} = load %arg0[%arg1, %arg2, {{.*}}, {{.*}}] : memref<1x3x32x32xf32>
  // CHECK:     {{.*}} = affine.load [[RES]][%arg1, %arg2, %arg3, %arg4] : memref<1x3x31x31xf32>
  // CHECK:     affine.store {{.*}}, [[RES]][%arg1, %arg2, %arg3, %arg4] : memref<1x3x31x31xf32>
  // CHECK:   }

  // CHECK:   {{.*}} = affine.load [[RES]][%arg1, %arg2, %arg3, %arg4] : memref<1x3x31x31xf32>
  // CHECK:   affine.store {{.*}}, [[RES]][%arg1, %arg2, %arg3, %arg4] : memref<1x3x31x31xf32>
  // CHECK: }
}

// -----

func @test_pool_unknown_dimensions(%arg0 : tensor<1x3x?x32xf32>) -> tensor<*xf32> {
  %0 = "onnx.AveragePool"(%arg0) {auto_pad = "NOTSET", kernel_shape = [2, 2]} : (tensor<1x3x?x32xf32>) -> tensor<*xf32>
  "std.return"(%0) : (tensor<*xf32>) -> ()

  // CHECK-DAG: #[[AFFINE_MAP:.+]] = affine_map<(d0)[s0, s1, s2, s3] -> ((d0 + s1 - (s0 - 1) * s3 - 1) floordiv s2 + 1)>
  // CHECK-LABEL: test_pool_unknown_dimensions
  // CHECK: [[C0:%.+]] = constant 2 : index
  // CHECK: [[DIM:%.+]] = dim %arg0, [[C0]] : memref<1x3x?x32xf32>
  // CHECK: [[KERNEL:%.+]] = constant 2 : index
  // CHECK: [[PAD:%.+]] = constant 0 : index
  // CHECK: [[STRIDE:%.+]] = constant 1 : index
  // CHECK: [[DILATION:%.+]] = constant 1 : index
  // CHECK: [[AFFINE_APPLY:%.+]] = affine.apply #[[AFFINE_MAP]]([[DIM]]){{.*}}[[KERNEL]], [[PAD]], [[STRIDE]], [[DILATION]]{{.*}}
  // CHECK: [[RES:%.+]] = alloc([[AFFINE_APPLY]]) : memref<1x3x?x31xf32>
}

// -----

func @test_averagepool_identity_value(%arg0 : tensor<1x3x32x32xf32>) -> tensor<*xf32> {
  %0 = "onnx.AveragePool"(%arg0) {auto_pad = "NOTSET", kernel_shape = [2, 2]} : (tensor<1x3x32x32xf32>) -> tensor<*xf32>
  "std.return"(%0) : (tensor<*xf32>) -> ()

  // CHECK-LABEL: @test_averagepool_identity_value
  // CHECK: [[RES:%.+]] = alloc() : memref<1x3x31x31xf32>
  // CHECK: [[IDENTITY:%.+]] = constant 0.000000e+00 : f32
  // CHECK: affine.store [[IDENTITY]], [[RES]][%arg1, %arg2, %arg3, %arg4] : memref<1x3x31x31xf32>
}

// -----

func @test_maxpool_identity_value(%arg0 : tensor<1x3x32x32xf32>) -> tensor<*xf32> {
  %0 = "onnx.MaxPoolSingleOut"(%arg0) {auto_pad = "NOTSET", kernel_shape = [2, 2]} : (tensor<1x3x32x32xf32>) -> tensor<*xf32>
  "std.return"(%0) : (tensor<*xf32>) -> ()

  // CHECK-LABEL: @test_maxpool_identity_value
  // CHECK: [[RES:%.+]] = alloc() : memref<1x3x31x31xf32>
  // CHECK: [[IDENTITY:%.+]] = constant 0xFF800000 : f32
  // CHECK: affine.store [[IDENTITY]], [[RES]][%arg1, %arg2, %arg3, %arg4] : memref<1x3x31x31xf32>
}

// -----

func @test_averagepool_pooling_operation(%arg0 : tensor<1x3x32x32xf32>) -> tensor<*xf32> {
  %0 = "onnx.AveragePool"(%arg0) {auto_pad = "NOTSET", kernel_shape = [2, 2]} : (tensor<1x3x32x32xf32>) -> tensor<*xf32>
  "std.return"(%0) : (tensor<*xf32>) -> ()

  // CHECK-LABEL: @test_averagepool_pooling_operation
  // CHECK: [[RES:%.+]] = alloc() : memref<1x3x31x31xf32>

  // CHECK: [[OUTPUT_LOOPS:%.+]]:4 = krnl.define_loops 4
  // CHECK: krnl.iterate([[OUTPUT_LOOPS]]#0, [[OUTPUT_LOOPS]]#1, [[OUTPUT_LOOPS]]#2, [[OUTPUT_LOOPS]]#3) with ([[OUTPUT_LOOPS]]#0 -> %arg1 = 0 to 1, [[OUTPUT_LOOPS]]#1 -> %arg2 = 0 to 3, [[OUTPUT_LOOPS]]#2 -> %arg3 = 0 to 31, [[OUTPUT_LOOPS]]#3 -> %arg4 = 0 to 31) {

  // CHECK:   [[POOL_LOOPS:%.+]]:2 = krnl.define_loops 2
  // CHECK:   krnl.iterate([[POOL_LOOPS]]#0, [[POOL_LOOPS]]#1) with ([[POOL_LOOPS]]#0 -> %arg5 = 0 to min #{{.*}}(%arg3)[%c32, %c2, %c0, %c1, %c1_0], [[POOL_LOOPS]]#1 -> %arg6 = 0 to min #{{.*}}(%arg4)[%c32_1, %c2_2, %c0_3, %c1_4, %c1_5]) {

  // CHECK:     [[INPUT_LOAD:%.+]] = load %arg0[%arg1, %arg2, {{.*}}, {{.*}}] : memref<1x3x32x32xf32>
  // CHECK:     [[OUTPUT_LOAD:%.+]] = affine.load [[RES]][%arg1, %arg2, %arg3, %arg4] : memref<1x3x31x31xf32>
  // CHECK:     [[SUM:%.+]] = addf [[OUTPUT_LOAD]], [[INPUT_LOAD]] : f32
  // CHECK:     affine.store [[SUM]], [[RES]][%arg1, %arg2, %arg3, %arg4] : memref<1x3x31x31xf32>
  // CHECK:   }

  // CHECK:   [[NUMERATOR:%.+]] = affine.load [[RES]][%arg1, %arg2, %arg3, %arg4] : memref<1x3x31x31xf32>
  // CHECK:   [[AVERAGE:%.+]] = divf [[NUMERATOR]], {{.*}} : f32
  // CHECK:   affine.store [[AVERAGE]], [[RES]][%arg1, %arg2, %arg3, %arg4] : memref<1x3x31x31xf32>
  // CHECK: }
}

// -----

func @test_maxpool_pooling_operation(%arg0 : tensor<1x3x32x32xf32>) -> tensor<*xf32> {
  %0 = "onnx.MaxPoolSingleOut"(%arg0) {auto_pad = "NOTSET", kernel_shape = [2, 2]} : (tensor<1x3x32x32xf32>) -> tensor<*xf32>
  "std.return"(%0) : (tensor<*xf32>) -> ()

  // CHECK-LABEL: @test_maxpool_pooling_operation
  // CHECK: [[RES:%.+]] = alloc() : memref<1x3x31x31xf32>

  // CHECK: [[OUTPUT_LOOPS:%.+]]:4 = krnl.define_loops 4
  // CHECK: krnl.iterate([[OUTPUT_LOOPS]]#0, [[OUTPUT_LOOPS]]#1, [[OUTPUT_LOOPS]]#2, [[OUTPUT_LOOPS]]#3) with ([[OUTPUT_LOOPS]]#0 -> %arg1 = 0 to 1, [[OUTPUT_LOOPS]]#1 -> %arg2 = 0 to 3, [[OUTPUT_LOOPS]]#2 -> %arg3 = 0 to 31, [[OUTPUT_LOOPS]]#3 -> %arg4 = 0 to 31) {

  // CHECK:   [[POOL_LOOPS:%.+]]:2 = krnl.define_loops 2
  // CHECK:   krnl.iterate([[POOL_LOOPS]]#0, [[POOL_LOOPS]]#1) with ([[POOL_LOOPS]]#0 -> %arg5 = 0 to min #{{.*}}(%arg3)[%c32, %c2, %c0, %c1, %c1_0], [[POOL_LOOPS]]#1 -> %arg6 = 0 to min #{{.*}}(%arg4)[%c32_1, %c2_2, %c0_3, %c1_4, %c1_5]) {

  // CHECK:     [[INPUT_LOAD:%.+]] = load %arg0[%arg1, %arg2, {{.*}}, {{.*}}] : memref<1x3x32x32xf32>
  // CHECK:     [[OUTPUT_LOAD:%.+]] = affine.load [[RES]][%arg1, %arg2, %arg3, %arg4] : memref<1x3x31x31xf32>
  // CHECK:     [[GREATER:%.+]] = cmpf "ogt", [[OUTPUT_LOAD]], [[INPUT_LOAD]] : f32
  // CHECK:     [[SELECT:%.+]] = select [[GREATER]], [[OUTPUT_LOAD]], [[INPUT_LOAD]] : f32
  // CHECK:     affine.store [[SELECT]], [[RES]][%arg1, %arg2, %arg3, %arg4] : memref<1x3x31x31xf32>
  // CHECK:   }

  // CHECK-NOT:   {{.*}} = affine.load [[RES]][%arg1, %arg2, %arg3, %arg4] : memref<1x3x31x31xf32>
  // CHECK-NOT:   affine.store {{.*}}, [[RES]][%arg1, %arg2, %arg3, %arg4] : memref<1x3x31x31xf32>
  // CHECK: }
}

// -----

func @test_lstm_general_computation(%arg0: tensor<4x3x2xf32>, %arg1: tensor<1x12x2xf32>, %arg2: tensor<1x12x3xf32>) -> tensor<*xf32> {
  %cst = constant unit
  %Y, %Y_h, %Y_c = "onnx.LSTM"(%arg0, %arg1, %arg2, %cst, %cst, %cst, %cst, %cst) {hidden_size = 3 : i64} : (tensor<4x3x2xf32>, tensor<1x12x2xf32>, tensor<1x12x3xf32>, none, none, none, none, none) -> (none, tensor<*xf32>, none)
  return %Y_h : tensor<*xf32>

  // CHECK-DAG: [[ACCESS_BY_OFFSET_MAP:#.+]] = affine_map<(d0)[s0, s1] -> (d0 + s0 * s1)>
  // CHECK-LABEL: @test_lstm_general_computation

  // CHECK:  [[CELL_STATE:%.+]] = alloc() : memref<1x3x3xf32>
  // CHECK:  [[HIDDEN_STATE:%.+]] = alloc() : memref<1x3x3xf32>
  // CHECK:  {{.*}} = constant unit

  // CHECK:  [[INITIAL_VALUE:%.+]] = constant 0.000000e+00 : f32
  // CHECK:  [[INITIALIZE_LOOPS:%.+]]:3 = krnl.define_loops 3
  // CHECK:  krnl.iterate([[INITIALIZE_LOOPS]]#0, [[INITIALIZE_LOOPS]]#1, [[INITIALIZE_LOOPS]]#2) with ([[INITIALIZE_LOOPS]]#0 -> %arg3 = 0 to 1, [[INITIALIZE_LOOPS]]#1 -> %arg4 = 0 to 3, [[INITIALIZE_LOOPS]]#2 -> %arg5 = 0 to 3) {
  // CHECK:    affine.store [[INITIAL_VALUE]], [[HIDDEN_STATE]][%arg3, %arg4, %arg5] : memref<1x3x3xf32>
  // CHECK:    affine.store [[INITIAL_VALUE]], [[CELL_STATE]][%arg3, %arg4, %arg5] : memref<1x3x3xf32>
  // CHECK:  }

  // CHECK:  [[SEQUENCE_LOOPS:%.+]] = krnl.define_loops 1
  // CHECK:  krnl.iterate([[SEQUENCE_LOOPS]]) with ([[SEQUENCE_LOOPS]] -> %arg3 = 0 to 4) {
  // CHECK:    {{.*}} = constant 0 : index
  // CHECK:    {{.*}} = constant 3 : index
  // CHECK:    {{.*}} = constant 0 : index
  // CHECK:    {{.*}} = constant 1 : index
  // CHECK:    {{.*}} = constant 2 : index
  // CHECK:    {{.*}} = constant 3 : index
  // CHECK:    {{.*}} = constant 4 : index
  // CHECK:    {{.*}} = constant 5 : index
  // CHECK:    {{.*}} = constant 6 : index
  // CHECK:    {{.*}} = constant 7 : index
  // CHECK:    [[DATA_LOOPS:%.+]]:2 = krnl.define_loops 2
  // CHECK:    krnl.iterate([[DATA_LOOPS]]#0, [[DATA_LOOPS]]#1) with ([[DATA_LOOPS]]#0 -> %arg4 = 0 to 3, [[DATA_LOOPS]]#1 -> %arg5 = 0 to 3) {
  // CHECK:      [[hCt:%.+]] = alloc() : memref<f32>
  // CHECK:      [[Ot:%.+]] = alloc() : memref<f32>
  // CHECK:      [[ct:%.+]] = alloc() : memref<f32>
  // CHECK:      [[Ft:%.+]] = alloc() : memref<f32>
  // CHECK:      [[It:%.+]] = alloc() : memref<f32>
  // CHECK:      [[Ht1_LOAD:%.+]] = affine.load [[HIDDEN_STATE]][%c0, %arg4, %arg5] : memref<1x3x3xf32>
  // CHECK:      [[Ct1_LOAD:%.+]] = affine.load [[CELL_STATE]][%c0, %arg4, %arg5] : memref<1x3x3xf32>

  // CHECK:      [[ZERO_FLOAT:%.+]] = constant 0.000000e+00 : f32
  // CHECK:      [[XtWi_GEMM:%.+]] = alloc() : memref<f32>
  // CHECK:      affine.store [[ZERO_FLOAT]], [[XtWi_GEMM]][] : memref<f32>
  // CHECK:      [[Ht1Ri_GEMM:%.+]] = alloc() : memref<f32>
  // CHECK:      affine.store [[ZERO_FLOAT]], [[Ht1Ri_GEMM]][] : memref<f32>
  // CHECK:      [[XtWo_GEMM:%.+]] = alloc() : memref<f32>
  // CHECK:      affine.store [[ZERO_FLOAT]], [[XtWo_GEMM]][] : memref<f32>
  // CHECK:      [[Ht1Ro_GEMM:%.+]] = alloc() : memref<f32>
  // CHECK:      affine.store [[ZERO_FLOAT]], [[Ht1Ro_GEMM]][] : memref<f32>
  // CHECK:      [[XtWf_GEMM:%.+]] = alloc() : memref<f32>
  // CHECK:      affine.store [[ZERO_FLOAT]], [[XtWf_GEMM]][] : memref<f32>
  // CHECK:      [[Ht1Rf_GEMM:%.+]] = alloc() : memref<f32>
  // CHECK:      affine.store [[ZERO_FLOAT]], [[Ht1Rf_GEMM]][] : memref<f32>
  // CHECK:      [[XtWc_GEMM:%.+]] = alloc() : memref<f32>
  // CHECK:      affine.store [[ZERO_FLOAT]], [[XtWc_GEMM]][] : memref<f32>
  // CHECK:      [[Ht1Rc_GEMM:%.+]] = alloc() : memref<f32>
  // CHECK:      affine.store [[ZERO_FLOAT]], [[Ht1Rc_GEMM]][] : memref<f32>

  // CHECK:      [[REDUCTION_LOOPS:%.+]] = krnl.define_loops 1
  // CHECK:      krnl.iterate([[REDUCTION_LOOPS]]) with ([[REDUCTION_LOOPS]] -> %arg6 = 0 to 2) {
  // CHECK:        [[INPUT_HIDDEN_INDEX:%.+]] = affine.apply #{{.*}}(%arg5)[%c0_1, %c3]
  // CHECK:        [[OUTPUT_HIDDEN_INDEX:%.+]] = affine.apply #{{.*}}(%arg5)[%c1, %c3]
  // CHECK:        [[FORGET_HIDDEN_INDEX:%.+]] = affine.apply #{{.*}}(%arg5)[%c2, %c3]
  // CHECK:        [[CELL_HIDDEN_INDEX:%.+]] = affine.apply #{{.*}}(%arg5)[%c3_2, %c3]
  // CHECK:        [[Xt_LOAD:%.+]] = affine.load %arg0[%arg3, %arg4, %arg6] : memref<4x3x2xf32>

  // CHECK:        [[Wi_LOAD:%.+]] = affine.load %arg1[%c0, [[INPUT_HIDDEN_INDEX]], %arg6] : memref<1x12x2xf32>
  // CHECK:        {{.*}} = mulf [[Xt_LOAD]], [[Wi_LOAD]] : f32
  // CHECK:        {{.*}} = affine.load [[XtWi_GEMM]][] : memref<f32>
  // CHECK:        {{.*}} = addf {{.*}}, {{.*}} : f32
  // CHECK:        affine.store {{.*}}, [[XtWi_GEMM]][] : memref<f32>

  // CHECK:        [[Ri_LOAD:%.+]] = affine.load %arg2[%c0, [[INPUT_HIDDEN_INDEX]], %arg6] : memref<1x12x3xf32>
  // CHECK:        {{.*}} = mulf [[Ht1_LOAD]], [[Ri_LOAD]] : f32
  // CHECK:        {{.*}} = affine.load [[Ht1Ri_GEMM]][] : memref<f32>
  // CHECK:        {{.*}} = addf {{.*}}, {{.*}} : f32
  // CHECK:        affine.store {{.*}}, [[Ht1Ri_GEMM]][] : memref<f32>

  // CHECK:        [[Wo_LOAD:%.+]] = affine.load %arg1[%c0, [[OUTPUT_HIDDEN_INDEX]], %arg6] : memref<1x12x2xf32>
  // CHECK:        {{.*}} = mulf [[Xt_LOAD]], [[Wo_LOAD]] : f32
  // CHECK:        {{.*}} = affine.load [[XtWo_GEMM]][] : memref<f32>
  // CHECK:        {{.*}} = addf {{.*}}, {{.*}} : f32
  // CHECK:        affine.store {{.*}}, [[XtWo_GEMM]][] : memref<f32>

  // CHECK:        [[Ro_LOAD:%.+]] = affine.load %arg2[%c0, [[OUTPUT_HIDDEN_INDEX]], %arg6] : memref<1x12x3xf32>
  // CHECK:        {{.*}} = mulf [[Ht1_LOAD]], [[Ro_LOAD]] : f32
  // CHECK:        {{.*}} = affine.load [[Ht1Ro_GEMM]][] : memref<f32>
  // CHECK:        {{.*}} = addf {{.*}}, {{.*}} : f32
  // CHECK:        affine.store {{.*}}, [[Ht1Ro_GEMM]][] : memref<f32>

  // CHECK:        [[Wf_LOAD:%.+]] = affine.load %arg1[%c0, [[FORGET_HIDDEN_INDEX]], %arg6] : memref<1x12x2xf32>
  // CHECK:        {{.*}} = mulf [[Xt_LOAD]], [[Wf_LOAD]] : f32
  // CHECK:        {{.*}} = affine.load [[XtWf_GEMM]][] : memref<f32>
  // CHECK:        {{.*}} = addf {{.*}}, {{.*}} : f32
  // CHECK:        affine.store {{.*}}, [[XtWf_GEMM]][] : memref<f32>

  // CHECK:        [[Rf_LOAD:%.+]] = affine.load %arg2[%c0, [[FORGET_HIDDEN_INDEX]], %arg6] : memref<1x12x3xf32>
  // CHECK:        {{.*}} = mulf [[Ht1_LOAD]], [[Rf_LOAD]] : f32
  // CHECK:        {{.*}} = affine.load [[Ht1Rf_GEMM]][] : memref<f32>
  // CHECK:        {{.*}} = addf {{.*}}, {{.*}} : f32
  // CHECK:        affine.store {{.*}}, [[Ht1Rf_GEMM]][] : memref<f32>

  // CHECK:        [[Wc_LOAD:%.+]] = affine.load %arg1[%c0, [[CELL_HIDDEN_INDEX]], %arg6] : memref<1x12x2xf32>
  // CHECK:        {{.*}} = mulf [[Xt_LOAD]], [[Wc_LOAD]] : f32
  // CHECK:        {{.*}} = affine.load [[XtWc_GEMM]][] : memref<f32>
  // CHECK:        {{.*}} = addf {{.*}}, {{.*}} : f32
  // CHECK:        affine.store {{.*}}, [[XtWc_GEMM]][] : memref<f32>

  // CHECK:        [[Rc_LOAD:%.+]] = affine.load %arg2[%c0, [[CELL_HIDDEN_INDEX]], %arg6] : memref<1x12x3xf32>
  // CHECK:        {{.*}} = mulf [[Ht1_LOAD]], [[Rc_LOAD]] : f32
  // CHECK:        {{.*}} = affine.load [[Ht1Rc_GEMM]][] : memref<f32>
  // CHECK:        {{.*}} = addf {{.*}}, {{.*}} : f32
  // CHECK:        affine.store {{.*}}, [[Ht1Rc_GEMM]][] : memref<f32>
  // CHECK:      }

  // CHECK:      [[XtWi_LOAD:%.+]] = affine.load [[XtWi_GEMM]][] : memref<f32>
  // CHECK:      [[Ht1Ri_LOAD:%.+]] = affine.load [[Ht1Ri_GEMM]][] : memref<f32>
  // CHECK:      [[It_OUTPUT:%.+]] = addf [[XtWi_LOAD]], [[Ht1Ri_LOAD]] : f32

  // CHECK:      [[SIGMOID_INPUT:%.+]] = alloc() : memref<f32>
  // CHECK:      affine.store [[It_OUTPUT]], [[SIGMOID_INPUT]][] : memref<f32>
  // CHECK:      {{.*}} = affine.load [[SIGMOID_INPUT]][] : memref<f32>
  // CHECK:      {{.*}} = constant 0.000000e+00 : f32
  // CHECK:      {{.*}} = constant 1.000000e+00 : f32
  // CHECK:      {{.*}} = subf {{.*}}, {{.*}}: f32
  // CHECK:      {{.*}} = exp {{.*}} : f32
  // CHECK:      {{.*}} = addf {{.*}}, {{.*}} : f32
  // CHECK:      {{.*}} = divf {{.*}}, {{.*}} : f32
  // CHECK:      affine.store {{.*}}, [[It]][] : memref<f32>
  // CHECK:      [[It_LOAD:%.+]] = affine.load [[It]][] : memref<f32>

  // CHECK:      [[XtWf_LOAD:%.+]] = affine.load [[XtWf_GEMM]][] : memref<f32>
  // CHECK:      [[Ht1Rf_LOAD:%.+]] = affine.load [[Ht1Rf_GEMM]][] : memref<f32>
  // CHECK:      [[Ft_OUTPUT:%.+]] = addf [[XtWf_LOAD]], [[Ht1Rf_LOAD]] : f32

  // CHECK:      [[SIGMOID_FORGET:%.+]] = alloc() : memref<f32>
  // CHECK:      affine.store [[Ft_OUTPUT]], [[SIGMOID_FORGET]][] : memref<f32>
  // CHECK:      {{.*}} = affine.load [[SIGMOID_FORGET]][] : memref<f32>
  // CHECK:      {{.*}} = constant 0.000000e+00 : f32
  // CHECK:      {{.*}} = constant 1.000000e+00 : f32
  // CHECK:      {{.*}} = subf {{.*}}, {{.*}}: f32
  // CHECK:      {{.*}} = exp {{.*}} : f32
  // CHECK:      {{.*}} = addf {{.*}}, {{.*}} : f32
  // CHECK:      {{.*}} = divf {{.*}}, {{.*}} : f32
  // CHECK:      affine.store {{.*}}, [[Ft]][] : memref<f32>
  // CHECK:      [[Ft_LOAD:%.+]] = affine.load [[Ft]][] : memref<f32>

  // CHECK:      [[XtWc_LOAD:%.+]] = affine.load [[XtWc_GEMM]][] : memref<f32>
  // CHECK:      [[Ht1Rc_LOAD:%.+]] = affine.load [[Ht1Rc_GEMM]][] : memref<f32>
  // CHECK:      [[ct_OUTPUT:%.+]] = addf [[XtWc_LOAD]], [[Ht1Rc_LOAD]] : f32

  // CHECK:      [[TANH_CELL:%.+]] = alloc() : memref<f32>
  // CHECK:      affine.store [[ct_OUTPUT]], [[TANH_CELL]][] : memref<f32>
  // CHECK:      {{.*}} = affine.load [[TANH_CELL]][] : memref<f32>
  // CHECK:      {{.*}} = constant 0.000000e+00 : f32
  // CHECK:      {{.*}} = subf {{.*}}, {{.*}} : f32
  // CHECK:      {{.*}} = exp {{.*}} : f32
  // CHECK:      {{.*}} = exp {{.*}} : f32
  // CHECK:      {{.*}} = subf {{.*}}, {{.*}} : f32
  // CHECK:      {{.*}} = addf {{.*}}, {{.*}} : f32
  // CHECK:      {{.*}} = divf {{.*}}, {{.*}} : f32
  // CHECK:      affine.store {{.*}}, [[ct]][] : memref<f32>
  // CHECK:      [[ct_LOAD:%.+]] = affine.load [[ct]][] : memref<f32>

  // CHECK:      [[FtCt1:%.+]] = mulf [[Ft_LOAD]], [[Ct1_LOAD]] : f32
  // CHECK:      [[Itct:%.+]] = mulf [[It_LOAD]], [[ct_LOAD]] : f32
  // CHECK:      [[Ct:%.+]] = addf [[FtCt1]], [[Itct]] : f32
  // CHECK:      affine.store [[Ct]], [[CELL_STATE]][%c0, %arg4, %arg5] : memref<1x3x3xf32>

  // CHECK:      [[XtWo_LOAD:%.+]] = affine.load [[XtWo_GEMM]][] : memref<f32>
  // CHECK:      [[Ht1Ro_LOAD:%.+]] = affine.load [[Ht1Ro_GEMM]][] : memref<f32>
  // CHECK:      [[Ot_OUTPUT:%.+]] = addf [[XtWo_LOAD]], [[Ht1Ro_LOAD]] : f32

  // CHECK:      [[SIGMOID_OUTPUT:%.+]] = alloc() : memref<f32>
  // CHECK:      affine.store [[Ot_OUTPUT]], [[SIGMOID_OUTPUT]][] : memref<f32>
  // CHECK:      {{.*}} = affine.load [[SIGMOID_OUTPUT]][] : memref<f32>
  // CHECK:      {{.*}} = constant 0.000000e+00 : f32
  // CHECK:      {{.*}} = constant 1.000000e+00 : f32
  // CHECK:      {{.*}} = subf {{.*}}, {{.*}}: f32
  // CHECK:      {{.*}} = exp {{.*}} : f32
  // CHECK:      {{.*}} = addf {{.*}}, {{.*}} : f32
  // CHECK:      {{.*}} = divf {{.*}}, {{.*}} : f32
  // CHECK:      affine.store {{.*}}, [[Ot]][] : memref<f32>
  // CHECK:      [[Ot_LOAD:%.+]] = affine.load [[Ot]][] : memref<f32>

  // CHECK:      [[TANH_HIDDEN:%.+]] = alloc() : memref<f32>
  // CHECK:      affine.store [[Ct]], [[TANH_HIDDEN]][] : memref<f32>
  // CHECK:      {{.*}} = affine.load [[TANH_HIDDEN]][] : memref<f32>
  // CHECK:      {{.*}} = constant 0.000000e+00 : f32
  // CHECK:      {{.*}} = subf {{.*}}, {{.*}} : f32
  // CHECK:      {{.*}} = exp {{.*}} : f32
  // CHECK:      {{.*}} = exp {{.*}} : f32
  // CHECK:      {{.*}} = subf {{.*}}, {{.*}} : f32
  // CHECK:      {{.*}} = addf {{.*}}, {{.*}} : f32
  // CHECK:      {{.*}} = divf {{.*}}, {{.*}} : f32
  // CHECK:      affine.store {{.*}}, [[hCt]][] : memref<f32>
  // CHECK:      [[hCt_LOAD:%.+]] = affine.load [[hCt]][] : memref<f32>

  // CHECK:      [[Ht:%.+]] = mulf [[Ot_LOAD]], [[hCt_LOAD]] : f32
  // CHECK:      affine.store [[Ht]], [[HIDDEN_STATE]][%c0, %arg4, %arg5] : memref<1x3x3xf32>

  // CHECK:      dealloc [[XtWi_GEMM]] : memref<f32>
  // CHECK:      dealloc [[XtWo_GEMM]] : memref<f32>
  // CHECK:      dealloc [[XtWf_GEMM]] : memref<f32>
  // CHECK:      dealloc [[XtWc_GEMM]] : memref<f32>
  // CHECK:      dealloc [[Ht1Ri_GEMM]] : memref<f32>
  // CHECK:      dealloc [[Ht1Ro_GEMM]] : memref<f32>
  // CHECK:      dealloc [[Ht1Rf_GEMM]] : memref<f32>
  // CHECK:      dealloc [[Ht1Rc_GEMM]] : memref<f32>
  // CHECK:      dealloc [[It]] : memref<f32>
  // CHECK:      dealloc [[Ft]] : memref<f32>
  // CHECK:      dealloc [[ct]] : memref<f32>
  // CHECK:      dealloc [[Ot]] : memref<f32>
  // CHECK:      dealloc [[hCt]] : memref<f32>
  // CHECK:    }
  // CHECK:  }
  // CHECK:  dealloc [[CELL_STATE]] : memref<1x3x3xf32>
  // CHECK:  return [[HIDDEN_STATE]] : memref<1x3x3xf32>
}

// -----

func @test_lstm_reverse_mode(%arg0: tensor<4x3x2xf32>, %arg1: tensor<1x12x2xf32>, %arg2: tensor<1x12x3xf32>) -> tensor<*xf32> {
  %cst = constant unit
  %Y, %Y_h, %Y_c = "onnx.LSTM"(%arg0, %arg1, %arg2, %cst, %cst, %cst, %cst, %cst) {hidden_size = 3 : i64, direction = "reverse"} : (tensor<4x3x2xf32>, tensor<1x12x2xf32>, tensor<1x12x3xf32>, none, none, none, none, none) -> (none, tensor<*xf32>, none)
  return %Y_h : tensor<*xf32>

  // CHECK: [[REVERSE_IV_MAP:#.+]] = affine_map<(d0)[s0] -> (-d0 + s0 - 1)>
  // CHECK-LABEL: @test_lstm_reverse_mode

  // CHECK:  [[REVERSE_SEQUENCE_LOOPS:%.+]] = krnl.define_loops 1
  // CHECK:  krnl.iterate([[REVERSE_SEQUENCE_LOOPS]]) with ([[REVERSE_SEQUENCE_LOOPS]] -> %arg3 = 0 to 4) {
  // CHECK:  %[[SEQUENCE_LEN:.+]] = constant 4 : index
  // CHECK:  %[[REVERSE_SEQUENCE_IV:.+]] = affine.apply [[REVERSE_IV_MAP]](%arg3)[%[[SEQUENCE_LEN]]{{]}}
  // CHECK:  [[Xt_LOAD:%.+]] = affine.load %arg0[%[[REVERSE_SEQUENCE_IV]], {{.*}}, {{.*}}] : memref<4x3x2xf32>
}

// -----

func @test_lstm_bidirectional_mode(%arg0: tensor<4x3x2xf32>, %arg1: tensor<1x12x2xf32>, %arg2: tensor<1x12x3xf32>) -> tensor<*xf32> {
  %cst = constant unit
  %Y, %Y_h, %Y_c = "onnx.LSTM"(%arg0, %arg1, %arg2, %cst, %cst, %cst, %cst, %cst) {hidden_size = 3 : i64, direction = "bidirectional"} : (tensor<4x3x2xf32>, tensor<1x12x2xf32>, tensor<1x12x3xf32>, none, none, none, none, none) -> (none, tensor<*xf32>, none)
  return %Y_h : tensor<*xf32>

  // CHECK: [[REVERSE_IV_MAP:#.+]] = affine_map<(d0)[s0] -> (-d0 + s0 - 1)>
  // CHECK-LABEL: @test_lstm_bidirectional_mode

  // CHECK:  [[SEQUENCE_LOOPS:%.+]] = krnl.define_loops 1
  // CHECK:  krnl.iterate([[SEQUENCE_LOOPS]]) with ([[SEQUENCE_LOOPS]] -> %arg3 = 0 to 4) {
  // CHECK:  [[Xt_LOAD:%.+]] = affine.load %arg0[%arg3, {{.*}}, {{.*}}] : memref<4x3x2xf32>

  // CHECK:  [[REVERSE_SEQUENCE_LOOPS:%.+]] = krnl.define_loops 1
  // CHECK:  krnl.iterate([[REVERSE_SEQUENCE_LOOPS]]) with ([[REVERSE_SEQUENCE_LOOPS]] -> %arg3 = 0 to 4) {
  // CHECK:  %[[SEQUENCE_LEN:.+]] = constant 4 : index
  // CHECK:  %[[REVERSE_SEQUENCE_IV:.+]] = affine.apply [[REVERSE_IV_MAP]](%arg3)[%[[SEQUENCE_LEN]]{{]}}
  // CHECK:  [[Xt_LOAD:%.+]] = affine.load %arg0[%[[REVERSE_SEQUENCE_IV]], {{.*}}, {{.*}}] : memref<4x3x2xf32>
}

// -----

func @test_squeeze(%arg0 : tensor<16x1x32x1x64xf32>) -> tensor<*xf32> {
  %0 = "onnx.Squeeze"(%arg0) { axes = [1, -2]} : (tensor<16x1x32x1x64xf32>) -> (tensor<*xf32>)
  "std.return"(%0) : (tensor<*xf32>) -> ()

  // CHECK-LABEL: @test_squeeze
  // CHECK: [[RES:%.+]] = alloc() : memref<16x32x64xf32>
  // CHECK: [[TENSOR_SIZE:%.+]] = constant 131072 : i64
  // CHECK: "krnl.memcpy"([[RES]], %arg0, [[TENSOR_SIZE]]) : (memref<16x32x64xf32>, memref<16x1x32x1x64xf32>, i64) -> ()
  // CHECK: return [[RES]] : memref<16x32x64xf32>
}

// -----

func @test_squeeze_unknown_dimensions(%arg0 : tensor<?x1x32x?x64xf32>) -> tensor<*xf32> {
  %0 = "onnx.Squeeze"(%arg0) { axes = [1,-2]} : (tensor<?x1x32x?x64xf32>) -> (tensor<*xf32>)
  "std.return"(%0) : (tensor<*xf32>) -> ()

  // CHECK-LABEL: @test_squeeze_unknown_dimensions
  // CHECK: [[C0:%.+]] = constant 0 : index
  // CHECK: [[DIM_0:%.+]] = dim %arg0, [[C0]] : memref<?x1x32x?x64xf32>
  // CHECK: [[RES:%.+]] = alloc([[DIM_0]]) : memref<?x32x64xf32>
  // CHECK: [[TENSOR_SIZE_0:%.+]] = constant 8192 : i64
  // CHECK: [[DIM_0_i64:%.+]] = index_cast [[DIM_0]] : index to i64
  // CHECK: [[TENSOR_SIZE_1:%.+]] = muli [[TENSOR_SIZE_0]], [[DIM_0_i64]] : i64
  // CHECK: "krnl.memcpy"([[RES]], %arg0, [[TENSOR_SIZE_1]]) : (memref<?x32x64xf32>, memref<?x1x32x?x64xf32>, i64) -> ()
  // CHECK: return [[RES]] : memref<?x32x64xf32>
}

// -----

func @test_split_equal(%arg0 : tensor<16x32x64xf32>) -> (tensor<*xf32>, tensor<*xf32>) {
  %0, %1 = "onnx.Split"(%arg0) { axis = 0} : (tensor<16x32x64xf32>) -> (tensor<*xf32>, tensor<*xf32>)
  "std.return"(%0, %1) : (tensor<*xf32>, tensor<*xf32>) -> ()

  // CHECK: [[INDEX_MAP:#.+]] = affine_map<(d0) -> (d0 + 8)>
  // CHECK-LABEL: @test_split_equal

  // CHECK: [[RES_1:%.+]] = alloc() : memref<8x32x64xf32>
  // CHECK: [[RES_0:%.+]] = alloc() : memref<8x32x64xf32>
  // CHECK: [[DEF_LOOP_0:%.+]]:3 = krnl.define_loops 3
  // CHECK: krnl.iterate([[DEF_LOOP_0]]#0, [[DEF_LOOP_0]]#1, [[DEF_LOOP_0]]#2) with ([[DEF_LOOP_0]]#0 -> %arg1 = 0 to 8, [[DEF_LOOP_0]]#1 -> %arg2 = 0 to 32, [[DEF_LOOP_0]]#2 -> %arg3 = 0 to 64) {
  // CHECK:   [[LOAD_0:%.+]] = affine.load %arg0[%arg1, %arg2, %arg3] : memref<16x32x64xf32>
  // CHECK:   affine.store [[LOAD_0]], [[RES_0]][%arg1, %arg2, %arg3] : memref<8x32x64xf32>
  // CHECK: }
  // CHECK: [[DEF_LOOP_1:%.+]]:3 = krnl.define_loops 3
  // CHECK: krnl.iterate([[DEF_LOOP_1]]#0, [[DEF_LOOP_1]]#1, [[DEF_LOOP_1]]#2) with ([[DEF_LOOP_1]]#0 -> %arg1 = 0 to 8, [[DEF_LOOP_1]]#1 -> %arg2 = 0 to 32, [[DEF_LOOP_1]]#2 -> %arg3 = 0 to 64) {
  // CHECK:   %[[INDEX:.+]] = affine.apply [[INDEX_MAP]](%arg1)
  // CHECK:   [[LOAD_1:%.+]] = affine.load %arg0[%[[INDEX]], %arg2, %arg3] : memref<16x32x64xf32>
  // CHECK:   affine.store [[LOAD_1]], [[RES_1]][%arg1, %arg2, %arg3] : memref<8x32x64xf32>
  // CHECK: }
  // CHECK: return [[RES_0]], [[RES_1]] : memref<8x32x64xf32>, memref<8x32x64xf32>
}

// -----

func @test_split_variable(%arg0 : tensor<16x32x64xf32>) -> (tensor<*xf32>, tensor<*xf32>) {
  %0, %1 = "onnx.Split"(%arg0) { axis = 1, split = [2, 30]} : (tensor<16x32x64xf32>) -> (tensor<*xf32>, tensor<*xf32>)
  "std.return"(%0, %1) : (tensor<*xf32>, tensor<*xf32>) -> ()

  // CHECK: [[INDEX_MAP:#.+]] = affine_map<(d0) -> (d0 + 2)>
  // CHECK-LABEL: @test_split_variable

  // CHECK: [[RES_1:%.+]] = alloc() : memref<16x30x64xf32>
  // CHECK: [[RES_0:%.+]] = alloc() : memref<16x2x64xf32>
  // CHECK: [[DEF_LOOP_0:%.+]]:3 = krnl.define_loops 3
  // CHECK: krnl.iterate([[DEF_LOOP_0]]#0, [[DEF_LOOP_0]]#1, [[DEF_LOOP_0]]#2) with ([[DEF_LOOP_0]]#0 -> %arg1 = 0 to 16, [[DEF_LOOP_0]]#1 -> %arg2 = 0 to 2, [[DEF_LOOP_0]]#2 -> %arg3 = 0 to 64) {
  // CHECK:   [[LOAD_0:%.+]] = affine.load %arg0[%arg1, %arg2, %arg3] : memref<16x32x64xf32>
  // CHECK:   affine.store [[LOAD_0]], [[RES_0]][%arg1, %arg2, %arg3] : memref<16x2x64xf32>
  // CHECK: }
  // CHECK: [[DEF_LOOP_1:%.+]]:3 = krnl.define_loops 3
  // CHECK: krnl.iterate([[DEF_LOOP_1]]#0, [[DEF_LOOP_1]]#1, [[DEF_LOOP_1]]#2) with ([[DEF_LOOP_1]]#0 -> %arg1 = 0 to 16, [[DEF_LOOP_1]]#1 -> %arg2 = 0 to 30, [[DEF_LOOP_1]]#2 -> %arg3 = 0 to 64) {
  // CHECK:   %[[INDEX:.+]] = affine.apply [[INDEX_MAP]](%arg2)
  // CHECK:   [[LOAD_1:%.+]] = affine.load %arg0[%arg1, %[[INDEX]], %arg3] : memref<16x32x64xf32>
  // CHECK:   affine.store [[LOAD_1]], [[RES_1]][%arg1, %arg2, %arg3] : memref<16x30x64xf32>
  // CHECK: }
  // CHECK: return [[RES_0]], [[RES_1]] : memref<16x2x64xf32>, memref<16x30x64xf32>
}

// -----

func @test_split_unknown_dimension(%arg0 : tensor<?x?x64xf32>) -> (tensor<*xf32>, tensor<*xf32>) {
  %0, %1 = "onnx.Split"(%arg0) { axis = 1, split = [2, 30]} : (tensor<?x?x64xf32>) -> (tensor<*xf32>, tensor<*xf32>)
  "std.return"(%0, %1) : (tensor<*xf32>, tensor<*xf32>) -> ()

  // CHECK: [[INDEX_MAP:#.+]] = affine_map<(d0) -> (d0 + 2)>
  // CHECK-LABEL: @test_split_unknown_dimension

  // CHECK: [[C0:%.+]] = constant 0 : index
  // CHECK: [[DIM_0:%.+]] = dim %arg0, [[C0]] : memref<?x?x64xf32>
  // CHECK: [[RES_0:%.+]] = alloc([[DIM_0]]) : memref<?x2x64xf32>
  // CHECK: [[C0_0:%.+]] = constant 0 : index
  // CHECK: [[DIM_1:%.+]] = dim %arg0, [[C0_0]] : memref<?x?x64xf32>
  // CHECK: [[RES_1:%.+]] = alloc([[DIM_1]]) : memref<?x30x64xf32>
  // CHECK: [[DEF_LOOP_0:%.+]]:3 = krnl.define_loops 3
  // CHECK: [[C0_2:%.+]] = constant 0 : index
  // CHECK: [[DIM_0:%.+]] = dim [[RES_0]], [[C0_2]] : memref<?x2x64xf32>
  // CHECK: krnl.iterate([[DEF_LOOP_0]]#0, [[DEF_LOOP_0]]#1, [[DEF_LOOP_0]]#2) with ([[DEF_LOOP_0]]#0 -> %arg1 = 0 to [[DIM_0]], [[DEF_LOOP_0]]#1 -> %arg2 = 0 to 2, [[DEF_LOOP_0]]#2 -> %arg3 = 0 to 64) {
  // CHECK:   [[LOAD_0:%.+]] = affine.load %arg0[%arg1, %arg2, %arg3] : memref<?x?x64xf32>
  // CHECK:   affine.store [[LOAD_0]], [[RES_0]][%arg1, %arg2, %arg3] : memref<?x2x64xf32>
  // CHECK: }
  // CHECK: [[DEF_LOOP_1:%.+]]:3 = krnl.define_loops 3
  // CHECK: [[C0_3:%.+]] = constant 0 : index
  // CHECK: [[DIM_1:%.+]] = dim [[RES_1]], [[C0_3]] : memref<?x30x64xf32>
  // CHECK: krnl.iterate([[DEF_LOOP_1]]#0, [[DEF_LOOP_1]]#1, [[DEF_LOOP_1]]#2) with ([[DEF_LOOP_1]]#0 -> %arg1 = 0 to [[DIM_1]], [[DEF_LOOP_1]]#1 -> %arg2 = 0 to 30, [[DEF_LOOP_1]]#2 -> %arg3 = 0 to 64) {
  // CHECK:   %[[INDEX:.+]] = affine.apply [[INDEX_MAP]](%arg2)
  // CHECK:   [[LOAD_1:%.+]] = affine.load %arg0[%arg1, %[[INDEX]], %arg3] : memref<?x?x64xf32>
  // CHECK:   affine.store [[LOAD_1]], [[RES_1]][%arg1, %arg2, %arg3] : memref<?x30x64xf32>
  // CHECK: }
  // CHECK: return [[RES_0]], [[RES_1]] : memref<?x2x64xf32>, memref<?x30x64xf32>
}

// -----

func @cast_lowering_sametype(%arg0: tensor<f32>) -> tensor<f32> {
  %0 = "onnx.Cast"(%arg0) {to = 1 : i64} : (tensor<f32>) -> tensor<f32>
  "std.return"(%0) : (tensor<f32>) -> ()

  // CHECK-LABEL: cast_lowering_sametype
  // CHECK: [[RES:%.+]] = alloc() : memref<f32>
  // CHECK: [[LOAD:%.+]] = affine.load %arg0[] : memref<f32>
  // CHECK: affine.store [[LOAD]], [[RES]][] : memref<f32>
  // CHECK: return [[RES]] : memref<f32>
}

// -----

func @cast_lowering_intfloat(%arg0: tensor<i64>) -> tensor<f32> {
  %0 = "onnx.Cast"(%arg0) {to = 1 : i64} : (tensor<i64>) -> tensor<f32>
  "std.return"(%0) : (tensor<f32>) -> ()

  // CHECK-LABEL: cast_lowering_intfloat
  // CHECK: [[RES:%.+]] = alloc() : memref<f32>
  // CHECK: [[LOAD:%.+]] = affine.load %arg0[] : memref<i64>
  // CHECK: [[VAL:%.+]] = sitofp [[LOAD]] : i64 to f32
  // CHECK: affine.store [[VAL]], [[RES]][] : memref<f32>
  // CHECK: return [[RES]] : memref<f32>
}

// -----

func @cast_lowering_floatint(%arg0: tensor<f32>) -> tensor<i64> {
  %0 = "onnx.Cast"(%arg0) {to = 7 : i64} : (tensor<f32>) -> tensor<i64>
  "std.return"(%0) : (tensor<i64>) -> ()

  // CHECK-LABEL: cast_lowering_floatint
  // CHECK: [[RES:%.+]] = alloc() : memref<i64>
  // CHECK: [[LOAD:%.+]] = affine.load %arg0[] : memref<f32>
  // CHECK: [[VAL:%.+]] = fptosi [[LOAD]] : f32 to i64
  // CHECK: affine.store [[VAL]], [[RES]][] : memref<i64>
  // CHECK: return [[RES]] : memref<i64>
}

// -----

func @cast_lowering_f16f32(%arg0: tensor<f16>) -> tensor<f32> {
  %0 = "onnx.Cast"(%arg0) {to = 1 : i64} : (tensor<f16>) -> tensor<f32>
  "std.return"(%0) : (tensor<f32>) -> ()

  // CHECK-LABEL: cast_lowering_f16f32
  // CHECK: [[RES:%.+]] = alloc() : memref<f32>
  // CHECK: [[LOAD:%.+]] = affine.load %arg0[] : memref<f16>
  // CHECK: [[VAL:%.+]] = fpext [[LOAD]] : f16 to f32
  // CHECK: affine.store [[VAL]], [[RES]][] : memref<f32>
  // CHECK: return [[RES]] : memref<f32>
}

// -----

func @cast_lowering_f64f32(%arg0: tensor<f64>) -> tensor<f32> {
  %0 = "onnx.Cast"(%arg0) {to = 1 : i64} : (tensor<f64>) -> tensor<f32>
  "std.return"(%0) : (tensor<f32>) -> ()

  // CHECK-LABEL: cast_lowering_f64f32
  // CHECK: [[RES:%.+]] = alloc() : memref<f32>
  // CHECK: [[LOAD:%.+]] = affine.load %arg0[] : memref<f64>
  // CHECK: [[VAL:%.+]] = fptrunc [[LOAD]] : f64 to f32
  // CHECK: affine.store [[VAL]], [[RES]][] : memref<f32>
  // CHECK: return [[RES]] : memref<f32>
}

// -----

func @cast_lowering_f64f32_10(%arg0: tensor<10xf64>) -> tensor<*xf32> {
  %0 = "onnx.Cast"(%arg0) {to = 1 : i64} : (tensor<10xf64>) -> tensor<*xf32>
  "std.return"(%0) : (tensor<*xf32>) -> ()

  // CHECK-LABEL: cast_lowering_f64f32_10
  // CHECK: [[RES:%.+]] = alloc() : memref<10xf32>
  // CHECK: [[DEF_LOOPS:%.+]] = krnl.define_loops 1
  // CHECK: krnl.iterate([[DEF_LOOPS]]) with ([[DEF_LOOPS]] -> %arg1 = 0 to 10) {
  // CHECK: [[LOAD1:%.+]] = affine.load %arg0[%arg1] : memref<10xf64>
  // CHECK: [[FPTRUNC:%.+]] = fptrunc [[LOAD1]] : f64 to f32
  // CHECK: affine.store [[FPTRUNC]], [[RES]][%arg1] : memref<10xf32>
  // CHECK: return [[RES]] : memref<10xf32>
}

// -----

<<<<<<< HEAD
// Check the lowering of ConstantOfShape when:
//   - No value attribute.
//   - The input is an empty tensor.
// Expected emitted code:
//   - No need a Krnl iterate.
//   - The output is a scalar tensor.
func @test_constant_of_shape_empty_tensor(%arg0 : tensor<0xi64>) -> tensor<*xf32> {
  %0 = "onnx.ConstantOfShape"(%arg0) : (tensor<0xi64>) -> tensor<*xf32>
  "std.return"(%0) : (tensor<*xf32>) -> ()

  // CHECK-LABEL: test_constant_of_shape_empty_tensor
  // CHECK: [[RES:%.+]] = alloc() : memref<f32>
  // CHECK: [[CST_VALUE:%.+]] = constant 0.000000e+00 : f32
  // CHECK: affine.store [[CST_VALUE]], [[RES]][] : memref<f32>
  // CHECK: return [[RES]] : memref<f32>
}

// -----

// Check the lowering of ConstantOfShape when:
//   - The input is not a constant tensor.
// Expected emitted code:
//   - Emit code to compute output dimensions from the input's dimensions.
//   - Krnl iterates are used to set values to the output.
func @test_constant_of_shape_dynamic_dims(%arg0 : tensor<3xi64>) -> tensor<*xf32> {
  %0 = "onnx.ConstantOfShape"(%arg0) {value = dense<[1.0]> : tensor<1xf32>} : (tensor<3xi64>) -> tensor<*xf32>
  "std.return"(%0) : (tensor<*xf32>) -> ()

  // CHECK-LABEL: test_constant_of_shape_dynamic_dims
  // CHECK: [[CST0:%.+]] = constant 0 : index
  // CHECK: [[LOAD_DIM_0:%.+]] = affine.load %arg0{{\[}}[[CST0]]{{\]}} : memref<3xi64>
  // CHECK: [[DIM_0:%.+]] = index_cast [[LOAD_DIM_0]] : i64 to index
  // CHECK: [[CST1:%.+]] = constant 1 : index
  // CHECK: [[LOAD_DIM_1:%.+]] = affine.load %arg0{{\[}}[[CST1]]{{\]}} : memref<3xi64>
  // CHECK: [[DIM_1:%.+]] = index_cast [[LOAD_DIM_1]] : i64 to index
  // CHECK: [[CST2:%.+]] = constant 2 : index
  // CHECK: [[LOAD_DIM_2:%.+]] = affine.load %arg0{{\[}}[[CST2]]{{\]}} : memref<3xi64>
  // CHECK: [[DIM_2:%.+]] = index_cast [[LOAD_DIM_2]] : i64 to index
  // CHECK: [[RES:%.+]] = alloc([[DIM_0]], [[DIM_1]], [[DIM_2]]) : memref<?x?x?xf32>

  // CHECK: [[CST_VALUE:%.+]] = constant 1.000000e+00 : f32
  // CHECK: [[LOOP_DEF:%.+]]:3 = krnl.define_loops 3
  // CHECK: [[CST00:%.+]] = constant 0 : index
  // CHECK: [[RES_DIM_0:%.+]] = dim [[RES]], [[CST00]] : memref<?x?x?xf32>
  // CHECK: [[CST11:%.+]] = constant 1 : index
  // CHECK: [[RES_DIM_1:%.+]] = dim [[RES]], [[CST11]] : memref<?x?x?xf32>
  // CHECK: [[CST22:%.+]] = constant 2 : index
  // CHECK: [[RES_DIM_2:%.+]] = dim [[RES]], [[CST22]] : memref<?x?x?xf32>
  // CHECK: krnl.iterate([[LOOP_DEF]]#0, [[LOOP_DEF]]#1, [[LOOP_DEF]]#2) with ([[LOOP_DEF]]#0 -> %arg1 = 0 to [[RES_DIM_0]], [[LOOP_DEF]]#1 -> %arg2 = 0 to [[RES_DIM_1]], [[LOOP_DEF]]#2 -> %arg3 = 0 to [[RES_DIM_2]]) {
  // CHECK:   affine.store [[CST_VALUE]], [[RES]][%arg1, %arg2, %arg3] : memref<?x?x?xf32>
  // CHECK: }
  // CHECK: return [[RES]] : memref<?x?x?xf32>
}

// -----

// Check the lowering of ConstantOfShape when:
//   - The input is a constant tensor.
// Expected emitted code:
//   - Output dimensions are computed during compilation time.
//   - Krnl iterates are used to set values to the output.
func @test_constant_of_shape_static_dims() -> tensor<*xf32> {
  %0 = "onnx.Constant"() {value = dense<[3, 4, 5]> : tensor<3xi64> } : () -> tensor<3xi64>
  %1 = "onnx.ConstantOfShape"(%0) {value = dense<[1.0]> : tensor<1xf32>} : (tensor<3xi64>) -> tensor<*xf32>
  "std.return"(%1) : (tensor<*xf32>) -> ()

  // CHECK-LABEL: test_constant_of_shape_static_dims
  // CHECK: [[RES:%.+]] = alloc() : memref<3x4x5xf32>
  // CHECK: [[GLOBAL_CST:%.+]] = "krnl.global"() {name = "constant_0", shape = [3], value = dense<[3, 4, 5]> : tensor<3xi64>} : () -> memref<3xi64>
  // CHECK: [[CST_VALUE:%.+]] = constant 1.000000e+00 : f32
  // CHECK: [[LOOP_DEF:%.+]]:3 = krnl.define_loops 3
  // CHECK: krnl.iterate([[LOOP_DEF]]#0, [[LOOP_DEF]]#1, [[LOOP_DEF]]#2) with ([[LOOP_DEF]]#0 -> %arg0 = 0 to 3, [[LOOP_DEF]]#1 -> %arg1 = 0 to 4, [[LOOP_DEF]]#2 -> %arg2 = 0 to 5) {
  // CHECK:   affine.store [[CST_VALUE]], [[RES]][%arg0, %arg1, %arg2] : memref<3x4x5xf32>
  // CHECK: }
  // CHECK: return [[RES]] : memref<3x4x5xf32>
}
=======
// Test gather along axis 0, first example in ONNX for Gather.
func @test_gather_axis0(%arg0 : tensor<3x2xf32>) -> tensor<2x2x2xf32> {
  %indices = "onnx.Constant"() {value = dense<[[0, 1], [1, 2]]> : tensor<2x2xi64>} : () -> tensor<2x2xi64>
  %0 = "onnx.Gather"(%arg0, %indices) {axis = 0} : (tensor<3x2xf32>, tensor<2x2xi64>) -> tensor<2x2x2xf32>
  "std.return"(%0) : (tensor<2x2x2xf32>) -> ()

  // CHECK-LABEL: test_gather_axis0
  // CHECK: [[ALLOC:%.+]] = alloc() : memref<2x2x2xf32>
  // CHECK: [[GLOBAL:%.+]] = "krnl.global"() {name = "{{.*}}", shape = [2, 2], value = dense<{{\[+}}0, 1], [1, 2{{\]+}}> : tensor<2x2xi64>} : () -> memref<2x2xi64>
  // CHECK: [[LOOP:%.+]]:3 = krnl.define_loops 3
  // CHECK: krnl.iterate([[LOOP]]#0, [[LOOP]]#1, [[LOOP]]#2) with ([[LOOP]]#0 -> [[ARG1:%.+]] = 0 to 2, [[LOOP]]#1 -> [[ARG2:%.+]] = 0 to 2, [[LOOP]]#2 -> [[ARG3:%.+]] = 0 to 2) {
  // CHECK: [[AFFINE1:%.+]] = affine.load [[GLOBAL]]{{.}}[[ARG1]], [[ARG2]]{{.}} : memref<2x2xi64>
  // CHECK: [[AFFINE2:%.+]] = index_cast [[AFFINE1]] : i64 to index
  // CHECK: [[DATA:%.+]] = load %arg0{{.}}[[AFFINE2]], [[ARG3]]{{.}} : memref<3x2xf32>
  // CHECK: affine.store [[DATA]], [[ALLOC]]{{.}}[[ARG1]], [[ARG2]], [[ARG3]]{{.}} : memref<2x2x2xf32>
}

// -----

// Test gather along axis 1, second example in ONNX for Gather.
func @test_gather_axis1(%arg0 : tensor<3x3xf32>) -> tensor<1x3x2xf32> {
  %indices = "onnx.Constant"() {value = dense<[[0, 2]]> : tensor<1x2xi64>} : () -> tensor<1x2xi64>
  %0 = "onnx.Gather"(%arg0, %indices) {axis = 1} : (tensor<3x3xf32>, tensor<1x2xi64>) -> tensor<1x3x2xf32>
  "std.return"(%0) : (tensor<1x3x2xf32>) -> ()

  // CHECK-LABEL: test_gather_axis1
  // CHECK: [[ALLOC:%.+]] = alloc() : memref<1x3x2xf32>
  // CHECK: [[GLOBAL:%.+]] = "krnl.global"() {name = "constant_0", shape = [1, 2], value = dense<{{\[+}}0, 2{{\]+}}> : tensor<1x2xi64>} : () -> memref<1x2xi64>
  // CHECK: [[LOOP:%.+]]:3 = krnl.define_loops 3
  // CHECK: krnl.iterate([[LOOP]]#0, [[LOOP]]#1, [[LOOP]]#2) with ([[LOOP]]#0 -> [[ARG1:%.+]] = 0 to 3, [[LOOP]]#1 -> [[ARG2:%.+]] = 0 to 1, [[LOOP]]#2 -> [[ARG3:%.+]] = 0 to 2) {
  // CHECK: [[AFFINE1:%.+]] = affine.load [[GLOBAL]]{{.}}[[ARG2]], [[ARG3]]{{.}} : memref<1x2xi64>
  // CHECK: [[AFFINE2:%.+]] = index_cast [[AFFINE1]] : i64 to index
  // CHECK: [[DATA:%.+]] = load %arg0{{.}}[[ARG1]], [[AFFINE2]]{{.}} : memref<3x3xf32>
  // CHECK: affine.store [[DATA]], [[ALLOC]]{{.}}[[ARG1]], [[ARG2]], [[ARG3]]{{.}} : memref<1x3x2xf32>
}
>>>>>>> 3a5aa7ee
<|MERGE_RESOLUTION|>--- conflicted
+++ resolved
@@ -2135,7 +2135,44 @@
 
 // -----
 
-<<<<<<< HEAD
+// Test gather along axis 0, first example in ONNX for Gather.
+func @test_gather_axis0(%arg0 : tensor<3x2xf32>) -> tensor<2x2x2xf32> {
+  %indices = "onnx.Constant"() {value = dense<[[0, 1], [1, 2]]> : tensor<2x2xi64>} : () -> tensor<2x2xi64>
+  %0 = "onnx.Gather"(%arg0, %indices) {axis = 0} : (tensor<3x2xf32>, tensor<2x2xi64>) -> tensor<2x2x2xf32>
+  "std.return"(%0) : (tensor<2x2x2xf32>) -> ()
+
+  // CHECK-LABEL: test_gather_axis0
+  // CHECK: [[ALLOC:%.+]] = alloc() : memref<2x2x2xf32>
+  // CHECK: [[GLOBAL:%.+]] = "krnl.global"() {name = "{{.*}}", shape = [2, 2], value = dense<{{\[+}}0, 1], [1, 2{{\]+}}> : tensor<2x2xi64>} : () -> memref<2x2xi64>
+  // CHECK: [[LOOP:%.+]]:3 = krnl.define_loops 3
+  // CHECK: krnl.iterate([[LOOP]]#0, [[LOOP]]#1, [[LOOP]]#2) with ([[LOOP]]#0 -> [[ARG1:%.+]] = 0 to 2, [[LOOP]]#1 -> [[ARG2:%.+]] = 0 to 2, [[LOOP]]#2 -> [[ARG3:%.+]] = 0 to 2) {
+  // CHECK: [[AFFINE1:%.+]] = affine.load [[GLOBAL]]{{.}}[[ARG1]], [[ARG2]]{{.}} : memref<2x2xi64>
+  // CHECK: [[AFFINE2:%.+]] = index_cast [[AFFINE1]] : i64 to index
+  // CHECK: [[DATA:%.+]] = load %arg0{{.}}[[AFFINE2]], [[ARG3]]{{.}} : memref<3x2xf32>
+  // CHECK: affine.store [[DATA]], [[ALLOC]]{{.}}[[ARG1]], [[ARG2]], [[ARG3]]{{.}} : memref<2x2x2xf32>
+}
+
+// -----
+
+// Test gather along axis 1, second example in ONNX for Gather.
+func @test_gather_axis1(%arg0 : tensor<3x3xf32>) -> tensor<1x3x2xf32> {
+  %indices = "onnx.Constant"() {value = dense<[[0, 2]]> : tensor<1x2xi64>} : () -> tensor<1x2xi64>
+  %0 = "onnx.Gather"(%arg0, %indices) {axis = 1} : (tensor<3x3xf32>, tensor<1x2xi64>) -> tensor<1x3x2xf32>
+  "std.return"(%0) : (tensor<1x3x2xf32>) -> ()
+
+  // CHECK-LABEL: test_gather_axis1
+  // CHECK: [[ALLOC:%.+]] = alloc() : memref<1x3x2xf32>
+  // CHECK: [[GLOBAL:%.+]] = "krnl.global"() {name = "constant_0", shape = [1, 2], value = dense<{{\[+}}0, 2{{\]+}}> : tensor<1x2xi64>} : () -> memref<1x2xi64>
+  // CHECK: [[LOOP:%.+]]:3 = krnl.define_loops 3
+  // CHECK: krnl.iterate([[LOOP]]#0, [[LOOP]]#1, [[LOOP]]#2) with ([[LOOP]]#0 -> [[ARG1:%.+]] = 0 to 3, [[LOOP]]#1 -> [[ARG2:%.+]] = 0 to 1, [[LOOP]]#2 -> [[ARG3:%.+]] = 0 to 2) {
+  // CHECK: [[AFFINE1:%.+]] = affine.load [[GLOBAL]]{{.}}[[ARG2]], [[ARG3]]{{.}} : memref<1x2xi64>
+  // CHECK: [[AFFINE2:%.+]] = index_cast [[AFFINE1]] : i64 to index
+  // CHECK: [[DATA:%.+]] = load %arg0{{.}}[[ARG1]], [[AFFINE2]]{{.}} : memref<3x3xf32>
+  // CHECK: affine.store [[DATA]], [[ALLOC]]{{.}}[[ARG1]], [[ARG2]], [[ARG3]]{{.}} : memref<1x3x2xf32>
+}
+
+// -----
+
 // Check the lowering of ConstantOfShape when:
 //   - No value attribute.
 //   - The input is an empty tensor.
@@ -2212,40 +2249,3 @@
   // CHECK: }
   // CHECK: return [[RES]] : memref<3x4x5xf32>
 }
-=======
-// Test gather along axis 0, first example in ONNX for Gather.
-func @test_gather_axis0(%arg0 : tensor<3x2xf32>) -> tensor<2x2x2xf32> {
-  %indices = "onnx.Constant"() {value = dense<[[0, 1], [1, 2]]> : tensor<2x2xi64>} : () -> tensor<2x2xi64>
-  %0 = "onnx.Gather"(%arg0, %indices) {axis = 0} : (tensor<3x2xf32>, tensor<2x2xi64>) -> tensor<2x2x2xf32>
-  "std.return"(%0) : (tensor<2x2x2xf32>) -> ()
-
-  // CHECK-LABEL: test_gather_axis0
-  // CHECK: [[ALLOC:%.+]] = alloc() : memref<2x2x2xf32>
-  // CHECK: [[GLOBAL:%.+]] = "krnl.global"() {name = "{{.*}}", shape = [2, 2], value = dense<{{\[+}}0, 1], [1, 2{{\]+}}> : tensor<2x2xi64>} : () -> memref<2x2xi64>
-  // CHECK: [[LOOP:%.+]]:3 = krnl.define_loops 3
-  // CHECK: krnl.iterate([[LOOP]]#0, [[LOOP]]#1, [[LOOP]]#2) with ([[LOOP]]#0 -> [[ARG1:%.+]] = 0 to 2, [[LOOP]]#1 -> [[ARG2:%.+]] = 0 to 2, [[LOOP]]#2 -> [[ARG3:%.+]] = 0 to 2) {
-  // CHECK: [[AFFINE1:%.+]] = affine.load [[GLOBAL]]{{.}}[[ARG1]], [[ARG2]]{{.}} : memref<2x2xi64>
-  // CHECK: [[AFFINE2:%.+]] = index_cast [[AFFINE1]] : i64 to index
-  // CHECK: [[DATA:%.+]] = load %arg0{{.}}[[AFFINE2]], [[ARG3]]{{.}} : memref<3x2xf32>
-  // CHECK: affine.store [[DATA]], [[ALLOC]]{{.}}[[ARG1]], [[ARG2]], [[ARG3]]{{.}} : memref<2x2x2xf32>
-}
-
-// -----
-
-// Test gather along axis 1, second example in ONNX for Gather.
-func @test_gather_axis1(%arg0 : tensor<3x3xf32>) -> tensor<1x3x2xf32> {
-  %indices = "onnx.Constant"() {value = dense<[[0, 2]]> : tensor<1x2xi64>} : () -> tensor<1x2xi64>
-  %0 = "onnx.Gather"(%arg0, %indices) {axis = 1} : (tensor<3x3xf32>, tensor<1x2xi64>) -> tensor<1x3x2xf32>
-  "std.return"(%0) : (tensor<1x3x2xf32>) -> ()
-
-  // CHECK-LABEL: test_gather_axis1
-  // CHECK: [[ALLOC:%.+]] = alloc() : memref<1x3x2xf32>
-  // CHECK: [[GLOBAL:%.+]] = "krnl.global"() {name = "constant_0", shape = [1, 2], value = dense<{{\[+}}0, 2{{\]+}}> : tensor<1x2xi64>} : () -> memref<1x2xi64>
-  // CHECK: [[LOOP:%.+]]:3 = krnl.define_loops 3
-  // CHECK: krnl.iterate([[LOOP]]#0, [[LOOP]]#1, [[LOOP]]#2) with ([[LOOP]]#0 -> [[ARG1:%.+]] = 0 to 3, [[LOOP]]#1 -> [[ARG2:%.+]] = 0 to 1, [[LOOP]]#2 -> [[ARG3:%.+]] = 0 to 2) {
-  // CHECK: [[AFFINE1:%.+]] = affine.load [[GLOBAL]]{{.}}[[ARG2]], [[ARG3]]{{.}} : memref<1x2xi64>
-  // CHECK: [[AFFINE2:%.+]] = index_cast [[AFFINE1]] : i64 to index
-  // CHECK: [[DATA:%.+]] = load %arg0{{.}}[[ARG1]], [[AFFINE2]]{{.}} : memref<3x3xf32>
-  // CHECK: affine.store [[DATA]], [[ALLOC]]{{.}}[[ARG1]], [[ARG2]], [[ARG3]]{{.}} : memref<1x3x2xf32>
-}
->>>>>>> 3a5aa7ee
