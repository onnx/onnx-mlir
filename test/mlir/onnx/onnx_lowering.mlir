--- conflicted
+++ resolved
@@ -2296,7 +2296,6 @@
   // CHECK:   affine.store [[CST_VALUE]], [[RES]][%arg0, %arg1, %arg2] : memref<3x4x5xf32>
   // CHECK: }
   // CHECK: return [[RES]] : memref<3x4x5xf32>
-<<<<<<< HEAD
 }
 
 // -----
@@ -2364,6 +2363,4 @@
   //CHECK    %8 = remi_unsigned %arg2, %7 : index
   //CHECK    %9 = load %arg0[%8] : memref<?xf32>
   //CHECK    affine.store %9, %4[%arg2] : memref<?xf32>
-=======
->>>>>>> 278f10c3
 }