--- conflicted
+++ resolved
@@ -1503,236 +1503,8 @@
   // CHECK: return [[RES]] : memref<10xf32>
 }
 
-<<<<<<< HEAD
-// -----
-
-func @test_maxpooling_singleout_no_pad(%arg0 : tensor<1x3x32x32xf32>) -> tensor<*xf32> {
-  %0 = "onnx.MaxPoolSingleOut"(%arg0) {auto_pad = "NOTSET", kernel_shape = [2, 2]} : (tensor<1x3x32x32xf32>) -> tensor<*xf32>
-  "std.return"(%0) : (tensor<*xf32>) -> ()
-
-  // CHECK-LABEL: test_maxpooling_singleout_no_pad
-  // CHECK: [[RES:%.+]] = alloc() : memref<1x3x31x31xf32>
-  // CHECK: [[DEF_LOOPS_0:%.+]]:4 = krnl.define_loops 4
-  // CHECK: [[OPT_LOOPS_0:%.+]]:4 = krnl.optimize_loops  {
-  // CHECK:   krnl.return_loops [[DEF_LOOPS_0]]#0, [[DEF_LOOPS_0]]#1, [[DEF_LOOPS_0]]#2, [[DEF_LOOPS_0]]#3
-  // CHECK: } : () -> (!krnl.loop, !krnl.loop, !krnl.loop, !krnl.loop)
-  // CHECK: krnl.iterate([[OPT_LOOPS_0]]#0, [[OPT_LOOPS_0]]#1, [[OPT_LOOPS_0]]#2, [[OPT_LOOPS_0]]#3) with ([[DEF_LOOPS_0]]#0 -> %arg1 = 0 to 1, [[DEF_LOOPS_0]]#1 -> %arg2 = 0 to 3, [[DEF_LOOPS_0]]#2 -> %arg3 = 0 to 31, [[DEF_LOOPS_0]]#3 -> %arg4 = 0 to 31) {
-  // CHECK:   [[NEGATIVE_INFINITY:%.+]] = constant 0xFF800000 : f32
-  // CHECK:   store [[NEGATIVE_INFINITY]], [[RES]][%arg1, %arg2, %arg3, %arg4] : memref<1x3x31x31xf32>
-  // CHECK:   [[DEF_LOOPS_1:%.+]]:2 = krnl.define_loops 2
-  // CHECK:   [[OPT_LOOPS_1:%.+]]:2 = krnl.optimize_loops  {
-  // CHECK:     krnl.return_loops [[DEF_LOOPS_1]]#0, [[DEF_LOOPS_1]]#1
-  // CHECK:   } : () -> (!krnl.loop, !krnl.loop)
-  // CHECK:   krnl.iterate([[OPT_LOOPS_1]]#0, [[OPT_LOOPS_1]]#1) with ([[DEF_LOOPS_1]]#0 -> %arg5 = 0 to 2, [[DEF_LOOPS_1]]#1 -> %arg6 = 0 to 2) {
-  // CHECK:     [[H:%.+]] = addi %arg3, %arg5 : index
-  // CHECK:     [[W:%.+]] = addi %arg4, %arg6 : index
-  // CHECK:     [[LOAD_X:%.+]] = load %arg0[%arg1, %arg2, [[H]], [[W]]] : memref<1x3x32x32xf32>
-  // CHECK:     [[LOAD_Y:%.+]] = load [[RES]][%arg1, %arg2, %arg3, %arg4] : memref<1x3x31x31xf32>
-  // CHECK:     [[COMPARE:%.+]] = cmpf "ogt", [[LOAD_Y]], [[LOAD_X]] : f32
-  // CHECK:     [[SELECT:%.+]] = select [[COMPARE]], [[LOAD_Y]], [[LOAD_X]] : f32
-  // CHECK:     store [[SELECT]], [[RES]][%arg1, %arg2, %arg3, %arg4] : memref<1x3x31x31xf32>
-  // CHECK:   }
-  // CHECK: }
-  // CHECK: return [[RES]] : memref<1x3x31x31xf32>
-}
-
-// -----
-
-func @test_maxpooling_singleout_no_pad_w_strides(%arg0 : tensor<1x3x32x32xf32>) -> tensor<*xf32> {
-  %0 = "onnx.MaxPoolSingleOut"(%arg0) {auto_pad = "NOTSET", kernel_shape = [2, 2], strides = [2, 2]} : (tensor<1x3x32x32xf32>) -> tensor<*xf32>
-  "std.return"(%0) : (tensor<*xf32>) -> ()
-
-  // CHECK-LABEL: test_maxpooling_singleout_no_pad_w_strides
-  // CHECK: [[RES:%.+]] = alloc() : memref<1x3x16x16xf32>
-  // CHECK: [[DEF_LOOPS_0:%.+]]:4 = krnl.define_loops 4
-  // CHECK: [[OPT_LOOPS_0:%.+]]:4 = krnl.optimize_loops  {
-  // CHECK:   krnl.return_loops [[DEF_LOOPS_0]]#0, [[DEF_LOOPS_0]]#1, [[DEF_LOOPS_0]]#2, [[DEF_LOOPS_0]]#3
-  // CHECK: } : () -> (!krnl.loop, !krnl.loop, !krnl.loop, !krnl.loop)
-  // CHECK: krnl.iterate([[OPT_LOOPS_0]]#0, [[OPT_LOOPS_0]]#1, [[OPT_LOOPS_0]]#2, [[OPT_LOOPS_0]]#3) with ([[DEF_LOOPS_0]]#0 -> %arg1 = 0 to 1, [[DEF_LOOPS_0]]#1 -> %arg2 = 0 to 3, [[DEF_LOOPS_0]]#2 -> %arg3 = 0 to 16, [[DEF_LOOPS_0]]#3 -> %arg4 = 0 to 16) {
-  // CHECK:   [[NEGATIVE_INFINITY:%.+]] = constant 0xFF800000 : f32
-  // CHECK:   store [[NEGATIVE_INFINITY]], [[RES]][%arg1, %arg2, %arg3, %arg4] : memref<1x3x16x16xf32>
-  // CHECK:   [[DEF_LOOPS_1:%.+]]:2 = krnl.define_loops 2
-  // CHECK:   [[OPT_LOOPS_1:%.+]]:2 = krnl.optimize_loops  {
-  // CHECK:     krnl.return_loops [[DEF_LOOPS_1]]#0, [[DEF_LOOPS_1]]#1
-  // CHECK:   } : () -> (!krnl.loop, !krnl.loop)
-  // CHECK:   krnl.iterate([[OPT_LOOPS_1]]#0, [[OPT_LOOPS_1]]#1) with ([[DEF_LOOPS_1]]#0 -> %arg5 = 0 to 2, [[DEF_LOOPS_1]]#1 -> %arg6 = 0 to 2) {
-  // CHECK:     [[STRIDE_0:%.+]] = constant 2 : index
-  // CHECK:     [[MUL_0:%.+]] = muli [[STRIDE_0]], %arg3 : index
-  // CHECK:     [[H:%.+]] = addi [[MUL_0]], %arg5 : index
-  // CHECK:     [[STRIDE_1:%.+]] = constant 2 : index
-  // CHECK:     [[MUL_1:%.+]] = muli [[STRIDE_1]], %arg4 : index
-  // CHECK:     [[W:%.+]] = addi [[MUL_1]], %arg6 : index
-  // CHECK:     [[LOAD_X:%.+]] = load %arg0[%arg1, %arg2, [[H]], [[W]]] : memref<1x3x32x32xf32>
-  // CHECK:     [[LOAD_Y:%.+]] = load [[RES]][%arg1, %arg2, %arg3, %arg4] : memref<1x3x16x16xf32>
-  // CHECK:     [[COMPARE:%.+]] = cmpf "ogt", [[LOAD_Y]], [[LOAD_X]] : f32
-  // CHECK:     [[SELECT:%.+]] = select [[COMPARE]], [[LOAD_Y]], [[LOAD_X]] : f32
-  // CHECK:     store [[SELECT]], [[RES]][%arg1, %arg2, %arg3, %arg4] : memref<1x3x16x16xf32>
-  // CHECK:   }
-  // CHECK: }
-  // CHECK: return [[RES]] : memref<1x3x16x16xf32>
-}
-
-// -----
-
-func @test_maxpooling_singleout_no_pad_w_strides_w_ceil_mode(%arg0 : tensor<1x3x32x32xf32>) -> tensor<*xf32> {
-  %0 = "onnx.MaxPoolSingleOut"(%arg0) {auto_pad = "NOTSET", kernel_shape = [3, 3], strides = [2, 2], ceil_mode = 1} : (tensor<1x3x32x32xf32>) -> tensor<*xf32>
-  "std.return"(%0) : (tensor<*xf32>) -> ()
-
-  // CHECK-LABEL: test_maxpooling_singleout_no_pad_w_strides_w_ceil_mode
-  // CHECK: [[RES:%.+]] = alloc() : memref<1x3x16x16xf32>
-  // CHECK: [[DEF_LOOPS_0:%.+]]:4 = krnl.define_loops 4
-  // CHECK: [[OPT_LOOPS_0:%.+]]:4 = krnl.optimize_loops  {
-  // CHECK:   krnl.return_loops [[DEF_LOOPS_0]]#0, [[DEF_LOOPS_0]]#1, [[DEF_LOOPS_0]]#2, [[DEF_LOOPS_0]]#3
-  // CHECK: } : () -> (!krnl.loop, !krnl.loop, !krnl.loop, !krnl.loop)
-  // CHECK: krnl.iterate([[OPT_LOOPS_0]]#0, [[OPT_LOOPS_0]]#1, [[OPT_LOOPS_0]]#2, [[OPT_LOOPS_0]]#3) with ([[DEF_LOOPS_0]]#0 -> %arg1 = 0 to 1, [[DEF_LOOPS_0]]#1 -> %arg2 = 0 to 3, [[DEF_LOOPS_0]]#2 -> %arg3 = 0 to 16, [[DEF_LOOPS_0]]#3 -> %arg4 = 0 to 16) {
-  // CHECK:   [[NEGATIVE_INFINITY:%.+]] = constant 0xFF800000 : f32
-  // CHECK:   store [[NEGATIVE_INFINITY]], [[RES]][%arg1, %arg2, %arg3, %arg4] : memref<1x3x16x16xf32>
-  // CHECK:   [[DEF_LOOPS_1:%.+]]:2 = krnl.define_loops 2
-  // CHECK:   [[OPT_LOOPS_1:%.+]]:2 = krnl.optimize_loops  {
-  // CHECK:     krnl.return_loops [[DEF_LOOPS_1]]#0, [[DEF_LOOPS_1]]#1
-  // CHECK:   } : () -> (!krnl.loop, !krnl.loop)
-  // CHECK:   krnl.iterate([[OPT_LOOPS_1]]#0, [[OPT_LOOPS_1]]#1) with ([[DEF_LOOPS_1]]#0 -> %arg5 = 0 to 3, [[DEF_LOOPS_1]]#1 -> %arg6 = 0 to 3) {
-  // CHECK:     [[STRIDE_0:%.+]] = constant 2 : index
-  // CHECK:     [[MUL_0:%.+]] = muli [[STRIDE_0]], %arg3 : index
-  // CHECK:     [[SPATIAL_H:%.+]] = addi [[MUL_0]], %arg5 : index
-  // CHECK:     [[UPPER_INDEX_0:%.+]] = constant 31 : index
-  // CHECK:     [[GREATER_THAN_UPPER_0:%.+]] = cmpi "sgt", [[SPATIAL_H]], [[UPPER_INDEX_0]] : index
-  // CHECK:     [[H:%.+]] = select [[GREATER_THAN_UPPER_0]], [[UPPER_INDEX_0]], [[SPATIAL_H]] : index
-
-  // CHECK:     [[STRIDE_1:%.+]] = constant 2 : index
-  // CHECK:     [[MUL_1:%.+]] = muli [[STRIDE_1]], %arg4 : index
-  // CHECK:     [[SPATIAL_W:%.+]] = addi [[MUL_1]], %arg6 : index
-  // CHECK:     [[UPPER_INDEX_1:%.+]] = constant 31 : index
-  // CHECK:     [[GREATER_THAN_UPPER_1:%.+]] = cmpi "sgt", [[SPATIAL_W]], [[UPPER_INDEX_1]] : index
-  // CHECK:     [[W:%.+]] = select [[GREATER_THAN_UPPER_1]], [[UPPER_INDEX_1]], [[SPATIAL_W]] : index
-
-  // CHECK:     [[LOAD_X:%.+]] = load %arg0[%arg1, %arg2, [[H]], [[W]]] : memref<1x3x32x32xf32>
-  // CHECK:     [[LOAD_Y:%.+]] = load [[RES]][%arg1, %arg2, %arg3, %arg4] : memref<1x3x16x16xf32>
-  // CHECK:     [[CMP_2:%.+]] = cmpf "ogt", [[LOAD_Y]], [[LOAD_X]] : f32
-  // CHECK:     [[SELECT:%.+]] = select [[CMP_2]], [[LOAD_Y]], [[LOAD_X]] : f32
-  // CHECK:     store [[SELECT]], [[RES]][%arg1, %arg2, %arg3, %arg4] : memref<1x3x16x16xf32>
-  // CHECK:   }
-  // CHECK: }
-  // CHECK: return [[RES]] : memref<1x3x16x16xf32>
-}
-
-// -----
-
-func @test_maxpooling_singleout_no_pad_w_strides_w_dilation(%arg0 : tensor<1x3x32x32xf32>) -> tensor<*xf32> {
-  %0 = "onnx.MaxPoolSingleOut"(%arg0) {auto_pad = "NOTSET", kernel_shape = [3, 3], strides = [2, 2], dilations = [2, 2]} : (tensor<1x3x32x32xf32>) -> tensor<*xf32>
-  "std.return"(%0) : (tensor<*xf32>) -> ()
-
-  // CHECK-LABEL: test_maxpooling_singleout_no_pad_w_strides_w_dilation
-  // CHECK: [[RES:%.+]] = alloc() : memref<1x3x14x14xf32>
-  // CHECK: [[DEF_LOOPS_0:%.+]]:4 = krnl.define_loops 4
-  // CHECK: [[OPT_LOOPS_0:%.+]]:4 = krnl.optimize_loops  {
-  // CHECK:   krnl.return_loops [[DEF_LOOPS_0]]#0, [[DEF_LOOPS_0]]#1, [[DEF_LOOPS_0]]#2, [[DEF_LOOPS_0]]#3
-  // CHECK: } : () -> (!krnl.loop, !krnl.loop, !krnl.loop, !krnl.loop)
-  // CHECK: krnl.iterate([[OPT_LOOPS_0]]#0, [[OPT_LOOPS_0]]#1, [[OPT_LOOPS_0]]#2, [[OPT_LOOPS_0]]#3) with ([[DEF_LOOPS_0]]#0 -> %arg1 = 0 to 1, [[DEF_LOOPS_0]]#1 -> %arg2 = 0 to 3, [[DEF_LOOPS_0]]#2 -> %arg3 = 0 to 14, [[DEF_LOOPS_0]]#3 -> %arg4 = 0 to 14) {
-  // CHECK:   [[NEGATIVE_INFINITY:%.+]] = constant 0xFF800000 : f32
-  // CHECK:   store [[NEGATIVE_INFINITY]], [[RES]][%arg1, %arg2, %arg3, %arg4] : memref<1x3x14x14xf32>
-  // CHECK:   [[DEF_LOOPS_1:%.+]]:2 = krnl.define_loops 2
-  // CHECK:   [[OPT_LOOPS_1:%.+]]:2 = krnl.optimize_loops  {
-  // CHECK:     krnl.return_loops [[DEF_LOOPS_1]]#0, [[DEF_LOOPS_1]]#1
-  // CHECK:   } : () -> (!krnl.loop, !krnl.loop)
-  // CHECK:   krnl.iterate([[OPT_LOOPS_1]]#0, [[OPT_LOOPS_1]]#1) with ([[DEF_LOOPS_1]]#0 -> %arg5 = 0 to 3, [[DEF_LOOPS_1]]#1 -> %arg6 = 0 to 3) {
-  // CHECK:     [[STRIDE_0:%.+]] = constant 2 : index
-  // CHECK:     [[MUL_0:%.+]] = muli [[STRIDE_0]], %arg3 : index
-  // CHECK:     [[STRIDE_1:%.+]] = constant 2 : index
-  // CHECK:     [[MUL_1:%.+]] = muli [[STRIDE_1]], %arg5 : index
-  // CHECK:     [[SPATIAL_H:%.+]] = addi [[MUL_0]], [[MUL_1]] : index
-  // CHECK:     [[UPPER_INDEX_0:%.+]] = constant 31 : index
-  // CHECK:     [[GREATER_THAN_UPPER_0:%.+]] = cmpi "sgt", [[SPATIAL_H]], [[UPPER_INDEX_0]] : index
-  // CHECK:     [[H:%.+]] = select [[GREATER_THAN_UPPER_0]], [[UPPER_INDEX_0]], [[SPATIAL_H]] : index
-
-  // CHECK:     [[STRIDE_0_1:%.+]] = constant 2 : index
-  // CHECK:     [[MUL_0_1:%.+]] = muli [[STRIDE_0_1]], %arg4 : index
-  // CHECK:     [[STRIDE_1_1:%.+]] = constant 2 : index
-  // CHECK:     [[MUL_1_1:%.+]] = muli [[STRIDE_1_1]], %arg6 : index
-  // CHECK:     [[SPATIAL_W:%.+]] = addi [[MUL_0_1]], [[MUL_1_1]] : index
-  // CHECK:     [[UPPER_INDEX_1:%.+]] = constant 31 : index
-  // CHECK:     [[GREATER_THAN_UPPER_1:%.+]] = cmpi "sgt", [[SPATIAL_W]], [[UPPER_INDEX_1]] : index
-  // CHECK:     [[W:%.+]] = select [[GREATER_THAN_UPPER_1]], [[UPPER_INDEX_1]], [[SPATIAL_W]] : index
-
-  // CHECK:     [[LOAD_X:%.+]] = load %arg0[%arg1, %arg2, [[H]], [[W]]] : memref<1x3x32x32xf32>
-  // CHECK:     [[LOAD_Y:%.+]] = load [[RES]][%arg1, %arg2, %arg3, %arg4] : memref<1x3x14x14xf32>
-  // CHECK:     [[CMP_2:%.+]] = cmpf "ogt", [[LOAD_Y]], [[LOAD_X]] : f32
-  // CHECK:     [[SELECT:%.+]] = select [[CMP_2]], [[LOAD_Y]], [[LOAD_X]] : f32
-  // CHECK:     store [[SELECT]], [[RES]][%arg1, %arg2, %arg3, %arg4] : memref<1x3x14x14xf32>
-  // CHECK:   }
-  // CHECK: }
-  // CHECK: return [[RES]] : memref<1x3x14x14xf32>
-}
-
-// -----
-
-func @test_maxpooling_singleout_no_pad_w_strides_w_ceil_mode_w_unknown_dims(%arg0 : tensor<?x3x?x32xf32>) -> tensor<*xf32> {
-  %0 = "onnx.MaxPoolSingleOut"(%arg0) {auto_pad = "NOTSET", kernel_shape = [3, 3], strides = [2, 2], ceil_mode = 1} : (tensor<?x3x?x32xf32>) -> tensor<*xf32>
-  "std.return"(%0) : (tensor<*xf32>) -> ()
-
-  // CHECK-LABEL: test_maxpooling_singleout_no_pad_w_strides_w_ceil_mode_w_unknown_dims
-
-  // CHECK: [[DIM_0:%.+]] = dim %arg0, 0 : memref<?x3x?x32xf32>
-  // CHECK: [[ZERO:%.+]] = constant 0 : i64
-  // CHECK: [[ONE:%.+]] = constant 1 : i64
-  // CHECK: [[DIM_1:%.+]] = dim %arg0, 2 : memref<?x3x?x32xf32>
-  // CHECK: [[DIM_1_i64:%.+]] = index_cast [[DIM_1]] : index to i64
-  // CHECK: [[KERNEL_PAD_DILATION:%.+]] = constant -3 : i64
-  // CHECK: [[NUMERATOR:%.+]] = addi [[DIM_1_i64]], [[KERNEL_PAD_DILATION]] : i64
-  // CHECK: [[DENOMINATOR:%.+]] = constant 2 : i64
-  // CHECK: [[DIV:%.+]] = divi_signed [[NUMERATOR]], [[DENOMINATOR]] : i64
-  // CHECK: [[REMAINDER:%.+]] = remi_signed [[NUMERATOR]], [[DENOMINATOR]] : i64
-  // CHECK: [[IS_ZERO:%.+]] = cmpi "eq", [[REMAINDER]], [[ZERO]] : i64
-  // CHECK: [[DIV_PLUS_ONE:%.+]] = addi [[DIV]], [[ONE]] : i64
-  // CHECK: [[SELECT:%.+]] = select [[IS_ZERO]], [[DIV]], [[DIV_PLUS_ONE]] : i64
-  // CHECK: [[SELECT_PLUS_ONE:%.+]] = addi [[SELECT]], [[ONE]] : i64
-  // CHECK: [[DIM_1_FINAL:%.+]] = index_cast [[SELECT_PLUS_ONE]] : i64 to index
-  // CHECK: [[RES:%.+]] = alloc([[DIM_0]], [[DIM_1_FINAL]]) : memref<?x3x?x16xf32>
-
-  // CHECK: [[DEF_LOOPS_0:%.+]]:4 = krnl.define_loops 4
-  // CHECK: [[OPT_LOOPS_0:%.+]]:4 = krnl.optimize_loops  {
-  // CHECK:   krnl.return_loops [[DEF_LOOPS_0]]#0, [[DEF_LOOPS_0]]#1, [[DEF_LOOPS_0]]#2, [[DEF_LOOPS_0]]#3
-  // CHECK: } : () -> (!krnl.loop, !krnl.loop, !krnl.loop, !krnl.loop)
-  // CHECK: [[DIM_2:%.+]] = dim [[RES]], 0 : memref<?x3x?x16xf32>
-  // CHECK: [[DIM_3:%.+]] = dim [[RES]], 2 : memref<?x3x?x16xf32>
-  // CHECK: krnl.iterate([[OPT_LOOPS_0]]#0, [[OPT_LOOPS_0]]#1, [[OPT_LOOPS_0]]#2, [[OPT_LOOPS_0]]#3) with ([[DEF_LOOPS_0]]#0 -> %arg1 = 0 to [[DIM_2]], [[DEF_LOOPS_0]]#1 -> %arg2 = 0 to 3, [[DEF_LOOPS_0]]#2 -> %arg3 = 0 to [[DIM_3]], [[DEF_LOOPS_0]]#3 -> %arg4 = 0 to 16) {
-  // CHECK:   [[NEGATIVE_INFINITY:%.+]] = constant 0xFF800000 : f32
-  // CHECK:   store [[NEGATIVE_INFINITY]], [[RES]][%arg1, %arg2, %arg3, %arg4] : memref<?x3x?x16xf32>
-  // CHECK:   [[DEF_LOOPS_1:%.+]]:2 = krnl.define_loops 2
-  // CHECK:   [[OPT_LOOPS_1:%.+]]:2 = krnl.optimize_loops  {
-  // CHECK:     krnl.return_loops [[DEF_LOOPS_1]]#0, [[DEF_LOOPS_1]]#1
-  // CHECK:   } : () -> (!krnl.loop, !krnl.loop)
-  // CHECK:   krnl.iterate([[OPT_LOOPS_1]]#0, [[OPT_LOOPS_1]]#1) with ([[DEF_LOOPS_1]]#0 -> %arg5 = 0 to 3, [[DEF_LOOPS_1]]#1 -> %arg6 = 0 to 3) {
-  // CHECK:     [[STRIDE_0:%.+]] = constant 2 : index
-  // CHECK:     [[MUL_0:%.+]] = muli [[STRIDE_0]], %arg3 : index
-  // CHECK:     [[SPATIAL_H:%.+]] = addi [[MUL_0]], %arg5 : index
-  // CHECK:     [[DIM_0_0:%.+]] = dim %arg0, 2 : memref<?x3x?x32xf32>
-  // CHECK:     [[ONE_INDEX:%.+]] = constant 1 : index
-  // CHECK:     [[UPPER_INDEX_0:%.+]] = subi [[DIM_0_0]], [[ONE_INDEX]] : index
-  // CHECK:     [[GREATER_THAN_UPPER_0:%.+]] = cmpi "sgt", [[SPATIAL_H]], [[UPPER_INDEX_0]] : index
-  // CHECK:     [[H:%.+]] = select [[GREATER_THAN_UPPER_0]], [[UPPER_INDEX_0]], [[SPATIAL_H]] : index
-
-  // CHECK:     [[STRIDE_1:%.+]] = constant 2 : index
-  // CHECK:     [[MUL_1:%.+]] = muli [[STRIDE_1]], %arg4 : index
-  // CHECK:     [[SPATIAL_W:%.+]] = addi [[MUL_1]], %arg6 : index
-  // CHECK:     [[UPPER_INDEX_1:%.+]] = constant 31 : index
-  // CHECK:     [[GREATER_THAN_UPPER_1:%.+]] = cmpi "sgt", [[SPATIAL_W]], [[UPPER_INDEX_1]] : index
-  // CHECK:     [[W:%.+]] = select [[GREATER_THAN_UPPER_1]], [[UPPER_INDEX_1]], [[SPATIAL_W]] : index
-
-  // CHECK:     [[LOAD_X:%.+]] = load %arg0[%arg1, %arg2, [[H]], [[W]]] : memref<?x3x?x32xf32>
-  // CHECK:     [[LOAD_Y:%.+]] = load [[RES]][%arg1, %arg2, %arg3, %arg4] : memref<?x3x?x16xf32>
-  // CHECK:     [[CMP_2:%.+]] = cmpf "ogt", [[LOAD_Y]], [[LOAD_X]] : f32
-  // CHECK:     [[SELECT:%.+]] = select [[CMP_2]], [[LOAD_Y]], [[LOAD_X]] : f32
-  // CHECK:     store [[SELECT]], [[RES]][%arg1, %arg2, %arg3, %arg4] : memref<?x3x?x16xf32>
-  // CHECK:   }
-  // CHECK: }
-  // CHECK: return [[RES]] : memref<?x3x?x16xf32>
-}
-
-// -----
-
-=======
->>>>>>> ee08aad6
+// -----
+
 func @test_abs_float(%arg0 : tensor<?x10xf32>) -> tensor<*xf32> {
   %0 = "onnx.Abs"(%arg0) : (tensor<?x10xf32>) -> tensor<*xf32>
   "std.return"(%0) : (tensor<*xf32>) -> ()
@@ -1813,12 +1585,8 @@
   // CHECK: return [[RES]] : memref<3x2xf32>
 }
 
-<<<<<<< HEAD
-
-// -----
-
-=======
->>>>>>> ee08aad6
+// -----
+
 func @test_concat_1(%arg0 : tensor<5x5x1x32xf32>, %arg1 : tensor<5x5x3x32xf32>, %arg2 : tensor<5x5x5x32xf32>) -> tensor<5x5x9x32xf32> {
   %1 = "onnx.Concat"(%arg0, %arg1, %arg2) { axis = 2 } : (tensor<5x5x1x32xf32>, tensor<5x5x3x32xf32>, tensor<5x5x5x32xf32>)  -> tensor<5x5x9x32xf32>
   "std.return"(%1) : (tensor<5x5x9x32xf32>) -> ()
