--- conflicted
+++ resolved
@@ -192,17 +192,9 @@
   // CHECK: [[DIM_0:%.+]] = dim %arg0, [[C0]] : memref<?x10xf32>
   // CHECK: [[RES:%.+]] = alloc([[DIM_0]]) : memref<?x10xf32>
   // CHECK: [[DEF_LOOPS:%.+]]:2 = krnl.define_loops 2
-<<<<<<< HEAD
-  // CHECK: [[DIM_2:%.+]] = dim %arg0, 0 : memref<?x10xf32>
+  // CHECK: [[C0_0:%.+]] = constant 0 : index
+  // CHECK: [[DIM_2:%.+]] = dim %arg0, [[C0_0]] : memref<?x10xf32>
   // CHECK: krnl.iterate([[DEF_LOOPS]]#0, [[DEF_LOOPS]]#1) with ([[DEF_LOOPS]]#0 -> %arg1 = 0 to [[DIM_2]], [[DEF_LOOPS]]#1 -> %arg2 = 0 to 10) {
-=======
-  // CHECK: [[OPT_LOOPS:%.+]]:2 = krnl.optimize_loops  {
-  // CHECK:   krnl.return_loops [[DEF_LOOPS]]#0, [[DEF_LOOPS]]#1
-  // CHECK: } : () -> (!krnl.loop, !krnl.loop)
-  // CHECK: [[C0_0:%.+]] = constant 0 : index
-  // CHECK: [[DIM_2:%.+]] = dim %arg0, [[C0_0]] : memref<?x10xf32>
-  // CHECK: krnl.iterate([[OPT_LOOPS]]#0, [[OPT_LOOPS]]#1) with ([[DEF_LOOPS]]#0 -> %arg1 = 0 to [[DIM_2]], [[DEF_LOOPS]]#1 -> %arg2 = 0 to 10) {
->>>>>>> 8e6642b2
   // CHECK: [[LOAD:%.+]] = affine.load %arg0[%arg1, %arg2] : memref<?x10xf32>
   // CHECK: [[EXP:%.+]] = exp [[LOAD]] : f32
   // CHECK: affine.store [[EXP]], [[RES]][%arg1, %arg2] : memref<?x10xf32>
@@ -220,17 +212,9 @@
   // CHECK: [[DIM_0:%.+]] = dim %arg0, [[C0]] : memref<?x10xf32>
   // CHECK: [[RES:%.+]] = alloc([[DIM_0]]) : memref<?x10xf32>
   // CHECK: [[DEF_LOOPS:%.+]]:2 = krnl.define_loops 2
-<<<<<<< HEAD
-  // CHECK: [[DIM_2:%.+]] = dim %arg0, 0 : memref<?x10xf32>
+  // CHECK: [[C0_0:%.+]] = constant 0 : index
+  // CHECK: [[DIM_2:%.+]] = dim %arg0, [[C0_0]] : memref<?x10xf32>
   // CHECK: krnl.iterate([[DEF_LOOPS]]#0, [[DEF_LOOPS]]#1) with ([[DEF_LOOPS]]#0 -> %arg1 = 0 to [[DIM_2]], [[DEF_LOOPS]]#1 -> %arg2 = 0 to 10) {
-=======
-  // CHECK: [[OPT_LOOPS:%.+]]:2 = krnl.optimize_loops  {
-  // CHECK:   krnl.return_loops [[DEF_LOOPS]]#0, [[DEF_LOOPS]]#1
-  // CHECK: } : () -> (!krnl.loop, !krnl.loop)
-  // CHECK: [[C0_0:%.+]] = constant 0 : index
-  // CHECK: [[DIM_2:%.+]] = dim %arg0, [[C0_0]] : memref<?x10xf32>
-  // CHECK: krnl.iterate([[OPT_LOOPS]]#0, [[OPT_LOOPS]]#1) with ([[DEF_LOOPS]]#0 -> %arg1 = 0 to [[DIM_2]], [[DEF_LOOPS]]#1 -> %arg2 = 0 to 10) {
->>>>>>> 8e6642b2
   // CHECK: [[LOAD:%.+]] = affine.load %arg0[%arg1, %arg2] : memref<?x10xf32>
   // CHECK: [[ZERO:%.+]] = constant {{0.+}} : f32
   // CHECK: [[NLOAD:%.+]] = subf [[ZERO]], [[LOAD]] : f32
@@ -254,17 +238,9 @@
   // CHECK: [[DIM_0:%.+]] = dim %arg0, [[C0]] : memref<?x10xf32>
   // CHECK: [[RES:%.+]] = alloc([[DIM_0]]) : memref<?x10xf32>
   // CHECK: [[DEF_LOOPS:%.+]]:2 = krnl.define_loops 2
-<<<<<<< HEAD
-  // CHECK: [[DIM_2:%.+]] = dim %arg0, 0 : memref<?x10xf32>
+  // CHECK: [[C0_0:%.+]] = constant 0 : index
+  // CHECK: [[DIM_2:%.+]] = dim %arg0, [[C0_0]] : memref<?x10xf32>
   // CHECK: krnl.iterate([[DEF_LOOPS]]#0, [[DEF_LOOPS]]#1) with ([[DEF_LOOPS]]#0 -> %arg1 = 0 to [[DIM_2]], [[DEF_LOOPS]]#1 -> %arg2 = 0 to 10) {
-=======
-  // CHECK: [[OPT_LOOPS:%.+]]:2 = krnl.optimize_loops  {
-  // CHECK:   krnl.return_loops [[DEF_LOOPS]]#0, [[DEF_LOOPS]]#1
-  // CHECK: } : () -> (!krnl.loop, !krnl.loop)
-  // CHECK: [[C0_0:%.+]] = constant 0 : index
-  // CHECK: [[DIM_2:%.+]] = dim %arg0, [[C0_0]] : memref<?x10xf32>
-  // CHECK: krnl.iterate([[OPT_LOOPS]]#0, [[OPT_LOOPS]]#1) with ([[DEF_LOOPS]]#0 -> %arg1 = 0 to [[DIM_2]], [[DEF_LOOPS]]#1 -> %arg2 = 0 to 10) {
->>>>>>> 8e6642b2
   // CHECK: [[LOAD:%.+]] = affine.load %arg0[%arg1, %arg2] : memref<?x10xf32>
   // CHECK: [[ZERO:%.+]] = constant {{0.+}} : f32
   // CHECK: [[TWO:%.+]] = constant {{2.+}} : f32
@@ -288,17 +264,9 @@
   // CHECK: [[DIM_0:%.+]] = dim %arg0, [[C0]] : memref<?x10xf32>
   // CHECK: [[RES:%.+]] = alloc([[DIM_0]]) : memref<?x10xf32>
   // CHECK: [[DEF_LOOPS:%.+]]:2 = krnl.define_loops 2
-<<<<<<< HEAD
-  // CHECK: [[DIM_2:%.+]] = dim %arg0, 0 : memref<?x10xf32>
+  // CHECK: [[C0_0:%.+]] = constant 0 : index
+  // CHECK: [[DIM_2:%.+]] = dim %arg0, [[C0_0]] : memref<?x10xf32>
   // CHECK: krnl.iterate([[DEF_LOOPS]]#0, [[DEF_LOOPS]]#1) with ([[DEF_LOOPS]]#0 -> %arg1 = 0 to [[DIM_2]], [[DEF_LOOPS]]#1 -> %arg2 = 0 to 10) {
-=======
-  // CHECK: [[OPT_LOOPS:%.+]]:2 = krnl.optimize_loops  {
-  // CHECK:   krnl.return_loops [[DEF_LOOPS]]#0, [[DEF_LOOPS]]#1
-  // CHECK: } : () -> (!krnl.loop, !krnl.loop)
-  // CHECK: [[C0_0:%.+]] = constant 0 : index
-  // CHECK: [[DIM_2:%.+]] = dim %arg0, [[C0_0]] : memref<?x10xf32>
-  // CHECK: krnl.iterate([[OPT_LOOPS]]#0, [[OPT_LOOPS]]#1) with ([[DEF_LOOPS]]#0 -> %arg1 = 0 to [[DIM_2]], [[DEF_LOOPS]]#1 -> %arg2 = 0 to 10) {
->>>>>>> 8e6642b2
   // CHECK: [[LOAD:%.+]] = affine.load %arg0[%arg1, %arg2] : memref<?x10xf32>
   // CHECK: [[ZERO:%.+]] = constant {{0.+}} : f32
   // CHECK: [[TWO:%.+]] = constant {{2.+}} : f32
@@ -322,17 +290,9 @@
   // CHECK: [[DIM_0:%.+]] = dim %arg0, [[C0]] : memref<?x10xf32>
   // CHECK: [[RES:%.+]] = alloc([[DIM_0]]) : memref<?x10xf32>
   // CHECK: [[DEF_LOOPS:%.+]]:2 = krnl.define_loops 2
-<<<<<<< HEAD
-  // CHECK: [[DIM_2:%.+]] = dim %arg0, 0 : memref<?x10xf32>
+  // CHECK: [[C0_0:%.+]] = constant 0 : index
+  // CHECK: [[DIM_2:%.+]] = dim %arg0, [[C0_0]] : memref<?x10xf32>
   // CHECK: krnl.iterate([[DEF_LOOPS]]#0, [[DEF_LOOPS]]#1) with ([[DEF_LOOPS]]#0 -> %arg1 = 0 to [[DIM_2]], [[DEF_LOOPS]]#1 -> %arg2 = 0 to 10) {
-=======
-  // CHECK: [[OPT_LOOPS:%.+]]:2 = krnl.optimize_loops  {
-  // CHECK:   krnl.return_loops [[DEF_LOOPS]]#0, [[DEF_LOOPS]]#1
-  // CHECK: } : () -> (!krnl.loop, !krnl.loop)
-  // CHECK: [[C0_0:%.+]] = constant 0 : index
-  // CHECK: [[DIM_2:%.+]] = dim %arg0, [[C0_0]] : memref<?x10xf32>
-  // CHECK: krnl.iterate([[OPT_LOOPS]]#0, [[OPT_LOOPS]]#1) with ([[DEF_LOOPS]]#0 -> %arg1 = 0 to [[DIM_2]], [[DEF_LOOPS]]#1 -> %arg2 = 0 to 10) {
->>>>>>> 8e6642b2
   // CHECK: [[LOAD:%.+]] = affine.load %arg0[%arg1, %arg2] : memref<?x10xf32>
   // CHECK: [[COS:%.+]] = cos [[LOAD]] : f32
   // CHECK: affine.store [[COS]], [[RES]][%arg1, %arg2] : memref<?x10xf32>
@@ -350,17 +310,9 @@
   // CHECK: [[DIM_0:%.+]] = dim %arg0, [[C0]] : memref<?x10xf32>
   // CHECK: [[RES:%.+]] = alloc([[DIM_0]]) : memref<?x10xf32>
   // CHECK: [[DEF_LOOPS:%.+]]:2 = krnl.define_loops 2
-<<<<<<< HEAD
-  // CHECK: [[DIM_2:%.+]] = dim %arg0, 0 : memref<?x10xf32>
+  // CHECK: [[C0_0:%.+]] = constant 0 : index
+  // CHECK: [[DIM_2:%.+]] = dim %arg0, [[C0_0]] : memref<?x10xf32>
   // CHECK: krnl.iterate([[DEF_LOOPS]]#0, [[DEF_LOOPS]]#1) with ([[DEF_LOOPS]]#0 -> %arg1 = 0 to [[DIM_2]], [[DEF_LOOPS]]#1 -> %arg2 = 0 to 10) {
-=======
-  // CHECK: [[OPT_LOOPS:%.+]]:2 = krnl.optimize_loops  {
-  // CHECK:   krnl.return_loops [[DEF_LOOPS]]#0, [[DEF_LOOPS]]#1
-  // CHECK: } : () -> (!krnl.loop, !krnl.loop)
-  // CHECK: [[C0_0:%.+]] = constant 0 : index
-  // CHECK: [[DIM_2:%.+]] = dim %arg0, [[C0_0]] : memref<?x10xf32>
-  // CHECK: krnl.iterate([[OPT_LOOPS]]#0, [[OPT_LOOPS]]#1) with ([[DEF_LOOPS]]#0 -> %arg1 = 0 to [[DIM_2]], [[DEF_LOOPS]]#1 -> %arg2 = 0 to 10) {
->>>>>>> 8e6642b2
   // CHECK: [[LOAD:%.+]] = affine.load %arg0[%arg1, %arg2] : memref<?x10xf32>
   // CHECK: [[LOG:%.+]] = log [[LOAD]] : f32
   // CHECK: affine.store [[LOG]], [[RES]][%arg1, %arg2] : memref<?x10xf32>
@@ -378,17 +330,9 @@
   // CHECK: [[DIM_0:%.+]] = dim %arg0, [[C0]] : memref<?x10xf32>
   // CHECK: [[RES:%.+]] = alloc([[DIM_0]]) : memref<?x10xf32>
   // CHECK: [[DEF_LOOPS:%.+]]:2 = krnl.define_loops 2
-<<<<<<< HEAD
-  // CHECK: [[DIM_2:%.+]] = dim %arg0, 0 : memref<?x10xf32>
+  // CHECK: [[C0_0:%.+]] = constant 0 : index
+  // CHECK: [[DIM_2:%.+]] = dim %arg0, [[C0_0]] : memref<?x10xf32>
   // CHECK: krnl.iterate([[DEF_LOOPS]]#0, [[DEF_LOOPS]]#1) with ([[DEF_LOOPS]]#0 -> %arg1 = 0 to [[DIM_2]], [[DEF_LOOPS]]#1 -> %arg2 = 0 to 10) {
-=======
-  // CHECK: [[OPT_LOOPS:%.+]]:2 = krnl.optimize_loops  {
-  // CHECK:   krnl.return_loops [[DEF_LOOPS]]#0, [[DEF_LOOPS]]#1
-  // CHECK: } : () -> (!krnl.loop, !krnl.loop)
-  // CHECK: [[C0_0:%.+]] = constant 0 : index
-  // CHECK: [[DIM_2:%.+]] = dim %arg0, [[C0_0]] : memref<?x10xf32>
-  // CHECK: krnl.iterate([[OPT_LOOPS]]#0, [[OPT_LOOPS]]#1) with ([[DEF_LOOPS]]#0 -> %arg1 = 0 to [[DIM_2]], [[DEF_LOOPS]]#1 -> %arg2 = 0 to 10) {
->>>>>>> 8e6642b2
   // CHECK: [[LOAD:%.+]] = affine.load %arg0[%arg1, %arg2] : memref<?x10xf32>
   // CHECK: [[ZERO:%.+]] = constant {{0.+}} : f32
   // CHECK: [[ONE:%.+]] = constant {{1.+}} : f32
@@ -411,17 +355,9 @@
   // CHECK: [[DIM_0:%.+]] = dim %arg0, [[C0]] : memref<?x10xf32>
   // CHECK: [[RES:%.+]] = alloc([[DIM_0]]) : memref<?x10xf32>
   // CHECK: [[DEF_LOOPS:%.+]]:2 = krnl.define_loops 2
-<<<<<<< HEAD
-  // CHECK: [[DIM_2:%.+]] = dim %arg0, 0 : memref<?x10xf32>
+  // CHECK: [[C0_0:%.+]] = constant 0 : index
+  // CHECK: [[DIM_2:%.+]] = dim %arg0, [[C0_0]] : memref<?x10xf32>
   // CHECK: krnl.iterate([[DEF_LOOPS]]#0, [[DEF_LOOPS]]#1) with ([[DEF_LOOPS]]#0 -> %arg1 = 0 to [[DIM_2]], [[DEF_LOOPS]]#1 -> %arg2 = 0 to 10) {
-=======
-  // CHECK: [[OPT_LOOPS:%.+]]:2 = krnl.optimize_loops  {
-  // CHECK:   krnl.return_loops [[DEF_LOOPS]]#0, [[DEF_LOOPS]]#1
-  // CHECK: } : () -> (!krnl.loop, !krnl.loop)
-  // CHECK: [[C0_0:%.+]] = constant 0 : index
-  // CHECK: [[DIM_2:%.+]] = dim %arg0, [[C0_0]] : memref<?x10xf32>
-  // CHECK: krnl.iterate([[OPT_LOOPS]]#0, [[OPT_LOOPS]]#1) with ([[DEF_LOOPS]]#0 -> %arg1 = 0 to [[DIM_2]], [[DEF_LOOPS]]#1 -> %arg2 = 0 to 10) {
->>>>>>> 8e6642b2
   // CHECK: [[LOAD:%.+]] = affine.load %arg0[%arg1, %arg2] : memref<?x10xf32>
   // CHECK: [[ZERO:%.+]] = constant {{0.+}} : f32
   // CHECK: [[LTZERO:%.+]] = cmpf "olt", [[LOAD]], [[ZERO]] : f32
@@ -565,17 +501,9 @@
   // CHECK: [[DIM_0:%.+]] = dim %arg0, [[C0]] : memref<?x10xf32>
   // CHECK: [[RES:%.+]] = alloc([[DIM_0]]) : memref<?x10xf32>
   // CHECK: [[DEF_LOOPS:%.+]]:2 = krnl.define_loops 2
-<<<<<<< HEAD
-  // CHECK: [[DIM_2:%.+]] = dim %arg0, 0 : memref<?x10xf32>
+  // CHECK: [[C0_0:%.+]] = constant 0 : index
+  // CHECK: [[DIM_2:%.+]] = dim %arg0, [[C0_0]] : memref<?x10xf32>
   // CHECK: krnl.iterate([[DEF_LOOPS]]#0, [[DEF_LOOPS]]#1) with ([[DEF_LOOPS]]#0 -> %arg1 = 0 to [[DIM_2]], [[DEF_LOOPS]]#1 -> %arg2 = 0 to 10) {
-=======
-  // CHECK: [[OPT_LOOPS:%.+]]:2 = krnl.optimize_loops  {
-  // CHECK:   krnl.return_loops [[DEF_LOOPS]]#0, [[DEF_LOOPS]]#1
-  // CHECK: } : () -> (!krnl.loop, !krnl.loop)
-  // CHECK: [[C0_0:%.+]] = constant 0 : index
-  // CHECK: [[DIM_2:%.+]] = dim %arg0, [[C0_0]] : memref<?x10xf32>
-  // CHECK: krnl.iterate([[OPT_LOOPS]]#0, [[OPT_LOOPS]]#1) with ([[DEF_LOOPS]]#0 -> %arg1 = 0 to [[DIM_2]], [[DEF_LOOPS]]#1 -> %arg2 = 0 to 10) {
->>>>>>> 8e6642b2
   // CHECK: [[LOAD:%.+]] = affine.load %arg0[%arg1, %arg2] : memref<?x10xf32>
   // CHECK: [[ZERO:%.+]] = constant {{0.+}} : f32
   // CHECK: [[ONE:%.+]] = constant {{1.+}} : f32
@@ -600,17 +528,9 @@
   // CHECK: [[DIM_0:%.+]] = dim %arg0, [[C0]] : memref<?x10xf32>
   // CHECK: [[RES:%.+]] = alloc([[DIM_0]]) : memref<?x10xf32>
   // CHECK: [[DEF_LOOPS:%.+]]:2 = krnl.define_loops 2
-<<<<<<< HEAD
-  // CHECK: [[DIM_2:%.+]] = dim %arg0, 0 : memref<?x10xf32>
+  // CHECK: [[C0_0:%.+]] = constant 0 : index
+  // CHECK: [[DIM_2:%.+]] = dim %arg0, [[C0_0]] : memref<?x10xf32>
   // CHECK: krnl.iterate([[DEF_LOOPS]]#0, [[DEF_LOOPS]]#1) with ([[DEF_LOOPS]]#0 -> %arg1 = 0 to [[DIM_2]], [[DEF_LOOPS]]#1 -> %arg2 = 0 to 10) {
-=======
-  // CHECK: [[OPT_LOOPS:%.+]]:2 = krnl.optimize_loops  {
-  // CHECK:   krnl.return_loops [[DEF_LOOPS]]#0, [[DEF_LOOPS]]#1
-  // CHECK: } : () -> (!krnl.loop, !krnl.loop)
-  // CHECK: [[C0_0:%.+]] = constant 0 : index
-  // CHECK: [[DIM_2:%.+]] = dim %arg0, [[C0_0]] : memref<?x10xf32>
-  // CHECK: krnl.iterate([[OPT_LOOPS]]#0, [[OPT_LOOPS]]#1) with ([[DEF_LOOPS]]#0 -> %arg1 = 0 to [[DIM_2]], [[DEF_LOOPS]]#1 -> %arg2 = 0 to 10) {
->>>>>>> 8e6642b2
   // CHECK: [[LOAD:%.+]] = affine.load %arg0[%arg1, %arg2] : memref<?x10xf32>
   // CHECK: [[ZERO:%.+]] = constant {{0.+}} : f32
   // CHECK: [[ALPHA:%.+]] = constant {{1.+}} : f32
@@ -632,17 +552,9 @@
   // CHECK: [[DIM_0:%.+]] = dim %arg0, [[C0]] : memref<?x10xf32>
   // CHECK: [[RES:%.+]] = alloc([[DIM_0]]) : memref<?x10xf32>
   // CHECK: [[DEF_LOOPS:%.+]]:2 = krnl.define_loops 2
-<<<<<<< HEAD
-  // CHECK: [[DIM_2:%.+]] = dim %arg0, 0 : memref<?x10xf32>
+  // CHECK: [[C0_0:%.+]] = constant 0 : index
+  // CHECK: [[DIM_2:%.+]] = dim %arg0, [[C0_0]] : memref<?x10xf32>
   // CHECK: krnl.iterate([[DEF_LOOPS]]#0, [[DEF_LOOPS]]#1) with ([[DEF_LOOPS]]#0 -> %arg1 = 0 to [[DIM_2]], [[DEF_LOOPS]]#1 -> %arg2 = 0 to 10) {
-=======
-  // CHECK: [[OPT_LOOPS:%.+]]:2 = krnl.optimize_loops  {
-  // CHECK:   krnl.return_loops [[DEF_LOOPS]]#0, [[DEF_LOOPS]]#1
-  // CHECK: } : () -> (!krnl.loop, !krnl.loop)
-  // CHECK: [[C0_0:%.+]] = constant 0 : index
-  // CHECK: [[DIM_2:%.+]] = dim %arg0, [[C0_0]] : memref<?x10xf32>
-  // CHECK: krnl.iterate([[OPT_LOOPS]]#0, [[OPT_LOOPS]]#1) with ([[DEF_LOOPS]]#0 -> %arg1 = 0 to [[DIM_2]], [[DEF_LOOPS]]#1 -> %arg2 = 0 to 10) {
->>>>>>> 8e6642b2
   // CHECK: [[LOAD:%.+]] = affine.load %arg0[%arg1, %arg2] : memref<?x10xf32>
   // CHECK: [[ZERO:%.+]] = constant {{0.+}} : f32
   // CHECK: [[ALPHA:%.+]] = constant {{1.+}} : f32
@@ -668,17 +580,9 @@
   // CHECK: [[DIM_0:%.+]] = dim %arg0, [[C0]] : memref<?x10xf32>
   // CHECK: [[RES:%.+]] = alloc([[DIM_0]]) : memref<?x10xf32>
   // CHECK: [[DEF_LOOPS:%.+]]:2 = krnl.define_loops 2
-<<<<<<< HEAD
-  // CHECK: [[DIM_2:%.+]] = dim %arg0, 0 : memref<?x10xf32>
+  // CHECK: [[C0_0:%.+]] = constant 0 : index
+  // CHECK: [[DIM_2:%.+]] = dim %arg0, [[C0_0]] : memref<?x10xf32>
   // CHECK: krnl.iterate([[DEF_LOOPS]]#0, [[DEF_LOOPS]]#1) with ([[DEF_LOOPS]]#0 -> %arg1 = 0 to [[DIM_2]], [[DEF_LOOPS]]#1 -> %arg2 = 0 to 10) {
-=======
-  // CHECK: [[OPT_LOOPS:%.+]]:2 = krnl.optimize_loops  {
-  // CHECK:   krnl.return_loops [[DEF_LOOPS]]#0, [[DEF_LOOPS]]#1
-  // CHECK: } : () -> (!krnl.loop, !krnl.loop)
-  // CHECK: [[C0_0:%.+]] = constant 0 : index
-  // CHECK: [[DIM_2:%.+]] = dim %arg0, [[C0_0]] : memref<?x10xf32>
-  // CHECK: krnl.iterate([[OPT_LOOPS]]#0, [[OPT_LOOPS]]#1) with ([[DEF_LOOPS]]#0 -> %arg1 = 0 to [[DIM_2]], [[DEF_LOOPS]]#1 -> %arg2 = 0 to 10) {
->>>>>>> 8e6642b2
   // CHECK: [[LOAD:%.+]] = affine.load %arg0[%arg1, %arg2] : memref<?x10xf32>
   // CHECK: [[ZERO:%.+]] = constant {{0.+}} : f32
   // CHECK: [[ONE:%.+]] = constant {{1.+}} : f32
@@ -705,17 +609,9 @@
   // CHECK: [[DIM_0:%.+]] = dim %arg0, [[C0]] : memref<?x10xf32>
   // CHECK: [[RES:%.+]] = alloc([[DIM_0]]) : memref<?x10xf32>
   // CHECK: [[DEF_LOOPS:%.+]]:2 = krnl.define_loops 2
-<<<<<<< HEAD
-  // CHECK: [[DIM_2:%.+]] = dim %arg0, 0 : memref<?x10xf32>
+  // CHECK: [[C0_0:%.+]] = constant 0 : index
+  // CHECK: [[DIM_2:%.+]] = dim %arg0, [[C0_0]] : memref<?x10xf32>
   // CHECK: krnl.iterate([[DEF_LOOPS]]#0, [[DEF_LOOPS]]#1) with ([[DEF_LOOPS]]#0 -> %arg1 = 0 to [[DIM_2]], [[DEF_LOOPS]]#1 -> %arg2 = 0 to 10) {
-=======
-  // CHECK: [[OPT_LOOPS:%.+]]:2 = krnl.optimize_loops  {
-  // CHECK:   krnl.return_loops [[DEF_LOOPS]]#0, [[DEF_LOOPS]]#1
-  // CHECK: } : () -> (!krnl.loop, !krnl.loop)
-  // CHECK: [[C0_0:%.+]] = constant 0 : index
-  // CHECK: [[DIM_2:%.+]] = dim %arg0, [[C0_0]] : memref<?x10xf32>
-  // CHECK: krnl.iterate([[OPT_LOOPS]]#0, [[OPT_LOOPS]]#1) with ([[DEF_LOOPS]]#0 -> %arg1 = 0 to [[DIM_2]], [[DEF_LOOPS]]#1 -> %arg2 = 0 to 10) {
->>>>>>> 8e6642b2
   // CHECK: [[LOAD:%.+]] = affine.load %arg0[%arg1, %arg2] : memref<?x10xf32>
   // CHECK: [[ONE:%.+]] = constant {{1.+}} : f32
   // CHECK: [[RECIPROCAL_RES:%.+]] = divf [[ONE]], [[LOAD]] : f32
@@ -734,17 +630,9 @@
   // CHECK: [[DIM_0:%.+]] = dim %arg0, [[C0]] : memref<?x10xf32>
   // CHECK: [[RES:%.+]] = alloc([[DIM_0]]) : memref<?x10xf32>
   // CHECK: [[DEF_LOOPS:%.+]]:2 = krnl.define_loops 2
-<<<<<<< HEAD
-  // CHECK: [[DIM_2:%.+]] = dim %arg0, 0 : memref<?x10xf32>
+  // CHECK: [[C0_0:%.+]] = constant 0 : index
+  // CHECK: [[DIM_2:%.+]] = dim %arg0, [[C0_0]] : memref<?x10xf32>
   // CHECK: krnl.iterate([[DEF_LOOPS]]#0, [[DEF_LOOPS]]#1) with ([[DEF_LOOPS]]#0 -> %arg1 = 0 to [[DIM_2]], [[DEF_LOOPS]]#1 -> %arg2 = 0 to 10) {
-=======
-  // CHECK: [[OPT_LOOPS:%.+]]:2 = krnl.optimize_loops  {
-  // CHECK:   krnl.return_loops [[DEF_LOOPS]]#0, [[DEF_LOOPS]]#1
-  // CHECK: } : () -> (!krnl.loop, !krnl.loop)
-  // CHECK: [[C0_0:%.+]] = constant 0 : index
-  // CHECK: [[DIM_2:%.+]] = dim %arg0, [[C0_0]] : memref<?x10xf32>
-  // CHECK: krnl.iterate([[OPT_LOOPS]]#0, [[OPT_LOOPS]]#1) with ([[DEF_LOOPS]]#0 -> %arg1 = 0 to [[DIM_2]], [[DEF_LOOPS]]#1 -> %arg2 = 0 to 10) {
->>>>>>> 8e6642b2
   // CHECK: [[LOAD:%.+]] = affine.load %arg0[%arg1, %arg2] : memref<?x10xf32>
   // CHECK: [[EXP:%.+]] = exp [[LOAD]] : f32
   // CHECK: [[ONE:%.+]] = constant {{1.+}} : f32
@@ -765,17 +653,9 @@
   // CHECK: [[DIM_0:%.+]] = dim %arg0, [[C0]] : memref<?x10xf32>
   // CHECK: [[RES:%.+]] = alloc([[DIM_0]]) : memref<?x10xf32>
   // CHECK: [[DEF_LOOPS:%.+]]:2 = krnl.define_loops 2
-<<<<<<< HEAD
-  // CHECK: [[DIM_2:%.+]] = dim %arg0, 0 : memref<?x10xf32>
+  // CHECK: [[C0_0:%.+]] = constant 0 : index
+  // CHECK: [[DIM_2:%.+]] = dim %arg0, [[C0_0]] : memref<?x10xf32>
   // CHECK: krnl.iterate([[DEF_LOOPS]]#0, [[DEF_LOOPS]]#1) with ([[DEF_LOOPS]]#0 -> %arg1 = 0 to [[DIM_2]], [[DEF_LOOPS]]#1 -> %arg2 = 0 to 10) {
-=======
-  // CHECK: [[OPT_LOOPS:%.+]]:2 = krnl.optimize_loops  {
-  // CHECK:   krnl.return_loops [[DEF_LOOPS]]#0, [[DEF_LOOPS]]#1
-  // CHECK: } : () -> (!krnl.loop, !krnl.loop)
-  // CHECK: [[C0_0:%.+]] = constant 0 : index
-  // CHECK: [[DIM_2:%.+]] = dim %arg0, [[C0_0]] : memref<?x10xf32>
-  // CHECK: krnl.iterate([[OPT_LOOPS]]#0, [[OPT_LOOPS]]#1) with ([[DEF_LOOPS]]#0 -> %arg1 = 0 to [[DIM_2]], [[DEF_LOOPS]]#1 -> %arg2 = 0 to 10) {
->>>>>>> 8e6642b2
   // CHECK: [[LOAD:%.+]] = affine.load %arg0[%arg1, %arg2] : memref<?x10xf32>
   // CHECK: [[ABS:%.+]] = absf [[LOAD]] : f32
   // CHECK: [[ONE:%.+]] = constant {{1.+}} : f32
@@ -800,17 +680,9 @@
   // CHECK: [[ONE:%.+]] = constant 1 : index
   // CHECK: [[IS_ONE:%.+]] = cmpi "eq", [[DIM2]], [[ONE]] : index
   // CHECK: [[DEF_LOOPS:%.+]]:2 = krnl.define_loops 2
-<<<<<<< HEAD
-  // CHECK: [[DIM3:%.+]] = dim [[RES]], 0 : memref<?x10xf32>
-  // CHECK: krnl.iterate([[DEF_LOOPS]]#0, [[DEF_LOOPS]]#1) with ([[DEF_LOOPS]]#0 -> %arg2 = 0 to [[DIM3]], [[DEF_LOOPS]]#1 -> %arg3 = 0 to 10) {
-=======
-  // CHECK: [[OPT_LOOPS:%.+]]:2 = krnl.optimize_loops  {
-  // CHECK: krnl.return_loops [[DEF_LOOPS]]#0, [[DEF_LOOPS]]#1
-  // CHECK: } : () -> (!krnl.loop, !krnl.loop)
   // CHECK: [[C0_1:%.+]] = constant 0 : index
   // CHECK: [[DIM3:%.+]] = dim [[RES]], [[C0_1]] : memref<?x10xf32>
-  // CHECK: krnl.iterate([[OPT_LOOPS]]#0, [[OPT_LOOPS]]#1) with ([[DEF_LOOPS]]#0 -> %arg2 = 0 to [[DIM3]], [[DEF_LOOPS]]#1 -> %arg3 = 0 to 10) {
->>>>>>> 8e6642b2
+  // CHECK: krnl.iterate([[DEF_LOOPS]]#0, [[DEF_LOOPS]]#1) with ([[DEF_LOOPS]]#0 -> %arg2 = 0 to [[DIM3]], [[DEF_LOOPS]]#1 -> %arg3 = 0 to 10) {
   // CHECK: [[ZERO:%.+]] = constant 0 : index
   // CHECK: %[[SELECT1:.+]] = select [[IS_ONE]], [[ZERO]], %arg3 : index
   // CHECK: [[LOAD1:%.+]] = load %arg0[%[[SELECT1]]] : memref<?xf32>
@@ -1002,17 +874,9 @@
   // CHECK: [[DIM_0:%.+]] = dim %arg0, [[C0]] : memref<?x10xf32>
   // CHECK: [[RES:%.+]] = alloc([[DIM_0]]) : memref<?x10xf32>
   // CHECK: [[DEF_LOOPS:%.+]]:2 = krnl.define_loops 2
-<<<<<<< HEAD
-  // CHECK: [[DIM_2:%.+]] = dim %arg0, 0 : memref<?x10xf32>
+  // CHECK: [[C0_0:%.+]] = constant 0 : index
+  // CHECK: [[DIM_2:%.+]] = dim %arg0, [[C0_0]] : memref<?x10xf32>
   // CHECK: krnl.iterate([[DEF_LOOPS]]#0, [[DEF_LOOPS]]#1) with ([[DEF_LOOPS]]#0 -> %arg1 = 0 to [[DIM_2]], [[DEF_LOOPS]]#1 -> %arg2 = 0 to 10) {
-=======
-  // CHECK: [[OPT_LOOPS:%.+]]:2 = krnl.optimize_loops  {
-  // CHECK:   krnl.return_loops [[DEF_LOOPS]]#0, [[DEF_LOOPS]]#1
-  // CHECK: } : () -> (!krnl.loop, !krnl.loop)
-  // CHECK: [[C0_0:%.+]] = constant 0 : index
-  // CHECK: [[DIM_2:%.+]] = dim %arg0, [[C0_0]] : memref<?x10xf32>
-  // CHECK: krnl.iterate([[OPT_LOOPS]]#0, [[OPT_LOOPS]]#1) with ([[DEF_LOOPS]]#0 -> %arg1 = 0 to [[DIM_2]], [[DEF_LOOPS]]#1 -> %arg2 = 0 to 10) {
->>>>>>> 8e6642b2
   // CHECK: [[LOAD:%.+]] = affine.load %arg0[%arg1, %arg2] : memref<?x10xf32>
   // CHECK: [[SQRT:%.+]] = sqrt [[LOAD]] : f32
   // CHECK: affine.store [[SQRT]], [[RES]][%arg1, %arg2] : memref<?x10xf32>
@@ -1086,17 +950,9 @@
   // CHECK: [[DIM_0:%.+]] = dim %arg0, [[C0_0]] : memref<?x10xf32>
   // CHECK: [[RES:%.+]] = alloc([[DIM_0]]) : memref<?x10xf32>
   // CHECK: [[DEF_LOOPS:%.+]]:2 = krnl.define_loops 2
-<<<<<<< HEAD
-  // CHECK: [[DIM_2:%.+]] = dim %arg0, 0 : memref<?x10xf32>
+  // CHECK: [[C0_0:%.+]] = constant 0 : index
+  // CHECK: [[DIM_2:%.+]] = dim %arg0, [[C0_0]] : memref<?x10xf32>
   // CHECK: krnl.iterate([[DEF_LOOPS]]#0, [[DEF_LOOPS]]#1) with ([[DEF_LOOPS]]#0 -> %arg1 = 0 to [[DIM_2]], [[DEF_LOOPS]]#1 -> %arg2 = 0 to 10) {
-=======
-  // CHECK: [[OPT_LOOPS:%.+]]:2 = krnl.optimize_loops  {
-  // CHECK:   krnl.return_loops [[DEF_LOOPS]]#0, [[DEF_LOOPS]]#1
-  // CHECK: } : () -> (!krnl.loop, !krnl.loop)
-  // CHECK: [[C0_0:%.+]] = constant 0 : index
-  // CHECK: [[DIM_2:%.+]] = dim %arg0, [[C0_0]] : memref<?x10xf32>
-  // CHECK: krnl.iterate([[OPT_LOOPS]]#0, [[OPT_LOOPS]]#1) with ([[DEF_LOOPS]]#0 -> %arg1 = 0 to [[DIM_2]], [[DEF_LOOPS]]#1 -> %arg2 = 0 to 10) {
->>>>>>> 8e6642b2
   // CHECK: [[LOAD:%.+]] = affine.load %arg0[%arg1, %arg2] : memref<?x10xf32>
   // CHECK: [[ZERO:%.+]] = constant {{0.+}} : f32
   // CHECK: [[ONE:%.+]] = constant {{1.+}} : f32
@@ -1120,17 +976,9 @@
   // CHECK: [[DIM_0:%.+]] = dim %arg0, [[C0]] : memref<?x10xi32>
   // CHECK: [[RES:%.+]] = alloc([[DIM_0]]) : memref<?x10xi32>
   // CHECK: [[DEF_LOOPS:%.+]]:2 = krnl.define_loops 2
-<<<<<<< HEAD
-  // CHECK: [[DIM_2:%.+]] = dim %arg0, 0 : memref<?x10xi32>
+  // CHECK: [[C0_0:%.+]] = constant 0 : index
+  // CHECK: [[DIM_2:%.+]] = dim %arg0, [[C0_0]] : memref<?x10xi32>
   // CHECK: krnl.iterate([[DEF_LOOPS]]#0, [[DEF_LOOPS]]#1) with ([[DEF_LOOPS]]#0 -> %arg1 = 0 to [[DIM_2]], [[DEF_LOOPS]]#1 -> %arg2 = 0 to 10) {
-=======
-  // CHECK: [[OPT_LOOPS:%.+]]:2 = krnl.optimize_loops  {
-  // CHECK:   krnl.return_loops [[DEF_LOOPS]]#0, [[DEF_LOOPS]]#1
-  // CHECK: } : () -> (!krnl.loop, !krnl.loop)
-  // CHECK: [[C0_0:%.+]] = constant 0 : index
-  // CHECK: [[DIM_2:%.+]] = dim %arg0, [[C0_0]] : memref<?x10xi32>
-  // CHECK: krnl.iterate([[OPT_LOOPS]]#0, [[OPT_LOOPS]]#1) with ([[DEF_LOOPS]]#0 -> %arg1 = 0 to [[DIM_2]], [[DEF_LOOPS]]#1 -> %arg2 = 0 to 10) {
->>>>>>> 8e6642b2
   // CHECK: [[LOAD:%.+]] = affine.load %arg0[%arg1, %arg2] : memref<?x10xi32>
   // CHECK: [[ZERO:%.+]] = constant 0 : i32
   // CHECK: [[ONE:%.+]] = constant 1 : i32
@@ -1263,21 +1111,11 @@
   // CHECK: [[C0:%.+]] = constant 0 : index
   // CHECK: [[DIM_0:%.+]] = dim %arg1, [[C0]] : memref<?x5x10xf32>
   // CHECK: [[RES:%.+]] = alloc([[DIM_0]]) : memref<?x10xf32>
-<<<<<<< HEAD
-  // CHECK: [[DEF_LOOPS:%.+]]:2 = krnl.define_loops 2
-  // CHECK: [[DIM_1:%.+]] = dim [[RES]], 0 : memref<?x10xf32>
+  // CHECK: [[DEF_LOOPS:%.+]]:2 = krnl.define_loops 2
+  // CHECK: [[C0_0:%.+]] = constant 0 : index
+  // CHECK: [[DIM_1:%.+]] = dim [[RES]], [[C0_0]] : memref<?x10xf32>
   // CHECK: krnl.iterate([[DEF_LOOPS]]#0) with ([[DEF_LOOPS]]#0 -> %arg2 = 0 to [[DIM_1]]) {
   // CHECK:   krnl.iterate([[DEF_LOOPS]]#1) with ([[DEF_LOOPS]]#1 -> %arg3 = 0 to 10) {
-=======
-  // CHECK: [[LOOPS:%.+]]:2 = krnl.define_loops 2
-  // CHECK: [[OPT_LOOPS:%.+]]:2 = krnl.optimize_loops  {
-  // CHECK:   krnl.return_loops [[LOOPS]]#0, [[LOOPS]]#1
-  // CHECK: } : () -> (!krnl.loop, !krnl.loop)
-  // CHECK: [[C0_0:%.+]] = constant 0 : index
-  // CHECK: [[DIM_1:%.+]] = dim [[RES]], [[C0_0]] : memref<?x10xf32>
-  // CHECK: krnl.iterate([[OPT_LOOPS]]#0) with ([[LOOPS]]#0 -> %arg2 = 0 to [[DIM_1]]) {
-  // CHECK:   krnl.iterate([[OPT_LOOPS]]#1) with ([[LOOPS]]#1 -> %arg3 = 0 to 10) {
->>>>>>> 8e6642b2
   // CHECK:     affine.store [[CONSTANT]], [[RES]][%arg2, %arg3] : memref<?x10xf32>
   // CHECK:     [[DEF_LOOPS_REDUCE:%.+]] = krnl.define_loops 1
   // CHECK:     krnl.iterate([[DEF_LOOPS_REDUCE]]) with ([[DEF_LOOPS_REDUCE]] -> %arg4 = 0 to 5) {
@@ -1306,19 +1144,10 @@
   // CHECK: [[DIM_0:%.+]] = dim %arg0, [[C0]] : memref<?x10x5xf32>
   // CHECK: [[RES:%.+]] = alloc([[DIM_0]]) : memref<?x10xf32>
   // CHECK: [[LOOPS:%.+]]:2 = krnl.define_loops 2
-<<<<<<< HEAD
-  // CHECK: [[DIM_1:%.+]] = dim [[RES]], 0 : memref<?x10xf32>
+  // CHECK: [[C0_0:%.+]] = constant 0 : index
+  // CHECK: [[DIM_1:%.+]] = dim [[RES]], [[C0_0]] : memref<?x10xf32>
   // CHECK: krnl.iterate([[LOOPS]]#0) with ([[LOOPS]]#0 -> %arg2 = 0 to [[DIM_1]]) {
   // CHECK:   krnl.iterate([[LOOPS]]#1) with ([[LOOPS]]#1 -> %arg3 = 0 to 10) {
-=======
-  // CHECK: [[OPT_LOOPS:%.+]]:2 = krnl.optimize_loops  {
-  // CHECK:   krnl.return_loops [[LOOPS]]#0, [[LOOPS]]#1
-  // CHECK: } : () -> (!krnl.loop, !krnl.loop)
-  // CHECK: [[C0_0:%.+]] = constant 0 : index
-  // CHECK: [[DIM_1:%.+]] = dim [[RES]], [[C0_0]] : memref<?x10xf32>
-  // CHECK: krnl.iterate([[OPT_LOOPS]]#0) with ([[LOOPS]]#0 -> %arg2 = 0 to [[DIM_1]]) {
-  // CHECK:   krnl.iterate([[OPT_LOOPS]]#1) with ([[LOOPS]]#1 -> %arg3 = 0 to 10) {
->>>>>>> 8e6642b2
   // CHECK:     affine.store [[CONSTANT]], [[RES]][%arg2, %arg3] : memref<?x10xf32>
   // CHECK:     [[LOOPS_REDUCE:%.+]] = krnl.define_loops 1
   // CHECK:     krnl.iterate([[LOOPS_REDUCE]]) with ([[LOOPS_REDUCE]] -> %arg4 = 0 to 5) {
@@ -1578,17 +1407,9 @@
   // CHECK: [[DIM_0:%.+]] = dim %arg0, [[C0]] : memref<?x10xf32>
   // CHECK: [[RES:%.+]] = alloc([[DIM_0]]) : memref<?x10xf32>
   // CHECK: [[DEF_LOOPS:%.+]]:2 = krnl.define_loops 2
-<<<<<<< HEAD
-  // CHECK: [[DIM_2:%.+]] = dim %arg0, 0 : memref<?x10xf32>
+  // CHECK: [[C0_0:%.+]] = constant 0 : index
+  // CHECK: [[DIM_2:%.+]] = dim %arg0, [[C0_0]] : memref<?x10xf32>
   // CHECK: krnl.iterate([[DEF_LOOPS]]#0, [[DEF_LOOPS]]#1) with ([[DEF_LOOPS]]#0 -> %arg1 = 0 to [[DIM_2]], [[DEF_LOOPS]]#1 -> %arg2 = 0 to 10) {
-=======
-  // CHECK: [[OPT_LOOPS:%.+]]:2 = krnl.optimize_loops  {
-  // CHECK:   krnl.return_loops [[DEF_LOOPS]]#0, [[DEF_LOOPS]]#1
-  // CHECK: } : () -> (!krnl.loop, !krnl.loop)
-  // CHECK: [[C0_0:%.+]] = constant 0 : index
-  // CHECK: [[DIM_2:%.+]] = dim %arg0, [[C0_0]] : memref<?x10xf32>
-  // CHECK: krnl.iterate([[OPT_LOOPS]]#0, [[OPT_LOOPS]]#1) with ([[DEF_LOOPS]]#0 -> %arg1 = 0 to [[DIM_2]], [[DEF_LOOPS]]#1 -> %arg2 = 0 to 10) {
->>>>>>> 8e6642b2
   // CHECK: [[LOAD:%.+]] = affine.load %arg0[%arg1, %arg2] : memref<?x10xf32>
   // CHECK: [[ABS:%.+]] = absf [[LOAD]] : f32
   // CHECK: affine.store [[ABS]], [[RES]][%arg1, %arg2] : memref<?x10xf32>
@@ -1606,17 +1427,9 @@
   // CHECK: [[DIM_0:%.+]] = dim %arg0, [[C0]] : memref<?x10xi32>
   // CHECK: [[RES:%.+]] = alloc([[DIM_0]]) : memref<?x10xi32>
   // CHECK: [[DEF_LOOPS:%.+]]:2 = krnl.define_loops 2
-<<<<<<< HEAD
-  // CHECK: [[DIM_2:%.+]] = dim %arg0, 0 : memref<?x10xi32>
+  // CHECK: [[C0_0:%.+]] = constant 0 : index
+  // CHECK: [[DIM_2:%.+]] = dim %arg0, [[C0_0]] : memref<?x10xi32>
   // CHECK: krnl.iterate([[DEF_LOOPS]]#0, [[DEF_LOOPS]]#1) with ([[DEF_LOOPS]]#0 -> %arg1 = 0 to [[DIM_2]], [[DEF_LOOPS]]#1 -> %arg2 = 0 to 10) {
-=======
-  // CHECK: [[OPT_LOOPS:%.+]]:2 = krnl.optimize_loops  {
-  // CHECK:   krnl.return_loops [[DEF_LOOPS]]#0, [[DEF_LOOPS]]#1
-  // CHECK: } : () -> (!krnl.loop, !krnl.loop)
-  // CHECK: [[C0_0:%.+]] = constant 0 : index
-  // CHECK: [[DIM_2:%.+]] = dim %arg0, [[C0_0]] : memref<?x10xi32>
-  // CHECK: krnl.iterate([[OPT_LOOPS]]#0, [[OPT_LOOPS]]#1) with ([[DEF_LOOPS]]#0 -> %arg1 = 0 to [[DIM_2]], [[DEF_LOOPS]]#1 -> %arg2 = 0 to 10) {
->>>>>>> 8e6642b2
   // CHECK: [[LOAD:%.+]] = affine.load %arg0[%arg1, %arg2] : memref<?x10xi32>
   // CHECK: [[ZERO:%.+]] = constant 0 : i32
   // CHECK: [[LESS_THAN_ZERO:%.+]] = cmpi "slt", [[LOAD]], [[ZERO]] : i32
@@ -2189,32 +2002,16 @@
   // CHECK: [[DIM_1:%.+]] = dim %arg0, [[C0_0]] : memref<?x?x64xf32>
   // CHECK: [[RES_1:%.+]] = alloc([[DIM_1]]) : memref<?x30x64xf32>
   // CHECK: [[DEF_LOOP_0:%.+]]:3 = krnl.define_loops 3
-<<<<<<< HEAD
-  // CHECK: [[DIM_0:%.+]] = dim [[RES_0]], 0 : memref<?x2x64xf32>
-  // CHECK: krnl.iterate([[DEF_LOOP_0]]#0, [[DEF_LOOP_0]]#1, [[DEF_LOOP_0]]#2) with ([[DEF_LOOP_0]]#0 -> %arg1 = 0 to [[DIM_0]], [[DEF_LOOP_0]]#1 -> %arg2 = 0 to 2, [[DEF_LOOP_0]]#2 -> %arg3 = 0 to 64) {
-=======
-  // CHECK: [[OPT_LOOP_0:%.+]]:3 = krnl.optimize_loops  {
-  // CHECK:   krnl.return_loops [[DEF_LOOP_0]]#0, [[DEF_LOOP_0]]#1, [[DEF_LOOP_0]]#2
-  // CHECK: } : () -> (!krnl.loop, !krnl.loop, !krnl.loop)
   // CHECK: [[C0_2:%.+]] = constant 0 : index
   // CHECK: [[DIM_0:%.+]] = dim [[RES_0]], [[C0_2]] : memref<?x2x64xf32>
-  // CHECK: krnl.iterate([[OPT_LOOP_0]]#0, [[OPT_LOOP_0]]#1, [[OPT_LOOP_0]]#2) with ([[DEF_LOOP_0]]#0 -> %arg1 = 0 to [[DIM_0]], [[DEF_LOOP_0]]#1 -> %arg2 = 0 to 2, [[DEF_LOOP_0]]#2 -> %arg3 = 0 to 64) {
->>>>>>> 8e6642b2
+  // CHECK: krnl.iterate([[DEF_LOOP_0]]#0, [[DEF_LOOP_0]]#1, [[DEF_LOOP_0]]#2) with ([[DEF_LOOP_0]]#0 -> %arg1 = 0 to [[DIM_0]], [[DEF_LOOP_0]]#1 -> %arg2 = 0 to 2, [[DEF_LOOP_0]]#2 -> %arg3 = 0 to 64) {
   // CHECK:   [[LOAD_0:%.+]] = affine.load %arg0[%arg1, %arg2, %arg3] : memref<?x?x64xf32>
   // CHECK:   affine.store [[LOAD_0]], [[RES_0]][%arg1, %arg2, %arg3] : memref<?x2x64xf32>
   // CHECK: }
   // CHECK: [[DEF_LOOP_1:%.+]]:3 = krnl.define_loops 3
-<<<<<<< HEAD
-  // CHECK: [[DIM_1:%.+]] = dim [[RES_1]], 0 : memref<?x30x64xf32>
-  // CHECK: krnl.iterate([[DEF_LOOP_1]]#0, [[DEF_LOOP_1]]#1, [[DEF_LOOP_1]]#2) with ([[DEF_LOOP_1]]#0 -> %arg1 = 0 to [[DIM_1]], [[DEF_LOOP_1]]#1 -> %arg2 = 0 to 30, [[DEF_LOOP_1]]#2 -> %arg3 = 0 to 64) {
-=======
-  // CHECK: [[OPT_LOOP_1:%.+]]:3 = krnl.optimize_loops  {
-  // CHECK:   krnl.return_loops [[DEF_LOOP_1]]#0, [[DEF_LOOP_1]]#1, [[DEF_LOOP_1]]#2
-  // CHECK: } : () -> (!krnl.loop, !krnl.loop, !krnl.loop)
   // CHECK: [[C0_3:%.+]] = constant 0 : index
   // CHECK: [[DIM_1:%.+]] = dim [[RES_1]], [[C0_3]] : memref<?x30x64xf32>
-  // CHECK: krnl.iterate([[OPT_LOOP_1]]#0, [[OPT_LOOP_1]]#1, [[OPT_LOOP_1]]#2) with ([[DEF_LOOP_1]]#0 -> %arg1 = 0 to [[DIM_1]], [[DEF_LOOP_1]]#1 -> %arg2 = 0 to 30, [[DEF_LOOP_1]]#2 -> %arg3 = 0 to 64) {
->>>>>>> 8e6642b2
+  // CHECK: krnl.iterate([[DEF_LOOP_1]]#0, [[DEF_LOOP_1]]#1, [[DEF_LOOP_1]]#2) with ([[DEF_LOOP_1]]#0 -> %arg1 = 0 to [[DIM_1]], [[DEF_LOOP_1]]#1 -> %arg2 = 0 to 30, [[DEF_LOOP_1]]#2 -> %arg3 = 0 to 64) {
   // CHECK:   %[[INDEX:.+]] = affine.apply [[INDEX_MAP]](%arg2)
   // CHECK:   [[LOAD_1:%.+]] = affine.load %arg0[%arg1, %[[INDEX]], %arg3] : memref<?x?x64xf32>
   // CHECK:   affine.store [[LOAD_1]], [[RES_1]][%arg1, %arg2, %arg3] : memref<?x30x64xf32>
