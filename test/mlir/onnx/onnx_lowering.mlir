--- conflicted
+++ resolved
@@ -71,18 +71,9 @@
   // CHECK-LABEL: test_add
   // CHECK: [[RES:%.+]] = alloc() : memref<10x10xf32>
   // CHECK: [[DEF_LOOPS:%.+]]:2 = krnl.define_loops 2
-<<<<<<< HEAD
   // CHECK: krnl.iterate([[DEF_LOOPS]]#0, [[DEF_LOOPS]]#1) with ([[DEF_LOOPS]]#0 -> %arg2 = 0 to 10, [[DEF_LOOPS]]#1 -> %arg3 = 0 to 10) {
-  // CHECK: [[LOAD1:%.+]] = load %arg0[%arg2, %arg3] : memref<10x10xf32>
-  // CHECK: [[LOAD2:%.+]] = load %arg1[%arg2, %arg3] : memref<10x10xf32>
-=======
-  // CHECK: [[OPT_LOOPS:%.+]]:2 = krnl.optimize_loops  {
-  // CHECK:   krnl.return_loops [[DEF_LOOPS]]#0, [[DEF_LOOPS]]#1
-  // CHECK: } : () -> (!krnl.loop, !krnl.loop)
-  // CHECK: krnl.iterate([[OPT_LOOPS]]#0, [[OPT_LOOPS]]#1) with ([[DEF_LOOPS]]#0 -> %arg2 = 0 to 10, [[DEF_LOOPS]]#1 -> %arg3 = 0 to 10) {
   // CHECK: [[LOAD1:%.+]] = affine.load %arg0[%arg2, %arg3] : memref<10x10xf32>
   // CHECK: [[LOAD2:%.+]] = affine.load %arg1[%arg2, %arg3] : memref<10x10xf32>
->>>>>>> 7e05f371
   // CHECK: [[ADDF:%.+]] = addf [[LOAD1]], [[LOAD2]] : f32
   // CHECK: affine.store [[ADDF]], [[RES]][%arg2, %arg3] : memref<10x10xf32>
   // CHECK: return [[RES]] : memref<10x10xf32>
@@ -97,18 +88,9 @@
   // CHECK-LABEL: test_mul
   // CHECK: [[RES:%.+]] = alloc() : memref<10x10xf32>
   // CHECK: [[DEF_LOOPS:%.+]]:2 = krnl.define_loops 2
-<<<<<<< HEAD
   // CHECK: krnl.iterate([[DEF_LOOPS]]#0, [[DEF_LOOPS]]#1) with ([[DEF_LOOPS]]#0 -> %arg2 = 0 to 10, [[DEF_LOOPS]]#1 -> %arg3 = 0 to 10) {
-  // CHECK: [[LOAD1:%.+]] = load %arg0[%arg2, %arg3] : memref<10x10xf32>
-  // CHECK: [[LOAD2:%.+]] = load %arg1[%arg2, %arg3] : memref<10x10xf32>
-=======
-  // CHECK: [[OPT_LOOPS:%.+]]:2 = krnl.optimize_loops  {
-  // CHECK:   krnl.return_loops [[DEF_LOOPS]]#0, [[DEF_LOOPS]]#1
-  // CHECK: } : () -> (!krnl.loop, !krnl.loop)
-  // CHECK: krnl.iterate([[OPT_LOOPS]]#0, [[OPT_LOOPS]]#1) with ([[DEF_LOOPS]]#0 -> %arg2 = 0 to 10, [[DEF_LOOPS]]#1 -> %arg3 = 0 to 10) {
   // CHECK: [[LOAD1:%.+]] = affine.load %arg0[%arg2, %arg3] : memref<10x10xf32>
   // CHECK: [[LOAD2:%.+]] = affine.load %arg1[%arg2, %arg3] : memref<10x10xf32>
->>>>>>> 7e05f371
   // CHECK: [[MULF:%.+]] = mulf [[LOAD1]], [[LOAD2]] : f32
   // CHECK: affine.store [[MULF]], [[RES]][%arg2, %arg3] : memref<10x10xf32>
   // CHECK: return [[RES]] : memref<10x10xf32>
@@ -123,18 +105,9 @@
   // CHECK-LABEL: test_div
   // CHECK: [[RES:%.+]] = alloc() : memref<10x10xf32>
   // CHECK: [[DEF_LOOPS:%.+]]:2 = krnl.define_loops 2
-<<<<<<< HEAD
   // CHECK: krnl.iterate([[DEF_LOOPS]]#0, [[DEF_LOOPS]]#1) with ([[DEF_LOOPS]]#0 -> %arg2 = 0 to 10, [[DEF_LOOPS]]#1 -> %arg3 = 0 to 10) {
-  // CHECK: [[LOAD1:%.+]] = load %arg0[%arg2, %arg3] : memref<10x10xf32>
-  // CHECK: [[LOAD2:%.+]] = load %arg1[%arg2, %arg3] : memref<10x10xf32>
-=======
-  // CHECK: [[OPT_LOOPS:%.+]]:2 = krnl.optimize_loops  {
-  // CHECK:   krnl.return_loops [[DEF_LOOPS]]#0, [[DEF_LOOPS]]#1
-  // CHECK: } : () -> (!krnl.loop, !krnl.loop)
-  // CHECK: krnl.iterate([[OPT_LOOPS]]#0, [[OPT_LOOPS]]#1) with ([[DEF_LOOPS]]#0 -> %arg2 = 0 to 10, [[DEF_LOOPS]]#1 -> %arg3 = 0 to 10) {
   // CHECK: [[LOAD1:%.+]] = affine.load %arg0[%arg2, %arg3] : memref<10x10xf32>
   // CHECK: [[LOAD2:%.+]] = affine.load %arg1[%arg2, %arg3] : memref<10x10xf32>
->>>>>>> 7e05f371
   // CHECK: [[DIVF:%.+]] = divf [[LOAD1]], [[LOAD2]] : f32
   // CHECK: affine.store [[DIVF]], [[RES]][%arg2, %arg3] : memref<10x10xf32>
   // CHECK: return [[RES]] : memref<10x10xf32>
@@ -149,18 +122,9 @@
   // CHECK-LABEL: test_sub
   // CHECK: [[RES:%.+]] = alloc() : memref<10x10xf32>
   // CHECK: [[DEF_LOOPS:%.+]]:2 = krnl.define_loops 2
-<<<<<<< HEAD
   // CHECK: krnl.iterate([[DEF_LOOPS]]#0, [[DEF_LOOPS]]#1) with ([[DEF_LOOPS]]#0 -> %arg2 = 0 to 10, [[DEF_LOOPS]]#1 -> %arg3 = 0 to 10) {
-  // CHECK: [[LOAD1:%.+]] = load %arg0[%arg2, %arg3] : memref<10x10xf32>
-  // CHECK: [[LOAD2:%.+]] = load %arg1[%arg2, %arg3] : memref<10x10xf32>
-=======
-  // CHECK: [[OPT_LOOPS:%.+]]:2 = krnl.optimize_loops  {
-  // CHECK:   krnl.return_loops [[DEF_LOOPS]]#0, [[DEF_LOOPS]]#1
-  // CHECK: } : () -> (!krnl.loop, !krnl.loop)
-  // CHECK: krnl.iterate([[OPT_LOOPS]]#0, [[OPT_LOOPS]]#1) with ([[DEF_LOOPS]]#0 -> %arg2 = 0 to 10, [[DEF_LOOPS]]#1 -> %arg3 = 0 to 10) {
   // CHECK: [[LOAD1:%.+]] = affine.load %arg0[%arg2, %arg3] : memref<10x10xf32>
   // CHECK: [[LOAD2:%.+]] = affine.load %arg1[%arg2, %arg3] : memref<10x10xf32>
->>>>>>> 7e05f371
   // CHECK: [[SUBF:%.+]] = subf [[LOAD1]], [[LOAD2]] : f32
   // CHECK: affine.store [[SUBF]], [[RES]][%arg2, %arg3] : memref<10x10xf32>
   // CHECK: return [[RES]] : memref<10x10xf32>
@@ -175,18 +139,9 @@
   // CHECK-LABEL: test_and
   // CHECK: [[RES:%.+]] = alloc() : memref<10x10xi1>
   // CHECK: [[DEF_LOOPS:%.+]]:2 = krnl.define_loops 2
-<<<<<<< HEAD
   // CHECK: krnl.iterate([[DEF_LOOPS]]#0, [[DEF_LOOPS]]#1) with ([[DEF_LOOPS]]#0 -> %arg2 = 0 to 10, [[DEF_LOOPS]]#1 -> %arg3 = 0 to 10) {
-  // CHECK: [[LOAD1:%.+]] = load %arg0[%arg2, %arg3] : memref<10x10xi1>
-  // CHECK: [[LOAD2:%.+]] = load %arg1[%arg2, %arg3] : memref<10x10xi1>
-=======
-  // CHECK: [[OPT_LOOPS:%.+]]:2 = krnl.optimize_loops  {
-  // CHECK:   krnl.return_loops [[DEF_LOOPS]]#0, [[DEF_LOOPS]]#1
-  // CHECK: } : () -> (!krnl.loop, !krnl.loop)
-  // CHECK: krnl.iterate([[OPT_LOOPS]]#0, [[OPT_LOOPS]]#1) with ([[DEF_LOOPS]]#0 -> %arg2 = 0 to 10, [[DEF_LOOPS]]#1 -> %arg3 = 0 to 10) {
   // CHECK: [[LOAD1:%.+]] = affine.load %arg0[%arg2, %arg3] : memref<10x10xi1>
   // CHECK: [[LOAD2:%.+]] = affine.load %arg1[%arg2, %arg3] : memref<10x10xi1>
->>>>>>> 7e05f371
   // CHECK: [[AND:%.+]] = and [[LOAD1]], [[LOAD2]] : i1
   // CHECK: affine.store [[AND]], [[RES]][%arg2, %arg3] : memref<10x10xi1>
   // CHECK: return [[RES]] : memref<10x10xi1>
@@ -201,18 +156,9 @@
   // CHECK-LABEL: test_or
   // CHECK: [[RES:%.+]] = alloc() : memref<10x10xi1>
   // CHECK: [[DEF_LOOPS:%.+]]:2 = krnl.define_loops 2
-<<<<<<< HEAD
   // CHECK: krnl.iterate([[DEF_LOOPS]]#0, [[DEF_LOOPS]]#1) with ([[DEF_LOOPS]]#0 -> %arg2 = 0 to 10, [[DEF_LOOPS]]#1 -> %arg3 = 0 to 10) {
-  // CHECK: [[LOAD1:%.+]] = load %arg0[%arg2, %arg3] : memref<10x10xi1>
-  // CHECK: [[LOAD2:%.+]] = load %arg1[%arg2, %arg3] : memref<10x10xi1>
-=======
-  // CHECK: [[OPT_LOOPS:%.+]]:2 = krnl.optimize_loops  {
-  // CHECK:   krnl.return_loops [[DEF_LOOPS]]#0, [[DEF_LOOPS]]#1
-  // CHECK: } : () -> (!krnl.loop, !krnl.loop)
-  // CHECK: krnl.iterate([[OPT_LOOPS]]#0, [[OPT_LOOPS]]#1) with ([[DEF_LOOPS]]#0 -> %arg2 = 0 to 10, [[DEF_LOOPS]]#1 -> %arg3 = 0 to 10) {
   // CHECK: [[LOAD1:%.+]] = affine.load %arg0[%arg2, %arg3] : memref<10x10xi1>
   // CHECK: [[LOAD2:%.+]] = affine.load %arg1[%arg2, %arg3] : memref<10x10xi1>
->>>>>>> 7e05f371
   // CHECK: [[OR:%.+]] = or [[LOAD1]], [[LOAD2]] : i1
   // CHECK: affine.store [[OR]], [[RES]][%arg2, %arg3] : memref<10x10xi1>
   // CHECK: return [[RES]] : memref<10x10xi1>
@@ -227,18 +173,9 @@
   // CHECK-LABEL: test_xor
   // CHECK: [[RES:%.+]] = alloc() : memref<10x10xi1>
   // CHECK: [[DEF_LOOPS:%.+]]:2 = krnl.define_loops 2
-<<<<<<< HEAD
   // CHECK: krnl.iterate([[DEF_LOOPS]]#0, [[DEF_LOOPS]]#1) with ([[DEF_LOOPS]]#0 -> %arg2 = 0 to 10, [[DEF_LOOPS]]#1 -> %arg3 = 0 to 10) {
-  // CHECK: [[LOAD1:%.+]] = load %arg0[%arg2, %arg3] : memref<10x10xi1>
-  // CHECK: [[LOAD2:%.+]] = load %arg1[%arg2, %arg3] : memref<10x10xi1>
-=======
-  // CHECK: [[OPT_LOOPS:%.+]]:2 = krnl.optimize_loops  {
-  // CHECK:   krnl.return_loops [[DEF_LOOPS]]#0, [[DEF_LOOPS]]#1
-  // CHECK: } : () -> (!krnl.loop, !krnl.loop)
-  // CHECK: krnl.iterate([[OPT_LOOPS]]#0, [[OPT_LOOPS]]#1) with ([[DEF_LOOPS]]#0 -> %arg2 = 0 to 10, [[DEF_LOOPS]]#1 -> %arg3 = 0 to 10) {
   // CHECK: [[LOAD1:%.+]] = affine.load %arg0[%arg2, %arg3] : memref<10x10xi1>
   // CHECK: [[LOAD2:%.+]] = affine.load %arg1[%arg2, %arg3] : memref<10x10xi1>
->>>>>>> 7e05f371
   // CHECK: [[XOR:%.+]] = xor [[LOAD1]], [[LOAD2]] : i1
   // CHECK: affine.store [[XOR]], [[RES]][%arg2, %arg3] : memref<10x10xi1>
   // CHECK: return [[RES]] : memref<10x10xi1>
@@ -491,18 +428,9 @@
   // CHECK-LABEL: test_sum
   // CHECK: [[RES:%.+]] = alloc() : memref<10x10xf32>
   // CHECK: [[DEF_LOOPS:%.+]]:2 = krnl.define_loops 2
-<<<<<<< HEAD
   // CHECK: krnl.iterate([[DEF_LOOPS]]#0, [[DEF_LOOPS]]#1) with ([[DEF_LOOPS]]#0 -> %arg2 = 0 to 10, [[DEF_LOOPS]]#1 -> %arg3 = 0 to 10) {
-  // CHECK: [[LOAD1:%.+]] = load %arg0[%arg2, %arg3] : memref<10x10xf32>
-  // CHECK: [[LOAD2:%.+]] = load %arg1[%arg2, %arg3] : memref<10x10xf32>
-=======
-  // CHECK: [[OPT_LOOPS:%.+]]:2 = krnl.optimize_loops  {
-  // CHECK:   krnl.return_loops [[DEF_LOOPS]]#0, [[DEF_LOOPS]]#1
-  // CHECK: } : () -> (!krnl.loop, !krnl.loop)
-  // CHECK: krnl.iterate([[OPT_LOOPS]]#0, [[OPT_LOOPS]]#1) with ([[DEF_LOOPS]]#0 -> %arg2 = 0 to 10, [[DEF_LOOPS]]#1 -> %arg3 = 0 to 10) {
   // CHECK: [[LOAD1:%.+]] = affine.load %arg0[%arg2, %arg3] : memref<10x10xf32>
   // CHECK: [[LOAD2:%.+]] = affine.load %arg1[%arg2, %arg3] : memref<10x10xf32>
->>>>>>> 7e05f371
   // CHECK: [[ADD:%.+]] = addf [[LOAD1]], [[LOAD2]] : f32
   // CHECK: affine.store [[ADD]], [[RES]][%arg2, %arg3] : memref<10x10xf32>
   // CHECK: return [[RES]] : memref<10x10xf32>
@@ -517,18 +445,9 @@
   // CHECK-LABEL: test_max
   // CHECK: [[RES:%.+]] = alloc() : memref<10x10xf32>
   // CHECK: [[DEF_LOOPS:%.+]]:2 = krnl.define_loops 2
-<<<<<<< HEAD
   // CHECK: krnl.iterate([[DEF_LOOPS]]#0, [[DEF_LOOPS]]#1) with ([[DEF_LOOPS]]#0 -> %arg2 = 0 to 10, [[DEF_LOOPS]]#1 -> %arg3 = 0 to 10) {
-  // CHECK: [[LOAD1:%.+]] = load %arg0[%arg2, %arg3] : memref<10x10xf32>
-  // CHECK: [[LOAD2:%.+]] = load %arg1[%arg2, %arg3] : memref<10x10xf32>
-=======
-  // CHECK: [[OPT_LOOPS:%.+]]:2 = krnl.optimize_loops  {
-  // CHECK:   krnl.return_loops [[DEF_LOOPS]]#0, [[DEF_LOOPS]]#1
-  // CHECK: } : () -> (!krnl.loop, !krnl.loop)
-  // CHECK: krnl.iterate([[OPT_LOOPS]]#0, [[OPT_LOOPS]]#1) with ([[DEF_LOOPS]]#0 -> %arg2 = 0 to 10, [[DEF_LOOPS]]#1 -> %arg3 = 0 to 10) {
   // CHECK: [[LOAD1:%.+]] = affine.load %arg0[%arg2, %arg3] : memref<10x10xf32>
   // CHECK: [[LOAD2:%.+]] = affine.load %arg1[%arg2, %arg3] : memref<10x10xf32>
->>>>>>> 7e05f371
   // CHECK: [[MAX:%.+]] = cmpf "ogt", [[LOAD1]], [[LOAD2]] : f32
   // CHECK: [[RELU_RES:%.+]] = select [[MAX]], [[LOAD1]], [[LOAD2]] : f32
   // CHECK: affine.store [[RELU_RES]], [[RES]][%arg2, %arg3] : memref<10x10xf32>
@@ -544,18 +463,9 @@
   // CHECK-LABEL: test_min
   // CHECK: [[RES:%.+]] = alloc() : memref<10x10xf32>
   // CHECK: [[DEF_LOOPS:%.+]]:2 = krnl.define_loops 2
-<<<<<<< HEAD
   // CHECK: krnl.iterate([[DEF_LOOPS]]#0, [[DEF_LOOPS]]#1) with ([[DEF_LOOPS]]#0 -> %arg2 = 0 to 10, [[DEF_LOOPS]]#1 -> %arg3 = 0 to 10) {
-  // CHECK: [[LOAD1:%.+]] = load %arg0[%arg2, %arg3] : memref<10x10xf32>
-  // CHECK: [[LOAD2:%.+]] = load %arg1[%arg2, %arg3] : memref<10x10xf32>
-=======
-  // CHECK: [[OPT_LOOPS:%.+]]:2 = krnl.optimize_loops  {
-  // CHECK:   krnl.return_loops [[DEF_LOOPS]]#0, [[DEF_LOOPS]]#1
-  // CHECK: } : () -> (!krnl.loop, !krnl.loop)
-  // CHECK: krnl.iterate([[OPT_LOOPS]]#0, [[OPT_LOOPS]]#1) with ([[DEF_LOOPS]]#0 -> %arg2 = 0 to 10, [[DEF_LOOPS]]#1 -> %arg3 = 0 to 10) {
   // CHECK: [[LOAD1:%.+]] = affine.load %arg0[%arg2, %arg3] : memref<10x10xf32>
   // CHECK: [[LOAD2:%.+]] = affine.load %arg1[%arg2, %arg3] : memref<10x10xf32>
->>>>>>> 7e05f371
   // CHECK: [[MIN:%.+]] = cmpf "olt", [[LOAD1]], [[LOAD2]] : f32
   // CHECK: [[RELU_RES:%.+]] = select [[MIN]], [[LOAD1]], [[LOAD2]] : f32
   // CHECK: affine.store [[RELU_RES]], [[RES]][%arg2, %arg3] : memref<10x10xf32>
@@ -762,24 +672,12 @@
   // CHECK: affine.store [[IDENTITY]], [[RES]][%arg1, %arg2] : memref<3x2xf32>
 
   // CHECK: [[DEF_LOOPS2:%.+]]:3 = krnl.define_loops 3
-<<<<<<< HEAD
   // CHECK: krnl.iterate([[DEF_LOOPS2]]#0, [[DEF_LOOPS2]]#1, [[DEF_LOOPS2]]#2) with ([[DEF_LOOPS2]]#0 -> %arg1 = 0 to 3, [[DEF_LOOPS2]]#1 -> %arg2 = 0 to 2, [[DEF_LOOPS2]]#2 -> %arg3 = 0 to 2) {
-  // CHECK: [[LOAD1:%.+]] = load %arg0[%arg1, %arg2, %arg3] : memref<3x2x2xf32>
-  // CHECK: [[LOAD2:%.+]] = load %0[%arg1, %arg3] : memref<3x2xf32>
+  // CHECK: [[LOAD1:%.+]] = affine.load %arg0[%arg1, %arg2, %arg3] : memref<3x2x2xf32>
+  // CHECK: [[LOAD2:%.+]] = affine.load %0[%arg1, %arg3] : memref<3x2xf32>
   // CHECK: [[CMP:%.+]] = cmpf "ogt", [[LOAD2]], [[LOAD1]] : f32
   // CHECK: [[SELECT:%.+]] = select [[CMP]], [[LOAD2]], [[LOAD1]] : f32
   // CHECK: store [[SELECT]], [[RES]][%arg1, %arg3] : memref<3x2xf32>
-=======
-  // CHECK: [[OPT_LOOPS2:%.+]]:3 = krnl.optimize_loops  {
-  // CHECK: krnl.return_loops [[DEF_LOOPS2]]#0, [[DEF_LOOPS2]]#1, [[DEF_LOOPS2]]#2
-  // CHECK: } : () -> (!krnl.loop, !krnl.loop, !krnl.loop)
-  // CHECK: krnl.iterate([[OPT_LOOPS2]]#0, [[OPT_LOOPS2]]#1, [[OPT_LOOPS2]]#2) with ([[DEF_LOOPS2]]#0 -> %arg1 = 0 to 3, [[DEF_LOOPS2]]#1 -> %arg2 = 0 to 2, [[DEF_LOOPS2]]#2 -> %arg3 = 0 to 2) {
-  // CHECK: [[LOAD1:%.+]] = affine.load %arg0[%arg1, %arg2, %arg3] : memref<3x2x2xf32>
-  // CHECK: [[LOAD2:%.+]] = affine.load %0[%arg1, %arg3] : memref<3x2xf32>
-  // CHECK: [[CMP:%.+]] = cmpf "ogt", [[LOAD2]], [[LOAD1]] : f32
-  // CHECK: [[SELECT:%.+]] = select %7, %6, %5 : f32
-  // CHECK: affine.store [[SELECT]], [[RES]][%arg1, %arg3] : memref<3x2xf32>
->>>>>>> 7e05f371
   // CHECK: }
   // CHECK: return [[RES]] : memref<3x2xf32>
 }
@@ -798,24 +696,12 @@
   // CHECK: affine.store [[IDENTITY]], [[RES]][%arg1, %arg2] : memref<3x2xf32>
 
   // CHECK: [[DEF_LOOPS2:%.+]]:3 = krnl.define_loops 3
-<<<<<<< HEAD
   // CHECK: krnl.iterate([[DEF_LOOPS2]]#0, [[DEF_LOOPS2]]#1, [[DEF_LOOPS2]]#2) with ([[DEF_LOOPS2]]#0 -> %arg1 = 0 to 3, [[DEF_LOOPS2]]#1 -> %arg2 = 0 to 2, [[DEF_LOOPS2]]#2 -> %arg3 = 0 to 2) {
-  // CHECK: [[LOAD1:%.+]] = load %arg0[%arg1, %arg2, %arg3] : memref<3x2x2xf32>
-  // CHECK: [[LOAD2:%.+]] = load %0[%arg1, %arg3] : memref<3x2xf32>
-  // CHECK: [[CMP:%.+]] = cmpf "olt", [[LOAD2]], [[LOAD1]] : f32
-  // CHECK: [[SELECT:%.+]] = select [[CMP]], [[LOAD2]], [[LOAD1]] : f32
-  // CHECK: store [[SELECT]], [[RES]][%arg1, %arg3] : memref<3x2xf32>
-=======
-  // CHECK: [[OPT_LOOPS2:%.+]]:3 = krnl.optimize_loops  {
-  // CHECK: krnl.return_loops [[DEF_LOOPS2]]#0, [[DEF_LOOPS2]]#1, [[DEF_LOOPS2]]#2
-  // CHECK: } : () -> (!krnl.loop, !krnl.loop, !krnl.loop)
-  // CHECK: krnl.iterate([[OPT_LOOPS2]]#0, [[OPT_LOOPS2]]#1, [[OPT_LOOPS2]]#2) with ([[DEF_LOOPS2]]#0 -> %arg1 = 0 to 3, [[DEF_LOOPS2]]#1 -> %arg2 = 0 to 2, [[DEF_LOOPS2]]#2 -> %arg3 = 0 to 2) {
   // CHECK: [[LOAD1:%.+]] = affine.load %arg0[%arg1, %arg2, %arg3] : memref<3x2x2xf32>
   // CHECK: [[LOAD2:%.+]] = affine.load %0[%arg1, %arg3] : memref<3x2xf32>
   // CHECK: [[CMP:%.+]] = cmpf "olt", [[LOAD2]], [[LOAD1]] : f32
-  // CHECK: [[SELECT:%.+]] = select %7, %6, %5 : f32
+  // CHECK: [[SELECT:%.+]] = select [[CMP]], [[LOAD2]], [[LOAD1]] : f32
   // CHECK: affine.store [[SELECT]], [[RES]][%arg1, %arg3] : memref<3x2xf32>
->>>>>>> 7e05f371
   // CHECK: }
   // CHECK: return [[RES]] : memref<3x2xf32>
 }
@@ -834,22 +720,11 @@
   // CHECK: affine.store [[IDENTITY]], [[RES]][%arg1, %arg2] : memref<3x2xf32>
 
   // CHECK: [[DEF_LOOPS2:%.+]]:3 = krnl.define_loops 3
-<<<<<<< HEAD
   // CHECK: krnl.iterate([[DEF_LOOPS2]]#0, [[DEF_LOOPS2]]#1, [[DEF_LOOPS2]]#2) with ([[DEF_LOOPS2]]#0 -> %arg1 = 0 to 3, [[DEF_LOOPS2]]#1 -> %arg2 = 0 to 2, [[DEF_LOOPS2]]#2 -> %arg3 = 0 to 2) {
-  // CHECK: [[LOAD1:%.+]] = load %arg0[%arg1, %arg2, %arg3] : memref<3x2x2xf32>
-  // CHECK: [[LOAD2:%.+]] = load %0[%arg1, %arg3] : memref<3x2xf32>
-  // CHECK: [[REDUCE:%.+]] = mulf [[LOAD2]], [[LOAD1]] : f32
-  // CHECK: store [[REDUCE]], [[RES]][%arg1, %arg3] : memref<3x2xf32>
-=======
-  // CHECK: [[OPT_LOOPS2:%.+]]:3 = krnl.optimize_loops  {
-  // CHECK: krnl.return_loops [[DEF_LOOPS2]]#0, [[DEF_LOOPS2]]#1, [[DEF_LOOPS2]]#2
-  // CHECK: } : () -> (!krnl.loop, !krnl.loop, !krnl.loop)
-  // CHECK: krnl.iterate([[OPT_LOOPS2]]#0, [[OPT_LOOPS2]]#1, [[OPT_LOOPS2]]#2) with ([[DEF_LOOPS2]]#0 -> %arg1 = 0 to 3, [[DEF_LOOPS2]]#1 -> %arg2 = 0 to 2, [[DEF_LOOPS2]]#2 -> %arg3 = 0 to 2) {
   // CHECK: [[LOAD1:%.+]] = affine.load %arg0[%arg1, %arg2, %arg3] : memref<3x2x2xf32>
   // CHECK: [[LOAD2:%.+]] = affine.load %0[%arg1, %arg3] : memref<3x2xf32>
-  // CHECK: [[REDUCE:%.+]] = mulf %6, %5 : f32
+  // CHECK: [[REDUCE:%.+]] = mulf [[LOAD2]], [[LOAD1]] : f32
   // CHECK: affine.store [[REDUCE]], [[RES]][%arg1, %arg3] : memref<3x2xf32>
->>>>>>> 7e05f371
   // CHECK: }
   // CHECK: return [[RES]] : memref<3x2xf32>
 }
@@ -868,22 +743,11 @@
   // CHECK: affine.store [[IDENTITY]], [[RES]][%arg1, %arg2] : memref<3x2xf32>
 
   // CHECK: [[DEF_LOOPS2:%.+]]:3 = krnl.define_loops 3
-<<<<<<< HEAD
   // CHECK: krnl.iterate([[DEF_LOOPS2]]#0, [[DEF_LOOPS2]]#1, [[DEF_LOOPS2]]#2) with ([[DEF_LOOPS2]]#0 -> %arg1 = 0 to 3, [[DEF_LOOPS2]]#1 -> %arg2 = 0 to 2, [[DEF_LOOPS2]]#2 -> %arg3 = 0 to 2) {
-  // CHECK: [[LOAD1:%.+]] = load %arg0[%arg1, %arg2, %arg3] : memref<3x2x2xf32>
-  // CHECK: [[LOAD2:%.+]] = load %0[%arg1, %arg3] : memref<3x2xf32>
-  // CHECK: [[REDUCE:%.+]] = addf [[LOAD2]], [[LOAD1]] : f32
-  // CHECK: store [[REDUCE]], [[RES]][%arg1, %arg3] : memref<3x2xf32>
-=======
-  // CHECK: [[OPT_LOOPS2:%.+]]:3 = krnl.optimize_loops  {
-  // CHECK: krnl.return_loops [[DEF_LOOPS2]]#0, [[DEF_LOOPS2]]#1, [[DEF_LOOPS2]]#2
-  // CHECK: } : () -> (!krnl.loop, !krnl.loop, !krnl.loop)
-  // CHECK: krnl.iterate([[OPT_LOOPS2]]#0, [[OPT_LOOPS2]]#1, [[OPT_LOOPS2]]#2) with ([[DEF_LOOPS2]]#0 -> %arg1 = 0 to 3, [[DEF_LOOPS2]]#1 -> %arg2 = 0 to 2, [[DEF_LOOPS2]]#2 -> %arg3 = 0 to 2) {
   // CHECK: [[LOAD1:%.+]] = affine.load %arg0[%arg1, %arg2, %arg3] : memref<3x2x2xf32>
   // CHECK: [[LOAD2:%.+]] = affine.load %0[%arg1, %arg3] : memref<3x2xf32>
-  // CHECK: [[REDUCE:%.+]] = addf %6, %5 : f32
+  // CHECK: [[REDUCE:%.+]] = addf [[LOAD2]], [[LOAD1]] : f32
   // CHECK: affine.store [[REDUCE]], [[RES]][%arg1, %arg3] : memref<3x2xf32>
->>>>>>> 7e05f371
   // CHECK: }
   // CHECK: return [[RES]] : memref<3x2xf32>
 }
@@ -901,61 +765,31 @@
   // CHECK: [[CST:%.+]] = constant 0.000000e+00 : f32
   // CHECK: [[CST_0:%.+]] = constant 0xFF800000 : f32
   // CHECK: [[DEF_LOOPS:%.+]]:2 = krnl.define_loops 2
-<<<<<<< HEAD
   // CHECK: krnl.iterate([[DEF_LOOPS]]#0) with ([[DEF_LOOPS]]#0 -> %arg1 = 0 to 10) {
-  // CHECK: store [[CST]], [[SUM]][] : memref<f32>
-  // CHECK: store [[CST_0]], [[MAX]][] : memref<f32>
-  // CHECK: krnl.iterate([[DEF_LOOPS]]#1) with ([[DEF_LOOPS]]#1 -> %arg2 = 0 to 10) {
-  // CHECK:   [[LOAD1:%.+]] = load [[MAX]][] : memref<f32>
-  // CHECK:   [[LOAD2:%.+]] = load %arg0[%arg1, %arg2] : memref<10x10xf32>
-=======
-  // CHECK: [[OPT_LOOPS:%.+]]:2 = krnl.optimize_loops  {
-  // CHECK:  krnl.return_loops [[DEF_LOOPS]]#0, %3#1
-  // CHECK: } : () -> (!krnl.loop, !krnl.loop)
-  // CHECK: krnl.iterate([[OPT_LOOPS]]#0) with ([[DEF_LOOPS]]#0 -> %arg1 = 0 to 10) {
   // CHECK: affine.store [[CST]], [[SUM]][] : memref<f32>
   // CHECK: affine.store [[CST_0]], [[MAX]][] : memref<f32>
-  // CHECK: krnl.iterate([[OPT_LOOPS]]#1) with ([[DEF_LOOPS]]#1 -> %arg2 = 0 to 10) {
+  // CHECK: krnl.iterate([[DEF_LOOPS]]#1) with ([[DEF_LOOPS]]#1 -> %arg2 = 0 to 10) {
   // CHECK:   [[LOAD1:%.+]] = affine.load [[MAX]][] : memref<f32>
   // CHECK:   [[LOAD2:%.+]] = affine.load %arg0[%arg1, %arg2] : memref<10x10xf32>
->>>>>>> 7e05f371
   // CHECK:   [[COND:%.+]] = cmpf "ogt", [[LOAD1]], [[LOAD2]] : f32
   // CHECK:   [[SELECT:%.+]] = select [[COND]], [[LOAD1]], [[LOAD2]] : f32
   // CHECK:   affine.store [[SELECT]], [[MAX]][] : memref<f32>
   // CHECK: }
-<<<<<<< HEAD
-  // CHECK: [[LOAD_MAX:%.+]] = load [[MAX]][] : memref<f32>
+  // CHECK: [[LOAD_MAX:%.+]] = affine.load [[MAX]][] : memref<f32>
   // CHECK: krnl.iterate([[DEF_LOOPS]]#1) with ([[DEF_LOOPS]]#1 -> %arg2 = 0 to 10) {
-  // CHECK:   [[LOAD1]] = load [[SUM]][] : memref<f32>
-  // CHECK:   [[LOAD2]] = load %arg0[%arg1, %arg2] : memref<10x10xf32>
+  // CHECK:   [[LOAD1]] = affine.load [[SUM]][] : memref<f32>
+  // CHECK:   [[LOAD2]] = affine.load %arg0[%arg1, %arg2] : memref<10x10xf32>
   // CHECK:   [[SUB:%.+]] = subf [[LOAD2]], [[LOAD_MAX]] : f32
   // CHECK:   [[EXP:%.+]] = exp [[SUB]] : f32
   // CHECK:   [[ADD:%.+]] = addf [[LOAD1]], [[EXP]] : f32
-  // CHECK:   store [[ADD]], [[SUM]][] : memref<f32>
-  // CHECK:   store [[EXP]], [[RES]][%arg1, %arg2] : memref<10x10xf32>
-  // CHECK: }
-  // CHECK: [[LOAD_SUM:%.+]] = load [[SUM]][] : memref<f32>
+  // CHECK:   affine.store [[ADD]], [[SUM]][] : memref<f32>
+  // CHECK:   affine.store [[EXP]], [[RES]][%arg1, %arg2] : memref<10x10xf32>
+  // CHECK: }
+  // CHECK: [[LOAD_SUM:%.+]] = affine.load [[SUM]][] : memref<f32>
   // CHECK: krnl.iterate([[DEF_LOOPS]]#1) with ([[DEF_LOOPS]]#1 -> %arg2 = 0 to 10) {
-  // CHECK:   [[LOAD1]] = load [[RES]][%arg1, %arg2] : memref<10x10xf32>
+  // CHECK:   [[LOAD1]] = affine.load [[RES]][%arg1, %arg2] : memref<10x10xf32>
   // CHECK:   [[DIV:%.+]] = divf [[LOAD1]], [[LOAD_SUM]] : f32
-  // CHECK:   store [[DIV]], [[RES]][%arg1, %arg2] : memref<10x10xf32>
-=======
-  // CHECK: %5 = affine.load [[MAX]][] : memref<f32>
-  // CHECK: krnl.iterate([[OPT_LOOPS]]#1) with ([[DEF_LOOPS]]#1 -> %arg2 = 0 to 10) {
-  // CHECK:   [[LOAD1]] = affine.load [[SUM]][] : memref<f32>
-  // CHECK:   [[LOAD2]] = affine.load %arg0[%arg1, %arg2] : memref<10x10xf32>
-  // CHECK:   [[SUB:%.+]] = subf [[LOAD2]], %5 : f32
-  // CHECK:   [[EXP:%.+]] = exp [[SUB]] : f32
-  // CHECK:   [[ADD:%.+]] = addf [[LOAD1]], [[EXP]] : f32
-  // CHECK:   affine.store [[ADD]], [[SUM]][] : memref<f32>
-  // CHECK:   affine.store %10, [[RES]][%arg1, %arg2] : memref<10x10xf32>
-  // CHECK: }
-  // CHECK: %6 = affine.load [[SUM]][] : memref<f32>
-  // CHECK: krnl.iterate([[OPT_LOOPS]]#1) with ([[DEF_LOOPS]]#1 -> %arg2 = 0 to 10) {
-  // CHECK:   [[LOAD1]] = affine.load [[RES]][%arg1, %arg2] : memref<10x10xf32>
-  // CHECK:   [[DIV:%.+]] = divf [[LOAD1]], %6 : f32
   // CHECK:   affine.store [[DIV]], [[RES]][%arg1, %arg2] : memref<10x10xf32>
->>>>>>> 7e05f371
   // CHECK: }
   // CHECK: }
   // CHECK: dealloc [[SUM]] : memref<f32>
@@ -974,22 +808,11 @@
   // CHECK: [[ALPHA:%.+]] = constant 1.000000e+00 : f32
   // CHECK: [[BETA:%.+]] = constant 5.000000e+00 : f32
   // CHECK: [[DEF_LOOPS:%.+]]:3 = krnl.define_loops 3
-<<<<<<< HEAD
   // CHECK: krnl.iterate([[DEF_LOOPS]]#0, [[DEF_LOOPS]]#1) with ([[DEF_LOOPS]]#0 -> %arg3 = 0 to 10, [[DEF_LOOPS]]#1 -> %arg4 = 0 to 10) {
   // CHECK: krnl.iterate([[DEF_LOOPS]]#2) with ([[DEF_LOOPS]]#2 -> %arg5 = 0 to 5) {
-  // CHECK: [[A:%.+]] = load %arg0[%arg5, %arg3] : memref<5x10xf32>
-  // CHECK: [[B:%.+]] = load %arg1[%arg5, %arg4] : memref<5x10xf32>
-  // CHECK: [[Y:%.+]] = load [[RES]][%arg3, %arg4] : memref<10x10xf32>
-=======
-  // CHECK: [[OPT_LOOPS:%.+]]:3 = krnl.optimize_loops  {
-  // CHECK: krnl.return_loops [[DEF_LOOPS]]#0, [[DEF_LOOPS]]#1, [[DEF_LOOPS]]#2
-  // CHECK: } : () -> (!krnl.loop, !krnl.loop, !krnl.loop)
-  // CHECK: krnl.iterate([[OPT_LOOPS]]#0, [[OPT_LOOPS]]#1) with ([[DEF_LOOPS]]#0 -> %arg3 = 0 to 10, [[DEF_LOOPS]]#1 -> %arg4 = 0 to 10) {
-  // CHECK: krnl.iterate([[OPT_LOOPS]]#2) with ([[DEF_LOOPS]]#2 -> %arg5 = 0 to 5) {
   // CHECK: [[A:%.+]] = affine.load %arg0[%arg5, %arg3] : memref<5x10xf32>
   // CHECK: [[B:%.+]] = affine.load %arg1[%arg5, %arg4] : memref<5x10xf32>
   // CHECK: [[Y:%.+]] = affine.load [[RES]][%arg3, %arg4] : memref<10x10xf32>
->>>>>>> 7e05f371
   // CHECK: [[AB:%.+]] = mulf [[A]], [[B]] : f32
   // CHECK: [[SUM:%.+]] = addf [[Y]], [[AB]] : f32
   // CHECK: affine.store [[SUM]], [[RES]][%arg3, %arg4] : memref<10x10xf32>
@@ -1055,33 +878,15 @@
   // CHECK: [[RES0:%.+]] = alloc() : memref<40x10x30x20xf32>
   // CHECK: [[RES1:%.+]] = alloc() : memref<40x30x20x10xf32>
 
-<<<<<<< HEAD
   // CHECK: [[DEF_LOOPS:%.+]]:4 = krnl.define_loops 4
   // CHECK: krnl.iterate([[DEF_LOOPS]]#0, [[DEF_LOOPS]]#1, [[DEF_LOOPS]]#2, [[DEF_LOOPS]]#3) with ([[DEF_LOOPS]]#0 -> %arg1 = 0 to 10, [[DEF_LOOPS]]#1 -> %arg2 = 0 to 20, [[DEF_LOOPS]]#2 -> %arg3 = 0 to 30, [[DEF_LOOPS]]#3 -> %arg4 = 0 to 40) {
-  // CHECK: [[LOAD:%.+]] = load %arg0[%arg1, %arg2, %arg3, %arg4] : memref<10x20x30x40xf32>
-  // CHECK: store [[LOAD]], [[RES1]][%arg4, %arg3, %arg2, %arg1] : memref<40x30x20x10xf32>
+  // CHECK: [[LOAD:%.+]] = affine.load %arg0[%arg1, %arg2, %arg3, %arg4] : memref<10x20x30x40xf32>
+  // CHECK: affine.store [[LOAD]], [[RES1]][%arg4, %arg3, %arg2, %arg1] : memref<40x30x20x10xf32>
 
   // CHECK: [[DEF_LOOPS:%.+]]:4 = krnl.define_loops 4
   // CHECK: krnl.iterate([[DEF_LOOPS]]#0, [[DEF_LOOPS]]#1, [[DEF_LOOPS]]#2, [[DEF_LOOPS]]#3) with ([[DEF_LOOPS]]#0 -> %arg1 = 0 to 40, [[DEF_LOOPS]]#1 -> %arg2 = 0 to 30, [[DEF_LOOPS]]#2 -> %arg3 = 0 to 20, [[DEF_LOOPS]]#3 -> %arg4 = 0 to 10) {
-  // CHECK: [[LOAD:%.+]] = load [[RES1]][%arg1, %arg2, %arg3, %arg4] : memref<40x30x20x10xf32>
-  // CHECK: store [[LOAD]], [[RES0]][%arg1, %arg4, %arg2, %arg3] : memref<40x10x30x20xf32>
-=======
-  // CHECK: [[LOOPS:%.+]]:4 = krnl.define_loops 4
-  // CHECK: [[OPT_LOOPS:%.+]]:4 = krnl.optimize_loops  {
-  // CHECK: krnl.return_loops [[LOOPS]]#0, [[LOOPS]]#1, [[LOOPS]]#2, [[LOOPS]]#3
-  // CHECK: } : () -> (!krnl.loop, !krnl.loop, !krnl.loop, !krnl.loop)
-  // CHECK: krnl.iterate([[OPT_LOOPS]]#0, [[OPT_LOOPS]]#1, [[OPT_LOOPS]]#2, [[OPT_LOOPS]]#3) with ([[LOOPS]]#0 -> %arg1 = 0 to 10, [[LOOPS]]#1 -> %arg2 = 0 to 20, [[LOOPS]]#2 -> %arg3 = 0 to 30, [[LOOPS]]#3 -> %arg4 = 0 to 40) {
-  // CHECK: [[LOAD:%.+]] = affine.load %arg0[%arg1, %arg2, %arg3, %arg4] : memref<10x20x30x40xf32>
-  // CHECK: affine.store [[LOAD]], [[RES1]][%arg4, %arg3, %arg2, %arg1] : memref<40x30x20x10xf32>
-
-  // CHECK: [[LOOPS:%.+]]:4 = krnl.define_loops 4
-  // CHECK: [[OPT_LOOPS:%.+]]:4 = krnl.optimize_loops  {
-  // CHECK: krnl.return_loops [[LOOPS]]#0, [[LOOPS]]#1, [[LOOPS]]#2, [[LOOPS]]#3
-  // CHECK: } : () -> (!krnl.loop, !krnl.loop, !krnl.loop, !krnl.loop)
-  // CHECK: krnl.iterate([[OPT_LOOPS]]#0, [[OPT_LOOPS]]#1, [[OPT_LOOPS]]#2, [[OPT_LOOPS]]#3) with ([[LOOPS]]#0 -> %arg1 = 0 to 40, [[LOOPS]]#1 -> %arg2 = 0 to 30, [[LOOPS]]#2 -> %arg3 = 0 to 20, [[LOOPS]]#3 -> %arg4 = 0 to 10) {
   // CHECK: [[LOAD:%.+]] = affine.load [[RES1]][%arg1, %arg2, %arg3, %arg4] : memref<40x30x20x10xf32>
   // CHECK: affine.store [[LOAD]], [[RES0]][%arg1, %arg4, %arg2, %arg3] : memref<40x10x30x20xf32>
->>>>>>> 7e05f371
 
   // CHECK: dealloc [[RES1]] : memref<40x30x20x10xf32>
   // CHECK: return [[RES0]] : memref<40x10x30x20xf32>
@@ -1155,31 +960,14 @@
   // CHECK-LABEL: test_matmul1
   // CHECK: [[RES:%.+]] = alloc() : memref<10x10xf32>
   // CHECK: [[CONSTANT:%.+]] = constant 0.000000e+00 : f32
-<<<<<<< HEAD
   // CHECK: [[DEF_LOOPS:%.+]]:2 = krnl.define_loops 2
   // CHECK: krnl.iterate([[DEF_LOOPS]]#0, [[DEF_LOOPS]]#1) with ([[DEF_LOOPS]]#0 -> %arg2 = 0 to 10, [[DEF_LOOPS]]#1 -> %arg3 = 0 to 10) {
-  // CHECK:   store [[CONSTANT]], [[RES]][%arg2, %arg3] : memref<10x10xf32>
+  // CHECK:   affine.store [[CONSTANT]], [[RES]][%arg2, %arg3] : memref<10x10xf32>
   // CHECK:   [[DEF_LOOPS_REDUCE:%.+]] = krnl.define_loops 1
   // CHECK:   krnl.iterate([[DEF_LOOPS_REDUCE]]) with ([[DEF_LOOPS_REDUCE]] -> %arg4 = 0 to 5) {
-  // CHECK:     [[LOAD_0:%.+]] = load %arg0[%arg2, %arg4] : memref<10x5xf32>
-  // CHECK:     [[LOAD_1:%.+]] = load %arg1[%arg4, %arg3] : memref<5x10xf32>
-  // CHECK:     [[LOAD_RES:%.+]] = load [[RES]][%arg2, %arg3] : memref<10x10xf32>
-=======
-  // CHECK: [[LOOPS:%.+]]:2 = krnl.define_loops 2
-  // CHECK: [[OPT_LOOPS:%.+]]:2 = krnl.optimize_loops  {
-  // CHECK:   krnl.return_loops [[LOOPS]]#0, [[LOOPS]]#1
-  // CHECK: } : () -> (!krnl.loop, !krnl.loop)
-  // CHECK: krnl.iterate([[OPT_LOOPS]]#0, [[OPT_LOOPS]]#1) with ([[LOOPS]]#0 -> %arg2 = 0 to 10, [[LOOPS]]#1 -> %arg3 = 0 to 10) {
-  // CHECK:   affine.store [[CONSTANT]], [[RES]][%arg2, %arg3] : memref<10x10xf32>
-  // CHECK:   [[LOOPS_REDUCE:%.+]] = krnl.define_loops 1
-  // CHECK:   [[OPT_LOOPS_REDUCE:%.+]] = krnl.optimize_loops  {
-  // CHECK:     krnl.return_loops [[LOOPS_REDUCE]]
-  // CHECK:   } : () -> !krnl.loop
-  // CHECK:   krnl.iterate([[OPT_LOOPS_REDUCE]]) with ([[LOOPS_REDUCE]] -> %arg4 = 0 to 5) {
   // CHECK:     [[LOAD_0:%.+]] = affine.load %arg0[%arg2, %arg4] : memref<10x5xf32>
   // CHECK:     [[LOAD_1:%.+]] = affine.load %arg1[%arg4, %arg3] : memref<5x10xf32>
   // CHECK:     [[LOAD_RES:%.+]] = affine.load [[RES]][%arg2, %arg3] : memref<10x10xf32>
->>>>>>> 7e05f371
   // CHECK:     [[MUL:%.+]] = mulf [[LOAD_0]], [[LOAD_1]] : f32
   // CHECK:     [[ADD:%.+]] = addf [[LOAD_RES]], [[MUL]] : f32
   // CHECK:     affine.store [[ADD]], [[RES]][%arg2, %arg3] : memref<10x10xf32>
@@ -1199,31 +987,42 @@
   // CHECK: [[RES:%.+]] = alloc() : memref<2x3x10x10xf32>
   // CHECK: [[CONSTANT:%.+]] = constant 0.000000e+00 : f32
   // CHECK: [[LOOPS:%.+]]:4 = krnl.define_loops 4
-<<<<<<< HEAD
+  // CHECK: krnl.iterate([[DEF_LOOPS]]#0, [[DEF_LOOPS]]#1) with ([[LOOPS]]#0 -> %arg2 = 0 to 2, [[LOOPS]]#1 -> %arg3 = 0 to 3) {
+  // CHECK:   krnl.iterate([[DEF_LOOPS]]#2, [[DEF_LOOPS]]#3) with ([[LOOPS]]#2 -> %arg4 = 0 to 10, [[LOOPS]]#3 -> %arg5 = 0 to 10) {
+  // CHECK:     affine.store [[CONSTANT]], [[RES]][%arg2, %arg3, %arg4, %arg5] : memref<2x3x10x10xf32>
+  // CHECK:     [[LOOPS_REDUCE:%.+]] = krnl.define_loops 1
+  // CHECK:     krnl.iterate([[DEF_LOOPS_REDUCE]]) with ([[LOOPS_REDUCE]] -> %arg6 = 0 to 5) {
+  // CHECK:       [[LOAD_0:%.+]] = affine.load %arg0[%arg4, %arg6] : memref<10x5xf32>
+  // CHECK:       [[LOAD_1:%.+]] = affine.load %arg1[%arg2, %arg3, %arg6, %arg5] : memref<2x3x5x10xf32>
+  // CHECK:       [[LOAD_RES:%.+]] = affine.load [[RES]][%arg2, %arg3, %arg4, %arg5] : memref<2x3x10x10xf32>
+  // CHECK:       [[MUL:%.+]] = mulf [[LOAD_0]], [[LOAD_1]] : f32
+  // CHECK:       [[ADD:%.+]] = addf [[LOAD_RES]], [[MUL]] : f32
+  // CHECK:       affine.store [[ADD]], [[RES]][%arg2, %arg3, %arg4, %arg5] : memref<2x3x10x10xf32>
+  // CHECK:     }
+  // CHECK:   }
+  // CHECK: }
+  // CHECK: return [[RES]] : memref<2x3x10x10xf32>
+}
+
+// -----
+
+// N-D x N-D
+func @test_matmul3(%arg0 : tensor<2x3x10x5xf32>, %arg1 : tensor<2x3x5x10xf32>) -> tensor<*xf32> {
+  %0 ="onnx.MatMul"(%arg0, %arg1) : (tensor<2x3x10x5xf32>, tensor<2x3x5x10xf32>) -> tensor<*xf32>
+  "std.return"(%0) : (tensor<*xf32>) -> ()
+
+  // CHECK-LABEL: test_matmul3
+  // CHECK: [[RES:%.+]] = alloc() : memref<2x3x10x10xf32>
+  // CHECK: [[CONSTANT:%.+]] = constant 0.000000e+00 : f32
+  // CHECK: [[LOOPS:%.+]]:4 = krnl.define_loops 4
   // CHECK: krnl.iterate([[DEF_LOOPS]]#0, [[DEF_LOOPS]]#1) with ([[LOOPS]]#0 -> %arg2 = 0 to 2, [[LOOPS]]#1 -> %arg3 = 0 to 3) {
   // CHECK:   krnl.iterate([[DEF_LOOPS]]#2, [[DEF_LOOPS]]#3) with ([[LOOPS]]#2 -> %arg4 = 0 to 10, [[LOOPS]]#3 -> %arg5 = 0 to 10) {
   // CHECK:     store [[CONSTANT]], [[RES]][%arg2, %arg3, %arg4, %arg5] : memref<2x3x10x10xf32>
   // CHECK:     [[LOOPS_REDUCE:%.+]] = krnl.define_loops 1
   // CHECK:     krnl.iterate([[DEF_LOOPS_REDUCE]]) with ([[LOOPS_REDUCE]] -> %arg6 = 0 to 5) {
-  // CHECK:       [[LOAD_0:%.+]] = load %arg0[%arg4, %arg6] : memref<10x5xf32>
-  // CHECK:       [[LOAD_1:%.+]] = load %arg1[%arg2, %arg3, %arg6, %arg5] : memref<2x3x5x10xf32>
-  // CHECK:       [[LOAD_RES:%.+]] = load [[RES]][%arg2, %arg3, %arg4, %arg5] : memref<2x3x10x10xf32>
-=======
-  // CHECK: [[OPT_LOOPS:%.+]]:4 = krnl.optimize_loops  {
-  // CHECK:   krnl.return_loops [[LOOPS]]#0, [[LOOPS]]#1, [[LOOPS]]#2, [[LOOPS]]#3
-  // CHECK: } : () -> (!krnl.loop, !krnl.loop, !krnl.loop, !krnl.loop)
-  // CHECK: krnl.iterate([[OPT_LOOPS]]#0, [[OPT_LOOPS]]#1) with ([[LOOPS]]#0 -> %arg2 = 0 to 2, [[LOOPS]]#1 -> %arg3 = 0 to 3) {
-  // CHECK:   krnl.iterate([[OPT_LOOPS]]#2, [[OPT_LOOPS]]#3) with ([[LOOPS]]#2 -> %arg4 = 0 to 10, [[LOOPS]]#3 -> %arg5 = 0 to 10) {
-  // CHECK:     affine.store [[CONSTANT]], [[RES]][%arg2, %arg3, %arg4, %arg5] : memref<2x3x10x10xf32>
-  // CHECK:     [[LOOPS_REDUCE:%.+]] = krnl.define_loops 1
-  // CHECK:     [[OPT_LOOPS_REDUCE:%.+]] = krnl.optimize_loops  {
-  // CHECK:       krnl.return_loops [[LOOPS_REDUCE]]
-  // CHECK:     } : () -> !krnl.loop
-  // CHECK:     krnl.iterate([[OPT_LOOPS_REDUCE]]) with ([[LOOPS_REDUCE]] -> %arg6 = 0 to 5) {
-  // CHECK:       [[LOAD_0:%.+]] = affine.load %arg0[%arg4, %arg6] : memref<10x5xf32>
+  // CHECK:       [[LOAD_0:%.+]] = affine.load %arg0[%arg2, %arg3, %arg4, %arg6] : memref<2x3x10x5xf32>
   // CHECK:       [[LOAD_1:%.+]] = affine.load %arg1[%arg2, %arg3, %arg6, %arg5] : memref<2x3x5x10xf32>
   // CHECK:       [[LOAD_RES:%.+]] = affine.load [[RES]][%arg2, %arg3, %arg4, %arg5] : memref<2x3x10x10xf32>
->>>>>>> 7e05f371
   // CHECK:       [[MUL:%.+]] = mulf [[LOAD_0]], [[LOAD_1]] : f32
   // CHECK:       [[ADD:%.+]] = addf [[LOAD_RES]], [[MUL]] : f32
   // CHECK:       affine.store [[ADD]], [[RES]][%arg2, %arg3, %arg4, %arg5] : memref<2x3x10x10xf32>
@@ -1235,51 +1034,6 @@
 
 // -----
 
-// N-D x N-D
-func @test_matmul3(%arg0 : tensor<2x3x10x5xf32>, %arg1 : tensor<2x3x5x10xf32>) -> tensor<*xf32> {
-  %0 ="onnx.MatMul"(%arg0, %arg1) : (tensor<2x3x10x5xf32>, tensor<2x3x5x10xf32>) -> tensor<*xf32>
-  "std.return"(%0) : (tensor<*xf32>) -> ()
-
-  // CHECK-LABEL: test_matmul3
-  // CHECK: [[RES:%.+]] = alloc() : memref<2x3x10x10xf32>
-  // CHECK: [[CONSTANT:%.+]] = constant 0.000000e+00 : f32
-  // CHECK: [[LOOPS:%.+]]:4 = krnl.define_loops 4
-<<<<<<< HEAD
-  // CHECK: krnl.iterate([[DEF_LOOPS]]#0, [[DEF_LOOPS]]#1) with ([[LOOPS]]#0 -> %arg2 = 0 to 2, [[LOOPS]]#1 -> %arg3 = 0 to 3) {
-  // CHECK:   krnl.iterate([[DEF_LOOPS]]#2, [[DEF_LOOPS]]#3) with ([[LOOPS]]#2 -> %arg4 = 0 to 10, [[LOOPS]]#3 -> %arg5 = 0 to 10) {
-  // CHECK:     store [[CONSTANT]], [[RES]][%arg2, %arg3, %arg4, %arg5] : memref<2x3x10x10xf32>
-  // CHECK:     [[LOOPS_REDUCE:%.+]] = krnl.define_loops 1
-  // CHECK:     krnl.iterate([[DEF_LOOPS_REDUCE]]) with ([[LOOPS_REDUCE]] -> %arg6 = 0 to 5) {
-  // CHECK:       [[LOAD_0:%.+]] = load %arg0[%arg2, %arg3, %arg4, %arg6] : memref<2x3x10x5xf32>
-  // CHECK:       [[LOAD_1:%.+]] = load %arg1[%arg2, %arg3, %arg6, %arg5] : memref<2x3x5x10xf32>
-  // CHECK:       [[LOAD_RES:%.+]] = load [[RES]][%arg2, %arg3, %arg4, %arg5] : memref<2x3x10x10xf32>
-=======
-  // CHECK: [[OPT_LOOPS:%.+]]:4 = krnl.optimize_loops  {
-  // CHECK:   krnl.return_loops [[LOOPS]]#0, [[LOOPS]]#1, [[LOOPS]]#2, [[LOOPS]]#3
-  // CHECK: } : () -> (!krnl.loop, !krnl.loop, !krnl.loop, !krnl.loop)
-  // CHECK: krnl.iterate([[OPT_LOOPS]]#0, [[OPT_LOOPS]]#1) with ([[LOOPS]]#0 -> %arg2 = 0 to 2, [[LOOPS]]#1 -> %arg3 = 0 to 3) {
-  // CHECK:   krnl.iterate([[OPT_LOOPS]]#2, [[OPT_LOOPS]]#3) with ([[LOOPS]]#2 -> %arg4 = 0 to 10, [[LOOPS]]#3 -> %arg5 = 0 to 10) {
-  // CHECK:     affine.store [[CONSTANT]], [[RES]][%arg2, %arg3, %arg4, %arg5] : memref<2x3x10x10xf32>
-  // CHECK:     [[LOOPS_REDUCE:%.+]] = krnl.define_loops 1
-  // CHECK:     [[OPT_LOOPS_REDUCE:%.+]] = krnl.optimize_loops  {
-  // CHECK:       krnl.return_loops [[LOOPS_REDUCE]]
-  // CHECK:     } : () -> !krnl.loop
-  // CHECK:     krnl.iterate([[OPT_LOOPS_REDUCE]]) with ([[LOOPS_REDUCE]] -> %arg6 = 0 to 5) {
-  // CHECK:       [[LOAD_0:%.+]] = affine.load %arg0[%arg2, %arg3, %arg4, %arg6] : memref<2x3x10x5xf32>
-  // CHECK:       [[LOAD_1:%.+]] = affine.load %arg1[%arg2, %arg3, %arg6, %arg5] : memref<2x3x5x10xf32>
-  // CHECK:       [[LOAD_RES:%.+]] = affine.load [[RES]][%arg2, %arg3, %arg4, %arg5] : memref<2x3x10x10xf32>
->>>>>>> 7e05f371
-  // CHECK:       [[MUL:%.+]] = mulf [[LOAD_0]], [[LOAD_1]] : f32
-  // CHECK:       [[ADD:%.+]] = addf [[LOAD_RES]], [[MUL]] : f32
-  // CHECK:       affine.store [[ADD]], [[RES]][%arg2, %arg3, %arg4, %arg5] : memref<2x3x10x10xf32>
-  // CHECK:     }
-  // CHECK:   }
-  // CHECK: }
-  // CHECK: return [[RES]] : memref<2x3x10x10xf32>
-}
-
-// -----
-
 // 1-D x 2-D
 func @test_matmul4(%arg0 : tensor<5xf32>, %arg1 : tensor<5x10xf32>) -> tensor<*xf32> {
   %0 ="onnx.MatMul"(%arg0, %arg1) : (tensor<5xf32>, tensor<5x10xf32>) -> tensor<*xf32>
@@ -1289,29 +1043,13 @@
   // CHECK: [[RES:%.+]] = alloc() : memref<10xf32>
   // CHECK: [[CONSTANT:%.+]] = constant 0.000000e+00 : f32
   // CHECK: [[LOOPS:%.+]] = krnl.define_loops 1
-<<<<<<< HEAD
   // CHECK: krnl.iterate([[DEF_LOOPS]]) with ([[LOOPS]] -> %arg2 = 0 to 10) {
-  // CHECK:   store [[CONSTANT]], [[RES]][%arg2] : memref<10xf32>
+  // CHECK:   affine.store [[CONSTANT]], [[RES]][%arg2] : memref<10xf32>
   // CHECK:   [[LOOPS_REDUCE:%.+]] = krnl.define_loops 1
   // CHECK:   krnl.iterate([[DEF_LOOPS_REDUCE]]) with ([[LOOPS_REDUCE]] -> %arg3 = 0 to 5) {
-  // CHECK:     [[LOAD_0:%.+]] = load %arg0[%arg3] : memref<5xf32>
-  // CHECK:     [[LOAD_1:%.+]] = load %arg1[%arg3, %arg2] : memref<5x10xf32>
-  // CHECK:     [[LOAD_RES:%.+]] = load [[RES]][%arg2] : memref<10xf32>
-=======
-  // CHECK: [[OPT_LOOPS:%.+]] = krnl.optimize_loops  {
-  // CHECK:   krnl.return_loops [[LOOPS]]
-  // CHECK: } : () -> !krnl.loop
-  // CHECK: krnl.iterate([[OPT_LOOPS]]) with ([[LOOPS]] -> %arg2 = 0 to 10) {
-  // CHECK:   affine.store [[CONSTANT]], [[RES]][%arg2] : memref<10xf32>
-  // CHECK:   [[LOOPS_REDUCE:%.+]] = krnl.define_loops 1
-  // CHECK:   [[OPT_LOOPS_REDUCE:%.+]] = krnl.optimize_loops  {
-  // CHECK:     krnl.return_loops [[LOOPS_REDUCE]]
-  // CHECK:   } : () -> !krnl.loop
-  // CHECK:   krnl.iterate([[OPT_LOOPS_REDUCE]]) with ([[LOOPS_REDUCE]] -> %arg3 = 0 to 5) {
   // CHECK:     [[LOAD_0:%.+]] = affine.load %arg0[%arg3] : memref<5xf32>
   // CHECK:     [[LOAD_1:%.+]] = affine.load %arg1[%arg3, %arg2] : memref<5x10xf32>
   // CHECK:     [[LOAD_RES:%.+]] = affine.load [[RES]][%arg2] : memref<10xf32>
->>>>>>> 7e05f371
   // CHECK:     [[MUL:%.+]] = mulf [[LOAD_0]], [[LOAD_1]] : f32
   // CHECK:     [[ADD:%.+]] = addf [[LOAD_RES]], [[MUL]] : f32
   // CHECK:     affine.store [[ADD]], [[RES]][%arg2] : memref<10xf32>
@@ -1333,28 +1071,14 @@
   // CHECK: [[RES:%.+]] = alloc([[DIM_0]]) : memref<?x10xf32>
   // CHECK: [[DEF_LOOPS:%.+]]:2 = krnl.define_loops 2
   // CHECK: [[DIM_1:%.+]] = dim [[RES]], 0 : memref<?x10xf32>
-<<<<<<< HEAD
   // CHECK: krnl.iterate([[DEF_LOOPS]]#0) with ([[DEF_LOOPS]]#0 -> %arg2 = 0 to [[DIM_1]]) {
   // CHECK:   krnl.iterate([[DEF_LOOPS]]#1) with ([[DEF_LOOPS]]#1 -> %arg3 = 0 to 10) {
-  // CHECK:     store [[CONSTANT]], [[RES]][%arg2, %arg3] : memref<?x10xf32>
+  // CHECK:     affine.store [[CONSTANT]], [[RES]][%arg2, %arg3] : memref<?x10xf32>
   // CHECK:     [[DEF_LOOPS_REDUCE:%.+]] = krnl.define_loops 1
   // CHECK:     krnl.iterate([[DEF_LOOPS_REDUCE]]) with ([[DEF_LOOPS_REDUCE]] -> %arg4 = 0 to 5) {
-  // CHECK:       [[LOAD_0:%.+]] = load %arg0[%arg4] : memref<5xf32>
-  // CHECK:       [[LOAD_1:%.+]] = load %arg1[%arg2, %arg4, %arg3] : memref<?x5x10xf32>
-  // CHECK:       [[LOAD_RES:%.+]] = load [[RES]][%arg2, %arg3] : memref<?x10xf32>
-=======
-  // CHECK: krnl.iterate([[OPT_LOOPS]]#0) with ([[LOOPS]]#0 -> %arg2 = 0 to [[DIM_1]]) {
-  // CHECK:   krnl.iterate([[OPT_LOOPS]]#1) with ([[LOOPS]]#1 -> %arg3 = 0 to 10) {
-  // CHECK:     affine.store [[CONSTANT]], [[RES]][%arg2, %arg3] : memref<?x10xf32>
-  // CHECK:     [[LOOPS_REDUCE:%.+]] = krnl.define_loops 1
-  // CHECK:     [[OPT_LOOPS_REDUCE:%.+]] = krnl.optimize_loops  {
-  // CHECK:       krnl.return_loops [[LOOPS_REDUCE]]
-  // CHECK:     } : () -> !krnl.loop
-  // CHECK:     krnl.iterate([[OPT_LOOPS_REDUCE]]) with ([[LOOPS_REDUCE]] -> %arg4 = 0 to 5) {
   // CHECK:       [[LOAD_0:%.+]] = affine.load %arg0[%arg4] : memref<5xf32>
   // CHECK:       [[LOAD_1:%.+]] = affine.load %arg1[%arg2, %arg4, %arg3] : memref<?x5x10xf32>
   // CHECK:       [[LOAD_RES:%.+]] = affine.load [[RES]][%arg2, %arg3] : memref<?x10xf32>
->>>>>>> 7e05f371
   // CHECK:       [[MUL:%.+]] = mulf [[LOAD_0]], [[LOAD_1]] : f32
   // CHECK:       [[ADD:%.+]] = addf [[LOAD_RES]], [[MUL]] : f32
   // CHECK:       affine.store [[ADD]], [[RES]][%arg2, %arg3] : memref<?x10xf32>
@@ -1377,28 +1101,14 @@
   // CHECK: [[RES:%.+]] = alloc([[DIM_0]]) : memref<?x10xf32>
   // CHECK: [[LOOPS:%.+]]:2 = krnl.define_loops 2
   // CHECK: [[DIM_1:%.+]] = dim [[RES]], 0 : memref<?x10xf32>
-<<<<<<< HEAD
   // CHECK: krnl.iterate([[LOOPS]]#0) with ([[LOOPS]]#0 -> %arg2 = 0 to [[DIM_1]]) {
   // CHECK:   krnl.iterate([[LOOPS]]#1) with ([[LOOPS]]#1 -> %arg3 = 0 to 10) {
-  // CHECK:     store [[CONSTANT]], [[RES]][%arg2, %arg3] : memref<?x10xf32>
+  // CHECK:     affine.store [[CONSTANT]], [[RES]][%arg2, %arg3] : memref<?x10xf32>
   // CHECK:     [[LOOPS_REDUCE:%.+]] = krnl.define_loops 1
   // CHECK:     krnl.iterate([[LOOPS_REDUCE]]) with ([[LOOPS_REDUCE]] -> %arg4 = 0 to 5) {
-  // CHECK:       [[LOAD_0:%.+]] = load %arg0[%arg2, %arg3, %arg4] : memref<?x10x5xf32>
-  // CHECK:       [[LOAD_1:%.+]] = load %arg1[%arg4] : memref<5xf32>
-  // CHECK:       [[LOAD_RES:%.+]] = load [[RES]][%arg2, %arg3] : memref<?x10xf32>
-=======
-  // CHECK: krnl.iterate([[OPT_LOOPS]]#0) with ([[LOOPS]]#0 -> %arg2 = 0 to [[DIM_1]]) {
-  // CHECK:   krnl.iterate([[OPT_LOOPS]]#1) with ([[LOOPS]]#1 -> %arg3 = 0 to 10) {
-  // CHECK:     affine.store [[CONSTANT]], [[RES]][%arg2, %arg3] : memref<?x10xf32>
-  // CHECK:     [[LOOPS_REDUCE:%.+]] = krnl.define_loops 1
-  // CHECK:     [[OPT_LOOPS_REDUCE:%.+]] = krnl.optimize_loops  {
-  // CHECK:       krnl.return_loops [[LOOPS_REDUCE]]
-  // CHECK:     } : () -> !krnl.loop
-  // CHECK:     krnl.iterate([[OPT_LOOPS_REDUCE]]) with ([[LOOPS_REDUCE]] -> %arg4 = 0 to 5) {
   // CHECK:       [[LOAD_0:%.+]] = affine.load %arg0[%arg2, %arg3, %arg4] : memref<?x10x5xf32>
   // CHECK:       [[LOAD_1:%.+]] = affine.load %arg1[%arg4] : memref<5xf32>
   // CHECK:       [[LOAD_RES:%.+]] = affine.load [[RES]][%arg2, %arg3] : memref<?x10xf32>
->>>>>>> 7e05f371
   // CHECK:       [[MUL:%.+]] = mulf [[LOAD_0]], [[LOAD_1]] : f32
   // CHECK:       [[ADD:%.+]] = addf [[LOAD_RES]], [[MUL]] : f32
   // CHECK:       affine.store [[ADD]], [[RES]][%arg2, %arg3] : memref<?x10xf32>
@@ -1421,20 +1131,10 @@
   // CHECK: %[[CONSTANT_INDEX:.+]] = constant 0 : index
   // CHECK: affine.store [[CONSTANT]], [[RES]][%[[CONSTANT_INDEX]]] : memref<1xf32>
   // CHECK: [[LOOPS_REDUCE:%.+]] = krnl.define_loops 1
-<<<<<<< HEAD
   // CHECK: krnl.iterate([[LOOPS_REDUCE]]) with ([[LOOPS_REDUCE]] -> %arg2 = 0 to 5) {
-  // CHECK:   [[LOAD_0:%.+]] = load %arg0[%arg2] : memref<5xf32>
-  // CHECK:   [[LOAD_1:%.+]] = load %arg1[%arg2] : memref<5xf32>
-  // CHECK:   [[LOAD_RES:%.+]] = load [[RES]][%[[CONSTANT_INDEX]]] : memref<1xf32>
-=======
-  // CHECK: [[OPT_LOOPS_REDUCE:%.+]] = krnl.optimize_loops  {
-  // CHECK:   krnl.return_loops [[LOOPS_REDUCE]]
-  // CHECK: } : () -> !krnl.loop
-  // CHECK: krnl.iterate([[OPT_LOOPS_REDUCE]]) with ([[LOOPS_REDUCE]] -> %arg2 = 0 to 5) {
   // CHECK:   [[LOAD_0:%.+]] = affine.load %arg0[%arg2] : memref<5xf32>
   // CHECK:   [[LOAD_1:%.+]] = affine.load %arg1[%arg2] : memref<5xf32>
   // CHECK:   [[LOAD_RES:%.+]] = affine.load [[RES]][%[[CONSTANT_INDEX]]] : memref<1xf32>
->>>>>>> 7e05f371
   // CHECK:   [[MUL:%.+]] = mulf [[LOAD_0]], [[LOAD_1]] : f32
   // CHECK:   [[ADD:%.+]] = addf [[LOAD_RES]], [[MUL]] : f32
   // CHECK:   affine.store [[ADD]], [[RES]][%[[CONSTANT_INDEX]]] : memref<1xf32>
@@ -1640,26 +1340,13 @@
   // CHECK: [[RES:%.+]] = alloc() : memref<1x2x1x3xf32>
   // CHECK: [[EPSILON:%.+]] = constant 9.99999974E-6 : f32
   // CHECK: [[DEF_LOOPS:%.+]]:4 = krnl.define_loops 4
-<<<<<<< HEAD
   // CHECK: krnl.iterate([[DEF_LOOPS]]#1) with ([[DEF_LOOPS]]#1 -> %arg5 = 0 to 2) {
-  // CHECK:   [[SCALE:%.+]] = load %arg1[%arg5] : memref<2xf32>
-  // CHECK:   [[BIAS:%.+]] = load %arg2[%arg5] : memref<2xf32>
-  // CHECK:   [[MEAN:%.+]] = load %arg3[%arg5] : memref<2xf32>
-  // CHECK:   [[VARIANCE:%.+]] = load %arg4[%arg5] : memref<2xf32>
-  // CHECK:   krnl.iterate([[DEF_LOOPS]]#0, [[DEF_LOOPS]]#2, [[DEF_LOOPS]]#3) with ([[DEF_LOOPS]]#0 -> %arg6 = 0 to 1, [[DEF_LOOPS]]#2 -> %arg7 = 0 to 1, [[DEF_LOOPS]]#3 -> %arg8 = 0 to 3) {
-  // CHECK:     [[LOADED_VAL:%.+]] = load %arg0[%arg6, %arg5, %arg7, %arg8] : memref<1x2x1x3xf32>
-=======
-  // CHECK: [[OPT_LOOPS:%.+]]:4 = krnl.optimize_loops  {
-  // CHECK:   krnl.return_loops [[DEF_LOOPS]]#0, [[DEF_LOOPS]]#1, [[DEF_LOOPS]]#2, [[DEF_LOOPS]]#3
-  // CHECK: } : () -> (!krnl.loop, !krnl.loop, !krnl.loop, !krnl.loop)
-  // CHECK: krnl.iterate([[OPT_LOOPS]]#1) with ([[DEF_LOOPS]]#1 -> %arg5 = 0 to 2) {
   // CHECK:   [[SCALE:%.+]] = affine.load %arg1[%arg5] : memref<2xf32>
   // CHECK:   [[BIAS:%.+]] = affine.load %arg2[%arg5] : memref<2xf32>
   // CHECK:   [[MEAN:%.+]] = affine.load %arg3[%arg5] : memref<2xf32>
   // CHECK:   [[VARIANCE:%.+]] = affine.load %arg4[%arg5] : memref<2xf32>
-  // CHECK:   krnl.iterate([[OPT_LOOPS]]#0, [[OPT_LOOPS]]#2, [[OPT_LOOPS]]#3) with ([[DEF_LOOPS]]#0 -> %arg6 = 0 to 1, [[DEF_LOOPS]]#2 -> %arg7 = 0 to 1, [[DEF_LOOPS]]#3 -> %arg8 = 0 to 3) {
-  // CHECK:     [[LOADED_VAL:%.+]] = affine.load %arg0[%arg6, %arg5, %arg7, %arg8] : memref<1x2x1x3xf32>
->>>>>>> 7e05f371
+  // CHECK:   krnl.iterate([[DEF_LOOPS]]#0, [[DEF_LOOPS]]#2, [[DEF_LOOPS]]#3) with ([[DEF_LOOPS]]#0 -> %arg6 = 0 to 1, [[DEF_LOOPS]]#2 -> %arg7 = 0 to 1, [[DEF_LOOPS]]#3 -> %arg8 = 0 to 3) {
+  // CHECK:     [[LOADED_VAL:%.+]] = load %arg0[%arg6, %arg5, %arg7, %arg8] : memref<1x2x1x3xf32>
   // CHECK:     [[DIVIDEND:%.+]] = subf [[LOADED_VAL]], [[MEAN]] : f32
   // CHECK:     [[ADJUSTED_VARIANCE:%.+]] = addf [[VARIANCE]], [[EPSILON]] : f32
   // CHECK:     [[DIVISOR:%.+]] = sqrt [[ADJUSTED_VARIANCE]] : f32
@@ -1683,21 +1370,12 @@
   // CHECK: [[EPSILON:%.+]] = constant 9.99999974E-6 : f32
   // CHECK: [[DEF_LOOPS:%.+]] = krnl.define_loops 1
   // CHECK: %[[ZERO_INDEX:.+]] = constant 0 : index
-<<<<<<< HEAD
-  // CHECK: [[SCALE:%.+]] = load %arg1[%[[ZERO_INDEX]]] : memref<1xf32>
-  // CHECK: [[BIAS:%.+]] = load %arg2[%[[ZERO_INDEX]]] : memref<1xf32>
-  // CHECK: [[MEAN:%.+]] = load %arg3[%[[ZERO_INDEX]]] : memref<1xf32>
-  // CHECK: [[VARIANCE:%.+]] = load %arg4[%[[ZERO_INDEX]]] : memref<1xf32>
-  // CHECK: krnl.iterate([[DEF_LOOPS]]) with ([[DEF_LOOPS]] -> %arg5 = 0 to 10) {
-  // CHECK:   [[LOADED_VAL:%.+]] = load %arg0[%arg5] : memref<10xf32>
-=======
   // CHECK: [[SCALE:%.+]] = affine.load %arg1[%[[ZERO_INDEX]]] : memref<1xf32>
   // CHECK: [[BIAS:%.+]] = affine.load %arg2[%[[ZERO_INDEX]]] : memref<1xf32>
   // CHECK: [[MEAN:%.+]] = affine.load %arg3[%[[ZERO_INDEX]]] : memref<1xf32>
   // CHECK: [[VARIANCE:%.+]] = affine.load %arg4[%[[ZERO_INDEX]]] : memref<1xf32>
-  // CHECK: krnl.iterate([[OPT_LOOPS]]) with ([[DEF_LOOPS]] -> %arg5 = 0 to 10) {
+  // CHECK: krnl.iterate([[DEF_LOOPS]]) with ([[DEF_LOOPS]] -> %arg5 = 0 to 10) {
   // CHECK:   [[LOADED_VAL:%.+]] = affine.load %arg0[%arg5] : memref<10xf32>
->>>>>>> 7e05f371
   // CHECK:   [[DIVIDEND:%.+]] = subf [[LOADED_VAL]], [[MEAN]] : f32
   // CHECK:   [[ADJUSTED_VARIANCE:%.+]] = addf [[VARIANCE]], [[EPSILON]] : f32
   // CHECK:   [[DIVISOR:%.+]] = sqrt [[ADJUSTED_VARIANCE]] : f32
