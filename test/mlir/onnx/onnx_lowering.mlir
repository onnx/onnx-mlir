--- conflicted
+++ resolved
@@ -2722,13 +2722,8 @@
 
 // -----
 
-<<<<<<< HEAD
 func private @cast_lowering_sametype(%arg0: tensor<f32>) -> tensor<f32> {
-  %0 = "onnx.Cast"(%arg0) {to = 1 : si64} : (tensor<f32>) -> tensor<f32>
-=======
-func @cast_lowering_sametype(%arg0: tensor<f32>) -> tensor<f32> {
   %0 = "onnx.Cast"(%arg0) {to = f32} : (tensor<f32>) -> tensor<f32>
->>>>>>> d21fc2e0
   "std.return"(%0) : (tensor<f32>) -> ()
 
   // CHECK-LABEL: cast_lowering_sametype
@@ -2740,13 +2735,8 @@
 
 // -----
 
-<<<<<<< HEAD
 func private @cast_lowering_intfloat(%arg0: tensor<i64>) -> tensor<f32> {
-  %0 = "onnx.Cast"(%arg0) {to = 1 : si64} : (tensor<i64>) -> tensor<f32>
-=======
-func @cast_lowering_intfloat(%arg0: tensor<i64>) -> tensor<f32> {
   %0 = "onnx.Cast"(%arg0) {to = f32} : (tensor<i64>) -> tensor<f32>
->>>>>>> d21fc2e0
   "std.return"(%0) : (tensor<f32>) -> ()
 
   // CHECK-LABEL: cast_lowering_intfloat
@@ -2759,13 +2749,8 @@
 
 // -----
 
-<<<<<<< HEAD
 func private @cast_lowering_floatint(%arg0: tensor<f32>) -> tensor<i64> {
-  %0 = "onnx.Cast"(%arg0) {to = 7 : si64} : (tensor<f32>) -> tensor<i64>
-=======
-func @cast_lowering_floatint(%arg0: tensor<f32>) -> tensor<i64> {
   %0 = "onnx.Cast"(%arg0) {to = i64} : (tensor<f32>) -> tensor<i64>
->>>>>>> d21fc2e0
   "std.return"(%0) : (tensor<i64>) -> ()
 
   // CHECK-LABEL: cast_lowering_floatint
@@ -2778,13 +2763,8 @@
 
 // -----
 
-<<<<<<< HEAD
 func private @cast_lowering_f16f32(%arg0: tensor<f16>) -> tensor<f32> {
-  %0 = "onnx.Cast"(%arg0) {to = 1 : si64} : (tensor<f16>) -> tensor<f32>
-=======
-func @cast_lowering_f16f32(%arg0: tensor<f16>) -> tensor<f32> {
   %0 = "onnx.Cast"(%arg0) {to = f32} : (tensor<f16>) -> tensor<f32>
->>>>>>> d21fc2e0
   "std.return"(%0) : (tensor<f32>) -> ()
 
   // CHECK-LABEL: cast_lowering_f16f32
@@ -2797,13 +2777,8 @@
 
 // -----
 
-<<<<<<< HEAD
 func private @cast_lowering_f64f32(%arg0: tensor<f64>) -> tensor<f32> {
-  %0 = "onnx.Cast"(%arg0) {to = 1 : si64} : (tensor<f64>) -> tensor<f32>
-=======
-func @cast_lowering_f64f32(%arg0: tensor<f64>) -> tensor<f32> {
   %0 = "onnx.Cast"(%arg0) {to = f32} : (tensor<f64>) -> tensor<f32>
->>>>>>> d21fc2e0
   "std.return"(%0) : (tensor<f32>) -> ()
 
   // CHECK-LABEL: cast_lowering_f64f32
@@ -2816,13 +2791,8 @@
 
 // -----
 
-<<<<<<< HEAD
 func private @cast_lowering_f64f32_10(%arg0: tensor<10xf64>) -> tensor<*xf32> {
-  %0 = "onnx.Cast"(%arg0) {to = 1 : si64} : (tensor<10xf64>) -> tensor<*xf32>
-=======
-func @cast_lowering_f64f32_10(%arg0: tensor<10xf64>) -> tensor<*xf32> {
   %0 = "onnx.Cast"(%arg0) {to = f32} : (tensor<10xf64>) -> tensor<*xf32>
->>>>>>> d21fc2e0
   "std.return"(%0) : (tensor<*xf32>) -> ()
 
   // CHECK-LABEL: cast_lowering_f64f32_10
@@ -2837,13 +2807,8 @@
 
 // -----
 
-<<<<<<< HEAD
 func private @cast_lowering_int_wider_int(%arg0: tensor<i32>) -> tensor<i64> {
-  %0 = "onnx.Cast"(%arg0) {to = 7 : si64} : (tensor<i32>) -> tensor<i64>
-=======
-func @cast_lowering_int_wider_int(%arg0: tensor<i32>) -> tensor<i64> {
   %0 = "onnx.Cast"(%arg0) {to = i64} : (tensor<i32>) -> tensor<i64>
->>>>>>> d21fc2e0
   "std.return"(%0) : (tensor<i64>) -> ()
 
   // CHECK-LABEL: cast_lowering_int_wider_int
@@ -2856,13 +2821,8 @@
 
 // -----
 
-<<<<<<< HEAD
 func private @cast_lowering_int_narrow_int(%arg0: tensor<i64>) -> tensor<i32> {
-  %0 = "onnx.Cast"(%arg0) {to = 6 : si64} : (tensor<i64>) -> tensor<i32>
-=======
-func @cast_lowering_int_narrow_int(%arg0: tensor<i64>) -> tensor<i32> {
   %0 = "onnx.Cast"(%arg0) {to = i32 } : (tensor<i64>) -> tensor<i32>
->>>>>>> d21fc2e0
   "std.return"(%0) : (tensor<i32>) -> ()
 
   // CHECK-LABEL: cast_lowering_int_narrow_int
