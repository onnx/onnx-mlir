--- conflicted
+++ resolved
@@ -2086,8 +2086,6 @@
   // CHECK: [[VAL:%.+]] = fptrunc [[LOAD]] : f64 to f32
   // CHECK: affine.store [[VAL]], [[RES]][] : memref<f32>
   // CHECK: return [[RES]] : memref<f32>
-<<<<<<< HEAD
-=======
 }
 
 // -----
@@ -2104,5 +2102,4 @@
   // CHECK: [[FPTRUNC:%.+]] = fptrunc [[LOAD1]] : f64 to f32
   // CHECK: affine.store [[FPTRUNC]], [[RES]][%arg1] : memref<10xf32>
   // CHECK: return [[RES]] : memref<10xf32>
->>>>>>> c7b5eecc
 }