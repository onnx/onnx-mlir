// RUN: onnx-mlir-opt --shape-inference --convert-onnx-to-krnl %s -split-input-file | FileCheck %s

// ----

// TODO: Remove test_no_argument_1 from the test - empty function body is no longer
// supported in mlir: https://reviews.llvm.org/D91886
func private @test_no_argument_2() -> tensor<*xf32> {
  %0 = "onnx.Constant"() {value =  dense<[[1.000000e+0, 2.000000e+00], [3.000000e+00, 4.000000e+00]]> : tensor<2x2xf32>} : () -> tensor<*xf32>
  "std.return"(%0) : (tensor<*xf32>) -> ()

}

// CHECK-LABEL: test_no_argument_2
// CHECK: [[GLOBAL:%.+]] = "{{.*}}"({{.*}}) {{.*}} : ({{.*}}) -> memref<2x2xf32>
// CHECK: [[ALLOC:%.+]] = memref.alloc() : memref<2x2xf32>
// CHECK: [[CONST_4:%.+]] = constant 4 : i64
// CHECK: [[CONST_4_0:%.+]] = constant 4 : i64
// CHECK: [[SIZE:%.+]] = muli [[CONST_4]], [[CONST_4_0]] : i64
// CHECK: "krnl.memcpy"([[ALLOC]], [[GLOBAL]], [[SIZE]]) : (memref<2x2xf32>, memref<2x2xf32>, i64) -> ()
// CHECK: return [[ALLOC]] : memref<2x2xf32>

// -----

func private @test_elementwise_op_with_scalar_values_1(%arg0 : tensor<f32>) -> tensor<*xf32> {
  %0 = "onnx.Exp"(%arg0) : (tensor<f32>) -> tensor<*xf32>
  "std.return"(%0) : (tensor<*xf32>) -> ()

  // CHECK-LABEL: test_elementwise_op_with_scalar_values_1
  // CHECK: [[RES:%.+]] = memref.alloc() : memref<f32>
  // CHECK: [[LOAD:%.+]] = krnl.load %arg0[] : memref<f32>
  // CHECK: [[EXP:%.+]] = math.exp [[LOAD]] : f32
  // CHECK: krnl.store [[EXP]], [[RES]][] : memref<f32>
  // CHECK: return [[RES]] : memref<f32>
}

// -----

func private @test_elementwise_op_with_scalar_values_2(%arg0 : tensor<f32>, %arg1 : tensor<f32>) -> tensor<*xf32> {
  %0 = "onnx.Add"(%arg0, %arg1) : (tensor<f32>, tensor<f32>) -> tensor<*xf32>
  "std.return"(%0) : (tensor<*xf32>) -> ()

  // CHECK-LABEL: test_elementwise_op_with_scalar_values_2
  // CHECK: [[RES:%.+]] = memref.alloc() : memref<f32>
  // CHECK: [[LOAD1:%.+]] = krnl.load %arg0[] : memref<f32>
  // CHECK: [[LOAD2:%.+]] = krnl.load %arg1[] : memref<f32>
  // CHECK: [[ADD:%.+]] = addf [[LOAD1]], [[LOAD2]] : f32
  // CHECK: krnl.store [[ADD]], [[RES]][] : memref<f32>
  // CHECK: return [[RES]] : memref<f32>
}

// -----

func private @test_elementwise_op_with_scalar_values_3(%arg0 : tensor<f32>, %arg1 : tensor<f32>, %arg2 : tensor<f32>) -> tensor<*xf32> {
  %0 = "onnx.Sum"(%arg0, %arg1, %arg2) : (tensor<f32>, tensor<f32>, tensor<f32>) -> tensor<*xf32>
  "std.return"(%0) : (tensor<*xf32>) -> ()

  // CHECK-LABEL: test_elementwise_op_with_scalar_values_3
  // CHECK: [[RES:%.+]] = memref.alloc() : memref<f32>
  // CHECK: [[LOAD1:%.+]] = krnl.load %arg0[] : memref<f32>
  // CHECK: [[LOAD2:%.+]] = krnl.load %arg1[] : memref<f32>
  // CHECK: [[ADD1:%.+]] = addf [[LOAD1]], [[LOAD2]] : f32
  // CHECK: [[LOAD3:%.+]] = krnl.load %arg2[] : memref<f32>
  // CHECK: [[ADD2:%.+]] = addf [[ADD1]], [[LOAD3]] : f32
  // CHECK: krnl.store [[ADD2]], [[RES]][] : memref<f32>
  // CHECK: return [[RES]] : memref<f32>
}

// -----

func private @test_add(%arg0 : tensor<10x10xf32>, %arg1 : tensor<10x10xf32>) -> tensor<*xf32> {
  %0 = "onnx.Add"(%arg0, %arg1) : (tensor<10x10xf32>, tensor<10x10xf32>) -> tensor<*xf32>
  "std.return"(%0) : (tensor<*xf32>) -> ()

  // CHECK-LABEL: test_add
  // CHECK: [[RES:%.+]] = memref.alloc() : memref<10x10xf32>
  // CHECK: [[DEF_LOOPS:%.+]]:2 = krnl.define_loops 2
  // CHECK: krnl.iterate([[DEF_LOOPS]]#0, [[DEF_LOOPS]]#1) with ([[DEF_LOOPS]]#0 -> %arg2 = 0 to 10, [[DEF_LOOPS]]#1 -> %arg3 = 0 to 10) {
  // CHECK: [[LOAD1:%.+]] = krnl.load %arg0[%arg2, %arg3] : memref<10x10xf32>
  // CHECK: [[LOAD2:%.+]] = krnl.load %arg1[%arg2, %arg3] : memref<10x10xf32>
  // CHECK: [[ADDF:%.+]] = addf [[LOAD1]], [[LOAD2]] : f32
  // CHECK: krnl.store [[ADDF]], [[RES]][%arg2, %arg3] : memref<10x10xf32>
  // CHECK: return [[RES]] : memref<10x10xf32>
}

// -----

func private @test_mul(%arg0 : tensor<10x10xf32>, %arg1 : tensor<10x10xf32>) -> tensor<*xf32> {
  %0 = "onnx.Mul"(%arg0, %arg1) : (tensor<10x10xf32>, tensor<10x10xf32>) -> tensor<*xf32>
  "std.return"(%0) : (tensor<*xf32>) -> ()

  // CHECK-LABEL: test_mul
  // CHECK: [[RES:%.+]] = memref.alloc() : memref<10x10xf32>
  // CHECK: [[DEF_LOOPS:%.+]]:2 = krnl.define_loops 2
  // CHECK: krnl.iterate([[DEF_LOOPS]]#0, [[DEF_LOOPS]]#1) with ([[DEF_LOOPS]]#0 -> %arg2 = 0 to 10, [[DEF_LOOPS]]#1 -> %arg3 = 0 to 10) {
  // CHECK: [[LOAD1:%.+]] = krnl.load %arg0[%arg2, %arg3] : memref<10x10xf32>
  // CHECK: [[LOAD2:%.+]] = krnl.load %arg1[%arg2, %arg3] : memref<10x10xf32>
  // CHECK: [[MULF:%.+]] = mulf [[LOAD1]], [[LOAD2]] : f32
  // CHECK: krnl.store [[MULF]], [[RES]][%arg2, %arg3] : memref<10x10xf32>
  // CHECK: return [[RES]] : memref<10x10xf32>
}

// -----

func private @test_div(%arg0 : tensor<10x10xf32>, %arg1 : tensor<10x10xf32>) -> tensor<*xf32> {
  %0 = "onnx.Div"(%arg0, %arg1) : (tensor<10x10xf32>, tensor<10x10xf32>) -> tensor<*xf32>
  "std.return"(%0) : (tensor<*xf32>) -> ()

  // CHECK-LABEL: test_div
  // CHECK: [[RES:%.+]] = memref.alloc() : memref<10x10xf32>
  // CHECK: [[DEF_LOOPS:%.+]]:2 = krnl.define_loops 2
  // CHECK: krnl.iterate([[DEF_LOOPS]]#0, [[DEF_LOOPS]]#1) with ([[DEF_LOOPS]]#0 -> %arg2 = 0 to 10, [[DEF_LOOPS]]#1 -> %arg3 = 0 to 10) {
  // CHECK: [[LOAD1:%.+]] = krnl.load %arg0[%arg2, %arg3] : memref<10x10xf32>
  // CHECK: [[LOAD2:%.+]] = krnl.load %arg1[%arg2, %arg3] : memref<10x10xf32>
  // CHECK: [[DIVF:%.+]] = divf [[LOAD1]], [[LOAD2]] : f32
  // CHECK: krnl.store [[DIVF]], [[RES]][%arg2, %arg3] : memref<10x10xf32>
  // CHECK: return [[RES]] : memref<10x10xf32>
}

// -----

func private @test_sub(%arg0 : tensor<10x10xf32>, %arg1 : tensor<10x10xf32>) -> tensor<*xf32> {
  %0 = "onnx.Sub"(%arg0, %arg1) : (tensor<10x10xf32>, tensor<10x10xf32>) -> tensor<*xf32>
  "std.return"(%0) : (tensor<*xf32>) -> ()

  // CHECK-LABEL: test_sub
  // CHECK: [[RES:%.+]] = memref.alloc() : memref<10x10xf32>
  // CHECK: [[DEF_LOOPS:%.+]]:2 = krnl.define_loops 2
  // CHECK: krnl.iterate([[DEF_LOOPS]]#0, [[DEF_LOOPS]]#1) with ([[DEF_LOOPS]]#0 -> %arg2 = 0 to 10, [[DEF_LOOPS]]#1 -> %arg3 = 0 to 10) {
  // CHECK: [[LOAD1:%.+]] = krnl.load %arg0[%arg2, %arg3] : memref<10x10xf32>
  // CHECK: [[LOAD2:%.+]] = krnl.load %arg1[%arg2, %arg3] : memref<10x10xf32>
  // CHECK: [[SUBF:%.+]] = subf [[LOAD1]], [[LOAD2]] : f32
  // CHECK: krnl.store [[SUBF]], [[RES]][%arg2, %arg3] : memref<10x10xf32>
  // CHECK: return [[RES]] : memref<10x10xf32>
}

// -----

func private @test_and(%arg0 : tensor<10x10xi1>, %arg1 : tensor<10x10xi1>) -> tensor<*xi1> {
  %0 = "onnx.And"(%arg0, %arg1) : (tensor<10x10xi1>, tensor<10x10xi1>) -> tensor<*xi1>
  "std.return"(%0) : (tensor<*xi1>) -> ()

  // CHECK-LABEL: test_and
  // CHECK: [[RES:%.+]] = memref.alloc() : memref<10x10xi1>
  // CHECK: [[DEF_LOOPS:%.+]]:2 = krnl.define_loops 2
  // CHECK: krnl.iterate([[DEF_LOOPS]]#0, [[DEF_LOOPS]]#1) with ([[DEF_LOOPS]]#0 -> %arg2 = 0 to 10, [[DEF_LOOPS]]#1 -> %arg3 = 0 to 10) {
  // CHECK: [[LOAD1:%.+]] = krnl.load %arg0[%arg2, %arg3] : memref<10x10xi1>
  // CHECK: [[LOAD2:%.+]] = krnl.load %arg1[%arg2, %arg3] : memref<10x10xi1>
  // CHECK: [[AND:%.+]] = and [[LOAD1]], [[LOAD2]] : i1
  // CHECK: krnl.store [[AND]], [[RES]][%arg2, %arg3] : memref<10x10xi1>
  // CHECK: return [[RES]] : memref<10x10xi1>
}

// -----

func private @test_or(%arg0 : tensor<10x10xi1>, %arg1 : tensor<10x10xi1>) -> tensor<*xi1> {
  %0 = "onnx.Or"(%arg0, %arg1) : (tensor<10x10xi1>, tensor<10x10xi1>) -> tensor<*xi1>
  "std.return"(%0) : (tensor<*xi1>) -> ()

  // CHECK-LABEL: test_or
  // CHECK: [[RES:%.+]] = memref.alloc() : memref<10x10xi1>
  // CHECK: [[DEF_LOOPS:%.+]]:2 = krnl.define_loops 2
  // CHECK: krnl.iterate([[DEF_LOOPS]]#0, [[DEF_LOOPS]]#1) with ([[DEF_LOOPS]]#0 -> %arg2 = 0 to 10, [[DEF_LOOPS]]#1 -> %arg3 = 0 to 10) {
  // CHECK: [[LOAD1:%.+]] = krnl.load %arg0[%arg2, %arg3] : memref<10x10xi1>
  // CHECK: [[LOAD2:%.+]] = krnl.load %arg1[%arg2, %arg3] : memref<10x10xi1>
  // CHECK: [[OR:%.+]] = or [[LOAD1]], [[LOAD2]] : i1
  // CHECK: krnl.store [[OR]], [[RES]][%arg2, %arg3] : memref<10x10xi1>
  // CHECK: return [[RES]] : memref<10x10xi1>
}

// -----

func private @test_xor(%arg0 : tensor<10x10xi1>, %arg1 : tensor<10x10xi1>) -> tensor<*xi1> {
  %0 = "onnx.Xor"(%arg0, %arg1) : (tensor<10x10xi1>, tensor<10x10xi1>) -> tensor<*xi1>
  "std.return"(%0) : (tensor<*xi1>) -> ()

  // CHECK-LABEL: test_xor
  // CHECK: [[RES:%.+]] = memref.alloc() : memref<10x10xi1>
  // CHECK: [[DEF_LOOPS:%.+]]:2 = krnl.define_loops 2
  // CHECK: krnl.iterate([[DEF_LOOPS]]#0, [[DEF_LOOPS]]#1) with ([[DEF_LOOPS]]#0 -> %arg2 = 0 to 10, [[DEF_LOOPS]]#1 -> %arg3 = 0 to 10) {
  // CHECK: [[LOAD1:%.+]] = krnl.load %arg0[%arg2, %arg3] : memref<10x10xi1>
  // CHECK: [[LOAD2:%.+]] = krnl.load %arg1[%arg2, %arg3] : memref<10x10xi1>
  // CHECK: [[XOR:%.+]] = xor [[LOAD1]], [[LOAD2]] : i1
  // CHECK: krnl.store [[XOR]], [[RES]][%arg2, %arg3] : memref<10x10xi1>
  // CHECK: return [[RES]] : memref<10x10xi1>
}

// -----

func private @test_exp(%arg0 : tensor<?x10xf32>) -> tensor<*xf32> {
  %0 = "onnx.Exp"(%arg0) : (tensor<?x10xf32>) -> tensor<*xf32>
  "std.return"(%0) : (tensor<*xf32>) -> ()

  // CHECK-LABEL: test_exp
  // CHECK: [[C0:%.+]] = constant 0 : index
  // CHECK: [[DIM_0:%.+]] = memref.dim %arg0, [[C0]] : memref<?x10xf32>
  // CHECK: [[RES:%.+]] = memref.alloc([[DIM_0]]) : memref<?x10xf32>
  // CHECK: [[DEF_LOOPS:%.+]]:2 = krnl.define_loops 2
  // CHECK: [[C0_0:%.+]] = constant 0 : index
  // CHECK: [[DIM_2:%.+]] = memref.dim %arg0, [[C0_0]] : memref<?x10xf32>
  // CHECK: krnl.iterate([[DEF_LOOPS]]#0, [[DEF_LOOPS]]#1) with ([[DEF_LOOPS]]#0 -> %arg1 = 0 to [[DIM_2]], [[DEF_LOOPS]]#1 -> %arg2 = 0 to 10) {
  // CHECK: [[LOAD:%.+]] = krnl.load %arg0[%arg1, %arg2] : memref<?x10xf32>
  // CHECK: [[EXP:%.+]] = math.exp [[LOAD]] : f32
  // CHECK: krnl.store [[EXP]], [[RES]][%arg1, %arg2] : memref<?x10xf32>
  // CHECK: return [[RES]] : memref<?x10xf32>
}

// -----

func private @test_tanh(%arg0 : tensor<?x10xf32>) -> tensor<*xf32> {
  %0 = "onnx.Tanh"(%arg0) : (tensor<?x10xf32>) -> tensor<*xf32>
  "std.return"(%0) : (tensor<*xf32>) -> ()

  // CHECK-LABEL: test_tanh
  // CHECK: [[C0:%.+]] = constant 0 : index
  // CHECK: [[DIM_0:%.+]] = memref.dim %arg0, [[C0]] : memref<?x10xf32>
  // CHECK: [[RES:%.+]] = memref.alloc([[DIM_0]]) : memref<?x10xf32>
  // CHECK: [[DEF_LOOPS:%.+]]:2 = krnl.define_loops 2
  // CHECK: [[C0_0:%.+]] = constant 0 : index
  // CHECK: [[DIM_2:%.+]] = memref.dim %arg0, [[C0_0]] : memref<?x10xf32>
  // CHECK: krnl.iterate([[DEF_LOOPS]]#0, [[DEF_LOOPS]]#1) with ([[DEF_LOOPS]]#0 -> %arg1 = 0 to [[DIM_2]], [[DEF_LOOPS]]#1 -> %arg2 = 0 to 10) {
  // CHECK: [[X:%.+]] = krnl.load %arg0[%arg1, %arg2] : memref<?x10xf32>
  // CHECK: [[ONE:%.+]] = constant 1.000000e+00 : f32
  // CHECK: [[TWO:%.+]] = constant 2.000000e+00 : f32
  // CHECK: [[X_MUL_2:%.+]] = mulf [[X]], [[TWO]] : f32
  // CHECK: [[NEG_X_MUL_2:%.+]] = negf [[X_MUL_2]] : f32
  // CHECK: [[EXP_1:%.+]] = math.exp [[NEG_X_MUL_2]] : f32
  // CHECK: [[SUB_1:%.+]] = subf %cst, [[EXP_1]] : f32
  // CHECK: [[ADD_1:%.+]] = addf %cst, [[EXP_1]] : f32
  // CHECK: [[DIV_1:%.+]] = divf [[SUB_1]], [[ADD_1]] : f32
  // CHECK: [[EXP_2:%.+]] = math.exp [[X_MUL_2]] : f32
  // CHECK: [[SUB_2:%.+]] = subf [[EXP_2]], %cst : f32
  // CHECK: [[ADD_2:%.+]] = addf [[EXP_2]], %cst : f32
  // CHECK: [[DIV_2:%.+]] = divf [[SUB_2]], [[ADD_2]] : f32
  // CHECK: [[ZERO:%.+]] = constant 0.000000e+00 : f32
  // CHECK: [[CMP:%.+]] = cmpf oge, [[X]], [[ZERO]] : f32
  // CHECK: [[TANH:%.+]] = select [[CMP]], [[DIV_1]], [[DIV_2]] : f32
  // CHECK: krnl.store [[TANH]], [[RES]][%arg1, %arg2] : memref<?x10xf32>
  // CHECK: return [[RES]] : memref<?x10xf32>
}

// -----

func private @test_sinh(%arg0 : tensor<?x10xf32>) -> tensor<*xf32> {
  %0 = "onnx.Sinh"(%arg0) : (tensor<?x10xf32>) -> tensor<*xf32>
  "std.return"(%0) : (tensor<*xf32>) -> ()

  // CHECK-LABEL: test_sinh
  // CHECK: [[C0:%.+]] = constant 0 : index
  // CHECK: [[DIM_0:%.+]] = memref.dim %arg0, [[C0]] : memref<?x10xf32>
  // CHECK: [[RES:%.+]] = memref.alloc([[DIM_0]]) : memref<?x10xf32>
  // CHECK: [[DEF_LOOPS:%.+]]:2 = krnl.define_loops 2
  // CHECK: [[C0_0:%.+]] = constant 0 : index
  // CHECK: [[DIM_2:%.+]] = memref.dim %arg0, [[C0_0]] : memref<?x10xf32>
  // CHECK: krnl.iterate([[DEF_LOOPS]]#0, [[DEF_LOOPS]]#1) with ([[DEF_LOOPS]]#0 -> %arg1 = 0 to [[DIM_2]], [[DEF_LOOPS]]#1 -> %arg2 = 0 to 10) {
  // CHECK: [[LOAD:%.+]] = krnl.load %arg0[%arg1, %arg2] : memref<?x10xf32>
  // CHECK: [[ZERO:%.+]] = constant {{0.+}} : f32
  // CHECK: [[TWO:%.+]] = constant {{2.+}} : f32
  // CHECK: [[NLOAD:%.+]] = subf [[ZERO]], [[LOAD]] : f32
  // CHECK: [[EXP:%.+]] = math.exp [[LOAD]] : f32
  // CHECK: [[NEXP:%.+]] = math.exp [[NLOAD]] : f32
  // CHECK: [[DIVIDEND:%.+]] = subf [[EXP]], [[NEXP]] : f32
  // CHECK: [[SINH_RES:%.+]] = divf [[DIVIDEND]], [[TWO]] : f32
  // CHECK: krnl.store [[SINH_RES]], [[RES]][%arg1, %arg2] : memref<?x10xf32>
  // CHECK: return [[RES]] : memref<?x10xf32>
}

// -----

func private @test_cosh(%arg0 : tensor<?x10xf32>) -> tensor<*xf32> {
  %0 = "onnx.Cosh"(%arg0) : (tensor<?x10xf32>) -> tensor<*xf32>
  "std.return"(%0) : (tensor<*xf32>) -> ()

  // CHECK-LABEL: test_cosh
  // CHECK: [[C0:%.+]] = constant 0 : index
  // CHECK: [[DIM_0:%.+]] = memref.dim %arg0, [[C0]] : memref<?x10xf32>
  // CHECK: [[RES:%.+]] = memref.alloc([[DIM_0]]) : memref<?x10xf32>
  // CHECK: [[DEF_LOOPS:%.+]]:2 = krnl.define_loops 2
  // CHECK: [[C0_0:%.+]] = constant 0 : index
  // CHECK: [[DIM_2:%.+]] = memref.dim %arg0, [[C0_0]] : memref<?x10xf32>
  // CHECK: krnl.iterate([[DEF_LOOPS]]#0, [[DEF_LOOPS]]#1) with ([[DEF_LOOPS]]#0 -> %arg1 = 0 to [[DIM_2]], [[DEF_LOOPS]]#1 -> %arg2 = 0 to 10) {
  // CHECK: [[LOAD:%.+]] = krnl.load %arg0[%arg1, %arg2] : memref<?x10xf32>
  // CHECK: [[ZERO:%.+]] = constant {{0.+}} : f32
  // CHECK: [[TWO:%.+]] = constant {{2.+}} : f32
  // CHECK: [[NLOAD:%.+]] = subf [[ZERO]], [[LOAD]] : f32
  // CHECK: [[EXP:%.+]] = math.exp [[LOAD]] : f32
  // CHECK: [[NEXP:%.+]] = math.exp [[NLOAD]] : f32
  // CHECK: [[DIVIDEND:%.+]] = addf [[EXP]], [[NEXP]] : f32
  // CHECK: [[COSH_RES:%.+]] = divf [[DIVIDEND]], [[TWO]] : f32
  // CHECK: krnl.store [[COSH_RES]], [[RES]][%arg1, %arg2] : memref<?x10xf32>
  // CHECK: return [[RES]] : memref<?x10xf32>
}

// -----

func private @test_cos(%arg0 : tensor<?x10xf32>) -> tensor<*xf32> {
  %0 = "onnx.Cos"(%arg0) : (tensor<?x10xf32>) -> tensor<*xf32>
  "std.return"(%0) : (tensor<*xf32>) -> ()

  // CHECK-LABEL: test_cos
  // CHECK: [[C0:%.+]] = constant 0 : index
  // CHECK: [[DIM_0:%.+]] = memref.dim %arg0, [[C0]] : memref<?x10xf32>
  // CHECK: [[RES:%.+]] = memref.alloc([[DIM_0]]) : memref<?x10xf32>
  // CHECK: [[DEF_LOOPS:%.+]]:2 = krnl.define_loops 2
  // CHECK: [[C0_0:%.+]] = constant 0 : index
  // CHECK: [[DIM_2:%.+]] = memref.dim %arg0, [[C0_0]] : memref<?x10xf32>
  // CHECK: krnl.iterate([[DEF_LOOPS]]#0, [[DEF_LOOPS]]#1) with ([[DEF_LOOPS]]#0 -> %arg1 = 0 to [[DIM_2]], [[DEF_LOOPS]]#1 -> %arg2 = 0 to 10) {
  // CHECK: [[LOAD:%.+]] = krnl.load %arg0[%arg1, %arg2] : memref<?x10xf32>
  // CHECK: [[COS:%.+]] = math.cos [[LOAD]] : f32
  // CHECK: krnl.store [[COS]], [[RES]][%arg1, %arg2] : memref<?x10xf32>
  // CHECK: return [[RES]] : memref<?x10xf32>
}

// -----

func private @test_sin(%arg0 : tensor<?x10xf32>) -> tensor<*xf32> {
  %0 = "onnx.Sin"(%arg0) : (tensor<?x10xf32>) -> tensor<*xf32>
  "std.return"(%0) : (tensor<*xf32>) -> ()

  // CHECK-LABEL: test_sin
  // CHECK: [[C0:%.+]] = constant 0 : index
  // CHECK: [[DIM_0:%.+]] = memref.dim %arg0, [[C0]] : memref<?x10xf32>
  // CHECK: [[RES:%.+]] = memref.alloc([[DIM_0]]) : memref<?x10xf32>
  // CHECK: [[DEF_LOOPS:%.+]]:2 = krnl.define_loops 2
  // CHECK: [[C0_0:%.+]] = constant 0 : index
  // CHECK: [[DIM_2:%.+]] = memref.dim %arg0, [[C0_0]] : memref<?x10xf32>
  // CHECK: krnl.iterate([[DEF_LOOPS]]#0, [[DEF_LOOPS]]#1) with ([[DEF_LOOPS]]#0 -> %arg1 = 0 to [[DIM_2]], [[DEF_LOOPS]]#1 -> %arg2 = 0 to 10) {
  // CHECK: [[LOAD:%.+]] = krnl.load %arg0[%arg1, %arg2] : memref<?x10xf32>
  // CHECK: [[SIN:%.+]] = math.sin [[LOAD]] : f32
  // CHECK: krnl.store [[SIN]], [[RES]][%arg1, %arg2] : memref<?x10xf32>
  // CHECK: return [[RES]] : memref<?x10xf32>
}

// -----

func private @test_log(%arg0 : tensor<?x10xf32>) -> tensor<*xf32> {
  %0 = "onnx.Log"(%arg0) : (tensor<?x10xf32>) -> tensor<*xf32>
  "std.return"(%0) : (tensor<*xf32>) -> ()

  // CHECK-LABEL: test_log
  // CHECK: [[C0:%.+]] = constant 0 : index
  // CHECK: [[DIM_0:%.+]] = memref.dim %arg0, [[C0]] : memref<?x10xf32>
  // CHECK: [[RES:%.+]] = memref.alloc([[DIM_0]]) : memref<?x10xf32>
  // CHECK: [[DEF_LOOPS:%.+]]:2 = krnl.define_loops 2
  // CHECK: [[C0_0:%.+]] = constant 0 : index
  // CHECK: [[DIM_2:%.+]] = memref.dim %arg0, [[C0_0]] : memref<?x10xf32>
  // CHECK: krnl.iterate([[DEF_LOOPS]]#0, [[DEF_LOOPS]]#1) with ([[DEF_LOOPS]]#0 -> %arg1 = 0 to [[DIM_2]], [[DEF_LOOPS]]#1 -> %arg2 = 0 to 10) {
  // CHECK: [[LOAD:%.+]] = krnl.load %arg0[%arg1, %arg2] : memref<?x10xf32>
  // CHECK: [[LOG:%.+]] = math.log [[LOAD]] : f32
  // CHECK: krnl.store [[LOG]], [[RES]][%arg1, %arg2] : memref<?x10xf32>
  // CHECK: return [[RES]] : memref<?x10xf32>
}

// -----

func private @test_sigmoid(%arg0 : tensor<?x10xf32>) -> tensor<*xf32> {
  %0 = "onnx.Sigmoid"(%arg0) : (tensor<?x10xf32>) -> tensor<*xf32>
  "std.return"(%0) : (tensor<*xf32>) -> ()

  // CHECK-LABEL: test_sigmoid
  // CHECK: [[C0:%.+]] = constant 0 : index
  // CHECK: [[DIM_0:%.+]] = memref.dim %arg0, [[C0]] : memref<?x10xf32>
  // CHECK: [[RES:%.+]] = memref.alloc([[DIM_0]]) : memref<?x10xf32>
  // CHECK: [[DEF_LOOPS:%.+]]:2 = krnl.define_loops 2
  // CHECK: [[C0_0:%.+]] = constant 0 : index
  // CHECK: [[DIM_2:%.+]] = memref.dim %arg0, [[C0_0]] : memref<?x10xf32>
  // CHECK: krnl.iterate([[DEF_LOOPS]]#0, [[DEF_LOOPS]]#1) with ([[DEF_LOOPS]]#0 -> %arg1 = 0 to [[DIM_2]], [[DEF_LOOPS]]#1 -> %arg2 = 0 to 10) {
  // CHECK: [[LOAD:%.+]] = krnl.load %arg0[%arg1, %arg2] : memref<?x10xf32>
  // CHECK: [[ZERO:%.+]] = constant {{0.+}} : f32
  // CHECK: [[ONE:%.+]] = constant {{1.+}} : f32
  // CHECK: [[NLOAD:%.+]] = subf [[ZERO]], [[LOAD]] : f32
  // CHECK: [[NEXP:%.+]] = math.exp [[NLOAD]] : f32
  // CHECK: [[DIVISOR:%.+]] = addf [[ONE]], [[NEXP]] : f32
  // CHECK: [[SIGMOID_RES:%.+]] = divf [[ONE]], [[DIVISOR]] : f32
  // CHECK: krnl.store [[SIGMOID_RES]], [[RES]][%arg1, %arg2] : memref<?x10xf32>
  // CHECK: return [[RES]] : memref<?x10xf32>
}

// -----

func private @test_relu(%arg0 : tensor<?x10xf32>) -> tensor<*xf32> {
  %0 = "onnx.Relu"(%arg0) : (tensor<?x10xf32>) -> tensor<*xf32>
  "std.return"(%0) : (tensor<*xf32>) -> ()

  // CHECK-LABEL: test_relu
  // CHECK: [[C0:%.+]] = constant 0 : index
  // CHECK: [[DIM_0:%.+]] = memref.dim %arg0, [[C0]] : memref<?x10xf32>
  // CHECK: [[RES:%.+]] = memref.alloc([[DIM_0]]) : memref<?x10xf32>
  // CHECK: [[DEF_LOOPS:%.+]]:2 = krnl.define_loops 2
  // CHECK: [[C0_0:%.+]] = constant 0 : index
  // CHECK: [[DIM_2:%.+]] = memref.dim %arg0, [[C0_0]] : memref<?x10xf32>
  // CHECK: krnl.iterate([[DEF_LOOPS]]#0, [[DEF_LOOPS]]#1) with ([[DEF_LOOPS]]#0 -> %arg1 = 0 to [[DIM_2]], [[DEF_LOOPS]]#1 -> %arg2 = 0 to 10) {
  // CHECK: [[LOAD:%.+]] = krnl.load %arg0[%arg1, %arg2] : memref<?x10xf32>
  // CHECK: [[ZERO:%.+]] = constant {{0.+}} : f32
  // CHECK: [[LTZERO:%.+]] = cmpf olt, [[LOAD]], [[ZERO]] : f32
  // CHECK: [[RELU_RES:%.+]] = select [[LTZERO]], [[ZERO]], [[LOAD]] : f32
  // CHECK: krnl.store [[RELU_RES]], [[RES]][%arg1, %arg2] : memref<?x10xf32>
  // CHECK: return [[RES]] : memref<?x10xf32>
}

// -----

func private @test_reshape(%arg0 : tensor<?x10xf32>, %arg1 : tensor<4xi64>) -> tensor<*xf32> {
  %0 = "onnx.Reshape"(%arg0, %arg1) : (tensor<?x10xf32>, tensor<4xi64>) -> tensor<*xf32>
  "std.return"(%0) : (tensor<*xf32>) -> ()

  // CHECK-LABEL: test_reshape
  // CHECK: [[TYPE_IN_BYTES_0:%.+]] = constant 4 : i64
  // CHECK: [[C0:%.+]] = constant 0 : index
  // CHECK: [[DIM_0:%.+]] = memref.dim %arg0, [[C0]] : memref<?x10xf32>
  // CHECK: [[DIM_0_CAST:%.+]] = index_cast [[DIM_0]] : index to i64
  // CHECK: [[MUL_0:%.+]] = muli [[TYPE_IN_BYTES_0]], [[DIM_0_CAST]] : i64
  // CHECK: [[CONSTANT_0:%.+]] = constant 10 : i64
  // CHECK: [[TENSOR_SIZE:%.+]] = muli [[MUL_0]], [[CONSTANT_0]] : i64

  // CHECK: [[TYPE_IN_BYTES_1:%.+]] = constant 4 : i64
  // CHECK: %[[CONSTANT_1:.+]] = constant 0 : index
  // CHECK: [[LOAD_0:%.+]] = krnl.load %arg1[%[[CONSTANT_1]]] : memref<4xi64>
  // CHECK: [[C0_0:%.+]] = constant 0 : index
  // CHECK: [[DIM_1:%.+]] = memref.dim %arg0, [[C0_0]] : memref<?x10xf32>
  // CHECK: [[DIM_1_CAST:%.+]] = index_cast [[DIM_1]] : index to i64
  // CHECK: [[CONSTANT_2:%.+]] = constant 0 : i64
  // CHECK: [[CMP_0:%.+]] = cmpi eq, [[LOAD_0]], [[CONSTANT_2]] : i64
  // CHECK: [[SELECT_0:%.+]] = select [[CMP_0]], [[DIM_1_CAST]], [[LOAD_0]] : i64
  // CHECK: [[MUL_1:%.+]] = muli [[TYPE_IN_BYTES_1]], [[SELECT_0]] : i64

  // CHECK: %[[CONSTANT_3:.+]] = constant 1 : index
  // CHECK: [[LOAD_1:%.+]] = krnl.load %arg1[%[[CONSTANT_3]]] : memref<4xi64>
  // CHECK: [[CONSTANT_3:%.+]] = constant 10 : i64
  // CHECK: [[CONSTANT_4:%.+]] = constant 0 : i64
  // CHECK: [[CMP_1:%.+]] = cmpi eq, [[LOAD_1]], [[CONSTANT_4]] : i64
  // CHECK: [[SELECT_1:%.+]] = select [[CMP_1]], [[CONSTANT_3]], [[LOAD_1]] : i64
  // CHECK: [[MUL_2:%.+]] = muli [[MUL_1]], [[SELECT_1]] : i64

  // CHECK: %[[CONSTANT_5:.+]] = constant 2 : index
  // CHECK: [[LOAD_2:%.+]] = krnl.load %arg1[%[[CONSTANT_5]]] : memref<4xi64>
  // CHECK: [[MUL_3:%.+]] = muli [[MUL_2]], [[LOAD_2]] : i64

  // CHECK: %[[CONSTANT_6:.+]] = constant 3 : index
  // CHECK: [[LOAD_3:%.+]] = krnl.load %arg1[%[[CONSTANT_6]]] : memref<4xi64>
  // CHECK: [[MUL_4:%.+]] = muli [[MUL_3]], [[LOAD_3]] : i64

  // CHECK: [[CONSTANT_8:%.+]] = constant -1 : i64
  // CHECK: [[TENSOR_SIZE_FROM_SHAPE:%.+]] = muli [[MUL_4]], [[CONSTANT_8]] : i64

  // CHECK: [[CMP_2:%.+]] = cmpi eq, [[SELECT_0]], [[CONSTANT_8]] : i64
  // CHECK: [[DIVISIGNED_0:%.+]] = divi_signed [[TENSOR_SIZE]], [[TENSOR_SIZE_FROM_SHAPE]] : i64
  // CHECK: [[SELECT_2:%.+]] = select [[CMP_2]], [[DIVISIGNED_0]], [[SELECT_0]] : i64
  // CHECK: [[CAST_0:%.+]] = index_cast [[SELECT_2]] : i64 to index

  // CHECK: [[CMP_3:%.+]] = cmpi eq, [[SELECT_1]], [[CONSTANT_8]] : i64
  // CHECK: [[DIVISIGNED_1:%.+]] = divi_signed [[TENSOR_SIZE]], [[TENSOR_SIZE_FROM_SHAPE]] : i64
  // CHECK: [[SELECT_3:%.+]] = select [[CMP_3]], [[DIVISIGNED_1]], [[SELECT_1]] : i64
  // CHECK: [[CAST_1:%.+]] = index_cast [[SELECT_3]] : i64 to index

  // CHECK: [[CMP_4:%.+]] = cmpi eq, [[LOAD_2]], [[CONSTANT_8]] : i64
  // CHECK: [[DIVISIGNED_2:%.+]] = divi_signed [[TENSOR_SIZE]], [[TENSOR_SIZE_FROM_SHAPE]] : i64
  // CHECK: [[SELECT_4:%.+]] = select [[CMP_4]], [[DIVISIGNED_2]], [[LOAD_2]] : i64
  // CHECK: [[CAST_2:%.+]] = index_cast [[SELECT_4]] : i64 to index

  // CHECK: [[CMP_5:%.+]] = cmpi eq, [[LOAD_3]], [[CONSTANT_8]] : i64
  // CHECK: [[DIVISIGNED_3:%.+]] = divi_signed [[TENSOR_SIZE]], [[TENSOR_SIZE_FROM_SHAPE]] : i64
  // CHECK: [[SELECT_5:%.+]] = select [[CMP_5]], [[DIVISIGNED_3]], [[LOAD_3]] : i64
  // CHECK: [[CAST_3:%.+]] = index_cast [[SELECT_5]] : i64 to index

  // CHECK: [[ALLOC:%.+]] = memref.alloc([[CAST_0]], [[CAST_1]], [[CAST_2]], [[CAST_3]]) : memref<?x?x?x?xf32>
  // CHECK: "krnl.memcpy"([[ALLOC]], %arg0, [[TENSOR_SIZE]]) : (memref<?x?x?x?xf32>, memref<?x10xf32>, i64) -> ()
  // CHECK: return [[ALLOC]] : memref<?x?x?x?xf32>
}

// -----

func private @test_sum(%arg0 : tensor<10x10xf32>, %arg1 : tensor<10x10xf32>) -> tensor<*xf32> {
  %0 = "onnx.Sum"(%arg0, %arg1) : (tensor<10x10xf32>, tensor<10x10xf32>) -> tensor<*xf32>
  "std.return"(%0) : (tensor<*xf32>) -> ()

  // CHECK-LABEL: test_sum
  // CHECK: [[RES:%.+]] = memref.alloc() : memref<10x10xf32>
  // CHECK: [[DEF_LOOPS:%.+]]:2 = krnl.define_loops 2
  // CHECK: krnl.iterate([[DEF_LOOPS]]#0, [[DEF_LOOPS]]#1) with ([[DEF_LOOPS]]#0 -> %arg2 = 0 to 10, [[DEF_LOOPS]]#1 -> %arg3 = 0 to 10) {
  // CHECK: [[LOAD1:%.+]] = krnl.load %arg0[%arg2, %arg3] : memref<10x10xf32>
  // CHECK: [[LOAD2:%.+]] = krnl.load %arg1[%arg2, %arg3] : memref<10x10xf32>
  // CHECK: [[ADD:%.+]] = addf [[LOAD1]], [[LOAD2]] : f32
  // CHECK: krnl.store [[ADD]], [[RES]][%arg2, %arg3] : memref<10x10xf32>
  // CHECK: return [[RES]] : memref<10x10xf32>
}

// -----

func private @test_max(%arg0 : tensor<10x10xf32>, %arg1 : tensor<10x10xf32>) -> tensor<*xf32> {
  %0 = "onnx.Max"(%arg0, %arg1) : (tensor<10x10xf32>, tensor<10x10xf32>) -> tensor<*xf32>
  "std.return"(%0) : (tensor<*xf32>) -> ()

  // CHECK-LABEL: test_max
  // CHECK: [[RES:%.+]] = memref.alloc() : memref<10x10xf32>
  // CHECK: [[DEF_LOOPS:%.+]]:2 = krnl.define_loops 2
  // CHECK: krnl.iterate([[DEF_LOOPS]]#0, [[DEF_LOOPS]]#1) with ([[DEF_LOOPS]]#0 -> %arg2 = 0 to 10, [[DEF_LOOPS]]#1 -> %arg3 = 0 to 10) {
  // CHECK: [[LOAD1:%.+]] = krnl.load %arg0[%arg2, %arg3] : memref<10x10xf32>
  // CHECK: [[LOAD2:%.+]] = krnl.load %arg1[%arg2, %arg3] : memref<10x10xf32>
  // CHECK: [[MAX:%.+]] = cmpf ogt, [[LOAD1]], [[LOAD2]] : f32
  // CHECK: [[RELU_RES:%.+]] = select [[MAX]], [[LOAD1]], [[LOAD2]] : f32
  // CHECK: krnl.store [[RELU_RES]], [[RES]][%arg2, %arg3] : memref<10x10xf32>
  // CHECK: return [[RES]] : memref<10x10xf32>
}

// -----

func private @test_min(%arg0 : tensor<10x10xf32>, %arg1 : tensor<10x10xf32>) -> tensor<*xf32> {
  %0 = "onnx.Min"(%arg0, %arg1) : (tensor<10x10xf32>, tensor<10x10xf32>) -> tensor<*xf32>
  "std.return"(%0) : (tensor<*xf32>) -> ()

  // CHECK-LABEL: test_min
  // CHECK: [[RES:%.+]] = memref.alloc() : memref<10x10xf32>
  // CHECK: [[DEF_LOOPS:%.+]]:2 = krnl.define_loops 2
  // CHECK: krnl.iterate([[DEF_LOOPS]]#0, [[DEF_LOOPS]]#1) with ([[DEF_LOOPS]]#0 -> %arg2 = 0 to 10, [[DEF_LOOPS]]#1 -> %arg3 = 0 to 10) {
  // CHECK: [[LOAD1:%.+]] = krnl.load %arg0[%arg2, %arg3] : memref<10x10xf32>
  // CHECK: [[LOAD2:%.+]] = krnl.load %arg1[%arg2, %arg3] : memref<10x10xf32>
  // CHECK: [[MIN:%.+]] = cmpf olt, [[LOAD1]], [[LOAD2]] : f32
  // CHECK: [[RELU_RES:%.+]] = select [[MIN]], [[LOAD1]], [[LOAD2]] : f32
  // CHECK: krnl.store [[RELU_RES]], [[RES]][%arg2, %arg3] : memref<10x10xf32>
  // CHECK: return [[RES]] : memref<10x10xf32>
}

// -----

func private @test_elu(%arg0 : tensor<?x10xf32>) -> tensor<*xf32> {
  %0 = "onnx.Elu"(%arg0) {alpha=2.0:f32} : (tensor<?x10xf32>) -> tensor<*xf32>
  "std.return"(%0) : (tensor<*xf32>) -> ()

  // CHECK-LABEL: test_elu
  // CHECK: [[C0:%.+]] = constant 0 : index
  // CHECK: [[DIM_0:%.+]] = memref.dim %arg0, [[C0]] : memref<?x10xf32>
  // CHECK: [[RES:%.+]] = memref.alloc([[DIM_0]]) : memref<?x10xf32>
  // CHECK: [[DEF_LOOPS:%.+]]:2 = krnl.define_loops 2
  // CHECK: [[C0_0:%.+]] = constant 0 : index
  // CHECK: [[DIM_2:%.+]] = memref.dim %arg0, [[C0_0]] : memref<?x10xf32>
  // CHECK: krnl.iterate([[DEF_LOOPS]]#0, [[DEF_LOOPS]]#1) with ([[DEF_LOOPS]]#0 -> %arg1 = 0 to [[DIM_2]], [[DEF_LOOPS]]#1 -> %arg2 = 0 to 10) {
  // CHECK: [[LOAD:%.+]] = krnl.load %arg0[%arg1, %arg2] : memref<?x10xf32>
  // CHECK: [[ZERO:%.+]] = constant {{0.+}} : f32
  // CHECK: [[ONE:%.+]] = constant {{1.+}} : f32
  // CHECK: [[ALPHA:%.+]] = constant {{2.+}} : f32
  // CHECK: [[EXP:%.+]] = math.exp [[LOAD]] : f32
  // CHECK: [[CMP:%.+]] = cmpf olt, [[LOAD]], [[ZERO]] : f32
  // CHECK: [[SUB:%.+]] = subf [[EXP]], [[ONE]] : f32
  // CHECK: [[MUL:%.+]] = mulf [[ALPHA]], [[SUB]] : f32
  // CHECK: [[SELECT:%.+]] = select [[CMP]], [[MUL]], [[LOAD]] : f32
  // CHECK: krnl.store [[SELECT]], [[RES]][%arg1, %arg2] : memref<?x10xf32>
  // CHECK: return [[RES]] : memref<?x10xf32>
}

// -----

func private @test_leakyrelu(%arg0 : tensor<?x10xf32>) -> tensor<*xf32> {
  %0 = "onnx.LeakyRelu"(%arg0) {alpha=1.0:f32} : (tensor<?x10xf32>) -> tensor<*xf32>
  "std.return"(%0) : (tensor<*xf32>) -> ()

  // CHECK-LABEL: test_leakyrelu
  // CHECK: [[C0:%.+]] = constant 0 : index
  // CHECK: [[DIM_0:%.+]] = memref.dim %arg0, [[C0]] : memref<?x10xf32>
  // CHECK: [[RES:%.+]] = memref.alloc([[DIM_0]]) : memref<?x10xf32>
  // CHECK: [[DEF_LOOPS:%.+]]:2 = krnl.define_loops 2
  // CHECK: [[C0_0:%.+]] = constant 0 : index
  // CHECK: [[DIM_2:%.+]] = memref.dim %arg0, [[C0_0]] : memref<?x10xf32>
  // CHECK: krnl.iterate([[DEF_LOOPS]]#0, [[DEF_LOOPS]]#1) with ([[DEF_LOOPS]]#0 -> %arg1 = 0 to [[DIM_2]], [[DEF_LOOPS]]#1 -> %arg2 = 0 to 10) {
  // CHECK: [[LOAD:%.+]] = krnl.load %arg0[%arg1, %arg2] : memref<?x10xf32>
  // CHECK: [[ZERO:%.+]] = constant {{0.+}} : f32
  // CHECK: [[ALPHA:%.+]] = constant {{1.+}} : f32
  // CHECK: [[CMP:%.+]] = cmpf olt, [[LOAD]], [[ZERO]] : f32
  // CHECK: [[MUL:%.+]] = mulf [[ALPHA]], [[LOAD]] : f32
  // CHECK: [[SELECT:%.+]] = select [[CMP]], [[MUL]], [[LOAD]] : f32
  // CHECK: krnl.store [[SELECT]], [[RES]][%arg1, %arg2] : memref<?x10xf32>
  // CHECK: return [[RES]] : memref<?x10xf32>
}

// -----

func private @test_selu(%arg0 : tensor<?x10xf32>) -> tensor<*xf32> {
  %0 = "onnx.Selu"(%arg0) {alpha=1.0:f32, gamma=2.0:f32} : (tensor<?x10xf32>) -> tensor<*xf32>
  "std.return"(%0) : (tensor<*xf32>) -> ()

  // CHECK-LABEL: test_selu
  // CHECK: [[C0:%.+]] = constant 0 : index
  // CHECK: [[DIM_0:%.+]] = memref.dim %arg0, [[C0]] : memref<?x10xf32>
  // CHECK: [[RES:%.+]] = memref.alloc([[DIM_0]]) : memref<?x10xf32>
  // CHECK: [[DEF_LOOPS:%.+]]:2 = krnl.define_loops 2
  // CHECK: [[C0_0:%.+]] = constant 0 : index
  // CHECK: [[DIM_2:%.+]] = memref.dim %arg0, [[C0_0]] : memref<?x10xf32>
  // CHECK: krnl.iterate([[DEF_LOOPS]]#0, [[DEF_LOOPS]]#1) with ([[DEF_LOOPS]]#0 -> %arg1 = 0 to [[DIM_2]], [[DEF_LOOPS]]#1 -> %arg2 = 0 to 10) {
  // CHECK: [[LOAD:%.+]] = krnl.load %arg0[%arg1, %arg2] : memref<?x10xf32>
  // CHECK: [[ZERO:%.+]] = constant {{0.+}} : f32
  // CHECK: [[ALPHA:%.+]] = constant {{1.+}} : f32
  // CHECK: [[GAMMA:%.+]] = constant {{2.+}} : f32
  // CHECK: [[EXP:%.+]] = math.exp [[LOAD]] : f32
  // CHECK: [[CMP:%.+]] = cmpf ogt, [[LOAD]], [[ZERO]] : f32
  // CHECK: [[MUL:%.+]] = mulf [[ALPHA]], [[EXP]] : f32
  // CHECK: [[SUB:%.+]] = subf [[MUL]], [[ALPHA]] : f32
  // CHECK: [[SELECT:%.+]] = select [[CMP]], [[LOAD]], [[SUB]] : f32
  // CHECK: [[SELU_RES:%.+]] = mulf [[GAMMA]], [[SELECT]] : f32
  // CHECK: krnl.store [[SELU_RES]], [[RES]][%arg1, %arg2] : memref<?x10xf32>
  // CHECK: return [[RES]] : memref<?x10xf32>
}

// -----

func private @test_hardsigmoid(%arg0 : tensor<?x10xf32>) -> tensor<*xf32> {
  %0 = "onnx.HardSigmoid"(%arg0) {alpha=1.0:f32, beta=2.0:f32} : (tensor<?x10xf32>) -> tensor<*xf32>
  "std.return"(%0) : (tensor<*xf32>) -> ()

  // CHECK-LABEL: test_hardsigmoid
  // CHECK: [[C0:%.+]] = constant 0 : index
  // CHECK: [[DIM_0:%.+]] = memref.dim %arg0, [[C0]] : memref<?x10xf32>
  // CHECK: [[RES:%.+]] = memref.alloc([[DIM_0]]) : memref<?x10xf32>
  // CHECK: [[DEF_LOOPS:%.+]]:2 = krnl.define_loops 2
  // CHECK: [[C0_0:%.+]] = constant 0 : index
  // CHECK: [[DIM_2:%.+]] = memref.dim %arg0, [[C0_0]] : memref<?x10xf32>
  // CHECK: krnl.iterate([[DEF_LOOPS]]#0, [[DEF_LOOPS]]#1) with ([[DEF_LOOPS]]#0 -> %arg1 = 0 to [[DIM_2]], [[DEF_LOOPS]]#1 -> %arg2 = 0 to 10) {
  // CHECK: [[LOAD:%.+]] = krnl.load %arg0[%arg1, %arg2] : memref<?x10xf32>
  // CHECK: [[ZERO:%.+]] = constant {{0.+}} : f32
  // CHECK: [[ONE:%.+]] = constant {{1.+}} : f32
  // CHECK: [[ALPHA:%.+]] = constant {{1.+}} : f32
  // CHECK: [[BETA:%.+]] = constant {{2.+}} : f32
  // CHECK: [[MUL:%.+]] = mulf [[ALPHA]], [[LOAD]] : f32
  // CHECK: [[ADD:%.+]] = addf [[MUL]], [[BETA]] : f32
  // CHECK: [[CMP1:%.+]] = cmpf ogt, [[ADD]], [[ZERO]] : f32
  // CHECK: [[SELECT1:%.+]] = select [[CMP1]], [[ADD]], [[ZERO]] : f32
  // CHECK: [[CMP2:%.+]] = cmpf olt, [[SELECT1]], [[ONE]] : f32
  // CHECK: [[SELECT2:%.+]] = select [[CMP2]], [[SELECT1]], [[ONE]] : f32
  // CHECK: krnl.store [[SELECT2]], [[RES]][%arg1, %arg2] : memref<?x10xf32>
  // CHECK: return [[RES]] : memref<?x10xf32>
}

// -----

func private @test_reciprocal(%arg0 : tensor<?x10xf32>) -> tensor<*xf32> {
  %0 = "onnx.Reciprocal"(%arg0) : (tensor<?x10xf32>) -> tensor<*xf32>
  "std.return"(%0) : (tensor<*xf32>) -> ()

  // CHECK-LABEL: test_reciprocal
  // CHECK: [[C0:%.+]] = constant 0 : index
  // CHECK: [[DIM_0:%.+]] = memref.dim %arg0, [[C0]] : memref<?x10xf32>
  // CHECK: [[RES:%.+]] = memref.alloc([[DIM_0]]) : memref<?x10xf32>
  // CHECK: [[DEF_LOOPS:%.+]]:2 = krnl.define_loops 2
  // CHECK: [[C0_0:%.+]] = constant 0 : index
  // CHECK: [[DIM_2:%.+]] = memref.dim %arg0, [[C0_0]] : memref<?x10xf32>
  // CHECK: krnl.iterate([[DEF_LOOPS]]#0, [[DEF_LOOPS]]#1) with ([[DEF_LOOPS]]#0 -> %arg1 = 0 to [[DIM_2]], [[DEF_LOOPS]]#1 -> %arg2 = 0 to 10) {
  // CHECK: [[LOAD:%.+]] = krnl.load %arg0[%arg1, %arg2] : memref<?x10xf32>
  // CHECK: [[ONE:%.+]] = constant {{1.+}} : f32
  // CHECK: [[RECIPROCAL_RES:%.+]] = divf [[ONE]], [[LOAD]] : f32
  // CHECK: krnl.store [[RECIPROCAL_RES]], [[RES]][%arg1, %arg2] : memref<?x10xf32>
  // CHECK: return [[RES]] : memref<?x10xf32>
}

// -----

func private @test_softplus(%arg0 : tensor<?x10xf32>) -> tensor<*xf32> {
  %0 = "onnx.Softplus"(%arg0) : (tensor<?x10xf32>) -> tensor<*xf32>
  "std.return"(%0) : (tensor<*xf32>) -> ()

  // CHECK-LABEL: test_softplus
  // CHECK: [[C0:%.+]] = constant 0 : index
  // CHECK: [[DIM_0:%.+]] = memref.dim %arg0, [[C0]] : memref<?x10xf32>
  // CHECK: [[RES:%.+]] = memref.alloc([[DIM_0]]) : memref<?x10xf32>
  // CHECK: [[DEF_LOOPS:%.+]]:2 = krnl.define_loops 2
  // CHECK: [[C0_0:%.+]] = constant 0 : index
  // CHECK: [[DIM_2:%.+]] = memref.dim %arg0, [[C0_0]] : memref<?x10xf32>
  // CHECK: krnl.iterate([[DEF_LOOPS]]#0, [[DEF_LOOPS]]#1) with ([[DEF_LOOPS]]#0 -> %arg1 = 0 to [[DIM_2]], [[DEF_LOOPS]]#1 -> %arg2 = 0 to 10) {
  // CHECK: [[LOAD:%.+]] = krnl.load %arg0[%arg1, %arg2] : memref<?x10xf32>
  // CHECK: [[EXP:%.+]] = math.exp [[LOAD]] : f32
  // CHECK: [[ONE:%.+]] = constant {{1.+}} : f32
  // CHECK: [[ADD:%.+]] = addf [[EXP]], [[ONE]] : f32
  // CHECK: [[SOFTPLUS_RES:%.+]] = math.log [[ADD]] : f32
  // CHECK: krnl.store [[SOFTPLUS_RES]], [[RES]][%arg1, %arg2] : memref<?x10xf32>
  // CHECK: return [[RES]] : memref<?x10xf32>
}

// -----

func private @test_softsign(%arg0 : tensor<?x10xf32>) -> tensor<*xf32> {
  %0 = "onnx.Softsign"(%arg0) : (tensor<?x10xf32>) -> tensor<*xf32>
  "std.return"(%0) : (tensor<*xf32>) -> ()

  // CHECK-LABEL: test_softsign
  // CHECK: [[C0:%.+]] = constant 0 : index
  // CHECK: [[DIM_0:%.+]] = memref.dim %arg0, [[C0]] : memref<?x10xf32>
  // CHECK: [[RES:%.+]] = memref.alloc([[DIM_0]]) : memref<?x10xf32>
  // CHECK: [[DEF_LOOPS:%.+]]:2 = krnl.define_loops 2
  // CHECK: [[C0_0:%.+]] = constant 0 : index
  // CHECK: [[DIM_2:%.+]] = memref.dim %arg0, [[C0_0]] : memref<?x10xf32>
  // CHECK: krnl.iterate([[DEF_LOOPS]]#0, [[DEF_LOOPS]]#1) with ([[DEF_LOOPS]]#0 -> %arg1 = 0 to [[DIM_2]], [[DEF_LOOPS]]#1 -> %arg2 = 0 to 10) {
  // CHECK: [[LOAD:%.+]] = krnl.load %arg0[%arg1, %arg2] : memref<?x10xf32>
  // CHECK: [[ABS:%.+]] = absf [[LOAD]] : f32
  // CHECK: [[ONE:%.+]] = constant {{1.+}} : f32
  // CHECK: [[ADD:%.+]] = addf [[ABS]], [[ONE]] : f32
  // CHECK: [[SOFTSIGN_RES:%.+]] = divf [[LOAD]], [[ADD]] : f32
  // CHECK: krnl.store [[SOFTSIGN_RES]], [[RES]][%arg1, %arg2] : memref<?x10xf32>
  // CHECK: return [[RES]] : memref<?x10xf32>
}

// -----

func private @test_reducemax(%arg0 : tensor<3x2x2xf32>) -> tensor<*xf32> {
  %0 ="onnx.ReduceMax"(%arg0) {axes=[1], keepdims = 0 : si64} : (tensor<3x2x2xf32>)-> tensor<*xf32>
  "std.return"(%0) : (tensor<*xf32>) -> ()

  // CHECK-LABEL: test_reducemax
  // CHECK: [[RES:%.+]] = memref.alloc() : memref<3x2xf32>
  // CHECK: [[DEF_LOOPS1:%.+]]:2 = krnl.define_loops 2
  // CHECK: krnl.iterate([[DEF_LOOPS1]]#0, [[DEF_LOOPS1]]#1) with ([[DEF_LOOPS1]]#0 -> %arg1 = 0 to 3, [[DEF_LOOPS1]]#1 -> %arg2 = 0 to 2) {
  // CHECK: [[IDENTITY:%.+]] = constant 0xFF800000 : f32
  // CHECK: krnl.store [[IDENTITY]], [[RES]][%arg1, %arg2] : memref<3x2xf32>

  // CHECK: [[DEF_LOOPS2:%.+]]:3 = krnl.define_loops 3
  // CHECK: krnl.iterate([[DEF_LOOPS2]]#0, [[DEF_LOOPS2]]#1, [[DEF_LOOPS2]]#2) with ([[DEF_LOOPS2]]#0 -> %arg1 = 0 to 3, [[DEF_LOOPS2]]#1 -> %arg2 = 0 to 2, [[DEF_LOOPS2]]#2 -> %arg3 = 0 to 2) {
  // CHECK: [[LOAD1:%.+]] = krnl.load %arg0[%arg1, %arg2, %arg3] : memref<3x2x2xf32>
  // CHECK: [[LOAD2:%.+]] = krnl.load [[RES]][%arg1, %arg3] : memref<3x2xf32>
  // CHECK: [[CMP:%.+]] = cmpf ogt, [[LOAD2]], [[LOAD1]] : f32
  // CHECK: [[SELECT:%.+]] = select [[CMP]], [[LOAD2]], [[LOAD1]] : f32
  // CHECK: krnl.store [[SELECT]], [[RES]][%arg1, %arg3] : memref<3x2xf32>
  // CHECK: }
  // CHECK: return [[RES]] : memref<3x2xf32>
}

// -----

func private @test_reducemin(%arg0 : tensor<3x2x2xf32>) -> tensor<*xf32> {
  %0 ="onnx.ReduceMin"(%arg0) {axes=[1], keepdims = 0 : si64} : (tensor<3x2x2xf32>)-> tensor<*xf32>
  "std.return"(%0) : (tensor<*xf32>) -> ()

  // CHECK-LABEL: test_reducemin
  // CHECK: [[RES:%.+]] = memref.alloc() : memref<3x2xf32>
  // CHECK: [[DEF_LOOPS1:%.+]]:2 = krnl.define_loops 2
  // CHECK: krnl.iterate([[DEF_LOOPS1]]#0, [[DEF_LOOPS1]]#1) with ([[DEF_LOOPS1]]#0 -> %arg1 = 0 to 3, [[DEF_LOOPS1]]#1 -> %arg2 = 0 to 2) {
  // CHECK: [[IDENTITY:%.+]] = constant 0x7F800000 : f32
  // CHECK: krnl.store [[IDENTITY]], [[RES]][%arg1, %arg2] : memref<3x2xf32>

  // CHECK: [[DEF_LOOPS2:%.+]]:3 = krnl.define_loops 3
  // CHECK: krnl.iterate([[DEF_LOOPS2]]#0, [[DEF_LOOPS2]]#1, [[DEF_LOOPS2]]#2) with ([[DEF_LOOPS2]]#0 -> %arg1 = 0 to 3, [[DEF_LOOPS2]]#1 -> %arg2 = 0 to 2, [[DEF_LOOPS2]]#2 -> %arg3 = 0 to 2) {
  // CHECK: [[LOAD1:%.+]] = krnl.load %arg0[%arg1, %arg2, %arg3] : memref<3x2x2xf32>
  // CHECK: [[LOAD2:%.+]] = krnl.load [[RES]][%arg1, %arg3] : memref<3x2xf32>
  // CHECK: [[CMP:%.+]] = cmpf olt, [[LOAD2]], [[LOAD1]] : f32
  // CHECK: [[SELECT:%.+]] = select [[CMP]], [[LOAD2]], [[LOAD1]] : f32
  // CHECK: krnl.store [[SELECT]], [[RES]][%arg1, %arg3] : memref<3x2xf32>
  // CHECK: }
  // CHECK: return [[RES]] : memref<3x2xf32>
}

// -----

func private @test_reduceprod(%arg0 : tensor<3x2x2xf32>) -> tensor<*xf32> {
  %0 ="onnx.ReduceProd"(%arg0) {axes=[1], keepdims = 0 : si64} : (tensor<3x2x2xf32>)-> tensor<*xf32>
  "std.return"(%0) : (tensor<*xf32>) -> ()

  // CHECK-LABEL: test_reduceprod
  // CHECK: [[RES:%.+]] = memref.alloc() : memref<3x2xf32>
  // CHECK: [[DEF_LOOPS1:%.+]]:2 = krnl.define_loops 2
  // CHECK: krnl.iterate([[DEF_LOOPS1]]#0, [[DEF_LOOPS1]]#1) with ([[DEF_LOOPS1]]#0 -> %arg1 = 0 to 3, [[DEF_LOOPS1]]#1 -> %arg2 = 0 to 2) {
  // CHECK: [[IDENTITY:%.+]] = constant 1.000000e+00 : f32
  // CHECK: krnl.store [[IDENTITY]], [[RES]][%arg1, %arg2] : memref<3x2xf32>

  // CHECK: [[DEF_LOOPS2:%.+]]:3 = krnl.define_loops 3
  // CHECK: krnl.iterate([[DEF_LOOPS2]]#0, [[DEF_LOOPS2]]#1, [[DEF_LOOPS2]]#2) with ([[DEF_LOOPS2]]#0 -> %arg1 = 0 to 3, [[DEF_LOOPS2]]#1 -> %arg2 = 0 to 2, [[DEF_LOOPS2]]#2 -> %arg3 = 0 to 2) {
  // CHECK: [[LOAD1:%.+]] = krnl.load %arg0[%arg1, %arg2, %arg3] : memref<3x2x2xf32>
  // CHECK: [[LOAD2:%.+]] = krnl.load [[RES]][%arg1, %arg3] : memref<3x2xf32>
  // CHECK: [[REDUCE:%.+]] = mulf [[LOAD2]], [[LOAD1]] : f32
  // CHECK: krnl.store [[REDUCE]], [[RES]][%arg1, %arg3] : memref<3x2xf32>
  // CHECK: }
  // CHECK: return [[RES]] : memref<3x2xf32>
}

// -----

func private @test_reducesum(%arg0 : tensor<3x2x2xf32>) -> tensor<*xf32> {
  %0 ="onnx.ReduceSum"(%arg0) {axes=[1], keepdims = 0 : si64} : (tensor<3x2x2xf32>)-> tensor<*xf32>
  "std.return"(%0) : (tensor<*xf32>) -> ()

  // CHECK-LABEL: test_reducesum
  // CHECK: [[RES:%.+]] = memref.alloc() : memref<3x2xf32>
  // CHECK: [[DEF_LOOPS1:%.+]]:2 = krnl.define_loops 2
  // CHECK: krnl.iterate([[DEF_LOOPS1]]#0, [[DEF_LOOPS1]]#1) with ([[DEF_LOOPS1]]#0 -> %arg1 = 0 to 3, [[DEF_LOOPS1]]#1 -> %arg2 = 0 to 2) {
  // CHECK: [[IDENTITY:%.+]] = constant 0.000000e+00 : f32
  // CHECK: krnl.store [[IDENTITY]], [[RES]][%arg1, %arg2] : memref<3x2xf32>

  // CHECK: [[DEF_LOOPS2:%.+]]:3 = krnl.define_loops 3
  // CHECK: krnl.iterate([[DEF_LOOPS2]]#0, [[DEF_LOOPS2]]#1, [[DEF_LOOPS2]]#2) with ([[DEF_LOOPS2]]#0 -> %arg1 = 0 to 3, [[DEF_LOOPS2]]#1 -> %arg2 = 0 to 2, [[DEF_LOOPS2]]#2 -> %arg3 = 0 to 2) {
  // CHECK: [[LOAD1:%.+]] = krnl.load %arg0[%arg1, %arg2, %arg3] : memref<3x2x2xf32>
  // CHECK: [[LOAD2:%.+]] = krnl.load [[RES]][%arg1, %arg3] : memref<3x2xf32>
  // CHECK: [[REDUCE:%.+]] = addf [[LOAD2]], [[LOAD1]] : f32
  // CHECK: krnl.store [[REDUCE]], [[RES]][%arg1, %arg3] : memref<3x2xf32>
  // CHECK: }
  // CHECK: return [[RES]] : memref<3x2xf32>
}

// -----

<<<<<<< HEAD
/// Check ReduceMean with f32.
func private @test_reducemean_f32(%arg0 : tensor<3x2x2xf32>) -> tensor<*xf32> {
  %0 ="onnx.ReduceMean"(%arg0) {axes=[1], keepdims = 0 : si64} : (tensor<3x2x2xf32>)-> tensor<*xf32>
  "std.return"(%0) : (tensor<*xf32>) -> ()

  // CHECK-LABEL: test_reducemean_f32
  // CHECK: [[RES:%.+]] = memref.alloc() : memref<3x2xf32>
  // CHECK: [[DEF_LOOPS1:%.+]]:2 = krnl.define_loops 2
  // CHECK: krnl.iterate([[DEF_LOOPS1]]#0, [[DEF_LOOPS1]]#1) with ([[DEF_LOOPS1]]#0 -> %arg1 = 0 to 3, [[DEF_LOOPS1]]#1 -> %arg2 = 0 to 2) {
  // CHECK: [[IDENTITY:%.+]] = constant 0.000000e+00 : f32
  // CHECK: krnl.store [[IDENTITY]], [[RES]][%arg1, %arg2] : memref<3x2xf32>

  // CHECK: [[DEF_LOOPS2:%.+]]:3 = krnl.define_loops 3
  // CHECK: krnl.iterate([[DEF_LOOPS2]]#0, [[DEF_LOOPS2]]#1, [[DEF_LOOPS2]]#2) with ([[DEF_LOOPS2]]#0 -> %arg1 = 0 to 3, [[DEF_LOOPS2]]#1 -> %arg2 = 0 to 2, [[DEF_LOOPS2]]#2 -> %arg3 = 0 to 2) {
  // CHECK: [[LOAD1:%.+]] = krnl.load %arg0[%arg1, %arg2, %arg3] : memref<3x2x2xf32>
  // CHECK: [[LOAD2:%.+]] = krnl.load [[RES]][%arg1, %arg3] : memref<3x2xf32>
  // CHECK: [[REDUCE:%.+]] = addf [[LOAD2]], [[LOAD1]] : f32
  // CHECK: krnl.store [[REDUCE]], [[RES]][%arg1, %arg3] : memref<3x2xf32>
  // CHECK: }

  // CHECK: [[DIVISOR_INDEX:%.+]] = constant 2 : index 
  // CHECK: [[DIVISOR_i64:%.+]] = index_cast [[DIVISOR_INDEX]] : index to i64
  // CHECK: [[DIVISOR:%.+]] = uitofp [[DIVISOR_i64]] : i64 to f32
  // CHECK: [[DEF_MEAN_LOOPS:%.+]]:2 = krnl.define_loops 2
  // CHECK: krnl.iterate([[DEF_MEAN_LOOPS]]#0, [[DEF_MEAN_LOOPS]]#1) with ([[DEF_MEAN_LOOPS]]#0 -> %arg1 = 0 to 3, [[DEF_MEAN_LOOPS]]#1 -> %arg2 = 0 to 2) {
  // CHECK:   [[LOAD3:%.+]] = krnl.load [[RES]][%arg1, %arg2] : memref<3x2xf32>
  // CHECK:   [[MEAN:%.+]] = divf [[LOAD3]], [[DIVISOR]] : f32
  // CHECK:   krnl.store [[MEAN]], [[RES]][%arg1, %arg2] : memref<3x2xf32>
  // CHECK: }
  // CHECK: return [[RES]] : memref<3x2xf32>
}

// -----

/// Check ReduceMean with i32.
func private @test_reducemean_i32(%arg0 : tensor<3x2x2xi32>) -> tensor<*xi32> {
  %0 ="onnx.ReduceMean"(%arg0) {axes=[1], keepdims = 0 : si64} : (tensor<3x2x2xi32>)-> tensor<*xi32>
  "std.return"(%0) : (tensor<*xi32>) -> ()

  // CHECK-LABEL: test_reducemean_i32
  // CHECK: [[RES:%.+]] = memref.alloc() : memref<3x2xi32>
  // CHECK: [[DEF_LOOPS1:%.+]]:2 = krnl.define_loops 2
  // CHECK: krnl.iterate([[DEF_LOOPS1]]#0, [[DEF_LOOPS1]]#1) with ([[DEF_LOOPS1]]#0 -> %arg1 = 0 to 3, [[DEF_LOOPS1]]#1 -> %arg2 = 0 to 2) {
  // CHECK: [[IDENTITY:%.+]] = constant 0 : i32
  // CHECK: krnl.store [[IDENTITY]], [[RES]][%arg1, %arg2] : memref<3x2xi32>

  // CHECK: [[DEF_LOOPS2:%.+]]:3 = krnl.define_loops 3
  // CHECK: krnl.iterate([[DEF_LOOPS2]]#0, [[DEF_LOOPS2]]#1, [[DEF_LOOPS2]]#2) with ([[DEF_LOOPS2]]#0 -> %arg1 = 0 to 3, [[DEF_LOOPS2]]#1 -> %arg2 = 0 to 2, [[DEF_LOOPS2]]#2 -> %arg3 = 0 to 2) {
  // CHECK: [[LOAD1:%.+]] = krnl.load %arg0[%arg1, %arg2, %arg3] : memref<3x2x2xi32>
  // CHECK: [[LOAD2:%.+]] = krnl.load [[RES]][%arg1, %arg3] : memref<3x2xi32>
  // CHECK: [[REDUCE:%.+]] = addi [[LOAD2]], [[LOAD1]] : i32
  // CHECK: krnl.store [[REDUCE]], [[RES]][%arg1, %arg3] : memref<3x2xi32>
  // CHECK: }

  // CHECK: [[DIVISOR_INDEX:%.+]] = constant 2 : index 
  // CHECK: [[DIVISOR:%.+]] = index_cast [[DIVISOR_INDEX]] : index to i32
  // CHECK: [[DEF_MEAN_LOOPS:%.+]]:2 = krnl.define_loops 2
  // CHECK: krnl.iterate([[DEF_MEAN_LOOPS]]#0, [[DEF_MEAN_LOOPS]]#1) with ([[DEF_MEAN_LOOPS]]#0 -> %arg1 = 0 to 3, [[DEF_MEAN_LOOPS]]#1 -> %arg2 = 0 to 2) {
  // CHECK:   [[LOAD3:%.+]] = krnl.load [[RES]][%arg1, %arg2] : memref<3x2xi32>
  // CHECK:   [[MEAN:%.+]] = divi_signed [[LOAD3]], [[DIVISOR]] : i32
  // CHECK:   krnl.store [[MEAN]], [[RES]][%arg1, %arg2] : memref<3x2xi32>
  // CHECK: }
  // CHECK: return [[RES]] : memref<3x2xi32>
}

// -----

=======
>>>>>>> 091e856d
func private @test_softmax(%arg0 : tensor<10x10xf32>) -> tensor<*xf32> {
  %0 = "onnx.Softmax"(%arg0) {axis=1: si64} : (tensor<10x10xf32>) -> tensor<*xf32>
  "std.return"(%0) : (tensor<*xf32>) -> ()

  // CHECK-LABEL: test_softmax
  // CHECK: [[MAX:%.+]] = memref.alloc() : memref<f32>
  // CHECK: [[SUM:%.+]] = memref.alloc() : memref<f32>
  // CHECK: [[RES:%.+]] = memref.alloc() : memref<10x10xf32>
  // CHECK: [[CST:%.+]] = constant 0.000000e+00 : f32
  // CHECK: [[CST_0:%.+]] = constant 0xFF800000 : f32
  // CHECK: [[OUTER_LOOP:%.+]] = krnl.define_loops 1
  // CHECK: krnl.iterate([[OUTER_LOOP]]) with ([[OUTER_LOOP]] -> %arg1 = 0 to 10) {
  // CHECK: krnl.store [[CST]], [[SUM]][] : memref<f32>
  // CHECK: krnl.store [[CST_0]], [[MAX]][] : memref<f32>
  // CHECK: [[INNER_MAX_LOOP:%.+]] = krnl.define_loops 1
  // CHECK: [[INNER_SUM_LOOP:%.+]] = krnl.define_loops 1
  // CHECK: [[INNER_SOFTMAX_LOOP:%.+]] = krnl.define_loops 1
  // CHECK: krnl.iterate([[INNER_MAX_LOOP]]) with ([[INNER_MAX_LOOP]] -> %arg2 = 0 to 10) {
  // CHECK:   [[LOAD1:%.+]] = krnl.load [[MAX]][] : memref<f32>
  // CHECK:   [[LOAD2:%.+]] = krnl.load %arg0[%arg1, %arg2] : memref<10x10xf32>
  // CHECK:   [[COND:%.+]] = cmpf ogt, [[LOAD1]], [[LOAD2]] : f32
  // CHECK:   [[SELECT:%.+]] = select [[COND]], [[LOAD1]], [[LOAD2]] : f32
  // CHECK:   krnl.store [[SELECT]], [[MAX]][] : memref<f32>
  // CHECK: }
  // CHECK: [[LOAD_MAX:%.+]] = krnl.load [[MAX]][] : memref<f32>
  // CHECK: krnl.iterate([[INNER_SUM_LOOP]]) with ([[INNER_SUM_LOOP]] -> %arg2 = 0 to 10) {
  // CHECK:   [[LOAD1]] = krnl.load [[SUM]][] : memref<f32>
  // CHECK:   [[LOAD2]] = krnl.load %arg0[%arg1, %arg2] : memref<10x10xf32>
  // CHECK:   [[SUB:%.+]] = subf [[LOAD2]], [[LOAD_MAX]] : f32
  // CHECK:   [[EXP:%.+]] = math.exp [[SUB]] : f32
  // CHECK:   [[ADD:%.+]] = addf [[LOAD1]], [[EXP]] : f32
  // CHECK:   krnl.store [[ADD]], [[SUM]][] : memref<f32>
  // CHECK:   krnl.store [[EXP]], [[RES]][%arg1, %arg2] : memref<10x10xf32>
  // CHECK: }
  // CHECK: [[LOAD_SUM:%.+]] = krnl.load [[SUM]][] : memref<f32>

  // CHECK: krnl.iterate([[INNER_SOFTMAX_LOOP]]) with ([[INNER_SOFTMAX_LOOP]] -> %arg2 = 0 to 10) {
  // CHECK:   [[LOAD1]] = krnl.load [[RES]][%arg1, %arg2] : memref<10x10xf32>
  // CHECK:   [[DIV:%.+]] = divf [[LOAD1]], [[LOAD_SUM]] : f32
  // CHECK:   krnl.store [[DIV]], [[RES]][%arg1, %arg2] : memref<10x10xf32>
  // CHECK: }
  // CHECK: }
  // CHECK: memref.dealloc [[SUM]] : memref<f32>
  // CHECK: memref.dealloc [[MAX]] : memref<f32>
  // CHECK: return [[RES]] : memref<10x10xf32>
}

// -----

func private @test_sqrt(%arg0 : tensor<?x10xf32>) -> tensor<*xf32> {
  %0 = "onnx.Sqrt"(%arg0) : (tensor<?x10xf32>) -> tensor<*xf32>
  "std.return"(%0) : (tensor<*xf32>) -> ()

  // CHECK-LABEL: test_sqrt
  // CHECK: [[C0:%.+]] = constant 0 : index
  // CHECK: [[DIM_0:%.+]] = memref.dim %arg0, [[C0]] : memref<?x10xf32>
  // CHECK: [[RES:%.+]] = memref.alloc([[DIM_0]]) : memref<?x10xf32>
  // CHECK: [[DEF_LOOPS:%.+]]:2 = krnl.define_loops 2
  // CHECK: [[C0_0:%.+]] = constant 0 : index
  // CHECK: [[DIM_2:%.+]] = memref.dim %arg0, [[C0_0]] : memref<?x10xf32>
  // CHECK: krnl.iterate([[DEF_LOOPS]]#0, [[DEF_LOOPS]]#1) with ([[DEF_LOOPS]]#0 -> %arg1 = 0 to [[DIM_2]], [[DEF_LOOPS]]#1 -> %arg2 = 0 to 10) {
  // CHECK: [[LOAD:%.+]] = krnl.load %arg0[%arg1, %arg2] : memref<?x10xf32>
  // CHECK: [[SQRT:%.+]] = math.sqrt [[LOAD]] : f32
  // CHECK: krnl.store [[SQRT]], [[RES]][%arg1, %arg2] : memref<?x10xf32>
  // CHECK: return [[RES]] : memref<?x10xf32>
}

// -----

func private @test_unsqueeze(%arg0 : tensor<10x10xf32>) -> tensor<*xf32> {
  %0 = "onnx.Unsqueeze"(%arg0) {axes=[0,3]} : (tensor<10x10xf32>) -> tensor<*xf32>
  "std.return"(%0) : (tensor<*xf32>) -> ()

  // CHECK-LABEL: test_unsqueeze
  // CHECK: [[RES:%.+]] = memref.alloc() : memref<1x10x10x1xf32>
  // CHECK: [[INBYTES:%.+]] = constant 4 : i64
  // CHECK: [[DIM1:%.+]] = constant 1 : i64
  // CHECK: [[SIZE1:%.+]] = muli [[INBYTES]], [[DIM1]] : i64
  // CHECK: [[DIM2:%.+]] = constant 10 : i64
  // CHECK: [[SIZE2:%.+]] = muli [[SIZE1]], [[DIM2]] : i64
  // CHECK: [[DIM3:%.+]] = constant 10 : i64
  // CHECK: [[SIZE3:%.+]] = muli [[SIZE2]], [[DIM3]] : i64
  // CHECK: [[DIM4:%.+]] = constant 1 : i64
  // CHECK: [[SIZE4:%.+]] = muli [[SIZE3]], [[DIM4]] : i64
  // CHECK: "krnl.memcpy"([[RES]], %arg0, [[SIZE4]]) : (memref<1x10x10x1xf32>, memref<10x10xf32>, i64) -> ()
  // CHECK: return [[RES]] : memref<1x10x10x1xf32>
}

// -----

func private @test_transpose(%arg0 : tensor<10x20x30x40xf32>) -> tensor<*xf32> {
  %0 = "onnx.Transpose"(%arg0) : (tensor<10x20x30x40xf32>) -> tensor<*xf32>
  %1 = "onnx.Transpose"(%0) {perm = [0, 3, 1, 2]} : (tensor<*xf32>) -> tensor<*xf32>
  "std.return"(%1) : (tensor<*xf32>) -> ()

  // CHECK-LABEL: test_transpose
  // CHECK: [[RES0:%.+]] = memref.alloc() : memref<40x10x30x20xf32>
  // CHECK: [[RES1:%.+]] = memref.alloc() : memref<40x30x20x10xf32>

  // CHECK: [[DEF_LOOPS:%.+]]:4 = krnl.define_loops 4
  // CHECK: krnl.iterate([[DEF_LOOPS]]#0, [[DEF_LOOPS]]#1, [[DEF_LOOPS]]#2, [[DEF_LOOPS]]#3) with ([[DEF_LOOPS]]#0 -> %arg1 = 0 to 10, [[DEF_LOOPS]]#1 -> %arg2 = 0 to 20, [[DEF_LOOPS]]#2 -> %arg3 = 0 to 30, [[DEF_LOOPS]]#3 -> %arg4 = 0 to 40) {
  // CHECK: [[LOAD:%.+]] = krnl.load %arg0[%arg1, %arg2, %arg3, %arg4] : memref<10x20x30x40xf32>
  // CHECK: krnl.store [[LOAD]], [[RES1]][%arg4, %arg3, %arg2, %arg1] : memref<40x30x20x10xf32>

  // CHECK: [[DEF_LOOPS:%.+]]:4 = krnl.define_loops 4
  // CHECK: krnl.iterate([[DEF_LOOPS]]#0, [[DEF_LOOPS]]#1, [[DEF_LOOPS]]#2, [[DEF_LOOPS]]#3) with ([[DEF_LOOPS]]#0 -> %arg1 = 0 to 40, [[DEF_LOOPS]]#1 -> %arg2 = 0 to 30, [[DEF_LOOPS]]#2 -> %arg3 = 0 to 20, [[DEF_LOOPS]]#3 -> %arg4 = 0 to 10) {
  // CHECK: [[LOAD:%.+]] = krnl.load [[RES1]][%arg1, %arg2, %arg3, %arg4] : memref<40x30x20x10xf32>
  // CHECK: krnl.store [[LOAD]], [[RES0]][%arg1, %arg4, %arg2, %arg3] : memref<40x10x30x20xf32>

  // CHECK: memref.dealloc [[RES1]] : memref<40x30x20x10xf32>
  // CHECK: return [[RES0]] : memref<40x10x30x20xf32>
}

// -----

// COM: Test whether the lowering is correct in the presence of dynamic dimensions.
func private @test_transpose_dynamic_dims(%arg0 : tensor<10x?x30x40xf32>) -> tensor<*xf32> {
  %0 = "onnx.Transpose"(%arg0) {perm = [0, 3, 1, 2]} : (tensor<10x?x30x40xf32>) -> tensor<*xf32>
  "std.return"(%0) : (tensor<*xf32>) -> ()
  // CHECK-LABEL:  func private @test_transpose_dynamic_dims
  // CHECK-SAME:   ([[PARAM_0_:%.+]]: memref<10x?x30x40xf32>) -> memref<10x40x?x30xf32> {
  // CHECK:           [[CST_1_:%.+]] = constant 1 : index
  // CHECK:           [[DIM_0_:%.+]] = memref.dim [[PARAM_0_]], [[CST_1_]] : memref<10x?x30x40xf32>
  // CHECK-DAG:       [[RES_:%.+]] = memref.alloc([[DIM_0_]]) : memref<10x40x?x30xf32>
  // CHECK-DAG:       [[LOOP_0_:%.+]]:4 = krnl.define_loops 4
  // CHECK-DAG:       [[CST_1_1_:%.+]] = constant 1 : index
  // CHECK:           [[DIM_1_:%.+]] = memref.dim [[PARAM_0_]], [[CST_1_1_]] : memref<10x?x30x40xf32>
  // CHECK:           krnl.iterate([[LOOP_0_]]#0, [[LOOP_0_]]#1, [[LOOP_0_]]#2, [[LOOP_0_]]#3) with ([[LOOP_0_]]#0 -> [[I_0_:%.+]] = 0 to 10, [[LOOP_0_]]#1 -> [[I_1_:%.+]] = 0 to [[DIM_1_]], [[LOOP_0_]]#2 -> [[I_2_:%.+]] = 0 to 30, [[LOOP_0_]]#3 -> [[I_3_:%.+]] = 0 to 40) {
  // CHECK:             [[LOAD_PARAM_0_MEM_:%.+]] = krnl.load [[PARAM_0_]]{{.}}[[I_0_]], [[I_1_]], [[I_2_]], [[I_3_]]{{.}} : memref<10x?x30x40xf32>
  // CHECK:             krnl.store [[LOAD_PARAM_0_MEM_]], [[RES_]]{{.}}[[I_0_]], [[I_3_]], [[I_1_]], [[I_2_]]{{.}} : memref<10x40x?x30xf32>
  // CHECK:           }
  // CHECK:           return [[RES_]] : memref<10x40x?x30xf32>
  // CHECK:         }
}

// -----

func private @test_identity(%arg0 : tensor<10x20x30x40xf32>) -> tensor<*xf32> {
  %0 = "onnx.Identity"(%arg0) : (tensor<10x20x30x40xf32>) -> tensor<*xf32>
  "std.return"(%0) : (tensor<*xf32>) -> ()

  // CHECK-LABEL: test_identity
  // CHECK: return %arg0 : memref<10x20x30x40xf32>
}

// -----

func private @test_sign_f(%arg0 : tensor<?x10xf32>) -> tensor<*xf32> {
  %0 = "onnx.Sign"(%arg0) : (tensor<?x10xf32>) -> tensor<*xf32>
  "std.return"(%0) : (tensor<*xf32>) -> ()

  // CHECK-LABEL: test_sign_f
  // CHECK: [[C0_0:%.+]] = constant 0 : index
  // CHECK: [[DIM_0:%.+]] = memref.dim %arg0, [[C0_0]] : memref<?x10xf32>
  // CHECK: [[RES:%.+]] = memref.alloc([[DIM_0]]) : memref<?x10xf32>
  // CHECK: [[DEF_LOOPS:%.+]]:2 = krnl.define_loops 2
  // CHECK: [[C0_0:%.+]] = constant 0 : index
  // CHECK: [[DIM_2:%.+]] = memref.dim %arg0, [[C0_0]] : memref<?x10xf32>
  // CHECK: krnl.iterate([[DEF_LOOPS]]#0, [[DEF_LOOPS]]#1) with ([[DEF_LOOPS]]#0 -> %arg1 = 0 to [[DIM_2]], [[DEF_LOOPS]]#1 -> %arg2 = 0 to 10) {
  // CHECK: [[LOAD:%.+]] = krnl.load %arg0[%arg1, %arg2] : memref<?x10xf32>
  // CHECK: [[ZERO:%.+]] = constant {{0.+}} : f32
  // CHECK: [[ONE:%.+]] = constant {{1.+}} : f32
  // CHECK: [[MINUS_ONE:%.+]] = constant {{-1.+}} : f32
  // CHECK: [[GTZERO:%.+]] = cmpf ogt, [[LOAD]], [[ZERO]] : f32
  // CHECK: [[SELECT_PLUS:%.+]] = select [[GTZERO]], [[ONE]], [[MINUS_ONE]] : f32
  // CHECK: [[EQZERO:%.+]] = cmpf oeq, [[LOAD]], [[ZERO]] : f32
  // CHECK: [[SIGN_RES:%.+]] = select [[EQZERO]], [[ZERO]], [[SELECT_PLUS]] : f32
  // CHECK: krnl.store [[SIGN_RES]], [[RES]][%arg1, %arg2] : memref<?x10xf32>
  // CHECK: return [[RES]] : memref<?x10xf32>
}

// -----

func private @test_sign_i(%arg0 : tensor<?x10xi32>) -> tensor<*xi32> {
  %0 = "onnx.Sign"(%arg0) : (tensor<?x10xi32>) -> tensor<*xi32>
  "std.return"(%0) : (tensor<*xi32>) -> ()

  // CHECK-LABEL: test_sign_i
  // CHECK: [[C0:%.+]] = constant 0 : index
  // CHECK: [[DIM_0:%.+]] = memref.dim %arg0, [[C0]] : memref<?x10xi32>
  // CHECK: [[RES:%.+]] = memref.alloc([[DIM_0]]) : memref<?x10xi32>
  // CHECK: [[DEF_LOOPS:%.+]]:2 = krnl.define_loops 2
  // CHECK: [[C0_0:%.+]] = constant 0 : index
  // CHECK: [[DIM_2:%.+]] = memref.dim %arg0, [[C0_0]] : memref<?x10xi32>
  // CHECK: krnl.iterate([[DEF_LOOPS]]#0, [[DEF_LOOPS]]#1) with ([[DEF_LOOPS]]#0 -> %arg1 = 0 to [[DIM_2]], [[DEF_LOOPS]]#1 -> %arg2 = 0 to 10) {
  // CHECK: [[LOAD:%.+]] = krnl.load %arg0[%arg1, %arg2] : memref<?x10xi32>
  // CHECK: [[ZERO:%.+]] = constant 0 : i32
  // CHECK: [[ONE:%.+]] = constant 1 : i32
  // CHECK: [[MINUS_ONE:%.+]] = constant -1 : i32
  // CHECK: [[GTZERO:%.+]] = cmpi sgt, [[LOAD]], [[ZERO]] : i32
  // CHECK: [[SELECT_PLUS:%.+]] = select [[GTZERO]], [[ONE]], [[MINUS_ONE]] : i32
  // CHECK: [[EQZERO:%.+]] = cmpi eq, [[LOAD]], [[ZERO]] : i32
  // CHECK: [[SIGN_RES:%.+]] = select [[EQZERO]], [[ZERO]], [[SELECT_PLUS]] : i32
  // CHECK: krnl.store [[SIGN_RES]], [[RES]][%arg1, %arg2] : memref<?x10xi32>
  // CHECK: return [[RES]] : memref<?x10xi32>
}

// -----

// 2-D x 2-D
func private @test_matmul1(%arg0 : tensor<10x5xf32>, %arg1 : tensor<5x10xf32>) -> tensor<*xf32> {
  %0 ="onnx.MatMul"(%arg0, %arg1) : (tensor<10x5xf32>, tensor<5x10xf32>) -> tensor<*xf32>
  "std.return"(%0) : (tensor<*xf32>) -> ()

//CHECK-LABEL:  func private @test_matmul1
//CHECK-SAME:   ([[A_:%.+]]: memref<10x5xf32>, [[B_:%.+]]: memref<5x10xf32>) -> memref<10x10xf32> {
//CHECK:           [[RES_:%.+]] = memref.alloc() : memref<10x10xf32>
//CHECK:           [[VAR_cst_:%.+]] = constant 0.000000e+00 : f32
//CHECK:           [[LOOP_0_:%.+]]:2 = krnl.define_loops 2
//CHECK:           krnl.iterate([[LOOP_0_]]#0, [[LOOP_0_]]#1) with ([[LOOP_0_]]#0 -> [[I_0_:%.+]] = 0 to 10, [[LOOP_0_]]#1 -> [[I_1_:%.+]] = 0 to 10) {
//CHECK:             [[REDUCTION_VAL:%.+]] = memref.alloca() : memref<f32>
//CHECK:             krnl.store [[VAR_cst_]], [[REDUCTION_VAL]][] : memref<f32>
//CHECK:             [[LOOP_1_:%.+]] = krnl.define_loops 1
//CHECK:             krnl.iterate([[LOOP_1_]]) with ([[LOOP_1_]] -> [[I_2_:%.+]] = 0 to 5) {
//CHECK:               [[LOAD_A_MEM_:%.+]] = krnl.load [[A_]]{{.}}[[I_0_]], [[I_2_]]{{.}} : memref<10x5xf32>
//CHECK:               [[LOAD_B_MEM_:%.+]] = krnl.load [[B_]]{{.}}[[I_2_]], [[I_1_]]{{.}} : memref<5x10xf32>
//CHECK:               [[LOAD_RES_MEM_:%.+]] = krnl.load [[REDUCTION_VAL]][] : memref<f32>
//CHECK:               [[VAR_6_:%.+]] = mulf [[LOAD_A_MEM_]], [[LOAD_B_MEM_]] : f32
//CHECK:               [[VAR_7_:%.+]] = addf [[LOAD_RES_MEM_]], [[VAR_6_]] : f32
//CHECK:               krnl.store [[VAR_7_]], [[REDUCTION_VAL]][] : memref<f32>
//CHECK:             }
//CHECK:             [[LOAD_REDUCTION:%.+]] = krnl.load [[REDUCTION_VAL]][] : memref<f32>
//CHECK:             krnl.store [[LOAD_REDUCTION]], [[RES_]]{{.}}[[I_0_]], [[I_1_]]{{.}} : memref<10x10xf32>
//CHECK:           }
//CHECK:           return [[RES_]] : memref<10x10xf32>
//CHECK:         }
}

// -----

// 2-D x N-D
func private @test_matmul2(%arg0 : tensor<10x5xf32>, %arg1 : tensor<2x3x5x10xf32>) -> tensor<*xf32> {
  %0 ="onnx.MatMul"(%arg0, %arg1) : (tensor<10x5xf32>, tensor<2x3x5x10xf32>) -> tensor<*xf32>
  "std.return"(%0) : (tensor<*xf32>) -> ()

//CHECK-LABEL:  func private @test_matmul2
//CHECK-SAME:   ([[A_:%.+]]: memref<10x5xf32>, [[B_:%.+]]: memref<2x3x5x10xf32>) -> memref<2x3x10x10xf32> {
//CHECK:           [[RES_:%.+]] = memref.alloc() : memref<2x3x10x10xf32>
//CHECK:           [[VAR_cst_:%.+]] = constant 0.000000e+00 : f32
//CHECK:           [[LOOP_0_:%.+]]:4 = krnl.define_loops 4
//CHECK:           krnl.iterate([[LOOP_0_]]#0, [[LOOP_0_]]#1, [[LOOP_0_]]#2, [[LOOP_0_]]#3) with ([[LOOP_0_]]#0 -> [[I_0_:%.+]] = 0 to 2, [[LOOP_0_]]#1 -> [[I_1_:%.+]] = 0 to 3, [[LOOP_0_]]#2 -> [[I_2_:%.+]] = 0 to 10, [[LOOP_0_]]#3 -> [[I_3_:%.+]] = 0 to 10) {
//CHECK:             [[REDUCTION_VAL:%.+]] = memref.alloca() : memref<f32>
//CHECK:             krnl.store [[VAR_cst_]], [[REDUCTION_VAL]][] : memref<f32>
//CHECK:             [[LOOP_1_:%.+]] = krnl.define_loops 1
//CHECK:             krnl.iterate([[LOOP_1_]]) with ([[LOOP_1_]] -> [[I_4_:%.+]] = 0 to 5) {
//CHECK:               [[LOAD_A_MEM_:%.+]] = krnl.load [[A_]]{{.}}[[I_2_]], [[I_4_]]{{.}} : memref<10x5xf32>
//CHECK:               [[LOAD_B_MEM_:%.+]] = krnl.load [[B_]]{{.}}[[I_0_]], [[I_1_]], [[I_4_]], [[I_3_]]{{.}} : memref<2x3x5x10xf32>
//CHECK:               [[LOAD_RES_MEM_:%.+]] = krnl.load [[REDUCTION_VAL]][] : memref<f32>
//CHECK:               [[VAR_6_:%.+]] = mulf [[LOAD_A_MEM_]], [[LOAD_B_MEM_]] : f32
//CHECK:               [[VAR_7_:%.+]] = addf [[LOAD_RES_MEM_]], [[VAR_6_]] : f32
//CHECK:               krnl.store [[VAR_7_]], [[REDUCTION_VAL]][] : memref<f32>
//CHECK:             }
//CHECK:             [[LOAD_REDUCTION:%.+]] = krnl.load [[REDUCTION_VAL]][] : memref<f32>
//CHECK:             krnl.store [[LOAD_REDUCTION]], [[RES_]]{{.}}[[I_0_]], [[I_1_]], [[I_2_]], [[I_3_]]{{.}} : memref<2x3x10x10xf32>
//CHECK:           }
//CHECK:           return [[RES_]] : memref<2x3x10x10xf32>
//CHECK:         }
}

// -----

// N-D x N-D
func private @test_matmul3(%arg0 : tensor<2x3x10x5xf32>, %arg1 : tensor<2x3x5x10xf32>) -> tensor<*xf32> {
  %0 ="onnx.MatMul"(%arg0, %arg1) : (tensor<2x3x10x5xf32>, tensor<2x3x5x10xf32>) -> tensor<*xf32>
  "std.return"(%0) : (tensor<*xf32>) -> ()

//CHECK-LABEL:  func private @test_matmul3
//CHECK-SAME:   ([[A_:%.+]]: memref<2x3x10x5xf32>, [[B_:%.+]]: memref<2x3x5x10xf32>) -> memref<2x3x10x10xf32> {
//CHECK:           [[RES_:%.+]] = memref.alloc() : memref<2x3x10x10xf32>
//CHECK:           [[VAR_cst_:%.+]] = constant 0.000000e+00 : f32
//CHECK:           [[LOOP_0_:%.+]]:4 = krnl.define_loops 4
//CHECK:           krnl.iterate([[LOOP_0_]]#0, [[LOOP_0_]]#1, [[LOOP_0_]]#2, [[LOOP_0_]]#3) with ([[LOOP_0_]]#0 -> [[I_0_:%.+]] = 0 to 2, [[LOOP_0_]]#1 -> [[I_1_:%.+]] = 0 to 3, [[LOOP_0_]]#2 -> [[I_2_:%.+]] = 0 to 10, [[LOOP_0_]]#3 -> [[I_3_:%.+]] = 0 to 10) {
//CHECK:             [[REDUCTION_VAL:%.+]] = memref.alloca() : memref<f32>
//CHECK:             krnl.store [[VAR_cst_]], [[REDUCTION_VAL]][] : memref<f32>
//CHECK:             [[LOOP_1_:%.+]] = krnl.define_loops 1
//CHECK:             krnl.iterate([[LOOP_1_]]) with ([[LOOP_1_]] -> [[I_4_:%.+]] = 0 to 5) {
//CHECK:               [[LOAD_A_MEM_:%.+]] = krnl.load [[A_]]{{.}}[[I_0_]], [[I_1_]], [[I_2_]], [[I_4_]]{{.}} : memref<2x3x10x5xf32>
//CHECK:               [[LOAD_B_MEM_:%.+]] = krnl.load [[B_]]{{.}}[[I_0_]], [[I_1_]], [[I_4_]], [[I_3_]]{{.}} : memref<2x3x5x10xf32>
//CHECK:               [[LOAD_RES_MEM_:%.+]] = krnl.load [[REDUCTION_VAL]][] : memref<f32>
//CHECK:               [[VAR_6_:%.+]] = mulf [[LOAD_A_MEM_]], [[LOAD_B_MEM_]] : f32
//CHECK:               [[VAR_7_:%.+]] = addf [[LOAD_RES_MEM_]], [[VAR_6_]] : f32
//CHECK:               krnl.store [[VAR_7_]], [[REDUCTION_VAL]][] : memref<f32>
//CHECK:             }
//CHECK:             [[LOAD_REDUCTION:%.+]] = krnl.load [[REDUCTION_VAL]][] : memref<f32>
//CHECK:             krnl.store [[LOAD_REDUCTION]], [[RES_]]{{.}}[[I_0_]], [[I_1_]], [[I_2_]], [[I_3_]]{{.}} : memref<2x3x10x10xf32>
//CHECK:           }
//CHECK:           return [[RES_]] : memref<2x3x10x10xf32>
//CHECK:         }
}

// -----

// 1-D x 2-D
func private @test_matmul4(%arg0 : tensor<5xf32>, %arg1 : tensor<5x10xf32>) -> tensor<*xf32> {
  %0 ="onnx.MatMul"(%arg0, %arg1) : (tensor<5xf32>, tensor<5x10xf32>) -> tensor<*xf32>
  "std.return"(%0) : (tensor<*xf32>) -> ()

//CHECK-LABEL:  func private @test_matmul4
//CHECK-SAME:   ([[A_:%.+]]: memref<5xf32>, [[B_:%.+]]: memref<5x10xf32>) -> memref<10xf32> {
//CHECK:           [[RES_:%.+]] = memref.alloc() : memref<10xf32>
//CHECK:           [[VAR_cst_:%.+]] = constant 0.000000e+00 : f32
//CHECK:           [[LOOP_0_:%.+]] = krnl.define_loops 1
//CHECK:           krnl.iterate([[LOOP_0_]]) with ([[LOOP_0_]] -> [[I_0_:%.+]] = 0 to 10) {
//CHECK:             [[REDUCTION_VAL:%.+]] = memref.alloca() : memref<f32>
//CHECK:             krnl.store [[VAR_cst_]], [[REDUCTION_VAL]][] : memref<f32>
//CHECK:             [[LOOP_1_:%.+]] = krnl.define_loops 1
//CHECK:             krnl.iterate([[LOOP_1_]]) with ([[LOOP_1_]] -> [[I_1_:%.+]] = 0 to 5) {
//CHECK:               [[LOAD_A_MEM_:%.+]] = krnl.load [[A_]]{{.}}[[I_1_]]{{.}} : memref<5xf32>
//CHECK:               [[LOAD_B_MEM_:%.+]] = krnl.load [[B_]]{{.}}[[I_1_]], [[I_0_]]{{.}} : memref<5x10xf32>
//CHECK:               [[LOAD_RES_MEM_:%.+]] = krnl.load [[REDUCTION_VAL]][] : memref<f32>
//CHECK:               [[VAR_6_:%.+]] = mulf [[LOAD_A_MEM_]], [[LOAD_B_MEM_]] : f32
//CHECK:               [[VAR_7_:%.+]] = addf [[LOAD_RES_MEM_]], [[VAR_6_]] : f32
//CHECK:               krnl.store [[VAR_7_]], [[REDUCTION_VAL]][] : memref<f32>
//CHECK:             }
//CHECK:             [[LOAD_REDUCTION:%.+]] = krnl.load [[REDUCTION_VAL]][] : memref<f32>
//CHECK:             krnl.store [[LOAD_REDUCTION]], [[RES_]]{{.}}[[I_0_]]{{.}} : memref<10xf32>
//CHECK:           }
//CHECK:           return [[RES_]] : memref<10xf32>
//CHECK:         }
}

// -----

// 1-D x N-D
func private @test_matmul5(%arg0 : tensor<5xf32>, %arg1 : tensor<?x5x10xf32>) -> tensor<*xf32> {
  %0 ="onnx.MatMul"(%arg0, %arg1) : (tensor<5xf32>, tensor<?x5x10xf32>) -> tensor<*xf32>
  "std.return"(%0) : (tensor<*xf32>) -> ()

//CHECK-LABEL:  func private @test_matmul5
//CHECK-SAME:   ([[A_:%.+]]: memref<5xf32>, [[B_:%.+]]: memref<?x5x10xf32>) -> memref<?x10xf32> {
//CHECK:           [[VAR_c0_:%.+]] = constant 0 : index
//CHECK:           [[VAR_0_:%.+]] = memref.dim [[B_]], [[VAR_c0_]] : memref<?x5x10xf32>
//CHECK:           [[RES_:%.+]] = memref.alloc([[VAR_0_]]) : memref<?x10xf32>
//CHECK:           [[VAR_cst_:%.+]] = constant 0.000000e+00 : f32
//CHECK:           [[LOOP_0_:%.+]]:2 = krnl.define_loops 2
//CHECK:           krnl.iterate([[LOOP_0_]]#0, [[LOOP_0_]]#1) with ([[LOOP_0_]]#0 -> [[I_0_:%.+]] = 0 to [[VAR_0_]], [[LOOP_0_]]#1 -> [[I_1_:%.+]] = 0 to 10) {
//CHECK:             [[REDUCTION_VAL:%.+]] = memref.alloca() : memref<f32>
//CHECK:             krnl.store [[VAR_cst_]], [[REDUCTION_VAL]][] : memref<f32>
//CHECK:             [[LOOP_1_:%.+]] = krnl.define_loops 1
//CHECK:             krnl.iterate([[LOOP_1_]]) with ([[LOOP_1_]] -> [[I_2_:%.+]] = 0 to 5) {
//CHECK:               [[LOAD_A_MEM_:%.+]] = krnl.load [[A_]]{{.}}[[I_2_]]{{.}} : memref<5xf32>
//CHECK:               [[LOAD_B_MEM_:%.+]] = krnl.load [[B_]]{{.}}[[I_0_]], [[I_2_]], [[I_1_]]{{.}} : memref<?x5x10xf32>
//CHECK:               [[LOAD_RES_MEM_:%.+]] = krnl.load [[REDUCTION_VAL]][] : memref<f32>
//CHECK:               [[VAR_7_:%.+]] = mulf [[LOAD_A_MEM_]], [[LOAD_B_MEM_]] : f32
//CHECK:               [[VAR_8_:%.+]] = addf [[LOAD_RES_MEM_]], [[VAR_7_]] : f32
//CHECK:               krnl.store [[VAR_8_]], [[REDUCTION_VAL]][] : memref<f32>
//CHECK:             }
//CHECK:             [[LOAD_REDUCTION:%.+]] = krnl.load [[REDUCTION_VAL]][] : memref<f32>
//CHECK:             krnl.store [[LOAD_REDUCTION]], [[RES_]]{{.}}[[I_0_]], [[I_1_]]{{.}} : memref<?x10xf32>
//CHECK:           }
//CHECK:           return [[RES_]] : memref<?x10xf32>
//CHECK:         }
}

// -----

// N-D x 1-D
func private @test_matmul6(%arg0 : tensor<?x10x5xf32>, %arg1 : tensor<5xf32>) -> tensor<*xf32> {
  %0 ="onnx.MatMul"(%arg0, %arg1) : (tensor<?x10x5xf32>, tensor<5xf32>) -> tensor<*xf32>
  "std.return"(%0) : (tensor<*xf32>) -> ()

//CHECK-LABEL:  func private @test_matmul6
//CHECK-SAME:   ([[A_:%.+]]: memref<?x10x5xf32>, [[B_:%.+]]: memref<5xf32>) -> memref<?x10xf32> {
//CHECK:           [[VAR_c0_:%.+]] = constant 0 : index
//CHECK:           [[VAR_0_:%.+]] = memref.dim [[A_]], [[VAR_c0_]] : memref<?x10x5xf32>
//CHECK:           [[RES_:%.+]] = memref.alloc([[VAR_0_]]) : memref<?x10xf32>
//CHECK:           [[VAR_cst_:%.+]] = constant 0.000000e+00 : f32
//CHECK:           [[LOOP_0_:%.+]]:2 = krnl.define_loops 2
//CHECK:           krnl.iterate([[LOOP_0_]]#0, [[LOOP_0_]]#1) with ([[LOOP_0_]]#0 -> [[I_0_:%.+]] = 0 to [[VAR_0_]], [[LOOP_0_]]#1 -> [[I_1_:%.+]] = 0 to 10) {
//CHECK:             [[REDUCTION_VAL:%.+]] = memref.alloca() : memref<f32>
//CHECK:             krnl.store [[VAR_cst_]], [[REDUCTION_VAL]][] : memref<f32>
//CHECK:             [[LOOP_1_:%.+]] = krnl.define_loops 1
//CHECK:             krnl.iterate([[LOOP_1_]]) with ([[LOOP_1_]] -> [[I_2_:%.+]] = 0 to 5) {
//CHECK:               [[LOAD_A_MEM_:%.+]] = krnl.load [[A_]]{{.}}[[I_0_]], [[I_1_]], [[I_2_]]{{.}} : memref<?x10x5xf32>
//CHECK:               [[LOAD_B_MEM_:%.+]] = krnl.load [[B_]]{{.}}[[I_2_]]{{.}} : memref<5xf32>
//CHECK:               [[LOAD_RES_MEM_:%.+]] = krnl.load [[REDUCTION_VAL]][] : memref<f32>
//CHECK:               [[VAR_7_:%.+]] = mulf [[LOAD_A_MEM_]], [[LOAD_B_MEM_]] : f32
//CHECK:               [[VAR_8_:%.+]] = addf [[LOAD_RES_MEM_]], [[VAR_7_]] : f32
//CHECK:               krnl.store [[VAR_8_]], [[REDUCTION_VAL]][] : memref<f32>
//CHECK:             }
//CHECK:             [[LOAD_REDUCTION:%.+]] = krnl.load [[REDUCTION_VAL]][] : memref<f32>
//CHECK:             krnl.store [[LOAD_REDUCTION]], [[RES_]]{{.}}[[I_0_]], [[I_1_]]{{.}} : memref<?x10xf32>
//CHECK:           }
//CHECK:           return [[RES_]] : memref<?x10xf32>
//CHECK:         }
}

// -----

// 1-D x 1-D
func private @test_matmul7(%arg0 : tensor<5xf32>, %arg1 : tensor<5xf32>) -> tensor<*xf32> {
  %0 ="onnx.MatMul"(%arg0, %arg1) : (tensor<5xf32>, tensor<5xf32>) -> tensor<*xf32>
  "std.return"(%0) : (tensor<*xf32>) -> ()

//CHECK-LABEL:  func private @test_matmul7
//CHECK-SAME:   ([[A_:%.+]]: memref<5xf32>, [[B_:%.+]]: memref<5xf32>) -> memref<1xf32> {
//CHECK:           [[RES_:%.+]] = memref.alloc() : memref<1xf32>
//CHECK:           [[VAR_cst_:%.+]] = constant 0.000000e+00 : f32
//CHECK:           [[LOOP_0_:%.+]] = krnl.define_loops 1
//CHECK:           krnl.iterate([[LOOP_0_]]) with ([[LOOP_0_]] -> [[I_0_:%.+]] = 0 to 1) {
//CHECK:             [[REDUCTION_VAL:%.+]] = memref.alloca() : memref<f32>
//CHECK:             krnl.store [[VAR_cst_]], [[REDUCTION_VAL]][] : memref<f32>
//CHECK:             [[LOOP_1_:%.+]] = krnl.define_loops 1
//CHECK:             krnl.iterate([[LOOP_1_]]) with ([[LOOP_1_]] -> [[I_1_:%.+]] = 0 to 5) {
//CHECK:               [[LOAD_A_MEM_:%.+]] = krnl.load [[A_]]{{.}}[[I_1_]]{{.}} : memref<5xf32>
//CHECK:               [[LOAD_B_MEM_:%.+]] = krnl.load [[B_]]{{.}}[[I_1_]]{{.}} : memref<5xf32>
//CHECK:               [[LOAD_RES_MEM_:%.+]] = krnl.load [[REDUCTION_VAL]][] : memref<f32>
//CHECK:               [[VAR_6_:%.+]] = mulf [[LOAD_A_MEM_]], [[LOAD_B_MEM_]] : f32
//CHECK:               [[VAR_7_:%.+]] = addf [[LOAD_RES_MEM_]], [[VAR_6_]] : f32
//CHECK:               krnl.store [[VAR_7_]], [[REDUCTION_VAL]][] : memref<f32>
//CHECK:             }
//CHECK:             [[LOAD_REDUCTION:%.+]] = krnl.load [[REDUCTION_VAL]][] : memref<f32>
//CHECK:             krnl.store [[LOAD_REDUCTION]], [[RES_]]{{.}}[[I_0_]]{{.}} : memref<1xf32>
//CHECK:           }
//CHECK:           return [[RES_]] : memref<1xf32>
//CHECK:         }
}

// -----

func private @test_conv_no_bias_no_pad(%arg0 : tensor<1x2x32x64xf32>, %arg1 : tensor<5x2x6x7xf32>) -> tensor<*xf32> {
  %cst = constant unit
  %0 = "onnx.Conv"(%arg0, %arg1, %cst) {auto_pad = "NOTSET", group = 1 : si64} : (tensor<1x2x32x64xf32>, tensor<5x2x6x7xf32>, none) -> tensor<*xf32>
  "std.return"(%0) : (tensor<*xf32>) -> ()

  // CHECK-DAG: #[[ZERO_MAP2:.+]] = affine_map<(d0) -> (0, d0)>
  // CHECK-DAG: #{{.*}} = affine_map<(d0) -> (32, d0 + 6)>
  // CHECK-DAG: #[[ZERO_MAP4:.+]] = affine_map<(d0, d1) -> (0, d1)>
  // CHECK-DAG: #{{.*}} = affine_map<(d0, d1) -> (64, d1 + 7)>
  // CHECK-DAG: #[[BOUND:.+]] = affine_map<(d0)[s0, s1, s2, s3, s4] -> (s0 - ((s2 ceildiv s4) * s4 - s2), -(d0 * s3 - s2) + s0, d0 * s3 + (s1 - 1) * s4 - s2 - ((s2 ceildiv s4) * s4 - s2) + 1, d0 * s3 + (s1 - 1) * s4 - s2 - (d0 * s3 - s2) + 1)>

  // CHECK-LABEL: test_conv_no_bias_no_pad
  // CHECK: [[RES:%.+]] = memref.alloc() : memref<1x5x27x58xf32>
  // CHECK: [[CONST1:%.+]] = constant 0.000000e+00 : f32
  // CHECK: [[OUTER_LOOPS:%.+]]:2 = krnl.define_loops 2

  // CHECK: krnl.iterate([[OUTER_LOOPS]]#0, [[OUTER_LOOPS]]#1) with ([[OUTER_LOOPS]]#0 -> %arg2 = 0 to 1, [[OUTER_LOOPS]]#1 -> %arg3 = 0 to 5) {
  // CHECK: [[SPATIAL_LOOPS:%.+]]:2 = krnl.define_loops 2

  // CHECK: krnl.iterate([[SPATIAL_LOOPS]]#0, [[SPATIAL_LOOPS]]#1) with ([[SPATIAL_LOOPS]]#0 -> %arg4 = 0 to 27, [[SPATIAL_LOOPS]]#1 -> %arg5 = 0 to 58) {
  // CHECK: [[REDUCTION_VAL:%.+]] = memref.alloca() : memref<f32>
  // CHECK: krnl.store [[CONST1]], [[REDUCTION_VAL]][] : memref<f32>
  // CHECK: [[START1:%.+]] = affine.max #[[ZERO_MAP2]](%arg4)
  // CHECK: {{.*}} = affine.min {{.*}}
  // CHECK: [[KERNEL_OFFSET1:%.+]] = affine.min #[[ZERO_MAP2]](%arg4)
  // CHECK: [[START2:%.+]] = affine.max #[[ZERO_MAP4]](%arg4, %arg5)
  // CHECK: {{.*}} = affine.min {{.*}}
  // CHECK: [[KERNEL_OFFSET2:%.+]] = affine.min #[[ZERO_MAP4]](%arg4, %arg5)

  // CHECK: [[INNER_LOOPS:%.+]]:3 = krnl.define_loops 3

  // CHECK: krnl.iterate([[INNER_LOOPS]]#0, [[INNER_LOOPS]]#1, [[INNER_LOOPS]]#2) with ([[INNER_LOOPS]]#0 -> %arg6 = 0 to 2, [[INNER_LOOPS]]#1 -> %arg7 = 0 to min #[[BOUND]](%arg4)[{{.*}}, {{.*}}, {{.*}}, {{.*}}, {{.*}}], [[INNER_LOOPS]]#2 -> %arg8 = 0 to min #[[BOUND]](%arg5)[{{.*}}, {{.*}}, {{.*}}, {{.*}}, {{.*}}]) {
  // CHECK: [[R1:%.+]] = addi %arg7, [[START1]] : index
  // CHECK: [[R2:%.+]] = addi %arg8, [[START2]] : index
  // CHECK: [[K1:%.+]] = subi %arg7, [[KERNEL_OFFSET1]] : index
  // CHECK: [[K2:%.+]] = subi %arg8, [[KERNEL_OFFSET2]] : index
  // CHECK: [[DATA:%.+]] = krnl.load %arg0[%arg2, %arg6, [[R1]], [[R2]]{{\]}} : memref<1x2x32x64xf32>
  // CHECK: [[KERNEL:%.+]] = krnl.load %arg1[%arg3, %arg6, [[K1]], [[K2]]{{\]}} : memref<5x2x6x7xf32>
  // CHECK: [[ACC_RES:%.+]] = krnl.load [[REDUCTION_VAL]][] : memref<f32>
  // CHECK: [[MUL:%.+]] = mulf [[DATA]], [[KERNEL]] : f32
  // CHECK: [[ADD:%.+]] = addf [[ACC_RES]], [[MUL]] : f32
  // CHECK: krnl.store [[ADD]], [[REDUCTION_VAL]][] : memref<f32>
  // CHECK: }
  // CHECK: [[LOAD_REDUCTION:%.+]] = krnl.load [[REDUCTION_VAL]][] : memref<f32>
  // CHECK: krnl.store [[LOAD_REDUCTION]], [[RES]][%arg2, %arg3, %arg4, %arg5] : memref<1x5x27x58xf32>
  // CHECK: }
  // CHECK: }

  // CHECK: return [[RES]] : memref<1x5x27x58xf32>
}

// -----

func private @test_conv_bias_no_pad(%arg0 : tensor<1x2x32x64xf32>, %arg1 : tensor<5x2x6x7xf32>, %arg2 : tensor<5xf32>) -> tensor<*xf32> {
  %0 = "onnx.Conv"(%arg0, %arg1, %arg2) {auto_pad = "NOTSET", group = 1 : si64} : (tensor<1x2x32x64xf32>, tensor<5x2x6x7xf32>, tensor<5xf32>) -> tensor<*xf32>
  "std.return"(%0) : (tensor<*xf32>) -> ()

  // CHECK-LABEL: test_conv_bias_no_pad
  // CHECK: [[RES:%.+]] = memref.alloc() : memref<1x5x27x58xf32>
  // CHECK: [[CONST1:%.+]] = constant 0.000000e+00 : f32
  // CHECK: [[OUTER_LOOPS:%.+]]:2 = krnl.define_loops 2

  // CHECK: krnl.iterate([[OUTER_LOOPS]]#0, [[OUTER_LOOPS]]#1) with ([[OUTER_LOOPS]]#0 -> %arg3 = 0 to 1, [[OUTER_LOOPS]]#1 -> %arg4 = 0 to 5) {
  // CHECK: [[SPATIAL_LOOPS:%.+]]:2 = krnl.define_loops 2

  // CHECK: krnl.iterate([[SPATIAL_LOOPS]]#0, [[SPATIAL_LOOPS]]#1) with ([[SPATIAL_LOOPS]]#0 -> %arg5 = 0 to 27, [[SPATIAL_LOOPS]]#1 -> %arg6 = 0 to 58) {
  // CHECK: [[REDUCTION_VAL:%.+]] = memref.alloca() : memref<f32>
  // CHECK: krnl.store [[CONST1]], [[REDUCTION_VAL]][] : memref<f32>
  // CHECK: [[INNER_LOOPS:%.+]]:3 = krnl.define_loops 3

  // CHECK: krnl.iterate([[INNER_LOOPS]]#0, [[INNER_LOOPS]]#1, [[INNER_LOOPS]]#2) with ([[INNER_LOOPS]]#0 -> %arg7 = 0 to 2, [[INNER_LOOPS]]#1 -> %arg8 = 0 to min #{{.*}}(%arg5)[{{.*}}, {{.*}}, {{.*}}, {{.*}}, {{.*}}], [[INNER_LOOPS]]#2 -> %arg9 = 0 to min #{{.*}}(%arg6)[{{.*}}, {{.*}}, {{.*}}, {{.*}}, {{.*}}]) {
  // CHECK: }
  // CHECK: [[BIAS1:%.+]] = krnl.load [[REDUCTION_VAL]][] : memref<f32>
  // CHECK: [[BIAS2:%.+]] = krnl.load %arg2[%arg4] : memref<5xf32>
  // CHECK: [[BIAS3:%.+]] = addf [[BIAS1]], [[BIAS2]] : f32
  // CHECK: krnl.store [[BIAS3]], [[RES]][%arg3, %arg4, %arg5, %arg6] : memref<1x5x27x58xf32>
  // CHECK: }
  // CHECK: }
  // CHECK: return [[RES]] : memref<1x5x27x58xf32>
}

// -----

func private @test_conv_no_bias_no_pad_w_group(%arg0 : tensor<1x9x32x64xf32>, %arg1 : tensor<5x3x6x7xf32>) -> tensor<*xf32> {
  %cst = constant unit
  %0 = "onnx.Conv"(%arg0, %arg1, %cst) {auto_pad = "NOTSET", group = 3 : si64} : (tensor<1x9x32x64xf32>, tensor<5x3x6x7xf32>, none) -> tensor<*xf32>
  "std.return"(%0) : (tensor<*xf32>) -> ()


  // CHECK-LABEL: test_conv_no_bias_no_pad_w_group
  // CHECK: [[RES:%.+]] = memref.alloc() : memref<1x5x27x58xf32>
  // CHECK: [[OUTER_LOOPS:%.+]]:3 = krnl.define_loops 3

  // CHECK: krnl.iterate([[OUTER_LOOPS]]#0, [[OUTER_LOOPS]]#1, [[OUTER_LOOPS]]#2) with ([[OUTER_LOOPS]]#0 -> %arg2 = 0 to 1, [[OUTER_LOOPS]]#1 -> %arg3 = 0 to 3, [[OUTER_LOOPS]]#2 -> %arg4 = 0 to 1) {
  // CHECK: [[SPATIAL_LOOPS:%.+]]:2 = krnl.define_loops 2

  // CHECK: krnl.iterate([[SPATIAL_LOOPS]]#0, [[SPATIAL_LOOPS]]#1) with ([[SPATIAL_LOOPS]]#0 -> %arg5 = 0 to 27, [[SPATIAL_LOOPS]]#1 -> %arg6 = 0 to 58) {
  // CHECK: krnl.store {{.*}}
  // CHECK: [[INNER_LOOPS:%.+]]:3 = krnl.define_loops 3

  // CHECK: krnl.iterate([[INNER_LOOPS]]#0, [[INNER_LOOPS]]#1, [[INNER_LOOPS]]#2) with ([[INNER_LOOPS]]#0 -> %arg7 = 0 to 3, [[INNER_LOOPS]]#1 -> %arg8 = 0 to min #{{.*}}(%arg5)[{{.*}}, {{.*}}, {{.*}}, {{.*}}, {{.*}}], [[INNER_LOOPS]]#2 -> %arg9 = 0 to min #{{.*}}(%arg6)[{{.*}}, {{.*}}, {{.*}}, {{.*}}, {{.*}}]) {
  // CHECK: [[GROUP:%.+]] = affine.apply #{{.*}}(%arg3, %arg4, %arg5, %arg6, %arg3, %arg7)
  // CHECK: [[DATA:%.+]] = krnl.load %arg0[%arg2, [[GROUP]], {{.*}}, {{.*}}] : memref<1x9x32x64xf32>
  // CHECK: }
  // CHECK: }
  // CHECK: }

  // CHECK: return [[RES]] : memref<1x5x27x58xf32>
}

// -----

func private @test_conv_no_bias_no_pad_w_strides(%arg0 : tensor<1x9x32x64xf32>, %arg1 : tensor<5x9x6x7xf32>) -> tensor<*xf32> {
  %cst = constant unit
  %0 = "onnx.Conv"(%arg0, %arg1, %cst) {auto_pad = "NOTSET", group = 1 : si64, strides = [2, 2]} : (tensor<1x9x32x64xf32>, tensor<5x9x6x7xf32>, none) -> tensor<*xf32>
  "std.return"(%0) : (tensor<*xf32>) -> ()

  // CHECK-DAG: #[[BOUND:.+]] = affine_map<(d0)[s0, s1, s2, s3, s4] -> (s0 - ((s2 ceildiv s4) * s4 - s2), -(d0 * s3 - s2) + s0, d0 * s3 + (s1 - 1) * s4 - s2 - ((s2 ceildiv s4) * s4 - s2) + 1, d0 * s3 + (s1 - 1) * s4 - s2 - (d0 * s3 - s2) + 1)>

  // CHECK-LABEL: test_conv_no_bias_no_pad_w_strides
  // CHECK: [[RES:%.+]] = memref.alloc() : memref<1x5x14x29xf32>
  // CHECK: [[CONST1:%.+]] = constant 0.000000e+00 : f32
  // CHECK: [[OUTER_LOOPS:%.+]]:2 = krnl.define_loops 2

  // CHECK: krnl.iterate([[OUTER_LOOPS]]#0, [[OUTER_LOOPS]]#1) with ([[OUTER_LOOPS]]#0 -> %arg2 = 0 to 1, [[OUTER_LOOPS]]#1 -> %arg3 = 0 to 5) {
  // CHECK: [[SPATIAL_LOOPS:%.+]]:2 = krnl.define_loops 2

  // CHECK: krnl.iterate([[SPATIAL_LOOPS]]#0, [[SPATIAL_LOOPS]]#1) with ([[SPATIAL_LOOPS]]#0 -> %arg4 = 0 to 14, [[SPATIAL_LOOPS]]#1 -> %arg5 = 0 to 29) {
  // CHECK: [[REDUCTION_VAL:%.+]] = memref.alloca() : memref<f32>
  // CHECK: krnl.store [[CONST1]], [[REDUCTION_VAL]][] : memref<f32>
  // CHECK: [[INNER_LOOPS:%.+]]:3 = krnl.define_loops 3

  // CHECK: krnl.iterate([[INNER_LOOPS]]#0, [[INNER_LOOPS]]#1, [[INNER_LOOPS]]#2) with ([[INNER_LOOPS]]#0 -> %arg6 = 0 to 9, [[INNER_LOOPS]]#1 -> %arg7 = 0 to min #[[BOUND]](%arg4)[{{.*}}, {{.*}}, {{.*}}, {{.*}}, {{.*}}], [[INNER_LOOPS]]#2 -> %arg8 = 0 to min #[[BOUND]](%arg5)[{{.*}}, {{.*}}, {{.*}}, {{.*}}, {{.*}}]) {
  // CHECK: [[R1:%.+]] = addi %arg7, [[START1]] : index
  // CHECK: [[R2:%.+]] = addi %arg8, [[START2]] : index
  // CHECK: [[K1:%.+]] = subi %arg7, [[KERNEL_OFFSET1]] : index
  // CHECK: [[K2:%.+]] = subi %arg8, [[KERNEL_OFFSET2]] : index
  // CHECK: [[DATA:%.+]] = krnl.load %arg0[%arg2, %arg6, [[R1]], [[R2]]{{\]}} : memref<1x9x32x64xf32>
  // CHECK: [[KERNEL:%.+]] = krnl.load %arg1[%arg3, %arg6, [[K1]], [[K2]]{{\]}} : memref<5x9x6x7xf32>
  // CHECK: [[ACC_RES:%.+]] = krnl.load [[REDUCTION_VAL]][] : memref<f32>
  // CHECK: [[MUL:%.+]] = mulf [[DATA]], [[KERNEL]] : f32
  // CHECK: [[ADD:%.+]] = addf [[ACC_RES]], [[MUL]] : f32
  // CHECK: krnl.store [[ADD]], [[REDUCTION_VAL]][] : memref<f32>
  // CHECK: }
  // CHECK: [[LOAD_REDUCTION:%.+]] = krnl.load [[REDUCTION_VAL]][] : memref<f32>
  // CHECK: krnl.store [[LOAD_REDUCTION]], [[RES]][%arg2, %arg3, %arg4, %arg5] : memref<1x5x14x29xf32>
  // CHECK: }
  // CHECK: }

  // CHECK: return [[RES]] : memref<1x5x14x29xf32>
}

<<<<<<< HEAD
// -----

func private @test_conv_bias_group_pad_stride_dilation(%arg0 : tensor<1x9x32x64xf32>, %arg1 : tensor<5x3x6x7xf32>, %arg2 : tensor<5xf32>) -> tensor<*xf32> {
  %0 = "onnx.Conv"(%arg0, %arg1, %arg2) {auto_pad = "NOTSET", group = 3 : si64, pads = [2, 2, 2, 2], strides = [2, 2], dilations = [2, 2]} : (tensor<1x9x32x64xf32>, tensor<5x3x6x7xf32>, tensor<5xf32>) -> tensor<*xf32>
  "std.return"(%0) : (tensor<*xf32>) -> ()

  // CHECK-DAG: #[[MAP0:.+]] = affine_map<(d0, d1) -> (d0 + d1)>
  // CHECK-DAG: #[[MAP1:.+]] = affine_map<(d0, d1, d2) -> (0, d2 * 2 - 2)>
  // CHECK-DAG: #[[MAP2:.+]] = affine_map<(d0, d1, d2) -> (32, d2 * 2 + 9)>
  // CHECK-DAG: #[[MAP3:.+]] = affine_map<(d0, d1, d2, d3) -> (0, d3 * 2 - 2)>
  // CHECK-DAG: #[[MAP4:.+]] = affine_map<(d0, d1, d2, d3) -> (64, d3 * 2 + 11)>
  // CHECK-DAG: #[[MAP6:.+]] = affine_map<(d0, d1, d2, d3, d4, d5, d6) -> (d6 * 2)>
  // CHECK-DAG: #[[MAP7:.+]] = affine_map<(d0, d1, d2, d3, d4, d5, d6, d7) -> (d7 * 2)>
  // CHECK-DAG: #[[MAP8:.+]] = affine_map<(d0, d1, d2, d3, d4, d5, d6, d7) -> (d4 * 3 + d5)>
  // CHECK-DAG: #[[BOUND:.+]] = affine_map<(d0)[s0, s1, s2, s3, s4] -> ((s0 - ((s2 ceildiv s4) * s4 - s2) + 1) ceildiv s4, (-(d0 * s3 - s2) + s0 + 1) ceildiv s4, (d0 * s3 + (s1 - 1) * s4 - s2 - ((s2 ceildiv s4) * s4 - s2) + 2) ceildiv s4, (d0 * s3 + (s1 - 1) * s4 - s2 - (d0 * s3 - s2) + 2) ceildiv s4)>

  // CHECK-LABEL: test_conv_bias_group_pad_stride_dilation

  // CHECK: [[RES:%.+]] = memref.alloc() : memref<1x5x13x28xf32>
  // CHECK: [[INITIALIZE_VALUE:%.+]] = constant 0.000000e+00 : f32

  // CHECK: [[OUTER_LOOPS:%.+]]:3 = krnl.define_loops 3
  // CHECK: krnl.iterate([[OUTER_LOOPS]]#0, [[OUTER_LOOPS]]#1, [[OUTER_LOOPS]]#2) with ([[OUTER_LOOPS]]#0 -> %arg3 = 0 to 1, [[OUTER_LOOPS]]#1 -> %arg4 = 0 to 3, [[OUTER_LOOPS]]#2 -> %arg5 = 0 to 1) {
  // CHECK:     [[MAP0_APPLY:%.+]] = affine.apply #[[MAP0]](%arg4, %arg5)

  // CHECK:   [[SPATIAL_LOOPS:%.+]]:2 = krnl.define_loops 2
  // CHECK:   krnl.iterate([[SPATIAL_LOOPS]]#0, [[SPATIAL_LOOPS]]#1) with ([[SPATIAL_LOOPS]]#0 -> %arg6 = 0 to 13, [[SPATIAL_LOOPS]]#1 -> %arg7 = 0 to 28) {
  // CHECK:     krnl.store [[INITIALIZE_VALUE]], [[RES]][%arg3, [[MAP0_APPLY]], %arg6, %arg7] : memref<1x5x13x28xf32>
  // CHECK:     [[REDUCTION_VAL:%.+]] = memref.alloca() : memref<f32>
  // CHECK:     krnl.store [[INITIALIZE_VALUE]], [[REDUCTION_VAL]][] : memref<f32>
  // CHECK:     [[START1:%.+]] = affine.max #[[MAP1]](%arg4, %arg5, %arg6)
  // CHECK:     {{.*}} = affine.min {{.*}}
  // CHECK:     [[OFFSET1:%.+]] = affine.min #[[MAP1]](%arg4, %arg5, %arg6)
  // CHECK:     [[START2:%.+]] = affine.max #[[MAP3]](%arg4, %arg5, %arg6, %arg7)
  // CHECK:     {{.*}} = affine.min {{.*}}
  // CHECK:     [[OFFSET2:%.+]] = affine.min #[[MAP3]](%arg4, %arg5, %arg6, %arg7)

  // CHECK:     [[INNER_LOOPS:%.+]]:3 = krnl.define_loops 3
  // CHECK-DAG: [[C2:%.+]] = constant 2 : index
  // CHECK-DAG: [[C6:%.+]] = constant 6 : index
  // CHECK-DAG: [[C7:%.+]] = constant 7 : index
  // CHECK-DAG: [[C32:%.+]] = constant 32 : index
  // CHECK-DAG: [[C64:%.+]] = constant 64 : index
  // CHECK-DAG: [[C2_0:%.+]] = constant 2 : index
  // CHECK-DAG: [[C2_1:%.+]] = constant 2 : index
  // CHECK-DAG: [[C2_2:%.+]] = constant 2 : index
  // CHECK-DAG: [[C2_3:%.+]] = constant 2 : index
  // CHECK-DAG: [[C2_4:%.+]] = constant 2 : index
  // CHECK:     krnl.iterate([[INNER_LOOPS]]#0, [[INNER_LOOPS]]#1, [[INNER_LOOPS]]#2) with ([[INNER_LOOPS]]#0 -> %arg8 = 0 to 3, [[INNER_LOOPS]]#1 -> %arg9 = 0 to min #[[BOUND]](%arg6){{\[}}[[C32]], [[C6]], [[C2]], [[C2_0]], [[C2_1]]{{\]}}, [[INNER_LOOPS]]#2 -> %arg10 = 0 to min #[[BOUND]](%arg7){{\[}}[[C64]], [[C7]], [[C2_2]], [[C2_3]], [[C2_4]]{{\]}}) {
  // CHECK:       [[DILATION_SCALE1:%.+]] = affine.apply #[[MAP6]](%arg4, %arg5, %arg6, %arg7, %arg4, %arg8, %arg9)
  // CHECK:       [[R1:%.+]] = addi [[DILATION_SCALE1]], [[START1]] : index
  // CHECK:       [[DILATION_SCALE2:%.+]] = affine.apply #[[MAP7]](%arg4, %arg5, %arg6, %arg7, %arg4, %arg8, %arg9, %arg10)
  // CHECK:       [[R2:%.+]] = addi [[DILATION_SCALE2]], [[START2]] : index
  // CHECK:       [[K1:%.+]] = subi %arg9, [[OFFSET1]] : index
  // CHECK:       [[K2:%.+]] = subi %arg10, [[OFFSET2]] : index
  // CHECK:       [[GROUP:%.+]] = affine.apply #[[MAP8]](%arg4, %arg5, %arg6, %arg7, %arg4, %arg8, %arg9, %arg10)

  // CHECK:       [[DATA:%.+]] = krnl.load %arg0[%arg3, [[GROUP]], [[R1]], [[R2]]] : memref<1x9x32x64xf32>
  // CHECK:       [[KERNEL:%.+]] = krnl.load %arg1{{\[}}[[MAP0_APPLY]], %arg8, [[K1]], [[K2]]{{\]}} : memref<5x3x6x7xf32>
  // CHECK:       [[ACC_RES:%.+]] = krnl.load [[REDUCTION_VAL]][] : memref<f32>
  // CHECK:       [[MUL:%.+]] = mulf [[DATA]], [[KERNEL]] : f32
  // CHECK:       [[ADD1:%.+]] = addf [[ACC_RES]], [[MUL]] : f32
  // CHECK:       krnl.store [[ADD1]], [[REDUCTION_VAL]][] : memref<f32>
  // CHECK:     }
  // CHECK:     [[BIAS1:%.+]] = krnl.load [[REDUCTION_VAL]][] : memref<f32>
  // CHECK:     [[BIAS2:%.+]] = krnl.load %arg2{{\[}}[[MAP0_APPLY]]{{\]}} : memref<5xf32>
  // CHECK:     [[BIAS3:%.+]] = addf [[BIAS1]], [[BIAS2]] : f32
  // CHECK:     krnl.store [[BIAS3]], [[RES]][%arg3, [[MAP0_APPLY]], %arg6, %arg7] : memref<1x5x13x28xf32>
  // CHECK:   }
  // CHECK: }
  // CHECK: return [[RES]] : memref<1x5x13x28xf32>
}
=======
>>>>>>> 091e856d

// -----

func private @test_batchnorm_testmode_Nd(%arg0: tensor<1x2x1x3xf32>, %arg1: tensor<2xf32>, %arg2: tensor<2xf32>, %arg3: tensor<2xf32>, %arg4: tensor<2xf32>) -> tensor<1x2x1x3xf32> {
  %0 = "onnx.BatchNormalizationTestMode"(%arg0, %arg1, %arg2, %arg3, %arg4) : (tensor<1x2x1x3xf32>, tensor<2xf32>, tensor<2xf32>, tensor<2xf32>, tensor<2xf32>) -> tensor<1x2x1x3xf32>
  return %0 : tensor<1x2x1x3xf32>

  // CHECK-LABEL: test_batchnorm_testmode_Nd
<<<<<<< HEAD
  // CHECK: [[RES:%.+]] = memref.alloc() : memref<1x2x1x3xf32>
  // CHECK: [[EPSILON:%.+]] = constant 9.99999974E-6 : f32
=======
  // CHECK-DAG: [[RES:%.+]] = alloc() : memref<1x2x1x3xf32>
  // CHECK-DAG: [[EPSILON:%.+]] = constant 9.99999974E-6 : f32
>>>>>>> 091e856d
  // CHECK: [[DEF_LOOPS:%.+]]:4 = krnl.define_loops 4
  // CHECK: krnl.iterate([[DEF_LOOPS]]#1) with ([[DEF_LOOPS]]#1 -> %arg5 = 0 to 2) {
  // CHECK:   [[SCALE:%.+]] = krnl.load %arg1[%arg5] : memref<2xf32>
  // CHECK:   [[BIAS:%.+]] = krnl.load %arg2[%arg5] : memref<2xf32>
  // CHECK:   [[MEAN:%.+]] = krnl.load %arg3[%arg5] : memref<2xf32>
  // CHECK:   [[VARIANCE:%.+]] = krnl.load %arg4[%arg5] : memref<2xf32>
  // CHECK:   krnl.iterate([[DEF_LOOPS]]#0, [[DEF_LOOPS]]#2, [[DEF_LOOPS]]#3) with ([[DEF_LOOPS]]#0 -> %arg6 = 0 to 1, [[DEF_LOOPS]]#2 -> %arg7 = 0 to 1, [[DEF_LOOPS]]#3 -> %arg8 = 0 to 3) {
  // CHECK:     [[LOADED_VAL:%.+]] = krnl.load %arg0[%arg6, %arg5, %arg7, %arg8] : memref<1x2x1x3xf32>
  // CHECK:     [[DIVIDEND:%.+]] = subf [[LOADED_VAL]], [[MEAN]] : f32
  // CHECK:     [[ADJUSTED_VARIANCE:%.+]] = addf [[VARIANCE]], [[EPSILON]] : f32
  // CHECK:     [[DIVISOR:%.+]] = math.sqrt [[ADJUSTED_VARIANCE]] : f32
  // CHECK:     [[NORM:%.+]] = divf [[DIVIDEND]], [[DIVISOR]] : f32
  // CHECK:     [[SCALE_NORM:%.+]] = mulf [[SCALE]], [[NORM]] : f32
  // CHECK:     [[SHIFT_SCALE_NORM:%.+]] = addf [[SCALE_NORM]], [[BIAS]] : f32
  // CHECK:     krnl.store [[SHIFT_SCALE_NORM]], [[RES]][%arg6, %arg5, %arg7, %arg8] : memref<1x2x1x3xf32>
  // CHECK:   }
  // CHECK: }
  // CHECK: return [[RES]] : memref<1x2x1x3xf32>
}

// -----

func private @test_batchnorm_testmode_1d(%arg0: tensor<10xf32>, %arg1: tensor<1xf32>, %arg2: tensor<1xf32>, %arg3: tensor<1xf32>, %arg4: tensor<1xf32>) -> tensor<10xf32> {
  %0 = "onnx.BatchNormalizationTestMode"(%arg0, %arg1, %arg2, %arg3, %arg4) : (tensor<10xf32>, tensor<1xf32>, tensor<1xf32>, tensor<1xf32>, tensor<1xf32>) -> tensor<10xf32>
  return %0 : tensor<10xf32>

  // CHECK-LABEL: test_batchnorm_testmode_1d
  // CHECK: [[RES:%.+]] = memref.alloc() : memref<10xf32>
  // CHECK: [[EPSILON:%.+]] = constant 9.99999974E-6 : f32
  // CHECK: [[DEF_LOOPS:%.+]] = krnl.define_loops 1
  // CHECK: %[[ZERO_INDEX:.+]] = constant 0 : index
  // CHECK: [[SCALE:%.+]] = krnl.load %arg1[%[[ZERO_INDEX]]] : memref<1xf32>
  // CHECK: [[BIAS:%.+]] = krnl.load %arg2[%[[ZERO_INDEX]]] : memref<1xf32>
  // CHECK: [[MEAN:%.+]] = krnl.load %arg3[%[[ZERO_INDEX]]] : memref<1xf32>
  // CHECK: [[VARIANCE:%.+]] = krnl.load %arg4[%[[ZERO_INDEX]]] : memref<1xf32>
  // CHECK: krnl.iterate([[DEF_LOOPS]]) with ([[DEF_LOOPS]] -> %arg5 = 0 to 10) {
  // CHECK:   [[LOADED_VAL:%.+]] = krnl.load %arg0[%arg5] : memref<10xf32>
  // CHECK:   [[DIVIDEND:%.+]] = subf [[LOADED_VAL]], [[MEAN]] : f32
  // CHECK:   [[ADJUSTED_VARIANCE:%.+]] = addf [[VARIANCE]], [[EPSILON]] : f32
  // CHECK:   [[DIVISOR:%.+]] = math.sqrt [[ADJUSTED_VARIANCE]] : f32
  // CHECK:   [[NORM:%.+]] = divf [[DIVIDEND]], [[DIVISOR]] : f32
  // CHECK:   [[SCALE_NORM:%.+]] = mulf [[SCALE]], [[NORM]] : f32
  // CHECK:   [[SHIFT_SCALE_NORM:%.+]] = addf [[SCALE_NORM]], [[BIAS]] : f32
  // CHECK:   krnl.store [[SHIFT_SCALE_NORM]], [[RES]][%arg5] : memref<10xf32>
  // CHECK: }
  // CHECK: return [[RES]] : memref<10xf32>
}

// -----

func private @test_batchnorm_testmode_2d(%arg0: tensor<10x3xf32>, %arg1: tensor<3xf32>, %arg2: tensor<3xf32>, %arg3: tensor<3xf32>, %arg4: tensor<3xf32>) -> tensor<10x3xf32> {
  %0 = "onnx.BatchNormalizationTestMode"(%arg0, %arg1, %arg2, %arg3, %arg4) : (tensor<10x3xf32>, tensor<3xf32>, tensor<3xf32>, tensor<3xf32>, tensor<3xf32>) -> tensor<10x3xf32>
  return %0 : tensor<10x3xf32>

  // CHECK-LABEL: test_batchnorm_testmode_2d
  // CHECK: [[RES:%.+]] = memref.alloc() : memref<10x3xf32>
  // CHECK: [[EPSILON:%.+]] = constant 9.99999974E-6 : f32
  // CHECK: [[DEF_LOOPS:%.+]]:2 = krnl.define_loops 2
  // CHECK: krnl.iterate([[DEF_LOOPS]]#1) with ([[DEF_LOOPS]]#1 -> %arg5 = 0 to 3) {
  // CHECK:   [[SCALE:%.+]] = krnl.load %arg1[%arg5] : memref<3xf32>
  // CHECK:   [[BIAS:%.+]] = krnl.load %arg2[%arg5] : memref<3xf32>
  // CHECK:   [[MEAN:%.+]] = krnl.load %arg3[%arg5] : memref<3xf32>
  // CHECK:   [[VARIANCE:%.+]] = krnl.load %arg4[%arg5] : memref<3xf32>
  // CHECK:   krnl.iterate([[DEF_LOOPS]]#0) with ([[DEF_LOOPS]]#0 -> %arg6 = 0 to 10) {
  // CHECK:     [[LOADED_VAL:%.+]] = krnl.load %arg0[%arg6, %arg5] : memref<10x3xf32>
  // CHECK:     [[DIVIDEND:%.+]] = subf [[LOADED_VAL]], [[MEAN]] : f32
  // CHECK:     [[ADJUSTED_VARIANCE:%.+]] = addf [[VARIANCE]], [[EPSILON]] : f32
  // CHECK:     [[DIVISOR:%.+]] = math.sqrt [[ADJUSTED_VARIANCE]] : f32
  // CHECK:     [[NORM:%.+]] = divf [[DIVIDEND]], [[DIVISOR]] : f32
  // CHECK:     [[SCALE_NORM:%.+]] = mulf [[SCALE]], [[NORM]] : f32
  // CHECK:     [[SHIFT_SCALE_NORM:%.+]] = addf [[SCALE_NORM]], [[BIAS]] : f32
  // CHECK:     krnl.store [[SHIFT_SCALE_NORM]], [[RES]][%arg6, %arg5] : memref<10x3xf32>
  // CHECK:   }
  // CHECK: }
  // CHECK: return [[RES]] : memref<10x3xf32>
}

// -----

func private @test_abs_float(%arg0 : tensor<?x10xf32>) -> tensor<*xf32> {
  %0 = "onnx.Abs"(%arg0) : (tensor<?x10xf32>) -> tensor<*xf32>
  "std.return"(%0) : (tensor<*xf32>) -> ()

  // CHECK-LABEL: test_abs_float
  // CHECK: [[C0:%.+]] = constant 0 : index
  // CHECK: [[DIM_0:%.+]] = memref.dim %arg0, [[C0]] : memref<?x10xf32>
  // CHECK: [[RES:%.+]] = memref.alloc([[DIM_0]]) : memref<?x10xf32>
  // CHECK: [[DEF_LOOPS:%.+]]:2 = krnl.define_loops 2
  // CHECK: [[C0_0:%.+]] = constant 0 : index
  // CHECK: [[DIM_2:%.+]] = memref.dim %arg0, [[C0_0]] : memref<?x10xf32>
  // CHECK: krnl.iterate([[DEF_LOOPS]]#0, [[DEF_LOOPS]]#1) with ([[DEF_LOOPS]]#0 -> %arg1 = 0 to [[DIM_2]], [[DEF_LOOPS]]#1 -> %arg2 = 0 to 10) {
  // CHECK: [[LOAD:%.+]] = krnl.load %arg0[%arg1, %arg2] : memref<?x10xf32>
  // CHECK: [[ABS:%.+]] = absf [[LOAD]] : f32
  // CHECK: krnl.store [[ABS]], [[RES]][%arg1, %arg2] : memref<?x10xf32>
  // CHECK: return [[RES]] : memref<?x10xf32>
}

// -----

func private @test_abs_int(%arg0 : tensor<?x10xi32>) -> tensor<*xi32> {
  %0 = "onnx.Abs"(%arg0) : (tensor<?x10xi32>) -> tensor<*xi32>
  "std.return"(%0) : (tensor<*xi32>) -> ()

  // CHECK-LABEL: test_abs_int
  // CHECK: [[C0:%.+]] = constant 0 : index
  // CHECK: [[DIM_0:%.+]] = memref.dim %arg0, [[C0]] : memref<?x10xi32>
  // CHECK: [[RES:%.+]] = memref.alloc([[DIM_0]]) : memref<?x10xi32>
  // CHECK: [[DEF_LOOPS:%.+]]:2 = krnl.define_loops 2
  // CHECK: [[C0_0:%.+]] = constant 0 : index
  // CHECK: [[DIM_2:%.+]] = memref.dim %arg0, [[C0_0]] : memref<?x10xi32>
  // CHECK: krnl.iterate([[DEF_LOOPS]]#0, [[DEF_LOOPS]]#1) with ([[DEF_LOOPS]]#0 -> %arg1 = 0 to [[DIM_2]], [[DEF_LOOPS]]#1 -> %arg2 = 0 to 10) {
  // CHECK: [[LOAD:%.+]] = krnl.load %arg0[%arg1, %arg2] : memref<?x10xi32>
  // CHECK: [[ZERO:%.+]] = constant 0 : i32
  // CHECK: [[LESS_THAN_ZERO:%.+]] = cmpi slt, [[LOAD]], [[ZERO]] : i32
  // CHECK: [[NEGATIVE_LOAD:%.+]] = subi [[ZERO]], [[LOAD]] : i32
  // CHECK: [[SELECT:%.+]] = select [[LESS_THAN_ZERO]], [[NEGATIVE_LOAD]], [[LOAD]] : i32
  // CHECK: krnl.store [[SELECT]], [[RES]][%arg1, %arg2] : memref<?x10xi32>
  // CHECK: return [[RES]] : memref<?x10xi32>
}

<<<<<<< HEAD
// -----

func private @test_constant_pad1(%arg0: tensor<16x16xf32>) -> tensor<18x20xf32> {
  %0 = "onnx.PadConstantValuePad"(%arg0) {constant_value = 0.000000e+00 : f32, mode = "constant", pads = [0, 3, 2, 1]} : (tensor<16x16xf32>) -> tensor<18x20xf32>
  return %0 : tensor<18x20xf32>
  // CHECK-LABEL: test_constant_pad1
  // CHECK: [[RES:%.+]] = memref.alloc() : memref<18x20xf32>
  // CHECK: [[DEF_LOOPS1:%.+]]:2 = krnl.define_loops 2
  // CHECK: krnl.iterate([[DEF_LOOPS1]]#0, [[DEF_LOOPS1]]#1) with ([[DEF_LOOPS1]]#0 -> %arg1 = 0 to 18, [[DEF_LOOPS1]]#1 -> %arg2 = 0 to 20) {
  // CHECK: [[CST:%.+]] = constant 0.000000e+00 : f32
  // CHECK: krnl.store [[CST]], [[RES]][%arg1, %arg2] : memref<18x20xf32>
  // CHECK: }
  // CHECK: [[DEF_LOOPS2:%.+]]:2 = krnl.define_loops 2
  // CHECK: krnl.iterate([[DEF_LOOPS2]]#0, [[DEF_LOOPS2]]#1) with ([[DEF_LOOPS2]]#0 -> %arg1 = 0 to 16, [[DEF_LOOPS2]]#1 -> %arg2 = 0 to 16) {
  // CHECK: [[ADD:%.+]] = affine.apply #{{.*}}(%arg2)
  // CHECK: [[LOAD:%.+]] = krnl.load %arg0[%arg1, %arg2] : memref<16x16xf32>
  // CHECK: krnl.store [[LOAD]], [[RES]][%arg1, [[ADD]]] : memref<18x20xf32>
  // CHECK: }
}

=======
>>>>>>> 091e856d
func private @test_pad1(%arg0: tensor<16x16xf32>) -> tensor<18x20xf32> {
  %cst = constant unit
  %0 = "onnx.Pad"(%arg0, %cst, %cst) {constant_value = dense<0.000000e+00> : tensor<1xf32>, mode = "constant", pads = dense<[0, 3, 2, 1]> : tensor<4xi32>} : (tensor<16x16xf32>, none, none) -> tensor<18x20xf32>
  return %0 : tensor<18x20xf32>
  // CHECK-LABEL: test_pad1
  // CHECK: [[RES:%.+]] = memref.alloc() : memref<18x20xf32>
  // CHECK: [[DEF_LOOPS1:%.+]]:2 = krnl.define_loops 2
  // CHECK: krnl.iterate([[DEF_LOOPS1]]#0, [[DEF_LOOPS1]]#1) with ([[DEF_LOOPS1]]#0 -> %arg1 = 0 to 18, [[DEF_LOOPS1]]#1 -> %arg2 = 0 to 20) {
  // CHECK: [[CST:%.+]] = constant 0.000000e+00 : f32
  // CHECK: krnl.store [[CST]], [[RES]][%arg1, %arg2] : memref<18x20xf32>
  // CHECK: }
  // CHECK: [[DEF_LOOPS2:%.+]]:2 = krnl.define_loops 2
  // CHECK: krnl.iterate([[DEF_LOOPS2]]#0, [[DEF_LOOPS2]]#1) with ([[DEF_LOOPS2]]#0 -> %arg1 = 0 to 16, [[DEF_LOOPS2]]#1 -> %arg2 = 0 to 16) {
  // CHECK: [[ADD:%.+]] = affine.apply #{{.*}}(%arg2)
  // CHECK: [[LOAD:%.+]] = krnl.load %arg0[%arg1, %arg2] : memref<16x16xf32>
  // CHECK: krnl.store [[LOAD]], [[RES]][%arg1, [[ADD]]] : memref<18x20xf32>
  // CHECK: }
}

// -----

func private @test_constant_dense_2d_value(%arg0: tensor<1xf32>) -> tensor<*xf32> {
  %0 = "onnx.Constant"() {value = dense<[[0.0, 0.0], [1.0, 1.1], [2.0, 2.1]]> : tensor<3x2xf32>} : () -> tensor<*xf32>
  "std.return"(%0) : (tensor<*xf32>) -> ()
  // CHECK-LABEL: test_constant_dense_2d_value
  // CHECK: [[GLOBAL:%.+]] = "krnl.global"() {name = "constant_0", shape = [3, 2], value = dense<{{.*}}[0.000000e+00, 0.000000e+00], [1.000000e+00, 1.100000e+00], [2.000000e+00, 2.100000e+00]{{.*}}> : tensor<3x2xf32>} : () -> memref<3x2xf32>
  // CHECK: [[ALLOC:%.+]] = memref.alloc() : memref<3x2xf32>
  // CHECK: [[CONST_4:%.+]] = constant 4 : i64
  // CHECK: [[CONST_6:%.+]] = constant 6 : i64
  // CHECK: [[SIZE:%.+]] = muli [[CONST_4]], [[CONST_6]] : i64
  // CHECK: "krnl.memcpy"([[ALLOC]], [[GLOBAL]], [[SIZE]]) : (memref<3x2xf32>, memref<3x2xf32>, i64) -> ()
  // CHECK: return [[ALLOC]] : memref<3x2xf32>
}

// -----

<<<<<<< HEAD
func private @test_concat_1(%arg0 : tensor<5x5x1x32xf32>, %arg1 : tensor<5x5x3x32xf32>, %arg2 : tensor<5x5x5x32xf32>) -> tensor<5x5x9x32xf32> {
  %1 = "onnx.Concat"(%arg0, %arg1, %arg2) { axis = 2 : si64} : (tensor<5x5x1x32xf32>, tensor<5x5x3x32xf32>, tensor<5x5x5x32xf32>)  -> tensor<5x5x9x32xf32>
  "std.return"(%1) : (tensor<5x5x9x32xf32>) -> ()

  // CHECK-LABEL: test_concat_1
  // CHECK: [[RES:%.+]] = memref.alloc() : memref<5x5x9x32xf32>
  // CHECK: [[DEF_LOOPS0:%.+]]:4 = krnl.define_loops 4
  // CHECK: krnl.iterate([[DEF_LOOPS0]]#0, [[DEF_LOOPS0]]#1, [[DEF_LOOPS0]]#2, [[DEF_LOOPS0]]#3) with ([[DEF_LOOPS0]]#0 -> %arg3 = 0 to 5, [[DEF_LOOPS0]]#1 -> %arg4 = 0 to 5, [[DEF_LOOPS0]]#2 -> %arg5 = 0 to 1, [[DEF_LOOPS0]]#3 -> %arg6 = 0 to 32) {
  // CHECK: [[LOAD0:%.+]] = krnl.load %arg0[%arg3, %arg4, %arg5, %arg6] :  memref<5x5x1x32xf32>
  // CHECK: krnl.store [[LOAD0]], [[RES]][%arg3, %arg4, %arg5, %arg6] : memref<5x5x9x32xf32>

  // CHECK: [[DEF_LOOPS1:%.+]]:4 = krnl.define_loops 4
  // CHECK: krnl.iterate([[DEF_LOOPS1]]#0, [[DEF_LOOPS1]]#1, [[DEF_LOOPS1]]#2, [[DEF_LOOPS1]]#3) with ([[DEF_LOOPS1]]#0 -> %arg3 = 0 to 5, [[DEF_LOOPS1]]#1 -> %arg4 = 0 to 5, [[DEF_LOOPS1]]#2 -> %arg5 = 0 to 3, [[DEF_LOOPS1]]#3 -> %arg6 = 0 to 32) {
  // CHECK: [[AFFINE_APPLY1:%.+]] = affine.apply #{{.*}}(%arg5)
  // CHECK: [[LOAD1:%.+]] = krnl.load %arg1[%arg3, %arg4, %arg5, %arg6] :  memref<5x5x3x32xf32>
  // CHECK: krnl.store [[LOAD1]], [[RES]][%arg3, %arg4, [[AFFINE_APPLY1]], %arg6] : memref<5x5x9x32xf32>

  // CHECK: [[DEF_LOOPS2:%.+]]:4 = krnl.define_loops 4
  // CHECK: krnl.iterate([[DEF_LOOPS2]]#0, [[DEF_LOOPS2]]#1, [[DEF_LOOPS2]]#2, [[DEF_LOOPS2]]#3) with ([[DEF_LOOPS2]]#0 -> %arg3 = 0 to 5, [[DEF_LOOPS2]]#1 -> %arg4 = 0 to 5, [[DEF_LOOPS2]]#2 -> %arg5 = 0 to 5, [[DEF_LOOPS2]]#3 -> %arg6 = 0 to 32) {
  // CHECK: [[AFFINE_APPLY2:%.+]] = affine.apply #{{.*}}(%arg5)
  // CHECK: [[LOAD2:%.+]] = krnl.load %arg2[%arg3, %arg4, %arg5, %arg6] :  memref<5x5x5x32xf32>
  // CHECK: krnl.store [[LOAD2]], [[RES]][%arg3, %arg4, [[AFFINE_APPLY2]], %arg6] : memref<5x5x9x32xf32>

  // CHECK: return [[RES]] :  memref<5x5x9x32xf32>
}

// -----

=======
>>>>>>> 091e856d
func private @test_pool_general_computation(%arg0 : tensor<1x3x32x32xf32>) -> tensor<*xf32> {
  %0 = "onnx.AveragePool"(%arg0) {auto_pad = "NOTSET", kernel_shape = [2, 2]} : (tensor<1x3x32x32xf32>) -> tensor<*xf32>
  "std.return"(%0) : (tensor<*xf32>) -> ()

  // CHECK-DAG: #{{.*}} = affine_map<(d0) -> (0, d0)>
  // CHECK-DAG: #{{.*}} = affine_map<(d0) -> (32, d0 + 2)>
  // CHECK-DAG: #{{.*}} = affine_map<(d0, d1) -> (0, d1)>
  // CHECK-DAG: #{{.*}} = affine_map<(d0, d1) -> (32, d1 + 2)>
  // CHECK-DAG: #[[BOUND:.+]] = affine_map<(d0)[s0, s1, s2, s3, s4] -> (s0 - ((s2 ceildiv s4) * s4 - s2), -(d0 * s3 - s2) + s0, d0 * s3 + (s1 - 1) * s4 - s2 - ((s2 ceildiv s4) * s4 - s2) + 1, d0 * s3 + (s1 - 1) * s4 - s2 - (d0 * s3 - s2) + 1)>

  // CHECK-LABEL: @test_pool_general_computation

  // CHECK: [[RES:%.+]] = memref.alloc() : memref<1x3x31x31xf32>
  // CHECK: [[IDENTITY:%.+]] = constant 0.000000e+00 : f32

  // CHECK: [[OUTPUT_LOOPS:%.+]]:4 = krnl.define_loops 4
  // CHECK: krnl.iterate([[OUTPUT_LOOPS]]#0, [[OUTPUT_LOOPS]]#1, [[OUTPUT_LOOPS]]#2, [[OUTPUT_LOOPS]]#3) with ([[OUTPUT_LOOPS]]#0 -> %arg1 = 0 to 1, [[OUTPUT_LOOPS]]#1 -> %arg2 = 0 to 3, [[OUTPUT_LOOPS]]#2 -> %arg3 = 0 to 31, [[OUTPUT_LOOPS]]#3 -> %arg4 = 0 to 31) {

  // CHECK:   [[REDUCTION_VAL:%.+]] = memref.alloca() : memref<f32>
  // CHECK:   krnl.store [[IDENTITY]], [[REDUCTION_VAL]][] : memref<f32>

  // CHECK:   [[POOL_LOOPS:%.+]]:2 = krnl.define_loops 2
  // CHECK:   krnl.iterate([[POOL_LOOPS]]#0, [[POOL_LOOPS]]#1) with ([[POOL_LOOPS]]#0 -> %arg5 = 0 to min #[[BOUND]](%arg3)[{{.*}}, {{.*}}, {{.*}}, {{.*}}, {{.*}}], [[POOL_LOOPS]]#1 -> %arg6 = 0 to min #[[BOUND]](%arg4)[{{.*}}, {{.*}}, {{.*}}, {{.*}}, {{.*}}]) {
  // CHECK:     {{.*}} = krnl.load %arg0[%arg1, %arg2, {{.*}}, {{.*}}] : memref<1x3x32x32xf32>
  // CHECK:     {{.*}} = krnl.load [[REDUCTION_VAL]][] : memref<f32>
  // CHECK:     krnl.store {{.*}}, [[REDUCTION_VAL]][] : memref<f32>
  // CHECK:   }

  // CHECK:   [[LOAD_REDUCTION:%.+]] = krnl.load [[REDUCTION_VAL]][] : memref<f32>
  // CHECK:   krnl.store [[LOAD_REDUCTION]], [[RES]][%arg1, %arg2, %arg3, %arg4] : memref<1x3x31x31xf32>
  // CHECK: }
}

// -----

func private @test_pool_unknown_dimensions(%arg0 : tensor<1x3x?x32xf32>) -> tensor<*xf32> {
  %0 = "onnx.AveragePool"(%arg0) {auto_pad = "NOTSET", kernel_shape = [2, 2]} : (tensor<1x3x?x32xf32>) -> tensor<*xf32>
  "std.return"(%0) : (tensor<*xf32>) -> ()

  // CHECK-DAG: #[[AFFINE_MAP:.+]] = affine_map<(d0)[s0, s1, s2, s3] -> ((d0 + s1 - (s0 - 1) * s3 - 1) floordiv s2 + 1)>
  // CHECK-LABEL: test_pool_unknown_dimensions
  // CHECK: [[C0:%.+]] = constant 2 : index
  // CHECK: [[DIM:%.+]] = memref.dim %arg0, [[C0]] : memref<1x3x?x32xf32>
  // CHECK: [[KERNEL:%.+]] = constant 2 : index
  // CHECK: [[PAD:%.+]] = constant 0 : index
  // CHECK: [[STRIDE:%.+]] = constant 1 : index
  // CHECK: [[DILATION:%.+]] = constant 1 : index
  // CHECK: [[AFFINE_APPLY:%.+]] = affine.apply #[[AFFINE_MAP]]([[DIM]]){{.*}}[[KERNEL]], [[PAD]], [[STRIDE]], [[DILATION]]{{.*}}
  // CHECK: [[RES:%.+]] = memref.alloc([[AFFINE_APPLY]]) : memref<1x3x?x31xf32>
}

// -----

func private @test_averagepool_identity_value(%arg0 : tensor<1x3x32x32xf32>) -> tensor<*xf32> {
  %0 = "onnx.AveragePool"(%arg0) {auto_pad = "NOTSET", kernel_shape = [2, 2]} : (tensor<1x3x32x32xf32>) -> tensor<*xf32>
  "std.return"(%0) : (tensor<*xf32>) -> ()

  // CHECK-LABEL: @test_averagepool_identity_value
  // CHECK: [[RES:%.+]] = memref.alloc() : memref<1x3x31x31xf32>
  // CHECK: [[IDENTITY:%.+]] = constant 0.000000e+00 : f32
  // CHECK: [[REDUCTION_VAL:%.+]] = memref.alloca() : memref<f32>
  // CHECK: krnl.store [[IDENTITY]], [[REDUCTION_VAL]][] : memref<f32>
}

// -----

func private @test_maxpool_identity_value(%arg0 : tensor<1x3x32x32xf32>) -> tensor<*xf32> {
  %0 = "onnx.MaxPoolSingleOut"(%arg0) {auto_pad = "NOTSET", kernel_shape = [2, 2]} : (tensor<1x3x32x32xf32>) -> tensor<*xf32>
  "std.return"(%0) : (tensor<*xf32>) -> ()

  // CHECK-LABEL: @test_maxpool_identity_value
  // CHECK: [[RES:%.+]] = memref.alloc() : memref<1x3x31x31xf32>
  // CHECK: [[IDENTITY:%.+]] = constant 0xFF800000 : f32
  // CHECK: [[REDUCTION_VAL:%.+]] = memref.alloca() : memref<f32>
  // CHECK: krnl.store [[IDENTITY]], [[REDUCTION_VAL]][] : memref<f32>
}

// -----

func private @test_averagepool_pooling_operation(%arg0 : tensor<1x3x32x32xf32>) -> tensor<*xf32> {
  %0 = "onnx.AveragePool"(%arg0) {auto_pad = "NOTSET", kernel_shape = [2, 2]} : (tensor<1x3x32x32xf32>) -> tensor<*xf32>
  "std.return"(%0) : (tensor<*xf32>) -> ()

  // CHECK-LABEL: @test_averagepool_pooling_operation
  // CHECK: [[RES:%.+]] = memref.alloc() : memref<1x3x31x31xf32>

  // CHECK: [[OUTPUT_LOOPS:%.+]]:4 = krnl.define_loops 4
  // CHECK: krnl.iterate([[OUTPUT_LOOPS]]#0, [[OUTPUT_LOOPS]]#1, [[OUTPUT_LOOPS]]#2, [[OUTPUT_LOOPS]]#3) with ([[OUTPUT_LOOPS]]#0 -> %arg1 = 0 to 1, [[OUTPUT_LOOPS]]#1 -> %arg2 = 0 to 3, [[OUTPUT_LOOPS]]#2 -> %arg3 = 0 to 31, [[OUTPUT_LOOPS]]#3 -> %arg4 = 0 to 31) {

  // CHECK:   [[REDUCTION_VAL:%.+]] = memref.alloca() : memref<f32>
  // CHECK:   krnl.store {{.*}}, [[REDUCTION_VAL]][] : memref<f32>

  // CHECK:   [[POOL_LOOPS:%.+]]:2 = krnl.define_loops 2
  // CHECK:   krnl.iterate([[POOL_LOOPS]]#0, [[POOL_LOOPS]]#1) with ([[POOL_LOOPS]]#0 -> %arg5 = 0 to min #{{.*}}(%arg3)[{{.*}}, {{.*}}, {{.*}}, {{.*}}, {{.*}}], [[POOL_LOOPS]]#1 -> %arg6 = 0 to min #{{.*}}(%arg4)[{{.*}}, {{.*}}, {{.*}}, {{.*}}, {{.*}}]) {

  // CHECK:     [[INPUT_LOAD:%.+]] = krnl.load %arg0[%arg1, %arg2, {{.*}}, {{.*}}] : memref<1x3x32x32xf32>
  // CHECK:     [[OUTPUT_LOAD:%.+]] = krnl.load [[REDUCTION_VAL]][] : memref<f32>
  // CHECK:     [[SUM:%.+]] = addf [[OUTPUT_LOAD]], [[INPUT_LOAD]] : f32
  // CHECK:     krnl.store [[SUM]], [[REDUCTION_VAL]][] : memref<f32>
  // CHECK:   }
  // CHECK:   [[LOAD_REDUCTION:%.+]] = krnl.load [[REDUCTION_VAL]][] : memref<f32>
  // CHECK:   krnl.store [[LOAD_REDUCTION]], [[RES]][%arg1, %arg2, %arg3, %arg4] : memref<1x3x31x31xf32>

  // CHECK:   [[NUMERATOR:%.+]] = krnl.load [[RES]][%arg1, %arg2, %arg3, %arg4] : memref<1x3x31x31xf32>
  // CHECK:   [[AVERAGE:%.+]] = divf [[NUMERATOR]], {{.*}} : f32
  // CHECK:   krnl.store [[AVERAGE]], [[RES]][%arg1, %arg2, %arg3, %arg4] : memref<1x3x31x31xf32>
  // CHECK: }
}

// -----

func private @test_maxpool_pooling_operation(%arg0 : tensor<1x3x32x32xf32>) -> tensor<*xf32> {
  %0 = "onnx.MaxPoolSingleOut"(%arg0) {auto_pad = "NOTSET", kernel_shape = [2, 2]} : (tensor<1x3x32x32xf32>) -> tensor<*xf32>
  "std.return"(%0) : (tensor<*xf32>) -> ()

  // CHECK-LABEL: @test_maxpool_pooling_operation
  // CHECK: [[RES:%.+]] = memref.alloc() : memref<1x3x31x31xf32>

  // CHECK: [[OUTPUT_LOOPS:%.+]]:4 = krnl.define_loops 4
  // CHECK: krnl.iterate([[OUTPUT_LOOPS]]#0, [[OUTPUT_LOOPS]]#1, [[OUTPUT_LOOPS]]#2, [[OUTPUT_LOOPS]]#3) with ([[OUTPUT_LOOPS]]#0 -> %arg1 = 0 to 1, [[OUTPUT_LOOPS]]#1 -> %arg2 = 0 to 3, [[OUTPUT_LOOPS]]#2 -> %arg3 = 0 to 31, [[OUTPUT_LOOPS]]#3 -> %arg4 = 0 to 31) {

  // CHECK:   [[REDUCTION_VAL:%.+]] = memref.alloca() : memref<f32>
  // CHECK:   krnl.store {{.*}}, [[REDUCTION_VAL]][] : memref<f32>

  // CHECK:   [[POOL_LOOPS:%.+]]:2 = krnl.define_loops 2
  // CHECK:   krnl.iterate([[POOL_LOOPS]]#0, [[POOL_LOOPS]]#1) with ([[POOL_LOOPS]]#0 -> %arg5 = 0 to min #{{.*}}(%arg3)[{{.*}}, {{.*}}, {{.*}}, {{.*}}, {{.*}}], [[POOL_LOOPS]]#1 -> %arg6 = 0 to min #{{.*}}(%arg4)[{{.*}}, {{.*}}, {{.*}}, {{.*}}, {{.*}}]) {

  // CHECK:     [[INPUT_LOAD:%.+]] = krnl.load %arg0[%arg1, %arg2, {{.*}}, {{.*}}] : memref<1x3x32x32xf32>
  // CHECK:     [[OUTPUT_LOAD:%.+]] = krnl.load [[REDUCTION_VAL]][] : memref<f32>
  // CHECK:     [[GREATER:%.+]] = cmpf ogt, [[OUTPUT_LOAD]], [[INPUT_LOAD]] : f32
  // CHECK:     [[SELECT:%.+]] = select [[GREATER]], [[OUTPUT_LOAD]], [[INPUT_LOAD]] : f32
  // CHECK:     krnl.store [[SELECT]], [[REDUCTION_VAL]][] : memref<f32>
  // CHECK:   }
  // CHECK:   [[LOAD_REDUCTION:%.+]] = krnl.load [[REDUCTION_VAL]][] : memref<f32>
  // CHECK:   krnl.store [[LOAD_REDUCTION]], [[RES]][%arg1, %arg2, %arg3, %arg4] : memref<1x3x31x31xf32>

  // CHECK-NOT:   {{.*}} = krnl.load [[RES]][%arg1, %arg2, %arg3, %arg4] : memref<1x3x31x31xf32>
  // CHECK-NOT:   krnl.store {{.*}}, [[RES]][%arg1, %arg2, %arg3, %arg4] : memref<1x3x31x31xf32>
  // CHECK: }
}

// -----

/// Check GRU with three required inputs (X, W, R). The optional inputs are default.
/// Also check the equation for 'ht' when linear_before_reset = 0 (default)
func private @test_gru_general_computation(%arg0: tensor<4x3x2xf32>, %arg1: tensor<1x9x2xf32>, %arg2: tensor<1x9x3xf32>) -> tensor<*xf32> {
  %cst = constant unit
  %Y, %Y_h = "onnx.GRU"(%arg0, %arg1, %arg2, %cst, %cst, %cst) {hidden_size = 3 : si64} : (tensor<4x3x2xf32>, tensor<1x9x2xf32>, tensor<1x9x3xf32>, none, none, none) -> (none, tensor<*xf32>)
  return %Y_h : tensor<*xf32>

  // CHECK-LABEL: test_gru_general_computation
  // CHECK: [[RES:%.+]] = memref.alloc() : memref<1x3x3xf32>

  /// Check initialize loop.
  // CHECK: [[INITIAL_VAL:%.+]] = constant 0.000000e+00 : f32
  // CHECK: [[DEF_LOOPS_INIT:%.+]]:3 = krnl.define_loops 3
  // CHECK: krnl.iterate([[DEF_LOOPS_INIT]]#0, [[DEF_LOOPS_INIT]]#1, [[DEF_LOOPS_INIT]]#2) with ([[DEF_LOOPS_INIT]]#0 -> %arg3 = 0 to 1, [[DEF_LOOPS_INIT]]#1 -> %arg4 = 0 to 3, [[DEF_LOOPS_INIT]]#2 -> %arg5 = 0 to 3) {
  // CHECK:   krnl.store [[INITIAL_VAL]], [[RES]][%arg3, %arg4, %arg5] : memref<1x3x3xf32>
  // CHECK: }

  /// Check main loop.
  // CHECK: [[SEQUENCE_LOOPS:%.+]] = krnl.define_loops 1
  // CHECK: krnl.iterate([[SEQUENCE_LOOPS]]) with ([[SEQUENCE_LOOPS]] -> %arg3 = 0 to 4) {
  // CHECK:   [[rhrHMemRef:%.+]] = memref.alloc() : memref<3x3xf32>
  // CHECK:   [[rhMemRef:%.+]] = memref.alloc() : memref<3x3xf32>
  // CHECK:   [[xwHMemRef:%.+]] = memref.alloc() : memref<3x3xf32>
  // CHECK:   [[ztMemRef:%.+]] = memref.alloc() : memref<3x3xf32>
  // CHECK:   [[htMemRef:%.+]] = memref.alloc() : memref<3x3xf32>
  // CHECK:   [[ZERO_INDEX:%.+]] = constant 0 : index
  // CHECK:   [[INDEX_3:%.+]] = constant 3 : index
  // CHECK:   [[INDEX_0:%.+]] = constant 0 : index
  // CHECK:   [[INDEX_1:%.+]] = constant 1 : index
  // CHECK:   [[INDEX_2:%.+]] = constant 2 : index
  // CHECK:   [[DATA_LOOPS:%.+]]:2 = krnl.define_loops 2
  // CHECK:   krnl.iterate([[DATA_LOOPS]]#0, [[DATA_LOOPS]]#1) with ([[DATA_LOOPS]]#0 -> %arg4 = 0 to 3, [[DATA_LOOPS]]#1 -> %arg5 = 0 to 3) {
  // CHECK:     [[rt:%.+]] = memref.alloc() : memref<f32>
  // CHECK:     [[zt:%.+]] = memref.alloc() : memref<f32>

  // CHECK:     [[INITIAL_VAL_0:%.+]] = constant 0.000000e+00 : f32
  // CHECK:     [[XWZt:%.+]] = memref.alloc() : memref<f32>
  // CHECK:     krnl.store [[INITIAL_VAL_0]], [[XWZt]][] : memref<f32>
  // CHECK:     [[HRZt:%.+]] = memref.alloc() : memref<f32>
  // CHECK:     krnl.store [[INITIAL_VAL_0]], [[HRZt]][] : memref<f32>
  // CHECK:     [[XWRt:%.+]] = memref.alloc() : memref<f32>
  // CHECK:     krnl.store [[INITIAL_VAL_0]], [[XWRt]][] : memref<f32>
  // CHECK:     [[HRRt:%.+]] = memref.alloc() : memref<f32>
  // CHECK:     krnl.store [[INITIAL_VAL_0]], [[HRRt]][] : memref<f32>

  // CHECK:     krnl.store [[INITIAL_VAL_0]], [[xwHMemRef]][%arg4, %arg5] : memref<3x3xf32>

  // CHECK:     [[REDUCTION_LOOPS:%.+]] = krnl.define_loops 1
  // CHECK:     krnl.iterate([[REDUCTION_LOOPS]]) with ([[REDUCTION_LOOPS]] -> %arg6 = 0 to 2) {
  // CHECK:       [[BIAS_MAP_FOR_Z:%.+]] = affine.apply {{.*}}(%arg5){{\[}}[[INDEX_0]], [[INDEX_3]]]
  // CHECK:       [[BIAS_MAP_FOR_R:%.+]] = affine.apply {{.*}}(%arg5){{\[}}[[INDEX_1]], [[INDEX_3]]]
  // CHECK:       [[BIAS_MAP_FOR_H:%.+]] = affine.apply {{.*}}(%arg5){{\[}}[[INDEX_2]], [[INDEX_3]]]
  // CHECK:       [[Xt:%.+]] = krnl.load %arg0[%arg3, %arg4, %arg6] : memref<4x3x2xf32>

  /// compute Xt*(Wz^T)
  // CHECK:       [[WZt:%.+]] = krnl.load %arg1{{\[}}[[ZERO_INDEX]], [[BIAS_MAP_FOR_Z]], %arg6] : memref<1x9x2xf32>
  // CHECK:       [[MUL:%.+]] = mulf [[Xt]], [[WZt]] : f32
  // CHECK:       [[LOAD:%.+]] = krnl.load [[XWZt]][] : memref<f32>
  // CHECK:       [[ADD:%.+]] = addf [[LOAD]], [[MUL]] : f32
  // CHECK:       krnl.store [[ADD]], [[XWZt]][] : memref<f32>

  /// compute Xt*(Wr^T)
  // CHECK:       [[WRt:%.+]] = krnl.load %arg1{{\[}}[[ZERO_INDEX]], [[BIAS_MAP_FOR_R]], %arg6] : memref<1x9x2xf32>
  // CHECK:       [[MUL:%.+]] = mulf [[Xt]], [[WRt]] : f32
  // CHECK:       [[LOAD:%.+]] = krnl.load [[XWRt]][] : memref<f32>
  // CHECK:       [[ADD:%.+]] = addf [[LOAD]], [[MUL]] : f32
  // CHECK:       krnl.store [[ADD]], [[XWRt]][] : memref<f32>

  /// compute Xt*(Wh^T)
  // CHECK:       [[WHt:%.+]] = krnl.load %arg1{{\[}}[[ZERO_INDEX]], [[BIAS_MAP_FOR_H]], %arg6] : memref<1x9x2xf32>
  // CHECK:       [[MUL:%.+]] = mulf [[Xt]], [[WHt]] : f32
  // CHECK:       [[LOAD:%.+]] = krnl.load [[xwHMemRef]][%arg4, %arg5] : memref<3x3xf32>
  // CHECK:       [[ADD:%.+]] = addf [[LOAD]], [[MUL]] : f32
  // CHECK:       krnl.store [[ADD]], [[xwHMemRef]][%arg4, %arg5] : memref<3x3xf32>
  // CHECK:     }

  // CHECK:     [[REDUCTION_LOOPS:%.+]] = krnl.define_loops 1
  // CHECK:     krnl.iterate([[REDUCTION_LOOPS]]) with ([[REDUCTION_LOOPS]] -> %arg6 = 0 to 3) {
  // CHECK:       [[BIAS_MAP_FOR_Z:%.+]] = affine.apply {{.*}}(%arg5){{\[}}[[INDEX_0]], [[INDEX_3]]]
  // CHECK:       [[BIAS_MAP_FOR_R:%.+]] = affine.apply {{.*}}(%arg5){{\[}}[[INDEX_1]], [[INDEX_3]]]
  // CHECK:       [[BIAS_MAP_FOR_H:%.+]] = affine.apply {{.*}}(%arg5){{\[}}[[INDEX_2]], [[INDEX_3]]]
  // CHECK:       [[PREVIOUS_Ht:%.+]] = krnl.load [[RES]]{{\[}}[[ZERO_INDEX]], %arg4, %arg6] : memref<1x3x3xf32>
  /// compute Ht-1*(Rz^T)
  // CHECK:       [[RZt:%.+]] = krnl.load %arg2{{\[}}[[ZERO_INDEX]], [[BIAS_MAP_FOR_Z]], %arg6] : memref<1x9x3xf32>
  // CHECK:       [[MUL:%.+]] = mulf [[PREVIOUS_Ht]], [[RZt]] : f32
  // CHECK:       [[LOAD:%.+]] = krnl.load [[HRZt]][] : memref<f32>
  // CHECK:       [[ADD:%.+]] = addf [[LOAD]], [[MUL]] : f32
  // CHECK:       krnl.store [[ADD]], [[HRZt]][] : memref<f32>

  /// compute Ht-1*(Rr^T)
  // CHECK:       [[RRt:%.+]] = krnl.load %arg2{{\[}}[[ZERO_INDEX]], [[BIAS_MAP_FOR_R]], %arg6] : memref<1x9x3xf32>
  // CHECK:       [[MUL:%.+]] = mulf [[PREVIOUS_Ht]], [[RRt]] : f32
  // CHECK:       [[LOAD:%.+]] = krnl.load [[HRRt]][] : memref<f32>
  // CHECK:       [[ADD:%.+]] = addf [[LOAD]], [[MUL]] : f32
  // CHECK:       krnl.store [[ADD]], [[HRRt]][] : memref<f32>
  // CHECK:     }

  /// compute zt = f(Xt*(Wz^T) + Ht-1*(Rz^T) + Wbz + Rbz)
  // CHECK:     [[LOAD_XWZt:%.+]] = krnl.load [[XWZt]][] : memref<f32>
  // CHECK:     [[LOAD_HRZt:%.+]] = krnl.load [[HRZt]][] : memref<f32>
  // CHECK:     [[ADD:%.+]] = addf [[LOAD_XWZt]], [[LOAD_HRZt]] : f32
  /// apply activation f = sigmoid
  // CHECK:     {{.*}} = memref.alloc() : memref<f32>
  // CHECK:     krnl.store [[ADD]], {{.*}}[] : memref<f32>
  // CHECK:     {{.*}} = krnl.load {{.*}}[] : memref<f32>
  // CHECK:     {{.*}} = constant 0.000000e+00 : f32
  // CHECK:     {{.*}} = constant 1.000000e+00 : f32
  // CHECK:     {{.*}} = subf {{.*}}, {{.*}} : f32
  // CHECK:     {{.*}} = math.exp {{.*}} : f32
  // CHECK:     {{.*}} = addf {{.*}}, {{.*}} : f32
  // CHECK:     {{.*}} = divf {{.*}}, {{.*}} : f32
  // CHECK:     krnl.store {{.*}}, [[zt]][] : memref<f32>
  // CHECK:     krnl.store {{.*}}, [[ztMemRef]]{{\[}}%arg4, %arg5] : memref<3x3xf32>

  /// compute rt = f(Xt*(Wr^T) + Ht-1*(Rr^T) + Wbr + Rbr)
  // CHECK:     [[LOAD_XWRt:%.+]] = krnl.load [[XWRt]][] : memref<f32>
  // CHECK:     [[LOAD_HRRt:%.+]] = krnl.load [[HRRt]][] : memref<f32>
  // CHECK:     [[ADD:%.+]] = addf [[LOAD_XWRt]], [[LOAD_HRRt]] : f32
  /// apply activation f = sigmoid
  // CHECK:     {{.*}} = memref.alloc() : memref<f32>
  // CHECK:     krnl.store [[ADD]], {{.*}}[] : memref<f32>
  // CHECK:     {{.*}} = krnl.load {{.*}}[] : memref<f32>
  // CHECK:     {{.*}} = constant 0.000000e+00 : f32
  // CHECK:     {{.*}} = constant 1.000000e+00 : f32
  // CHECK:     {{.*}} = subf {{.*}}, {{.*}} : f32
  // CHECK:     {{.*}} = math.exp {{.*}} : f32
  // CHECK:     {{.*}} = addf {{.*}}, {{.*}} : f32
  // CHECK:     {{.*}} = divf {{.*}}, {{.*}} : f32
  // CHECK:     krnl.store {{.*}}, [[rt]][] : memref<f32>
  // CHECK:     [[LOAD_rt:%.+]] = krnl.load [[rt]][] : memref<f32>

  // COM: 'rt (.) Ht-1'
  // CHECK:     [[LOAD_ht:%.+]] = krnl.load [[RES]]{{\[}}[[ZERO_INDEX]], %arg4, %arg5] : memref<1x3x3xf32>
  // CHECK:     [[RtHt:%.+]] = mulf [[LOAD_rt]], [[LOAD_ht]] : f32
  // CHECK:     krnl.store [[RtHt]], [[rhMemRef]]{{\[}}%arg4, %arg5] : memref<3x3xf32>

  // CHECK:     memref.dealloc [[XWZt]] : memref<f32>
  // CHECK:     memref.dealloc [[XWRt]] : memref<f32>
  // CHECK:     memref.dealloc [[HRZt]] : memref<f32>
  // CHECK:     memref.dealloc [[HRRt]] : memref<f32>
  // CHECK:   }

  // COM: compute '(rt (.) Ht-1)*(Rh^T)'
  // CHECK:   [[HT_LOOPS:%.+]]:2 = krnl.define_loops 2
  // CHECK:   krnl.iterate([[HT_LOOPS]]#0, [[HT_LOOPS]]#1) with ([[HT_LOOPS]]#0 -> %arg4 = 0 to 3, [[HT_LOOPS]]#1 -> %arg5 = 0 to 3) {
  // CHECK:     [[BIAS_MAP_FOR_H:%.+]] = affine.apply {{.*}}(%arg5){{\[}}[[INDEX_2]], [[INDEX_3]]]
  // CHECK:     [[INITIAL_VAL:%.+]] = constant 0.000000e+00 : f32
  // CHECK:     krnl.store [[INITIAL_VAL]], [[rhrHMemRef]][%arg4, %arg5] : memref<3x3xf32>
  // CHECK:     [[REDUCTION_LOOPS_1:%.+]] = krnl.define_loops 1
  // CHECK:     krnl.iterate([[REDUCTION_LOOPS_1]]) with ([[REDUCTION_LOOPS_1]] -> %arg6 = 0 to 3) {
  // CHECK:       [[LOAD_RtHt:%.+]] = krnl.load [[rhMemRef]][%arg4, %arg6] : memref<3x3xf32>
  // CHECK:       [[LOAD_RHt:%.+]] = krnl.load %arg2{{\[}}[[ZERO_INDEX]], [[BIAS_MAP_FOR_H]], %arg6] : memref<1x9x3xf32>
  // CHECK:       [[MUL:%.+]] = mulf [[LOAD_RtHt]], [[LOAD_RHt]] : f32
  // CHECK:       [[LOAD:%.+]] = krnl.load [[rhrHMemRef]][%arg4, %arg5] : memref<3x3xf32>
  // CHECK:       [[ADD:%.+]] = addf [[LOAD]], [[MUL]] : f32
  // CHECK:       krnl.store [[ADD]], [[rhrHMemRef]][%arg4, %arg5] : memref<3x3xf32>
  // CHECK:     }
  // CHECK:   }

  // CHECK:   [[GATE_LOOPS:%.+]]:2 = krnl.define_loops 2
  // CHECK:   krnl.iterate([[GATE_LOOPS]]#0, [[GATE_LOOPS]]#1) with ([[GATE_LOOPS]]#0 -> %arg4 = 0 to 3, [[GATE_LOOPS]]#1 -> %arg5 = 0 to 3) {

  // COM: compute  ht = g(Xt*(Wh^T) + (rt (.) Ht-1)*(Rh^T) + Rbh + Wbh) since linear_before_reset = 0 (default)
  // CHECK:     [[ht:%.+]] = memref.alloc() : memref<f32>
  // CHECK:     [[LOAD_XWHt:%.+]] = krnl.load [[xwHMemRef]][%arg4, %arg5] : memref<3x3xf32>
  // CHECK:     [[LOAD_HRHt:%.+]] = krnl.load [[rhrHMemRef]][%arg4, %arg5] : memref<3x3xf32>
  // CHECK:     [[ADD:%.+]] = addf [[LOAD_XWHt]], [[LOAD_HRHt]] : f32
  /// apply activation g = tanh
  // CHECK:     krnl.store [[ADD]], {{.*}}[] : memref<f32>
  // CHECK:     {{.*}} = krnl.load {{.*}}[] : memref<f32>
  // CHECK:     {{.*}} = constant 1.000000e+00 : f32
  // CHECK:     {{.*}} = constant 2.000000e+00 : f32
  // CHECK:     {{.*}} = mulf {{.*}}, {{.*}} : f32
  // CHECK:     {{.*}} = negf {{.*}} : f32
  // CHECK:     {{.*}} = math.exp {{.*}} : f32
  // CHECK:     {{.*}} = subf {{.*}}, {{.*}} : f32
  // CHECK:     {{.*}} = addf {{.*}}, {{.*}} : f32
  // CHECK:     {{.*}} = divf {{.*}}, {{.*}} : f32
  // CHECK:     {{.*}} = math.exp {{.*}} : f32
  // CHECK:     {{.*}} = subf {{.*}}, {{.*}} : f32
  // CHECK:     {{.*}} = addf {{.*}}, {{.*}} : f32
  // CHECK:     {{.*}} = divf {{.*}}, {{.*}} : f32
  // CHECK:     {{.*}} = constant 0.000000e+00 : f32
  // CHECK:     {{.*}} = cmpf oge, {{.*}}, {{.*}} : f32
  // CHECK:     {{.*}} = select {{.*}}, {{.*}}, {{.*}} : f32
  // CHECK:     krnl.store {{.*}}, [[ht]][] : memref<f32>
  // CHECK:     [[LOAD_ht:%.+]] = krnl.load [[ht]][] : memref<f32>

  // COM: compute  Ht = (1 - zt) (.) ht + zt (.) Ht-1
  // CHECK:     [[LOAD_zt:%.+]] = krnl.load [[ztMemRef]]{{\[}}%arg4, %arg5] : memref<3x3xf32>
  // CHECK:     [[PREVIOUS_Ht:%.+]] = krnl.load [[RES]]{{\[}}[[ZERO_INDEX]], %arg4, %arg5] : memref<1x3x3xf32>
  // CHECK:     [[ONE:%.+]] = constant 1.000000e+00 : f32
  // CHECK:     [[SUB:%.+]] = subf [[ONE]], [[LOAD_zt]] : f32
  // CHECK:     [[MUL:%.+]] = mulf [[SUB]], [[LOAD_ht]] : f32
  // CHECK:     [[MUL_1:%.+]] = mulf [[LOAD_zt]], [[PREVIOUS_Ht]] : f32
  // CHECK:     [[ADD:%.+]] = addf [[MUL]], [[MUL_1]] : f32
  // CHECK:     krnl.store [[ADD]], [[RES]]{{\[}}[[ZERO_INDEX]], %arg4, %arg5] : memref<1x3x3xf32>
  // CHECK:   }
  // CHECK:   memref.dealloc [[htMemRef]] : memref<3x3xf32>
  // CHECK:   memref.dealloc [[ztMemRef]] : memref<3x3xf32>
  // CHECK:   memref.dealloc [[xwHMemRef]] : memref<3x3xf32>
  // CHECK:   memref.dealloc [[rhMemRef]] : memref<3x3xf32>
  // CHECK:   memref.dealloc [[rhrHMemRef]] : memref<3x3xf32>
  // CHECK: }
  // CHECK: return [[RES]] : memref<1x3x3xf32>
}

// -----

/// GRU with three required inputs (X, W, R). The optional inputs are default.
/// Check the equation for 'ht' when linear_before_reset !=0.
func private @test_gru_linear_before_reset(%arg0: tensor<4x3x2xf32>, %arg1: tensor<1x9x2xf32>, %arg2: tensor<1x9x3xf32>) -> tensor<*xf32> {
  %cst = constant unit
  %Y, %Y_h = "onnx.GRU"(%arg0, %arg1, %arg2, %cst, %cst, %cst) {hidden_size = 3 : si64, linear_before_reset = 1 : si64} : (tensor<4x3x2xf32>, tensor<1x9x2xf32>, tensor<1x9x3xf32>, none, none, none) -> (none, tensor<*xf32>)
  return %Y_h : tensor<*xf32>

  // CHECK-LABEL: test_gru_linear_before_reset
  // CHECK: [[RES:%.+]] = memref.alloc() : memref<1x3x3xf32>

  /// Check initialize loop.
  // CHECK: [[INITIAL_VAL:%.+]] = constant 0.000000e+00 : f32
  // CHECK: [[DEF_LOOPS_INIT:%.+]]:3 = krnl.define_loops 3
  // CHECK: krnl.iterate([[DEF_LOOPS_INIT]]#0, [[DEF_LOOPS_INIT]]#1, [[DEF_LOOPS_INIT]]#2) with ([[DEF_LOOPS_INIT]]#0 -> %arg3 = 0 to 1, [[DEF_LOOPS_INIT]]#1 -> %arg4 = 0 to 3, [[DEF_LOOPS_INIT]]#2 -> %arg5 = 0 to 3) {
  // CHECK:   krnl.store [[INITIAL_VAL]], [[RES]][%arg3, %arg4, %arg5] : memref<1x3x3xf32>
  // CHECK: }

  /// Check main loop.
  // CHECK: [[SEQUENCE_LOOPS:%.+]] = krnl.define_loops 1
  // CHECK: krnl.iterate([[SEQUENCE_LOOPS]]) with ([[SEQUENCE_LOOPS]] -> %arg3 = 0 to 4) {
  // CHECK:   [[ztMemRef:%.+]] = memref.alloc() : memref<3x3xf32>
  // CHECK:   [[htMemRef:%.+]] = memref.alloc() : memref<3x3xf32>
  // CHECK:   [[ZERO_INDEX:%.+]] = constant 0 : index
  // CHECK:   [[INDEX_3:%.+]] = constant 3 : index
  // CHECK:   [[INDEX_0:%.+]] = constant 0 : index
  // CHECK:   [[INDEX_1:%.+]] = constant 1 : index
  // CHECK:   [[INDEX_2:%.+]] = constant 2 : index
  // CHECK:   [[DATA_LOOPS:%.+]]:2 = krnl.define_loops 2
  // CHECK:   krnl.iterate([[DATA_LOOPS]]#0, [[DATA_LOOPS]]#1) with ([[DATA_LOOPS]]#0 -> %arg4 = 0 to 3, [[DATA_LOOPS]]#1 -> %arg5 = 0 to 3) {
  // CHECK:     [[ht:%.+]] = memref.alloc() : memref<f32>
  // CHECK:     [[rt:%.+]] = memref.alloc() : memref<f32>
  // CHECK:     [[zt:%.+]] = memref.alloc() : memref<f32>

  // CHECK:     [[INITIAL_VAL_0:%.+]] = constant 0.000000e+00 : f32
  // CHECK:     [[XWZt:%.+]] = memref.alloc() : memref<f32>
  // CHECK:     krnl.store [[INITIAL_VAL_0]], [[XWZt]][] : memref<f32>
  // CHECK:     [[HRZt:%.+]] = memref.alloc() : memref<f32>
  // CHECK:     krnl.store [[INITIAL_VAL_0]], [[HRZt]][] : memref<f32>
  // CHECK:     [[XWRt:%.+]] = memref.alloc() : memref<f32>
  // CHECK:     krnl.store [[INITIAL_VAL_0]], [[XWRt]][] : memref<f32>
  // CHECK:     [[HRRt:%.+]] = memref.alloc() : memref<f32>
  // CHECK:     krnl.store [[INITIAL_VAL_0]], [[HRRt]][] : memref<f32>
  // CHECK:     [[XWHt:%.+]] = memref.alloc() : memref<f32>
  // CHECK:     krnl.store [[INITIAL_VAL_0]], [[XWHt]][] : memref<f32>
  // CHECK:     [[HRHt:%.+]] = memref.alloc() : memref<f32>
  // CHECK:     krnl.store [[INITIAL_VAL_0]], [[HRHt]][] : memref<f32>

  // CHECK:     [[REDUCTION_LOOPS:%.+]] = krnl.define_loops 1
  // CHECK:     krnl.iterate([[REDUCTION_LOOPS]]) with ([[REDUCTION_LOOPS]] -> %arg6 = 0 to 2) {
  // CHECK:       [[BIAS_MAP_FOR_Z:%.+]] = affine.apply {{.*}}(%arg5){{\[}}[[INDEX_0]], [[INDEX_3]]]
  // CHECK:       [[BIAS_MAP_FOR_R:%.+]] = affine.apply {{.*}}(%arg5){{\[}}[[INDEX_1]], [[INDEX_3]]]
  // CHECK:       [[BIAS_MAP_FOR_H:%.+]] = affine.apply {{.*}}(%arg5){{\[}}[[INDEX_2]], [[INDEX_3]]]
  // CHECK:       [[Xt:%.+]] = krnl.load %arg0[%arg3, %arg4, %arg6] : memref<4x3x2xf32>

  /// compute Xt*(Wz^T)
  // CHECK:       [[WZt:%.+]] = krnl.load %arg1{{\[}}[[ZERO_INDEX]], [[BIAS_MAP_FOR_Z]], %arg6] : memref<1x9x2xf32>
  // CHECK:       [[MUL:%.+]] = mulf [[Xt]], [[WZt]] : f32
  // CHECK:       [[LOAD:%.+]] = krnl.load [[XWZt]][] : memref<f32>
  // CHECK:       [[ADD:%.+]] = addf [[LOAD]], [[MUL]] : f32
  // CHECK:       krnl.store [[ADD]], [[XWZt]][] : memref<f32>

  /// compute Xt*(Wr^T)
  // CHECK:       [[WRt:%.+]] = krnl.load %arg1{{\[}}[[ZERO_INDEX]], [[BIAS_MAP_FOR_R]], %arg6] : memref<1x9x2xf32>
  // CHECK:       [[MUL:%.+]] = mulf [[Xt]], [[WRt]] : f32
  // CHECK:       [[LOAD:%.+]] = krnl.load [[XWRt]][] : memref<f32>
  // CHECK:       [[ADD:%.+]] = addf [[LOAD]], [[MUL]] : f32
  // CHECK:       krnl.store [[ADD]], [[XWRt]][] : memref<f32>

  /// compute Xt*(Wh^T)
  // CHECK:       [[WHt:%.+]] = krnl.load %arg1{{\[}}[[ZERO_INDEX]], [[BIAS_MAP_FOR_H]], %arg6] : memref<1x9x2xf32>
  // CHECK:       [[MUL:%.+]] = mulf [[Xt]], [[WHt]] : f32
  // CHECK:       [[LOAD:%.+]] = krnl.load [[XWHt]][] : memref<f32>
  // CHECK:       [[ADD:%.+]] = addf [[LOAD]], [[MUL]] : f32
  // CHECK:       krnl.store [[ADD]], [[XWHt]][] : memref<f32>
  // CHECK:     }

  // CHECK:     [[REDUCTION_LOOPS:%.+]] = krnl.define_loops 1
  // CHECK:     krnl.iterate([[REDUCTION_LOOPS]]) with ([[REDUCTION_LOOPS]] -> %arg6 = 0 to 3) {
  // CHECK:       [[BIAS_MAP_FOR_Z:%.+]] = affine.apply {{.*}}(%arg5){{\[}}[[INDEX_0]], [[INDEX_3]]]
  // CHECK:       [[BIAS_MAP_FOR_R:%.+]] = affine.apply {{.*}}(%arg5){{\[}}[[INDEX_1]], [[INDEX_3]]]
  // CHECK:       [[BIAS_MAP_FOR_H:%.+]] = affine.apply {{.*}}(%arg5){{\[}}[[INDEX_2]], [[INDEX_3]]]
  // CHECK:       [[PREVIOUS_Ht:%.+]] = krnl.load [[RES]]{{\[}}[[ZERO_INDEX]], %arg4, %arg6] : memref<1x3x3xf32>
  /// compute Ht-1*(Rz^T)
  // CHECK:       [[RZt:%.+]] = krnl.load %arg2{{\[}}[[ZERO_INDEX]], [[BIAS_MAP_FOR_Z]], %arg6] : memref<1x9x3xf32>
  // CHECK:       [[MUL:%.+]] = mulf [[PREVIOUS_Ht]], [[RZt]] : f32
  // CHECK:       [[LOAD:%.+]] = krnl.load [[HRZt]][] : memref<f32>
  // CHECK:       [[ADD:%.+]] = addf [[LOAD]], [[MUL]] : f32
  // CHECK:       krnl.store [[ADD]], [[HRZt]][] : memref<f32>

  /// compute Ht-1*(Rr^T)
  // CHECK:       [[RRt:%.+]] = krnl.load %arg2{{\[}}[[ZERO_INDEX]], [[BIAS_MAP_FOR_R]], %arg6] : memref<1x9x3xf32>
  // CHECK:       [[MUL:%.+]] = mulf [[PREVIOUS_Ht]], [[RRt]] : f32
  // CHECK:       [[LOAD:%.+]] = krnl.load [[HRRt]][] : memref<f32>
  // CHECK:       [[ADD:%.+]] = addf [[LOAD]], [[MUL]] : f32
  // CHECK:       krnl.store [[ADD]], [[HRRt]][] : memref<f32>

  /// compute Ht-1*(Rh^T)
  // CHECK:       [[RHt:%.+]] = krnl.load %arg2{{\[}}[[ZERO_INDEX]], [[BIAS_MAP_FOR_H]], %arg6] : memref<1x9x3xf32>
  // CHECK:       [[MUL:%.+]] = mulf [[PREVIOUS_Ht]], [[RHt]] : f32
  // CHECK:       [[LOAD:%.+]] = krnl.load [[HRHt]][] : memref<f32>
  // CHECK:       [[ADD:%.+]] = addf [[LOAD]], [[MUL]] : f32
  // CHECK:       krnl.store [[ADD]], [[HRHt]][] : memref<f32>
  // CHECK:     }

  /// compute zt = f(Xt*(Wz^T) + Ht-1*(Rz^T) + Wbz + Rbz)
  // CHECK:     [[LOAD_XWZt:%.+]] = krnl.load [[XWZt]][] : memref<f32>
  // CHECK:     [[LOAD_HRZt:%.+]] = krnl.load [[HRZt]][] : memref<f32>
  // CHECK:     [[ADD:%.+]] = addf [[LOAD_XWZt]], [[LOAD_HRZt]] : f32
  /// apply activation f = sigmoid
  // CHECK:     {{.*}} = memref.alloc() : memref<f32>
  // CHECK:     krnl.store [[ADD]], {{.*}}[] : memref<f32>
  // CHECK:     {{.*}} = krnl.load {{.*}}[] : memref<f32>
  // CHECK:     {{.*}} = constant 0.000000e+00 : f32
  // CHECK:     {{.*}} = constant 1.000000e+00 : f32
  // CHECK:     {{.*}} = subf {{.*}}, {{.*}} : f32
  // CHECK:     {{.*}} = math.exp {{.*}} : f32
  // CHECK:     {{.*}} = addf {{.*}}, {{.*}} : f32
  // CHECK:     {{.*}} = divf {{.*}}, {{.*}} : f32
  // CHECK:     krnl.store {{.*}}, [[zt]][] : memref<f32>
  // CHECK:     krnl.store {{.*}}, [[ztMemRef]]{{\[}}%arg4, %arg5] : memref<3x3xf32>

  /// compute rt = f(Xt*(Wr^T) + Ht-1*(Rr^T) + Wbr + Rbr)
  // CHECK:     [[LOAD_XWRt:%.+]] = krnl.load [[XWRt]][] : memref<f32>
  // CHECK:     [[LOAD_HRRt:%.+]] = krnl.load [[HRRt]][] : memref<f32>
  // CHECK:     [[ADD:%.+]] = addf [[LOAD_XWRt]], [[LOAD_HRRt]] : f32
  /// apply activation f = sigmoid
  // CHECK:     {{.*}} = memref.alloc() : memref<f32>
  // CHECK:     krnl.store [[ADD]], {{.*}}[] : memref<f32>
  // CHECK:     {{.*}} = krnl.load {{.*}}[] : memref<f32>
  // CHECK:     {{.*}} = constant 0.000000e+00 : f32
  // CHECK:     {{.*}} = constant 1.000000e+00 : f32
  // CHECK:     {{.*}} = subf {{.*}}, {{.*}} : f32
  // CHECK:     {{.*}} = math.exp {{.*}} : f32
  // CHECK:     {{.*}} = addf {{.*}}, {{.*}} : f32
  // CHECK:     {{.*}} = divf {{.*}}, {{.*}} : f32
  // CHECK:     krnl.store {{.*}}, [[rt]][] : memref<f32>
  // CHECK:     [[LOAD_rt:%.+]] = krnl.load [[rt]][] : memref<f32>

  /// compute ht = g(Xt*(Wh^T) + (rt (.) (Ht-1*(Rh^T) + Rbh)) + Wbh) since linear_before_reset != 0
  // CHECK:     [[LOAD_XWHt:%.+]] = krnl.load [[XWHt]][] : memref<f32>
  // CHECK:     [[LOAD_HRHt:%.+]] = krnl.load [[HRHt]][] : memref<f32>
  // CHECK:     [[MUL_rt_HRHt:%.+]] = mulf [[LOAD_rt]], [[LOAD_HRHt]] : f32
  // CHECK:     [[ADD:%.+]] = addf [[LOAD_XWHt]], [[MUL_rt_HRHt]] : f32
  /// apply activation g = tanh
  // CHECK:     {{.*}} = memref.alloc() : memref<f32>
  // CHECK:     krnl.store [[ADD]], {{.*}}[] : memref<f32>
  // CHECK:     {{.*}} = krnl.load {{.*}}[] : memref<f32>
  // CHECK:     {{.*}} = constant 1.000000e+00 : f32
  // CHECK:     {{.*}} = constant 2.000000e+00 : f32
  // CHECK:     {{.*}} = mulf {{.*}}, {{.*}} : f32
  // CHECK:     {{.*}} = negf {{.*}} : f32
  // CHECK:     {{.*}} = math.exp {{.*}} : f32
  // CHECK:     {{.*}} = subf {{.*}}, {{.*}} : f32
  // CHECK:     {{.*}} = addf {{.*}}, {{.*}} : f32
  // CHECK:     {{.*}} = divf {{.*}}, {{.*}} : f32
  // CHECK:     {{.*}} = math.exp {{.*}} : f32
  // CHECK:     {{.*}} = subf {{.*}}, {{.*}} : f32
  // CHECK:     {{.*}} = addf {{.*}}, {{.*}} : f32
  // CHECK:     {{.*}} = divf {{.*}}, {{.*}} : f32
  // CHECK:     {{.*}} = constant 0.000000e+00 : f32
  // CHECK:     {{.*}} = cmpf oge, {{.*}}, {{.*}} : f32
  // CHECK:     {{.*}} = select {{.*}}, {{.*}}, {{.*}} : f32
  // CHECK:     krnl.store {{.*}}, [[ht]][] : memref<f32>
  // CHECK:     [[LOAD_ht:%.+]] = krnl.load [[ht]][] : memref<f32>
  // CHECK:     krnl.store [[LOAD_ht]], [[htMemRef]]{{\[}}%arg4, %arg5] : memref<3x3xf32>

  // CHECK:     memref.dealloc [[XWZt]] : memref<f32>
  // CHECK:     memref.dealloc [[XWRt]] : memref<f32>
  // CHECK:     memref.dealloc [[XWHt]] : memref<f32>
  // CHECK:     memref.dealloc [[HRZt]] : memref<f32>
  // CHECK:     memref.dealloc [[HRRt]] : memref<f32>
  // CHECK:     memref.dealloc [[HRHt]] : memref<f32>
  // CHECK:     memref.dealloc [[zt]] : memref<f32>
  // CHECK:     memref.dealloc [[rt]] : memref<f32>
  // CHECK:     memref.dealloc [[ht]] : memref<f32>
  // CHECK:   }

  // CHECK:   [[GATE_LOOPS:%.+]]:2 = krnl.define_loops 2
  // CHECK:   krnl.iterate([[GATE_LOOPS]]#0, [[GATE_LOOPS]]#1) with ([[GATE_LOOPS]]#0 -> %arg4 = 0 to 3, [[GATE_LOOPS]]#1 -> %arg5 = 0 to 3) {
  /// compute  Ht = (1 - zt) (.) ht + zt (.) Ht-1
  // CHECK:     [[LOAD_ht:%.+]] = krnl.load [[htMemRef]]{{\[}}%arg4, %arg5] : memref<3x3xf32>
  // CHECK:     [[LOAD_zt:%.+]] = krnl.load [[ztMemRef]]{{\[}}%arg4, %arg5] : memref<3x3xf32>
  // CHECK:     [[PREVIOUS_Ht:%.+]] = krnl.load [[RES]]{{\[}}[[ZERO_INDEX]], %arg4, %arg5] : memref<1x3x3xf32>
  // CHECK:     [[ONE:%.+]] = constant 1.000000e+00 : f32
  // CHECK:     [[SUB:%.+]] = subf [[ONE]], [[LOAD_zt]] : f32
  // CHECK:     [[MUL:%.+]] = mulf [[SUB]], [[LOAD_ht]] : f32
  // CHECK:     [[MUL_1:%.+]] = mulf [[LOAD_zt]], [[PREVIOUS_Ht]] : f32
  // CHECK:     [[ADD:%.+]] = addf [[MUL]], [[MUL_1]] : f32
  // CHECK:     krnl.store [[ADD]], [[RES]]{{\[}}[[ZERO_INDEX]], %arg4, %arg5] : memref<1x3x3xf32>
  // CHECK:   }
  // CHECK:    memref.dealloc [[htMemRef]] : memref<3x3xf32>
  // CHECK:    memref.dealloc [[ztMemRef]] : memref<3x3xf32>
  // CHECK: }
  // CHECK: return [[RES]] : memref<1x3x3xf32>
}

// -----

/// Check GRU with three required inputs (X, W, R), and bias input.
func private @test_gru_with_bias(%arg0: tensor<4x3x2xf32>, %arg1: tensor<1x9x2xf32>, %arg2: tensor<1x9x3xf32>, %arg3: tensor<1x18xf32>) -> tensor<*xf32> {
  %cst = constant unit
  %Y, %Y_h = "onnx.GRU"(%arg0, %arg1, %arg2, %arg3, %cst, %cst) {hidden_size = 3 : si64} : (tensor<4x3x2xf32>, tensor<1x9x2xf32>, tensor<1x9x3xf32>, tensor<1x18xf32>, none, none) -> (none, tensor<*xf32>)
  return %Y_h : tensor<*xf32>

  // CHECK-LABEL: test_gru_with_bias

  // CHECK: [[LOAD_WZ_BIAS:%.+]] = krnl.load %arg3[{{.*}}, {{.*}}] : memref<1x18xf32>
  // CHECK: {{.*}} = addf {{.*}}, [[LOAD_WZ_BIAS]] : f32
  // CHECK: [[LOAD_RZ_BIAS:%.+]] = krnl.load %arg3[{{.*}}, {{.*}}] : memref<1x18xf32>
  // CHECK: {{.*}} = addf {{.*}}, [[LOAD_RZ_BIAS]] : f32

  // CHECK: [[LOAD_WR_BIAS:%.+]] = krnl.load %arg3[{{.*}}, {{.*}}] : memref<1x18xf32>
  // CHECK: {{.*}} = addf {{.*}}, [[LOAD_WR_BIAS]] : f32
  // CHECK: [[LOAD_RR_BIAS:%.+]] = krnl.load %arg3[{{.*}}, {{.*}}] : memref<1x18xf32>
  // CHECK: {{.*}} = addf {{.*}}, [[LOAD_RR_BIAS]] : f32

  // CHECK: [[LOAD_WH_BIAS:%.+]] = krnl.load %arg3[{{.*}}, {{.*}}] : memref<1x18xf32>
  // CHECK: {{.*}} = addf {{.*}}, [[LOAD_WH_BIAS]] : f32
  // CHECK: [[LOAD_RH_BIAS:%.+]] = krnl.load %arg3[{{.*}}, {{.*}}] : memref<1x18xf32>
  // CHECK: {{.*}} = addf {{.*}}, [[LOAD_RH_BIAS]] : f32
}

// -----

// Check handling unknown dimensions for GRU by checking the
// correctness of allocating and deallocating memory.
func private @test_gru_unkown_dims_allocation(%arg0: tensor<?x?x?xf32>, %arg1: tensor<1x9x?xf32>, %arg2: tensor<1x9x3xf32>) -> tensor<*xf32> {
  %cst = constant unit
  %Y, %Y_h = "onnx.GRU"(%arg0, %arg1, %arg2, %cst, %cst, %cst) {hidden_size = 3 : si64} : (tensor<?x?x?xf32>, tensor<1x9x?xf32>, tensor<1x9x3xf32>, none, none, none) -> (none, tensor<*xf32>)
  return %Y_h : tensor<*xf32>

  // CHECK-LABEL: @test_gru_unkown_dims_allocation

  // allocate memory for Hidden (Y_h).
  // CHECK: [[C1_0:%.+]] = constant 1 : index
  // CHECK: [[BATCH_SIZE:%.+]] = memref.dim %arg0, [[C1_0]] : memref<?x?x?xf32>
  // CHECK: [[Y_h:%.+]] = memref.alloc([[BATCH_SIZE]]) : memref<1x?x3xf32>

  // CHECK: return [[Y_h]] : memref<1x?x3xf32>
}

// -----

func private @test_lstm_general_computation(%arg0: tensor<4x3x2xf32>, %arg1: tensor<1x12x2xf32>, %arg2: tensor<1x12x3xf32>) -> tensor<*xf32> {
  %cst = constant unit
  %Y, %Y_h, %Y_c = "onnx.LSTM"(%arg0, %arg1, %arg2, %cst, %cst, %cst, %cst, %cst) {hidden_size = 3 : si64} : (tensor<4x3x2xf32>, tensor<1x12x2xf32>, tensor<1x12x3xf32>, none, none, none, none, none) -> (none, tensor<*xf32>, none)
  return %Y_h : tensor<*xf32>

  // CHECK-DAG: [[ACCESS_BY_OFFSET_MAP:#.+]] = affine_map<(d0)[s0, s1] -> (d0 + s0 * s1)>
  // CHECK-LABEL: @test_lstm_general_computation

  // CHECK:  [[CELL_STATE:%.+]] = memref.alloc() : memref<1x3x3xf32>
  // CHECK:  [[HIDDEN_STATE:%.+]] = memref.alloc() : memref<1x3x3xf32>
  // CHECK:  {{.*}} = constant unit

  // CHECK:  [[INITIAL_VALUE:%.+]] = constant 0.000000e+00 : f32
  // CHECK:  [[INITIALIZE_LOOPS:%.+]]:3 = krnl.define_loops 3
  // CHECK:  krnl.iterate([[INITIALIZE_LOOPS]]#0, [[INITIALIZE_LOOPS]]#1, [[INITIALIZE_LOOPS]]#2) with ([[INITIALIZE_LOOPS]]#0 -> %arg3 = 0 to 1, [[INITIALIZE_LOOPS]]#1 -> %arg4 = 0 to 3, [[INITIALIZE_LOOPS]]#2 -> %arg5 = 0 to 3) {
  // CHECK:    krnl.store [[INITIAL_VALUE]], [[HIDDEN_STATE]][%arg3, %arg4, %arg5] : memref<1x3x3xf32>
  // CHECK:    krnl.store [[INITIAL_VALUE]], [[CELL_STATE]][%arg3, %arg4, %arg5] : memref<1x3x3xf32>
  // CHECK:  }

  // CHECK:  [[SEQUENCE_LOOPS:%.+]] = krnl.define_loops 1
  // CHECK:  krnl.iterate([[SEQUENCE_LOOPS]]) with ([[SEQUENCE_LOOPS]] -> %arg3 = 0 to 4) {

  // CHECK:    [[HtRc_GEMM:%.+]] = memref.alloc() : memref<3x3xf32>
  // CHECK:    [[XtWc_GEMM:%.+]] = memref.alloc() : memref<3x3xf32>
  // CHECK:    [[HtRf_GEMM:%.+]] = memref.alloc() : memref<3x3xf32>
  // CHECK:    [[XtWf_GEMM:%.+]] = memref.alloc() : memref<3x3xf32>
  // CHECK:    [[HtRo_GEMM:%.+]] = memref.alloc() : memref<3x3xf32>
  // CHECK:    [[XtWo_GEMM:%.+]] = memref.alloc() : memref<3x3xf32>
  // CHECK:    [[HtRi_GEMM:%.+]] = memref.alloc() : memref<3x3xf32>
  // CHECK:    [[XtWi_GEMM:%.+]] = memref.alloc() : memref<3x3xf32>

  // CHECK:    [[C0_INDEX:%.+]] = constant 0 : index
  // CHECK:    {{.*}} = constant 3 : index
  // CHECK:    {{.*}} = constant 0 : index
  // CHECK:    {{.*}} = constant 1 : index
  // CHECK:    {{.*}} = constant 2 : index
  // CHECK:    {{.*}} = constant 3 : index
  // CHECK:    {{.*}} = constant 4 : index
  // CHECK:    {{.*}} = constant 5 : index
  // CHECK:    {{.*}} = constant 6 : index
  // CHECK:    {{.*}} = constant 7 : index
  // CHECK:    [[MATRIX_LOOPS:%.+]]:2 = krnl.define_loops 2
  // CHECK:    krnl.iterate([[MATRIX_LOOPS]]#0, [[MATRIX_LOOPS]]#1) with ([[MATRIX_LOOPS]]#0 -> %arg4 = 0 to 3, [[MATRIX_LOOPS]]#1 -> %arg5 = 0 to 3) {
  // CHECK:      [[CST0:%.+]] = constant 0.000000e+00 : f32
  // CHECK:      krnl.store [[CST0]], [[XtWi_GEMM]]{{\[}}%arg4, %arg5] : memref<3x3xf32>
  // CHECK:      krnl.store [[CST0]], [[HtRi_GEMM]]{{\[}}%arg4, %arg5] : memref<3x3xf32>
  // CHECK:      krnl.store [[CST0]], [[XtWo_GEMM]]{{\[}}%arg4, %arg5] : memref<3x3xf32>
  // CHECK:      krnl.store [[CST0]], [[HtRo_GEMM]]{{\[}}%arg4, %arg5] : memref<3x3xf32>
  // CHECK:      krnl.store [[CST0]], [[XtWf_GEMM]]{{\[}}%arg4, %arg5] : memref<3x3xf32>
  // CHECK:      krnl.store [[CST0]], [[HtRf_GEMM]]{{\[}}%arg4, %arg5] : memref<3x3xf32>
  // CHECK:      krnl.store [[CST0]], [[XtWc_GEMM]]{{\[}}%arg4, %arg5] : memref<3x3xf32>
  // CHECK:      krnl.store [[CST0]], [[HtRc_GEMM]]{{\[}}%arg4, %arg5] : memref<3x3xf32>
  // CHECK:      [[XW_LOOPS:%.+]] = krnl.define_loops 1
  // CHECK:      krnl.iterate([[XW_LOOPS]]) with ([[XW_LOOPS]] -> %arg6 = 0 to 2) {
  // CHECK:        [[INPUT_HIDDEN_INDEX:%.+]] = affine.apply #{{.*}}(%arg5)[{{.*}}, {{.*}}]
  // CHECK:        [[OUTPUT_HIDDEN_INDEX:%.+]] = affine.apply #{{.*}}(%arg5)[{{.*}}, {{.*}}]
  // CHECK:        [[FORGET_HIDDEN_INDEX:%.+]] = affine.apply #{{.*}}(%arg5)[{{.*}}, {{.*}}]
  // CHECK:        [[CELL_HIDDEN_INDEX:%.+]] = affine.apply #{{.*}}(%arg5)[{{.*}}, {{.*}}]

  // CHECK:        [[Xt_LOAD:%.+]] = krnl.load %arg0[%arg3, %arg4, %arg6] : memref<4x3x2xf32>
  // CHECK:        [[Wi_LOAD:%.+]] = krnl.load %arg1{{\[}}[[C0_INDEX]], [[INPUT_HIDDEN_INDEX]], %arg6] : memref<1x12x2xf32>
  // CHECK:        {{.*}} = mulf [[Xt_LOAD]], [[Wi_LOAD]] : f32
  // CHECK:        {{.*}} = krnl.load [[XtWi_GEMM]]{{\[}}%arg4, %arg5] : memref<3x3xf32>
  // CHECK:        {{.*}} = addf {{.*}}, {{.*}} : f32
  // CHECK:        krnl.store {{.*}}, [[XtWi_GEMM]]{{\[}}%arg4, %arg5] : memref<3x3xf32>

  // CHECK:        [[Wo_LOAD:%.+]] = krnl.load %arg1{{\[}}[[C0_INDEX]], [[OUTPUT_HIDDEN_INDEX]], %arg6] : memref<1x12x2xf32>
  // CHECK:        {{.*}} = mulf [[Xt_LOAD]], [[Wo_LOAD]] : f32
  // CHECK:        {{.*}} = krnl.load [[XtWo_GEMM]]{{\[}}%arg4, %arg5] : memref<3x3xf32>
  // CHECK:        {{.*}} = addf {{.*}}, %26 : f32
  // CHECK:        krnl.store {{.*}}, [[XtWo_GEMM]]{{\[}}%arg4, %arg5] : memref<3x3xf32>

  // CHECK:        [[Wf_LOAD:%.+]] = krnl.load %arg1{{\[}}[[C0_INDEX]], [[FORGET_HIDDEN_INDEX]], %arg6] : memref<1x12x2xf32>
  // CHECK:        {{.*}} = mulf [[Xt_LOAD]], [[Wf_LOAD]] : f32
  // CHECK:        {{.*}} = krnl.load [[XtWf_GEMM]]{{\[}}%arg4, %arg5] : memref<3x3xf32>
  // CHECK:        {{.*}} = addf {{.*}}, %30 : f32
  // CHECK:        krnl.store {{.*}}, [[XtWf_GEMM]]{{\[}}%arg4, %arg5] : memref<3x3xf32>

  // CHECK:        [[Wc_LOAD:%.+]] = krnl.load %arg1{{\[}}[[C0_INDEX]], [[CELL_HIDDEN_INDEX]], %arg6] : memref<1x12x2xf32>
  // CHECK:        {{.*}} = mulf [[Xt_LOAD]], [[Wc_LOAD]] : f32
  // CHECK:        {{.*}} = krnl.load [[XtWc_GEMM]]{{\[}}%arg4, %arg5] : memref<3x3xf32>
  // CHECK:        {{.*}} = addf {{.*}}, %34 : f32
  // CHECK:        krnl.store {{.*}}, [[XtWc_GEMM]]{{\[}}%arg4, %arg5] : memref<3x3xf32>
  // CHECK:      }
  // CHECK:      [[HR_LOOPS:%.+]] = krnl.define_loops 1
  // CHECK:      krnl.iterate([[HR_LOOPS]]) with ([[HR_LOOPS]] -> %arg6 = 0 to 3) {
  // CHECK:        [[INPUT_HIDDEN_INDEX:%.+]] = affine.apply #{{.*}}(%arg5)[{{.*}}, {{.*}}]
  // CHECK:        [[OUTPUT_HIDDEN_INDEX:%.+]] = affine.apply #{{.*}}(%arg5)[{{.*}}, {{.*}}]
  // CHECK:        [[FORGET_HIDDEN_INDEX:%.+]] = affine.apply #{{.*}}(%arg5)[{{.*}}, {{.*}}]
  // CHECK:        [[CELL_HIDDEN_INDEX:%.+]] = affine.apply #{{.*}}(%arg5)[{{.*}}, {{.*}}]

  // CHECK:        [[Ht_LOAD:%.+]] = krnl.load %1{{\[}}[[C0_INDEX]], %arg4, %arg6] : memref<1x3x3xf32>

  // CHECK:        [[Ri_LOAD:%.+]] = krnl.load %arg2{{\[}}[[C0_INDEX]], [[INPUT_HIDDEN_INDEX]], %arg6] : memref<1x12x3xf32>
  // CHECK:        {{.*}} = mulf [[Ht_LOAD]], [[Ri_LOAD]] : f32
  // CHECK:        {{.*}} = krnl.load [[HtRi_GEMM]]{{\[}}%arg4, %arg5] : memref<3x3xf32>
  // CHECK:        {{.*}} = addf {{.*}}, {{.*}} : f32
  // CHECK:        krnl.store {{.*}}, [[HtRi_GEMM]]{{\[}}%arg4, %arg5] : memref<3x3xf32>

  // CHECK:        [[Ro_LOAD:%.+]] = krnl.load %arg2{{\[}}[[C0_INDEX]], [[OUTPUT_HIDDEN_INDEX]], %arg6] : memref<1x12x3xf32>
  // CHECK:        {{.*}} = mulf [[Ht_LOAD]], [[Ro_LOAD]] : f32
  // CHECK:        {{.*}} = krnl.load [[HtRo_GEMM]]{{\[}}%arg4, %arg5] : memref<3x3xf32>
  // CHECK:        {{.*}} = addf {{.*}}, {{.*}} : f32
  // CHECK:        krnl.store {{.*}}, [[HtRo_GEMM]]{{\[}}%arg4, %arg5] : memref<3x3xf32>

  // CHECK:        [[Rf_LOAD:%.+]] = krnl.load %arg2{{\[}}[[C0_INDEX]], [[FORGET_HIDDEN_INDEX]], %arg6] : memref<1x12x3xf32>
  // CHECK:        {{.*}} = mulf [[Ht_LOAD]], [[Rf_LOAD]] : f32
  // CHECK:        {{.*}} = krnl.load [[HtRf_GEMM]]{{\[}}%arg4, %arg5] : memref<3x3xf32>
  // CHECK:        {{.*}} = addf {{.*}}, {{.*}} : f32
  // CHECK:        krnl.store {{.*}}, [[HtRf_GEMM]]{{\[}}%arg4, %arg5] : memref<3x3xf32>

  // CHECK:        [[Rc_LOAD:%.+]] = krnl.load %arg2{{\[}}[[C0_INDEX]], [[CELL_HIDDEN_INDEX]], %arg6] : memref<1x12x3xf32>
  // CHECK:        {{.*}} = mulf [[Ht_LOAD]], [[Rc_LOAD]] : f32
  // CHECK:        {{.*}} = krnl.load [[HtRc_GEMM]]{{\[}}%arg4, %arg5] : memref<3x3xf32>
  // CHECK:        {{.*}} = addf {{.*}}, {{.*}} : f32
  // CHECK:        krnl.store {{.*}}, [[HtRc_GEMM]]{{\[}}%arg4, %arg5] : memref<3x3xf32>
  // CHECK:      } 
  // CHECK:    }

  // CHECK:    [[DATA_LOOPS:%.+]]:2 = krnl.define_loops 2
  // CHECK:    krnl.iterate([[DATA_LOOPS]]#0, [[DATA_LOOPS]]#1) with ([[DATA_LOOPS]]#0 -> %arg4 = 0 to 3, [[DATA_LOOPS]]#1 -> %arg5 = 0 to 3) {
  // CHECK:      [[hCt:%.+]] = memref.alloc() : memref<f32>
  // CHECK:      [[Ot:%.+]] = memref.alloc() : memref<f32>
  // CHECK:      [[ct:%.+]] = memref.alloc() : memref<f32>
  // CHECK:      [[Ft:%.+]] = memref.alloc() : memref<f32>
  // CHECK:      [[It:%.+]] = memref.alloc() : memref<f32>

  // CHECK:      [[Ct1_LOAD:%.+]] = krnl.load [[CELL_STATE]]{{\[}}[[C0_INDEX]], %arg4, %arg5] : memref<1x3x3xf32>
  // CHECK:      [[XtWi_LOAD:%.+]] = krnl.load [[XtWi_GEMM]]{{\[}}%arg4, %arg5] : memref<3x3xf32>
  // CHECK:      [[HtRi_LOAD:%.+]] = krnl.load [[HtRi_GEMM]]{{\[}}%arg4, %arg5] : memref<3x3xf32>
  // CHECK:      [[It_OUTPUT:%.+]] = addf [[XtWi_LOAD]], [[HtRi_LOAD]] : f32

  // CHECK:      [[SIGMOID_INPUT:%.+]] = memref.alloc() : memref<f32>
  // CHECK:      krnl.store [[It_OUTPUT]], [[SIGMOID_INPUT]][] : memref<f32>
  // CHECK:      {{.*}} = krnl.load [[SIGMOID_INPUT]][] : memref<f32>
  // CHECK:      {{.*}} = constant 0.000000e+00 : f32
  // CHECK:      {{.*}} = constant 1.000000e+00 : f32
  // CHECK:      {{.*}} = subf {{.*}}, {{.*}}: f32
  // CHECK:      {{.*}} = math.exp {{.*}} : f32
  // CHECK:      {{.*}} = addf {{.*}}, {{.*}} : f32
  // CHECK:      {{.*}} = divf {{.*}}, {{.*}} : f32
  // CHECK:      krnl.store {{.*}}, [[It]][] : memref<f32>
  // CHECK:      [[It_LOAD:%.+]] = krnl.load [[It]][] : memref<f32>

  // CHECK:      [[XtWf_LOAD:%.+]] = krnl.load [[XtWf_GEMM]]{{\[}}%arg4, %arg5] : memref<3x3xf32>
  // CHECK:      [[HtRf_LOAD:%.+]] = krnl.load [[HtRf_GEMM]]{{\[}}%arg4, %arg5] : memref<3x3xf32>
  // CHECK:      [[Ft_OUTPUT:%.+]] = addf [[XtWf_LOAD]], [[HtRf_LOAD]] : f32

  // CHECK:      [[SIGMOID_FORGET:%.+]] = memref.alloc() : memref<f32>
  // CHECK:      krnl.store [[Ft_OUTPUT]], [[SIGMOID_FORGET]][] : memref<f32>
  // CHECK:      {{.*}} = krnl.load [[SIGMOID_FORGET]][] : memref<f32>
  // CHECK:      {{.*}} = constant 0.000000e+00 : f32
  // CHECK:      {{.*}} = constant 1.000000e+00 : f32
  // CHECK:      {{.*}} = subf {{.*}}, {{.*}}: f32
  // CHECK:      {{.*}} = math.exp {{.*}} : f32
  // CHECK:      {{.*}} = addf {{.*}}, {{.*}} : f32
  // CHECK:      {{.*}} = divf {{.*}}, {{.*}} : f32
  // CHECK:      krnl.store {{.*}}, [[Ft]][] : memref<f32>
  // CHECK:      [[Ft_LOAD:%.+]] = krnl.load [[Ft]][] : memref<f32>

  // CHECK:      [[XtWc_LOAD:%.+]] = krnl.load [[XtWc_GEMM]]{{\[}}%arg4, %arg5] : memref<3x3xf32>
  // CHECK:      [[HtRc_LOAD:%.+]] = krnl.load [[HtRc_GEMM]]{{\[}}%arg4, %arg5] : memref<3x3xf32>
  // CHECK:      [[ct_OUTPUT:%.+]] = addf [[XtWc_LOAD]], [[HtRc_LOAD]] : f32

  // CHECK:      [[TANH_CELL:%.+]] = memref.alloc() : memref<f32>
  // CHECK:      krnl.store [[ct_OUTPUT]], [[TANH_CELL]][] : memref<f32>
  // CHECK:      {{.*}} = krnl.load [[TANH_CELL]][] : memref<f32>
  // CHECK:      {{.*}} = constant 1.000000e+00 : f32
  // CHECK:      {{.*}} = constant 2.000000e+00 : f32
  // CHECK:      {{.*}} = mulf {{.*}}, {{.*}} : f32
  // CHECK:      {{.*}} = negf {{.*}} : f32
  // CHECK:      {{.*}} = math.exp {{.*}} : f32
  // CHECK:      {{.*}} = subf {{.*}}, {{.*}} : f32
  // CHECK:      {{.*}} = addf {{.*}}, {{.*}} : f32
  // CHECK:      {{.*}} = divf {{.*}}, {{.*}} : f32
  // CHECK:      {{.*}} = math.exp {{.*}} : f32
  // CHECK:      {{.*}} = subf {{.*}}, {{.*}} : f32
  // CHECK:      {{.*}} = addf {{.*}}, {{.*}} : f32
  // CHECK:      {{.*}} = divf {{.*}}, {{.*}} : f32
  // CHECK:      {{.*}} = constant 0.000000e+00 : f32
  // CHECK:      {{.*}} = cmpf oge, {{.*}}, {{.*}} : f32
  // CHECK:      {{.*}} = select {{.*}}, {{.*}}, {{.*}} : f32
  // CHECK:      krnl.store {{.*}}, [[ct]][] : memref<f32>
  // CHECK:      [[ct_LOAD:%.+]] = krnl.load [[ct]][] : memref<f32>

  // CHECK:      [[FtCt1:%.+]] = mulf [[Ft_LOAD]], [[Ct1_LOAD]] : f32
  // CHECK:      [[Itct:%.+]] = mulf [[It_LOAD]], [[ct_LOAD]] : f32
  // CHECK:      [[Ct:%.+]] = addf [[FtCt1]], [[Itct]] : f32
  // CHECK:      krnl.store [[Ct]], [[CELL_STATE]]{{\[}}[[C0_INDEX]], %arg4, %arg5] : memref<1x3x3xf32>

  // CHECK:      [[XtWo_LOAD:%.+]] = krnl.load [[XtWo_GEMM]]{{\[}}%arg4, %arg5] : memref<3x3xf32>
  // CHECK:      [[HtRo_LOAD:%.+]] = krnl.load [[HtRo_GEMM]]{{\[}}%arg4, %arg5] : memref<3x3xf32>
  // CHECK:      [[Ot_OUTPUT:%.+]] = addf [[XtWo_LOAD]], [[HtRo_LOAD]] : f32

  // CHECK:      [[SIGMOID_OUTPUT:%.+]] = memref.alloc() : memref<f32>
  // CHECK:      krnl.store [[Ot_OUTPUT]], [[SIGMOID_OUTPUT]][] : memref<f32>
  // CHECK:      {{.*}} = krnl.load [[SIGMOID_OUTPUT]][] : memref<f32>
  // CHECK:      {{.*}} = constant 0.000000e+00 : f32
  // CHECK:      {{.*}} = constant 1.000000e+00 : f32
  // CHECK:      {{.*}} = subf {{.*}}, {{.*}}: f32
  // CHECK:      {{.*}} = math.exp {{.*}} : f32
  // CHECK:      {{.*}} = addf {{.*}}, {{.*}} : f32
  // CHECK:      {{.*}} = divf {{.*}}, {{.*}} : f32
  // CHECK:      krnl.store {{.*}}, [[Ot]][] : memref<f32>
  // CHECK:      [[Ot_LOAD:%.+]] = krnl.load [[Ot]][] : memref<f32>

  // CHECK:      [[TANH_HIDDEN:%.+]] = memref.alloc() : memref<f32>
  // CHECK:      krnl.store [[Ct]], [[TANH_HIDDEN]][] : memref<f32>
  // CHECK:      {{.*}} = krnl.load [[TANH_HIDDEN]][] : memref<f32>
  // CHECK:      {{.*}} = constant 1.000000e+00 : f32
  // CHECK:      {{.*}} = constant 2.000000e+00 : f32
  // CHECK:      {{.*}} = mulf {{.*}}, {{.*}} : f32
  // CHECK:      {{.*}} = negf {{.*}} : f32
  // CHECK:      {{.*}} = math.exp {{.*}} : f32
  // CHECK:      {{.*}} = subf {{.*}}, {{.*}} : f32
  // CHECK:      {{.*}} = addf {{.*}}, {{.*}} : f32
  // CHECK:      {{.*}} = divf {{.*}}, {{.*}} : f32
  // CHECK:      {{.*}} = math.exp {{.*}} : f32
  // CHECK:      {{.*}} = subf {{.*}}, {{.*}} : f32
  // CHECK:      {{.*}} = addf {{.*}}, {{.*}} : f32
  // CHECK:      {{.*}} = divf {{.*}}, {{.*}} : f32
  // CHECK:      {{.*}} = constant 0.000000e+00 : f32
  // CHECK:      {{.*}} = cmpf oge, {{.*}}, {{.*}} : f32
  // CHECK:      {{.*}} = select {{.*}}, {{.*}}, {{.*}} : f32
  // CHECK:      krnl.store {{.*}}, [[hCt]][] : memref<f32>
  // CHECK:      [[hCt_LOAD:%.+]] = krnl.load [[hCt]][] : memref<f32>

  // CHECK:      [[Ht:%.+]] = mulf [[Ot_LOAD]], [[hCt_LOAD]] : f32
  // CHECK:      krnl.store [[Ht]], [[HIDDEN_STATE]]{{\[}}[[C0_INDEX]], %arg4, %arg5] : memref<1x3x3xf32>

  // CHECK:      memref.dealloc [[It]] : memref<f32>
  // CHECK:      memref.dealloc [[Ft]] : memref<f32>
  // CHECK:      memref.dealloc [[ct]] : memref<f32>
  // CHECK:      memref.dealloc [[Ot]] : memref<f32>
  // CHECK:      memref.dealloc [[hCt]] : memref<f32>
  // CHECK:    }
  // CHECK:    memref.dealloc [[XtWi_GEMM]] : memref<3x3xf32>
  // CHECK:    memref.dealloc [[XtWo_GEMM]] : memref<3x3xf32>
  // CHECK:    memref.dealloc [[XtWf_GEMM]] : memref<3x3xf32>
  // CHECK:    memref.dealloc [[XtWc_GEMM]] : memref<3x3xf32>
  // CHECK:    memref.dealloc [[HtRi_GEMM]] : memref<3x3xf32>
  // CHECK:    memref.dealloc [[HtRo_GEMM]] : memref<3x3xf32>
  // CHECK:    memref.dealloc [[HtRf_GEMM]] : memref<3x3xf32>
  // CHECK:    memref.dealloc [[HtRc_GEMM]] : memref<3x3xf32>
 
  // CHECK:  }
  // CHECK:  memref.dealloc [[CELL_STATE]] : memref<1x3x3xf32>
  // CHECK:  return [[HIDDEN_STATE]] : memref<1x3x3xf32>
}

// -----

func private @test_lstm_reverse_mode(%arg0: tensor<4x3x2xf32>, %arg1: tensor<1x12x2xf32>, %arg2: tensor<1x12x3xf32>) -> tensor<*xf32> {
  %cst = constant unit
  %Y, %Y_h, %Y_c = "onnx.LSTM"(%arg0, %arg1, %arg2, %cst, %cst, %cst, %cst, %cst) {hidden_size = 3 : si64, direction = "reverse"} : (tensor<4x3x2xf32>, tensor<1x12x2xf32>, tensor<1x12x3xf32>, none, none, none, none, none) -> (none, tensor<*xf32>, none)
  return %Y_h : tensor<*xf32>

  // CHECK: [[REVERSE_IV_MAP:#.+]] = affine_map<(d0)[s0] -> (-d0 + s0 - 1)>
  // CHECK-LABEL: @test_lstm_reverse_mode

  // CHECK:  [[REVERSE_SEQUENCE_LOOPS:%.+]] = krnl.define_loops 1
  // CHECK:  krnl.iterate([[REVERSE_SEQUENCE_LOOPS]]) with ([[REVERSE_SEQUENCE_LOOPS]] -> %arg3 = 0 to 4) {
  // CHECK:  %[[SEQUENCE_LEN:.+]] = constant 4 : index
  // CHECK:  %[[REVERSE_SEQUENCE_IV:.+]] = affine.apply [[REVERSE_IV_MAP]](%arg3)[%[[SEQUENCE_LEN]]{{]}}
  // CHECK:  [[Xt_LOAD:%.+]] = krnl.load %arg0[%[[REVERSE_SEQUENCE_IV]], {{.*}}, {{.*}}] : memref<4x3x2xf32>
}

// -----

func private @test_lstm_bidirectional_mode(%arg0: tensor<4x3x2xf32>, %arg1: tensor<1x12x2xf32>, %arg2: tensor<1x12x3xf32>) -> tensor<*xf32> {
  %cst = constant unit
  %Y, %Y_h, %Y_c = "onnx.LSTM"(%arg0, %arg1, %arg2, %cst, %cst, %cst, %cst, %cst) {hidden_size = 3 : si64, direction = "bidirectional"} : (tensor<4x3x2xf32>, tensor<1x12x2xf32>, tensor<1x12x3xf32>, none, none, none, none, none) -> (none, tensor<*xf32>, none)
  return %Y_h : tensor<*xf32>

  // CHECK: [[REVERSE_IV_MAP:#.+]] = affine_map<(d0)[s0] -> (-d0 + s0 - 1)>
  // CHECK-LABEL: @test_lstm_bidirectional_mode

  // CHECK:  [[SEQUENCE_LOOPS:%.+]] = krnl.define_loops 1
  // CHECK:  krnl.iterate([[SEQUENCE_LOOPS]]) with ([[SEQUENCE_LOOPS]] -> %arg3 = 0 to 4) {
  // CHECK:  {{.*}} = krnl.define_loops 2
  // CHECK:  {{.*}} = krnl.define_loops 1
  // CHECK:  [[Xt_LOAD:%.+]] = krnl.load %arg0[%arg3, {{.*}}, {{.*}}] : memref<4x3x2xf32>
  // CHECK:  {{.*}} = krnl.define_loops 1
  // CHECK:  {{.*}} = krnl.define_loops 2

  // CHECK:  [[REVERSE_SEQUENCE_LOOPS:%.+]] = krnl.define_loops 1
  // CHECK:  krnl.iterate([[REVERSE_SEQUENCE_LOOPS]]) with ([[REVERSE_SEQUENCE_LOOPS]] -> %arg3 = 0 to 4) {
  // CHECK:  %[[SEQUENCE_LEN:.+]] = constant 4 : index
  // CHECK:  %[[REVERSE_SEQUENCE_IV:.+]] = affine.apply [[REVERSE_IV_MAP]](%arg3)[%[[SEQUENCE_LEN]]{{]}}
  // CHECK:  {{.*}} = krnl.define_loops 2
  // CHECK:  {{.*}} = krnl.define_loops 1
  // CHECK:  [[Xt_LOAD:%.+]] = krnl.load %arg0[%[[REVERSE_SEQUENCE_IV]], {{.*}}, {{.*}}] : memref<4x3x2xf32>
  // CHECK:  {{.*}} = krnl.define_loops 1
  // CHECK:  {{.*}} = krnl.define_loops 2
}

// -----

// Check handling unknown dimensions for LSTM by checking the
// correctness of allocating and deallocating memory.
func private @test_lstm_unkown_dims_allocation(%arg0: tensor<?x?x?xf32>, %arg1: tensor<1x12x?xf32>, %arg2: tensor<1x12x3xf32>) -> tensor<*xf32> {
  %cst = constant unit
  %Y, %Y_h, %Y_c = "onnx.LSTM"(%arg0, %arg1, %arg2, %cst, %cst, %cst, %cst, %cst) {hidden_size = 3 : si64} : (tensor<?x?x?xf32>, tensor<1x12x?xf32>, tensor<1x12x3xf32>, none, none, none, none, none) -> (tensor<*xf32>, tensor<*xf32>, none)
  return %Y_h : tensor<*xf32>

  // CHECK-LABEL: @test_lstm_unkown_dims_allocation

  // allocate memory for all Hidden (Y).
  // CHECK: [[C0:%.+]] = constant 0 : index
  // CHECK: [[SEQUENCE_LENGTH:%.+]] = memref.dim %arg0, [[C0]] : memref<?x?x?xf32>
  // CHECK: [[C1:%.+]] = constant 1 : index
  // CHECK: [[BATCH_SIZE:%.+]] = memref.dim %arg0, [[C1]] : memref<?x?x?xf32>
  // CHECK: [[Y:%.+]] = memref.alloc([[SEQUENCE_LENGTH]], [[BATCH_SIZE]]) : memref<?x1x?x3xf32>

  // allocate memory for Hidden (Y_h).
  // CHECK: [[C1_0:%.+]] = constant 1 : index
  // CHECK: [[BATCH_SIZE:%.+]] = memref.dim %arg0, [[C1_0]] : memref<?x?x?xf32>
  // CHECK: [[Y_h:%.+]] = memref.alloc([[BATCH_SIZE]]) : memref<1x?x3xf32>

  // allocate memory for Cell (Y_c).
  // CHECK: [[C1_1:%.+]] = constant 1 : index
  // CHECK: [[BATCH_SIZE:%.+]] = memref.dim %arg0, [[C1_1]] : memref<?x?x?xf32>
  // CHECK: [[Y_c:%.+]] = memref.alloc([[BATCH_SIZE]]) : memref<1x?x3xf32>

  // deallocate Y since there is no operation consuming it.
  // CHECK: memref.dealloc [[Y]] : memref<?x1x?x3xf32>
  // deallocate Y_c since it is not a return value.
  // CHECK: memref.dealloc [[Y_c]] : memref<1x?x3xf32>
  // CHECK: return [[Y_h]] : memref<1x?x3xf32>
}

// -----

/// Check RNN with three required inputs (X, W, R). The optional inputs are default.
func private @test_rnn_general_computation(%arg0: tensor<4x3x2xf32>, %arg1: tensor<1x3x2xf32>, %arg2: tensor<1x3x3xf32>) -> tensor<*xf32> {
  %cst = constant unit
  %Y, %Y_h = "onnx.RNN"(%arg0, %arg1, %arg2, %cst, %cst, %cst) {hidden_size = 3 : si64} : (tensor<4x3x2xf32>, tensor<1x3x2xf32>, tensor<1x3x3xf32>, none, none, none) -> (none, tensor<*xf32>)
  return %Y_h : tensor<*xf32>

  // CHECK-LABEL: test_rnn_general_computation
  // CHECK: [[RES:%.+]] = memref.alloc() : memref<1x3x3xf32>

  /// Check initialize loop.
  // CHECK: [[INITIAL_VAL:%.+]] = constant 0.000000e+00 : f32
  // CHECK: [[DEF_LOOPS_INIT:%.+]]:3 = krnl.define_loops 3
  // CHECK: krnl.iterate([[DEF_LOOPS_INIT]]#0, [[DEF_LOOPS_INIT]]#1, [[DEF_LOOPS_INIT]]#2) with ([[DEF_LOOPS_INIT]]#0 -> %arg3 = 0 to 1, [[DEF_LOOPS_INIT]]#1 -> %arg4 = 0 to 3, [[DEF_LOOPS_INIT]]#2 -> %arg5 = 0 to 3) {
  // CHECK:   krnl.store [[INITIAL_VAL]], [[RES]][%arg3, %arg4, %arg5] : memref<1x3x3xf32>
  // CHECK: }

  /// Check main loop.
  // CHECK: [[SEQUENCE_LOOPS:%.+]] = krnl.define_loops 1
  // CHECK: krnl.iterate([[SEQUENCE_LOOPS]]) with ([[SEQUENCE_LOOPS]] -> %arg3 = 0 to 4) {
  // CHECK:   [[HtRi_GEMM:%.+]] = memref.alloc() : memref<3x3xf32>
  // CHECK:   [[XtWi_GEMM:%.+]] = memref.alloc() : memref<3x3xf32>
  // CHECK:   [[ZERO_INDEX:%.+]] = constant 0 : index
  // CHECK:   {{.*}} = constant 3 : index
  // CHECK:   {{.*}} = constant 0 : index
  // CHECK:   {{.*}} = constant 1 : index

  /// Check reduction loop to compute matrix multiplication for 'Xt*(Wi^T)' and 'Ht-1*(Ri^T)'
  // CHECK:   [[MATRIX_LOOPS:%.+]]:2 = krnl.define_loops 2
  // CHECK:   krnl.iterate([[MATRIX_LOOPS]]#0, [[MATRIX_LOOPS]]#1) with ([[MATRIX_LOOPS]]#0 -> %arg4 = 0 to 3, [[MATRIX_LOOPS]]#1 -> %arg5 = 0 to 3) {
  // CHECK:     [[CST0:%.+]] = constant 0.000000e+00 : f32
  // CHECK:     krnl.store [[CST0]], [[XtWi_GEMM]]{{\[}}%arg4, %arg5] : memref<3x3xf32>
  // CHECK:     krnl.store [[CST0]], [[HtRi_GEMM]]{{\[}}%arg4, %arg5] : memref<3x3xf32>
  // CHECK:     [[XW_LOOPS:%.+]] = krnl.define_loops 1
  // CHECK:     krnl.iterate([[XW_LOOPS]]) with ([[XW_LOOPS]] -> %arg6 = 0 to 2) {
  // CHECK:       [[Xt_LOAD:%.+]] = krnl.load %arg0[%arg3, %arg4, %arg6] : memref<4x3x2xf32>
  // CHECK:       [[Wi_LOAD:%.+]] = krnl.load %arg1{{\[}}[[ZERO_INDEX]], %arg5, %arg6] : memref<1x3x2xf32>
  // CHECK:       {{.*}} = mulf [[Xt_LOAD]], [[Wi_LOAD]] : f32
  // CHECK:       {{.*}} = krnl.load [[XtWi_GEMM]]{{\[}}%arg4, %arg5] : memref<3x3xf32>
  // CHECK:       {{.*}} = addf {{.*}}, {{.*}} : f32
  // CHECK:       krnl.store {{.*}}, [[XtWi_GEMM]]{{\[}}%arg4, %arg5] : memref<3x3xf32>
  // CHECK:     }
  // CHECK:     [[HR_LOOPS:%.+]] = krnl.define_loops 1
  // CHECK:     krnl.iterate([[HR_LOOPS]]) with ([[HR_LOOPS]] -> %arg6 = 0 to 3) {
  // CHECK:       [[Ht_LOAD:%.+]] = krnl.load %0{{\[}}[[ZERO_INDEX]], %arg4, %arg6] : memref<1x3x3xf32>
  // CHECK:       [[Ri_LOAD:%.+]] = krnl.load %arg2{{\[}}[[ZERO_INDEX]], %arg5, %arg6] : memref<1x3x3xf32>
  // CHECK:       {{.*}} = mulf [[Ht_LOAD]], [[Ri_LOAD]] : f32
  // CHECK:       {{.*}} = krnl.load [[HtRi_GEMM]]{{\[}}%arg4, %arg5] : memref<3x3xf32>
  // CHECK:       {{.*}} = addf {{.*}}, {{.*}} : f32
  // CHECK:       krnl.store {{.*}}, [[HtRi_GEMM]]{{\[}}%arg4, %arg5] : memref<3x3xf32>
  // CHECK:     }
  // CHECK:   }
 
  // CHECK:   [[DATA_LOOPS:%.+]]:2 = krnl.define_loops 2
  // CHECK:   krnl.iterate([[DATA_LOOPS]]#0, [[DATA_LOOPS]]#1) with ([[DATA_LOOPS]]#0 -> %arg4 = 0 to 3, [[DATA_LOOPS]]#1 -> %arg5 = 0 to 3) {
  // CHECK:     [[Ht:%.+]] = memref.alloc() : memref<f32>

  /// Check 'Xt*(Wi^T) + Ht-1*(Ri^T)'
  // CHECK:     [[LOAD_XWi:%.+]] = krnl.load [[XtWi_GEMM]]{{\[}}%arg4, %arg5] : memref<3x3xf32>
  // CHECK:     [[LOAD_HRi:%.+]] = krnl.load [[HtRi_GEMM]]{{\[}}%arg4, %arg5] : memref<3x3xf32>
  // CHECK:     [[XWi_PLUS_HRi:%.+]] = addf [[LOAD_XWi]], [[LOAD_HRi]] : f32

  /// Check calling 'Tanh'
  // CHECK:     {{.*}} = memref.alloc() : memref<f32>
  // CHECK:     krnl.store [[XWi_PLUS_HRi]], {{.*}} : memref<f32>
  // CHECK:     {{.*}} = krnl.load {{.*}}[] : memref<f32>
  // CHECK:     {{.*}} = constant 1.000000e+00 : f32
  // CHECK:     {{.*}} = constant 2.000000e+00 : f32
  // CHECK:     {{.*}} = mulf {{.*}}, {{.*}} : f32
  // CHECK:     {{.*}} = negf {{.*}} : f32
  // CHECK:     {{.*}} = math.exp {{.*}} : f32
  // CHECK:     {{.*}} = subf {{.*}}, {{.*}} : f32
  // CHECK:     {{.*}} = addf {{.*}}, {{.*}} : f32
  // CHECK:     {{.*}} = divf {{.*}}, {{.*}} : f32
  // CHECK:     {{.*}} = math.exp {{.*}} : f32
  // CHECK:     {{.*}} = subf {{.*}}, {{.*}} : f32
  // CHECK:     {{.*}} = addf {{.*}}, {{.*}} : f32
  // CHECK:     {{.*}} = divf {{.*}}, {{.*}} : f32
  // CHECK:     {{.*}} = constant 0.000000e+00 : f32
  // CHECK:     {{.*}} = cmpf oge, {{.*}}, {{.*}} : f32
  // CHECK:     {{.*}} = select {{.*}}, {{.*}}, {{.*}} : f32
  // CHECK:     krnl.store {{.*}}, [[Ht]][] : memref<f32>

  /// Check storing the result.
  // CHECK:     [[NEW_Ht_LOAD:%.+]] = krnl.load [[Ht]][] : memref<f32>
  // CHECK:     krnl.store [[NEW_Ht_LOAD]], [[RES]]{{\[}}[[ZERO_INDEX]], %arg4, %arg5] : memref<1x3x3xf32>
  // CHECK:     memref.dealloc [[Ht]] : memref<f32>
  // CHECK:   }
  // CHECK:   memref.dealloc [[XtWi_GEMM]] : memref<3x3xf32>
  // CHECK:   memref.dealloc [[HtRi_GEMM]] : memref<3x3xf32>
  // CHECK: }
  // CHECK: return [[RES]] : memref<1x3x3xf32>
}

// -----

/// Check RNN with three required inputs (X, W, R), and bias input.
func private @test_rnn_with_bias(%arg0: tensor<4x3x2xf32>, %arg1: tensor<1x3x2xf32>, %arg2: tensor<1x3x3xf32>, %arg3: tensor<1x6xf32>) -> tensor<*xf32> {
  %cst = constant unit
  %Y, %Y_h = "onnx.RNN"(%arg0, %arg1, %arg2, %arg3, %cst, %cst) {hidden_size = 3 : si64} : (tensor<4x3x2xf32>, tensor<1x3x2xf32>, tensor<1x3x3xf32>, tensor<1x6xf32>, none, none) -> (none, tensor<*xf32>)
  return %Y_h : tensor<*xf32>

  // CHECK-LABEL: test_rnn_with_bias
  // CHECK: [[LOAD_W_BIAS:%.+]] = krnl.load %arg3[{{.*}}, {{.*}}] : memref<1x6xf32>
  // CHECK: {{.*}} = addf {{.*}}, [[LOAD_W_BIAS]] : f32
  // CHECK: [[LOAD_R_BIAS:%.+]] = krnl.load %arg3[{{.*}}, {{.*}}] : memref<1x6xf32>
  // CHECK: {{.*}} = addf {{.*}}, [[LOAD_R_BIAS]] : f32
}

// -----

// Check handling unknown dimensions for RNN by checking the
// correctness of allocating and deallocating memory.
func private @test_rnn_unkown_dims_allocation(%arg0: tensor<?x?x?xf32>, %arg1: tensor<1x3x?xf32>, %arg2: tensor<1x3x3xf32>) -> tensor<*xf32> {
  %cst = constant unit
  %Y, %Y_h = "onnx.RNN"(%arg0, %arg1, %arg2, %cst, %cst, %cst) {hidden_size = 3 : si64} : (tensor<?x?x?xf32>, tensor<1x3x?xf32>, tensor<1x3x3xf32>, none, none, none) -> (none, tensor<*xf32>)
  return %Y_h : tensor<*xf32>

  // CHECK-LABEL: @test_rnn_unkown_dims_allocation

  // allocate memory for Hidden (Y_h).
  // CHECK: [[C1_0:%.+]] = constant 1 : index
  // CHECK: [[BATCH_SIZE:%.+]] = memref.dim %arg0, [[C1_0]] : memref<?x?x?xf32>
  // CHECK: [[Y_h:%.+]] = memref.alloc([[BATCH_SIZE]]) : memref<1x?x3xf32>

  // CHECK: return [[Y_h]] : memref<1x?x3xf32>
}


// -----

func private @test_squeeze(%arg0 : tensor<16x1x32x1x64xf32>) -> tensor<*xf32> {
  %0 = "onnx.Squeeze"(%arg0) { axes = [1, -2]} : (tensor<16x1x32x1x64xf32>) -> (tensor<*xf32>)
  "std.return"(%0) : (tensor<*xf32>) -> ()

  // CHECK-LABEL: @test_squeeze
  // CHECK: [[RES:%.+]] = memref.alloc() : memref<16x32x64xf32>
  // CHECK: [[TENSOR_SIZE:%.+]] = constant 131072 : i64
  // CHECK: "krnl.memcpy"([[RES]], %arg0, [[TENSOR_SIZE]]) : (memref<16x32x64xf32>, memref<16x1x32x1x64xf32>, i64) -> ()
  // CHECK: return [[RES]] : memref<16x32x64xf32>
}

// -----

func private @test_squeeze_unknown_dimensions(%arg0 : tensor<?x1x32x?x64xf32>) -> tensor<*xf32> {
  %0 = "onnx.Squeeze"(%arg0) { axes = [1,-2]} : (tensor<?x1x32x?x64xf32>) -> (tensor<*xf32>)
  "std.return"(%0) : (tensor<*xf32>) -> ()

  // CHECK-LABEL: @test_squeeze_unknown_dimensions
  // CHECK: [[C0:%.+]] = constant 0 : index
  // CHECK: [[DIM_0:%.+]] = memref.dim %arg0, [[C0]] : memref<?x1x32x?x64xf32>
  // CHECK: [[RES:%.+]] = memref.alloc([[DIM_0]]) : memref<?x32x64xf32>
  // CHECK: [[TENSOR_SIZE_0:%.+]] = constant 8192 : i64
  // CHECK: [[DIM_0_i64:%.+]] = index_cast [[DIM_0]] : index to i64
  // CHECK: [[TENSOR_SIZE_1:%.+]] = muli [[TENSOR_SIZE_0]], [[DIM_0_i64]] : i64
  // CHECK: "krnl.memcpy"([[RES]], %arg0, [[TENSOR_SIZE_1]]) : (memref<?x32x64xf32>, memref<?x1x32x?x64xf32>, i64) -> ()
  // CHECK: return [[RES]] : memref<?x32x64xf32>
}

// -----

func private @test_split_equal(%arg0 : tensor<16x32x64xf32>) -> (tensor<*xf32>, tensor<*xf32>) {
  %0, %1 = "onnx.Split"(%arg0) { axis = 0 : si64} : (tensor<16x32x64xf32>) -> (tensor<*xf32>, tensor<*xf32>)
  "std.return"(%0, %1) : (tensor<*xf32>, tensor<*xf32>) -> ()

  // CHECK: [[INDEX_MAP:#.+]] = affine_map<(d0) -> (d0 + 8)>
  // CHECK-LABEL: @test_split_equal

  // CHECK: [[RES_1:%.+]] = memref.alloc() : memref<8x32x64xf32>
  // CHECK: [[RES_0:%.+]] = memref.alloc() : memref<8x32x64xf32>
  // CHECK: [[DEF_LOOP_0:%.+]]:3 = krnl.define_loops 3
  // CHECK: krnl.iterate([[DEF_LOOP_0]]#0, [[DEF_LOOP_0]]#1, [[DEF_LOOP_0]]#2) with ([[DEF_LOOP_0]]#0 -> %arg1 = 0 to 8, [[DEF_LOOP_0]]#1 -> %arg2 = 0 to 32, [[DEF_LOOP_0]]#2 -> %arg3 = 0 to 64) {
  // CHECK:   [[LOAD_0:%.+]] = krnl.load %arg0[%arg1, %arg2, %arg3] : memref<16x32x64xf32>
  // CHECK:   krnl.store [[LOAD_0]], [[RES_0]][%arg1, %arg2, %arg3] : memref<8x32x64xf32>
  // CHECK: }
  // CHECK: [[DEF_LOOP_1:%.+]]:3 = krnl.define_loops 3
  // CHECK: krnl.iterate([[DEF_LOOP_1]]#0, [[DEF_LOOP_1]]#1, [[DEF_LOOP_1]]#2) with ([[DEF_LOOP_1]]#0 -> %arg1 = 0 to 8, [[DEF_LOOP_1]]#1 -> %arg2 = 0 to 32, [[DEF_LOOP_1]]#2 -> %arg3 = 0 to 64) {
  // CHECK:   %[[INDEX:.+]] = affine.apply [[INDEX_MAP]](%arg1)
  // CHECK:   [[LOAD_1:%.+]] = krnl.load %arg0[%[[INDEX]], %arg2, %arg3] : memref<16x32x64xf32>
  // CHECK:   krnl.store [[LOAD_1]], [[RES_1]][%arg1, %arg2, %arg3] : memref<8x32x64xf32>
  // CHECK: }
  // CHECK: return [[RES_0]], [[RES_1]] : memref<8x32x64xf32>, memref<8x32x64xf32>
}

// -----

func private @test_split_variable(%arg0 : tensor<16x32x64xf32>) -> (tensor<*xf32>, tensor<*xf32>) {
  %0, %1 = "onnx.Split"(%arg0) { axis = 1 : si64, split = [2, 30]} : (tensor<16x32x64xf32>) -> (tensor<*xf32>, tensor<*xf32>)
  "std.return"(%0, %1) : (tensor<*xf32>, tensor<*xf32>) -> ()

  // CHECK: [[INDEX_MAP:#.+]] = affine_map<(d0) -> (d0 + 2)>
  // CHECK-LABEL: @test_split_variable

  // CHECK: [[RES_1:%.+]] = memref.alloc() : memref<16x30x64xf32>
  // CHECK: [[RES_0:%.+]] = memref.alloc() : memref<16x2x64xf32>
  // CHECK: [[DEF_LOOP_0:%.+]]:3 = krnl.define_loops 3
  // CHECK: krnl.iterate([[DEF_LOOP_0]]#0, [[DEF_LOOP_0]]#1, [[DEF_LOOP_0]]#2) with ([[DEF_LOOP_0]]#0 -> %arg1 = 0 to 16, [[DEF_LOOP_0]]#1 -> %arg2 = 0 to 2, [[DEF_LOOP_0]]#2 -> %arg3 = 0 to 64) {
  // CHECK:   [[LOAD_0:%.+]] = krnl.load %arg0[%arg1, %arg2, %arg3] : memref<16x32x64xf32>
  // CHECK:   krnl.store [[LOAD_0]], [[RES_0]][%arg1, %arg2, %arg3] : memref<16x2x64xf32>
  // CHECK: }
  // CHECK: [[DEF_LOOP_1:%.+]]:3 = krnl.define_loops 3
  // CHECK: krnl.iterate([[DEF_LOOP_1]]#0, [[DEF_LOOP_1]]#1, [[DEF_LOOP_1]]#2) with ([[DEF_LOOP_1]]#0 -> %arg1 = 0 to 16, [[DEF_LOOP_1]]#1 -> %arg2 = 0 to 30, [[DEF_LOOP_1]]#2 -> %arg3 = 0 to 64) {
  // CHECK:   %[[INDEX:.+]] = affine.apply [[INDEX_MAP]](%arg2)
  // CHECK:   [[LOAD_1:%.+]] = krnl.load %arg0[%arg1, %[[INDEX]], %arg3] : memref<16x32x64xf32>
  // CHECK:   krnl.store [[LOAD_1]], [[RES_1]][%arg1, %arg2, %arg3] : memref<16x30x64xf32>
  // CHECK: }
  // CHECK: return [[RES_0]], [[RES_1]] : memref<16x2x64xf32>, memref<16x30x64xf32>
}

// -----

func private @cast_lowering_sametype(%arg0: tensor<f32>) -> tensor<f32> {
  %0 = "onnx.Cast"(%arg0) {to = f32} : (tensor<f32>) -> tensor<f32>
  "std.return"(%0) : (tensor<f32>) -> ()

  // CHECK-LABEL: cast_lowering_sametype
  // CHECK: [[RES:%.+]] = memref.alloc() : memref<f32>
  // CHECK: [[LOAD:%.+]] = krnl.load %arg0[] : memref<f32>
  // CHECK: krnl.store [[LOAD]], [[RES]][] : memref<f32>
  // CHECK: return [[RES]] : memref<f32>
}

// -----

func private @cast_lowering_intfloat(%arg0: tensor<i64>) -> tensor<f32> {
  %0 = "onnx.Cast"(%arg0) {to = f32} : (tensor<i64>) -> tensor<f32>
  "std.return"(%0) : (tensor<f32>) -> ()

  // CHECK-LABEL: cast_lowering_intfloat
  // CHECK: [[RES:%.+]] = memref.alloc() : memref<f32>
  // CHECK: [[LOAD:%.+]] = krnl.load %arg0[] : memref<i64>
  // CHECK: [[VAL:%.+]] = sitofp [[LOAD]] : i64 to f32
  // CHECK: krnl.store [[VAL]], [[RES]][] : memref<f32>
  // CHECK: return [[RES]] : memref<f32>
}

// -----

func private @cast_lowering_floatint(%arg0: tensor<f32>) -> tensor<i64> {
  %0 = "onnx.Cast"(%arg0) {to = i64} : (tensor<f32>) -> tensor<i64>
  "std.return"(%0) : (tensor<i64>) -> ()

  // CHECK-LABEL: cast_lowering_floatint
  // CHECK: [[RES:%.+]] = memref.alloc() : memref<i64>
  // CHECK: [[LOAD:%.+]] = krnl.load %arg0[] : memref<f32>
  // CHECK: [[VAL:%.+]] = fptosi [[LOAD]] : f32 to i64
  // CHECK: krnl.store [[VAL]], [[RES]][] : memref<i64>
  // CHECK: return [[RES]] : memref<i64>
}

// -----

func private @cast_lowering_f16f32(%arg0: tensor<f16>) -> tensor<f32> {
  %0 = "onnx.Cast"(%arg0) {to = f32} : (tensor<f16>) -> tensor<f32>
  "std.return"(%0) : (tensor<f32>) -> ()

  // CHECK-LABEL: cast_lowering_f16f32
  // CHECK: [[RES:%.+]] = memref.alloc() : memref<f32>
  // CHECK: [[LOAD:%.+]] = krnl.load %arg0[] : memref<f16>
  // CHECK: [[VAL:%.+]] = fpext [[LOAD]] : f16 to f32
  // CHECK: krnl.store [[VAL]], [[RES]][] : memref<f32>
  // CHECK: return [[RES]] : memref<f32>
}

// -----

func private @cast_lowering_f64f32(%arg0: tensor<f64>) -> tensor<f32> {
  %0 = "onnx.Cast"(%arg0) {to = f32} : (tensor<f64>) -> tensor<f32>
  "std.return"(%0) : (tensor<f32>) -> ()

  // CHECK-LABEL: cast_lowering_f64f32
  // CHECK: [[RES:%.+]] = memref.alloc() : memref<f32>
  // CHECK: [[LOAD:%.+]] = krnl.load %arg0[] : memref<f64>
  // CHECK: [[VAL:%.+]] = fptrunc [[LOAD]] : f64 to f32
  // CHECK: krnl.store [[VAL]], [[RES]][] : memref<f32>
  // CHECK: return [[RES]] : memref<f32>
}

// -----

func private @cast_lowering_f64f32_10(%arg0: tensor<10xf64>) -> tensor<*xf32> {
  %0 = "onnx.Cast"(%arg0) {to = f32} : (tensor<10xf64>) -> tensor<*xf32>
  "std.return"(%0) : (tensor<*xf32>) -> ()

  // CHECK-LABEL: cast_lowering_f64f32_10
  // CHECK: [[RES:%.+]] = memref.alloc() : memref<10xf32>
  // CHECK: [[DEF_LOOPS:%.+]] = krnl.define_loops 1
  // CHECK: krnl.iterate([[DEF_LOOPS]]) with ([[DEF_LOOPS]] -> %arg1 = 0 to 10) {
  // CHECK: [[LOAD1:%.+]] = krnl.load %arg0[%arg1] : memref<10xf64>
  // CHECK: [[FPTRUNC:%.+]] = fptrunc [[LOAD1]] : f64 to f32
  // CHECK: krnl.store [[FPTRUNC]], [[RES]][%arg1] : memref<10xf32>
  // CHECK: return [[RES]] : memref<10xf32>
}

// -----

func private @cast_lowering_int_wider_int(%arg0: tensor<i32>) -> tensor<i64> {
  %0 = "onnx.Cast"(%arg0) {to = i64} : (tensor<i32>) -> tensor<i64>
  "std.return"(%0) : (tensor<i64>) -> ()

  // CHECK-LABEL: cast_lowering_int_wider_int
  // CHECK: [[RES:%.+]] = memref.alloc() : memref<i64>
  // CHECK: [[LOAD:%.+]] = krnl.load %arg0[] : memref<i32>
  // CHECK: [[CAST:%.+]] = sexti [[LOAD]] : i32 to i64
  // CHECK: krnl.store [[CAST]], [[RES]][] : memref<i64>
  // CHECK: return [[RES]] : memref<i64>
}

// -----

func private @cast_lowering_int_narrow_int(%arg0: tensor<i64>) -> tensor<i32> {
  %0 = "onnx.Cast"(%arg0) {to = i32 } : (tensor<i64>) -> tensor<i32>
  "std.return"(%0) : (tensor<i32>) -> ()

  // CHECK-LABEL: cast_lowering_int_narrow_int
  // CHECK: [[RES:%.+]] = memref.alloc() : memref<i32>
  // CHECK: [[LOAD:%.+]] = krnl.load %arg0[] : memref<i64>
  // CHECK: [[CAST:%.+]] = trunci [[LOAD]] : i64 to i32
  // CHECK: krnl.store [[CAST]], [[RES]][] : memref<i32>
  // CHECK: return [[RES]] : memref<i32>
}

// -----

func private @test_size_known(%arg0: tensor<2x2xf32>) -> tensor<i64> {
  %1 = "onnx.Size"(%arg0) : (tensor<2x2xf32>) -> tensor<i64>
  "std.return"(%1) : (tensor<i64>) -> ()

  // CHECK-LABEL: test_size_known
  // CHECK:      [[RES:%.+]] = memref.alloc() : memref<i64>
  // CHECK-NEXT  [[SIZE:%.+]] = constant 4 : i64
  // CHECK-NEXT  krnl.store [[SIZE]], [[RES]][] : memref<i64>
  // CHECK-NEXT  return [[RES]] : memref<i64>

}

// -----

func private @test_size_unknown(%arg0 : tensor<?x2x?xf32>) -> tensor<i64> {

  // CHECK-LABEL: test_size_unknown
  // CHECK:       [[RES:%.+]] = memref.alloc() : memref<i64>
  // CHECK-NEXT:  [[INIT:%.+]] = constant 2 : i64
  // CHECK-NEXT:  [[IND1:%.+]] = constant 0 : index
  // CHECK-NEXT:  [[DIM1:%.+]] = memref.dim %arg0, [[IND1]] : memref<?x2x?xf32>
  // CHECK-NEXT:  [[CAST1:%.+]] = index_cast [[DIM1]] : index to i64
  // CHECK-NEXT:  [[TMP1:%.+]] = muli [[INIT]], [[CAST1]] : i64
  // CHECK-NEXT:  [[IND2:%.+]] = constant 2 : index
  // CHECK-NEXT:  [[DIM2:%.+]] = memref.dim %arg0, [[IND2]] : memref<?x2x?xf32>
  // CHECK-NEXT:  [[IND3:%.+]] = index_cast [[DIM2]] : index to i64
  // CHECK-NEXT:  [[SIZE:%.+]] = muli [[TMP1]], [[IND3]] : i64
  // CHECK-NEXT:  krnl.store [[SIZE]], [[RES]][] : memref<i64>
  // CHECK-NEXT:  return [[RES]] : memref<i64>

  %1 = "onnx.Size"(%arg0)  : (tensor<?x2x?xf32>) -> tensor<i64>
  "std.return"(%1) : (tensor<i64>) -> ()
}

// -----

// Check the lowering of ConstantOfShape when:
//   - No value attribute.
//   - The input is an empty tensor.
// Expected emitted code:
//   - No need a Krnl iterate.
//   - The output is a scalar tensor.
func private @test_constant_of_shape_empty_tensor(%arg0 : tensor<0xi64>) -> tensor<*xf32> {
  %0 = "onnx.ConstantOfShape"(%arg0) : (tensor<0xi64>) -> tensor<*xf32>
  "std.return"(%0) : (tensor<*xf32>) -> ()

  // CHECK-LABEL: test_constant_of_shape_empty_tensor
  // CHECK: [[RES:%.+]] = memref.alloc() : memref<f32>
  // CHECK: [[CST_VALUE:%.+]] = constant 0.000000e+00 : f32
  // CHECK: krnl.store [[CST_VALUE]], [[RES]][] : memref<f32>
  // CHECK: return [[RES]] : memref<f32>
}

// -----

// Check the lowering of ConstantOfShape when:
//   - The input is not a constant tensor.
// Expected emitted code:
//   - Emit code to compute output dimensions from the input's dimensions.
//   - Krnl iterates are used to set values to the output.
func private @test_constant_of_shape_dynamic_dims(%arg0 : tensor<3xi64>) -> tensor<*xf32> {
  %0 = "onnx.ConstantOfShape"(%arg0) {value = dense<[1.0]> : tensor<1xf32>} : (tensor<3xi64>) -> tensor<*xf32>
  "std.return"(%0) : (tensor<*xf32>) -> ()

  // CHECK-LABEL: test_constant_of_shape_dynamic_dims
  // CHECK: [[CST0:%.+]] = constant 0 : index
  // CHECK: [[LOAD_DIM_0:%.+]] = krnl.load %arg0{{\[}}[[CST0]]{{\]}} : memref<3xi64>
  // CHECK: [[DIM_0:%.+]] = index_cast [[LOAD_DIM_0]] : i64 to index
  // CHECK: [[CST1:%.+]] = constant 1 : index
  // CHECK: [[LOAD_DIM_1:%.+]] = krnl.load %arg0{{\[}}[[CST1]]{{\]}} : memref<3xi64>
  // CHECK: [[DIM_1:%.+]] = index_cast [[LOAD_DIM_1]] : i64 to index
  // CHECK: [[CST2:%.+]] = constant 2 : index
  // CHECK: [[LOAD_DIM_2:%.+]] = krnl.load %arg0{{\[}}[[CST2]]{{\]}} : memref<3xi64>
  // CHECK: [[DIM_2:%.+]] = index_cast [[LOAD_DIM_2]] : i64 to index
  // CHECK: [[RES:%.+]] = memref.alloc([[DIM_0]], [[DIM_1]], [[DIM_2]]) : memref<?x?x?xf32>

  // CHECK: [[CST_VALUE:%.+]] = constant 1.000000e+00 : f32
  // CHECK: [[LOOP_DEF:%.+]]:3 = krnl.define_loops 3
  // CHECK: [[CST00:%.+]] = constant 0 : index
  // CHECK: [[RES_DIM_0:%.+]] = memref.dim [[RES]], [[CST00]] : memref<?x?x?xf32>
  // CHECK: [[CST11:%.+]] = constant 1 : index
  // CHECK: [[RES_DIM_1:%.+]] = memref.dim [[RES]], [[CST11]] : memref<?x?x?xf32>
  // CHECK: [[CST22:%.+]] = constant 2 : index
  // CHECK: [[RES_DIM_2:%.+]] = memref.dim [[RES]], [[CST22]] : memref<?x?x?xf32>
  // CHECK: krnl.iterate([[LOOP_DEF]]#0, [[LOOP_DEF]]#1, [[LOOP_DEF]]#2) with ([[LOOP_DEF]]#0 -> %arg1 = 0 to [[RES_DIM_0]], [[LOOP_DEF]]#1 -> %arg2 = 0 to [[RES_DIM_1]], [[LOOP_DEF]]#2 -> %arg3 = 0 to [[RES_DIM_2]]) {
  // CHECK:   krnl.store [[CST_VALUE]], [[RES]][%arg1, %arg2, %arg3] : memref<?x?x?xf32>
  // CHECK: }
  // CHECK: return [[RES]] : memref<?x?x?xf32>
}

// -----

// Check the lowering of ConstantOfShape when:
//   - The input is a constant tensor.
// Expected emitted code:
//   - Output dimensions are computed during compilation time.
//   - Krnl iterates are used to set values to the output.
func private @test_constant_of_shape_static_dims() -> tensor<*xf32> {
  %0 = "onnx.Constant"() {value = dense<[3, 4, 5]> : tensor<3xi64> } : () -> tensor<3xi64>
  %1 = "onnx.ConstantOfShape"(%0) {value = dense<[1.0]> : tensor<1xf32>} : (tensor<3xi64>) -> tensor<*xf32>
  "std.return"(%1) : (tensor<*xf32>) -> ()

  // CHECK-LABEL: test_constant_of_shape_static_dims
  // CHECK: [[RES:%.+]] = memref.alloc() : memref<3x4x5xf32>
  // CHECK: [[GLOBAL_CST:%.+]] = "krnl.global"() {name = "constant_0", shape = [3], value = dense<[3, 4, 5]> : tensor<3xi64>} : () -> memref<3xi64>
  // CHECK: [[CST_VALUE:%.+]] = constant 1.000000e+00 : f32
  // CHECK: [[LOOP_DEF:%.+]]:3 = krnl.define_loops 3
  // CHECK: krnl.iterate([[LOOP_DEF]]#0, [[LOOP_DEF]]#1, [[LOOP_DEF]]#2) with ([[LOOP_DEF]]#0 -> %arg0 = 0 to 3, [[LOOP_DEF]]#1 -> %arg1 = 0 to 4, [[LOOP_DEF]]#2 -> %arg2 = 0 to 5) {
  // CHECK:   krnl.store [[CST_VALUE]], [[RES]][%arg0, %arg1, %arg2] : memref<3x4x5xf32>
  // CHECK: }
  // CHECK: return [[RES]] : memref<3x4x5xf32>
}

// -----

func private @test_flatten0(%arg0 : tensor<2x3x4xf32>) -> tensor<*xf32> {
  %1 = "onnx.Flatten"(%arg0) {axis = 0 : si64} : (tensor<2x3x4xf32>) -> tensor<*xf32>
  "std.return"(%1) : (tensor<*xf32>) -> ()
  // CHECK: [[MAP_FIRST:#.+]] = affine_map<() -> (0)>
  // CHECK: [[MAP_SECOND:#.+]] = affine_map<(d0, d1, d2)[s0, s1, s2] -> (d2 + d1 * s2 + d0 * (s1 * s2))>
  // CHECK-LABEL test_flatten0
  // CHECK:  [[ALLOC:%.+]] = memref.alloc() : memref<1x24xf32>
  // CHECK:  [[LOOP:%.+]]:3 = krnl.define_loops 3
  // CHECK:  krnl.iterate([[LOOP]]#0, [[LOOP]]#1, [[LOOP]]#2) with ([[LOOP]]#0 -> [[LOOPARG1:%.+]] = 0 to 2, [[LOOP]]#1 -> [[LOOPARG2:%.+]] = 0 to 3, [[LOOP]]#2 -> [[LOOPARG3:%.+]] = 0 to 4) {
  // CHECK:    [[LOAD:%.+]] = krnl.load %arg0{{\[}}[[LOOPARG1]], [[LOOPARG2]], [[LOOPARG3]]{{\]}} : memref<2x3x4xf32>
  // CHECK:    [[FIRSTDIM:%.+]] = affine.apply [[MAP_FIRST]]()
  // CHECK:    [[C0:%.+]] = constant 0 : index
  // CHECK:    [[R4:%.+]] = memref.dim %arg0, [[C0]] : memref<2x3x4xf32>
  // CHECK:    [[C1:%.+]] = constant 1 : index
  // CHECK:    [[R5:%.+]] = memref.dim %arg0, [[C1]] : memref<2x3x4xf32>
  // CHECK:    [[C2:%.+]] = constant 2 : index
  // CHECK:    [[R6:%.+]] = memref.dim %arg0, [[C2]] : memref<2x3x4xf32>
  // CHECK:    [[SECONDDIM:%.+]] = affine.apply [[MAP_SECOND]]([[LOOPARG1]], [[LOOPARG2]], [[LOOPARG3]]){{\[}}[[R4]], [[R5]], [[R6]]{{\]}}
  // CHECK:    krnl.store [[LOAD]], [[ALLOC]]{{\[}}[[FIRSTDIM]], [[SECONDDIM]]{{\]}} : memref<1x24xf32>
}

// -----

// test partially known input shape
func private @test_flatten1(%arg0 : tensor<2x?x4xf32>) -> tensor<*xf32> {
  %1 = "onnx.Flatten"(%arg0) {axis = 2 : si64} : (tensor<2x?x4xf32>) -> tensor<*xf32>
  "std.return"(%1) : (tensor<*xf32>) -> ()

  // CHECK:  [[MAP1:#.+]] = affine_map<(d0, d1)[s0, s1] -> (d1 + d0 * s1)>
  // CHECK:  [[MAP2:#.+]] = affine_map<(d0)[s0] -> (d0)>
  // CHECK-LABEL test_flatten1
  // CHECK:  [[C1:%.+]] = constant 1 : index
  // CHECK:  [[C0:%.+]] = constant 0 : index
  // CHECK:  [[R0:%.+]] = memref.dim %arg0, [[C0]] : memref<2x?x4xf32>
  // CHECK:  [[R1:%.+]] = muli [[C1]], [[R0]] : index
  // CHECK:  [[C1_0:%.+]] = constant 1 : index
  // CHECK:  [[R2:%.+]] = memref.dim %arg0, [[C1_0]] : memref<2x?x4xf32>
  // CHECK:  [[R3:%.+]] = muli [[R1]], [[R2]] : index
  // CHECK:  [[R4:%.+]] = memref.alloc([[R3]]) : memref<?x4xf32>
  // CHECK:  [[R5:%.+]]:3 = krnl.define_loops 3
  // CHECK:  [[C1_1:%.+]] = constant 1 : index
  // CHECK:  [[R6:%.+]] = memref.dim %arg0, [[C1_1]] : memref<2x?x4xf32>
  // CHECK:  krnl.iterate([[R5]]#0, [[R5]]#1, [[R5]]#2) with ([[R5]]#0 -> [[ARG1:%.+]] = 0 to 2, [[R5]]#1 -> [[ARG2:%.+]] = 0 to [[R6]], [[R5]]#2 -> [[ARG3:%.+]] = 0 to 4) {
  // CHECK:    [[R7:%.+]] = krnl.load %arg0{{\[}}[[ARG1]], [[ARG2]], [[ARG3]]{{\]}} : memref<2x?x4xf32>
  // CHECK:    [[C0_2:%.+]] = constant 0 : index
  // CHECK:    [[R8:%.+]] = memref.dim %arg0, [[C0_2]] : memref<2x?x4xf32>
  // CHECK:    [[C1_3:%.+]] = constant 1 : index
  // CHECK:    [[R9:%.+]] = memref.dim %arg0, [[C1_3]] : memref<2x?x4xf32>
  // CHECK:    [[R10:%.+]] = affine.apply [[MAP1]]([[ARG1]], [[ARG2]]){{\[}}[[R8]], [[R9]]{{\]}}
  // CHECK:    [[C2:%.+]] = constant 2 : index
  // CHECK:    [[R11:%.+]] = memref.dim %arg0, [[C2]] : memref<2x?x4xf32>
  // CHECK:    [[R12:%.+]] = affine.apply [[MAP2]]([[ARG3]]){{\[}}[[R11]]{{\]}}
  // CHECK:    krnl.store [[R7]], [[R4]]{{\[}}[[R10]], [[R12]]{{\]}} : memref<?x4xf32>

}

// -----

func private @test_less(%arg0: tensor<3x4x5xf32>, %arg1: tensor<3x4x5xf32>) -> tensor<3x4x5xi1> {
  %0 = "onnx.Less"(%arg0, %arg1) : (tensor<3x4x5xf32>, tensor<3x4x5xf32>) -> tensor<3x4x5xi1>
  return %0 : tensor<3x4x5xi1>

  // CHECK-LABEL: test_less
  // CHECK: [[RES:%.+]] = memref.alloc() : memref<3x4x5xi1>
  // CHECK: [[DEF_LOOPS]]:3 = krnl.define_loops 3
  // CHECK: krnl.iterate([[DEF_LOOPS]]#0, [[DEF_LOOPS]]#1, [[DEF_LOOPS]]#2) with ([[DEF_LOOPS]]#0 -> %arg2 = 0 to 3, [[DEF_LOOPS]]#1 -> %arg3 = 0 to 4, [[DEF_LOOPS]]#2 -> %arg4 = 0 to 5) {
  // CHECK:   [[LHS:%.+]] = krnl.load %arg0[%arg2, %arg3, %arg4] : memref<3x4x5xf32>
  // CHECK:   [[RHS:%.+]] = krnl.load %arg1[%arg2, %arg3, %arg4] : memref<3x4x5xf32>
  // CHECK:   [[LESS:%.+]] = cmpf olt, [[LHS]], [[RHS]] : f32
  // CHECK:   krnl.store [[LESS]], [[RES]][%arg2, %arg3, %arg4] : memref<3x4x5xi1>
  // CHECK: }
  // CHECK: return [[RES]] : memref<3x4x5xi1>
}

// -----

func private @test_less_broadcast(%arg0: tensor<3x4x5xf32>, %arg1: tensor<5xf32>) -> tensor<3x4x5xi1> {
  %0 = "onnx.Less"(%arg0, %arg1) : (tensor<3x4x5xf32>, tensor<5xf32>) -> tensor<3x4x5xi1>
  return %0 : tensor<3x4x5xi1>

  // CHECK-LABEL: test_less_broadcast
  // CHECK: [[RES:%.+]] = memref.alloc() : memref<3x4x5xi1>
  // CHECK: [[DEF_LOOPS]]:3 = krnl.define_loops 3
  // CHECK: krnl.iterate([[DEF_LOOPS]]#0, [[DEF_LOOPS]]#1, [[DEF_LOOPS]]#2) with ([[DEF_LOOPS]]#0 -> %arg2 = 0 to 3, [[DEF_LOOPS]]#1 -> %arg3 = 0 to 4, [[DEF_LOOPS]]#2 -> %arg4 = 0 to 5) {
  // CHECK:   [[LHS:%.+]] = krnl.load %arg0[%arg2, %arg3, %arg4] : memref<3x4x5xf32>
  // CHECK:   [[RHS:%.+]] = krnl.load %arg1[%arg4] : memref<5xf32>
  // CHECK:   [[LESS:%.+]] = cmpf olt, [[LHS]], [[RHS]] : f32
  // CHECK:   krnl.store [[LESS]], [[RES]][%arg2, %arg3, %arg4] : memref<3x4x5xi1>
  // CHECK: }
  // CHECK: return [[RES]] : memref<3x4x5xi1>
}

// -----

func private @test_floor(%arg0 : tensor<?x10xf32>) -> tensor<*xf32> {
  %0 = "onnx.Floor"(%arg0) : (tensor<?x10xf32>) -> tensor<*xf32>
  "std.return"(%0) : (tensor<*xf32>) -> ()

  // CHECK-LABEL: test_floor
  // CHECK: [[C0:%.+]] = constant 0 : index
  // CHECK: [[DIM_0:%.+]] = memref.dim %arg0, [[C0]] : memref<?x10xf32>
  // CHECK: [[RES:%.+]] = memref.alloc([[DIM_0]]) : memref<?x10xf32>
  // CHECK: [[DEF_LOOPS:%.+]]:2 = krnl.define_loops 2
  // CHECK: [[C0_0:%.+]] = constant 0 : index
  // CHECK: [[DIM_2:%.+]] = memref.dim %arg0, [[C0_0]] : memref<?x10xf32>
  // CHECK: krnl.iterate([[DEF_LOOPS]]#0, [[DEF_LOOPS]]#1) with ([[DEF_LOOPS]]#0 -> %arg1 = 0 to [[DIM_2]], [[DEF_LOOPS]]#1 -> %arg2 = 0 to 10) {
  // CHECK: [[LOAD:%.+]] = krnl.load %arg0[%arg1, %arg2] : memref<?x10xf32>
  // CHECK: [[FLOOR:%.+]] = floorf [[LOAD]] : f32
  // CHECK: krnl.store [[FLOOR]], [[RES]][%arg1, %arg2] : memref<?x10xf32>
  // CHECK: return [[RES]] : memref<?x10xf32>
}

// -----

func private @test_ceil(%arg0 : tensor<?x10xf32>) -> tensor<*xf32> {
  %0 = "onnx.Ceil"(%arg0) : (tensor<?x10xf32>) -> tensor<*xf32>
  "std.return"(%0) : (tensor<*xf32>) -> ()

  // CHECK-LABEL: test_ceil
  // CHECK: [[C0:%.+]] = constant 0 : index
  // CHECK: [[DIM_0:%.+]] = memref.dim %arg0, [[C0]] : memref<?x10xf32>
  // CHECK: [[RES:%.+]] = memref.alloc([[DIM_0]]) : memref<?x10xf32>
  // CHECK: [[DEF_LOOPS:%.+]]:2 = krnl.define_loops 2
  // CHECK: [[C0_0:%.+]] = constant 0 : index
  // CHECK: [[DIM_2:%.+]] = memref.dim %arg0, [[C0_0]] : memref<?x10xf32>
  // CHECK: krnl.iterate([[DEF_LOOPS]]#0, [[DEF_LOOPS]]#1) with ([[DEF_LOOPS]]#0 -> %arg1 = 0 to [[DIM_2]], [[DEF_LOOPS]]#1 -> %arg2 = 0 to 10) {
  // CHECK: [[LOAD:%.+]] = krnl.load %arg0[%arg1, %arg2] : memref<?x10xf32>
  // CHECK: [[CEIL:%.+]] = ceilf [[LOAD]] : f32
  // CHECK: krnl.store [[CEIL]], [[RES]][%arg1, %arg2] : memref<?x10xf32>
  // CHECK: return [[RES]] : memref<?x10xf32>
}

// -----

func private @test_clip(%arg0: tensor<3xf32>, %arg1: tensor<f32>, %arg2: tensor<f32>) -> tensor<3xf32> attributes {input_names = ["x", "min", "max"], output_names = ["y"]} {
  %0 = "onnx.Clip"(%arg0, %arg1, %arg2) : (tensor<3xf32>, tensor<f32>, tensor<f32>) -> tensor<3xf32>
  return %0 : tensor<3xf32>

// CHECK-LABEL: test_clip
// CHECK-SAME:   ([[INPUT_:%.+]]: memref<3xf32>, [[MIN_:%.+]]: memref<f32>, [[MAX_:%.+]]: memref<f32>) -> memref<3xf32> attributes {input_names = ["x", "min", "max"], output_names = ["y"]} {
// CHECK-DAG:       [[RES_:%.+]] = memref.alloc() : memref<3xf32>
// CHECK-DAG:       [[LOOP_0_:%.+]] = krnl.define_loops 1
// CHECK:           krnl.iterate([[LOOP_0_]]) with ([[LOOP_0_]] -> [[I_0_:%.+]] = 0 to 3) {
// CHECK-DAG:         [[LOAD_INPUT_MEM_:%.+]] = krnl.load [[INPUT_]]{{.}}[[I_0_]]{{.}} : memref<3xf32>
// CHECK-DAG:         [[LOAD_MIN_MEM_:%.+]] = krnl.load [[MIN_]][] : memref<f32>
// CHECK:             [[VAR_4_:%.+]] = cmpf olt, [[LOAD_INPUT_MEM_]], [[LOAD_MIN_MEM_]] : f32
// CHECK-DAG:         [[VAR_5_:%.+]] = select [[VAR_4_]], [[LOAD_MIN_MEM_]], [[LOAD_INPUT_MEM_]] : f32
// CHECK-DAG:         [[LOAD_MAX_MEM_:%.+]] = krnl.load [[MAX_]][] : memref<f32>
// CHECK:             [[VAR_7_:%.+]] = cmpf olt, [[VAR_5_]], [[LOAD_MAX_MEM_]] : f32
// CHECK:             [[VAR_8_:%.+]] = select [[VAR_7_]], [[VAR_5_]], [[LOAD_MAX_MEM_]] : f32
// CHECK:             krnl.store [[VAR_8_]], [[RES_]]{{.}}[[I_0_]]{{.}} : memref<3xf32>
// CHECK:           }
// CHECK:           return [[RES_]] : memref<3xf32>
// CHECK:         }
}

// -----

func private @test_clip_default_min(%arg0: tensor<3xf32>, %arg1: tensor<f32>, %arg2: tensor<f32>) -> tensor<3xf32> attributes {input_names = ["x", "min", "max"], output_names = ["y"]} {
  %cst = constant unit
  %0 = "onnx.Clip"(%arg0, %cst, %arg2) : (tensor<3xf32>, none, tensor<f32>) -> tensor<3xf32>
  return %0 : tensor<3xf32>

// CHECK-LABEL: test_clip_default_min
// CHECK-SAME:   ([[INPUT_:%.+]]: memref<3xf32>, [[MIN_:%.+]]: memref<f32>, [[MAX_:%.+]]: memref<f32>) -> memref<3xf32> attributes {input_names = ["x", "min", "max"], output_names = ["y"]} {
// CHECK-DAG:       [[RES_:%.+]] = memref.alloc() : memref<3xf32>
// CHECK-DAG:       [[LOOP_0_:%.+]] = krnl.define_loops 1
// CHECK:           krnl.iterate([[LOOP_0_]]) with ([[LOOP_0_]] -> [[I_0_:%.+]] = 0 to 3) {
// CHECK-DAG:         [[LOAD_INPUT_MEM_:%.+]] = krnl.load [[INPUT_]]{{.}}[[I_0_]]{{.}} : memref<3xf32>
// CHECK-DAG:         [[LOAD_MAX_MEM_:%.+]] = krnl.load [[MAX_]][] : memref<f32>
// CHECK:             [[VAR_7_:%.+]] = cmpf olt, [[LOAD_INPUT_MEM_]], [[LOAD_MAX_MEM_]] : f32
// CHECK:             [[VAR_8_:%.+]] = select [[VAR_7_]], [[LOAD_INPUT_MEM_]], [[LOAD_MAX_MEM_]] : f32
// CHECK:             krnl.store [[VAR_8_]], [[RES_]]{{.}}[[I_0_]]{{.}} : memref<3xf32>
// CHECK:           }
// CHECK:           return [[RES_]] : memref<3xf32>
// CHECK:         }
}

// -----

func private @test_pown(%arg0: tensor<3x4x5xf32>, %arg1: tensor<3x4x5xf32>) -> tensor<3x4x5xf32> attributes {input_names = ["x", "y"], output_names = ["z"]} {
    %0 = "onnx.Pow"(%arg0, %arg1) : (tensor<3x4x5xf32>, tensor<3x4x5xf32>) -> tensor<3x4x5xf32>
    return %0 : tensor<3x4x5xf32>
// CHECK-LABEL: test_pow
// CHECK-SAME:   ([[INPUT_:%.+]]: memref<3x4x5xf32>, [[POWER_:%.+]]: memref<3x4x5xf32>) -> memref<3x4x5xf32> attributes {input_names = ["x", "y"], output_names = ["z"]} {
// CHECK-DAG:       [[RES_:%.+]] = memref.alloc() : memref<3x4x5xf32>
// CHECK-DAG:       [[LOOP_0_:%.+]]:3 = krnl.define_loops 3
// CHECK:           krnl.iterate([[LOOP_0_]]#0, [[LOOP_0_]]#1, [[LOOP_0_]]#2) with ([[LOOP_0_]]#0 -> [[I_0_:%.+]] = 0 to 3, [[LOOP_0_]]#1 -> [[I_1_:%.+]] = 0 to 4, [[LOOP_0_]]#2 -> [[I_2_:%.+]] = 0 to 5) {
// CHECK-DAG:         [[LOAD_INPUT_MEM_:%.+]] = krnl.load [[INPUT_]]{{.}}[[I_0_]], [[I_1_]], [[I_2_]]{{.}} : memref<3x4x5xf32>
// CHECK-DAG:         [[LOAD_POWER_MEM_:%.+]] = krnl.load [[POWER_]]{{.}}[[I_0_]], [[I_1_]], [[I_2_]]{{.}} : memref<3x4x5xf32>
// CHECK:             [[VAR_4_:%.+]] = math.powf [[LOAD_INPUT_MEM_]], [[LOAD_POWER_MEM_]] : f32
// CHECK:             krnl.store [[VAR_4_]], [[RES_]]{{.}}[[I_0_]], [[I_1_]], [[I_2_]]{{.}} : memref<3x4x5xf32>
// CHECK:           }
// CHECK:           return [[RES_]] : memref<3x4x5xf32>
// CHECK:         }
}

// -----

// COM: Check float PRelu without broadcasting.
func @test_prelu_float(%arg0: tensor<3x4x5xf32>, %arg1: tensor<3x4x5xf32>) -> tensor<*xf32> {
  %0 = "onnx.PRelu"(%arg0, %arg1) : (tensor<3x4x5xf32>, tensor<3x4x5xf32>) -> tensor<*xf32>
  return %0 : tensor<*xf32>

  // CHECK-LABEL: func @test_prelu_float
  // CHECK: [[RES:%.+]] = memref.alloc() : memref<3x4x5xf32>
  // CHECK: [[MAIN_LOOP:%.+]]:3 = krnl.define_loops 3
  // CHECK: krnl.iterate([[MAIN_LOOP]]#0, [[MAIN_LOOP]]#1, [[MAIN_LOOP]]#2) with ([[MAIN_LOOP]]#0 -> %arg2 = 0 to 3, [[MAIN_LOOP]]#1 -> %arg3 = 0 to 4, [[MAIN_LOOP]]#2 -> %arg4 = 0 to 5) {
  // CHECK:   [[LOAD_X:%.+]] = krnl.load %arg0[%arg2, %arg3, %arg4] : memref<3x4x5xf32>
  // CHECK:   [[LOAD_SLOPE:%.+]] = krnl.load %arg1[%arg2, %arg3, %arg4] : memref<3x4x5xf32>
  // CHECK:   [[CST_0:%.+]] = constant 0.000000e+00 : f32
  // CHECK:   [[LESS_THAN_ZERO:%.+]] = cmpf olt, [[LOAD_X]], [[CST_0]] : f32
  // CHECK:   [[MUL:%.+]] = mulf [[LOAD_SLOPE]], [[LOAD_X]] : f32
  // CHECK:   [[SELECT:%.+]] = select [[LESS_THAN_ZERO]], [[MUL]], [[LOAD_X]] : f32
  // CHECK:   krnl.store [[SELECT]], [[RES]][%arg2, %arg3, %arg4] : memref<3x4x5xf32>
  // CHECK: }
  // CHECK: return [[RES]] : memref<3x4x5xf32>
}

// -----

// COM: Check int PRelu without broadcasting.
func @test_prelu_int(%arg0: tensor<3x4x5xi32>, %arg1: tensor<3x4x5xi32>) -> tensor<*xi32> {
  %0 = "onnx.PRelu"(%arg0, %arg1) : (tensor<3x4x5xi32>, tensor<3x4x5xi32>) -> tensor<*xi32>
  return %0 : tensor<*xi32>

  // CHECK-LABEL: func @test_prelu_int
  // CHECK: [[RES:%.+]] = memref.alloc() : memref<3x4x5xi32>
  // CHECK: [[MAIN_LOOP:%.+]]:3 = krnl.define_loops 3
  // CHECK: krnl.iterate([[MAIN_LOOP]]#0, [[MAIN_LOOP]]#1, [[MAIN_LOOP]]#2) with ([[MAIN_LOOP]]#0 -> %arg2 = 0 to 3, [[MAIN_LOOP]]#1 -> %arg3 = 0 to 4, [[MAIN_LOOP]]#2 -> %arg4 = 0 to 5) {
  // CHECK:   [[LOAD_X:%.+]] = krnl.load %arg0[%arg2, %arg3, %arg4] : memref<3x4x5xi32>
  // CHECK:   [[LOAD_SLOPE:%.+]] = krnl.load %arg1[%arg2, %arg3, %arg4] : memref<3x4x5xi32>
  // CHECK:   [[CST_0:%.+]] = constant 0 : i32
  // CHECK:   [[LESS_THAN_ZERO:%.+]] = cmpi slt, [[LOAD_X]], [[CST_0]] : i32
  // CHECK:   [[MUL:%.+]] = muli [[LOAD_SLOPE]], [[LOAD_X]] : i32
  // CHECK:   [[SELECT:%.+]] = select [[LESS_THAN_ZERO]], [[MUL]], [[LOAD_X]] : i32
  // CHECK:   krnl.store [[SELECT]], [[RES]][%arg2, %arg3, %arg4] : memref<3x4x5xi32>
  // CHECK: }
  // CHECK: return [[RES]] : memref<3x4x5xi32>
}


// -----

// COM: Check PRelu with unidirectional broadcasting.
func @test_prelu_broadcast1(%arg0: tensor<3x4x5xf32>, %arg1: tensor<5xf32>) -> tensor<*xf32> {
  %0 = "onnx.PRelu"(%arg0, %arg1) : (tensor<3x4x5xf32>, tensor<5xf32>) -> tensor<*xf32>
  return %0 : tensor<*xf32>

  // CHECK-LABEL: func @test_prelu_broadcast1
  // CHECK: [[RES:%.+]] = memref.alloc() : memref<3x4x5xf32>
  // CHECK: [[MAIN_LOOP:%.+]]:3 = krnl.define_loops 3
  // CHECK: krnl.iterate([[MAIN_LOOP]]#0, [[MAIN_LOOP]]#1, [[MAIN_LOOP]]#2) with ([[MAIN_LOOP]]#0 -> %arg2 = 0 to 3, [[MAIN_LOOP]]#1 -> %arg3 = 0 to 4, [[MAIN_LOOP]]#2 -> %arg4 = 0 to 5) {
  // CHECK:       [[LOAD_X:%.+]] = krnl.load %arg0[%arg2, %arg3, %arg4] : memref<3x4x5xf32>
  // CHECK:       [[LOAD_SLOPE:%.+]] = krnl.load %arg1[%arg4] : memref<5xf32>
  // CHECK-DAG:   [[CST_0:%.+]] = constant 0.000000e+00 : f32
  // CHECK:       [[LESS_THAN_ZERO:%.+]] = cmpf olt, [[LOAD_X]], [[CST_0]] : f32
  // CHECK:       [[MUL:%.+]] = mulf [[LOAD_SLOPE]], [[LOAD_X]] : f32
  // CHECK:       [[SELECT:%.+]] = select [[LESS_THAN_ZERO]], [[MUL]], [[LOAD_X]] : f32
  // CHECK:       krnl.store [[SELECT]], [[RES]][%arg2, %arg3, %arg4] : memref<3x4x5xf32>
  // CHECK: }
  // CHECK: return [[RES]] : memref<3x4x5xf32>
}

// -----

// COM: Check PRelu with unidirectional broadcasting.
// COM: Tensor slope should be unidirectional broadcastable to input tensor X
func @test_prelu_broadcast2(%arg0: tensor<3x4x5xf32>, %arg1: tensor<1x5xf32>) -> tensor<*xf32> {
  %0 = "onnx.PRelu"(%arg0, %arg1) : (tensor<3x4x5xf32>, tensor<1x5xf32>) -> tensor<*xf32>
  return %0 : tensor<*xf32>

  // CHECK-LABEL: func @test_prelu_broadcast2
  // CHECK: [[RES:%.+]] = memref.alloc() : memref<3x4x5xf32>
  // CHECK: [[MAIN_LOOP:%.+]]:3 = krnl.define_loops 3
  // CHECK: krnl.iterate([[MAIN_LOOP]]#0, [[MAIN_LOOP]]#1, [[MAIN_LOOP]]#2) with ([[MAIN_LOOP]]#0 -> %arg2 = 0 to 3, [[MAIN_LOOP]]#1 -> %arg3 = 0 to 4, [[MAIN_LOOP]]#2 -> %arg4 = 0 to 5) {
  // CHECK:       [[LOAD_X:%.+]] = krnl.load %arg0[%arg2, %arg3, %arg4] : memref<3x4x5xf32>
  // CHECK-DAG:   [[ZERO_INDEX:%.+]] = constant 0 : index
  // CHECK:       [[LOAD_SLOPE:%.+]] = krnl.load %arg1{{\[}}[[ZERO_INDEX]], %arg4] : memref<1x5xf32>
  // CHECK-DAG:   [[CST_0:%.+]] = constant 0.000000e+00 : f32
  // CHECK:       [[LESS_THAN_ZERO:%.+]] = cmpf olt, [[LOAD_X]], [[CST_0]] : f32
  // CHECK:       [[MUL:%.+]] = mulf [[LOAD_SLOPE]], [[LOAD_X]] : f32
  // CHECK:       [[SELECT:%.+]] = select [[LESS_THAN_ZERO]], [[MUL]], [[LOAD_X]] : f32
  // CHECK:       krnl.store [[SELECT]], [[RES]][%arg2, %arg3, %arg4] : memref<3x4x5xf32>
  // CHECK: }
  // CHECK: return [[RES]] : memref<3x4x5xf32>
}

// -----
<<<<<<< HEAD
// COM: Check PRelu with unidirectional broadcasting.
// COM: Tensor slope should be unidirectional broadcastable to input tensor X
func @test_prelu_broadcast3(%arg0: tensor<3x4x5xf32>, %arg1: tensor<3x1x5xf32>) -> tensor<*xf32> {
  %0 = "onnx.PRelu"(%arg0, %arg1) : (tensor<3x4x5xf32>, tensor<3x1x5xf32>) -> tensor<*xf32>
  return %0 : tensor<*xf32>

  // CHECK-LABEL: func @test_prelu_broadcast3
  // CHECK: [[RES:%.+]] = memref.alloc() : memref<3x4x5xf32>
  // CHECK: [[MAIN_LOOP:%.+]]:3 = krnl.define_loops 3
  // CHECK: krnl.iterate([[MAIN_LOOP]]#0, [[MAIN_LOOP]]#1, [[MAIN_LOOP]]#2) with ([[MAIN_LOOP]]#0 -> %arg2 = 0 to 3, [[MAIN_LOOP]]#1 -> %arg3 = 0 to 4, [[MAIN_LOOP]]#2 -> %arg4 = 0 to 5) {
  // CHECK:       [[LOAD_X:%.+]] = krnl.load %arg0[%arg2, %arg3, %arg4] : memref<3x4x5xf32>
  // CHECK-DAG:   [[ZERO_INDEX:%.+]] = constant 0 : index
  // CHECK:       [[LOAD_SLOPE:%.+]] = krnl.load %arg1[%arg2, [[ZERO_INDEX]], %arg4] : memref<3x1x5xf32>
  // CHECK-DAG:   [[CST_0:%.+]] = constant 0.000000e+00 : f32
  // CHECK:       [[LESS_THAN_ZERO:%.+]] = cmpf olt, [[LOAD_X]], [[CST_0]] : f32
  // CHECK:       [[MUL:%.+]] = mulf [[LOAD_SLOPE]], [[LOAD_X]] : f32
  // CHECK:       [[SELECT:%.+]] = select [[LESS_THAN_ZERO]], [[MUL]], [[LOAD_X]] : f32
  // CHECK:       krnl.store [[SELECT]], [[RES]][%arg2, %arg3, %arg4] : memref<3x4x5xf32>
  // CHECK: }
  // CHECK: return [[RES]] : memref<3x4x5xf32>
}


// -----
=======
>>>>>>> 091e856d
// COM: Check simple loop lowering.
func private @test_loop_simple_main_graph(%arg0: tensor<i64>, %arg1: tensor<i1>, %arg2: tensor<1xi64>) -> tensor<1xi64> {
  %0 = "onnx.Loop"(%arg0, %arg1, %arg2) ({
    ^bb0(%body_arg0: tensor<i64>, %body_arg1: tensor<i1>, %body_arg2: tensor<1xi64>):
    %0 = "onnx.Identity"(%body_arg1) : (tensor<i1>) -> tensor<i1>
    %1 = "onnx.Add"(%body_arg2, %body_arg0) : (tensor<1xi64>, tensor<i64>) -> tensor<1xi64>
    onnx.Return %0, %1 : tensor<i1>, tensor<1xi64>
  }) : (tensor<i64>, tensor<i1>, tensor<1xi64>) -> tensor<1xi64>
  return %0 : tensor<1xi64>
  // CHECK:       module  {
  // CHECK-LABEL:       func private @test_loop_simple_main_graph
  // CHECK-SAME:     ([[TRIP_COUNT:%.+]]: memref<i64>, [[COND:%.+]]: memref<i1>, [[Y_INIT:%.+]]: memref<1xi64>) -> memref<1xi64> {
  // CHECK:           [[COND_GLOBAL:%.+]] = memref.alloc() : memref<i1>
  // CHECK:           [[Y:%.+]] = memref.alloc() : memref<1xi64>
  // CHECK:           [[Y_COPY_LOOP:%.+]] = krnl.define_loops 1
  // CHECK:           krnl.iterate([[Y_COPY_LOOP]]) with ([[Y_COPY_LOOP]] -> [[YCOPY_IV:%.+]] = 0 to 1) {
  // CHECK:             [[Y_VAL:%.+]] = krnl.load [[Y_INIT]]{{.}}[[YCOPY_IV]]{{.}} : memref<1xi64>
  // CHECK:             krnl.store [[Y_VAL]], [[Y]]{{.}}[[YCOPY_IV]]{{.}} : memref<1xi64>
  // CHECK:           }
  // CHECK:           [[COND_VAL:%.+]] = krnl.load [[COND]][] : memref<i1>
  // CHECK:           krnl.store [[COND_VAL]], [[COND_GLOBAL]][] : memref<i1>
  // CHECK:           [[LOOP:%.+]] = krnl.define_loops 1
  // CHECK:           [[TRIP_COUNT_VAL:%.+]] = krnl.load [[TRIP_COUNT]][] : memref<i64>
  // CHECK:           [[TRIP_COUNT_IDX:%.+]] = index_cast [[TRIP_COUNT_VAL]] : i64 to index
  // CHECK:           krnl.iterate([[LOOP]]) with ([[LOOP]] -> [[LOOP_IV:%.+]] = 0 to [[TRIP_COUNT_IDX]]) {
  // CHECK:             [[COND_VAL:%.+]] = krnl.load [[COND_GLOBAL]][] : memref<i1>
  // CHECK:             scf.if [[COND_VAL]] {
  // CHECK:               [[Y_CURR:%.+]] = memref.alloc() : memref<1xi64>
  // CHECK:               [[LOOP_IV_VAL:%.+]] = index_cast [[LOOP_IV]] : index to i64
  // CHECK:               [[CURR_LOOP_IV:%.+]] = memref.alloc() : memref<i64>
  // CHECK:               krnl.store [[LOOP_IV_VAL]], [[CURR_LOOP_IV]][] : memref<i64>
  // CHECK:               [[Y_COMPUTE_LOOP:%.+]] = krnl.define_loops 1
  // CHECK:               krnl.iterate([[Y_COMPUTE_LOOP]]) with ([[Y_COMPUTE_LOOP]] -> [[Y_COMPUTE_IV:%.+]] = 0 to 1) {
  // CHECK:                 [[Y_VAL:%.+]] = krnl.load [[Y]]{{.}}[[Y_COMPUTE_IV]]{{.}} : memref<1xi64>
  // CHECK:                 [[LOO_IV_VAL:%.+]] = krnl.load [[CURR_LOOP_IV]][] : memref<i64>
  // CHECK:                 [[NEW_Y_VAL:%.+]] = addi [[Y_VAL]], [[LOO_IV_VAL]] : i64
  // CHECK:                 krnl.store [[NEW_Y_VAL]], [[Y_CURR]]{{.}}[[Y_COMPUTE_IV]]{{.}} : memref<1xi64>
  // CHECK:               }
  // CHECK:               [[COND_CAST:%.+]] = krnl.dummy_cast [[COND]] : (memref<i1>) -> memref<i1>
  // CHECK:               [[Y_CURR_CAST:%.+]] = krnl.dummy_cast [[Y_CURR]] : (memref<1xi64>) -> memref<1xi64>
  // CHECK:               [[COND_CAST_VAL:%.+]] = krnl.load [[COND_CAST]][] : memref<i1>
  // CHECK:               krnl.store [[COND_CAST_VAL]], [[COND_GLOBAL]][] : memref<i1>
  // CHECK:               [[Y_COPY_LOOP:%.+]] = krnl.define_loops 1
  // CHECK:               krnl.iterate([[Y_COPY_LOOP]]) with ([[Y_COPY_LOOP]] -> [[Y_COPY_IV:%.+]] = 0 to 1) {
  // CHECK:                 [[Y_SCAN_VAL:%.+]] = krnl.load [[Y_CURR_CAST]]{{.}}[[Y_COPY_IV]]{{.}} : memref<1xi64>
  // CHECK:                 krnl.store [[Y_SCAN_VAL]], [[Y]]{{.}}[[Y_COPY_IV]]{{.}} : memref<1xi64>
  // CHECK:               }
  // CHECK:               memref.dealloc [[Y_CURR]] : memref<1xi64>
  // CHECK:             }
  // CHECK:           }
  // CHECK:           memref.dealloc [[COND_GLOBAL]] : memref<i1>
  // CHECK:           return [[Y]] : memref<1xi64>
  // CHECK:         }
  // CHECK:       }
}
<<<<<<< HEAD

// -----

func private @test_argmax(%arg0 : tensor<10x?xf32>) -> tensor<*xi64> {
  %0 = "onnx.ArgMax"(%arg0) {axis = 0: si64, keepdims = 1 : si64} : (tensor<10x?xf32>) -> tensor<*xi64>
  "std.return"(%0) : (tensor<*xi64>) -> ()

  // CHECK-LABEL: test_argmax
  // CHECK: [[C1:%.+]] = constant 1 : index
  // CHECK: [[DIM_0:%.+]] = memref.dim %arg0, [[C1]] : memref<10x?xf32>
  // CHECK: [[RES:%.+]] = memref.alloc([[DIM_0]]) : memref<1x?xi64>
  // CHECK: [[MINUS_ONE:%.+]] = constant -1 : i64
  // CHECK: [[ZERO:%.+]] = constant 0 : i64
  // CHECK: [[C0:%.+]] = constant 0 : index
  // CHECK: [[DEF_INIT_LOOPS:%.+]]:2 = krnl.define_loops 2
  // CHECK: krnl.iterate([[DEF_INIT_LOOPS]]#0, [[DEF_INIT_LOOPS]]#1) with ([[DEF_INIT_LOOPS]]#0 -> %arg1 = 0 to 1, [[DEF_INIT_LOOPS]]#1 -> %arg2 = 0 to [[DIM_0]]) {
  // CHECK:   krnl.store [[MINUS_ONE]], [[RES]][%arg1, %arg2] : memref<1x?xi64>
  // CHECK: }
  // CHECK: [[DEF_CALC_LOOPS:%.+]]:2 = krnl.define_loops 2
  // CHECK: [[C1_0:%.+]] = constant 1 : index
  // CHECK: [[DIM_1:%.+]] = memref.dim %arg0, [[C1_0]] : memref<10x?xf32>
  // CHECK: krnl.iterate([[DEF_CALC_LOOPS]]#0, [[DEF_CALC_LOOPS]]#1) with ([[DEF_CALC_LOOPS]]#0 -> %arg1 = 0 to 10, [[DEF_CALC_LOOPS]]#1 -> %arg2 = 0 to [[DIM_1]]) {
  // CHECK:   [[LOAD_1:%.+]] = krnl.load %arg0[%arg1, %arg2] : memref<10x?xf32>
  // CHECK:   [[LOAD_2:%.+]] = krnl.load [[RES]]{{\[}}[[C0]], %arg2] : memref<1x?xi64>
  // CHECK:   [[LESS_THAN_ZERO:%.+]] = cmpi slt, [[LOAD_2]], [[ZERO]] : i64
  // CHECK:   [[SELECT_0:%.+]] = select [[LESS_THAN_ZERO]], [[ZERO]], [[LOAD_2]] : i64
  // CHECK:   [[CAST_TO_INDEX:%.+]] = index_cast [[SELECT_0]] : i64 to index
  // CHECK:   [[LOAD_3:%.+]] = krnl.load %arg0{{\[}}[[CAST_TO_INDEX]], %arg2] : memref<10x?xf32>
  // CHECK:   [[MAX:%.+]] = cmpf ogt, [[LOAD_1]], [[LOAD_3]] : f32
  // CHECK:   [[CAST_TO_INT:%.+]] = index_cast %arg1 : index to i64
  // CHECK:   [[SELECT_1:%.+]] = select [[MAX]], [[CAST_TO_INT]], [[SELECT_0]] : i64
  // CHECK:   krnl.store [[SELECT_1]], [[RES]]{{\[}}[[C0]], %arg2] : memref<1x?xi64>
  // CHECK: }
  // CHECK: return [[RES]] : memref<1x?xi64>
}
=======
>>>>>>> 091e856d
<|MERGE_RESOLUTION|>--- conflicted
+++ resolved
@@ -791,76 +791,6 @@
 
 // -----
 
-<<<<<<< HEAD
-/// Check ReduceMean with f32.
-func private @test_reducemean_f32(%arg0 : tensor<3x2x2xf32>) -> tensor<*xf32> {
-  %0 ="onnx.ReduceMean"(%arg0) {axes=[1], keepdims = 0 : si64} : (tensor<3x2x2xf32>)-> tensor<*xf32>
-  "std.return"(%0) : (tensor<*xf32>) -> ()
-
-  // CHECK-LABEL: test_reducemean_f32
-  // CHECK: [[RES:%.+]] = memref.alloc() : memref<3x2xf32>
-  // CHECK: [[DEF_LOOPS1:%.+]]:2 = krnl.define_loops 2
-  // CHECK: krnl.iterate([[DEF_LOOPS1]]#0, [[DEF_LOOPS1]]#1) with ([[DEF_LOOPS1]]#0 -> %arg1 = 0 to 3, [[DEF_LOOPS1]]#1 -> %arg2 = 0 to 2) {
-  // CHECK: [[IDENTITY:%.+]] = constant 0.000000e+00 : f32
-  // CHECK: krnl.store [[IDENTITY]], [[RES]][%arg1, %arg2] : memref<3x2xf32>
-
-  // CHECK: [[DEF_LOOPS2:%.+]]:3 = krnl.define_loops 3
-  // CHECK: krnl.iterate([[DEF_LOOPS2]]#0, [[DEF_LOOPS2]]#1, [[DEF_LOOPS2]]#2) with ([[DEF_LOOPS2]]#0 -> %arg1 = 0 to 3, [[DEF_LOOPS2]]#1 -> %arg2 = 0 to 2, [[DEF_LOOPS2]]#2 -> %arg3 = 0 to 2) {
-  // CHECK: [[LOAD1:%.+]] = krnl.load %arg0[%arg1, %arg2, %arg3] : memref<3x2x2xf32>
-  // CHECK: [[LOAD2:%.+]] = krnl.load [[RES]][%arg1, %arg3] : memref<3x2xf32>
-  // CHECK: [[REDUCE:%.+]] = addf [[LOAD2]], [[LOAD1]] : f32
-  // CHECK: krnl.store [[REDUCE]], [[RES]][%arg1, %arg3] : memref<3x2xf32>
-  // CHECK: }
-
-  // CHECK: [[DIVISOR_INDEX:%.+]] = constant 2 : index 
-  // CHECK: [[DIVISOR_i64:%.+]] = index_cast [[DIVISOR_INDEX]] : index to i64
-  // CHECK: [[DIVISOR:%.+]] = uitofp [[DIVISOR_i64]] : i64 to f32
-  // CHECK: [[DEF_MEAN_LOOPS:%.+]]:2 = krnl.define_loops 2
-  // CHECK: krnl.iterate([[DEF_MEAN_LOOPS]]#0, [[DEF_MEAN_LOOPS]]#1) with ([[DEF_MEAN_LOOPS]]#0 -> %arg1 = 0 to 3, [[DEF_MEAN_LOOPS]]#1 -> %arg2 = 0 to 2) {
-  // CHECK:   [[LOAD3:%.+]] = krnl.load [[RES]][%arg1, %arg2] : memref<3x2xf32>
-  // CHECK:   [[MEAN:%.+]] = divf [[LOAD3]], [[DIVISOR]] : f32
-  // CHECK:   krnl.store [[MEAN]], [[RES]][%arg1, %arg2] : memref<3x2xf32>
-  // CHECK: }
-  // CHECK: return [[RES]] : memref<3x2xf32>
-}
-
-// -----
-
-/// Check ReduceMean with i32.
-func private @test_reducemean_i32(%arg0 : tensor<3x2x2xi32>) -> tensor<*xi32> {
-  %0 ="onnx.ReduceMean"(%arg0) {axes=[1], keepdims = 0 : si64} : (tensor<3x2x2xi32>)-> tensor<*xi32>
-  "std.return"(%0) : (tensor<*xi32>) -> ()
-
-  // CHECK-LABEL: test_reducemean_i32
-  // CHECK: [[RES:%.+]] = memref.alloc() : memref<3x2xi32>
-  // CHECK: [[DEF_LOOPS1:%.+]]:2 = krnl.define_loops 2
-  // CHECK: krnl.iterate([[DEF_LOOPS1]]#0, [[DEF_LOOPS1]]#1) with ([[DEF_LOOPS1]]#0 -> %arg1 = 0 to 3, [[DEF_LOOPS1]]#1 -> %arg2 = 0 to 2) {
-  // CHECK: [[IDENTITY:%.+]] = constant 0 : i32
-  // CHECK: krnl.store [[IDENTITY]], [[RES]][%arg1, %arg2] : memref<3x2xi32>
-
-  // CHECK: [[DEF_LOOPS2:%.+]]:3 = krnl.define_loops 3
-  // CHECK: krnl.iterate([[DEF_LOOPS2]]#0, [[DEF_LOOPS2]]#1, [[DEF_LOOPS2]]#2) with ([[DEF_LOOPS2]]#0 -> %arg1 = 0 to 3, [[DEF_LOOPS2]]#1 -> %arg2 = 0 to 2, [[DEF_LOOPS2]]#2 -> %arg3 = 0 to 2) {
-  // CHECK: [[LOAD1:%.+]] = krnl.load %arg0[%arg1, %arg2, %arg3] : memref<3x2x2xi32>
-  // CHECK: [[LOAD2:%.+]] = krnl.load [[RES]][%arg1, %arg3] : memref<3x2xi32>
-  // CHECK: [[REDUCE:%.+]] = addi [[LOAD2]], [[LOAD1]] : i32
-  // CHECK: krnl.store [[REDUCE]], [[RES]][%arg1, %arg3] : memref<3x2xi32>
-  // CHECK: }
-
-  // CHECK: [[DIVISOR_INDEX:%.+]] = constant 2 : index 
-  // CHECK: [[DIVISOR:%.+]] = index_cast [[DIVISOR_INDEX]] : index to i32
-  // CHECK: [[DEF_MEAN_LOOPS:%.+]]:2 = krnl.define_loops 2
-  // CHECK: krnl.iterate([[DEF_MEAN_LOOPS]]#0, [[DEF_MEAN_LOOPS]]#1) with ([[DEF_MEAN_LOOPS]]#0 -> %arg1 = 0 to 3, [[DEF_MEAN_LOOPS]]#1 -> %arg2 = 0 to 2) {
-  // CHECK:   [[LOAD3:%.+]] = krnl.load [[RES]][%arg1, %arg2] : memref<3x2xi32>
-  // CHECK:   [[MEAN:%.+]] = divi_signed [[LOAD3]], [[DIVISOR]] : i32
-  // CHECK:   krnl.store [[MEAN]], [[RES]][%arg1, %arg2] : memref<3x2xi32>
-  // CHECK: }
-  // CHECK: return [[RES]] : memref<3x2xi32>
-}
-
-// -----
-
-=======
->>>>>>> 091e856d
 func private @test_softmax(%arg0 : tensor<10x10xf32>) -> tensor<*xf32> {
   %0 = "onnx.Softmax"(%arg0) {axis=1: si64} : (tensor<10x10xf32>) -> tensor<*xf32>
   "std.return"(%0) : (tensor<*xf32>) -> ()
@@ -1433,81 +1363,6 @@
   // CHECK: return [[RES]] : memref<1x5x14x29xf32>
 }
 
-<<<<<<< HEAD
-// -----
-
-func private @test_conv_bias_group_pad_stride_dilation(%arg0 : tensor<1x9x32x64xf32>, %arg1 : tensor<5x3x6x7xf32>, %arg2 : tensor<5xf32>) -> tensor<*xf32> {
-  %0 = "onnx.Conv"(%arg0, %arg1, %arg2) {auto_pad = "NOTSET", group = 3 : si64, pads = [2, 2, 2, 2], strides = [2, 2], dilations = [2, 2]} : (tensor<1x9x32x64xf32>, tensor<5x3x6x7xf32>, tensor<5xf32>) -> tensor<*xf32>
-  "std.return"(%0) : (tensor<*xf32>) -> ()
-
-  // CHECK-DAG: #[[MAP0:.+]] = affine_map<(d0, d1) -> (d0 + d1)>
-  // CHECK-DAG: #[[MAP1:.+]] = affine_map<(d0, d1, d2) -> (0, d2 * 2 - 2)>
-  // CHECK-DAG: #[[MAP2:.+]] = affine_map<(d0, d1, d2) -> (32, d2 * 2 + 9)>
-  // CHECK-DAG: #[[MAP3:.+]] = affine_map<(d0, d1, d2, d3) -> (0, d3 * 2 - 2)>
-  // CHECK-DAG: #[[MAP4:.+]] = affine_map<(d0, d1, d2, d3) -> (64, d3 * 2 + 11)>
-  // CHECK-DAG: #[[MAP6:.+]] = affine_map<(d0, d1, d2, d3, d4, d5, d6) -> (d6 * 2)>
-  // CHECK-DAG: #[[MAP7:.+]] = affine_map<(d0, d1, d2, d3, d4, d5, d6, d7) -> (d7 * 2)>
-  // CHECK-DAG: #[[MAP8:.+]] = affine_map<(d0, d1, d2, d3, d4, d5, d6, d7) -> (d4 * 3 + d5)>
-  // CHECK-DAG: #[[BOUND:.+]] = affine_map<(d0)[s0, s1, s2, s3, s4] -> ((s0 - ((s2 ceildiv s4) * s4 - s2) + 1) ceildiv s4, (-(d0 * s3 - s2) + s0 + 1) ceildiv s4, (d0 * s3 + (s1 - 1) * s4 - s2 - ((s2 ceildiv s4) * s4 - s2) + 2) ceildiv s4, (d0 * s3 + (s1 - 1) * s4 - s2 - (d0 * s3 - s2) + 2) ceildiv s4)>
-
-  // CHECK-LABEL: test_conv_bias_group_pad_stride_dilation
-
-  // CHECK: [[RES:%.+]] = memref.alloc() : memref<1x5x13x28xf32>
-  // CHECK: [[INITIALIZE_VALUE:%.+]] = constant 0.000000e+00 : f32
-
-  // CHECK: [[OUTER_LOOPS:%.+]]:3 = krnl.define_loops 3
-  // CHECK: krnl.iterate([[OUTER_LOOPS]]#0, [[OUTER_LOOPS]]#1, [[OUTER_LOOPS]]#2) with ([[OUTER_LOOPS]]#0 -> %arg3 = 0 to 1, [[OUTER_LOOPS]]#1 -> %arg4 = 0 to 3, [[OUTER_LOOPS]]#2 -> %arg5 = 0 to 1) {
-  // CHECK:     [[MAP0_APPLY:%.+]] = affine.apply #[[MAP0]](%arg4, %arg5)
-
-  // CHECK:   [[SPATIAL_LOOPS:%.+]]:2 = krnl.define_loops 2
-  // CHECK:   krnl.iterate([[SPATIAL_LOOPS]]#0, [[SPATIAL_LOOPS]]#1) with ([[SPATIAL_LOOPS]]#0 -> %arg6 = 0 to 13, [[SPATIAL_LOOPS]]#1 -> %arg7 = 0 to 28) {
-  // CHECK:     krnl.store [[INITIALIZE_VALUE]], [[RES]][%arg3, [[MAP0_APPLY]], %arg6, %arg7] : memref<1x5x13x28xf32>
-  // CHECK:     [[REDUCTION_VAL:%.+]] = memref.alloca() : memref<f32>
-  // CHECK:     krnl.store [[INITIALIZE_VALUE]], [[REDUCTION_VAL]][] : memref<f32>
-  // CHECK:     [[START1:%.+]] = affine.max #[[MAP1]](%arg4, %arg5, %arg6)
-  // CHECK:     {{.*}} = affine.min {{.*}}
-  // CHECK:     [[OFFSET1:%.+]] = affine.min #[[MAP1]](%arg4, %arg5, %arg6)
-  // CHECK:     [[START2:%.+]] = affine.max #[[MAP3]](%arg4, %arg5, %arg6, %arg7)
-  // CHECK:     {{.*}} = affine.min {{.*}}
-  // CHECK:     [[OFFSET2:%.+]] = affine.min #[[MAP3]](%arg4, %arg5, %arg6, %arg7)
-
-  // CHECK:     [[INNER_LOOPS:%.+]]:3 = krnl.define_loops 3
-  // CHECK-DAG: [[C2:%.+]] = constant 2 : index
-  // CHECK-DAG: [[C6:%.+]] = constant 6 : index
-  // CHECK-DAG: [[C7:%.+]] = constant 7 : index
-  // CHECK-DAG: [[C32:%.+]] = constant 32 : index
-  // CHECK-DAG: [[C64:%.+]] = constant 64 : index
-  // CHECK-DAG: [[C2_0:%.+]] = constant 2 : index
-  // CHECK-DAG: [[C2_1:%.+]] = constant 2 : index
-  // CHECK-DAG: [[C2_2:%.+]] = constant 2 : index
-  // CHECK-DAG: [[C2_3:%.+]] = constant 2 : index
-  // CHECK-DAG: [[C2_4:%.+]] = constant 2 : index
-  // CHECK:     krnl.iterate([[INNER_LOOPS]]#0, [[INNER_LOOPS]]#1, [[INNER_LOOPS]]#2) with ([[INNER_LOOPS]]#0 -> %arg8 = 0 to 3, [[INNER_LOOPS]]#1 -> %arg9 = 0 to min #[[BOUND]](%arg6){{\[}}[[C32]], [[C6]], [[C2]], [[C2_0]], [[C2_1]]{{\]}}, [[INNER_LOOPS]]#2 -> %arg10 = 0 to min #[[BOUND]](%arg7){{\[}}[[C64]], [[C7]], [[C2_2]], [[C2_3]], [[C2_4]]{{\]}}) {
-  // CHECK:       [[DILATION_SCALE1:%.+]] = affine.apply #[[MAP6]](%arg4, %arg5, %arg6, %arg7, %arg4, %arg8, %arg9)
-  // CHECK:       [[R1:%.+]] = addi [[DILATION_SCALE1]], [[START1]] : index
-  // CHECK:       [[DILATION_SCALE2:%.+]] = affine.apply #[[MAP7]](%arg4, %arg5, %arg6, %arg7, %arg4, %arg8, %arg9, %arg10)
-  // CHECK:       [[R2:%.+]] = addi [[DILATION_SCALE2]], [[START2]] : index
-  // CHECK:       [[K1:%.+]] = subi %arg9, [[OFFSET1]] : index
-  // CHECK:       [[K2:%.+]] = subi %arg10, [[OFFSET2]] : index
-  // CHECK:       [[GROUP:%.+]] = affine.apply #[[MAP8]](%arg4, %arg5, %arg6, %arg7, %arg4, %arg8, %arg9, %arg10)
-
-  // CHECK:       [[DATA:%.+]] = krnl.load %arg0[%arg3, [[GROUP]], [[R1]], [[R2]]] : memref<1x9x32x64xf32>
-  // CHECK:       [[KERNEL:%.+]] = krnl.load %arg1{{\[}}[[MAP0_APPLY]], %arg8, [[K1]], [[K2]]{{\]}} : memref<5x3x6x7xf32>
-  // CHECK:       [[ACC_RES:%.+]] = krnl.load [[REDUCTION_VAL]][] : memref<f32>
-  // CHECK:       [[MUL:%.+]] = mulf [[DATA]], [[KERNEL]] : f32
-  // CHECK:       [[ADD1:%.+]] = addf [[ACC_RES]], [[MUL]] : f32
-  // CHECK:       krnl.store [[ADD1]], [[REDUCTION_VAL]][] : memref<f32>
-  // CHECK:     }
-  // CHECK:     [[BIAS1:%.+]] = krnl.load [[REDUCTION_VAL]][] : memref<f32>
-  // CHECK:     [[BIAS2:%.+]] = krnl.load %arg2{{\[}}[[MAP0_APPLY]]{{\]}} : memref<5xf32>
-  // CHECK:     [[BIAS3:%.+]] = addf [[BIAS1]], [[BIAS2]] : f32
-  // CHECK:     krnl.store [[BIAS3]], [[RES]][%arg3, [[MAP0_APPLY]], %arg6, %arg7] : memref<1x5x13x28xf32>
-  // CHECK:   }
-  // CHECK: }
-  // CHECK: return [[RES]] : memref<1x5x13x28xf32>
-}
-=======
->>>>>>> 091e856d
 
 // -----
 
@@ -1516,13 +1371,8 @@
   return %0 : tensor<1x2x1x3xf32>
 
   // CHECK-LABEL: test_batchnorm_testmode_Nd
-<<<<<<< HEAD
-  // CHECK: [[RES:%.+]] = memref.alloc() : memref<1x2x1x3xf32>
-  // CHECK: [[EPSILON:%.+]] = constant 9.99999974E-6 : f32
-=======
-  // CHECK-DAG: [[RES:%.+]] = alloc() : memref<1x2x1x3xf32>
+  // CHECK-DAG: [[RES:%.+]] = memref.alloc() : memref<1x2x1x3xf32>
   // CHECK-DAG: [[EPSILON:%.+]] = constant 9.99999974E-6 : f32
->>>>>>> 091e856d
   // CHECK: [[DEF_LOOPS:%.+]]:4 = krnl.define_loops 4
   // CHECK: krnl.iterate([[DEF_LOOPS]]#1) with ([[DEF_LOOPS]]#1 -> %arg5 = 0 to 2) {
   // CHECK:   [[SCALE:%.+]] = krnl.load %arg1[%arg5] : memref<2xf32>
@@ -1643,29 +1493,6 @@
   // CHECK: return [[RES]] : memref<?x10xi32>
 }
 
-<<<<<<< HEAD
-// -----
-
-func private @test_constant_pad1(%arg0: tensor<16x16xf32>) -> tensor<18x20xf32> {
-  %0 = "onnx.PadConstantValuePad"(%arg0) {constant_value = 0.000000e+00 : f32, mode = "constant", pads = [0, 3, 2, 1]} : (tensor<16x16xf32>) -> tensor<18x20xf32>
-  return %0 : tensor<18x20xf32>
-  // CHECK-LABEL: test_constant_pad1
-  // CHECK: [[RES:%.+]] = memref.alloc() : memref<18x20xf32>
-  // CHECK: [[DEF_LOOPS1:%.+]]:2 = krnl.define_loops 2
-  // CHECK: krnl.iterate([[DEF_LOOPS1]]#0, [[DEF_LOOPS1]]#1) with ([[DEF_LOOPS1]]#0 -> %arg1 = 0 to 18, [[DEF_LOOPS1]]#1 -> %arg2 = 0 to 20) {
-  // CHECK: [[CST:%.+]] = constant 0.000000e+00 : f32
-  // CHECK: krnl.store [[CST]], [[RES]][%arg1, %arg2] : memref<18x20xf32>
-  // CHECK: }
-  // CHECK: [[DEF_LOOPS2:%.+]]:2 = krnl.define_loops 2
-  // CHECK: krnl.iterate([[DEF_LOOPS2]]#0, [[DEF_LOOPS2]]#1) with ([[DEF_LOOPS2]]#0 -> %arg1 = 0 to 16, [[DEF_LOOPS2]]#1 -> %arg2 = 0 to 16) {
-  // CHECK: [[ADD:%.+]] = affine.apply #{{.*}}(%arg2)
-  // CHECK: [[LOAD:%.+]] = krnl.load %arg0[%arg1, %arg2] : memref<16x16xf32>
-  // CHECK: krnl.store [[LOAD]], [[RES]][%arg1, [[ADD]]] : memref<18x20xf32>
-  // CHECK: }
-}
-
-=======
->>>>>>> 091e856d
 func private @test_pad1(%arg0: tensor<16x16xf32>) -> tensor<18x20xf32> {
   %cst = constant unit
   %0 = "onnx.Pad"(%arg0, %cst, %cst) {constant_value = dense<0.000000e+00> : tensor<1xf32>, mode = "constant", pads = dense<[0, 3, 2, 1]> : tensor<4xi32>} : (tensor<16x16xf32>, none, none) -> tensor<18x20xf32>
@@ -1702,37 +1529,6 @@
 
 // -----
 
-<<<<<<< HEAD
-func private @test_concat_1(%arg0 : tensor<5x5x1x32xf32>, %arg1 : tensor<5x5x3x32xf32>, %arg2 : tensor<5x5x5x32xf32>) -> tensor<5x5x9x32xf32> {
-  %1 = "onnx.Concat"(%arg0, %arg1, %arg2) { axis = 2 : si64} : (tensor<5x5x1x32xf32>, tensor<5x5x3x32xf32>, tensor<5x5x5x32xf32>)  -> tensor<5x5x9x32xf32>
-  "std.return"(%1) : (tensor<5x5x9x32xf32>) -> ()
-
-  // CHECK-LABEL: test_concat_1
-  // CHECK: [[RES:%.+]] = memref.alloc() : memref<5x5x9x32xf32>
-  // CHECK: [[DEF_LOOPS0:%.+]]:4 = krnl.define_loops 4
-  // CHECK: krnl.iterate([[DEF_LOOPS0]]#0, [[DEF_LOOPS0]]#1, [[DEF_LOOPS0]]#2, [[DEF_LOOPS0]]#3) with ([[DEF_LOOPS0]]#0 -> %arg3 = 0 to 5, [[DEF_LOOPS0]]#1 -> %arg4 = 0 to 5, [[DEF_LOOPS0]]#2 -> %arg5 = 0 to 1, [[DEF_LOOPS0]]#3 -> %arg6 = 0 to 32) {
-  // CHECK: [[LOAD0:%.+]] = krnl.load %arg0[%arg3, %arg4, %arg5, %arg6] :  memref<5x5x1x32xf32>
-  // CHECK: krnl.store [[LOAD0]], [[RES]][%arg3, %arg4, %arg5, %arg6] : memref<5x5x9x32xf32>
-
-  // CHECK: [[DEF_LOOPS1:%.+]]:4 = krnl.define_loops 4
-  // CHECK: krnl.iterate([[DEF_LOOPS1]]#0, [[DEF_LOOPS1]]#1, [[DEF_LOOPS1]]#2, [[DEF_LOOPS1]]#3) with ([[DEF_LOOPS1]]#0 -> %arg3 = 0 to 5, [[DEF_LOOPS1]]#1 -> %arg4 = 0 to 5, [[DEF_LOOPS1]]#2 -> %arg5 = 0 to 3, [[DEF_LOOPS1]]#3 -> %arg6 = 0 to 32) {
-  // CHECK: [[AFFINE_APPLY1:%.+]] = affine.apply #{{.*}}(%arg5)
-  // CHECK: [[LOAD1:%.+]] = krnl.load %arg1[%arg3, %arg4, %arg5, %arg6] :  memref<5x5x3x32xf32>
-  // CHECK: krnl.store [[LOAD1]], [[RES]][%arg3, %arg4, [[AFFINE_APPLY1]], %arg6] : memref<5x5x9x32xf32>
-
-  // CHECK: [[DEF_LOOPS2:%.+]]:4 = krnl.define_loops 4
-  // CHECK: krnl.iterate([[DEF_LOOPS2]]#0, [[DEF_LOOPS2]]#1, [[DEF_LOOPS2]]#2, [[DEF_LOOPS2]]#3) with ([[DEF_LOOPS2]]#0 -> %arg3 = 0 to 5, [[DEF_LOOPS2]]#1 -> %arg4 = 0 to 5, [[DEF_LOOPS2]]#2 -> %arg5 = 0 to 5, [[DEF_LOOPS2]]#3 -> %arg6 = 0 to 32) {
-  // CHECK: [[AFFINE_APPLY2:%.+]] = affine.apply #{{.*}}(%arg5)
-  // CHECK: [[LOAD2:%.+]] = krnl.load %arg2[%arg3, %arg4, %arg5, %arg6] :  memref<5x5x5x32xf32>
-  // CHECK: krnl.store [[LOAD2]], [[RES]][%arg3, %arg4, [[AFFINE_APPLY2]], %arg6] : memref<5x5x9x32xf32>
-
-  // CHECK: return [[RES]] :  memref<5x5x9x32xf32>
-}
-
-// -----
-
-=======
->>>>>>> 091e856d
 func private @test_pool_general_computation(%arg0 : tensor<1x3x32x32xf32>) -> tensor<*xf32> {
   %0 = "onnx.AveragePool"(%arg0) {auto_pad = "NOTSET", kernel_shape = [2, 2]} : (tensor<1x3x32x32xf32>) -> tensor<*xf32>
   "std.return"(%0) : (tensor<*xf32>) -> ()
@@ -3388,33 +3184,6 @@
 }
 
 // -----
-<<<<<<< HEAD
-// COM: Check PRelu with unidirectional broadcasting.
-// COM: Tensor slope should be unidirectional broadcastable to input tensor X
-func @test_prelu_broadcast3(%arg0: tensor<3x4x5xf32>, %arg1: tensor<3x1x5xf32>) -> tensor<*xf32> {
-  %0 = "onnx.PRelu"(%arg0, %arg1) : (tensor<3x4x5xf32>, tensor<3x1x5xf32>) -> tensor<*xf32>
-  return %0 : tensor<*xf32>
-
-  // CHECK-LABEL: func @test_prelu_broadcast3
-  // CHECK: [[RES:%.+]] = memref.alloc() : memref<3x4x5xf32>
-  // CHECK: [[MAIN_LOOP:%.+]]:3 = krnl.define_loops 3
-  // CHECK: krnl.iterate([[MAIN_LOOP]]#0, [[MAIN_LOOP]]#1, [[MAIN_LOOP]]#2) with ([[MAIN_LOOP]]#0 -> %arg2 = 0 to 3, [[MAIN_LOOP]]#1 -> %arg3 = 0 to 4, [[MAIN_LOOP]]#2 -> %arg4 = 0 to 5) {
-  // CHECK:       [[LOAD_X:%.+]] = krnl.load %arg0[%arg2, %arg3, %arg4] : memref<3x4x5xf32>
-  // CHECK-DAG:   [[ZERO_INDEX:%.+]] = constant 0 : index
-  // CHECK:       [[LOAD_SLOPE:%.+]] = krnl.load %arg1[%arg2, [[ZERO_INDEX]], %arg4] : memref<3x1x5xf32>
-  // CHECK-DAG:   [[CST_0:%.+]] = constant 0.000000e+00 : f32
-  // CHECK:       [[LESS_THAN_ZERO:%.+]] = cmpf olt, [[LOAD_X]], [[CST_0]] : f32
-  // CHECK:       [[MUL:%.+]] = mulf [[LOAD_SLOPE]], [[LOAD_X]] : f32
-  // CHECK:       [[SELECT:%.+]] = select [[LESS_THAN_ZERO]], [[MUL]], [[LOAD_X]] : f32
-  // CHECK:       krnl.store [[SELECT]], [[RES]][%arg2, %arg3, %arg4] : memref<3x4x5xf32>
-  // CHECK: }
-  // CHECK: return [[RES]] : memref<3x4x5xf32>
-}
-
-
-// -----
-=======
->>>>>>> 091e856d
 // COM: Check simple loop lowering.
 func private @test_loop_simple_main_graph(%arg0: tensor<i64>, %arg1: tensor<i1>, %arg2: tensor<1xi64>) -> tensor<1xi64> {
   %0 = "onnx.Loop"(%arg0, %arg1, %arg2) ({
@@ -3470,41 +3239,3 @@
   // CHECK:         }
   // CHECK:       }
 }
-<<<<<<< HEAD
-
-// -----
-
-func private @test_argmax(%arg0 : tensor<10x?xf32>) -> tensor<*xi64> {
-  %0 = "onnx.ArgMax"(%arg0) {axis = 0: si64, keepdims = 1 : si64} : (tensor<10x?xf32>) -> tensor<*xi64>
-  "std.return"(%0) : (tensor<*xi64>) -> ()
-
-  // CHECK-LABEL: test_argmax
-  // CHECK: [[C1:%.+]] = constant 1 : index
-  // CHECK: [[DIM_0:%.+]] = memref.dim %arg0, [[C1]] : memref<10x?xf32>
-  // CHECK: [[RES:%.+]] = memref.alloc([[DIM_0]]) : memref<1x?xi64>
-  // CHECK: [[MINUS_ONE:%.+]] = constant -1 : i64
-  // CHECK: [[ZERO:%.+]] = constant 0 : i64
-  // CHECK: [[C0:%.+]] = constant 0 : index
-  // CHECK: [[DEF_INIT_LOOPS:%.+]]:2 = krnl.define_loops 2
-  // CHECK: krnl.iterate([[DEF_INIT_LOOPS]]#0, [[DEF_INIT_LOOPS]]#1) with ([[DEF_INIT_LOOPS]]#0 -> %arg1 = 0 to 1, [[DEF_INIT_LOOPS]]#1 -> %arg2 = 0 to [[DIM_0]]) {
-  // CHECK:   krnl.store [[MINUS_ONE]], [[RES]][%arg1, %arg2] : memref<1x?xi64>
-  // CHECK: }
-  // CHECK: [[DEF_CALC_LOOPS:%.+]]:2 = krnl.define_loops 2
-  // CHECK: [[C1_0:%.+]] = constant 1 : index
-  // CHECK: [[DIM_1:%.+]] = memref.dim %arg0, [[C1_0]] : memref<10x?xf32>
-  // CHECK: krnl.iterate([[DEF_CALC_LOOPS]]#0, [[DEF_CALC_LOOPS]]#1) with ([[DEF_CALC_LOOPS]]#0 -> %arg1 = 0 to 10, [[DEF_CALC_LOOPS]]#1 -> %arg2 = 0 to [[DIM_1]]) {
-  // CHECK:   [[LOAD_1:%.+]] = krnl.load %arg0[%arg1, %arg2] : memref<10x?xf32>
-  // CHECK:   [[LOAD_2:%.+]] = krnl.load [[RES]]{{\[}}[[C0]], %arg2] : memref<1x?xi64>
-  // CHECK:   [[LESS_THAN_ZERO:%.+]] = cmpi slt, [[LOAD_2]], [[ZERO]] : i64
-  // CHECK:   [[SELECT_0:%.+]] = select [[LESS_THAN_ZERO]], [[ZERO]], [[LOAD_2]] : i64
-  // CHECK:   [[CAST_TO_INDEX:%.+]] = index_cast [[SELECT_0]] : i64 to index
-  // CHECK:   [[LOAD_3:%.+]] = krnl.load %arg0{{\[}}[[CAST_TO_INDEX]], %arg2] : memref<10x?xf32>
-  // CHECK:   [[MAX:%.+]] = cmpf ogt, [[LOAD_1]], [[LOAD_3]] : f32
-  // CHECK:   [[CAST_TO_INT:%.+]] = index_cast %arg1 : index to i64
-  // CHECK:   [[SELECT_1:%.+]] = select [[MAX]], [[CAST_TO_INT]], [[SELECT_0]] : i64
-  // CHECK:   krnl.store [[SELECT_1]], [[RES]]{{\[}}[[C0]], %arg2] : memref<1x?xi64>
-  // CHECK: }
-  // CHECK: return [[RES]] : memref<1x?xi64>
-}
-=======
->>>>>>> 091e856d
