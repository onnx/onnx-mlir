// RUN: onnx-mlir-opt --shape-inference --convert-onnx-to-krnl %s -split-input-file | FileCheck %s

// ----

// TODO: Remove test_no_argument_1 from the test - empty function body is no longer
// supported in mlir: https://reviews.llvm.org/D91886
func private @test_no_argument_2() -> tensor<*xf32> {
  %0 = "onnx.Constant"() {value =  dense<[[1.000000e+0, 2.000000e+00], [3.000000e+00, 4.000000e+00]]> : tensor<2x2xf32>} : () -> tensor<*xf32>
  "std.return"(%0) : (tensor<*xf32>) -> ()

}

// CHECK-LABEL: test_no_argument_2
// CHECK: [[GLOBAL:%.+]] = "{{.*}}"({{.*}}) {{.*}} : ({{.*}}) -> memref<2x2xf32>
// CHECK: [[ALLOC:%.+]] = memref.alloc() {{.*}}: memref<2x2xf32>
// CHECK: [[CONST_4:%.+]] = arith.constant 4 : i64
// CHECK: [[CONST_4_0:%.+]] = arith.constant 4 : i64
// CHECK: [[SIZE:%.+]] = arith.muli [[CONST_4]], [[CONST_4_0]] : i64
// CHECK: "krnl.memcpy"([[ALLOC]], [[GLOBAL]], [[SIZE]]) : (memref<2x2xf32>, memref<2x2xf32>, i64) -> ()
// CHECK: return [[ALLOC]] : memref<2x2xf32>

// -----

func private @test_elementwise_op_with_scalar_values_1(%arg0 : tensor<f32>) -> tensor<*xf32> {
  %0 = "onnx.Exp"(%arg0) : (tensor<f32>) -> tensor<*xf32>
  "std.return"(%0) : (tensor<*xf32>) -> ()

  // CHECK-LABEL: test_elementwise_op_with_scalar_values_1
  // CHECK: [[RES:%.+]] = memref.alloc() {{.*}}: memref<f32>
  // CHECK: [[LOAD:%.+]] = krnl.load %arg0[] : memref<f32>
  // CHECK: [[EXP:%.+]] = math.exp [[LOAD]] : f32
  // CHECK: krnl.store [[EXP]], [[RES]][] : memref<f32>
  // CHECK: return [[RES]] : memref<f32>
}

// -----

func private @test_elementwise_op_with_scalar_values_2(%arg0 : tensor<f32>, %arg1 : tensor<f32>) -> tensor<*xf32> {
  %0 = "onnx.Add"(%arg0, %arg1) : (tensor<f32>, tensor<f32>) -> tensor<*xf32>
  "std.return"(%0) : (tensor<*xf32>) -> ()

  // CHECK-LABEL: test_elementwise_op_with_scalar_values_2
  // CHECK: [[RES:%.+]] = memref.alloc() {{.*}}: memref<f32>
  // CHECK: [[LOAD1:%.+]] = krnl.load %arg0[] : memref<f32>
  // CHECK: [[LOAD2:%.+]] = krnl.load %arg1[] : memref<f32>
  // CHECK: [[ADD:%.+]] = arith.addf [[LOAD1]], [[LOAD2]] : f32
  // CHECK: krnl.store [[ADD]], [[RES]][] : memref<f32>
  // CHECK: return [[RES]] : memref<f32>
}

// -----

func private @test_elementwise_op_with_scalar_values_3(%arg0 : tensor<f32>, %arg1 : tensor<f32>, %arg2 : tensor<f32>) -> tensor<*xf32> {
  %0 = "onnx.Sum"(%arg0, %arg1, %arg2) : (tensor<f32>, tensor<f32>, tensor<f32>) -> tensor<*xf32>
  "std.return"(%0) : (tensor<*xf32>) -> ()

  // CHECK-LABEL: test_elementwise_op_with_scalar_values_3
  // CHECK: [[RES:%.+]] = memref.alloc() {{.*}}: memref<f32>
  // CHECK: [[LOAD1:%.+]] = krnl.load %arg0[] : memref<f32>
  // CHECK: [[LOAD2:%.+]] = krnl.load %arg1[] : memref<f32>
  // CHECK: [[ADD1:%.+]] = arith.addf [[LOAD1]], [[LOAD2]] : f32
  // CHECK: [[LOAD3:%.+]] = krnl.load %arg2[] : memref<f32>
  // CHECK: [[ADD2:%.+]] = arith.addf [[ADD1]], [[LOAD3]] : f32
  // CHECK: krnl.store [[ADD2]], [[RES]][] : memref<f32>
  // CHECK: return [[RES]] : memref<f32>
}

// -----

func private @test_add(%arg0 : tensor<10x10xf32>, %arg1 : tensor<10x10xf32>) -> tensor<*xf32> {
  %0 = "onnx.Add"(%arg0, %arg1) : (tensor<10x10xf32>, tensor<10x10xf32>) -> tensor<*xf32>
  "std.return"(%0) : (tensor<*xf32>) -> ()

  // CHECK-LABEL: test_add
  // CHECK: [[RES:%.+]] = memref.alloc() {{.*}}: memref<10x10xf32>
  // CHECK: [[DEF_LOOPS:%.+]]:2 = krnl.define_loops 2
  // CHECK: krnl.iterate([[DEF_LOOPS]]#0, [[DEF_LOOPS]]#1) with ([[DEF_LOOPS]]#0 -> %arg2 = 0 to 10, [[DEF_LOOPS]]#1 -> %arg3 = 0 to 10) {
  // CHECK: [[LOAD1:%.+]] = krnl.load %arg0[%arg2, %arg3] : memref<10x10xf32>
  // CHECK: [[LOAD2:%.+]] = krnl.load %arg1[%arg2, %arg3] : memref<10x10xf32>
  // CHECK: [[ADDF:%.+]] = arith.addf [[LOAD1]], [[LOAD2]] : f32
  // CHECK: krnl.store [[ADDF]], [[RES]][%arg2, %arg3] : memref<10x10xf32>
  // CHECK: return [[RES]] : memref<10x10xf32>
}

// -----

func private @test_mul(%arg0 : tensor<10x10xf32>, %arg1 : tensor<10x10xf32>) -> tensor<*xf32> {
  %0 = "onnx.Mul"(%arg0, %arg1) : (tensor<10x10xf32>, tensor<10x10xf32>) -> tensor<*xf32>
  "std.return"(%0) : (tensor<*xf32>) -> ()

  // CHECK-LABEL: test_mul
  // CHECK: [[RES:%.+]] = memref.alloc() {{.*}}: memref<10x10xf32>
  // CHECK: [[DEF_LOOPS:%.+]]:2 = krnl.define_loops 2
  // CHECK: krnl.iterate([[DEF_LOOPS]]#0, [[DEF_LOOPS]]#1) with ([[DEF_LOOPS]]#0 -> %arg2 = 0 to 10, [[DEF_LOOPS]]#1 -> %arg3 = 0 to 10) {
  // CHECK: [[LOAD1:%.+]] = krnl.load %arg0[%arg2, %arg3] : memref<10x10xf32>
  // CHECK: [[LOAD2:%.+]] = krnl.load %arg1[%arg2, %arg3] : memref<10x10xf32>
  // CHECK: [[MULF:%.+]] = arith.mulf [[LOAD1]], [[LOAD2]] : f32
  // CHECK: krnl.store [[MULF]], [[RES]][%arg2, %arg3] : memref<10x10xf32>
  // CHECK: return [[RES]] : memref<10x10xf32>
}

// -----

func private @test_div(%arg0 : tensor<10x10xf32>, %arg1 : tensor<10x10xf32>) -> tensor<*xf32> {
  %0 = "onnx.Div"(%arg0, %arg1) : (tensor<10x10xf32>, tensor<10x10xf32>) -> tensor<*xf32>
  "std.return"(%0) : (tensor<*xf32>) -> ()

  // CHECK-LABEL: test_div
  // CHECK: [[RES:%.+]] = memref.alloc() {{.*}}: memref<10x10xf32>
  // CHECK: [[DEF_LOOPS:%.+]]:2 = krnl.define_loops 2
  // CHECK: krnl.iterate([[DEF_LOOPS]]#0, [[DEF_LOOPS]]#1) with ([[DEF_LOOPS]]#0 -> %arg2 = 0 to 10, [[DEF_LOOPS]]#1 -> %arg3 = 0 to 10) {
  // CHECK: [[LOAD1:%.+]] = krnl.load %arg0[%arg2, %arg3] : memref<10x10xf32>
  // CHECK: [[LOAD2:%.+]] = krnl.load %arg1[%arg2, %arg3] : memref<10x10xf32>
  // CHECK: [[DIVF:%.+]] = arith.divf [[LOAD1]], [[LOAD2]] : f32
  // CHECK: krnl.store [[DIVF]], [[RES]][%arg2, %arg3] : memref<10x10xf32>
  // CHECK: return [[RES]] : memref<10x10xf32>
}

// -----

func private @test_sub(%arg0 : tensor<10x10xf32>, %arg1 : tensor<10x10xf32>) -> tensor<*xf32> {
  %0 = "onnx.Sub"(%arg0, %arg1) : (tensor<10x10xf32>, tensor<10x10xf32>) -> tensor<*xf32>
  "std.return"(%0) : (tensor<*xf32>) -> ()

  // CHECK-LABEL: test_sub
  // CHECK: [[RES:%.+]] = memref.alloc() {{.*}}: memref<10x10xf32>
  // CHECK: [[DEF_LOOPS:%.+]]:2 = krnl.define_loops 2
  // CHECK: krnl.iterate([[DEF_LOOPS]]#0, [[DEF_LOOPS]]#1) with ([[DEF_LOOPS]]#0 -> %arg2 = 0 to 10, [[DEF_LOOPS]]#1 -> %arg3 = 0 to 10) {
  // CHECK: [[LOAD1:%.+]] = krnl.load %arg0[%arg2, %arg3] : memref<10x10xf32>
  // CHECK: [[LOAD2:%.+]] = krnl.load %arg1[%arg2, %arg3] : memref<10x10xf32>
  // CHECK: [[SUBF:%.+]] = arith.subf [[LOAD1]], [[LOAD2]] : f32
  // CHECK: krnl.store [[SUBF]], [[RES]][%arg2, %arg3] : memref<10x10xf32>
  // CHECK: return [[RES]] : memref<10x10xf32>
}

// -----

func private @test_and(%arg0 : tensor<10x10xi1>, %arg1 : tensor<10x10xi1>) -> tensor<*xi1> {
  %0 = "onnx.And"(%arg0, %arg1) : (tensor<10x10xi1>, tensor<10x10xi1>) -> tensor<*xi1>
  "std.return"(%0) : (tensor<*xi1>) -> ()

  // CHECK-LABEL: test_and
  // CHECK: [[RES:%.+]] = memref.alloc() {{.*}}: memref<10x10xi1>
  // CHECK: [[DEF_LOOPS:%.+]]:2 = krnl.define_loops 2
  // CHECK: krnl.iterate([[DEF_LOOPS]]#0, [[DEF_LOOPS]]#1) with ([[DEF_LOOPS]]#0 -> %arg2 = 0 to 10, [[DEF_LOOPS]]#1 -> %arg3 = 0 to 10) {
  // CHECK: [[LOAD1:%.+]] = krnl.load %arg0[%arg2, %arg3] : memref<10x10xi1>
  // CHECK: [[LOAD2:%.+]] = krnl.load %arg1[%arg2, %arg3] : memref<10x10xi1>
  // CHECK: [[AND:%.+]] = arith.andi [[LOAD1]], [[LOAD2]] : i1
  // CHECK: krnl.store [[AND]], [[RES]][%arg2, %arg3] : memref<10x10xi1>
  // CHECK: return [[RES]] : memref<10x10xi1>
}

// -----

func private @test_or(%arg0 : tensor<10x10xi1>, %arg1 : tensor<10x10xi1>) -> tensor<*xi1> {
  %0 = "onnx.Or"(%arg0, %arg1) : (tensor<10x10xi1>, tensor<10x10xi1>) -> tensor<*xi1>
  "std.return"(%0) : (tensor<*xi1>) -> ()

  // CHECK-LABEL: test_or
  // CHECK: [[RES:%.+]] = memref.alloc() {{.*}}: memref<10x10xi1>
  // CHECK: [[DEF_LOOPS:%.+]]:2 = krnl.define_loops 2
  // CHECK: krnl.iterate([[DEF_LOOPS]]#0, [[DEF_LOOPS]]#1) with ([[DEF_LOOPS]]#0 -> %arg2 = 0 to 10, [[DEF_LOOPS]]#1 -> %arg3 = 0 to 10) {
  // CHECK: [[LOAD1:%.+]] = krnl.load %arg0[%arg2, %arg3] : memref<10x10xi1>
  // CHECK: [[LOAD2:%.+]] = krnl.load %arg1[%arg2, %arg3] : memref<10x10xi1>
  // CHECK: [[OR:%.+]] = arith.ori [[LOAD1]], [[LOAD2]] : i1
  // CHECK: krnl.store [[OR]], [[RES]][%arg2, %arg3] : memref<10x10xi1>
  // CHECK: return [[RES]] : memref<10x10xi1>
}

// -----

func private @test_xor(%arg0 : tensor<10x10xi1>, %arg1 : tensor<10x10xi1>) -> tensor<*xi1> {
  %0 = "onnx.Xor"(%arg0, %arg1) : (tensor<10x10xi1>, tensor<10x10xi1>) -> tensor<*xi1>
  "std.return"(%0) : (tensor<*xi1>) -> ()

  // CHECK-LABEL: test_xor
  // CHECK: [[RES:%.+]] = memref.alloc() {{.*}}: memref<10x10xi1>
  // CHECK: [[DEF_LOOPS:%.+]]:2 = krnl.define_loops 2
  // CHECK: krnl.iterate([[DEF_LOOPS]]#0, [[DEF_LOOPS]]#1) with ([[DEF_LOOPS]]#0 -> %arg2 = 0 to 10, [[DEF_LOOPS]]#1 -> %arg3 = 0 to 10) {
  // CHECK: [[LOAD1:%.+]] = krnl.load %arg0[%arg2, %arg3] : memref<10x10xi1>
  // CHECK: [[LOAD2:%.+]] = krnl.load %arg1[%arg2, %arg3] : memref<10x10xi1>
  // CHECK: [[XOR:%.+]] = arith.xori [[LOAD1]], [[LOAD2]] : i1
  // CHECK: krnl.store [[XOR]], [[RES]][%arg2, %arg3] : memref<10x10xi1>
  // CHECK: return [[RES]] : memref<10x10xi1>
}

// -----

func private @test_exp(%arg0 : tensor<?x10xf32>) -> tensor<*xf32> {
  %0 = "onnx.Exp"(%arg0) : (tensor<?x10xf32>) -> tensor<*xf32>
  "std.return"(%0) : (tensor<*xf32>) -> ()

  // CHECK-LABEL: test_exp
  // CHECK: [[C0:%.+]] = arith.constant 0 : index
  // CHECK: [[DIM_0:%.+]] = memref.dim %arg0, [[C0]] : memref<?x10xf32>
  // CHECK: [[RES:%.+]] = memref.alloc([[DIM_0]]) {{.*}}: memref<?x10xf32>
  // CHECK: [[DEF_LOOPS:%.+]]:2 = krnl.define_loops 2
  // CHECK: [[C0_0:%.+]] = arith.constant 0 : index
  // CHECK: [[DIM_2:%.+]] = memref.dim %arg0, [[C0_0]] : memref<?x10xf32>
  // CHECK: krnl.iterate([[DEF_LOOPS]]#0, [[DEF_LOOPS]]#1) with ([[DEF_LOOPS]]#0 -> %arg1 = 0 to [[DIM_2]], [[DEF_LOOPS]]#1 -> %arg2 = 0 to 10) {
  // CHECK: [[LOAD:%.+]] = krnl.load %arg0[%arg1, %arg2] : memref<?x10xf32>
  // CHECK: [[EXP:%.+]] = math.exp [[LOAD]] : f32
  // CHECK: krnl.store [[EXP]], [[RES]][%arg1, %arg2] : memref<?x10xf32>
  // CHECK: return [[RES]] : memref<?x10xf32>
}

// -----

func private @test_tanh(%arg0 : tensor<?x10xf32>) -> tensor<*xf32> {
  %0 = "onnx.Tanh"(%arg0) : (tensor<?x10xf32>) -> tensor<*xf32>
  "std.return"(%0) : (tensor<*xf32>) -> ()

  // CHECK-LABEL: test_tanh
  // CHECK: [[C0:%.+]] = arith.constant 0 : index
  // CHECK: [[DIM_0:%.+]] = memref.dim %arg0, [[C0]] : memref<?x10xf32>
  // CHECK: [[RES:%.+]] = memref.alloc([[DIM_0]]) {{.*}}: memref<?x10xf32>
  // CHECK: [[DEF_LOOPS:%.+]]:2 = krnl.define_loops 2
  // CHECK: [[C0_0:%.+]] = arith.constant 0 : index
  // CHECK: [[DIM_2:%.+]] = memref.dim %arg0, [[C0_0]] : memref<?x10xf32>
  // CHECK: krnl.iterate([[DEF_LOOPS]]#0, [[DEF_LOOPS]]#1) with ([[DEF_LOOPS]]#0 -> %arg1 = 0 to [[DIM_2]], [[DEF_LOOPS]]#1 -> %arg2 = 0 to 10) {
  // CHECK: [[X:%.+]] = krnl.load %arg0[%arg1, %arg2] : memref<?x10xf32>
  // CHECK: [[ONE:%.+]] = arith.constant 1.000000e+00 : f32
  // CHECK: [[TWO:%.+]] = arith.constant 2.000000e+00 : f32
  // CHECK: [[X_MUL_2:%.+]] = arith.mulf [[X]], [[TWO]] : f32
  // CHECK: [[NEG_X_MUL_2:%.+]] = arith.negf [[X_MUL_2]] : f32
  // CHECK: [[EXP_1:%.+]] = math.exp [[NEG_X_MUL_2]] : f32
  // CHECK: [[SUB_1:%.+]] = arith.subf %cst, [[EXP_1]] : f32
  // CHECK: [[ADD_1:%.+]] = arith.addf %cst, [[EXP_1]] : f32
  // CHECK: [[DIV_1:%.+]] = arith.divf [[SUB_1]], [[ADD_1]] : f32
  // CHECK: [[EXP_2:%.+]] = math.exp [[X_MUL_2]] : f32
  // CHECK: [[SUB_2:%.+]] = arith.subf [[EXP_2]], %cst : f32
  // CHECK: [[ADD_2:%.+]] = arith.addf [[EXP_2]], %cst : f32
  // CHECK: [[DIV_2:%.+]] = arith.divf [[SUB_2]], [[ADD_2]] : f32
  // CHECK: [[ZERO:%.+]] = arith.constant 0.000000e+00 : f32
  // CHECK: [[CMP:%.+]] = arith.cmpf oge, [[X]], [[ZERO]] : f32
  // CHECK: [[TANH:%.+]] = select [[CMP]], [[DIV_1]], [[DIV_2]] : f32
  // CHECK: krnl.store [[TANH]], [[RES]][%arg1, %arg2] : memref<?x10xf32>
  // CHECK: return [[RES]] : memref<?x10xf32>
}

// -----

func private @test_sinh(%arg0 : tensor<?x10xf32>) -> tensor<*xf32> {
  %0 = "onnx.Sinh"(%arg0) : (tensor<?x10xf32>) -> tensor<*xf32>
  "std.return"(%0) : (tensor<*xf32>) -> ()

  // CHECK-LABEL: test_sinh
  // CHECK: [[C0:%.+]] = arith.constant 0 : index
  // CHECK: [[DIM_0:%.+]] = memref.dim %arg0, [[C0]] : memref<?x10xf32>
  // CHECK: [[RES:%.+]] = memref.alloc([[DIM_0]]) {{.*}}: memref<?x10xf32>
  // CHECK: [[DEF_LOOPS:%.+]]:2 = krnl.define_loops 2
  // CHECK: [[C0_0:%.+]] = arith.constant 0 : index
  // CHECK: [[DIM_2:%.+]] = memref.dim %arg0, [[C0_0]] : memref<?x10xf32>
  // CHECK: krnl.iterate([[DEF_LOOPS]]#0, [[DEF_LOOPS]]#1) with ([[DEF_LOOPS]]#0 -> %arg1 = 0 to [[DIM_2]], [[DEF_LOOPS]]#1 -> %arg2 = 0 to 10) {
  // CHECK: [[LOAD:%.+]] = krnl.load %arg0[%arg1, %arg2] : memref<?x10xf32>
  // CHECK: [[ZERO:%.+]] = arith.constant {{0.+}} : f32
  // CHECK: [[TWO:%.+]] = arith.constant {{2.+}} : f32
  // CHECK: [[NLOAD:%.+]] = arith.subf [[ZERO]], [[LOAD]] : f32
  // CHECK: [[EXP:%.+]] = math.exp [[LOAD]] : f32
  // CHECK: [[NEXP:%.+]] = math.exp [[NLOAD]] : f32
  // CHECK: [[DIVIDEND:%.+]] = arith.subf [[EXP]], [[NEXP]] : f32
  // CHECK: [[SINH_RES:%.+]] = arith.divf [[DIVIDEND]], [[TWO]] : f32
  // CHECK: krnl.store [[SINH_RES]], [[RES]][%arg1, %arg2] : memref<?x10xf32>
  // CHECK: return [[RES]] : memref<?x10xf32>
}

// -----

func private @test_cosh(%arg0 : tensor<?x10xf32>) -> tensor<*xf32> {
  %0 = "onnx.Cosh"(%arg0) : (tensor<?x10xf32>) -> tensor<*xf32>
  "std.return"(%0) : (tensor<*xf32>) -> ()

  // CHECK-LABEL: test_cosh
  // CHECK: [[C0:%.+]] = arith.constant 0 : index
  // CHECK: [[DIM_0:%.+]] = memref.dim %arg0, [[C0]] : memref<?x10xf32>
  // CHECK: [[RES:%.+]] = memref.alloc([[DIM_0]]) {{.*}}: memref<?x10xf32>
  // CHECK: [[DEF_LOOPS:%.+]]:2 = krnl.define_loops 2
  // CHECK: [[C0_0:%.+]] = arith.constant 0 : index
  // CHECK: [[DIM_2:%.+]] = memref.dim %arg0, [[C0_0]] : memref<?x10xf32>
  // CHECK: krnl.iterate([[DEF_LOOPS]]#0, [[DEF_LOOPS]]#1) with ([[DEF_LOOPS]]#0 -> %arg1 = 0 to [[DIM_2]], [[DEF_LOOPS]]#1 -> %arg2 = 0 to 10) {
  // CHECK: [[LOAD:%.+]] = krnl.load %arg0[%arg1, %arg2] : memref<?x10xf32>
  // CHECK: [[ZERO:%.+]] = arith.constant {{0.+}} : f32
  // CHECK: [[TWO:%.+]] = arith.constant {{2.+}} : f32
  // CHECK: [[NLOAD:%.+]] = arith.subf [[ZERO]], [[LOAD]] : f32
  // CHECK: [[EXP:%.+]] = math.exp [[LOAD]] : f32
  // CHECK: [[NEXP:%.+]] = math.exp [[NLOAD]] : f32
  // CHECK: [[DIVIDEND:%.+]] = arith.addf [[EXP]], [[NEXP]] : f32
  // CHECK: [[COSH_RES:%.+]] = arith.divf [[DIVIDEND]], [[TWO]] : f32
  // CHECK: krnl.store [[COSH_RES]], [[RES]][%arg1, %arg2] : memref<?x10xf32>
  // CHECK: return [[RES]] : memref<?x10xf32>
}

// -----

func private @test_cos(%arg0 : tensor<?x10xf32>) -> tensor<*xf32> {
  %0 = "onnx.Cos"(%arg0) : (tensor<?x10xf32>) -> tensor<*xf32>
  "std.return"(%0) : (tensor<*xf32>) -> ()

  // CHECK-LABEL: test_cos
  // CHECK: [[C0:%.+]] = arith.constant 0 : index
  // CHECK: [[DIM_0:%.+]] = memref.dim %arg0, [[C0]] : memref<?x10xf32>
  // CHECK: [[RES:%.+]] = memref.alloc([[DIM_0]]) {{.*}}: memref<?x10xf32>
  // CHECK: [[DEF_LOOPS:%.+]]:2 = krnl.define_loops 2
  // CHECK: [[C0_0:%.+]] = arith.constant 0 : index
  // CHECK: [[DIM_2:%.+]] = memref.dim %arg0, [[C0_0]] : memref<?x10xf32>
  // CHECK: krnl.iterate([[DEF_LOOPS]]#0, [[DEF_LOOPS]]#1) with ([[DEF_LOOPS]]#0 -> %arg1 = 0 to [[DIM_2]], [[DEF_LOOPS]]#1 -> %arg2 = 0 to 10) {
  // CHECK: [[LOAD:%.+]] = krnl.load %arg0[%arg1, %arg2] : memref<?x10xf32>
  // CHECK: [[COS:%.+]] = math.cos [[LOAD]] : f32
  // CHECK: krnl.store [[COS]], [[RES]][%arg1, %arg2] : memref<?x10xf32>
  // CHECK: return [[RES]] : memref<?x10xf32>
}

// -----

func private @test_sin(%arg0 : tensor<?x10xf32>) -> tensor<*xf32> {
  %0 = "onnx.Sin"(%arg0) : (tensor<?x10xf32>) -> tensor<*xf32>
  "std.return"(%0) : (tensor<*xf32>) -> ()

  // CHECK-LABEL: test_sin
  // CHECK: [[C0:%.+]] = arith.constant 0 : index
  // CHECK: [[DIM_0:%.+]] = memref.dim %arg0, [[C0]] : memref<?x10xf32>
  // CHECK: [[RES:%.+]] = memref.alloc([[DIM_0]]) {{.*}}: memref<?x10xf32>
  // CHECK: [[DEF_LOOPS:%.+]]:2 = krnl.define_loops 2
  // CHECK: [[C0_0:%.+]] = arith.constant 0 : index
  // CHECK: [[DIM_2:%.+]] = memref.dim %arg0, [[C0_0]] : memref<?x10xf32>
  // CHECK: krnl.iterate([[DEF_LOOPS]]#0, [[DEF_LOOPS]]#1) with ([[DEF_LOOPS]]#0 -> %arg1 = 0 to [[DIM_2]], [[DEF_LOOPS]]#1 -> %arg2 = 0 to 10) {
  // CHECK: [[LOAD:%.+]] = krnl.load %arg0[%arg1, %arg2] : memref<?x10xf32>
  // CHECK: [[SIN:%.+]] = math.sin [[LOAD]] : f32
  // CHECK: krnl.store [[SIN]], [[RES]][%arg1, %arg2] : memref<?x10xf32>
  // CHECK: return [[RES]] : memref<?x10xf32>
}

// -----

func private @test_log(%arg0 : tensor<?x10xf32>) -> tensor<*xf32> {
  %0 = "onnx.Log"(%arg0) : (tensor<?x10xf32>) -> tensor<*xf32>
  "std.return"(%0) : (tensor<*xf32>) -> ()

  // CHECK-LABEL: test_log
  // CHECK: [[C0:%.+]] = arith.constant 0 : index
  // CHECK: [[DIM_0:%.+]] = memref.dim %arg0, [[C0]] : memref<?x10xf32>
  // CHECK: [[RES:%.+]] = memref.alloc([[DIM_0]]) {{.*}}: memref<?x10xf32>
  // CHECK: [[DEF_LOOPS:%.+]]:2 = krnl.define_loops 2
  // CHECK: [[C0_0:%.+]] = arith.constant 0 : index
  // CHECK: [[DIM_2:%.+]] = memref.dim %arg0, [[C0_0]] : memref<?x10xf32>
  // CHECK: krnl.iterate([[DEF_LOOPS]]#0, [[DEF_LOOPS]]#1) with ([[DEF_LOOPS]]#0 -> %arg1 = 0 to [[DIM_2]], [[DEF_LOOPS]]#1 -> %arg2 = 0 to 10) {
  // CHECK: [[LOAD:%.+]] = krnl.load %arg0[%arg1, %arg2] : memref<?x10xf32>
  // CHECK: [[LOG:%.+]] = math.log [[LOAD]] : f32
  // CHECK: krnl.store [[LOG]], [[RES]][%arg1, %arg2] : memref<?x10xf32>
  // CHECK: return [[RES]] : memref<?x10xf32>
}

// -----

func private @test_sigmoid(%arg0 : tensor<?x10xf32>) -> tensor<*xf32> {
  %0 = "onnx.Sigmoid"(%arg0) : (tensor<?x10xf32>) -> tensor<*xf32>
  "std.return"(%0) : (tensor<*xf32>) -> ()

  // CHECK-LABEL: test_sigmoid
  // CHECK: [[C0:%.+]] = arith.constant 0 : index
  // CHECK: [[DIM_0:%.+]] = memref.dim %arg0, [[C0]] : memref<?x10xf32>
  // CHECK: [[RES:%.+]] = memref.alloc([[DIM_0]]) {{.*}}: memref<?x10xf32>
  // CHECK: [[DEF_LOOPS:%.+]]:2 = krnl.define_loops 2
  // CHECK: [[C0_0:%.+]] = arith.constant 0 : index
  // CHECK: [[DIM_2:%.+]] = memref.dim %arg0, [[C0_0]] : memref<?x10xf32>
  // CHECK: krnl.iterate([[DEF_LOOPS]]#0, [[DEF_LOOPS]]#1) with ([[DEF_LOOPS]]#0 -> %arg1 = 0 to [[DIM_2]], [[DEF_LOOPS]]#1 -> %arg2 = 0 to 10) {
  // CHECK: [[LOAD:%.+]] = krnl.load %arg0[%arg1, %arg2] : memref<?x10xf32>
  // CHECK: [[ZERO:%.+]] = arith.constant {{0.+}} : f32
  // CHECK: [[ONE:%.+]] = arith.constant {{1.+}} : f32
  // CHECK: [[NLOAD:%.+]] = arith.subf [[ZERO]], [[LOAD]] : f32
  // CHECK: [[NEXP:%.+]] = math.exp [[NLOAD]] : f32
  // CHECK: [[DIVISOR:%.+]] = arith.addf [[ONE]], [[NEXP]] : f32
  // CHECK: [[SIGMOID_RES:%.+]] = arith.divf [[ONE]], [[DIVISOR]] : f32
  // CHECK: krnl.store [[SIGMOID_RES]], [[RES]][%arg1, %arg2] : memref<?x10xf32>
  // CHECK: return [[RES]] : memref<?x10xf32>
}

// -----

func private @test_relu(%arg0 : tensor<?x10xf32>) -> tensor<*xf32> {
  %0 = "onnx.Relu"(%arg0) : (tensor<?x10xf32>) -> tensor<*xf32>
  "std.return"(%0) : (tensor<*xf32>) -> ()

  // CHECK-LABEL: test_relu
  // CHECK: [[C0:%.+]] = arith.constant 0 : index
  // CHECK: [[DIM_0:%.+]] = memref.dim %arg0, [[C0]] : memref<?x10xf32>
  // CHECK: [[RES:%.+]] = memref.alloc([[DIM_0]]) {{.*}}: memref<?x10xf32>
  // CHECK: [[DEF_LOOPS:%.+]]:2 = krnl.define_loops 2
  // CHECK: [[C0_0:%.+]] = arith.constant 0 : index
  // CHECK: [[DIM_2:%.+]] = memref.dim %arg0, [[C0_0]] : memref<?x10xf32>
  // CHECK: krnl.iterate([[DEF_LOOPS]]#0, [[DEF_LOOPS]]#1) with ([[DEF_LOOPS]]#0 -> %arg1 = 0 to [[DIM_2]], [[DEF_LOOPS]]#1 -> %arg2 = 0 to 10) {
  // CHECK: [[LOAD:%.+]] = krnl.load %arg0[%arg1, %arg2] : memref<?x10xf32>
  // CHECK: [[ZERO:%.+]] = arith.constant {{0.+}} : f32
  // CHECK: [[LTZERO:%.+]] = arith.cmpf olt, [[LOAD]], [[ZERO]] : f32
  // CHECK: [[RELU_RES:%.+]] = select [[LTZERO]], [[ZERO]], [[LOAD]] : f32
  // CHECK: krnl.store [[RELU_RES]], [[RES]][%arg1, %arg2] : memref<?x10xf32>
  // CHECK: return [[RES]] : memref<?x10xf32>
}

// -----

func private @test_reshape_constant(%arg0 : tensor<1x10xf32>) -> tensor<*xf32> {
  %0 = "onnx.Constant"() {value = dense<[2, 5]> : tensor<2xi64> } : () -> tensor<2xi64>
  %1 = "onnx.Reshape"(%arg0, %0) : (tensor<1x10xf32>, tensor<2xi64>) -> tensor<*xf32>
  "std.return"(%1) : (tensor<*xf32>) -> ()
// CHECK-LABEL:     test_reshape_constant
// CHECK: krnl.global
// CHECK: [[RES:%.+]] = memref.reinterpret_cast %arg0 to offset: [0], sizes: [2, 5], strides: [5, 1] : memref<1x10xf32> to memref<2x5xf32>
// CHECK: return [[RES]] : memref<2x5xf32>
}

// -----

// `Reshape` ops are lowerd to `reinterpret_cast` op. `reinterpret_cast` ops just change
// the view of input memref. So, input memref should not be deallocated if it is retuned.
// This test confirms the deallocation is not generated.

func private @test_reshape_constant_dealloc(%arg0 : tensor<10x1xf32>) -> tensor<*xf32> {
  %0 = "onnx.Transpose"(%arg0) : (tensor<10x1xf32>) -> tensor<*xf32>
  %1 = "onnx.Constant"() {value = dense<[2, 5]> : tensor<2xi64> } : () -> tensor<2xi64>
  %2 = "onnx.Reshape"(%0, %1) : (tensor<*xf32>, tensor<2xi64>) -> tensor<*xf32>
  "std.return"(%2) : (tensor<*xf32>) -> ()

  // CHECK-LABEL: func private @test_reshape_constant_dealloc
  // CHECK:       [[VAR_0_:%.+]] = memref.alloc() {{.*}}: memref<1x10xf32>
  // CHECK:       [[VAR_3_:%.+]] = memref.reinterpret_cast [[VAR_0_]] to offset: [0], sizes: [2, 5], strides: [5, 1] : memref<1x10xf32> to memref<2x5xf32>
  // CHECK-NOT:   memref.dealloc [[VAR_0_]] : memref<1x10xf32>
  // CHECK:       return [[VAR_3_]] : memref<2x5xf32>
}

// -----

func private @test_sum(%arg0 : tensor<10x10xf32>, %arg1 : tensor<10x10xf32>) -> tensor<*xf32> {
  %0 = "onnx.Sum"(%arg0, %arg1) : (tensor<10x10xf32>, tensor<10x10xf32>) -> tensor<*xf32>
  "std.return"(%0) : (tensor<*xf32>) -> ()

  // CHECK-LABEL: test_sum
  // CHECK: [[RES:%.+]] = memref.alloc() {{.*}}: memref<10x10xf32>
  // CHECK: [[DEF_LOOPS:%.+]]:2 = krnl.define_loops 2
  // CHECK: krnl.iterate([[DEF_LOOPS]]#0, [[DEF_LOOPS]]#1) with ([[DEF_LOOPS]]#0 -> %arg2 = 0 to 10, [[DEF_LOOPS]]#1 -> %arg3 = 0 to 10) {
  // CHECK: [[LOAD1:%.+]] = krnl.load %arg0[%arg2, %arg3] : memref<10x10xf32>
  // CHECK: [[LOAD2:%.+]] = krnl.load %arg1[%arg2, %arg3] : memref<10x10xf32>
  // CHECK: [[ADD:%.+]] = arith.addf [[LOAD1]], [[LOAD2]] : f32
  // CHECK: krnl.store [[ADD]], [[RES]][%arg2, %arg3] : memref<10x10xf32>
  // CHECK: return [[RES]] : memref<10x10xf32>
}

// -----

func private @test_max(%arg0 : tensor<10x10xf32>, %arg1 : tensor<10x10xf32>) -> tensor<*xf32> {
  %0 = "onnx.Max"(%arg0, %arg1) : (tensor<10x10xf32>, tensor<10x10xf32>) -> tensor<*xf32>
  "std.return"(%0) : (tensor<*xf32>) -> ()

  // CHECK-LABEL: test_max
  // CHECK: [[RES:%.+]] = memref.alloc() {{.*}}: memref<10x10xf32>
  // CHECK: [[DEF_LOOPS:%.+]]:2 = krnl.define_loops 2
  // CHECK: krnl.iterate([[DEF_LOOPS]]#0, [[DEF_LOOPS]]#1) with ([[DEF_LOOPS]]#0 -> %arg2 = 0 to 10, [[DEF_LOOPS]]#1 -> %arg3 = 0 to 10) {
  // CHECK: [[LOAD1:%.+]] = krnl.load %arg0[%arg2, %arg3] : memref<10x10xf32>
  // CHECK: [[LOAD2:%.+]] = krnl.load %arg1[%arg2, %arg3] : memref<10x10xf32>
  // CHECK: [[MAX:%.+]] = arith.cmpf ogt, [[LOAD1]], [[LOAD2]] : f32
  // CHECK: [[RELU_RES:%.+]] = select [[MAX]], [[LOAD1]], [[LOAD2]] : f32
  // CHECK: krnl.store [[RELU_RES]], [[RES]][%arg2, %arg3] : memref<10x10xf32>
  // CHECK: return [[RES]] : memref<10x10xf32>
}

// -----

func private @test_min(%arg0 : tensor<10x10xf32>, %arg1 : tensor<10x10xf32>) -> tensor<*xf32> {
  %0 = "onnx.Min"(%arg0, %arg1) : (tensor<10x10xf32>, tensor<10x10xf32>) -> tensor<*xf32>
  "std.return"(%0) : (tensor<*xf32>) -> ()

  // CHECK-LABEL: test_min
  // CHECK: [[RES:%.+]] = memref.alloc() {{.*}}: memref<10x10xf32>
  // CHECK: [[DEF_LOOPS:%.+]]:2 = krnl.define_loops 2
  // CHECK: krnl.iterate([[DEF_LOOPS]]#0, [[DEF_LOOPS]]#1) with ([[DEF_LOOPS]]#0 -> %arg2 = 0 to 10, [[DEF_LOOPS]]#1 -> %arg3 = 0 to 10) {
  // CHECK: [[LOAD1:%.+]] = krnl.load %arg0[%arg2, %arg3] : memref<10x10xf32>
  // CHECK: [[LOAD2:%.+]] = krnl.load %arg1[%arg2, %arg3] : memref<10x10xf32>
  // CHECK: [[MIN:%.+]] = arith.cmpf olt, [[LOAD1]], [[LOAD2]] : f32
  // CHECK: [[RELU_RES:%.+]] = select [[MIN]], [[LOAD1]], [[LOAD2]] : f32
  // CHECK: krnl.store [[RELU_RES]], [[RES]][%arg2, %arg3] : memref<10x10xf32>
  // CHECK: return [[RES]] : memref<10x10xf32>
}

// -----

func private @test_elu(%arg0 : tensor<?x10xf32>) -> tensor<*xf32> {
  %0 = "onnx.Elu"(%arg0) {alpha=2.0:f32} : (tensor<?x10xf32>) -> tensor<*xf32>
  "std.return"(%0) : (tensor<*xf32>) -> ()

  // CHECK-LABEL: test_elu
  // CHECK: [[C0:%.+]] = arith.constant 0 : index
  // CHECK: [[DIM_0:%.+]] = memref.dim %arg0, [[C0]] : memref<?x10xf32>
  // CHECK: [[RES:%.+]] = memref.alloc([[DIM_0]]) {{.*}}: memref<?x10xf32>
  // CHECK: [[DEF_LOOPS:%.+]]:2 = krnl.define_loops 2
  // CHECK: [[C0_0:%.+]] = arith.constant 0 : index
  // CHECK: [[DIM_2:%.+]] = memref.dim %arg0, [[C0_0]] : memref<?x10xf32>
  // CHECK: krnl.iterate([[DEF_LOOPS]]#0, [[DEF_LOOPS]]#1) with ([[DEF_LOOPS]]#0 -> %arg1 = 0 to [[DIM_2]], [[DEF_LOOPS]]#1 -> %arg2 = 0 to 10) {
  // CHECK: [[LOAD:%.+]] = krnl.load %arg0[%arg1, %arg2] : memref<?x10xf32>
  // CHECK: [[ZERO:%.+]] = arith.constant {{0.+}} : f32
  // CHECK: [[ONE:%.+]] = arith.constant {{1.+}} : f32
  // CHECK: [[ALPHA:%.+]] = arith.constant {{2.+}} : f32
  // CHECK: [[EXP:%.+]] = math.exp [[LOAD]] : f32
  // CHECK: [[CMP:%.+]] = arith.cmpf olt, [[LOAD]], [[ZERO]] : f32
  // CHECK: [[SUB:%.+]] = arith.subf [[EXP]], [[ONE]] : f32
  // CHECK: [[MUL:%.+]] = arith.mulf [[ALPHA]], [[SUB]] : f32
  // CHECK: [[SELECT:%.+]] = select [[CMP]], [[MUL]], [[LOAD]] : f32
  // CHECK: krnl.store [[SELECT]], [[RES]][%arg1, %arg2] : memref<?x10xf32>
  // CHECK: return [[RES]] : memref<?x10xf32>
}

// -----

func private @test_leakyrelu(%arg0 : tensor<?x10xf32>) -> tensor<*xf32> {
  %0 = "onnx.LeakyRelu"(%arg0) {alpha=1.0:f32} : (tensor<?x10xf32>) -> tensor<*xf32>
  "std.return"(%0) : (tensor<*xf32>) -> ()

  // CHECK-LABEL: test_leakyrelu
  // CHECK: [[C0:%.+]] = arith.constant 0 : index
  // CHECK: [[DIM_0:%.+]] = memref.dim %arg0, [[C0]] : memref<?x10xf32>
  // CHECK: [[RES:%.+]] = memref.alloc([[DIM_0]]) {{.*}}: memref<?x10xf32>
  // CHECK: [[DEF_LOOPS:%.+]]:2 = krnl.define_loops 2
  // CHECK: [[C0_0:%.+]] = arith.constant 0 : index
  // CHECK: [[DIM_2:%.+]] = memref.dim %arg0, [[C0_0]] : memref<?x10xf32>
  // CHECK: krnl.iterate([[DEF_LOOPS]]#0, [[DEF_LOOPS]]#1) with ([[DEF_LOOPS]]#0 -> %arg1 = 0 to [[DIM_2]], [[DEF_LOOPS]]#1 -> %arg2 = 0 to 10) {
  // CHECK: [[LOAD:%.+]] = krnl.load %arg0[%arg1, %arg2] : memref<?x10xf32>
  // CHECK: [[ZERO:%.+]] = arith.constant {{0.+}} : f32
  // CHECK: [[ALPHA:%.+]] = arith.constant {{1.+}} : f32
  // CHECK: [[CMP:%.+]] = arith.cmpf olt, [[LOAD]], [[ZERO]] : f32
  // CHECK: [[MUL:%.+]] = arith.mulf [[ALPHA]], [[LOAD]] : f32
  // CHECK: [[SELECT:%.+]] = select [[CMP]], [[MUL]], [[LOAD]] : f32
  // CHECK: krnl.store [[SELECT]], [[RES]][%arg1, %arg2] : memref<?x10xf32>
  // CHECK: return [[RES]] : memref<?x10xf32>
}

// -----

func private @test_selu(%arg0 : tensor<?x10xf32>) -> tensor<*xf32> {
  %0 = "onnx.Selu"(%arg0) {alpha=1.0:f32, gamma=2.0:f32} : (tensor<?x10xf32>) -> tensor<*xf32>
  "std.return"(%0) : (tensor<*xf32>) -> ()

  // CHECK-LABEL: test_selu
  // CHECK: [[C0:%.+]] = arith.constant 0 : index
  // CHECK: [[DIM_0:%.+]] = memref.dim %arg0, [[C0]] : memref<?x10xf32>
  // CHECK: [[RES:%.+]] = memref.alloc([[DIM_0]]) {{.*}}: memref<?x10xf32>
  // CHECK: [[DEF_LOOPS:%.+]]:2 = krnl.define_loops 2
  // CHECK: [[C0_0:%.+]] = arith.constant 0 : index
  // CHECK: [[DIM_2:%.+]] = memref.dim %arg0, [[C0_0]] : memref<?x10xf32>
  // CHECK: krnl.iterate([[DEF_LOOPS]]#0, [[DEF_LOOPS]]#1) with ([[DEF_LOOPS]]#0 -> %arg1 = 0 to [[DIM_2]], [[DEF_LOOPS]]#1 -> %arg2 = 0 to 10) {
  // CHECK: [[LOAD:%.+]] = krnl.load %arg0[%arg1, %arg2] : memref<?x10xf32>
  // CHECK: [[ZERO:%.+]] = arith.constant {{0.+}} : f32
  // CHECK: [[ALPHA:%.+]] = arith.constant {{1.+}} : f32
  // CHECK: [[GAMMA:%.+]] = arith.constant {{2.+}} : f32
  // CHECK: [[EXP:%.+]] = math.exp [[LOAD]] : f32
  // CHECK: [[CMP:%.+]] = arith.cmpf ogt, [[LOAD]], [[ZERO]] : f32
  // CHECK: [[MUL:%.+]] = arith.mulf [[ALPHA]], [[EXP]] : f32
  // CHECK: [[SUB:%.+]] = arith.subf [[MUL]], [[ALPHA]] : f32
  // CHECK: [[SELECT:%.+]] = select [[CMP]], [[LOAD]], [[SUB]] : f32
  // CHECK: [[SELU_RES:%.+]] = arith.mulf [[GAMMA]], [[SELECT]] : f32
  // CHECK: krnl.store [[SELU_RES]], [[RES]][%arg1, %arg2] : memref<?x10xf32>
  // CHECK: return [[RES]] : memref<?x10xf32>
}

// -----

func private @test_hardsigmoid(%arg0 : tensor<?x10xf32>) -> tensor<*xf32> {
  %0 = "onnx.HardSigmoid"(%arg0) {alpha=1.0:f32, beta=2.0:f32} : (tensor<?x10xf32>) -> tensor<*xf32>
  "std.return"(%0) : (tensor<*xf32>) -> ()

  // CHECK-LABEL: test_hardsigmoid
  // CHECK: [[C0:%.+]] = arith.constant 0 : index
  // CHECK: [[DIM_0:%.+]] = memref.dim %arg0, [[C0]] : memref<?x10xf32>
  // CHECK: [[RES:%.+]] = memref.alloc([[DIM_0]]) {{.*}}: memref<?x10xf32>
  // CHECK: [[DEF_LOOPS:%.+]]:2 = krnl.define_loops 2
  // CHECK: [[C0_0:%.+]] = arith.constant 0 : index
  // CHECK: [[DIM_2:%.+]] = memref.dim %arg0, [[C0_0]] : memref<?x10xf32>
  // CHECK: krnl.iterate([[DEF_LOOPS]]#0, [[DEF_LOOPS]]#1) with ([[DEF_LOOPS]]#0 -> %arg1 = 0 to [[DIM_2]], [[DEF_LOOPS]]#1 -> %arg2 = 0 to 10) {
  // CHECK: [[LOAD:%.+]] = krnl.load %arg0[%arg1, %arg2] : memref<?x10xf32>
  // CHECK: [[ZERO:%.+]] = arith.constant {{0.+}} : f32
  // CHECK: [[ONE:%.+]] = arith.constant {{1.+}} : f32
  // CHECK: [[ALPHA:%.+]] = arith.constant {{1.+}} : f32
  // CHECK: [[BETA:%.+]] = arith.constant {{2.+}} : f32
  // CHECK: [[MUL:%.+]] = arith.mulf [[ALPHA]], [[LOAD]] : f32
  // CHECK: [[ADD:%.+]] = arith.addf [[MUL]], [[BETA]] : f32
  // CHECK: [[CMP1:%.+]] = arith.cmpf ogt, [[ADD]], [[ZERO]] : f32
  // CHECK: [[SELECT1:%.+]] = select [[CMP1]], [[ADD]], [[ZERO]] : f32
  // CHECK: [[CMP2:%.+]] = arith.cmpf olt, [[SELECT1]], [[ONE]] : f32
  // CHECK: [[SELECT2:%.+]] = select [[CMP2]], [[SELECT1]], [[ONE]] : f32
  // CHECK: krnl.store [[SELECT2]], [[RES]][%arg1, %arg2] : memref<?x10xf32>
  // CHECK: return [[RES]] : memref<?x10xf32>
}

// -----

func private @test_reciprocal(%arg0 : tensor<?x10xf32>) -> tensor<*xf32> {
  %0 = "onnx.Reciprocal"(%arg0) : (tensor<?x10xf32>) -> tensor<*xf32>
  "std.return"(%0) : (tensor<*xf32>) -> ()

  // CHECK-LABEL: test_reciprocal
  // CHECK: [[C0:%.+]] = arith.constant 0 : index
  // CHECK: [[DIM_0:%.+]] = memref.dim %arg0, [[C0]] : memref<?x10xf32>
  // CHECK: [[RES:%.+]] = memref.alloc([[DIM_0]]) {{.*}}: memref<?x10xf32>
  // CHECK: [[DEF_LOOPS:%.+]]:2 = krnl.define_loops 2
  // CHECK: [[C0_0:%.+]] = arith.constant 0 : index
  // CHECK: [[DIM_2:%.+]] = memref.dim %arg0, [[C0_0]] : memref<?x10xf32>
  // CHECK: krnl.iterate([[DEF_LOOPS]]#0, [[DEF_LOOPS]]#1) with ([[DEF_LOOPS]]#0 -> %arg1 = 0 to [[DIM_2]], [[DEF_LOOPS]]#1 -> %arg2 = 0 to 10) {
  // CHECK: [[LOAD:%.+]] = krnl.load %arg0[%arg1, %arg2] : memref<?x10xf32>
  // CHECK: [[ONE:%.+]] = arith.constant {{1.+}} : f32
  // CHECK: [[RECIPROCAL_RES:%.+]] = arith.divf [[ONE]], [[LOAD]] : f32
  // CHECK: krnl.store [[RECIPROCAL_RES]], [[RES]][%arg1, %arg2] : memref<?x10xf32>
  // CHECK: return [[RES]] : memref<?x10xf32>
}

// -----

func private @test_softplus(%arg0 : tensor<?x10xf32>) -> tensor<*xf32> {
  %0 = "onnx.Softplus"(%arg0) : (tensor<?x10xf32>) -> tensor<*xf32>
  "std.return"(%0) : (tensor<*xf32>) -> ()

  // CHECK-LABEL: test_softplus
  // CHECK: [[C0:%.+]] = arith.constant 0 : index
  // CHECK: [[DIM_0:%.+]] = memref.dim %arg0, [[C0]] : memref<?x10xf32>
  // CHECK: [[RES:%.+]] = memref.alloc([[DIM_0]]) {{.*}}: memref<?x10xf32>
  // CHECK: [[DEF_LOOPS:%.+]]:2 = krnl.define_loops 2
  // CHECK: [[C0_0:%.+]] = arith.constant 0 : index
  // CHECK: [[DIM_2:%.+]] = memref.dim %arg0, [[C0_0]] : memref<?x10xf32>
  // CHECK: krnl.iterate([[DEF_LOOPS]]#0, [[DEF_LOOPS]]#1) with ([[DEF_LOOPS]]#0 -> %arg1 = 0 to [[DIM_2]], [[DEF_LOOPS]]#1 -> %arg2 = 0 to 10) {
  // CHECK: [[LOAD:%.+]] = krnl.load %arg0[%arg1, %arg2] : memref<?x10xf32>
  // CHECK: [[EXP:%.+]] = math.exp [[LOAD]] : f32
  // CHECK: [[ONE:%.+]] = arith.constant {{1.+}} : f32
  // CHECK: [[ADD:%.+]] = arith.addf [[EXP]], [[ONE]] : f32
  // CHECK: [[SOFTPLUS_RES:%.+]] = math.log [[ADD]] : f32
  // CHECK: krnl.store [[SOFTPLUS_RES]], [[RES]][%arg1, %arg2] : memref<?x10xf32>
  // CHECK: return [[RES]] : memref<?x10xf32>
}

// -----

func private @test_softsign(%arg0 : tensor<?x10xf32>) -> tensor<*xf32> {
  %0 = "onnx.Softsign"(%arg0) : (tensor<?x10xf32>) -> tensor<*xf32>
  "std.return"(%0) : (tensor<*xf32>) -> ()

  // CHECK-LABEL: test_softsign
  // CHECK: [[C0:%.+]] = arith.constant 0 : index
  // CHECK: [[DIM_0:%.+]] = memref.dim %arg0, [[C0]] : memref<?x10xf32>
  // CHECK: [[RES:%.+]] = memref.alloc([[DIM_0]]) {{.*}}: memref<?x10xf32>
  // CHECK: [[DEF_LOOPS:%.+]]:2 = krnl.define_loops 2
  // CHECK: [[C0_0:%.+]] = arith.constant 0 : index
  // CHECK: [[DIM_2:%.+]] = memref.dim %arg0, [[C0_0]] : memref<?x10xf32>
  // CHECK: krnl.iterate([[DEF_LOOPS]]#0, [[DEF_LOOPS]]#1) with ([[DEF_LOOPS]]#0 -> %arg1 = 0 to [[DIM_2]], [[DEF_LOOPS]]#1 -> %arg2 = 0 to 10) {
  // CHECK: [[LOAD:%.+]] = krnl.load %arg0[%arg1, %arg2] : memref<?x10xf32>
  // CHECK: [[ABS:%.+]] = math.abs [[LOAD]] : f32
  // CHECK: [[ONE:%.+]] = arith.constant {{1.+}} : f32
  // CHECK: [[ADD:%.+]] = arith.addf [[ABS]], [[ONE]] : f32
  // CHECK: [[SOFTSIGN_RES:%.+]] = arith.divf [[LOAD]], [[ADD]] : f32
  // CHECK: krnl.store [[SOFTSIGN_RES]], [[RES]][%arg1, %arg2] : memref<?x10xf32>
  // CHECK: return [[RES]] : memref<?x10xf32>
}

// -----

func private @test_reducemax(%arg0 : tensor<3x2x2xf32>) -> tensor<*xf32> {
  %0 ="onnx.ReduceMax"(%arg0) {axes=[1], keepdims = 0 : si64} : (tensor<3x2x2xf32>)-> tensor<*xf32>
  "std.return"(%0) : (tensor<*xf32>) -> ()

  // CHECK-LABEL: test_reducemax
  // CHECK: [[RES:%.+]] = memref.alloc() {{.*}}: memref<3x2xf32>
  // CHECK: [[DEF_LOOPS1:%.+]]:2 = krnl.define_loops 2
  // CHECK: krnl.iterate([[DEF_LOOPS1]]#0, [[DEF_LOOPS1]]#1) with ([[DEF_LOOPS1]]#0 -> %arg1 = 0 to 3, [[DEF_LOOPS1]]#1 -> %arg2 = 0 to 2) {
  // CHECK: [[IDENTITY:%.+]] = arith.constant 0xFF800000 : f32
  // CHECK: krnl.store [[IDENTITY]], [[RES]][%arg1, %arg2] : memref<3x2xf32>

  // CHECK: [[DEF_LOOPS2:%.+]]:3 = krnl.define_loops 3
  // CHECK: krnl.iterate([[DEF_LOOPS2]]#0, [[DEF_LOOPS2]]#1, [[DEF_LOOPS2]]#2) with ([[DEF_LOOPS2]]#0 -> %arg1 = 0 to 3, [[DEF_LOOPS2]]#1 -> %arg2 = 0 to 2, [[DEF_LOOPS2]]#2 -> %arg3 = 0 to 2) {
  // CHECK: [[LOAD1:%.+]] = krnl.load %arg0[%arg1, %arg2, %arg3] : memref<3x2x2xf32>
  // CHECK: [[LOAD2:%.+]] = krnl.load [[RES]][%arg1, %arg3] : memref<3x2xf32>
  // CHECK: [[CMP:%.+]] = arith.cmpf ogt, [[LOAD2]], [[LOAD1]] : f32
  // CHECK: [[SELECT:%.+]] = select [[CMP]], [[LOAD2]], [[LOAD1]] : f32
  // CHECK: krnl.store [[SELECT]], [[RES]][%arg1, %arg3] : memref<3x2xf32>
  // CHECK: }
  // CHECK: return [[RES]] : memref<3x2xf32>
}

// -----

func private @test_reducemin(%arg0 : tensor<3x2x2xf32>) -> tensor<*xf32> {
  %0 ="onnx.ReduceMin"(%arg0) {axes=[1], keepdims = 0 : si64} : (tensor<3x2x2xf32>)-> tensor<*xf32>
  "std.return"(%0) : (tensor<*xf32>) -> ()

  // CHECK-LABEL: test_reducemin
  // CHECK: [[RES:%.+]] = memref.alloc() {{.*}}: memref<3x2xf32>
  // CHECK: [[DEF_LOOPS1:%.+]]:2 = krnl.define_loops 2
  // CHECK: krnl.iterate([[DEF_LOOPS1]]#0, [[DEF_LOOPS1]]#1) with ([[DEF_LOOPS1]]#0 -> %arg1 = 0 to 3, [[DEF_LOOPS1]]#1 -> %arg2 = 0 to 2) {
  // CHECK: [[IDENTITY:%.+]] = arith.constant 0x7F800000 : f32
  // CHECK: krnl.store [[IDENTITY]], [[RES]][%arg1, %arg2] : memref<3x2xf32>

  // CHECK: [[DEF_LOOPS2:%.+]]:3 = krnl.define_loops 3
  // CHECK: krnl.iterate([[DEF_LOOPS2]]#0, [[DEF_LOOPS2]]#1, [[DEF_LOOPS2]]#2) with ([[DEF_LOOPS2]]#0 -> %arg1 = 0 to 3, [[DEF_LOOPS2]]#1 -> %arg2 = 0 to 2, [[DEF_LOOPS2]]#2 -> %arg3 = 0 to 2) {
  // CHECK: [[LOAD1:%.+]] = krnl.load %arg0[%arg1, %arg2, %arg3] : memref<3x2x2xf32>
  // CHECK: [[LOAD2:%.+]] = krnl.load [[RES]][%arg1, %arg3] : memref<3x2xf32>
  // CHECK: [[CMP:%.+]] = arith.cmpf olt, [[LOAD2]], [[LOAD1]] : f32
  // CHECK: [[SELECT:%.+]] = select [[CMP]], [[LOAD2]], [[LOAD1]] : f32
  // CHECK: krnl.store [[SELECT]], [[RES]][%arg1, %arg3] : memref<3x2xf32>
  // CHECK: }
  // CHECK: return [[RES]] : memref<3x2xf32>
}

// -----

func private @test_reduceprod(%arg0 : tensor<3x2x2xf32>) -> tensor<*xf32> {
  %0 ="onnx.ReduceProd"(%arg0) {axes=[1], keepdims = 0 : si64} : (tensor<3x2x2xf32>)-> tensor<*xf32>
  "std.return"(%0) : (tensor<*xf32>) -> ()

  // CHECK-LABEL: test_reduceprod
  // CHECK: [[RES:%.+]] = memref.alloc() {{.*}}: memref<3x2xf32>
  // CHECK: [[DEF_LOOPS1:%.+]]:2 = krnl.define_loops 2
  // CHECK: krnl.iterate([[DEF_LOOPS1]]#0, [[DEF_LOOPS1]]#1) with ([[DEF_LOOPS1]]#0 -> %arg1 = 0 to 3, [[DEF_LOOPS1]]#1 -> %arg2 = 0 to 2) {
  // CHECK: [[IDENTITY:%.+]] = arith.constant 1.000000e+00 : f32
  // CHECK: krnl.store [[IDENTITY]], [[RES]][%arg1, %arg2] : memref<3x2xf32>

  // CHECK: [[DEF_LOOPS2:%.+]]:3 = krnl.define_loops 3
  // CHECK: krnl.iterate([[DEF_LOOPS2]]#0, [[DEF_LOOPS2]]#1, [[DEF_LOOPS2]]#2) with ([[DEF_LOOPS2]]#0 -> %arg1 = 0 to 3, [[DEF_LOOPS2]]#1 -> %arg2 = 0 to 2, [[DEF_LOOPS2]]#2 -> %arg3 = 0 to 2) {
  // CHECK: [[LOAD1:%.+]] = krnl.load %arg0[%arg1, %arg2, %arg3] : memref<3x2x2xf32>
  // CHECK: [[LOAD2:%.+]] = krnl.load [[RES]][%arg1, %arg3] : memref<3x2xf32>
  // CHECK: [[REDUCE:%.+]] = arith.mulf [[LOAD2]], [[LOAD1]] : f32
  // CHECK: krnl.store [[REDUCE]], [[RES]][%arg1, %arg3] : memref<3x2xf32>
  // CHECK: }
  // CHECK: return [[RES]] : memref<3x2xf32>
}

// -----

func private @test_reducesum(%arg0 : tensor<3x2x2xf32>) -> tensor<*xf32> {
  %cst = "onnx.Constant"() {value = dense<[1]> : tensor<1xi64> } : () -> tensor<1xi64>
  %0 ="onnx.ReduceSum"(%arg0, %cst) {keepdims = 0 : si64, noop_with_empty_axes = 0 : si64} : (tensor<3x2x2xf32>, tensor<1xi64>)-> tensor<*xf32>
  "std.return"(%0) : (tensor<*xf32>) -> ()

  // CHECK-LABEL: test_reducesum
  // CHECK: [[GLOBAL:%.+]] = "krnl.global"() {name = "constant_0", shape = [1], value = dense<1> : tensor<1xi64>} : () -> memref<1xi64>
  // CHECK: [[RES:%.+]] = memref.alloc() {{.*}}: memref<3x2xf32>
  // CHECK: [[DEF_LOOPS1:%.+]]:2 = krnl.define_loops 2
  // CHECK: krnl.iterate([[DEF_LOOPS1]]#0, [[DEF_LOOPS1]]#1) with ([[DEF_LOOPS1]]#0 -> %arg1 = 0 to 3, [[DEF_LOOPS1]]#1 -> %arg2 = 0 to 2) {
  // CHECK: [[IDENTITY:%.+]] = arith.constant 0.000000e+00 : f32
  // CHECK: krnl.store [[IDENTITY]], [[RES]][%arg1, %arg2] : memref<3x2xf32>

  // CHECK: [[DEF_LOOPS2:%.+]]:3 = krnl.define_loops 3
  // CHECK: krnl.iterate([[DEF_LOOPS2]]#0, [[DEF_LOOPS2]]#1, [[DEF_LOOPS2]]#2) with ([[DEF_LOOPS2]]#0 -> %arg1 = 0 to 3, [[DEF_LOOPS2]]#1 -> %arg2 = 0 to 2, [[DEF_LOOPS2]]#2 -> %arg3 = 0 to 2) {
  // CHECK: [[LOAD1:%.+]] = krnl.load %arg0[%arg1, %arg2, %arg3] : memref<3x2x2xf32>
  // CHECK: [[LOAD2:%.+]] = krnl.load [[RES]][%arg1, %arg3] : memref<3x2xf32>
  // CHECK: [[REDUCE:%.+]] = arith.addf [[LOAD2]], [[LOAD1]] : f32
  // CHECK: krnl.store [[REDUCE]], [[RES]][%arg1, %arg3] : memref<3x2xf32>
  // CHECK: }
  // CHECK: return [[RES]] : memref<3x2xf32>
}

// -----

func private @test_reducesumV11(%arg0 : tensor<3x2x2xf32>) -> tensor<*xf32> {
  %0 ="onnx.ReduceSumV11"(%arg0) {axes=[1], keepdims = 0 : si64} : (tensor<3x2x2xf32>)-> tensor<*xf32>
  "std.return"(%0) : (tensor<*xf32>) -> ()

  // CHECK-LABEL: test_reducesumV11
  // CHECK: [[RES:%.+]] = memref.alloc() {{.*}}: memref<3x2xf32>
  // CHECK: [[DEF_LOOPS1:%.+]]:2 = krnl.define_loops 2
  // CHECK: krnl.iterate([[DEF_LOOPS1]]#0, [[DEF_LOOPS1]]#1) with ([[DEF_LOOPS1]]#0 -> %arg1 = 0 to 3, [[DEF_LOOPS1]]#1 -> %arg2 = 0 to 2) {
  // CHECK: [[IDENTITY:%.+]] = arith.constant 0.000000e+00 : f32
  // CHECK: krnl.store [[IDENTITY]], [[RES]][%arg1, %arg2] : memref<3x2xf32>

  // CHECK: [[DEF_LOOPS2:%.+]]:3 = krnl.define_loops 3
  // CHECK: krnl.iterate([[DEF_LOOPS2]]#0, [[DEF_LOOPS2]]#1, [[DEF_LOOPS2]]#2) with ([[DEF_LOOPS2]]#0 -> %arg1 = 0 to 3, [[DEF_LOOPS2]]#1 -> %arg2 = 0 to 2, [[DEF_LOOPS2]]#2 -> %arg3 = 0 to 2) {
  // CHECK: [[LOAD1:%.+]] = krnl.load %arg0[%arg1, %arg2, %arg3] : memref<3x2x2xf32>
  // CHECK: [[LOAD2:%.+]] = krnl.load [[RES]][%arg1, %arg3] : memref<3x2xf32>
  // CHECK: [[REDUCE:%.+]] = arith.addf [[LOAD2]], [[LOAD1]] : f32
  // CHECK: krnl.store [[REDUCE]], [[RES]][%arg1, %arg3] : memref<3x2xf32>
  // CHECK: }
  // CHECK: return [[RES]] : memref<3x2xf32>
}

// --
  func private @test_reducesum1(%arg0: tensor<3x2x2xf32>, %arg1: tensor<?xi64>) -> tensor<3x1x2xf32> {
    %0 = "onnx.ReduceSum"(%arg0, %arg1) {keepdims = 1 : si64, noop_with_empty_axes = 1 : si64} : (tensor<3x2x2xf32>, tensor<?xi64>) -> tensor<3x1x2xf32>
    return %0 : tensor<3x1x2xf32>
// CHECK-LABEL:       @test_reducesum1
// CHECK-SAME:     ([[VAR_arg0:%.+]]: memref<3x2x2xf32>, [[VAR_arg1:%.+]]: memref<?xi64>) -> memref<3x1x2xf32> {
// CHECK:           [[VAR_1:%.+]] = memref.alloc() {alignment = 16 : i64} : memref<3xi1>
// CHECK:           [[VAR_false:%.+]] = arith.constant false
// CHECK:           [[VAR_true:%.+]] = arith.constant true
// CHECK:           [[VAR_c1:%.+]] = arith.constant 1 : index
// CHECK:           [[VAR_c0:%.+]] = arith.constant 0 : index
// CHECK:           krnl.store [[VAR_false]], [[VAR_1]]{{.}}[[VAR_c0]]{{.}} : memref<3xi1>
// CHECK:           [[VAR_c1_0:%.+]] = arith.constant 1 : index
// CHECK:           krnl.store [[VAR_false]], [[VAR_1]]{{.}}[[VAR_c1_0]]{{.}} : memref<3xi1>
// CHECK:           [[VAR_c2:%.+]] = arith.constant 2 : index
// CHECK:           krnl.store [[VAR_false]], [[VAR_1]]{{.}}[[VAR_c2]]{{.}} : memref<3xi1>
// CHECK:           [[VAR_c3_i64:%.+]] = arith.constant 3 : i64
// CHECK:           [[VAR_c0_i64:%.+]] = arith.constant 0 : i64
// CHECK:           [[VAR_2:%.+]] = krnl.define_loops 1
// CHECK:           [[VAR_c0_1:%.+]] = arith.constant 0 : index
// CHECK:           [[VAR_3:%.+]] = memref.dim [[VAR_arg1]], [[VAR_c0_1]] : memref<?xi64>
// CHECK:           krnl.iterate([[VAR_2]]) with ([[VAR_2]] -> [[VAR_arg2:%.+]] = 0 to [[VAR_3]]) {
// CHECK:             [[VAR_6:%.+]] = krnl.load [[VAR_arg1]]{{.}}[[VAR_arg2]]{{.}} : memref<?xi64>
// CHECK:             [[VAR_7:%.+]] = arith.cmpi slt, [[VAR_6]], [[VAR_c0_i64]] : i64
// CHECK:             [[VAR_8:%.+]] = arith.addi [[VAR_6]], [[VAR_c3_i64]] : i64
// CHECK:             [[VAR_9:%.+]] = select [[VAR_7]], [[VAR_8]], [[VAR_6]] : i64
// CHECK:             [[VAR_10:%.+]] = arith.index_cast [[VAR_9]] : i64 to index
// CHECK:             krnl.store [[VAR_true]], [[VAR_1]]{{.}}[[VAR_10]]{{.}} : memref<3xi1>
// CHECK:           }
// CHECK:           [[VAR_0:%.+]] = memref.alloc() {alignment = 16 : i64} : memref<3x1x2xf32>
// CHECK:           [[VAR_4:%.+]]:3 = krnl.define_loops 3
// CHECK:           krnl.iterate([[VAR_4]]#0, [[VAR_4]]#1, [[VAR_4]]#2) with ([[VAR_4]]#0 -> [[VAR_arg2:%.+]] = 0 to 3, [[VAR_4]]#1 -> [[VAR_arg3:%.+]] = 0 to 1, [[VAR_4]]#2 -> [[VAR_arg4:%.+]] = 0 to 2) {
// CHECK:             [[VAR_cst:%.+]] = arith.constant 0.000000e+00 : f32
// CHECK:             krnl.store [[VAR_cst]], [[VAR_0]]{{.}}[[VAR_arg2]], [[VAR_arg3]], [[VAR_arg4]]{{.}} : memref<3x1x2xf32>
// CHECK:           }
// CHECK:           [[VAR_5:%.+]]:3 = krnl.define_loops 3
// CHECK:           krnl.iterate([[VAR_5]]#0, [[VAR_5]]#1, [[VAR_5]]#2) with ([[VAR_5]]#0 -> [[VAR_arg2:%.+]] = 0 to 3, [[VAR_5]]#1 -> [[VAR_arg3:%.+]] = 0 to 2, [[VAR_5]]#2 -> [[VAR_arg4:%.+]] = 0 to 2) {
// CHECK:             [[VAR_c0_2:%.+]] = arith.constant 0 : index
// CHECK:             [[VAR_c0_3:%.+]] = arith.constant 0 : index
// CHECK:             [[VAR_6:%.+]] = krnl.load [[VAR_1]]{{.}}[[VAR_c0_3]]{{.}} : memref<3xi1>
// CHECK:             [[VAR_7:%.+]] = arith.cmpi eq, [[VAR_6]], [[VAR_true]] : i1
// CHECK:             [[VAR_8:%.+]] = select [[VAR_7]], [[VAR_c0_2]], [[VAR_arg2]] : index
// CHECK:             [[VAR_c1_4:%.+]] = arith.constant 1 : index
// CHECK:             [[VAR_9:%.+]] = krnl.load [[VAR_1]]{{.}}[[VAR_c1_4]]{{.}} : memref<3xi1>
// CHECK:             [[VAR_10:%.+]] = arith.cmpi eq, [[VAR_9]], [[VAR_true]] : i1
// CHECK:             [[VAR_11:%.+]] = select [[VAR_10]], [[VAR_c0_2]], [[VAR_arg3]] : index
// CHECK:             [[VAR_c2_5:%.+]] = arith.constant 2 : index
// CHECK:             [[VAR_12:%.+]] = krnl.load [[VAR_1]]{{.}}[[VAR_c2_5]]{{.}} : memref<3xi1>
// CHECK:             [[VAR_13:%.+]] = arith.cmpi eq, [[VAR_12]], [[VAR_true]] : i1
// CHECK:             [[VAR_14:%.+]] = select [[VAR_13]], [[VAR_c0_2]], [[VAR_arg4]] : index
// CHECK:             [[VAR_15:%.+]] = krnl.load [[VAR_arg0]]{{.}}[[VAR_arg2]], [[VAR_arg3]], [[VAR_arg4]]{{.}} : memref<3x2x2xf32>
// CHECK:             [[VAR_16:%.+]] = krnl.load [[VAR_0]]{{.}}[[VAR_8]], [[VAR_11]], [[VAR_14]]{{.}} : memref<3x1x2xf32>
// CHECK:             [[VAR_17:%.+]] = arith.addf [[VAR_16]], [[VAR_15]] : f32
// CHECK:             krnl.store [[VAR_17]], [[VAR_0]]{{.}}[[VAR_8]], [[VAR_11]], [[VAR_14]]{{.}} : memref<3x1x2xf32>
// CHECK:           }
// CHECK:           return [[VAR_0]] : memref<3x1x2xf32>
// CHECK:         }
}

// -----

  func @test_reducesum2(%arg0: tensor<3x2x2xf32>, %arg1: tensor<?xi64>) -> tensor<3x1x2xf32> {
    %0 = "onnx.ReduceSum"(%arg0, %arg1) {keepdims = 1 : si64, noop_with_empty_axes = 0 : si64} : (tensor<3x2x2xf32>, tensor<?xi64>) -> tensor<3x1x2xf32>
    return %0 : tensor<3x1x2xf32>
// CHECK-LABEL:     @test_reducesum2
// CHECK-SAME:     ([[VAR_arg0:%.+]]: memref<3x2x2xf32>, [[VAR_arg1:%.+]]: memref<?xi64>) -> memref<3x1x2xf32> {
// CHECK:           [[VAR_1:%.+]] = memref.alloc() {alignment = 16 : i64} : memref<3xi1>
// CHECK:           [[VAR_false:%.+]] = arith.constant false
// CHECK:           [[VAR_true:%.+]] = arith.constant true
// CHECK:           [[VAR_c1:%.+]] = arith.constant 1 : index
// CHECK:           [[VAR_c0:%.+]] = arith.constant 0 : index
// CHECK:           [[VAR_c0_0:%.+]] = arith.constant 0 : index
// CHECK:           [[VAR_2:%.+]] = memref.dim [[VAR_arg1]], [[VAR_c0_0]] : memref<?xi64>
// CHECK:           [[VAR_3:%.+]] = arith.cmpi eq, [[VAR_2]], [[VAR_c0]] : index
// CHECK:           [[VAR_4:%.+]] = select [[VAR_3]], [[VAR_true]], [[VAR_false]] : i1
// CHECK:           [[VAR_c0_1:%.+]] = arith.constant 0 : index
// CHECK:           krnl.store [[VAR_4]], [[VAR_1]]{{.}}[[VAR_c0_1]]{{.}} : memref<3xi1>
// CHECK:           [[VAR_c1_2:%.+]] = arith.constant 1 : index
// CHECK:           krnl.store [[VAR_4]], [[VAR_1]]{{.}}[[VAR_c1_2]]{{.}} : memref<3xi1>
// CHECK:           [[VAR_c2:%.+]] = arith.constant 2 : index
// CHECK:           krnl.store [[VAR_4]], [[VAR_1]]{{.}}[[VAR_c2]]{{.}} : memref<3xi1>
// CHECK:           [[VAR_c3_i64:%.+]] = arith.constant 3 : i64
// CHECK:           [[VAR_c0_i64:%.+]] = arith.constant 0 : i64
// CHECK:           [[VAR_5:%.+]] = krnl.define_loops 1
// CHECK:           [[VAR_c0_3:%.+]] = arith.constant 0 : index
// CHECK:           [[VAR_6:%.+]] = memref.dim [[VAR_arg1]], [[VAR_c0_3]] : memref<?xi64>
// CHECK:           krnl.iterate([[VAR_5]]) with ([[VAR_5]] -> [[VAR_arg2:%.+]] = 0 to [[VAR_6]]) {
// CHECK:             [[VAR_9:%.+]] = krnl.load [[VAR_arg1]]{{.}}[[VAR_arg2]]{{.}} : memref<?xi64>
// CHECK:             [[VAR_10:%.+]] = arith.cmpi slt, [[VAR_9]], [[VAR_c0_i64]] : i64
// CHECK:             [[VAR_11:%.+]] = arith.addi [[VAR_9]], [[VAR_c3_i64]] : i64
// CHECK:             [[VAR_12:%.+]] = select [[VAR_10]], [[VAR_11]], [[VAR_9]] : i64
// CHECK:             [[VAR_13:%.+]] = arith.index_cast [[VAR_12]] : i64 to index
// CHECK:             krnl.store [[VAR_true]], [[VAR_1]]{{.}}[[VAR_13]]{{.}} : memref<3xi1>
// CHECK:           }
// CHECK:           [[VAR_0:%.+]] = memref.alloc() {alignment = 16 : i64} : memref<3x1x2xf32>
// CHECK:           [[VAR_7:%.+]]:3 = krnl.define_loops 3
// CHECK:           krnl.iterate([[VAR_7]]#0, [[VAR_7]]#1, [[VAR_7]]#2) with ([[VAR_7]]#0 -> [[VAR_arg2:%.+]] = 0 to 3, [[VAR_7]]#1 -> [[VAR_arg3:%.+]] = 0 to 1, [[VAR_7]]#2 -> [[VAR_arg4:%.+]] = 0 to 2) {
// CHECK:             [[VAR_cst:%.+]] = arith.constant 0.000000e+00 : f32
// CHECK:             krnl.store [[VAR_cst]], [[VAR_0]]{{.}}[[VAR_arg2]], [[VAR_arg3]], [[VAR_arg4]]{{.}} : memref<3x1x2xf32>
// CHECK:           }
// CHECK:           [[VAR_8:%.+]]:3 = krnl.define_loops 3
// CHECK:           krnl.iterate([[VAR_8]]#0, [[VAR_8]]#1, [[VAR_8]]#2) with ([[VAR_8]]#0 -> [[VAR_arg2:%.+]] = 0 to 3, [[VAR_8]]#1 -> [[VAR_arg3:%.+]] = 0 to 2, [[VAR_8]]#2 -> [[VAR_arg4:%.+]] = 0 to 2) {
// CHECK:             [[VAR_c0_4:%.+]] = arith.constant 0 : index
// CHECK:             [[VAR_c0_5:%.+]] = arith.constant 0 : index
// CHECK:             [[VAR_9:%.+]] = krnl.load [[VAR_1]]{{.}}[[VAR_c0_5]]{{.}} : memref<3xi1>
// CHECK:             [[VAR_10:%.+]] = arith.cmpi eq, [[VAR_9]], [[VAR_true]] : i1
// CHECK:             [[VAR_11:%.+]] = select [[VAR_10]], [[VAR_c0_4]], [[VAR_arg2]] : index
// CHECK:             [[VAR_c1_6:%.+]] = arith.constant 1 : index
// CHECK:             [[VAR_12:%.+]] = krnl.load [[VAR_1]]{{.}}[[VAR_c1_6]]{{.}} : memref<3xi1>
// CHECK:             [[VAR_13:%.+]] = arith.cmpi eq, [[VAR_12]], [[VAR_true]] : i1
// CHECK:             [[VAR_14:%.+]] = select [[VAR_13]], [[VAR_c0_4]], [[VAR_arg3]] : index
// CHECK:             [[VAR_c2_7:%.+]] = arith.constant 2 : index
// CHECK:             [[VAR_15:%.+]] = krnl.load [[VAR_1]]{{.}}[[VAR_c2_7]]{{.}} : memref<3xi1>
// CHECK:             [[VAR_16:%.+]] = arith.cmpi eq, [[VAR_15]], [[VAR_true]] : i1
// CHECK:             [[VAR_17:%.+]] = select [[VAR_16]], [[VAR_c0_4]], [[VAR_arg4]] : index
// CHECK:             [[VAR_18:%.+]] = krnl.load [[VAR_arg0]]{{.}}[[VAR_arg2]], [[VAR_arg3]], [[VAR_arg4]]{{.}} : memref<3x2x2xf32>
// CHECK:             [[VAR_19:%.+]] = krnl.load [[VAR_0]]{{.}}[[VAR_11]], [[VAR_14]], [[VAR_17]]{{.}} : memref<3x1x2xf32>
// CHECK:             [[VAR_20:%.+]] = arith.addf [[VAR_19]], [[VAR_18]] : f32
// CHECK:             krnl.store [[VAR_20]], [[VAR_0]]{{.}}[[VAR_11]], [[VAR_14]], [[VAR_17]]{{.}} : memref<3x1x2xf32>
// CHECK:           }
// CHECK:           return [[VAR_0]] : memref<3x1x2xf32>

}

// -----

func private @test_sqrt(%arg0 : tensor<?x10xf32>) -> tensor<*xf32> {
  %0 = "onnx.Sqrt"(%arg0) : (tensor<?x10xf32>) -> tensor<*xf32>
  "std.return"(%0) : (tensor<*xf32>) -> ()

  // CHECK-LABEL: test_sqrt
  // CHECK: [[C0:%.+]] = arith.constant 0 : index
  // CHECK: [[DIM_0:%.+]] = memref.dim %arg0, [[C0]] : memref<?x10xf32>
  // CHECK: [[RES:%.+]] = memref.alloc([[DIM_0]]) {{.*}}: memref<?x10xf32>
  // CHECK: [[DEF_LOOPS:%.+]]:2 = krnl.define_loops 2
  // CHECK: [[C0_0:%.+]] = arith.constant 0 : index
  // CHECK: [[DIM_2:%.+]] = memref.dim %arg0, [[C0_0]] : memref<?x10xf32>
  // CHECK: krnl.iterate([[DEF_LOOPS]]#0, [[DEF_LOOPS]]#1) with ([[DEF_LOOPS]]#0 -> %arg1 = 0 to [[DIM_2]], [[DEF_LOOPS]]#1 -> %arg2 = 0 to 10) {
  // CHECK: [[LOAD:%.+]] = krnl.load %arg0[%arg1, %arg2] : memref<?x10xf32>
  // CHECK: [[SQRT:%.+]] = math.sqrt [[LOAD]] : f32
  // CHECK: krnl.store [[SQRT]], [[RES]][%arg1, %arg2] : memref<?x10xf32>
  // CHECK: return [[RES]] : memref<?x10xf32>
}

// -----

func private @test_unsqueeze(%arg0 : tensor<10x10xf32>) -> tensor<*xf32> {
  %0 = "onnx.Constant"() {value = dense<[0, 3]> : tensor<2xi64>} : () -> tensor<2xi64>
  %1 = "onnx.Unsqueeze"(%arg0, %0) : (tensor<10x10xf32>, tensor<2xi64>) -> tensor<*xf32>
  "std.return"(%1) : (tensor<*xf32>) -> ()

  // CHECK-LABEL: test_unsqueeze
  // CHECK: [[RES:%.+]] = memref.reinterpret_cast %arg0 to offset: [0], sizes: [1, 10, 10, 1], strides: [100, 10, 1, 1] : memref<10x10xf32> to memref<1x10x10x1xf32>
  // CHECK: return [[RES]] : memref<1x10x10x1xf32>
}

// -----

func private @test_unsqueezev11(%arg0 : tensor<10x10xf32>) -> tensor<*xf32> {
  %0 = "onnx.UnsqueezeV11"(%arg0) {axes=[0,3]} : (tensor<10x10xf32>) -> tensor<*xf32>
  "std.return"(%0) : (tensor<*xf32>) -> ()

  // CHECK-LABEL: test_unsqueezev11
  // CHECK: [[RES:%.+]] = memref.reinterpret_cast %arg0 to offset: [0], sizes: [1, 10, 10, 1], strides: [100, 10, 1, 1] : memref<10x10xf32> to memref<1x10x10x1xf32>
  // CHECK: return [[RES]] : memref<1x10x10x1xf32>
}

// -----

// `UnsqueezeV11` ops are lowerd to `reinterpret_cast` op. `reinterpret_cast` ops just
// change the view of input memref. So, input memref should not be deallocated if it
// is retuned. This test confirms the deallocation is not generated.

func private @test_unsqueeze_dealloc(%arg0 : tensor<10x20xf32>) -> tensor<*xf32> {
  %0 = "onnx.Constant"() {value = dense<[0, 3]> : tensor<2xi64>} : () -> tensor<2xi64>
  %1 = "onnx.Transpose"(%arg0) : (tensor<10x20xf32>) -> tensor<*xf32>
  %2 = "onnx.Unsqueeze"(%1, %0) : (tensor<*xf32>, tensor<2xi64>) -> tensor<*xf32>
  "std.return"(%2) : (tensor<*xf32>) -> ()

  // CHECK-LABEL: func private @test_unsqueeze_dealloc
  // CHECK:       [[VAR_0_:%.+]] = memref.alloc() {{.*}}: memref<20x10xf32>
  // CHECK:       [[VAR_2_:%.+]] = memref.reinterpret_cast [[VAR_0_]] to offset: [0], sizes: [1, 20, 10, 1], strides: [200, 10, 1, 1] : memref<20x10xf32> to memref<1x20x10x1xf32>
  // CHECK-NOT:   memref.dealloc [[VAR_0_]] : memref<20x10xf32>
  // CHECK:	  return [[VAR_2_]] : memref<1x20x10x1xf32>
}

// -----

func private @test_unsqueezev11_dealloc(%arg0 : tensor<10x20xf32>) -> tensor<*xf32> {
  %0 = "onnx.Transpose"(%arg0) : (tensor<10x20xf32>) -> tensor<*xf32>
  %1 = "onnx.UnsqueezeV11"(%0) {axes=[0,3]} : (tensor<*xf32>) -> tensor<*xf32>
  "std.return"(%1) : (tensor<*xf32>) -> ()

  // CHECK-LABEL: func private @test_unsqueezev11_dealloc
  // CHECK:       [[VAR_0_:%.+]] = memref.alloc() {{.*}}: memref<20x10xf32>
  // CHECK:       [[VAR_2_:%.+]] = memref.reinterpret_cast [[VAR_0_]] to offset: [0], sizes: [1, 20, 10, 1], strides: [200, 10, 1, 1] : memref<20x10xf32> to memref<1x20x10x1xf32>
  // CHECK-NOT:   memref.dealloc [[VAR_0_]] : memref<20x10xf32>
  // CHECK:	  return [[VAR_2_]] : memref<1x20x10x1xf32>
}

// -----

// Test for multiple `reinterpret_cast` in a function. Only returned memrefs should not be deallocated.
func private @test_unsqueeze_squeeze_dealloc(%arg0 : tensor<10x20xf32>) -> tensor<*xf32> {
  %0 = "onnx.Constant"() {value = dense<[1, -1]> : tensor<2xi64>} : () -> tensor<2xi64>
  %1 = "onnx.Constant"() {value = dense<[1, 2]> : tensor<2xi64>} : () -> tensor<2xi64>
  %2 = "onnx.Transpose"(%arg0) : (tensor<10x20xf32>) -> tensor<*xf32>
  %3 = "onnx.Unsqueeze"(%2, %0) : (tensor<*xf32>, tensor<2xi64>) -> tensor<*xf32>
  %4 = "onnx.Transpose"(%3) {perm = [0, 3, 1, 2]} : (tensor<*xf32>) -> tensor<*xf32>
  %5 = "onnx.Squeeze"(%4, %1) : (tensor<*xf32>, tensor<2xi64>) -> tensor<*xf32>
  "std.return"(%5) : (tensor<*xf32>) -> ()

  // CHECK-LABEL: func private @test_unsqueeze_squeeze_dealloc
  // CHECK:       [[VAR_1_:%.+]] = memref.alloc() {{.*}}: memref<20x10xf32>
  // CHECK:       [[VAR_3_:%.+]] = memref.reinterpret_cast [[VAR_1_]] to offset: [0], sizes: [20, 1, 10, 1], strides: [10, 10, 1, 1] : memref<20x10xf32> to memref<20x1x10x1xf32>
  // CHECK:       [[VAR_0_:%.+]] = memref.alloc() {{.*}}: memref<20x1x1x10xf32>
  // CHECK:       [[VAR_5_:%.+]] = memref.reinterpret_cast [[VAR_0_]] to offset: [0], sizes: [20, 10], strides: [10, 1] : memref<20x1x1x10xf32> to memref<20x10xf32>
  // CHECK:       return [[VAR_5_]] : memref<20x10xf32>
}

// -----

func private @test_unsqueezev11_squeezev11_dealloc(%arg0 : tensor<10x20xf32>) -> tensor<*xf32> {
  %0 = "onnx.Transpose"(%arg0) : (tensor<10x20xf32>) -> tensor<*xf32>
  %1 = "onnx.UnsqueezeV11"(%0) { axes = [1, -1]} : (tensor<*xf32>) -> (tensor<*xf32>)
  %2 = "onnx.Transpose"(%1) {perm = [0, 3, 1, 2]} : (tensor<*xf32>) -> tensor<*xf32>
  %3 = "onnx.SqueezeV11"(%2) {axes=[1, 2]} : (tensor<*xf32>) -> tensor<*xf32>
  "std.return"(%3) : (tensor<*xf32>) -> ()

  // CHECK-LABEL: func private @test_unsqueezev11_squeezev11_dealloc
  // CHECK:       [[VAR_1_:%.+]] = memref.alloc() {{.*}}: memref<20x10xf32>
  // CHECK:       [[VAR_3_:%.+]] = memref.reinterpret_cast [[VAR_1_]] to offset: [0], sizes: [20, 1, 10, 1], strides: [10, 10, 1, 1] : memref<20x10xf32> to memref<20x1x10x1xf32>
  // CHECK:       [[VAR_0_:%.+]] = memref.alloc() {{.*}}: memref<20x1x1x10xf32>
  // CHECK:       [[VAR_5_:%.+]] = memref.reinterpret_cast [[VAR_0_]] to offset: [0], sizes: [20, 10], strides: [10, 1] : memref<20x1x1x10xf32> to memref<20x10xf32>
  // CHECK:       return [[VAR_5_]] : memref<20x10xf32>
}

// -----

func private @test_transpose(%arg0 : tensor<10x20x30x40xf32>) -> tensor<*xf32> {
  %0 = "onnx.Transpose"(%arg0) : (tensor<10x20x30x40xf32>) -> tensor<*xf32>
  %1 = "onnx.Transpose"(%0) {perm = [0, 3, 1, 2]} : (tensor<*xf32>) -> tensor<*xf32>
  "std.return"(%1) : (tensor<*xf32>) -> ()

  // CHECK-LABEL: test_transpose
  // CHECK: [[RES1:%.+]] = memref.alloc() {{.*}}: memref<40x30x20x10xf32>

  // CHECK: [[DEF_LOOPS:%.+]]:4 = krnl.define_loops 4
  // CHECK: krnl.iterate([[DEF_LOOPS]]#0, [[DEF_LOOPS]]#1, [[DEF_LOOPS]]#2, [[DEF_LOOPS]]#3) with ([[DEF_LOOPS]]#0 -> %arg1 = 0 to 10, [[DEF_LOOPS]]#1 -> %arg2 = 0 to 20, [[DEF_LOOPS]]#2 -> %arg3 = 0 to 30, [[DEF_LOOPS]]#3 -> %arg4 = 0 to 40) {
  // CHECK: [[LOAD:%.+]] = krnl.load %arg0[%arg1, %arg2, %arg3, %arg4] : memref<10x20x30x40xf32>
  // CHECK: krnl.store [[LOAD]], [[RES1]][%arg4, %arg3, %arg2, %arg1] : memref<40x30x20x10xf32>

  // CHECK: [[RES0:%.+]] = memref.alloc() {{.*}}: memref<40x10x30x20xf32>
  // CHECK: [[DEF_LOOPS:%.+]]:4 = krnl.define_loops 4
  // CHECK: krnl.iterate([[DEF_LOOPS]]#0, [[DEF_LOOPS]]#1, [[DEF_LOOPS]]#2, [[DEF_LOOPS]]#3) with ([[DEF_LOOPS]]#0 -> %arg1 = 0 to 40, [[DEF_LOOPS]]#1 -> %arg2 = 0 to 30, [[DEF_LOOPS]]#2 -> %arg3 = 0 to 20, [[DEF_LOOPS]]#3 -> %arg4 = 0 to 10) {
  // CHECK: [[LOAD:%.+]] = krnl.load [[RES1]][%arg1, %arg2, %arg3, %arg4] : memref<40x30x20x10xf32>
  // CHECK: krnl.store [[LOAD]], [[RES0]][%arg1, %arg4, %arg2, %arg3] : memref<40x10x30x20xf32>

  // CHECK: return [[RES0]] : memref<40x10x30x20xf32>
}

// -----

// COM: Test whether the lowering is correct in the presence of dynamic dimensions.
func private @test_transpose_dynamic_dims(%arg0 : tensor<10x?x30x40xf32>) -> tensor<*xf32> {
  %0 = "onnx.Transpose"(%arg0) {perm = [0, 3, 1, 2]} : (tensor<10x?x30x40xf32>) -> tensor<*xf32>
  "std.return"(%0) : (tensor<*xf32>) -> ()
  // CHECK-LABEL:  func private @test_transpose_dynamic_dims
  // CHECK-SAME:   ([[PARAM_0_:%.+]]: memref<10x?x30x40xf32>) -> memref<10x40x?x30xf32> {
  // CHECK:           [[CST_1_:%.+]] = arith.constant 1 : index
  // CHECK:           [[DIM_0_:%.+]] = memref.dim [[PARAM_0_]], [[CST_1_]] : memref<10x?x30x40xf32>
  // CHECK-DAG:       [[RES_:%.+]] = memref.alloc([[DIM_0_]]) {{.*}}: memref<10x40x?x30xf32>
  // CHECK-DAG:       [[LOOP_0_:%.+]]:4 = krnl.define_loops 4
  // CHECK-DAG:       [[CST_1_1_:%.+]] = arith.constant 1 : index
  // CHECK:           [[DIM_1_:%.+]] = memref.dim [[PARAM_0_]], [[CST_1_1_]] : memref<10x?x30x40xf32>
  // CHECK:           krnl.iterate([[LOOP_0_]]#0, [[LOOP_0_]]#1, [[LOOP_0_]]#2, [[LOOP_0_]]#3) with ([[LOOP_0_]]#0 -> [[I_0_:%.+]] = 0 to 10, [[LOOP_0_]]#1 -> [[I_1_:%.+]] = 0 to [[DIM_1_]], [[LOOP_0_]]#2 -> [[I_2_:%.+]] = 0 to 30, [[LOOP_0_]]#3 -> [[I_3_:%.+]] = 0 to 40) {
  // CHECK:             [[LOAD_PARAM_0_MEM_:%.+]] = krnl.load [[PARAM_0_]]{{.}}[[I_0_]], [[I_1_]], [[I_2_]], [[I_3_]]{{.}} : memref<10x?x30x40xf32>
  // CHECK:             krnl.store [[LOAD_PARAM_0_MEM_]], [[RES_]]{{.}}[[I_0_]], [[I_3_]], [[I_1_]], [[I_2_]]{{.}} : memref<10x40x?x30xf32>
  // CHECK:           }
  // CHECK:           return [[RES_]] : memref<10x40x?x30xf32>
  // CHECK:         }
}

// -----

func private @test_identity(%arg0 : tensor<10x20x30x40xf32>) -> tensor<*xf32> {
  %0 = "onnx.Identity"(%arg0) : (tensor<10x20x30x40xf32>) -> tensor<*xf32>
  "std.return"(%0) : (tensor<*xf32>) -> ()

  // CHECK-LABEL: test_identity
  // CHECK: return %arg0 : memref<10x20x30x40xf32>
}

// -----

func private @test_sign_f(%arg0 : tensor<?x10xf32>) -> tensor<*xf32> {
  %0 = "onnx.Sign"(%arg0) : (tensor<?x10xf32>) -> tensor<*xf32>
  "std.return"(%0) : (tensor<*xf32>) -> ()

  // CHECK-LABEL: test_sign_f
  // CHECK: [[C0_0:%.+]] = arith.constant 0 : index
  // CHECK: [[DIM_0:%.+]] = memref.dim %arg0, [[C0_0]] : memref<?x10xf32>
  // CHECK: [[RES:%.+]] = memref.alloc([[DIM_0]]) {{.*}}: memref<?x10xf32>
  // CHECK: [[DEF_LOOPS:%.+]]:2 = krnl.define_loops 2
  // CHECK: [[C0_0:%.+]] = arith.constant 0 : index
  // CHECK: [[DIM_2:%.+]] = memref.dim %arg0, [[C0_0]] : memref<?x10xf32>
  // CHECK: krnl.iterate([[DEF_LOOPS]]#0, [[DEF_LOOPS]]#1) with ([[DEF_LOOPS]]#0 -> %arg1 = 0 to [[DIM_2]], [[DEF_LOOPS]]#1 -> %arg2 = 0 to 10) {
  // CHECK: [[LOAD:%.+]] = krnl.load %arg0[%arg1, %arg2] : memref<?x10xf32>
  // CHECK: [[ZERO:%.+]] = arith.constant {{0.+}} : f32
  // CHECK: [[ONE:%.+]] = arith.constant {{1.+}} : f32
  // CHECK: [[MINUS_ONE:%.+]] = arith.constant {{-1.+}} : f32
  // CHECK: [[GTZERO:%.+]] = arith.cmpf ogt, [[LOAD]], [[ZERO]] : f32
  // CHECK: [[SELECT_PLUS:%.+]] = select [[GTZERO]], [[ONE]], [[MINUS_ONE]] : f32
  // CHECK: [[EQZERO:%.+]] = arith.cmpf oeq, [[LOAD]], [[ZERO]] : f32
  // CHECK: [[SIGN_RES:%.+]] = select [[EQZERO]], [[ZERO]], [[SELECT_PLUS]] : f32
  // CHECK: krnl.store [[SIGN_RES]], [[RES]][%arg1, %arg2] : memref<?x10xf32>
  // CHECK: return [[RES]] : memref<?x10xf32>
}

// -----

func private @test_sign_i(%arg0 : tensor<?x10xi32>) -> tensor<*xi32> {
  %0 = "onnx.Sign"(%arg0) : (tensor<?x10xi32>) -> tensor<*xi32>
  "std.return"(%0) : (tensor<*xi32>) -> ()

  // CHECK-LABEL: test_sign_i
  // CHECK: [[C0:%.+]] = arith.constant 0 : index
  // CHECK: [[DIM_0:%.+]] = memref.dim %arg0, [[C0]] : memref<?x10xi32>
  // CHECK: [[RES:%.+]] = memref.alloc([[DIM_0]]) {{.*}}: memref<?x10xi32>
  // CHECK: [[DEF_LOOPS:%.+]]:2 = krnl.define_loops 2
  // CHECK: [[C0_0:%.+]] = arith.constant 0 : index
  // CHECK: [[DIM_2:%.+]] = memref.dim %arg0, [[C0_0]] : memref<?x10xi32>
  // CHECK: krnl.iterate([[DEF_LOOPS]]#0, [[DEF_LOOPS]]#1) with ([[DEF_LOOPS]]#0 -> %arg1 = 0 to [[DIM_2]], [[DEF_LOOPS]]#1 -> %arg2 = 0 to 10) {
  // CHECK: [[LOAD:%.+]] = krnl.load %arg0[%arg1, %arg2] : memref<?x10xi32>
  // CHECK: [[ZERO:%.+]] = arith.constant 0 : i32
  // CHECK: [[ONE:%.+]] = arith.constant 1 : i32
  // CHECK: [[MINUS_ONE:%.+]] = arith.constant -1 : i32
  // CHECK: [[GTZERO:%.+]] = arith.cmpi sgt, [[LOAD]], [[ZERO]] : i32
  // CHECK: [[SELECT_PLUS:%.+]] = select [[GTZERO]], [[ONE]], [[MINUS_ONE]] : i32
  // CHECK: [[EQZERO:%.+]] = arith.cmpi eq, [[LOAD]], [[ZERO]] : i32
  // CHECK: [[SIGN_RES:%.+]] = select [[EQZERO]], [[ZERO]], [[SELECT_PLUS]] : i32
  // CHECK: krnl.store [[SIGN_RES]], [[RES]][%arg1, %arg2] : memref<?x10xi32>
  // CHECK: return [[RES]] : memref<?x10xi32>
}

// -----

func private @test_batchnorm_testmode_Nd(%arg0: tensor<1x2x1x3xf32>, %arg1: tensor<2xf32>, %arg2: tensor<2xf32>, %arg3: tensor<2xf32>, %arg4: tensor<2xf32>) -> tensor<1x2x1x3xf32> {
  %0 = "onnx.BatchNormalizationInferenceMode"(%arg0, %arg1, %arg2, %arg3, %arg4) : (tensor<1x2x1x3xf32>, tensor<2xf32>, tensor<2xf32>, tensor<2xf32>, tensor<2xf32>) -> tensor<1x2x1x3xf32>
  return %0 : tensor<1x2x1x3xf32>

  // CHECK-LABEL: test_batchnorm_testmode_Nd
  // CHECK-DAG: [[RES:%.+]] = memref.alloc() {{.*}}: memref<1x2x1x3xf32>
  // CHECK-DAG: [[EPSILON:%.+]] = arith.constant 9.99999974E-6 : f32
  // CHECK: [[DEF_LOOPS:%.+]]:4 = krnl.define_loops 4
  // CHECK: krnl.iterate([[DEF_LOOPS]]#1) with ([[DEF_LOOPS]]#1 -> %arg5 = 0 to 2) {
  // CHECK:   [[SCALE:%.+]] = krnl.load %arg1[%arg5] : memref<2xf32>
  // CHECK:   [[BIAS:%.+]] = krnl.load %arg2[%arg5] : memref<2xf32>
  // CHECK:   [[MEAN:%.+]] = krnl.load %arg3[%arg5] : memref<2xf32>
  // CHECK:   [[VARIANCE:%.+]] = krnl.load %arg4[%arg5] : memref<2xf32>
  // CHECK:   krnl.iterate([[DEF_LOOPS]]#0, [[DEF_LOOPS]]#2, [[DEF_LOOPS]]#3) with ([[DEF_LOOPS]]#0 -> %arg6 = 0 to 1, [[DEF_LOOPS]]#2 -> %arg7 = 0 to 1, [[DEF_LOOPS]]#3 -> %arg8 = 0 to 3) {
  // CHECK:     [[LOADED_VAL:%.+]] = krnl.load %arg0[%arg6, %arg5, %arg7, %arg8] : memref<1x2x1x3xf32>
  // CHECK:     [[DIVIDEND:%.+]] = arith.subf [[LOADED_VAL]], [[MEAN]] : f32
  // CHECK:     [[ADJUSTED_VARIANCE:%.+]] = arith.addf [[VARIANCE]], [[EPSILON]] : f32
  // CHECK:     [[DIVISOR:%.+]] = math.sqrt [[ADJUSTED_VARIANCE]] : f32
  // CHECK:     [[NORM:%.+]] = arith.divf [[DIVIDEND]], [[DIVISOR]] : f32
  // CHECK:     [[SCALE_NORM:%.+]] = arith.mulf [[SCALE]], [[NORM]] : f32
  // CHECK:     [[SHIFT_SCALE_NORM:%.+]] = arith.addf [[SCALE_NORM]], [[BIAS]] : f32
  // CHECK:     krnl.store [[SHIFT_SCALE_NORM]], [[RES]][%arg6, %arg5, %arg7, %arg8] : memref<1x2x1x3xf32>
  // CHECK:   }
  // CHECK: }
  // CHECK: return [[RES]] : memref<1x2x1x3xf32>
}

// -----

func private @test_batchnorm_testmode_1d(%arg0: tensor<10xf32>, %arg1: tensor<1xf32>, %arg2: tensor<1xf32>, %arg3: tensor<1xf32>, %arg4: tensor<1xf32>) -> tensor<10xf32> {
  %0 = "onnx.BatchNormalizationInferenceMode"(%arg0, %arg1, %arg2, %arg3, %arg4) : (tensor<10xf32>, tensor<1xf32>, tensor<1xf32>, tensor<1xf32>, tensor<1xf32>) -> tensor<10xf32>
  return %0 : tensor<10xf32>

  // CHECK-LABEL: test_batchnorm_testmode_1d
  // CHECK: [[EPSILON:%.+]] = arith.constant 9.99999974E-6 : f32
  // CHECK: [[RES:%.+]] = memref.alloc() {{.*}}: memref<10xf32>
  // CHECK: [[DEF_LOOPS:%.+]] = krnl.define_loops 1
  // CHECK: %[[ZERO_INDEX:.+]] = arith.constant 0 : index
  // CHECK: [[SCALE:%.+]] = krnl.load %arg1[%[[ZERO_INDEX]]] : memref<1xf32>
  // CHECK: [[BIAS:%.+]] = krnl.load %arg2[%[[ZERO_INDEX]]] : memref<1xf32>
  // CHECK: [[MEAN:%.+]] = krnl.load %arg3[%[[ZERO_INDEX]]] : memref<1xf32>
  // CHECK: [[VARIANCE:%.+]] = krnl.load %arg4[%[[ZERO_INDEX]]] : memref<1xf32>
  // CHECK: krnl.iterate([[DEF_LOOPS]]) with ([[DEF_LOOPS]] -> %arg5 = 0 to 10) {
  // CHECK:   [[LOADED_VAL:%.+]] = krnl.load %arg0[%arg5] : memref<10xf32>
  // CHECK:   [[DIVIDEND:%.+]] = arith.subf [[LOADED_VAL]], [[MEAN]] : f32
  // CHECK:   [[ADJUSTED_VARIANCE:%.+]] = arith.addf [[VARIANCE]], [[EPSILON]] : f32
  // CHECK:   [[DIVISOR:%.+]] = math.sqrt [[ADJUSTED_VARIANCE]] : f32
  // CHECK:   [[NORM:%.+]] = arith.divf [[DIVIDEND]], [[DIVISOR]] : f32
  // CHECK:   [[SCALE_NORM:%.+]] = arith.mulf [[SCALE]], [[NORM]] : f32
  // CHECK:   [[SHIFT_SCALE_NORM:%.+]] = arith.addf [[SCALE_NORM]], [[BIAS]] : f32
  // CHECK:   krnl.store [[SHIFT_SCALE_NORM]], [[RES]][%arg5] : memref<10xf32>
  // CHECK: }
  // CHECK: return [[RES]] : memref<10xf32>
}

// -----

func private @test_batchnorm_testmode_2d(%arg0: tensor<10x3xf32>, %arg1: tensor<3xf32>, %arg2: tensor<3xf32>, %arg3: tensor<3xf32>, %arg4: tensor<3xf32>) -> tensor<10x3xf32> {
  %0 = "onnx.BatchNormalizationInferenceMode"(%arg0, %arg1, %arg2, %arg3, %arg4) : (tensor<10x3xf32>, tensor<3xf32>, tensor<3xf32>, tensor<3xf32>, tensor<3xf32>) -> tensor<10x3xf32>
  return %0 : tensor<10x3xf32>

  // CHECK-LABEL: test_batchnorm_testmode_2d
  // CHECK: [[EPSILON:%.+]] = arith.constant 9.99999974E-6 : f32
  // CHECK: [[RES:%.+]] = memref.alloc() {{.*}}: memref<10x3xf32>
  // CHECK: [[DEF_LOOPS:%.+]]:2 = krnl.define_loops 2
  // CHECK: krnl.iterate([[DEF_LOOPS]]#1) with ([[DEF_LOOPS]]#1 -> %arg5 = 0 to 3) {
  // CHECK:   [[SCALE:%.+]] = krnl.load %arg1[%arg5] : memref<3xf32>
  // CHECK:   [[BIAS:%.+]] = krnl.load %arg2[%arg5] : memref<3xf32>
  // CHECK:   [[MEAN:%.+]] = krnl.load %arg3[%arg5] : memref<3xf32>
  // CHECK:   [[VARIANCE:%.+]] = krnl.load %arg4[%arg5] : memref<3xf32>
  // CHECK:   krnl.iterate([[DEF_LOOPS]]#0) with ([[DEF_LOOPS]]#0 -> %arg6 = 0 to 10) {
  // CHECK:     [[LOADED_VAL:%.+]] = krnl.load %arg0[%arg6, %arg5] : memref<10x3xf32>
  // CHECK:     [[DIVIDEND:%.+]] = arith.subf [[LOADED_VAL]], [[MEAN]] : f32
  // CHECK:     [[ADJUSTED_VARIANCE:%.+]] = arith.addf [[VARIANCE]], [[EPSILON]] : f32
  // CHECK:     [[DIVISOR:%.+]] = math.sqrt [[ADJUSTED_VARIANCE]] : f32
  // CHECK:     [[NORM:%.+]] = arith.divf [[DIVIDEND]], [[DIVISOR]] : f32
  // CHECK:     [[SCALE_NORM:%.+]] = arith.mulf [[SCALE]], [[NORM]] : f32
  // CHECK:     [[SHIFT_SCALE_NORM:%.+]] = arith.addf [[SCALE_NORM]], [[BIAS]] : f32
  // CHECK:     krnl.store [[SHIFT_SCALE_NORM]], [[RES]][%arg6, %arg5] : memref<10x3xf32>
  // CHECK:   }
  // CHECK: }
  // CHECK: return [[RES]] : memref<10x3xf32>
}

// -----

func private @test_abs_float(%arg0 : tensor<?x10xf32>) -> tensor<*xf32> {
  %0 = "onnx.Abs"(%arg0) : (tensor<?x10xf32>) -> tensor<*xf32>
  "std.return"(%0) : (tensor<*xf32>) -> ()

  // CHECK-LABEL: test_abs_float
  // CHECK: [[C0:%.+]] = arith.constant 0 : index
  // CHECK: [[DIM_0:%.+]] = memref.dim %arg0, [[C0]] : memref<?x10xf32>
  // CHECK: [[RES:%.+]] = memref.alloc([[DIM_0]]) {{.*}}: memref<?x10xf32>
  // CHECK: [[DEF_LOOPS:%.+]]:2 = krnl.define_loops 2
  // CHECK: [[C0_0:%.+]] = arith.constant 0 : index
  // CHECK: [[DIM_2:%.+]] = memref.dim %arg0, [[C0_0]] : memref<?x10xf32>
  // CHECK: krnl.iterate([[DEF_LOOPS]]#0, [[DEF_LOOPS]]#1) with ([[DEF_LOOPS]]#0 -> %arg1 = 0 to [[DIM_2]], [[DEF_LOOPS]]#1 -> %arg2 = 0 to 10) {
  // CHECK: [[LOAD:%.+]] = krnl.load %arg0[%arg1, %arg2] : memref<?x10xf32>
  // CHECK: [[ABS:%.+]] = math.abs [[LOAD]] : f32
  // CHECK: krnl.store [[ABS]], [[RES]][%arg1, %arg2] : memref<?x10xf32>
  // CHECK: return [[RES]] : memref<?x10xf32>
}

// -----

func private @test_abs_int(%arg0 : tensor<?x10xi32>) -> tensor<*xi32> {
  %0 = "onnx.Abs"(%arg0) : (tensor<?x10xi32>) -> tensor<*xi32>
  "std.return"(%0) : (tensor<*xi32>) -> ()

  // CHECK-LABEL: test_abs_int
  // CHECK: [[C0:%.+]] = arith.constant 0 : index
  // CHECK: [[DIM_0:%.+]] = memref.dim %arg0, [[C0]] : memref<?x10xi32>
  // CHECK: [[RES:%.+]] = memref.alloc([[DIM_0]]) {{.*}}: memref<?x10xi32>
  // CHECK: [[DEF_LOOPS:%.+]]:2 = krnl.define_loops 2
  // CHECK: [[C0_0:%.+]] = arith.constant 0 : index
  // CHECK: [[DIM_2:%.+]] = memref.dim %arg0, [[C0_0]] : memref<?x10xi32>
  // CHECK: krnl.iterate([[DEF_LOOPS]]#0, [[DEF_LOOPS]]#1) with ([[DEF_LOOPS]]#0 -> %arg1 = 0 to [[DIM_2]], [[DEF_LOOPS]]#1 -> %arg2 = 0 to 10) {
  // CHECK: [[LOAD:%.+]] = krnl.load %arg0[%arg1, %arg2] : memref<?x10xi32>
  // CHECK: [[ZERO:%.+]] = arith.constant 0 : i32
  // CHECK: [[LESS_THAN_ZERO:%.+]] = arith.cmpi slt, [[LOAD]], [[ZERO]] : i32
  // CHECK: [[NEGATIVE_LOAD:%.+]] = arith.subi [[ZERO]], [[LOAD]] : i32
  // CHECK: [[SELECT:%.+]] = select [[LESS_THAN_ZERO]], [[NEGATIVE_LOAD]], [[LOAD]] : i32
  // CHECK: krnl.store [[SELECT]], [[RES]][%arg1, %arg2] : memref<?x10xi32>
  // CHECK: return [[RES]] : memref<?x10xi32>
}

// -----

func private @test_constant_dense_2d_value(%arg0: tensor<1xf32>) -> tensor<*xf32> {
  %0 = "onnx.Constant"() {value = dense<[[0.0, 0.0], [1.0, 1.1], [2.0, 2.1]]> : tensor<3x2xf32>} : () -> tensor<*xf32>
  "std.return"(%0) : (tensor<*xf32>) -> ()
  // CHECK-LABEL: test_constant_dense_2d_value
  // CHECK: [[GLOBAL:%.+]] = "krnl.global"() {name = "constant_0", shape = [3, 2], value = dense<{{.*}}[0.000000e+00, 0.000000e+00], [1.000000e+00, 1.100000e+00], [2.000000e+00, 2.100000e+00]{{.*}}> : tensor<3x2xf32>} : () -> memref<3x2xf32>
  // CHECK: [[ALLOC:%.+]] = memref.alloc() {{.*}}: memref<3x2xf32>
  // CHECK: [[CONST_4:%.+]] = arith.constant 4 : i64
  // CHECK: [[CONST_6:%.+]] = arith.constant 6 : i64
  // CHECK: [[SIZE:%.+]] = arith.muli [[CONST_4]], [[CONST_6]] : i64
  // CHECK: "krnl.memcpy"([[ALLOC]], [[GLOBAL]], [[SIZE]]) : (memref<3x2xf32>, memref<3x2xf32>, i64) -> ()
  // CHECK: return [[ALLOC]] : memref<3x2xf32>
}

// -----

func private @test_pool_general_computation(%arg0 : tensor<1x3x32x32xf32>) -> tensor<*xf32> {
  %0 = "onnx.AveragePool"(%arg0) {auto_pad = "NOTSET", kernel_shape = [2, 2]} : (tensor<1x3x32x32xf32>) -> tensor<*xf32>
  "std.return"(%0) : (tensor<*xf32>) -> ()

  // CHECK-DAG: #{{.*}} = affine_map<(d0) -> (0, d0)>
  // CHECK-DAG: #{{.*}} = affine_map<(d0) -> (32, d0 + 2)>
  // CHECK-DAG: #{{.*}} = affine_map<(d0, d1) -> (0, d1)>
  // CHECK-DAG: #{{.*}} = affine_map<(d0, d1) -> (32, d1 + 2)>
  // CHECK-DAG: #[[BOUND:.+]] = affine_map<(d0)[s0, s1, s2, s3, s4] -> (s0 - ((s2 ceildiv s4) * s4 - s2), -(d0 * s3 - s2) + s0, d0 * s3 + (s1 - 1) * s4 - s2 - ((s2 ceildiv s4) * s4 - s2) + 1, d0 * s3 + (s1 - 1) * s4 - s2 - (d0 * s3 - s2) + 1)>

  // CHECK-LABEL: @test_pool_general_computation

  // CHECK: [[RES:%.+]] = memref.alloc() {{.*}}: memref<1x3x31x31xf32>
  // CHECK: [[IDENTITY:%.+]] = arith.constant 0.000000e+00 : f32

  // CHECK: [[OUTPUT_LOOPS:%.+]]:4 = krnl.define_loops 4
  // CHECK: krnl.iterate([[OUTPUT_LOOPS]]#0, [[OUTPUT_LOOPS]]#1, [[OUTPUT_LOOPS]]#2, [[OUTPUT_LOOPS]]#3) with ([[OUTPUT_LOOPS]]#0 -> %arg1 = 0 to 1, [[OUTPUT_LOOPS]]#1 -> %arg2 = 0 to 3, [[OUTPUT_LOOPS]]#2 -> %arg3 = 0 to 31, [[OUTPUT_LOOPS]]#3 -> %arg4 = 0 to 31) {

  // CHECK:   [[REDUCTION_VAL:%.+]] = memref.alloca() : memref<f32>
  // CHECK:   krnl.store [[IDENTITY]], [[REDUCTION_VAL]][] : memref<f32>

  // CHECK:   [[POOL_LOOPS:%.+]]:2 = krnl.define_loops 2
  // CHECK:   krnl.iterate([[POOL_LOOPS]]#0, [[POOL_LOOPS]]#1) with ([[POOL_LOOPS]]#0 -> %arg5 = 0 to min #[[BOUND]](%arg3)[{{.*}}, {{.*}}, {{.*}}, {{.*}}, {{.*}}], [[POOL_LOOPS]]#1 -> %arg6 = 0 to min #[[BOUND]](%arg4)[{{.*}}, {{.*}}, {{.*}}, {{.*}}, {{.*}}]) {
  // CHECK:     {{.*}} = krnl.load %arg0[%arg1, %arg2, {{.*}}, {{.*}}] : memref<1x3x32x32xf32>
  // CHECK:     {{.*}} = krnl.load [[REDUCTION_VAL]][] : memref<f32>
  // CHECK:     krnl.store {{.*}}, [[REDUCTION_VAL]][] : memref<f32>
  // CHECK:   }

  // CHECK:   [[LOAD_REDUCTION:%.+]] = krnl.load [[REDUCTION_VAL]][] : memref<f32>
  // CHECK:   krnl.store [[LOAD_REDUCTION]], [[RES]][%arg1, %arg2, %arg3, %arg4] : memref<1x3x31x31xf32>
  // CHECK: }
}

// -----

func private @test_averagepool_identity_value(%arg0 : tensor<1x3x32x32xf32>) -> tensor<*xf32> {
  %0 = "onnx.AveragePool"(%arg0) {auto_pad = "NOTSET", kernel_shape = [2, 2]} : (tensor<1x3x32x32xf32>) -> tensor<*xf32>
  "std.return"(%0) : (tensor<*xf32>) -> ()

  // CHECK-LABEL: @test_averagepool_identity_value
  // CHECK: [[RES:%.+]] = memref.alloc() {{.*}}: memref<1x3x31x31xf32>
  // CHECK: [[IDENTITY:%.+]] = arith.constant 0.000000e+00 : f32
  // CHECK: [[REDUCTION_VAL:%.+]] = memref.alloca() : memref<f32>
  // CHECK: krnl.store [[IDENTITY]], [[REDUCTION_VAL]][] : memref<f32>
}

// -----

func private @test_maxpool_identity_value(%arg0 : tensor<1x3x32x32xf32>) -> tensor<*xf32> {
  %0 = "onnx.MaxPoolSingleOut"(%arg0) {auto_pad = "NOTSET", kernel_shape = [2, 2]} : (tensor<1x3x32x32xf32>) -> tensor<*xf32>
  "std.return"(%0) : (tensor<*xf32>) -> ()

  // CHECK-LABEL: @test_maxpool_identity_value
  // CHECK: [[RES:%.+]] = memref.alloc() {{.*}}: memref<1x3x31x31xf32>
  // CHECK: [[IDENTITY:%.+]] = arith.constant 0xFF800000 : f32
  // CHECK: [[REDUCTION_VAL:%.+]] = memref.alloca() : memref<f32>
  // CHECK: krnl.store [[IDENTITY]], [[REDUCTION_VAL]][] : memref<f32>
}

// -----

func private @test_averagepool_pooling_operation(%arg0 : tensor<1x3x32x32xf32>) -> tensor<*xf32> {
  %0 = "onnx.AveragePool"(%arg0) {auto_pad = "NOTSET", kernel_shape = [2, 2]} : (tensor<1x3x32x32xf32>) -> tensor<*xf32>
  "std.return"(%0) : (tensor<*xf32>) -> ()

  // CHECK-LABEL: @test_averagepool_pooling_operation
  // CHECK: [[RES:%.+]] = memref.alloc() {{.*}}: memref<1x3x31x31xf32>

  // CHECK: [[OUTPUT_LOOPS:%.+]]:4 = krnl.define_loops 4
  // CHECK: krnl.iterate([[OUTPUT_LOOPS]]#0, [[OUTPUT_LOOPS]]#1, [[OUTPUT_LOOPS]]#2, [[OUTPUT_LOOPS]]#3) with ([[OUTPUT_LOOPS]]#0 -> %arg1 = 0 to 1, [[OUTPUT_LOOPS]]#1 -> %arg2 = 0 to 3, [[OUTPUT_LOOPS]]#2 -> %arg3 = 0 to 31, [[OUTPUT_LOOPS]]#3 -> %arg4 = 0 to 31) {

  // CHECK:   [[REDUCTION_VAL:%.+]] = memref.alloca() : memref<f32>
  // CHECK:   krnl.store {{.*}}, [[REDUCTION_VAL]][] : memref<f32>

  // CHECK:   [[POOL_LOOPS:%.+]]:2 = krnl.define_loops 2
  // CHECK:   krnl.iterate([[POOL_LOOPS]]#0, [[POOL_LOOPS]]#1) with ([[POOL_LOOPS]]#0 -> %arg5 = 0 to min #{{.*}}(%arg3)[{{.*}}, {{.*}}, {{.*}}, {{.*}}, {{.*}}], [[POOL_LOOPS]]#1 -> %arg6 = 0 to min #{{.*}}(%arg4)[{{.*}}, {{.*}}, {{.*}}, {{.*}}, {{.*}}]) {

  // CHECK:     [[INPUT_LOAD:%.+]] = krnl.load %arg0[%arg1, %arg2, {{.*}}, {{.*}}] : memref<1x3x32x32xf32>
  // CHECK:     [[OUTPUT_LOAD:%.+]] = krnl.load [[REDUCTION_VAL]][] : memref<f32>
  // CHECK:     [[SUM:%.+]] = arith.addf [[OUTPUT_LOAD]], [[INPUT_LOAD]] : f32
  // CHECK:     krnl.store [[SUM]], [[REDUCTION_VAL]][] : memref<f32>
  // CHECK:   }
  // CHECK:   [[LOAD_REDUCTION:%.+]] = krnl.load [[REDUCTION_VAL]][] : memref<f32>
  // CHECK:   krnl.store [[LOAD_REDUCTION]], [[RES]][%arg1, %arg2, %arg3, %arg4] : memref<1x3x31x31xf32>

  // CHECK:   [[NUMERATOR:%.+]] = krnl.load [[RES]][%arg1, %arg2, %arg3, %arg4] : memref<1x3x31x31xf32>
  // CHECK:   [[AVERAGE:%.+]] = arith.divf [[NUMERATOR]], {{.*}} : f32
  // CHECK:   krnl.store [[AVERAGE]], [[RES]][%arg1, %arg2, %arg3, %arg4] : memref<1x3x31x31xf32>
  // CHECK: }
}

// -----

func private @test_maxpool_pooling_operation(%arg0 : tensor<1x3x32x32xf32>) -> tensor<*xf32> {
  %0 = "onnx.MaxPoolSingleOut"(%arg0) {auto_pad = "NOTSET", kernel_shape = [2, 2]} : (tensor<1x3x32x32xf32>) -> tensor<*xf32>
  "std.return"(%0) : (tensor<*xf32>) -> ()

  // CHECK-LABEL: @test_maxpool_pooling_operation
  // CHECK: [[RES:%.+]] = memref.alloc() {{.*}}: memref<1x3x31x31xf32>

  // CHECK: [[OUTPUT_LOOPS:%.+]]:4 = krnl.define_loops 4
  // CHECK: krnl.iterate([[OUTPUT_LOOPS]]#0, [[OUTPUT_LOOPS]]#1, [[OUTPUT_LOOPS]]#2, [[OUTPUT_LOOPS]]#3) with ([[OUTPUT_LOOPS]]#0 -> %arg1 = 0 to 1, [[OUTPUT_LOOPS]]#1 -> %arg2 = 0 to 3, [[OUTPUT_LOOPS]]#2 -> %arg3 = 0 to 31, [[OUTPUT_LOOPS]]#3 -> %arg4 = 0 to 31) {

  // CHECK:   [[REDUCTION_VAL:%.+]] = memref.alloca() : memref<f32>
  // CHECK:   krnl.store {{.*}}, [[REDUCTION_VAL]][] : memref<f32>

  // CHECK:   [[POOL_LOOPS:%.+]]:2 = krnl.define_loops 2
  // CHECK:   krnl.iterate([[POOL_LOOPS]]#0, [[POOL_LOOPS]]#1) with ([[POOL_LOOPS]]#0 -> %arg5 = 0 to min #{{.*}}(%arg3)[{{.*}}, {{.*}}, {{.*}}, {{.*}}, {{.*}}], [[POOL_LOOPS]]#1 -> %arg6 = 0 to min #{{.*}}(%arg4)[{{.*}}, {{.*}}, {{.*}}, {{.*}}, {{.*}}]) {

  // CHECK:     [[INPUT_LOAD:%.+]] = krnl.load %arg0[%arg1, %arg2, {{.*}}, {{.*}}] : memref<1x3x32x32xf32>
  // CHECK:     [[OUTPUT_LOAD:%.+]] = krnl.load [[REDUCTION_VAL]][] : memref<f32>
  // CHECK:     [[GREATER:%.+]] = arith.cmpf ogt, [[OUTPUT_LOAD]], [[INPUT_LOAD]] : f32
  // CHECK:     [[SELECT:%.+]] = select [[GREATER]], [[OUTPUT_LOAD]], [[INPUT_LOAD]] : f32
  // CHECK:     krnl.store [[SELECT]], [[REDUCTION_VAL]][] : memref<f32>
  // CHECK:   }
  // CHECK:   [[LOAD_REDUCTION:%.+]] = krnl.load [[REDUCTION_VAL]][] : memref<f32>
  // CHECK:   krnl.store [[LOAD_REDUCTION]], [[RES]][%arg1, %arg2, %arg3, %arg4] : memref<1x3x31x31xf32>

  // CHECK-NOT:   {{.*}} = krnl.load [[RES]][%arg1, %arg2, %arg3, %arg4] : memref<1x3x31x31xf32>
  // CHECK-NOT:   krnl.store {{.*}}, [[RES]][%arg1, %arg2, %arg3, %arg4] : memref<1x3x31x31xf32>
  // CHECK: }
}

// -----

func private @test_squeeze(%arg0 : tensor<16x1x32x1x64xf32>) -> tensor<*xf32> {
  %0 = "onnx.Constant"() {value = dense<[1, -2]> : tensor<2xi64>} : () -> tensor<2xi64>
  %1 = "onnx.Squeeze"(%arg0, %0) : (tensor<16x1x32x1x64xf32>, tensor<2xi64>) -> (tensor<*xf32>)
  "std.return"(%1) : (tensor<*xf32>) -> ()

  // CHECK-LABEL: @test_squeeze
  // CHECK: [[RES:%.+]] = memref.reinterpret_cast %arg0 to offset: [0], sizes: [16, 32, 64], strides: [2048, 64, 1] : memref<16x1x32x1x64xf32> to memref<16x32x64xf32>
  // CHECK: return [[RES]] : memref<16x32x64xf32>
}

// -----

func private @test_squeezev11(%arg0 : tensor<16x1x32x1x64xf32>) -> tensor<*xf32> {
  %0 = "onnx.SqueezeV11"(%arg0) { axes = [1, -2]} : (tensor<16x1x32x1x64xf32>) -> (tensor<*xf32>)
  "std.return"(%0) : (tensor<*xf32>) -> ()

  // CHECK-LABEL: @test_squeezev11
  // CHECK: [[RES:%.+]] = memref.reinterpret_cast %arg0 to offset: [0], sizes: [16, 32, 64], strides: [2048, 64, 1] : memref<16x1x32x1x64xf32> to memref<16x32x64xf32>
  // CHECK: return [[RES]] : memref<16x32x64xf32>
}

// -----

// `SqueezeV11` ops are lowerd to `reinterpret_cast` op. `reinterpret_cast` ops just change the view of input memref. So, input memref should not be deallocated if it is retuned. This test confirms the deallocation is not generated.

func private @test_squeeze_dealloc(%arg0 : tensor<16x32x1x1x64xf32>) -> tensor<*xf32> {
  %0 = "onnx.Constant"() {value = dense<[1, -2]> : tensor<2xi64>} : () -> tensor<2xi64>
  %1 = "onnx.Transpose"(%arg0) {perm = [0, 3, 1, 2, 4]} : (tensor<16x32x1x1x64xf32>) -> tensor<*xf32>
  %2 = "onnx.Squeeze"(%1, %0) : (tensor<*xf32>, tensor<2xi64>) -> (tensor<*xf32>)
  "std.return"(%2) : (tensor<*xf32>) -> ()

  // CHECK-LABEL:  func private @test_squeeze_dealloc
  // CHECK:       [[VAR_0_:%.+]] = memref.alloc() {{.*}}: memref<16x1x32x1x64xf32>
// CHECK-DAG:     [[VAR_2_:%.+]] = memref.reinterpret_cast [[VAR_0_]] to offset: [0], sizes: [16, 32, 64], strides: [2048, 64, 1] : memref<16x1x32x1x64xf32> to memref<16x32x64xf32>
  // CHECK-NOT:   memref.dealloc [[VAR_0_]] : memref<20x10xf32>
  // CHECK:       return [[VAR_2_]] : memref<16x32x64xf32>
}

// -----

func private @test_squeezev11_dealloc(%arg0 : tensor<16x32x1x1x64xf32>) -> tensor<*xf32> {
  %0 = "onnx.Transpose"(%arg0) {perm = [0, 3, 1, 2, 4]} : (tensor<16x32x1x1x64xf32>) -> tensor<*xf32>
  %1 = "onnx.SqueezeV11"(%0) { axes = [1, -2]} : (tensor<*xf32>) -> (tensor<*xf32>)
  "std.return"(%1) : (tensor<*xf32>) -> ()

  // CHECK-LABEL:  func private @test_squeezev11_dealloc
  // CHECK:       [[VAR_0_:%.+]] = memref.alloc() {{.*}}: memref<16x1x32x1x64xf32>
// CHECK-DAG:     [[VAR_2_:%.+]] = memref.reinterpret_cast [[VAR_0_]] to offset: [0], sizes: [16, 32, 64], strides: [2048, 64, 1] : memref<16x1x32x1x64xf32> to memref<16x32x64xf32>
  // CHECK-NOT:   memref.dealloc [[VAR_0_]] : memref<20x10xf32>
  // CHECK:       return [[VAR_2_]] : memref<16x32x64xf32>
}

// -----

func private @test_squeeze_unknown_dimensions(%arg0 : tensor<?x1x32x?x64xf32>) -> tensor<*xf32> {
  %0 = "onnx.Constant"() {value = dense<[1, -2]> : tensor<2xi64>} : () -> tensor<2xi64>
  %1 = "onnx.Squeeze"(%arg0, %0) : (tensor<?x1x32x?x64xf32>, tensor<2xi64>) -> (tensor<*xf32>)
  "std.return"(%1) : (tensor<*xf32>) -> ()

  // CHECK-LABEL:  func private @test_squeeze_unknown_dimensions
  // CHECK-SAME:   ([[PARAM_0_:%.+]]: memref<?x1x32x?x64xf32>) -> memref<?x32x64xf32> {
  // CHECK:           [[CST_0_:%.+]] = arith.constant 0 : index
  // CHECK-DAG:       [[VAR_0_:%.+]] = memref.dim [[PARAM_0_]], [[CST_0_]] : memref<?x1x32x?x64xf32>
  // CHECK-DAG:       [[CST_32_:%.+]] = arith.constant 32 : index
  // CHECK-DAG:       [[CST_64_:%.+]] = arith.constant 64 : index
  // CHECK-DAG:       [[CST_1_:%.+]] = arith.constant 1 : index
  // CHECK-DAG:       [[CST_64_1_:%.+]] = arith.constant 64 : index
  // CHECK-DAG:       [[CST_2048_:%.+]] = arith.constant 2048 : index
  // CHECK:           [[VAR_1_:%.+]] = memref.reinterpret_cast [[PARAM_0_]] to offset: [0], sizes: {{.}}[[VAR_0_]], 32, 64], strides: [2048, 64, 1] : memref<?x1x32x?x64xf32> to memref<?x32x64xf32>
  // CHECK:           return [[VAR_1_]] : memref<?x32x64xf32>
  // CHECK:         }
}

// -----

func private @test_squeezev11_unknown_dimensions(%arg0 : tensor<?x1x32x?x64xf32>) -> tensor<*xf32> {
  %0 = "onnx.SqueezeV11"(%arg0) { axes = [1,-2]} : (tensor<?x1x32x?x64xf32>) -> (tensor<*xf32>)
  "std.return"(%0) : (tensor<*xf32>) -> ()

  // CHECK-LABEL:  func private @test_squeezev11_unknown_dimensions
  // CHECK-SAME:   ([[PARAM_0_:%.+]]: memref<?x1x32x?x64xf32>) -> memref<?x32x64xf32> {
  // CHECK:           [[CST_0_:%.+]] = arith.constant 0 : index
  // CHECK-DAG:       [[VAR_0_:%.+]] = memref.dim [[PARAM_0_]], [[CST_0_]] : memref<?x1x32x?x64xf32>
  // CHECK-DAG:       [[CST_32_:%.+]] = arith.constant 32 : index
  // CHECK-DAG:       [[CST_64_:%.+]] = arith.constant 64 : index
  // CHECK-DAG:       [[CST_1_:%.+]] = arith.constant 1 : index
  // CHECK-DAG:       [[CST_64_1_:%.+]] = arith.constant 64 : index
  // CHECK-DAG:       [[CST_2048_:%.+]] = arith.constant 2048 : index
  // CHECK:           [[VAR_1_:%.+]] = memref.reinterpret_cast [[PARAM_0_]] to offset: [0], sizes: {{.}}[[VAR_0_]], 32, 64], strides: [2048, 64, 1] : memref<?x1x32x?x64xf32> to memref<?x32x64xf32>
  // CHECK:           return [[VAR_1_]] : memref<?x32x64xf32>
  // CHECK:         }
}

// -----

func private @test_split_equal(%arg0 : tensor<16x32x64xf32>) -> (tensor<*xf32>, tensor<*xf32>) {
  %cst = constant unit
  %0, %1 = "onnx.Split"(%arg0, %cst) { axis = 0 : si64} : (tensor<16x32x64xf32>, none) -> (tensor<*xf32>, tensor<*xf32>)
  "std.return"(%0, %1) : (tensor<*xf32>, tensor<*xf32>) -> ()

  // CHECK: [[INDEX_MAP:#.+]] = affine_map<(d0) -> (d0 + 8)>
  // CHECK-LABEL: @test_split_equal

  // CHECK: [[RES_0:%.+]] = memref.alloc() {{.*}}: memref<8x32x64xf32>
  // CHECK: [[RES_1:%.+]] = memref.alloc() {{.*}}: memref<8x32x64xf32>
  // CHECK: [[DEF_LOOP_0:%.+]]:3 = krnl.define_loops 3
  // CHECK: krnl.iterate([[DEF_LOOP_0]]#0, [[DEF_LOOP_0]]#1, [[DEF_LOOP_0]]#2) with ([[DEF_LOOP_0]]#0 -> %arg1 = 0 to 8, [[DEF_LOOP_0]]#1 -> %arg2 = 0 to 32, [[DEF_LOOP_0]]#2 -> %arg3 = 0 to 64) {
  // CHECK:   [[LOAD_0:%.+]] = krnl.load %arg0[%arg1, %arg2, %arg3] : memref<16x32x64xf32>
  // CHECK:   krnl.store [[LOAD_0]], [[RES_0]][%arg1, %arg2, %arg3] : memref<8x32x64xf32>
  // CHECK: }
  // CHECK: [[DEF_LOOP_1:%.+]]:3 = krnl.define_loops 3
  // CHECK: krnl.iterate([[DEF_LOOP_1]]#0, [[DEF_LOOP_1]]#1, [[DEF_LOOP_1]]#2) with ([[DEF_LOOP_1]]#0 -> %arg1 = 0 to 8, [[DEF_LOOP_1]]#1 -> %arg2 = 0 to 32, [[DEF_LOOP_1]]#2 -> %arg3 = 0 to 64) {
  // CHECK:   %[[INDEX:.+]] = affine.apply [[INDEX_MAP]](%arg1)
  // CHECK:   [[LOAD_1:%.+]] = krnl.load %arg0[%[[INDEX]], %arg2, %arg3] : memref<16x32x64xf32>
  // CHECK:   krnl.store [[LOAD_1]], [[RES_1]][%arg1, %arg2, %arg3] : memref<8x32x64xf32>
  // CHECK: }
  // CHECK: return [[RES_0]], [[RES_1]] : memref<8x32x64xf32>, memref<8x32x64xf32>
}

// -----

func private @test_split_variable(%arg0 : tensor<16x32x64xf32>) -> (tensor<*xf32>, tensor<*xf32>) {
  %split = "onnx.Constant"() {value = dense<[2, 30]> : tensor<2xi64>} : () -> tensor<2xi64>
  %0, %1 = "onnx.Split"(%arg0, %split) { axis = 1 : si64} : (tensor<16x32x64xf32>, tensor<2xi64>) -> (tensor<*xf32>, tensor<*xf32>)
  "std.return"(%0, %1) : (tensor<*xf32>, tensor<*xf32>) -> ()

  // CHECK: [[INDEX_MAP:#.+]] = affine_map<(d0) -> (d0 + 2)>
  // CHECK-LABEL: @test_split_variable

  // CHECK: [[RES_0:%.+]] = memref.alloc() {{.*}}: memref<16x2x64xf32>
  // CHECK: [[RES_1:%.+]] = memref.alloc() {{.*}}: memref<16x30x64xf32>
  // CHECK: [[DEF_LOOP_0:%.+]]:3 = krnl.define_loops 3
  // CHECK: krnl.iterate([[DEF_LOOP_0]]#0, [[DEF_LOOP_0]]#1, [[DEF_LOOP_0]]#2) with ([[DEF_LOOP_0]]#0 -> %arg1 = 0 to 16, [[DEF_LOOP_0]]#1 -> %arg2 = 0 to 2, [[DEF_LOOP_0]]#2 -> %arg3 = 0 to 64) {
  // CHECK:   [[LOAD_0:%.+]] = krnl.load %arg0[%arg1, %arg2, %arg3] : memref<16x32x64xf32>
  // CHECK:   krnl.store [[LOAD_0]], [[RES_0]][%arg1, %arg2, %arg3] : memref<16x2x64xf32>
  // CHECK: }
  // CHECK: [[DEF_LOOP_1:%.+]]:3 = krnl.define_loops 3
  // CHECK: krnl.iterate([[DEF_LOOP_1]]#0, [[DEF_LOOP_1]]#1, [[DEF_LOOP_1]]#2) with ([[DEF_LOOP_1]]#0 -> %arg1 = 0 to 16, [[DEF_LOOP_1]]#1 -> %arg2 = 0 to 30, [[DEF_LOOP_1]]#2 -> %arg3 = 0 to 64) {
  // CHECK:   %[[INDEX:.+]] = affine.apply [[INDEX_MAP]](%arg2)
  // CHECK:   [[LOAD_1:%.+]] = krnl.load %arg0[%arg1, %[[INDEX]], %arg3] : memref<16x32x64xf32>
  // CHECK:   krnl.store [[LOAD_1]], [[RES_1]][%arg1, %arg2, %arg3] : memref<16x30x64xf32>
  // CHECK: }
  // CHECK: return [[RES_0]], [[RES_1]] : memref<16x2x64xf32>, memref<16x30x64xf32>
}

// -----

func private @test_splitv11_equal(%arg0 : tensor<16x32x64xf32>) -> (tensor<*xf32>, tensor<*xf32>) {
  %0, %1 = "onnx.SplitV11"(%arg0) { axis = 0 : si64} : (tensor<16x32x64xf32>) -> (tensor<*xf32>, tensor<*xf32>)
  "std.return"(%0, %1) : (tensor<*xf32>, tensor<*xf32>) -> ()

  // CHECK: [[INDEX_MAP:#.+]] = affine_map<(d0) -> (d0 + 8)>
  // CHECK-LABEL: @test_splitv11_equal

  // CHECK: [[RES_0:%.+]] = memref.alloc() {{.*}}: memref<8x32x64xf32>
  // CHECK: [[RES_1:%.+]] = memref.alloc() {{.*}}: memref<8x32x64xf32>
  // CHECK: [[DEF_LOOP_0:%.+]]:3 = krnl.define_loops 3
  // CHECK: krnl.iterate([[DEF_LOOP_0]]#0, [[DEF_LOOP_0]]#1, [[DEF_LOOP_0]]#2) with ([[DEF_LOOP_0]]#0 -> %arg1 = 0 to 8, [[DEF_LOOP_0]]#1 -> %arg2 = 0 to 32, [[DEF_LOOP_0]]#2 -> %arg3 = 0 to 64) {
  // CHECK:   [[LOAD_0:%.+]] = krnl.load %arg0[%arg1, %arg2, %arg3] : memref<16x32x64xf32>
  // CHECK:   krnl.store [[LOAD_0]], [[RES_0]][%arg1, %arg2, %arg3] : memref<8x32x64xf32>
  // CHECK: }
  // CHECK: [[DEF_LOOP_1:%.+]]:3 = krnl.define_loops 3
  // CHECK: krnl.iterate([[DEF_LOOP_1]]#0, [[DEF_LOOP_1]]#1, [[DEF_LOOP_1]]#2) with ([[DEF_LOOP_1]]#0 -> %arg1 = 0 to 8, [[DEF_LOOP_1]]#1 -> %arg2 = 0 to 32, [[DEF_LOOP_1]]#2 -> %arg3 = 0 to 64) {
  // CHECK:   %[[INDEX:.+]] = affine.apply [[INDEX_MAP]](%arg1)
  // CHECK:   [[LOAD_1:%.+]] = krnl.load %arg0[%[[INDEX]], %arg2, %arg3] : memref<16x32x64xf32>
  // CHECK:   krnl.store [[LOAD_1]], [[RES_1]][%arg1, %arg2, %arg3] : memref<8x32x64xf32>
  // CHECK: }
  // CHECK: return [[RES_0]], [[RES_1]] : memref<8x32x64xf32>, memref<8x32x64xf32>
}

// -----

func private @test_splitv11_variable(%arg0 : tensor<16x32x64xf32>) -> (tensor<*xf32>, tensor<*xf32>) {
  %0, %1 = "onnx.SplitV11"(%arg0) { axis = 1 : si64, split = [2, 30]} : (tensor<16x32x64xf32>) -> (tensor<*xf32>, tensor<*xf32>)
  "std.return"(%0, %1) : (tensor<*xf32>, tensor<*xf32>) -> ()

  // CHECK: [[INDEX_MAP:#.+]] = affine_map<(d0) -> (d0 + 2)>
  // CHECK-LABEL: @test_splitv11_variable

  // CHECK: [[RES_0:%.+]] = memref.alloc() {{.*}}: memref<16x2x64xf32>
  // CHECK: [[RES_1:%.+]] = memref.alloc() {{.*}}: memref<16x30x64xf32>
  // CHECK: [[DEF_LOOP_0:%.+]]:3 = krnl.define_loops 3
  // CHECK: krnl.iterate([[DEF_LOOP_0]]#0, [[DEF_LOOP_0]]#1, [[DEF_LOOP_0]]#2) with ([[DEF_LOOP_0]]#0 -> %arg1 = 0 to 16, [[DEF_LOOP_0]]#1 -> %arg2 = 0 to 2, [[DEF_LOOP_0]]#2 -> %arg3 = 0 to 64) {
  // CHECK:   [[LOAD_0:%.+]] = krnl.load %arg0[%arg1, %arg2, %arg3] : memref<16x32x64xf32>
  // CHECK:   krnl.store [[LOAD_0]], [[RES_0]][%arg1, %arg2, %arg3] : memref<16x2x64xf32>
  // CHECK: }
  // CHECK: [[DEF_LOOP_1:%.+]]:3 = krnl.define_loops 3
  // CHECK: krnl.iterate([[DEF_LOOP_1]]#0, [[DEF_LOOP_1]]#1, [[DEF_LOOP_1]]#2) with ([[DEF_LOOP_1]]#0 -> %arg1 = 0 to 16, [[DEF_LOOP_1]]#1 -> %arg2 = 0 to 30, [[DEF_LOOP_1]]#2 -> %arg3 = 0 to 64) {
  // CHECK:   %[[INDEX:.+]] = affine.apply [[INDEX_MAP]](%arg2)
  // CHECK:   [[LOAD_1:%.+]] = krnl.load %arg0[%arg1, %[[INDEX]], %arg3] : memref<16x32x64xf32>
  // CHECK:   krnl.store [[LOAD_1]], [[RES_1]][%arg1, %arg2, %arg3] : memref<16x30x64xf32>
  // CHECK: }
  // CHECK: return [[RES_0]], [[RES_1]] : memref<16x2x64xf32>, memref<16x30x64xf32>
}

// -----

func private @cast_lowering_sametype(%arg0: tensor<f32>) -> tensor<f32> {
  %0 = "onnx.Cast"(%arg0) {to = f32} : (tensor<f32>) -> tensor<f32>
  "std.return"(%0) : (tensor<f32>) -> ()

  // CHECK-LABEL: cast_lowering_sametype
  // CHECK: [[RES:%.+]] = memref.alloc() {{.*}}: memref<f32>
  // CHECK: [[LOAD:%.+]] = krnl.load %arg0[] : memref<f32>
  // CHECK: krnl.store [[LOAD]], [[RES]][] : memref<f32>
  // CHECK: return [[RES]] : memref<f32>
}

// -----

func private @cast_lowering_intfloat(%arg0: tensor<i64>) -> tensor<f32> {
  %0 = "onnx.Cast"(%arg0) {to = f32} : (tensor<i64>) -> tensor<f32>
  "std.return"(%0) : (tensor<f32>) -> ()

  // CHECK-LABEL: cast_lowering_intfloat
  // CHECK: [[RES:%.+]] = memref.alloc() {{.*}}: memref<f32>
  // CHECK: [[LOAD:%.+]] = krnl.load %arg0[] : memref<i64>
  // CHECK: [[VAL:%.+]] = arith.sitofp [[LOAD]] : i64 to f32
  // CHECK: krnl.store [[VAL]], [[RES]][] : memref<f32>
  // CHECK: return [[RES]] : memref<f32>
}

// -----

func private @cast_lowering_floatint(%arg0: tensor<f32>) -> tensor<i64> {
  %0 = "onnx.Cast"(%arg0) {to = i64} : (tensor<f32>) -> tensor<i64>
  "std.return"(%0) : (tensor<i64>) -> ()

  // CHECK-LABEL: cast_lowering_floatint
  // CHECK: [[RES:%.+]] = memref.alloc() {{.*}}: memref<i64>
  // CHECK: [[LOAD:%.+]] = krnl.load %arg0[] : memref<f32>
  // CHECK: [[VAL:%.+]] = arith.fptosi [[LOAD]] : f32 to i64
  // CHECK: krnl.store [[VAL]], [[RES]][] : memref<i64>
  // CHECK: return [[RES]] : memref<i64>
}

// -----

func private @cast_lowering_f16f32(%arg0: tensor<f16>) -> tensor<f32> {
  %0 = "onnx.Cast"(%arg0) {to = f32} : (tensor<f16>) -> tensor<f32>
  "std.return"(%0) : (tensor<f32>) -> ()

  // CHECK-LABEL: cast_lowering_f16f32
  // CHECK: [[RES:%.+]] = memref.alloc() {{.*}}: memref<f32>
  // CHECK: [[LOAD:%.+]] = krnl.load %arg0[] : memref<f16>
  // CHECK: [[VAL:%.+]] = arith.extf [[LOAD]] : f16 to f32
  // CHECK: krnl.store [[VAL]], [[RES]][] : memref<f32>
  // CHECK: return [[RES]] : memref<f32>
}

// -----

func private @cast_lowering_f64f32(%arg0: tensor<f64>) -> tensor<f32> {
  %0 = "onnx.Cast"(%arg0) {to = f32} : (tensor<f64>) -> tensor<f32>
  "std.return"(%0) : (tensor<f32>) -> ()

  // CHECK-LABEL: cast_lowering_f64f32
  // CHECK: [[RES:%.+]] = memref.alloc() {{.*}}: memref<f32>
  // CHECK: [[LOAD:%.+]] = krnl.load %arg0[] : memref<f64>
  // CHECK: [[VAL:%.+]] = arith.truncf [[LOAD]] : f64 to f32
  // CHECK: krnl.store [[VAL]], [[RES]][] : memref<f32>
  // CHECK: return [[RES]] : memref<f32>
}

// -----

func private @cast_lowering_f64f32_10(%arg0: tensor<10xf64>) -> tensor<*xf32> {
  %0 = "onnx.Cast"(%arg0) {to = f32} : (tensor<10xf64>) -> tensor<*xf32>
  "std.return"(%0) : (tensor<*xf32>) -> ()

  // CHECK-LABEL: cast_lowering_f64f32_10
  // CHECK: [[RES:%.+]] = memref.alloc() {{.*}}: memref<10xf32>
  // CHECK: [[DEF_LOOPS:%.+]] = krnl.define_loops 1
  // CHECK: krnl.iterate([[DEF_LOOPS]]) with ([[DEF_LOOPS]] -> %arg1 = 0 to 10) {
  // CHECK: [[LOAD1:%.+]] = krnl.load %arg0[%arg1] : memref<10xf64>
  // CHECK: [[FPTRUNC:%.+]] = arith.truncf [[LOAD1]] : f64 to f32
  // CHECK: krnl.store [[FPTRUNC]], [[RES]][%arg1] : memref<10xf32>
  // CHECK: return [[RES]] : memref<10xf32>
}

// -----

func private @cast_lowering_int_wider_int(%arg0: tensor<i32>) -> tensor<i64> {
  %0 = "onnx.Cast"(%arg0) {to = i64} : (tensor<i32>) -> tensor<i64>
  "std.return"(%0) : (tensor<i64>) -> ()

  // CHECK-LABEL: cast_lowering_int_wider_int
  // CHECK: [[RES:%.+]] = memref.alloc() {{.*}}: memref<i64>
  // CHECK: [[LOAD:%.+]] = krnl.load %arg0[] : memref<i32>
  // CHECK: [[CAST:%.+]] = arith.extsi [[LOAD]] : i32 to i64
  // CHECK: krnl.store [[CAST]], [[RES]][] : memref<i64>
  // CHECK: return [[RES]] : memref<i64>
}

// -----

func private @cast_lowering_int_narrow_int(%arg0: tensor<i64>) -> tensor<i32> {
  %0 = "onnx.Cast"(%arg0) {to = i32 } : (tensor<i64>) -> tensor<i32>
  "std.return"(%0) : (tensor<i32>) -> ()

  // CHECK-LABEL: cast_lowering_int_narrow_int
  // CHECK: [[RES:%.+]] = memref.alloc() {{.*}}: memref<i32>
  // CHECK: [[LOAD:%.+]] = krnl.load %arg0[] : memref<i64>
  // CHECK: [[CAST:%.+]] = arith.trunci [[LOAD]] : i64 to i32
  // CHECK: krnl.store [[CAST]], [[RES]][] : memref<i32>
  // CHECK: return [[RES]] : memref<i32>
}

// -----

func private @test_size_known(%arg0: tensor<2x2xf32>) -> tensor<i64> {
  %1 = "onnx.Size"(%arg0) : (tensor<2x2xf32>) -> tensor<i64>
  "std.return"(%1) : (tensor<i64>) -> ()

  // CHECK-LABEL: test_size_known
  // CHECK:      [[RES:%.+]] = memref.alloc() {{.*}}: memref<i64>
  // CHECK-NEXT  [[SIZE:%.+]] = arith.constant 4 : i64
  // CHECK-NEXT  krnl.store [[SIZE]], [[RES]][] : memref<i64>
  // CHECK-NEXT  return [[RES]] : memref<i64>

}

// -----

func private @test_size_unknown(%arg0 : tensor<?x2x?xf32>) -> tensor<i64> {

  // CHECK-LABEL: test_size_unknown
  // CHECK:       [[RES:%.+]] = memref.alloc() {{.*}}: memref<i64>
  // CHECK-NEXT:  [[INIT:%.+]] = arith.constant 2 : i64
  // CHECK-NEXT:  [[IND1:%.+]] = arith.constant 0 : index
  // CHECK-NEXT:  [[DIM1:%.+]] = memref.dim %arg0, [[IND1]] : memref<?x2x?xf32>
  // CHECK-NEXT:  [[CAST1:%.+]] = arith.index_cast [[DIM1]] : index to i64
  // CHECK-NEXT:  [[TMP1:%.+]] = arith.muli [[INIT]], [[CAST1]] : i64
  // CHECK-NEXT:  [[IND2:%.+]] = arith.constant 2 : index
  // CHECK-NEXT:  [[DIM2:%.+]] = memref.dim %arg0, [[IND2]] : memref<?x2x?xf32>
  // CHECK-NEXT:  [[IND3:%.+]] = arith.index_cast [[DIM2]] : index to i64
  // CHECK-NEXT:  [[SIZE:%.+]] = arith.muli [[TMP1]], [[IND3]] : i64
  // CHECK-NEXT:  krnl.store [[SIZE]], [[RES]][] : memref<i64>
  // CHECK-NEXT:  return [[RES]] : memref<i64>

  %1 = "onnx.Size"(%arg0)  : (tensor<?x2x?xf32>) -> tensor<i64>
  "std.return"(%1) : (tensor<i64>) -> ()
}

// -----

// Check the lowering of ConstantOfShape when:
//   - No value attribute.
//   - The input is an empty tensor.
// Expected emitted code:
//   - No need a Krnl iterate.
//   - The output is a scalar tensor.
func private @test_constant_of_shape_empty_tensor(%arg0 : tensor<0xi64>) -> tensor<*xf32> {
  %0 = "onnx.ConstantOfShape"(%arg0) : (tensor<0xi64>) -> tensor<*xf32>
  "std.return"(%0) : (tensor<*xf32>) -> ()

  // CHECK-LABEL: test_constant_of_shape_empty_tensor
  // CHECK: [[RES:%.+]] = memref.alloc() {{.*}}: memref<f32>
  // CHECK: [[CST_VALUE:%.+]] = arith.constant 0.000000e+00 : f32
  // CHECK: krnl.store [[CST_VALUE]], [[RES]][] : memref<f32>
  // CHECK: return [[RES]] : memref<f32>
}

// -----

// Check the lowering of ConstantOfShape when:
//   - The input is not a arith.constant tensor.
// Expected emitted code:
//   - Emit code to compute output dimensions from the input's dimensions.
//   - Krnl iterates are used to set values to the output.
func private @test_constant_of_shape_dynamic_dims(%arg0 : tensor<3xi64>) -> tensor<*xf32> {
  %0 = "onnx.ConstantOfShape"(%arg0) {value = dense<[1.0]> : tensor<1xf32>} : (tensor<3xi64>) -> tensor<*xf32>
  "std.return"(%0) : (tensor<*xf32>) -> ()

  // CHECK-LABEL: test_constant_of_shape_dynamic_dims
  // CHECK: [[CST0:%.+]] = arith.constant 0 : index
  // CHECK: [[LOAD_DIM_0:%.+]] = krnl.load %arg0{{\[}}[[CST0]]{{\]}} : memref<3xi64>
  // CHECK: [[DIM_0:%.+]] = arith.index_cast [[LOAD_DIM_0]] : i64 to index
  // CHECK: [[CST1:%.+]] = arith.constant 1 : index
  // CHECK: [[LOAD_DIM_1:%.+]] = krnl.load %arg0{{\[}}[[CST1]]{{\]}} : memref<3xi64>
  // CHECK: [[DIM_1:%.+]] = arith.index_cast [[LOAD_DIM_1]] : i64 to index
  // CHECK: [[CST2:%.+]] = arith.constant 2 : index
  // CHECK: [[LOAD_DIM_2:%.+]] = krnl.load %arg0{{\[}}[[CST2]]{{\]}} : memref<3xi64>
  // CHECK: [[DIM_2:%.+]] = arith.index_cast [[LOAD_DIM_2]] : i64 to index
  // CHECK: [[RES:%.+]] = memref.alloc([[DIM_0]], [[DIM_1]], [[DIM_2]]) {{.*}}: memref<?x?x?xf32>

  // CHECK: [[CST_VALUE:%.+]] = arith.constant 1.000000e+00 : f32
  // CHECK: [[LOOP_DEF:%.+]]:3 = krnl.define_loops 3
  // CHECK: [[CST00:%.+]] = arith.constant 0 : index
  // CHECK: [[RES_DIM_0:%.+]] = memref.dim [[RES]], [[CST00]] : memref<?x?x?xf32>
  // CHECK: [[CST11:%.+]] = arith.constant 1 : index
  // CHECK: [[RES_DIM_1:%.+]] = memref.dim [[RES]], [[CST11]] : memref<?x?x?xf32>
  // CHECK: [[CST22:%.+]] = arith.constant 2 : index
  // CHECK: [[RES_DIM_2:%.+]] = memref.dim [[RES]], [[CST22]] : memref<?x?x?xf32>
  // CHECK: krnl.iterate([[LOOP_DEF]]#0, [[LOOP_DEF]]#1, [[LOOP_DEF]]#2) with ([[LOOP_DEF]]#0 -> %arg1 = 0 to [[RES_DIM_0]], [[LOOP_DEF]]#1 -> %arg2 = 0 to [[RES_DIM_1]], [[LOOP_DEF]]#2 -> %arg3 = 0 to [[RES_DIM_2]]) {
  // CHECK:   krnl.store [[CST_VALUE]], [[RES]][%arg1, %arg2, %arg3] : memref<?x?x?xf32>
  // CHECK: }
  // CHECK: return [[RES]] : memref<?x?x?xf32>
}

// -----

// Check the lowering of ConstantOfShape when:
//   - The input is a arith.constant tensor.
// Expected emitted code:
//   - Output dimensions are computed during compilation time.
//   - Krnl iterates are used to set values to the output.
func private @test_constant_of_shape_static_dims() -> tensor<*xf32> {
  %0 = "onnx.Constant"() {value = dense<[3, 4, 5]> : tensor<3xi64> } : () -> tensor<3xi64>
  %1 = "onnx.ConstantOfShape"(%0) {value = dense<[1.0]> : tensor<1xf32>} : (tensor<3xi64>) -> tensor<*xf32>
  "std.return"(%1) : (tensor<*xf32>) -> ()

  // CHECK-LABEL: test_constant_of_shape_static_dims
  // CHECK: [[GLOBAL_CST:%.+]] = "krnl.global"() {name = "constant_0", shape = [3], value = dense<[3, 4, 5]> : tensor<3xi64>} : () -> memref<3xi64>
  // CHECK: [[RES:%.+]] = memref.alloc() {{.*}}: memref<3x4x5xf32>
  // CHECK: [[CST_VALUE:%.+]] = arith.constant 1.000000e+00 : f32
  // CHECK: [[LOOP_DEF:%.+]]:3 = krnl.define_loops 3
  // CHECK: krnl.iterate([[LOOP_DEF]]#0, [[LOOP_DEF]]#1, [[LOOP_DEF]]#2) with ([[LOOP_DEF]]#0 -> %arg0 = 0 to 3, [[LOOP_DEF]]#1 -> %arg1 = 0 to 4, [[LOOP_DEF]]#2 -> %arg2 = 0 to 5) {
  // CHECK:   krnl.store [[CST_VALUE]], [[RES]][%arg0, %arg1, %arg2] : memref<3x4x5xf32>
  // CHECK: }
  // CHECK: return [[RES]] : memref<3x4x5xf32>
}

// -----

func private @test_flatten0(%arg0 : tensor<2x3x4xf32>) -> tensor<*xf32> {
  %1 = "onnx.Flatten"(%arg0) {axis = 0 : si64} : (tensor<2x3x4xf32>) -> tensor<*xf32>
  "std.return"(%1) : (tensor<*xf32>) -> ()
  // CHECK: [[MAP_FIRST:#.+]] = affine_map<() -> (0)>
  // CHECK: [[MAP_SECOND:#.+]] = affine_map<(d0, d1, d2)[s0, s1, s2] -> (d2 + d1 * s2 + d0 * (s1 * s2))>
  // CHECK-LABEL test_flatten0
  // CHECK:  [[ALLOC:%.+]] = memref.alloc() {{.*}}: memref<1x24xf32>
  // CHECK:  [[LOOP:%.+]]:3 = krnl.define_loops 3
  // CHECK:  krnl.iterate([[LOOP]]#0, [[LOOP]]#1, [[LOOP]]#2) with ([[LOOP]]#0 -> [[LOOPARG1:%.+]] = 0 to 2, [[LOOP]]#1 -> [[LOOPARG2:%.+]] = 0 to 3, [[LOOP]]#2 -> [[LOOPARG3:%.+]] = 0 to 4) {
  // CHECK:    [[LOAD:%.+]] = krnl.load %arg0{{\[}}[[LOOPARG1]], [[LOOPARG2]], [[LOOPARG3]]{{\]}} : memref<2x3x4xf32>
  // CHECK:    [[FIRSTDIM:%.+]] = affine.apply [[MAP_FIRST]]()
  // CHECK:    [[C0:%.+]] = arith.constant 0 : index
  // CHECK:    [[R4:%.+]] = arith.constant 2 : index
  // CHECK:    [[C1:%.+]] = arith.constant 1 : index
  // CHECK:    [[R5:%.+]] = arith.constant 3 : index
  // CHECK:    [[C2:%.+]] = arith.constant 2 : index
  // CHECK:    [[R6:%.+]] = arith.constant 4 : index
  // CHECK:    [[SECONDDIM:%.+]] = affine.apply [[MAP_SECOND]]([[LOOPARG1]], [[LOOPARG2]], [[LOOPARG3]]){{\[}}[[R4]], [[R5]], [[R6]]{{\]}}
  // CHECK:    krnl.store [[LOAD]], [[ALLOC]]{{\[}}[[FIRSTDIM]], [[SECONDDIM]]{{\]}} : memref<1x24xf32>
}

// -----

// test partially known input shape
func private @test_flatten1(%arg0 : tensor<2x?x4xf32>) -> tensor<*xf32> {
  %1 = "onnx.Flatten"(%arg0) {axis = 2 : si64} : (tensor<2x?x4xf32>) -> tensor<*xf32>
  "std.return"(%1) : (tensor<*xf32>) -> ()

// CHECK-LABEL:  func private @test_flatten1
// CHECK-SAME:   ([[PARAM_0_:%.+]]: memref<2x?x4xf32>) -> memref<?x4xf32> {
// CHECK-DAG:       [[CST_1_:%.+]] = arith.constant 1 : index
// CHECK-DAG:       [[CST_0_:%.+]] = arith.constant 0 : index
// CHECK-DAG:       [[CST_2_:%.+]] = arith.constant 2 : index
// CHECK-NOT: separator of consecutive DAGs
// CHECK-DAG:       [[VAR_0_:%.+]] = arith.muli [[CST_1_]], [[CST_2_]] : index
// CHECK-DAG:       [[CST_1_1_:%.+]] = arith.constant 1 : index
// CHECK:           [[VAR_1_:%.+]] = memref.dim [[PARAM_0_]], [[CST_1_1_]] : memref<2x?x4xf32>
// CHECK:           [[VAR_2_:%.+]] = arith.muli [[VAR_0_]], [[VAR_1_]] : index
// CHECK-DAG:       [[RES_:%.+]] = memref.alloc([[VAR_2_]]) {{.*}}: memref<?x4xf32>
// CHECK-DAG:       [[LOOP_0_:%.+]]:3 = krnl.define_loops 3
// CHECK-DAG:       [[CST_1_2_:%.+]] = arith.constant 1 : index
// CHECK:           [[VAR_5_:%.+]] = memref.dim [[PARAM_0_]], [[CST_1_2_]] : memref<2x?x4xf32>
// CHECK:           krnl.iterate([[LOOP_0_]]#0, [[LOOP_0_]]#1, [[LOOP_0_]]#2) with ([[LOOP_0_]]#0 -> [[I_0_:%.+]] = 0 to 2, [[LOOP_0_]]#1 -> [[I_1_:%.+]] = 0 to [[VAR_5_]], [[LOOP_0_]]#2 -> [[I_2_:%.+]] = 0 to 4) {
// CHECK-DAG:         [[LOAD_PARAM_0_MEM_:%.+]] = krnl.load [[PARAM_0_]]{{.}}[[I_0_]], [[I_1_]], [[I_2_]]{{.}} : memref<2x?x4xf32>
// CHECK-DAG:         [[CST_0_1_:%.+]] = arith.constant 0 : index
// CHECK-DAG:         [[CST_2_1_:%.+]] = arith.constant 2 : index
// CHECK-DAG:         [[CST_1_3_:%.+]] = arith.constant 1 : index
// CHECK:             [[VAR_7_:%.+]] = memref.dim [[PARAM_0_]], [[CST_1_3_]] : memref<2x?x4xf32>
// CHECK-DAG:         [[VAR_8_:%.+]] = affine.apply #map0([[I_0_]], [[I_1_]]){{.}}[[CST_2_1_]], [[VAR_7_]]{{.}}
// CHECK-DAG:         [[CST_2_2_:%.+]] = arith.constant 2 : index
// CHECK-DAG:         [[CST_4_:%.+]] = arith.constant 4 : index
// CHECK:             [[VAR_9_:%.+]] = affine.apply #map1([[I_2_]]){{.}}[[CST_4_]]{{.}}
// CHECK:             krnl.store [[LOAD_PARAM_0_MEM_]], [[RES_]]{{.}}[[VAR_8_]], [[VAR_9_]]{{.}} : memref<?x4xf32>
// CHECK:           }
// CHECK:           return [[RES_]] : memref<?x4xf32>
// CHECK:         }
}

// -----

func private @test_less(%arg0: tensor<3x4x5xf32>, %arg1: tensor<3x4x5xf32>) -> tensor<3x4x5xi1> {
  %0 = "onnx.Less"(%arg0, %arg1) : (tensor<3x4x5xf32>, tensor<3x4x5xf32>) -> tensor<3x4x5xi1>
  return %0 : tensor<3x4x5xi1>

  // CHECK-LABEL: test_less
  // CHECK: [[RES:%.+]] = memref.alloc() {{.*}}: memref<3x4x5xi1>
  // CHECK: [[DEF_LOOPS]]:3 = krnl.define_loops 3
  // CHECK: krnl.iterate([[DEF_LOOPS]]#0, [[DEF_LOOPS]]#1, [[DEF_LOOPS]]#2) with ([[DEF_LOOPS]]#0 -> %arg2 = 0 to 3, [[DEF_LOOPS]]#1 -> %arg3 = 0 to 4, [[DEF_LOOPS]]#2 -> %arg4 = 0 to 5) {
  // CHECK:   [[LHS:%.+]] = krnl.load %arg0[%arg2, %arg3, %arg4] : memref<3x4x5xf32>
  // CHECK:   [[RHS:%.+]] = krnl.load %arg1[%arg2, %arg3, %arg4] : memref<3x4x5xf32>
  // CHECK:   [[LESS:%.+]] = arith.cmpf olt, [[LHS]], [[RHS]] : f32
  // CHECK:   krnl.store [[LESS]], [[RES]][%arg2, %arg3, %arg4] : memref<3x4x5xi1>
  // CHECK: }
  // CHECK: return [[RES]] : memref<3x4x5xi1>
}

// -----

func private @test_less_broadcast(%arg0: tensor<3x4x5xf32>, %arg1: tensor<5xf32>) -> tensor<3x4x5xi1> {
  %0 = "onnx.Less"(%arg0, %arg1) : (tensor<3x4x5xf32>, tensor<5xf32>) -> tensor<3x4x5xi1>
  return %0 : tensor<3x4x5xi1>

  // CHECK-LABEL: test_less_broadcast
  // CHECK: [[RES:%.+]] = memref.alloc() {{.*}}: memref<3x4x5xi1>
  // CHECK: [[DEF_LOOPS]]:3 = krnl.define_loops 3
  // CHECK: krnl.iterate([[DEF_LOOPS]]#0, [[DEF_LOOPS]]#1, [[DEF_LOOPS]]#2) with ([[DEF_LOOPS]]#0 -> %arg2 = 0 to 3, [[DEF_LOOPS]]#1 -> %arg3 = 0 to 4, [[DEF_LOOPS]]#2 -> %arg4 = 0 to 5) {
  // CHECK:   [[LHS:%.+]] = krnl.load %arg0[%arg2, %arg3, %arg4] : memref<3x4x5xf32>
  // CHECK:   [[RHS:%.+]] = krnl.load %arg1[%arg4] : memref<5xf32>
  // CHECK:   [[LESS:%.+]] = arith.cmpf olt, [[LHS]], [[RHS]] : f32
  // CHECK:   krnl.store [[LESS]], [[RES]][%arg2, %arg3, %arg4] : memref<3x4x5xi1>
  // CHECK: }
  // CHECK: return [[RES]] : memref<3x4x5xi1>
}

// -----

func private @test_floor(%arg0 : tensor<?x10xf32>) -> tensor<*xf32> {
  %0 = "onnx.Floor"(%arg0) : (tensor<?x10xf32>) -> tensor<*xf32>
  "std.return"(%0) : (tensor<*xf32>) -> ()

  // CHECK-LABEL: test_floor
  // CHECK: [[C0:%.+]] = arith.constant 0 : index
  // CHECK: [[DIM_0:%.+]] = memref.dim %arg0, [[C0]] : memref<?x10xf32>
  // CHECK: [[RES:%.+]] = memref.alloc([[DIM_0]]) {{.*}}: memref<?x10xf32>
  // CHECK: [[DEF_LOOPS:%.+]]:2 = krnl.define_loops 2
  // CHECK: [[C0_0:%.+]] = arith.constant 0 : index
  // CHECK: [[DIM_2:%.+]] = memref.dim %arg0, [[C0_0]] : memref<?x10xf32>
  // CHECK: krnl.iterate([[DEF_LOOPS]]#0, [[DEF_LOOPS]]#1) with ([[DEF_LOOPS]]#0 -> %arg1 = 0 to [[DIM_2]], [[DEF_LOOPS]]#1 -> %arg2 = 0 to 10) {
  // CHECK: [[LOAD:%.+]] = krnl.load %arg0[%arg1, %arg2] : memref<?x10xf32>
  // CHECK: [[FLOOR:%.+]] = math.floor [[LOAD]] : f32
  // CHECK: krnl.store [[FLOOR]], [[RES]][%arg1, %arg2] : memref<?x10xf32>
  // CHECK: return [[RES]] : memref<?x10xf32>
}

// -----

func private @test_ceil(%arg0 : tensor<?x10xf32>) -> tensor<*xf32> {
  %0 = "onnx.Ceil"(%arg0) : (tensor<?x10xf32>) -> tensor<*xf32>
  "std.return"(%0) : (tensor<*xf32>) -> ()

  // CHECK-LABEL: test_ceil
  // CHECK: [[C0:%.+]] = arith.constant 0 : index
  // CHECK: [[DIM_0:%.+]] = memref.dim %arg0, [[C0]] : memref<?x10xf32>
  // CHECK: [[RES:%.+]] = memref.alloc([[DIM_0]]) {{.*}}: memref<?x10xf32>
  // CHECK: [[DEF_LOOPS:%.+]]:2 = krnl.define_loops 2
  // CHECK: [[C0_0:%.+]] = arith.constant 0 : index
  // CHECK: [[DIM_2:%.+]] = memref.dim %arg0, [[C0_0]] : memref<?x10xf32>
  // CHECK: krnl.iterate([[DEF_LOOPS]]#0, [[DEF_LOOPS]]#1) with ([[DEF_LOOPS]]#0 -> %arg1 = 0 to [[DIM_2]], [[DEF_LOOPS]]#1 -> %arg2 = 0 to 10) {
  // CHECK: [[LOAD:%.+]] = krnl.load %arg0[%arg1, %arg2] : memref<?x10xf32>
  // CHECK: [[CEIL:%.+]] = math.ceil [[LOAD]] : f32
  // CHECK: krnl.store [[CEIL]], [[RES]][%arg1, %arg2] : memref<?x10xf32>
  // CHECK: return [[RES]] : memref<?x10xf32>
}

// -----

func private @test_clip(%arg0: tensor<3xf32>, %arg1: tensor<f32>, %arg2: tensor<f32>) -> tensor<3xf32> attributes {input_names = ["x", "min", "max"], output_names = ["y"]} {
  %0 = "onnx.Clip"(%arg0, %arg1, %arg2) : (tensor<3xf32>, tensor<f32>, tensor<f32>) -> tensor<3xf32>
  return %0 : tensor<3xf32>

// CHECK-LABEL: test_clip
// CHECK-SAME:   ([[INPUT_:%.+]]: memref<3xf32>, [[MIN_:%.+]]: memref<f32>, [[MAX_:%.+]]: memref<f32>) -> memref<3xf32> attributes {input_names = ["x", "min", "max"], output_names = ["y"]} {
// CHECK-DAG:       [[RES_:%.+]] = memref.alloc() {{.*}}: memref<3xf32>
// CHECK-DAG:       [[LOOP_0_:%.+]] = krnl.define_loops 1
// CHECK:           krnl.iterate([[LOOP_0_]]) with ([[LOOP_0_]] -> [[I_0_:%.+]] = 0 to 3) {
// CHECK-DAG:         [[LOAD_INPUT_MEM_:%.+]] = krnl.load [[INPUT_]]{{.}}[[I_0_]]{{.}} : memref<3xf32>
// CHECK-DAG:         [[LOAD_MIN_MEM_:%.+]] = krnl.load [[MIN_]][] : memref<f32>
// CHECK:             [[VAR_4_:%.+]] = arith.cmpf olt, [[LOAD_INPUT_MEM_]], [[LOAD_MIN_MEM_]] : f32
// CHECK-DAG:         [[VAR_5_:%.+]] = select [[VAR_4_]], [[LOAD_MIN_MEM_]], [[LOAD_INPUT_MEM_]] : f32
// CHECK-DAG:         [[LOAD_MAX_MEM_:%.+]] = krnl.load [[MAX_]][] : memref<f32>
// CHECK:             [[VAR_7_:%.+]] = arith.cmpf olt, [[VAR_5_]], [[LOAD_MAX_MEM_]] : f32
// CHECK:             [[VAR_8_:%.+]] = select [[VAR_7_]], [[VAR_5_]], [[LOAD_MAX_MEM_]] : f32
// CHECK:             krnl.store [[VAR_8_]], [[RES_]]{{.}}[[I_0_]]{{.}} : memref<3xf32>
// CHECK:           }
// CHECK:           return [[RES_]] : memref<3xf32>
// CHECK:         }
}

// -----

func private @test_clip_default_min(%arg0: tensor<3xf32>, %arg1: tensor<f32>, %arg2: tensor<f32>) -> tensor<3xf32> attributes {input_names = ["x", "min", "max"], output_names = ["y"]} {
  %cst = constant unit
  %0 = "onnx.Clip"(%arg0, %cst, %arg2) : (tensor<3xf32>, none, tensor<f32>) -> tensor<3xf32>
  return %0 : tensor<3xf32>

// CHECK-LABEL: test_clip_default_min
// CHECK-SAME:   ([[INPUT_:%.+]]: memref<3xf32>, [[MIN_:%.+]]: memref<f32>, [[MAX_:%.+]]: memref<f32>) -> memref<3xf32> attributes {input_names = ["x", "min", "max"], output_names = ["y"]} {
// CHECK-DAG:       [[RES_:%.+]] = memref.alloc() {{.*}}: memref<3xf32>
// CHECK-DAG:       [[LOOP_0_:%.+]] = krnl.define_loops 1
// CHECK:           krnl.iterate([[LOOP_0_]]) with ([[LOOP_0_]] -> [[I_0_:%.+]] = 0 to 3) {
// CHECK-DAG:         [[LOAD_INPUT_MEM_:%.+]] = krnl.load [[INPUT_]]{{.}}[[I_0_]]{{.}} : memref<3xf32>
// CHECK-DAG:         [[LOAD_MAX_MEM_:%.+]] = krnl.load [[MAX_]][] : memref<f32>
// CHECK:             [[VAR_7_:%.+]] = arith.cmpf olt, [[LOAD_INPUT_MEM_]], [[LOAD_MAX_MEM_]] : f32
// CHECK:             [[VAR_8_:%.+]] = select [[VAR_7_]], [[LOAD_INPUT_MEM_]], [[LOAD_MAX_MEM_]] : f32
// CHECK:             krnl.store [[VAR_8_]], [[RES_]]{{.}}[[I_0_]]{{.}} : memref<3xf32>
// CHECK:           }
// CHECK:           return [[RES_]] : memref<3xf32>
// CHECK:         }
}

// -----

func private @test_pown(%arg0: tensor<3x4x5xf32>, %arg1: tensor<3x4x5xf32>) -> tensor<3x4x5xf32> attributes {input_names = ["x", "y"], output_names = ["z"]} {
    %0 = "onnx.Pow"(%arg0, %arg1) : (tensor<3x4x5xf32>, tensor<3x4x5xf32>) -> tensor<3x4x5xf32>
    return %0 : tensor<3x4x5xf32>
// CHECK-LABEL: test_pow
// CHECK-SAME:   ([[INPUT_:%.+]]: memref<3x4x5xf32>, [[POWER_:%.+]]: memref<3x4x5xf32>) -> memref<3x4x5xf32> attributes {input_names = ["x", "y"], output_names = ["z"]} {
// CHECK-DAG:       [[RES_:%.+]] = memref.alloc() {{.*}}: memref<3x4x5xf32>
// CHECK-DAG:       [[LOOP_0_:%.+]]:3 = krnl.define_loops 3
// CHECK:           krnl.iterate([[LOOP_0_]]#0, [[LOOP_0_]]#1, [[LOOP_0_]]#2) with ([[LOOP_0_]]#0 -> [[I_0_:%.+]] = 0 to 3, [[LOOP_0_]]#1 -> [[I_1_:%.+]] = 0 to 4, [[LOOP_0_]]#2 -> [[I_2_:%.+]] = 0 to 5) {
// CHECK-DAG:         [[LOAD_INPUT_MEM_:%.+]] = krnl.load [[INPUT_]]{{.}}[[I_0_]], [[I_1_]], [[I_2_]]{{.}} : memref<3x4x5xf32>
// CHECK-DAG:         [[LOAD_POWER_MEM_:%.+]] = krnl.load [[POWER_]]{{.}}[[I_0_]], [[I_1_]], [[I_2_]]{{.}} : memref<3x4x5xf32>
// CHECK:             [[VAR_4_:%.+]] = math.powf [[LOAD_INPUT_MEM_]], [[LOAD_POWER_MEM_]] : f32
// CHECK:             krnl.store [[VAR_4_]], [[RES_]]{{.}}[[I_0_]], [[I_1_]], [[I_2_]]{{.}} : memref<3x4x5xf32>
// CHECK:           }
// CHECK:           return [[RES_]] : memref<3x4x5xf32>
// CHECK:         }
}

// -----

// COM: Check float PRelu without broadcasting.
func @test_prelu_float(%arg0: tensor<3x4x5xf32>, %arg1: tensor<3x4x5xf32>) -> tensor<*xf32> {
  %0 = "onnx.PRelu"(%arg0, %arg1) : (tensor<3x4x5xf32>, tensor<3x4x5xf32>) -> tensor<*xf32>
  return %0 : tensor<*xf32>

  // CHECK-LABEL: func @test_prelu_float
  // CHECK: [[RES:%.+]] = memref.alloc() {{.*}}: memref<3x4x5xf32>
  // CHECK: [[MAIN_LOOP:%.+]]:3 = krnl.define_loops 3
  // CHECK: krnl.iterate([[MAIN_LOOP]]#0, [[MAIN_LOOP]]#1, [[MAIN_LOOP]]#2) with ([[MAIN_LOOP]]#0 -> %arg2 = 0 to 3, [[MAIN_LOOP]]#1 -> %arg3 = 0 to 4, [[MAIN_LOOP]]#2 -> %arg4 = 0 to 5) {
  // CHECK:   [[LOAD_X:%.+]] = krnl.load %arg0[%arg2, %arg3, %arg4] : memref<3x4x5xf32>
  // CHECK:   [[LOAD_SLOPE:%.+]] = krnl.load %arg1[%arg2, %arg3, %arg4] : memref<3x4x5xf32>
  // CHECK:   [[CST_0:%.+]] = arith.constant 0.000000e+00 : f32
  // CHECK:   [[LESS_THAN_ZERO:%.+]] = arith.cmpf olt, [[LOAD_X]], [[CST_0]] : f32
  // CHECK:   [[MUL:%.+]] = arith.mulf [[LOAD_SLOPE]], [[LOAD_X]] : f32
  // CHECK:   [[SELECT:%.+]] = select [[LESS_THAN_ZERO]], [[MUL]], [[LOAD_X]] : f32
  // CHECK:   krnl.store [[SELECT]], [[RES]][%arg2, %arg3, %arg4] : memref<3x4x5xf32>
  // CHECK: }
  // CHECK: return [[RES]] : memref<3x4x5xf32>
}

// -----

// COM: Check int PRelu without broadcasting.
func @test_prelu_int(%arg0: tensor<3x4x5xi32>, %arg1: tensor<3x4x5xi32>) -> tensor<*xi32> {
  %0 = "onnx.PRelu"(%arg0, %arg1) : (tensor<3x4x5xi32>, tensor<3x4x5xi32>) -> tensor<*xi32>
  return %0 : tensor<*xi32>

  // CHECK-LABEL: func @test_prelu_int
  // CHECK: [[RES:%.+]] = memref.alloc() {{.*}}: memref<3x4x5xi32>
  // CHECK: [[MAIN_LOOP:%.+]]:3 = krnl.define_loops 3
  // CHECK: krnl.iterate([[MAIN_LOOP]]#0, [[MAIN_LOOP]]#1, [[MAIN_LOOP]]#2) with ([[MAIN_LOOP]]#0 -> %arg2 = 0 to 3, [[MAIN_LOOP]]#1 -> %arg3 = 0 to 4, [[MAIN_LOOP]]#2 -> %arg4 = 0 to 5) {
  // CHECK:   [[LOAD_X:%.+]] = krnl.load %arg0[%arg2, %arg3, %arg4] : memref<3x4x5xi32>
  // CHECK:   [[LOAD_SLOPE:%.+]] = krnl.load %arg1[%arg2, %arg3, %arg4] : memref<3x4x5xi32>
  // CHECK:   [[CST_0:%.+]] = arith.constant 0 : i32
  // CHECK:   [[LESS_THAN_ZERO:%.+]] = arith.cmpi slt, [[LOAD_X]], [[CST_0]] : i32
  // CHECK:   [[MUL:%.+]] = arith.muli [[LOAD_SLOPE]], [[LOAD_X]] : i32
  // CHECK:   [[SELECT:%.+]] = select [[LESS_THAN_ZERO]], [[MUL]], [[LOAD_X]] : i32
  // CHECK:   krnl.store [[SELECT]], [[RES]][%arg2, %arg3, %arg4] : memref<3x4x5xi32>
  // CHECK: }
  // CHECK: return [[RES]] : memref<3x4x5xi32>
}


// -----

// COM: Check PRelu with unidirectional broadcasting.
func @test_prelu_broadcast1(%arg0: tensor<3x4x5xf32>, %arg1: tensor<5xf32>) -> tensor<*xf32> {
  %0 = "onnx.PRelu"(%arg0, %arg1) : (tensor<3x4x5xf32>, tensor<5xf32>) -> tensor<*xf32>
  return %0 : tensor<*xf32>

  // CHECK-LABEL: func @test_prelu_broadcast1
  // CHECK: [[RES:%.+]] = memref.alloc() {{.*}}: memref<3x4x5xf32>
  // CHECK: [[MAIN_LOOP:%.+]]:3 = krnl.define_loops 3
  // CHECK: krnl.iterate([[MAIN_LOOP]]#0, [[MAIN_LOOP]]#1, [[MAIN_LOOP]]#2) with ([[MAIN_LOOP]]#0 -> %arg2 = 0 to 3, [[MAIN_LOOP]]#1 -> %arg3 = 0 to 4, [[MAIN_LOOP]]#2 -> %arg4 = 0 to 5) {
  // CHECK:       [[LOAD_X:%.+]] = krnl.load %arg0[%arg2, %arg3, %arg4] : memref<3x4x5xf32>
  // CHECK:       [[LOAD_SLOPE:%.+]] = krnl.load %arg1[%arg4] : memref<5xf32>
  // CHECK-DAG:   [[CST_0:%.+]] = arith.constant 0.000000e+00 : f32
  // CHECK:       [[LESS_THAN_ZERO:%.+]] = arith.cmpf olt, [[LOAD_X]], [[CST_0]] : f32
  // CHECK:       [[MUL:%.+]] = arith.mulf [[LOAD_SLOPE]], [[LOAD_X]] : f32
  // CHECK:       [[SELECT:%.+]] = select [[LESS_THAN_ZERO]], [[MUL]], [[LOAD_X]] : f32
  // CHECK:       krnl.store [[SELECT]], [[RES]][%arg2, %arg3, %arg4] : memref<3x4x5xf32>
  // CHECK: }
  // CHECK: return [[RES]] : memref<3x4x5xf32>
}

// -----

// COM: Check PRelu with unidirectional broadcasting.
// COM: Tensor slope should be unidirectional broadcastable to input tensor X
func @test_prelu_broadcast2(%arg0: tensor<3x4x5xf32>, %arg1: tensor<1x5xf32>) -> tensor<*xf32> {
  %0 = "onnx.PRelu"(%arg0, %arg1) : (tensor<3x4x5xf32>, tensor<1x5xf32>) -> tensor<*xf32>
  return %0 : tensor<*xf32>

  // CHECK-LABEL: func @test_prelu_broadcast2
  // CHECK: [[RES:%.+]] = memref.alloc() {{.*}}: memref<3x4x5xf32>
  // CHECK: [[MAIN_LOOP:%.+]]:3 = krnl.define_loops 3
  // CHECK: krnl.iterate([[MAIN_LOOP]]#0, [[MAIN_LOOP]]#1, [[MAIN_LOOP]]#2) with ([[MAIN_LOOP]]#0 -> %arg2 = 0 to 3, [[MAIN_LOOP]]#1 -> %arg3 = 0 to 4, [[MAIN_LOOP]]#2 -> %arg4 = 0 to 5) {
  // CHECK:       [[LOAD_X:%.+]] = krnl.load %arg0[%arg2, %arg3, %arg4] : memref<3x4x5xf32>
  // CHECK-DAG:   [[ZERO_INDEX:%.+]] = arith.constant 0 : index
  // CHECK:       [[LOAD_SLOPE:%.+]] = krnl.load %arg1{{\[}}[[ZERO_INDEX]], %arg4] : memref<1x5xf32>
  // CHECK-DAG:   [[CST_0:%.+]] = arith.constant 0.000000e+00 : f32
  // CHECK:       [[LESS_THAN_ZERO:%.+]] = arith.cmpf olt, [[LOAD_X]], [[CST_0]] : f32
  // CHECK:       [[MUL:%.+]] = arith.mulf [[LOAD_SLOPE]], [[LOAD_X]] : f32
  // CHECK:       [[SELECT:%.+]] = select [[LESS_THAN_ZERO]], [[MUL]], [[LOAD_X]] : f32
  // CHECK:       krnl.store [[SELECT]], [[RES]][%arg2, %arg3, %arg4] : memref<3x4x5xf32>
  // CHECK: }
  // CHECK: return [[RES]] : memref<3x4x5xf32>
}

// -----
// COM: Check simple loop lowering.
func private @test_loop_simple_main_graph(%arg0: tensor<i64>, %arg1: tensor<i1>, %arg2: tensor<1xi64>) -> tensor<1xi64> {
  %0 = "onnx.Loop"(%arg0, %arg1, %arg2) ({
    ^bb0(%body_arg0: tensor<i64>, %body_arg1: tensor<i1>, %body_arg2: tensor<1xi64>):
    %0 = "onnx.Identity"(%body_arg1) : (tensor<i1>) -> tensor<i1>
    %1 = "onnx.Add"(%body_arg2, %body_arg0) : (tensor<1xi64>, tensor<i64>) -> tensor<1xi64>
    onnx.Return %0, %1 : tensor<i1>, tensor<1xi64>
  }) : (tensor<i64>, tensor<i1>, tensor<1xi64>) -> tensor<1xi64>
  return %0 : tensor<1xi64>
  // CHECK:       module  {
  // CHECK-LABEL:       func private @test_loop_simple_main_graph
  // CHECK-SAME:     ([[TRIP_COUNT:%.+]]: memref<i64>, [[COND:%.+]]: memref<i1>, [[Y_INIT:%.+]]: memref<1xi64>) -> memref<1xi64> {
  // CHECK:           [[Y:%.+]] = memref.alloc() {{.*}}: memref<1xi64>
  // CHECK:           [[Y_COPY_LOOP:%.+]] = krnl.define_loops 1
  // CHECK:           krnl.iterate([[Y_COPY_LOOP]]) with ([[Y_COPY_LOOP]] -> [[YCOPY_IV:%.+]] = 0 to 1) {
  // CHECK:             [[Y_VAL:%.+]] = krnl.load [[Y_INIT]]{{.}}[[YCOPY_IV]]{{.}} : memref<1xi64>
  // CHECK:             krnl.store [[Y_VAL]], [[Y]]{{.}}[[YCOPY_IV]]{{.}} : memref<1xi64>
  // CHECK:           }
  // CHECK:           [[COND_GLOBAL:%.+]] = memref.alloc() {{.*}}: memref<i1>
  // CHECK:           [[COND_VAL:%.+]] = krnl.load [[COND]][] : memref<i1>
  // CHECK:           krnl.store [[COND_VAL]], [[COND_GLOBAL]][] : memref<i1>
  // CHECK:           [[LOOP:%.+]] = krnl.define_loops 1
  // CHECK:           [[TRIP_COUNT_VAL:%.+]] = krnl.load [[TRIP_COUNT]][] : memref<i64>
  // CHECK:           [[TRIP_COUNT_IDX:%.+]] = arith.index_cast [[TRIP_COUNT_VAL]] : i64 to index
  // CHECK:           krnl.iterate([[LOOP]]) with ([[LOOP]] -> [[LOOP_IV:%.+]] = 0 to [[TRIP_COUNT_IDX]]) {
  // CHECK:             [[COND_VAL:%.+]] = krnl.load [[COND_GLOBAL]][] : memref<i1>
  // CHECK:             scf.if [[COND_VAL]] {
  // CHECK:               [[LOOP_IV_VAL:%.+]] = arith.index_cast [[LOOP_IV]] : index to i64
  // CHECK:               [[CURR_LOOP_IV:%.+]] = memref.alloc() {{.*}}: memref<i64>
  // CHECK:               krnl.store [[LOOP_IV_VAL]], [[CURR_LOOP_IV]][] : memref<i64>
  // CHECK:               [[Y_CURR:%.+]] = memref.alloc() {{.*}}: memref<1xi64>
  // CHECK:               [[Y_COMPUTE_LOOP:%.+]] = krnl.define_loops 1
  // CHECK:               krnl.iterate([[Y_COMPUTE_LOOP]]) with ([[Y_COMPUTE_LOOP]] -> [[Y_COMPUTE_IV:%.+]] = 0 to 1) {
  // CHECK:                 [[Y_VAL:%.+]] = krnl.load [[Y]]{{.}}[[Y_COMPUTE_IV]]{{.}} : memref<1xi64>
  // CHECK:                 [[LOO_IV_VAL:%.+]] = krnl.load [[CURR_LOOP_IV]][] : memref<i64>
  // CHECK:                 [[NEW_Y_VAL:%.+]] = arith.addi [[Y_VAL]], [[LOO_IV_VAL]] : i64
  // CHECK:                 krnl.store [[NEW_Y_VAL]], [[Y_CURR]]{{.}}[[Y_COMPUTE_IV]]{{.}} : memref<1xi64>
  // CHECK:               }
  // CHECK:               [[COND_CAST:%.+]] = krnl.dummy_cast [[COND]] : (memref<i1>) -> memref<i1>
  // CHECK:               [[Y_CURR_CAST:%.+]] = krnl.dummy_cast [[Y_CURR]] : (memref<1xi64>) -> memref<1xi64>
  // CHECK:               [[COND_CAST_VAL:%.+]] = krnl.load [[COND_CAST]][] : memref<i1>
  // CHECK:               krnl.store [[COND_CAST_VAL]], [[COND_GLOBAL]][] : memref<i1>
  // CHECK:               [[Y_COPY_LOOP:%.+]] = krnl.define_loops 1
  // CHECK:               krnl.iterate([[Y_COPY_LOOP]]) with ([[Y_COPY_LOOP]] -> [[Y_COPY_IV:%.+]] = 0 to 1) {
  // CHECK:                 [[Y_SCAN_VAL:%.+]] = krnl.load [[Y_CURR_CAST]]{{.}}[[Y_COPY_IV]]{{.}} : memref<1xi64>
  // CHECK:                 krnl.store [[Y_SCAN_VAL]], [[Y]]{{.}}[[Y_COPY_IV]]{{.}} : memref<1xi64>
  // CHECK:               }
  // CHECK:             }
  // CHECK:           }
  // CHECK:           return [[Y]] : memref<1xi64>
  // CHECK:         }
  // CHECK:       }
}

// -----

func @test_resize1(%arg0 : tensor<3x4xf32>) -> tensor<*xf32> {
    %cst = constant unit
    %0 = "onnx.Constant"() {value = dense<[0.000000e+00, 0.000000e+00, 1.000000e+00, 1.000000e+00]> : tensor<4xf32>} : () -> tensor<4xf32>
    %1 = "onnx.Constant"() {value = dense<[1.000000e+00,  3.000000e+00]> : tensor<2xf32>} : () -> tensor<2xf32>
    %2 = "onnx.Resize"(%arg0, %0, %1, %cst) {coordinate_transformation_mode = "asymmetric", mode = "nearest", nearest_mode = "floor"} : (tensor<3x4xf32>, tensor<4xf32>, tensor<2xf32>, none) -> tensor<*xf32>
    "std.return"(%2) : (tensor<*xf32>) -> ()
// CHECK-LABEL:       func @test_resize1       
// CHECK-SAME:     ([[VAR_arg0:%.+]]: memref<3x4xf32>) -> memref<3x12xf32> {
// CHECK:           [[VAR_cst:%.+]] = constant unit
// CHECK:           [[VAR_1:%.+]] = "krnl.global"() {name = "constant_0", shape = [4], value = dense<[0.000000e+00, 0.000000e+00, 1.000000e+00, 1.000000e+00]> : tensor<4xf32>} : () -> memref<4xf32>
// CHECK:           [[VAR_2:%.+]] = "krnl.global"() {name = "constant_1", shape = [2], value = dense<[1.000000e+00, 3.000000e+00]> : tensor<2xf32>} : () -> memref<2xf32>
// CHECK:           [[VAR_cst_0:%.+]] = arith.constant 1.000000e+00 : f32
// CHECK:           [[VAR_cst_1:%.+]] = arith.constant 3.000000e+00 : f32
// CHECK:           [[VAR_0:%.+]] = memref.alloc() {{.*}}: memref<3x12xf32>
// CHECK:           [[VAR_3:%.+]]:2 = krnl.define_loops 2
// CHECK:           krnl.iterate([[VAR_3]]#0, [[VAR_3]]#1) with ([[VAR_3]]#0 -> [[VAR_arg1:%.+]] = 0 to 3, [[VAR_3]]#1 -> [[VAR_arg2:%.+]] = 0 to 12) {
// CHECK:             [[VAR_4:%.+]] = arith.index_cast [[VAR_arg1]] : index to i64
// CHECK:             [[VAR_5:%.+]] = arith.sitofp [[VAR_4]] : i64 to f32
// CHECK:             [[VAR_6:%.+]] = arith.divf [[VAR_5]], [[VAR_cst_0]] : f32
// CHECK:             [[VAR_7:%.+]] = math.floor [[VAR_6]] : f32
// CHECK:             [[VAR_8:%.+]] = arith.fptosi [[VAR_7]] : f32 to i64
// CHECK:             [[VAR_9:%.+]] = arith.index_cast [[VAR_8]] : i64 to index
// CHECK:             [[VAR_10:%.+]] = arith.index_cast [[VAR_arg2]] : index to i64
// CHECK:             [[VAR_11:%.+]] = arith.sitofp [[VAR_10]] : i64 to f32
// CHECK:             [[VAR_12:%.+]] = arith.divf [[VAR_11]], [[VAR_cst_1]] : f32
// CHECK:             [[VAR_13:%.+]] = math.floor [[VAR_12]] : f32
// CHECK:             [[VAR_14:%.+]] = arith.fptosi [[VAR_13]] : f32 to i64
// CHECK:             [[VAR_15:%.+]] = arith.index_cast [[VAR_14]] : i64 to index
// CHECK:             [[VAR_16:%.+]] = krnl.load [[VAR_arg0]]{{.}}[[VAR_9]], [[VAR_15]]{{.}} : memref<3x4xf32>
// CHECK:             krnl.store [[VAR_16]], [[VAR_0]]{{.}}[[VAR_arg1]], [[VAR_arg2]]{{.}} : memref<3x12xf32>
// CHECK:           }
// CHECK:           return [[VAR_0]] : memref<3x12xf32>
}

//-----
  func @test_gather_scalar(%arg0: tensor<4xi64>, %arg1: tensor<i64>) -> tensor<i64> {
    %0 = "onnx.Gather"(%arg0, %arg1) {axis = 0 : si64} : (tensor<4xi64>, tensor<i64>) -> tensor<i64>
    return %0 : tensor<i64>
// CHECK-LABEL:  @test_gather_scalar
// CHECK-SAME:   ([[PARAM_0_:%.+]]: memref<4xi64>, [[PARAM_1_:%.+]]: memref<i64>) -> memref<i64> {
// CHECK-DAG:       [[CST_4_:%.+]] = arith.constant 4 : index
// CHECK-DAG:       [[RES_:%.+]] = memref.alloc() : memref<i64>
// CHECK:           krnl.define_loops 0
// CHECK:           krnl.iterate() with () {
// CHECK-DAG:         [[CST_0_:%.+]] = arith.constant 0 : index
// CHECK-DAG:         [[CST_0_1_:%.+]] = arith.constant 0 : index
// CHECK-DAG:         [[CST_4_1_:%.+]] = arith.constant 4 : index
// CHECK-DAG:         [[LOAD_PARAM_1_MEM_:%.+]] = krnl.load [[PARAM_1_]][] : memref<i64>
// CHECK:             [[VAR_2_:%.+]] = arith.index_cast [[LOAD_PARAM_1_MEM_]] : i64 to index
// CHECK-DAG:         [[VAR_3_:%.+]] = arith.cmpi slt, [[VAR_2_]], [[CST_0_]] : index
// CHECK-DAG:         [[VAR_4_:%.+]] = arith.addi [[VAR_2_]], [[CST_4_1_]] : index
// CHECK:             [[VAR_5_:%.+]] = select [[VAR_3_]], [[VAR_4_]], [[VAR_2_]] : index
// CHECK:             [[LOAD_PARAM_0_MEM_:%.+]] = krnl.load [[PARAM_0_]]{{.}}[[VAR_5_]]{{.}} : memref<4xi64>
// CHECK:             krnl.store [[LOAD_PARAM_0_MEM_]], [[RES_]][] : memref<i64>
// CHECK:           }
// CHECK:           return [[RES_]] : memref<i64>
}

<<<<<<< HEAD
  func @test_reversesequence_1(%arg0: tensor<10x?xf32>, %arg1: tensor<10xi64>) -> tensor<*xf32> {
    %0 = "onnx.ReverseSequence"(%arg0, %arg1) {batch_axis = 1 : si64, time_axis = 0 : si64} : (tensor<10x?xf32>, tensor<10xi64>) -> tensor<*xf32>
    return %0 : tensor<*xf32>
// CHECK-LABEL:  @test_reversesequence_1
// CHECK-SAME:   ([[PARAM_0_:%.+]]: memref<10x?xf32>, [[PARAM_1_:%.+]]: memref<10xi64>) -> memref<10x?xf32> {
// CHECK-DAG:       [[CST_10_:%.+]] = constant 10 : index
// CHECK-DAG:       [[CST_1_:%.+]] = constant 1 : index
// CHECK:           [[VAR_0_:%.+]] = memref.dim [[PARAM_0_]], [[CST_1_]] : memref<10x?xf32>
// CHECK-DAG:       [[RES_:%.+]] = memref.alloc([[VAR_0_]]) {{.*}}: memref<10x?xf32>
// CHECK-DAG:       [[LOOP_0_:%.+]]:2 = krnl.define_loops 2
// CHECK:           krnl.iterate([[LOOP_0_]]#0, [[LOOP_0_]]#1) with ([[LOOP_0_]]#0 -> [[I_0_:%.+]] = 0 to 10, [[LOOP_0_]]#1 -> [[I_1_:%.+]] = 0 to [[VAR_0_]]) {
// CHECK-DAG:         [[CST_1_1_:%.+]] = constant 1 : index
// CHECK-DAG:         [[LOAD_PARAM_1_MEM_:%.+]] = krnl.load [[PARAM_1_]]{{.}}[[I_1_]]{{.}} : memref<10xi64>
// CHECK:             [[VAR_4_:%.+]] = index_cast [[LOAD_PARAM_1_MEM_]] : i64 to index
// CHECK-DAG:         [[VAR_5_:%.+]] = cmpi slt, [[I_0_]], [[VAR_4_]] : index
// CHECK-DAG:         [[VAR_6_:%.+]] = subi [[VAR_4_]], [[I_0_]] : index
// CHECK:             [[VAR_7_:%.+]] = subi [[VAR_6_]], [[CST_1_1_]] : index
// CHECK:             [[VAR_8_:%.+]] = select [[VAR_5_]], [[VAR_7_]], [[I_0_]] : index
// CHECK:             [[LOAD_PARAM_0_MEM_:%.+]] = krnl.load [[PARAM_0_]]{{.}}[[VAR_8_]], [[I_1_]]{{.}} : memref<10x?xf32>
// CHECK:             krnl.store [[LOAD_PARAM_0_MEM_]], [[RES_]]{{.}}[[I_0_]], [[I_1_]]{{.}} : memref<10x?xf32>
// CHECK:           }
// CHECK:           return [[RES_]] : memref<10x?xf32>
  }
=======
//-----
  func @test_random_normal1() -> tensor<*xf32> {
    %0 = "onnx.RandomNormal"() {shape = [3, 4, 5], dtype = 1 : si64, mean = 0.0 :f32, scale = 1.0 : f32, seed = 2.0 : f32} : () -> tensor<*xf32>
    "std.return"(%0) : (tensor<*xf32>) -> ()
// CHECK-LABEL:  @test_random_normal1
// CHECK-DAG:       [[ALLOC:%.+]] = memref.alloc() {alignment = 16 : i64} : memref<3x4x5xf32>
// CHECK-DAG:       [[ALL_VALUES:%.+]] = arith.constant 60 : index
// CHECK-DAG:       [[MEAN:%.+]] = arith.constant 0.000000e+00 : f32
// CHECK-DAG:       [[SCALE:%.+]] = arith.constant 1.000000e+00 : f32
// CHECK-DAG:       [[SEED:%.+]] = arith.constant 2.000000e+00 : f32
// CHECK-DAG:       "krnl.random_normal"([[ALLOC]], [[ALL_VALUES]], [[MEAN]], [[SCALE]], [[SEED]]) : (memref<3x4x5xf32>, index, f32, f32, f32) -> ()
// CHECK:           return [[ALLOC]] : memref<3x4x5xf32>
}

//-----
  func @test_random_normal2() -> tensor<*xf32> {
    %0 = "onnx.RandomNormal"() {shape = [3, 4, 5], dtype = 2 : si64, mean = 0.0 :f32, scale = 1.0 : f32, seed = 2.0 : f32} : () -> tensor<*xf32>
    "std.return"(%0) : (tensor<*xf32>) -> ()
// CHECK-LABEL:  @test_random_normal2
// CHECK-DAG:       [[ALLOC:%.+]] = memref.alloc() {alignment = 16 : i64} : memref<3x4x5xf64>
// CHECK-DAG:       [[ALL_VALUES:%.+]] = arith.constant 60 : index
// CHECK-DAG:       [[MEAN:%.+]] = arith.constant 0.000000e+00 : f64
// CHECK-DAG:       [[SCALE:%.+]] = arith.constant 1.000000e+00 : f64
// CHECK-DAG:       [[SEED:%.+]] = arith.constant 2.000000e+00 : f64
// CHECK-DAG:       "krnl.random_normal"([[ALLOC]], [[ALL_VALUES]], [[MEAN]], [[SCALE]], [[SEED]]) : (memref<3x4x5xf64>, index, f64, f64, f64) -> ()
// CHECK:           return [[ALLOC]] : memref<3x4x5xf64>
}

//-----
  func @test_random_normal3() -> tensor<*xf32> {
    %0 = "onnx.RandomNormal"() {shape = [3, 4, 5], dtype = 2 : si64, mean = 0.0 :f32, scale = 1.0 : f32} : () -> tensor<*xf32>
    "std.return"(%0) : (tensor<*xf32>) -> ()
// CHECK-LABEL:  @test_random_normal3
// CHECK-DAG:       [[ALLOC:%.+]] = memref.alloc() {alignment = 16 : i64} : memref<3x4x5xf64>
// CHECK-DAG:       [[ALL_VALUES:%.+]] = arith.constant 60 : index
// CHECK-DAG:       [[MEAN:%.+]] = arith.constant 0.000000e+00 : f64
// CHECK-DAG:       [[SCALE:%.+]] = arith.constant 1.000000e+00 : f64
// CHECK-DAG:       [[SEED:%.+]] = arith.constant
// CHECK-DAG:       "krnl.random_normal"([[ALLOC]], [[ALL_VALUES]], [[MEAN]], [[SCALE]], [[SEED]]) : (memref<3x4x5xf64>, index, f64, f64, f64) -> ()
// CHECK:           return [[ALLOC]] : memref<3x4x5xf64>
}
>>>>>>> a913edbf
<|MERGE_RESOLUTION|>--- conflicted
+++ resolved
@@ -2221,7 +2221,6 @@
 // CHECK:           return [[RES_]] : memref<i64>
 }
 
-<<<<<<< HEAD
   func @test_reversesequence_1(%arg0: tensor<10x?xf32>, %arg1: tensor<10xi64>) -> tensor<*xf32> {
     %0 = "onnx.ReverseSequence"(%arg0, %arg1) {batch_axis = 1 : si64, time_axis = 0 : si64} : (tensor<10x?xf32>, tensor<10xi64>) -> tensor<*xf32>
     return %0 : tensor<*xf32>
@@ -2245,7 +2244,7 @@
 // CHECK:           }
 // CHECK:           return [[RES_]] : memref<10x?xf32>
   }
-=======
+
 //-----
   func @test_random_normal1() -> tensor<*xf32> {
     %0 = "onnx.RandomNormal"() {shape = [3, 4, 5], dtype = 1 : si64, mean = 0.0 :f32, scale = 1.0 : f32, seed = 2.0 : f32} : () -> tensor<*xf32>
@@ -2286,5 +2285,4 @@
 // CHECK-DAG:       [[SEED:%.+]] = arith.constant
 // CHECK-DAG:       "krnl.random_normal"([[ALLOC]], [[ALL_VALUES]], [[MEAN]], [[SCALE]], [[SEED]]) : (memref<3x4x5xf64>, index, f64, f64, f64) -> ()
 // CHECK:           return [[ALLOC]] : memref<3x4x5xf64>
-}
->>>>>>> a913edbf
+}