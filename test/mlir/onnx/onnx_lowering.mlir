--- conflicted
+++ resolved
@@ -2402,18 +2402,12 @@
     onnx.Return %arg4,  %7 : tensor<i1>, tensor<?xf32>
   }) : (tensor<i64>, tensor<i1>) -> tensor<?x?xf32>
   return  %0 : tensor<?x?xf32>
-<<<<<<< HEAD
-// CHECK-DAG: #map = affine_map<(d0, d1) -> (d0, d1)>
-// CHECK-DAG: #map1 = affine_map<(d0) -> (d0)>
-// CHECK-LABEL:  func @test_loop
-=======
 
 // mlir2FileCheck.py
 // CHECK-DAG:   [[MAP_0_:#.+]] = affine_map<(d0, d1) -> (d0, d1)>
 // CHECK-DAG:   [[MAP_1_:#.+]] = affine_map<(d0, d1, d2) -> (d2)>
 // CHECK-DAG:   [[MAP_2_:#.+]] = affine_map<(d0) -> (d0)>
 // CHECK-LABEL:  func.func @test_loop
->>>>>>> c6b2ee83
 // CHECK-SAME:   ([[PARAM_0_:%.+]]: memref<i64>, [[PARAM_1_:%.+]]: memref<i1>, [[PARAM_2_:%.+]]: memref<?xf32>) -> memref<?x?xf32> {
 // CHECK:           [[LOAD_PARAM_0_MEM_:%.+]] = krnl.load [[PARAM_0_]][] : memref<i64>
 // CHECK:           [[VAR_1_:%.+]] = arith.index_cast [[LOAD_PARAM_0_MEM_]] : i64 to index
@@ -2436,19 +2430,11 @@
 // CHECK-DAG:             [[CST_1_:%.+]] = arith.constant 1 : index
 // CHECK-DAG:             [[CST_0_1_:%.+]] = arith.constant 0 : index
 // CHECK-NOT: separator of consecutive DAGs
-<<<<<<< HEAD
-// CHECK-DAG:             [[VAR_16_:%.+]] = memref.dim [[PARAM_2_]], [[VAR_c0_3_]] : memref<?xf32>
-// CHECK-DAG:             [[VAR_c0_4_:%.+]] = arith.constant 0 : index
-// CHECK:                 [[VAR_17_:%.+]] = memref.dim [[PARAM_2_]], [[VAR_c0_4_]] : memref<?xf32>
-// CHECK:                 [[VAR_18_:%.+]] = affine.max #map([[VAR_16_]], [[VAR_17_]])
-// CHECK-DAG:             [[RES_3_:%.+]] = memref.alloc([[VAR_18_]]) {{.*}}: memref<?xf32>
-=======
 // CHECK-DAG:             [[VAR_dim_7_:%.+]] = memref.dim [[PARAM_2_]], [[CST_0_1_]] : memref<?xf32>
 // CHECK-DAG:             [[CST_0_2_:%.+]] = arith.constant 0 : index
 // CHECK:                 [[VAR_dim_9_:%.+]] = memref.dim [[PARAM_2_]], [[CST_0_2_]] : memref<?xf32>
 // CHECK:                 [[VAR_11_:%.+]] = affine.max [[MAP_0_]]([[VAR_dim_7_]], [[VAR_dim_9_]])
 // CHECK-DAG:             [[RES_3_:%.+]] = memref.alloc([[VAR_11_]]) {{.*}}: memref<?xf32>
->>>>>>> c6b2ee83
 // CHECK-DAG:             [[LOOP_1_:%.+]] = krnl.define_loops 1
 // CHECK-DAG:             [[CST_0_3_:%.+]] = arith.constant 0 : index
 // CHECK-DAG:             [[CST_0_4_:%.+]] = arith.constant 0 : index
