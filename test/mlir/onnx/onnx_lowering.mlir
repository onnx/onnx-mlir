--- conflicted
+++ resolved
@@ -2171,7 +2171,84 @@
   // CHECK: affine.store [[DATA]], [[ALLOC]]{{.}}[[ARG1]], [[ARG2]], [[ARG3]]{{.}} : memref<1x3x2xf32>
 }
 
-<<<<<<< HEAD
+// -----
+
+// Check the lowering of ConstantOfShape when:
+//   - No value attribute.
+//   - The input is an empty tensor.
+// Expected emitted code:
+//   - No need a Krnl iterate.
+//   - The output is a scalar tensor.
+func @test_constant_of_shape_empty_tensor(%arg0 : tensor<0xi64>) -> tensor<*xf32> {
+  %0 = "onnx.ConstantOfShape"(%arg0) : (tensor<0xi64>) -> tensor<*xf32>
+  "std.return"(%0) : (tensor<*xf32>) -> ()
+
+  // CHECK-LABEL: test_constant_of_shape_empty_tensor
+  // CHECK: [[RES:%.+]] = alloc() : memref<f32>
+  // CHECK: [[CST_VALUE:%.+]] = constant 0.000000e+00 : f32
+  // CHECK: affine.store [[CST_VALUE]], [[RES]][] : memref<f32>
+  // CHECK: return [[RES]] : memref<f32>
+}
+
+// -----
+
+// Check the lowering of ConstantOfShape when:
+//   - The input is not a constant tensor.
+// Expected emitted code:
+//   - Emit code to compute output dimensions from the input's dimensions.
+//   - Krnl iterates are used to set values to the output.
+func @test_constant_of_shape_dynamic_dims(%arg0 : tensor<3xi64>) -> tensor<*xf32> {
+  %0 = "onnx.ConstantOfShape"(%arg0) {value = dense<[1.0]> : tensor<1xf32>} : (tensor<3xi64>) -> tensor<*xf32>
+  "std.return"(%0) : (tensor<*xf32>) -> ()
+
+  // CHECK-LABEL: test_constant_of_shape_dynamic_dims
+  // CHECK: [[CST0:%.+]] = constant 0 : index
+  // CHECK: [[LOAD_DIM_0:%.+]] = affine.load %arg0{{\[}}[[CST0]]{{\]}} : memref<3xi64>
+  // CHECK: [[DIM_0:%.+]] = index_cast [[LOAD_DIM_0]] : i64 to index
+  // CHECK: [[CST1:%.+]] = constant 1 : index
+  // CHECK: [[LOAD_DIM_1:%.+]] = affine.load %arg0{{\[}}[[CST1]]{{\]}} : memref<3xi64>
+  // CHECK: [[DIM_1:%.+]] = index_cast [[LOAD_DIM_1]] : i64 to index
+  // CHECK: [[CST2:%.+]] = constant 2 : index
+  // CHECK: [[LOAD_DIM_2:%.+]] = affine.load %arg0{{\[}}[[CST2]]{{\]}} : memref<3xi64>
+  // CHECK: [[DIM_2:%.+]] = index_cast [[LOAD_DIM_2]] : i64 to index
+  // CHECK: [[RES:%.+]] = alloc([[DIM_0]], [[DIM_1]], [[DIM_2]]) : memref<?x?x?xf32>
+
+  // CHECK: [[CST_VALUE:%.+]] = constant 1.000000e+00 : f32
+  // CHECK: [[LOOP_DEF:%.+]]:3 = krnl.define_loops 3
+  // CHECK: [[CST00:%.+]] = constant 0 : index
+  // CHECK: [[RES_DIM_0:%.+]] = dim [[RES]], [[CST00]] : memref<?x?x?xf32>
+  // CHECK: [[CST11:%.+]] = constant 1 : index
+  // CHECK: [[RES_DIM_1:%.+]] = dim [[RES]], [[CST11]] : memref<?x?x?xf32>
+  // CHECK: [[CST22:%.+]] = constant 2 : index
+  // CHECK: [[RES_DIM_2:%.+]] = dim [[RES]], [[CST22]] : memref<?x?x?xf32>
+  // CHECK: krnl.iterate([[LOOP_DEF]]#0, [[LOOP_DEF]]#1, [[LOOP_DEF]]#2) with ([[LOOP_DEF]]#0 -> %arg1 = 0 to [[RES_DIM_0]], [[LOOP_DEF]]#1 -> %arg2 = 0 to [[RES_DIM_1]], [[LOOP_DEF]]#2 -> %arg3 = 0 to [[RES_DIM_2]]) {
+  // CHECK:   affine.store [[CST_VALUE]], [[RES]][%arg1, %arg2, %arg3] : memref<?x?x?xf32>
+  // CHECK: }
+  // CHECK: return [[RES]] : memref<?x?x?xf32>
+}
+
+// -----
+
+// Check the lowering of ConstantOfShape when:
+//   - The input is a constant tensor.
+// Expected emitted code:
+//   - Output dimensions are computed during compilation time.
+//   - Krnl iterates are used to set values to the output.
+func @test_constant_of_shape_static_dims() -> tensor<*xf32> {
+  %0 = "onnx.Constant"() {value = dense<[3, 4, 5]> : tensor<3xi64> } : () -> tensor<3xi64>
+  %1 = "onnx.ConstantOfShape"(%0) {value = dense<[1.0]> : tensor<1xf32>} : (tensor<3xi64>) -> tensor<*xf32>
+  "std.return"(%1) : (tensor<*xf32>) -> ()
+
+  // CHECK-LABEL: test_constant_of_shape_static_dims
+  // CHECK: [[RES:%.+]] = alloc() : memref<3x4x5xf32>
+  // CHECK: [[GLOBAL_CST:%.+]] = "krnl.global"() {name = "constant_0", shape = [3], value = dense<[3, 4, 5]> : tensor<3xi64>} : () -> memref<3xi64>
+  // CHECK: [[CST_VALUE:%.+]] = constant 1.000000e+00 : f32
+  // CHECK: [[LOOP_DEF:%.+]]:3 = krnl.define_loops 3
+  // CHECK: krnl.iterate([[LOOP_DEF]]#0, [[LOOP_DEF]]#1, [[LOOP_DEF]]#2) with ([[LOOP_DEF]]#0 -> %arg0 = 0 to 3, [[LOOP_DEF]]#1 -> %arg1 = 0 to 4, [[LOOP_DEF]]#2 -> %arg2 = 0 to 5) {
+  // CHECK:   affine.store [[CST_VALUE]], [[RES]][%arg0, %arg1, %arg2] : memref<3x4x5xf32>
+  // CHECK: }
+  // CHECK: return [[RES]] : memref<3x4x5xf32>
+}
 
 // -----
 
@@ -2242,83 +2319,4 @@
   // CHECK    %9 = remi_unsigned %arg2, %8 : index
   // CHECK    %10 = load %arg0[%9] : memref<?xf32>
   // CHECK    affine.store %10, %4[%arg2] : memref<?xf32>
-=======
-// -----
-
-// Check the lowering of ConstantOfShape when:
-//   - No value attribute.
-//   - The input is an empty tensor.
-// Expected emitted code:
-//   - No need a Krnl iterate.
-//   - The output is a scalar tensor.
-func @test_constant_of_shape_empty_tensor(%arg0 : tensor<0xi64>) -> tensor<*xf32> {
-  %0 = "onnx.ConstantOfShape"(%arg0) : (tensor<0xi64>) -> tensor<*xf32>
-  "std.return"(%0) : (tensor<*xf32>) -> ()
-
-  // CHECK-LABEL: test_constant_of_shape_empty_tensor
-  // CHECK: [[RES:%.+]] = alloc() : memref<f32>
-  // CHECK: [[CST_VALUE:%.+]] = constant 0.000000e+00 : f32
-  // CHECK: affine.store [[CST_VALUE]], [[RES]][] : memref<f32>
-  // CHECK: return [[RES]] : memref<f32>
-}
-
-// -----
-
-// Check the lowering of ConstantOfShape when:
-//   - The input is not a constant tensor.
-// Expected emitted code:
-//   - Emit code to compute output dimensions from the input's dimensions.
-//   - Krnl iterates are used to set values to the output.
-func @test_constant_of_shape_dynamic_dims(%arg0 : tensor<3xi64>) -> tensor<*xf32> {
-  %0 = "onnx.ConstantOfShape"(%arg0) {value = dense<[1.0]> : tensor<1xf32>} : (tensor<3xi64>) -> tensor<*xf32>
-  "std.return"(%0) : (tensor<*xf32>) -> ()
-
-  // CHECK-LABEL: test_constant_of_shape_dynamic_dims
-  // CHECK: [[CST0:%.+]] = constant 0 : index
-  // CHECK: [[LOAD_DIM_0:%.+]] = affine.load %arg0{{\[}}[[CST0]]{{\]}} : memref<3xi64>
-  // CHECK: [[DIM_0:%.+]] = index_cast [[LOAD_DIM_0]] : i64 to index
-  // CHECK: [[CST1:%.+]] = constant 1 : index
-  // CHECK: [[LOAD_DIM_1:%.+]] = affine.load %arg0{{\[}}[[CST1]]{{\]}} : memref<3xi64>
-  // CHECK: [[DIM_1:%.+]] = index_cast [[LOAD_DIM_1]] : i64 to index
-  // CHECK: [[CST2:%.+]] = constant 2 : index
-  // CHECK: [[LOAD_DIM_2:%.+]] = affine.load %arg0{{\[}}[[CST2]]{{\]}} : memref<3xi64>
-  // CHECK: [[DIM_2:%.+]] = index_cast [[LOAD_DIM_2]] : i64 to index
-  // CHECK: [[RES:%.+]] = alloc([[DIM_0]], [[DIM_1]], [[DIM_2]]) : memref<?x?x?xf32>
-
-  // CHECK: [[CST_VALUE:%.+]] = constant 1.000000e+00 : f32
-  // CHECK: [[LOOP_DEF:%.+]]:3 = krnl.define_loops 3
-  // CHECK: [[CST00:%.+]] = constant 0 : index
-  // CHECK: [[RES_DIM_0:%.+]] = dim [[RES]], [[CST00]] : memref<?x?x?xf32>
-  // CHECK: [[CST11:%.+]] = constant 1 : index
-  // CHECK: [[RES_DIM_1:%.+]] = dim [[RES]], [[CST11]] : memref<?x?x?xf32>
-  // CHECK: [[CST22:%.+]] = constant 2 : index
-  // CHECK: [[RES_DIM_2:%.+]] = dim [[RES]], [[CST22]] : memref<?x?x?xf32>
-  // CHECK: krnl.iterate([[LOOP_DEF]]#0, [[LOOP_DEF]]#1, [[LOOP_DEF]]#2) with ([[LOOP_DEF]]#0 -> %arg1 = 0 to [[RES_DIM_0]], [[LOOP_DEF]]#1 -> %arg2 = 0 to [[RES_DIM_1]], [[LOOP_DEF]]#2 -> %arg3 = 0 to [[RES_DIM_2]]) {
-  // CHECK:   affine.store [[CST_VALUE]], [[RES]][%arg1, %arg2, %arg3] : memref<?x?x?xf32>
-  // CHECK: }
-  // CHECK: return [[RES]] : memref<?x?x?xf32>
-}
-
-// -----
-
-// Check the lowering of ConstantOfShape when:
-//   - The input is a constant tensor.
-// Expected emitted code:
-//   - Output dimensions are computed during compilation time.
-//   - Krnl iterates are used to set values to the output.
-func @test_constant_of_shape_static_dims() -> tensor<*xf32> {
-  %0 = "onnx.Constant"() {value = dense<[3, 4, 5]> : tensor<3xi64> } : () -> tensor<3xi64>
-  %1 = "onnx.ConstantOfShape"(%0) {value = dense<[1.0]> : tensor<1xf32>} : (tensor<3xi64>) -> tensor<*xf32>
-  "std.return"(%1) : (tensor<*xf32>) -> ()
-
-  // CHECK-LABEL: test_constant_of_shape_static_dims
-  // CHECK: [[RES:%.+]] = alloc() : memref<3x4x5xf32>
-  // CHECK: [[GLOBAL_CST:%.+]] = "krnl.global"() {name = "constant_0", shape = [3], value = dense<[3, 4, 5]> : tensor<3xi64>} : () -> memref<3xi64>
-  // CHECK: [[CST_VALUE:%.+]] = constant 1.000000e+00 : f32
-  // CHECK: [[LOOP_DEF:%.+]]:3 = krnl.define_loops 3
-  // CHECK: krnl.iterate([[LOOP_DEF]]#0, [[LOOP_DEF]]#1, [[LOOP_DEF]]#2) with ([[LOOP_DEF]]#0 -> %arg0 = 0 to 3, [[LOOP_DEF]]#1 -> %arg1 = 0 to 4, [[LOOP_DEF]]#2 -> %arg2 = 0 to 5) {
-  // CHECK:   affine.store [[CST_VALUE]], [[RES]][%arg0, %arg1, %arg2] : memref<3x4x5xf32>
-  // CHECK: }
-  // CHECK: return [[RES]] : memref<3x4x5xf32>
->>>>>>> 66074da3
-}
+}