--- conflicted
+++ resolved
@@ -2,15 +2,8 @@
 
 // ----
 
-<<<<<<< HEAD
-// ISSUE-TODO-stilis-2020/12/9: Remove test_no_argument_1 from the test - empty function body is no longer
-// supported in mlir: https://reviews.llvm.org/D91886
-// The proper fix for this should come from onnx based on how they decide to resolve this test
-
-=======
 // TODO: Remove test_no_argument_1 from the test - empty function body is no longer
 // supported in mlir: https://reviews.llvm.org/D91886
->>>>>>> 40fe75a2
 func private @test_no_argument_2() -> tensor<*xf32> {
   %0 = "onnx.Constant"() {value =  dense<[[1.000000e+0, 2.000000e+00], [3.000000e+00, 4.000000e+00]]> : tensor<2x2xf32>} : () -> tensor<*xf32>
   "std.return"(%0) : (tensor<*xf32>) -> ()
@@ -319,8 +312,6 @@
 
 // -----
 
-<<<<<<< HEAD
-=======
 func private @test_sin(%arg0 : tensor<?x10xf32>) -> tensor<*xf32> {
   %0 = "onnx.Sin"(%arg0) : (tensor<?x10xf32>) -> tensor<*xf32>
   "std.return"(%0) : (tensor<*xf32>) -> ()
@@ -341,7 +332,6 @@
 
 // -----
 
->>>>>>> 40fe75a2
 func private @test_log(%arg0 : tensor<?x10xf32>) -> tensor<*xf32> {
   %0 = "onnx.Log"(%arg0) : (tensor<?x10xf32>) -> tensor<*xf32>
   "std.return"(%0) : (tensor<*xf32>) -> ()
@@ -1409,8 +1399,6 @@
 
 // -----
 
-<<<<<<< HEAD
-=======
 func private @test_conv_bias_group_pad_stride_dilation(%arg0 : tensor<1x9x32x64xf32>, %arg1 : tensor<5x3x6x7xf32>, %arg2 : tensor<5xf32>) -> tensor<*xf32> {
   %0 = "onnx.Conv"(%arg0, %arg1, %arg2) {auto_pad = "NOTSET", group = 3 : si64, pads = [2, 2, 2, 2], strides = [2, 2], dilations = [2, 2]} : (tensor<1x9x32x64xf32>, tensor<5x3x6x7xf32>, tensor<5xf32>) -> tensor<*xf32>
   "std.return"(%0) : (tensor<*xf32>) -> ()
@@ -1482,7 +1470,6 @@
 
 // -----
 
->>>>>>> 40fe75a2
 func private @test_batchnorm_testmode_Nd(%arg0: tensor<1x2x1x3xf32>, %arg1: tensor<2xf32>, %arg2: tensor<2xf32>, %arg3: tensor<2xf32>, %arg4: tensor<2xf32>) -> tensor<1x2x1x3xf32> {
   %0 = "onnx.BatchNormalizationTestMode"(%arg0, %arg1, %arg2, %arg3, %arg4) : (tensor<1x2x1x3xf32>, tensor<2xf32>, tensor<2xf32>, tensor<2xf32>, tensor<2xf32>) -> tensor<1x2x1x3xf32>
   return %0 : tensor<1x2x1x3xf32>
@@ -1698,17 +1685,11 @@
   %0 = "onnx.AveragePool"(%arg0) {auto_pad = "NOTSET", kernel_shape = [2, 2]} : (tensor<1x3x32x32xf32>) -> tensor<*xf32>
   "std.return"(%0) : (tensor<*xf32>) -> ()
 
-<<<<<<< HEAD
-  // CHECK-DAG: #{{.*}} = affine_map<(d0)[s0, s1, s2, s3, s4] -> ((s2 ceildiv s4) * s4 - s2, d0 * s3 - s2)>
-  // CHECK-DAG: #{{.*}} = affine_map<(d0)[s0, s1, s2, s3, s4] -> (s0, d0 * s3 + (s1 - 1) * s4 - s2 + 1)>
-  // CHECK-DAG: #{{.*}} = affine_map<(d0)[s0, s1, s2, s3, s4] -> (s0 - ((s2 ceildiv s4) * s4 - s2), -(d0 * s3 - s2) + s0, d0 * s3 + (s1 - 1) * s4 - s2 - ((s2 ceildiv s4) * s4 - s2) + 1, d0 * s3 + (s1 - 1) * s4 - s2 - (d0 * s3 - s2) + 1)>
-=======
   // CHECK-DAG: #{{.*}} = affine_map<(d0, d1) -> (0, d0)>
   // CHECK-DAG: #{{.*}} = affine_map<(d0, d1) -> (32, d1 + 2)>
   // CHECK-DAG: #{{.*}} = affine_map<(d0, d1, d2, d3) -> (0, d2)>
   // CHECK-DAG: #{{.*}} = affine_map<(d0, d1, d2, d3) -> (32, d3 + 2)>
   // CHECK-DAG: #[[BOUND:.+]] = affine_map<(d0)[s0, s1, s2, s3, s4] -> (s0 - ((s2 ceildiv s4) * s4 - s2), -(d0 * s3 - s2) + s0, d0 * s3 + (s1 - 1) * s4 - s2 - ((s2 ceildiv s4) * s4 - s2) + 1, d0 * s3 + (s1 - 1) * s4 - s2 - (d0 * s3 - s2) + 1)>
->>>>>>> 40fe75a2
 
   // CHECK-LABEL: @test_pool_general_computation
 
@@ -3147,9 +3128,6 @@
 
 // -----
 
-<<<<<<< HEAD
-// ISSUE-TODO-namcivca-2020/12/22: Remove loop test for now, until fixed upstream
-=======
 func private @test_floor(%arg0 : tensor<?x10xf32>) -> tensor<*xf32> {
   %0 = "onnx.Floor"(%arg0) : (tensor<?x10xf32>) -> tensor<*xf32>
   "std.return"(%0) : (tensor<*xf32>) -> ()
@@ -3221,10 +3199,10 @@
 // CHECK:           krnl.iterate([[LOOP_0_]]) with ([[LOOP_0_]] -> [[I_0_:%.+]] = 0 to 3) {
 // CHECK-DAG:         [[LOAD_INPUT_MEM_:%.+]] = affine.load [[INPUT_]]{{.}}[[I_0_]]{{.}} : memref<3xf32>
 // CHECK-DAG:         [[LOAD_MIN_MEM_:%.+]] = affine.load [[MIN_]][] : memref<f32>
-// CHECK:             [[VAR_4_:%.+]] = cmpf "olt", [[LOAD_INPUT_MEM_]], [[LOAD_MIN_MEM_]] : f32
+// CHECK:             [[VAR_4_:%.+]] = cmpf olt, [[LOAD_INPUT_MEM_]], [[LOAD_MIN_MEM_]] : f32
 // CHECK-DAG:         [[VAR_5_:%.+]] = select [[VAR_4_]], [[LOAD_MIN_MEM_]], [[LOAD_INPUT_MEM_]] : f32
 // CHECK-DAG:         [[LOAD_MAX_MEM_:%.+]] = affine.load [[MAX_]][] : memref<f32>
-// CHECK:             [[VAR_7_:%.+]] = cmpf "olt", [[VAR_5_]], [[LOAD_MAX_MEM_]] : f32
+// CHECK:             [[VAR_7_:%.+]] = cmpf olt, [[VAR_5_]], [[LOAD_MAX_MEM_]] : f32
 // CHECK:             [[VAR_8_:%.+]] = select [[VAR_7_]], [[VAR_5_]], [[LOAD_MAX_MEM_]] : f32
 // CHECK:             affine.store [[VAR_8_]], [[RES_]]{{.}}[[I_0_]]{{.}} : memref<3xf32>
 // CHECK:           }
@@ -3246,7 +3224,7 @@
 // CHECK:           krnl.iterate([[LOOP_0_]]) with ([[LOOP_0_]] -> [[I_0_:%.+]] = 0 to 3) {
 // CHECK-DAG:         [[LOAD_INPUT_MEM_:%.+]] = affine.load [[INPUT_]]{{.}}[[I_0_]]{{.}} : memref<3xf32>
 // CHECK-DAG:         [[LOAD_MAX_MEM_:%.+]] = affine.load [[MAX_]][] : memref<f32>
-// CHECK:             [[VAR_7_:%.+]] = cmpf "olt", [[LOAD_INPUT_MEM_]], [[LOAD_MAX_MEM_]] : f32
+// CHECK:             [[VAR_7_:%.+]] = cmpf olt, [[LOAD_INPUT_MEM_]], [[LOAD_MAX_MEM_]] : f32
 // CHECK:             [[VAR_8_:%.+]] = select [[VAR_7_]], [[LOAD_INPUT_MEM_]], [[LOAD_MAX_MEM_]] : f32
 // CHECK:             affine.store [[VAR_8_]], [[RES_]]{{.}}[[I_0_]]{{.}} : memref<3xf32>
 // CHECK:           }
@@ -3287,7 +3265,7 @@
   // CHECK:   [[LOAD_X:%.+]] = affine.load %arg0[%arg2, %arg3, %arg4] : memref<3x4x5xf32>
   // CHECK:   [[LOAD_SLOPE:%.+]] = affine.load %arg1[%arg2, %arg3, %arg4] : memref<3x4x5xf32>
   // CHECK:   [[CST_0:%.+]] = constant 0.000000e+00 : f32
-  // CHECK:   [[LESS_THAN_ZERO:%.+]] = cmpf "olt", [[LOAD_X]], [[CST_0]] : f32
+  // CHECK:   [[LESS_THAN_ZERO:%.+]] = cmpf olt, [[LOAD_X]], [[CST_0]] : f32
   // CHECK:   [[MUL:%.+]] = mulf [[LOAD_SLOPE]], [[LOAD_X]] : f32
   // CHECK:   [[SELECT:%.+]] = select [[LESS_THAN_ZERO]], [[MUL]], [[LOAD_X]] : f32
   // CHECK:   affine.store [[SELECT]], [[RES]][%arg2, %arg3, %arg4] : memref<3x4x5xf32>
@@ -3309,7 +3287,7 @@
   // CHECK:   [[LOAD_X:%.+]] = affine.load %arg0[%arg2, %arg3, %arg4] : memref<3x4x5xi32>
   // CHECK:   [[LOAD_SLOPE:%.+]] = affine.load %arg1[%arg2, %arg3, %arg4] : memref<3x4x5xi32>
   // CHECK:   [[CST_0:%.+]] = constant 0 : i32
-  // CHECK:   [[LESS_THAN_ZERO:%.+]] = cmpi "slt", [[LOAD_X]], [[CST_0]] : i32
+  // CHECK:   [[LESS_THAN_ZERO:%.+]] = cmpi slt, [[LOAD_X]], [[CST_0]] : i32
   // CHECK:   [[MUL:%.+]] = muli [[LOAD_SLOPE]], [[LOAD_X]] : i32
   // CHECK:   [[SELECT:%.+]] = select [[LESS_THAN_ZERO]], [[MUL]], [[LOAD_X]] : i32
   // CHECK:   affine.store [[SELECT]], [[RES]][%arg2, %arg3, %arg4] : memref<3x4x5xi32>
@@ -3332,7 +3310,7 @@
   // CHECK:       [[LOAD_X:%.+]] = affine.load %arg0[%arg2, %arg3, %arg4] : memref<3x4x5xf32>
   // CHECK:       [[LOAD_SLOPE:%.+]] = affine.load %arg1[%arg4] : memref<5xf32>
   // CHECK-DAG:   [[CST_0:%.+]] = constant 0.000000e+00 : f32
-  // CHECK:       [[LESS_THAN_ZERO:%.+]] = cmpf "olt", [[LOAD_X]], [[CST_0]] : f32
+  // CHECK:       [[LESS_THAN_ZERO:%.+]] = cmpf olt, [[LOAD_X]], [[CST_0]] : f32
   // CHECK:       [[MUL:%.+]] = mulf [[LOAD_SLOPE]], [[LOAD_X]] : f32
   // CHECK:       [[SELECT:%.+]] = select [[LESS_THAN_ZERO]], [[MUL]], [[LOAD_X]] : f32
   // CHECK:       affine.store [[SELECT]], [[RES]][%arg2, %arg3, %arg4] : memref<3x4x5xf32>
@@ -3356,7 +3334,7 @@
   // CHECK-DAG:   [[ZERO_INDEX:%.+]] = constant 0 : index
   // CHECK:       [[LOAD_SLOPE:%.+]] = affine.load %arg1{{\[}}[[ZERO_INDEX]], %arg4] : memref<1x5xf32>
   // CHECK-DAG:   [[CST_0:%.+]] = constant 0.000000e+00 : f32
-  // CHECK:       [[LESS_THAN_ZERO:%.+]] = cmpf "olt", [[LOAD_X]], [[CST_0]] : f32
+  // CHECK:       [[LESS_THAN_ZERO:%.+]] = cmpf olt, [[LOAD_X]], [[CST_0]] : f32
   // CHECK:       [[MUL:%.+]] = mulf [[LOAD_SLOPE]], [[LOAD_X]] : f32
   // CHECK:       [[SELECT:%.+]] = select [[LESS_THAN_ZERO]], [[MUL]], [[LOAD_X]] : f32
   // CHECK:       affine.store [[SELECT]], [[RES]][%arg2, %arg3, %arg4] : memref<3x4x5xf32>
@@ -3379,11 +3357,10 @@
   // CHECK-DAG:   [[ZERO_INDEX:%.+]] = constant 0 : index
   // CHECK:       [[LOAD_SLOPE:%.+]] = affine.load %arg1[%arg2, [[ZERO_INDEX]], %arg4] : memref<3x1x5xf32>
   // CHECK-DAG:   [[CST_0:%.+]] = constant 0.000000e+00 : f32
-  // CHECK:       [[LESS_THAN_ZERO:%.+]] = cmpf "olt", [[LOAD_X]], [[CST_0]] : f32
+  // CHECK:       [[LESS_THAN_ZERO:%.+]] = cmpf olt, [[LOAD_X]], [[CST_0]] : f32
   // CHECK:       [[MUL:%.+]] = mulf [[LOAD_SLOPE]], [[LOAD_X]] : f32
   // CHECK:       [[SELECT:%.+]] = select [[LESS_THAN_ZERO]], [[MUL]], [[LOAD_X]] : f32
   // CHECK:       affine.store [[SELECT]], [[RES]][%arg2, %arg3, %arg4] : memref<3x4x5xf32>
   // CHECK: }
   // CHECK: return [[RES]] : memref<3x4x5xf32>
 }
->>>>>>> 40fe75a2
