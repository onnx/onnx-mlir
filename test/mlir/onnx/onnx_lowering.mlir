// RUN: onnx-mlir-opt --shape-inference --lower-frontend %s -split-input-file | FileCheck %s

func @test_add(%arg0 : tensor<10x10xf32>, %arg1 : tensor<10x10xf32>) -> tensor<*xf32> {
  %0 = "onnx.Add"(%arg0, %arg1) : (tensor<10x10xf32>, tensor<10x10xf32>) -> tensor<*xf32>
  "std.return"(%0) : (tensor<*xf32>) -> ()

  // CHECK-LABEL: test_add
  // CHECK: [[RES:%.+]] = alloc() : memref<10x10xf32>
  // CHECK: [[DEF_LOOPS:%.+]]:2 = krnl.define_loops 2
  // CHECK: [[OPT_LOOPS:%.+]]:2 = krnl.optimize_loops  {
  // CHECK:   krnl.return_loops [[DEF_LOOPS]]#0, [[DEF_LOOPS]]#1
  // CHECK: } : () -> (!krnl.loop, !krnl.loop)
  // CHECK: krnl.iterate([[OPT_LOOPS]]#0, [[OPT_LOOPS]]#1) with ([[DEF_LOOPS]]#0 -> %arg2 = 0 to 10, [[DEF_LOOPS]]#1 -> %arg3 = 0 to 10) {
  // CHECK: [[LOAD1:%.+]] = load %arg0[%arg2, %arg3] : memref<10x10xf32>
  // CHECK: [[LOAD2:%.+]] = load %arg1[%arg2, %arg3] : memref<10x10xf32>
  // CHECK: [[ADDF:%.+]] = addf [[LOAD1]], [[LOAD2]] : f32
  // CHECK: store [[ADDF]], [[RES]][%arg2, %arg3] : memref<10x10xf32>
  // CHECK: return [[RES]] : memref<10x10xf32>
}

func @test_mul(%arg0 : tensor<10x10xf32>, %arg1 : tensor<10x10xf32>) -> tensor<*xf32> {
  %0 = "onnx.Mul"(%arg0, %arg1) : (tensor<10x10xf32>, tensor<10x10xf32>) -> tensor<*xf32>
  "std.return"(%0) : (tensor<*xf32>) -> ()

  // CHECK-LABEL: test_mul
  // CHECK: [[RES:%.+]] = alloc() : memref<10x10xf32>
  // CHECK: [[DEF_LOOPS:%.+]]:2 = krnl.define_loops 2
  // CHECK: [[OPT_LOOPS:%.+]]:2 = krnl.optimize_loops  {
  // CHECK:   krnl.return_loops [[DEF_LOOPS]]#0, [[DEF_LOOPS]]#1
  // CHECK: } : () -> (!krnl.loop, !krnl.loop)
  // CHECK: krnl.iterate([[OPT_LOOPS]]#0, [[OPT_LOOPS]]#1) with ([[DEF_LOOPS]]#0 -> %arg2 = 0 to 10, [[DEF_LOOPS]]#1 -> %arg3 = 0 to 10) {
  // CHECK: [[LOAD1:%.+]] = load %arg0[%arg2, %arg3] : memref<10x10xf32>
  // CHECK: [[LOAD2:%.+]] = load %arg1[%arg2, %arg3] : memref<10x10xf32>
  // CHECK: [[MULF:%.+]] = mulf [[LOAD1]], [[LOAD2]] : f32
  // CHECK: store [[MULF]], [[RES]][%arg2, %arg3] : memref<10x10xf32>
  // CHECK: return [[RES]] : memref<10x10xf32>
}

func @test_div(%arg0 : tensor<10x10xf32>, %arg1 : tensor<10x10xf32>) -> tensor<*xf32> {
  %0 = "onnx.Div"(%arg0, %arg1) : (tensor<10x10xf32>, tensor<10x10xf32>) -> tensor<*xf32>
  "std.return"(%0) : (tensor<*xf32>) -> ()

  // CHECK-LABEL: test_div
  // CHECK: [[RES:%.+]] = alloc() : memref<10x10xf32>
  // CHECK: [[DEF_LOOPS:%.+]]:2 = krnl.define_loops 2
  // CHECK: [[OPT_LOOPS:%.+]]:2 = krnl.optimize_loops  {
  // CHECK:   krnl.return_loops [[DEF_LOOPS]]#0, [[DEF_LOOPS]]#1
  // CHECK: } : () -> (!krnl.loop, !krnl.loop)
  // CHECK: krnl.iterate([[OPT_LOOPS]]#0, [[OPT_LOOPS]]#1) with ([[DEF_LOOPS]]#0 -> %arg2 = 0 to 10, [[DEF_LOOPS]]#1 -> %arg3 = 0 to 10) {
  // CHECK: [[LOAD1:%.+]] = load %arg0[%arg2, %arg3] : memref<10x10xf32>
  // CHECK: [[LOAD2:%.+]] = load %arg1[%arg2, %arg3] : memref<10x10xf32>
  // CHECK: [[DIVF:%.+]] = divf [[LOAD1]], [[LOAD2]] : f32
  // CHECK: store [[DIVF]], [[RES]][%arg2, %arg3] : memref<10x10xf32>
  // CHECK: return [[RES]] : memref<10x10xf32>
}

func @test_sub(%arg0 : tensor<10x10xf32>, %arg1 : tensor<10x10xf32>) -> tensor<*xf32> {
  %0 = "onnx.Sub"(%arg0, %arg1) : (tensor<10x10xf32>, tensor<10x10xf32>) -> tensor<*xf32>
  "std.return"(%0) : (tensor<*xf32>) -> ()

  // CHECK-LABEL: test_sub
  // CHECK: [[RES:%.+]] = alloc() : memref<10x10xf32>
  // CHECK: [[DEF_LOOPS:%.+]]:2 = krnl.define_loops 2
  // CHECK: [[OPT_LOOPS:%.+]]:2 = krnl.optimize_loops  {
  // CHECK:   krnl.return_loops [[DEF_LOOPS]]#0, [[DEF_LOOPS]]#1
  // CHECK: } : () -> (!krnl.loop, !krnl.loop)
  // CHECK: krnl.iterate([[OPT_LOOPS]]#0, [[OPT_LOOPS]]#1) with ([[DEF_LOOPS]]#0 -> %arg2 = 0 to 10, [[DEF_LOOPS]]#1 -> %arg3 = 0 to 10) {
  // CHECK: [[LOAD1:%.+]] = load %arg0[%arg2, %arg3] : memref<10x10xf32>
  // CHECK: [[LOAD2:%.+]] = load %arg1[%arg2, %arg3] : memref<10x10xf32>
  // CHECK: [[SUBF:%.+]] = subf [[LOAD1]], [[LOAD2]] : f32
  // CHECK: store [[SUBF]], [[RES]][%arg2, %arg3] : memref<10x10xf32>
  // CHECK: return [[RES]] : memref<10x10xf32>
}

func @test_and(%arg0 : tensor<10x10xi32>, %arg1 : tensor<10x10xi32>) -> tensor<*xi32> {
  %0 = "onnx.And"(%arg0, %arg1) : (tensor<10x10xi32>, tensor<10x10xi32>) -> tensor<*xi32>
  "std.return"(%0) : (tensor<*xi32>) -> ()

  // CHECK-LABEL: test_and
  // CHECK: [[RES:%.+]] = alloc() : memref<10x10xi32>
  // CHECK: [[DEF_LOOPS:%.+]]:2 = krnl.define_loops 2
  // CHECK: [[OPT_LOOPS:%.+]]:2 = krnl.optimize_loops  {
  // CHECK:   krnl.return_loops [[DEF_LOOPS]]#0, [[DEF_LOOPS]]#1
  // CHECK: } : () -> (!krnl.loop, !krnl.loop)
  // CHECK: krnl.iterate([[OPT_LOOPS]]#0, [[OPT_LOOPS]]#1) with ([[DEF_LOOPS]]#0 -> %arg2 = 0 to 10, [[DEF_LOOPS]]#1 -> %arg3 = 0 to 10) {
  // CHECK: [[LOAD1:%.+]] = load %arg0[%arg2, %arg3] : memref<10x10xi32>
  // CHECK: [[LOAD2:%.+]] = load %arg1[%arg2, %arg3] : memref<10x10xi32>
  // CHECK: [[AND:%.+]] = and [[LOAD1]], [[LOAD2]] : i32
  // CHECK: store [[AND]], [[RES]][%arg2, %arg3] : memref<10x10xi32>
  // CHECK: return [[RES]] : memref<10x10xi32>
}

func @test_or(%arg0 : tensor<10x10xi32>, %arg1 : tensor<10x10xi32>) -> tensor<*xi32> {
  %0 = "onnx.Or"(%arg0, %arg1) : (tensor<10x10xi32>, tensor<10x10xi32>) -> tensor<*xi32>
  "std.return"(%0) : (tensor<*xi32>) -> ()

  // CHECK-LABEL: test_or
  // CHECK: [[RES:%.+]] = alloc() : memref<10x10xi32>
  // CHECK: [[DEF_LOOPS:%.+]]:2 = krnl.define_loops 2
  // CHECK: [[OPT_LOOPS:%.+]]:2 = krnl.optimize_loops  {
  // CHECK:   krnl.return_loops [[DEF_LOOPS]]#0, [[DEF_LOOPS]]#1
  // CHECK: } : () -> (!krnl.loop, !krnl.loop)
  // CHECK: krnl.iterate([[OPT_LOOPS]]#0, [[OPT_LOOPS]]#1) with ([[DEF_LOOPS]]#0 -> %arg2 = 0 to 10, [[DEF_LOOPS]]#1 -> %arg3 = 0 to 10) {
  // CHECK: [[LOAD1:%.+]] = load %arg0[%arg2, %arg3] : memref<10x10xi32>
  // CHECK: [[LOAD2:%.+]] = load %arg1[%arg2, %arg3] : memref<10x10xi32>
  // CHECK: [[OR:%.+]] = or [[LOAD1]], [[LOAD2]] : i32
  // CHECK: store [[OR]], [[RES]][%arg2, %arg3] : memref<10x10xi32>
  // CHECK: return [[RES]] : memref<10x10xi32>
}

func @test_xor(%arg0 : tensor<10x10xi32>, %arg1 : tensor<10x10xi32>) -> tensor<*xi32> {
  %0 = "onnx.Xor"(%arg0, %arg1) : (tensor<10x10xi32>, tensor<10x10xi32>) -> tensor<*xi32>
  "std.return"(%0) : (tensor<*xi32>) -> ()

  // CHECK-LABEL: test_xor
  // CHECK: [[RES:%.+]] = alloc() : memref<10x10xi32>
  // CHECK: [[DEF_LOOPS:%.+]]:2 = krnl.define_loops 2
  // CHECK: [[OPT_LOOPS:%.+]]:2 = krnl.optimize_loops  {
  // CHECK:   krnl.return_loops [[DEF_LOOPS]]#0, [[DEF_LOOPS]]#1
  // CHECK: } : () -> (!krnl.loop, !krnl.loop)
  // CHECK: krnl.iterate([[OPT_LOOPS]]#0, [[OPT_LOOPS]]#1) with ([[DEF_LOOPS]]#0 -> %arg2 = 0 to 10, [[DEF_LOOPS]]#1 -> %arg3 = 0 to 10) {
  // CHECK: [[LOAD1:%.+]] = load %arg0[%arg2, %arg3] : memref<10x10xi32>
  // CHECK: [[LOAD2:%.+]] = load %arg1[%arg2, %arg3] : memref<10x10xi32>
  // CHECK: [[XOR:%.+]] = xor [[LOAD1]], [[LOAD2]] : i32
  // CHECK: store [[XOR]], [[RES]][%arg2, %arg3] : memref<10x10xi32>
  // CHECK: return [[RES]] : memref<10x10xi32>
}

func @test_exp(%arg0 : tensor<?x10xf32>) -> tensor<*xf32> {
  %0 = "onnx.Exp"(%arg0) : (tensor<?x10xf32>) -> tensor<*xf32>
  "std.return"(%0) : (tensor<*xf32>) -> ()

  // CHECK-LABEL: test_exp
  // CHECK: [[DIM_0:%.+]] = dim %arg0, 0 : memref<?x10xf32>
  // CHECK: [[RES:%.+]] = alloc([[DIM_0]]) : memref<?x10xf32>
  // CHECK: [[DEF_LOOPS:%.+]]:2 = krnl.define_loops 2
  // CHECK: [[OPT_LOOPS:%.+]]:2 = krnl.optimize_loops  {
  // CHECK:   krnl.return_loops [[DEF_LOOPS]]#0, [[DEF_LOOPS]]#1
  // CHECK: } : () -> (!krnl.loop, !krnl.loop)
  // CHECK: [[DIM_2:%.+]] = dim %arg0, 0 : memref<?x10xf32>
  // CHECK: krnl.iterate([[OPT_LOOPS]]#0, [[OPT_LOOPS]]#1) with ([[DEF_LOOPS]]#0 -> %arg1 = 0 to [[DIM_2]], [[DEF_LOOPS]]#1 -> %arg2 = 0 to 10) {
  // CHECK: [[LOAD:%.+]] = load %arg0[%arg1, %arg2] : memref<?x10xf32>
  // CHECK: [[EXP:%.+]] = exp [[LOAD]] : f32
  // CHECK: store [[EXP]], [[RES]][%arg1, %arg2] : memref<?x10xf32>
  // CHECK: return [[RES]] : memref<?x10xf32>
}

func @test_tanh(%arg0 : tensor<?x10xf32>) -> tensor<*xf32> {
  %0 = "onnx.Tanh"(%arg0) : (tensor<?x10xf32>) -> tensor<*xf32>
  "std.return"(%0) : (tensor<*xf32>) -> ()

  // CHECK-LABEL: test_tanh
  // CHECK: [[DIM_0:%.+]] = dim %arg0, 0 : memref<?x10xf32>
  // CHECK: [[RES:%.+]] = alloc([[DIM_0]]) : memref<?x10xf32>
  // CHECK: [[DEF_LOOPS:%.+]]:2 = krnl.define_loops 2
  // CHECK: [[OPT_LOOPS:%.+]]:2 = krnl.optimize_loops  {
  // CHECK:   krnl.return_loops [[DEF_LOOPS]]#0, [[DEF_LOOPS]]#1
  // CHECK: } : () -> (!krnl.loop, !krnl.loop)
  // CHECK: [[DIM_2:%.+]] = dim %arg0, 0 : memref<?x10xf32>
  // CHECK: krnl.iterate([[OPT_LOOPS]]#0, [[OPT_LOOPS]]#1) with ([[DEF_LOOPS]]#0 -> %arg1 = 0 to [[DIM_2]], [[DEF_LOOPS]]#1 -> %arg2 = 0 to 10) {
  // CHECK: [[LOAD:%.+]] = load %arg0[%arg1, %arg2] : memref<?x10xf32>
  // CHECK: [[ZERO:%.+]] = constant {{0.+}} : f32
  // CHECK: [[NLOAD:%.+]] = subf [[ZERO]], [[LOAD]] : f32
  // CHECK: [[EXP:%.+]] = exp [[LOAD]] : f32
  // CHECK: [[NEXP:%.+]] = exp [[NLOAD]] : f32
  // CHECK: [[DIVIDEND:%.+]] = subf [[EXP]], [[NEXP]] : f32
  // CHECK: [[DIVISOR:%.+]] = addf [[EXP]], [[NEXP]] : f32
  // CHECK: [[TANH:%.+]] = divf [[DIVIDEND]], [[DIVISOR]] : f32
  // CHECK: store [[TANH]], [[RES]][%arg1, %arg2] : memref<?x10xf32>
  // CHECK: return [[RES]] : memref<?x10xf32>
}

func @test_sinh(%arg0 : tensor<?x10xf32>) -> tensor<*xf32> {
  %0 = "onnx.Sinh"(%arg0) : (tensor<?x10xf32>) -> tensor<*xf32>
  "std.return"(%0) : (tensor<*xf32>) -> ()

  // CHECK-LABEL: test_sinh
  // CHECK: [[DIM_0:%.+]] = dim %arg0, 0 : memref<?x10xf32>
  // CHECK: [[RES:%.+]] = alloc([[DIM_0]]) : memref<?x10xf32>
  // CHECK: [[DEF_LOOPS:%.+]]:2 = krnl.define_loops 2
  // CHECK: [[OPT_LOOPS:%.+]]:2 = krnl.optimize_loops  {
  // CHECK:   krnl.return_loops [[DEF_LOOPS]]#0, [[DEF_LOOPS]]#1
  // CHECK: } : () -> (!krnl.loop, !krnl.loop)
  // CHECK: [[DIM_2:%.+]] = dim %arg0, 0 : memref<?x10xf32>
  // CHECK: krnl.iterate([[OPT_LOOPS]]#0, [[OPT_LOOPS]]#1) with ([[DEF_LOOPS]]#0 -> %arg1 = 0 to [[DIM_2]], [[DEF_LOOPS]]#1 -> %arg2 = 0 to 10) {
  // CHECK: [[LOAD:%.+]] = load %arg0[%arg1, %arg2] : memref<?x10xf32>
  // CHECK: [[ZERO:%.+]] = constant {{0.+}} : f32
  // CHECK: [[TWO:%.+]] = constant {{2.+}} : f32
  // CHECK: [[NLOAD:%.+]] = subf [[ZERO]], [[LOAD]] : f32
  // CHECK: [[EXP:%.+]] = exp [[LOAD]] : f32
  // CHECK: [[NEXP:%.+]] = exp [[NLOAD]] : f32
  // CHECK: [[DIVIDEND:%.+]] = subf [[EXP]], [[NEXP]] : f32
  // CHECK: [[SINH_RES:%.+]] = divf [[DIVIDEND]], [[TWO]] : f32
  // CHECK: store [[SINH_RES]], [[RES]][%arg1, %arg2] : memref<?x10xf32>
  // CHECK: return [[RES]] : memref<?x10xf32>
}

func @test_cosh(%arg0 : tensor<?x10xf32>) -> tensor<*xf32> {
  %0 = "onnx.Cosh"(%arg0) : (tensor<?x10xf32>) -> tensor<*xf32>
  "std.return"(%0) : (tensor<*xf32>) -> ()

  // CHECK-LABEL: test_cosh
  // CHECK: [[DIM_0:%.+]] = dim %arg0, 0 : memref<?x10xf32>
  // CHECK: [[RES:%.+]] = alloc([[DIM_0]]) : memref<?x10xf32>
  // CHECK: [[DEF_LOOPS:%.+]]:2 = krnl.define_loops 2
  // CHECK: [[OPT_LOOPS:%.+]]:2 = krnl.optimize_loops  {
  // CHECK:   krnl.return_loops [[DEF_LOOPS]]#0, [[DEF_LOOPS]]#1
  // CHECK: } : () -> (!krnl.loop, !krnl.loop)
  // CHECK: [[DIM_2:%.+]] = dim %arg0, 0 : memref<?x10xf32>
  // CHECK: krnl.iterate([[OPT_LOOPS]]#0, [[OPT_LOOPS]]#1) with ([[DEF_LOOPS]]#0 -> %arg1 = 0 to [[DIM_2]], [[DEF_LOOPS]]#1 -> %arg2 = 0 to 10) {
  // CHECK: [[LOAD:%.+]] = load %arg0[%arg1, %arg2] : memref<?x10xf32>
  // CHECK: [[ZERO:%.+]] = constant {{0.+}} : f32
  // CHECK: [[TWO:%.+]] = constant {{2.+}} : f32
  // CHECK: [[NLOAD:%.+]] = subf [[ZERO]], [[LOAD]] : f32
  // CHECK: [[EXP:%.+]] = exp [[LOAD]] : f32
  // CHECK: [[NEXP:%.+]] = exp [[NLOAD]] : f32
  // CHECK: [[DIVIDEND:%.+]] = addf [[EXP]], [[NEXP]] : f32
  // CHECK: [[COSH_RES:%.+]] = divf [[DIVIDEND]], [[TWO]] : f32
  // CHECK: store [[COSH_RES]], [[RES]][%arg1, %arg2] : memref<?x10xf32>
  // CHECK: return [[RES]] : memref<?x10xf32>
}

func @test_cos(%arg0 : tensor<?x10xf32>) -> tensor<*xf32> {
  %0 = "onnx.Cos"(%arg0) : (tensor<?x10xf32>) -> tensor<*xf32>
  "std.return"(%0) : (tensor<*xf32>) -> ()

  // CHECK-LABEL: test_cos
  // CHECK: [[DIM_0:%.+]] = dim %arg0, 0 : memref<?x10xf32>
  // CHECK: [[RES:%.+]] = alloc([[DIM_0]]) : memref<?x10xf32>
  // CHECK: [[DEF_LOOPS:%.+]]:2 = krnl.define_loops 2
  // CHECK: [[OPT_LOOPS:%.+]]:2 = krnl.optimize_loops  {
  // CHECK:   krnl.return_loops [[DEF_LOOPS]]#0, [[DEF_LOOPS]]#1
  // CHECK: } : () -> (!krnl.loop, !krnl.loop)
  // CHECK: [[DIM_2:%.+]] = dim %arg0, 0 : memref<?x10xf32>
  // CHECK: krnl.iterate([[OPT_LOOPS]]#0, [[OPT_LOOPS]]#1) with ([[DEF_LOOPS]]#0 -> %arg1 = 0 to [[DIM_2]], [[DEF_LOOPS]]#1 -> %arg2 = 0 to 10) {
  // CHECK: [[LOAD:%.+]] = load %arg0[%arg1, %arg2] : memref<?x10xf32>
  // CHECK: [[COS:%.+]] = cos [[LOAD]] : f32
  // CHECK: store [[COS]], [[RES]][%arg1, %arg2] : memref<?x10xf32>
  // CHECK: return [[RES]] : memref<?x10xf32>
}

func @test_log(%arg0 : tensor<?x10xf32>) -> tensor<*xf32> {
  %0 = "onnx.Log"(%arg0) : (tensor<?x10xf32>) -> tensor<*xf32>
  "std.return"(%0) : (tensor<*xf32>) -> ()

  // CHECK-LABEL: test_log
  // CHECK: [[DIM_0:%.+]] = dim %arg0, 0 : memref<?x10xf32>
  // CHECK: [[RES:%.+]] = alloc([[DIM_0]]) : memref<?x10xf32>
  // CHECK: [[DEF_LOOPS:%.+]]:2 = krnl.define_loops 2
  // CHECK: [[OPT_LOOPS:%.+]]:2 = krnl.optimize_loops  {
  // CHECK:   krnl.return_loops [[DEF_LOOPS]]#0, [[DEF_LOOPS]]#1
  // CHECK: } : () -> (!krnl.loop, !krnl.loop)
  // CHECK: [[DIM_2:%.+]] = dim %arg0, 0 : memref<?x10xf32>
  // CHECK: krnl.iterate([[OPT_LOOPS]]#0, [[OPT_LOOPS]]#1) with ([[DEF_LOOPS]]#0 -> %arg1 = 0 to [[DIM_2]], [[DEF_LOOPS]]#1 -> %arg2 = 0 to 10) {
  // CHECK: [[LOAD:%.+]] = load %arg0[%arg1, %arg2] : memref<?x10xf32>
  // CHECK: [[LOG:%.+]] = log [[LOAD]] : f32
  // CHECK: store [[LOG]], [[RES]][%arg1, %arg2] : memref<?x10xf32>
  // CHECK: return [[RES]] : memref<?x10xf32>
}

func @test_sigmoid(%arg0 : tensor<?x10xf32>) -> tensor<*xf32> {
  %0 = "onnx.Sigmoid"(%arg0) : (tensor<?x10xf32>) -> tensor<*xf32>
  "std.return"(%0) : (tensor<*xf32>) -> ()

  // CHECK-LABEL: test_sigmoid
  // CHECK: [[DIM_0:%.+]] = dim %arg0, 0 : memref<?x10xf32>
  // CHECK: [[RES:%.+]] = alloc([[DIM_0]]) : memref<?x10xf32>
  // CHECK: [[DEF_LOOPS:%.+]]:2 = krnl.define_loops 2
  // CHECK: [[OPT_LOOPS:%.+]]:2 = krnl.optimize_loops  {
  // CHECK:   krnl.return_loops [[DEF_LOOPS]]#0, [[DEF_LOOPS]]#1
  // CHECK: } : () -> (!krnl.loop, !krnl.loop)
  // CHECK: [[DIM_2:%.+]] = dim %arg0, 0 : memref<?x10xf32>
  // CHECK: krnl.iterate([[OPT_LOOPS]]#0, [[OPT_LOOPS]]#1) with ([[DEF_LOOPS]]#0 -> %arg1 = 0 to [[DIM_2]], [[DEF_LOOPS]]#1 -> %arg2 = 0 to 10) {
  // CHECK: [[LOAD:%.+]] = load %arg0[%arg1, %arg2] : memref<?x10xf32>
  // CHECK: [[ZERO:%.+]] = constant {{0.+}} : f32
  // CHECK: [[ONE:%.+]] = constant {{1.+}} : f32
  // CHECK: [[NLOAD:%.+]] = subf [[ZERO]], [[LOAD]] : f32
  // CHECK: [[NEXP:%.+]] = exp [[NLOAD]] : f32
  // CHECK: [[DIVISOR:%.+]] = addf [[ONE]], [[NEXP]] : f32
  // CHECK: [[SIGMOID_RES:%.+]] = divf [[ONE]], [[DIVISOR]] : f32
  // CHECK: store [[SIGMOID_RES]], [[RES]][%arg1, %arg2] : memref<?x10xf32>
  // CHECK: return [[RES]] : memref<?x10xf32>
}

func @test_relu(%arg0 : tensor<?x10xf32>) -> tensor<*xf32> {
  %0 = "onnx.Relu"(%arg0) : (tensor<?x10xf32>) -> tensor<*xf32>
  "std.return"(%0) : (tensor<*xf32>) -> ()

  // CHECK-LABEL: test_relu
  // CHECK: [[DIM_0:%.+]] = dim %arg0, 0 : memref<?x10xf32>
  // CHECK: [[RES:%.+]] = alloc([[DIM_0]]) : memref<?x10xf32>
  // CHECK: [[DEF_LOOPS:%.+]]:2 = krnl.define_loops 2
  // CHECK: [[OPT_LOOPS:%.+]]:2 = krnl.optimize_loops  {
  // CHECK:   krnl.return_loops [[DEF_LOOPS]]#0, [[DEF_LOOPS]]#1
  // CHECK: } : () -> (!krnl.loop, !krnl.loop)
  // CHECK: [[DIM_2:%.+]] = dim %arg0, 0 : memref<?x10xf32>
  // CHECK: krnl.iterate([[OPT_LOOPS]]#0, [[OPT_LOOPS]]#1) with ([[DEF_LOOPS]]#0 -> %arg1 = 0 to [[DIM_2]], [[DEF_LOOPS]]#1 -> %arg2 = 0 to 10) {
  // CHECK: [[LOAD:%.+]] = load %arg0[%arg1, %arg2] : memref<?x10xf32>
  // CHECK: [[ZERO:%.+]] = constant {{0.+}} : f32
  // CHECK: [[LTZERO:%.+]] = cmpf "olt", [[LOAD]], [[ZERO]] : f32
  // CHECK: [[RELU_RES:%.+]] = select [[LTZERO]], [[ZERO]], [[LOAD]] : f32
  // CHECK: store [[RELU_RES]], [[RES]][%arg1, %arg2] : memref<?x10xf32>
  // CHECK: return [[RES]] : memref<?x10xf32>
}

func @test_reshape(%arg0 : tensor<?x10xf32>, %arg1 : tensor<4xi32>) -> tensor<*xf32> {
  %0 = "onnx.Reshape"(%arg0, %arg1) : (tensor<?x10xf32>, tensor<4xi32>) -> tensor<*xf32>
  "std.return"(%0) : (tensor<*xf32>) -> ()

  // CHECK-LABEL: test_reshape
  // CHECK: [[TYPE_IN_BYTES_0:%.+]] = constant 4 : i64
  // CHECK: [[DIM_0:%.+]] = dim %arg0, 0 : memref<?x10xf32>
  // CHECK: [[DIM_0_CAST:%.+]] = index_cast [[DIM_0]] : index to i64
  // CHECK: [[MUL_0:%.+]] = muli [[TYPE_IN_BYTES_0]], [[DIM_0_CAST]] : i64
  // CHECK: [[CONSTANT_0:%.+]] = constant 10 : i64
  // CHECK: [[TENSOR_SIZE:%.+]] = muli [[MUL_0]], [[CONSTANT_0]] : i64

  // CHECK: [[TYPE_IN_BYTES_1:%.+]] = constant 4 : i64
  // CHECK: %[[CONSTANT_1:.+]] = constant 0 : index
  // CHECK: [[LOAD_0:%.+]] = load %arg1[%[[CONSTANT_1]]] : memref<4xi32>
  // CHECK: [[DIM_1:%.+]] = dim %arg0, 0 : memref<?x10xf32>
  // CHECK: [[DIM_1_CAST:%.+]] = index_cast [[DIM_1]] : index to i32
  // CHECK: [[CONSTANT_2:%.+]] = constant 0 : i32
  // CHECK: [[CMP_0:%.+]] = cmpi "eq", [[LOAD_0]], [[CONSTANT_2]] : i32
  // CHECK: [[SELECT_0:%.+]] = select [[CMP_0]], [[DIM_1_CAST]], [[LOAD_0]] : i32
  // CHECK: [[ZEXTI_0:%.+]] = zexti [[SELECT_0]] : i32 to i64
  // CHECK: [[MUL_1:%.+]] = muli [[TYPE_IN_BYTES_1]], [[ZEXTI_0]] : i64

  // CHECK: %[[CONSTANT_3:.+]] = constant 1 : index
  // CHECK: [[LOAD_1:%.+]] = load %arg1[%[[CONSTANT_3]]] : memref<4xi32>
  // CHECK: [[CONSTANT_3:%.+]] = constant 10 : i32
  // CHECK: [[CONSTANT_4:%.+]] = constant 0 : i32
  // CHECK: [[CMP_1:%.+]] = cmpi "eq", [[LOAD_1]], [[CONSTANT_4]] : i32
  // CHECK: [[SELECT_1:%.+]] = select [[CMP_1]], [[CONSTANT_3]], [[LOAD_1]] : i32
  // CHECK: [[ZEXTI_1:%.+]] = zexti [[SELECT_1]] : i32 to i64
  // CHECK: [[MUL_2:%.+]] = muli [[MUL_1]], [[ZEXTI_1]] : i64

  // CHECK: %[[CONSTANT_5:.+]] = constant 2 : index
  // CHECK: [[LOAD_2:%.+]] = load %arg1[%[[CONSTANT_5]]] : memref<4xi32>
  // CHECK: [[ZEXTI_2:%.+]] = zexti [[LOAD_2]] : i32 to i64
  // CHECK: [[MUL_3:%.+]] = muli [[MUL_2]], [[ZEXTI_2]] : i64

  // CHECK: %[[CONSTANT_6:.+]] = constant 3 : index
  // CHECK: [[LOAD_3:%.+]] = load %arg1[%[[CONSTANT_6]]] : memref<4xi32>
  // CHECK: [[ZEXTI_3:%.+]] = zexti [[LOAD_3]] : i32 to i64
  // CHECK: [[MUL_4:%.+]] = muli [[MUL_3]], [[ZEXTI_3]] : i64

  // CHECK: [[CONSTANT_7:%.+]] = constant 0 : i64
  // CHECK: [[SUB_0:%.+]] = subi [[CONSTANT_7]], [[MUL_4]] : i64

  // CHECK: [[CONSTANT_8:%.+]] = constant -1 : i64
  // CHECK: [[CMP_2:%.+]] = cmpi "eq", [[ZEXTI_0]], [[CONSTANT_8]] : i64
  // CHECK: [[DIVISIGNED_0:%.+]] = divi_signed [[TENSOR_SIZE]], [[SUB_0]] : i64
  // CHECK: [[SELECT_2:%.+]] = select [[CMP_2]], [[DIVISIGNED_0]], [[ZEXTI_0]] : i64
  // CHECK: [[CAST_0:%.+]] = index_cast [[SELECT_2]] : i64 to index

  // CHECK: [[CMP_3:%.+]] = cmpi "eq", [[ZEXTI_1]], [[CONSTANT_8]] : i64
  // CHECK: [[DIVISIGNED_1:%.+]] = divi_signed [[TENSOR_SIZE]], [[SUB_0]] : i64
  // CHECK: [[SELECT_3:%.+]] = select [[CMP_3]], [[DIVISIGNED_1]], [[ZEXTI_1]] : i64
  // CHECK: [[CAST_1:%.+]] = index_cast [[SELECT_3]] : i64 to index

  // CHECK: [[CMP_4:%.+]] = cmpi "eq", [[ZEXTI_2]], [[CONSTANT_8]] : i64
  // CHECK: [[DIVISIGNED_2:%.+]] = divi_signed [[TENSOR_SIZE]], [[SUB_0]] : i64
  // CHECK: [[SELECT_4:%.+]] = select [[CMP_4]], [[DIVISIGNED_2]], [[ZEXTI_2]] : i64
  // CHECK: [[CAST_2:%.+]] = index_cast [[SELECT_4]] : i64 to index

  // CHECK: [[CMP_5:%.+]] = cmpi "eq", [[ZEXTI_3]], [[CONSTANT_8]] : i64
  // CHECK: [[DIVISIGNED_3:%.+]] = divi_signed [[TENSOR_SIZE]], [[SUB_0]] : i64
  // CHECK: [[SELECT_5:%.+]] = select [[CMP_5]], [[DIVISIGNED_3]], [[ZEXTI_3]] : i64
  // CHECK: [[CAST_3:%.+]] = index_cast [[SELECT_5]] : i64 to index

  // CHECK: [[ALLOC:%.+]] = alloc([[CAST_0]], [[CAST_1]], [[CAST_2]], [[CAST_3]]) : memref<?x?x?x?xf32>
  // CHECK: "krnl.memcpy"([[ALLOC]], %arg0, [[TENSOR_SIZE]]) : (memref<?x?x?x?xf32>, memref<?x10xf32>, i64) -> ()
  // CHECK: return [[ALLOC]] : memref<?x?x?x?xf32>
}

func @test_sum(%arg0 : tensor<10x10xf32>, %arg1 : tensor<10x10xf32>) -> tensor<*xf32> {
  %0 = "onnx.Sum"(%arg0, %arg1) : (tensor<10x10xf32>, tensor<10x10xf32>) -> tensor<*xf32>
  "std.return"(%0) : (tensor<*xf32>) -> ()

  // CHECK-LABEL: test_sum
  // CHECK: [[RES:%.+]] = alloc() : memref<10x10xf32>
  // CHECK: [[DEF_LOOPS:%.+]]:2 = krnl.define_loops 2
  // CHECK: [[OPT_LOOPS:%.+]]:2 = krnl.optimize_loops  {
  // CHECK:   krnl.return_loops [[DEF_LOOPS]]#0, [[DEF_LOOPS]]#1
  // CHECK: } : () -> (!krnl.loop, !krnl.loop)
  // CHECK: krnl.iterate([[OPT_LOOPS]]#0, [[OPT_LOOPS]]#1) with ([[DEF_LOOPS]]#0 -> %arg2 = 0 to 10, [[DEF_LOOPS]]#1 -> %arg3 = 0 to 10) {
  // CHECK: [[LOAD1:%.+]] = load %arg0[%arg2, %arg3] : memref<10x10xf32>
  // CHECK: [[LOAD2:%.+]] = load %arg1[%arg2, %arg3] : memref<10x10xf32>
  // CHECK: [[ADD:%.+]] = addf [[LOAD1]], [[LOAD2]] : f32
  // CHECK: store [[ADD]], [[RES]][%arg2, %arg3] : memref<10x10xf32>
  // CHECK: return [[RES]] : memref<10x10xf32>
}

func @test_max(%arg0 : tensor<10x10xf32>, %arg1 : tensor<10x10xf32>) -> tensor<*xf32> {
  %0 = "onnx.Max"(%arg0, %arg1) : (tensor<10x10xf32>, tensor<10x10xf32>) -> tensor<*xf32>
  "std.return"(%0) : (tensor<*xf32>) -> ()

  // CHECK-LABEL: test_max
  // CHECK: [[RES:%.+]] = alloc() : memref<10x10xf32>
  // CHECK: [[DEF_LOOPS:%.+]]:2 = krnl.define_loops 2
  // CHECK: [[OPT_LOOPS:%.+]]:2 = krnl.optimize_loops  {
  // CHECK:   krnl.return_loops [[DEF_LOOPS]]#0, [[DEF_LOOPS]]#1
  // CHECK: } : () -> (!krnl.loop, !krnl.loop)
  // CHECK: krnl.iterate([[OPT_LOOPS]]#0, [[OPT_LOOPS]]#1) with ([[DEF_LOOPS]]#0 -> %arg2 = 0 to 10, [[DEF_LOOPS]]#1 -> %arg3 = 0 to 10) {
  // CHECK: [[LOAD1:%.+]] = load %arg0[%arg2, %arg3] : memref<10x10xf32>
  // CHECK: [[LOAD2:%.+]] = load %arg1[%arg2, %arg3] : memref<10x10xf32>
  // CHECK: [[MAX:%.+]] = cmpf "ogt", [[LOAD1]], [[LOAD2]] : f32
  // CHECK: [[RELU_RES:%.+]] = select [[MAX]], [[LOAD1]], [[LOAD2]] : f32
  // CHECK: store [[RELU_RES]], [[RES]][%arg2, %arg3] : memref<10x10xf32>
  // CHECK: return [[RES]] : memref<10x10xf32>
}

func @test_min(%arg0 : tensor<10x10xf32>, %arg1 : tensor<10x10xf32>) -> tensor<*xf32> {
  %0 = "onnx.Min"(%arg0, %arg1) : (tensor<10x10xf32>, tensor<10x10xf32>) -> tensor<*xf32>
  "std.return"(%0) : (tensor<*xf32>) -> ()

  // CHECK-LABEL: test_min
  // CHECK: [[RES:%.+]] = alloc() : memref<10x10xf32>
  // CHECK: [[DEF_LOOPS:%.+]]:2 = krnl.define_loops 2
  // CHECK: [[OPT_LOOPS:%.+]]:2 = krnl.optimize_loops  {
  // CHECK:   krnl.return_loops [[DEF_LOOPS]]#0, [[DEF_LOOPS]]#1
  // CHECK: } : () -> (!krnl.loop, !krnl.loop)
  // CHECK: krnl.iterate([[OPT_LOOPS]]#0, [[OPT_LOOPS]]#1) with ([[DEF_LOOPS]]#0 -> %arg2 = 0 to 10, [[DEF_LOOPS]]#1 -> %arg3 = 0 to 10) {
  // CHECK: [[LOAD1:%.+]] = load %arg0[%arg2, %arg3] : memref<10x10xf32>
  // CHECK: [[LOAD2:%.+]] = load %arg1[%arg2, %arg3] : memref<10x10xf32>
  // CHECK: [[MIN:%.+]] = cmpf "olt", [[LOAD1]], [[LOAD2]] : f32
  // CHECK: [[RELU_RES:%.+]] = select [[MIN]], [[LOAD1]], [[LOAD2]] : f32
  // CHECK: store [[RELU_RES]], [[RES]][%arg2, %arg3] : memref<10x10xf32>
  // CHECK: return [[RES]] : memref<10x10xf32>
}

func @test_elu(%arg0 : tensor<?x10xf32>) -> tensor<*xf32> {
  %0 = "onnx.Elu"(%arg0) {alpha=2.0:f32} : (tensor<?x10xf32>) -> tensor<*xf32>
  "std.return"(%0) : (tensor<*xf32>) -> ()

  // CHECK-LABEL: test_elu
  // CHECK: [[DIM_0:%.+]] = dim %arg0, 0 : memref<?x10xf32>
  // CHECK: [[RES:%.+]] = alloc([[DIM_0]]) : memref<?x10xf32>
  // CHECK: [[DEF_LOOPS:%.+]]:2 = krnl.define_loops 2
  // CHECK: [[OPT_LOOPS:%.+]]:2 = krnl.optimize_loops  {
  // CHECK:   krnl.return_loops [[DEF_LOOPS]]#0, [[DEF_LOOPS]]#1
  // CHECK: } : () -> (!krnl.loop, !krnl.loop)
  // CHECK: [[DIM_2:%.+]] = dim %arg0, 0 : memref<?x10xf32>
  // CHECK: krnl.iterate([[OPT_LOOPS]]#0, [[OPT_LOOPS]]#1) with ([[DEF_LOOPS]]#0 -> %arg1 = 0 to [[DIM_2]], [[DEF_LOOPS]]#1 -> %arg2 = 0 to 10) {
  // CHECK: [[LOAD:%.+]] = load %arg0[%arg1, %arg2] : memref<?x10xf32>
  // CHECK: [[ZERO:%.+]] = constant {{0.+}} : f32 
  // CHECK: [[ONE:%.+]] = constant {{1.+}} : f32 
  // CHECK: [[ALPHA:%.+]] = constant {{2.+}} : f32 
  // CHECK: [[EXP:%.+]] = exp [[LOAD]] : f32
  // CHECK: [[CMP:%.+]] = cmpf "olt", [[LOAD]], [[ZERO]] : f32
  // CHECK: [[SUB:%.+]] = subf [[EXP]], [[ONE]] : f32
  // CHECK: [[MUL:%.+]] = mulf [[ALPHA]], [[SUB]] : f32
  // CHECK: [[SELECT:%.+]] = select [[CMP]], [[MUL]], [[LOAD]] : f32
  // CHECK: store [[SELECT]], [[RES]][%arg1, %arg2] : memref<?x10xf32>
  // CHECK: return [[RES]] : memref<?x10xf32>
}

func @test_leakyrelu(%arg0 : tensor<?x10xf32>) -> tensor<*xf32> {
  %0 = "onnx.LeakyRelu"(%arg0) {alpha=1.0:f32} : (tensor<?x10xf32>) -> tensor<*xf32>
  "std.return"(%0) : (tensor<*xf32>) -> ()

  // CHECK-LABEL: test_leakyrelu
  // CHECK: [[DIM_0:%.+]] = dim %arg0, 0 : memref<?x10xf32>
  // CHECK: [[RES:%.+]] = alloc([[DIM_0]]) : memref<?x10xf32>
  // CHECK: [[DEF_LOOPS:%.+]]:2 = krnl.define_loops 2
  // CHECK: [[OPT_LOOPS:%.+]]:2 = krnl.optimize_loops  {
  // CHECK:   krnl.return_loops [[DEF_LOOPS]]#0, [[DEF_LOOPS]]#1
  // CHECK: } : () -> (!krnl.loop, !krnl.loop)
  // CHECK: [[DIM_2:%.+]] = dim %arg0, 0 : memref<?x10xf32>
  // CHECK: krnl.iterate([[OPT_LOOPS]]#0, [[OPT_LOOPS]]#1) with ([[DEF_LOOPS]]#0 -> %arg1 = 0 to [[DIM_2]], [[DEF_LOOPS]]#1 -> %arg2 = 0 to 10) {
  // CHECK: [[LOAD:%.+]] = load %arg0[%arg1, %arg2] : memref<?x10xf32>
  // CHECK: [[ZERO:%.+]] = constant {{0.+}} : f32 
  // CHECK: [[ALPHA:%.+]] = constant {{1.+}} : f32 
  // CHECK: [[CMP:%.+]] = cmpf "olt", [[LOAD]], [[ZERO]] : f32
  // CHECK: [[MUL:%.+]] = mulf [[ALPHA]], [[LOAD]] : f32
  // CHECK: [[SELECT:%.+]] = select [[CMP]], [[MUL]], [[LOAD]] : f32
  // CHECK: store [[SELECT]], [[RES]][%arg1, %arg2] : memref<?x10xf32>
  // CHECK: return [[RES]] : memref<?x10xf32>
}

func @test_selu(%arg0 : tensor<?x10xf32>) -> tensor<*xf32> {
  %0 = "onnx.Selu"(%arg0) {alpha=1.0:f32, gamma=2.0:f32} : (tensor<?x10xf32>) -> tensor<*xf32>
  "std.return"(%0) : (tensor<*xf32>) -> ()

  // CHECK-LABEL: test_selu
  // CHECK: [[DIM_0:%.+]] = dim %arg0, 0 : memref<?x10xf32>
  // CHECK: [[RES:%.+]] = alloc([[DIM_0]]) : memref<?x10xf32>
  // CHECK: [[DEF_LOOPS:%.+]]:2 = krnl.define_loops 2
  // CHECK: [[OPT_LOOPS:%.+]]:2 = krnl.optimize_loops  {
  // CHECK:   krnl.return_loops [[DEF_LOOPS]]#0, [[DEF_LOOPS]]#1
  // CHECK: } : () -> (!krnl.loop, !krnl.loop)
  // CHECK: [[DIM_2:%.+]] = dim %arg0, 0 : memref<?x10xf32>
  // CHECK: krnl.iterate([[OPT_LOOPS]]#0, [[OPT_LOOPS]]#1) with ([[DEF_LOOPS]]#0 -> %arg1 = 0 to [[DIM_2]], [[DEF_LOOPS]]#1 -> %arg2 = 0 to 10) {
  // CHECK: [[LOAD:%.+]] = load %arg0[%arg1, %arg2] : memref<?x10xf32>
  // CHECK: [[ZERO:%.+]] = constant {{0.+}} : f32 
  // CHECK: [[ALPHA:%.+]] = constant {{1.+}} : f32 
  // CHECK: [[GAMMA:%.+]] = constant {{2.+}} : f32 
  // CHECK: [[EXP:%.+]] = exp [[LOAD]] : f32
  // CHECK: [[CMP:%.+]] = cmpf "ogt", [[LOAD]], [[ZERO]] : f32
  // CHECK: [[MUL:%.+]] = mulf [[ALPHA]], [[EXP]] : f32
  // CHECK: [[SUB:%.+]] = subf [[MUL]], [[ALPHA]] : f32
  // CHECK: [[SELECT:%.+]] = select [[CMP]], [[LOAD]], [[SUB]] : f32
  // CHECK: [[SELU_RES:%.+]] = mulf [[GAMMA]], [[SELECT]] : f32
  // CHECK: store [[SELU_RES]], [[RES]][%arg1, %arg2] : memref<?x10xf32>
  // CHECK: return [[RES]] : memref<?x10xf32>
}

func @test_hardsigmoid(%arg0 : tensor<?x10xf32>) -> tensor<*xf32> {
  %0 = "onnx.HardSigmoid"(%arg0) {alpha=1.0:f32, beta=2.0:f32} : (tensor<?x10xf32>) -> tensor<*xf32>
  "std.return"(%0) : (tensor<*xf32>) -> ()

  // CHECK-LABEL: test_hardsigmoid
  // CHECK: [[DIM_0:%.+]] = dim %arg0, 0 : memref<?x10xf32>
  // CHECK: [[RES:%.+]] = alloc([[DIM_0]]) : memref<?x10xf32>
  // CHECK: [[DEF_LOOPS:%.+]]:2 = krnl.define_loops 2
  // CHECK: [[OPT_LOOPS:%.+]]:2 = krnl.optimize_loops  {
  // CHECK:   krnl.return_loops [[DEF_LOOPS]]#0, [[DEF_LOOPS]]#1
  // CHECK: } : () -> (!krnl.loop, !krnl.loop)
  // CHECK: [[DIM_2:%.+]] = dim %arg0, 0 : memref<?x10xf32>
  // CHECK: krnl.iterate([[OPT_LOOPS]]#0, [[OPT_LOOPS]]#1) with ([[DEF_LOOPS]]#0 -> %arg1 = 0 to [[DIM_2]], [[DEF_LOOPS]]#1 -> %arg2 = 0 to 10) {
  // CHECK: [[LOAD:%.+]] = load %arg0[%arg1, %arg2] : memref<?x10xf32>
  // CHECK: [[ZERO:%.+]] = constant {{0.+}} : f32 
  // CHECK: [[ONE:%.+]] = constant {{1.+}} : f32 
  // CHECK: [[ALPHA:%.+]] = constant {{1.+}} : f32 
  // CHECK: [[BETA:%.+]] = constant {{2.+}} : f32 
  // CHECK: [[MUL:%.+]] = mulf [[ALPHA]], [[LOAD]] : f32
  // CHECK: [[ADD:%.+]] = addf [[MUL]], [[BETA]] : f32
  // CHECK: [[CMP1:%.+]] = cmpf "ogt", [[ADD]], [[ZERO]] : f32
  // CHECK: [[SELECT1:%.+]] = select [[CMP1]], [[ADD]], [[ZERO]] : f32
  // CHECK: [[CMP2:%.+]] = cmpf "olt", [[SELECT1]], [[ONE]] : f32
  // CHECK: [[SELECT2:%.+]] = select [[CMP2]], [[SELECT1]], [[ONE]] : f32
  // CHECK: store [[SELECT2]], [[RES]][%arg1, %arg2] : memref<?x10xf32>
  // CHECK: return [[RES]] : memref<?x10xf32>
}

func @test_reciprocal(%arg0 : tensor<?x10xf32>) -> tensor<*xf32> {
  %0 = "onnx.Reciprocal"(%arg0) : (tensor<?x10xf32>) -> tensor<*xf32>
  "std.return"(%0) : (tensor<*xf32>) -> ()

  // CHECK-LABEL: test_reciprocal
  // CHECK: [[DIM_0:%.+]] = dim %arg0, 0 : memref<?x10xf32>
  // CHECK: [[RES:%.+]] = alloc([[DIM_0]]) : memref<?x10xf32>
  // CHECK: [[DEF_LOOPS:%.+]]:2 = krnl.define_loops 2
  // CHECK: [[OPT_LOOPS:%.+]]:2 = krnl.optimize_loops  {
  // CHECK:   krnl.return_loops [[DEF_LOOPS]]#0, [[DEF_LOOPS]]#1
  // CHECK: } : () -> (!krnl.loop, !krnl.loop)
  // CHECK: [[DIM_2:%.+]] = dim %arg0, 0 : memref<?x10xf32>
  // CHECK: krnl.iterate([[OPT_LOOPS]]#0, [[OPT_LOOPS]]#1) with ([[DEF_LOOPS]]#0 -> %arg1 = 0 to [[DIM_2]], [[DEF_LOOPS]]#1 -> %arg2 = 0 to 10) {
  // CHECK: [[LOAD:%.+]] = load %arg0[%arg1, %arg2] : memref<?x10xf32>
  // CHECK: [[ONE:%.+]] = constant {{1.+}} : f32
  // CHECK: [[RECIPROCAL_RES:%.+]] = divf [[ONE]], [[LOAD]] : f32
  // CHECK: store [[RECIPROCAL_RES]], [[RES]][%arg1, %arg2] : memref<?x10xf32>
  // CHECK: return [[RES]] : memref<?x10xf32>
}

func @test_softplus(%arg0 : tensor<?x10xf32>) -> tensor<*xf32> {
  %0 = "onnx.Softplus"(%arg0) : (tensor<?x10xf32>) -> tensor<*xf32>
  "std.return"(%0) : (tensor<*xf32>) -> ()

  // CHECK-LABEL: test_softplus
  // CHECK: [[DIM_0:%.+]] = dim %arg0, 0 : memref<?x10xf32>
  // CHECK: [[RES:%.+]] = alloc([[DIM_0]]) : memref<?x10xf32>
  // CHECK: [[DEF_LOOPS:%.+]]:2 = krnl.define_loops 2
  // CHECK: [[OPT_LOOPS:%.+]]:2 = krnl.optimize_loops  {
  // CHECK:   krnl.return_loops [[DEF_LOOPS]]#0, [[DEF_LOOPS]]#1
  // CHECK: } : () -> (!krnl.loop, !krnl.loop)
  // CHECK: [[DIM_2:%.+]] = dim %arg0, 0 : memref<?x10xf32>
  // CHECK: krnl.iterate([[OPT_LOOPS]]#0, [[OPT_LOOPS]]#1) with ([[DEF_LOOPS]]#0 -> %arg1 = 0 to [[DIM_2]], [[DEF_LOOPS]]#1 -> %arg2 = 0 to 10) {
  // CHECK: [[LOAD:%.+]] = load %arg0[%arg1, %arg2] : memref<?x10xf32>
  // CHECK: [[EXP:%.+]] = exp [[LOAD]] : f32
  // CHECK: [[ONE:%.+]] = constant {{1.+}} : f32
  // CHECK: [[ADD:%.+]] = addf [[EXP]], [[ONE]] : f32
  // CHECK: [[SOFTPLUS_RES:%.+]] = log [[ADD]] : f32
  // CHECK: store [[SOFTPLUS_RES]], [[RES]][%arg1, %arg2] : memref<?x10xf32>
  // CHECK: return [[RES]] : memref<?x10xf32>
}

func @test_softsign(%arg0 : tensor<?x10xf32>) -> tensor<*xf32> {
  %0 = "onnx.Softsign"(%arg0) : (tensor<?x10xf32>) -> tensor<*xf32>
  "std.return"(%0) : (tensor<*xf32>) -> ()

  // CHECK-LABEL: test_softsign
  // CHECK: [[DIM_0:%.+]] = dim %arg0, 0 : memref<?x10xf32>
  // CHECK: [[RES:%.+]] = alloc([[DIM_0]]) : memref<?x10xf32>
  // CHECK: [[DEF_LOOPS:%.+]]:2 = krnl.define_loops 2
  // CHECK: [[OPT_LOOPS:%.+]]:2 = krnl.optimize_loops  {
  // CHECK:   krnl.return_loops [[DEF_LOOPS]]#0, [[DEF_LOOPS]]#1
  // CHECK: } : () -> (!krnl.loop, !krnl.loop)
  // CHECK: [[DIM_2:%.+]] = dim %arg0, 0 : memref<?x10xf32>
  // CHECK: krnl.iterate([[OPT_LOOPS]]#0, [[OPT_LOOPS]]#1) with ([[DEF_LOOPS]]#0 -> %arg1 = 0 to [[DIM_2]], [[DEF_LOOPS]]#1 -> %arg2 = 0 to 10) {
  // CHECK: [[LOAD:%.+]] = load %arg0[%arg1, %arg2] : memref<?x10xf32>
  // CHECK: [[ABS:%.+]] = absf [[LOAD]] : f32
  // CHECK: [[ONE:%.+]] = constant {{1.+}} : f32
  // CHECK: [[ADD:%.+]] = addf [[ABS]], [[ONE]] : f32
  // CHECK: [[SOFTSIGN_RES:%.+]] = divf [[LOAD]], [[ADD]] : f32
  // CHECK: store [[SOFTSIGN_RES]], [[RES]][%arg1, %arg2] : memref<?x10xf32>
  // CHECK: return [[RES]] : memref<?x10xf32>
}

func @test_add_with_broadcasting(%arg0 : tensor<?xf32>, %arg1 : tensor<?x10xf32>) -> tensor<*xf32> {
  %0 = "onnx.Add"(%arg0, %arg1) : (tensor<?xf32>, tensor<?x10xf32>) -> tensor<*xf32>
  "std.return"(%0) : (tensor<*xf32>) -> ()

  // CHECK-LABEL: test_add_with_broadcasting
  // CHECK: [[DIM1:%.+]] = dim %arg1, 0 : memref<?x10xf32>
  // CHECK: [[RES:%.+]] = alloc([[DIM1]]) : memref<?x10xf32>
  // CHECK: [[DIM2:%.+]] = dim %arg0, 0 : memref<?xf32>
  // CHECK: [[ONE:%.+]] = constant 1 : index
  // CHECK: [[IS_ONE:%.+]] = cmpi "eq", [[DIM2]], [[ONE]] : index
  // CHECK: [[DEF_LOOPS:%.+]]:2 = krnl.define_loops 2
  // CHECK: [[OPT_LOOPS:%.+]]:2 = krnl.optimize_loops  {
  // CHECK: krnl.return_loops [[DEF_LOOPS]]#0, [[DEF_LOOPS]]#1
  // CHECK: } : () -> (!krnl.loop, !krnl.loop)
  // CHECK: [[DIM3:%.+]] = dim [[RES]], 0 : memref<?x10xf32>
  // CHECK: krnl.iterate([[OPT_LOOPS]]#0, [[OPT_LOOPS]]#1) with ([[DEF_LOOPS]]#0 -> %arg2 = 0 to [[DIM3]], [[DEF_LOOPS]]#1 -> %arg3 = 0 to 10) {
  // CHECK: [[ZERO:%.+]] = constant 0 : index
  // CHECK: %[[SELECT1:.+]] = select [[IS_ONE]], [[ZERO]], %arg3 : index
  // CHECK: [[LOAD1:%.+]] = load %arg0[%[[SELECT1]]] : memref<?xf32>
  // CHECK: [[LOAD2:%.+]] = load %arg1[%arg2, %arg3] : memref<?x10xf32>
  // CHECK: [[ADD:%.+]] = addf [[LOAD1]], [[LOAD2]] : f32
  // CHECK: store [[ADD]], [[RES]][%arg2, %arg3] : memref<?x10xf32>
  // CHECK: }
  // CHECK: return [[RES]] : memref<?x10xf32>
}

func @test_reducemax(%arg0 : tensor<3x2x2xf32>) -> tensor<*xf32> {
  %0 ="onnx.ReduceMax"(%arg0) {axes=[1], keepdims = 0 : i64} : (tensor<3x2x2xf32>)-> tensor<*xf32>
  "std.return"(%0) : (tensor<*xf32>) -> ()

  // CHECK-LABEL: test_reducemax
  // CHECK: [[RES:%.+]] = alloc() : memref<3x2xf32>
  // CHECK: [[DEF_LOOPS1:%.+]]:2 = krnl.define_loops 2
  // CHECK: [[OPT_LOOPS1:%.+]]:2 = krnl.optimize_loops  {
  // CHECK: krnl.return_loops [[DEF_LOOPS1]]#0, [[DEF_LOOPS1]]#1
  // CHECK: } : () -> (!krnl.loop, !krnl.loop)
  // CHECK: krnl.iterate([[OPT_LOOPS1]]#0, [[OPT_LOOPS1]]#1) with ([[DEF_LOOPS1]]#0 -> %arg1 = 0 to 3, [[DEF_LOOPS1]]#1 -> %arg2 = 0 to 2) {
  // CHECK: [[IDENTITY:%.+]] = constant 0xFF800000 : f32
  // CHECK: store [[IDENTITY]], [[RES]][%arg1, %arg2] : memref<3x2xf32>

  // CHECK: [[DEF_LOOPS2:%.+]]:3 = krnl.define_loops 3
  // CHECK: [[OPT_LOOPS2:%.+]]:3 = krnl.optimize_loops  {
  // CHECK: krnl.return_loops [[DEF_LOOPS2]]#0, [[DEF_LOOPS2]]#1, [[DEF_LOOPS2]]#2
  // CHECK: } : () -> (!krnl.loop, !krnl.loop, !krnl.loop)
  // CHECK: krnl.iterate([[OPT_LOOPS2]]#0, [[OPT_LOOPS2]]#1, [[OPT_LOOPS2]]#2) with ([[DEF_LOOPS2]]#0 -> %arg1 = 0 to 3, [[DEF_LOOPS2]]#1 -> %arg2 = 0 to 2, [[DEF_LOOPS2]]#2 -> %arg3 = 0 to 2) {
  // CHECK: [[LOAD1:%.+]] = load %arg0[%arg1, %arg2, %arg3] : memref<3x2x2xf32>
  // CHECK: [[LOAD2:%.+]] = load %0[%arg1, %arg3] : memref<3x2xf32>
  // CHECK: [[CMP:%.+]] = cmpf "ogt", [[LOAD2]], [[LOAD1]] : f32
  // CHECK: [[SELECT:%.+]] = select %7, %6, %5 : f32
  // CHECK: store [[SELECT]], [[RES]][%arg1, %arg3] : memref<3x2xf32>
  // CHECK: }
  // CHECK: return [[RES]] : memref<3x2xf32>
}

func @test_reducemin(%arg0 : tensor<3x2x2xf32>) -> tensor<*xf32> {
  %0 ="onnx.ReduceMin"(%arg0) {axes=[1], keepdims = 0 : i64} : (tensor<3x2x2xf32>)-> tensor<*xf32>
  "std.return"(%0) : (tensor<*xf32>) -> ()

  // CHECK-LABEL: test_reducemin
  // CHECK: [[RES:%.+]] = alloc() : memref<3x2xf32>
  // CHECK: [[DEF_LOOPS1:%.+]]:2 = krnl.define_loops 2
  // CHECK: [[OPT_LOOPS1:%.+]]:2 = krnl.optimize_loops  {
  // CHECK: krnl.return_loops [[DEF_LOOPS1]]#0, [[DEF_LOOPS1]]#1
  // CHECK: } : () -> (!krnl.loop, !krnl.loop)
  // CHECK: krnl.iterate([[OPT_LOOPS1]]#0, [[OPT_LOOPS1]]#1) with ([[DEF_LOOPS1]]#0 -> %arg1 = 0 to 3, [[DEF_LOOPS1]]#1 -> %arg2 = 0 to 2) {
  // CHECK: [[IDENTITY:%.+]] = constant 0x7F800000 : f32
  // CHECK: store [[IDENTITY]], [[RES]][%arg1, %arg2] : memref<3x2xf32>

  // CHECK: [[DEF_LOOPS2:%.+]]:3 = krnl.define_loops 3
  // CHECK: [[OPT_LOOPS2:%.+]]:3 = krnl.optimize_loops  {
  // CHECK: krnl.return_loops [[DEF_LOOPS2]]#0, [[DEF_LOOPS2]]#1, [[DEF_LOOPS2]]#2
  // CHECK: } : () -> (!krnl.loop, !krnl.loop, !krnl.loop)
  // CHECK: krnl.iterate([[OPT_LOOPS2]]#0, [[OPT_LOOPS2]]#1, [[OPT_LOOPS2]]#2) with ([[DEF_LOOPS2]]#0 -> %arg1 = 0 to 3, [[DEF_LOOPS2]]#1 -> %arg2 = 0 to 2, [[DEF_LOOPS2]]#2 -> %arg3 = 0 to 2) {
  // CHECK: [[LOAD1:%.+]] = load %arg0[%arg1, %arg2, %arg3] : memref<3x2x2xf32>
  // CHECK: [[LOAD2:%.+]] = load %0[%arg1, %arg3] : memref<3x2xf32>
  // CHECK: [[CMP:%.+]] = cmpf "olt", [[LOAD2]], [[LOAD1]] : f32
  // CHECK: [[SELECT:%.+]] = select %7, %6, %5 : f32
  // CHECK: store [[SELECT]], [[RES]][%arg1, %arg3] : memref<3x2xf32>
  // CHECK: }
  // CHECK: return [[RES]] : memref<3x2xf32>
}

func @test_reduceprod(%arg0 : tensor<3x2x2xf32>) -> tensor<*xf32> {
  %0 ="onnx.ReduceProd"(%arg0) {axes=[1], keepdims = 0 : i64} : (tensor<3x2x2xf32>)-> tensor<*xf32>
  "std.return"(%0) : (tensor<*xf32>) -> ()

  // CHECK-LABEL: test_reduceprod
  // CHECK: [[RES:%.+]] = alloc() : memref<3x2xf32>
  // CHECK: [[DEF_LOOPS1:%.+]]:2 = krnl.define_loops 2
  // CHECK: [[OPT_LOOPS1:%.+]]:2 = krnl.optimize_loops  {
  // CHECK: krnl.return_loops [[DEF_LOOPS1]]#0, [[DEF_LOOPS1]]#1
  // CHECK: } : () -> (!krnl.loop, !krnl.loop)
  // CHECK: krnl.iterate([[OPT_LOOPS1]]#0, [[OPT_LOOPS1]]#1) with ([[DEF_LOOPS1]]#0 -> %arg1 = 0 to 3, [[DEF_LOOPS1]]#1 -> %arg2 = 0 to 2) {
  // CHECK: [[IDENTITY:%.+]] = constant 1.000000e+00 : f32
  // CHECK: store [[IDENTITY]], [[RES]][%arg1, %arg2] : memref<3x2xf32>

  // CHECK: [[DEF_LOOPS2:%.+]]:3 = krnl.define_loops 3
  // CHECK: [[OPT_LOOPS2:%.+]]:3 = krnl.optimize_loops  {
  // CHECK: krnl.return_loops [[DEF_LOOPS2]]#0, [[DEF_LOOPS2]]#1, [[DEF_LOOPS2]]#2
  // CHECK: } : () -> (!krnl.loop, !krnl.loop, !krnl.loop)
  // CHECK: krnl.iterate([[OPT_LOOPS2]]#0, [[OPT_LOOPS2]]#1, [[OPT_LOOPS2]]#2) with ([[DEF_LOOPS2]]#0 -> %arg1 = 0 to 3, [[DEF_LOOPS2]]#1 -> %arg2 = 0 to 2, [[DEF_LOOPS2]]#2 -> %arg3 = 0 to 2) {
  // CHECK: [[LOAD1:%.+]] = load %arg0[%arg1, %arg2, %arg3] : memref<3x2x2xf32>
  // CHECK: [[LOAD2:%.+]] = load %0[%arg1, %arg3] : memref<3x2xf32>
  // CHECK: [[REDUCE:%.+]] = mulf %6, %5 : f32
  // CHECK: store [[REDUCE]], [[RES]][%arg1, %arg3] : memref<3x2xf32>
  // CHECK: }
  // CHECK: return [[RES]] : memref<3x2xf32>
}

func @test_reducesum(%arg0 : tensor<3x2x2xf32>) -> tensor<*xf32> {
  %0 ="onnx.ReduceSum"(%arg0) {axes=[1], keepdims = 0 : i64} : (tensor<3x2x2xf32>)-> tensor<*xf32>
  "std.return"(%0) : (tensor<*xf32>) -> ()

  // CHECK-LABEL: test_reducesum
  // CHECK: [[RES:%.+]] = alloc() : memref<3x2xf32>
  // CHECK: [[DEF_LOOPS1:%.+]]:2 = krnl.define_loops 2
  // CHECK: [[OPT_LOOPS1:%.+]]:2 = krnl.optimize_loops  {
  // CHECK: krnl.return_loops [[DEF_LOOPS1]]#0, [[DEF_LOOPS1]]#1
  // CHECK: } : () -> (!krnl.loop, !krnl.loop)
  // CHECK: krnl.iterate([[OPT_LOOPS1]]#0, [[OPT_LOOPS1]]#1) with ([[DEF_LOOPS1]]#0 -> %arg1 = 0 to 3, [[DEF_LOOPS1]]#1 -> %arg2 = 0 to 2) {
  // CHECK: [[IDENTITY:%.+]] = constant 0.000000e+00 : f32
  // CHECK: store [[IDENTITY]], [[RES]][%arg1, %arg2] : memref<3x2xf32>

  // CHECK: [[DEF_LOOPS2:%.+]]:3 = krnl.define_loops 3
  // CHECK: [[OPT_LOOPS2:%.+]]:3 = krnl.optimize_loops  {
  // CHECK: krnl.return_loops [[DEF_LOOPS2]]#0, [[DEF_LOOPS2]]#1, [[DEF_LOOPS2]]#2
  // CHECK: } : () -> (!krnl.loop, !krnl.loop, !krnl.loop)
  // CHECK: krnl.iterate([[OPT_LOOPS2]]#0, [[OPT_LOOPS2]]#1, [[OPT_LOOPS2]]#2) with ([[DEF_LOOPS2]]#0 -> %arg1 = 0 to 3, [[DEF_LOOPS2]]#1 -> %arg2 = 0 to 2, [[DEF_LOOPS2]]#2 -> %arg3 = 0 to 2) {
  // CHECK: [[LOAD1:%.+]] = load %arg0[%arg1, %arg2, %arg3] : memref<3x2x2xf32>
  // CHECK: [[LOAD2:%.+]] = load %0[%arg1, %arg3] : memref<3x2xf32>
  // CHECK: [[REDUCE:%.+]] = addf %6, %5 : f32
  // CHECK: store [[REDUCE]], [[RES]][%arg1, %arg3] : memref<3x2xf32>
  // CHECK: }
  // CHECK: return [[RES]] : memref<3x2xf32>
}
  
func @test_softmax(%arg0 : tensor<10x10xf32>) -> tensor<*xf32> {
  %0 = "onnx.Softmax"(%arg0) {axis=1:i64} : (tensor<10x10xf32>) -> tensor<*xf32>
  "std.return"(%0) : (tensor<*xf32>) -> ()

  // CHECK-LABEL: test_softmax
  // CHECK: [[MAX:%.+]] = alloc() : memref<f32>
  // CHECK: [[SUM:%.+]] = alloc() : memref<f32>
  // CHECK: [[RES:%.+]] = alloc() : memref<10x10xf32>
  // CHECK: [[CST:%.+]] = constant 0.000000e+00 : f32
  // CHECK: [[CST_0:%.+]] = constant 0xFF800000 : f32
  // CHECK: [[DEF_LOOPS:%.+]]:2 = krnl.define_loops 2
  // CHECK: [[OPT_LOOPS:%.+]]:2 = krnl.optimize_loops  {
  // CHECK:  krnl.return_loops [[DEF_LOOPS]]#0, %3#1
  // CHECK: } : () -> (!krnl.loop, !krnl.loop)
  // CHECK: krnl.iterate([[OPT_LOOPS]]#0) with ([[DEF_LOOPS]]#0 -> %arg1 = 0 to 10) {
  // CHECK: store [[CST]], [[SUM]][] : memref<f32>
  // CHECK: store [[CST_0]], [[MAX]][] : memref<f32>
  // CHECK: krnl.iterate([[OPT_LOOPS]]#1) with ([[DEF_LOOPS]]#1 -> %arg2 = 0 to 10) {
  // CHECK:   [[LOAD1:%.+]] = load [[MAX]][] : memref<f32>
  // CHECK:   [[LOAD2:%.+]] = load %arg0[%arg1, %arg2] : memref<10x10xf32>
  // CHECK:   [[COND:%.+]] = cmpf "ogt", [[LOAD1]], [[LOAD2]] : f32
  // CHECK:   [[SELECT:%.+]] = select [[COND]], [[LOAD1]], [[LOAD2]] : f32
  // CHECK:   store [[SELECT]], [[MAX]][] : memref<f32>
  // CHECK: }
  // CHECK: %5 = load [[MAX]][] : memref<f32>
  // CHECK: krnl.iterate([[OPT_LOOPS]]#1) with ([[DEF_LOOPS]]#1 -> %arg2 = 0 to 10) {
  // CHECK:   [[LOAD1]] = load [[SUM]][] : memref<f32>
  // CHECK:   [[LOAD2]] = load %arg0[%arg1, %arg2] : memref<10x10xf32>
  // CHECK:   [[SUB:%.+]] = subf [[LOAD2]], %5 : f32
  // CHECK:   [[EXP:%.+]] = exp [[SUB]] : f32
  // CHECK:   [[ADD:%.+]] = addf [[LOAD1]], [[EXP]] : f32
  // CHECK:   store [[ADD]], [[SUM]][] : memref<f32>
  // CHECK:   store %10, [[RES]][%arg1, %arg2] : memref<10x10xf32>
  // CHECK: }
  // CHECK: %6 = load [[SUM]][] : memref<f32>
  // CHECK: krnl.iterate([[OPT_LOOPS]]#1) with ([[DEF_LOOPS]]#1 -> %arg2 = 0 to 10) {
  // CHECK:   [[LOAD1]] = load [[RES]][%arg1, %arg2] : memref<10x10xf32>
  // CHECK:   [[DIV:%.+]] = divf [[LOAD1]], %6 : f32
  // CHECK:   store [[DIV]], [[RES]][%arg1, %arg2] : memref<10x10xf32>
  // CHECK: }
  // CHECK: }
  // CHECK: dealloc [[SUM]] : memref<f32>
  // CHECK: dealloc [[MAX]] : memref<f32>
  // CHECK: return [[RES]] : memref<10x10xf32>
}

func @test_gemm(%arg0 : tensor<5x10xf32>, %arg1 : tensor<5x10xf32>, %arg2: tensor<10xf32>) -> tensor<*xf32> {
  %0 ="onnx.Gemm"(%arg0, %arg1, %arg2) {alpha = 1.0 : f32, beta = 5.0 : f32, transA = 1, transB = 0} : (tensor<5x10xf32>, tensor<5x10xf32>, tensor<10xf32>) -> tensor<*xf32>
  "std.return"(%0) : (tensor<*xf32>) -> ()

  // CHECK-LABEL: test_gemm
  // CHECK: [[RES:%.+]] = alloc() : memref<10x10xf32>
  // CHECK: [[ALPHA:%.+]] = constant 1.000000e+00 : f32
  // CHECK: [[BETA:%.+]] = constant 5.000000e+00 : f32
  // CHECK: [[DEF_LOOPS:%.+]]:3 = krnl.define_loops 3
  // CHECK: [[OPT_LOOPS:%.+]]:3 = krnl.optimize_loops  {
  // CHECK: krnl.return_loops [[DEF_LOOPS]]#0, [[DEF_LOOPS]]#1, [[DEF_LOOPS]]#2
  // CHECK: } : () -> (!krnl.loop, !krnl.loop, !krnl.loop)
  // CHECK: krnl.iterate([[OPT_LOOPS]]#0, [[OPT_LOOPS]]#1) with ([[DEF_LOOPS]]#0 -> %arg3 = 0 to 10, [[DEF_LOOPS]]#1 -> %arg4 = 0 to 10) {
  // CHECK: krnl.iterate([[OPT_LOOPS]]#2) with ([[DEF_LOOPS]]#2 -> %arg5 = 0 to 5) {
  // CHECK: [[A:%.+]] = load %arg0[%arg5, %arg3] : memref<5x10xf32>
  // CHECK: [[B:%.+]] = load %arg1[%arg5, %arg4] : memref<5x10xf32>
  // CHECK: [[Y:%.+]] = load [[RES]][%arg3, %arg4] : memref<10x10xf32>
  // CHECK: [[AB:%.+]] = mulf [[A]], [[B]] : f32
  // CHECK: [[SUM:%.+]] = addf [[Y]], [[AB]] : f32
  // CHECK: store [[SUM]], [[RES]][%arg3, %arg4] : memref<10x10xf32>
  // CHECK: }
  // CHECK: [[LOAD_Y:%.+]] = load [[RES]][%arg3, %arg4] : memref<10x10xf32>
  // CHECK: [[ALPHA_AB:%.+]] = mulf [[ALPHA]], [[LOAD_Y]] : f32
  // CHECK: [[C:%.+]] = load %arg2[%arg4] : memref<10xf32>
  // CHECK: [[BETA_C:%.+]] = mulf [[BETA]], [[C]] : f32
  // CHECK: [[Y_RES:%.+]] = addf [[ALPHA_AB]], [[BETA_C]] : f32
  // CHECK: store [[Y_RES]], [[RES]][%arg3, %arg4] : memref<10x10xf32>
  // CHECK: }
  // CHECK: return [[RES]] : memref<10x10xf32>
  // CHECK: }
}

func @test_sqrt(%arg0 : tensor<?x10xf32>) -> tensor<*xf32> {
  %0 = "onnx.Sqrt"(%arg0) : (tensor<?x10xf32>) -> tensor<*xf32>
  "std.return"(%0) : (tensor<*xf32>) -> ()

  // CHECK-LABEL: test_sqrt
  // CHECK: [[DIM_0:%.+]] = dim %arg0, 0 : memref<?x10xf32>
  // CHECK: [[RES:%.+]] = alloc([[DIM_0]]) : memref<?x10xf32>
  // CHECK: [[DEF_LOOPS:%.+]]:2 = krnl.define_loops 2
  // CHECK: [[OPT_LOOPS:%.+]]:2 = krnl.optimize_loops  {
  // CHECK:   krnl.return_loops [[DEF_LOOPS]]#0, [[DEF_LOOPS]]#1
  // CHECK: } : () -> (!krnl.loop, !krnl.loop)
  // CHECK: [[DIM_2:%.+]] = dim %arg0, 0 : memref<?x10xf32>
  // CHECK: krnl.iterate([[OPT_LOOPS]]#0, [[OPT_LOOPS]]#1) with ([[DEF_LOOPS]]#0 -> %arg1 = 0 to [[DIM_2]], [[DEF_LOOPS]]#1 -> %arg2 = 0 to 10) {
  // CHECK: [[LOAD:%.+]] = load %arg0[%arg1, %arg2] : memref<?x10xf32>
  // CHECK: [[SQRT:%.+]] = sqrt [[LOAD]] : f32
  // CHECK: store [[SQRT]], [[RES]][%arg1, %arg2] : memref<?x10xf32>
  // CHECK: return [[RES]] : memref<?x10xf32>
}

func @test_unsqueeze(%arg0 : tensor<10x10xf32>) -> tensor<*xf32> {
  %0 = "onnx.Unsqueeze"(%arg0) {axes=[0,3]} : (tensor<10x10xf32>) -> tensor<*xf32>
  "std.return"(%0) : (tensor<*xf32>) -> ()

  // CHECK-LABEL: test_unsqueeze
  // CHECK: [[RES:%.+]] = alloc() : memref<1x10x10x1xf32>
  // CHECK: [[INBYTES:%.+]] = constant 4 : i64
  // CHECK: [[DIM1:%.+]] = constant 1 : i64
  // CHECK: [[SIZE1:%.+]] = muli [[INBYTES]], [[DIM1]] : i64
  // CHECK: [[DIM2:%.+]] = constant 10 : i64
  // CHECK: [[SIZE2:%.+]] = muli [[SIZE1]], [[DIM2]] : i64
  // CHECK: [[DIM3:%.+]] = constant 10 : i64
  // CHECK: [[SIZE3:%.+]] = muli [[SIZE2]], [[DIM3]] : i64
  // CHECK: [[DIM4:%.+]] = constant 1 : i64
  // CHECK: [[SIZE4:%.+]] = muli [[SIZE3]], [[DIM4]] : i64
  // CHECK: "krnl.memcpy"([[RES]], %arg0, [[SIZE4]]) : (memref<1x10x10x1xf32>, memref<10x10xf32>, i64) -> ()
  // CHECK: return [[RES]] : memref<1x10x10x1xf32>
}

func @test_transpose(%arg0 : tensor<10x20x30x40xf32>) -> tensor<*xf32> {
  %0 = "onnx.Transpose"(%arg0) : (tensor<10x20x30x40xf32>) -> tensor<*xf32>
  %1 = "onnx.Transpose"(%0) {perm = [0, 3, 1, 2]} : (tensor<*xf32>) -> tensor<*xf32>
  "std.return"(%1) : (tensor<*xf32>) -> ()

  // CHECK-LABEL: test_transpose
  // CHECK: [[RES0:%.+]] = alloc() : memref<40x10x30x20xf32>
  // CHECK: [[RES1:%.+]] = alloc() : memref<40x30x20x10xf32>

  // CHECK: [[LOOPS:%.+]]:4 = krnl.define_loops 4
  // CHECK: [[OPT_LOOPS:%.+]]:4 = krnl.optimize_loops  {
  // CHECK: krnl.return_loops [[LOOPS]]#0, [[LOOPS]]#1, [[LOOPS]]#2, [[LOOPS]]#3
  // CHECK: } : () -> (!krnl.loop, !krnl.loop, !krnl.loop, !krnl.loop)
  // CHECK: krnl.iterate([[OPT_LOOPS]]#0, [[OPT_LOOPS]]#1, [[OPT_LOOPS]]#2, [[OPT_LOOPS]]#3) with ([[LOOPS]]#0 -> %arg1 = 0 to 10, [[LOOPS]]#1 -> %arg2 = 0 to 20, [[LOOPS]]#2 -> %arg3 = 0 to 30, [[LOOPS]]#3 -> %arg4 = 0 to 40) {
  // CHECK: [[LOAD:%.+]] = load %arg0[%arg1, %arg2, %arg3, %arg4] : memref<10x20x30x40xf32>
  // CHECK: store [[LOAD]], [[RES1]][%arg4, %arg3, %arg2, %arg1] : memref<40x30x20x10xf32>

  // CHECK: [[LOOPS:%.+]]:4 = krnl.define_loops 4
  // CHECK: [[OPT_LOOPS:%.+]]:4 = krnl.optimize_loops  {
  // CHECK: krnl.return_loops [[LOOPS]]#0, [[LOOPS]]#1, [[LOOPS]]#2, [[LOOPS]]#3
  // CHECK: } : () -> (!krnl.loop, !krnl.loop, !krnl.loop, !krnl.loop)
  // CHECK: krnl.iterate([[OPT_LOOPS]]#0, [[OPT_LOOPS]]#1, [[OPT_LOOPS]]#2, [[OPT_LOOPS]]#3) with ([[LOOPS]]#0 -> %arg1 = 0 to 40, [[LOOPS]]#1 -> %arg2 = 0 to 30, [[LOOPS]]#2 -> %arg3 = 0 to 20, [[LOOPS]]#3 -> %arg4 = 0 to 10) {
  // CHECK: [[LOAD:%.+]] = load [[RES1]][%arg1, %arg2, %arg3, %arg4] : memref<40x30x20x10xf32>
  // CHECK: store [[LOAD]], [[RES0]][%arg1, %arg4, %arg2, %arg3] : memref<40x10x30x20xf32>

  // CHECK: dealloc [[RES1]] : memref<40x30x20x10xf32>
  // CHECK: return [[RES0]] : memref<40x10x30x20xf32>
}

func @test_identity(%arg0 : tensor<10x20x30x40xf32>) -> tensor<*xf32> {
  %0 = "onnx.Identity"(%arg0) : (tensor<10x20x30x40xf32>) -> tensor<*xf32>
  "std.return"(%0) : (tensor<*xf32>) -> ()

  // CHECK-LABEL: test_identity
  // CHECK: return %arg0 : memref<10x20x30x40xf32>
}

func @test_sign_f(%arg0 : tensor<?x10xf32>) -> tensor<*xf32> {
  %0 = "onnx.Sign"(%arg0) : (tensor<?x10xf32>) -> tensor<*xf32>
  "std.return"(%0) : (tensor<*xf32>) -> ()

  // CHECK-LABEL: test_sign_f
  // CHECK: [[DIM_0:%.+]] = dim %arg0, 0 : memref<?x10xf32>
  // CHECK: [[RES:%.+]] = alloc([[DIM_0]]) : memref<?x10xf32>
  // CHECK: [[DEF_LOOPS:%.+]]:2 = krnl.define_loops 2
  // CHECK: [[OPT_LOOPS:%.+]]:2 = krnl.optimize_loops  {
  // CHECK:   krnl.return_loops [[DEF_LOOPS]]#0, [[DEF_LOOPS]]#1
  // CHECK: } : () -> (!krnl.loop, !krnl.loop)
  // CHECK: [[DIM_2:%.+]] = dim %arg0, 0 : memref<?x10xf32>
  // CHECK: krnl.iterate([[OPT_LOOPS]]#0, [[OPT_LOOPS]]#1) with ([[DEF_LOOPS]]#0 -> %arg1 = 0 to [[DIM_2]], [[DEF_LOOPS]]#1 -> %arg2 = 0 to 10) {
  // CHECK: [[LOAD:%.+]] = load %arg0[%arg1, %arg2] : memref<?x10xf32>
  // CHECK: [[ZERO:%.+]] = constant {{0.+}} : f32
  // CHECK: [[ONE:%.+]] = constant {{1.+}} : f32
  // CHECK: [[MINUS_ONE:%.+]] = constant {{-1.+}} : f32
  // CHECK: [[GTZERO:%.+]] = cmpf "ogt", [[LOAD]], [[ZERO]] : f32
  // CHECK: [[SELECT_PLUS:%.+]] = select [[GTZERO]], [[ONE]], [[MINUS_ONE]] : f32
  // CHECK: [[EQZERO:%.+]] = cmpf "oeq", [[LOAD]], [[ZERO]] : f32
  // CHECK: [[SIGN_RES:%.+]] = select [[EQZERO]], [[ZERO]], [[SELECT_PLUS]] : f32
  // CHECK: store [[SIGN_RES]], [[RES]][%arg1, %arg2] : memref<?x10xf32>
  // CHECK: return [[RES]] : memref<?x10xf32>
}

func @test_sign_i(%arg0 : tensor<?x10xi32>) -> tensor<*xi32> {
  %0 = "onnx.Sign"(%arg0) : (tensor<?x10xi32>) -> tensor<*xi32>
  "std.return"(%0) : (tensor<*xi32>) -> ()

  // CHECK-LABEL: test_sign_i
  // CHECK: [[DIM_0:%.+]] = dim %arg0, 0 : memref<?x10xi32>
  // CHECK: [[RES:%.+]] = alloc([[DIM_0]]) : memref<?x10xi32>
  // CHECK: [[DEF_LOOPS:%.+]]:2 = krnl.define_loops 2
  // CHECK: [[OPT_LOOPS:%.+]]:2 = krnl.optimize_loops  {
  // CHECK:   krnl.return_loops [[DEF_LOOPS]]#0, [[DEF_LOOPS]]#1
  // CHECK: } : () -> (!krnl.loop, !krnl.loop)
  // CHECK: [[DIM_2:%.+]] = dim %arg0, 0 : memref<?x10xi32>
  // CHECK: krnl.iterate([[OPT_LOOPS]]#0, [[OPT_LOOPS]]#1) with ([[DEF_LOOPS]]#0 -> %arg1 = 0 to [[DIM_2]], [[DEF_LOOPS]]#1 -> %arg2 = 0 to 10) {
  // CHECK: [[LOAD:%.+]] = load %arg0[%arg1, %arg2] : memref<?x10xi32>
  // CHECK: [[ZERO:%.+]] = constant 0 : i32
  // CHECK: [[ONE:%.+]] = constant 1 : i32
  // CHECK: [[MINUS_ONE:%.+]] = constant -1 : i32
  // CHECK: [[GTZERO:%.+]] = cmpi "sgt", [[LOAD]], [[ZERO]] : i32
  // CHECK: [[SELECT_PLUS:%.+]] = select [[GTZERO]], [[ONE]], [[MINUS_ONE]] : i32
  // CHECK: [[EQZERO:%.+]] = cmpi "eq", [[LOAD]], [[ZERO]] : i32
  // CHECK: [[SIGN_RES:%.+]] = select [[EQZERO]], [[ZERO]], [[SELECT_PLUS]] : i32
  // CHECK: store [[SIGN_RES]], [[RES]][%arg1, %arg2] : memref<?x10xi32>
  // CHECK: return [[RES]] : memref<?x10xi32>
}

// 2-D x 2-D
func @test_matmul1(%arg0 : tensor<10x5xf32>, %arg1 : tensor<5x10xf32>) -> tensor<*xf32> {
  %0 ="onnx.MatMul"(%arg0, %arg1) : (tensor<10x5xf32>, tensor<5x10xf32>) -> tensor<*xf32>
  "std.return"(%0) : (tensor<*xf32>) -> ()

  // CHECK-LABEL: test_matmul1
  // CHECK: [[RES:%.+]] = alloc() : memref<10x10xf32>
  // CHECK: [[CONSTANT:%.+]] = constant 0.000000e+00 : f32
  // CHECK: [[LOOPS:%.+]]:2 = krnl.define_loops 2
  // CHECK: [[OPT_LOOPS:%.+]]:2 = krnl.optimize_loops  {
  // CHECK:   krnl.return_loops [[LOOPS]]#0, [[LOOPS]]#1
  // CHECK: } : () -> (!krnl.loop, !krnl.loop)
  // CHECK: krnl.iterate([[OPT_LOOPS]]#0, [[OPT_LOOPS]]#1) with ([[LOOPS]]#0 -> %arg2 = 0 to 10, [[LOOPS]]#1 -> %arg3 = 0 to 10) {
  // CHECK:   store [[CONSTANT]], [[RES]][%arg2, %arg3] : memref<10x10xf32>
  // CHECK:   [[LOOPS_REDUCE:%.+]] = krnl.define_loops 1
  // CHECK:   [[OPT_LOOPS_REDUCE:%.+]] = krnl.optimize_loops  {
  // CHECK:     krnl.return_loops [[LOOPS_REDUCE]]
  // CHECK:   } : () -> !krnl.loop
  // CHECK:   krnl.iterate([[OPT_LOOPS_REDUCE]]) with ([[LOOPS_REDUCE]] -> %arg4 = 0 to 5) {
  // CHECK:     [[LOAD_0:%.+]] = load %arg0[%arg2, %arg4] : memref<10x5xf32>
  // CHECK:     [[LOAD_1:%.+]] = load %arg1[%arg4, %arg3] : memref<5x10xf32>
  // CHECK:     [[LOAD_RES:%.+]] = load [[RES]][%arg2, %arg3] : memref<10x10xf32>
  // CHECK:     [[MUL:%.+]] = mulf [[LOAD_0]], [[LOAD_1]] : f32
  // CHECK:     [[ADD:%.+]] = addf [[LOAD_RES]], [[MUL]] : f32
  // CHECK:     store [[ADD]], [[RES]][%arg2, %arg3] : memref<10x10xf32>
  // CHECK:   }
  // CHECK: }
  // CHECK: return [[RES]] : memref<10x10xf32>
}

// 2-D x N-D
func @test_matmul2(%arg0 : tensor<10x5xf32>, %arg1 : tensor<2x3x5x10xf32>) -> tensor<*xf32> {
  %0 ="onnx.MatMul"(%arg0, %arg1) : (tensor<10x5xf32>, tensor<2x3x5x10xf32>) -> tensor<*xf32>
  "std.return"(%0) : (tensor<*xf32>) -> ()

  // CHECK-LABEL: test_matmul2
  // CHECK: [[RES:%.+]] = alloc() : memref<2x3x10x10xf32>
  // CHECK: [[CONSTANT:%.+]] = constant 0.000000e+00 : f32
  // CHECK: [[LOOPS:%.+]]:4 = krnl.define_loops 4
  // CHECK: [[OPT_LOOPS:%.+]]:4 = krnl.optimize_loops  {
  // CHECK:   krnl.return_loops [[LOOPS]]#0, [[LOOPS]]#1, [[LOOPS]]#2, [[LOOPS]]#3
  // CHECK: } : () -> (!krnl.loop, !krnl.loop, !krnl.loop, !krnl.loop)
  // CHECK: krnl.iterate([[OPT_LOOPS]]#0, [[OPT_LOOPS]]#1) with ([[LOOPS]]#0 -> %arg2 = 0 to 2, [[LOOPS]]#1 -> %arg3 = 0 to 3) {
  // CHECK:   krnl.iterate([[OPT_LOOPS]]#2, [[OPT_LOOPS]]#3) with ([[LOOPS]]#2 -> %arg4 = 0 to 10, [[LOOPS]]#3 -> %arg5 = 0 to 10) {
  // CHECK:     store [[CONSTANT]], [[RES]][%arg2, %arg3, %arg4, %arg5] : memref<2x3x10x10xf32>
  // CHECK:     [[LOOPS_REDUCE:%.+]] = krnl.define_loops 1
  // CHECK:     [[OPT_LOOPS_REDUCE:%.+]] = krnl.optimize_loops  {
  // CHECK:       krnl.return_loops [[LOOPS_REDUCE]]
  // CHECK:     } : () -> !krnl.loop
  // CHECK:     krnl.iterate([[OPT_LOOPS_REDUCE]]) with ([[LOOPS_REDUCE]] -> %arg6 = 0 to 5) {
  // CHECK:       [[LOAD_0:%.+]] = load %arg0[%arg4, %arg6] : memref<10x5xf32>
  // CHECK:       [[LOAD_1:%.+]] = load %arg1[%arg2, %arg3, %arg6, %arg5] : memref<2x3x5x10xf32>
  // CHECK:       [[LOAD_RES:%.+]] = load [[RES]][%arg2, %arg3, %arg4, %arg5] : memref<2x3x10x10xf32>
  // CHECK:       [[MUL:%.+]] = mulf [[LOAD_0]], [[LOAD_1]] : f32
  // CHECK:       [[ADD:%.+]] = addf [[LOAD_RES]], [[MUL]] : f32
  // CHECK:       store [[ADD]], [[RES]][%arg2, %arg3, %arg4, %arg5] : memref<2x3x10x10xf32>
  // CHECK:     }
  // CHECK:   }
  // CHECK: }
  // CHECK: return [[RES]] : memref<2x3x10x10xf32>
}

// N-D x N-D
func @test_matmul3(%arg0 : tensor<2x3x10x5xf32>, %arg1 : tensor<2x3x5x10xf32>) -> tensor<*xf32> {
  %0 ="onnx.MatMul"(%arg0, %arg1) : (tensor<2x3x10x5xf32>, tensor<2x3x5x10xf32>) -> tensor<*xf32>
  "std.return"(%0) : (tensor<*xf32>) -> ()

  // CHECK-LABEL: test_matmul3
  // CHECK: [[RES:%.+]] = alloc() : memref<2x3x10x10xf32>
  // CHECK: [[CONSTANT:%.+]] = constant 0.000000e+00 : f32
  // CHECK: [[LOOPS:%.+]]:4 = krnl.define_loops 4
  // CHECK: [[OPT_LOOPS:%.+]]:4 = krnl.optimize_loops  {
  // CHECK:   krnl.return_loops [[LOOPS]]#0, [[LOOPS]]#1, [[LOOPS]]#2, [[LOOPS]]#3
  // CHECK: } : () -> (!krnl.loop, !krnl.loop, !krnl.loop, !krnl.loop)
  // CHECK: krnl.iterate([[OPT_LOOPS]]#0, [[OPT_LOOPS]]#1) with ([[LOOPS]]#0 -> %arg2 = 0 to 2, [[LOOPS]]#1 -> %arg3 = 0 to 3) {
  // CHECK:   krnl.iterate([[OPT_LOOPS]]#2, [[OPT_LOOPS]]#3) with ([[LOOPS]]#2 -> %arg4 = 0 to 10, [[LOOPS]]#3 -> %arg5 = 0 to 10) {
  // CHECK:     store [[CONSTANT]], [[RES]][%arg2, %arg3, %arg4, %arg5] : memref<2x3x10x10xf32>
  // CHECK:     [[LOOPS_REDUCE:%.+]] = krnl.define_loops 1
  // CHECK:     [[OPT_LOOPS_REDUCE:%.+]] = krnl.optimize_loops  {
  // CHECK:       krnl.return_loops [[LOOPS_REDUCE]]
  // CHECK:     } : () -> !krnl.loop
  // CHECK:     krnl.iterate([[OPT_LOOPS_REDUCE]]) with ([[LOOPS_REDUCE]] -> %arg6 = 0 to 5) {
  // CHECK:       [[LOAD_0:%.+]] = load %arg0[%arg2, %arg3, %arg4, %arg6] : memref<2x3x10x5xf32>
  // CHECK:       [[LOAD_1:%.+]] = load %arg1[%arg2, %arg3, %arg6, %arg5] : memref<2x3x5x10xf32>
  // CHECK:       [[LOAD_RES:%.+]] = load [[RES]][%arg2, %arg3, %arg4, %arg5] : memref<2x3x10x10xf32>
  // CHECK:       [[MUL:%.+]] = mulf [[LOAD_0]], [[LOAD_1]] : f32
  // CHECK:       [[ADD:%.+]] = addf [[LOAD_RES]], [[MUL]] : f32
  // CHECK:       store [[ADD]], [[RES]][%arg2, %arg3, %arg4, %arg5] : memref<2x3x10x10xf32>
  // CHECK:     }
  // CHECK:   }
  // CHECK: }
  // CHECK: return [[RES]] : memref<2x3x10x10xf32>
}

// 1-D x 2-D
func @test_matmul4(%arg0 : tensor<5xf32>, %arg1 : tensor<5x10xf32>) -> tensor<*xf32> {
  %0 ="onnx.MatMul"(%arg0, %arg1) : (tensor<5xf32>, tensor<5x10xf32>) -> tensor<*xf32>
  "std.return"(%0) : (tensor<*xf32>) -> ()

  // CHECK-LABEL: test_matmul4
  // CHECK: [[RES:%.+]] = alloc() : memref<10xf32>
  // CHECK: [[CONSTANT:%.+]] = constant 0.000000e+00 : f32
  // CHECK: [[LOOPS:%.+]] = krnl.define_loops 1
  // CHECK: [[OPT_LOOPS:%.+]] = krnl.optimize_loops  {
  // CHECK:   krnl.return_loops [[LOOPS]]
  // CHECK: } : () -> !krnl.loop
  // CHECK: krnl.iterate([[OPT_LOOPS]]) with ([[LOOPS]] -> %arg2 = 0 to 10) {
  // CHECK:   store [[CONSTANT]], [[RES]][%arg2] : memref<10xf32>
  // CHECK:   [[LOOPS_REDUCE:%.+]] = krnl.define_loops 1
  // CHECK:   [[OPT_LOOPS_REDUCE:%.+]] = krnl.optimize_loops  {
  // CHECK:     krnl.return_loops [[LOOPS_REDUCE]]
  // CHECK:   } : () -> !krnl.loop
  // CHECK:   krnl.iterate([[OPT_LOOPS_REDUCE]]) with ([[LOOPS_REDUCE]] -> %arg3 = 0 to 5) {
  // CHECK:     [[LOAD_0:%.+]] = load %arg0[%arg3] : memref<5xf32>
  // CHECK:     [[LOAD_1:%.+]] = load %arg1[%arg3, %arg2] : memref<5x10xf32>
  // CHECK:     [[LOAD_RES:%.+]] = load [[RES]][%arg2] : memref<10xf32>
  // CHECK:     [[MUL:%.+]] = mulf [[LOAD_0]], [[LOAD_1]] : f32
  // CHECK:     [[ADD:%.+]] = addf [[LOAD_RES]], [[MUL]] : f32
  // CHECK:     store [[ADD]], [[RES]][%arg2] : memref<10xf32>
  // CHECK:   }
  // CHECK: }
  // CHECK: return [[RES]] : memref<10xf32>
}

// 1-D x N-D
func @test_matmul5(%arg0 : tensor<5xf32>, %arg1 : tensor<?x5x10xf32>) -> tensor<*xf32> {
  %0 ="onnx.MatMul"(%arg0, %arg1) : (tensor<5xf32>, tensor<?x5x10xf32>) -> tensor<*xf32>
  "std.return"(%0) : (tensor<*xf32>) -> ()

  // CHECK-LABEL: test_matmul5
  // CHECK: [[CONSTANT:%.+]] = constant 0.000000e+00 : f32
  // CHECK: [[DIM_0:%.+]] = dim %arg1, 0 : memref<?x5x10xf32>
  // CHECK: [[RES:%.+]] = alloc([[DIM_0]]) : memref<?x10xf32>
  // CHECK: [[LOOPS:%.+]]:2 = krnl.define_loops 2
  // CHECK: [[OPT_LOOPS:%.+]]:2 = krnl.optimize_loops  {
  // CHECK:   krnl.return_loops [[LOOPS]]#0, [[LOOPS]]#1
  // CHECK: } : () -> (!krnl.loop, !krnl.loop)
  // CHECK: [[DIM_1:%.+]] = dim [[RES]], 0 : memref<?x10xf32>
  // CHECK: krnl.iterate([[OPT_LOOPS]]#0) with ([[LOOPS]]#0 -> %arg2 = 0 to [[DIM_1]]) {
  // CHECK:   krnl.iterate([[OPT_LOOPS]]#1) with ([[LOOPS]]#1 -> %arg3 = 0 to 10) {
  // CHECK:     store [[CONSTANT]], [[RES]][%arg2, %arg3] : memref<?x10xf32>
  // CHECK:     [[LOOPS_REDUCE:%.+]] = krnl.define_loops 1
  // CHECK:     [[OPT_LOOPS_REDUCE:%.+]] = krnl.optimize_loops  {
  // CHECK:       krnl.return_loops [[LOOPS_REDUCE]]
  // CHECK:     } : () -> !krnl.loop
  // CHECK:     krnl.iterate([[OPT_LOOPS_REDUCE]]) with ([[LOOPS_REDUCE]] -> %arg4 = 0 to 5) {
  // CHECK:       [[LOAD_0:%.+]] = load %arg0[%arg4] : memref<5xf32>
  // CHECK:       [[LOAD_1:%.+]] = load %arg1[%arg2, %arg4, %arg3] : memref<?x5x10xf32>
  // CHECK:       [[LOAD_RES:%.+]] = load [[RES]][%arg2, %arg3] : memref<?x10xf32>
  // CHECK:       [[MUL:%.+]] = mulf [[LOAD_0]], [[LOAD_1]] : f32
  // CHECK:       [[ADD:%.+]] = addf [[LOAD_RES]], [[MUL]] : f32
  // CHECK:       store [[ADD]], [[RES]][%arg2, %arg3] : memref<?x10xf32>
  // CHECK:     }
  // CHECK:   }
  // CHECK: }
  // CHECK: return [[RES]] : memref<?x10xf32>
}

// N-D x 1-D
func @test_matmul6(%arg0 : tensor<?x10x5xf32>, %arg1 : tensor<5xf32>) -> tensor<*xf32> {
  %0 ="onnx.MatMul"(%arg0, %arg1) : (tensor<?x10x5xf32>, tensor<5xf32>) -> tensor<*xf32>
  "std.return"(%0) : (tensor<*xf32>) -> ()

  // CHECK-LABEL: test_matmul6
  // CHECK: [[CONSTANT:%.+]] = constant 0.000000e+00 : f32
  // CHECK: [[DIM_0:%.+]] = dim %arg0, 0 : memref<?x10x5xf32>
  // CHECK: [[RES:%.+]] = alloc([[DIM_0]]) : memref<?x10xf32>
  // CHECK: [[LOOPS:%.+]]:2 = krnl.define_loops 2
  // CHECK: [[OPT_LOOPS:%.+]]:2 = krnl.optimize_loops  {
  // CHECK:   krnl.return_loops [[LOOPS]]#0, [[LOOPS]]#1
  // CHECK: } : () -> (!krnl.loop, !krnl.loop)
  // CHECK: [[DIM_1:%.+]] = dim [[RES]], 0 : memref<?x10xf32>
  // CHECK: krnl.iterate([[OPT_LOOPS]]#0) with ([[LOOPS]]#0 -> %arg2 = 0 to [[DIM_1]]) {
  // CHECK:   krnl.iterate([[OPT_LOOPS]]#1) with ([[LOOPS]]#1 -> %arg3 = 0 to 10) {
  // CHECK:     store [[CONSTANT]], [[RES]][%arg2, %arg3] : memref<?x10xf32>
  // CHECK:     [[LOOPS_REDUCE:%.+]] = krnl.define_loops 1
  // CHECK:     [[OPT_LOOPS_REDUCE:%.+]] = krnl.optimize_loops  {
  // CHECK:       krnl.return_loops [[LOOPS_REDUCE]]
  // CHECK:     } : () -> !krnl.loop
  // CHECK:     krnl.iterate([[OPT_LOOPS_REDUCE]]) with ([[LOOPS_REDUCE]] -> %arg4 = 0 to 5) {
  // CHECK:       [[LOAD_0:%.+]] = load %arg0[%arg2, %arg3, %arg4] : memref<?x10x5xf32>
  // CHECK:       [[LOAD_1:%.+]] = load %arg1[%arg4] : memref<5xf32>
  // CHECK:       [[LOAD_RES:%.+]] = load [[RES]][%arg2, %arg3] : memref<?x10xf32>
  // CHECK:       [[MUL:%.+]] = mulf [[LOAD_0]], [[LOAD_1]] : f32
  // CHECK:       [[ADD:%.+]] = addf [[LOAD_RES]], [[MUL]] : f32
  // CHECK:       store [[ADD]], [[RES]][%arg2, %arg3] : memref<?x10xf32>
  // CHECK:     }
  // CHECK:   }
  // CHECK: }
  // CHECK: return [[RES]] : memref<?x10xf32>
}

// 1-D x 1-D
func @test_matmul7(%arg0 : tensor<5xf32>, %arg1 : tensor<5xf32>) -> tensor<*xf32> {
  %0 ="onnx.MatMul"(%arg0, %arg1) : (tensor<5xf32>, tensor<5xf32>) -> tensor<*xf32>
  "std.return"(%0) : (tensor<*xf32>) -> ()

  // CHECK-LABEL: test_matmul7
  // CHECK: [[RES:%.+]] = alloc() : memref<1xf32>
  // CHECK: [[CONSTANT:%.+]] = constant 0.000000e+00 : f32
  // CHECK: %[[CONSTANT_INDEX:.+]] = constant 0 : index
  // CHECK: store [[CONSTANT]], [[RES]][%[[CONSTANT_INDEX]]] : memref<1xf32>
  // CHECK: [[LOOPS_REDUCE:%.+]] = krnl.define_loops 1
  // CHECK: [[OPT_LOOPS_REDUCE:%.+]] = krnl.optimize_loops  {
  // CHECK:   krnl.return_loops [[LOOPS_REDUCE]]
  // CHECK: } : () -> !krnl.loop
  // CHECK: krnl.iterate([[OPT_LOOPS_REDUCE]]) with ([[LOOPS_REDUCE]] -> %arg2 = 0 to 5) {
  // CHECK:   [[LOAD_0:%.+]] = load %arg0[%arg2] : memref<5xf32>
  // CHECK:   [[LOAD_1:%.+]] = load %arg1[%arg2] : memref<5xf32>
  // CHECK:   [[LOAD_RES:%.+]] = load [[RES]][%[[CONSTANT_INDEX]]] : memref<1xf32>
  // CHECK:   [[MUL:%.+]] = mulf [[LOAD_0]], [[LOAD_1]] : f32
  // CHECK:   [[ADD:%.+]] = addf [[LOAD_RES]], [[MUL]] : f32
  // CHECK:   store [[ADD]], [[RES]][%[[CONSTANT_INDEX]]] : memref<1xf32>
  // CHECK: }
  // CHECK: return [[RES]] : memref<1xf32>
}

func @test_conv_no_bias_no_pad(%arg0 : tensor<1x2x32x64xf32>, %arg1 : tensor<5x2x6x7xf32>) -> tensor<*xf32> {
  %cst = constant unit
  %0 = "onnx.Conv"(%arg0, %arg1, %cst) {auto_pad = "NOTSET", group = 1 : i64} : (tensor<1x2x32x64xf32>, tensor<5x2x6x7xf32>, none) -> tensor<*xf32>
  "std.return"(%0) : (tensor<*xf32>) -> ()

  // CHECK-LABEL: test_conv_no_bias_no_pad
  // CHECK: [[RES:%.+]] = alloc() : memref<1x5x27x58xf32>
  // CHECK: [[CONST0:%.+]] = constant 5 : index
  // CHECK: [[CONST1:%.+]] = constant 0.000000e+00 : f32
  // CHECK: [[CONST2:%.+]] = constant 2 : index
  // CHECK: [[OUTER_LOOPS:%.+]]:2 = krnl.define_loops 2
  // CHECK: [[OPT_OUTER_LOOPS:%.+]]:2 = krnl.optimize_loops  {
  // CHECK: krnl.return_loops [[OUTER_LOOPS]]#0, [[OUTER_LOOPS]]#1
  // CHECK: } : () -> (!krnl.loop, !krnl.loop)

  // CHECK: krnl.iterate([[OPT_OUTER_LOOPS]]#0, [[OPT_OUTER_LOOPS]]#1) with ([[OUTER_LOOPS]]#0 -> %arg2 = 0 to 1, [[OUTER_LOOPS]]#1 -> %arg3 = 0 to 5) {
  // CHECK: [[SPATIAL_LOOPS:%.+]]:2 = krnl.define_loops 2
  // CHECK: [[OPT_SPATIAL_LOOPS:%.+]]:2 = krnl.optimize_loops  {
  // CHECK: krnl.return_loops [[SPATIAL_LOOPS]]#0, [[SPATIAL_LOOPS]]#1
  // CHECK: } : () -> (!krnl.loop, !krnl.loop)

  // CHECK: krnl.iterate([[OPT_SPATIAL_LOOPS]]#0, [[OPT_SPATIAL_LOOPS]]#1) with ([[SPATIAL_LOOPS]]#0 -> %arg4 = 0 to 27, [[SPATIAL_LOOPS]]#1 -> %arg5 = 0 to 58) {
  // CHECK: store [[CONST1]], [[RES]][%arg2, %arg3, %arg4, %arg5] : memref<1x5x27x58xf32>
  // CHECK: [[INNER_LOOPS:%.+]]:3 = krnl.define_loops 3
  // CHECK: [[OPT_INNER_LOOPS:%.+]]:3 = krnl.optimize_loops  {
  // CHECK: krnl.return_loops [[INNER_LOOPS]]#0, [[INNER_LOOPS]]#1, [[INNER_LOOPS]]#2
  // CHECK: } : () -> (!krnl.loop, !krnl.loop, !krnl.loop)

  // CHECK: krnl.iterate([[OPT_INNER_LOOPS]]#0, [[OPT_INNER_LOOPS]]#1, [[OPT_INNER_LOOPS]]#2) with ([[INNER_LOOPS]]#0 -> %arg6 = 0 to 2, [[INNER_LOOPS]]#1 -> %arg7 = 0 to 6, [[INNER_LOOPS]]#2 -> %arg8 = 0 to 7) {
  // CHECK: [[R1PLUSK1:%.+]] = addi %arg4, %arg7 : index
  // CHECK: [[R2PLUSK2:%.+]] = addi %arg5, %arg8 : index
  // CHECK: [[DATA:%.+]] = load %arg0[%arg2, %arg6, [[R1PLUSK1]], [[R2PLUSK2]]] : memref<1x2x32x64xf32>
  // CHECK: [[KERNEL:%.+]] = load %arg1[%arg3, %arg6, %arg7, %arg8] : memref<5x2x6x7xf32>
  // CHECK: [[ACC_RES:%.+]] = load %0[%arg2, %arg3, %arg4, %arg5] : memref<1x5x27x58xf32>
  // CHECK: [[MUL:%.+]] = mulf [[DATA]], [[KERNEL]] : f32
  // CHECK: [[ADD:%.+]] = addf [[ACC_RES]], [[MUL]] : f32
  // CHECK: store [[ADD]], [[RES]][%arg2, %arg3, %arg4, %arg5] : memref<1x5x27x58xf32>
  // CHECK: }
  // CHECK: }
  // CHECK: }

  // CHECK: return [[RES]] : memref<1x5x27x58xf32>
}

func @test_conv_bias_no_pad(%arg0 : tensor<1x2x32x64xf32>, %arg1 : tensor<5x2x6x7xf32>, %arg2 : tensor<5xf32>) -> tensor<*xf32> {
  %0 = "onnx.Conv"(%arg0, %arg1, %arg2) {auto_pad = "NOTSET", group = 1 : i64} : (tensor<1x2x32x64xf32>, tensor<5x2x6x7xf32>, tensor<5xf32>) -> tensor<*xf32>
  "std.return"(%0) : (tensor<*xf32>) -> ()

  // CHECK-LABEL: test_conv_bias_no_pad
  // CHECK: [[RES:%.+]] = alloc() : memref<1x5x27x58xf32>
  // CHECK: [[CONST0:%.+]] = constant 5 : index
  // CHECK: [[CONST1:%.+]] = constant 0.000000e+00 : f32
  // CHECK: [[CONST2:%.+]] = constant 2 : index
  // CHECK: [[OUTER_LOOPS:%.+]]:2 = krnl.define_loops 2
  // CHECK: [[OPT_OUTER_LOOPS:%.+]]:2 = krnl.optimize_loops  {
  // CHECK: krnl.return_loops [[OUTER_LOOPS]]#0, [[OUTER_LOOPS]]#1
  // CHECK: } : () -> (!krnl.loop, !krnl.loop)

  // CHECK: krnl.iterate([[OPT_OUTER_LOOPS]]#0, [[OPT_OUTER_LOOPS]]#1) with ([[OUTER_LOOPS]]#0 -> %arg3 = 0 to 1, [[OUTER_LOOPS]]#1 -> %arg4 = 0 to 5) {
  // CHECK: [[SPATIAL_LOOPS:%.+]]:2 = krnl.define_loops 2
  // CHECK: [[OPT_SPATIAL_LOOPS:%.+]]:2 = krnl.optimize_loops  {
  // CHECK: krnl.return_loops [[SPATIAL_LOOPS]]#0, [[SPATIAL_LOOPS]]#1
  // CHECK: } : () -> (!krnl.loop, !krnl.loop)

  // CHECK: krnl.iterate([[OPT_SPATIAL_LOOPS]]#0, [[OPT_SPATIAL_LOOPS]]#1) with ([[SPATIAL_LOOPS]]#0 -> %arg5 = 0 to 27, [[SPATIAL_LOOPS]]#1 -> %arg6 = 0 to 58) {
  // CHECK: store [[CONST1]], [[RES]][%arg3, %arg4, %arg5, %arg6] : memref<1x5x27x58xf32>
  // CHECK: [[INNER_LOOPS:%.+]]:3 = krnl.define_loops 3
  // CHECK: [[OPT_INNER_LOOPS:%.+]]:3 = krnl.optimize_loops  {
  // CHECK: krnl.return_loops [[INNER_LOOPS]]#0, [[INNER_LOOPS]]#1, [[INNER_LOOPS]]#2
  // CHECK: } : () -> (!krnl.loop, !krnl.loop, !krnl.loop)

  // CHECK: krnl.iterate([[OPT_INNER_LOOPS]]#0, [[OPT_INNER_LOOPS]]#1, [[OPT_INNER_LOOPS]]#2) with ([[INNER_LOOPS]]#0 -> %arg7 = 0 to 2, [[INNER_LOOPS]]#1 -> %arg8 = 0 to 6, [[INNER_LOOPS]]#2 -> %arg9 = 0 to 7) {
  // CHECK: [[R1PLUSK1:%.+]] = addi %arg5, %arg8 : index
  // CHECK: [[R2PLUSK2:%.+]] = addi %arg6, %arg9 : index
  // CHECK: [[DATA:%.+]] = load %arg0[%arg3, %arg7, [[R1PLUSK1]], [[R2PLUSK2]]] : memref<1x2x32x64xf32>
  // CHECK: [[KERNEL:%.+]] = load %arg1[%arg4, %arg7, %arg8, %arg9] : memref<5x2x6x7xf32>
  // CHECK: [[ACC_RES:%.+]] = load %0[%arg3, %arg4, %arg5, %arg6] : memref<1x5x27x58xf32>
  // CHECK: [[MUL:%.+]] = mulf [[DATA]], [[KERNEL]] : f32
  // CHECK: [[ADD:%.+]] = addf [[ACC_RES]], [[MUL]] : f32
  // CHECK: store [[ADD]], [[RES]][%arg3, %arg4, %arg5, %arg6] : memref<1x5x27x58xf32>
  // CHECK: }
  // CHECK: [[BIAS1:%.+]] = load [[RES]][%arg3, %arg4, %arg5, %arg6] : memref<1x5x27x58xf32>
  // CHECK: [[BIAS2:%.+]] = load %arg2[%arg4] : memref<5xf32>
  // CHECK: [[BIAS3:%.+]] = mulf [[BIAS1]], [[BIAS2]] : f32
  // CHECK: store [[BIAS3]], [[RES]][%arg3, %arg4, %arg5, %arg6] : memref<1x5x27x58xf32>
  // CHECK: }
  // CHECK: }
  // CHECK: return [[RES]] : memref<1x5x27x58xf32>
}

func @test_conv_no_bias_no_pad_w_group(%arg0 : tensor<1x9x32x64xf32>, %arg1 : tensor<5x3x6x7xf32>) -> tensor<*xf32> {
  %cst = constant unit
  %0 = "onnx.Conv"(%arg0, %arg1, %cst) {auto_pad = "NOTSET", group = 3 : i64} : (tensor<1x9x32x64xf32>, tensor<5x3x6x7xf32>, none) -> tensor<*xf32>
  "std.return"(%0) : (tensor<*xf32>) -> ()

  // CHECK-LABEL: test_conv_no_bias_no_pad_w_group
  // CHECK: [[RES:%.+]] = alloc() : memref<1x5x27x58xf32>
  // CHECK: [[CONST0:%.+]] = constant 1 : index
  // CHECK: [[CONST1:%.+]] = constant 0.000000e+00 : f32
  // CHECK: [[CONST2:%.+]] = constant 3 : index
  // CHECK: [[OUTER_LOOPS:%.+]]:3 = krnl.define_loops 3
  // CHECK: [[OPT_OUTER_LOOPS:%.+]]:3 = krnl.optimize_loops  {
  // CHECK: krnl.return_loops [[OUTER_LOOPS]]#0, [[OUTER_LOOPS]]#1, [[OUTER_LOOPS]]#2
  // CHECK: } : () -> (!krnl.loop, !krnl.loop, !krnl.loop)

  // CHECK: krnl.iterate([[OPT_OUTER_LOOPS]]#0, [[OPT_OUTER_LOOPS]]#1, [[OPT_OUTER_LOOPS]]#2) with ([[OUTER_LOOPS]]#0 -> %arg2 = 0 to 1, [[OUTER_LOOPS]]#1 -> %arg3 = 0 to 3, [[OUTER_LOOPS]]#2 -> %arg4 = 0 to 1) {
  // CHECK: [[MUL1:%.+]] = muli %arg3, [[CONST0]] : index
  // CHECK: %[[ADD1:.+]] = addi [[MUL1]], %arg4 : index
  // CHECK: [[SPATIAL_LOOPS:%.+]]:2 = krnl.define_loops 2
  // CHECK: [[OPT_SPATIAL_LOOPS:%.+]]:2 = krnl.optimize_loops  {
  // CHECK: krnl.return_loops [[SPATIAL_LOOPS]]#0, [[SPATIAL_LOOPS]]#1
  // CHECK: } : () -> (!krnl.loop, !krnl.loop)

  // CHECK: krnl.iterate([[OPT_SPATIAL_LOOPS]]#0, [[OPT_SPATIAL_LOOPS]]#1) with ([[SPATIAL_LOOPS]]#0 -> %arg5 = 0 to 27, [[SPATIAL_LOOPS]]#1 -> %arg6 = 0 to 58) {
  // CHECK: store [[CONST1]], [[RES]][%arg2, %[[ADD1]], %arg5, %arg6] : memref<1x5x27x58xf32>
  // CHECK: [[INNER_LOOPS:%.+]]:3 = krnl.define_loops 3
  // CHECK: [[OPT_INNER_LOOPS:%.+]]:3 = krnl.optimize_loops  {
  // CHECK: krnl.return_loops [[INNER_LOOPS]]#0, [[INNER_LOOPS]]#1, [[INNER_LOOPS]]#2
  // CHECK: } : () -> (!krnl.loop, !krnl.loop, !krnl.loop)

  // CHECK: krnl.iterate([[OPT_INNER_LOOPS]]#0, [[OPT_INNER_LOOPS]]#1, [[OPT_INNER_LOOPS]]#2) with ([[INNER_LOOPS]]#0 -> %arg7 = 0 to 3, [[INNER_LOOPS]]#1 -> %arg8 = 0 to 6, [[INNER_LOOPS]]#2 -> %arg9 = 0 to 7) {
  // CHECK: [[MUL2:%.+]] = muli [[CONST2]], %arg3 : index
  // CHECK: [[ADD2:%.+]] = addi %arg7, [[MUL2]] : index
  // CHECK: [[R1PLUSK1:%.+]] = addi %arg5, %arg8 : index
  // CHECK: [[R2PLUSK2:%.+]] = addi %arg6, %arg9 : index
  // CHECK: [[DATA:%.+]] = load %arg0[%arg2, [[ADD2]], [[R1PLUSK1]], [[R2PLUSK2]]] : memref<1x9x32x64xf32>
  // CHECK: [[KERNEL:%.+]] = load %arg1[%[[ADD1]], %arg7, %arg8, %arg9] : memref<5x3x6x7xf32>
  // CHECK: [[ACC_RES:%.+]] = load %0[%arg2, %[[ADD1]], %arg5, %arg6] : memref<1x5x27x58xf32>
  // CHECK: [[MUL:%.+]] = mulf [[DATA]], [[KERNEL]] : f32
  // CHECK: [[ADD:%.+]] = addf [[ACC_RES]], [[MUL]] : f32
  // CHECK: store [[ADD]], [[RES]][%arg2, %[[ADD1]], %arg5, %arg6] : memref<1x5x27x58xf32>
  // CHECK: }
  // CHECK: }
  // CHECK: }

  // CHECK: return [[RES]] : memref<1x5x27x58xf32>
}

func @test_conv_no_bias_no_pad_w_strides(%arg0 : tensor<1x9x32x64xf32>, %arg1 : tensor<5x9x6x7xf32>) -> tensor<*xf32> {
  %cst = constant unit
  %0 = "onnx.Conv"(%arg0, %arg1, %cst) {auto_pad = "NOTSET", group = 1 : i64, strides = [2, 2]} : (tensor<1x9x32x64xf32>, tensor<5x9x6x7xf32>, none) -> tensor<*xf32>
  "std.return"(%0) : (tensor<*xf32>) -> ()

  // CHECK-LABEL: test_conv_no_bias_no_pad_w_strides
  // CHECK: [[RES:%.+]] = alloc() : memref<1x5x14x29xf32>
  // CHECK: [[CONST0:%.+]] = constant 5 : index
  // CHECK: [[CONST1:%.+]] = constant 0.000000e+00 : f32
  // CHECK: [[CONST2:%.+]] = constant 9 : index
  // CHECK: [[OUTER_LOOPS:%.+]]:2 = krnl.define_loops 2
  // CHECK: [[OPT_OUTER_LOOPS:%.+]]:2 = krnl.optimize_loops  {
  // CHECK: krnl.return_loops [[OUTER_LOOPS]]#0, [[OUTER_LOOPS]]#1
  // CHECK: } : () -> (!krnl.loop, !krnl.loop)

  // CHECK: krnl.iterate([[OPT_OUTER_LOOPS]]#0, [[OPT_OUTER_LOOPS]]#1) with ([[OUTER_LOOPS]]#0 -> %arg2 = 0 to 1, [[OUTER_LOOPS]]#1 -> %arg3 = 0 to 5) {
  // CHECK: [[SPATIAL_LOOPS:%.+]]:2 = krnl.define_loops 2
  // CHECK: [[OPT_SPATIAL_LOOPS:%.+]]:2 = krnl.optimize_loops  {
  // CHECK: krnl.return_loops [[SPATIAL_LOOPS]]#0, [[SPATIAL_LOOPS]]#1
  // CHECK: } : () -> (!krnl.loop, !krnl.loop)

  // CHECK: krnl.iterate([[OPT_SPATIAL_LOOPS]]#0, [[OPT_SPATIAL_LOOPS]]#1) with ([[SPATIAL_LOOPS]]#0 -> %arg4 = 0 to 14, [[SPATIAL_LOOPS]]#1 -> %arg5 = 0 to 29) {
  // CHECK: store [[CONST1]], [[RES]][%arg2, %arg3, %arg4, %arg5] : memref<1x5x14x29xf32>
  // CHECK: [[INNER_LOOPS:%.+]]:3 = krnl.define_loops 3
  // CHECK: [[OPT_INNER_LOOPS:%.+]]:3 = krnl.optimize_loops  {
  // CHECK: krnl.return_loops [[INNER_LOOPS]]#0, [[INNER_LOOPS]]#1, [[INNER_LOOPS]]#2
  // CHECK: } : () -> (!krnl.loop, !krnl.loop, !krnl.loop)

  // CHECK: krnl.iterate([[OPT_INNER_LOOPS]]#0, [[OPT_INNER_LOOPS]]#1, [[OPT_INNER_LOOPS]]#2) with ([[INNER_LOOPS]]#0 -> %arg6 = 0 to 9, [[INNER_LOOPS]]#1 -> %arg7 = 0 to 6, [[INNER_LOOPS]]#2 -> %arg8 = 0 to 7) {
  // CHECK: [[CONST_STRIDE1:%.+]] = constant 2 : index
  // CHECK: [[MUL1:%.+]] = muli [[CONST_STRIDE1]], %arg4 : index
  // CHECK: [[R1PLUSK1:%.+]] = addi [[MUL1]], %arg7 : index
  // CHECK: [[CONST_STRIDE2:%.+]] = constant 2 : index
  // CHECK: [[MUL2:%.+]] = muli [[CONST_STRIDE2]], %arg5 : index
  // CHECK: [[R2PLUSK2:%.+]] = addi [[MUL2]], %arg8 : index
  // CHECK: [[DATA:%.+]] = load %arg0[%arg2, %arg6, [[R1PLUSK1]], [[R2PLUSK2]]] : memref<1x9x32x64xf32>
  // CHECK: [[KERNEL:%.+]] = load %arg1[%arg3, %arg6, %arg7, %arg8] : memref<5x9x6x7xf32>
  // CHECK: [[ACC_RES:%.+]] = load %0[%arg2, %arg3, %arg4, %arg5] : memref<1x5x14x29xf32>
  // CHECK: [[MUL:%.+]] = mulf [[DATA]], [[KERNEL]] : f32
  // CHECK: [[ADD:%.+]] = addf [[ACC_RES]], [[MUL]] : f32
  // CHECK: store [[ADD]], [[RES]][%arg2, %arg3, %arg4, %arg5] : memref<1x5x14x29xf32>
  // CHECK: }
  // CHECK: }
  // CHECK: }

  // CHECK: return [[RES]] : memref<1x5x14x29xf32>
}

func @test_batchnorm_testmode_Nd(%arg0: tensor<1x2x1x3xf32>, %arg1: tensor<2xf32>, %arg2: tensor<2xf32>, %arg3: tensor<2xf32>, %arg4: tensor<2xf32>) -> tensor<1x2x1x3xf32> {
  %0 = "onnx.BatchNormalizationTestMode"(%arg0, %arg1, %arg2, %arg3, %arg4) : (tensor<1x2x1x3xf32>, tensor<2xf32>, tensor<2xf32>, tensor<2xf32>, tensor<2xf32>) -> tensor<1x2x1x3xf32>
  return %0 : tensor<1x2x1x3xf32>

  // CHECK-LABEL: test_batchnorm_testmode_Nd
  // CHECK: [[RES:%.+]] = alloc() : memref<1x2x1x3xf32>
  // CHECK: [[EPSILON:%.+]] = constant 9.99999974E-6 : f32
  // CHECK: [[DEF_LOOPS:%.+]]:4 = krnl.define_loops 4
  // CHECK: [[OPT_LOOPS:%.+]]:4 = krnl.optimize_loops  {
  // CHECK:   krnl.return_loops [[DEF_LOOPS]]#0, [[DEF_LOOPS]]#1, [[DEF_LOOPS]]#2, [[DEF_LOOPS]]#3
  // CHECK: } : () -> (!krnl.loop, !krnl.loop, !krnl.loop, !krnl.loop)
  // CHECK: krnl.iterate([[OPT_LOOPS]]#1) with ([[DEF_LOOPS]]#1 -> %arg5 = 0 to 2) {
  // CHECK:   [[SCALE:%.+]] = load %arg1[%arg5] : memref<2xf32>
  // CHECK:   [[BIAS:%.+]] = load %arg2[%arg5] : memref<2xf32>
  // CHECK:   [[MEAN:%.+]] = load %arg3[%arg5] : memref<2xf32>
  // CHECK:   [[VARIANCE:%.+]] = load %arg4[%arg5] : memref<2xf32>
  // CHECK:   krnl.iterate([[OPT_LOOPS]]#0, [[OPT_LOOPS]]#2, [[OPT_LOOPS]]#3) with ([[DEF_LOOPS]]#0 -> %arg6 = 0 to 1, [[DEF_LOOPS]]#2 -> %arg7 = 0 to 1, [[DEF_LOOPS]]#3 -> %arg8 = 0 to 3) {
  // CHECK:     [[LOADED_VAL:%.+]] = load %arg0[%arg6, %arg5, %arg7, %arg8] : memref<1x2x1x3xf32>
  // CHECK:     [[DIVIDEND:%.+]] = subf [[LOADED_VAL]], [[MEAN]] : f32
  // CHECK:     [[ADJUSTED_VARIANCE:%.+]] = addf [[VARIANCE]], [[EPSILON]] : f32
  // CHECK:     [[DIVISOR:%.+]] = sqrt [[ADJUSTED_VARIANCE]] : f32
  // CHECK:     [[NORM:%.+]] = divf [[DIVIDEND]], [[DIVISOR]] : f32
  // CHECK:     [[SCALE_NORM:%.+]] = mulf [[SCALE]], [[NORM]] : f32
  // CHECK:     [[SHIFT_SCALE_NORM:%.+]] = addf [[SCALE_NORM]], [[BIAS]] : f32
  // CHECK:     store [[SHIFT_SCALE_NORM]], [[RES]][%arg6, %arg5, %arg7, %arg8] : memref<1x2x1x3xf32>
  // CHECK:   }
  // CHECK: }
  // CHECK: return [[RES]] : memref<1x2x1x3xf32>
}

func @test_batchnorm_testmode_1d(%arg0: tensor<10xf32>, %arg1: tensor<1xf32>, %arg2: tensor<1xf32>, %arg3: tensor<1xf32>, %arg4: tensor<1xf32>) -> tensor<10xf32> {
  %0 = "onnx.BatchNormalizationTestMode"(%arg0, %arg1, %arg2, %arg3, %arg4) : (tensor<10xf32>, tensor<1xf32>, tensor<1xf32>, tensor<1xf32>, tensor<1xf32>) -> tensor<10xf32>
  return %0 : tensor<10xf32>

  // CHECK-LABEL: test_batchnorm_testmode_1d
  // CHECK: [[RES:%.+]] = alloc() : memref<10xf32>
  // CHECK: [[EPSILON:%.+]] = constant 9.99999974E-6 : f32
  // CHECK: [[DEF_LOOPS:%.+]] = krnl.define_loops 1
  // CHECK: [[OPT_LOOPS:%.+]] = krnl.optimize_loops  {
  // CHECK:   krnl.return_loops [[DEF_LOOPS]]
  // CHECK: } : () -> !krnl.loop
  // CHECK: %[[ZERO_INDEX:.+]] = constant 0 : index
  // CHECK: [[SCALE:%.+]] = load %arg1[%[[ZERO_INDEX]]] : memref<1xf32>
  // CHECK: [[BIAS:%.+]] = load %arg2[%[[ZERO_INDEX]]] : memref<1xf32>
  // CHECK: [[MEAN:%.+]] = load %arg3[%[[ZERO_INDEX]]] : memref<1xf32>
  // CHECK: [[VARIANCE:%.+]] = load %arg4[%[[ZERO_INDEX]]] : memref<1xf32>
  // CHECK: krnl.iterate([[OPT_LOOPS]]) with ([[DEF_LOOPS]] -> %arg5 = 0 to 10) {
  // CHECK:   [[LOADED_VAL:%.+]] = load %arg0[%arg5] : memref<10xf32>
  // CHECK:   [[DIVIDEND:%.+]] = subf [[LOADED_VAL]], [[MEAN]] : f32
  // CHECK:   [[ADJUSTED_VARIANCE:%.+]] = addf [[VARIANCE]], [[EPSILON]] : f32
  // CHECK:   [[DIVISOR:%.+]] = sqrt [[ADJUSTED_VARIANCE]] : f32
  // CHECK:   [[NORM:%.+]] = divf [[DIVIDEND]], [[DIVISOR]] : f32
  // CHECK:   [[SCALE_NORM:%.+]] = mulf [[SCALE]], [[NORM]] : f32
  // CHECK:   [[SHIFT_SCALE_NORM:%.+]] = addf [[SCALE_NORM]], [[BIAS]] : f32
  // CHECK:   store [[SHIFT_SCALE_NORM]], [[RES]][%arg5] : memref<10xf32>
  // CHECK: }
  // CHECK: return [[RES]] : memref<10xf32>
}

func @test_abs_float(%arg0 : tensor<?x10xf32>) -> tensor<*xf32> {
  %0 = "onnx.Abs"(%arg0) : (tensor<?x10xf32>) -> tensor<*xf32>
  "std.return"(%0) : (tensor<*xf32>) -> ()

  // CHECK-LABEL: test_abs_float
  // CHECK: [[DIM_0:%.+]] = dim %arg0, 0 : memref<?x10xf32>
  // CHECK: [[RES:%.+]] = alloc([[DIM_0]]) : memref<?x10xf32>
  // CHECK: [[DEF_LOOPS:%.+]]:2 = krnl.define_loops 2
  // CHECK: [[OPT_LOOPS:%.+]]:2 = krnl.optimize_loops  {
  // CHECK:   krnl.return_loops [[DEF_LOOPS]]#0, [[DEF_LOOPS]]#1
  // CHECK: } : () -> (!krnl.loop, !krnl.loop)
  // CHECK: [[DIM_2:%.+]] = dim %arg0, 0 : memref<?x10xf32>
  // CHECK: krnl.iterate([[OPT_LOOPS]]#0, [[OPT_LOOPS]]#1) with ([[DEF_LOOPS]]#0 -> %arg1 = 0 to [[DIM_2]], [[DEF_LOOPS]]#1 -> %arg2 = 0 to 10) {
  // CHECK: [[LOAD:%.+]] = load %arg0[%arg1, %arg2] : memref<?x10xf32>
  // CHECK: [[ABS:%.+]] = absf [[LOAD]] : f32
  // CHECK: store [[ABS]], [[RES]][%arg1, %arg2] : memref<?x10xf32>
  // CHECK: return [[RES]] : memref<?x10xf32>
}

func @test_abs_int(%arg0 : tensor<?x10xi32>) -> tensor<*xi32> {
  %0 = "onnx.Abs"(%arg0) : (tensor<?x10xi32>) -> tensor<*xi32>
  "std.return"(%0) : (tensor<*xi32>) -> ()

  // CHECK-LABEL: test_abs_int
  // CHECK: [[DIM_0:%.+]] = dim %arg0, 0 : memref<?x10xi32>
  // CHECK: [[RES:%.+]] = alloc([[DIM_0]]) : memref<?x10xi32>
  // CHECK: [[DEF_LOOPS:%.+]]:2 = krnl.define_loops 2
  // CHECK: [[OPT_LOOPS:%.+]]:2 = krnl.optimize_loops  {
  // CHECK:   krnl.return_loops [[DEF_LOOPS]]#0, [[DEF_LOOPS]]#1
  // CHECK: } : () -> (!krnl.loop, !krnl.loop)
  // CHECK: [[DIM_2:%.+]] = dim %arg0, 0 : memref<?x10xi32>
  // CHECK: krnl.iterate([[OPT_LOOPS]]#0, [[OPT_LOOPS]]#1) with ([[DEF_LOOPS]]#0 -> %arg1 = 0 to [[DIM_2]], [[DEF_LOOPS]]#1 -> %arg2 = 0 to 10) {
  // CHECK: [[LOAD:%.+]] = load %arg0[%arg1, %arg2] : memref<?x10xi32>
  // CHECK: [[ZERO:%.+]] = constant 0 : i32
  // CHECK: [[LESS_THAN_ZERO:%.+]] = cmpi "slt", [[LOAD]], [[ZERO]] : i32
  // CHECK: [[NEGATIVE_LOAD:%.+]] = subi [[ZERO]], [[LOAD]] : i32
  // CHECK: [[SELECT:%.+]] = select [[LESS_THAN_ZERO]], [[NEGATIVE_LOAD]], [[LOAD]] : i32
  // CHECK: store [[SELECT]], [[RES]][%arg1, %arg2] : memref<?x10xi32>
  // CHECK: return [[RES]] : memref<?x10xi32>
}

func @test_constant_pad1(%arg0: tensor<16x16xf32>) -> tensor<18x20xf32> {
  %0 = "onnx.PadConstantValuePad"(%arg0) {constant_value = 0.000000e+00 : f32, mode = "constant", pads = [0, 3, 2, 1]} : (tensor<16x16xf32>) -> tensor<18x20xf32>
  return %0 : tensor<18x20xf32>
  // CHECK-LABEL: test_constant_pad1
  // CHECK: [[RES:%.+]] = alloc() : memref<18x20xf32>
  // CHECK: [[DEF_LOOPS1:%.+]]:2 = krnl.define_loops 2
  // CHECK: [[OPT_LOOPS1:%.+]]:2 = krnl.optimize_loops  {
  // CHECK:   krnl.return_loops [[DEF_LOOPS1]]#0, [[DEF_LOOPS1]]#1
  // CHECK: } : () -> (!krnl.loop, !krnl.loop)
  // CHECK: krnl.iterate([[OPT_LOOPS1]]#0, [[OPT_LOOPS1]]#1) with ([[DEF_LOOPS1]]#0 -> %arg1 = 0 to 18, [[DEF_LOOPS1]]#1 -> %arg2 = 0 to 20) {
  // CHECK: [[CST:%.+]] = constant 0.000000e+00 : f32
  // CHECK: store [[CST]], [[RES]][%arg1, %arg2] : memref<18x20xf32>
  // CHECK: }
  // CHECK: [[DEF_LOOPS2:%.+]]:2 = krnl.define_loops 2
  // CHECK: [[OPT_LOOPS2:%.+]]:2 = krnl.optimize_loops  {
  // CHECK:   krnl.return_loops [[DEF_LOOPS2]]#0, [[DEF_LOOPS2]]#1
  // CHECK: } : () -> (!krnl.loop, !krnl.loop)
  // CHECK: krnl.iterate([[OPT_LOOPS2]]#0, [[OPT_LOOPS2]]#1) with ([[DEF_LOOPS2]]#0 -> %arg1 = 0 to 16, [[DEF_LOOPS2]]#1 -> %arg2 = 0 to 16) {
  // CHECK: [[CST1:%.+]] = constant 3 : index
  // CHECK: [[ADD:%.+]] = addi [[CST1]], %arg2 : index
  // CHECK: [[LOAD:%.+]] = load %arg0[%arg1, %arg2] : memref<16x16xf32>
  // CHECK: store [[LOAD]], [[RES]][%arg1, [[ADD]]] : memref<18x20xf32>
  // CHECK: }
}

func @test_constant_dense_2d_value(%arg0: tensor<1xf32>) -> tensor<*xf32> {
  %0 = "onnx.Constant"() {value = dense<[[0.0, 0.0], [1.0, 1.1], [2.0, 2.1]]> : tensor<3x2xf32>} : () -> tensor<*xf32>
  "std.return"(%0) : (tensor<*xf32>) -> ()
  // CHECK-LABEL: test_constant_dense_2d_value
  // CHECK: [[RES:%.+]] = "krnl.global"() {name = "constant_0", shape = [3, 2], value = dense<{{.*}}[0.000000e+00, 0.000000e+00], [1.000000e+00, 1.100000e+00], [2.000000e+00, 2.100000e+00]{{.*}}> : tensor<3x2xf32>} : () -> memref<3x2xf32>
  // CHECK: return [[RES]] : memref<3x2xf32>
}

<<<<<<< HEAD
// -----

func @test_pool_general_computation(%arg0 : tensor<1x3x32x32xf32>) -> tensor<*xf32> {
  %0 = "onnx.AveragePool"(%arg0) {auto_pad = "NOTSET", kernel_shape = [2, 2]} : (tensor<1x3x32x32xf32>) -> tensor<*xf32>
  "std.return"(%0) : (tensor<*xf32>) -> ()

  // CHECK-DAG: #{{.*}} = affine_map<(d0)[s0, s1, s2, s3, s4] -> ((s2 ceildiv s4) * s4 - s2, d0 * s3 - s2)>
  // CHECK-DAG: #{{.*}} = affine_map<(d0)[s0, s1, s2, s3, s4] -> (s0, d0 * s3 + (s1 - 1) * s4 - s2 + 1)>
  // CHECK-DAG: #{{.*}} = affine_map<() -> (0)>
  // CHECK-DAG: #{{.*}} = affine_map<(d0)[s0, s1, s2, s3, s4] -> (s0 - ((s2 ceildiv s4) * s4 - s2), -(d0 * s3 - s2) + s0, d0 * s3 + (s1 - 1) * s4 - s2 - ((s2 ceildiv s4) * s4 - s2) + 1, d0 * s3 + (s1 - 1) * s4 - s2 - (d0 * s3 - s2) + 1)>

  // CHECK-LABEL: @test_pool_general_computation

  // CHECK: [[RES:%.+]] = alloc() : memref<1x3x31x31xf32>
  // CHECK: [[IDENTITY:%.+]] = constant 0.000000e+00 : f32

  // CHECK: [[OUTPUT_LOOPS:%.+]]:4 = krnl.define_loops 4
  // CHECK: [[OPT_OUTPUT_LOOPS:%.+]]:4 = krnl.optimize_loops  {
  // CHECK:   krnl.return_loops [[OUTPUT_LOOPS]]#0, [[OUTPUT_LOOPS]]#1, [[OUTPUT_LOOPS]]#2, [[OUTPUT_LOOPS]]#3
  // CHECK: } : () -> (!krnl.loop, !krnl.loop, !krnl.loop, !krnl.loop)
  // CHECK: krnl.iterate([[OPT_OUTPUT_LOOPS]]#0, [[OPT_OUTPUT_LOOPS]]#1, [[OPT_OUTPUT_LOOPS]]#2, [[OPT_OUTPUT_LOOPS]]#3) with ([[OUTPUT_LOOPS]]#0 -> %arg1 = 0 to 1, [[OUTPUT_LOOPS]]#1 -> %arg2 = 0 to 3, [[OUTPUT_LOOPS]]#2 -> %arg3 = 0 to 31, [[OUTPUT_LOOPS]]#3 -> %arg4 = 0 to 31) {

  // CHECK:   store [[IDENTITY]], [[RES]][%arg1, %arg2, %arg3, %arg4] : memref<1x3x31x31xf32>

  // CHECK:   [[POOL_LOOPS:%.+]]:2 = krnl.define_loops 2
  // CHECK:   [[OPT_POOL_LOOPS:%.+]]:2 = krnl.optimize_loops  {
  // CHECK:     krnl.return_loops [[POOL_LOOPS]]#0, [[POOL_LOOPS]]#1
  // CHECK:   } : () -> (!krnl.loop, !krnl.loop)
  // CHECK:   krnl.iterate([[OPT_POOL_LOOPS]]#0, [[OPT_POOL_LOOPS]]#1) with ([[POOL_LOOPS]]#0 -> %arg5 = 0 to min #map3(%arg3)[%c32, %c2, %c0, %c1, %c1_0], [[POOL_LOOPS]]#1 -> %arg6 = 0 to min #map3(%arg4)[%c32_1, %c2_2, %c0_3, %c1_4, %c1_5]) {
  // CHECK:     {{.*}} = load %arg0[%arg1, %arg2, {{.*}}, {{.*}}] : memref<1x3x32x32xf32>
  // CHECK:     {{.*}} = load [[RES]][%arg1, %arg2, %arg3, %arg4] : memref<1x3x31x31xf32>
  // CHECK:     store {{.*}}, [[RES]][%arg1, %arg2, %arg3, %arg4] : memref<1x3x31x31xf32>
  // CHECK:   }

  // CHECK:   {{.*}} = load [[RES]][%arg1, %arg2, %arg3, %arg4] : memref<1x3x31x31xf32>
  // CHECK:   store {{.*}}, [[RES]][%arg1, %arg2, %arg3, %arg4] : memref<1x3x31x31xf32>
  // CHECK: }
}

// -----

func @test_averagepool_identity_value(%arg0 : tensor<1x3x32x32xf32>) -> tensor<*xf32> {
  %0 = "onnx.AveragePool"(%arg0) {auto_pad = "NOTSET", kernel_shape = [2, 2]} : (tensor<1x3x32x32xf32>) -> tensor<*xf32>
  "std.return"(%0) : (tensor<*xf32>) -> ()

  // CHECK-LABEL: @test_averagepool_identity_value
  // CHECK: [[RES:%.+]] = alloc() : memref<1x3x31x31xf32>
  // CHECK: [[IDENTITY:%.+]] = constant 0.000000e+00 : f32
  // CHECK: store [[IDENTITY]], [[RES]][%arg1, %arg2, %arg3, %arg4] : memref<1x3x31x31xf32>
}

// -----

func @test_maxpool_identity_value(%arg0 : tensor<1x3x32x32xf32>) -> tensor<*xf32> {
  %0 = "onnx.MaxPoolSingleOut"(%arg0) {auto_pad = "NOTSET", kernel_shape = [2, 2]} : (tensor<1x3x32x32xf32>) -> tensor<*xf32>
  "std.return"(%0) : (tensor<*xf32>) -> ()

  // CHECK-LABEL: @test_maxpool_identity_value
  // CHECK: [[RES:%.+]] = alloc() : memref<1x3x31x31xf32>
  // CHECK: [[IDENTITY:%.+]] = constant 0xFF800000 : f32
  // CHECK: store [[IDENTITY]], [[RES]][%arg1, %arg2, %arg3, %arg4] : memref<1x3x31x31xf32>
}

// -----

func @test_averagepool_pooling_operation(%arg0 : tensor<1x3x32x32xf32>) -> tensor<*xf32> {
  %0 = "onnx.AveragePool"(%arg0) {auto_pad = "NOTSET", kernel_shape = [2, 2]} : (tensor<1x3x32x32xf32>) -> tensor<*xf32>
  "std.return"(%0) : (tensor<*xf32>) -> ()

  // CHECK-LABEL: @test_averagepool_pooling_operation
  // CHECK: [[RES:%.+]] = alloc() : memref<1x3x31x31xf32>

  // CHECK: [[OUTPUT_LOOPS:%.+]]:4 = krnl.define_loops 4
  // CHECK: [[OPT_OUTPUT_LOOPS:%.+]]:4 = krnl.optimize_loops  {
  // CHECK:   krnl.return_loops [[OUTPUT_LOOPS]]#0, [[OUTPUT_LOOPS]]#1, [[OUTPUT_LOOPS]]#2, [[OUTPUT_LOOPS]]#3
  // CHECK: } : () -> (!krnl.loop, !krnl.loop, !krnl.loop, !krnl.loop)
  // CHECK: krnl.iterate([[OPT_OUTPUT_LOOPS]]#0, [[OPT_OUTPUT_LOOPS]]#1, [[OPT_OUTPUT_LOOPS]]#2, [[OPT_OUTPUT_LOOPS]]#3) with ([[OUTPUT_LOOPS]]#0 -> %arg1 = 0 to 1, [[OUTPUT_LOOPS]]#1 -> %arg2 = 0 to 3, [[OUTPUT_LOOPS]]#2 -> %arg3 = 0 to 31, [[OUTPUT_LOOPS]]#3 -> %arg4 = 0 to 31) {

  // CHECK:   [[POOL_LOOPS:%.+]]:2 = krnl.define_loops 2
  // CHECK:   [[OPT_POOL_LOOPS:%.+]]:2 = krnl.optimize_loops  {
  // CHECK:     krnl.return_loops [[POOL_LOOPS]]#0, [[POOL_LOOPS]]#1
  // CHECK:   } : () -> (!krnl.loop, !krnl.loop)
  // CHECK:   krnl.iterate([[OPT_POOL_LOOPS]]#0, [[OPT_POOL_LOOPS]]#1) with ([[POOL_LOOPS]]#0 -> %arg5 = 0 to min #map3(%arg3)[%c32, %c2, %c0, %c1, %c1_0], [[POOL_LOOPS]]#1 -> %arg6 = 0 to min #map3(%arg4)[%c32_1, %c2_2, %c0_3, %c1_4, %c1_5]) {

  // CHECK:     [[INPUT_LOAD:%.+]] = load %arg0[%arg1, %arg2, {{.*}}, {{.*}}] : memref<1x3x32x32xf32>
  // CHECK:     [[OUTPUT_LOAD:%.+]] = load [[RES]][%arg1, %arg2, %arg3, %arg4] : memref<1x3x31x31xf32>
  // CHECK:     [[SUM:%.+]] = addf [[OUTPUT_LOAD]], [[INPUT_LOAD]] : f32
  // CHECK:     store [[SUM]], [[RES]][%arg1, %arg2, %arg3, %arg4] : memref<1x3x31x31xf32>
  // CHECK:   }

  // CHECK:   [[NUMERATOR:%.+]] = load [[RES]][%arg1, %arg2, %arg3, %arg4] : memref<1x3x31x31xf32>
  // CHECK:   [[AVERAGE:%.+]] = divf [[NUMERATOR]], {{.*}} : f32
  // CHECK:   store [[AVERAGE]], [[RES]][%arg1, %arg2, %arg3, %arg4] : memref<1x3x31x31xf32>
  // CHECK: }
}

// -----

func @test_maxpool_pooling_operation(%arg0 : tensor<1x3x32x32xf32>) -> tensor<*xf32> {
  %0 = "onnx.MaxPoolSingleOut"(%arg0) {auto_pad = "NOTSET", kernel_shape = [2, 2]} : (tensor<1x3x32x32xf32>) -> tensor<*xf32>
  "std.return"(%0) : (tensor<*xf32>) -> ()

  // CHECK-LABEL: @test_maxpool_pooling_operation
  // CHECK: [[RES:%.+]] = alloc() : memref<1x3x31x31xf32>

  // CHECK: [[OUTPUT_LOOPS:%.+]]:4 = krnl.define_loops 4
  // CHECK: [[OPT_OUTPUT_LOOPS:%.+]]:4 = krnl.optimize_loops  {
  // CHECK:   krnl.return_loops [[OUTPUT_LOOPS]]#0, [[OUTPUT_LOOPS]]#1, [[OUTPUT_LOOPS]]#2, [[OUTPUT_LOOPS]]#3
  // CHECK: } : () -> (!krnl.loop, !krnl.loop, !krnl.loop, !krnl.loop)
  // CHECK: krnl.iterate([[OPT_OUTPUT_LOOPS]]#0, [[OPT_OUTPUT_LOOPS]]#1, [[OPT_OUTPUT_LOOPS]]#2, [[OPT_OUTPUT_LOOPS]]#3) with ([[OUTPUT_LOOPS]]#0 -> %arg1 = 0 to 1, [[OUTPUT_LOOPS]]#1 -> %arg2 = 0 to 3, [[OUTPUT_LOOPS]]#2 -> %arg3 = 0 to 31, [[OUTPUT_LOOPS]]#3 -> %arg4 = 0 to 31) {

  // CHECK:   [[POOL_LOOPS:%.+]]:2 = krnl.define_loops 2
  // CHECK:   [[OPT_POOL_LOOPS:%.+]]:2 = krnl.optimize_loops  {
  // CHECK:     krnl.return_loops [[POOL_LOOPS]]#0, [[POOL_LOOPS]]#1
  // CHECK:   } : () -> (!krnl.loop, !krnl.loop)
  // CHECK:   krnl.iterate([[OPT_POOL_LOOPS]]#0, [[OPT_POOL_LOOPS]]#1) with ([[POOL_LOOPS]]#0 -> %arg5 = 0 to min #map3(%arg3)[%c32, %c2, %c0, %c1, %c1_0], [[POOL_LOOPS]]#1 -> %arg6 = 0 to min #map3(%arg4)[%c32_1, %c2_2, %c0_3, %c1_4, %c1_5]) {

  // CHECK:     [[INPUT_LOAD:%.+]] = load %arg0[%arg1, %arg2, {{.*}}, {{.*}}] : memref<1x3x32x32xf32>
  // CHECK:     [[OUTPUT_LOAD:%.+]] = load [[RES]][%arg1, %arg2, %arg3, %arg4] : memref<1x3x31x31xf32>
  // CHECK:     [[GREATER:%.+]] = cmpf "ogt", [[OUTPUT_LOAD]], [[INPUT_LOAD]] : f32
  // CHECK:     [[SELECT:%.+]] = select [[GREATER]], [[OUTPUT_LOAD]], [[INPUT_LOAD]] : f32
  // CHECK:     store [[SELECT]], [[RES]][%arg1, %arg2, %arg3, %arg4] : memref<1x3x31x31xf32>
  // CHECK:   }

  // CHECK-NOT:   {{.*}} = load [[RES]][%arg1, %arg2, %arg3, %arg4] : memref<1x3x31x31xf32>
  // CHECK-NOT:   store {{.*}}, [[RES]][%arg1, %arg2, %arg3, %arg4] : memref<1x3x31x31xf32>
  // CHECK: }
}
=======

func @test_concat_1(%arg0 : tensor<5x5x1x32xf32>, %arg1 : tensor<5x5x3x32xf32>, %arg2 : tensor<5x5x5x32xf32>) -> tensor<5x5x9x32xf32> {
  %1 = "onnx.Concat"(%arg0, %arg1, %arg2) { axis = 2 } : (tensor<5x5x1x32xf32>, tensor<5x5x3x32xf32>, tensor<5x5x5x32xf32>)  -> tensor<5x5x9x32xf32>
  "std.return"(%1) : (tensor<5x5x9x32xf32>) -> ()

  // CHECK-LABEL: test_concat_1
  // CHECK: [[RES:%.+]] = alloc() : memref<5x5x9x32xf32>
  // CHECK: [[DEF_LOOPS0:%.+]]:4 = krnl.define_loops 4
  // CHECK: [[OPT_LOOPS0:%.+]]:4 = krnl.optimize_loops  {
  // CHECK:   krnl.return_loops [[DEF_LOOPS0]]#0, [[DEF_LOOPS0]]#1, [[DEF_LOOPS0]]#2, [[DEF_LOOPS0]]#3
  // CHECK: } : () -> (!krnl.loop, !krnl.loop, !krnl.loop, !krnl.loop)
  // CHECK: krnl.iterate([[OPT_LOOPS0]]#0, [[OPT_LOOPS0]]#1, [[OPT_LOOPS0]]#2, [[OPT_LOOPS0]]#3) with ([[DEF_LOOPS0]]#0 -> %arg3 = 0 to 5, [[DEF_LOOPS0]]#1 -> %arg4 = 0 to 5, [[DEF_LOOPS0]]#2 -> %arg5 = 0 to 1, [[DEF_LOOPS0]]#3 -> %arg6 = 0 to 32) {
  // CHECK: [[LOAD0:%.+]] = load %arg0[%arg3, %arg4, %arg5, %arg6] :  memref<5x5x1x32xf32>
  // CHECK: store [[LOAD0]], [[RES]][%arg3, %arg4, %arg5, %arg6] : memref<5x5x9x32xf32>

  // CHECK: [[DEF_LOOPS1:%.+]]:4 = krnl.define_loops 4
  // CHECK: [[OPT_LOOPS1:%.+]]:4 = krnl.optimize_loops  {
  // CHECK:   krnl.return_loops [[DEF_LOOPS1]]#0, [[DEF_LOOPS1]]#1, [[DEF_LOOPS1]]#2, [[DEF_LOOPS1]]#3
  // CHECK: } : () -> (!krnl.loop, !krnl.loop, !krnl.loop, !krnl.loop)
  // CHECK: krnl.iterate([[OPT_LOOPS1]]#0, [[OPT_LOOPS1]]#1, [[OPT_LOOPS1]]#2, [[OPT_LOOPS1]]#3) with ([[DEF_LOOPS1]]#0 -> %arg3 = 0 to 5, [[DEF_LOOPS1]]#1 -> %arg4 = 0 to 5, [[DEF_LOOPS1]]#2 -> %arg5 = 0 to 3, [[DEF_LOOPS1]]#3 -> %arg6 = 0 to 32) {
  // CHECK: [[OFF1:%.+]] = constant 1 : index
  // CHECK: [[ADD1:%.+]] = addi [[OFF1]], %arg5 : index
  // CHECK: [[LOAD1:%.+]] = load %arg1[%arg3, %arg4, %arg5, %arg6] :  memref<5x5x3x32xf32>
  // CHECK: store [[LOAD1]], [[RES]][%arg3, %arg4, [[ADD1]], %arg6] : memref<5x5x9x32xf32>

  // CHECK: [[DEF_LOOPS2:%.+]]:4 = krnl.define_loops 4
  // CHECK: [[OPT_LOOPS2:%.+]]:4 = krnl.optimize_loops  {
  // CHECK:   krnl.return_loops [[DEF_LOOPS2]]#0, [[DEF_LOOPS2]]#1, [[DEF_LOOPS2]]#2, [[DEF_LOOPS2]]#3
  // CHECK: } : () -> (!krnl.loop, !krnl.loop, !krnl.loop, !krnl.loop)
  // CHECK: krnl.iterate([[OPT_LOOPS2]]#0, [[OPT_LOOPS2]]#1, [[OPT_LOOPS2]]#2, [[OPT_LOOPS2]]#3) with ([[DEF_LOOPS2]]#0 -> %arg3 = 0 to 5, [[DEF_LOOPS2]]#1 -> %arg4 = 0 to 5, [[DEF_LOOPS2]]#2 -> %arg5 = 0 to 5, [[DEF_LOOPS2]]#3 -> %arg6 = 0 to 32) {
  // CHECK: [[OFF2:%.+]] = constant 4 : index
  // CHECK: [[ADD2:%.+]] = addi [[OFF2]], %arg5 : index
  // CHECK: [[LOAD2:%.+]] = load %arg2[%arg3, %arg4, %arg5, %arg6] :  memref<5x5x5x32xf32>
  // CHECK: store [[LOAD2]], [[RES]][%arg3, %arg4, [[ADD2]], %arg6] : memref<5x5x9x32xf32>

  // CHECK: return [[RES]] :  memref<5x5x9x32xf32>
}
>>>>>>> fa896275
<|MERGE_RESOLUTION|>--- conflicted
+++ resolved
@@ -1473,7 +1473,43 @@
   // CHECK: return [[RES]] : memref<3x2xf32>
 }
 
-<<<<<<< HEAD
+func @test_concat_1(%arg0 : tensor<5x5x1x32xf32>, %arg1 : tensor<5x5x3x32xf32>, %arg2 : tensor<5x5x5x32xf32>) -> tensor<5x5x9x32xf32> {
+  %1 = "onnx.Concat"(%arg0, %arg1, %arg2) { axis = 2 } : (tensor<5x5x1x32xf32>, tensor<5x5x3x32xf32>, tensor<5x5x5x32xf32>)  -> tensor<5x5x9x32xf32>
+  "std.return"(%1) : (tensor<5x5x9x32xf32>) -> ()
+
+  // CHECK-LABEL: test_concat_1
+  // CHECK: [[RES:%.+]] = alloc() : memref<5x5x9x32xf32>
+  // CHECK: [[DEF_LOOPS0:%.+]]:4 = krnl.define_loops 4
+  // CHECK: [[OPT_LOOPS0:%.+]]:4 = krnl.optimize_loops  {
+  // CHECK:   krnl.return_loops [[DEF_LOOPS0]]#0, [[DEF_LOOPS0]]#1, [[DEF_LOOPS0]]#2, [[DEF_LOOPS0]]#3
+  // CHECK: } : () -> (!krnl.loop, !krnl.loop, !krnl.loop, !krnl.loop)
+  // CHECK: krnl.iterate([[OPT_LOOPS0]]#0, [[OPT_LOOPS0]]#1, [[OPT_LOOPS0]]#2, [[OPT_LOOPS0]]#3) with ([[DEF_LOOPS0]]#0 -> %arg3 = 0 to 5, [[DEF_LOOPS0]]#1 -> %arg4 = 0 to 5, [[DEF_LOOPS0]]#2 -> %arg5 = 0 to 1, [[DEF_LOOPS0]]#3 -> %arg6 = 0 to 32) {
+  // CHECK: [[LOAD0:%.+]] = load %arg0[%arg3, %arg4, %arg5, %arg6] :  memref<5x5x1x32xf32>
+  // CHECK: store [[LOAD0]], [[RES]][%arg3, %arg4, %arg5, %arg6] : memref<5x5x9x32xf32>
+
+  // CHECK: [[DEF_LOOPS1:%.+]]:4 = krnl.define_loops 4
+  // CHECK: [[OPT_LOOPS1:%.+]]:4 = krnl.optimize_loops  {
+  // CHECK:   krnl.return_loops [[DEF_LOOPS1]]#0, [[DEF_LOOPS1]]#1, [[DEF_LOOPS1]]#2, [[DEF_LOOPS1]]#3
+  // CHECK: } : () -> (!krnl.loop, !krnl.loop, !krnl.loop, !krnl.loop)
+  // CHECK: krnl.iterate([[OPT_LOOPS1]]#0, [[OPT_LOOPS1]]#1, [[OPT_LOOPS1]]#2, [[OPT_LOOPS1]]#3) with ([[DEF_LOOPS1]]#0 -> %arg3 = 0 to 5, [[DEF_LOOPS1]]#1 -> %arg4 = 0 to 5, [[DEF_LOOPS1]]#2 -> %arg5 = 0 to 3, [[DEF_LOOPS1]]#3 -> %arg6 = 0 to 32) {
+  // CHECK: [[OFF1:%.+]] = constant 1 : index
+  // CHECK: [[ADD1:%.+]] = addi [[OFF1]], %arg5 : index
+  // CHECK: [[LOAD1:%.+]] = load %arg1[%arg3, %arg4, %arg5, %arg6] :  memref<5x5x3x32xf32>
+  // CHECK: store [[LOAD1]], [[RES]][%arg3, %arg4, [[ADD1]], %arg6] : memref<5x5x9x32xf32>
+
+  // CHECK: [[DEF_LOOPS2:%.+]]:4 = krnl.define_loops 4
+  // CHECK: [[OPT_LOOPS2:%.+]]:4 = krnl.optimize_loops  {
+  // CHECK:   krnl.return_loops [[DEF_LOOPS2]]#0, [[DEF_LOOPS2]]#1, [[DEF_LOOPS2]]#2, [[DEF_LOOPS2]]#3
+  // CHECK: } : () -> (!krnl.loop, !krnl.loop, !krnl.loop, !krnl.loop)
+  // CHECK: krnl.iterate([[OPT_LOOPS2]]#0, [[OPT_LOOPS2]]#1, [[OPT_LOOPS2]]#2, [[OPT_LOOPS2]]#3) with ([[DEF_LOOPS2]]#0 -> %arg3 = 0 to 5, [[DEF_LOOPS2]]#1 -> %arg4 = 0 to 5, [[DEF_LOOPS2]]#2 -> %arg5 = 0 to 5, [[DEF_LOOPS2]]#3 -> %arg6 = 0 to 32) {
+  // CHECK: [[OFF2:%.+]] = constant 4 : index
+  // CHECK: [[ADD2:%.+]] = addi [[OFF2]], %arg5 : index
+  // CHECK: [[LOAD2:%.+]] = load %arg2[%arg3, %arg4, %arg5, %arg6] :  memref<5x5x5x32xf32>
+  // CHECK: store [[LOAD2]], [[RES]][%arg3, %arg4, [[ADD2]], %arg6] : memref<5x5x9x32xf32>
+
+  // CHECK: return [[RES]] :  memref<5x5x9x32xf32>
+}
+
 // -----
 
 func @test_pool_general_computation(%arg0 : tensor<1x3x32x32xf32>) -> tensor<*xf32> {
@@ -1602,42 +1638,3 @@
   // CHECK-NOT:   store {{.*}}, [[RES]][%arg1, %arg2, %arg3, %arg4] : memref<1x3x31x31xf32>
   // CHECK: }
 }
-=======
-
-func @test_concat_1(%arg0 : tensor<5x5x1x32xf32>, %arg1 : tensor<5x5x3x32xf32>, %arg2 : tensor<5x5x5x32xf32>) -> tensor<5x5x9x32xf32> {
-  %1 = "onnx.Concat"(%arg0, %arg1, %arg2) { axis = 2 } : (tensor<5x5x1x32xf32>, tensor<5x5x3x32xf32>, tensor<5x5x5x32xf32>)  -> tensor<5x5x9x32xf32>
-  "std.return"(%1) : (tensor<5x5x9x32xf32>) -> ()
-
-  // CHECK-LABEL: test_concat_1
-  // CHECK: [[RES:%.+]] = alloc() : memref<5x5x9x32xf32>
-  // CHECK: [[DEF_LOOPS0:%.+]]:4 = krnl.define_loops 4
-  // CHECK: [[OPT_LOOPS0:%.+]]:4 = krnl.optimize_loops  {
-  // CHECK:   krnl.return_loops [[DEF_LOOPS0]]#0, [[DEF_LOOPS0]]#1, [[DEF_LOOPS0]]#2, [[DEF_LOOPS0]]#3
-  // CHECK: } : () -> (!krnl.loop, !krnl.loop, !krnl.loop, !krnl.loop)
-  // CHECK: krnl.iterate([[OPT_LOOPS0]]#0, [[OPT_LOOPS0]]#1, [[OPT_LOOPS0]]#2, [[OPT_LOOPS0]]#3) with ([[DEF_LOOPS0]]#0 -> %arg3 = 0 to 5, [[DEF_LOOPS0]]#1 -> %arg4 = 0 to 5, [[DEF_LOOPS0]]#2 -> %arg5 = 0 to 1, [[DEF_LOOPS0]]#3 -> %arg6 = 0 to 32) {
-  // CHECK: [[LOAD0:%.+]] = load %arg0[%arg3, %arg4, %arg5, %arg6] :  memref<5x5x1x32xf32>
-  // CHECK: store [[LOAD0]], [[RES]][%arg3, %arg4, %arg5, %arg6] : memref<5x5x9x32xf32>
-
-  // CHECK: [[DEF_LOOPS1:%.+]]:4 = krnl.define_loops 4
-  // CHECK: [[OPT_LOOPS1:%.+]]:4 = krnl.optimize_loops  {
-  // CHECK:   krnl.return_loops [[DEF_LOOPS1]]#0, [[DEF_LOOPS1]]#1, [[DEF_LOOPS1]]#2, [[DEF_LOOPS1]]#3
-  // CHECK: } : () -> (!krnl.loop, !krnl.loop, !krnl.loop, !krnl.loop)
-  // CHECK: krnl.iterate([[OPT_LOOPS1]]#0, [[OPT_LOOPS1]]#1, [[OPT_LOOPS1]]#2, [[OPT_LOOPS1]]#3) with ([[DEF_LOOPS1]]#0 -> %arg3 = 0 to 5, [[DEF_LOOPS1]]#1 -> %arg4 = 0 to 5, [[DEF_LOOPS1]]#2 -> %arg5 = 0 to 3, [[DEF_LOOPS1]]#3 -> %arg6 = 0 to 32) {
-  // CHECK: [[OFF1:%.+]] = constant 1 : index
-  // CHECK: [[ADD1:%.+]] = addi [[OFF1]], %arg5 : index
-  // CHECK: [[LOAD1:%.+]] = load %arg1[%arg3, %arg4, %arg5, %arg6] :  memref<5x5x3x32xf32>
-  // CHECK: store [[LOAD1]], [[RES]][%arg3, %arg4, [[ADD1]], %arg6] : memref<5x5x9x32xf32>
-
-  // CHECK: [[DEF_LOOPS2:%.+]]:4 = krnl.define_loops 4
-  // CHECK: [[OPT_LOOPS2:%.+]]:4 = krnl.optimize_loops  {
-  // CHECK:   krnl.return_loops [[DEF_LOOPS2]]#0, [[DEF_LOOPS2]]#1, [[DEF_LOOPS2]]#2, [[DEF_LOOPS2]]#3
-  // CHECK: } : () -> (!krnl.loop, !krnl.loop, !krnl.loop, !krnl.loop)
-  // CHECK: krnl.iterate([[OPT_LOOPS2]]#0, [[OPT_LOOPS2]]#1, [[OPT_LOOPS2]]#2, [[OPT_LOOPS2]]#3) with ([[DEF_LOOPS2]]#0 -> %arg3 = 0 to 5, [[DEF_LOOPS2]]#1 -> %arg4 = 0 to 5, [[DEF_LOOPS2]]#2 -> %arg5 = 0 to 5, [[DEF_LOOPS2]]#3 -> %arg6 = 0 to 32) {
-  // CHECK: [[OFF2:%.+]] = constant 4 : index
-  // CHECK: [[ADD2:%.+]] = addi [[OFF2]], %arg5 : index
-  // CHECK: [[LOAD2:%.+]] = load %arg2[%arg3, %arg4, %arg5, %arg6] :  memref<5x5x5x32xf32>
-  // CHECK: store [[LOAD2]], [[RES]][%arg3, %arg4, [[ADD2]], %arg6] : memref<5x5x9x32xf32>
-
-  // CHECK: return [[RES]] :  memref<5x5x9x32xf32>
-}
->>>>>>> fa896275
