// RUN: onnx-mlir-opt --shape-inference --lower-frontend %s -split-input-file | FileCheck %s

// -----

func @test_add(%arg0 : tensor<10x10xf32>, %arg1 : tensor<10x10xf32>) -> tensor<*xf32> {
  %0 = "onnx.Add"(%arg0, %arg1) : (tensor<10x10xf32>, tensor<10x10xf32>) -> tensor<*xf32>
  "std.return"(%0) : (tensor<*xf32>) -> ()

  // CHECK-LABEL: test_add
  // CHECK: [[RES:%.+]] = alloc() : memref<10x10xf32>
  // CHECK: [[DEF_LOOPS:%.+]]:2 = krnl.define_loops 2
  // CHECK: [[OPT_LOOPS:%.+]]:2 = krnl.optimize_loops  {
  // CHECK:   krnl.return_loops [[DEF_LOOPS]]#0, [[DEF_LOOPS]]#1
  // CHECK: } : () -> (!krnl.loop, !krnl.loop)
  // CHECK: krnl.iterate([[OPT_LOOPS]]#0, [[OPT_LOOPS]]#1) with ([[DEF_LOOPS]]#0 -> %arg2 = 0 to 10, [[DEF_LOOPS]]#1 -> %arg3 = 0 to 10) {
  // CHECK: [[LOAD1:%.+]] = load %arg0[%arg2, %arg3] : memref<10x10xf32>
  // CHECK: [[LOAD2:%.+]] = load %arg1[%arg2, %arg3] : memref<10x10xf32>
  // CHECK: [[ADDF:%.+]] = addf [[LOAD1]], [[LOAD2]] : f32
  // CHECK: store [[ADDF]], [[RES]][%arg2, %arg3] : memref<10x10xf32>
  // CHECK: return [[RES]] : memref<10x10xf32>
}

// -----

func @test_mul(%arg0 : tensor<10x10xf32>, %arg1 : tensor<10x10xf32>) -> tensor<*xf32> {
  %0 = "onnx.Mul"(%arg0, %arg1) : (tensor<10x10xf32>, tensor<10x10xf32>) -> tensor<*xf32>
  "std.return"(%0) : (tensor<*xf32>) -> ()

  // CHECK-LABEL: test_mul
  // CHECK: [[RES:%.+]] = alloc() : memref<10x10xf32>
  // CHECK: [[DEF_LOOPS:%.+]]:2 = krnl.define_loops 2
  // CHECK: [[OPT_LOOPS:%.+]]:2 = krnl.optimize_loops  {
  // CHECK:   krnl.return_loops [[DEF_LOOPS]]#0, [[DEF_LOOPS]]#1
  // CHECK: } : () -> (!krnl.loop, !krnl.loop)
  // CHECK: krnl.iterate([[OPT_LOOPS]]#0, [[OPT_LOOPS]]#1) with ([[DEF_LOOPS]]#0 -> %arg2 = 0 to 10, [[DEF_LOOPS]]#1 -> %arg3 = 0 to 10) {
  // CHECK: [[LOAD1:%.+]] = load %arg0[%arg2, %arg3] : memref<10x10xf32>
  // CHECK: [[LOAD2:%.+]] = load %arg1[%arg2, %arg3] : memref<10x10xf32>
  // CHECK: [[MULF:%.+]] = mulf [[LOAD1]], [[LOAD2]] : f32
  // CHECK: store [[MULF]], [[RES]][%arg2, %arg3] : memref<10x10xf32>
  // CHECK: return [[RES]] : memref<10x10xf32>
}

// -----

func @test_div(%arg0 : tensor<10x10xf32>, %arg1 : tensor<10x10xf32>) -> tensor<*xf32> {
  %0 = "onnx.Div"(%arg0, %arg1) : (tensor<10x10xf32>, tensor<10x10xf32>) -> tensor<*xf32>
  "std.return"(%0) : (tensor<*xf32>) -> ()

  // CHECK-LABEL: test_div
  // CHECK: [[RES:%.+]] = alloc() : memref<10x10xf32>
  // CHECK: [[DEF_LOOPS:%.+]]:2 = krnl.define_loops 2
  // CHECK: [[OPT_LOOPS:%.+]]:2 = krnl.optimize_loops  {
  // CHECK:   krnl.return_loops [[DEF_LOOPS]]#0, [[DEF_LOOPS]]#1
  // CHECK: } : () -> (!krnl.loop, !krnl.loop)
  // CHECK: krnl.iterate([[OPT_LOOPS]]#0, [[OPT_LOOPS]]#1) with ([[DEF_LOOPS]]#0 -> %arg2 = 0 to 10, [[DEF_LOOPS]]#1 -> %arg3 = 0 to 10) {
  // CHECK: [[LOAD1:%.+]] = load %arg0[%arg2, %arg3] : memref<10x10xf32>
  // CHECK: [[LOAD2:%.+]] = load %arg1[%arg2, %arg3] : memref<10x10xf32>
  // CHECK: [[DIVF:%.+]] = divf [[LOAD1]], [[LOAD2]] : f32
  // CHECK: store [[DIVF]], [[RES]][%arg2, %arg3] : memref<10x10xf32>
  // CHECK: return [[RES]] : memref<10x10xf32>
}

// -----

func @test_sub(%arg0 : tensor<10x10xf32>, %arg1 : tensor<10x10xf32>) -> tensor<*xf32> {
  %0 = "onnx.Sub"(%arg0, %arg1) : (tensor<10x10xf32>, tensor<10x10xf32>) -> tensor<*xf32>
  "std.return"(%0) : (tensor<*xf32>) -> ()

  // CHECK-LABEL: test_sub
  // CHECK: [[RES:%.+]] = alloc() : memref<10x10xf32>
  // CHECK: [[DEF_LOOPS:%.+]]:2 = krnl.define_loops 2
  // CHECK: [[OPT_LOOPS:%.+]]:2 = krnl.optimize_loops  {
  // CHECK:   krnl.return_loops [[DEF_LOOPS]]#0, [[DEF_LOOPS]]#1
  // CHECK: } : () -> (!krnl.loop, !krnl.loop)
  // CHECK: krnl.iterate([[OPT_LOOPS]]#0, [[OPT_LOOPS]]#1) with ([[DEF_LOOPS]]#0 -> %arg2 = 0 to 10, [[DEF_LOOPS]]#1 -> %arg3 = 0 to 10) {
  // CHECK: [[LOAD1:%.+]] = load %arg0[%arg2, %arg3] : memref<10x10xf32>
  // CHECK: [[LOAD2:%.+]] = load %arg1[%arg2, %arg3] : memref<10x10xf32>
  // CHECK: [[SUBF:%.+]] = subf [[LOAD1]], [[LOAD2]] : f32
  // CHECK: store [[SUBF]], [[RES]][%arg2, %arg3] : memref<10x10xf32>
  // CHECK: return [[RES]] : memref<10x10xf32>
}

// -----

func @test_and(%arg0 : tensor<10x10xi32>, %arg1 : tensor<10x10xi32>) -> tensor<*xi32> {
  %0 = "onnx.And"(%arg0, %arg1) : (tensor<10x10xi32>, tensor<10x10xi32>) -> tensor<*xi32>
  "std.return"(%0) : (tensor<*xi32>) -> ()

  // CHECK-LABEL: test_and
  // CHECK: [[RES:%.+]] = alloc() : memref<10x10xi32>
  // CHECK: [[DEF_LOOPS:%.+]]:2 = krnl.define_loops 2
  // CHECK: [[OPT_LOOPS:%.+]]:2 = krnl.optimize_loops  {
  // CHECK:   krnl.return_loops [[DEF_LOOPS]]#0, [[DEF_LOOPS]]#1
  // CHECK: } : () -> (!krnl.loop, !krnl.loop)
  // CHECK: krnl.iterate([[OPT_LOOPS]]#0, [[OPT_LOOPS]]#1) with ([[DEF_LOOPS]]#0 -> %arg2 = 0 to 10, [[DEF_LOOPS]]#1 -> %arg3 = 0 to 10) {
  // CHECK: [[LOAD1:%.+]] = load %arg0[%arg2, %arg3] : memref<10x10xi32>
  // CHECK: [[LOAD2:%.+]] = load %arg1[%arg2, %arg3] : memref<10x10xi32>
  // CHECK: [[AND:%.+]] = and [[LOAD1]], [[LOAD2]] : i32
  // CHECK: store [[AND]], [[RES]][%arg2, %arg3] : memref<10x10xi32>
  // CHECK: return [[RES]] : memref<10x10xi32>
}

// -----

func @test_or(%arg0 : tensor<10x10xi32>, %arg1 : tensor<10x10xi32>) -> tensor<*xi32> {
  %0 = "onnx.Or"(%arg0, %arg1) : (tensor<10x10xi32>, tensor<10x10xi32>) -> tensor<*xi32>
  "std.return"(%0) : (tensor<*xi32>) -> ()

  // CHECK-LABEL: test_or
  // CHECK: [[RES:%.+]] = alloc() : memref<10x10xi32>
  // CHECK: [[DEF_LOOPS:%.+]]:2 = krnl.define_loops 2
  // CHECK: [[OPT_LOOPS:%.+]]:2 = krnl.optimize_loops  {
  // CHECK:   krnl.return_loops [[DEF_LOOPS]]#0, [[DEF_LOOPS]]#1
  // CHECK: } : () -> (!krnl.loop, !krnl.loop)
  // CHECK: krnl.iterate([[OPT_LOOPS]]#0, [[OPT_LOOPS]]#1) with ([[DEF_LOOPS]]#0 -> %arg2 = 0 to 10, [[DEF_LOOPS]]#1 -> %arg3 = 0 to 10) {
  // CHECK: [[LOAD1:%.+]] = load %arg0[%arg2, %arg3] : memref<10x10xi32>
  // CHECK: [[LOAD2:%.+]] = load %arg1[%arg2, %arg3] : memref<10x10xi32>
  // CHECK: [[OR:%.+]] = or [[LOAD1]], [[LOAD2]] : i32
  // CHECK: store [[OR]], [[RES]][%arg2, %arg3] : memref<10x10xi32>
  // CHECK: return [[RES]] : memref<10x10xi32>
}

// -----

func @test_xor(%arg0 : tensor<10x10xi32>, %arg1 : tensor<10x10xi32>) -> tensor<*xi32> {
  %0 = "onnx.Xor"(%arg0, %arg1) : (tensor<10x10xi32>, tensor<10x10xi32>) -> tensor<*xi32>
  "std.return"(%0) : (tensor<*xi32>) -> ()

  // CHECK-LABEL: test_xor
  // CHECK: [[RES:%.+]] = alloc() : memref<10x10xi32>
  // CHECK: [[DEF_LOOPS:%.+]]:2 = krnl.define_loops 2
  // CHECK: [[OPT_LOOPS:%.+]]:2 = krnl.optimize_loops  {
  // CHECK:   krnl.return_loops [[DEF_LOOPS]]#0, [[DEF_LOOPS]]#1
  // CHECK: } : () -> (!krnl.loop, !krnl.loop)
  // CHECK: krnl.iterate([[OPT_LOOPS]]#0, [[OPT_LOOPS]]#1) with ([[DEF_LOOPS]]#0 -> %arg2 = 0 to 10, [[DEF_LOOPS]]#1 -> %arg3 = 0 to 10) {
  // CHECK: [[LOAD1:%.+]] = load %arg0[%arg2, %arg3] : memref<10x10xi32>
  // CHECK: [[LOAD2:%.+]] = load %arg1[%arg2, %arg3] : memref<10x10xi32>
  // CHECK: [[XOR:%.+]] = xor [[LOAD1]], [[LOAD2]] : i32
  // CHECK: store [[XOR]], [[RES]][%arg2, %arg3] : memref<10x10xi32>
  // CHECK: return [[RES]] : memref<10x10xi32>
}

// -----

func @test_exp(%arg0 : tensor<?x10xf32>) -> tensor<*xf32> {
  %0 = "onnx.Exp"(%arg0) : (tensor<?x10xf32>) -> tensor<*xf32>
  "std.return"(%0) : (tensor<*xf32>) -> ()

  // CHECK-LABEL: test_exp
  // CHECK: [[DIM_0:%.+]] = dim %arg0, 0 : memref<?x10xf32>
  // CHECK: [[RES:%.+]] = alloc([[DIM_0]]) : memref<?x10xf32>
  // CHECK: [[DEF_LOOPS:%.+]]:2 = krnl.define_loops 2
  // CHECK: [[OPT_LOOPS:%.+]]:2 = krnl.optimize_loops  {
  // CHECK:   krnl.return_loops [[DEF_LOOPS]]#0, [[DEF_LOOPS]]#1
  // CHECK: } : () -> (!krnl.loop, !krnl.loop)
  // CHECK: [[DIM_2:%.+]] = dim %arg0, 0 : memref<?x10xf32>
  // CHECK: krnl.iterate([[OPT_LOOPS]]#0, [[OPT_LOOPS]]#1) with ([[DEF_LOOPS]]#0 -> %arg1 = 0 to [[DIM_2]], [[DEF_LOOPS]]#1 -> %arg2 = 0 to 10) {
  // CHECK: [[LOAD:%.+]] = load %arg0[%arg1, %arg2] : memref<?x10xf32>
  // CHECK: [[EXP:%.+]] = exp [[LOAD]] : f32
  // CHECK: store [[EXP]], [[RES]][%arg1, %arg2] : memref<?x10xf32>
  // CHECK: return [[RES]] : memref<?x10xf32>
}

// -----

func @test_tanh(%arg0 : tensor<?x10xf32>) -> tensor<*xf32> {
  %0 = "onnx.Tanh"(%arg0) : (tensor<?x10xf32>) -> tensor<*xf32>
  "std.return"(%0) : (tensor<*xf32>) -> ()

  // CHECK-LABEL: test_tanh
  // CHECK: [[DIM_0:%.+]] = dim %arg0, 0 : memref<?x10xf32>
  // CHECK: [[RES:%.+]] = alloc([[DIM_0]]) : memref<?x10xf32>
  // CHECK: [[DEF_LOOPS:%.+]]:2 = krnl.define_loops 2
  // CHECK: [[OPT_LOOPS:%.+]]:2 = krnl.optimize_loops  {
  // CHECK:   krnl.return_loops [[DEF_LOOPS]]#0, [[DEF_LOOPS]]#1
  // CHECK: } : () -> (!krnl.loop, !krnl.loop)
  // CHECK: [[DIM_2:%.+]] = dim %arg0, 0 : memref<?x10xf32>
  // CHECK: krnl.iterate([[OPT_LOOPS]]#0, [[OPT_LOOPS]]#1) with ([[DEF_LOOPS]]#0 -> %arg1 = 0 to [[DIM_2]], [[DEF_LOOPS]]#1 -> %arg2 = 0 to 10) {
  // CHECK: [[LOAD:%.+]] = load %arg0[%arg1, %arg2] : memref<?x10xf32>
  // CHECK: [[ZERO:%.+]] = constant {{0.+}} : f32
  // CHECK: [[NLOAD:%.+]] = subf [[ZERO]], [[LOAD]] : f32
  // CHECK: [[EXP:%.+]] = exp [[LOAD]] : f32
  // CHECK: [[NEXP:%.+]] = exp [[NLOAD]] : f32
  // CHECK: [[DIVIDEND:%.+]] = subf [[EXP]], [[NEXP]] : f32
  // CHECK: [[DIVISOR:%.+]] = addf [[EXP]], [[NEXP]] : f32
  // CHECK: [[TANH:%.+]] = divf [[DIVIDEND]], [[DIVISOR]] : f32
  // CHECK: store [[TANH]], [[RES]][%arg1, %arg2] : memref<?x10xf32>
  // CHECK: return [[RES]] : memref<?x10xf32>
}

// -----

func @test_sinh(%arg0 : tensor<?x10xf32>) -> tensor<*xf32> {
  %0 = "onnx.Sinh"(%arg0) : (tensor<?x10xf32>) -> tensor<*xf32>
  "std.return"(%0) : (tensor<*xf32>) -> ()

  // CHECK-LABEL: test_sinh
  // CHECK: [[DIM_0:%.+]] = dim %arg0, 0 : memref<?x10xf32>
  // CHECK: [[RES:%.+]] = alloc([[DIM_0]]) : memref<?x10xf32>
  // CHECK: [[DEF_LOOPS:%.+]]:2 = krnl.define_loops 2
  // CHECK: [[OPT_LOOPS:%.+]]:2 = krnl.optimize_loops  {
  // CHECK:   krnl.return_loops [[DEF_LOOPS]]#0, [[DEF_LOOPS]]#1
  // CHECK: } : () -> (!krnl.loop, !krnl.loop)
  // CHECK: [[DIM_2:%.+]] = dim %arg0, 0 : memref<?x10xf32>
  // CHECK: krnl.iterate([[OPT_LOOPS]]#0, [[OPT_LOOPS]]#1) with ([[DEF_LOOPS]]#0 -> %arg1 = 0 to [[DIM_2]], [[DEF_LOOPS]]#1 -> %arg2 = 0 to 10) {
  // CHECK: [[LOAD:%.+]] = load %arg0[%arg1, %arg2] : memref<?x10xf32>
  // CHECK: [[ZERO:%.+]] = constant {{0.+}} : f32
  // CHECK: [[TWO:%.+]] = constant {{2.+}} : f32
  // CHECK: [[NLOAD:%.+]] = subf [[ZERO]], [[LOAD]] : f32
  // CHECK: [[EXP:%.+]] = exp [[LOAD]] : f32
  // CHECK: [[NEXP:%.+]] = exp [[NLOAD]] : f32
  // CHECK: [[DIVIDEND:%.+]] = subf [[EXP]], [[NEXP]] : f32
  // CHECK: [[SINH_RES:%.+]] = divf [[DIVIDEND]], [[TWO]] : f32
  // CHECK: store [[SINH_RES]], [[RES]][%arg1, %arg2] : memref<?x10xf32>
  // CHECK: return [[RES]] : memref<?x10xf32>
}

// -----

func @test_cosh(%arg0 : tensor<?x10xf32>) -> tensor<*xf32> {
  %0 = "onnx.Cosh"(%arg0) : (tensor<?x10xf32>) -> tensor<*xf32>
  "std.return"(%0) : (tensor<*xf32>) -> ()

  // CHECK-LABEL: test_cosh
  // CHECK: [[DIM_0:%.+]] = dim %arg0, 0 : memref<?x10xf32>
  // CHECK: [[RES:%.+]] = alloc([[DIM_0]]) : memref<?x10xf32>
  // CHECK: [[DEF_LOOPS:%.+]]:2 = krnl.define_loops 2
  // CHECK: [[OPT_LOOPS:%.+]]:2 = krnl.optimize_loops  {
  // CHECK:   krnl.return_loops [[DEF_LOOPS]]#0, [[DEF_LOOPS]]#1
  // CHECK: } : () -> (!krnl.loop, !krnl.loop)
  // CHECK: [[DIM_2:%.+]] = dim %arg0, 0 : memref<?x10xf32>
  // CHECK: krnl.iterate([[OPT_LOOPS]]#0, [[OPT_LOOPS]]#1) with ([[DEF_LOOPS]]#0 -> %arg1 = 0 to [[DIM_2]], [[DEF_LOOPS]]#1 -> %arg2 = 0 to 10) {
  // CHECK: [[LOAD:%.+]] = load %arg0[%arg1, %arg2] : memref<?x10xf32>
  // CHECK: [[ZERO:%.+]] = constant {{0.+}} : f32
  // CHECK: [[TWO:%.+]] = constant {{2.+}} : f32
  // CHECK: [[NLOAD:%.+]] = subf [[ZERO]], [[LOAD]] : f32
  // CHECK: [[EXP:%.+]] = exp [[LOAD]] : f32
  // CHECK: [[NEXP:%.+]] = exp [[NLOAD]] : f32
  // CHECK: [[DIVIDEND:%.+]] = addf [[EXP]], [[NEXP]] : f32
  // CHECK: [[COSH_RES:%.+]] = divf [[DIVIDEND]], [[TWO]] : f32
  // CHECK: store [[COSH_RES]], [[RES]][%arg1, %arg2] : memref<?x10xf32>
  // CHECK: return [[RES]] : memref<?x10xf32>
}

// -----

func @test_cos(%arg0 : tensor<?x10xf32>) -> tensor<*xf32> {
  %0 = "onnx.Cos"(%arg0) : (tensor<?x10xf32>) -> tensor<*xf32>
  "std.return"(%0) : (tensor<*xf32>) -> ()

  // CHECK-LABEL: test_cos
  // CHECK: [[DIM_0:%.+]] = dim %arg0, 0 : memref<?x10xf32>
  // CHECK: [[RES:%.+]] = alloc([[DIM_0]]) : memref<?x10xf32>
  // CHECK: [[DEF_LOOPS:%.+]]:2 = krnl.define_loops 2
  // CHECK: [[OPT_LOOPS:%.+]]:2 = krnl.optimize_loops  {
  // CHECK:   krnl.return_loops [[DEF_LOOPS]]#0, [[DEF_LOOPS]]#1
  // CHECK: } : () -> (!krnl.loop, !krnl.loop)
  // CHECK: [[DIM_2:%.+]] = dim %arg0, 0 : memref<?x10xf32>
  // CHECK: krnl.iterate([[OPT_LOOPS]]#0, [[OPT_LOOPS]]#1) with ([[DEF_LOOPS]]#0 -> %arg1 = 0 to [[DIM_2]], [[DEF_LOOPS]]#1 -> %arg2 = 0 to 10) {
  // CHECK: [[LOAD:%.+]] = load %arg0[%arg1, %arg2] : memref<?x10xf32>
  // CHECK: [[COS:%.+]] = cos [[LOAD]] : f32
  // CHECK: store [[COS]], [[RES]][%arg1, %arg2] : memref<?x10xf32>
  // CHECK: return [[RES]] : memref<?x10xf32>
}

// -----

func @test_log(%arg0 : tensor<?x10xf32>) -> tensor<*xf32> {
  %0 = "onnx.Log"(%arg0) : (tensor<?x10xf32>) -> tensor<*xf32>
  "std.return"(%0) : (tensor<*xf32>) -> ()

  // CHECK-LABEL: test_log
  // CHECK: [[DIM_0:%.+]] = dim %arg0, 0 : memref<?x10xf32>
  // CHECK: [[RES:%.+]] = alloc([[DIM_0]]) : memref<?x10xf32>
  // CHECK: [[DEF_LOOPS:%.+]]:2 = krnl.define_loops 2
  // CHECK: [[OPT_LOOPS:%.+]]:2 = krnl.optimize_loops  {
  // CHECK:   krnl.return_loops [[DEF_LOOPS]]#0, [[DEF_LOOPS]]#1
  // CHECK: } : () -> (!krnl.loop, !krnl.loop)
  // CHECK: [[DIM_2:%.+]] = dim %arg0, 0 : memref<?x10xf32>
  // CHECK: krnl.iterate([[OPT_LOOPS]]#0, [[OPT_LOOPS]]#1) with ([[DEF_LOOPS]]#0 -> %arg1 = 0 to [[DIM_2]], [[DEF_LOOPS]]#1 -> %arg2 = 0 to 10) {
  // CHECK: [[LOAD:%.+]] = load %arg0[%arg1, %arg2] : memref<?x10xf32>
  // CHECK: [[LOG:%.+]] = log [[LOAD]] : f32
  // CHECK: store [[LOG]], [[RES]][%arg1, %arg2] : memref<?x10xf32>
  // CHECK: return [[RES]] : memref<?x10xf32>
}

// -----

func @test_sigmoid(%arg0 : tensor<?x10xf32>) -> tensor<*xf32> {
  %0 = "onnx.Sigmoid"(%arg0) : (tensor<?x10xf32>) -> tensor<*xf32>
  "std.return"(%0) : (tensor<*xf32>) -> ()

  // CHECK-LABEL: test_sigmoid
  // CHECK: [[DIM_0:%.+]] = dim %arg0, 0 : memref<?x10xf32>
  // CHECK: [[RES:%.+]] = alloc([[DIM_0]]) : memref<?x10xf32>
  // CHECK: [[DEF_LOOPS:%.+]]:2 = krnl.define_loops 2
  // CHECK: [[OPT_LOOPS:%.+]]:2 = krnl.optimize_loops  {
  // CHECK:   krnl.return_loops [[DEF_LOOPS]]#0, [[DEF_LOOPS]]#1
  // CHECK: } : () -> (!krnl.loop, !krnl.loop)
  // CHECK: [[DIM_2:%.+]] = dim %arg0, 0 : memref<?x10xf32>
  // CHECK: krnl.iterate([[OPT_LOOPS]]#0, [[OPT_LOOPS]]#1) with ([[DEF_LOOPS]]#0 -> %arg1 = 0 to [[DIM_2]], [[DEF_LOOPS]]#1 -> %arg2 = 0 to 10) {
  // CHECK: [[LOAD:%.+]] = load %arg0[%arg1, %arg2] : memref<?x10xf32>
  // CHECK: [[ZERO:%.+]] = constant {{0.+}} : f32
  // CHECK: [[ONE:%.+]] = constant {{1.+}} : f32
  // CHECK: [[NLOAD:%.+]] = subf [[ZERO]], [[LOAD]] : f32
  // CHECK: [[NEXP:%.+]] = exp [[NLOAD]] : f32
  // CHECK: [[DIVISOR:%.+]] = addf [[ONE]], [[NEXP]] : f32
  // CHECK: [[SIGMOID_RES:%.+]] = divf [[ONE]], [[DIVISOR]] : f32
  // CHECK: store [[SIGMOID_RES]], [[RES]][%arg1, %arg2] : memref<?x10xf32>
  // CHECK: return [[RES]] : memref<?x10xf32>
}

// -----

func @test_relu(%arg0 : tensor<?x10xf32>) -> tensor<*xf32> {
  %0 = "onnx.Relu"(%arg0) : (tensor<?x10xf32>) -> tensor<*xf32>
  "std.return"(%0) : (tensor<*xf32>) -> ()

  // CHECK-LABEL: test_relu
  // CHECK: [[DIM_0:%.+]] = dim %arg0, 0 : memref<?x10xf32>
  // CHECK: [[RES:%.+]] = alloc([[DIM_0]]) : memref<?x10xf32>
  // CHECK: [[DEF_LOOPS:%.+]]:2 = krnl.define_loops 2
  // CHECK: [[OPT_LOOPS:%.+]]:2 = krnl.optimize_loops  {
  // CHECK:   krnl.return_loops [[DEF_LOOPS]]#0, [[DEF_LOOPS]]#1
  // CHECK: } : () -> (!krnl.loop, !krnl.loop)
  // CHECK: [[DIM_2:%.+]] = dim %arg0, 0 : memref<?x10xf32>
  // CHECK: krnl.iterate([[OPT_LOOPS]]#0, [[OPT_LOOPS]]#1) with ([[DEF_LOOPS]]#0 -> %arg1 = 0 to [[DIM_2]], [[DEF_LOOPS]]#1 -> %arg2 = 0 to 10) {
  // CHECK: [[LOAD:%.+]] = load %arg0[%arg1, %arg2] : memref<?x10xf32>
  // CHECK: [[ZERO:%.+]] = constant {{0.+}} : f32
  // CHECK: [[LTZERO:%.+]] = cmpf "olt", [[LOAD]], [[ZERO]] : f32
  // CHECK: [[RELU_RES:%.+]] = select [[LTZERO]], [[ZERO]], [[LOAD]] : f32
  // CHECK: store [[RELU_RES]], [[RES]][%arg1, %arg2] : memref<?x10xf32>
  // CHECK: return [[RES]] : memref<?x10xf32>
}

// -----

func @test_reshape(%arg0 : tensor<?x10xf32>, %arg1 : tensor<4xi32>) -> tensor<*xf32> {
  %0 = "onnx.Reshape"(%arg0, %arg1) : (tensor<?x10xf32>, tensor<4xi32>) -> tensor<*xf32>
  "std.return"(%0) : (tensor<*xf32>) -> ()

  // CHECK-LABEL: test_reshape
  // CHECK: [[TYPE_IN_BYTES_0:%.+]] = constant 4 : i64
  // CHECK: [[DIM_0:%.+]] = dim %arg0, 0 : memref<?x10xf32>
  // CHECK: [[DIM_0_CAST:%.+]] = index_cast [[DIM_0]] : index to i64
  // CHECK: [[MUL_0:%.+]] = muli [[TYPE_IN_BYTES_0]], [[DIM_0_CAST]] : i64
  // CHECK: [[CONSTANT_0:%.+]] = constant 10 : i64
  // CHECK: [[TENSOR_SIZE:%.+]] = muli [[MUL_0]], [[CONSTANT_0]] : i64

  // CHECK: [[TYPE_IN_BYTES_1:%.+]] = constant 4 : i64
  // CHECK: %[[CONSTANT_1:.+]] = constant 0 : index
  // CHECK: [[LOAD_0:%.+]] = load %arg1[%[[CONSTANT_1]]] : memref<4xi32>
  // CHECK: [[DIM_1:%.+]] = dim %arg0, 0 : memref<?x10xf32>
  // CHECK: [[DIM_1_CAST:%.+]] = index_cast [[DIM_1]] : index to i32
  // CHECK: [[CONSTANT_2:%.+]] = constant 0 : i32
  // CHECK: [[CMP_0:%.+]] = cmpi "eq", [[LOAD_0]], [[CONSTANT_2]] : i32
  // CHECK: [[SELECT_0:%.+]] = select [[CMP_0]], [[DIM_1_CAST]], [[LOAD_0]] : i32
  // CHECK: [[ZEXTI_0:%.+]] = zexti [[SELECT_0]] : i32 to i64
  // CHECK: [[MUL_1:%.+]] = muli [[TYPE_IN_BYTES_1]], [[ZEXTI_0]] : i64

  // CHECK: %[[CONSTANT_3:.+]] = constant 1 : index
  // CHECK: [[LOAD_1:%.+]] = load %arg1[%[[CONSTANT_3]]] : memref<4xi32>
  // CHECK: [[CONSTANT_3:%.+]] = constant 10 : i32
  // CHECK: [[CONSTANT_4:%.+]] = constant 0 : i32
  // CHECK: [[CMP_1:%.+]] = cmpi "eq", [[LOAD_1]], [[CONSTANT_4]] : i32
  // CHECK: [[SELECT_1:%.+]] = select [[CMP_1]], [[CONSTANT_3]], [[LOAD_1]] : i32
  // CHECK: [[ZEXTI_1:%.+]] = zexti [[SELECT_1]] : i32 to i64
  // CHECK: [[MUL_2:%.+]] = muli [[MUL_1]], [[ZEXTI_1]] : i64

  // CHECK: %[[CONSTANT_5:.+]] = constant 2 : index
  // CHECK: [[LOAD_2:%.+]] = load %arg1[%[[CONSTANT_5]]] : memref<4xi32>
  // CHECK: [[ZEXTI_2:%.+]] = zexti [[LOAD_2]] : i32 to i64
  // CHECK: [[MUL_3:%.+]] = muli [[MUL_2]], [[ZEXTI_2]] : i64

  // CHECK: %[[CONSTANT_6:.+]] = constant 3 : index
  // CHECK: [[LOAD_3:%.+]] = load %arg1[%[[CONSTANT_6]]] : memref<4xi32>
  // CHECK: [[ZEXTI_3:%.+]] = zexti [[LOAD_3]] : i32 to i64
  // CHECK: [[MUL_4:%.+]] = muli [[MUL_3]], [[ZEXTI_3]] : i64

  // CHECK: [[CONSTANT_7:%.+]] = constant 0 : i64
  // CHECK: [[SUB_0:%.+]] = subi [[CONSTANT_7]], [[MUL_4]] : i64

  // CHECK: [[CONSTANT_8:%.+]] = constant -1 : i64
  // CHECK: [[CMP_2:%.+]] = cmpi "eq", [[ZEXTI_0]], [[CONSTANT_8]] : i64
  // CHECK: [[DIVISIGNED_0:%.+]] = divi_signed [[TENSOR_SIZE]], [[SUB_0]] : i64
  // CHECK: [[SELECT_2:%.+]] = select [[CMP_2]], [[DIVISIGNED_0]], [[ZEXTI_0]] : i64
  // CHECK: [[CAST_0:%.+]] = index_cast [[SELECT_2]] : i64 to index

  // CHECK: [[CMP_3:%.+]] = cmpi "eq", [[ZEXTI_1]], [[CONSTANT_8]] : i64
  // CHECK: [[DIVISIGNED_1:%.+]] = divi_signed [[TENSOR_SIZE]], [[SUB_0]] : i64
  // CHECK: [[SELECT_3:%.+]] = select [[CMP_3]], [[DIVISIGNED_1]], [[ZEXTI_1]] : i64
  // CHECK: [[CAST_1:%.+]] = index_cast [[SELECT_3]] : i64 to index

  // CHECK: [[CMP_4:%.+]] = cmpi "eq", [[ZEXTI_2]], [[CONSTANT_8]] : i64
  // CHECK: [[DIVISIGNED_2:%.+]] = divi_signed [[TENSOR_SIZE]], [[SUB_0]] : i64
  // CHECK: [[SELECT_4:%.+]] = select [[CMP_4]], [[DIVISIGNED_2]], [[ZEXTI_2]] : i64
  // CHECK: [[CAST_2:%.+]] = index_cast [[SELECT_4]] : i64 to index

  // CHECK: [[CMP_5:%.+]] = cmpi "eq", [[ZEXTI_3]], [[CONSTANT_8]] : i64
  // CHECK: [[DIVISIGNED_3:%.+]] = divi_signed [[TENSOR_SIZE]], [[SUB_0]] : i64
  // CHECK: [[SELECT_5:%.+]] = select [[CMP_5]], [[DIVISIGNED_3]], [[ZEXTI_3]] : i64
  // CHECK: [[CAST_3:%.+]] = index_cast [[SELECT_5]] : i64 to index

  // CHECK: [[ALLOC:%.+]] = alloc([[CAST_0]], [[CAST_1]], [[CAST_2]], [[CAST_3]]) : memref<?x?x?x?xf32>
  // CHECK: "krnl.memcpy"([[ALLOC]], %arg0, [[TENSOR_SIZE]]) : (memref<?x?x?x?xf32>, memref<?x10xf32>, i64) -> ()
  // CHECK: return [[ALLOC]] : memref<?x?x?x?xf32>
}

// -----

func @test_sum(%arg0 : tensor<10x10xf32>, %arg1 : tensor<10x10xf32>) -> tensor<*xf32> {
  %0 = "onnx.Sum"(%arg0, %arg1) : (tensor<10x10xf32>, tensor<10x10xf32>) -> tensor<*xf32>
  "std.return"(%0) : (tensor<*xf32>) -> ()

  // CHECK-LABEL: test_sum
  // CHECK: [[RES:%.+]] = alloc() : memref<10x10xf32>
  // CHECK: [[DEF_LOOPS:%.+]]:2 = krnl.define_loops 2
  // CHECK: [[OPT_LOOPS:%.+]]:2 = krnl.optimize_loops  {
  // CHECK:   krnl.return_loops [[DEF_LOOPS]]#0, [[DEF_LOOPS]]#1
  // CHECK: } : () -> (!krnl.loop, !krnl.loop)
  // CHECK: krnl.iterate([[OPT_LOOPS]]#0, [[OPT_LOOPS]]#1) with ([[DEF_LOOPS]]#0 -> %arg2 = 0 to 10, [[DEF_LOOPS]]#1 -> %arg3 = 0 to 10) {
  // CHECK: [[LOAD1:%.+]] = load %arg0[%arg2, %arg3] : memref<10x10xf32>
  // CHECK: [[LOAD2:%.+]] = load %arg1[%arg2, %arg3] : memref<10x10xf32>
  // CHECK: [[ADD:%.+]] = addf [[LOAD1]], [[LOAD2]] : f32
  // CHECK: store [[ADD]], [[RES]][%arg2, %arg3] : memref<10x10xf32>
  // CHECK: return [[RES]] : memref<10x10xf32>
}

// -----

func @test_max(%arg0 : tensor<10x10xf32>, %arg1 : tensor<10x10xf32>) -> tensor<*xf32> {
  %0 = "onnx.Max"(%arg0, %arg1) : (tensor<10x10xf32>, tensor<10x10xf32>) -> tensor<*xf32>
  "std.return"(%0) : (tensor<*xf32>) -> ()

  // CHECK-LABEL: test_max
  // CHECK: [[RES:%.+]] = alloc() : memref<10x10xf32>
  // CHECK: [[DEF_LOOPS:%.+]]:2 = krnl.define_loops 2
  // CHECK: [[OPT_LOOPS:%.+]]:2 = krnl.optimize_loops  {
  // CHECK:   krnl.return_loops [[DEF_LOOPS]]#0, [[DEF_LOOPS]]#1
  // CHECK: } : () -> (!krnl.loop, !krnl.loop)
  // CHECK: krnl.iterate([[OPT_LOOPS]]#0, [[OPT_LOOPS]]#1) with ([[DEF_LOOPS]]#0 -> %arg2 = 0 to 10, [[DEF_LOOPS]]#1 -> %arg3 = 0 to 10) {
  // CHECK: [[LOAD1:%.+]] = load %arg0[%arg2, %arg3] : memref<10x10xf32>
  // CHECK: [[LOAD2:%.+]] = load %arg1[%arg2, %arg3] : memref<10x10xf32>
  // CHECK: [[MAX:%.+]] = cmpf "ogt", [[LOAD1]], [[LOAD2]] : f32
  // CHECK: [[RELU_RES:%.+]] = select [[MAX]], [[LOAD1]], [[LOAD2]] : f32
  // CHECK: store [[RELU_RES]], [[RES]][%arg2, %arg3] : memref<10x10xf32>
  // CHECK: return [[RES]] : memref<10x10xf32>
}

// -----

func @test_min(%arg0 : tensor<10x10xf32>, %arg1 : tensor<10x10xf32>) -> tensor<*xf32> {
  %0 = "onnx.Min"(%arg0, %arg1) : (tensor<10x10xf32>, tensor<10x10xf32>) -> tensor<*xf32>
  "std.return"(%0) : (tensor<*xf32>) -> ()

  // CHECK-LABEL: test_min
  // CHECK: [[RES:%.+]] = alloc() : memref<10x10xf32>
  // CHECK: [[DEF_LOOPS:%.+]]:2 = krnl.define_loops 2
  // CHECK: [[OPT_LOOPS:%.+]]:2 = krnl.optimize_loops  {
  // CHECK:   krnl.return_loops [[DEF_LOOPS]]#0, [[DEF_LOOPS]]#1
  // CHECK: } : () -> (!krnl.loop, !krnl.loop)
  // CHECK: krnl.iterate([[OPT_LOOPS]]#0, [[OPT_LOOPS]]#1) with ([[DEF_LOOPS]]#0 -> %arg2 = 0 to 10, [[DEF_LOOPS]]#1 -> %arg3 = 0 to 10) {
  // CHECK: [[LOAD1:%.+]] = load %arg0[%arg2, %arg3] : memref<10x10xf32>
  // CHECK: [[LOAD2:%.+]] = load %arg1[%arg2, %arg3] : memref<10x10xf32>
  // CHECK: [[MIN:%.+]] = cmpf "olt", [[LOAD1]], [[LOAD2]] : f32
  // CHECK: [[RELU_RES:%.+]] = select [[MIN]], [[LOAD1]], [[LOAD2]] : f32
  // CHECK: store [[RELU_RES]], [[RES]][%arg2, %arg3] : memref<10x10xf32>
  // CHECK: return [[RES]] : memref<10x10xf32>
}

// -----

func @test_elu(%arg0 : tensor<?x10xf32>) -> tensor<*xf32> {
  %0 = "onnx.Elu"(%arg0) {alpha=2.0:f32} : (tensor<?x10xf32>) -> tensor<*xf32>
  "std.return"(%0) : (tensor<*xf32>) -> ()

  // CHECK-LABEL: test_elu
  // CHECK: [[DIM_0:%.+]] = dim %arg0, 0 : memref<?x10xf32>
  // CHECK: [[RES:%.+]] = alloc([[DIM_0]]) : memref<?x10xf32>
  // CHECK: [[DEF_LOOPS:%.+]]:2 = krnl.define_loops 2
  // CHECK: [[OPT_LOOPS:%.+]]:2 = krnl.optimize_loops  {
  // CHECK:   krnl.return_loops [[DEF_LOOPS]]#0, [[DEF_LOOPS]]#1
  // CHECK: } : () -> (!krnl.loop, !krnl.loop)
  // CHECK: [[DIM_2:%.+]] = dim %arg0, 0 : memref<?x10xf32>
  // CHECK: krnl.iterate([[OPT_LOOPS]]#0, [[OPT_LOOPS]]#1) with ([[DEF_LOOPS]]#0 -> %arg1 = 0 to [[DIM_2]], [[DEF_LOOPS]]#1 -> %arg2 = 0 to 10) {
  // CHECK: [[LOAD:%.+]] = load %arg0[%arg1, %arg2] : memref<?x10xf32>
  // CHECK: [[ZERO:%.+]] = constant {{0.+}} : f32 
  // CHECK: [[ONE:%.+]] = constant {{1.+}} : f32 
  // CHECK: [[ALPHA:%.+]] = constant {{2.+}} : f32 
  // CHECK: [[EXP:%.+]] = exp [[LOAD]] : f32
  // CHECK: [[CMP:%.+]] = cmpf "olt", [[LOAD]], [[ZERO]] : f32
  // CHECK: [[SUB:%.+]] = subf [[EXP]], [[ONE]] : f32
  // CHECK: [[MUL:%.+]] = mulf [[ALPHA]], [[SUB]] : f32
  // CHECK: [[SELECT:%.+]] = select [[CMP]], [[MUL]], [[LOAD]] : f32
  // CHECK: store [[SELECT]], [[RES]][%arg1, %arg2] : memref<?x10xf32>
  // CHECK: return [[RES]] : memref<?x10xf32>
}

// -----

func @test_leakyrelu(%arg0 : tensor<?x10xf32>) -> tensor<*xf32> {
  %0 = "onnx.LeakyRelu"(%arg0) {alpha=1.0:f32} : (tensor<?x10xf32>) -> tensor<*xf32>
  "std.return"(%0) : (tensor<*xf32>) -> ()

  // CHECK-LABEL: test_leakyrelu
  // CHECK: [[DIM_0:%.+]] = dim %arg0, 0 : memref<?x10xf32>
  // CHECK: [[RES:%.+]] = alloc([[DIM_0]]) : memref<?x10xf32>
  // CHECK: [[DEF_LOOPS:%.+]]:2 = krnl.define_loops 2
  // CHECK: [[OPT_LOOPS:%.+]]:2 = krnl.optimize_loops  {
  // CHECK:   krnl.return_loops [[DEF_LOOPS]]#0, [[DEF_LOOPS]]#1
  // CHECK: } : () -> (!krnl.loop, !krnl.loop)
  // CHECK: [[DIM_2:%.+]] = dim %arg0, 0 : memref<?x10xf32>
  // CHECK: krnl.iterate([[OPT_LOOPS]]#0, [[OPT_LOOPS]]#1) with ([[DEF_LOOPS]]#0 -> %arg1 = 0 to [[DIM_2]], [[DEF_LOOPS]]#1 -> %arg2 = 0 to 10) {
  // CHECK: [[LOAD:%.+]] = load %arg0[%arg1, %arg2] : memref<?x10xf32>
  // CHECK: [[ZERO:%.+]] = constant {{0.+}} : f32 
  // CHECK: [[ALPHA:%.+]] = constant {{1.+}} : f32 
  // CHECK: [[CMP:%.+]] = cmpf "olt", [[LOAD]], [[ZERO]] : f32
  // CHECK: [[MUL:%.+]] = mulf [[ALPHA]], [[LOAD]] : f32
  // CHECK: [[SELECT:%.+]] = select [[CMP]], [[MUL]], [[LOAD]] : f32
  // CHECK: store [[SELECT]], [[RES]][%arg1, %arg2] : memref<?x10xf32>
  // CHECK: return [[RES]] : memref<?x10xf32>
}

// -----

func @test_selu(%arg0 : tensor<?x10xf32>) -> tensor<*xf32> {
  %0 = "onnx.Selu"(%arg0) {alpha=1.0:f32, gamma=2.0:f32} : (tensor<?x10xf32>) -> tensor<*xf32>
  "std.return"(%0) : (tensor<*xf32>) -> ()

  // CHECK-LABEL: test_selu
  // CHECK: [[DIM_0:%.+]] = dim %arg0, 0 : memref<?x10xf32>
  // CHECK: [[RES:%.+]] = alloc([[DIM_0]]) : memref<?x10xf32>
  // CHECK: [[DEF_LOOPS:%.+]]:2 = krnl.define_loops 2
  // CHECK: [[OPT_LOOPS:%.+]]:2 = krnl.optimize_loops  {
  // CHECK:   krnl.return_loops [[DEF_LOOPS]]#0, [[DEF_LOOPS]]#1
  // CHECK: } : () -> (!krnl.loop, !krnl.loop)
  // CHECK: [[DIM_2:%.+]] = dim %arg0, 0 : memref<?x10xf32>
  // CHECK: krnl.iterate([[OPT_LOOPS]]#0, [[OPT_LOOPS]]#1) with ([[DEF_LOOPS]]#0 -> %arg1 = 0 to [[DIM_2]], [[DEF_LOOPS]]#1 -> %arg2 = 0 to 10) {
  // CHECK: [[LOAD:%.+]] = load %arg0[%arg1, %arg2] : memref<?x10xf32>
  // CHECK: [[ZERO:%.+]] = constant {{0.+}} : f32 
  // CHECK: [[ALPHA:%.+]] = constant {{1.+}} : f32 
  // CHECK: [[GAMMA:%.+]] = constant {{2.+}} : f32 
  // CHECK: [[EXP:%.+]] = exp [[LOAD]] : f32
  // CHECK: [[CMP:%.+]] = cmpf "ogt", [[LOAD]], [[ZERO]] : f32
  // CHECK: [[MUL:%.+]] = mulf [[ALPHA]], [[EXP]] : f32
  // CHECK: [[SUB:%.+]] = subf [[MUL]], [[ALPHA]] : f32
  // CHECK: [[SELECT:%.+]] = select [[CMP]], [[LOAD]], [[SUB]] : f32
  // CHECK: [[SELU_RES:%.+]] = mulf [[GAMMA]], [[SELECT]] : f32
  // CHECK: store [[SELU_RES]], [[RES]][%arg1, %arg2] : memref<?x10xf32>
  // CHECK: return [[RES]] : memref<?x10xf32>
}

// -----

func @test_hardsigmoid(%arg0 : tensor<?x10xf32>) -> tensor<*xf32> {
  %0 = "onnx.HardSigmoid"(%arg0) {alpha=1.0:f32, beta=2.0:f32} : (tensor<?x10xf32>) -> tensor<*xf32>
  "std.return"(%0) : (tensor<*xf32>) -> ()

  // CHECK-LABEL: test_hardsigmoid
  // CHECK: [[DIM_0:%.+]] = dim %arg0, 0 : memref<?x10xf32>
  // CHECK: [[RES:%.+]] = alloc([[DIM_0]]) : memref<?x10xf32>
  // CHECK: [[DEF_LOOPS:%.+]]:2 = krnl.define_loops 2
  // CHECK: [[OPT_LOOPS:%.+]]:2 = krnl.optimize_loops  {
  // CHECK:   krnl.return_loops [[DEF_LOOPS]]#0, [[DEF_LOOPS]]#1
  // CHECK: } : () -> (!krnl.loop, !krnl.loop)
  // CHECK: [[DIM_2:%.+]] = dim %arg0, 0 : memref<?x10xf32>
  // CHECK: krnl.iterate([[OPT_LOOPS]]#0, [[OPT_LOOPS]]#1) with ([[DEF_LOOPS]]#0 -> %arg1 = 0 to [[DIM_2]], [[DEF_LOOPS]]#1 -> %arg2 = 0 to 10) {
  // CHECK: [[LOAD:%.+]] = load %arg0[%arg1, %arg2] : memref<?x10xf32>
  // CHECK: [[ZERO:%.+]] = constant {{0.+}} : f32 
  // CHECK: [[ONE:%.+]] = constant {{1.+}} : f32 
  // CHECK: [[ALPHA:%.+]] = constant {{1.+}} : f32 
  // CHECK: [[BETA:%.+]] = constant {{2.+}} : f32 
  // CHECK: [[MUL:%.+]] = mulf [[ALPHA]], [[LOAD]] : f32
  // CHECK: [[ADD:%.+]] = addf [[MUL]], [[BETA]] : f32
  // CHECK: [[CMP1:%.+]] = cmpf "ogt", [[ADD]], [[ZERO]] : f32
  // CHECK: [[SELECT1:%.+]] = select [[CMP1]], [[ADD]], [[ZERO]] : f32
  // CHECK: [[CMP2:%.+]] = cmpf "olt", [[SELECT1]], [[ONE]] : f32
  // CHECK: [[SELECT2:%.+]] = select [[CMP2]], [[SELECT1]], [[ONE]] : f32
  // CHECK: store [[SELECT2]], [[RES]][%arg1, %arg2] : memref<?x10xf32>
  // CHECK: return [[RES]] : memref<?x10xf32>
}

// -----

func @test_reciprocal(%arg0 : tensor<?x10xf32>) -> tensor<*xf32> {
  %0 = "onnx.Reciprocal"(%arg0) : (tensor<?x10xf32>) -> tensor<*xf32>
  "std.return"(%0) : (tensor<*xf32>) -> ()

  // CHECK-LABEL: test_reciprocal
  // CHECK: [[DIM_0:%.+]] = dim %arg0, 0 : memref<?x10xf32>
  // CHECK: [[RES:%.+]] = alloc([[DIM_0]]) : memref<?x10xf32>
  // CHECK: [[DEF_LOOPS:%.+]]:2 = krnl.define_loops 2
  // CHECK: [[OPT_LOOPS:%.+]]:2 = krnl.optimize_loops  {
  // CHECK:   krnl.return_loops [[DEF_LOOPS]]#0, [[DEF_LOOPS]]#1
  // CHECK: } : () -> (!krnl.loop, !krnl.loop)
  // CHECK: [[DIM_2:%.+]] = dim %arg0, 0 : memref<?x10xf32>
  // CHECK: krnl.iterate([[OPT_LOOPS]]#0, [[OPT_LOOPS]]#1) with ([[DEF_LOOPS]]#0 -> %arg1 = 0 to [[DIM_2]], [[DEF_LOOPS]]#1 -> %arg2 = 0 to 10) {
  // CHECK: [[LOAD:%.+]] = load %arg0[%arg1, %arg2] : memref<?x10xf32>
  // CHECK: [[ONE:%.+]] = constant {{1.+}} : f32
  // CHECK: [[RECIPROCAL_RES:%.+]] = divf [[ONE]], [[LOAD]] : f32
  // CHECK: store [[RECIPROCAL_RES]], [[RES]][%arg1, %arg2] : memref<?x10xf32>
  // CHECK: return [[RES]] : memref<?x10xf32>
}

// -----

func @test_softplus(%arg0 : tensor<?x10xf32>) -> tensor<*xf32> {
  %0 = "onnx.Softplus"(%arg0) : (tensor<?x10xf32>) -> tensor<*xf32>
  "std.return"(%0) : (tensor<*xf32>) -> ()

  // CHECK-LABEL: test_softplus
  // CHECK: [[DIM_0:%.+]] = dim %arg0, 0 : memref<?x10xf32>
  // CHECK: [[RES:%.+]] = alloc([[DIM_0]]) : memref<?x10xf32>
  // CHECK: [[DEF_LOOPS:%.+]]:2 = krnl.define_loops 2
  // CHECK: [[OPT_LOOPS:%.+]]:2 = krnl.optimize_loops  {
  // CHECK:   krnl.return_loops [[DEF_LOOPS]]#0, [[DEF_LOOPS]]#1
  // CHECK: } : () -> (!krnl.loop, !krnl.loop)
  // CHECK: [[DIM_2:%.+]] = dim %arg0, 0 : memref<?x10xf32>
  // CHECK: krnl.iterate([[OPT_LOOPS]]#0, [[OPT_LOOPS]]#1) with ([[DEF_LOOPS]]#0 -> %arg1 = 0 to [[DIM_2]], [[DEF_LOOPS]]#1 -> %arg2 = 0 to 10) {
  // CHECK: [[LOAD:%.+]] = load %arg0[%arg1, %arg2] : memref<?x10xf32>
  // CHECK: [[EXP:%.+]] = exp [[LOAD]] : f32
  // CHECK: [[ONE:%.+]] = constant {{1.+}} : f32
  // CHECK: [[ADD:%.+]] = addf [[EXP]], [[ONE]] : f32
  // CHECK: [[SOFTPLUS_RES:%.+]] = log [[ADD]] : f32
  // CHECK: store [[SOFTPLUS_RES]], [[RES]][%arg1, %arg2] : memref<?x10xf32>
  // CHECK: return [[RES]] : memref<?x10xf32>
}

// -----

func @test_softsign(%arg0 : tensor<?x10xf32>) -> tensor<*xf32> {
  %0 = "onnx.Softsign"(%arg0) : (tensor<?x10xf32>) -> tensor<*xf32>
  "std.return"(%0) : (tensor<*xf32>) -> ()

  // CHECK-LABEL: test_softsign
  // CHECK: [[DIM_0:%.+]] = dim %arg0, 0 : memref<?x10xf32>
  // CHECK: [[RES:%.+]] = alloc([[DIM_0]]) : memref<?x10xf32>
  // CHECK: [[DEF_LOOPS:%.+]]:2 = krnl.define_loops 2
  // CHECK: [[OPT_LOOPS:%.+]]:2 = krnl.optimize_loops  {
  // CHECK:   krnl.return_loops [[DEF_LOOPS]]#0, [[DEF_LOOPS]]#1
  // CHECK: } : () -> (!krnl.loop, !krnl.loop)
  // CHECK: [[DIM_2:%.+]] = dim %arg0, 0 : memref<?x10xf32>
  // CHECK: krnl.iterate([[OPT_LOOPS]]#0, [[OPT_LOOPS]]#1) with ([[DEF_LOOPS]]#0 -> %arg1 = 0 to [[DIM_2]], [[DEF_LOOPS]]#1 -> %arg2 = 0 to 10) {
  // CHECK: [[LOAD:%.+]] = load %arg0[%arg1, %arg2] : memref<?x10xf32>
  // CHECK: [[ABS:%.+]] = absf [[LOAD]] : f32
  // CHECK: [[ONE:%.+]] = constant {{1.+}} : f32
  // CHECK: [[ADD:%.+]] = addf [[ABS]], [[ONE]] : f32
  // CHECK: [[SOFTSIGN_RES:%.+]] = divf [[LOAD]], [[ADD]] : f32
  // CHECK: store [[SOFTSIGN_RES]], [[RES]][%arg1, %arg2] : memref<?x10xf32>
  // CHECK: return [[RES]] : memref<?x10xf32>
}

// -----

func @test_add_with_broadcasting(%arg0 : tensor<?xf32>, %arg1 : tensor<?x10xf32>) -> tensor<*xf32> {
  %0 = "onnx.Add"(%arg0, %arg1) : (tensor<?xf32>, tensor<?x10xf32>) -> tensor<*xf32>
  "std.return"(%0) : (tensor<*xf32>) -> ()

  // CHECK-LABEL: test_add_with_broadcasting
  // CHECK: [[DIM1:%.+]] = dim %arg1, 0 : memref<?x10xf32>
  // CHECK: [[RES:%.+]] = alloc([[DIM1]]) : memref<?x10xf32>
  // CHECK: [[DIM2:%.+]] = dim %arg0, 0 : memref<?xf32>
  // CHECK: [[ONE:%.+]] = constant 1 : index
  // CHECK: [[IS_ONE:%.+]] = cmpi "eq", [[DIM2]], [[ONE]] : index
  // CHECK: [[DEF_LOOPS:%.+]]:2 = krnl.define_loops 2
  // CHECK: [[OPT_LOOPS:%.+]]:2 = krnl.optimize_loops  {
  // CHECK: krnl.return_loops [[DEF_LOOPS]]#0, [[DEF_LOOPS]]#1
  // CHECK: } : () -> (!krnl.loop, !krnl.loop)
  // CHECK: [[DIM3:%.+]] = dim [[RES]], 0 : memref<?x10xf32>
  // CHECK: krnl.iterate([[OPT_LOOPS]]#0, [[OPT_LOOPS]]#1) with ([[DEF_LOOPS]]#0 -> %arg2 = 0 to [[DIM3]], [[DEF_LOOPS]]#1 -> %arg3 = 0 to 10) {
  // CHECK: [[ZERO:%.+]] = constant 0 : index
  // CHECK: %[[SELECT1:.+]] = select [[IS_ONE]], [[ZERO]], %arg3 : index
  // CHECK: [[LOAD1:%.+]] = load %arg0[%[[SELECT1]]] : memref<?xf32>
  // CHECK: [[LOAD2:%.+]] = load %arg1[%arg2, %arg3] : memref<?x10xf32>
  // CHECK: [[ADD:%.+]] = addf [[LOAD1]], [[LOAD2]] : f32
  // CHECK: store [[ADD]], [[RES]][%arg2, %arg3] : memref<?x10xf32>
  // CHECK: }
  // CHECK: return [[RES]] : memref<?x10xf32>
}

// -----

func @test_reducemax(%arg0 : tensor<3x2x2xf32>) -> tensor<*xf32> {
  %0 ="onnx.ReduceMax"(%arg0) {axes=[1], keepdims = 0 : i64} : (tensor<3x2x2xf32>)-> tensor<*xf32>
  "std.return"(%0) : (tensor<*xf32>) -> ()

  // CHECK-LABEL: test_reducemax
  // CHECK: [[RES:%.+]] = alloc() : memref<3x2xf32>
  // CHECK: [[DEF_LOOPS1:%.+]]:2 = krnl.define_loops 2
  // CHECK: [[OPT_LOOPS1:%.+]]:2 = krnl.optimize_loops  {
  // CHECK: krnl.return_loops [[DEF_LOOPS1]]#0, [[DEF_LOOPS1]]#1
  // CHECK: } : () -> (!krnl.loop, !krnl.loop)
  // CHECK: krnl.iterate([[OPT_LOOPS1]]#0, [[OPT_LOOPS1]]#1) with ([[DEF_LOOPS1]]#0 -> %arg1 = 0 to 3, [[DEF_LOOPS1]]#1 -> %arg2 = 0 to 2) {
  // CHECK: [[IDENTITY:%.+]] = constant 0xFF800000 : f32
  // CHECK: store [[IDENTITY]], [[RES]][%arg1, %arg2] : memref<3x2xf32>

  // CHECK: [[DEF_LOOPS2:%.+]]:3 = krnl.define_loops 3
  // CHECK: [[OPT_LOOPS2:%.+]]:3 = krnl.optimize_loops  {
  // CHECK: krnl.return_loops [[DEF_LOOPS2]]#0, [[DEF_LOOPS2]]#1, [[DEF_LOOPS2]]#2
  // CHECK: } : () -> (!krnl.loop, !krnl.loop, !krnl.loop)
  // CHECK: krnl.iterate([[OPT_LOOPS2]]#0, [[OPT_LOOPS2]]#1, [[OPT_LOOPS2]]#2) with ([[DEF_LOOPS2]]#0 -> %arg1 = 0 to 3, [[DEF_LOOPS2]]#1 -> %arg2 = 0 to 2, [[DEF_LOOPS2]]#2 -> %arg3 = 0 to 2) {
  // CHECK: [[LOAD1:%.+]] = load %arg0[%arg1, %arg2, %arg3] : memref<3x2x2xf32>
  // CHECK: [[LOAD2:%.+]] = load %0[%arg1, %arg3] : memref<3x2xf32>
  // CHECK: [[CMP:%.+]] = cmpf "ogt", [[LOAD2]], [[LOAD1]] : f32
  // CHECK: [[SELECT:%.+]] = select %7, %6, %5 : f32
  // CHECK: store [[SELECT]], [[RES]][%arg1, %arg3] : memref<3x2xf32>
  // CHECK: }
  // CHECK: return [[RES]] : memref<3x2xf32>
}

// -----

func @test_reducemin(%arg0 : tensor<3x2x2xf32>) -> tensor<*xf32> {
  %0 ="onnx.ReduceMin"(%arg0) {axes=[1], keepdims = 0 : i64} : (tensor<3x2x2xf32>)-> tensor<*xf32>
  "std.return"(%0) : (tensor<*xf32>) -> ()

  // CHECK-LABEL: test_reducemin
  // CHECK: [[RES:%.+]] = alloc() : memref<3x2xf32>
  // CHECK: [[DEF_LOOPS1:%.+]]:2 = krnl.define_loops 2
  // CHECK: [[OPT_LOOPS1:%.+]]:2 = krnl.optimize_loops  {
  // CHECK: krnl.return_loops [[DEF_LOOPS1]]#0, [[DEF_LOOPS1]]#1
  // CHECK: } : () -> (!krnl.loop, !krnl.loop)
  // CHECK: krnl.iterate([[OPT_LOOPS1]]#0, [[OPT_LOOPS1]]#1) with ([[DEF_LOOPS1]]#0 -> %arg1 = 0 to 3, [[DEF_LOOPS1]]#1 -> %arg2 = 0 to 2) {
  // CHECK: [[IDENTITY:%.+]] = constant 0x7F800000 : f32
  // CHECK: store [[IDENTITY]], [[RES]][%arg1, %arg2] : memref<3x2xf32>

  // CHECK: [[DEF_LOOPS2:%.+]]:3 = krnl.define_loops 3
  // CHECK: [[OPT_LOOPS2:%.+]]:3 = krnl.optimize_loops  {
  // CHECK: krnl.return_loops [[DEF_LOOPS2]]#0, [[DEF_LOOPS2]]#1, [[DEF_LOOPS2]]#2
  // CHECK: } : () -> (!krnl.loop, !krnl.loop, !krnl.loop)
  // CHECK: krnl.iterate([[OPT_LOOPS2]]#0, [[OPT_LOOPS2]]#1, [[OPT_LOOPS2]]#2) with ([[DEF_LOOPS2]]#0 -> %arg1 = 0 to 3, [[DEF_LOOPS2]]#1 -> %arg2 = 0 to 2, [[DEF_LOOPS2]]#2 -> %arg3 = 0 to 2) {
  // CHECK: [[LOAD1:%.+]] = load %arg0[%arg1, %arg2, %arg3] : memref<3x2x2xf32>
  // CHECK: [[LOAD2:%.+]] = load %0[%arg1, %arg3] : memref<3x2xf32>
  // CHECK: [[CMP:%.+]] = cmpf "olt", [[LOAD2]], [[LOAD1]] : f32
  // CHECK: [[SELECT:%.+]] = select %7, %6, %5 : f32
  // CHECK: store [[SELECT]], [[RES]][%arg1, %arg3] : memref<3x2xf32>
  // CHECK: }
  // CHECK: return [[RES]] : memref<3x2xf32>
}

// -----

func @test_reduceprod(%arg0 : tensor<3x2x2xf32>) -> tensor<*xf32> {
  %0 ="onnx.ReduceProd"(%arg0) {axes=[1], keepdims = 0 : i64} : (tensor<3x2x2xf32>)-> tensor<*xf32>
  "std.return"(%0) : (tensor<*xf32>) -> ()

  // CHECK-LABEL: test_reduceprod
  // CHECK: [[RES:%.+]] = alloc() : memref<3x2xf32>
  // CHECK: [[DEF_LOOPS1:%.+]]:2 = krnl.define_loops 2
  // CHECK: [[OPT_LOOPS1:%.+]]:2 = krnl.optimize_loops  {
  // CHECK: krnl.return_loops [[DEF_LOOPS1]]#0, [[DEF_LOOPS1]]#1
  // CHECK: } : () -> (!krnl.loop, !krnl.loop)
  // CHECK: krnl.iterate([[OPT_LOOPS1]]#0, [[OPT_LOOPS1]]#1) with ([[DEF_LOOPS1]]#0 -> %arg1 = 0 to 3, [[DEF_LOOPS1]]#1 -> %arg2 = 0 to 2) {
  // CHECK: [[IDENTITY:%.+]] = constant 1.000000e+00 : f32
  // CHECK: store [[IDENTITY]], [[RES]][%arg1, %arg2] : memref<3x2xf32>

  // CHECK: [[DEF_LOOPS2:%.+]]:3 = krnl.define_loops 3
  // CHECK: [[OPT_LOOPS2:%.+]]:3 = krnl.optimize_loops  {
  // CHECK: krnl.return_loops [[DEF_LOOPS2]]#0, [[DEF_LOOPS2]]#1, [[DEF_LOOPS2]]#2
  // CHECK: } : () -> (!krnl.loop, !krnl.loop, !krnl.loop)
  // CHECK: krnl.iterate([[OPT_LOOPS2]]#0, [[OPT_LOOPS2]]#1, [[OPT_LOOPS2]]#2) with ([[DEF_LOOPS2]]#0 -> %arg1 = 0 to 3, [[DEF_LOOPS2]]#1 -> %arg2 = 0 to 2, [[DEF_LOOPS2]]#2 -> %arg3 = 0 to 2) {
  // CHECK: [[LOAD1:%.+]] = load %arg0[%arg1, %arg2, %arg3] : memref<3x2x2xf32>
  // CHECK: [[LOAD2:%.+]] = load %0[%arg1, %arg3] : memref<3x2xf32>
  // CHECK: [[REDUCE:%.+]] = mulf %6, %5 : f32
  // CHECK: store [[REDUCE]], [[RES]][%arg1, %arg3] : memref<3x2xf32>
  // CHECK: }
  // CHECK: return [[RES]] : memref<3x2xf32>
}

// -----

func @test_reducesum(%arg0 : tensor<3x2x2xf32>) -> tensor<*xf32> {
  %0 ="onnx.ReduceSum"(%arg0) {axes=[1], keepdims = 0 : i64} : (tensor<3x2x2xf32>)-> tensor<*xf32>
  "std.return"(%0) : (tensor<*xf32>) -> ()

  // CHECK-LABEL: test_reducesum
  // CHECK: [[RES:%.+]] = alloc() : memref<3x2xf32>
  // CHECK: [[DEF_LOOPS1:%.+]]:2 = krnl.define_loops 2
  // CHECK: [[OPT_LOOPS1:%.+]]:2 = krnl.optimize_loops  {
  // CHECK: krnl.return_loops [[DEF_LOOPS1]]#0, [[DEF_LOOPS1]]#1
  // CHECK: } : () -> (!krnl.loop, !krnl.loop)
  // CHECK: krnl.iterate([[OPT_LOOPS1]]#0, [[OPT_LOOPS1]]#1) with ([[DEF_LOOPS1]]#0 -> %arg1 = 0 to 3, [[DEF_LOOPS1]]#1 -> %arg2 = 0 to 2) {
  // CHECK: [[IDENTITY:%.+]] = constant 0.000000e+00 : f32
  // CHECK: store [[IDENTITY]], [[RES]][%arg1, %arg2] : memref<3x2xf32>

  // CHECK: [[DEF_LOOPS2:%.+]]:3 = krnl.define_loops 3
  // CHECK: [[OPT_LOOPS2:%.+]]:3 = krnl.optimize_loops  {
  // CHECK: krnl.return_loops [[DEF_LOOPS2]]#0, [[DEF_LOOPS2]]#1, [[DEF_LOOPS2]]#2
  // CHECK: } : () -> (!krnl.loop, !krnl.loop, !krnl.loop)
  // CHECK: krnl.iterate([[OPT_LOOPS2]]#0, [[OPT_LOOPS2]]#1, [[OPT_LOOPS2]]#2) with ([[DEF_LOOPS2]]#0 -> %arg1 = 0 to 3, [[DEF_LOOPS2]]#1 -> %arg2 = 0 to 2, [[DEF_LOOPS2]]#2 -> %arg3 = 0 to 2) {
  // CHECK: [[LOAD1:%.+]] = load %arg0[%arg1, %arg2, %arg3] : memref<3x2x2xf32>
  // CHECK: [[LOAD2:%.+]] = load %0[%arg1, %arg3] : memref<3x2xf32>
  // CHECK: [[REDUCE:%.+]] = addf %6, %5 : f32
  // CHECK: store [[REDUCE]], [[RES]][%arg1, %arg3] : memref<3x2xf32>
  // CHECK: }
  // CHECK: return [[RES]] : memref<3x2xf32>
}
  
// -----

func @test_softmax(%arg0 : tensor<10x10xf32>) -> tensor<*xf32> {
  %0 = "onnx.Softmax"(%arg0) {axis=1:i64} : (tensor<10x10xf32>) -> tensor<*xf32>
  "std.return"(%0) : (tensor<*xf32>) -> ()

  // CHECK-LABEL: test_softmax
  // CHECK: [[MAX:%.+]] = alloc() : memref<f32>
  // CHECK: [[SUM:%.+]] = alloc() : memref<f32>
  // CHECK: [[RES:%.+]] = alloc() : memref<10x10xf32>
  // CHECK: [[CST:%.+]] = constant 0.000000e+00 : f32
  // CHECK: [[CST_0:%.+]] = constant 0xFF800000 : f32
  // CHECK: [[DEF_LOOPS:%.+]]:2 = krnl.define_loops 2
  // CHECK: [[OPT_LOOPS:%.+]]:2 = krnl.optimize_loops  {
  // CHECK:  krnl.return_loops [[DEF_LOOPS]]#0, %3#1
  // CHECK: } : () -> (!krnl.loop, !krnl.loop)
  // CHECK: krnl.iterate([[OPT_LOOPS]]#0) with ([[DEF_LOOPS]]#0 -> %arg1 = 0 to 10) {
  // CHECK: store [[CST]], [[SUM]][] : memref<f32>
  // CHECK: store [[CST_0]], [[MAX]][] : memref<f32>
  // CHECK: krnl.iterate([[OPT_LOOPS]]#1) with ([[DEF_LOOPS]]#1 -> %arg2 = 0 to 10) {
  // CHECK:   [[LOAD1:%.+]] = load [[MAX]][] : memref<f32>
  // CHECK:   [[LOAD2:%.+]] = load %arg0[%arg1, %arg2] : memref<10x10xf32>
  // CHECK:   [[COND:%.+]] = cmpf "ogt", [[LOAD1]], [[LOAD2]] : f32
  // CHECK:   [[SELECT:%.+]] = select [[COND]], [[LOAD1]], [[LOAD2]] : f32
  // CHECK:   store [[SELECT]], [[MAX]][] : memref<f32>
  // CHECK: }
  // CHECK: %5 = load [[MAX]][] : memref<f32>
  // CHECK: krnl.iterate([[OPT_LOOPS]]#1) with ([[DEF_LOOPS]]#1 -> %arg2 = 0 to 10) {
  // CHECK:   [[LOAD1]] = load [[SUM]][] : memref<f32>
  // CHECK:   [[LOAD2]] = load %arg0[%arg1, %arg2] : memref<10x10xf32>
  // CHECK:   [[SUB:%.+]] = subf [[LOAD2]], %5 : f32
  // CHECK:   [[EXP:%.+]] = exp [[SUB]] : f32
  // CHECK:   [[ADD:%.+]] = addf [[LOAD1]], [[EXP]] : f32
  // CHECK:   store [[ADD]], [[SUM]][] : memref<f32>
  // CHECK:   store %10, [[RES]][%arg1, %arg2] : memref<10x10xf32>
  // CHECK: }
  // CHECK: %6 = load [[SUM]][] : memref<f32>
  // CHECK: krnl.iterate([[OPT_LOOPS]]#1) with ([[DEF_LOOPS]]#1 -> %arg2 = 0 to 10) {
  // CHECK:   [[LOAD1]] = load [[RES]][%arg1, %arg2] : memref<10x10xf32>
  // CHECK:   [[DIV:%.+]] = divf [[LOAD1]], %6 : f32
  // CHECK:   store [[DIV]], [[RES]][%arg1, %arg2] : memref<10x10xf32>
  // CHECK: }
  // CHECK: }
  // CHECK: dealloc [[SUM]] : memref<f32>
  // CHECK: dealloc [[MAX]] : memref<f32>
  // CHECK: return [[RES]] : memref<10x10xf32>
}

// -----

func @test_gemm(%arg0 : tensor<5x10xf32>, %arg1 : tensor<5x10xf32>, %arg2: tensor<10xf32>) -> tensor<*xf32> {
  %0 ="onnx.Gemm"(%arg0, %arg1, %arg2) {alpha = 1.0 : f32, beta = 5.0 : f32, transA = 1, transB = 0} : (tensor<5x10xf32>, tensor<5x10xf32>, tensor<10xf32>) -> tensor<*xf32>
  "std.return"(%0) : (tensor<*xf32>) -> ()

  // CHECK-LABEL: test_gemm
  // CHECK: [[RES:%.+]] = alloc() : memref<10x10xf32>
  // CHECK: [[ALPHA:%.+]] = constant 1.000000e+00 : f32
  // CHECK: [[BETA:%.+]] = constant 5.000000e+00 : f32
  // CHECK: [[DEF_LOOPS:%.+]]:3 = krnl.define_loops 3
  // CHECK: [[OPT_LOOPS:%.+]]:3 = krnl.optimize_loops  {
  // CHECK: krnl.return_loops [[DEF_LOOPS]]#0, [[DEF_LOOPS]]#1, [[DEF_LOOPS]]#2
  // CHECK: } : () -> (!krnl.loop, !krnl.loop, !krnl.loop)
  // CHECK: krnl.iterate([[OPT_LOOPS]]#0, [[OPT_LOOPS]]#1) with ([[DEF_LOOPS]]#0 -> %arg3 = 0 to 10, [[DEF_LOOPS]]#1 -> %arg4 = 0 to 10) {
  // CHECK: krnl.iterate([[OPT_LOOPS]]#2) with ([[DEF_LOOPS]]#2 -> %arg5 = 0 to 5) {
  // CHECK: [[A:%.+]] = load %arg0[%arg5, %arg3] : memref<5x10xf32>
  // CHECK: [[B:%.+]] = load %arg1[%arg5, %arg4] : memref<5x10xf32>
  // CHECK: [[Y:%.+]] = load [[RES]][%arg3, %arg4] : memref<10x10xf32>
  // CHECK: [[AB:%.+]] = mulf [[A]], [[B]] : f32
  // CHECK: [[SUM:%.+]] = addf [[Y]], [[AB]] : f32
  // CHECK: store [[SUM]], [[RES]][%arg3, %arg4] : memref<10x10xf32>
  // CHECK: }
  // CHECK: [[LOAD_Y:%.+]] = load [[RES]][%arg3, %arg4] : memref<10x10xf32>
  // CHECK: [[ALPHA_AB:%.+]] = mulf [[ALPHA]], [[LOAD_Y]] : f32
  // CHECK: [[C:%.+]] = load %arg2[%arg4] : memref<10xf32>
  // CHECK: [[BETA_C:%.+]] = mulf [[BETA]], [[C]] : f32
  // CHECK: [[Y_RES:%.+]] = addf [[ALPHA_AB]], [[BETA_C]] : f32
  // CHECK: store [[Y_RES]], [[RES]][%arg3, %arg4] : memref<10x10xf32>
  // CHECK: }
  // CHECK: return [[RES]] : memref<10x10xf32>
  // CHECK: }
}

// -----

func @test_sqrt(%arg0 : tensor<?x10xf32>) -> tensor<*xf32> {
  %0 = "onnx.Sqrt"(%arg0) : (tensor<?x10xf32>) -> tensor<*xf32>
  "std.return"(%0) : (tensor<*xf32>) -> ()

  // CHECK-LABEL: test_sqrt
  // CHECK: [[DIM_0:%.+]] = dim %arg0, 0 : memref<?x10xf32>
  // CHECK: [[RES:%.+]] = alloc([[DIM_0]]) : memref<?x10xf32>
  // CHECK: [[DEF_LOOPS:%.+]]:2 = krnl.define_loops 2
  // CHECK: [[OPT_LOOPS:%.+]]:2 = krnl.optimize_loops  {
  // CHECK:   krnl.return_loops [[DEF_LOOPS]]#0, [[DEF_LOOPS]]#1
  // CHECK: } : () -> (!krnl.loop, !krnl.loop)
  // CHECK: [[DIM_2:%.+]] = dim %arg0, 0 : memref<?x10xf32>
  // CHECK: krnl.iterate([[OPT_LOOPS]]#0, [[OPT_LOOPS]]#1) with ([[DEF_LOOPS]]#0 -> %arg1 = 0 to [[DIM_2]], [[DEF_LOOPS]]#1 -> %arg2 = 0 to 10) {
  // CHECK: [[LOAD:%.+]] = load %arg0[%arg1, %arg2] : memref<?x10xf32>
  // CHECK: [[SQRT:%.+]] = sqrt [[LOAD]] : f32
  // CHECK: store [[SQRT]], [[RES]][%arg1, %arg2] : memref<?x10xf32>
  // CHECK: return [[RES]] : memref<?x10xf32>
}

// -----

func @test_unsqueeze(%arg0 : tensor<10x10xf32>) -> tensor<*xf32> {
  %0 = "onnx.Unsqueeze"(%arg0) {axes=[0,3]} : (tensor<10x10xf32>) -> tensor<*xf32>
  "std.return"(%0) : (tensor<*xf32>) -> ()

  // CHECK-LABEL: test_unsqueeze
  // CHECK: [[RES:%.+]] = alloc() : memref<1x10x10x1xf32>
  // CHECK: [[INBYTES:%.+]] = constant 4 : i64
  // CHECK: [[DIM1:%.+]] = constant 1 : i64
  // CHECK: [[SIZE1:%.+]] = muli [[INBYTES]], [[DIM1]] : i64
  // CHECK: [[DIM2:%.+]] = constant 10 : i64
  // CHECK: [[SIZE2:%.+]] = muli [[SIZE1]], [[DIM2]] : i64
  // CHECK: [[DIM3:%.+]] = constant 10 : i64
  // CHECK: [[SIZE3:%.+]] = muli [[SIZE2]], [[DIM3]] : i64
  // CHECK: [[DIM4:%.+]] = constant 1 : i64
  // CHECK: [[SIZE4:%.+]] = muli [[SIZE3]], [[DIM4]] : i64
  // CHECK: "krnl.memcpy"([[RES]], %arg0, [[SIZE4]]) : (memref<1x10x10x1xf32>, memref<10x10xf32>, i64) -> ()
  // CHECK: return [[RES]] : memref<1x10x10x1xf32>
}

// -----

func @test_transpose(%arg0 : tensor<10x20x30x40xf32>) -> tensor<*xf32> {
  %0 = "onnx.Transpose"(%arg0) : (tensor<10x20x30x40xf32>) -> tensor<*xf32>
  %1 = "onnx.Transpose"(%0) {perm = [0, 3, 1, 2]} : (tensor<*xf32>) -> tensor<*xf32>
  "std.return"(%1) : (tensor<*xf32>) -> ()

  // CHECK-LABEL: test_transpose
  // CHECK: [[RES0:%.+]] = alloc() : memref<40x10x30x20xf32>
  // CHECK: [[RES1:%.+]] = alloc() : memref<40x30x20x10xf32>

  // CHECK: [[LOOPS:%.+]]:4 = krnl.define_loops 4
  // CHECK: [[OPT_LOOPS:%.+]]:4 = krnl.optimize_loops  {
  // CHECK: krnl.return_loops [[LOOPS]]#0, [[LOOPS]]#1, [[LOOPS]]#2, [[LOOPS]]#3
  // CHECK: } : () -> (!krnl.loop, !krnl.loop, !krnl.loop, !krnl.loop)
  // CHECK: krnl.iterate([[OPT_LOOPS]]#0, [[OPT_LOOPS]]#1, [[OPT_LOOPS]]#2, [[OPT_LOOPS]]#3) with ([[LOOPS]]#0 -> %arg1 = 0 to 10, [[LOOPS]]#1 -> %arg2 = 0 to 20, [[LOOPS]]#2 -> %arg3 = 0 to 30, [[LOOPS]]#3 -> %arg4 = 0 to 40) {
  // CHECK: [[LOAD:%.+]] = load %arg0[%arg1, %arg2, %arg3, %arg4] : memref<10x20x30x40xf32>
  // CHECK: store [[LOAD]], [[RES1]][%arg4, %arg3, %arg2, %arg1] : memref<40x30x20x10xf32>

  // CHECK: [[LOOPS:%.+]]:4 = krnl.define_loops 4
  // CHECK: [[OPT_LOOPS:%.+]]:4 = krnl.optimize_loops  {
  // CHECK: krnl.return_loops [[LOOPS]]#0, [[LOOPS]]#1, [[LOOPS]]#2, [[LOOPS]]#3
  // CHECK: } : () -> (!krnl.loop, !krnl.loop, !krnl.loop, !krnl.loop)
  // CHECK: krnl.iterate([[OPT_LOOPS]]#0, [[OPT_LOOPS]]#1, [[OPT_LOOPS]]#2, [[OPT_LOOPS]]#3) with ([[LOOPS]]#0 -> %arg1 = 0 to 40, [[LOOPS]]#1 -> %arg2 = 0 to 30, [[LOOPS]]#2 -> %arg3 = 0 to 20, [[LOOPS]]#3 -> %arg4 = 0 to 10) {
  // CHECK: [[LOAD:%.+]] = load [[RES1]][%arg1, %arg2, %arg3, %arg4] : memref<40x30x20x10xf32>
  // CHECK: store [[LOAD]], [[RES0]][%arg1, %arg4, %arg2, %arg3] : memref<40x10x30x20xf32>

  // CHECK: dealloc [[RES1]] : memref<40x30x20x10xf32>
  // CHECK: return [[RES0]] : memref<40x10x30x20xf32>
}

// -----

func @test_identity(%arg0 : tensor<10x20x30x40xf32>) -> tensor<*xf32> {
  %0 = "onnx.Identity"(%arg0) : (tensor<10x20x30x40xf32>) -> tensor<*xf32>
  "std.return"(%0) : (tensor<*xf32>) -> ()

  // CHECK-LABEL: test_identity
  // CHECK: return %arg0 : memref<10x20x30x40xf32>
}

// -----

func @test_sign_f(%arg0 : tensor<?x10xf32>) -> tensor<*xf32> {
  %0 = "onnx.Sign"(%arg0) : (tensor<?x10xf32>) -> tensor<*xf32>
  "std.return"(%0) : (tensor<*xf32>) -> ()

  // CHECK-LABEL: test_sign_f
  // CHECK: [[DIM_0:%.+]] = dim %arg0, 0 : memref<?x10xf32>
  // CHECK: [[RES:%.+]] = alloc([[DIM_0]]) : memref<?x10xf32>
  // CHECK: [[DEF_LOOPS:%.+]]:2 = krnl.define_loops 2
  // CHECK: [[OPT_LOOPS:%.+]]:2 = krnl.optimize_loops  {
  // CHECK:   krnl.return_loops [[DEF_LOOPS]]#0, [[DEF_LOOPS]]#1
  // CHECK: } : () -> (!krnl.loop, !krnl.loop)
  // CHECK: [[DIM_2:%.+]] = dim %arg0, 0 : memref<?x10xf32>
  // CHECK: krnl.iterate([[OPT_LOOPS]]#0, [[OPT_LOOPS]]#1) with ([[DEF_LOOPS]]#0 -> %arg1 = 0 to [[DIM_2]], [[DEF_LOOPS]]#1 -> %arg2 = 0 to 10) {
  // CHECK: [[LOAD:%.+]] = load %arg0[%arg1, %arg2] : memref<?x10xf32>
  // CHECK: [[ZERO:%.+]] = constant {{0.+}} : f32
  // CHECK: [[ONE:%.+]] = constant {{1.+}} : f32
  // CHECK: [[MINUS_ONE:%.+]] = constant {{-1.+}} : f32
  // CHECK: [[GTZERO:%.+]] = cmpf "ogt", [[LOAD]], [[ZERO]] : f32
  // CHECK: [[SELECT_PLUS:%.+]] = select [[GTZERO]], [[ONE]], [[MINUS_ONE]] : f32
  // CHECK: [[EQZERO:%.+]] = cmpf "oeq", [[LOAD]], [[ZERO]] : f32
  // CHECK: [[SIGN_RES:%.+]] = select [[EQZERO]], [[ZERO]], [[SELECT_PLUS]] : f32
  // CHECK: store [[SIGN_RES]], [[RES]][%arg1, %arg2] : memref<?x10xf32>
  // CHECK: return [[RES]] : memref<?x10xf32>
}

// -----

func @test_sign_i(%arg0 : tensor<?x10xi32>) -> tensor<*xi32> {
  %0 = "onnx.Sign"(%arg0) : (tensor<?x10xi32>) -> tensor<*xi32>
  "std.return"(%0) : (tensor<*xi32>) -> ()

  // CHECK-LABEL: test_sign_i
  // CHECK: [[DIM_0:%.+]] = dim %arg0, 0 : memref<?x10xi32>
  // CHECK: [[RES:%.+]] = alloc([[DIM_0]]) : memref<?x10xi32>
  // CHECK: [[DEF_LOOPS:%.+]]:2 = krnl.define_loops 2
  // CHECK: [[OPT_LOOPS:%.+]]:2 = krnl.optimize_loops  {
  // CHECK:   krnl.return_loops [[DEF_LOOPS]]#0, [[DEF_LOOPS]]#1
  // CHECK: } : () -> (!krnl.loop, !krnl.loop)
  // CHECK: [[DIM_2:%.+]] = dim %arg0, 0 : memref<?x10xi32>
  // CHECK: krnl.iterate([[OPT_LOOPS]]#0, [[OPT_LOOPS]]#1) with ([[DEF_LOOPS]]#0 -> %arg1 = 0 to [[DIM_2]], [[DEF_LOOPS]]#1 -> %arg2 = 0 to 10) {
  // CHECK: [[LOAD:%.+]] = load %arg0[%arg1, %arg2] : memref<?x10xi32>
  // CHECK: [[ZERO:%.+]] = constant 0 : i32
  // CHECK: [[ONE:%.+]] = constant 1 : i32
  // CHECK: [[MINUS_ONE:%.+]] = constant -1 : i32
  // CHECK: [[GTZERO:%.+]] = cmpi "sgt", [[LOAD]], [[ZERO]] : i32
  // CHECK: [[SELECT_PLUS:%.+]] = select [[GTZERO]], [[ONE]], [[MINUS_ONE]] : i32
  // CHECK: [[EQZERO:%.+]] = cmpi "eq", [[LOAD]], [[ZERO]] : i32
  // CHECK: [[SIGN_RES:%.+]] = select [[EQZERO]], [[ZERO]], [[SELECT_PLUS]] : i32
  // CHECK: store [[SIGN_RES]], [[RES]][%arg1, %arg2] : memref<?x10xi32>
  // CHECK: return [[RES]] : memref<?x10xi32>
}

// -----

// 2-D x 2-D
func @test_matmul1(%arg0 : tensor<10x5xf32>, %arg1 : tensor<5x10xf32>) -> tensor<*xf32> {
  %0 ="onnx.MatMul"(%arg0, %arg1) : (tensor<10x5xf32>, tensor<5x10xf32>) -> tensor<*xf32>
  "std.return"(%0) : (tensor<*xf32>) -> ()

  // CHECK-LABEL: test_matmul1
  // CHECK: [[RES:%.+]] = alloc() : memref<10x10xf32>
  // CHECK: [[CONSTANT:%.+]] = constant 0.000000e+00 : f32
  // CHECK: [[LOOPS:%.+]]:2 = krnl.define_loops 2
  // CHECK: [[OPT_LOOPS:%.+]]:2 = krnl.optimize_loops  {
  // CHECK:   krnl.return_loops [[LOOPS]]#0, [[LOOPS]]#1
  // CHECK: } : () -> (!krnl.loop, !krnl.loop)
  // CHECK: krnl.iterate([[OPT_LOOPS]]#0, [[OPT_LOOPS]]#1) with ([[LOOPS]]#0 -> %arg2 = 0 to 10, [[LOOPS]]#1 -> %arg3 = 0 to 10) {
  // CHECK:   store [[CONSTANT]], [[RES]][%arg2, %arg3] : memref<10x10xf32>
  // CHECK:   [[LOOPS_REDUCE:%.+]] = krnl.define_loops 1
  // CHECK:   [[OPT_LOOPS_REDUCE:%.+]] = krnl.optimize_loops  {
  // CHECK:     krnl.return_loops [[LOOPS_REDUCE]]
  // CHECK:   } : () -> !krnl.loop
  // CHECK:   krnl.iterate([[OPT_LOOPS_REDUCE]]) with ([[LOOPS_REDUCE]] -> %arg4 = 0 to 5) {
  // CHECK:     [[LOAD_0:%.+]] = load %arg0[%arg2, %arg4] : memref<10x5xf32>
  // CHECK:     [[LOAD_1:%.+]] = load %arg1[%arg4, %arg3] : memref<5x10xf32>
  // CHECK:     [[LOAD_RES:%.+]] = load [[RES]][%arg2, %arg3] : memref<10x10xf32>
  // CHECK:     [[MUL:%.+]] = mulf [[LOAD_0]], [[LOAD_1]] : f32
  // CHECK:     [[ADD:%.+]] = addf [[LOAD_RES]], [[MUL]] : f32
  // CHECK:     store [[ADD]], [[RES]][%arg2, %arg3] : memref<10x10xf32>
  // CHECK:   }
  // CHECK: }
  // CHECK: return [[RES]] : memref<10x10xf32>
}

// -----

// 2-D x N-D
func @test_matmul2(%arg0 : tensor<10x5xf32>, %arg1 : tensor<2x3x5x10xf32>) -> tensor<*xf32> {
  %0 ="onnx.MatMul"(%arg0, %arg1) : (tensor<10x5xf32>, tensor<2x3x5x10xf32>) -> tensor<*xf32>
  "std.return"(%0) : (tensor<*xf32>) -> ()

  // CHECK-LABEL: test_matmul2
  // CHECK: [[RES:%.+]] = alloc() : memref<2x3x10x10xf32>
  // CHECK: [[CONSTANT:%.+]] = constant 0.000000e+00 : f32
  // CHECK: [[LOOPS:%.+]]:4 = krnl.define_loops 4
  // CHECK: [[OPT_LOOPS:%.+]]:4 = krnl.optimize_loops  {
  // CHECK:   krnl.return_loops [[LOOPS]]#0, [[LOOPS]]#1, [[LOOPS]]#2, [[LOOPS]]#3
  // CHECK: } : () -> (!krnl.loop, !krnl.loop, !krnl.loop, !krnl.loop)
  // CHECK: krnl.iterate([[OPT_LOOPS]]#0, [[OPT_LOOPS]]#1) with ([[LOOPS]]#0 -> %arg2 = 0 to 2, [[LOOPS]]#1 -> %arg3 = 0 to 3) {
  // CHECK:   krnl.iterate([[OPT_LOOPS]]#2, [[OPT_LOOPS]]#3) with ([[LOOPS]]#2 -> %arg4 = 0 to 10, [[LOOPS]]#3 -> %arg5 = 0 to 10) {
  // CHECK:     store [[CONSTANT]], [[RES]][%arg2, %arg3, %arg4, %arg5] : memref<2x3x10x10xf32>
  // CHECK:     [[LOOPS_REDUCE:%.+]] = krnl.define_loops 1
  // CHECK:     [[OPT_LOOPS_REDUCE:%.+]] = krnl.optimize_loops  {
  // CHECK:       krnl.return_loops [[LOOPS_REDUCE]]
  // CHECK:     } : () -> !krnl.loop
  // CHECK:     krnl.iterate([[OPT_LOOPS_REDUCE]]) with ([[LOOPS_REDUCE]] -> %arg6 = 0 to 5) {
  // CHECK:       [[LOAD_0:%.+]] = load %arg0[%arg4, %arg6] : memref<10x5xf32>
  // CHECK:       [[LOAD_1:%.+]] = load %arg1[%arg2, %arg3, %arg6, %arg5] : memref<2x3x5x10xf32>
  // CHECK:       [[LOAD_RES:%.+]] = load [[RES]][%arg2, %arg3, %arg4, %arg5] : memref<2x3x10x10xf32>
  // CHECK:       [[MUL:%.+]] = mulf [[LOAD_0]], [[LOAD_1]] : f32
  // CHECK:       [[ADD:%.+]] = addf [[LOAD_RES]], [[MUL]] : f32
  // CHECK:       store [[ADD]], [[RES]][%arg2, %arg3, %arg4, %arg5] : memref<2x3x10x10xf32>
  // CHECK:     }
  // CHECK:   }
  // CHECK: }
  // CHECK: return [[RES]] : memref<2x3x10x10xf32>
}

// -----

// N-D x N-D
func @test_matmul3(%arg0 : tensor<2x3x10x5xf32>, %arg1 : tensor<2x3x5x10xf32>) -> tensor<*xf32> {
  %0 ="onnx.MatMul"(%arg0, %arg1) : (tensor<2x3x10x5xf32>, tensor<2x3x5x10xf32>) -> tensor<*xf32>
  "std.return"(%0) : (tensor<*xf32>) -> ()

  // CHECK-LABEL: test_matmul3
  // CHECK: [[RES:%.+]] = alloc() : memref<2x3x10x10xf32>
  // CHECK: [[CONSTANT:%.+]] = constant 0.000000e+00 : f32
  // CHECK: [[LOOPS:%.+]]:4 = krnl.define_loops 4
  // CHECK: [[OPT_LOOPS:%.+]]:4 = krnl.optimize_loops  {
  // CHECK:   krnl.return_loops [[LOOPS]]#0, [[LOOPS]]#1, [[LOOPS]]#2, [[LOOPS]]#3
  // CHECK: } : () -> (!krnl.loop, !krnl.loop, !krnl.loop, !krnl.loop)
  // CHECK: krnl.iterate([[OPT_LOOPS]]#0, [[OPT_LOOPS]]#1) with ([[LOOPS]]#0 -> %arg2 = 0 to 2, [[LOOPS]]#1 -> %arg3 = 0 to 3) {
  // CHECK:   krnl.iterate([[OPT_LOOPS]]#2, [[OPT_LOOPS]]#3) with ([[LOOPS]]#2 -> %arg4 = 0 to 10, [[LOOPS]]#3 -> %arg5 = 0 to 10) {
  // CHECK:     store [[CONSTANT]], [[RES]][%arg2, %arg3, %arg4, %arg5] : memref<2x3x10x10xf32>
  // CHECK:     [[LOOPS_REDUCE:%.+]] = krnl.define_loops 1
  // CHECK:     [[OPT_LOOPS_REDUCE:%.+]] = krnl.optimize_loops  {
  // CHECK:       krnl.return_loops [[LOOPS_REDUCE]]
  // CHECK:     } : () -> !krnl.loop
  // CHECK:     krnl.iterate([[OPT_LOOPS_REDUCE]]) with ([[LOOPS_REDUCE]] -> %arg6 = 0 to 5) {
  // CHECK:       [[LOAD_0:%.+]] = load %arg0[%arg2, %arg3, %arg4, %arg6] : memref<2x3x10x5xf32>
  // CHECK:       [[LOAD_1:%.+]] = load %arg1[%arg2, %arg3, %arg6, %arg5] : memref<2x3x5x10xf32>
  // CHECK:       [[LOAD_RES:%.+]] = load [[RES]][%arg2, %arg3, %arg4, %arg5] : memref<2x3x10x10xf32>
  // CHECK:       [[MUL:%.+]] = mulf [[LOAD_0]], [[LOAD_1]] : f32
  // CHECK:       [[ADD:%.+]] = addf [[LOAD_RES]], [[MUL]] : f32
  // CHECK:       store [[ADD]], [[RES]][%arg2, %arg3, %arg4, %arg5] : memref<2x3x10x10xf32>
  // CHECK:     }
  // CHECK:   }
  // CHECK: }
  // CHECK: return [[RES]] : memref<2x3x10x10xf32>
}

// -----

// 1-D x 2-D
func @test_matmul4(%arg0 : tensor<5xf32>, %arg1 : tensor<5x10xf32>) -> tensor<*xf32> {
  %0 ="onnx.MatMul"(%arg0, %arg1) : (tensor<5xf32>, tensor<5x10xf32>) -> tensor<*xf32>
  "std.return"(%0) : (tensor<*xf32>) -> ()

  // CHECK-LABEL: test_matmul4
  // CHECK: [[RES:%.+]] = alloc() : memref<10xf32>
  // CHECK: [[CONSTANT:%.+]] = constant 0.000000e+00 : f32
  // CHECK: [[LOOPS:%.+]] = krnl.define_loops 1
  // CHECK: [[OPT_LOOPS:%.+]] = krnl.optimize_loops  {
  // CHECK:   krnl.return_loops [[LOOPS]]
  // CHECK: } : () -> !krnl.loop
  // CHECK: krnl.iterate([[OPT_LOOPS]]) with ([[LOOPS]] -> %arg2 = 0 to 10) {
  // CHECK:   store [[CONSTANT]], [[RES]][%arg2] : memref<10xf32>
  // CHECK:   [[LOOPS_REDUCE:%.+]] = krnl.define_loops 1
  // CHECK:   [[OPT_LOOPS_REDUCE:%.+]] = krnl.optimize_loops  {
  // CHECK:     krnl.return_loops [[LOOPS_REDUCE]]
  // CHECK:   } : () -> !krnl.loop
  // CHECK:   krnl.iterate([[OPT_LOOPS_REDUCE]]) with ([[LOOPS_REDUCE]] -> %arg3 = 0 to 5) {
  // CHECK:     [[LOAD_0:%.+]] = load %arg0[%arg3] : memref<5xf32>
  // CHECK:     [[LOAD_1:%.+]] = load %arg1[%arg3, %arg2] : memref<5x10xf32>
  // CHECK:     [[LOAD_RES:%.+]] = load [[RES]][%arg2] : memref<10xf32>
  // CHECK:     [[MUL:%.+]] = mulf [[LOAD_0]], [[LOAD_1]] : f32
  // CHECK:     [[ADD:%.+]] = addf [[LOAD_RES]], [[MUL]] : f32
  // CHECK:     store [[ADD]], [[RES]][%arg2] : memref<10xf32>
  // CHECK:   }
  // CHECK: }
  // CHECK: return [[RES]] : memref<10xf32>
}

// -----

// 1-D x N-D
func @test_matmul5(%arg0 : tensor<5xf32>, %arg1 : tensor<?x5x10xf32>) -> tensor<*xf32> {
  %0 ="onnx.MatMul"(%arg0, %arg1) : (tensor<5xf32>, tensor<?x5x10xf32>) -> tensor<*xf32>
  "std.return"(%0) : (tensor<*xf32>) -> ()

  // CHECK-LABEL: test_matmul5
  // CHECK: [[CONSTANT:%.+]] = constant 0.000000e+00 : f32
  // CHECK: [[DIM_0:%.+]] = dim %arg1, 0 : memref<?x5x10xf32>
  // CHECK: [[RES:%.+]] = alloc([[DIM_0]]) : memref<?x10xf32>
  // CHECK: [[LOOPS:%.+]]:2 = krnl.define_loops 2
  // CHECK: [[OPT_LOOPS:%.+]]:2 = krnl.optimize_loops  {
  // CHECK:   krnl.return_loops [[LOOPS]]#0, [[LOOPS]]#1
  // CHECK: } : () -> (!krnl.loop, !krnl.loop)
  // CHECK: [[DIM_1:%.+]] = dim [[RES]], 0 : memref<?x10xf32>
  // CHECK: krnl.iterate([[OPT_LOOPS]]#0) with ([[LOOPS]]#0 -> %arg2 = 0 to [[DIM_1]]) {
  // CHECK:   krnl.iterate([[OPT_LOOPS]]#1) with ([[LOOPS]]#1 -> %arg3 = 0 to 10) {
  // CHECK:     store [[CONSTANT]], [[RES]][%arg2, %arg3] : memref<?x10xf32>
  // CHECK:     [[LOOPS_REDUCE:%.+]] = krnl.define_loops 1
  // CHECK:     [[OPT_LOOPS_REDUCE:%.+]] = krnl.optimize_loops  {
  // CHECK:       krnl.return_loops [[LOOPS_REDUCE]]
  // CHECK:     } : () -> !krnl.loop
  // CHECK:     krnl.iterate([[OPT_LOOPS_REDUCE]]) with ([[LOOPS_REDUCE]] -> %arg4 = 0 to 5) {
  // CHECK:       [[LOAD_0:%.+]] = load %arg0[%arg4] : memref<5xf32>
  // CHECK:       [[LOAD_1:%.+]] = load %arg1[%arg2, %arg4, %arg3] : memref<?x5x10xf32>
  // CHECK:       [[LOAD_RES:%.+]] = load [[RES]][%arg2, %arg3] : memref<?x10xf32>
  // CHECK:       [[MUL:%.+]] = mulf [[LOAD_0]], [[LOAD_1]] : f32
  // CHECK:       [[ADD:%.+]] = addf [[LOAD_RES]], [[MUL]] : f32
  // CHECK:       store [[ADD]], [[RES]][%arg2, %arg3] : memref<?x10xf32>
  // CHECK:     }
  // CHECK:   }
  // CHECK: }
  // CHECK: return [[RES]] : memref<?x10xf32>
}

// -----

// N-D x 1-D
func @test_matmul6(%arg0 : tensor<?x10x5xf32>, %arg1 : tensor<5xf32>) -> tensor<*xf32> {
  %0 ="onnx.MatMul"(%arg0, %arg1) : (tensor<?x10x5xf32>, tensor<5xf32>) -> tensor<*xf32>
  "std.return"(%0) : (tensor<*xf32>) -> ()

  // CHECK-LABEL: test_matmul6
  // CHECK: [[CONSTANT:%.+]] = constant 0.000000e+00 : f32
  // CHECK: [[DIM_0:%.+]] = dim %arg0, 0 : memref<?x10x5xf32>
  // CHECK: [[RES:%.+]] = alloc([[DIM_0]]) : memref<?x10xf32>
  // CHECK: [[LOOPS:%.+]]:2 = krnl.define_loops 2
  // CHECK: [[OPT_LOOPS:%.+]]:2 = krnl.optimize_loops  {
  // CHECK:   krnl.return_loops [[LOOPS]]#0, [[LOOPS]]#1
  // CHECK: } : () -> (!krnl.loop, !krnl.loop)
  // CHECK: [[DIM_1:%.+]] = dim [[RES]], 0 : memref<?x10xf32>
  // CHECK: krnl.iterate([[OPT_LOOPS]]#0) with ([[LOOPS]]#0 -> %arg2 = 0 to [[DIM_1]]) {
  // CHECK:   krnl.iterate([[OPT_LOOPS]]#1) with ([[LOOPS]]#1 -> %arg3 = 0 to 10) {
  // CHECK:     store [[CONSTANT]], [[RES]][%arg2, %arg3] : memref<?x10xf32>
  // CHECK:     [[LOOPS_REDUCE:%.+]] = krnl.define_loops 1
  // CHECK:     [[OPT_LOOPS_REDUCE:%.+]] = krnl.optimize_loops  {
  // CHECK:       krnl.return_loops [[LOOPS_REDUCE]]
  // CHECK:     } : () -> !krnl.loop
  // CHECK:     krnl.iterate([[OPT_LOOPS_REDUCE]]) with ([[LOOPS_REDUCE]] -> %arg4 = 0 to 5) {
  // CHECK:       [[LOAD_0:%.+]] = load %arg0[%arg2, %arg3, %arg4] : memref<?x10x5xf32>
  // CHECK:       [[LOAD_1:%.+]] = load %arg1[%arg4] : memref<5xf32>
  // CHECK:       [[LOAD_RES:%.+]] = load [[RES]][%arg2, %arg3] : memref<?x10xf32>
  // CHECK:       [[MUL:%.+]] = mulf [[LOAD_0]], [[LOAD_1]] : f32
  // CHECK:       [[ADD:%.+]] = addf [[LOAD_RES]], [[MUL]] : f32
  // CHECK:       store [[ADD]], [[RES]][%arg2, %arg3] : memref<?x10xf32>
  // CHECK:     }
  // CHECK:   }
  // CHECK: }
  // CHECK: return [[RES]] : memref<?x10xf32>
}

// -----

// 1-D x 1-D
func @test_matmul7(%arg0 : tensor<5xf32>, %arg1 : tensor<5xf32>) -> tensor<*xf32> {
  %0 ="onnx.MatMul"(%arg0, %arg1) : (tensor<5xf32>, tensor<5xf32>) -> tensor<*xf32>
  "std.return"(%0) : (tensor<*xf32>) -> ()

  // CHECK-LABEL: test_matmul7
  // CHECK: [[RES:%.+]] = alloc() : memref<1xf32>
  // CHECK: [[CONSTANT:%.+]] = constant 0.000000e+00 : f32
  // CHECK: %[[CONSTANT_INDEX:.+]] = constant 0 : index
  // CHECK: store [[CONSTANT]], [[RES]][%[[CONSTANT_INDEX]]] : memref<1xf32>
  // CHECK: [[LOOPS_REDUCE:%.+]] = krnl.define_loops 1
  // CHECK: [[OPT_LOOPS_REDUCE:%.+]] = krnl.optimize_loops  {
  // CHECK:   krnl.return_loops [[LOOPS_REDUCE]]
  // CHECK: } : () -> !krnl.loop
  // CHECK: krnl.iterate([[OPT_LOOPS_REDUCE]]) with ([[LOOPS_REDUCE]] -> %arg2 = 0 to 5) {
  // CHECK:   [[LOAD_0:%.+]] = load %arg0[%arg2] : memref<5xf32>
  // CHECK:   [[LOAD_1:%.+]] = load %arg1[%arg2] : memref<5xf32>
  // CHECK:   [[LOAD_RES:%.+]] = load [[RES]][%[[CONSTANT_INDEX]]] : memref<1xf32>
  // CHECK:   [[MUL:%.+]] = mulf [[LOAD_0]], [[LOAD_1]] : f32
  // CHECK:   [[ADD:%.+]] = addf [[LOAD_RES]], [[MUL]] : f32
  // CHECK:   store [[ADD]], [[RES]][%[[CONSTANT_INDEX]]] : memref<1xf32>
  // CHECK: }
  // CHECK: return [[RES]] : memref<1xf32>
}

// -----

func @test_conv_no_bias_no_pad(%arg0 : tensor<1x2x32x64xf32>, %arg1 : tensor<5x2x6x7xf32>) -> tensor<*xf32> {
  %cst = constant unit
  %0 = "onnx.Conv"(%arg0, %arg1, %cst) {auto_pad = "NOTSET", group = 1 : i64} : (tensor<1x2x32x64xf32>, tensor<5x2x6x7xf32>, none) -> tensor<*xf32>
  "std.return"(%0) : (tensor<*xf32>) -> ()

  // CHECK-LABEL: test_conv_no_bias_no_pad
  // CHECK: [[RES:%.+]] = alloc() : memref<1x5x27x58xf32>
  // CHECK: [[CONST0:%.+]] = constant 5 : index
  // CHECK: [[CONST1:%.+]] = constant 0.000000e+00 : f32
  // CHECK: [[CONST2:%.+]] = constant 2 : index
  // CHECK: [[OUTER_LOOPS:%.+]]:2 = krnl.define_loops 2
  // CHECK: [[OPT_OUTER_LOOPS:%.+]]:2 = krnl.optimize_loops  {
  // CHECK: krnl.return_loops [[OUTER_LOOPS]]#0, [[OUTER_LOOPS]]#1
  // CHECK: } : () -> (!krnl.loop, !krnl.loop)

  // CHECK: krnl.iterate([[OPT_OUTER_LOOPS]]#0, [[OPT_OUTER_LOOPS]]#1) with ([[OUTER_LOOPS]]#0 -> %arg2 = 0 to 1, [[OUTER_LOOPS]]#1 -> %arg3 = 0 to 5) {
  // CHECK: [[SPATIAL_LOOPS:%.+]]:2 = krnl.define_loops 2
  // CHECK: [[OPT_SPATIAL_LOOPS:%.+]]:2 = krnl.optimize_loops  {
  // CHECK: krnl.return_loops [[SPATIAL_LOOPS]]#0, [[SPATIAL_LOOPS]]#1
  // CHECK: } : () -> (!krnl.loop, !krnl.loop)

  // CHECK: krnl.iterate([[OPT_SPATIAL_LOOPS]]#0, [[OPT_SPATIAL_LOOPS]]#1) with ([[SPATIAL_LOOPS]]#0 -> %arg4 = 0 to 27, [[SPATIAL_LOOPS]]#1 -> %arg5 = 0 to 58) {
  // CHECK: store [[CONST1]], [[RES]][%arg2, %arg3, %arg4, %arg5] : memref<1x5x27x58xf32>
  // CHECK: [[INNER_LOOPS:%.+]]:3 = krnl.define_loops 3
  // CHECK: [[OPT_INNER_LOOPS:%.+]]:3 = krnl.optimize_loops  {
  // CHECK: krnl.return_loops [[INNER_LOOPS]]#0, [[INNER_LOOPS]]#1, [[INNER_LOOPS]]#2
  // CHECK: } : () -> (!krnl.loop, !krnl.loop, !krnl.loop)

  // CHECK: krnl.iterate([[OPT_INNER_LOOPS]]#0, [[OPT_INNER_LOOPS]]#1, [[OPT_INNER_LOOPS]]#2) with ([[INNER_LOOPS]]#0 -> %arg6 = 0 to 2, [[INNER_LOOPS]]#1 -> %arg7 = 0 to 6, [[INNER_LOOPS]]#2 -> %arg8 = 0 to 7) {
  // CHECK: [[R1PLUSK1:%.+]] = addi %arg4, %arg7 : index
  // CHECK: [[R2PLUSK2:%.+]] = addi %arg5, %arg8 : index
  // CHECK: [[DATA:%.+]] = load %arg0[%arg2, %arg6, [[R1PLUSK1]], [[R2PLUSK2]]] : memref<1x2x32x64xf32>
  // CHECK: [[KERNEL:%.+]] = load %arg1[%arg3, %arg6, %arg7, %arg8] : memref<5x2x6x7xf32>
  // CHECK: [[ACC_RES:%.+]] = load %0[%arg2, %arg3, %arg4, %arg5] : memref<1x5x27x58xf32>
  // CHECK: [[MUL:%.+]] = mulf [[DATA]], [[KERNEL]] : f32
  // CHECK: [[ADD:%.+]] = addf [[ACC_RES]], [[MUL]] : f32
  // CHECK: store [[ADD]], [[RES]][%arg2, %arg3, %arg4, %arg5] : memref<1x5x27x58xf32>
  // CHECK: }
  // CHECK: }
  // CHECK: }

  // CHECK: return [[RES]] : memref<1x5x27x58xf32>
}

// -----

func @test_conv_bias_no_pad(%arg0 : tensor<1x2x32x64xf32>, %arg1 : tensor<5x2x6x7xf32>, %arg2 : tensor<5xf32>) -> tensor<*xf32> {
  %0 = "onnx.Conv"(%arg0, %arg1, %arg2) {auto_pad = "NOTSET", group = 1 : i64} : (tensor<1x2x32x64xf32>, tensor<5x2x6x7xf32>, tensor<5xf32>) -> tensor<*xf32>
  "std.return"(%0) : (tensor<*xf32>) -> ()

  // CHECK-LABEL: test_conv_bias_no_pad
  // CHECK: [[RES:%.+]] = alloc() : memref<1x5x27x58xf32>
  // CHECK: [[CONST0:%.+]] = constant 5 : index
  // CHECK: [[CONST1:%.+]] = constant 0.000000e+00 : f32
  // CHECK: [[CONST2:%.+]] = constant 2 : index
  // CHECK: [[OUTER_LOOPS:%.+]]:2 = krnl.define_loops 2
  // CHECK: [[OPT_OUTER_LOOPS:%.+]]:2 = krnl.optimize_loops  {
  // CHECK: krnl.return_loops [[OUTER_LOOPS]]#0, [[OUTER_LOOPS]]#1
  // CHECK: } : () -> (!krnl.loop, !krnl.loop)

  // CHECK: krnl.iterate([[OPT_OUTER_LOOPS]]#0, [[OPT_OUTER_LOOPS]]#1) with ([[OUTER_LOOPS]]#0 -> %arg3 = 0 to 1, [[OUTER_LOOPS]]#1 -> %arg4 = 0 to 5) {
  // CHECK: [[SPATIAL_LOOPS:%.+]]:2 = krnl.define_loops 2
  // CHECK: [[OPT_SPATIAL_LOOPS:%.+]]:2 = krnl.optimize_loops  {
  // CHECK: krnl.return_loops [[SPATIAL_LOOPS]]#0, [[SPATIAL_LOOPS]]#1
  // CHECK: } : () -> (!krnl.loop, !krnl.loop)

  // CHECK: krnl.iterate([[OPT_SPATIAL_LOOPS]]#0, [[OPT_SPATIAL_LOOPS]]#1) with ([[SPATIAL_LOOPS]]#0 -> %arg5 = 0 to 27, [[SPATIAL_LOOPS]]#1 -> %arg6 = 0 to 58) {
  // CHECK: store [[CONST1]], [[RES]][%arg3, %arg4, %arg5, %arg6] : memref<1x5x27x58xf32>
  // CHECK: [[INNER_LOOPS:%.+]]:3 = krnl.define_loops 3
  // CHECK: [[OPT_INNER_LOOPS:%.+]]:3 = krnl.optimize_loops  {
  // CHECK: krnl.return_loops [[INNER_LOOPS]]#0, [[INNER_LOOPS]]#1, [[INNER_LOOPS]]#2
  // CHECK: } : () -> (!krnl.loop, !krnl.loop, !krnl.loop)

  // CHECK: krnl.iterate([[OPT_INNER_LOOPS]]#0, [[OPT_INNER_LOOPS]]#1, [[OPT_INNER_LOOPS]]#2) with ([[INNER_LOOPS]]#0 -> %arg7 = 0 to 2, [[INNER_LOOPS]]#1 -> %arg8 = 0 to 6, [[INNER_LOOPS]]#2 -> %arg9 = 0 to 7) {
  // CHECK: [[R1PLUSK1:%.+]] = addi %arg5, %arg8 : index
  // CHECK: [[R2PLUSK2:%.+]] = addi %arg6, %arg9 : index
  // CHECK: [[DATA:%.+]] = load %arg0[%arg3, %arg7, [[R1PLUSK1]], [[R2PLUSK2]]] : memref<1x2x32x64xf32>
  // CHECK: [[KERNEL:%.+]] = load %arg1[%arg4, %arg7, %arg8, %arg9] : memref<5x2x6x7xf32>
  // CHECK: [[ACC_RES:%.+]] = load %0[%arg3, %arg4, %arg5, %arg6] : memref<1x5x27x58xf32>
  // CHECK: [[MUL:%.+]] = mulf [[DATA]], [[KERNEL]] : f32
  // CHECK: [[ADD:%.+]] = addf [[ACC_RES]], [[MUL]] : f32
  // CHECK: store [[ADD]], [[RES]][%arg3, %arg4, %arg5, %arg6] : memref<1x5x27x58xf32>
  // CHECK: }
  // CHECK: [[BIAS1:%.+]] = load [[RES]][%arg3, %arg4, %arg5, %arg6] : memref<1x5x27x58xf32>
  // CHECK: [[BIAS2:%.+]] = load %arg2[%arg4] : memref<5xf32>
  // CHECK: [[BIAS3:%.+]] = mulf [[BIAS1]], [[BIAS2]] : f32
  // CHECK: store [[BIAS3]], [[RES]][%arg3, %arg4, %arg5, %arg6] : memref<1x5x27x58xf32>
  // CHECK: }
  // CHECK: }
  // CHECK: return [[RES]] : memref<1x5x27x58xf32>
}

// -----

func @test_conv_no_bias_no_pad_w_group(%arg0 : tensor<1x9x32x64xf32>, %arg1 : tensor<5x3x6x7xf32>) -> tensor<*xf32> {
  %cst = constant unit
  %0 = "onnx.Conv"(%arg0, %arg1, %cst) {auto_pad = "NOTSET", group = 3 : i64} : (tensor<1x9x32x64xf32>, tensor<5x3x6x7xf32>, none) -> tensor<*xf32>
  "std.return"(%0) : (tensor<*xf32>) -> ()

  // CHECK-LABEL: test_conv_no_bias_no_pad_w_group
  // CHECK: [[RES:%.+]] = alloc() : memref<1x5x27x58xf32>
  // CHECK: [[CONST0:%.+]] = constant 1 : index
  // CHECK: [[CONST1:%.+]] = constant 0.000000e+00 : f32
  // CHECK: [[CONST2:%.+]] = constant 3 : index
  // CHECK: [[OUTER_LOOPS:%.+]]:3 = krnl.define_loops 3
  // CHECK: [[OPT_OUTER_LOOPS:%.+]]:3 = krnl.optimize_loops  {
  // CHECK: krnl.return_loops [[OUTER_LOOPS]]#0, [[OUTER_LOOPS]]#1, [[OUTER_LOOPS]]#2
  // CHECK: } : () -> (!krnl.loop, !krnl.loop, !krnl.loop)

  // CHECK: krnl.iterate([[OPT_OUTER_LOOPS]]#0, [[OPT_OUTER_LOOPS]]#1, [[OPT_OUTER_LOOPS]]#2) with ([[OUTER_LOOPS]]#0 -> %arg2 = 0 to 1, [[OUTER_LOOPS]]#1 -> %arg3 = 0 to 3, [[OUTER_LOOPS]]#2 -> %arg4 = 0 to 1) {
  // CHECK: [[MUL1:%.+]] = muli %arg3, [[CONST0]] : index
  // CHECK: %[[ADD1:.+]] = addi [[MUL1]], %arg4 : index
  // CHECK: [[SPATIAL_LOOPS:%.+]]:2 = krnl.define_loops 2
  // CHECK: [[OPT_SPATIAL_LOOPS:%.+]]:2 = krnl.optimize_loops  {
  // CHECK: krnl.return_loops [[SPATIAL_LOOPS]]#0, [[SPATIAL_LOOPS]]#1
  // CHECK: } : () -> (!krnl.loop, !krnl.loop)

  // CHECK: krnl.iterate([[OPT_SPATIAL_LOOPS]]#0, [[OPT_SPATIAL_LOOPS]]#1) with ([[SPATIAL_LOOPS]]#0 -> %arg5 = 0 to 27, [[SPATIAL_LOOPS]]#1 -> %arg6 = 0 to 58) {
  // CHECK: store [[CONST1]], [[RES]][%arg2, %[[ADD1]], %arg5, %arg6] : memref<1x5x27x58xf32>
  // CHECK: [[INNER_LOOPS:%.+]]:3 = krnl.define_loops 3
  // CHECK: [[OPT_INNER_LOOPS:%.+]]:3 = krnl.optimize_loops  {
  // CHECK: krnl.return_loops [[INNER_LOOPS]]#0, [[INNER_LOOPS]]#1, [[INNER_LOOPS]]#2
  // CHECK: } : () -> (!krnl.loop, !krnl.loop, !krnl.loop)

  // CHECK: krnl.iterate([[OPT_INNER_LOOPS]]#0, [[OPT_INNER_LOOPS]]#1, [[OPT_INNER_LOOPS]]#2) with ([[INNER_LOOPS]]#0 -> %arg7 = 0 to 3, [[INNER_LOOPS]]#1 -> %arg8 = 0 to 6, [[INNER_LOOPS]]#2 -> %arg9 = 0 to 7) {
  // CHECK: [[MUL2:%.+]] = muli [[CONST2]], %arg3 : index
  // CHECK: [[ADD2:%.+]] = addi %arg7, [[MUL2]] : index
  // CHECK: [[R1PLUSK1:%.+]] = addi %arg5, %arg8 : index
  // CHECK: [[R2PLUSK2:%.+]] = addi %arg6, %arg9 : index
  // CHECK: [[DATA:%.+]] = load %arg0[%arg2, [[ADD2]], [[R1PLUSK1]], [[R2PLUSK2]]] : memref<1x9x32x64xf32>
  // CHECK: [[KERNEL:%.+]] = load %arg1[%[[ADD1]], %arg7, %arg8, %arg9] : memref<5x3x6x7xf32>
  // CHECK: [[ACC_RES:%.+]] = load %0[%arg2, %[[ADD1]], %arg5, %arg6] : memref<1x5x27x58xf32>
  // CHECK: [[MUL:%.+]] = mulf [[DATA]], [[KERNEL]] : f32
  // CHECK: [[ADD:%.+]] = addf [[ACC_RES]], [[MUL]] : f32
  // CHECK: store [[ADD]], [[RES]][%arg2, %[[ADD1]], %arg5, %arg6] : memref<1x5x27x58xf32>
  // CHECK: }
  // CHECK: }
  // CHECK: }

  // CHECK: return [[RES]] : memref<1x5x27x58xf32>
}

// -----

func @test_conv_no_bias_no_pad_w_strides(%arg0 : tensor<1x9x32x64xf32>, %arg1 : tensor<5x9x6x7xf32>) -> tensor<*xf32> {
  %cst = constant unit
  %0 = "onnx.Conv"(%arg0, %arg1, %cst) {auto_pad = "NOTSET", group = 1 : i64, strides = [2, 2]} : (tensor<1x9x32x64xf32>, tensor<5x9x6x7xf32>, none) -> tensor<*xf32>
  "std.return"(%0) : (tensor<*xf32>) -> ()

  // CHECK-LABEL: test_conv_no_bias_no_pad_w_strides
  // CHECK: [[RES:%.+]] = alloc() : memref<1x5x14x29xf32>
  // CHECK: [[CONST0:%.+]] = constant 5 : index
  // CHECK: [[CONST1:%.+]] = constant 0.000000e+00 : f32
  // CHECK: [[CONST2:%.+]] = constant 9 : index
  // CHECK: [[OUTER_LOOPS:%.+]]:2 = krnl.define_loops 2
  // CHECK: [[OPT_OUTER_LOOPS:%.+]]:2 = krnl.optimize_loops  {
  // CHECK: krnl.return_loops [[OUTER_LOOPS]]#0, [[OUTER_LOOPS]]#1
  // CHECK: } : () -> (!krnl.loop, !krnl.loop)

  // CHECK: krnl.iterate([[OPT_OUTER_LOOPS]]#0, [[OPT_OUTER_LOOPS]]#1) with ([[OUTER_LOOPS]]#0 -> %arg2 = 0 to 1, [[OUTER_LOOPS]]#1 -> %arg3 = 0 to 5) {
  // CHECK: [[SPATIAL_LOOPS:%.+]]:2 = krnl.define_loops 2
  // CHECK: [[OPT_SPATIAL_LOOPS:%.+]]:2 = krnl.optimize_loops  {
  // CHECK: krnl.return_loops [[SPATIAL_LOOPS]]#0, [[SPATIAL_LOOPS]]#1
  // CHECK: } : () -> (!krnl.loop, !krnl.loop)

  // CHECK: krnl.iterate([[OPT_SPATIAL_LOOPS]]#0, [[OPT_SPATIAL_LOOPS]]#1) with ([[SPATIAL_LOOPS]]#0 -> %arg4 = 0 to 14, [[SPATIAL_LOOPS]]#1 -> %arg5 = 0 to 29) {
  // CHECK: store [[CONST1]], [[RES]][%arg2, %arg3, %arg4, %arg5] : memref<1x5x14x29xf32>
  // CHECK: [[INNER_LOOPS:%.+]]:3 = krnl.define_loops 3
  // CHECK: [[OPT_INNER_LOOPS:%.+]]:3 = krnl.optimize_loops  {
  // CHECK: krnl.return_loops [[INNER_LOOPS]]#0, [[INNER_LOOPS]]#1, [[INNER_LOOPS]]#2
  // CHECK: } : () -> (!krnl.loop, !krnl.loop, !krnl.loop)

  // CHECK: krnl.iterate([[OPT_INNER_LOOPS]]#0, [[OPT_INNER_LOOPS]]#1, [[OPT_INNER_LOOPS]]#2) with ([[INNER_LOOPS]]#0 -> %arg6 = 0 to 9, [[INNER_LOOPS]]#1 -> %arg7 = 0 to 6, [[INNER_LOOPS]]#2 -> %arg8 = 0 to 7) {
  // CHECK: [[CONST_STRIDE1:%.+]] = constant 2 : index
  // CHECK: [[MUL1:%.+]] = muli [[CONST_STRIDE1]], %arg4 : index
  // CHECK: [[R1PLUSK1:%.+]] = addi [[MUL1]], %arg7 : index
  // CHECK: [[CONST_STRIDE2:%.+]] = constant 2 : index
  // CHECK: [[MUL2:%.+]] = muli [[CONST_STRIDE2]], %arg5 : index
  // CHECK: [[R2PLUSK2:%.+]] = addi [[MUL2]], %arg8 : index
  // CHECK: [[DATA:%.+]] = load %arg0[%arg2, %arg6, [[R1PLUSK1]], [[R2PLUSK2]]] : memref<1x9x32x64xf32>
  // CHECK: [[KERNEL:%.+]] = load %arg1[%arg3, %arg6, %arg7, %arg8] : memref<5x9x6x7xf32>
  // CHECK: [[ACC_RES:%.+]] = load %0[%arg2, %arg3, %arg4, %arg5] : memref<1x5x14x29xf32>
  // CHECK: [[MUL:%.+]] = mulf [[DATA]], [[KERNEL]] : f32
  // CHECK: [[ADD:%.+]] = addf [[ACC_RES]], [[MUL]] : f32
  // CHECK: store [[ADD]], [[RES]][%arg2, %arg3, %arg4, %arg5] : memref<1x5x14x29xf32>
  // CHECK: }
  // CHECK: }
  // CHECK: }

  // CHECK: return [[RES]] : memref<1x5x14x29xf32>
}

// -----

func @test_batchnorm_testmode_Nd(%arg0: tensor<1x2x1x3xf32>, %arg1: tensor<2xf32>, %arg2: tensor<2xf32>, %arg3: tensor<2xf32>, %arg4: tensor<2xf32>) -> tensor<1x2x1x3xf32> {
  %0 = "onnx.BatchNormalizationTestMode"(%arg0, %arg1, %arg2, %arg3, %arg4) : (tensor<1x2x1x3xf32>, tensor<2xf32>, tensor<2xf32>, tensor<2xf32>, tensor<2xf32>) -> tensor<1x2x1x3xf32>
  return %0 : tensor<1x2x1x3xf32>

  // CHECK-LABEL: test_batchnorm_testmode_Nd
  // CHECK: [[RES:%.+]] = alloc() : memref<1x2x1x3xf32>
  // CHECK: [[EPSILON:%.+]] = constant 9.99999974E-6 : f32
  // CHECK: [[DEF_LOOPS:%.+]]:4 = krnl.define_loops 4
  // CHECK: [[OPT_LOOPS:%.+]]:4 = krnl.optimize_loops  {
  // CHECK:   krnl.return_loops [[DEF_LOOPS]]#0, [[DEF_LOOPS]]#1, [[DEF_LOOPS]]#2, [[DEF_LOOPS]]#3
  // CHECK: } : () -> (!krnl.loop, !krnl.loop, !krnl.loop, !krnl.loop)
  // CHECK: krnl.iterate([[OPT_LOOPS]]#1) with ([[DEF_LOOPS]]#1 -> %arg5 = 0 to 2) {
  // CHECK:   [[SCALE:%.+]] = load %arg1[%arg5] : memref<2xf32>
  // CHECK:   [[BIAS:%.+]] = load %arg2[%arg5] : memref<2xf32>
  // CHECK:   [[MEAN:%.+]] = load %arg3[%arg5] : memref<2xf32>
  // CHECK:   [[VARIANCE:%.+]] = load %arg4[%arg5] : memref<2xf32>
  // CHECK:   krnl.iterate([[OPT_LOOPS]]#0, [[OPT_LOOPS]]#2, [[OPT_LOOPS]]#3) with ([[DEF_LOOPS]]#0 -> %arg6 = 0 to 1, [[DEF_LOOPS]]#2 -> %arg7 = 0 to 1, [[DEF_LOOPS]]#3 -> %arg8 = 0 to 3) {
  // CHECK:     [[LOADED_VAL:%.+]] = load %arg0[%arg6, %arg5, %arg7, %arg8] : memref<1x2x1x3xf32>
  // CHECK:     [[DIVIDEND:%.+]] = subf [[LOADED_VAL]], [[MEAN]] : f32
  // CHECK:     [[ADJUSTED_VARIANCE:%.+]] = addf [[VARIANCE]], [[EPSILON]] : f32
  // CHECK:     [[DIVISOR:%.+]] = sqrt [[ADJUSTED_VARIANCE]] : f32
  // CHECK:     [[NORM:%.+]] = divf [[DIVIDEND]], [[DIVISOR]] : f32
  // CHECK:     [[SCALE_NORM:%.+]] = mulf [[SCALE]], [[NORM]] : f32
  // CHECK:     [[SHIFT_SCALE_NORM:%.+]] = addf [[SCALE_NORM]], [[BIAS]] : f32
  // CHECK:     store [[SHIFT_SCALE_NORM]], [[RES]][%arg6, %arg5, %arg7, %arg8] : memref<1x2x1x3xf32>
  // CHECK:   }
  // CHECK: }
  // CHECK: return [[RES]] : memref<1x2x1x3xf32>
}

// -----

func @test_batchnorm_testmode_1d(%arg0: tensor<10xf32>, %arg1: tensor<1xf32>, %arg2: tensor<1xf32>, %arg3: tensor<1xf32>, %arg4: tensor<1xf32>) -> tensor<10xf32> {
  %0 = "onnx.BatchNormalizationTestMode"(%arg0, %arg1, %arg2, %arg3, %arg4) : (tensor<10xf32>, tensor<1xf32>, tensor<1xf32>, tensor<1xf32>, tensor<1xf32>) -> tensor<10xf32>
  return %0 : tensor<10xf32>

  // CHECK-LABEL: test_batchnorm_testmode_1d
  // CHECK: [[RES:%.+]] = alloc() : memref<10xf32>
  // CHECK: [[EPSILON:%.+]] = constant 9.99999974E-6 : f32
  // CHECK: [[DEF_LOOPS:%.+]] = krnl.define_loops 1
  // CHECK: [[OPT_LOOPS:%.+]] = krnl.optimize_loops  {
  // CHECK:   krnl.return_loops [[DEF_LOOPS]]
  // CHECK: } : () -> !krnl.loop
  // CHECK: %[[ZERO_INDEX:.+]] = constant 0 : index
  // CHECK: [[SCALE:%.+]] = load %arg1[%[[ZERO_INDEX]]] : memref<1xf32>
  // CHECK: [[BIAS:%.+]] = load %arg2[%[[ZERO_INDEX]]] : memref<1xf32>
  // CHECK: [[MEAN:%.+]] = load %arg3[%[[ZERO_INDEX]]] : memref<1xf32>
  // CHECK: [[VARIANCE:%.+]] = load %arg4[%[[ZERO_INDEX]]] : memref<1xf32>
  // CHECK: krnl.iterate([[OPT_LOOPS]]) with ([[DEF_LOOPS]] -> %arg5 = 0 to 10) {
  // CHECK:   [[LOADED_VAL:%.+]] = load %arg0[%arg5] : memref<10xf32>
  // CHECK:   [[DIVIDEND:%.+]] = subf [[LOADED_VAL]], [[MEAN]] : f32
  // CHECK:   [[ADJUSTED_VARIANCE:%.+]] = addf [[VARIANCE]], [[EPSILON]] : f32
  // CHECK:   [[DIVISOR:%.+]] = sqrt [[ADJUSTED_VARIANCE]] : f32
  // CHECK:   [[NORM:%.+]] = divf [[DIVIDEND]], [[DIVISOR]] : f32
  // CHECK:   [[SCALE_NORM:%.+]] = mulf [[SCALE]], [[NORM]] : f32
  // CHECK:   [[SHIFT_SCALE_NORM:%.+]] = addf [[SCALE_NORM]], [[BIAS]] : f32
  // CHECK:   store [[SHIFT_SCALE_NORM]], [[RES]][%arg5] : memref<10xf32>
  // CHECK: }
  // CHECK: return [[RES]] : memref<10xf32>
}

// -----

func @test_maxpooling_singleout_no_pad(%arg0 : tensor<1x3x32x32xf32>) -> tensor<*xf32> {
  %0 = "onnx.MaxPoolSingleOut"(%arg0) {auto_pad = "NOTSET", kernel_shape = [2, 2]} : (tensor<1x3x32x32xf32>) -> tensor<*xf32>
  "std.return"(%0) : (tensor<*xf32>) -> ()

  // CHECK-LABEL: test_maxpooling_singleout_no_pad
  // CHECK: [[RES:%.+]] = alloc() : memref<1x3x31x31xf32>
  // CHECK: [[DEF_LOOPS_0:%.+]]:4 = krnl.define_loops 4
  // CHECK: [[OPT_LOOPS_0:%.+]]:4 = krnl.optimize_loops  {
  // CHECK:   krnl.return_loops [[DEF_LOOPS_0]]#0, [[DEF_LOOPS_0]]#1, [[DEF_LOOPS_0]]#2, [[DEF_LOOPS_0]]#3
  // CHECK: } : () -> (!krnl.loop, !krnl.loop, !krnl.loop, !krnl.loop)
  // CHECK: krnl.iterate([[OPT_LOOPS_0]]#0, [[OPT_LOOPS_0]]#1, [[OPT_LOOPS_0]]#2, [[OPT_LOOPS_0]]#3) with ([[DEF_LOOPS_0]]#0 -> %arg1 = 0 to 1, [[DEF_LOOPS_0]]#1 -> %arg2 = 0 to 3, [[DEF_LOOPS_0]]#2 -> %arg3 = 0 to 31, [[DEF_LOOPS_0]]#3 -> %arg4 = 0 to 31) {
  // CHECK:   [[NEGATIVE_INFINITY:%.+]] = constant 0xFF800000 : f32
  // CHECK:   store [[NEGATIVE_INFINITY]], [[RES]][%arg1, %arg2, %arg3, %arg4] : memref<1x3x31x31xf32>
  // CHECK:   [[DEF_LOOPS_1:%.+]]:2 = krnl.define_loops 2
  // CHECK:   [[OPT_LOOPS_1:%.+]]:2 = krnl.optimize_loops  {
  // CHECK:     krnl.return_loops [[DEF_LOOPS_1]]#0, [[DEF_LOOPS_1]]#1
  // CHECK:   } : () -> (!krnl.loop, !krnl.loop)
  // CHECK:   krnl.iterate([[OPT_LOOPS_1]]#0, [[OPT_LOOPS_1]]#1) with ([[DEF_LOOPS_1]]#0 -> %arg5 = 0 to 2, [[DEF_LOOPS_1]]#1 -> %arg6 = 0 to 2) {
  // CHECK:     [[H:%.+]] = addi %arg3, %arg5 : index
  // CHECK:     [[W:%.+]] = addi %arg4, %arg6 : index
  // CHECK:     [[LOAD_X:%.+]] = load %arg0[%arg1, %arg2, [[H]], [[W]]] : memref<1x3x32x32xf32>
  // CHECK:     [[LOAD_Y:%.+]] = load [[RES]][%arg1, %arg2, %arg3, %arg4] : memref<1x3x31x31xf32>
  // CHECK:     [[COMPARE:%.+]] = cmpf "ogt", [[LOAD_Y]], [[LOAD_X]] : f32
  // CHECK:     [[SELECT:%.+]] = select [[COMPARE]], [[LOAD_Y]], [[LOAD_X]] : f32
  // CHECK:     store [[SELECT]], [[RES]][%arg1, %arg2, %arg3, %arg4] : memref<1x3x31x31xf32>
  // CHECK:   }
  // CHECK: }
  // CHECK: return [[RES]] : memref<1x3x31x31xf32>
}

// -----

func @test_maxpooling_singleout_no_pad_w_strides(%arg0 : tensor<1x3x32x32xf32>) -> tensor<*xf32> {
  %0 = "onnx.MaxPoolSingleOut"(%arg0) {auto_pad = "NOTSET", kernel_shape = [2, 2], strides = [2, 2]} : (tensor<1x3x32x32xf32>) -> tensor<*xf32>
  "std.return"(%0) : (tensor<*xf32>) -> ()

  // CHECK-LABEL: test_maxpooling_singleout_no_pad_w_strides
  // CHECK: [[RES:%.+]] = alloc() : memref<1x3x16x16xf32>
  // CHECK: [[DEF_LOOPS_0:%.+]]:4 = krnl.define_loops 4
  // CHECK: [[OPT_LOOPS_0:%.+]]:4 = krnl.optimize_loops  {
  // CHECK:   krnl.return_loops [[DEF_LOOPS_0]]#0, [[DEF_LOOPS_0]]#1, [[DEF_LOOPS_0]]#2, [[DEF_LOOPS_0]]#3
  // CHECK: } : () -> (!krnl.loop, !krnl.loop, !krnl.loop, !krnl.loop)
  // CHECK: krnl.iterate([[OPT_LOOPS_0]]#0, [[OPT_LOOPS_0]]#1, [[OPT_LOOPS_0]]#2, [[OPT_LOOPS_0]]#3) with ([[DEF_LOOPS_0]]#0 -> %arg1 = 0 to 1, [[DEF_LOOPS_0]]#1 -> %arg2 = 0 to 3, [[DEF_LOOPS_0]]#2 -> %arg3 = 0 to 16, [[DEF_LOOPS_0]]#3 -> %arg4 = 0 to 16) {
  // CHECK:   [[NEGATIVE_INFINITY:%.+]] = constant 0xFF800000 : f32
  // CHECK:   store [[NEGATIVE_INFINITY]], [[RES]][%arg1, %arg2, %arg3, %arg4] : memref<1x3x16x16xf32>
  // CHECK:   [[DEF_LOOPS_1:%.+]]:2 = krnl.define_loops 2
  // CHECK:   [[OPT_LOOPS_1:%.+]]:2 = krnl.optimize_loops  {
  // CHECK:     krnl.return_loops [[DEF_LOOPS_1]]#0, [[DEF_LOOPS_1]]#1
  // CHECK:   } : () -> (!krnl.loop, !krnl.loop)
  // CHECK:   krnl.iterate([[OPT_LOOPS_1]]#0, [[OPT_LOOPS_1]]#1) with ([[DEF_LOOPS_1]]#0 -> %arg5 = 0 to 2, [[DEF_LOOPS_1]]#1 -> %arg6 = 0 to 2) {
  // CHECK:     [[STRIDE_0:%.+]] = constant 2 : index
  // CHECK:     [[MUL_0:%.+]] = muli [[STRIDE_0]], %arg3 : index
  // CHECK:     [[H:%.+]] = addi [[MUL_0]], %arg5 : index
  // CHECK:     [[STRIDE_1:%.+]] = constant 2 : index
  // CHECK:     [[MUL_1:%.+]] = muli [[STRIDE_1]], %arg4 : index
  // CHECK:     [[W:%.+]] = addi [[MUL_1]], %arg6 : index
  // CHECK:     [[LOAD_X:%.+]] = load %arg0[%arg1, %arg2, [[H]], [[W]]] : memref<1x3x32x32xf32>
  // CHECK:     [[LOAD_Y:%.+]] = load [[RES]][%arg1, %arg2, %arg3, %arg4] : memref<1x3x16x16xf32>
  // CHECK:     [[COMPARE:%.+]] = cmpf "ogt", [[LOAD_Y]], [[LOAD_X]] : f32
  // CHECK:     [[SELECT:%.+]] = select [[COMPARE]], [[LOAD_Y]], [[LOAD_X]] : f32
  // CHECK:     store [[SELECT]], [[RES]][%arg1, %arg2, %arg3, %arg4] : memref<1x3x16x16xf32>
  // CHECK:   }
  // CHECK: }
  // CHECK: return [[RES]] : memref<1x3x16x16xf32>
}

// -----

func @test_maxpooling_singleout_no_pad_w_strides_w_ceil_mode(%arg0 : tensor<1x3x32x32xf32>) -> tensor<*xf32> {
  %0 = "onnx.MaxPoolSingleOut"(%arg0) {auto_pad = "NOTSET", kernel_shape = [3, 3], strides = [2, 2], ceil_mode = 1} : (tensor<1x3x32x32xf32>) -> tensor<*xf32>
  "std.return"(%0) : (tensor<*xf32>) -> ()

  // CHECK-LABEL: test_maxpooling_singleout_no_pad_w_strides_w_ceil_mode
  // CHECK: [[RES:%.+]] = alloc() : memref<1x3x16x16xf32>
  // CHECK: [[DEF_LOOPS_0:%.+]]:4 = krnl.define_loops 4
  // CHECK: [[OPT_LOOPS_0:%.+]]:4 = krnl.optimize_loops  {
  // CHECK:   krnl.return_loops [[DEF_LOOPS_0]]#0, [[DEF_LOOPS_0]]#1, [[DEF_LOOPS_0]]#2, [[DEF_LOOPS_0]]#3
  // CHECK: } : () -> (!krnl.loop, !krnl.loop, !krnl.loop, !krnl.loop)
  // CHECK: krnl.iterate([[OPT_LOOPS_0]]#0, [[OPT_LOOPS_0]]#1, [[OPT_LOOPS_0]]#2, [[OPT_LOOPS_0]]#3) with ([[DEF_LOOPS_0]]#0 -> %arg1 = 0 to 1, [[DEF_LOOPS_0]]#1 -> %arg2 = 0 to 3, [[DEF_LOOPS_0]]#2 -> %arg3 = 0 to 16, [[DEF_LOOPS_0]]#3 -> %arg4 = 0 to 16) {
  // CHECK:   [[NEGATIVE_INFINITY:%.+]] = constant 0xFF800000 : f32
  // CHECK:   store [[NEGATIVE_INFINITY]], [[RES]][%arg1, %arg2, %arg3, %arg4] : memref<1x3x16x16xf32>
  // CHECK:   [[DEF_LOOPS_1:%.+]]:2 = krnl.define_loops 2
  // CHECK:   [[OPT_LOOPS_1:%.+]]:2 = krnl.optimize_loops  {
  // CHECK:     krnl.return_loops [[DEF_LOOPS_1]]#0, [[DEF_LOOPS_1]]#1
  // CHECK:   } : () -> (!krnl.loop, !krnl.loop)
  // CHECK:   krnl.iterate([[OPT_LOOPS_1]]#0, [[OPT_LOOPS_1]]#1) with ([[DEF_LOOPS_1]]#0 -> %arg5 = 0 to 3, [[DEF_LOOPS_1]]#1 -> %arg6 = 0 to 3) {
  // CHECK:     [[STRIDE_0:%.+]] = constant 2 : index
  // CHECK:     [[MUL_0:%.+]] = muli [[STRIDE_0]], %arg3 : index
  // CHECK:     [[SPATIAL_H:%.+]] = addi [[MUL_0]], %arg5 : index
  // CHECK:     [[UPPER_INDEX_0:%.+]] = constant 31 : index
  // CHECK:     [[GREATER_THAN_UPPER_0:%.+]] = cmpi "sgt", [[SPATIAL_H]], [[UPPER_INDEX_0]] : index
  // CHECK:     [[H:%.+]] = select [[GREATER_THAN_UPPER_0]], [[UPPER_INDEX_0]], [[SPATIAL_H]] : index

  // CHECK:     [[STRIDE_1:%.+]] = constant 2 : index
  // CHECK:     [[MUL_1:%.+]] = muli [[STRIDE_1]], %arg4 : index
  // CHECK:     [[SPATIAL_W:%.+]] = addi [[MUL_1]], %arg6 : index
  // CHECK:     [[UPPER_INDEX_1:%.+]] = constant 31 : index
  // CHECK:     [[GREATER_THAN_UPPER_1:%.+]] = cmpi "sgt", [[SPATIAL_W]], [[UPPER_INDEX_1]] : index
  // CHECK:     [[W:%.+]] = select [[GREATER_THAN_UPPER_1]], [[UPPER_INDEX_1]], [[SPATIAL_W]] : index

  // CHECK:     [[LOAD_X:%.+]] = load %arg0[%arg1, %arg2, [[H]], [[W]]] : memref<1x3x32x32xf32>
  // CHECK:     [[LOAD_Y:%.+]] = load [[RES]][%arg1, %arg2, %arg3, %arg4] : memref<1x3x16x16xf32>
  // CHECK:     [[CMP_2:%.+]] = cmpf "ogt", [[LOAD_Y]], [[LOAD_X]] : f32
  // CHECK:     [[SELECT:%.+]] = select [[CMP_2]], [[LOAD_Y]], [[LOAD_X]] : f32
  // CHECK:     store [[SELECT]], [[RES]][%arg1, %arg2, %arg3, %arg4] : memref<1x3x16x16xf32>
  // CHECK:   }
  // CHECK: }
  // CHECK: return [[RES]] : memref<1x3x16x16xf32>
}

// -----

func @test_maxpooling_singleout_no_pad_w_strides_w_dilation(%arg0 : tensor<1x3x32x32xf32>) -> tensor<*xf32> {
  %0 = "onnx.MaxPoolSingleOut"(%arg0) {auto_pad = "NOTSET", kernel_shape = [3, 3], strides = [2, 2], dilations = [2, 2]} : (tensor<1x3x32x32xf32>) -> tensor<*xf32>
  "std.return"(%0) : (tensor<*xf32>) -> ()

  // CHECK-LABEL: test_maxpooling_singleout_no_pad_w_strides_w_dilation
  // CHECK: [[RES:%.+]] = alloc() : memref<1x3x14x14xf32>
  // CHECK: [[DEF_LOOPS_0:%.+]]:4 = krnl.define_loops 4
  // CHECK: [[OPT_LOOPS_0:%.+]]:4 = krnl.optimize_loops  {
  // CHECK:   krnl.return_loops [[DEF_LOOPS_0]]#0, [[DEF_LOOPS_0]]#1, [[DEF_LOOPS_0]]#2, [[DEF_LOOPS_0]]#3
  // CHECK: } : () -> (!krnl.loop, !krnl.loop, !krnl.loop, !krnl.loop)
  // CHECK: krnl.iterate([[OPT_LOOPS_0]]#0, [[OPT_LOOPS_0]]#1, [[OPT_LOOPS_0]]#2, [[OPT_LOOPS_0]]#3) with ([[DEF_LOOPS_0]]#0 -> %arg1 = 0 to 1, [[DEF_LOOPS_0]]#1 -> %arg2 = 0 to 3, [[DEF_LOOPS_0]]#2 -> %arg3 = 0 to 14, [[DEF_LOOPS_0]]#3 -> %arg4 = 0 to 14) {
  // CHECK:   [[NEGATIVE_INFINITY:%.+]] = constant 0xFF800000 : f32
  // CHECK:   store [[NEGATIVE_INFINITY]], [[RES]][%arg1, %arg2, %arg3, %arg4] : memref<1x3x14x14xf32>
  // CHECK:   [[DEF_LOOPS_1:%.+]]:2 = krnl.define_loops 2
  // CHECK:   [[OPT_LOOPS_1:%.+]]:2 = krnl.optimize_loops  {
  // CHECK:     krnl.return_loops [[DEF_LOOPS_1]]#0, [[DEF_LOOPS_1]]#1
  // CHECK:   } : () -> (!krnl.loop, !krnl.loop)
  // CHECK:   krnl.iterate([[OPT_LOOPS_1]]#0, [[OPT_LOOPS_1]]#1) with ([[DEF_LOOPS_1]]#0 -> %arg5 = 0 to 3, [[DEF_LOOPS_1]]#1 -> %arg6 = 0 to 3) {
  // CHECK:     [[STRIDE_0:%.+]] = constant 2 : index
  // CHECK:     [[MUL_0:%.+]] = muli [[STRIDE_0]], %arg3 : index
  // CHECK:     [[STRIDE_1:%.+]] = constant 2 : index
  // CHECK:     [[MUL_1:%.+]] = muli [[STRIDE_1]], %arg5 : index
  // CHECK:     [[SPATIAL_H:%.+]] = addi [[MUL_0]], [[MUL_1]] : index
  // CHECK:     [[UPPER_INDEX_0:%.+]] = constant 31 : index
  // CHECK:     [[GREATER_THAN_UPPER_0:%.+]] = cmpi "sgt", [[SPATIAL_H]], [[UPPER_INDEX_0]] : index
  // CHECK:     [[H:%.+]] = select [[GREATER_THAN_UPPER_0]], [[UPPER_INDEX_0]], [[SPATIAL_H]] : index

  // CHECK:     [[STRIDE_0_1:%.+]] = constant 2 : index
  // CHECK:     [[MUL_0_1:%.+]] = muli [[STRIDE_0_1]], %arg4 : index
  // CHECK:     [[STRIDE_1_1:%.+]] = constant 2 : index
  // CHECK:     [[MUL_1_1:%.+]] = muli [[STRIDE_1_1]], %arg6 : index
  // CHECK:     [[SPATIAL_W:%.+]] = addi [[MUL_0_1]], [[MUL_1_1]] : index
  // CHECK:     [[UPPER_INDEX_1:%.+]] = constant 31 : index
  // CHECK:     [[GREATER_THAN_UPPER_1:%.+]] = cmpi "sgt", [[SPATIAL_W]], [[UPPER_INDEX_1]] : index
  // CHECK:     [[W:%.+]] = select [[GREATER_THAN_UPPER_1]], [[UPPER_INDEX_1]], [[SPATIAL_W]] : index

  // CHECK:     [[LOAD_X:%.+]] = load %arg0[%arg1, %arg2, [[H]], [[W]]] : memref<1x3x32x32xf32>
  // CHECK:     [[LOAD_Y:%.+]] = load [[RES]][%arg1, %arg2, %arg3, %arg4] : memref<1x3x14x14xf32>
  // CHECK:     [[CMP_2:%.+]] = cmpf "ogt", [[LOAD_Y]], [[LOAD_X]] : f32
  // CHECK:     [[SELECT:%.+]] = select [[CMP_2]], [[LOAD_Y]], [[LOAD_X]] : f32
  // CHECK:     store [[SELECT]], [[RES]][%arg1, %arg2, %arg3, %arg4] : memref<1x3x14x14xf32>
  // CHECK:   }
  // CHECK: }
  // CHECK: return [[RES]] : memref<1x3x14x14xf32>
}

// -----

func @test_maxpooling_singleout_no_pad_w_strides_w_ceil_mode_w_unknown_dims(%arg0 : tensor<?x3x?x32xf32>) -> tensor<*xf32> {
  %0 = "onnx.MaxPoolSingleOut"(%arg0) {auto_pad = "NOTSET", kernel_shape = [3, 3], strides = [2, 2], ceil_mode = 1} : (tensor<?x3x?x32xf32>) -> tensor<*xf32>
  "std.return"(%0) : (tensor<*xf32>) -> ()

  // CHECK-LABEL: test_maxpooling_singleout_no_pad_w_strides_w_ceil_mode_w_unknown_dims

  // CHECK: [[DIM_0:%.+]] = dim %arg0, 0 : memref<?x3x?x32xf32>
  // CHECK: [[ZERO:%.+]] = constant 0 : i64
  // CHECK: [[ONE:%.+]] = constant 1 : i64
  // CHECK: [[DIM_1:%.+]] = dim %arg0, 2 : memref<?x3x?x32xf32>
  // CHECK: [[DIM_1_i64:%.+]] = index_cast [[DIM_1]] : index to i64
  // CHECK: [[KERNEL_PAD_DILATION:%.+]] = constant -3 : i64
  // CHECK: [[NUMERATOR:%.+]] = addi [[DIM_1_i64]], [[KERNEL_PAD_DILATION]] : i64
  // CHECK: [[DENOMINATOR:%.+]] = constant 2 : i64
  // CHECK: [[DIV:%.+]] = divi_signed [[NUMERATOR]], [[DENOMINATOR]] : i64
  // CHECK: [[REMAINDER:%.+]] = remi_signed [[NUMERATOR]], [[DENOMINATOR]] : i64
  // CHECK: [[IS_ZERO:%.+]] = cmpi "eq", [[REMAINDER]], [[ZERO]] : i64
  // CHECK: [[DIV_PLUS_ONE:%.+]] = addi [[DIV]], [[ONE]] : i64
  // CHECK: [[SELECT:%.+]] = select [[IS_ZERO]], [[DIV]], [[DIV_PLUS_ONE]] : i64
  // CHECK: [[SELECT_PLUS_ONE:%.+]] = addi [[SELECT]], [[ONE]] : i64
  // CHECK: [[DIM_1_FINAL:%.+]] = index_cast [[SELECT_PLUS_ONE]] : i64 to index
  // CHECK: [[RES:%.+]] = alloc([[DIM_0]], [[DIM_1_FINAL]]) : memref<?x3x?x16xf32>

  // CHECK: [[DEF_LOOPS_0:%.+]]:4 = krnl.define_loops 4
  // CHECK: [[OPT_LOOPS_0:%.+]]:4 = krnl.optimize_loops  {
  // CHECK:   krnl.return_loops [[DEF_LOOPS_0]]#0, [[DEF_LOOPS_0]]#1, [[DEF_LOOPS_0]]#2, [[DEF_LOOPS_0]]#3
  // CHECK: } : () -> (!krnl.loop, !krnl.loop, !krnl.loop, !krnl.loop)
  // CHECK: [[DIM_2:%.+]] = dim [[RES]], 0 : memref<?x3x?x16xf32>
  // CHECK: [[DIM_3:%.+]] = dim [[RES]], 2 : memref<?x3x?x16xf32>
  // CHECK: krnl.iterate([[OPT_LOOPS_0]]#0, [[OPT_LOOPS_0]]#1, [[OPT_LOOPS_0]]#2, [[OPT_LOOPS_0]]#3) with ([[DEF_LOOPS_0]]#0 -> %arg1 = 0 to [[DIM_2]], [[DEF_LOOPS_0]]#1 -> %arg2 = 0 to 3, [[DEF_LOOPS_0]]#2 -> %arg3 = 0 to [[DIM_3]], [[DEF_LOOPS_0]]#3 -> %arg4 = 0 to 16) {
  // CHECK:   [[NEGATIVE_INFINITY:%.+]] = constant 0xFF800000 : f32
  // CHECK:   store [[NEGATIVE_INFINITY]], [[RES]][%arg1, %arg2, %arg3, %arg4] : memref<?x3x?x16xf32>
  // CHECK:   [[DEF_LOOPS_1:%.+]]:2 = krnl.define_loops 2
  // CHECK:   [[OPT_LOOPS_1:%.+]]:2 = krnl.optimize_loops  {
  // CHECK:     krnl.return_loops [[DEF_LOOPS_1]]#0, [[DEF_LOOPS_1]]#1
  // CHECK:   } : () -> (!krnl.loop, !krnl.loop)
  // CHECK:   krnl.iterate([[OPT_LOOPS_1]]#0, [[OPT_LOOPS_1]]#1) with ([[DEF_LOOPS_1]]#0 -> %arg5 = 0 to 3, [[DEF_LOOPS_1]]#1 -> %arg6 = 0 to 3) {
  // CHECK:     [[STRIDE_0:%.+]] = constant 2 : index
  // CHECK:     [[MUL_0:%.+]] = muli [[STRIDE_0]], %arg3 : index
  // CHECK:     [[SPATIAL_H:%.+]] = addi [[MUL_0]], %arg5 : index
  // CHECK:     [[DIM_0_0:%.+]] = dim %arg0, 2 : memref<?x3x?x32xf32>
  // CHECK:     [[ONE_INDEX:%.+]] = constant 1 : index
  // CHECK:     [[UPPER_INDEX_0:%.+]] = subi [[DIM_0_0]], [[ONE_INDEX]] : index
  // CHECK:     [[GREATER_THAN_UPPER_0:%.+]] = cmpi "sgt", [[SPATIAL_H]], [[UPPER_INDEX_0]] : index
  // CHECK:     [[H:%.+]] = select [[GREATER_THAN_UPPER_0]], [[UPPER_INDEX_0]], [[SPATIAL_H]] : index

  // CHECK:     [[STRIDE_1:%.+]] = constant 2 : index
  // CHECK:     [[MUL_1:%.+]] = muli [[STRIDE_1]], %arg4 : index
  // CHECK:     [[SPATIAL_W:%.+]] = addi [[MUL_1]], %arg6 : index
  // CHECK:     [[UPPER_INDEX_1:%.+]] = constant 31 : index
  // CHECK:     [[GREATER_THAN_UPPER_1:%.+]] = cmpi "sgt", [[SPATIAL_W]], [[UPPER_INDEX_1]] : index
  // CHECK:     [[W:%.+]] = select [[GREATER_THAN_UPPER_1]], [[UPPER_INDEX_1]], [[SPATIAL_W]] : index

  // CHECK:     [[LOAD_X:%.+]] = load %arg0[%arg1, %arg2, [[H]], [[W]]] : memref<?x3x?x32xf32>
  // CHECK:     [[LOAD_Y:%.+]] = load [[RES]][%arg1, %arg2, %arg3, %arg4] : memref<?x3x?x16xf32>
  // CHECK:     [[CMP_2:%.+]] = cmpf "ogt", [[LOAD_Y]], [[LOAD_X]] : f32
  // CHECK:     [[SELECT:%.+]] = select [[CMP_2]], [[LOAD_Y]], [[LOAD_X]] : f32
  // CHECK:     store [[SELECT]], [[RES]][%arg1, %arg2, %arg3, %arg4] : memref<?x3x?x16xf32>
  // CHECK:   }
  // CHECK: }
  // CHECK: return [[RES]] : memref<?x3x?x16xf32>
}

// -----

func @test_abs_float(%arg0 : tensor<?x10xf32>) -> tensor<*xf32> {
  %0 = "onnx.Abs"(%arg0) : (tensor<?x10xf32>) -> tensor<*xf32>
  "std.return"(%0) : (tensor<*xf32>) -> ()

  // CHECK-LABEL: test_abs_float
  // CHECK: [[DIM_0:%.+]] = dim %arg0, 0 : memref<?x10xf32>
  // CHECK: [[RES:%.+]] = alloc([[DIM_0]]) : memref<?x10xf32>
  // CHECK: [[DEF_LOOPS:%.+]]:2 = krnl.define_loops 2
  // CHECK: [[OPT_LOOPS:%.+]]:2 = krnl.optimize_loops  {
  // CHECK:   krnl.return_loops [[DEF_LOOPS]]#0, [[DEF_LOOPS]]#1
  // CHECK: } : () -> (!krnl.loop, !krnl.loop)
  // CHECK: [[DIM_2:%.+]] = dim %arg0, 0 : memref<?x10xf32>
  // CHECK: krnl.iterate([[OPT_LOOPS]]#0, [[OPT_LOOPS]]#1) with ([[DEF_LOOPS]]#0 -> %arg1 = 0 to [[DIM_2]], [[DEF_LOOPS]]#1 -> %arg2 = 0 to 10) {
  // CHECK: [[LOAD:%.+]] = load %arg0[%arg1, %arg2] : memref<?x10xf32>
  // CHECK: [[ABS:%.+]] = absf [[LOAD]] : f32
  // CHECK: store [[ABS]], [[RES]][%arg1, %arg2] : memref<?x10xf32>
  // CHECK: return [[RES]] : memref<?x10xf32>
}

// -----

func @test_abs_int(%arg0 : tensor<?x10xi32>) -> tensor<*xi32> {
  %0 = "onnx.Abs"(%arg0) : (tensor<?x10xi32>) -> tensor<*xi32>
  "std.return"(%0) : (tensor<*xi32>) -> ()

  // CHECK-LABEL: test_abs_int
  // CHECK: [[DIM_0:%.+]] = dim %arg0, 0 : memref<?x10xi32>
  // CHECK: [[RES:%.+]] = alloc([[DIM_0]]) : memref<?x10xi32>
  // CHECK: [[DEF_LOOPS:%.+]]:2 = krnl.define_loops 2
  // CHECK: [[OPT_LOOPS:%.+]]:2 = krnl.optimize_loops  {
  // CHECK:   krnl.return_loops [[DEF_LOOPS]]#0, [[DEF_LOOPS]]#1
  // CHECK: } : () -> (!krnl.loop, !krnl.loop)
  // CHECK: [[DIM_2:%.+]] = dim %arg0, 0 : memref<?x10xi32>
  // CHECK: krnl.iterate([[OPT_LOOPS]]#0, [[OPT_LOOPS]]#1) with ([[DEF_LOOPS]]#0 -> %arg1 = 0 to [[DIM_2]], [[DEF_LOOPS]]#1 -> %arg2 = 0 to 10) {
  // CHECK: [[LOAD:%.+]] = load %arg0[%arg1, %arg2] : memref<?x10xi32>
  // CHECK: [[ZERO:%.+]] = constant 0 : i32
  // CHECK: [[LESS_THAN_ZERO:%.+]] = cmpi "slt", [[LOAD]], [[ZERO]] : i32
  // CHECK: [[NEGATIVE_LOAD:%.+]] = subi [[ZERO]], [[LOAD]] : i32
  // CHECK: [[SELECT:%.+]] = select [[LESS_THAN_ZERO]], [[NEGATIVE_LOAD]], [[LOAD]] : i32
  // CHECK: store [[SELECT]], [[RES]][%arg1, %arg2] : memref<?x10xi32>
  // CHECK: return [[RES]] : memref<?x10xi32>
}

// -----

func @test_constant_pad1(%arg0: tensor<16x16xf32>) -> tensor<18x20xf32> {
  %0 = "onnx.PadConstantValuePad"(%arg0) {constant_value = 0.000000e+00 : f32, mode = "constant", pads = [0, 3, 2, 1]} : (tensor<16x16xf32>) -> tensor<18x20xf32>
  return %0 : tensor<18x20xf32>
  // CHECK-LABEL: test_constant_pad1
  // CHECK: [[RES:%.+]] = alloc() : memref<18x20xf32>
  // CHECK: [[DEF_LOOPS1:%.+]]:2 = krnl.define_loops 2
  // CHECK: [[OPT_LOOPS1:%.+]]:2 = krnl.optimize_loops  {
  // CHECK:   krnl.return_loops [[DEF_LOOPS1]]#0, [[DEF_LOOPS1]]#1
  // CHECK: } : () -> (!krnl.loop, !krnl.loop)
  // CHECK: krnl.iterate([[OPT_LOOPS1]]#0, [[OPT_LOOPS1]]#1) with ([[DEF_LOOPS1]]#0 -> %arg1 = 0 to 18, [[DEF_LOOPS1]]#1 -> %arg2 = 0 to 20) {
  // CHECK: [[CST:%.+]] = constant 0.000000e+00 : f32
  // CHECK: store [[CST]], [[RES]][%arg1, %arg2] : memref<18x20xf32>
  // CHECK: }
  // CHECK: [[DEF_LOOPS2:%.+]]:2 = krnl.define_loops 2
  // CHECK: [[OPT_LOOPS2:%.+]]:2 = krnl.optimize_loops  {
  // CHECK:   krnl.return_loops [[DEF_LOOPS2]]#0, [[DEF_LOOPS2]]#1
  // CHECK: } : () -> (!krnl.loop, !krnl.loop)
  // CHECK: krnl.iterate([[OPT_LOOPS2]]#0, [[OPT_LOOPS2]]#1) with ([[DEF_LOOPS2]]#0 -> %arg1 = 0 to 16, [[DEF_LOOPS2]]#1 -> %arg2 = 0 to 16) {
  // CHECK: [[CST1:%.+]] = constant 3 : index
  // CHECK: [[ADD:%.+]] = addi [[CST1]], %arg2 : index
  // CHECK: [[LOAD:%.+]] = load %arg0[%arg1, %arg2] : memref<16x16xf32>
  // CHECK: store [[LOAD]], [[RES]][%arg1, [[ADD]]] : memref<18x20xf32>
  // CHECK: }
}

<<<<<<< HEAD
func @test_pad1(%arg0: tensor<16x16xf32>) -> tensor<18x20xf32> {
  %cst = constant unit
  %0 = "onnx.Pad"(%arg0, %cst, %cst) {constant_value = dense<0.000000e+00> : tensor<1xf32>, mode = "constant", pads = dense<[0, 3, 2, 1]> : tensor<4xi32>} : (tensor<16x16xf32>, none, none) -> tensor<18x20xf32>
  return %0 : tensor<18x20xf32>
  // CHECK-LABEL: test_pad1
  // CHECK: [[RES:%.+]] = alloc() : memref<18x20xf32>
  // CHECK: [[DEF_LOOPS1:%.+]]:2 = krnl.define_loops 2
  // CHECK: [[OPT_LOOPS1:%.+]]:2 = krnl.optimize_loops  {
  // CHECK:   krnl.return_loops [[DEF_LOOPS1]]#0, [[DEF_LOOPS1]]#1
  // CHECK: } : () -> (!krnl.loop, !krnl.loop)
  // CHECK: krnl.iterate([[OPT_LOOPS1]]#0, [[OPT_LOOPS1]]#1) with ([[DEF_LOOPS1]]#0 -> %arg1 = 0 to 18, [[DEF_LOOPS1]]#1 -> %arg2 = 0 to 20) {
  // CHECK: [[CST:%.+]] = constant 0.000000e+00 : f32
  // CHECK: store [[CST]], [[RES]][%arg1, %arg2] : memref<18x20xf32>
  // CHECK: }
  // CHECK: [[DEF_LOOPS2:%.+]]:2 = krnl.define_loops 2
  // CHECK: [[OPT_LOOPS2:%.+]]:2 = krnl.optimize_loops  {
  // CHECK:   krnl.return_loops [[DEF_LOOPS2]]#0, [[DEF_LOOPS2]]#1
  // CHECK: } : () -> (!krnl.loop, !krnl.loop)
  // CHECK: krnl.iterate([[OPT_LOOPS2]]#0, [[OPT_LOOPS2]]#1) with ([[DEF_LOOPS2]]#0 -> %arg1 = 0 to 16, [[DEF_LOOPS2]]#1 -> %arg2 = 0 to 16) {
  // CHECK: [[CST1:%.+]] = constant 3 : index
  // CHECK: [[ADD:%.+]] = addi [[CST1]], %arg2 : index
  // CHECK: [[LOAD:%.+]] = load %arg0[%arg1, %arg2] : memref<16x16xf32>
  // CHECK: store [[LOAD]], [[RES]][%arg1, [[ADD]]] : memref<18x20xf32>
  // CHECK: }
}
=======
// -----
>>>>>>> e32f5315

func @test_constant_dense_2d_value(%arg0: tensor<1xf32>) -> tensor<*xf32> {
  %0 = "onnx.Constant"() {value = dense<[[0.0, 0.0], [1.0, 1.1], [2.0, 2.1]]> : tensor<3x2xf32>} : () -> tensor<*xf32>
  "std.return"(%0) : (tensor<*xf32>) -> ()
  // CHECK-LABEL: test_constant_dense_2d_value
  // CHECK: [[RES:%.+]] = "krnl.global"() {name = "constant_0", shape = [3, 2], value = dense<{{.*}}[0.000000e+00, 0.000000e+00], [1.000000e+00, 1.100000e+00], [2.000000e+00, 2.100000e+00]{{.*}}> : tensor<3x2xf32>} : () -> memref<3x2xf32>
  // CHECK: return [[RES]] : memref<3x2xf32>
}


// -----

func @test_concat_1(%arg0 : tensor<5x5x1x32xf32>, %arg1 : tensor<5x5x3x32xf32>, %arg2 : tensor<5x5x5x32xf32>) -> tensor<5x5x9x32xf32> {
  %1 = "onnx.Concat"(%arg0, %arg1, %arg2) { axis = 2 } : (tensor<5x5x1x32xf32>, tensor<5x5x3x32xf32>, tensor<5x5x5x32xf32>)  -> tensor<5x5x9x32xf32>
  "std.return"(%1) : (tensor<5x5x9x32xf32>) -> ()

  // CHECK-LABEL: test_concat_1
  // CHECK: [[RES:%.+]] = alloc() : memref<5x5x9x32xf32>
  // CHECK: [[DEF_LOOPS0:%.+]]:4 = krnl.define_loops 4
  // CHECK: [[OPT_LOOPS0:%.+]]:4 = krnl.optimize_loops  {
  // CHECK:   krnl.return_loops [[DEF_LOOPS0]]#0, [[DEF_LOOPS0]]#1, [[DEF_LOOPS0]]#2, [[DEF_LOOPS0]]#3
  // CHECK: } : () -> (!krnl.loop, !krnl.loop, !krnl.loop, !krnl.loop)
  // CHECK: krnl.iterate([[OPT_LOOPS0]]#0, [[OPT_LOOPS0]]#1, [[OPT_LOOPS0]]#2, [[OPT_LOOPS0]]#3) with ([[DEF_LOOPS0]]#0 -> %arg3 = 0 to 5, [[DEF_LOOPS0]]#1 -> %arg4 = 0 to 5, [[DEF_LOOPS0]]#2 -> %arg5 = 0 to 1, [[DEF_LOOPS0]]#3 -> %arg6 = 0 to 32) {
  // CHECK: [[LOAD0:%.+]] = load %arg0[%arg3, %arg4, %arg5, %arg6] :  memref<5x5x1x32xf32>
  // CHECK: store [[LOAD0]], [[RES]][%arg3, %arg4, %arg5, %arg6] : memref<5x5x9x32xf32>

  // CHECK: [[DEF_LOOPS1:%.+]]:4 = krnl.define_loops 4
  // CHECK: [[OPT_LOOPS1:%.+]]:4 = krnl.optimize_loops  {
  // CHECK:   krnl.return_loops [[DEF_LOOPS1]]#0, [[DEF_LOOPS1]]#1, [[DEF_LOOPS1]]#2, [[DEF_LOOPS1]]#3
  // CHECK: } : () -> (!krnl.loop, !krnl.loop, !krnl.loop, !krnl.loop)
  // CHECK: krnl.iterate([[OPT_LOOPS1]]#0, [[OPT_LOOPS1]]#1, [[OPT_LOOPS1]]#2, [[OPT_LOOPS1]]#3) with ([[DEF_LOOPS1]]#0 -> %arg3 = 0 to 5, [[DEF_LOOPS1]]#1 -> %arg4 = 0 to 5, [[DEF_LOOPS1]]#2 -> %arg5 = 0 to 3, [[DEF_LOOPS1]]#3 -> %arg6 = 0 to 32) {
  // CHECK: [[OFF1:%.+]] = constant 1 : index
  // CHECK: [[ADD1:%.+]] = addi [[OFF1]], %arg5 : index
  // CHECK: [[LOAD1:%.+]] = load %arg1[%arg3, %arg4, %arg5, %arg6] :  memref<5x5x3x32xf32>
  // CHECK: store [[LOAD1]], [[RES]][%arg3, %arg4, [[ADD1]], %arg6] : memref<5x5x9x32xf32>

  // CHECK: [[DEF_LOOPS2:%.+]]:4 = krnl.define_loops 4
  // CHECK: [[OPT_LOOPS2:%.+]]:4 = krnl.optimize_loops  {
  // CHECK:   krnl.return_loops [[DEF_LOOPS2]]#0, [[DEF_LOOPS2]]#1, [[DEF_LOOPS2]]#2, [[DEF_LOOPS2]]#3
  // CHECK: } : () -> (!krnl.loop, !krnl.loop, !krnl.loop, !krnl.loop)
  // CHECK: krnl.iterate([[OPT_LOOPS2]]#0, [[OPT_LOOPS2]]#1, [[OPT_LOOPS2]]#2, [[OPT_LOOPS2]]#3) with ([[DEF_LOOPS2]]#0 -> %arg3 = 0 to 5, [[DEF_LOOPS2]]#1 -> %arg4 = 0 to 5, [[DEF_LOOPS2]]#2 -> %arg5 = 0 to 5, [[DEF_LOOPS2]]#3 -> %arg6 = 0 to 32) {
  // CHECK: [[OFF2:%.+]] = constant 4 : index
  // CHECK: [[ADD2:%.+]] = addi [[OFF2]], %arg5 : index
  // CHECK: [[LOAD2:%.+]] = load %arg2[%arg3, %arg4, %arg5, %arg6] :  memref<5x5x5x32xf32>
  // CHECK: store [[LOAD2]], [[RES]][%arg3, %arg4, [[ADD2]], %arg6] : memref<5x5x9x32xf32>

  // CHECK: return [[RES]] :  memref<5x5x9x32xf32>
}<|MERGE_RESOLUTION|>--- conflicted
+++ resolved
@@ -1800,7 +1800,6 @@
   // CHECK: }
 }
 
-<<<<<<< HEAD
 func @test_pad1(%arg0: tensor<16x16xf32>) -> tensor<18x20xf32> {
   %cst = constant unit
   %0 = "onnx.Pad"(%arg0, %cst, %cst) {constant_value = dense<0.000000e+00> : tensor<1xf32>, mode = "constant", pads = dense<[0, 3, 2, 1]> : tensor<4xi32>} : (tensor<16x16xf32>, none, none) -> tensor<18x20xf32>
@@ -1826,9 +1825,8 @@
   // CHECK: store [[LOAD]], [[RES]][%arg1, [[ADD]]] : memref<18x20xf32>
   // CHECK: }
 }
-=======
-// -----
->>>>>>> e32f5315
+
+// -----
 
 func @test_constant_dense_2d_value(%arg0: tensor<1xf32>) -> tensor<*xf32> {
   %0 = "onnx.Constant"() {value = dense<[[0.0, 0.0], [1.0, 1.1], [2.0, 2.1]]> : tensor<3x2xf32>} : () -> tensor<*xf32>
