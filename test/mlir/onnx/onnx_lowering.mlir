// RUN: onnx-mlir-opt -O3 --shape-inference --convert-onnx-to-krnl %s -split-input-file | FileCheck %s

// TODO: Remove test_no_argument_1 from the test - empty function body is no longer
// supported in mlir: https://reviews.llvm.org/D91886
func private @test_no_argument_2() -> tensor<*xf32> {
  %0 = "onnx.Constant"() {value =  dense<[[1.000000e+0, 2.000000e+00], [3.000000e+00, 4.000000e+00]]> : tensor<2x2xf32>} : () -> tensor<*xf32>
  "func.return"(%0) : (tensor<*xf32>) -> ()
}

// CHECK-LABEL: test_no_argument_2
// CHECK: [[GLOBAL:%.+]] = "{{.*}}"({{.*}}) {{.*}} : ({{.*}}) -> memref<2x2xf32>
// CHECK: return [[GLOBAL]] : memref<2x2xf32>

// -----

func private @test_elementwise_op_with_scalar_values_1(%arg0 : tensor<f32>) -> tensor<*xf32> {
  %0 = "onnx.Exp"(%arg0) : (tensor<f32>) -> tensor<*xf32>
  "func.return"(%0) : (tensor<*xf32>) -> ()

  // CHECK-LABEL: test_elementwise_op_with_scalar_values_1
  // CHECK: [[RES:%.+]] = memref.alloc() {{.*}}: memref<f32>
  // CHECK: [[LOAD:%.+]] = krnl.load %arg0[] : memref<f32>
  // CHECK: [[EXP:%.+]] = math.exp [[LOAD]] : f32
  // CHECK: krnl.store [[EXP]], [[RES]][] : memref<f32>
  // CHECK: return [[RES]] : memref<f32>
}

// -----

func private @test_elementwise_op_with_scalar_values_2(%arg0 : tensor<f32>, %arg1 : tensor<f32>) -> tensor<*xf32> {
  %0 = "onnx.Add"(%arg0, %arg1) : (tensor<f32>, tensor<f32>) -> tensor<*xf32>
  "func.return"(%0) : (tensor<*xf32>) -> ()

  // CHECK-LABEL: test_elementwise_op_with_scalar_values_2
  // CHECK: [[RES:%.+]] = memref.alloc() {{.*}}: memref<f32>
  // CHECK: [[LOAD1:%.+]] = krnl.load %arg0[] : memref<f32>
  // CHECK: [[LOAD2:%.+]] = krnl.load %arg1[] : memref<f32>
  // CHECK: [[ADD:%.+]] = arith.addf [[LOAD1]], [[LOAD2]] : f32
  // CHECK: krnl.store [[ADD]], [[RES]][] : memref<f32>
  // CHECK: return [[RES]] : memref<f32>
}

// -----

func private @test_elementwise_op_with_scalar_values_3(%arg0 : tensor<f32>, %arg1 : tensor<f32>, %arg2 : tensor<f32>) -> tensor<*xf32> {
  %0 = "onnx.Sum"(%arg0, %arg1, %arg2) : (tensor<f32>, tensor<f32>, tensor<f32>) -> tensor<*xf32>
  "func.return"(%0) : (tensor<*xf32>) -> ()

  // CHECK-LABEL: test_elementwise_op_with_scalar_values_3
  // CHECK: [[RES:%.+]] = memref.alloc() {{.*}}: memref<f32>
  // CHECK: [[LOAD1:%.+]] = krnl.load %arg0[] : memref<f32>
  // CHECK: [[LOAD2:%.+]] = krnl.load %arg1[] : memref<f32>
  // CHECK: [[ADD1:%.+]] = arith.addf [[LOAD1]], [[LOAD2]] : f32
  // CHECK: [[LOAD3:%.+]] = krnl.load %arg2[] : memref<f32>
  // CHECK: [[ADD2:%.+]] = arith.addf [[ADD1]], [[LOAD3]] : f32
  // CHECK: krnl.store [[ADD2]], [[RES]][] : memref<f32>
  // CHECK: return [[RES]] : memref<f32>
}

// -----

func private @test_add(%arg0 : tensor<10x10xf32>, %arg1 : tensor<10x10xf32>) -> tensor<*xf32> {
  %0 = "onnx.Add"(%arg0, %arg1) : (tensor<10x10xf32>, tensor<10x10xf32>) -> tensor<*xf32>
  "func.return"(%0) : (tensor<*xf32>) -> ()

  // CHECK-LABEL: test_add
  // CHECK: [[RES:%.+]] = memref.alloc() {{.*}}: memref<10x10xf32>
  // CHECK: [[DEF_LOOPS:%.+]]:2 = krnl.define_loops 2
  // CHECK: krnl.iterate([[DEF_LOOPS]]#0, [[DEF_LOOPS]]#1) with ([[DEF_LOOPS]]#0 -> %arg2 = 0 to 10, [[DEF_LOOPS]]#1 -> %arg3 = 0 to 10){
  // CHECK: [[IV:%.+]]:2 = krnl.get_induction_var_value([[DEF_LOOPS]]#0, [[DEF_LOOPS]]#1) : (!krnl.loop, !krnl.loop) -> (index, index)
  // CHECK: [[LOAD1:%.+]] = krnl.load %arg0[[[IV]]#0, [[IV]]#1] : memref<10x10xf32>
  // CHECK: [[LOAD2:%.+]] = krnl.load %arg1[[[IV]]#0, [[IV]]#1] : memref<10x10xf32>
  // CHECK: [[ADDF:%.+]] = arith.addf [[LOAD1]], [[LOAD2]] : f32
  // CHECK: krnl.store [[ADDF]], [[RES]][[[IV]]#0, [[IV]]#1] : memref<10x10xf32>
  // CHECK: return [[RES]] : memref<10x10xf32>
}

// -----

func private @test_mul(%arg0 : tensor<10x10xf32>, %arg1 : tensor<10x10xf32>) -> tensor<*xf32> {
  %0 = "onnx.Mul"(%arg0, %arg1) : (tensor<10x10xf32>, tensor<10x10xf32>) -> tensor<*xf32>
  "func.return"(%0) : (tensor<*xf32>) -> ()

  // CHECK-LABEL: test_mul
  // CHECK: [[RES:%.+]] = memref.alloc() {{.*}}: memref<10x10xf32>
  // CHECK: [[DEF_LOOPS:%.+]]:2 = krnl.define_loops 2
  // CHECK: krnl.iterate([[DEF_LOOPS]]#0, [[DEF_LOOPS]]#1) with ([[DEF_LOOPS]]#0 -> %arg2 = 0 to 10, [[DEF_LOOPS]]#1 -> %arg3 = 0 to 10){
  // CHECK: [[IV:%.+]]:2 = krnl.get_induction_var_value([[DEF_LOOPS]]#0, [[DEF_LOOPS]]#1) : (!krnl.loop, !krnl.loop) -> (index, index)
  // CHECK: [[LOAD1:%.+]] = krnl.load %arg0[[[IV]]#0, [[IV]]#1] : memref<10x10xf32>
  // CHECK: [[LOAD2:%.+]] = krnl.load %arg1[[[IV]]#0, [[IV]]#1] : memref<10x10xf32>
  // CHECK: [[MULF:%.+]] = arith.mulf [[LOAD1]], [[LOAD2]] : f32
  // CHECK: krnl.store [[MULF]], [[RES]][[[IV]]#0, [[IV]]#1] : memref<10x10xf32>
  // CHECK: return [[RES]] : memref<10x10xf32>
}

// -----

func private @test_div(%arg0 : tensor<10x10xf32>, %arg1 : tensor<10x10xf32>) -> tensor<*xf32> {
  %0 = "onnx.Div"(%arg0, %arg1) : (tensor<10x10xf32>, tensor<10x10xf32>) -> tensor<*xf32>
  "func.return"(%0) : (tensor<*xf32>) -> ()

  // CHECK-LABEL: test_div
  // CHECK: [[RES:%.+]] = memref.alloc() {{.*}}: memref<10x10xf32>
  // CHECK: [[DEF_LOOPS:%.+]]:2 = krnl.define_loops 2
  // CHECK: krnl.iterate([[DEF_LOOPS]]#0, [[DEF_LOOPS]]#1) with ([[DEF_LOOPS]]#0 -> %arg2 = 0 to 10, [[DEF_LOOPS]]#1 -> %arg3 = 0 to 10){
  // CHECK: [[IV:%.+]]:2 = krnl.get_induction_var_value([[DEF_LOOPS]]#0, [[DEF_LOOPS]]#1) : (!krnl.loop, !krnl.loop) -> (index, index)
  // CHECK: [[LOAD1:%.+]] = krnl.load %arg0[[[IV]]#0, [[IV]]#1] : memref<10x10xf32>
  // CHECK: [[LOAD2:%.+]] = krnl.load %arg1[[[IV]]#0, [[IV]]#1] : memref<10x10xf32>
  // CHECK: [[DIVF:%.+]] = arith.divf [[LOAD1]], [[LOAD2]] : f32
  // CHECK: krnl.store [[DIVF]], [[RES]][[[IV]]#0, [[IV]]#1] : memref<10x10xf32>
  // CHECK: return [[RES]] : memref<10x10xf32>
}

// -----

func private @test_sub(%arg0 : tensor<10x10xf32>, %arg1 : tensor<10x10xf32>) -> tensor<*xf32> {
  %0 = "onnx.Sub"(%arg0, %arg1) : (tensor<10x10xf32>, tensor<10x10xf32>) -> tensor<*xf32>
  "func.return"(%0) : (tensor<*xf32>) -> ()

  // CHECK-LABEL: test_sub
  // CHECK: [[RES:%.+]] = memref.alloc() {{.*}}: memref<10x10xf32>
  // CHECK: [[DEF_LOOPS:%.+]]:2 = krnl.define_loops 2
  // CHECK: krnl.iterate([[DEF_LOOPS]]#0, [[DEF_LOOPS]]#1) with ([[DEF_LOOPS]]#0 -> %arg2 = 0 to 10, [[DEF_LOOPS]]#1 -> %arg3 = 0 to 10){
  // CHECK: [[IV:%.+]]:2 = krnl.get_induction_var_value([[DEF_LOOPS]]#0, [[DEF_LOOPS]]#1) : (!krnl.loop, !krnl.loop) -> (index, index)
  // CHECK: [[LOAD1:%.+]] = krnl.load %arg0[[[IV]]#0, [[IV]]#1] : memref<10x10xf32>
  // CHECK: [[LOAD2:%.+]] = krnl.load %arg1[[[IV]]#0, [[IV]]#1] : memref<10x10xf32>
  // CHECK: [[SUBF:%.+]] = arith.subf [[LOAD1]], [[LOAD2]] : f32
  // CHECK: krnl.store [[SUBF]], [[RES]][[[IV]]#0, [[IV]]#1] : memref<10x10xf32>
  // CHECK: return [[RES]] : memref<10x10xf32>
}

// -----

func private @test_and(%arg0 : tensor<10x10xi1>, %arg1 : tensor<10x10xi1>) -> tensor<*xi1> {
  %0 = "onnx.And"(%arg0, %arg1) : (tensor<10x10xi1>, tensor<10x10xi1>) -> tensor<*xi1>
  "func.return"(%0) : (tensor<*xi1>) -> ()

  // CHECK-LABEL: test_and
  // CHECK: [[RES:%.+]] = memref.alloc() {{.*}}: memref<10x10xi1>
  // CHECK: [[DEF_LOOPS:%.+]]:2 = krnl.define_loops 2
  // CHECK: krnl.iterate([[DEF_LOOPS]]#0, [[DEF_LOOPS]]#1) with ([[DEF_LOOPS]]#0 -> %arg2 = 0 to 10, [[DEF_LOOPS]]#1 -> %arg3 = 0 to 10){
  // CHECK: [[IV:%.+]]:2 = krnl.get_induction_var_value([[DEF_LOOPS]]#0, [[DEF_LOOPS]]#1) : (!krnl.loop, !krnl.loop) -> (index, index)
  // CHECK: [[LOAD1:%.+]] = krnl.load %arg0[[[IV]]#0, [[IV]]#1] : memref<10x10xi1>
  // CHECK: [[LOAD2:%.+]] = krnl.load %arg1[[[IV]]#0, [[IV]]#1] : memref<10x10xi1>
  // CHECK: [[AND:%.+]] = arith.andi [[LOAD1]], [[LOAD2]] : i1
  // CHECK: krnl.store [[AND]], [[RES]][[[IV]]#0, [[IV]]#1] : memref<10x10xi1>
  // CHECK: return [[RES]] : memref<10x10xi1>
}

// -----

func private @test_or(%arg0 : tensor<10x10xi1>, %arg1 : tensor<10x10xi1>) -> tensor<*xi1> {
  %0 = "onnx.Or"(%arg0, %arg1) : (tensor<10x10xi1>, tensor<10x10xi1>) -> tensor<*xi1>
  "func.return"(%0) : (tensor<*xi1>) -> ()

  // CHECK-LABEL: test_or
  // CHECK: [[RES:%.+]] = memref.alloc() {{.*}}: memref<10x10xi1>
  // CHECK: [[DEF_LOOPS:%.+]]:2 = krnl.define_loops 2
  // CHECK: krnl.iterate([[DEF_LOOPS]]#0, [[DEF_LOOPS]]#1) with ([[DEF_LOOPS]]#0 -> %arg2 = 0 to 10, [[DEF_LOOPS]]#1 -> %arg3 = 0 to 10){
  // CHECK: [[IV:%.+]]:2 = krnl.get_induction_var_value([[DEF_LOOPS]]#0, [[DEF_LOOPS]]#1) : (!krnl.loop, !krnl.loop) -> (index, index)
  // CHECK: [[LOAD1:%.+]] = krnl.load %arg0[[[IV]]#0, [[IV]]#1] : memref<10x10xi1>
  // CHECK: [[LOAD2:%.+]] = krnl.load %arg1[[[IV]]#0, [[IV]]#1] : memref<10x10xi1>
  // CHECK: [[OR:%.+]] = arith.ori [[LOAD1]], [[LOAD2]] : i1
  // CHECK: krnl.store [[OR]], [[RES]][[[IV]]#0, [[IV]]#1] : memref<10x10xi1>
  // CHECK: return [[RES]] : memref<10x10xi1>
}

// -----

func private @test_xor(%arg0 : tensor<10x10xi1>, %arg1 : tensor<10x10xi1>) -> tensor<*xi1> {
  %0 = "onnx.Xor"(%arg0, %arg1) : (tensor<10x10xi1>, tensor<10x10xi1>) -> tensor<*xi1>
  "func.return"(%0) : (tensor<*xi1>) -> ()

  // CHECK-LABEL: test_xor
  // CHECK: [[RES:%.+]] = memref.alloc() {{.*}}: memref<10x10xi1>
  // CHECK: [[DEF_LOOPS:%.+]]:2 = krnl.define_loops 2
  // CHECK: krnl.iterate([[DEF_LOOPS]]#0, [[DEF_LOOPS]]#1) with ([[DEF_LOOPS]]#0 -> %arg2 = 0 to 10, [[DEF_LOOPS]]#1 -> %arg3 = 0 to 10){
  // CHECK: [[IV:%.+]]:2 = krnl.get_induction_var_value([[DEF_LOOPS]]#0, [[DEF_LOOPS]]#1) : (!krnl.loop, !krnl.loop) -> (index, index)
  // CHECK: [[LOAD1:%.+]] = krnl.load %arg0[[[IV]]#0, [[IV]]#1] : memref<10x10xi1>
  // CHECK: [[LOAD2:%.+]] = krnl.load %arg1[[[IV]]#0, [[IV]]#1] : memref<10x10xi1>
  // CHECK: [[XOR:%.+]] = arith.xori [[LOAD1]], [[LOAD2]] : i1
  // CHECK: krnl.store [[XOR]], [[RES]][[[IV]]#0, [[IV]]#1] : memref<10x10xi1>
  // CHECK: return [[RES]] : memref<10x10xi1>
}

// -----

func private @test_exp(%arg0 : tensor<?x10xf32>) -> tensor<*xf32> {
  %0 = "onnx.Exp"(%arg0) : (tensor<?x10xf32>) -> tensor<*xf32>
  "func.return"(%0) : (tensor<*xf32>) -> ()

  // CHECK-LABEL: test_exp
  // CHECK: [[C0:%.+]] = arith.constant 0 : index
  // CHECK: [[DIM_0:%.+]] = memref.dim %arg0, [[C0]] : memref<?x10xf32>
  // CHECK: [[RES:%.+]] = memref.alloc([[DIM_0]]) {{.*}}: memref<?x10xf32>
  // CHECK: [[DEF_LOOPS:%.+]]:2 = krnl.define_loops 2
  // CHECK: [[C0_0:%.+]] = arith.constant 0 : index
  // CHECK: [[C0_1:%.+]] = arith.constant 0 : index
  // CHECK: [[DIM_2:%.+]] = memref.dim %arg0, [[C0_1]] : memref<?x10xf32>
  // CHECK: krnl.iterate([[DEF_LOOPS]]#0, [[DEF_LOOPS]]#1) with ([[DEF_LOOPS]]#0 -> %arg1 = 0 to #map([[DIM_2]]), [[DEF_LOOPS]]#1 -> %arg2 = 0 to 10){
  // CHECK: [[IV:%.+]]:2 = krnl.get_induction_var_value([[DEF_LOOPS]]#0, [[DEF_LOOPS]]#1) : (!krnl.loop, !krnl.loop) -> (index, index)
  // CHECK: [[LOAD:%.+]] = krnl.load %arg0[[[IV]]#0, [[IV]]#1] : memref<?x10xf32>
  // CHECK: [[EXP:%.+]] = math.exp [[LOAD]] : f32
  // CHECK: krnl.store [[EXP]], [[RES]][[[IV]]#0, [[IV]]#1] : memref<?x10xf32>
  // CHECK: return [[RES]] : memref<?x10xf32>
}

// -----

func private @test_tanh(%arg0 : tensor<?x10xf32>) -> tensor<*xf32> {
  %0 = "onnx.Tanh"(%arg0) : (tensor<?x10xf32>) -> tensor<*xf32>
  "func.return"(%0) : (tensor<*xf32>) -> ()

  // CHECK-LABEL:  func private @test_tanh
  // CHECK-SAME:   ([[PARAM_0_:%.+]]: memref<?x10xf32>) -> memref<?x10xf32> {
  // CHECK:           [[VAR_c0_:%.+]] = arith.constant 0 : index
  // CHECK:           [[VAR_0_:%.+]] = memref.dim [[PARAM_0_]], [[VAR_c0_]] : memref<?x10xf32>
  // CHECK-DAG:       [[RES_:%.+]] = memref.alloc([[VAR_0_]]) {{.*}}: memref<?x10xf32>
  // CHECK-DAG:       [[LOOP_0_:%.+]]:2 = krnl.define_loops 2
  // CHECK-DAG:       [[VAR_c0_0_:%.+]] = arith.constant 0 : index
  // CHECK-DAG:       [[VAR_c0_1_:%.+]] = arith.constant 0 : index
  // CHECK:           [[VAR_3_:%.+]] = memref.dim [[PARAM_0_]], [[VAR_c0_1_]] : memref<?x10xf32>
  // CHECK:           krnl.iterate([[LOOP_0_]]#0, [[LOOP_0_]]#1) with ([[LOOP_0_]]#0 -> [[I_0_:%.+]] = 0 to #map([[VAR_3_]]), [[LOOP_0_]]#1 -> [[I_1_:%.+]] = 0 to 10){
  // CHECK:             [[IV:%.+]]:2 = krnl.get_induction_var_value([[DEF_LOOPS]]#0, [[DEF_LOOPS]]#1) : (!krnl.loop, !krnl.loop) -> (index, index)
  // CHECK:             [[LOAD_PARAM_0_MEM_:%.+]] = krnl.load [[PARAM_0_]][[[IV]]#0, [[IV]]#1] : memref<?x10xf32>
  // CHECK:             [[VAR_5_:%.+]] = math.tanh [[LOAD_PARAM_0_MEM_]] : f32
  // CHECK:             krnl.store [[VAR_5_]], [[RES_]][[[IV]]#0, [[IV]]#1] : memref<?x10xf32>
  // CHECK:           }
  // CHECK:           return [[RES_]] : memref<?x10xf32>
  // CHECK:         }
}

// -----

func private @test_sinh(%arg0 : tensor<?x10xf32>) -> tensor<*xf32> {
  %0 = "onnx.Sinh"(%arg0) : (tensor<?x10xf32>) -> tensor<*xf32>
  "func.return"(%0) : (tensor<*xf32>) -> ()

  // CHECK-LABEL: test_sinh
  // CHECK: [[C0:%.+]] = arith.constant 0 : index
  // CHECK: [[DIM_0:%.+]] = memref.dim %arg0, [[C0]] : memref<?x10xf32>
  // CHECK: [[RES:%.+]] = memref.alloc([[DIM_0]]) {{.*}}: memref<?x10xf32>
  // CHECK: [[DEF_LOOPS:%.+]]:2 = krnl.define_loops 2
  // CHECK: [[C0_0:%.+]] = arith.constant 0 : index
  // CHECK: [[C0_1:%.+]] = arith.constant 0 : index
  // CHECK: [[DIM_2:%.+]] = memref.dim %arg0, [[C0_1]] : memref<?x10xf32>
  // CHECK: krnl.iterate([[DEF_LOOPS]]#0, [[DEF_LOOPS]]#1) with ([[DEF_LOOPS]]#0 -> %arg1 = 0 to #map([[DIM_2]]), [[DEF_LOOPS]]#1 -> %arg2 = 0 to 10){
  // CHECK: [[IV:%.+]]:2 = krnl.get_induction_var_value([[DEF_LOOPS]]#0, [[DEF_LOOPS]]#1) : (!krnl.loop, !krnl.loop) -> (index, index)
  // CHECK: [[LOAD:%.+]] = krnl.load %arg0[[[IV]]#0, [[IV]]#1] : memref<?x10xf32>
  // CHECK: [[ZERO:%.+]] = arith.constant {{0.+}} : f32
  // CHECK: [[TWO:%.+]] = arith.constant {{2.+}} : f32
  // CHECK: [[NLOAD:%.+]] = arith.subf [[ZERO]], [[LOAD]] : f32
  // CHECK: [[EXP:%.+]] = math.exp [[LOAD]] : f32
  // CHECK: [[NEXP:%.+]] = math.exp [[NLOAD]] : f32
  // CHECK: [[DIVIDEND:%.+]] = arith.subf [[EXP]], [[NEXP]] : f32
  // CHECK: [[SINH_RES:%.+]] = arith.divf [[DIVIDEND]], [[TWO]] : f32
  // CHECK: krnl.store [[SINH_RES]], [[RES]][[[IV]]#0, [[IV]]#1] : memref<?x10xf32>
  // CHECK: return [[RES]] : memref<?x10xf32>
}

// -----

func private @test_cosh(%arg0 : tensor<?x10xf32>) -> tensor<*xf32> {
  %0 = "onnx.Cosh"(%arg0) : (tensor<?x10xf32>) -> tensor<*xf32>
  "func.return"(%0) : (tensor<*xf32>) -> ()

  // CHECK-LABEL: test_cosh
  // CHECK: [[C0:%.+]] = arith.constant 0 : index
  // CHECK: [[DIM_0:%.+]] = memref.dim %arg0, [[C0]] : memref<?x10xf32>
  // CHECK: [[RES:%.+]] = memref.alloc([[DIM_0]]) {{.*}}: memref<?x10xf32>
  // CHECK: [[DEF_LOOPS:%.+]]:2 = krnl.define_loops 2
  // CHECK: [[C0_0:%.+]] = arith.constant 0 : index
  // CHECK: [[C0_1:%.+]] = arith.constant 0 : index
  // CHECK: [[DIM_2:%.+]] = memref.dim %arg0, [[C0_1]] : memref<?x10xf32>
  // CHECK: krnl.iterate([[DEF_LOOPS]]#0, [[DEF_LOOPS]]#1) with ([[DEF_LOOPS]]#0 -> %arg1 = 0 to #map([[DIM_2]]), [[DEF_LOOPS]]#1 -> %arg2 = 0 to 10){
  // CHECK: [[IV:%.+]]:2 = krnl.get_induction_var_value([[DEF_LOOPS]]#0, [[DEF_LOOPS]]#1) : (!krnl.loop, !krnl.loop) -> (index, index)
  // CHECK: [[LOAD:%.+]] = krnl.load %arg0[[[IV]]#0, [[IV]]#1] : memref<?x10xf32>
  // CHECK: [[ZERO:%.+]] = arith.constant {{0.+}} : f32
  // CHECK: [[TWO:%.+]] = arith.constant {{2.+}} : f32
  // CHECK: [[NLOAD:%.+]] = arith.subf [[ZERO]], [[LOAD]] : f32
  // CHECK: [[EXP:%.+]] = math.exp [[LOAD]] : f32
  // CHECK: [[NEXP:%.+]] = math.exp [[NLOAD]] : f32
  // CHECK: [[DIVIDEND:%.+]] = arith.addf [[EXP]], [[NEXP]] : f32
  // CHECK: [[COSH_RES:%.+]] = arith.divf [[DIVIDEND]], [[TWO]] : f32
  // CHECK: krnl.store [[COSH_RES]], [[RES]][[[IV]]#0, [[IV]]#1] : memref<?x10xf32>
  // CHECK: return [[RES]] : memref<?x10xf32>
}

// -----

func private @test_cos(%arg0 : tensor<?x10xf32>) -> tensor<*xf32> {
  %0 = "onnx.Cos"(%arg0) : (tensor<?x10xf32>) -> tensor<*xf32>
  "func.return"(%0) : (tensor<*xf32>) -> ()

  // CHECK-LABEL: test_cos
  // CHECK: [[C0:%.+]] = arith.constant 0 : index
  // CHECK: [[DIM_0:%.+]] = memref.dim %arg0, [[C0]] : memref<?x10xf32>
  // CHECK: [[RES:%.+]] = memref.alloc([[DIM_0]]) {{.*}}: memref<?x10xf32>
  // CHECK: [[DEF_LOOPS:%.+]]:2 = krnl.define_loops 2
  // CHECK: [[C0_0:%.+]] = arith.constant 0 : index
  // CHECK: [[C0_1:%.+]] = arith.constant 0 : index
  // CHECK: [[DIM_2:%.+]] = memref.dim %arg0, [[C0_1]] : memref<?x10xf32>
  // CHECK: krnl.iterate([[DEF_LOOPS]]#0, [[DEF_LOOPS]]#1) with ([[DEF_LOOPS]]#0 -> %arg1 = 0 to #map([[DIM_2]]), [[DEF_LOOPS]]#1 -> %arg2 = 0 to 10){
  // CHECK: [[IV:%.+]]:2 = krnl.get_induction_var_value([[DEF_LOOPS]]#0, [[DEF_LOOPS]]#1) : (!krnl.loop, !krnl.loop) -> (index, index)
  // CHECK: [[LOAD:%.+]] = krnl.load %arg0[[[IV]]#0, [[IV]]#1] : memref<?x10xf32>
  // CHECK: [[COS:%.+]] = math.cos [[LOAD]] : f32
  // CHECK: krnl.store [[COS]], [[RES]][[[IV]]#0, [[IV]]#1] : memref<?x10xf32>
  // CHECK: return [[RES]] : memref<?x10xf32>
}

// -----

func private @test_sin(%arg0 : tensor<?x10xf32>) -> tensor<*xf32> {
  %0 = "onnx.Sin"(%arg0) : (tensor<?x10xf32>) -> tensor<*xf32>
  "func.return"(%0) : (tensor<*xf32>) -> ()

  // CHECK-LABEL: test_sin
  // CHECK: [[C0:%.+]] = arith.constant 0 : index
  // CHECK: [[DIM_0:%.+]] = memref.dim %arg0, [[C0]] : memref<?x10xf32>
  // CHECK: [[RES:%.+]] = memref.alloc([[DIM_0]]) {{.*}}: memref<?x10xf32>
  // CHECK: [[DEF_LOOPS:%.+]]:2 = krnl.define_loops 2
  // CHECK: [[C0_0:%.+]] = arith.constant 0 : index
  // CHECK: [[C0_1:%.+]] = arith.constant 0 : index
  // CHECK: [[DIM_2:%.+]] = memref.dim %arg0, [[C0_1]] : memref<?x10xf32>
  // CHECK: krnl.iterate([[DEF_LOOPS]]#0, [[DEF_LOOPS]]#1) with ([[DEF_LOOPS]]#0 -> %arg1 = 0 to #map([[DIM_2]]), [[DEF_LOOPS]]#1 -> %arg2 = 0 to 10){
  // CHECK: [[IV:%.+]]:2 = krnl.get_induction_var_value([[DEF_LOOPS]]#0, [[DEF_LOOPS]]#1) : (!krnl.loop, !krnl.loop) -> (index, index)
  // CHECK: [[LOAD:%.+]] = krnl.load %arg0[[[IV]]#0, [[IV]]#1] : memref<?x10xf32>
  // CHECK: [[SIN:%.+]] = math.sin [[LOAD]] : f32
  // CHECK: krnl.store [[SIN]], [[RES]][[[IV]]#0, [[IV]]#1] : memref<?x10xf32>
  // CHECK: return [[RES]] : memref<?x10xf32>
}

// -----

func private @test_log(%arg0 : tensor<?x10xf32>) -> tensor<*xf32> {
  %0 = "onnx.Log"(%arg0) : (tensor<?x10xf32>) -> tensor<*xf32>
  "func.return"(%0) : (tensor<*xf32>) -> ()

  // CHECK-LABEL: test_log
  // CHECK: [[C0:%.+]] = arith.constant 0 : index
  // CHECK: [[DIM_0:%.+]] = memref.dim %arg0, [[C0]] : memref<?x10xf32>
  // CHECK: [[RES:%.+]] = memref.alloc([[DIM_0]]) {{.*}}: memref<?x10xf32>
  // CHECK: [[DEF_LOOPS:%.+]]:2 = krnl.define_loops 2
  // CHECK: [[C0_0:%.+]] = arith.constant 0 : index
  // CHECK: [[C0_1:%.+]] = arith.constant 0 : index
  // CHECK: [[DIM_2:%.+]] = memref.dim %arg0, [[C0_1]] : memref<?x10xf32>
  // CHECK: krnl.iterate([[DEF_LOOPS]]#0, [[DEF_LOOPS]]#1) with ([[DEF_LOOPS]]#0 -> %arg1 = 0 to #map([[DIM_2]]), [[DEF_LOOPS]]#1 -> %arg2 = 0 to 10){
  // CHECK: [[IV:%.+]]:2 = krnl.get_induction_var_value([[DEF_LOOPS]]#0, [[DEF_LOOPS]]#1) : (!krnl.loop, !krnl.loop) -> (index, index)
  // CHECK: [[LOAD:%.+]] = krnl.load %arg0[[[IV]]#0, [[IV]]#1] : memref<?x10xf32>
  // CHECK: [[LOG:%.+]] = math.log [[LOAD]] : f32
  // CHECK: krnl.store [[LOG]], [[RES]][[[IV]]#0, [[IV]]#1] : memref<?x10xf32>
  // CHECK: return [[RES]] : memref<?x10xf32>
}

// -----

func private @test_sigmoid(%arg0 : tensor<?x10xf32>) -> tensor<*xf32> {
  %0 = "onnx.Sigmoid"(%arg0) : (tensor<?x10xf32>) -> tensor<*xf32>
  "func.return"(%0) : (tensor<*xf32>) -> ()

  // CHECK-LABEL: test_sigmoid
  // CHECK: [[C0:%.+]] = arith.constant 0 : index
  // CHECK: [[DIM_0:%.+]] = memref.dim %arg0, [[C0]] : memref<?x10xf32>
  // CHECK: [[RES:%.+]] = memref.alloc([[DIM_0]]) {{.*}}: memref<?x10xf32>
  // CHECK: [[DEF_LOOPS:%.+]]:2 = krnl.define_loops 2
  // CHECK: [[C0_0:%.+]] = arith.constant 0 : index
  // CHECK: [[C0_1:%.+]] = arith.constant 0 : index
  // CHECK: [[DIM_2:%.+]] = memref.dim %arg0, [[C0_1]] : memref<?x10xf32>
  // CHECK: krnl.iterate([[DEF_LOOPS]]#0, [[DEF_LOOPS]]#1) with ([[DEF_LOOPS]]#0 -> %arg1 = 0 to #map([[DIM_2]]), [[DEF_LOOPS]]#1 -> %arg2 = 0 to 10){
  // CHECK: [[IV:%.+]]:2 = krnl.get_induction_var_value([[DEF_LOOPS]]#0, [[DEF_LOOPS]]#1) : (!krnl.loop, !krnl.loop) -> (index, index)
  // CHECK: [[LOAD:%.+]] = krnl.load %arg0[[[IV]]#0, [[IV]]#1] : memref<?x10xf32>
  // CHECK: [[ZERO:%.+]] = arith.constant {{0.+}} : f32
  // CHECK: [[ONE:%.+]] = arith.constant {{1.+}} : f32
  // CHECK: [[NLOAD:%.+]] = arith.subf [[ZERO]], [[LOAD]] : f32
  // CHECK: [[NEXP:%.+]] = math.exp [[NLOAD]] : f32
  // CHECK: [[DIVISOR:%.+]] = arith.addf [[ONE]], [[NEXP]] : f32
  // CHECK: [[SIGMOID_RES:%.+]] = arith.divf [[ONE]], [[DIVISOR]] : f32
  // CHECK: krnl.store [[SIGMOID_RES]], [[RES]][[[IV]]#0, [[IV]]#1] : memref<?x10xf32>
  // CHECK: return [[RES]] : memref<?x10xf32>
}

// -----

func private @test_relu(%arg0 : tensor<?x10xf32>) -> tensor<*xf32> {
  %0 = "onnx.Relu"(%arg0) : (tensor<?x10xf32>) -> tensor<*xf32>
  "func.return"(%0) : (tensor<*xf32>) -> ()

  // CHECK-LABEL: test_relu
  // CHECK: [[C0:%.+]] = arith.constant 0 : index
  // CHECK: [[DIM_0:%.+]] = memref.dim %arg0, [[C0]] : memref<?x10xf32>
  // CHECK: [[RES:%.+]] = memref.alloc([[DIM_0]]) {{.*}}: memref<?x10xf32>
  // CHECK: [[DEF_LOOPS:%.+]]:2 = krnl.define_loops 2
  // CHECK: [[C0_0:%.+]] = arith.constant 0 : index
  // CHECK: [[C0_1:%.+]] = arith.constant 0 : index
  // CHECK: [[DIM_2:%.+]] = memref.dim %arg0, [[C0_1]] : memref<?x10xf32>
  // CHECK: krnl.iterate([[DEF_LOOPS]]#0, [[DEF_LOOPS]]#1) with ([[DEF_LOOPS]]#0 -> %arg1 = 0 to #map([[DIM_2]]), [[DEF_LOOPS]]#1 -> %arg2 = 0 to 10){
  // CHECK: [[IV:%.+]]:2 = krnl.get_induction_var_value([[DEF_LOOPS]]#0, [[DEF_LOOPS]]#1) : (!krnl.loop, !krnl.loop) -> (index, index)
  // CHECK: [[LOAD:%.+]] = krnl.load %arg0[[[IV]]#0, [[IV]]#1] : memref<?x10xf32>
  // CHECK: [[ZERO:%.+]] = arith.constant {{0.+}} : f32
  // CHECK: [[LTZERO:%.+]] = arith.cmpf olt, [[LOAD]], [[ZERO]] : f32
  // CHECK: [[RELU_RES:%.+]] = arith.select [[LTZERO]], [[ZERO]], [[LOAD]] : f32
  // CHECK: krnl.store [[RELU_RES]], [[RES]][[[IV]]#0, [[IV]]#1] : memref<?x10xf32>
  // CHECK: return [[RES]] : memref<?x10xf32>
}

// -----

func private @test_reshape_constant(%arg0 : tensor<1x10xf32>) -> tensor<*xf32> {
  %0 = "onnx.Constant"() {value = dense<[2, 5]> : tensor<2xi64> } : () -> tensor<2xi64>
  %1 = "onnx.Reshape"(%arg0, %0) : (tensor<1x10xf32>, tensor<2xi64>) -> tensor<*xf32>
  "func.return"(%1) : (tensor<*xf32>) -> ()
// CHECK-LABEL:     test_reshape_constant
// CHECK: krnl.global
// CHECK: [[RES:%.+]] = memref.reinterpret_cast %arg0 to offset: [0], sizes: [2, 5], strides: [5, 1] : memref<1x10xf32> to memref<2x5xf32>
// CHECK: return [[RES]] : memref<2x5xf32>
}

// -----

// `Reshape` ops are lowerd to `reinterpret_cast` op. `reinterpret_cast` ops just change
// the view of input memref. So, input memref should not be deallocated if it is retuned.
// This test confirms the deallocation is not generated.

func private @test_reshape_constant_dealloc(%arg0 : tensor<10x1xf32>) -> tensor<*xf32> {
  %0 = "onnx.Transpose"(%arg0) : (tensor<10x1xf32>) -> tensor<*xf32>
  %1 = "onnx.Constant"() {value = dense<[2, 5]> : tensor<2xi64> } : () -> tensor<2xi64>
  %2 = "onnx.Reshape"(%0, %1) : (tensor<*xf32>, tensor<2xi64>) -> tensor<*xf32>
  "func.return"(%2) : (tensor<*xf32>) -> ()

  // CHECK-LABEL: func private @test_reshape_constant_dealloc
  // CHECK:       [[VAR_0_:%.+]] = memref.reinterpret_cast %arg0 to offset: [0], sizes: [1, 10], strides: [10, 1] : memref<10x1xf32> to memref<1x10xf32> 
  // CHECK:       [[VAR_3_:%.+]] = memref.reinterpret_cast [[VAR_0_]] to offset: [0], sizes: [2, 5], strides: [5, 1] : memref<1x10xf32> to memref<2x5xf32>
  // CHECK-NOT:   memref.dealloc [[VAR_0_]] : memref<1x10xf32>
  // CHECK:       return [[VAR_3_]] : memref<2x5xf32>
}

// -----

func private @test_sum(%arg0 : tensor<10x10xf32>, %arg1 : tensor<10x10xf32>) -> tensor<*xf32> {
  %0 = "onnx.Sum"(%arg0, %arg1) : (tensor<10x10xf32>, tensor<10x10xf32>) -> tensor<*xf32>
  "func.return"(%0) : (tensor<*xf32>) -> ()

  // CHECK-LABEL: test_sum
  // CHECK: [[RES:%.+]] = memref.alloc() {{.*}}: memref<10x10xf32>
  // CHECK: [[DEF_LOOPS:%.+]]:2 = krnl.define_loops 2
  // CHECK: krnl.iterate([[DEF_LOOPS]]#0, [[DEF_LOOPS]]#1) with ([[DEF_LOOPS]]#0 -> %arg2 = 0 to 10, [[DEF_LOOPS]]#1 -> %arg3 = 0 to 10){
  // CHECK: [[IV:%.+]]:2 = krnl.get_induction_var_value([[DEF_LOOPS]]#0, [[DEF_LOOPS]]#1) : (!krnl.loop, !krnl.loop) -> (index, index)
  // CHECK: [[LOAD1:%.+]] = krnl.load %arg0[[[IV]]#0, [[IV]]#1] : memref<10x10xf32>
  // CHECK: [[LOAD2:%.+]] = krnl.load %arg1[[[IV]]#0, [[IV]]#1] : memref<10x10xf32>
  // CHECK: [[ADD:%.+]] = arith.addf [[LOAD1]], [[LOAD2]] : f32
  // CHECK: krnl.store [[ADD]], [[RES]][[[IV]]#0, [[IV]]#1] : memref<10x10xf32>
  // CHECK: return [[RES]] : memref<10x10xf32>
}

// -----

func private @test_max(%arg0 : tensor<10x10xf32>, %arg1 : tensor<10x10xf32>) -> tensor<*xf32> {
  %0 = "onnx.Max"(%arg0, %arg1) : (tensor<10x10xf32>, tensor<10x10xf32>) -> tensor<*xf32>
  "func.return"(%0) : (tensor<*xf32>) -> ()

  // CHECK-LABEL: test_max
  // CHECK: [[RES:%.+]] = memref.alloc() {{.*}}: memref<10x10xf32>
  // CHECK: [[DEF_LOOPS:%.+]]:2 = krnl.define_loops 2
  // CHECK: krnl.iterate([[DEF_LOOPS]]#0, [[DEF_LOOPS]]#1) with ([[DEF_LOOPS]]#0 -> %arg2 = 0 to 10, [[DEF_LOOPS]]#1 -> %arg3 = 0 to 10){
  // CHECK: [[IV:%.+]]:2 = krnl.get_induction_var_value([[DEF_LOOPS]]#0, [[DEF_LOOPS]]#1) : (!krnl.loop, !krnl.loop) -> (index, index)
  // CHECK: [[LOAD1:%.+]] = krnl.load %arg0[[[IV]]#0, [[IV]]#1] : memref<10x10xf32>
  // CHECK: [[LOAD2:%.+]] = krnl.load %arg1[[[IV]]#0, [[IV]]#1] : memref<10x10xf32>
  // CHECK: [[MAX:%.+]] = arith.cmpf ogt, [[LOAD1]], [[LOAD2]] : f32
  // CHECK: [[RELU_RES:%.+]] = arith.select [[MAX]], [[LOAD1]], [[LOAD2]] : f32
  // CHECK: krnl.store [[RELU_RES]], [[RES]][[[IV]]#0, [[IV]]#1] : memref<10x10xf32>
  // CHECK: return [[RES]] : memref<10x10xf32>
}

// -----

func private @test_min(%arg0 : tensor<10x10xf32>, %arg1 : tensor<10x10xf32>) -> tensor<*xf32> {
  %0 = "onnx.Min"(%arg0, %arg1) : (tensor<10x10xf32>, tensor<10x10xf32>) -> tensor<*xf32>
  "func.return"(%0) : (tensor<*xf32>) -> ()

  // CHECK-LABEL: test_min
  // CHECK: [[RES:%.+]] = memref.alloc() {{.*}}: memref<10x10xf32>
  // CHECK: [[DEF_LOOPS:%.+]]:2 = krnl.define_loops 2
  // CHECK: krnl.iterate([[DEF_LOOPS]]#0, [[DEF_LOOPS]]#1) with ([[DEF_LOOPS]]#0 -> %arg2 = 0 to 10, [[DEF_LOOPS]]#1 -> %arg3 = 0 to 10){
  // CHECK: [[IV:%.+]]:2 = krnl.get_induction_var_value([[DEF_LOOPS]]#0, [[DEF_LOOPS]]#1) : (!krnl.loop, !krnl.loop) -> (index, index)
  // CHECK: [[LOAD1:%.+]] = krnl.load %arg0[[[IV]]#0, [[IV]]#1] : memref<10x10xf32>
  // CHECK: [[LOAD2:%.+]] = krnl.load %arg1[[[IV]]#0, [[IV]]#1] : memref<10x10xf32>
  // CHECK: [[MIN:%.+]] = arith.cmpf olt, [[LOAD1]], [[LOAD2]] : f32
  // CHECK: [[RELU_RES:%.+]] = arith.select [[MIN]], [[LOAD1]], [[LOAD2]] : f32
  // CHECK: krnl.store [[RELU_RES]], [[RES]][[[IV]]#0, [[IV]]#1] : memref<10x10xf32>
  // CHECK: return [[RES]] : memref<10x10xf32>
}

// -----

func private @test_elu(%arg0 : tensor<?x10xf32>) -> tensor<*xf32> {
  %0 = "onnx.Elu"(%arg0) {alpha=2.0:f32} : (tensor<?x10xf32>) -> tensor<*xf32>
  "func.return"(%0) : (tensor<*xf32>) -> ()

  // CHECK-LABEL: test_elu
  // CHECK: [[C0:%.+]] = arith.constant 0 : index
  // CHECK: [[DIM_0:%.+]] = memref.dim %arg0, [[C0]] : memref<?x10xf32>
  // CHECK: [[RES:%.+]] = memref.alloc([[DIM_0]]) {{.*}}: memref<?x10xf32>
  // CHECK: [[DEF_LOOPS:%.+]]:2 = krnl.define_loops 2
  // CHECK: [[C0_0:%.+]] = arith.constant 0 : index
  // CHECK: [[C0_1:%.+]] = arith.constant 0 : index
  // CHECK: [[DIM_2:%.+]] = memref.dim %arg0, [[C0_1]] : memref<?x10xf32>
  // CHECK: krnl.iterate([[DEF_LOOPS]]#0, [[DEF_LOOPS]]#1) with ([[DEF_LOOPS]]#0 -> %arg1 = 0 to #map([[DIM_2]]), [[DEF_LOOPS]]#1 -> %arg2 = 0 to 10){
  // CHECK: [[IV:%.+]]:2 = krnl.get_induction_var_value([[DEF_LOOPS]]#0, [[DEF_LOOPS]]#1) : (!krnl.loop, !krnl.loop) -> (index, index)
  // CHECK: [[LOAD:%.+]] = krnl.load %arg0[[[IV]]#0, [[IV]]#1] : memref<?x10xf32>
  // CHECK: [[ZERO:%.+]] = arith.constant {{0.+}} : f32
  // CHECK: [[ONE:%.+]] = arith.constant {{1.+}} : f32
  // CHECK: [[ALPHA:%.+]] = arith.constant {{2.+}} : f32
  // CHECK: [[EXP:%.+]] = math.exp [[LOAD]] : f32
  // CHECK: [[CMP:%.+]] = arith.cmpf olt, [[LOAD]], [[ZERO]] : f32
  // CHECK: [[SUB:%.+]] = arith.subf [[EXP]], [[ONE]] : f32
  // CHECK: [[MUL:%.+]] = arith.mulf [[ALPHA]], [[SUB]] : f32
  // CHECK: [[SELECT:%.+]] = arith.select [[CMP]], [[MUL]], [[LOAD]] : f32
  // CHECK: krnl.store [[SELECT]], [[RES]][[[IV]]#0, [[IV]]#1] : memref<?x10xf32>
  // CHECK: return [[RES]] : memref<?x10xf32>
}

// -----

func private @test_leakyrelu(%arg0 : tensor<?x10xf32>) -> tensor<*xf32> {
  %0 = "onnx.LeakyRelu"(%arg0) {alpha=1.0:f32} : (tensor<?x10xf32>) -> tensor<*xf32>
  "func.return"(%0) : (tensor<*xf32>) -> ()

  // CHECK-LABEL: test_leakyrelu
  // CHECK: [[C0:%.+]] = arith.constant 0 : index
  // CHECK: [[DIM_0:%.+]] = memref.dim %arg0, [[C0]] : memref<?x10xf32>
  // CHECK: [[RES:%.+]] = memref.alloc([[DIM_0]]) {{.*}}: memref<?x10xf32>
  // CHECK: [[DEF_LOOPS:%.+]]:2 = krnl.define_loops 2
  // CHECK: [[C0_0:%.+]] = arith.constant 0 : index
  // CHECK: [[C0_1:%.+]] = arith.constant 0 : index
  // CHECK: [[DIM_2:%.+]] = memref.dim %arg0, [[C0_1]] : memref<?x10xf32>
  // CHECK: krnl.iterate([[DEF_LOOPS]]#0, [[DEF_LOOPS]]#1) with ([[DEF_LOOPS]]#0 -> %arg1 = 0 to #map([[DIM_2]]), [[DEF_LOOPS]]#1 -> %arg2 = 0 to 10){
  // CHECK: [[IV:%.+]]:2 = krnl.get_induction_var_value([[DEF_LOOPS]]#0, [[DEF_LOOPS]]#1) : (!krnl.loop, !krnl.loop) -> (index, index)
  // CHECK: [[LOAD:%.+]] = krnl.load %arg0[[[IV]]#0, [[IV]]#1] : memref<?x10xf32>
  // CHECK: [[ZERO:%.+]] = arith.constant {{0.+}} : f32
  // CHECK: [[ALPHA:%.+]] = arith.constant {{1.+}} : f32
  // CHECK: [[CMP:%.+]] = arith.cmpf olt, [[LOAD]], [[ZERO]] : f32
  // CHECK: [[MUL:%.+]] = arith.mulf [[ALPHA]], [[LOAD]] : f32
  // CHECK: [[SELECT:%.+]] = arith.select [[CMP]], [[MUL]], [[LOAD]] : f32
  // CHECK: krnl.store [[SELECT]], [[RES]][[[IV]]#0, [[IV]]#1] : memref<?x10xf32>
  // CHECK: return [[RES]] : memref<?x10xf32>
}

// -----

func private @test_selu(%arg0 : tensor<?x10xf32>) -> tensor<*xf32> {
  %0 = "onnx.Selu"(%arg0) {alpha=1.0:f32, gamma=2.0:f32} : (tensor<?x10xf32>) -> tensor<*xf32>
  "func.return"(%0) : (tensor<*xf32>) -> ()

  // CHECK-LABEL: test_selu
  // CHECK: [[C0:%.+]] = arith.constant 0 : index
  // CHECK: [[DIM_0:%.+]] = memref.dim %arg0, [[C0]] : memref<?x10xf32>
  // CHECK: [[RES:%.+]] = memref.alloc([[DIM_0]]) {{.*}}: memref<?x10xf32>
  // CHECK: [[DEF_LOOPS:%.+]]:2 = krnl.define_loops 2
  // CHECK: [[C0_0:%.+]] = arith.constant 0 : index
  // CHECK: [[C0_1:%.+]] = arith.constant 0 : index
  // CHECK: [[DIM_2:%.+]] = memref.dim %arg0, [[C0_1]] : memref<?x10xf32>
  // CHECK: krnl.iterate([[DEF_LOOPS]]#0, [[DEF_LOOPS]]#1) with ([[DEF_LOOPS]]#0 -> %arg1 = 0 to #map([[DIM_2]]), [[DEF_LOOPS]]#1 -> %arg2 = 0 to 10){
  // CHECK: [[IV:%.+]]:2 = krnl.get_induction_var_value([[DEF_LOOPS]]#0, [[DEF_LOOPS]]#1) : (!krnl.loop, !krnl.loop) -> (index, index)
  // CHECK: [[LOAD:%.+]] = krnl.load %arg0[[[IV]]#0, [[IV]]#1] : memref<?x10xf32>
  // CHECK: [[ZERO:%.+]] = arith.constant {{0.+}} : f32
  // CHECK: [[ALPHA:%.+]] = arith.constant {{1.+}} : f32
  // CHECK: [[GAMMA:%.+]] = arith.constant {{2.+}} : f32
  // CHECK: [[EXP:%.+]] = math.exp [[LOAD]] : f32
  // CHECK: [[CMP:%.+]] = arith.cmpf ogt, [[LOAD]], [[ZERO]] : f32
  // CHECK: [[MUL:%.+]] = arith.mulf [[ALPHA]], [[EXP]] : f32
  // CHECK: [[SUB:%.+]] = arith.subf [[MUL]], [[ALPHA]] : f32
  // CHECK: [[SELECT:%.+]] = arith.select [[CMP]], [[LOAD]], [[SUB]] : f32
  // CHECK: [[SELU_RES:%.+]] = arith.mulf [[GAMMA]], [[SELECT]] : f32
  // CHECK: krnl.store [[SELU_RES]], [[RES]][[[IV]]#0, [[IV]]#1] : memref<?x10xf32>
  // CHECK: return [[RES]] : memref<?x10xf32>
}

// -----

func private @test_hardsigmoid(%arg0 : tensor<?x10xf32>) -> tensor<*xf32> {
  %0 = "onnx.HardSigmoid"(%arg0) {alpha=1.0:f32, beta=2.0:f32} : (tensor<?x10xf32>) -> tensor<*xf32>
  "func.return"(%0) : (tensor<*xf32>) -> ()

  // CHECK-LABEL: test_hardsigmoid
  // CHECK: [[C0:%.+]] = arith.constant 0 : index
  // CHECK: [[DIM_0:%.+]] = memref.dim %arg0, [[C0]] : memref<?x10xf32>
  // CHECK: [[RES:%.+]] = memref.alloc([[DIM_0]]) {{.*}}: memref<?x10xf32>
  // CHECK: [[DEF_LOOPS:%.+]]:2 = krnl.define_loops 2
  // CHECK: [[C0_0:%.+]] = arith.constant 0 : index
  // CHECK: [[C0_1:%.+]] = arith.constant 0 : index
  // CHECK: [[DIM_2:%.+]] = memref.dim %arg0, [[C0_1]] : memref<?x10xf32>
  // CHECK: krnl.iterate([[DEF_LOOPS]]#0, [[DEF_LOOPS]]#1) with ([[DEF_LOOPS]]#0 -> %arg1 = 0 to #map([[DIM_2]]), [[DEF_LOOPS]]#1 -> %arg2 = 0 to 10){
  // CHECK: [[IV:%.+]]:2 = krnl.get_induction_var_value([[DEF_LOOPS]]#0, [[DEF_LOOPS]]#1) : (!krnl.loop, !krnl.loop) -> (index, index)
  // CHECK: [[LOAD:%.+]] = krnl.load %arg0[[[IV]]#0, [[IV]]#1] : memref<?x10xf32>
  // CHECK: [[ZERO:%.+]] = arith.constant {{0.+}} : f32
  // CHECK: [[ONE:%.+]] = arith.constant {{1.+}} : f32
  // CHECK: [[ALPHA:%.+]] = arith.constant {{1.+}} : f32
  // CHECK: [[BETA:%.+]] = arith.constant {{2.+}} : f32
  // CHECK: [[MUL:%.+]] = arith.mulf [[ALPHA]], [[LOAD]] : f32
  // CHECK: [[ADD:%.+]] = arith.addf [[MUL]], [[BETA]] : f32
  // CHECK: [[CMP1:%.+]] = arith.cmpf ogt, [[ADD]], [[ZERO]] : f32
  // CHECK: [[SELECT1:%.+]] = arith.select [[CMP1]], [[ADD]], [[ZERO]] : f32
  // CHECK: [[CMP2:%.+]] = arith.cmpf olt, [[SELECT1]], [[ONE]] : f32
  // CHECK: [[SELECT2:%.+]] = arith.select [[CMP2]], [[SELECT1]], [[ONE]] : f32
  // CHECK: krnl.store [[SELECT2]], [[RES]][[[IV]]#0, [[IV]]#1] : memref<?x10xf32>
  // CHECK: return [[RES]] : memref<?x10xf32>
}

// -----

func private @test_reciprocal(%arg0 : tensor<?x10xf32>) -> tensor<*xf32> {
  %0 = "onnx.Reciprocal"(%arg0) : (tensor<?x10xf32>) -> tensor<*xf32>
  "func.return"(%0) : (tensor<*xf32>) -> ()

  // CHECK-LABEL: test_reciprocal
  // CHECK: [[C0:%.+]] = arith.constant 0 : index
  // CHECK: [[DIM_0:%.+]] = memref.dim %arg0, [[C0]] : memref<?x10xf32>
  // CHECK: [[RES:%.+]] = memref.alloc([[DIM_0]]) {{.*}}: memref<?x10xf32>
  // CHECK: [[DEF_LOOPS:%.+]]:2 = krnl.define_loops 2
  // CHECK: [[C0_0:%.+]] = arith.constant 0 : index
  // CHECK: [[C0_1:%.+]] = arith.constant 0 : index
  // CHECK: [[DIM_2:%.+]] = memref.dim %arg0, [[C0_1]] : memref<?x10xf32>
  // CHECK: krnl.iterate([[DEF_LOOPS]]#0, [[DEF_LOOPS]]#1) with ([[DEF_LOOPS]]#0 -> %arg1 = 0 to #map([[DIM_2]]), [[DEF_LOOPS]]#1 -> %arg2 = 0 to 10){
  // CHECK: [[IV:%.+]]:2 = krnl.get_induction_var_value([[DEF_LOOPS]]#0, [[DEF_LOOPS]]#1) : (!krnl.loop, !krnl.loop) -> (index, index)
  // CHECK: [[LOAD:%.+]] = krnl.load %arg0[[[IV]]#0, [[IV]]#1] : memref<?x10xf32>
  // CHECK: [[ONE:%.+]] = arith.constant {{1.+}} : f32
  // CHECK: [[RECIPROCAL_RES:%.+]] = arith.divf [[ONE]], [[LOAD]] : f32
  // CHECK: krnl.store [[RECIPROCAL_RES]], [[RES]][[[IV]]#0, [[IV]]#1] : memref<?x10xf32>
  // CHECK: return [[RES]] : memref<?x10xf32>
}

// -----

func private @test_softplus(%arg0 : tensor<?x10xf32>) -> tensor<*xf32> {
  %0 = "onnx.Softplus"(%arg0) : (tensor<?x10xf32>) -> tensor<*xf32>
  "func.return"(%0) : (tensor<*xf32>) -> ()

  // CHECK-LABEL: test_softplus
  // CHECK: [[C0:%.+]] = arith.constant 0 : index
  // CHECK: [[DIM_0:%.+]] = memref.dim %arg0, [[C0]] : memref<?x10xf32>
  // CHECK: [[RES:%.+]] = memref.alloc([[DIM_0]]) {{.*}}: memref<?x10xf32>
  // CHECK: [[DEF_LOOPS:%.+]]:2 = krnl.define_loops 2
  // CHECK: [[C0_0:%.+]] = arith.constant 0 : index
  // CHECK: [[C0_1:%.+]] = arith.constant 0 : index
  // CHECK: [[DIM_2:%.+]] = memref.dim %arg0, [[C0_1]] : memref<?x10xf32>
  // CHECK: krnl.iterate([[DEF_LOOPS]]#0, [[DEF_LOOPS]]#1) with ([[DEF_LOOPS]]#0 -> %arg1 = 0 to #map([[DIM_2]]), [[DEF_LOOPS]]#1 -> %arg2 = 0 to 10){
  // CHECK: [[IV:%.+]]:2 = krnl.get_induction_var_value([[DEF_LOOPS]]#0, [[DEF_LOOPS]]#1) : (!krnl.loop, !krnl.loop) -> (index, index)
  // CHECK: [[LOAD:%.+]] = krnl.load %arg0[[[IV]]#0, [[IV]]#1] : memref<?x10xf32>
  // CHECK: [[EXP:%.+]] = math.exp [[LOAD]] : f32
  // CHECK: [[ONE:%.+]] = arith.constant {{1.+}} : f32
  // CHECK: [[ADD:%.+]] = arith.addf [[EXP]], [[ONE]] : f32
  // CHECK: [[SOFTPLUS_RES:%.+]] = math.log [[ADD]] : f32
  // CHECK: krnl.store [[SOFTPLUS_RES]], [[RES]][[[IV]]#0, [[IV]]#1] : memref<?x10xf32>
  // CHECK: return [[RES]] : memref<?x10xf32>
}

// -----

func private @test_softsign(%arg0 : tensor<?x10xf32>) -> tensor<*xf32> {
  %0 = "onnx.Softsign"(%arg0) : (tensor<?x10xf32>) -> tensor<*xf32>
  "func.return"(%0) : (tensor<*xf32>) -> ()

  // CHECK-LABEL: test_softsign
  // CHECK: [[C0:%.+]] = arith.constant 0 : index
  // CHECK: [[DIM_0:%.+]] = memref.dim %arg0, [[C0]] : memref<?x10xf32>
  // CHECK: [[RES:%.+]] = memref.alloc([[DIM_0]]) {{.*}}: memref<?x10xf32>
  // CHECK: [[DEF_LOOPS:%.+]]:2 = krnl.define_loops 2
  // CHECK: [[C0_0:%.+]] = arith.constant 0 : index
  // CHECK: [[C0_1:%.+]] = arith.constant 0 : index
  // CHECK: [[DIM_2:%.+]] = memref.dim %arg0, [[C0_1]] : memref<?x10xf32>
  // CHECK: krnl.iterate([[DEF_LOOPS]]#0, [[DEF_LOOPS]]#1) with ([[DEF_LOOPS]]#0 -> %arg1 = 0 to #map([[DIM_2]]), [[DEF_LOOPS]]#1 -> %arg2 = 0 to 10){
  // CHECK: [[IV:%.+]]:2 = krnl.get_induction_var_value([[DEF_LOOPS]]#0, [[DEF_LOOPS]]#1) : (!krnl.loop, !krnl.loop) -> (index, index)
  // CHECK: [[LOAD:%.+]] = krnl.load %arg0[[[IV]]#0, [[IV]]#1] : memref<?x10xf32>
  // CHECK: [[ABS:%.+]] = math.abs [[LOAD]] : f32
  // CHECK: [[ONE:%.+]] = arith.constant {{1.+}} : f32
  // CHECK: [[ADD:%.+]] = arith.addf [[ABS]], [[ONE]] : f32
  // CHECK: [[SOFTSIGN_RES:%.+]] = arith.divf [[LOAD]], [[ADD]] : f32
  // CHECK: krnl.store [[SOFTSIGN_RES]], [[RES]][[[IV]]#0, [[IV]]#1] : memref<?x10xf32>
  // CHECK: return [[RES]] : memref<?x10xf32>
}

// -----

func private @test_reducemax(%arg0 : tensor<3x2x2xf32>) -> tensor<*xf32> {
  %0 ="onnx.ReduceMax"(%arg0) {axes=[1], keepdims = 0 : si64} : (tensor<3x2x2xf32>)-> tensor<*xf32>
  "func.return"(%0) : (tensor<*xf32>) -> ()

  // CHECK-LABEL: test_reducemax
  // CHECK: [[RES:%.+]] = memref.alloc() {{.*}}: memref<3x2xf32>
  // CHECK: [[DEF_LOOPS1:%.+]]:2 = krnl.define_loops 2
  // CHECK: krnl.iterate([[DEF_LOOPS1]]#0, [[DEF_LOOPS1]]#1) with ([[DEF_LOOPS1]]#0 -> %arg1 = 0 to 3, [[DEF_LOOPS1]]#1 -> %arg2 = 0 to 2){
  // CHECK: [[IDENTITY:%.+]] = arith.constant 0xFF800000 : f32
  // CHECK: krnl.store [[IDENTITY]], [[RES]][%arg1, %arg2] : memref<3x2xf32>

  // CHECK: [[DEF_LOOPS2:%.+]]:3 = krnl.define_loops 3
  // CHECK: krnl.iterate([[DEF_LOOPS2]]#0, [[DEF_LOOPS2]]#1, [[DEF_LOOPS2]]#2) with ([[DEF_LOOPS2]]#0 -> %arg1 = 0 to 3, [[DEF_LOOPS2]]#1 -> %arg2 = 0 to 2, [[DEF_LOOPS2]]#2 -> %arg3 = 0 to 2){
  // CHECK: [[LOAD1:%.+]] = krnl.load %arg0[%arg1, %arg2, %arg3] : memref<3x2x2xf32>
  // CHECK: [[LOAD2:%.+]] = krnl.load [[RES]][%arg1, %arg3] : memref<3x2xf32>
  // CHECK: [[CMP:%.+]] = arith.cmpf ogt, [[LOAD2]], [[LOAD1]] : f32
  // CHECK: [[SELECT:%.+]] = arith.select [[CMP]], [[LOAD2]], [[LOAD1]] : f32
  // CHECK: krnl.store [[SELECT]], [[RES]][%arg1, %arg3] : memref<3x2xf32>
  // CHECK: }
  // CHECK: return [[RES]] : memref<3x2xf32>
}

// -----

func private @test_reducemin(%arg0 : tensor<3x2x2xf32>) -> tensor<*xf32> {
  %0 ="onnx.ReduceMin"(%arg0) {axes=[1], keepdims = 0 : si64} : (tensor<3x2x2xf32>)-> tensor<*xf32>
  "func.return"(%0) : (tensor<*xf32>) -> ()

  // CHECK-LABEL: test_reducemin
  // CHECK: [[RES:%.+]] = memref.alloc() {{.*}}: memref<3x2xf32>
  // CHECK: [[DEF_LOOPS1:%.+]]:2 = krnl.define_loops 2
  // CHECK: krnl.iterate([[DEF_LOOPS1]]#0, [[DEF_LOOPS1]]#1) with ([[DEF_LOOPS1]]#0 -> %arg1 = 0 to 3, [[DEF_LOOPS1]]#1 -> %arg2 = 0 to 2){
  // CHECK: [[IDENTITY:%.+]] = arith.constant 0x7F800000 : f32
  // CHECK: krnl.store [[IDENTITY]], [[RES]][%arg1, %arg2] : memref<3x2xf32>

  // CHECK: [[DEF_LOOPS2:%.+]]:3 = krnl.define_loops 3
  // CHECK: krnl.iterate([[DEF_LOOPS2]]#0, [[DEF_LOOPS2]]#1, [[DEF_LOOPS2]]#2) with ([[DEF_LOOPS2]]#0 -> %arg1 = 0 to 3, [[DEF_LOOPS2]]#1 -> %arg2 = 0 to 2, [[DEF_LOOPS2]]#2 -> %arg3 = 0 to 2){
  // CHECK: [[LOAD1:%.+]] = krnl.load %arg0[%arg1, %arg2, %arg3] : memref<3x2x2xf32>
  // CHECK: [[LOAD2:%.+]] = krnl.load [[RES]][%arg1, %arg3] : memref<3x2xf32>
  // CHECK: [[CMP:%.+]] = arith.cmpf olt, [[LOAD2]], [[LOAD1]] : f32
  // CHECK: [[SELECT:%.+]] = arith.select [[CMP]], [[LOAD2]], [[LOAD1]] : f32
  // CHECK: krnl.store [[SELECT]], [[RES]][%arg1, %arg3] : memref<3x2xf32>
  // CHECK: }
  // CHECK: return [[RES]] : memref<3x2xf32>
}

// -----

func private @test_reduceprod(%arg0 : tensor<3x2x2xf32>) -> tensor<*xf32> {
  %0 ="onnx.ReduceProd"(%arg0) {axes=[1], keepdims = 0 : si64} : (tensor<3x2x2xf32>)-> tensor<*xf32>
  "func.return"(%0) : (tensor<*xf32>) -> ()

  // CHECK-LABEL: test_reduceprod
  // CHECK: [[RES:%.+]] = memref.alloc() {{.*}}: memref<3x2xf32>
  // CHECK: [[DEF_LOOPS1:%.+]]:2 = krnl.define_loops 2
  // CHECK: krnl.iterate([[DEF_LOOPS1]]#0, [[DEF_LOOPS1]]#1) with ([[DEF_LOOPS1]]#0 -> %arg1 = 0 to 3, [[DEF_LOOPS1]]#1 -> %arg2 = 0 to 2){
  // CHECK: [[IDENTITY:%.+]] = arith.constant 1.000000e+00 : f32
  // CHECK: krnl.store [[IDENTITY]], [[RES]][%arg1, %arg2] : memref<3x2xf32>

  // CHECK: [[DEF_LOOPS2:%.+]]:3 = krnl.define_loops 3
  // CHECK: krnl.iterate([[DEF_LOOPS2]]#0, [[DEF_LOOPS2]]#1, [[DEF_LOOPS2]]#2) with ([[DEF_LOOPS2]]#0 -> %arg1 = 0 to 3, [[DEF_LOOPS2]]#1 -> %arg2 = 0 to 2, [[DEF_LOOPS2]]#2 -> %arg3 = 0 to 2){
  // CHECK: [[LOAD1:%.+]] = krnl.load %arg0[%arg1, %arg2, %arg3] : memref<3x2x2xf32>
  // CHECK: [[LOAD2:%.+]] = krnl.load [[RES]][%arg1, %arg3] : memref<3x2xf32>
  // CHECK: [[REDUCE:%.+]] = arith.mulf [[LOAD2]], [[LOAD1]] : f32
  // CHECK: krnl.store [[REDUCE]], [[RES]][%arg1, %arg3] : memref<3x2xf32>
  // CHECK: }
  // CHECK: return [[RES]] : memref<3x2xf32>
}

// -----

func private @test_reducesum(%arg0 : tensor<3x2x2xf32>) -> tensor<*xf32> {
  %cst = "onnx.Constant"() {value = dense<[1]> : tensor<1xi64> } : () -> tensor<1xi64>
  %0 ="onnx.ReduceSum"(%arg0, %cst) {keepdims = 0 : si64, noop_with_empty_axes = 0 : si64} : (tensor<3x2x2xf32>, tensor<1xi64>)-> tensor<*xf32>
  "func.return"(%0) : (tensor<*xf32>) -> ()

  // CHECK-LABEL: test_reducesum
  // CHECK: [[GLOBAL:%.+]] = "krnl.global"() {name = {{.*}}, shape = [1], value = dense<1> : tensor<1xi64>} : () -> memref<1xi64>
  // CHECK: [[RES:%.+]] = memref.alloc() {{.*}}: memref<3x2xf32>
  // CHECK: [[DEF_LOOPS1:%.+]]:2 = krnl.define_loops 2
  // CHECK: krnl.iterate([[DEF_LOOPS1]]#0, [[DEF_LOOPS1]]#1) with ([[DEF_LOOPS1]]#0 -> %arg1 = 0 to 3, [[DEF_LOOPS1]]#1 -> %arg2 = 0 to 2){
  // CHECK: [[IDENTITY:%.+]] = arith.constant 0.000000e+00 : f32
  // CHECK: krnl.store [[IDENTITY]], [[RES]][%arg1, %arg2] : memref<3x2xf32>

  // CHECK: [[DEF_LOOPS2:%.+]]:3 = krnl.define_loops 3
  // CHECK: krnl.iterate([[DEF_LOOPS2]]#0, [[DEF_LOOPS2]]#1, [[DEF_LOOPS2]]#2) with ([[DEF_LOOPS2]]#0 -> %arg1 = 0 to 3, [[DEF_LOOPS2]]#1 -> %arg2 = 0 to 2, [[DEF_LOOPS2]]#2 -> %arg3 = 0 to 2){
  // CHECK: [[LOAD1:%.+]] = krnl.load %arg0[%arg1, %arg2, %arg3] : memref<3x2x2xf32>
  // CHECK: [[LOAD2:%.+]] = krnl.load [[RES]][%arg1, %arg3] : memref<3x2xf32>
  // CHECK: [[REDUCE:%.+]] = arith.addf [[LOAD2]], [[LOAD1]] : f32
  // CHECK: krnl.store [[REDUCE]], [[RES]][%arg1, %arg3] : memref<3x2xf32>
  // CHECK: }
  // CHECK: return [[RES]] : memref<3x2xf32>
}

// -----

func private @test_reducesumV11(%arg0 : tensor<3x2x2xf32>) -> tensor<*xf32> {
  %0 ="onnx.ReduceSumV11"(%arg0) {axes=[1], keepdims = 0 : si64} : (tensor<3x2x2xf32>)-> tensor<*xf32>
  "func.return"(%0) : (tensor<*xf32>) -> ()

  // CHECK-LABEL: test_reducesumV11
  // CHECK: [[RES:%.+]] = memref.alloc() {{.*}}: memref<3x2xf32>
  // CHECK: [[DEF_LOOPS1:%.+]]:2 = krnl.define_loops 2
  // CHECK: krnl.iterate([[DEF_LOOPS1]]#0, [[DEF_LOOPS1]]#1) with ([[DEF_LOOPS1]]#0 -> %arg1 = 0 to 3, [[DEF_LOOPS1]]#1 -> %arg2 = 0 to 2){
  // CHECK: [[IDENTITY:%.+]] = arith.constant 0.000000e+00 : f32
  // CHECK: krnl.store [[IDENTITY]], [[RES]][%arg1, %arg2] : memref<3x2xf32>

  // CHECK: [[DEF_LOOPS2:%.+]]:3 = krnl.define_loops 3
  // CHECK: krnl.iterate([[DEF_LOOPS2]]#0, [[DEF_LOOPS2]]#1, [[DEF_LOOPS2]]#2) with ([[DEF_LOOPS2]]#0 -> %arg1 = 0 to 3, [[DEF_LOOPS2]]#1 -> %arg2 = 0 to 2, [[DEF_LOOPS2]]#2 -> %arg3 = 0 to 2){
  // CHECK: [[LOAD1:%.+]] = krnl.load %arg0[%arg1, %arg2, %arg3] : memref<3x2x2xf32>
  // CHECK: [[LOAD2:%.+]] = krnl.load [[RES]][%arg1, %arg3] : memref<3x2xf32>
  // CHECK: [[REDUCE:%.+]] = arith.addf [[LOAD2]], [[LOAD1]] : f32
  // CHECK: krnl.store [[REDUCE]], [[RES]][%arg1, %arg3] : memref<3x2xf32>
  // CHECK: }
  // CHECK: return [[RES]] : memref<3x2xf32>
}

// --
  func private @test_reducesum1(%arg0: tensor<3x2x2xf32>, %arg1: tensor<?xi64>) -> tensor<3x1x2xf32> {
    %0 = "onnx.ReduceSum"(%arg0, %arg1) {keepdims = 1 : si64, noop_with_empty_axes = 1 : si64} : (tensor<3x2x2xf32>, tensor<?xi64>) -> tensor<3x1x2xf32>
    return %0 : tensor<3x1x2xf32>
// CHECK-LABEL:       @test_reducesum1
// CHECK-SAME:     ([[VAR_arg0:%.+]]: memref<3x2x2xf32>, [[VAR_arg1:%.+]]: memref<?xi64>) -> memref<3x1x2xf32> {
// CHECK:           [[VAR_c0:%.+]] = arith.constant 0 : index
// CHECK:           [[VAR_0:%.+]] = memref.dim [[VAR_arg1]], [[VAR_c0]] : memref<?xi64>
// CHECK:           [[VAR_1:%.+]] = memref.alloc() {alignment = 16 : i64} : memref<3xi1>
// CHECK:           [[VAR_false:%.+]] = arith.constant false
// CHECK:           [[VAR_true:%.+]] = arith.constant true
// CHECK:           [[VAR_c1:%.+]] = arith.constant 1 : index
// CHECK:           [[VAR_c0:%.+]] = arith.constant 0 : index
// CHECK:           krnl.store [[VAR_false]], [[VAR_1]]{{.}}[[VAR_c0]]{{.}} : memref<3xi1>
// CHECK:           [[VAR_c1_0:%.+]] = arith.constant 1 : index
// CHECK:           krnl.store [[VAR_false]], [[VAR_1]]{{.}}[[VAR_c1_0]]{{.}} : memref<3xi1>
// CHECK:           [[VAR_c2:%.+]] = arith.constant 2 : index
// CHECK:           krnl.store [[VAR_false]], [[VAR_1]]{{.}}[[VAR_c2]]{{.}} : memref<3xi1>
// CHECK:           [[VAR_c3_i64:%.+]] = arith.constant 3 : i64
// CHECK:           [[VAR_c0_i64:%.+]] = arith.constant 0 : i64
// CHECK:           [[VAR_2:%.+]] = krnl.define_loops 1
// CHECK:           krnl.iterate([[VAR_2]]) with ([[VAR_2]] -> [[VAR_arg2:%.+]] = 0 to #map([[VAR_0]])){
// CHECK:             [[IV:%.+]] = krnl.get_induction_var_value([[VAR_2]]) : (!krnl.loop) -> index
// CHECK:             [[VAR_6:%.+]] = krnl.load [[VAR_arg1]]{{.*}}[[[IV]]{{.*}} : memref<?xi64>
// CHECK:             [[VAR_7:%.+]] = arith.cmpi slt, [[VAR_6]], [[VAR_c0_i64]] : i64
// CHECK:             [[VAR_8:%.+]] = arith.addi [[VAR_6]], [[VAR_c3_i64]] : i64
// CHECK:             [[VAR_9:%.+]] = arith.select [[VAR_7]], [[VAR_8]], [[VAR_6]] : i64
// CHECK:             [[VAR_10:%.+]] = arith.index_cast [[VAR_9]] : i64 to index
// CHECK:             krnl.store [[VAR_true]], [[VAR_1]]{{.}}[[VAR_10]]{{.}} : memref<3xi1>
// CHECK:           }
// CHECK:           [[VAR_0:%.+]] = memref.alloc() {alignment = 16 : i64} : memref<3x1x2xf32>
// CHECK:           [[VAR_4:%.+]]:3 = krnl.define_loops 3
// CHECK:           krnl.iterate([[VAR_4]]#0, [[VAR_4]]#1, [[VAR_4]]#2) with ([[VAR_4]]#0 -> [[VAR_arg2:%.+]] = 0 to 3, [[VAR_4]]#1 -> [[VAR_arg3:%.+]] = 0 to 1, [[VAR_4]]#2 -> [[VAR_arg4:%.+]] = 0 to 2){
// CHECK:             [[VAR_cst:%.+]] = arith.constant 0.000000e+00 : f32
// CHECK:             krnl.store [[VAR_cst]], [[VAR_0]]{{.}}[[VAR_arg2]], [[VAR_arg3]], [[VAR_arg4]]{{.}} : memref<3x1x2xf32>
// CHECK:           }
// CHECK:           [[VAR_5:%.+]]:3 = krnl.define_loops 3
// CHECK:           krnl.iterate([[VAR_5]]#0, [[VAR_5]]#1, [[VAR_5]]#2) with ([[VAR_5]]#0 -> [[VAR_arg2:%.+]] = 0 to 3, [[VAR_5]]#1 -> [[VAR_arg3:%.+]] = 0 to 2, [[VAR_5]]#2 -> [[VAR_arg4:%.+]] = 0 to 2){
// CHECK:             [[VAR_c0_2:%.+]] = arith.constant 0 : index
// CHECK:             [[VAR_c0_3:%.+]] = arith.constant 0 : index
// CHECK:             [[VAR_6:%.+]] = krnl.load [[VAR_1]]{{.}}[[VAR_c0_3]]{{.}} : memref<3xi1>
// CHECK:             [[VAR_7:%.+]] = arith.cmpi eq, [[VAR_6]], [[VAR_true]] : i1
// CHECK:             [[VAR_8:%.+]] = arith.select [[VAR_7]], [[VAR_c0_2]], [[VAR_arg2]] : index
// CHECK:             [[VAR_c1_4:%.+]] = arith.constant 1 : index
// CHECK:             [[VAR_9:%.+]] = krnl.load [[VAR_1]]{{.}}[[VAR_c1_4]]{{.}} : memref<3xi1>
// CHECK:             [[VAR_10:%.+]] = arith.cmpi eq, [[VAR_9]], [[VAR_true]] : i1
// CHECK:             [[VAR_11:%.+]] = arith.select [[VAR_10]], [[VAR_c0_2]], [[VAR_arg3]] : index
// CHECK:             [[VAR_c2_5:%.+]] = arith.constant 2 : index
// CHECK:             [[VAR_12:%.+]] = krnl.load [[VAR_1]]{{.}}[[VAR_c2_5]]{{.}} : memref<3xi1>
// CHECK:             [[VAR_13:%.+]] = arith.cmpi eq, [[VAR_12]], [[VAR_true]] : i1
// CHECK:             [[VAR_14:%.+]] = arith.select [[VAR_13]], [[VAR_c0_2]], [[VAR_arg4]] : index
// CHECK:             [[VAR_15:%.+]] = krnl.load [[VAR_arg0]]{{.}}[[VAR_arg2]], [[VAR_arg3]], [[VAR_arg4]]{{.}} : memref<3x2x2xf32>
// CHECK:             [[VAR_16:%.+]] = krnl.load [[VAR_0]]{{.}}[[VAR_8]], [[VAR_11]], [[VAR_14]]{{.}} : memref<3x1x2xf32>
// CHECK:             [[VAR_17:%.+]] = arith.addf [[VAR_16]], [[VAR_15]] : f32
// CHECK:             krnl.store [[VAR_17]], [[VAR_0]]{{.}}[[VAR_8]], [[VAR_11]], [[VAR_14]]{{.}} : memref<3x1x2xf32>
// CHECK:           }
// CHECK:           return [[VAR_0]] : memref<3x1x2xf32>
// CHECK:         }
}

// -----

  func @test_reducesum2(%arg0: tensor<3x2x2xf32>, %arg1: tensor<?xi64>) -> tensor<3x1x2xf32> {
    %0 = "onnx.ReduceSum"(%arg0, %arg1) {keepdims = 1 : si64, noop_with_empty_axes = 0 : si64} : (tensor<3x2x2xf32>, tensor<?xi64>) -> tensor<3x1x2xf32>
    return %0 : tensor<3x1x2xf32>
// CHECK-LABEL:     @test_reducesum2
// CHECK-SAME:     ([[VAR_arg0:%.+]]: memref<3x2x2xf32>, [[VAR_arg1:%.+]]: memref<?xi64>) -> memref<3x1x2xf32> {
// CHECK:           [[VAR_c0_3:%.+]] = arith.constant 0 : index
// CHECK:           [[VAR_0:%.+]] = memref.dim [[VAR_arg1]], [[VAR_c0_3]] : memref<?xi64>
// CHECK:           [[VAR_1:%.+]] = memref.alloc() {alignment = 16 : i64} : memref<3xi1>
// CHECK:           [[VAR_false:%.+]] = arith.constant false
// CHECK:           [[VAR_true:%.+]] = arith.constant true
// CHECK:           [[VAR_c1:%.+]] = arith.constant 1 : index
// CHECK:           [[VAR_c0:%.+]] = arith.constant 0 : index
// CHECK:           [[VAR_c0_0:%.+]] = arith.constant 0 : index
// CHECK:           [[VAR_2:%.+]] = memref.dim [[VAR_arg1]], [[VAR_c0_0]] : memref<?xi64>
// CHECK:           [[VAR_3:%.+]] = arith.cmpi eq, [[VAR_2]], [[VAR_c0]] : index
// CHECK:           [[VAR_4:%.+]] = arith.select [[VAR_3]], [[VAR_true]], [[VAR_false]] : i1
// CHECK:           [[VAR_c0_1:%.+]] = arith.constant 0 : index
// CHECK:           krnl.store [[VAR_4]], [[VAR_1]]{{.}}[[VAR_c0_1]]{{.}} : memref<3xi1>
// CHECK:           [[VAR_c1_2:%.+]] = arith.constant 1 : index
// CHECK:           krnl.store [[VAR_4]], [[VAR_1]]{{.}}[[VAR_c1_2]]{{.}} : memref<3xi1>
// CHECK:           [[VAR_c2:%.+]] = arith.constant 2 : index
// CHECK:           krnl.store [[VAR_4]], [[VAR_1]]{{.}}[[VAR_c2]]{{.}} : memref<3xi1>
// CHECK:           [[VAR_c3_i64:%.+]] = arith.constant 3 : i64
// CHECK:           [[VAR_c0_i64:%.+]] = arith.constant 0 : i64
// CHECK:           [[VAR_5:%.+]] = krnl.define_loops 1
// CHECK:           krnl.iterate([[VAR_5]]) with ([[VAR_5]] -> [[VAR_arg2:%.+]] = 0 to #map([[VAR_0]])){
// CHECK:             [[IV:%.+]] = krnl.get_induction_var_value([[VAR_5]]) : (!krnl.loop) -> index
// CHECK:             [[VAR_9:%.+]] = krnl.load [[VAR_arg1]]{{.}}[[IV]]{{.}} : memref<?xi64>
// CHECK:             [[VAR_10:%.+]] = arith.cmpi slt, [[VAR_9]], [[VAR_c0_i64]] : i64
// CHECK:             [[VAR_11:%.+]] = arith.addi [[VAR_9]], [[VAR_c3_i64]] : i64
// CHECK:             [[VAR_12:%.+]] = arith.select [[VAR_10]], [[VAR_11]], [[VAR_9]] : i64
// CHECK:             [[VAR_13:%.+]] = arith.index_cast [[VAR_12]] : i64 to index
// CHECK:             krnl.store [[VAR_true]], [[VAR_1]]{{.}}[[VAR_13]]{{.}} : memref<3xi1>
// CHECK:           }
// CHECK:           [[VAR_0:%.+]] = memref.alloc() {alignment = 16 : i64} : memref<3x1x2xf32>
// CHECK:           [[VAR_7:%.+]]:3 = krnl.define_loops 3
// CHECK:           krnl.iterate([[VAR_7]]#0, [[VAR_7]]#1, [[VAR_7]]#2) with ([[VAR_7]]#0 -> [[VAR_arg2:%.+]] = 0 to 3, [[VAR_7]]#1 -> [[VAR_arg3:%.+]] = 0 to 1, [[VAR_7]]#2 -> [[VAR_arg4:%.+]] = 0 to 2){
// CHECK:             [[VAR_cst:%.+]] = arith.constant 0.000000e+00 : f32
// CHECK:             krnl.store [[VAR_cst]], [[VAR_0]]{{.}}[[VAR_arg2]], [[VAR_arg3]], [[VAR_arg4]]{{.}} : memref<3x1x2xf32>
// CHECK:           }
// CHECK:           [[VAR_8:%.+]]:3 = krnl.define_loops 3
// CHECK:           krnl.iterate([[VAR_8]]#0, [[VAR_8]]#1, [[VAR_8]]#2) with ([[VAR_8]]#0 -> [[VAR_arg2:%.+]] = 0 to 3, [[VAR_8]]#1 -> [[VAR_arg3:%.+]] = 0 to 2, [[VAR_8]]#2 -> [[VAR_arg4:%.+]] = 0 to 2){
// CHECK:             [[VAR_c0_4:%.+]] = arith.constant 0 : index
// CHECK:             [[VAR_c0_5:%.+]] = arith.constant 0 : index
// CHECK:             [[VAR_9:%.+]] = krnl.load [[VAR_1]]{{.}}[[VAR_c0_5]]{{.}} : memref<3xi1>
// CHECK:             [[VAR_10:%.+]] = arith.cmpi eq, [[VAR_9]], [[VAR_true]] : i1
// CHECK:             [[VAR_11:%.+]] = arith.select [[VAR_10]], [[VAR_c0_4]], [[VAR_arg2]] : index
// CHECK:             [[VAR_c1_6:%.+]] = arith.constant 1 : index
// CHECK:             [[VAR_12:%.+]] = krnl.load [[VAR_1]]{{.}}[[VAR_c1_6]]{{.}} : memref<3xi1>
// CHECK:             [[VAR_13:%.+]] = arith.cmpi eq, [[VAR_12]], [[VAR_true]] : i1
// CHECK:             [[VAR_14:%.+]] = arith.select [[VAR_13]], [[VAR_c0_4]], [[VAR_arg3]] : index
// CHECK:             [[VAR_c2_7:%.+]] = arith.constant 2 : index
// CHECK:             [[VAR_15:%.+]] = krnl.load [[VAR_1]]{{.}}[[VAR_c2_7]]{{.}} : memref<3xi1>
// CHECK:             [[VAR_16:%.+]] = arith.cmpi eq, [[VAR_15]], [[VAR_true]] : i1
// CHECK:             [[VAR_17:%.+]] = arith.select [[VAR_16]], [[VAR_c0_4]], [[VAR_arg4]] : index
// CHECK:             [[VAR_18:%.+]] = krnl.load [[VAR_arg0]]{{.}}[[VAR_arg2]], [[VAR_arg3]], [[VAR_arg4]]{{.}} : memref<3x2x2xf32>
// CHECK:             [[VAR_19:%.+]] = krnl.load [[VAR_0]]{{.}}[[VAR_11]], [[VAR_14]], [[VAR_17]]{{.}} : memref<3x1x2xf32>
// CHECK:             [[VAR_20:%.+]] = arith.addf [[VAR_19]], [[VAR_18]] : f32
// CHECK:             krnl.store [[VAR_20]], [[VAR_0]]{{.}}[[VAR_11]], [[VAR_14]], [[VAR_17]]{{.}} : memref<3x1x2xf32>
// CHECK:           }
// CHECK:           return [[VAR_0]] : memref<3x1x2xf32>

}

// -----

func private @test_sqrt(%arg0 : tensor<?x10xf32>) -> tensor<*xf32> {
  %0 = "onnx.Sqrt"(%arg0) : (tensor<?x10xf32>) -> tensor<*xf32>
  "func.return"(%0) : (tensor<*xf32>) -> ()

  // CHECK-LABEL: test_sqrt
  // CHECK: [[C0:%.+]] = arith.constant 0 : index
  // CHECK: [[DIM_0:%.+]] = memref.dim %arg0, [[C0]] : memref<?x10xf32>
  // CHECK: [[RES:%.+]] = memref.alloc([[DIM_0]]) {{.*}}: memref<?x10xf32>
  // CHECK: [[DEF_LOOPS:%.+]]:2 = krnl.define_loops 2
  // CHECK: [[C0_0:%.+]] = arith.constant 0 : index
  // CHECK: [[C0_1:%.+]] = arith.constant 0 : index
  // CHECK: [[DIM_2:%.+]] = memref.dim %arg0, [[C0_1]] : memref<?x10xf32>
  // CHECK: krnl.iterate([[DEF_LOOPS]]#0, [[DEF_LOOPS]]#1) with ([[DEF_LOOPS]]#0 -> %arg1 = 0 to #map([[DIM_2]]), [[DEF_LOOPS]]#1 -> %arg2 = 0 to 10){
  // CHECK: [[IV:%.+]]:2 = krnl.get_induction_var_value([[DEF_LOOPS]]#0, [[DEF_LOOPS]]#1) : (!krnl.loop, !krnl.loop) -> (index, index)
  // CHECK: [[LOAD:%.+]] = krnl.load %arg0[[[IV]]#0, [[IV]]#1] : memref<?x10xf32>
  // CHECK: [[SQRT:%.+]] = math.sqrt [[LOAD]] : f32
  // CHECK: krnl.store [[SQRT]], [[RES]][[[IV]]#0, [[IV]]#1] : memref<?x10xf32>
  // CHECK: return [[RES]] : memref<?x10xf32>
}

// -----

func private @test_unsqueeze(%arg0 : tensor<10x10xf32>) -> tensor<*xf32> {
  %0 = "onnx.Constant"() {value = dense<[0, 3]> : tensor<2xi64>} : () -> tensor<2xi64>
  %1 = "onnx.Unsqueeze"(%arg0, %0) : (tensor<10x10xf32>, tensor<2xi64>) -> tensor<*xf32>
  "func.return"(%1) : (tensor<*xf32>) -> ()

  // CHECK-LABEL: test_unsqueeze
  // CHECK: [[RES:%.+]] = memref.reinterpret_cast %arg0 to offset: [0], sizes: [1, 10, 10, 1], strides: [100, 10, 1, 1] : memref<10x10xf32> to memref<1x10x10x1xf32>
  // CHECK: return [[RES]] : memref<1x10x10x1xf32>
}

// -----

func private @test_unsqueezev11(%arg0 : tensor<10x10xf32>) -> tensor<*xf32> {
  %0 = "onnx.UnsqueezeV11"(%arg0) {axes=[0,3]} : (tensor<10x10xf32>) -> tensor<*xf32>
  "func.return"(%0) : (tensor<*xf32>) -> ()

  // CHECK-LABEL: test_unsqueezev11
  // CHECK: [[RES:%.+]] = memref.reinterpret_cast %arg0 to offset: [0], sizes: [1, 10, 10, 1], strides: [100, 10, 1, 1] : memref<10x10xf32> to memref<1x10x10x1xf32>
  // CHECK: return [[RES]] : memref<1x10x10x1xf32>
}

// -----

// `UnsqueezeV11` ops are lowerd to `reinterpret_cast` op. `reinterpret_cast` ops just
// change the view of input memref. So, input memref should not be deallocated if it
// is retuned. This test confirms the deallocation is not generated.

func private @test_unsqueeze_dealloc(%arg0 : tensor<10x20xf32>) -> tensor<*xf32> {
  %0 = "onnx.Constant"() {value = dense<[0, 3]> : tensor<2xi64>} : () -> tensor<2xi64>
  %1 = "onnx.Transpose"(%arg0) : (tensor<10x20xf32>) -> tensor<*xf32>
  %2 = "onnx.Unsqueeze"(%1, %0) : (tensor<*xf32>, tensor<2xi64>) -> tensor<*xf32>
  "func.return"(%2) : (tensor<*xf32>) -> ()

  // CHECK-LABEL: func private @test_unsqueeze_dealloc
  // CHECK:       [[VAR_0_:%.+]] = memref.alloc() {{.*}}: memref<20x10xf32>
  // CHECK:       [[VAR_2_:%.+]] = memref.reinterpret_cast [[VAR_0_]] to offset: [0], sizes: [1, 20, 10, 1], strides: [200, 10, 1, 1] : memref<20x10xf32> to memref<1x20x10x1xf32>
  // CHECK-NOT:   memref.dealloc [[VAR_0_]] : memref<20x10xf32>
  // CHECK:	  return [[VAR_2_]] : memref<1x20x10x1xf32>
}

// -----

func private @test_unsqueezev11_dealloc(%arg0 : tensor<10x20xf32>) -> tensor<*xf32> {
  %0 = "onnx.Transpose"(%arg0) : (tensor<10x20xf32>) -> tensor<*xf32>
  %1 = "onnx.UnsqueezeV11"(%0) {axes=[0,3]} : (tensor<*xf32>) -> tensor<*xf32>
  "func.return"(%1) : (tensor<*xf32>) -> ()

  // CHECK-LABEL: func private @test_unsqueezev11_dealloc
  // CHECK:       [[VAR_0_:%.+]] = memref.alloc() {{.*}}: memref<20x10xf32>
  // CHECK:       [[VAR_2_:%.+]] = memref.reinterpret_cast [[VAR_0_]] to offset: [0], sizes: [1, 20, 10, 1], strides: [200, 10, 1, 1] : memref<20x10xf32> to memref<1x20x10x1xf32>
  // CHECK-NOT:   memref.dealloc [[VAR_0_]] : memref<20x10xf32>
  // CHECK:	  return [[VAR_2_]] : memref<1x20x10x1xf32>
}

// -----

// Test for multiple `reinterpret_cast` in a function. Only returned memrefs should not be deallocated.
func private @test_unsqueeze_squeeze_dealloc(%arg0 : tensor<10x20xf32>) -> tensor<*xf32> {
  %0 = "onnx.Constant"() {value = dense<[1, -1]> : tensor<2xi64>} : () -> tensor<2xi64>
  %1 = "onnx.Constant"() {value = dense<[1, 2]> : tensor<2xi64>} : () -> tensor<2xi64>
  %2 = "onnx.Transpose"(%arg0) : (tensor<10x20xf32>) -> tensor<*xf32>
  %3 = "onnx.Unsqueeze"(%2, %0) : (tensor<*xf32>, tensor<2xi64>) -> tensor<*xf32>
  %4 = "onnx.Transpose"(%3) {perm = [0, 3, 1, 2]} : (tensor<*xf32>) -> tensor<*xf32>
  %5 = "onnx.Squeeze"(%4, %1) : (tensor<*xf32>, tensor<2xi64>) -> tensor<*xf32>
  "func.return"(%5) : (tensor<*xf32>) -> ()

  // CHECK-LABEL: func private @test_unsqueeze_squeeze_dealloc
  // CHECK:       [[VAR_1_:%.+]] = memref.alloc() {{.*}}: memref<20x10xf32>
  // CHECK:       [[VAR_3_:%.+]] = memref.reinterpret_cast [[VAR_1_]] to offset: [0], sizes: [20, 1, 10, 1], strides: [10, 10, 1, 1] : memref<20x10xf32> to memref<20x1x10x1xf32>
  // CHECK:       [[VAR_0_:%.+]] = memref.reinterpret_cast [[VAR_3_]] to offset: [0], sizes: [20, 1, 1, 10], strides: [10, 10, 10, 1] : memref<20x1x10x1xf32> to memref<20x1x1x10xf32>
  // CHECK:       [[VAR_5_:%.+]] = memref.reinterpret_cast [[VAR_0_]] to offset: [0], sizes: [20, 10], strides: [10, 1] : memref<20x1x1x10xf32> to memref<20x10xf32>
  // CHECK:       return [[VAR_5_]] : memref<20x10xf32>
}

// -----

func private @test_unsqueezev11_squeezev11_dealloc(%arg0 : tensor<10x20xf32>) -> tensor<*xf32> {
  %0 = "onnx.Transpose"(%arg0) : (tensor<10x20xf32>) -> tensor<*xf32>
  %1 = "onnx.UnsqueezeV11"(%0) { axes = [1, -1]} : (tensor<*xf32>) -> (tensor<*xf32>)
  %2 = "onnx.Transpose"(%1) {perm = [0, 3, 1, 2]} : (tensor<*xf32>) -> tensor<*xf32>
  %3 = "onnx.SqueezeV11"(%2) {axes=[1, 2]} : (tensor<*xf32>) -> tensor<*xf32>
  "func.return"(%3) : (tensor<*xf32>) -> ()

  // CHECK-LABEL: func private @test_unsqueezev11_squeezev11_dealloc
  // CHECK:       [[VAR_1_:%.+]] = memref.alloc() {{.*}}: memref<20x10xf32>
  // CHECK:       [[VAR_3_:%.+]] = memref.reinterpret_cast [[VAR_1_]] to offset: [0], sizes: [20, 1, 10, 1], strides: [10, 10, 1, 1] : memref<20x10xf32> to memref<20x1x10x1xf32>
  // CHECK:       [[VAR_0_:%.+]] = memref.reinterpret_cast [[VAR_3_]] to offset: [0], sizes: [20, 1, 1, 10], strides: [10, 10, 10, 1] : memref<20x1x10x1xf32> to memref<20x1x1x10xf32>
  // CHECK:       [[VAR_5_:%.+]] = memref.reinterpret_cast [[VAR_0_]] to offset: [0], sizes: [20, 10], strides: [10, 1] : memref<20x1x1x10xf32> to memref<20x10xf32>
  // CHECK:       return [[VAR_5_]] : memref<20x10xf32>
}

// -----

func private @test_transpose(%arg0 : tensor<10x20x30x40xf32>) -> tensor<*xf32> {
  %0 = "onnx.Transpose"(%arg0) : (tensor<10x20x30x40xf32>) -> tensor<*xf32>
  %1 = "onnx.Transpose"(%0) {perm = [0, 3, 1, 2]} : (tensor<*xf32>) -> tensor<*xf32>
  "func.return"(%1) : (tensor<*xf32>) -> ()

  // CHECK-LABEL: test_transpose
  // CHECK:       [[RES1:%.+]] = memref.alloc() {{.*}}: memref<40x30x20x10xf32>
  // CHECK:       [[DEF_LOOPS:%.+]]:4 = krnl.define_loops 4
  // CHECK:       krnl.iterate([[DEF_LOOPS]]#0, [[DEF_LOOPS]]#1, [[DEF_LOOPS]]#2, [[DEF_LOOPS]]#3) with ([[DEF_LOOPS]]#0 -> %arg1 = 0 to 10, 
  // CHECK-SAME:               [[DEF_LOOPS]]#1 -> %arg2 = 0 to 20, [[DEF_LOOPS]]#2 -> %arg3 = 0 to 30, [[DEF_LOOPS]]#3 -> %arg4 = 0 to 40){
  // CHECK-NEXT:  [[IV:%.+]]:4 = krnl.get_induction_var_value([[DEF_LOOPS]]#0, [[DEF_LOOPS]]#1, [[DEF_LOOPS]]#2, [[DEF_LOOPS]]#3) : 
  // CHECK-SAME:     (!krnl.loop, !krnl.loop, !krnl.loop, !krnl.loop) -> (index, index, index, index)
  // CHECK:       [[LOAD:%.+]] = krnl.load %arg0{{.}}[[IV]]#0, [[IV]]#1, [[IV]]#2, [[IV]]#3{{.}} : memref<10x20x30x40xf32>
  // CHECK:       krnl.store [[LOAD]], [[RES1]]{{.}}[[IV]]#3, [[IV]]#2, [[IV]]#1, [[IV]]#0{{.}} : memref<40x30x20x10xf32>
  // CHECK:       [[RES0:%.+]] = memref.alloc() {{.*}}: memref<40x10x30x20xf32>
  // CHECK:       [[DEF_LOOPS1:%.+]]:4 = krnl.define_loops 4
  // CHECK:       krnl.iterate([[DEF_LOOPS1]]#0, [[DEF_LOOPS1]]#1, [[DEF_LOOPS1]]#2, [[DEF_LOOPS1]]#3) with ([[DEF_LOOPS1]]#0 -> %arg1 = 0 to 40, 
  // CHECK-SAME:               [[DEF_LOOPS1]]#1 -> %arg2 = 0 to 30, [[DEF_LOOPS1]]#2 -> %arg3 = 0 to 20, [[DEF_LOOPS1]]#3 -> %arg4 = 0 to 10){
  // CHECK-NEXT:  [[IV1:%.+]]:4 = krnl.get_induction_var_value([[DEF_LOOPS1]]#0, [[DEF_LOOPS1]]#1, [[DEF_LOOPS1]]#2, [[DEF_LOOPS1]]#3) :     
  // CHECK-SAME:     (!krnl.loop, !krnl.loop, !krnl.loop, !krnl.loop) -> (index, index, index, index)
  // CHECK:       [[LOAD:%.+]] = krnl.load [[RES1]]{{.}}[[IV1]]#0, [[IV1]]#1, [[IV1]]#2, [[IV1]]#3{{.}} : memref<40x30x20x10xf32>
  // CHECK:       krnl.store [[LOAD]], [[RES0]]{{.}}[[IV1]]#0, [[IV1]]#3, [[IV1]]#1, [[IV1]]#2{{.}} : memref<40x10x30x20xf32>
  // CHECK:       return [[RES0]] : memref<40x10x30x20xf32>
}

// -----

// COM: Test whether the lowering is correct in the presence of dynamic dimensions.
func private @test_transpose_dynamic_dims(%arg0 : tensor<10x?x30x40xf32>) -> tensor<*xf32> {
  %0 = "onnx.Transpose"(%arg0) {perm = [0, 3, 1, 2]} : (tensor<10x?x30x40xf32>) -> tensor<*xf32>
  "func.return"(%0) : (tensor<*xf32>) -> ()

  // CHECK:        [[MAP:#.+]] = affine_map<(d0) -> (d0)>  
  // CHECK-LABEL:  func private @test_transpose_dynamic_dims
  // CHECK-SAME:   ([[PARAM_0:%.+]]: memref<10x?x30x40xf32>) -> memref<10x40x?x30xf32> {
  // CHECK:           [[CST_1:%.+]] = arith.constant 1 : index
  // CHECK:           [[DIM_0:%.+]] = memref.dim [[PARAM_0]], [[CST_1]] : memref<10x?x30x40xf32>
  // CHECK-DAG:       [[RES:%.+]] = memref.alloc([[DIM_0]]) {{.*}}: memref<10x40x?x30xf32>
  // CHECK-DAG:       [[LOOP_0:%.+]]:4 = krnl.define_loops 4
  // CHECK-DAG:       [[CST_1_1:%.+]] = arith.constant 1 : index
  // CHECK:           [[DIM_1:%.+]] = memref.dim [[PARAM_0]], [[CST_1_1]] : memref<10x?x30x40xf32>
  // CHECK:           krnl.iterate([[LOOP_0]]#0, [[LOOP_0]]#1, [[LOOP_0]]#2, [[LOOP_0]]#3) with ([[LOOP_0]]#0 -> [[I_0:%.+]] = 0 to 10, 
  // CHECK-SAME:        [[LOOP_0]]#1 -> [[I_1:%.+]] = 0 to [[MAP]]{{.}}[[DIM_1]]{{.}}, [[LOOP_0]]#2 -> [[I_2:%.+]] = 0 to 30, 
  // CHECK-SAME:        [[LOOP_0]]#3 -> [[I_3:%.+]] = 0 to 40){
  // CHECK-NEXT:        [[IV:%.+]]:4 = krnl.get_induction_var_value([[LOOP_0]]#0, [[LOOP_0]]#1, [[LOOP_0]]#2, [[LOOP_0]]#3) :     
  // CHECK-SAME:          (!krnl.loop, !krnl.loop, !krnl.loop, !krnl.loop) -> (index, index, index, index)
  // CHECK:             [[LOAD_PARAM_0_MEM:%.+]] = krnl.load [[PARAM_0]]{{.}}[[IV]]#0, [[IV]]#1, [[IV]]#2, [[IV]]#3{{.}} : memref<10x?x30x40xf32>
  // CHECK:             krnl.store [[LOAD_PARAM_0_MEM]], [[RES]]{{.}}[[IV]]#0, [[IV]]#3, [[IV]]#1, [[IV]]#2{{.}} : memref<10x40x?x30xf32>
  // CHECK:           }
  // CHECK:           return [[RES]] : memref<10x40x?x30xf32>
  // CHECK:         }
}

// -----

func private @test_identity(%arg0 : tensor<10x20x30x40xf32>) -> tensor<*xf32> {
  %0 = "onnx.Identity"(%arg0) : (tensor<10x20x30x40xf32>) -> tensor<*xf32>
  "func.return"(%0) : (tensor<*xf32>) -> ()

  // CHECK-LABEL: test_identity
  // CHECK: return %arg0 : memref<10x20x30x40xf32>
}

// -----

func private @test_sign_f(%arg0 : tensor<?x10xf32>) -> tensor<*xf32> {
  %0 = "onnx.Sign"(%arg0) : (tensor<?x10xf32>) -> tensor<*xf32>
  "func.return"(%0) : (tensor<*xf32>) -> ()

  // CHECK-LABEL: test_sign_f
  // CHECK: [[C0_0:%.+]] = arith.constant 0 : index
  // CHECK: [[DIM_0:%.+]] = memref.dim %arg0, [[C0_0]] : memref<?x10xf32>
  // CHECK: [[RES:%.+]] = memref.alloc([[DIM_0]]) {{.*}}: memref<?x10xf32>
  // CHECK: [[DEF_LOOPS:%.+]]:2 = krnl.define_loops 2
  // CHECK: [[C0_0:%.+]] = arith.constant 0 : index
  // CHECK: [[C0_1:%.+]] = arith.constant 0 : index
  // CHECK: [[DIM_2:%.+]] = memref.dim %arg0, [[C0_1]] : memref<?x10xf32>
  // CHECK: krnl.iterate([[DEF_LOOPS]]#0, [[DEF_LOOPS]]#1) with ([[DEF_LOOPS]]#0 -> %arg1 = 0 to #map([[DIM_2]]), [[DEF_LOOPS]]#1 -> %arg2 = 0 to 10){
  // CHECK: [[IV:%.+]]:2 = krnl.get_induction_var_value([[DEF_LOOPS]]#0, [[DEF_LOOPS]]#1) : (!krnl.loop, !krnl.loop) -> (index, index)
  // CHECK: [[LOAD:%.+]] = krnl.load %arg0[[[IV]]#0, [[IV]]#1] : memref<?x10xf32>
  // CHECK: [[ZERO:%.+]] = arith.constant {{0.+}} : f32
  // CHECK: [[ONE:%.+]] = arith.constant {{1.+}} : f32
  // CHECK: [[MINUS_ONE:%.+]] = arith.constant {{-1.+}} : f32
  // CHECK: [[GTZERO:%.+]] = arith.cmpf ogt, [[LOAD]], [[ZERO]] : f32
  // CHECK: [[SELECT_PLUS:%.+]] = arith.select [[GTZERO]], [[ONE]], [[MINUS_ONE]] : f32
  // CHECK: [[EQZERO:%.+]] = arith.cmpf oeq, [[LOAD]], [[ZERO]] : f32
  // CHECK: [[SIGN_RES:%.+]] = arith.select [[EQZERO]], [[ZERO]], [[SELECT_PLUS]] : f32
  // CHECK: krnl.store [[SIGN_RES]], [[RES]][[[IV]]#0, [[IV]]#1] : memref<?x10xf32>
  // CHECK: return [[RES]] : memref<?x10xf32>
}

// -----

func private @test_sign_i(%arg0 : tensor<?x10xi32>) -> tensor<*xi32> {
  %0 = "onnx.Sign"(%arg0) : (tensor<?x10xi32>) -> tensor<*xi32>
  "func.return"(%0) : (tensor<*xi32>) -> ()

  // CHECK-LABEL: test_sign_i
  // CHECK: [[C0:%.+]] = arith.constant 0 : index
  // CHECK: [[DIM_0:%.+]] = memref.dim %arg0, [[C0]] : memref<?x10xi32>
  // CHECK: [[RES:%.+]] = memref.alloc([[DIM_0]]) {{.*}}: memref<?x10xi32>
  // CHECK: [[DEF_LOOPS:%.+]]:2 = krnl.define_loops 2
  // CHECK: [[C0_0:%.+]] = arith.constant 0 : index
  // CHECK: [[C0_1:%.+]] = arith.constant 0 : index
  // CHECK: [[DIM_2:%.+]] = memref.dim %arg0, [[C0_1]] : memref<?x10xi32>
  // CHECK: krnl.iterate([[DEF_LOOPS]]#0, [[DEF_LOOPS]]#1) with ([[DEF_LOOPS]]#0 -> %arg1 = 0 to #map([[DIM_2]]), [[DEF_LOOPS]]#1 -> %arg2 = 0 to 10){
  // CHECK: [[IV:%.+]]:2 = krnl.get_induction_var_value([[DEF_LOOPS]]#0, [[DEF_LOOPS]]#1) : (!krnl.loop, !krnl.loop) -> (index, index)
  // CHECK: [[LOAD:%.+]] = krnl.load %arg0[[[IV]]#0, [[IV]]#1] : memref<?x10xi32>
  // CHECK: [[ZERO:%.+]] = arith.constant 0 : i32
  // CHECK: [[ONE:%.+]] = arith.constant 1 : i32
  // CHECK: [[MINUS_ONE:%.+]] = arith.constant -1 : i32
  // CHECK: [[GTZERO:%.+]] = arith.cmpi sgt, [[LOAD]], [[ZERO]] : i32
  // CHECK: [[SELECT_PLUS:%.+]] = arith.select [[GTZERO]], [[ONE]], [[MINUS_ONE]] : i32
  // CHECK: [[EQZERO:%.+]] = arith.cmpi eq, [[LOAD]], [[ZERO]] : i32
  // CHECK: [[SIGN_RES:%.+]] = arith.select [[EQZERO]], [[ZERO]], [[SELECT_PLUS]] : i32
  // CHECK: krnl.store [[SIGN_RES]], [[RES]][[[IV]]#0, [[IV]]#1] : memref<?x10xi32>
  // CHECK: return [[RES]] : memref<?x10xi32>
}

// -----

func private @test_batchnorm_testmode_Nd(%arg0: tensor<1x2x1x3xf32>, %arg1: tensor<2xf32>, %arg2: tensor<2xf32>, %arg3: tensor<2xf32>, %arg4: tensor<2xf32>) -> tensor<1x2x1x3xf32> {
  %0 = "onnx.BatchNormalizationInferenceMode"(%arg0, %arg1, %arg2, %arg3, %arg4) : (tensor<1x2x1x3xf32>, tensor<2xf32>, tensor<2xf32>, tensor<2xf32>, tensor<2xf32>) -> tensor<1x2x1x3xf32>
  return %0 : tensor<1x2x1x3xf32>

  // CHECK-LABEL: test_batchnorm_testmode_Nd
  // CHECK-DAG: [[RES:%.+]] = memref.alloc() {{.*}}: memref<1x2x1x3xf32>
  // CHECK-DAG: [[EPSILON:%.+]] = arith.constant 9.99999974E-6 : f32
  // CHECK: [[DEF_LOOPS:%.+]]:4 = krnl.define_loops 4
  // CHECK: krnl.iterate([[DEF_LOOPS]]#1) with ([[DEF_LOOPS]]#1 -> %arg5 = 0 to 2){
  // CHECK:   [[SCALE:%.+]] = krnl.load %arg1[%arg5] : memref<2xf32>
  // CHECK:   [[BIAS:%.+]] = krnl.load %arg2[%arg5] : memref<2xf32>
  // CHECK:   [[MEAN:%.+]] = krnl.load %arg3[%arg5] : memref<2xf32>
  // CHECK:   [[VARIANCE:%.+]] = krnl.load %arg4[%arg5] : memref<2xf32>
  // CHECK:   krnl.iterate([[DEF_LOOPS]]#0, [[DEF_LOOPS]]#2, [[DEF_LOOPS]]#3) with ([[DEF_LOOPS]]#0 -> %arg6 = 0 to 1, [[DEF_LOOPS]]#2 -> %arg7 = 0 to 1, [[DEF_LOOPS]]#3 -> %arg8 = 0 to 3){
  // CHECK:     [[LOADED_VAL:%.+]] = krnl.load %arg0[%arg6, %arg5, %arg7, %arg8] : memref<1x2x1x3xf32>
  // CHECK:     [[DIVIDEND:%.+]] = arith.subf [[LOADED_VAL]], [[MEAN]] : f32
  // CHECK:     [[ADJUSTED_VARIANCE:%.+]] = arith.addf [[VARIANCE]], [[EPSILON]] : f32
  // CHECK:     [[DIVISOR:%.+]] = math.sqrt [[ADJUSTED_VARIANCE]] : f32
  // CHECK:     [[NORM:%.+]] = arith.divf [[DIVIDEND]], [[DIVISOR]] : f32
  // CHECK:     [[SCALE_NORM:%.+]] = arith.mulf [[SCALE]], [[NORM]] : f32
  // CHECK:     [[SHIFT_SCALE_NORM:%.+]] = arith.addf [[SCALE_NORM]], [[BIAS]] : f32
  // CHECK:     krnl.store [[SHIFT_SCALE_NORM]], [[RES]][%arg6, %arg5, %arg7, %arg8] : memref<1x2x1x3xf32>
  // CHECK:   }
  // CHECK: }
  // CHECK: return [[RES]] : memref<1x2x1x3xf32>
}

// -----

func private @test_batchnorm_testmode_1d(%arg0: tensor<10xf32>, %arg1: tensor<1xf32>, %arg2: tensor<1xf32>, %arg3: tensor<1xf32>, %arg4: tensor<1xf32>) -> tensor<10xf32> {
  %0 = "onnx.BatchNormalizationInferenceMode"(%arg0, %arg1, %arg2, %arg3, %arg4) : (tensor<10xf32>, tensor<1xf32>, tensor<1xf32>, tensor<1xf32>, tensor<1xf32>) -> tensor<10xf32>
  return %0 : tensor<10xf32>

  // CHECK-LABEL: test_batchnorm_testmode_1d
  // CHECK: [[EPSILON:%.+]] = arith.constant 9.99999974E-6 : f32
  // CHECK: [[RES:%.+]] = memref.alloc() {{.*}}: memref<10xf32>
  // CHECK: [[DEF_LOOPS:%.+]] = krnl.define_loops 1
  // CHECK: %[[ZERO_INDEX:.+]] = arith.constant 0 : index
  // CHECK: [[SCALE:%.+]] = krnl.load %arg1[%[[ZERO_INDEX]]] : memref<1xf32>
  // CHECK: [[BIAS:%.+]] = krnl.load %arg2[%[[ZERO_INDEX]]] : memref<1xf32>
  // CHECK: [[MEAN:%.+]] = krnl.load %arg3[%[[ZERO_INDEX]]] : memref<1xf32>
  // CHECK: [[VARIANCE:%.+]] = krnl.load %arg4[%[[ZERO_INDEX]]] : memref<1xf32>
  // CHECK: krnl.iterate([[DEF_LOOPS]]) with ([[DEF_LOOPS]] -> %arg5 = 0 to 10){
  // CHECK:   [[LOADED_VAL:%.+]] = krnl.load %arg0[%arg5] : memref<10xf32>
  // CHECK:   [[DIVIDEND:%.+]] = arith.subf [[LOADED_VAL]], [[MEAN]] : f32
  // CHECK:   [[ADJUSTED_VARIANCE:%.+]] = arith.addf [[VARIANCE]], [[EPSILON]] : f32
  // CHECK:   [[DIVISOR:%.+]] = math.sqrt [[ADJUSTED_VARIANCE]] : f32
  // CHECK:   [[NORM:%.+]] = arith.divf [[DIVIDEND]], [[DIVISOR]] : f32
  // CHECK:   [[SCALE_NORM:%.+]] = arith.mulf [[SCALE]], [[NORM]] : f32
  // CHECK:   [[SHIFT_SCALE_NORM:%.+]] = arith.addf [[SCALE_NORM]], [[BIAS]] : f32
  // CHECK:   krnl.store [[SHIFT_SCALE_NORM]], [[RES]][%arg5] : memref<10xf32>
  // CHECK: }
  // CHECK: return [[RES]] : memref<10xf32>
}

// -----

func private @test_batchnorm_testmode_2d(%arg0: tensor<10x3xf32>, %arg1: tensor<3xf32>, %arg2: tensor<3xf32>, %arg3: tensor<3xf32>, %arg4: tensor<3xf32>) -> tensor<10x3xf32> {
  %0 = "onnx.BatchNormalizationInferenceMode"(%arg0, %arg1, %arg2, %arg3, %arg4) : (tensor<10x3xf32>, tensor<3xf32>, tensor<3xf32>, tensor<3xf32>, tensor<3xf32>) -> tensor<10x3xf32>
  return %0 : tensor<10x3xf32>

  // CHECK-LABEL: test_batchnorm_testmode_2d
  // CHECK: [[EPSILON:%.+]] = arith.constant 9.99999974E-6 : f32
  // CHECK: [[RES:%.+]] = memref.alloc() {{.*}}: memref<10x3xf32>
  // CHECK: [[DEF_LOOPS:%.+]]:2 = krnl.define_loops 2
  // CHECK: krnl.iterate([[DEF_LOOPS]]#1) with ([[DEF_LOOPS]]#1 -> %arg5 = 0 to 3){
  // CHECK:   [[SCALE:%.+]] = krnl.load %arg1[%arg5] : memref<3xf32>
  // CHECK:   [[BIAS:%.+]] = krnl.load %arg2[%arg5] : memref<3xf32>
  // CHECK:   [[MEAN:%.+]] = krnl.load %arg3[%arg5] : memref<3xf32>
  // CHECK:   [[VARIANCE:%.+]] = krnl.load %arg4[%arg5] : memref<3xf32>
  // CHECK:   krnl.iterate([[DEF_LOOPS]]#0) with ([[DEF_LOOPS]]#0 -> %arg6 = 0 to 10){
  // CHECK:     [[LOADED_VAL:%.+]] = krnl.load %arg0[%arg6, %arg5] : memref<10x3xf32>
  // CHECK:     [[DIVIDEND:%.+]] = arith.subf [[LOADED_VAL]], [[MEAN]] : f32
  // CHECK:     [[ADJUSTED_VARIANCE:%.+]] = arith.addf [[VARIANCE]], [[EPSILON]] : f32
  // CHECK:     [[DIVISOR:%.+]] = math.sqrt [[ADJUSTED_VARIANCE]] : f32
  // CHECK:     [[NORM:%.+]] = arith.divf [[DIVIDEND]], [[DIVISOR]] : f32
  // CHECK:     [[SCALE_NORM:%.+]] = arith.mulf [[SCALE]], [[NORM]] : f32
  // CHECK:     [[SHIFT_SCALE_NORM:%.+]] = arith.addf [[SCALE_NORM]], [[BIAS]] : f32
  // CHECK:     krnl.store [[SHIFT_SCALE_NORM]], [[RES]][%arg6, %arg5] : memref<10x3xf32>
  // CHECK:   }
  // CHECK: }
  // CHECK: return [[RES]] : memref<10x3xf32>
}

// -----

func private @test_abs_float(%arg0 : tensor<?x10xf32>) -> tensor<*xf32> {
  %0 = "onnx.Abs"(%arg0) : (tensor<?x10xf32>) -> tensor<*xf32>
  "func.return"(%0) : (tensor<*xf32>) -> ()

  // CHECK-LABEL: test_abs_float
  // CHECK: [[C0:%.+]] = arith.constant 0 : index
  // CHECK: [[DIM_0:%.+]] = memref.dim %arg0, [[C0]] : memref<?x10xf32>
  // CHECK: [[RES:%.+]] = memref.alloc([[DIM_0]]) {{.*}}: memref<?x10xf32>
  // CHECK: [[DEF_LOOPS:%.+]]:2 = krnl.define_loops 2
  // CHECK: [[C0_0:%.+]] = arith.constant 0 : index
  // CHECK: [[C0_1:%.+]] = arith.constant 0 : index
  // CHECK: [[DIM_2:%.+]] = memref.dim %arg0, [[C0_1]] : memref<?x10xf32>
  // CHECK: krnl.iterate([[DEF_LOOPS]]#0, [[DEF_LOOPS]]#1) with ([[DEF_LOOPS]]#0 -> %arg1 = 0 to #map([[DIM_2]]), [[DEF_LOOPS]]#1 -> %arg2 = 0 to 10){
  // CHECK: [[IV:%.+]]:2 = krnl.get_induction_var_value([[DEF_LOOPS]]#0, [[DEF_LOOPS]]#1) : (!krnl.loop, !krnl.loop) -> (index, index)
  // CHECK: [[LOAD:%.+]] = krnl.load %arg0[[[IV]]#0, [[IV]]#1] : memref<?x10xf32>
  // CHECK: [[ABS:%.+]] = math.abs [[LOAD]] : f32
  // CHECK: krnl.store [[ABS]], [[RES]][[[IV]]#0, [[IV]]#1] : memref<?x10xf32>
  // CHECK: return [[RES]] : memref<?x10xf32>
}

// -----

func private @test_abs_int(%arg0 : tensor<?x10xi32>) -> tensor<*xi32> {
  %0 = "onnx.Abs"(%arg0) : (tensor<?x10xi32>) -> tensor<*xi32>
  "func.return"(%0) : (tensor<*xi32>) -> ()

  // CHECK-LABEL: test_abs_int
  // CHECK: [[C0:%.+]] = arith.constant 0 : index
  // CHECK: [[DIM_0:%.+]] = memref.dim %arg0, [[C0]] : memref<?x10xi32>
  // CHECK: [[RES:%.+]] = memref.alloc([[DIM_0]]) {{.*}}: memref<?x10xi32>
  // CHECK: [[DEF_LOOPS:%.+]]:2 = krnl.define_loops 2
  // CHECK: [[C0_0:%.+]] = arith.constant 0 : index
  // CHECK: [[C0_1:%.+]] = arith.constant 0 : index
  // CHECK: [[DIM_2:%.+]] = memref.dim %arg0, [[C0_1]] : memref<?x10xi32>
  // CHECK: krnl.iterate([[DEF_LOOPS]]#0, [[DEF_LOOPS]]#1) with ([[DEF_LOOPS]]#0 -> %arg1 = 0 to #map([[DIM_2]]), [[DEF_LOOPS]]#1 -> %arg2 = 0 to 10){
  // CHECK: [[IV:%.+]]:2 = krnl.get_induction_var_value([[DEF_LOOPS]]#0, [[DEF_LOOPS]]#1) : (!krnl.loop, !krnl.loop) -> (index, index)
  // CHECK: [[LOAD:%.+]] = krnl.load %arg0[[[IV]]#0, [[IV]]#1] : memref<?x10xi32>
  // CHECK: [[ZERO:%.+]] = arith.constant 0 : i32
  // CHECK: [[LESS_THAN_ZERO:%.+]] = arith.cmpi slt, [[LOAD]], [[ZERO]] : i32
  // CHECK: [[NEGATIVE_LOAD:%.+]] = arith.subi [[ZERO]], [[LOAD]] : i32
  // CHECK: [[SELECT:%.+]] = arith.select [[LESS_THAN_ZERO]], [[NEGATIVE_LOAD]], [[LOAD]] : i32
  // CHECK: krnl.store [[SELECT]], [[RES]][[[IV]]#0, [[IV]]#1] : memref<?x10xi32>
  // CHECK: return [[RES]] : memref<?x10xi32>
}

// -----

func private @test_constant_dense_2d_value(%arg0: tensor<1xf32>) -> tensor<*xf32> {
  %0 = "onnx.Constant"() {value = dense<[[0.0, 0.0], [1.0, 1.1], [2.0, 2.1]]> : tensor<3x2xf32>} : () -> tensor<*xf32>
  "func.return"(%0) : (tensor<*xf32>) -> ()
  // CHECK-LABEL: test_constant_dense_2d_value
  // CHECK: [[GLOBAL:%.+]] = "krnl.global"() {name = {{.*}}, shape = [3, 2], value = dense<{{.*}}[0.000000e+00, 0.000000e+00], [1.000000e+00, 1.100000e+00], [2.000000e+00, 2.100000e+00]{{.*}}> : tensor<3x2xf32>} : () -> memref<3x2xf32>
  // CHECK: return [[GLOBAL]] : memref<3x2xf32>
}

// -----

func private @test_pool_general_computation(%arg0 : tensor<1x3x32x32xf32>) -> tensor<*xf32> {
  %0 = "onnx.AveragePool"(%arg0) {auto_pad = "NOTSET", kernel_shape = [2, 2]} : (tensor<1x3x32x32xf32>) -> tensor<*xf32>
  "func.return"(%0) : (tensor<*xf32>) -> ()

  // CHECK-DAG: #{{.*}} = affine_map<(d0) -> (0, d0)>
  // CHECK-DAG: #{{.*}} = affine_map<(d0) -> (32, d0 + 2)>
  // CHECK-DAG: #{{.*}} = affine_map<(d0, d1) -> (0, d1)>
  // CHECK-DAG: #{{.*}} = affine_map<(d0, d1) -> (32, d1 + 2)>
  // CHECK-DAG: #[[BOUND:.+]] = affine_map<(d0)[s0, s1, s2, s3, s4] -> (s0 - ((s2 ceildiv s4) * s4 - s2), -(d0 * s3 - s2) + s0, d0 * s3 + (s1 - 1) * s4 - s2 - ((s2 ceildiv s4) * s4 - s2) + 1, d0 * s3 + (s1 - 1) * s4 - s2 - (d0 * s3 - s2) + 1)>

  // CHECK-LABEL: @test_pool_general_computation

  // CHECK: [[RES:%.+]] = memref.alloc() {{.*}}: memref<1x3x31x31xf32>
  // CHECK: [[IDENTITY:%.+]] = arith.constant 0.000000e+00 : f32

  // CHECK: [[REDUCTION_VAL:%.+]] = memref.alloca() : memref<f32>
  // CHECK: [[OUTPUT_LOOPS:%.+]]:4 = krnl.define_loops 4
  // CHECK: krnl.iterate([[OUTPUT_LOOPS]]#0, [[OUTPUT_LOOPS]]#1, [[OUTPUT_LOOPS]]#2, [[OUTPUT_LOOPS]]#3) with ([[OUTPUT_LOOPS]]#0 -> %arg1 = 0 to 1, [[OUTPUT_LOOPS]]#1 -> %arg2 = 0 to 3, [[OUTPUT_LOOPS]]#2 -> %arg3 = 0 to 31, [[OUTPUT_LOOPS]]#3 -> %arg4 = 0 to 31){
  // CHECK:   [[IV:%.+]]:4 = krnl.get_induction_var_value([[OUTPUT_LOOPS]]#0, [[OUTPUT_LOOPS]]#1, [[OUTPUT_LOOPS]]#2, [[OUTPUT_LOOPS]]#3) : (!krnl.loop, !krnl.loop, !krnl.loop, !krnl.loop) -> (index, index, index, index)

  // CHECK:   krnl.store [[IDENTITY]], [[REDUCTION_VAL]][] : memref<f32>

  // CHECK:   [[POOL_LOOPS:%.+]]:2 = krnl.define_loops 2
  // CHECK:   krnl.iterate([[POOL_LOOPS]]#0, [[POOL_LOOPS]]#1) with ([[POOL_LOOPS]]#0 -> %arg5 = 0 to min #[[BOUND]]([[IV]]#2)[{{.*}}, {{.*}}, {{.*}}, {{.*}}, {{.*}}], [[POOL_LOOPS]]#1 -> %arg6 = 0 to min #[[BOUND]]([[IV]]#3)[{{.*}}, {{.*}}, {{.*}}, {{.*}}, {{.*}}]){
  // CHECK:     {{.*}} = krnl.load %arg0[[[IV]]#0, [[IV]]#1, {{.*}}, {{.*}}] : memref<1x3x32x32xf32>
  // CHECK:     {{.*}} = krnl.load [[REDUCTION_VAL]][] : memref<f32>
  // CHECK:     krnl.store {{.*}}, [[REDUCTION_VAL]][] : memref<f32>
  // CHECK:   }

  // CHECK:   [[LOAD_REDUCTION:%.+]] = krnl.load [[REDUCTION_VAL]][] : memref<f32>
  // CHECK:   krnl.store [[LOAD_REDUCTION]], [[RES]][[[IV]]#0, [[IV]]#1, [[IV]]#2, [[IV]]#3] : memref<1x3x31x31xf32>
  // CHECK: }
}

// -----

func private @test_averagepool_identity_value(%arg0 : tensor<1x3x32x32xf32>) -> tensor<*xf32> {
  %0 = "onnx.AveragePool"(%arg0) {auto_pad = "NOTSET", kernel_shape = [2, 2]} : (tensor<1x3x32x32xf32>) -> tensor<*xf32>
  "func.return"(%0) : (tensor<*xf32>) -> ()

  // CHECK-LABEL: @test_averagepool_identity_value
  // CHECK: [[RES:%.+]] = memref.alloc() {{.*}}: memref<1x3x31x31xf32>
  // CHECK: [[IDENTITY:%.+]] = arith.constant 0.000000e+00 : f32
  // CHECK: [[REDUCTION_VAL:%.+]] = memref.alloca() : memref<f32>
  // CHECK: krnl.store [[IDENTITY]], [[REDUCTION_VAL]][] : memref<f32>
}

// -----

func private @test_maxpool_identity_value(%arg0 : tensor<1x3x32x32xf32>) -> tensor<*xf32> {
  %0 = "onnx.MaxPoolSingleOut"(%arg0) {auto_pad = "NOTSET", kernel_shape = [2, 2]} : (tensor<1x3x32x32xf32>) -> tensor<*xf32>
  "func.return"(%0) : (tensor<*xf32>) -> ()

  // CHECK-LABEL: @test_maxpool_identity_value
  // CHECK: [[RES:%.+]] = memref.alloc() {{.*}}: memref<1x3x31x31xf32>
  // CHECK: [[IDENTITY:%.+]] = arith.constant 0xFF800000 : f32
  // CHECK: [[REDUCTION_VAL:%.+]] = memref.alloca() : memref<f32>
  // CHECK: krnl.store [[IDENTITY]], [[REDUCTION_VAL]][] : memref<f32>
}

// -----

func private @test_averagepool_pooling_operation(%arg0 : tensor<1x3x32x32xf32>) -> tensor<*xf32> {
  %0 = "onnx.AveragePool"(%arg0) {auto_pad = "NOTSET", kernel_shape = [2, 2]} : (tensor<1x3x32x32xf32>) -> tensor<*xf32>
  "func.return"(%0) : (tensor<*xf32>) -> ()

  // CHECK-LABEL: @test_averagepool_pooling_operation
  // CHECK: [[RES:%.+]] = memref.alloc() {{.*}}: memref<1x3x31x31xf32>

  // CHECK: [[REDUCTION_VAL:%.+]] = memref.alloca() : memref<f32>
  // CHECK: [[OUTPUT_LOOPS:%.+]]:4 = krnl.define_loops 4
  // CHECK: krnl.iterate([[OUTPUT_LOOPS]]#0, [[OUTPUT_LOOPS]]#1, [[OUTPUT_LOOPS]]#2, [[OUTPUT_LOOPS]]#3) with ([[OUTPUT_LOOPS]]#0 -> %arg1 = 0 to 1, [[OUTPUT_LOOPS]]#1 -> %arg2 = 0 to 3, [[OUTPUT_LOOPS]]#2 -> %arg3 = 0 to 31, [[OUTPUT_LOOPS]]#3 -> %arg4 = 0 to 31){
  // CHECK:   [[IV:%.+]]:4 = krnl.get_induction_var_value([[OUTPUT_LOOPS]]#0, [[OUTPUT_LOOPS]]#1, [[OUTPUT_LOOPS]]#2, [[OUTPUT_LOOPS]]#3) : (!krnl.loop, !krnl.loop, !krnl.loop, !krnl.loop) -> (index, index, index, index)

  // CHECK:   krnl.store {{.*}}, [[REDUCTION_VAL]][] : memref<f32>

  // CHECK:   [[POOL_LOOPS:%.+]]:2 = krnl.define_loops 2
  // CHECK:   krnl.iterate([[POOL_LOOPS]]#0, [[POOL_LOOPS]]#1) with ([[POOL_LOOPS]]#0 -> %arg5 = 0 to min #{{.*}}([[IV]]#2)[{{.*}}, {{.*}}, {{.*}}, {{.*}}, {{.*}}], [[POOL_LOOPS]]#1 -> %arg6 = 0 to min #{{.*}}([[IV]]#3)[{{.*}}, {{.*}}, {{.*}}, {{.*}}, {{.*}}]){

  // CHECK:     [[INPUT_LOAD:%.+]] = krnl.load %arg0[[[IV]]#0, [[IV]]#1, {{.*}}, {{.*}}] : memref<1x3x32x32xf32>
  // CHECK:     [[OUTPUT_LOAD:%.+]] = krnl.load [[REDUCTION_VAL]][] : memref<f32>
  // CHECK:     [[SUM:%.+]] = arith.addf [[OUTPUT_LOAD]], [[INPUT_LOAD]] : f32
  // CHECK:     krnl.store [[SUM]], [[REDUCTION_VAL]][] : memref<f32>
  // CHECK:   }
  // CHECK:   [[LOAD_REDUCTION:%.+]] = krnl.load [[REDUCTION_VAL]][] : memref<f32>
  // CHECK:   krnl.store [[LOAD_REDUCTION]], [[RES]][[[IV]]#0, [[IV]]#1, [[IV]]#2, [[IV]]#3] : memref<1x3x31x31xf32>

  // CHECK:   [[NUMERATOR:%.+]] = krnl.load [[RES]][[[IV]]#0, [[IV]]#1, [[IV]]#2, [[IV]]#3] : memref<1x3x31x31xf32>
  // CHECK:   [[AVERAGE:%.+]] = arith.divf [[NUMERATOR]], {{.*}} : f32
  // CHECK:   krnl.store [[AVERAGE]], [[RES]][[[IV]]#0, [[IV]]#1, [[IV]]#2, [[IV]]#3] : memref<1x3x31x31xf32>
  // CHECK: }
}

// -----

func private @test_maxpool_pooling_operation(%arg0 : tensor<1x3x32x32xf32>) -> tensor<*xf32> {
  %0 = "onnx.MaxPoolSingleOut"(%arg0) {auto_pad = "NOTSET", kernel_shape = [2, 2]} : (tensor<1x3x32x32xf32>) -> tensor<*xf32>
  "func.return"(%0) : (tensor<*xf32>) -> ()

  // CHECK-LABEL: @test_maxpool_pooling_operation
  // CHECK: [[RES:%.+]] = memref.alloc() {{.*}}: memref<1x3x31x31xf32>

  // CHECK: [[REDUCTION_VAL:%.+]] = memref.alloca() : memref<f32>
  // CHECK: [[OUTPUT_LOOPS:%.+]]:4 = krnl.define_loops 4
  // CHECK: krnl.iterate([[OUTPUT_LOOPS]]#0, [[OUTPUT_LOOPS]]#1, [[OUTPUT_LOOPS]]#2, [[OUTPUT_LOOPS]]#3) with ([[OUTPUT_LOOPS]]#0 -> %arg1 = 0 to 1, [[OUTPUT_LOOPS]]#1 -> %arg2 = 0 to 3, [[OUTPUT_LOOPS]]#2 -> %arg3 = 0 to 31, [[OUTPUT_LOOPS]]#3 -> %arg4 = 0 to 31){

  // CHECK:   krnl.store {{.*}}, [[REDUCTION_VAL]][] : memref<f32>

  // CHECK:   [[POOL_LOOPS:%.+]]:2 = krnl.define_loops 2
  // CHECK:   krnl.iterate([[POOL_LOOPS]]#0, [[POOL_LOOPS]]#1) with ([[POOL_LOOPS]]#0 -> %arg5 = 0 to min #{{.*}}([[IV]]#2)[{{.*}}, {{.*}}, {{.*}}, {{.*}}, {{.*}}], [[POOL_LOOPS]]#1 -> %arg6 = 0 to min #{{.*}}([[IV]]#3)[{{.*}}, {{.*}}, {{.*}}, {{.*}}, {{.*}}]){

  // CHECK:     [[INPUT_LOAD:%.+]] = krnl.load %arg0[[[IV]]#0, [[IV]]#1, {{.*}}, {{.*}}] : memref<1x3x32x32xf32>
  // CHECK:     [[OUTPUT_LOAD:%.+]] = krnl.load [[REDUCTION_VAL]][] : memref<f32>
  // CHECK:     [[GREATER:%.+]] = arith.cmpf ogt, [[OUTPUT_LOAD]], [[INPUT_LOAD]] : f32
  // CHECK:     [[SELECT:%.+]] = arith.select [[GREATER]], [[OUTPUT_LOAD]], [[INPUT_LOAD]] : f32
  // CHECK:     krnl.store [[SELECT]], [[REDUCTION_VAL]][] : memref<f32>
  // CHECK:   }
  // CHECK:   [[LOAD_REDUCTION:%.+]] = krnl.load [[REDUCTION_VAL]][] : memref<f32>
  // CHECK:   krnl.store [[LOAD_REDUCTION]], [[RES]][[[IV]]#0, [[IV]]#1, [[IV]]#2, [[IV]]#3] : memref<1x3x31x31xf32>

  // CHECK-NOT:   {{.*}} = krnl.load [[RES]][[[IV]]#0, [[IV]]#1, [[IV]]#2, [[IV]]#3] : memref<1x3x31x31xf32>
  // CHECK-NOT:   krnl.store {{.*}}, [[RES]][[[IV]]#0, [[IV]]#1, [[IV]]#2, [[IV]]#3] : memref<1x3x31x31xf32>
  // CHECK: }
}

// -----

func private @test_squeeze(%arg0 : tensor<16x1x32x1x64xf32>) -> tensor<*xf32> {
  %0 = "onnx.Constant"() {value = dense<[1, -2]> : tensor<2xi64>} : () -> tensor<2xi64>
  %1 = "onnx.Squeeze"(%arg0, %0) : (tensor<16x1x32x1x64xf32>, tensor<2xi64>) -> (tensor<*xf32>)
  "func.return"(%1) : (tensor<*xf32>) -> ()

  // CHECK-LABEL: @test_squeeze
  // CHECK: [[RES:%.+]] = memref.reinterpret_cast %arg0 to offset: [0], sizes: [16, 32, 64], strides: [2048, 64, 1] : memref<16x1x32x1x64xf32> to memref<16x32x64xf32>
  // CHECK: return [[RES]] : memref<16x32x64xf32>
}

// -----

func private @test_squeezev11(%arg0 : tensor<16x1x32x1x64xf32>) -> tensor<*xf32> {
  %0 = "onnx.SqueezeV11"(%arg0) { axes = [1, -2]} : (tensor<16x1x32x1x64xf32>) -> (tensor<*xf32>)
  "func.return"(%0) : (tensor<*xf32>) -> ()

  // CHECK-LABEL: @test_squeezev11
  // CHECK: [[RES:%.+]] = memref.reinterpret_cast %arg0 to offset: [0], sizes: [16, 32, 64], strides: [2048, 64, 1] : memref<16x1x32x1x64xf32> to memref<16x32x64xf32>
  // CHECK: return [[RES]] : memref<16x32x64xf32>
}

// -----

// `SqueezeV11` ops are lowerd to `reinterpret_cast` op. `reinterpret_cast` ops just change the view of input memref. So, input memref should not be deallocated if it is retuned. This test confirms the deallocation is not generated.

func private @test_squeeze_dealloc(%arg0 : tensor<16x32x1x1x64xf32>) -> tensor<*xf32> {
  %0 = "onnx.Constant"() {value = dense<[1, -2]> : tensor<2xi64>} : () -> tensor<2xi64>
  %1 = "onnx.Transpose"(%arg0) {perm = [0, 3, 1, 2, 4]} : (tensor<16x32x1x1x64xf32>) -> tensor<*xf32>
  %2 = "onnx.Squeeze"(%1, %0) : (tensor<*xf32>, tensor<2xi64>) -> (tensor<*xf32>)
  "func.return"(%2) : (tensor<*xf32>) -> ()

  // CHECK-LABEL:  func private @test_squeeze_dealloc
  // CHECK:       [[VAR_0_:%.+]] = memref.reinterpret_cast %arg0 to offset: [0], sizes: [16, 1, 32, 1, 64], strides: [2048, 2048, 64, 64, 1] : memref<16x32x1x1x64xf32> to memref<16x1x32x1x64xf32>
  // CHECK-DAG:   [[VAR_2_:%.+]] = memref.reinterpret_cast [[VAR_0_]] to offset: [0], sizes: [16, 32, 64], strides: [2048, 64, 1] : memref<16x1x32x1x64xf32> to memref<16x32x64xf32>
  // CHECK-NOT:   memref.dealloc [[VAR_0_]] : memref<20x10xf32>
  // CHECK:       return [[VAR_2_]] : memref<16x32x64xf32>
}

// -----

func private @test_squeezev11_dealloc(%arg0 : tensor<16x32x1x1x64xf32>) -> tensor<*xf32> {
  %0 = "onnx.Transpose"(%arg0) {perm = [0, 3, 1, 2, 4]} : (tensor<16x32x1x1x64xf32>) -> tensor<*xf32>
  %1 = "onnx.SqueezeV11"(%0) { axes = [1, -2]} : (tensor<*xf32>) -> (tensor<*xf32>)
  "func.return"(%1) : (tensor<*xf32>) -> ()

  // CHECK-LABEL:  func private @test_squeezev11_dealloc
  // CHECK:       [[VAR_0_:%.+]] = memref.reinterpret_cast %arg0 to offset: [0], sizes: [16, 1, 32, 1, 64], strides: [2048, 2048, 64, 64, 1] : memref<16x32x1x1x64xf32> to memref<16x1x32x1x64xf32>
  // CHECK-DAG:   [[VAR_2_:%.+]] = memref.reinterpret_cast [[VAR_0_]] to offset: [0], sizes: [16, 32, 64], strides: [2048, 64, 1] : memref<16x1x32x1x64xf32> to memref<16x32x64xf32>
  // CHECK-NOT:   memref.dealloc [[VAR_0_]] : memref<20x10xf32>
  // CHECK:       return [[VAR_2_]] : memref<16x32x64xf32>
}

// -----

func private @test_squeeze_unknown_dimensions(%arg0 : tensor<?x1x32x?x64xf32>) -> tensor<*xf32> {
  %0 = "onnx.Constant"() {value = dense<[1, -2]> : tensor<2xi64>} : () -> tensor<2xi64>
  %1 = "onnx.Squeeze"(%arg0, %0) : (tensor<?x1x32x?x64xf32>, tensor<2xi64>) -> (tensor<*xf32>)
  "func.return"(%1) : (tensor<*xf32>) -> ()

  // CHECK-LABEL:  func private @test_squeeze_unknown_dimensions
  // CHECK-SAME:   ([[PARAM_0_:%.+]]: memref<?x1x32x?x64xf32>) -> memref<?x32x64xf32> {
  // CHECK:           [[CST_0_:%.+]] = arith.constant 0 : index
  // CHECK-DAG:       [[VAR_0_:%.+]] = memref.dim [[PARAM_0_]], [[CST_0_]] : memref<?x1x32x?x64xf32>
  // CHECK-DAG:       [[CST_32_:%.+]] = arith.constant 32 : index
  // CHECK-DAG:       [[CST_64_:%.+]] = arith.constant 64 : index
  // CHECK-DAG:       [[CST_1_:%.+]] = arith.constant 1 : index
  // CHECK-DAG:       [[CST_64_1_:%.+]] = arith.constant 64 : index
  // CHECK-DAG:       [[CST_2048_:%.+]] = arith.constant 2048 : index
  // CHECK:           [[VAR_1_:%.+]] = memref.reinterpret_cast [[PARAM_0_]] to offset: [0], sizes: {{.}}[[VAR_0_]], 32, 64], strides: [2048, 64, 1] : memref<?x1x32x?x64xf32> to memref<?x32x64xf32>
  // CHECK:           return [[VAR_1_]] : memref<?x32x64xf32>
  // CHECK:         }
}

// -----

func private @test_squeezev11_unknown_dimensions(%arg0 : tensor<?x1x32x?x64xf32>) -> tensor<*xf32> {
  %0 = "onnx.SqueezeV11"(%arg0) { axes = [1,-2]} : (tensor<?x1x32x?x64xf32>) -> (tensor<*xf32>)
  "func.return"(%0) : (tensor<*xf32>) -> ()

  // CHECK-LABEL:  func private @test_squeezev11_unknown_dimensions
  // CHECK-SAME:   ([[PARAM_0_:%.+]]: memref<?x1x32x?x64xf32>) -> memref<?x32x64xf32> {
  // CHECK:           [[CST_0_:%.+]] = arith.constant 0 : index
  // CHECK-DAG:       [[VAR_0_:%.+]] = memref.dim [[PARAM_0_]], [[CST_0_]] : memref<?x1x32x?x64xf32>
  // CHECK-DAG:       [[CST_32_:%.+]] = arith.constant 32 : index
  // CHECK-DAG:       [[CST_64_:%.+]] = arith.constant 64 : index
  // CHECK-DAG:       [[CST_1_:%.+]] = arith.constant 1 : index
  // CHECK-DAG:       [[CST_64_1_:%.+]] = arith.constant 64 : index
  // CHECK-DAG:       [[CST_2048_:%.+]] = arith.constant 2048 : index
  // CHECK:           [[VAR_1_:%.+]] = memref.reinterpret_cast [[PARAM_0_]] to offset: [0], sizes: {{.}}[[VAR_0_]], 32, 64], strides: [2048, 64, 1] : memref<?x1x32x?x64xf32> to memref<?x32x64xf32>
  // CHECK:           return [[VAR_1_]] : memref<?x32x64xf32>
  // CHECK:         }
}

// -----

func private @test_split_equal(%arg0 : tensor<16x32x64xf32>) -> (tensor<*xf32>, tensor<*xf32>) {
  %cst = "onnx.NoValue"() {value} : () -> none
  %0, %1 = "onnx.Split"(%arg0, %cst) { axis = 0 : si64} : (tensor<16x32x64xf32>, none) -> (tensor<*xf32>, tensor<*xf32>)
  "func.return"(%0, %1) : (tensor<*xf32>, tensor<*xf32>) -> ()

  // CHECK: [[INDEX_MAP:#.+]] = affine_map<(d0) -> (d0 + 8)>
  // CHECK-LABEL: @test_split_equal
  // CHECK:     [[RES_0:%.+]] = memref.alloc() {{.*}}: memref<8x32x64xf32>
  // CHECK:     [[RES_1:%.+]] = memref.alloc() {{.*}}: memref<8x32x64xf32>
  // CHECK:     [[DEF_LOOP_0:%.+]]:3 = krnl.define_loops 3
  // CHECK:     krnl.iterate([[DEF_LOOP_0]]#0, [[DEF_LOOP_0]]#1, [[DEF_LOOP_0]]#2) with ([[DEF_LOOP_0]]#0 -> %arg1 = 0 to 8, 
  // CHECK-SAME:             [[DEF_LOOP_0]]#1 -> %arg2 = 0 to 32, [[DEF_LOOP_0]]#2 -> %arg3 = 0 to 64){
  // CHECK:       [[IV:%.+]]:3 = krnl.get_induction_var_value([[DEF_LOOP_0]]#0, [[DEF_LOOP_0]]#1, [[DEF_LOOP_0]]#2) : 
  // CHECK-SAME:    (!krnl.loop, !krnl.loop, !krnl.loop) -> (index, index, index)
  // CHECK:       [[LOAD_0:%.+]] = krnl.load %arg0{{.}}[[IV]]#0, [[IV]]#1, [[IV]]#2{{.}} : memref<16x32x64xf32>
  // CHECK:       krnl.store [[LOAD_0]], [[RES_0]]{{.}}[[IV]]#0, [[IV]]#1, [[IV]]#2{{.}} : memref<8x32x64xf32>
  // CHECK:     }
  // CHECK:     [[DEF_LOOP_1:%.+]]:3 = krnl.define_loops 3
  // CHECK:     krnl.iterate([[DEF_LOOP_1]]#0, [[DEF_LOOP_1]]#1, [[DEF_LOOP_1]]#2) with ([[DEF_LOOP_1]]#0 -> %arg1 = 0 to 8, 
  // CHECK-SAME:             [[DEF_LOOP_1]]#1 -> %arg2 = 0 to 32, [[DEF_LOOP_1]]#2 -> %arg3 = 0 to 64){
  // CHECK:       [[IV:%.+]]:3 = krnl.get_induction_var_value([[DEF_LOOP_1]]#0, [[DEF_LOOP_1]]#1, [[DEF_LOOP_1]]#2) :
  // CHECK-SAME:    (!krnl.loop, !krnl.loop, !krnl.loop) -> (index, index, index)  
  // CHECK:       [[INDEX:%.+]] = affine.apply [[INDEX_MAP]]{{.}}[[IV]]#0{{.}}
  // CHECK:       [[LOAD_1:%.+]] = krnl.load %arg0{{.}}[[INDEX]], [[IV]]#1, [[IV]]#2{{.}} : memref<16x32x64xf32>
  // CHECK:       krnl.store [[LOAD_1]], [[RES_1]]{{.}}[[IV]]#0, [[IV]]#1, [[IV]]#2{{.}} : memref<8x32x64xf32>
  // CHECK:     }
  // CHECK:     return [[RES_0]], [[RES_1]] : memref<8x32x64xf32>, memref<8x32x64xf32>
}

// -----

func private @test_split_variable(%arg0 : tensor<16x32x64xf32>) -> (tensor<*xf32>, tensor<*xf32>) {
  %split = "onnx.Constant"() {value = dense<[2, 30]> : tensor<2xi64>} : () -> tensor<2xi64>
  %0, %1 = "onnx.Split"(%arg0, %split) { axis = 1 : si64} : (tensor<16x32x64xf32>, tensor<2xi64>) -> (tensor<*xf32>, tensor<*xf32>)
  "func.return"(%0, %1) : (tensor<*xf32>, tensor<*xf32>) -> ()

  // CHECK: [[INDEX_MAP:#.+]] = affine_map<(d0) -> (d0 + 2)>
  // CHECK-LABEL: @test_split_variable

  // CHECK: [[RES_0:%.+]] = memref.alloc() {{.*}}: memref<16x2x64xf32>
  // CHECK: [[RES_1:%.+]] = memref.alloc() {{.*}}: memref<16x30x64xf32>
  // CHECK: [[DEF_LOOP_0:%.+]]:3 = krnl.define_loops 3
  // CHECK: krnl.iterate([[DEF_LOOP_0]]#0, [[DEF_LOOP_0]]#1, [[DEF_LOOP_0]]#2) with ([[DEF_LOOP_0]]#0 -> %arg1 = 0 to 16, [[DEF_LOOP_0]]#1 -> %arg2 = 0 to 2, [[DEF_LOOP_0]]#2 -> %arg3 = 0 to 64){
  // CHECK:   [[IV:%.+]]:3 = krnl.get_induction_var_value([[DEF_LOOP_0]]#0, [[DEF_LOOP_0]]#1, [[DEF_LOOP_0]]#2) : (!krnl.loop, !krnl.loop, !krnl.loop) -> (index, index, index)
  // CHECK:   [[LOAD_0:%.+]] = krnl.load %arg0{{.}}[[IV]]#0, [[IV]]#1, [[IV]]#2{{.}} : memref<16x32x64xf32>
  // CHECK:   krnl.store [[LOAD_0]], [[RES_0]]{{.}}[[IV]]#0, [[IV]]#1, [[IV]]#2{{.}} : memref<16x2x64xf32>
  // CHECK: }
  // CHECK: [[DEF_LOOP_1:%.+]]:3 = krnl.define_loops 3
  // CHECK: krnl.iterate([[DEF_LOOP_1]]#0, [[DEF_LOOP_1]]#1, [[DEF_LOOP_1]]#2) with ([[DEF_LOOP_1]]#0 -> %arg1 = 0 to 16, [[DEF_LOOP_1]]#1 -> %arg2 = 0 to 30, [[DEF_LOOP_1]]#2 -> %arg3 = 0 to 64){
  // CHECK:   [[IV:%.+]]:3 = krnl.get_induction_var_value([[DEF_LOOP_1]]#0, [[DEF_LOOP_1]]#1, [[DEF_LOOP_1]]#2) : (!krnl.loop, !krnl.loop, !krnl.loop) -> (index, index, index)    
  // CHECK:   [[INDEX:%.+]] = affine.apply [[INDEX_MAP]]{{.}}[[IV]]#1{{.}}
  // CHECK:   [[LOAD_1:%.+]] = krnl.load %arg0{{.}}[[IV]]#0, [[INDEX]], [[IV]]#2{{.}} : memref<16x32x64xf32>
  // CHECK:   krnl.store [[LOAD_1]], [[RES_1]]{{.}}[[IV]]#0, [[IV]]#1, [[IV]]#2{{.}} : memref<16x30x64xf32>
  // CHECK: }
  // CHECK: return [[RES_0]], [[RES_1]] : memref<16x2x64xf32>, memref<16x30x64xf32>
}

// -----

func private @test_splitv11_equal(%arg0 : tensor<16x32x64xf32>) -> (tensor<*xf32>, tensor<*xf32>) {
  %0, %1 = "onnx.SplitV11"(%arg0) { axis = 0 : si64} : (tensor<16x32x64xf32>) -> (tensor<*xf32>, tensor<*xf32>)
  "func.return"(%0, %1) : (tensor<*xf32>, tensor<*xf32>) -> ()

  // CHECK: [[INDEX_MAP:#.+]] = affine_map<(d0) -> (d0 + 8)>
  // CHECK-LABEL: @test_splitv11_equal

  // CHECK: [[RES_0:%.+]] = memref.alloc() {{.*}}: memref<8x32x64xf32>
  // CHECK: [[RES_1:%.+]] = memref.alloc() {{.*}}: memref<8x32x64xf32>
  // CHECK: [[DEF_LOOP_0:%.+]]:3 = krnl.define_loops 3
  // CHECK: krnl.iterate([[DEF_LOOP_0]]#0, [[DEF_LOOP_0]]#1, [[DEF_LOOP_0]]#2) with ([[DEF_LOOP_0]]#0 -> %arg1 = 0 to 8, [[DEF_LOOP_0]]#1 -> %arg2 = 0 to 32, [[DEF_LOOP_0]]#2 -> %arg3 = 0 to 64){
  // CHECK:   [[IV:%.+]]:3 = krnl.get_induction_var_value([[DEF_LOOP_0]]#0, [[DEF_LOOP_0]]#1, [[DEF_LOOP_0]]#2) : (!krnl.loop, !krnl.loop, !krnl.loop) -> (index, index, index)
  // CHECK:   [[LOAD_0:%.+]] = krnl.load %arg0{{.}}[[IV]]#0, [[IV]]#1, [[IV]]#2{{.}} : memref<16x32x64xf32>
  // CHECK:   krnl.store [[LOAD_0]], [[RES_0]]{{.}}[[IV]]#0, [[IV]]#1, [[IV]]#2{{.}} : memref<8x32x64xf32>
  // CHECK: }
  // CHECK: [[DEF_LOOP_1:%.+]]:3 = krnl.define_loops 3
  // CHECK: krnl.iterate([[DEF_LOOP_1]]#0, [[DEF_LOOP_1]]#1, [[DEF_LOOP_1]]#2) with ([[DEF_LOOP_1]]#0 -> %arg1 = 0 to 8, [[DEF_LOOP_1]]#1 -> %arg2 = 0 to 32, [[DEF_LOOP_1]]#2 -> %arg3 = 0 to 64){
  // CHECK:   [[IV:%.+]]:3 = krnl.get_induction_var_value([[DEF_LOOP_1]]#0, [[DEF_LOOP_1]]#1, [[DEF_LOOP_1]]#2) : (!krnl.loop, !krnl.loop, !krnl.loop) -> (index, index, index)
  // CHECK:   [[INDEX:%.+]] = affine.apply [[INDEX_MAP]]{{.}}[[IV]]#0{{.}}
  // CHECK:   [[LOAD_1:%.+]] = krnl.load %arg0{{.}}[[INDEX]], [[IV]]#1, [[IV]]#2{{.}} : memref<16x32x64xf32>
  // CHECK:   krnl.store [[LOAD_1]], [[RES_1]]{{.}}[[IV]]#0, [[IV]]#1, [[IV]]#2{{.}} : memref<8x32x64xf32>
  // CHECK: }
  // CHECK: return [[RES_0]], [[RES_1]] : memref<8x32x64xf32>, memref<8x32x64xf32>
}

// -----

func private @test_splitv11_variable(%arg0 : tensor<16x32x64xf32>) -> (tensor<*xf32>, tensor<*xf32>) {
  %0, %1 = "onnx.SplitV11"(%arg0) { axis = 1 : si64, split = [2, 30]} : (tensor<16x32x64xf32>) -> (tensor<*xf32>, tensor<*xf32>)
  "func.return"(%0, %1) : (tensor<*xf32>, tensor<*xf32>) -> ()

  // CHECK: [[INDEX_MAP:#.+]] = affine_map<(d0) -> (d0 + 2)>
  // CHECK-LABEL: @test_splitv11_variable

  // CHECK: [[RES_0:%.+]] = memref.alloc() {{.*}}: memref<16x2x64xf32>
  // CHECK: [[RES_1:%.+]] = memref.alloc() {{.*}}: memref<16x30x64xf32>
  // CHECK: [[DEF_LOOP_0:%.+]]:3 = krnl.define_loops 3
  // CHECK: krnl.iterate([[DEF_LOOP_0]]#0, [[DEF_LOOP_0]]#1, [[DEF_LOOP_0]]#2) with ([[DEF_LOOP_0]]#0 -> %arg1 = 0 to 16, [[DEF_LOOP_0]]#1 -> %arg2 = 0 to 2, [[DEF_LOOP_0]]#2 -> %arg3 = 0 to 64){
  // CHECK:   [[IV:%.+]]:3 = krnl.get_induction_var_value([[DEF_LOOP_0]]#0, [[DEF_LOOP_0]]#1, [[DEF_LOOP_0]]#2) : (!krnl.loop, !krnl.loop, !krnl.loop) -> (index, index, index)    
  // CHECK:   [[LOAD_0:%.+]] = krnl.load %arg0{{.}}[[IV]]#0, [[IV]]#1, [[IV]]#2{{.}} : memref<16x32x64xf32>
  // CHECK:   krnl.store [[LOAD_0]], [[RES_0]]{{.}}[[IV]]#0, [[IV]]#1, [[IV]]#2{{.}} : memref<16x2x64xf32>
  // CHECK: }
  // CHECK: [[DEF_LOOP_1:%.+]]:3 = krnl.define_loops 3
  // CHECK: krnl.iterate([[DEF_LOOP_1]]#0, [[DEF_LOOP_1]]#1, [[DEF_LOOP_1]]#2) with ([[DEF_LOOP_1]]#0 -> %arg1 = 0 to 16, [[DEF_LOOP_1]]#1 -> %arg2 = 0 to 30, [[DEF_LOOP_1]]#2 -> %arg3 = 0 to 64){
  // CHECK:   [[INDEX:%.+]] = affine.apply [[INDEX_MAP]]{{.}}[[IV]]#1{{.}}
  // CHECK:   [[LOAD_1:%.+]] = krnl.load %arg0{{.}}[[IV]]#0, [[INDEX]], [[IV]]#2{{.}} : memref<16x32x64xf32>
  // CHECK:   krnl.store [[LOAD_1]], [[RES_1]]{{.}}[[IV]]#0, [[IV]]#1, [[IV]]#2{{.}} : memref<16x30x64xf32>
  // CHECK: }
  // CHECK: return [[RES_0]], [[RES_1]] : memref<16x2x64xf32>, memref<16x30x64xf32>
}

// -----

func private @cast_lowering_sametype(%arg0: tensor<f32>) -> tensor<f32> {
  %0 = "onnx.Cast"(%arg0) {to = f32} : (tensor<f32>) -> tensor<f32>
  "func.return"(%0) : (tensor<f32>) -> ()

  // CHECK-LABEL: cast_lowering_sametype
  // CHECK: [[RES:%.+]] = memref.alloc() {{.*}}: memref<f32>
  // CHECK: [[LOAD:%.+]] = krnl.load %arg0[] : memref<f32>
  // CHECK: krnl.store [[LOAD]], [[RES]][] : memref<f32>
  // CHECK: return [[RES]] : memref<f32>
}

// -----

func private @cast_lowering_intfloat(%arg0: tensor<i64>) -> tensor<f32> {
  %0 = "onnx.Cast"(%arg0) {to = f32} : (tensor<i64>) -> tensor<f32>
  "func.return"(%0) : (tensor<f32>) -> ()

  // CHECK-LABEL: cast_lowering_intfloat
  // CHECK: [[RES:%.+]] = memref.alloc() {{.*}}: memref<f32>
  // CHECK: [[LOAD:%.+]] = krnl.load %arg0[] : memref<i64>
  // CHECK: [[VAL:%.+]] = arith.sitofp [[LOAD]] : i64 to f32
  // CHECK: krnl.store [[VAL]], [[RES]][] : memref<f32>
  // CHECK: return [[RES]] : memref<f32>
}

// -----

func private @cast_lowering_floatint(%arg0: tensor<f32>) -> tensor<i64> {
  %0 = "onnx.Cast"(%arg0) {to = i64} : (tensor<f32>) -> tensor<i64>
  "func.return"(%0) : (tensor<i64>) -> ()

  // CHECK-LABEL: cast_lowering_floatint
  // CHECK: [[RES:%.+]] = memref.alloc() {{.*}}: memref<i64>
  // CHECK: [[LOAD:%.+]] = krnl.load %arg0[] : memref<f32>
  // CHECK: [[VAL:%.+]] = arith.fptosi [[LOAD]] : f32 to i64
  // CHECK: krnl.store [[VAL]], [[RES]][] : memref<i64>
  // CHECK: return [[RES]] : memref<i64>
}

// -----

func private @cast_lowering_f16f32(%arg0: tensor<f16>) -> tensor<f32> {
  %0 = "onnx.Cast"(%arg0) {to = f32} : (tensor<f16>) -> tensor<f32>
  "func.return"(%0) : (tensor<f32>) -> ()

  // CHECK-LABEL: cast_lowering_f16f32
  // CHECK: [[RES:%.+]] = memref.alloc() {{.*}}: memref<f32>
  // CHECK: [[LOAD:%.+]] = krnl.load %arg0[] : memref<f16>
  // CHECK: [[VAL:%.+]] = arith.extf [[LOAD]] : f16 to f32
  // CHECK: krnl.store [[VAL]], [[RES]][] : memref<f32>
  // CHECK: return [[RES]] : memref<f32>
}

// -----

func private @cast_lowering_f64f32(%arg0: tensor<f64>) -> tensor<f32> {
  %0 = "onnx.Cast"(%arg0) {to = f32} : (tensor<f64>) -> tensor<f32>
  "func.return"(%0) : (tensor<f32>) -> ()

  // CHECK-LABEL: cast_lowering_f64f32
  // CHECK: [[RES:%.+]] = memref.alloc() {{.*}}: memref<f32>
  // CHECK: [[LOAD:%.+]] = krnl.load %arg0[] : memref<f64>
  // CHECK: [[VAL:%.+]] = arith.truncf [[LOAD]] : f64 to f32
  // CHECK: krnl.store [[VAL]], [[RES]][] : memref<f32>
  // CHECK: return [[RES]] : memref<f32>
}

// -----

func private @cast_lowering_f64f32_10(%arg0: tensor<10xf64>) -> tensor<*xf32> {
  %0 = "onnx.Cast"(%arg0) {to = f32} : (tensor<10xf64>) -> tensor<*xf32>
  "func.return"(%0) : (tensor<*xf32>) -> ()

  // CHECK-LABEL: cast_lowering_f64f32_10
  // CHECK: [[RES:%.+]] = memref.alloc() {{.*}}: memref<10xf32>
  // CHECK: [[DEF_LOOPS:%.+]] = krnl.define_loops 1
  // CHECK: krnl.iterate([[DEF_LOOPS]]) with ([[DEF_LOOPS]] -> %arg1 = 0 to 10){
  // CHECK: [[IV:%.+]] = krnl.get_induction_var_value([[DEF_LOOPS]]) : (!krnl.loop) -> index
  // CHECK: [[LOAD1:%.+]] = krnl.load %arg0[[[IV]]] : memref<10xf64>
  // CHECK: [[FPTRUNC:%.+]] = arith.truncf [[LOAD1]] : f64 to f32
  // CHECK: krnl.store [[FPTRUNC]], [[RES]][[[IV]]] : memref<10xf32>
  // CHECK: return [[RES]] : memref<10xf32>
}

// -----

func private @cast_lowering_int_wider_int(%arg0: tensor<i32>) -> tensor<i64> {
  %0 = "onnx.Cast"(%arg0) {to = i64} : (tensor<i32>) -> tensor<i64>
  "func.return"(%0) : (tensor<i64>) -> ()

  // CHECK-LABEL: cast_lowering_int_wider_int
  // CHECK: [[RES:%.+]] = memref.alloc() {{.*}}: memref<i64>
  // CHECK: [[LOAD:%.+]] = krnl.load %arg0[] : memref<i32>
  // CHECK: [[CAST:%.+]] = arith.extsi [[LOAD]] : i32 to i64
  // CHECK: krnl.store [[CAST]], [[RES]][] : memref<i64>
  // CHECK: return [[RES]] : memref<i64>
}

// -----

func private @cast_lowering_int_narrow_int(%arg0: tensor<i64>) -> tensor<i32> {
  %0 = "onnx.Cast"(%arg0) {to = i32 } : (tensor<i64>) -> tensor<i32>
  "func.return"(%0) : (tensor<i32>) -> ()

  // CHECK-LABEL: cast_lowering_int_narrow_int
  // CHECK: [[RES:%.+]] = memref.alloc() {{.*}}: memref<i32>
  // CHECK: [[LOAD:%.+]] = krnl.load %arg0[] : memref<i64>
  // CHECK: [[CAST:%.+]] = arith.trunci [[LOAD]] : i64 to i32
  // CHECK: krnl.store [[CAST]], [[RES]][] : memref<i32>
  // CHECK: return [[RES]] : memref<i32>
}

// -----

func private @cast_lowering_int_to_bool(%arg0: tensor<i64>) -> tensor<i1> {
  %0 = "onnx.Cast"(%arg0) {to = i1 } : (tensor<i64>) -> tensor<i1>
  "func.return"(%0) : (tensor<i1>) -> ()

// CHECK-LABEL:  func private @cast_lowering_int_to_bool
// CHECK-SAME:   ([[PARAM_0_:%.+]]: memref<i64>) -> memref<i1> {
// CHECK-DAG:       [[RES_:%.+]] = memref.alloc() : memref<i1>
// CHECK-DAG:       [[LOAD_PARAM_0_MEM_:%.+]] = krnl.load [[PARAM_0_]][] : memref<i64>
// CHECK-DAG:       [[VAR_c0_i64_:%.+]] = arith.constant 0 : i64
// CHECK:           [[VAR_2_:%.+]] = arith.cmpi ne, [[LOAD_PARAM_0_MEM_]], [[VAR_c0_i64_]] : i64
// CHECK:           krnl.store [[VAR_2_]], [[RES_]][] : memref<i1>
// CHECK:           return [[RES_]] : memref<i1>
// CHECK:         }
}

// -----

func private @cast_lowering_uint_to_bool(%arg0 : tensor<ui8>) -> tensor<i1> {
  %0 = "onnx.Cast"(%arg0) {to = i1} : (tensor<ui8>) -> tensor<i1>
  "func.return"(%0): (tensor<i1>) -> ()

// CHECK-LABEL:  func private @cast_lowering_uint_to_bool
// CHECK-SAME:   ([[PARAM_0_:%.+]]: memref<ui8>) -> memref<i1> {  
// CHECK-DAG:       [[RES_:%.+]] = memref.alloc() : memref<i1>
// CHECK-DAG:       [[LOAD_PARAM_0_MEM_:%.+]] = krnl.load [[PARAM_0_]][] : memref<ui8>  
// CHECK-DAG:       [[LOAD_PARAM_UCC:%.+]] = builtin.unrealized_conversion_cast [[LOAD_PARAM_0_MEM_:%.+]] : ui8 to i8
// CHECK-DAG:       [[VAR_c0_i8_:%.+]] = arith.constant 0 : i8
// CHECK:           [[VAR_2_:%.+]] = arith.cmpi ne, [[LOAD_PARAM_UCC]], [[VAR_c0_i8_]] : i8
// CHECK:           krnl.store [[VAR_2_]], [[RES_]][] : memref<i1>
// CHECK:           return [[RES_]] : memref<i1>
// CHECK:         }
}

// -----

func private @cast_lowering_float_to_bool(%arg0: tensor<f32>) -> tensor<i1> {
  %0 = "onnx.Cast"(%arg0) {to = i1 } : (tensor<f32>) -> tensor<i1>
  "func.return"(%0) : (tensor<i1>) -> ()

// CHECK-LABEL:  func private @cast_lowering_float_to_bool
// CHECK-SAME:   ([[PARAM_0_:%.+]]: memref<f32>) -> memref<i1> {
// CHECK-DAG:       [[RES_:%.+]] = memref.alloc() : memref<i1>
// CHECK-DAG:       [[LOAD_PARAM_0_MEM_:%.+]] = krnl.load [[PARAM_0_]][] : memref<f32>
// CHECK-DAG:       [[VAR_cst_:%.+]] = arith.constant 0.000000e+00 : f32
// CHECK:           [[VAR_2_:%.+]] = arith.cmpf one, [[LOAD_PARAM_0_MEM_]], [[VAR_cst_]] : f32
// CHECK:           krnl.store [[VAR_2_]], [[RES_]][] : memref<i1>
// CHECK:           return [[RES_]] : memref<i1>
// CHECK:         }
}

// -----

func private @cast_lowering_uint_narrow_uint(%arg0: tensor<ui64>) -> tensor<ui32> {
  %0 = "onnx.Cast"(%arg0) {to = ui32 } : (tensor<ui64>) -> tensor<ui32>
  "func.return"(%0) : (tensor<ui32>) -> ()
// CHECK-LABEL:  func private @cast_lowering_uint_narrow_uint
// CHECK-SAME:   ([[PARAM_0_:%.+]]: memref<ui64>) -> memref<ui32> {
// CHECK-DAG:       [[RES_:%.+]] = memref.alloc() : memref<ui32>
// CHECK-DAG:       [[LOAD_PARAM_0_MEM_:%.+]] = krnl.load [[PARAM_0_]][] : memref<ui64>
// CHECK:           [[VAR_2_:%.+]] = builtin.unrealized_conversion_cast [[LOAD_PARAM_0_MEM_]] : ui64 to i64
// CHECK:           [[VAR_3_:%.+]] = arith.trunci [[VAR_2_]] : i64 to i32
// CHECK:           [[VAR_4_:%.+]] = builtin.unrealized_conversion_cast [[VAR_3_]] : i32 to ui32
// CHECK:           krnl.store [[VAR_4_]], [[RES_]][] : memref<ui32>
// CHECK:           return [[RES_]] : memref<ui32>
// CHECK:         }
}

// -----

func private @cast_lowering_uint_wider_uint(%arg0: tensor<ui32>) -> tensor<ui64> {
  %0 = "onnx.Cast"(%arg0) {to = ui64 } : (tensor<ui32>) -> tensor<ui64>
  "func.return"(%0) : (tensor<ui64>) -> ()
// CHECK-LABEL:  func private @cast_lowering_uint_wider_uint
// CHECK-SAME:   ([[PARAM_0_:%.+]]: memref<ui32>) -> memref<ui64> {
// CHECK-DAG:       [[RES_:%.+]] = memref.alloc() : memref<ui64>
// CHECK-DAG:       [[LOAD_PARAM_0_MEM_:%.+]] = krnl.load [[PARAM_0_]][] : memref<ui32>
// CHECK:           [[VAR_2_:%.+]] = builtin.unrealized_conversion_cast [[LOAD_PARAM_0_MEM_]] : ui32 to i32
// CHECK:           [[VAR_3_:%.+]] = arith.extui [[VAR_2_]] : i32 to i64
// CHECK:           [[VAR_4_:%.+]] = builtin.unrealized_conversion_cast [[VAR_3_]] : i64 to ui64
// CHECK:           krnl.store [[VAR_4_]], [[RES_]][] : memref<ui64>
// CHECK:           return [[RES_]] : memref<ui64>
// CHECK:         }
}

// -----

func private @test_size_known(%arg0: tensor<2x2xf32>) -> tensor<i64> {
  %1 = "onnx.Size"(%arg0) : (tensor<2x2xf32>) -> tensor<i64>
  "func.return"(%1) : (tensor<i64>) -> ()

  // CHECK-LABEL: test_size_known
  // CHECK:      [[RES:%.+]] = memref.alloc() {{.*}}: memref<i64>
  // CHECK-NEXT  [[SIZE:%.+]] = arith.constant 4 : i64
  // CHECK-NEXT  krnl.store [[SIZE]], [[RES]][] : memref<i64>
  // CHECK-NEXT  return [[RES]] : memref<i64>

}

// -----

func private @test_size_unknown(%arg0 : tensor<?x2x?xf32>) -> tensor<i64> {

  // CHECK-LABEL: test_size_unknown
  // CHECK:       [[RES:%.+]] = memref.alloc() {{.*}}: memref<i64>
  // CHECK-NEXT:  [[INIT:%.+]] = arith.constant 2 : i64
  // CHECK-NEXT:  [[IND1:%.+]] = arith.constant 0 : index
  // CHECK-NEXT:  [[DIM1:%.+]] = memref.dim %arg0, [[IND1]] : memref<?x2x?xf32>
  // CHECK-NEXT:  [[CAST1:%.+]] = arith.index_cast [[DIM1]] : index to i64
  // CHECK-NEXT:  [[TMP1:%.+]] = arith.muli [[INIT]], [[CAST1]] : i64
  // CHECK-NEXT:  [[IND2:%.+]] = arith.constant 2 : index
  // CHECK-NEXT:  [[DIM2:%.+]] = memref.dim %arg0, [[IND2]] : memref<?x2x?xf32>
  // CHECK-NEXT:  [[IND3:%.+]] = arith.index_cast [[DIM2]] : index to i64
  // CHECK-NEXT:  [[SIZE:%.+]] = arith.muli [[TMP1]], [[IND3]] : i64
  // CHECK-NEXT:  krnl.store [[SIZE]], [[RES]][] : memref<i64>
  // CHECK-NEXT:  return [[RES]] : memref<i64>

  %1 = "onnx.Size"(%arg0)  : (tensor<?x2x?xf32>) -> tensor<i64>
  "func.return"(%1) : (tensor<i64>) -> ()
}

// -----

// Check the lowering of ConstantOfShape when:
//   - No value attribute.
//   - The input is an empty tensor.
// Expected emitted code:
//   - No need a Krnl iterate.
//   - The output is a scalar tensor.
func private @test_constant_of_shape_empty_tensor(%arg0 : tensor<0xi64>) -> tensor<*xf32> {
  %0 = "onnx.ConstantOfShape"(%arg0) : (tensor<0xi64>) -> tensor<*xf32>
  "func.return"(%0) : (tensor<*xf32>) -> ()

  // CHECK-LABEL: test_constant_of_shape_empty_tensor
  // CHECK: [[RES:%.+]] = memref.alloc() {{.*}}: memref<f32>
  // CHECK: [[CST_VALUE:%.+]] = arith.constant 0.000000e+00 : f32
  // CHECK-NOT: krnl.iterate
  // CHECK: krnl.store [[CST_VALUE]], [[RES]][] : memref<f32>
  // CHECK: return [[RES]] : memref<f32>
}

// -----

// Check the lowering of ConstantOfShape when:
//   - The input is not a arith.constant tensor.
// Expected emitted code:
//   - Emit code to compute output dimensions from the input's dimensions.
//   - Krnl iterates are used to set values to the output.
func private @test_constant_of_shape_dynamic_dims(%arg0 : tensor<3xi64>) -> tensor<*xf32> {
  %0 = "onnx.ConstantOfShape"(%arg0) {value = dense<[1.0]> : tensor<1xf32>} : (tensor<3xi64>) -> tensor<*xf32>
  "func.return"(%0) : (tensor<*xf32>) -> ()

  // CHECK-LABEL: test_constant_of_shape_dynamic_dims
  // CHECK: [[CST0:%.+]] = arith.constant 0 : index
  // CHECK: [[LOAD_DIM_0:%.+]] = krnl.load %arg0{{\[}}[[CST0]]{{\]}} : memref<3xi64>
  // CHECK: [[DIM_0:%.+]] = arith.index_cast [[LOAD_DIM_0]] : i64 to index
  // CHECK: [[CST1:%.+]] = arith.constant 1 : index
  // CHECK: [[LOAD_DIM_1:%.+]] = krnl.load %arg0{{\[}}[[CST1]]{{\]}} : memref<3xi64>
  // CHECK: [[DIM_1:%.+]] = arith.index_cast [[LOAD_DIM_1]] : i64 to index
  // CHECK: [[CST2:%.+]] = arith.constant 2 : index
  // CHECK: [[LOAD_DIM_2:%.+]] = krnl.load %arg0{{\[}}[[CST2]]{{\]}} : memref<3xi64>
  // CHECK: [[DIM_2:%.+]] = arith.index_cast [[LOAD_DIM_2]] : i64 to index
  // CHECK: [[RES:%.+]] = memref.alloc([[DIM_0]], [[DIM_1]], [[DIM_2]]) {{.*}}: memref<?x?x?xf32>

  // CHECK: [[CST_VALUE:%.+]] = arith.constant 1.000000e+00 : f32
  // CHECK: [[LOOP_DEF:%.+]]:3 = krnl.define_loops 3
  // CHECK: krnl.iterate([[LOOP_DEF]]#0, [[LOOP_DEF]]#1, [[LOOP_DEF]]#2) with ([[LOOP_DEF]]#0 -> %arg1 = 0 to #map0([[DIM_0]]), [[LOOP_DEF]]#1 -> %arg2 = 0 to #map1([[DIM_0]], [[DIM_1]]), [[LOOP_DEF]]#2 -> %arg3 = 0 to #map2([[DIM_0]], [[DIM_1]], [[DIM_2]])){
  // CHECK:   [[IV:%.+]]:3 = krnl.get_induction_var_value([[LOOP_DEF]]#0, [[LOOP_DEF]]#1, [[LOOP_DEF]]#2) : (!krnl.loop, !krnl.loop, !krnl.loop) -> (index, index, index)
  // CHECK:   krnl.store [[CST_VALUE]], [[RES]][[[IV]]#0, [[IV]]#1, [[IV]]#2] : memref<?x?x?xf32>
  // CHECK: }
  // CHECK: return [[RES]] : memref<?x?x?xf32>
}

// -----

// Check the lowering of ConstantOfShape when:
//   - The input is a arith.constant tensor.
// Expected emitted code:
//   - Output dimensions are computed during compilation time.
//   - Krnl iterates are used to set values to the output.
func private @test_constant_of_shape_static_dims() -> tensor<*xf32> {
  %0 = "onnx.Constant"() {value = dense<[3, 4, 5]> : tensor<3xi64> } : () -> tensor<3xi64>
  %1 = "onnx.ConstantOfShape"(%0) {value = dense<[1.0]> : tensor<1xf32>} : (tensor<3xi64>) -> tensor<*xf32>
  "func.return"(%1) : (tensor<*xf32>) -> ()

  // CHECK-LABEL: test_constant_of_shape_static_dims
  // CHECK: [[GLOBAL_CST:%.+]] = "krnl.global"() {name = {{.*}}, shape = [3], value = dense<[3, 4, 5]> : tensor<3xi64>} : () -> memref<3xi64>
  // CHECK: [[RES:%.+]] = memref.alloc() {{.*}}: memref<3x4x5xf32>
  // CHECK: [[CST_VALUE:%.+]] = arith.constant 1.000000e+00 : f32
  // CHECK: [[LOOP_DEF:%.+]]:3 = krnl.define_loops 3
  // CHECK: krnl.iterate([[LOOP_DEF]]#0, [[LOOP_DEF]]#1, [[LOOP_DEF]]#2) with ([[LOOP_DEF]]#0 -> %arg0 = 0 to 3, [[LOOP_DEF]]#1 -> %arg1 = 0 to 4, [[LOOP_DEF]]#2 -> %arg2 = 0 to 5){
  // CHECK:   [[IV:%.+]]:3 = krnl.get_induction_var_value([[LOOP_DEF]]#0, [[LOOP_DEF]]#1, [[LOOP_DEF]]#2) : (!krnl.loop, !krnl.loop, !krnl.loop) -> (index, index, index)
  // CHECK:   krnl.store [[CST_VALUE]], [[RES]][[[IV]]#0, [[IV]]#1, [[IV]]#2] : memref<3x4x5xf32>
  // CHECK: }
  // CHECK: return [[RES]] : memref<3x4x5xf32>
}

// -----

func private @test_flatten0(%arg0 : tensor<2x3x4xf32>) -> tensor<*xf32> {
  %1 = "onnx.Flatten"(%arg0) {axis = 0 : si64} : (tensor<2x3x4xf32>) -> tensor<*xf32>
  "func.return"(%1) : (tensor<*xf32>) -> ()
  // CHECK: [[MAP_FIRST:#.+]] = affine_map<() -> (0)>
  // CHECK: [[MAP_SECOND:#.+]] = affine_map<(d0, d1, d2)[s0, s1, s2] -> (d2 + d1 * s2 + d0 * (s1 * s2))>
  // CHECK-LABEL test_flatten0
  // CHECK:  [[ALLOC:%.+]] = memref.alloc() {{.*}}: memref<1x24xf32>
  // CHECK:  [[LOOP:%.+]]:3 = krnl.define_loops 3
  // CHECK:  krnl.iterate([[LOOP]]#0, [[LOOP]]#1, [[LOOP]]#2) with ([[LOOP]]#0 -> [[LOOPARG1:%.+]] = 0 to 2, [[LOOP]]#1 -> [[LOOPARG2:%.+]] = 0 to 3, [[LOOP]]#2 -> [[LOOPARG3:%.+]] = 0 to 4){
  // CHECK:    [[LOAD:%.+]] = krnl.load %arg0{{\[}}[[LOOPARG1]], [[LOOPARG2]], [[LOOPARG3]]{{\]}} : memref<2x3x4xf32>
  // CHECK:    [[FIRSTDIM:%.+]] = affine.apply [[MAP_FIRST]]()
  // CHECK:    [[C0:%.+]] = arith.constant 0 : index
  // CHECK:    [[R4:%.+]] = arith.constant 2 : index
  // CHECK:    [[C1:%.+]] = arith.constant 1 : index
  // CHECK:    [[R5:%.+]] = arith.constant 3 : index
  // CHECK:    [[C2:%.+]] = arith.constant 2 : index
  // CHECK:    [[R6:%.+]] = arith.constant 4 : index
  // CHECK:    [[SECONDDIM:%.+]] = affine.apply [[MAP_SECOND]]([[LOOPARG1]], [[LOOPARG2]], [[LOOPARG3]]){{\[}}[[R4]], [[R5]], [[R6]]{{\]}}
  // CHECK:    krnl.store [[LOAD]], [[ALLOC]]{{\[}}[[FIRSTDIM]], [[SECONDDIM]]{{\]}} : memref<1x24xf32>
}

// -----

// test partially known input shape
func private @test_flatten1(%arg0 : tensor<2x?x4xf32>) -> tensor<*xf32> {
  %1 = "onnx.Flatten"(%arg0) {axis = 2 : si64} : (tensor<2x?x4xf32>) -> tensor<*xf32>
  "func.return"(%1) : (tensor<*xf32>) -> ()

// CHECK-LABEL:  func private @test_flatten1
// CHECK-SAME:   ([[PARAM_0_:%.+]]: memref<2x?x4xf32>) -> memref<?x4xf32> {
// CHECK-DAG:       [[CST_1_:%.+]] = arith.constant 1 : index
// CHECK-DAG:       [[CST_0_:%.+]] = arith.constant 0 : index
// CHECK-DAG:       [[CST_2_:%.+]] = arith.constant 2 : index
// CHECK-NOT: separator of consecutive DAGs
// CHECK-DAG:       [[VAR_0_:%.+]] = arith.muli [[CST_1_]], [[CST_2_]] : index
// CHECK-DAG:       [[CST_1_1_:%.+]] = arith.constant 1 : index
// CHECK:           [[VAR_1_:%.+]] = memref.dim [[PARAM_0_]], [[CST_1_1_]] : memref<2x?x4xf32>
// CHECK:           [[VAR_2_:%.+]] = arith.muli [[VAR_0_]], [[VAR_1_]] : index
// CHECK-DAG:       [[RES_:%.+]] = memref.alloc([[VAR_2_]]) {{.*}}: memref<?x4xf32>
// CHECK-DAG:       [[LOOP_0_:%.+]]:3 = krnl.define_loops 3
// CHECK-DAG:       [[CST_1_2_:%.+]] = arith.constant 1 : index
// CHECK:           [[VAR_5_:%.+]] = memref.dim [[PARAM_0_]], [[CST_1_2_]] : memref<2x?x4xf32>
// CHECK:           krnl.iterate([[LOOP_0_]]#0, [[LOOP_0_]]#1, [[LOOP_0_]]#2) with ([[LOOP_0_]]#0 -> [[I_0_:%.+]] = 0 to 2, [[LOOP_0_]]#1 -> [[I_1_:%.+]] = 0 to [[VAR_5_]], [[LOOP_0_]]#2 -> [[I_2_:%.+]] = 0 to 4){
// CHECK-DAG:         [[LOAD_PARAM_0_MEM_:%.+]] = krnl.load [[PARAM_0_]]{{.}}[[I_0_]], [[I_1_]], [[I_2_]]{{.}} : memref<2x?x4xf32>
// CHECK-DAG:         [[CST_0_1_:%.+]] = arith.constant 0 : index
// CHECK-DAG:         [[CST_2_1_:%.+]] = arith.constant 2 : index
// CHECK-DAG:         [[CST_1_3_:%.+]] = arith.constant 1 : index
// CHECK:             [[VAR_7_:%.+]] = memref.dim [[PARAM_0_]], [[CST_1_3_]] : memref<2x?x4xf32>
// CHECK-DAG:         [[VAR_8_:%.+]] = affine.apply #map0([[I_0_]], [[I_1_]]){{.}}[[CST_2_1_]], [[VAR_7_]]{{.}}
// CHECK-DAG:         [[CST_2_2_:%.+]] = arith.constant 2 : index
// CHECK-DAG:         [[CST_4_:%.+]] = arith.constant 4 : index
// CHECK:             [[VAR_9_:%.+]] = affine.apply #map1([[I_2_]]){{.}}[[CST_4_]]{{.}}
// CHECK:             krnl.store [[LOAD_PARAM_0_MEM_]], [[RES_]]{{.}}[[VAR_8_]], [[VAR_9_]]{{.}} : memref<?x4xf32>
// CHECK:           }
// CHECK:           return [[RES_]] : memref<?x4xf32>
// CHECK:         }
}

// -----

func private @test_less(%arg0: tensor<3x4x5xf32>, %arg1: tensor<3x4x5xf32>) -> tensor<3x4x5xi1> {
  %0 = "onnx.Less"(%arg0, %arg1) : (tensor<3x4x5xf32>, tensor<3x4x5xf32>) -> tensor<3x4x5xi1>
  return %0 : tensor<3x4x5xi1>

  // CHECK-LABEL: test_less
  // CHECK: [[RES:%.+]] = memref.alloc() {{.*}}: memref<3x4x5xi1>
  // CHECK: [[DEF_LOOPS]]:3 = krnl.define_loops 3
  // CHECK: krnl.iterate([[DEF_LOOPS]]#0, [[DEF_LOOPS]]#1, [[DEF_LOOPS]]#2) with ([[DEF_LOOPS]]#0 -> %arg2 = 0 to 3, [[DEF_LOOPS]]#1 -> %arg3 = 0 to 4, [[DEF_LOOPS]]#2 -> %arg4 = 0 to 5){
  // CHECK:   [[IV:%.+]]:3 = krnl.get_induction_var_value([[DEF_LOOPS]]#0, [[DEF_LOOPS]]#1, [[DEF_LOOPS]]#2) : (!krnl.loop, !krnl.loop, !krnl.loop) -> (index, index, index)
  // CHECK:   [[LHS:%.+]] = krnl.load %arg0[[[IV]]#0, [[IV]]#1, [[IV]]#2] : memref<3x4x5xf32>
  // CHECK:   [[RHS:%.+]] = krnl.load %arg1[[[IV]]#0, [[IV]]#1, [[IV]]#2] : memref<3x4x5xf32>
  // CHECK:   [[LESS:%.+]] = arith.cmpf olt, [[LHS]], [[RHS]] : f32
  // CHECK:   krnl.store [[LESS]], [[RES]][[[IV]]#0, [[IV]]#1, [[IV]]#2] : memref<3x4x5xi1>
  // CHECK: }
  // CHECK: return [[RES]] : memref<3x4x5xi1>
}

// -----

func private @test_less_broadcast(%arg0: tensor<3x4x5xf32>, %arg1: tensor<5xf32>) -> tensor<3x4x5xi1> {
  %0 = "onnx.Less"(%arg0, %arg1) : (tensor<3x4x5xf32>, tensor<5xf32>) -> tensor<3x4x5xi1>
  return %0 : tensor<3x4x5xi1>

  // CHECK-LABEL: test_less_broadcast
  // CHECK: [[RES:%.+]] = memref.alloc() {{.*}}: memref<3x4x5xi1>
  // CHECK: [[DEF_LOOPS]]:3 = krnl.define_loops 3
  // CHECK: krnl.iterate([[DEF_LOOPS]]#0, [[DEF_LOOPS]]#1, [[DEF_LOOPS]]#2) with ([[DEF_LOOPS]]#0 -> %arg2 = 0 to 3, [[DEF_LOOPS]]#1 -> %arg3 = 0 to 4, [[DEF_LOOPS]]#2 -> %arg4 = 0 to 5){
  // CHECK:   [[IV:%.+]]:3 = krnl.get_induction_var_value([[DEF_LOOPS]]#0, [[DEF_LOOPS]]#1, [[DEF_LOOPS]]#2) : (!krnl.loop, !krnl.loop, !krnl.loop) -> (index, index, index)
  // CHECK:   [[LHS:%.+]] = krnl.load %arg0[[[IV]]#0, [[IV]]#1, [[IV]]#2] : memref<3x4x5xf32>
  // CHECK:   [[RHS:%.+]] = krnl.load %arg1[[[IV]]#2] : memref<5xf32>
  // CHECK:   [[LESS:%.+]] = arith.cmpf olt, [[LHS]], [[RHS]] : f32
  // CHECK:   krnl.store [[LESS]], [[RES]][[[IV]]#0, [[IV]]#1, [[IV]]#2] : memref<3x4x5xi1>
  // CHECK: }
  // CHECK: return [[RES]] : memref<3x4x5xi1>
}

// -----

func private @test_floor(%arg0 : tensor<?x10xf32>) -> tensor<*xf32> {
  %0 = "onnx.Floor"(%arg0) : (tensor<?x10xf32>) -> tensor<*xf32>
  "func.return"(%0) : (tensor<*xf32>) -> ()

  // CHECK-LABEL: test_floor
  // CHECK: [[C0:%.+]] = arith.constant 0 : index
  // CHECK: [[DIM_0:%.+]] = memref.dim %arg0, [[C0]] : memref<?x10xf32>
  // CHECK: [[RES:%.+]] = memref.alloc([[DIM_0]]) {{.*}}: memref<?x10xf32>
  // CHECK: [[DEF_LOOPS:%.+]]:2 = krnl.define_loops 2
  // CHECK: [[C0_0:%.+]] = arith.constant 0 : index
  // CHECK: [[C0_1:%.+]] = arith.constant 0 : index
  // CHECK: [[DIM_2:%.+]] = memref.dim %arg0, [[C0_1]] : memref<?x10xf32>
  // CHECK: krnl.iterate([[DEF_LOOPS]]#0, [[DEF_LOOPS]]#1) with ([[DEF_LOOPS]]#0 -> %arg1 = 0 to #map([[DIM_2]]), [[DEF_LOOPS]]#1 -> %arg2 = 0 to 10){
  // CHECK: [[IV:%.+]]:2 = krnl.get_induction_var_value([[DEF_LOOPS]]#0, [[DEF_LOOPS]]#1) : (!krnl.loop, !krnl.loop) -> (index, index)
  // CHECK: [[LOAD:%.+]] = krnl.load %arg0[[[IV]]#0, [[IV]]#1] : memref<?x10xf32>
  // CHECK: [[FLOOR:%.+]] = math.floor [[LOAD]] : f32
  // CHECK: krnl.store [[FLOOR]], [[RES]][[[IV]]#0, [[IV]]#1] : memref<?x10xf32>
  // CHECK: return [[RES]] : memref<?x10xf32>
}

// -----

func private @test_ceil(%arg0 : tensor<?x10xf32>) -> tensor<*xf32> {
  %0 = "onnx.Ceil"(%arg0) : (tensor<?x10xf32>) -> tensor<*xf32>
  "func.return"(%0) : (tensor<*xf32>) -> ()

  // CHECK-LABEL: test_ceil
  // CHECK: [[C0:%.+]] = arith.constant 0 : index
  // CHECK: [[DIM_0:%.+]] = memref.dim %arg0, [[C0]] : memref<?x10xf32>
  // CHECK: [[RES:%.+]] = memref.alloc([[DIM_0]]) {{.*}}: memref<?x10xf32>
  // CHECK: [[DEF_LOOPS:%.+]]:2 = krnl.define_loops 2
  // CHECK: [[C0_0:%.+]] = arith.constant 0 : index
  // CHECK: [[C0_1:%.+]] = arith.constant 0 : index
  // CHECK: [[DIM_2:%.+]] = memref.dim %arg0, [[C0_1]] : memref<?x10xf32>
  // CHECK: krnl.iterate([[DEF_LOOPS]]#0, [[DEF_LOOPS]]#1) with ([[DEF_LOOPS]]#0 -> %arg1 = 0 to #map([[DIM_2]]), [[DEF_LOOPS]]#1 -> %arg2 = 0 to 10){
  // CHECK: [[LOAD:%.+]] = krnl.load %arg0[[[IV]]#0, [[IV]]#1] : memref<?x10xf32>
  // CHECK: [[CEIL:%.+]] = math.ceil [[LOAD]] : f32
  // CHECK: krnl.store [[CEIL]], [[RES]][[[IV]]#0, [[IV]]#1] : memref<?x10xf32>
  // CHECK: return [[RES]] : memref<?x10xf32>
}

// -----

func private @test_clip(%arg0: tensor<3xf32>, %arg1: tensor<f32>, %arg2: tensor<f32>) -> tensor<3xf32> attributes {input_names = ["x", "min", "max"], output_names = ["y"]} {
  %0 = "onnx.Clip"(%arg0, %arg1, %arg2) : (tensor<3xf32>, tensor<f32>, tensor<f32>) -> tensor<3xf32>
  return %0 : tensor<3xf32>

// CHECK-LABEL: test_clip
// CHECK-SAME:   ([[INPUT:%.+]]: memref<3xf32>, [[MIN:%.+]]: memref<f32>, [[MAX:%.+]]: memref<f32>) -> memref<3xf32> attributes {input_names = ["x", "min", "max"], output_names = ["y"]} {
// CHECK-DAG:       [[RES:%.+]] = memref.alloc() {{.*}}: memref<3xf32>
// CHECK-DAG:       [[LOOP_0:%.+]] = krnl.define_loops 1
// CHECK:           krnl.iterate([[LOOP_0]]) with ([[LOOP_0]] -> [[I_0:%.+]] = 0 to 3){
// CHECK-NEXT:        [[IV:%.+]] = krnl.get_induction_var_value([[LOOP_0]]) : (!krnl.loop) -> index 
// CHECK-DAG:         [[LOAD_INPUT_MEM:%.+]] = krnl.load [[INPUT]]{{.}}[[IV]]{{.}} : memref<3xf32>
// CHECK-DAG:         [[LOAD_MIN_MEM:%.+]] = krnl.load [[MIN]][] : memref<f32>
// CHECK:             [[VAR_4:%.+]] = arith.cmpf olt, [[LOAD_INPUT_MEM]], [[LOAD_MIN_MEM]] : f32
// CHECK-DAG:         [[VAR_5:%.+]] = arith.select [[VAR_4]], [[LOAD_MIN_MEM]], [[LOAD_INPUT_MEM]] : f32
// CHECK-DAG:         [[LOAD_MAX_MEM:%.+]] = krnl.load [[MAX]][] : memref<f32>
// CHECK:             [[VAR_7:%.+]] = arith.cmpf olt, [[VAR_5]], [[LOAD_MAX_MEM]] : f32
// CHECK:             [[VAR_8:%.+]] = arith.select [[VAR_7]], [[VAR_5]], [[LOAD_MAX_MEM]] : f32
// CHECK:             krnl.store [[VAR_8]], [[RES]]{{.}}[[IV]]{{.}} : memref<3xf32>
// CHECK:           }
// CHECK:           return [[RES]] : memref<3xf32>
// CHECK:         }
}

// -----

func private @test_clip_default_min(%arg0: tensor<3xf32>, %arg1: tensor<f32>, %arg2: tensor<f32>) -> tensor<3xf32> attributes {input_names = ["x", "min", "max"], output_names = ["y"]} {
  %cst = "onnx.NoValue"() {value} : () -> none
  %0 = "onnx.Clip"(%arg0, %cst, %arg2) : (tensor<3xf32>, none, tensor<f32>) -> tensor<3xf32>
  return %0 : tensor<3xf32>

// CHECK-LABEL: test_clip_default_min
// CHECK-SAME:   ([[INPUT:%.+]]: memref<3xf32>, [[MIN:%.+]]: memref<f32>, [[MAX:%.+]]: memref<f32>) -> memref<3xf32> attributes {input_names = ["x", "min", "max"], output_names = ["y"]} {
// CHECK-DAG:       [[RES:%.+]] = memref.alloc() {{.*}}: memref<3xf32>
// CHECK-DAG:       [[LOOP_0:%.+]] = krnl.define_loops 1
// CHECK:           krnl.iterate([[LOOP_0]]) with ([[LOOP_0]] -> [[I_0:%.+]] = 0 to 3){
// CHECK-NEXT:        [[IV:%.+]] = krnl.get_induction_var_value([[LOOP_0]]) : (!krnl.loop) -> index   
// CHECK-DAG:         [[LOAD_INPUT_MEM:%.+]] = krnl.load [[INPUT]]{{.}}[[IV]]{{.}} : memref<3xf32>
// CHECK-DAG:         [[LOAD_MAX_MEM:%.+]] = krnl.load [[MAX]][] : memref<f32>
// CHECK:             [[VAR_7:%.+]] = arith.cmpf olt, [[LOAD_INPUT_MEM]], [[LOAD_MAX_MEM]] : f32
// CHECK:             [[VAR_8:%.+]] = arith.select [[VAR_7]], [[LOAD_INPUT_MEM]], [[LOAD_MAX_MEM]] : f32
// CHECK:             krnl.store [[VAR_8]], [[RES]]{{.}}[[IV]]{{.}} : memref<3xf32>
// CHECK:           }
// CHECK:           return [[RES]] : memref<3xf32>
// CHECK:         }
}

// -----

func private @test_pown(%arg0: tensor<3x4x5xf32>, %arg1: tensor<3x4x5xf32>) -> tensor<3x4x5xf32> attributes {input_names = ["x", "y"], output_names = ["z"]} {
    %0 = "onnx.Pow"(%arg0, %arg1) : (tensor<3x4x5xf32>, tensor<3x4x5xf32>) -> tensor<3x4x5xf32>
    return %0 : tensor<3x4x5xf32>
// CHECK-LABEL: test_pow
// CHECK-SAME:   ([[INPUT_:%.+]]: memref<3x4x5xf32>, [[POWER_:%.+]]: memref<3x4x5xf32>) -> memref<3x4x5xf32> attributes {input_names = ["x", "y"], output_names = ["z"]} {
// CHECK-DAG:       [[RES_:%.+]] = memref.alloc() {{.*}}: memref<3x4x5xf32>
// CHECK-DAG:       [[LOOP_0_:%.+]]:3 = krnl.define_loops 3
// CHECK:           krnl.iterate([[LOOP_0_]]#0, [[LOOP_0_]]#1, [[LOOP_0_]]#2) with ([[LOOP_0_]]#0 -> [[I_0_:%.+]] = 0 to 3, [[LOOP_0_]]#1 -> [[I_1_:%.+]] = 0 to 4, [[LOOP_0_]]#2 -> [[I_2_:%.+]] = 0 to 5){
// CHECK:             [[IV:%.+]]:3 = krnl.get_induction_var_value([[LOOP_0_]]#0, [[LOOP_0_]]#1, [[LOOP_0_]]#2) : (!krnl.loop, !krnl.loop, !krnl.loop) -> (index, index, index)
// CHECK-DAG:         [[LOAD_INPUT_MEM_:%.+]] = krnl.load [[INPUT_]][[[IV]]#0, [[IV]]#1, [[IV]]#2] : memref<3x4x5xf32>
// CHECK-DAG:         [[LOAD_POWER_MEM_:%.+]] = krnl.load [[POWER_]][[[IV]]#0, [[IV]]#1, [[IV]]#2] : memref<3x4x5xf32>
// CHECK:             [[VAR_4_:%.+]] = math.powf [[LOAD_INPUT_MEM_]], [[LOAD_POWER_MEM_]] : f32
// CHECK:             krnl.store [[VAR_4_]], [[RES_]][[[IV]]#0, [[IV]]#1, [[IV]]#2] : memref<3x4x5xf32>
// CHECK:           }
// CHECK:           return [[RES_]] : memref<3x4x5xf32>
// CHECK:         }
}

// -----

// COM: Check float PRelu without broadcasting.
func @test_prelu_float(%arg0: tensor<3x4x5xf32>, %arg1: tensor<3x4x5xf32>) -> tensor<*xf32> {
  %0 = "onnx.PRelu"(%arg0, %arg1) : (tensor<3x4x5xf32>, tensor<3x4x5xf32>) -> tensor<*xf32>
  return %0 : tensor<*xf32>

  // CHECK-LABEL: func @test_prelu_float
  // CHECK: [[RES:%.+]] = memref.alloc() {{.*}}: memref<3x4x5xf32>
  // CHECK: [[MAIN_LOOP:%.+]]:3 = krnl.define_loops 3
  // CHECK: krnl.iterate([[MAIN_LOOP]]#0, [[MAIN_LOOP]]#1, [[MAIN_LOOP]]#2) with ([[MAIN_LOOP]]#0 -> %arg2 = 0 to 3, [[MAIN_LOOP]]#1 -> %arg3 = 0 to 4, [[MAIN_LOOP]]#2 -> %arg4 = 0 to 5){
  // CHECK:   [[IV:%.+]]:3 = krnl.get_induction_var_value([[MAIN_LOOP]]#0, [[MAIN_LOOP]]#1, [[MAIN_LOOP]]#2) : (!krnl.loop, !krnl.loop, !krnl.loop) -> (index, index, index)
  // CHECK:   [[LOAD_X:%.+]] = krnl.load %arg0[[[IV]]#0, [[IV]]#1, [[IV]]#2] : memref<3x4x5xf32>
  // CHECK:   [[LOAD_SLOPE:%.+]] = krnl.load %arg1[[[IV]]#0, [[IV]]#1, [[IV]]#2] : memref<3x4x5xf32>
  // CHECK:   [[CST_0:%.+]] = arith.constant 0.000000e+00 : f32
  // CHECK:   [[LESS_THAN_ZERO:%.+]] = arith.cmpf olt, [[LOAD_X]], [[CST_0]] : f32
  // CHECK:   [[MUL:%.+]] = arith.mulf [[LOAD_SLOPE]], [[LOAD_X]] : f32
  // CHECK:   [[SELECT:%.+]] = arith.select [[LESS_THAN_ZERO]], [[MUL]], [[LOAD_X]] : f32
  // CHECK:   krnl.store [[SELECT]], [[RES]][[[IV]]#0, [[IV]]#1, [[IV]]#2] : memref<3x4x5xf32>
  // CHECK: }
  // CHECK: return [[RES]] : memref<3x4x5xf32>
}

// -----

// COM: Check int PRelu without broadcasting.
func @test_prelu_int(%arg0: tensor<3x4x5xi32>, %arg1: tensor<3x4x5xi32>) -> tensor<*xi32> {
  %0 = "onnx.PRelu"(%arg0, %arg1) : (tensor<3x4x5xi32>, tensor<3x4x5xi32>) -> tensor<*xi32>
  return %0 : tensor<*xi32>

  // CHECK-LABEL: func @test_prelu_int
  // CHECK: [[RES:%.+]] = memref.alloc() {{.*}}: memref<3x4x5xi32>
  // CHECK: [[MAIN_LOOP:%.+]]:3 = krnl.define_loops 3
  // CHECK: krnl.iterate([[MAIN_LOOP]]#0, [[MAIN_LOOP]]#1, [[MAIN_LOOP]]#2) with ([[MAIN_LOOP]]#0 -> %arg2 = 0 to 3, [[MAIN_LOOP]]#1 -> %arg3 = 0 to 4, [[MAIN_LOOP]]#2 -> %arg4 = 0 to 5){
  // CHECK:   [[IV:%.+]]:3 = krnl.get_induction_var_value([[MAIN_LOOP]]#0, [[MAIN_LOOP]]#1, [[MAIN_LOOP]]#2) : (!krnl.loop, !krnl.loop, !krnl.loop) -> (index, index, index)
  // CHECK:   [[LOAD_X:%.+]] = krnl.load %arg0[[[IV]]#0, [[IV]]#1, [[IV]]#2] : memref<3x4x5xi32>
  // CHECK:   [[LOAD_SLOPE:%.+]] = krnl.load %arg1[[[IV]]#0, [[IV]]#1, [[IV]]#2] : memref<3x4x5xi32>
  // CHECK:   [[CST_0:%.+]] = arith.constant 0 : i32
  // CHECK:   [[LESS_THAN_ZERO:%.+]] = arith.cmpi slt, [[LOAD_X]], [[CST_0]] : i32
  // CHECK:   [[MUL:%.+]] = arith.muli [[LOAD_SLOPE]], [[LOAD_X]] : i32
  // CHECK:   [[SELECT:%.+]] = arith.select [[LESS_THAN_ZERO]], [[MUL]], [[LOAD_X]] : i32
  // CHECK:   krnl.store [[SELECT]], [[RES]][[[IV]]#0, [[IV]]#1, [[IV]]#2] : memref<3x4x5xi32>
  // CHECK: }
  // CHECK: return [[RES]] : memref<3x4x5xi32>
}


// -----

// COM: Check PRelu with unidirectional broadcasting.
func @test_prelu_broadcast1(%arg0: tensor<3x4x5xf32>, %arg1: tensor<5xf32>) -> tensor<*xf32> {
  %0 = "onnx.PRelu"(%arg0, %arg1) : (tensor<3x4x5xf32>, tensor<5xf32>) -> tensor<*xf32>
  return %0 : tensor<*xf32>

  // CHECK-LABEL: func @test_prelu_broadcast1
  // CHECK: [[RES:%.+]] = memref.alloc() {{.*}}: memref<3x4x5xf32>
  // CHECK: [[MAIN_LOOP:%.+]]:3 = krnl.define_loops 3
  // CHECK: krnl.iterate([[MAIN_LOOP]]#0, [[MAIN_LOOP]]#1, [[MAIN_LOOP]]#2) with ([[MAIN_LOOP]]#0 -> %arg2 = 0 to 3, [[MAIN_LOOP]]#1 -> %arg3 = 0 to 4, [[MAIN_LOOP]]#2 -> %arg4 = 0 to 5){
  // CHECK:       [[IV:%.+]]:3 = krnl.get_induction_var_value([[MAIN_LOOP]]#0, [[MAIN_LOOP]]#1, [[MAIN_LOOP]]#2) : (!krnl.loop, !krnl.loop, !krnl.loop) -> (index, index, index)
  // CHECK:       [[LOAD_X:%.+]] = krnl.load %arg0[[[IV]]#0, [[IV]]#1, [[IV]]#2] : memref<3x4x5xf32>
  // CHECK:       [[LOAD_SLOPE:%.+]] = krnl.load %arg1[[[IV]]#2] : memref<5xf32>
  // CHECK-DAG:   [[CST_0:%.+]] = arith.constant 0.000000e+00 : f32
  // CHECK:       [[LESS_THAN_ZERO:%.+]] = arith.cmpf olt, [[LOAD_X]], [[CST_0]] : f32
  // CHECK:       [[MUL:%.+]] = arith.mulf [[LOAD_SLOPE]], [[LOAD_X]] : f32
  // CHECK:       [[SELECT:%.+]] = arith.select [[LESS_THAN_ZERO]], [[MUL]], [[LOAD_X]] : f32
  // CHECK:       krnl.store [[SELECT]], [[RES]][[[IV]]#0, [[IV]]#1, [[IV]]#2] : memref<3x4x5xf32>
  // CHECK: }
  // CHECK: return [[RES]] : memref<3x4x5xf32>
}

// -----

// COM: Check PRelu with unidirectional broadcasting.
// COM: Tensor slope should be unidirectional broadcastable to input tensor X
func @test_prelu_broadcast2(%arg0: tensor<3x4x5xf32>, %arg1: tensor<1x5xf32>) -> tensor<*xf32> {
  %0 = "onnx.PRelu"(%arg0, %arg1) : (tensor<3x4x5xf32>, tensor<1x5xf32>) -> tensor<*xf32>
  return %0 : tensor<*xf32>

  // CHECK-LABEL: func @test_prelu_broadcast2
  // CHECK: [[RES:%.+]] = memref.alloc() {{.*}}: memref<3x4x5xf32>
  // CHECK: [[MAIN_LOOP:%.+]]:3 = krnl.define_loops 3
  // CHECK: krnl.iterate([[MAIN_LOOP]]#0, [[MAIN_LOOP]]#1, [[MAIN_LOOP]]#2) with ([[MAIN_LOOP]]#0 -> %arg2 = 0 to 3, [[MAIN_LOOP]]#1 -> %arg3 = 0 to 4, [[MAIN_LOOP]]#2 -> %arg4 = 0 to 5){
  // CHECK:       [[IV:%.+]]:3 = krnl.get_induction_var_value([[MAIN_LOOP]]#0, [[MAIN_LOOP]]#1, [[MAIN_LOOP]]#2) : (!krnl.loop, !krnl.loop, !krnl.loop) -> (index, index, index)
  // CHECK:       [[LOAD_X:%.+]] = krnl.load %arg0[[[IV]]#0, [[IV]]#1, [[IV]]#2] : memref<3x4x5xf32>
  // CHECK-DAG:   [[ZERO_INDEX:%.+]] = arith.constant 0 : index
  // CHECK:       [[LOAD_SLOPE:%.+]] = krnl.load %arg1{{\[}}[[ZERO_INDEX]], [[IV]]#2] : memref<1x5xf32>
  // CHECK-DAG:   [[CST_0:%.+]] = arith.constant 0.000000e+00 : f32
  // CHECK:       [[LESS_THAN_ZERO:%.+]] = arith.cmpf olt, [[LOAD_X]], [[CST_0]] : f32
  // CHECK:       [[MUL:%.+]] = arith.mulf [[LOAD_SLOPE]], [[LOAD_X]] : f32
  // CHECK:       [[SELECT:%.+]] = arith.select [[LESS_THAN_ZERO]], [[MUL]], [[LOAD_X]] : f32
  // CHECK:       krnl.store [[SELECT]], [[RES]][[[IV]]#0, [[IV]]#1, [[IV]]#2] : memref<3x4x5xf32>
  // CHECK: }
  // CHECK: return [[RES]] : memref<3x4x5xf32>
}

// -----
// COM: Check simple loop lowering.
func private @test_loop_simple_main_graph(%arg0: tensor<i64>, %arg1: tensor<i1>, %arg2: tensor<1xi64>) -> tensor<1xi64> {
  %0 = "onnx.Loop"(%arg0, %arg1, %arg2) ({
    ^bb0(%body_arg0: tensor<i64>, %body_arg1: tensor<i1>, %body_arg2: tensor<1xi64>):
    %0 = "onnx.Identity"(%body_arg1) : (tensor<i1>) -> tensor<i1>
    %1 = "onnx.Add"(%body_arg2, %body_arg0) : (tensor<1xi64>, tensor<i64>) -> tensor<1xi64>
    onnx.Return %0, %1 : tensor<i1>, tensor<1xi64>
  }) : (tensor<i64>, tensor<i1>, tensor<1xi64>) -> tensor<1xi64>
  return %0 : tensor<1xi64>
  // CHECK-LABEL:  func private @test_loop_simple_main_graph
  // CHECK-SAME:     ([[TRIP_COUNT:%.+]]: memref<i64>, [[COND:%.+]]: memref<i1>, [[Y_INIT:%.+]]: memref<1xi64>) -> memref<1xi64> {
  // CHECK:           [[Y:%.+]] = memref.alloc() {{.*}}: memref<1xi64>
  // CHECK:           [[Y_COPY_LOOP:%.+]] = krnl.define_loops 1
  // CHECK:           krnl.iterate([[Y_COPY_LOOP]]) with ([[Y_COPY_LOOP]] -> %arg3 = 0 to 1){
  // CHECK:             [[YCOPY_IV:%.+]] = krnl.get_induction_var_value([[Y_COPY_LOOP]]) : (!krnl.loop) -> index
  // CHECK:             [[Y_VAL:%.+]] = krnl.load [[Y_INIT]]{{.}}[[YCOPY_IV]]{{.}} : memref<1xi64>
  // CHECK:             krnl.store [[Y_VAL]], [[Y]]{{.}}[[YCOPY_IV]]{{.}} : memref<1xi64>
  // CHECK:           }
  // CHECK:           [[COND_GLOBAL:%.+]] = memref.alloc() {{.*}}: memref<i1>
  // CHECK:           [[COND_VAL:%.+]] = krnl.load [[COND]][] : memref<i1>
  // CHECK:           krnl.store [[COND_VAL]], [[COND_GLOBAL]][] : memref<i1>
  // CHECK:           [[TRIP_COUNT_VAL:%.+]] = krnl.load [[TRIP_COUNT]][] : memref<i64>
  // CHECK:           [[TRIP_COUNT_IDX:%.+]] = arith.index_cast [[TRIP_COUNT_VAL]] : i64 to index
  // CHECK:           [[LOOP:%.+]] = krnl.define_loops 1
  // CHECK:           [[ZERO:%.+]] = arith.constant 0 : index
  // CHECK:           krnl.iterate([[LOOP]]) with ([[LOOP]] -> %arg3 = [[ZERO]] to [[TRIP_COUNT_IDX]]){
  // CHECK:             [[LOOP_IV:%.+]] = krnl.get_induction_var_value([[LOOP]]) : (!krnl.loop) -> index
  // CHECK:             [[COND_VAL:%.+]] = krnl.load [[COND_GLOBAL]][] : memref<i1>
  // CHECK:             scf.if [[COND_VAL]] {
  // CHECK:               [[LOOP_IV_VAL:%.+]] = arith.index_cast [[LOOP_IV]] : index to i64
  // CHECK:               [[CURR_LOOP_IV:%.+]] = memref.alloc() {{.*}}: memref<i64>
  // CHECK:               krnl.store [[LOOP_IV_VAL]], [[CURR_LOOP_IV]][] : memref<i64>
  // CHECK:               [[UCC_COND:%.+]] = builtin.unrealized_conversion_cast [[COND]] : memref<i1> to tensor<i1>  
  // CHECK:               [[Y_CURR:%.+]] = memref.alloc() {{.*}}: memref<1xi64>
  // CHECK:               [[Y_COMPUTE_LOOP:%.+]] = krnl.define_loops 1
  // CHECK:               krnl.iterate([[Y_COMPUTE_LOOP]]) with ([[Y_COMPUTE_LOOP]] -> %arg4 = 0 to 1){
  // CHECK:                 [[Y_COMPUTE_IV:%.+]] = krnl.get_induction_var_value([[Y_COMPUTE_LOOP]]) : (!krnl.loop) -> index
  // CHECK:                 [[Y_VAL:%.+]] = krnl.load [[Y]]{{.}}[[Y_COMPUTE_IV]]{{.}} : memref<1xi64>
  // CHECK:                 [[LOO_IV_VAL:%.+]] = krnl.load [[CURR_LOOP_IV]][] : memref<i64>
  // CHECK:                 [[NEW_Y_VAL:%.+]] = arith.addi [[Y_VAL]], [[LOO_IV_VAL]] : i64
  // CHECK:                 krnl.store [[NEW_Y_VAL]], [[Y_CURR]]{{.}}[[Y_COMPUTE_IV]]{{.}} : memref<1xi64>
  // CHECK:               }
  // CHECK:               [[UCC_Y_CURR:%.+]] = builtin.unrealized_conversion_cast [[Y_CURR]] : memref<1xi64> to tensor<1xi64>
  // CHECK:               [[COND_CAST:%.+]] = builtin.unrealized_conversion_cast [[UCC_COND]] : tensor<i1> to memref<i1> 
  // CHECK:               [[Y_CURR_CAST:%.+]] = builtin.unrealized_conversion_cast [[UCC_Y_CURR]] : tensor<1xi64> to memref<1xi64>
  // CHECK:               [[COND_CAST_VAL:%.+]] = krnl.load [[COND_CAST]][] : memref<i1>
  // CHECK:               krnl.store [[COND_CAST_VAL]], [[COND_GLOBAL]][] : memref<i1>
  // CHECK:               [[Y_COPY_LOOP:%.+]] = krnl.define_loops 1
  // CHECK:               krnl.iterate([[Y_COPY_LOOP]]) with ([[Y_COPY_LOOP]] -> %arg4 = 0 to 1){
  // CHECK:                 [[Y_COPY_IV:%.+]] = krnl.get_induction_var_value([[Y_COPY_LOOP]]) : (!krnl.loop) -> index
  // CHECK:                 [[Y_SCAN_VAL:%.+]] = krnl.load [[Y_CURR_CAST]]{{.}}[[Y_COPY_IV]]{{.}} : memref<1xi64>
  // CHECK:                 krnl.store [[Y_SCAN_VAL]], [[Y]]{{.}}[[Y_COPY_IV]]{{.}} : memref<1xi64>
  // CHECK:               }
  // CHECK:             }
  // CHECK:           }
  // CHECK:           return [[Y]] : memref<1xi64>
  // CHECK:        }
}

// -----

func @test_loop(%arg0: tensor<i64>, %arg1: tensor<i1>, %arg2: tensor<?xf32>) -> (tensor<?x?xf32>) {
    %0 = "onnx.Loop"(%arg0, %arg1) ({
    ^bb0(%arg3: tensor<i64>, %arg4: tensor<i1>, %arg5: tensor<?xf32>):
      %7 = "onnx.Add"(%arg2, %arg2) : (tensor<?xf32>, tensor<?xf32>) -> (tensor<?xf32>)
      onnx.Return %arg4,  %7 : tensor<i1>, tensor<?xf32>
    }) : (tensor<i64>, tensor<i1>) -> tensor<?x?xf32>
    return  %0 : tensor<?x?xf32>
// CHECK-DAG: #map0 = affine_map<(d0, d1) -> (d0, d1)>
// CHECK-DAG: #map1 = affine_map<(d0) -> (d0)>
// CHECK-LABEL:  func @test_loop
// CHECK-SAME:   ([[PARAM_0_:%.+]]: memref<i64>, [[PARAM_1_:%.+]]: memref<i1>, [[PARAM_2_:%.+]]: memref<?xf32>) -> memref<?x?xf32> {
// CHECK:           [[LOAD_PARAM_0_MEM_:%.+]] = krnl.load [[PARAM_0_]][] : memref<i64>
// CHECK:           [[VAR_1_:%.+]] = arith.index_cast [[LOAD_PARAM_0_MEM_]] : i64 to index
// CHECK-DAG:       [[RES_:%.+]] = memref.alloc([[VAR_1_]]) {{.*}}: memref<?xmemref<?xf32>>
// CHECK-DAG:       [[RES_1_:%.+]] = memref.alloc() : memref<i1>
// CHECK-DAG:       [[LOAD_PARAM_1_MEM_:%.+]] = krnl.load [[PARAM_1_]][] : memref<i1>
// CHECK:           krnl.store [[LOAD_PARAM_1_MEM_]], [[RES_1_]][] : memref<i1>
// CHECK:           [[LOAD_PARAM_0_MEM_1_:%.+]] = krnl.load [[PARAM_0_]][] : memref<i64>
// CHECK-DAG:       [[VAR_6_:%.+]] = arith.index_cast [[LOAD_PARAM_0_MEM_1_]] : i64 to index
// CHECK-DAG:       [[LOOP_0_:%.+]] = krnl.define_loops 1
// CHECK-DAG:       [[VAR_c0_:%.+]] = arith.constant 0 : index
// CHECK:           krnl.iterate([[LOOP_0_]]) with ([[LOOP_0_]] -> [[I_0_:%.+]] = [[VAR_c0_]] to [[VAR_6_]]){
// CHECK-DAG:         [[VAR_12_:%.+]] = krnl.get_induction_var_value([[LOOP_0_]]) : (!krnl.loop) -> index
// CHECK-DAG:         [[LOAD_RES_1_MEM_:%.+]] = krnl.load [[RES_1_]][] : memref<i1>
// CHECK:             scf.if [[LOAD_RES_1_MEM_]] {
// CHECK:               "krnl.region"() ({
// CHECK-DAG:             [[VAR_14_:%.+]] = arith.index_cast [[VAR_12_]] : index to i64
// CHECK-DAG:             [[RES_2_:%.+]] = memref.alloc() : memref<i64>
// CHECK:                 krnl.store [[VAR_14_]], [[RES_2_]][] : memref<i64>
// CHECK-DAG:             [[VAR_c1_:%.+]] = arith.constant 1 : index
// CHECK-DAG:             [[VAR_c0_3_:%.+]] = arith.constant 0 : index
// CHECK-NOT: separator of consecutive DAGs
// CHECK-DAG:             [[VAR_16_:%.+]] = memref.dim [[PARAM_2_]], [[VAR_c0_3_]] : memref<?xf32>
// CHECK-DAG:             [[VAR_c0_4_:%.+]] = arith.constant 0 : index
// CHECK:                 [[VAR_17_:%.+]] = memref.dim [[PARAM_2_]], [[VAR_c0_4_]] : memref<?xf32>
// CHECK:                 [[VAR_18_:%.+]] = affine.max #map0([[VAR_16_]], [[VAR_17_]])
// CHECK-DAG:             [[RES_3_:%.+]] = memref.alloc([[VAR_18_]]) {{.*}}: memref<?xf32>
// CHECK-DAG:             [[LOOP_1_:%.+]] = krnl.define_loops 1
// CHECK-DAG:             [[VAR_c0_5_:%.+]] = arith.constant 0 : index
// CHECK-DAG:             [[VAR_c0_6_:%.+]] = arith.constant 0 : index
// CHECK:                 krnl.iterate([[LOOP_1_]]) with ([[LOOP_1_]] -> [[I_1_:%.+]] = 0 to #map1([[VAR_18_]])){
// CHECK-DAG:               [[VAR_25_:%.+]] = krnl.get_induction_var_value([[LOOP_1_]]) : (!krnl.loop) -> index
// CHECK-DAG:               [[VAR_c1_7_:%.+]] = arith.constant 1 : index
// CHECK-NOT: separator of consecutive DAGs
// CHECK-DAG:               [[VAR_26_:%.+]] = arith.cmpi sgt, [[VAR_16_]], [[VAR_c1_7_]] : index
// CHECK-DAG:               [[VAR_c0_8_:%.+]] = arith.constant 0 : index
// CHECK:                   [[VAR_27_:%.+]] = arith.select [[VAR_26_]], [[VAR_25_]], [[VAR_c0_8_]] : index
// CHECK-DAG:               [[LOAD_PARAM_2_MEM_:%.+]] = krnl.load [[PARAM_2_]]{{.}}[[VAR_27_]]{{.}} : memref<?xf32>
// CHECK-DAG:               [[VAR_c1_9_:%.+]] = arith.constant 1 : index
// CHECK-NOT: separator of consecutive DAGs
// CHECK-DAG:               [[VAR_29_:%.+]] = arith.cmpi sgt, [[VAR_17_]], [[VAR_c1_9_]] : index
// CHECK-DAG:               [[VAR_c0_10_:%.+]] = arith.constant 0 : index
// CHECK:                   [[VAR_30_:%.+]] = arith.select [[VAR_29_]], [[VAR_25_]], [[VAR_c0_10_]] : index
// CHECK:                   [[LOAD_PARAM_2_MEM_1_:%.+]] = krnl.load [[PARAM_2_]]{{.}}[[VAR_30_]]{{.}} : memref<?xf32>
// CHECK:                   [[VAR_32_:%.+]] = arith.addf [[LOAD_PARAM_2_MEM_]], [[LOAD_PARAM_2_MEM_1_]] : f32
// CHECK:                   krnl.store [[VAR_32_]], [[RES_3_]]{{.}}[[VAR_25_]]{{.}} : memref<?xf32>
// CHECK:                 }
// CHECK-DAG:             [[VAR_21_:%.+]] = builtin.unrealized_conversion_cast [[RES_3_]] : memref<?xf32> to tensor<?xf32>
// CHECK-DAG:             [[VAR_22_:%.+]] = builtin.unrealized_conversion_cast [[PARAM_1_]] : memref<i1> to memref<i1>
// CHECK-NOT: separator of consecutive DAGs
// CHECK-DAG:             [[VAR_23_:%.+]] = builtin.unrealized_conversion_cast [[VAR_21_]] : tensor<?xf32> to memref<?xf32>
// CHECK-DAG:             [[LOAD_VAR_22_MEM_:%.+]] = krnl.load [[VAR_22_]][] : memref<i1>
// CHECK:                 krnl.store [[LOAD_VAR_22_MEM_]], [[RES_1_]][] : memref<i1>
// CHECK:                 "krnl.seqstore"([[VAR_23_]], [[RES_]], [[VAR_12_]]) : (memref<?xf32>, memref<?xmemref<?xf32>>, index) -> ()
// CHECK:               }) : () -> ()
// CHECK:             }
// CHECK:           }
// CHECK:           [[VAR_c0_0_:%.+]] = arith.constant 0 : index
// CHECK-DAG:       [[LOAD_RES_MEM_:%.+]] = krnl.load [[RES_]]{{.}}[[VAR_c0_0_]]{{.}} : memref<?xmemref<?xf32>>
// CHECK-DAG:       [[VAR_c0_1_:%.+]] = arith.constant 0 : index
// CHECK-DAG:       [[VAR_c0_2_:%.+]] = arith.constant 0 : index
// CHECK:           [[VAR_9_:%.+]] = memref.dim [[LOAD_RES_MEM_]], [[VAR_c0_2_]] : memref<?xf32>
// CHECK-DAG:       [[RES_4_:%.+]] = memref.alloc([[VAR_1_]], [[VAR_9_]]) {{.*}}: memref<?x?xf32>
// CHECK-DAG:       [[LOOP_2_:%.+]] = krnl.define_loops 1
// CHECK:           krnl.iterate([[LOOP_2_]]) with ([[LOOP_2_]] -> [[I_2_:%.+]] = [[VAR_c0_]] to [[VAR_6_]]){
// CHECK:             [[VAR_12_1_:%.+]] = krnl.get_induction_var_value([[LOOP_2_]]) : (!krnl.loop) -> index
// CHECK:             "krnl.region"() ({
// CHECK-DAG:           [[LOAD_RES_1_MEM_1_:%.+]] = "krnl.seqextract"([[RES_]], [[VAR_12_1_]]) : (memref<?xmemref<?xf32>>, index) -> memref<?xf32>
// CHECK-DAG:           [[LOOP_3_:%.+]] = krnl.define_loops 1
// CHECK-DAG:           [[VAR_c0_3_1_:%.+]] = arith.constant 0 : index
// CHECK-DAG:           [[VAR_c0_4_1_:%.+]] = arith.constant 0 : index
// CHECK:               [[RES_2_:%.+]] = memref.dim [[LOAD_RES_1_MEM_1_]], [[VAR_c0_4_1_]] : memref<?xf32>
// CHECK:               krnl.iterate([[LOOP_3_]]) with ([[LOOP_3_]] -> [[I_3_:%.+]] = 0 to #map1([[RES_2_]])){
// CHECK:                 [[VAR_16_1_:%.+]] = krnl.get_induction_var_value([[LOOP_3_]]) : (!krnl.loop) -> index
// CHECK:                 [[VAR_17_1_:%.+]] = krnl.load [[LOAD_RES_1_MEM_1_]]{{.}}[[VAR_16_1_]]{{.}} : memref<?xf32>
// CHECK:                 krnl.store [[VAR_17_1_]], [[RES_4_]]{{.}}[[VAR_12_1_]], [[VAR_16_1_]]{{.}} : memref<?x?xf32>
// CHECK:               }
// CHECK:             }) : () -> ()
// CHECK:           }
// CHECK:           return [[RES_4_]] : memref<?x?xf32>
// CHECK:         }
}

// -----

func @test_resize1(%arg0 : tensor<3x4xf32>) -> tensor<*xf32> {
    %cst = "onnx.NoValue"() {value} : () -> none
    %0 = "onnx.Constant"() {value = dense<[0.000000e+00, 0.000000e+00, 1.000000e+00, 1.000000e+00]> : tensor<4xf32>} : () -> tensor<4xf32>
    %1 = "onnx.Constant"() {value = dense<[1.000000e+00,  3.000000e+00]> : tensor<2xf32>} : () -> tensor<2xf32>
    %2 = "onnx.Resize"(%arg0, %0, %1, %cst) {coordinate_transformation_mode = "asymmetric", mode = "nearest", nearest_mode = "floor"} : (tensor<3x4xf32>, tensor<4xf32>, tensor<2xf32>, none) -> tensor<*xf32>
    "func.return"(%2) : (tensor<*xf32>) -> ()
// CHECK-LABEL:  func @test_resize1
// CHECK-SAME:   ([[PARAM_0_:%.+]]: memref<3x4xf32>) -> memref<3x12xf32> {
// CHECK-DAG:       [[VAR_cst_:%.+]] = "onnx.NoValue"() {value} : () -> none
// CHECK-DAG:       [[VAR_0_:%.+]] = "krnl.global"() {name = {{.*}}, shape = [4], value = dense<[0.000000e+00, 0.000000e+00, 1.000000e+00, 1.000000e+00]> : tensor<4xf32>} : () -> memref<4xf32>
// CHECK-DAG:       [[VAR_1_:%.+]] = "krnl.global"() {name = {{.*}}, shape = [2], value = dense<[1.000000e+00, 3.000000e+00]> : tensor<2xf32>} : () -> memref<2xf32>
// CHECK-DAG:       [[VAR_cst_0_:%.+]] = arith.constant 1.000000e+00 : f32
// CHECK-DAG:       [[VAR_cst_1_:%.+]] = arith.constant 3.000000e+00 : f32
// CHECK-DAG:       [[RES_:%.+]] = memref.alloc() {{.*}}: memref<3x12xf32>
// CHECK-DAG:       [[VAR_c0_i64_:%.+]] = arith.constant 0 : i64
// CHECK-DAG:       [[VAR_c1_:%.+]] = arith.constant 1 : index
// CHECK-DAG:       [[LOOP_0_:%.+]]:2 = krnl.define_loops 2
// CHECK:           krnl.iterate([[LOOP_0_]]#0, [[LOOP_0_]]#1) with ([[LOOP_0_]]#0 -> [[I_0_:%.+]] = 0 to 3, [[LOOP_0_]]#1 -> [[I_1_:%.+]] = 0 to 12){
// CHECK:             [[IV:%.+]]:2 = krnl.get_induction_var_value([[LOOP_0_]]#0, [[LOOP_0_]]#1) : (!krnl.loop, !krnl.loop) -> (index, index)
// CHECK:             [[VAR_4_:%.+]] = arith.index_cast [[IV]]#0 : index to i64
// CHECK:             [[VAR_5_:%.+]] = arith.sitofp [[VAR_4_]] : i64 to f32
// CHECK:             [[VAR_6_:%.+]] = arith.divf [[VAR_5_]], [[VAR_cst_0_]] : f32
// CHECK:             [[VAR_7_:%.+]] = math.floor [[VAR_6_]] : f32
// CHECK:             [[VAR_8_:%.+]] = arith.fptosi [[VAR_7_]] : f32 to i64
// CHECK:             [[VAR_9_:%.+]] = arith.cmpi slt, [[VAR_8_]], [[VAR_c0_i64_]] : i64
// CHECK:             [[VAR_10_:%.+]] = arith.select [[VAR_9_]], [[VAR_c0_i64_]], [[VAR_8_]] : i64
// CHECK-DAG:         [[VAR_11_:%.+]] = arith.index_cast [[VAR_10_]] : i64 to index
// CHECK-DAG:         [[VAR_c3_:%.+]] = arith.constant 3 : index
// CHECK-NOT: separator of consecutive DAGs
// CHECK-DAG:         [[VAR_12_:%.+]] = arith.cmpi slt, [[VAR_11_]], [[VAR_c3_]] : index
// CHECK-DAG:         [[VAR_13_:%.+]] = arith.subi [[VAR_c3_]], [[VAR_c1_]] : index
// CHECK-NOT: separator of consecutive DAGs
// CHECK-DAG:         [[VAR_14_:%.+]] = arith.select [[VAR_12_]], [[VAR_11_]], [[VAR_13_]] : index
// CHECK-DAG:         [[VAR_15_:%.+]] = arith.index_cast [[IV]]#1 : index to i64
// CHECK:             [[VAR_16_:%.+]] = arith.sitofp [[VAR_15_]] : i64 to f32
// CHECK:             [[VAR_17_:%.+]] = arith.divf [[VAR_16_]], [[VAR_cst_1_]] : f32
// CHECK:             [[VAR_18_:%.+]] = math.floor [[VAR_17_]] : f32
// CHECK:             [[VAR_19_:%.+]] = arith.fptosi [[VAR_18_]] : f32 to i64
// CHECK:             [[VAR_20_:%.+]] = arith.cmpi slt, [[VAR_19_]], [[VAR_c0_i64_]] : i64
// CHECK:             [[VAR_21_:%.+]] = arith.select [[VAR_20_]], [[VAR_c0_i64_]], [[VAR_19_]] : i64
// CHECK-DAG:         [[VAR_22_:%.+]] = arith.index_cast [[VAR_21_]] : i64 to index
// CHECK-DAG:         [[VAR_c4_:%.+]] = arith.constant 4 : index
// CHECK-NOT: separator of consecutive DAGs
// CHECK-DAG:         [[VAR_23_:%.+]] = arith.cmpi slt, [[VAR_22_]], [[VAR_c4_]] : index
// CHECK-DAG:         [[VAR_24_:%.+]] = arith.subi [[VAR_c4_]], [[VAR_c1_]] : index
// CHECK:             [[VAR_25_:%.+]] = arith.select [[VAR_23_]], [[VAR_22_]], [[VAR_24_]] : index
// CHECK:             [[LOAD_PARAM_0_MEM_:%.+]] = krnl.load [[PARAM_0_]]{{.}}[[VAR_14_]], [[VAR_25_]]{{.}} : memref<3x4xf32>
// CHECK:             krnl.store [[LOAD_PARAM_0_MEM_]], [[RES_]][[[IV]]#0, [[IV]]#1] : memref<3x12xf32>
// CHECK:           }
// CHECK:           return [[RES_]] : memref<3x12xf32>
// CHECK:         }
}

//-----

func @test_resize2(%arg0 : tensor<3x4xf32>) -> tensor<*xf32> {
    %cst = "onnx.NoValue"() {value} : () -> none
    %0 = "onnx.Constant"() {value = dense<[0.000000e+00, 0.000000e+00, 1.000000e+00, 1.000000e+00]> : tensor<4xf32>} : () -> tensor<4xf32>
    %1 = "onnx.Constant"() {value = dense<[1.000000e+00,  3.000000e+00]> : tensor<2xf32>} : () -> tensor<2xf32>
<<<<<<< HEAD
    %2 = "onnx.Resize"(%arg0, %0, %1, %cst) {mode = "linear"} : (tensor<3x4xf32>, tensor<4xf32>, tensor<2xf32>, none) -> tensor<*xf32>
    "std.return"(%2) : (tensor<*xf32>) -> ()
=======
    %2 = "onnx.Resize"(%arg0, %0, %1, %cst) {coordinate_transformation_mode = "asymmetric", mode = "linear", nearest_mode = "round_prefer_floor"} : (tensor<3x4xf32>, tensor<4xf32>, tensor<2xf32>, none) -> tensor<*xf32>
    "func.return"(%2) : (tensor<*xf32>) -> ()
>>>>>>> cb0a1214
// CHECK-LABEL:  func @test_resize2
// CHECK-SAME:   ([[PARAM_0_:%.+]]: memref<3x4xf32>) -> memref<3x12xf32> {
// CHECK-DAG:       [[VAR_0_:%.+]] = "onnx.NoValue"() {value} : () -> none
// CHECK-DAG:       [[VAR_1_:%.+]] = "krnl.global"() {name = {{.*}}, shape = [4], value = dense<[0.000000e+00, 0.000000e+00, 1.000000e+00, 1.000000e+00]> : tensor<4xf32>} : () -> memref<4xf32>
// CHECK-DAG:       [[VAR_2_:%.+]] = "krnl.global"() {name = {{.*}}, shape = [2], value = dense<[1.000000e+00, 3.000000e+00]> : tensor<2xf32>} : () -> memref<2xf32>
// CHECK-DAG:       [[VAR_cst_:%.+]] = arith.constant 1.000000e+00 : f32
// CHECK-DAG:       [[VAR_cst_0_:%.+]] = arith.constant 3.000000e+00 : f32
// CHECK-DAG:       [[RES_:%.+]] = memref.alloc() {{.*}}: memref<3x12xf32>
// CHECK:           "krnl.call"([[RES_]], [[PARAM_0_]], [[VAR_1_]], [[VAR_2_]]) {funcName = "Resize_Scales", mode = "linear"} : (memref<3x12xf32>, memref<3x4xf32>, memref<4xf32>, memref<2xf32>) -> ()
// CHECK:           return [[RES_]] : memref<3x12xf32>
// CHECK:         }
}

//-----

  func @test_gather_scalar(%arg0: tensor<4xi64>, %arg1: tensor<i64>) -> tensor<i64> {
    %0 = "onnx.Gather"(%arg0, %arg1) {axis = 0 : si64} : (tensor<4xi64>, tensor<i64>) -> tensor<i64>
    return %0 : tensor<i64>
// CHECK-LABEL:  @test_gather_scalar
// CHECK-SAME:   ([[PARAM_0_:%.+]]: memref<4xi64>, [[PARAM_1_:%.+]]: memref<i64>) -> memref<i64> {
// CHECK-DAG:       [[RES_:%.+]] = memref.alloc() : memref<i64>
// CHECK-DAG:       krnl.define_loops 0
// CHECK:           krnl.iterate() with (){
// CHECK-DAG:         [[LOAD_PARAM_1_MEM_:%.+]] = krnl.load [[PARAM_1_]][] : memref<i64>
// CHECK-DAG:         [[VAR_2_:%.+]] = arith.index_cast [[LOAD_PARAM_1_MEM_]] : i64 to index
// CHECK-DAG:         [[CST_4_:%.+]] = arith.constant 4 : index
// CHECK-NOT: separator of consecutive DAGs
// CHECK-DAG:         [[VAR_3_:%.+]] = arith.cmpi slt, [[VAR_2_]], [[CST_0_]] : index
// CHECK-DAG:         [[VAR_4_:%.+]] = arith.addi [[VAR_2_]], [[CST_4_]] : index
// CHECK:             [[VAR_5_:%.+]] = arith.select [[VAR_3_]], [[VAR_4_]], [[VAR_2_]] : index
// CHECK:             [[LOAD_PARAM_0_MEM_:%.+]] = krnl.load [[PARAM_0_]]{{.}}[[VAR_5_]]{{.}} : memref<4xi64>
// CHECK:             krnl.store [[LOAD_PARAM_0_MEM_]], [[RES_]][] : memref<i64>
// CHECK:           }
// CHECK:           return [[RES_]] : memref<i64>
}

//-----

  func @test_gather_elements(%arg0: tensor<4xi64>, %arg1: tensor<2xi64>) -> tensor<2xi64> {
    %0 = "onnx.GatherElements"(%arg0, %arg1) : (tensor<4xi64>, tensor<2xi64>) -> tensor<2xi64>
    return %0 : tensor<2xi64>
// CHECK-LABEL:  @test_gather_elements
// CHECK-SAME:   ([[PARAM_0:%.+]]: memref<4xi64>, [[PARAM_1:%.+]]: memref<2xi64>) -> memref<2xi64> {
// CHECK-DAG:       [[RES:%.+]] = memref.alloc() {alignment = 16 : i64} : memref<2xi64>
// CHECK-DAG:       [[LOOP_0:%.+]] = krnl.define_loops 1
// CHECK:           krnl.iterate([[LOOP_0]]) with ([[LOOP_0]] -> [[I_0:%.+]] = 0 to 2){
// CHECK:             [[IV:%.+]] = krnl.get_induction_var_value([[LOOP_0]]) : (!krnl.loop) -> index
// CHECK-DAG:         [[LOAD_INDEX:%.+]] = krnl.load [[PARAM_1]]{{.*}}[[IV]]]{{.*}} : memref<2xi64>
// CHECK-DAG:         [[INDEX:%.+]] = arith.index_cast [[LOAD_INDEX]] : i64 to index
// CHECK-DAG:         [[CST_0:%.+]] = arith.constant 0 : index
// CHECK-DAG:         [[CST_4:%.+]] = arith.constant 4 : index
// CHECK-NOT: separator of consecutive DAGs
// CHECK-DAG:         [[CMP:%.+]] = arith.cmpi slt, [[INDEX]], [[CST_0]] : index
// CHECK-DAG:         [[VAR_1:%.+]] = arith.addi [[INDEX]], [[CST_4]] : index
// CHECK:             [[SEL:%.+]] = arith.select [[CMP]], [[VAR_1]], [[INDEX]] : index
// CHECK:             [[DATA_VAL:%.+]] = krnl.load [[PARAM_0]]{{.}}[[SEL]]{{.}} : memref<4xi64>
// CHECK:             krnl.store [[DATA_VAL]], [[RES]]{{.}}[[IV]]{{.}} : memref<2xi64>
// CHECK:           }
// CHECK:           return [[RES]] : memref<2xi64>
}

//-----

// COM: Test GatherND with indices_shape[-1] == rank(data) - batch_dims
func @test_gather_nd_1(%arg0 : tensor<2x2xf32>, %arg1 : tensor<2x2xi64>) -> tensor<2xf32> {
  %0 = "onnx.GatherND"(%arg0, %arg1) {batch_dims = 0 : si64} : (tensor<2x2xf32>, tensor<2x2xi64>) -> tensor<2xf32>
  "func.return"(%0) : (tensor<2xf32>) -> ()
// CHECK-LABEL:  @test_gather_nd_1
// CHECK-SAME:   ([[PARAM_0:%.+]]: memref<2x2xf32>, [[PARAM_1:%.+]]: memref<2x2xi64>) -> memref<2xf32> {
// CHECK:           [[RESHAPED_INDICES:%.+]] = memref.reinterpret_cast %arg1 to offset: [0], sizes: [1, 2, 2], strides: [4, 2, 1] : memref<2x2xi64> to memref<1x2x2xi64>
// CHECK:           [[RESHAPED_DATA:%.+]] = memref.reinterpret_cast %arg0 to offset: [0], sizes: [1, 2, 2], strides: [4, 2, 1] : memref<2x2xf32> to memref<1x2x2xf32>
// CHECK-DAG:       [[RES_BUFFER:%.+]] = memref.alloc() : memref<2xf32>
// CHECK-DAG:       [[RES_BUFFER_INDEX:%.+]] = memref.alloca() : memref<index>
// CHECK-DAG:       [[CST_0_0:%.+]] = arith.constant 0 : index
// CHECK-DAG:       [[CST_1_0:%.+]] = arith.constant 1 : index
// CHECK:           krnl.store [[CST_0_0]], [[RES_BUFFER_INDEX]][] : memref<index>
// CHECK:           [[LOOP:%.+]]:2 = krnl.define_loops 2
// CHECK:           krnl.iterate([[LOOP]]#0, [[LOOP]]#1) with ([[LOOP]]#0 -> [[I_0:%.+]] = 0 to 1, [[LOOP]]#1 -> [[I_1:%.+]] = 0 to 2){
// CHECK-DAG:         [[IV:%.+]]:2 = krnl.get_induction_var_value([[LOOP]]#0, [[LOOP]]#1) : (!krnl.loop, !krnl.loop) -> (index, index)
// CHECK:             [[CST_0_1:%.+]] = arith.constant 0 : index
// CHECK:             [[LOAD_INDEX_1:%.+]] = krnl.load [[RESHAPED_INDICES]][[[IV]]#0, [[IV]]#1, [[CST_0_1]]] : memref<1x2x2xi64>
// CHECK-DAG:         [[INDEX_1:%.+]] = arith.index_cast [[LOAD_INDEX_1]] : i64 to index
// CHECK-DAG:         [[CST_1_1:%.+]] = arith.constant 1 : index
// CHECK:             [[LOAD_INDEX_2:%.+]] = krnl.load [[RESHAPED_INDICES]][[[IV]]#0, [[IV]]#1, [[CST_1_1]]] : memref<1x2x2xi64>
// CHECK:             [[INDEX_2:%.+]] = arith.index_cast [[LOAD_INDEX_2]] : i64 to index
// CHECK-DAG:         [[DATA_VAL:%.+]] = krnl.load [[RESHAPED_DATA]][[[IV]]#0, [[INDEX_1]], [[INDEX_2]]] : memref<1x2x2xf32>
// CHECK-DAG:         [[RES_BUFFER_INDEX_VAL:%.+]] = krnl.load [[RES_BUFFER_INDEX]][] : memref<index>
// CHECK:             krnl.store [[DATA_VAL]], [[RES_BUFFER]][[[RES_BUFFER_INDEX_VAL]]] : memref<2xf32>
// CHECK:             [[PLUS_ONE:%.+]] = arith.addi [[RES_BUFFER_INDEX_VAL]], [[CST_1_0]] : index
// CHECK:             krnl.store [[PLUS_ONE]], [[RES_BUFFER_INDEX]][] : memref<index>
// CHECK:           }
// CHECK:          [[RES:%.+]] = memref.reinterpret_cast [[RES_BUFFER]] to offset: [0], sizes: [2], strides: [1] : memref<2xf32> to memref<2xf32> 
// CHECK:           return [[RES]] : memref<2xf32>
}

//-----

// COM: Test GatherND with indices_shape[-1] < rank(data) - batch_dims
func @test_gather_nd_2(%arg0 : tensor<2x2x2xf32>, %arg1 : tensor<2x1x2xi64>) -> tensor<2x1x2xf32> {
  %0 = "onnx.GatherND"(%arg0, %arg1) {batch_dims = 0 : si64} : (tensor<2x2x2xf32>, tensor<2x1x2xi64>) -> tensor<2x1x2xf32>
  "func.return"(%0) : (tensor<2x1x2xf32>) -> ()
// CHECK-LABEL:  func @test_gather_nd_2
// CHECK-SAME:   ([[PARAM_0:%.+]]: memref<2x2x2xf32>, [[PARAM_1:%.+]]: memref<2x1x2xi64>) -> memref<2x1x2xf32> {
// CHECK-DAG:       [[RESHAPED_INDICES:%.+]] = memref.reinterpret_cast [[PARAM_1]] to offset: [0], sizes: [1, 2, 2], strides: [4, 2, 1] : memref<2x1x2xi64> to memref<1x2x2xi64>
// CHECK-DAG:       [[RESHAPED_DATA:%.+]] = memref.reinterpret_cast [[PARAM_0]] to offset: [0], sizes: [1, 2, 2, 2], strides: [8, 4, 2, 1] : memref<2x2x2xf32> to memref<1x2x2x2xf32>
// CHECK-DAG:       [[RES_BUFFER:%.+]] = memref.alloc() : memref<4xf32>
// CHECK:           [[CST_0_0:%.+]] = arith.constant 0 : index
// CHECK:           [[CST_1_0:%.+]] = arith.constant 1 : index
// CHECK:           [[RES_INDEX_BUFFER:%.+]] = memref.alloca() : memref<index>
// CHECK:           krnl.store [[CST_0_0]], [[RES_INDEX_BUFFER]][] : memref<index>
// CHECK:           [[LOOP_0:%.+]]:2 = krnl.define_loops 2
// CHECK:           krnl.iterate([[LOOP_0]]#0, [[LOOP_0]]#1) with ([[LOOP_0]]#0 -> [[I_0_:%.+]] = 0 to 1, [[LOOP_0]]#1 -> [[I_1_:%.+]] = 0 to 2){
// CHECK-DAG:         [[IV:%.+]]:2 = krnl.get_induction_var_value([[LOOP_0]]#0, [[LOOP_0]]#1) : (!krnl.loop, !krnl.loop) -> (index, index)
// CHECK-DAG:         [[CST_0_1:%.+]] = arith.constant 0 : index
// CHECK:             [[LOAD_INDEX_1:%.+]] = krnl.load [[RESHAPED_INDICES]]{{.}}[[IV]]#0, [[IV]]#1, [[CST_0_1]]{{.}} : memref<1x2x2xi64>
// CHECK-DAG:         [[INDEX_1:%.+]] = arith.index_cast [[LOAD_INDEX_1]] : i64 to index
// CHECK-DAG:         [[CST_1_1:%.+]] = arith.constant 1 : index
// CHECK:             [[LOAD_INDEX_2:%.+]] = krnl.load [[RESHAPED_INDICES]]{{.}}[[IV]]#0, [[IV]]#1, [[CST_1_1]]{{.}} : memref<1x2x2xi64>
// CHECK-DAG:         [[INDEX_2:%.+]] = arith.index_cast [[LOAD_INDEX_2]] : i64 to index
// CHECK-DAG:         [[CST_0_2:%.+]] = arith.constant 0 : index
// CHECK-NOT: separator of consecutive DAGs
// CHECK-DAG:         [[DATA_1:%.+]] = krnl.load [[RESHAPED_DATA]]{{.}}[[IV]]#0, [[INDEX_1]], [[INDEX_2]], [[CST_0_2]]{{.}} : memref<1x2x2x2xf32>
// CHECK-DAG:         [[RES_INDEX_1:%.+]] = krnl.load [[RES_INDEX_BUFFER]][] : memref<index>
// CHECK:             krnl.store [[DATA_1]], [[RES_BUFFER]]{{.}}[[RES_INDEX_1]]{{.}} : memref<4xf32>
// CHECK:             [[PLUS_ONE:%.+]] = arith.addi [[RES_INDEX_1]], [[CST_1_0]] : index
// CHECK:             krnl.store [[PLUS_ONE]], [[RES_INDEX_BUFFER]][] : memref<index>
// CHECK:             [[CST_1_2:%.+]] = arith.constant 1 : index
// CHECK-DAG:         [[DATA_2:%.+]] = krnl.load [[RESHAPED_DATA]]{{.}}[[IV]]#0, [[INDEX_1]], [[INDEX_2]], [[CST_1_2]]{{.}} : memref<1x2x2x2xf32>
// CHECK-DAG:         [[RES_INDEX_2:%.+]] = krnl.load [[RES_INDEX_BUFFER]][] : memref<index>
// CHECK:             krnl.store [[DATA_2]], [[RES_BUFFER]]{{.}}[[RES_INDEX_2]]{{.}} : memref<4xf32>
// CHECK:             [[PLUS_ONE_1:%.+]] = arith.addi [[RES_INDEX_2]], [[CST_1_0]] : index
// CHECK:             krnl.store [[PLUS_ONE_1]], [[RES_INDEX_BUFFER]][] : memref<index>
// CHECK:           }
// CHECK:           [[RES:%.+]] = memref.reinterpret_cast [[RES_BUFFER]] to offset: [0], sizes: [2, 1, 2], strides: [2, 2, 1] : memref<4xf32> to memref<2x1x2xf32>
// CHECK:           return [[RES]] : memref<2x1x2xf32>
}

//-----

  func @test_reversesequence_1(%arg0: tensor<10x?xf32>, %arg1: tensor<10xi64>) -> tensor<*xf32> {
    %0 = "onnx.ReverseSequence"(%arg0, %arg1) {batch_axis = 1 : si64, time_axis = 0 : si64} : (tensor<10x?xf32>, tensor<10xi64>) -> tensor<*xf32>
    return %0 : tensor<*xf32>
// CHECK-LABEL:  @test_reversesequence_1
// CHECK-SAME:   ([[PARAM_0_:%.+]]: memref<10x?xf32>, [[PARAM_1_:%.+]]: memref<10xi64>) -> memref<10x?xf32> {
// CHECK-DAG:       [[VAR_c10_:%.+]] = arith.constant 10 : index
// CHECK-DAG:       [[VAR_c1_:%.+]] = arith.constant 1 : index
// CHECK:           [[VAR_0_:%.+]] = memref.dim [[PARAM_0_]], [[VAR_c1_]] : memref<10x?xf32>
// CHECK-DAG:       [[RES_:%.+]] = memref.alloc([[VAR_0_]]) {{.*}}: memref<10x?xf32>
// CHECK-DAG:       [[VAR_c1_0_:%.+]] = arith.constant 1 : index
// CHECK-DAG:       [[LOOP_0_:%.+]]:2 = krnl.define_loops 2
// CHECK:           krnl.iterate([[LOOP_0_]]#0, [[LOOP_0_]]#1) with ([[LOOP_0_]]#0 -> [[I_0_:%.+]] = 0 to 10, [[LOOP_0_]]#1 -> [[I_1_:%.+]] = 0 to #map0([[VAR_0_]])){
// CHECK:             [[IV:%.+]]:2 = krnl.get_induction_var_value([[LOOP_0_]]#0, [[LOOP_0_]]#1) : (!krnl.loop, !krnl.loop) -> (index, index)
// CHECK-DAG:         [[LOAD_PARAM_1_MEM_:%.+]] = krnl.load [[PARAM_1_]]{{.}}[[IV]]#1] : memref<10xi64>
// CHECK:             [[VAR_4_:%.+]] = arith.index_cast [[LOAD_PARAM_1_MEM_]] : i64 to index
// CHECK-DAG:         [[VAR_5_:%.+]] = arith.cmpi slt, [[IV]]#0, [[VAR_4_]] : index
// CHECK-DAG:         [[VAR_6_:%.+]] = arith.subi [[VAR_4_]], [[IV]]#0 : index
// CHECK:             [[VAR_7_:%.+]] = arith.subi [[VAR_6_]], [[VAR_c1_0_]] : index
// CHECK:             [[VAR_8_:%.+]] = arith.select [[VAR_5_]], [[VAR_7_]], [[IV]]#0 : index
// CHECK:             [[LOAD_PARAM_0_MEM_:%.+]] = krnl.load [[PARAM_0_]]{{.}}[[VAR_8_]], [[IV]]#1] : memref<10x?xf32>
// CHECK:             krnl.store [[LOAD_PARAM_0_MEM_]], [[RES_]][[[IV]]#0, [[IV]]#1] : memref<10x?xf32>
// CHECK:           }
// CHECK:           return [[RES_]] : memref<10x?xf32>
  }

//-----
  func @test_random_normal1() -> tensor<*xf32> {
    %0 = "onnx.RandomNormal"() {shape = [3, 4, 5], dtype = 1 : si64, mean = 0.0 :f32, scale = 1.0 : f32, seed = 2.0 : f32} : () -> tensor<*xf32>
    "func.return"(%0) : (tensor<*xf32>) -> ()
// CHECK-LABEL:  @test_random_normal1
// CHECK-DAG:       [[ALLOC:%.+]] = memref.alloc() {alignment = 16 : i64} : memref<3x4x5xf32>
// CHECK-DAG:       [[ALL_VALUES:%.+]] = arith.constant 60 : index
// CHECK-DAG:       [[MEAN:%.+]] = arith.constant 0.000000e+00 : f32
// CHECK-DAG:       [[SCALE:%.+]] = arith.constant 1.000000e+00 : f32
// CHECK-DAG:       [[SEED:%.+]] = arith.constant 2.000000e+00 : f32
// CHECK-DAG:       "krnl.random_normal"([[ALLOC]], [[ALL_VALUES]], [[MEAN]], [[SCALE]], [[SEED]]) : (memref<3x4x5xf32>, index, f32, f32, f32) -> ()
// CHECK:           return [[ALLOC]] : memref<3x4x5xf32>
}

//-----
  func @test_random_normal2() -> tensor<*xf32> {
    %0 = "onnx.RandomNormal"() {shape = [3, 4, 5], dtype = 2 : si64, mean = 0.0 :f32, scale = 1.0 : f32, seed = 2.0 : f32} : () -> tensor<*xf32>
    "func.return"(%0) : (tensor<*xf32>) -> ()
// CHECK-LABEL:  @test_random_normal2
// CHECK-DAG:       [[ALLOC:%.+]] = memref.alloc() {alignment = 16 : i64} : memref<3x4x5xf64>
// CHECK-DAG:       [[ALL_VALUES:%.+]] = arith.constant 60 : index
// CHECK-DAG:       [[MEAN:%.+]] = arith.constant 0.000000e+00 : f64
// CHECK-DAG:       [[SCALE:%.+]] = arith.constant 1.000000e+00 : f64
// CHECK-DAG:       [[SEED:%.+]] = arith.constant 2.000000e+00 : f64
// CHECK-DAG:       "krnl.random_normal"([[ALLOC]], [[ALL_VALUES]], [[MEAN]], [[SCALE]], [[SEED]]) : (memref<3x4x5xf64>, index, f64, f64, f64) -> ()
// CHECK:           return [[ALLOC]] : memref<3x4x5xf64>
}

//-----
  func @test_random_normal3() -> tensor<*xf32> {
    %0 = "onnx.RandomNormal"() {shape = [3, 4, 5], dtype = 2 : si64, mean = 0.0 :f32, scale = 1.0 : f32} : () -> tensor<*xf32>
    "func.return"(%0) : (tensor<*xf32>) -> ()
// CHECK-LABEL:  @test_random_normal3
// CHECK-DAG:       [[ALLOC:%.+]] = memref.alloc() {alignment = 16 : i64} : memref<3x4x5xf64>
// CHECK-DAG:       [[ALL_VALUES:%.+]] = arith.constant 60 : index
// CHECK-DAG:       [[MEAN:%.+]] = arith.constant 0.000000e+00 : f64
// CHECK-DAG:       [[SCALE:%.+]] = arith.constant 1.000000e+00 : f64
// CHECK-DAG:       [[SEED:%.+]] = arith.constant
// CHECK-DAG:       "krnl.random_normal"([[ALLOC]], [[ALL_VALUES]], [[MEAN]], [[SCALE]], [[SEED]]) : (memref<3x4x5xf64>, index, f64, f64, f64) -> ()
// CHECK:           return [[ALLOC]] : memref<3x4x5xf64>
}

//-----
  func @test_random_normal_like1(%arg0: tensor<3x4x5xf32>) -> tensor<*xf32> {
    %0 = "onnx.RandomNormalLike"(%arg0) {dtype = 1 : si64, mean = 0.0 :f32, scale = 1.0 : f32, seed = 2.0 : f32} : (tensor<3x4x5xf32>) -> tensor<*xf32>
    "func.return"(%0) : (tensor<*xf32>) -> ()
// CHECK-LABEL:  @test_random_normal_like1
// CHECK-DAG:       [[ALLOC:%.+]] = memref.alloc() {alignment = 16 : i64} : memref<3x4x5xf32>
// CHECK-DAG:       [[ALL_VALUES:%.+]] = arith.constant 60 : index
// CHECK-DAG:       [[MEAN:%.+]] = arith.constant 0.000000e+00 : f32
// CHECK-DAG:       [[SCALE:%.+]] = arith.constant 1.000000e+00 : f32
// CHECK-DAG:       [[SEED:%.+]] = arith.constant 2.000000e+00 : f32
// CHECK-DAG:       "krnl.random_normal"([[ALLOC]], [[ALL_VALUES]], [[MEAN]], [[SCALE]], [[SEED]]) : (memref<3x4x5xf32>, index, f32, f32, f32) -> ()
// CHECK:           return [[ALLOC]] : memref<3x4x5xf32>
}

//-----
  func @test_random_normal_like2(%arg0: tensor<3x4x5xf32>) -> tensor<*xf32> {
    %0 = "onnx.RandomNormalLike"(%arg0) {dtype = 2 : si64, mean = 0.0 :f32, scale = 1.0 : f32, seed = 2.0 : f32} : (tensor<3x4x5xf32>) -> tensor<*xf32>
    "func.return"(%0) : (tensor<*xf32>) -> ()
// CHECK-LABEL:  @test_random_normal_like2
// CHECK-DAG:       [[ALLOC:%.+]] = memref.alloc() {alignment = 16 : i64} : memref<3x4x5xf64>
// CHECK-DAG:       [[ALL_VALUES:%.+]] = arith.constant 60 : index
// CHECK-DAG:       [[MEAN:%.+]] = arith.constant 0.000000e+00 : f64
// CHECK-DAG:       [[SCALE:%.+]] = arith.constant 1.000000e+00 : f64
// CHECK-DAG:       [[SEED:%.+]] = arith.constant 2.000000e+00 : f64
// CHECK-DAG:       "krnl.random_normal"([[ALLOC]], [[ALL_VALUES]], [[MEAN]], [[SCALE]], [[SEED]]) : (memref<3x4x5xf64>, index, f64, f64, f64) -> ()
// CHECK:           return [[ALLOC]] : memref<3x4x5xf64>
}

//-----
  func @test_random_normal_like3(%arg0: tensor<3x4x5xf32>) -> tensor<*xf32> {
    %0 = "onnx.RandomNormalLike"(%arg0) {dtype = 2 : si64, mean = 0.0 :f32, scale = 1.0 : f32} : (tensor<3x4x5xf32>) -> tensor<*xf32>
    "func.return"(%0) : (tensor<*xf32>) -> ()
// CHECK-LABEL:  @test_random_normal_like3
// CHECK-DAG:       [[ALLOC:%.+]] = memref.alloc() {alignment = 16 : i64} : memref<3x4x5xf64>
// CHECK-DAG:       [[ALL_VALUES:%.+]] = arith.constant 60 : index
// CHECK-DAG:       [[MEAN:%.+]] = arith.constant 0.000000e+00 : f64
// CHECK-DAG:       [[SCALE:%.+]] = arith.constant 1.000000e+00 : f64
// CHECK-DAG:       [[SEED:%.+]] = arith.constant
// CHECK-DAG:       "krnl.random_normal"([[ALLOC]], [[ALL_VALUES]], [[MEAN]], [[SCALE]], [[SEED]]) : (memref<3x4x5xf64>, index, f64, f64, f64) -> ()
// CHECK:           return [[ALLOC]] : memref<3x4x5xf64>
}

//-----
  func @test_random_normal_like4(%arg0: tensor<3x4x?x?xf32>) -> tensor<*xf32> {
    %0 = "onnx.RandomNormalLike"(%arg0) {dtype = 1 : si64, mean = 0.0 :f32, scale = 1.0 : f32, seed = 2.0 : f32} : (tensor<3x4x?x?xf32>) -> tensor<*xf32>
    "func.return"(%0) : (tensor<*xf32>) -> ()
// CHECK-LABEL:  @test_random_normal_like4
// CHECK-DAG:       [[C2:%.+]] = arith.constant 2 : index
// CHECK-DAG:       [[DIM2:%.+]] = memref.dim %arg0, [[C2]] : memref<3x4x?x?xf32>
// CHECK-DAG:       [[C3:%.+]] = arith.constant 3 : index
// CHECK-DAG:       [[DIM3:%.+]] = memref.dim %arg0, [[C3]] : memref<3x4x?x?xf32>
// CHECK-DAG:       [[DYN_ALLOC:%.+]] = memref.alloc([[DIM2]], [[DIM3]]) {alignment = 16 : i64} : memref<3x4x?x?xf32>
// CHECK-DAG:       [[C12:%.+]] = arith.constant 12 : index
// CHECK-DAG:       [[C2:%.+]] = arith.constant 2 : index
// CHECK-DAG:       [[DIM2:%.+]] = memref.dim %arg0, [[C2]] : memref<3x4x?x?xf32>
// CHECK-DAG:       [[MUL1:%.+]] = arith.muli [[C12]], [[DIM2]] : index
// CHECK-DAG:       [[C3:%.+]] = arith.constant 3 : index
// CHECK-DAG:       [[DIM3:%.+]] = memref.dim %arg0, [[C3]] : memref<3x4x?x?xf32>
// CHECK-DAG:       [[ALL_VALUES:%.+]] = arith.muli [[MUL1]], [[DIM3]] : index
// CHECK-DAG:       [[MEAN:%.+]] = arith.constant 0.000000e+00 : f32
// CHECK-DAG:       [[SCALE:%.+]] = arith.constant 1.000000e+00 : f32
// CHECK-DAG:       [[SEED:%.+]] = arith.constant 2.000000e+00 : f32
// CHECK-DAG:       "krnl.random_normal"([[DYN_ALLOC]], [[ALL_VALUES]], [[MEAN]], [[SCALE]], [[SEED]]) : (memref<3x4x?x?xf32>, index, f32, f32, f32) -> ()
// CHECK:           return [[DYN_ALLOC]] : memref<3x4x?x?xf32>
}

//-----
  func @test_random_normal_like5(%arg0: tensor<3x4x5xf32>) -> tensor<*xf32> {
    %0 = "onnx.RandomNormalLike"(%arg0) {mean = 0.0 :f32, scale = 1.0 : f32, seed = 2.0 : f32} : (tensor<3x4x5xf32>) -> tensor<*xf32>
    "func.return"(%0) : (tensor<*xf32>) -> ()
// CHECK-LABEL:  @test_random_normal_like5
// CHECK-DAG:       [[ALLOC:%.+]] = memref.alloc() {alignment = 16 : i64} : memref<3x4x5xf32>
// CHECK-DAG:       [[ALL_VALUES:%.+]] = arith.constant 60 : index
// CHECK-DAG:       [[MEAN:%.+]] = arith.constant 0.000000e+00 : f32
// CHECK-DAG:       [[SCALE:%.+]] = arith.constant 1.000000e+00 : f32
// CHECK-DAG:       [[SEED:%.+]] = arith.constant 2.000000e+00 : f32
// CHECK-DAG:       "krnl.random_normal"([[ALLOC]], [[ALL_VALUES]], [[MEAN]], [[SCALE]], [[SEED]]) : (memref<3x4x5xf32>, index, f32, f32, f32) -> ()
// CHECK:           return [[ALLOC]] : memref<3x4x5xf32>
}

//-----

func @test_scatter_elements1(%arg0: tensor<3x3xf32>, %arg1: tensor<3x2xi64>, %arg2: tensor<3x2xf32>) -> (tensor<*xf32>,tensor<*xf32>) {
  %0 = "onnx.ScatterElements"(%arg0, %arg1, %arg2) {axis = 0 : si64} : (tensor<3x3xf32>, tensor<3x2xi64>, tensor<3x2xf32>) -> tensor<*xf32>
  %1 = "onnx.ScatterElements"(%arg0, %arg1, %arg2) {axis = 1 : si64} : (tensor<3x3xf32>, tensor<3x2xi64>, tensor<3x2xf32>) -> tensor<*xf32>  
  return %0, %1 : tensor<*xf32>, tensor<*xf32>
// CHECK-LABEL:  @test_scatter_elements1
// CHECK-SAME:   ([[PARAM_0:%.+]]: memref<3x3xf32>, [[PARAM_1:%.+]]: memref<3x2xi64>, [[PARAM_2:%.+]]: memref<3x2xf32>) -> (memref<3x3xf32>, memref<3x3xf32>) {
// CHECK-DAG:       [[CST_3:%.+]] = arith.constant 3 : index
// CHECK-DAG:       [[RES1:%.+]] = memref.alloc() {alignment = 16 : i64} : memref<3x3xf32>
// CHECK-DAG:       [[CST_36:%.+]] = arith.constant 36 : i64
// CHECK:           "krnl.memcpy"([[RES1]], %arg0, [[CST_36]]) : (memref<3x3xf32>, memref<3x3xf32>, i64) -> ()
// CHECK-DAG:       [[LOOP_0:%.+]]:2 = krnl.define_loops 2
// CHECK:           krnl.iterate([[LOOP_0]]#0, [[LOOP_0]]#1) with ([[LOOP_0]]#0 -> [[I_0:%.+]] = 0 to 3, [[LOOP_0]]#1 -> [[I_1:%.+]] = 0 to 2){
// CHECK:             [[IV:%.+]]:2 = krnl.get_induction_var_value([[LOOP_0]]#0, [[LOOP_0]]#1) : (!krnl.loop, !krnl.loop) -> (index, index)  
// CHECK-DAG:         [[INDEX:%.+]] = krnl.load [[PARAM_1]]{{.}}[[IV]]#0, [[IV]]#1{{.}} : memref<3x2xi64>
// CHECK-DAG:         [[UPDATE_VAL:%.+]] = krnl.load [[PARAM_2]]{{.}}[[IV]]#0, [[IV]]#1{{.}} : memref<3x2xf32>
// CHECK:             [[CAST_INDEX:%.+]] = arith.index_cast [[INDEX]] : i64 to index
// CHECK-DAG:         [[ZERO:%.+]] = arith.constant 0 : index
// CHECK-DAG:         [[THREE:%.+]] = arith.constant 3 : index
// CHECK-NOT: separator of consecutive DAGs
// CHECK-DAG:         [[CMP:%.+]] = arith.cmpi slt, [[CAST_INDEX]], [[ZERO]] : index
// CHECK-DAG:         [[ADDI:%.+]] = arith.addi [[CAST_INDEX]], [[THREE]] : index 
// CHECK:             [[SEL:%.+]] = arith.select [[CMP]], [[ADDI]], [[CAST_INDEX]] : index
// CHECK:             krnl.store [[UPDATE_VAL]], [[RES1]]{{.}}[[SEL]], [[IV]]#1{{.}} : memref<3x3xf32>
// CHECK-NEXT:      }
//
// CHECK-DAG:       [[RES2:%.+]] = memref.alloc() {alignment = 16 : i64} : memref<3x3xf32>
// CHECK-DAG:       [[CST_36_1:%.+]] = arith.constant 36 : i64
// CHECK:           "krnl.memcpy"([[RES2]], %arg0, [[CST_36_1]]) : (memref<3x3xf32>, memref<3x3xf32>, i64) -> ()
// CHECK-DAG:       [[LOOP_1:%.+]]:2 = krnl.define_loops 2
// CHECK:           krnl.iterate([[LOOP_1]]#0, [[LOOP_1]]#1) with ([[LOOP_1]]#0 -> [[I_0:%.+]] = 0 to 3, [[LOOP_1]]#1 -> [[I_1:%.+]] = 0 to 2){
// CHECK:             [[IV:%.+]]:2 = krnl.get_induction_var_value([[LOOP_1]]#0, [[LOOP_1]]#1) : (!krnl.loop, !krnl.loop) -> (index, index)  
// CHECK-DAG:         [[INDEX:%.+]] = krnl.load [[PARAM_1]]{{.}}[[IV]]#0, [[IV]]#1{{.}} : memref<3x2xi64>
// CHECK-DAG:         [[UPDATE_VAL:%.+]] = krnl.load [[PARAM_2]]{{.}}[[IV]]#0, [[IV]]#1{{.}} : memref<3x2xf32>
// CHECK:             [[CAST_INDEX:%.+]] = arith.index_cast [[INDEX]] : i64 to index
// CHECK-DAG:         [[ZERO:%.+]] = arith.constant 0 : index
// CHECK-DAG:         [[THREE:%.+]] = arith.constant 3 : index
// CHECK-NOT: separator of consecutive DAGs
// CHECK-DAG:         [[CMP:%.+]] = arith.cmpi slt, [[CAST_INDEX]], [[ZERO]] : index
// CHECK-DAG:         [[ADDI:%.+]] = arith.addi [[CAST_INDEX]], [[THREE]] : index 
// CHECK:             [[SEL:%.+]] = arith.select [[CMP]], [[ADDI]], [[CAST_INDEX]] : index
// CHECK:             krnl.store [[UPDATE_VAL]], [[RES2]]{{.}}[[IV]]#0, [[SEL]]{{.}} : memref<3x3xf32>
// CHECK-NEXT:      }
// CHECK:           return [[RES1]], [[RES2]] : memref<3x3xf32>, memref<3x3xf32>
}

//-----

func @test_scatter_nd1(%arg0: tensor<4x4x4xf32>, %arg1: tensor<2x1xi64>, %arg2: tensor<2x4x4xf32>) -> tensor<4x4x4xf32> {
  %0 = "onnx.ScatterND"(%arg0, %arg1, %arg2) : (tensor<4x4x4xf32>, tensor<2x1xi64>, tensor<2x4x4xf32>) -> tensor<4x4x4xf32>
  return %0 : tensor<4x4x4xf32>
// CHECK-LABEL:  @test_scatter_nd1
// CHECK-SAME:   ([[PARAM_0:%.+]]: memref<4x4x4xf32>, [[PARAM_1:%.+]]: memref<2x1xi64>, [[PARAM_2:%.+]]: memref<2x4x4xf32>) -> memref<4x4x4xf32> {
// CHECK-DAG:       [[CST_4:%.+]] = arith.constant 4 : index
// CHECK-DAG:       [[RES:%.+]] = memref.alloc() {alignment = 16 : i64} : memref<4x4x4xf32>
// CHECK-DAG:       [[CST_256:%.+]] = arith.constant 256 : i64
// CHECK:           "krnl.memcpy"([[RES]], %arg0, [[CST_256]]) : (memref<4x4x4xf32>, memref<4x4x4xf32>, i64) -> ()
// CHECK:           [[LOOP_0:%.+]]:3 = krnl.define_loops 3
// CHECK:           krnl.iterate([[LOOP_0]]#0, [[LOOP_0]]#1, [[LOOP_0]]#2) with 
// CHECK-SAME:      ([[LOOP_0]]#0 -> [[I_0:%.+]] = 0 to 2, [[LOOP_0]]#1 -> [[I_1:%.+]] = 0 to 4, [[LOOP_0]]#2 -> [[I_2:%.+]] = 0 to 4){
// CHECK-DAG:         [[IV:%.+]]:3 = krnl.get_induction_var_value([[LOOP_0]]#0, [[LOOP_0]]#1, [[LOOP_0]]#2) : (!krnl.loop, !krnl.loop, !krnl.loop) -> (index, index, index)
// CHECK-DAG:         [[CST_0:%.+]] = arith.constant 0 : index
// CHECK-NOT: separator of consecutive DAGs
// CHECK-DAG:         [[INDEX:%.+]] = krnl.load [[PARAM_1]]{{.}}[[IV]]#0, [[CST_0]]{{.}} : memref<2x1xi64>
// CHECK-DAG:         [[UPDATE:%.+]] = krnl.load [[PARAM_2]]{{.}}[[IV]]#0, [[IV]]#1, [[IV]]#2{{.}} : memref<2x4x4xf32>
// CHECK-DAG:         [[CAST_INDEX:%.+]] = arith.index_cast [[INDEX]] : i64 to index
// CHECK:             krnl.store [[UPDATE]], [[RES]]{{.}}[[CAST_INDEX]], [[IV]]#1, [[IV]]#2{{.}} : memref<4x4x4xf32>
// CHECK-NEXT:      }
// CHECK:           return [[RES]] : memref<4x4x4xf32>
}

//-----

func @test_sequence_ops1(%arg0: tensor<?x4x5xf32>) -> tensor<3xi64>  {
  %0 = "onnx.Constant"() {value = dense<0> : tensor<1xi64>} : () -> tensor<i64>
  %1 = "onnx.SequenceEmpty"() : () -> !onnx.Seq<tensor<*xf32>>
  %2 = "onnx.NoValue"() {value} : () -> none
  %3 = "onnx.SequenceInsert"(%1, %arg0, %2) : (!onnx.Seq<tensor<*xf32>>, tensor<?x4x5xf32>, none) -> !onnx.Seq<tensor<?x4x5xf32>>
  %6 = "onnx.SequenceInsert"(%3, %arg0, %2) : (!onnx.Seq<tensor<?x4x5xf32>>, tensor<?x4x5xf32>, none) -> !onnx.Seq<tensor<?x4x5xf32>>
  %4 = "onnx.SequenceAt"(%6, %0) : (!onnx.Seq<tensor<?x4x5xf32>>, tensor<i64>) -> tensor<?x4x5xf32>
  %5 = "onnx.Shape"(%4) : (tensor<?x4x5xf32>) -> tensor<3xi64>
  return %5 : tensor<3xi64>
// CHECK-LABEL:  func @test_sequence_ops1
// CHECK-SAME:   ([[PARAM_0_:%.+]]: memref<?x4x5xf32>) -> memref<3xi64> {
// CHECK-DAG:       [[VAR_0_:%.+]] = "krnl.global"() {name = {{.*}}, shape = [], value = dense<0> : tensor<1xi64>} : () -> memref<i64>
// CHECK-DAG:       [[RES_:%.+]] = memref.alloc() {{.*}}: memref<0xmemref<*xf32>>
// CHECK-DAG:       [[VAR_2_:%.+]] = "onnx.NoValue"() {value} : () -> none
// CHECK-DAG:       [[VAR_c0_:%.+]] = arith.constant 0 : index
// CHECK-DAG:       [[VAR_c0_0_:%.+]] = arith.constant 0 : index
// CHECK-DAG:       [[VAR_c0_1_:%.+]] = arith.constant 0 : index
// CHECK-DAG:       [[VAR_c1_:%.+]] = arith.constant 1 : index
// CHECK-DAG:       [[VAR_c1_2_:%.+]] = arith.constant 1 : index
// CHECK-DAG:       [[RES_1_:%.+]] = memref.alloc() {{.*}}: memref<1xmemref<?x4x5xf32>>
// CHECK-DAG:       [[VAR_c0_3_:%.+]] = arith.constant 0 : index
// CHECK-DAG:       [[LOOP_0_:%.+]] = krnl.define_loops 1
// CHECK:           krnl.iterate([[LOOP_0_]]) with ([[LOOP_0_]] -> [[I_0_:%.+]] = 0 to 0){
// CHECK:             [[VAR_22_:%.+]] = krnl.get_induction_var_value([[LOOP_0_]]) : (!krnl.loop) -> index
// CHECK:             [[LOAD_RES_MEM_:%.+]] = krnl.load [[RES_]]{{.}}[[VAR_22_]]{{.}} : memref<0xmemref<*xf32>>
// CHECK:             [[VAR_24_:%.+]] = memref.cast [[LOAD_RES_MEM_]] : memref<*xf32> to memref<?x4x5xf32>
// CHECK:             krnl.store [[VAR_24_]], [[RES_1_]]{{.}}[[VAR_22_]]{{.}} : memref<1xmemref<?x4x5xf32>>
// CHECK:           }
// CHECK:           [[VAR_5_:%.+]] = memref.cast [[PARAM_0_]] : memref<?x4x5xf32> to memref<?x4x5xf32>
// CHECK:           krnl.store [[VAR_5_]], [[RES_1_]]{{.}}[[VAR_c0_1_]]{{.}} : memref<1xmemref<?x4x5xf32>>
// CHECK-DAG:       [[VAR_c1_4_:%.+]] = arith.constant 1 : index
// CHECK-DAG:       [[VAR_c1_5_:%.+]] = arith.constant 1 : index
// CHECK-DAG:       [[LOOP_1_:%.+]] = krnl.define_loops 1
// CHECK:           krnl.iterate([[LOOP_1_]]) with ([[LOOP_1_]] -> [[I_1_:%.+]] = 1 to 1){
// CHECK:             [[VAR_22_1_:%.+]] = krnl.get_induction_var_value([[LOOP_1_]]) : (!krnl.loop) -> index
// CHECK:             [[LOAD_RES_MEM_1_:%.+]] = krnl.load [[RES_]]{{.}}[[VAR_22_1_]]{{.}} : memref<0xmemref<*xf32>>
// CHECK-DAG:         [[VAR_24_1_:%.+]] = memref.cast [[LOAD_RES_MEM_1_]] : memref<*xf32> to memref<?x4x5xf32>
// CHECK-DAG:         [[VAR_c1_21_:%.+]] = arith.constant 1 : index
// CHECK:             [[VAR_25_:%.+]] = arith.addi [[VAR_22_1_]], [[VAR_c1_21_]] : index
// CHECK:             krnl.store [[VAR_24_1_]], [[RES_1_]]{{.}}[[VAR_25_]]{{.}} : memref<1xmemref<?x4x5xf32>>
// CHECK:           }
// CHECK-DAG:       [[VAR_c0_6_:%.+]] = arith.constant 0 : index
// CHECK-DAG:       [[VAR_c1_7_:%.+]] = arith.constant 1 : index
// CHECK-DAG:       [[VAR_c1_8_:%.+]] = arith.constant 1 : index
// CHECK-DAG:       [[VAR_c1_9_:%.+]] = arith.constant 1 : index
// CHECK-DAG:       [[VAR_c2_:%.+]] = arith.constant 2 : index
// CHECK-DAG:       [[RES_2_:%.+]] = memref.alloc() {{.*}}: memref<2xmemref<?x4x5xf32>>
// CHECK-DAG:       [[VAR_c0_10_:%.+]] = arith.constant 0 : index
// CHECK-DAG:       [[LOOP_2_:%.+]] = krnl.define_loops 1
// CHECK:           krnl.iterate([[LOOP_2_]]) with ([[LOOP_2_]] -> [[I_2_:%.+]] = 0 to 1){
// CHECK:             [[VAR_22_2_:%.+]] = krnl.get_induction_var_value([[LOOP_2_]]) : (!krnl.loop) -> index
// CHECK:             [[LOAD_RES_MEM_1_:%.+]] = krnl.load [[RES_1_]]{{.}}[[VAR_22_2_]]{{.}} : memref<1xmemref<?x4x5xf32>>
// CHECK:             [[VAR_24_2_:%.+]] = memref.cast [[LOAD_RES_MEM_1_]] : memref<?x4x5xf32> to memref<?x4x5xf32>
// CHECK:             krnl.store [[VAR_24_2_]], [[RES_2_]]{{.}}[[VAR_22_2_]]{{.}} : memref<2xmemref<?x4x5xf32>>
// CHECK:           }
// CHECK:           [[VAR_9_:%.+]] = memref.cast [[PARAM_0_]] : memref<?x4x5xf32> to memref<?x4x5xf32>
// CHECK:           krnl.store [[VAR_9_]], [[RES_2_]]{{.}}[[VAR_c1_8_]]{{.}} : memref<2xmemref<?x4x5xf32>>
// CHECK-DAG:       [[VAR_c1_11_:%.+]] = arith.constant 1 : index
// CHECK-DAG:       [[VAR_c2_12_:%.+]] = arith.constant 2 : index
// CHECK-DAG:       [[LOOP_3_:%.+]] = krnl.define_loops 1
// CHECK:           krnl.iterate([[LOOP_3_]]) with ([[LOOP_3_]] -> [[I_3_:%.+]] = 2 to 2){
// CHECK:             [[VAR_22_3_:%.+]] = krnl.get_induction_var_value([[LOOP_3_]]) : (!krnl.loop) -> index
// CHECK:             [[LOAD_RES_MEM_1_1_:%.+]] = krnl.load [[RES_1_]]{{.}}[[VAR_22_3_]]{{.}} : memref<1xmemref<?x4x5xf32>>
// CHECK-DAG:         [[VAR_24_3_:%.+]] = memref.cast [[LOAD_RES_MEM_1_1_]] : memref<?x4x5xf32> to memref<?x4x5xf32>
// CHECK-DAG:         [[VAR_c1_21_1_:%.+]] = arith.constant 1 : index
// CHECK:             [[VAR_25_1_:%.+]] = arith.addi [[VAR_22_3_]], [[VAR_c1_21_1_]] : index
// CHECK:             krnl.store [[VAR_24_3_]], [[RES_2_]]{{.}}[[VAR_25_1_]]{{.}} : memref<2xmemref<?x4x5xf32>>
// CHECK:           }
// CHECK-DAG:       [[VAR_c0_13_:%.+]] = arith.constant 0 : index
// CHECK-DAG:       [[VAR_c2_14_:%.+]] = arith.constant 2 : index
// CHECK-DAG:       [[VAR_c2_15_:%.+]] = arith.constant 2 : index
// CHECK-DAG:       [[LOAD_VAR_0_MEM_:%.+]] = krnl.load [[VAR_0_]][] : memref<i64>
// CHECK:           [[VAR_12_:%.+]] = arith.index_cast [[LOAD_VAR_0_MEM_]] : i64 to index
// CHECK-DAG:       [[VAR_13_:%.+]] = affine.apply #map1(){{.}}[[VAR_12_]]{{.}}
// CHECK-DAG:       [[VAR_c0_16_:%.+]] = arith.constant 0 : index
// CHECK:           [[VAR_14_:%.+]] = arith.cmpi slt, [[VAR_12_]], [[VAR_c0_16_]] : index
// CHECK:           [[VAR_15_:%.+]] = arith.select [[VAR_14_]], [[VAR_13_]], [[VAR_12_]] : index
// CHECK:           [[LOAD_RES_2_MEM_:%.+]] = krnl.load [[RES_2_]]{{.}}[[VAR_15_]]{{.}} : memref<2xmemref<?x4x5xf32>>
// CHECK-NOT: separator of consecutive DAGs
// CHECK-DAG:       [[VAR_c0_17_:%.+]] = arith.constant 0 : index
// CHECK-DAG:       [[VAR_17_:%.+]] = memref.dim [[LOAD_RES_2_MEM_]], [[VAR_c0_17_]] : memref<?x4x5xf32>
// CHECK-DAG:       [[VAR_c4_:%.+]] = arith.constant 4 : index
// CHECK-DAG:       [[VAR_c5_:%.+]] = arith.constant 5 : index
// CHECK-DAG:       [[VAR_c3_:%.+]] = arith.constant 3 : index
// CHECK-DAG:       [[RES_3_:%.+]] = memref.alloc() {{.*}}: memref<3xi64>
// CHECK-NOT: separator of consecutive DAGs
// CHECK-DAG:       [[VAR_19_:%.+]] = arith.index_cast [[VAR_17_]] : index to i64
// CHECK-DAG:       [[VAR_c0_18_:%.+]] = arith.constant 0 : index
// CHECK:           krnl.store [[VAR_19_]], [[RES_3_]]{{.}}[[VAR_c0_18_]]{{.}} : memref<3xi64>
// CHECK-DAG:       [[VAR_20_:%.+]] = arith.index_cast [[VAR_c4_]] : index to i64
// CHECK-DAG:       [[VAR_c1_19_:%.+]] = arith.constant 1 : index
// CHECK:           krnl.store [[VAR_20_]], [[RES_3_]]{{.}}[[VAR_c1_19_]]{{.}} : memref<3xi64>
// CHECK-DAG:       [[VAR_21_:%.+]] = arith.index_cast [[VAR_c5_]] : index to i64
// CHECK-DAG:       [[VAR_c2_20_:%.+]] = arith.constant 2 : index
// CHECK:           krnl.store [[VAR_21_]], [[RES_3_]]{{.}}[[VAR_c2_20_]]{{.}} : memref<3xi64>
// CHECK:           return [[RES_3_]] : memref<3xi64>
// CHECK:         }
}<|MERGE_RESOLUTION|>--- conflicted
+++ resolved
@@ -2469,13 +2469,8 @@
     %cst = "onnx.NoValue"() {value} : () -> none
     %0 = "onnx.Constant"() {value = dense<[0.000000e+00, 0.000000e+00, 1.000000e+00, 1.000000e+00]> : tensor<4xf32>} : () -> tensor<4xf32>
     %1 = "onnx.Constant"() {value = dense<[1.000000e+00,  3.000000e+00]> : tensor<2xf32>} : () -> tensor<2xf32>
-<<<<<<< HEAD
     %2 = "onnx.Resize"(%arg0, %0, %1, %cst) {mode = "linear"} : (tensor<3x4xf32>, tensor<4xf32>, tensor<2xf32>, none) -> tensor<*xf32>
-    "std.return"(%2) : (tensor<*xf32>) -> ()
-=======
-    %2 = "onnx.Resize"(%arg0, %0, %1, %cst) {coordinate_transformation_mode = "asymmetric", mode = "linear", nearest_mode = "round_prefer_floor"} : (tensor<3x4xf32>, tensor<4xf32>, tensor<2xf32>, none) -> tensor<*xf32>
     "func.return"(%2) : (tensor<*xf32>) -> ()
->>>>>>> cb0a1214
 // CHECK-LABEL:  func @test_resize2
 // CHECK-SAME:   ([[PARAM_0_:%.+]]: memref<3x4xf32>) -> memref<3x12xf32> {
 // CHECK-DAG:       [[VAR_0_:%.+]] = "onnx.NoValue"() {value} : () -> none
