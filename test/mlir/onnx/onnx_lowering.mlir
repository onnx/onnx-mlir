--- conflicted
+++ resolved
@@ -945,7 +945,6 @@
 
 // -----
 
-<<<<<<< HEAD
 func private @test_gemm(%arg0 : tensor<5x10xf32>, %arg1 : tensor<5x10xf32>, %arg2: tensor<10xf32>) -> tensor<*xf32> {
   %0 ="onnx.Gemm"(%arg0, %arg1, %arg2) {alpha = 1.0 : f32, beta = 5.0 : f32, transA = 1 : si64, transB = 0 : si64} : (tensor<5x10xf32>, tensor<5x10xf32>, tensor<10xf32>) -> tensor<*xf32>
   "std.return"(%0) : (tensor<*xf32>) -> ()
@@ -978,9 +977,6 @@
 // -----
 
 func private @test_sqrt(%arg0 : tensor<?x10xf32>) -> tensor<*xf32> {
-=======
-func @test_sqrt(%arg0 : tensor<?x10xf32>) -> tensor<*xf32> {
->>>>>>> 8867f54d
   %0 = "onnx.Sqrt"(%arg0) : (tensor<?x10xf32>) -> tensor<*xf32>
   "std.return"(%0) : (tensor<*xf32>) -> ()
 
@@ -2227,12 +2223,9 @@
 
 // -----
 
-<<<<<<< HEAD
-func private @test_lstm_general_computation(%arg0: tensor<4x3x2xf32>, %arg1: tensor<1x12x2xf32>, %arg2: tensor<1x12x3xf32>) -> tensor<*xf32> {
-=======
 // Check handling unknown dimensions for GRU by checking the 
 // correctness of allocating and deallocating memory.
-func @test_gru_unkown_dims_allocation(%arg0: tensor<?x?x?xf32>, %arg1: tensor<1x9x?xf32>, %arg2: tensor<1x9x3xf32>) -> tensor<*xf32> {
+func private @test_gru_unkown_dims_allocation(%arg0: tensor<?x?x?xf32>, %arg1: tensor<1x9x?xf32>, %arg2: tensor<1x9x3xf32>) -> tensor<*xf32> {
   %cst = constant unit
   %Y, %Y_h = "onnx.GRU"(%arg0, %arg1, %arg2, %cst, %cst, %cst) {hidden_size = 3 : si64} : (tensor<?x?x?xf32>, tensor<1x9x?xf32>, tensor<1x9x3xf32>, none, none, none) -> (none, tensor<*xf32>)
   return %Y_h : tensor<*xf32>
@@ -2249,8 +2242,7 @@
 
 // -----
 
-func @test_lstm_general_computation(%arg0: tensor<4x3x2xf32>, %arg1: tensor<1x12x2xf32>, %arg2: tensor<1x12x3xf32>) -> tensor<*xf32> {
->>>>>>> 8867f54d
+func private @test_lstm_general_computation(%arg0: tensor<4x3x2xf32>, %arg1: tensor<1x12x2xf32>, %arg2: tensor<1x12x3xf32>) -> tensor<*xf32> {
   %cst = constant unit
   %Y, %Y_h, %Y_c = "onnx.LSTM"(%arg0, %arg1, %arg2, %cst, %cst, %cst, %cst, %cst) {hidden_size = 3 : si64} : (tensor<4x3x2xf32>, tensor<1x12x2xf32>, tensor<1x12x3xf32>, none, none, none, none, none) -> (none, tensor<*xf32>, none)
   return %Y_h : tensor<*xf32>
@@ -2693,9 +2685,6 @@
 
 // -----
 
-<<<<<<< HEAD
-func private @test_squeeze(%arg0 : tensor<16x1x32x1x64xf32>) -> tensor<*xf32> {
-=======
 // Check handling unknown dimensions for RNN by checking the 
 // correctness of allocating and deallocating memory.
 func @test_rnn_unkown_dims_allocation(%arg0: tensor<?x?x?xf32>, %arg1: tensor<1x3x?xf32>, %arg2: tensor<1x3x3xf32>) -> tensor<*xf32> {
@@ -2716,8 +2705,7 @@
 
 // -----
 
-func @test_squeeze(%arg0 : tensor<16x1x32x1x64xf32>) -> tensor<*xf32> {
->>>>>>> 8867f54d
+func private @test_squeeze(%arg0 : tensor<16x1x32x1x64xf32>) -> tensor<*xf32> {
   %0 = "onnx.Squeeze"(%arg0) { axes = [1, -2]} : (tensor<16x1x32x1x64xf32>) -> (tensor<*xf32>)
   "std.return"(%0) : (tensor<*xf32>) -> ()
 
@@ -2797,7 +2785,6 @@
 
 // -----
 
-<<<<<<< HEAD
 func private @test_split_unknown_dimension(%arg0 : tensor<?x?x64xf32>) -> (tensor<*xf32>, tensor<*xf32>) {
   %0, %1 = "onnx.Split"(%arg0) { axis = 1 : si64, split = [2, 30]} : (tensor<?x?x64xf32>) -> (tensor<*xf32>, tensor<*xf32>)
   "std.return"(%0, %1) : (tensor<*xf32>, tensor<*xf32>) -> ()
@@ -2832,9 +2819,6 @@
 // -----
 
 func private @cast_lowering_sametype(%arg0: tensor<f32>) -> tensor<f32> {
-=======
-func @cast_lowering_sametype(%arg0: tensor<f32>) -> tensor<f32> {
->>>>>>> 8867f54d
   %0 = "onnx.Cast"(%arg0) {to = 1 : si64} : (tensor<f32>) -> tensor<f32>
   "std.return"(%0) : (tensor<f32>) -> ()
 
@@ -2955,7 +2939,6 @@
 
 // -----
 
-<<<<<<< HEAD
 // Test gather along axis 0, first example in ONNX for Gather.
 func private @test_gather_axis0(%arg0 : tensor<3x2xf32>) -> tensor<2x2x2xf32> {
   %indices = "onnx.Constant"() {value = dense<[[0, 1], [1, 2]]> : tensor<2x2xi64>} : () -> tensor<2x2xi64>
@@ -3006,8 +2989,6 @@
 
 // -----
 
-=======
->>>>>>> 8867f54d
 // Check the lowering of ConstantOfShape when:
 //   - No value attribute.
 //   - The input is an empty tensor.
@@ -3087,20 +3068,7 @@
 
 // -----
 
-<<<<<<< HEAD
-// Test Tile with 2D input and constant repeats
-func private @test_tile1(%arg0 : tensor<4x8xf32>) -> tensor<*xf32> {
-  %0 = "onnx.Constant"() { value = dense<[3, 2]> : tensor<2xi64>} : () -> tensor<2xi64>
-  %1 = "onnx.Tile"(%arg0, %0) : (tensor<4x8xf32>, tensor<2xi64>) -> tensor<*xf32>
-  return %1 : tensor<*xf32>
-  // CHECK: [[INDEX_MAP:#.+]] = affine_map<(d0)[s0] -> (d0 mod s0)>
-  // CHECK-LABEL: test_tile1
-  // CHECK:  [[R0:%.+]] = alloc() : memref<12x16xf32>
-  // CHECK:  [[R1:%.+]] = "krnl.global"() {name = "constant_0", shape = [2], value = dense<[3, 2]> : tensor<2xi64>} : () -> memref<2xi64>
-  // CHECK:  [[R2:%.+]]:2 = krnl.define_loops 2
-  // CHECK:  krnl.iterate([[R2]]#0, [[R2]]#1) with ([[R2]]#0 -> [[ARG1:%.+]] = 0 to 12, [[R2]]#1 -> [[ARG2:%.+]] = 0 to 16) {
-=======
-func @test_flatten0(%arg0 : tensor<2x3x4xf32>) -> tensor<*xf32> {
+func private @test_flatten0(%arg0 : tensor<2x3x4xf32>) -> tensor<*xf32> {
   %1 = "onnx.Flatten"(%arg0) {axis = 0 : si64} : (tensor<2x3x4xf32>) -> tensor<*xf32>
   "std.return"(%1) : (tensor<*xf32>) -> ()
   // CHECK: [[MAP_FIRST:#.+]] = affine_map<() -> (0)>
@@ -3111,7 +3079,6 @@
   // CHECK:  krnl.iterate([[LOOP]]#0, [[LOOP]]#1, [[LOOP]]#2) with ([[LOOP]]#0 -> [[LOOPARG1:%.+]] = 0 to 2, [[LOOP]]#1 -> [[LOOPARG2:%.+]] = 0 to 3, [[LOOP]]#2 -> [[LOOPARG3:%.+]] = 0 to 4) {
   // CHECK:    [[LOAD:%.+]] = affine.load %arg0{{\[}}[[LOOPARG1]], [[LOOPARG2]], [[LOOPARG3]]{{\]}} : memref<2x3x4xf32>
   // CHECK:    [[FIRSTDIM:%.+]] = affine.apply [[MAP_FIRST]]()
->>>>>>> 8867f54d
   // CHECK:    [[C0:%.+]] = constant 0 : index
   // CHECK:    [[R4:%.+]] = dim %arg0, [[C0]] : memref<2x3x4xf32>
   // CHECK:    [[C1:%.+]] = constant 1 : index
@@ -3124,16 +3091,8 @@
 
 // -----
 
-<<<<<<< HEAD
-// Test Tile with 1D input and unknown repeats
-func private @test_tile2(%arg0 : tensor<8xf32>, %arg1 : tensor<1xi64>) -> tensor<*xf32> {
-  %1 = "onnx.Tile"(%arg0, %arg1) : (tensor<8xf32>, tensor<1xi64>) -> tensor<*xf32>
-  return %1 : tensor<*xf32>
-  // CHECK: [[INDEX_MAP:#.+]] = affine_map<(d0)[s0] -> (d0 mod s0)>
-  // CHECK-LABEL test_tile2
-=======
 // test partially known input shape
-func @test_flatten1(%arg0 : tensor<2x?x4xf32>) -> tensor<*xf32> {
+func private @test_flatten1(%arg0 : tensor<2x?x4xf32>) -> tensor<*xf32> {
   %1 = "onnx.Flatten"(%arg0) {axis = 2 : si64} : (tensor<2x?x4xf32>) -> tensor<*xf32>
   "std.return"(%1) : (tensor<*xf32>) -> ()
  
@@ -3141,7 +3100,6 @@
   // CHECK:  [[MAP2:#.+]] = affine_map<(d0)[s0] -> (d0)>
   // CHECK-LABEL test_flatten1
   // CHECK:  [[C1:%.+]] = constant 1 : index
->>>>>>> 8867f54d
   // CHECK:  [[C0:%.+]] = constant 0 : index
   // CHECK:  [[R0:%.+]] = dim %arg0, [[C0]] : memref<2x?x4xf32>
   // CHECK:  [[R1:%.+]] = muli [[C1]], [[R0]] : index
@@ -3164,7 +3122,59 @@
   // CHECK:    [[R12:%.+]] = affine.apply [[MAP2]]([[ARG3]]){{\[}}[[R11]]{{\]}}
   // CHECK:    store [[R7]], [[R4]]{{\[}}[[R10]], [[R12]]{{\]}} : memref<?x4xf32>
 
-<<<<<<< HEAD
+}
+
+// -----
+
+// Test Tile with 2D input and constant repeats
+func private @test_tile1(%arg0 : tensor<4x8xf32>) -> tensor<*xf32> {
+  %0 = "onnx.Constant"() { value = dense<[3, 2]> : tensor<2xi64>} : () -> tensor<2xi64>
+  %1 = "onnx.Tile"(%arg0, %0) : (tensor<4x8xf32>, tensor<2xi64>) -> tensor<*xf32>
+  return %1 : tensor<*xf32>
+  // CHECK: [[INDEX_MAP:#.+]] = affine_map<(d0)[s0] -> (d0 mod s0)>
+  // CHECK-LABEL: test_tile1
+  // CHECK:  [[R0:%.+]] = alloc() : memref<12x16xf32>
+  // CHECK:  [[R1:%.+]] = "krnl.global"() {name = "constant_0", shape = [2], value = dense<[3, 2]> : tensor<2xi64>} : () -> memref<2xi64>
+  // CHECK:  [[R2:%.+]]:2 = krnl.define_loops 2
+  // CHECK:  krnl.iterate([[R2]]#0, [[R2]]#1) with ([[R2]]#0 -> [[ARG1:%.+]] = 0 to 12, [[R2]]#1 -> [[ARG2:%.+]] = 0 to 16) {
+  // CHECK:    [[C0:%.+]] = constant 0 : index
+  // CHECK:    [[R3:%.+]] = dim %arg0, [[C0]] : memref<4x8xf32>
+  // CHECK:    [[R4:%.+]] = affine.apply [[INDEX_MAP]]([[ARG1]]){{\[}}[[R3]]{{\]}}
+  // CHECK:    [[C1:%.+]] = constant 1 : index
+  // CHECK:    [[R5:%.+]] = dim %arg0, [[C1]] : memref<4x8xf32>
+  // CHECK:    [[R6:%.+]] = affine.apply [[INDEX_MAP]]([[ARG2]]){{\[}}[[R5]]{{\]}}
+  // CHECK:    [[R7:%.+]] = affine.load %arg0{{\[}}[[R4]], [[R6]]{{\]}} : memref<4x8xf32>
+  // CHECK:    affine.store [[R7]], %0{{\[}}[[ARG1]], [[ARG2]]{{\]}} : memref<12x16xf32>
+}
+
+// -----
+
+// Test Tile with 1D input and unknown repeats
+func private @test_tile2(%arg0 : tensor<8xf32>, %arg1 : tensor<1xi64>) -> tensor<*xf32> {
+  %1 = "onnx.Tile"(%arg0, %arg1) : (tensor<8xf32>, tensor<1xi64>) -> tensor<*xf32>
+  return %1 : tensor<*xf32>
+  // CHECK: [[INDEX_MAP:#.+]] = affine_map<(d0)[s0] -> (d0 mod s0)>
+  // CHECK-LABEL test_tile2
+  // CHECK:  [[C0:%.+]] = constant 0 : index
+  // CHECK:  [[R0:%.+]] = affine.load %arg1{{\[}}[[C0]]{{\]}} : memref<1xi64>
+  // CHECK:  [[R1:%.+]] = index_cast [[R0]] : i64 to index
+  // CHECK:  [[C0_0:%.+]] = constant 0 : index
+  // CHECK:  [[R2:%.+]] = dim %arg0, [[C0_0]] : memref<8xf32>
+  // CHECK:  [[R3:%.+]] = muli [[R2]], [[R1]] : index
+  // CHECK:  [[R4:%.+]] = alloc([[R3]]) : memref<?xf32>
+  // CHECK:  [[R5:%.+]] = krnl.define_loops 1
+  // CHECK:  [[C0_1:%.+]] = constant 0 : index
+  // CHECK:  [[R6:%.+]] = dim [[R4]], [[C0_1]] : memref<?xf32>
+  // CHECK:  krnl.iterate([[R5]]) with ([[R5]] -> [[ARG2:%.+]] = 0 to [[R6]]) {
+  // CHECK:    [[C0_2:%.+]] = constant 0 : index
+  // CHECK:    [[R7:%.+]] = dim %arg0, [[C0_2]] : memref<8xf32>
+  // CHECK:    [[R8:%.+]] = affine.apply [[INDEX_MAP]]([[ARG2]]){{\[}}[[R7]]{{\]}}
+  // CHECK:    [[R9:%.+]] = affine.load %arg0{{\[}}[[R8]]{{\]}} : memref<8xf32>
+  // CHECK:    affine.store [[R9]], [[R4]]{{\[}}[[ARG2]]{{\]}} : memref<?xf32>
+}
+
+// -----
+
 // Test Tile with 1D unknown input 
 func private @test_tile3(%arg0 : tensor<?xf32>, %arg1 : tensor<1xi64>) -> tensor<*xf32> {
   %1 = "onnx.Tile"(%arg0, %arg1) : (tensor<?xf32>, tensor<1xi64>) -> tensor<*xf32>
@@ -3187,10 +3197,7 @@
   // CHECK:    [[R8:%.+]] = affine.apply [[INDEX_MAP]]([[ARG2]]){{\[}}[[R7]]{{\]}}
   // CHECK:    [[R9:%.+]] = load %arg0{{\[}}[[R8]]{{\]}} : memref<?xf32>
   // CHECK:    affine.store [[R9]], [[R4]]{{\[}}[[ARG2]]{{\]}} : memref<?xf32>
-=======
->>>>>>> 8867f54d
-}
-
+}
 
 // -----
 
