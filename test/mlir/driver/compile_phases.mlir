--- conflicted
+++ resolved
@@ -1,17 +1,7 @@
-<<<<<<< HEAD
-// RUN: onnx-mlir %s -o %t 2>&1 | FileCheck %s && rm %t.so
-
-// CHECK: [1/6] {{.*}} Importing ONNX Model to MLIR Module from
-// CHECK: [2/6] {{.*}} Compiling and Optimizing MLIR Module
-// CHECK: [3/6] {{.*}} Translating MLIR Module to LLVM and Generating LLVM Optimized Bitcode
-// CHECK: [4/6] {{.*}} Generating Object from LLVM Bitcode
-// CHECK: [5/6] {{.*}} Linking and Generating the Output Shared Library
-// CHECK: [6/6] {{.*}} Compilation completed
-=======
-// RUN: onnx-mlir %s -o %t | FileCheck --check-prefix=EMIT-LIB %s && rm %t.so
-// RUN: onnx-mlir %s --EmitObj -o %t | FileCheck --check-prefix=EMIT-OBJ %s && rm %t.o
-// RUN: onnx-mlir %s --EmitJNI -o %t | FileCheck --check-prefix=EMIT-JNI %s && rm %t.jar
-// RUN: onnx-mlir %s --EmitLLVMIR -o %t | FileCheck --check-prefix=EMIT-LLVMIR %s && rm %t.onnx.mlir
+// RUN: onnx-mlir %s -o %t 2>&1 | FileCheck --check-prefix=EMIT-LIB %s && rm %t.so
+// RUN: onnx-mlir %s --EmitObj -o %t 2>&1 | FileCheck --check-prefix=EMIT-OBJ %s && rm %t.o
+// RUN: onnx-mlir %s --EmitJNI -o %t 2>&1 | FileCheck --check-prefix=EMIT-JNI %s && rm %t.jar
+// RUN: onnx-mlir %s --EmitLLVMIR -o %t 2>&1 | FileCheck --check-prefix=EMIT-LLVMIR %s && rm %t.onnx.mlir
 
 // EMIT-LIB: [1/6] {{.*}} Importing ONNX Model to MLIR Module from
 // EMIT-LIB: [2/6] {{.*}} Compiling and Optimizing MLIR Module
@@ -38,7 +28,6 @@
 // EMIT-LLVMIR: [1/3] {{.*}} Importing ONNX Model to MLIR Module from
 // EMIT-LLVMIR: [2/3] {{.*}} Compiling and Optimizing MLIR Module
 // EMIT-LLVMIR: [3/3] {{.*}} Compilation completed
->>>>>>> b39ed162
 module {
   func.func @main_graph(%arg0: tensor<?xf32>) -> tensor<?xf32> {
     onnx.Return %arg0 : tensor<?xf32>
