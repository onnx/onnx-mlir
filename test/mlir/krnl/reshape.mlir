--- conflicted
+++ resolved
@@ -22,11 +22,6 @@
   // CHECK: [[SRC:%.+]] = llvm.bitcast [[EXT_VAL_1]] : !llvm.ptr<float> to !llvm.ptr<i8>
   // CHECK: [[SIZE:%.+]] = llvm.sext %{{.*}} : !llvm.i64 to !llvm.i64
   // CHECK: [[VOLATILE:%.+]] = llvm.mlir.constant(false) : !llvm.i1
-<<<<<<< HEAD
-  // CHECK: llvm.call @llvm.memcpy.p0i8.p0i8.i64([[DST]], [[SRC]], [[SIZE]], [[VOLATILE]]) : (!llvm<"i8*">, !llvm<"i8*">, !llvm.i64, !llvm.i1) -> ()
-  // CHECK: llvm.return [[RES]] : !llvm<"{ float*, float*, i64, [4 x i64], [4 x i64] }">
-=======
-  // CHECK: llvm.call @llvm.memcpy.p0i8.p0i8.i64([[DST]], [[SRC]], [[SIZE]], [[VOLATILE]]) : (!llvm.ptr<i8>, !llvm.ptr<i8>, !llvm.i64, !llvm.i1) -> !llvm.void
+  // CHECK: llvm.call @llvm.memcpy.p0i8.p0i8.i64([[DST]], [[SRC]], [[SIZE]], [[VOLATILE]]) : (!llvm.ptr<i8>, !llvm.ptr<i8>, !llvm.i64, !llvm.i1) -> ()
   // CHECK: llvm.return [[RES]] : !llvm.struct<(ptr<float>, ptr<float>, i64, array<4 x i64>, array<4 x i64>)> 
->>>>>>> 00299910
 }