// RUN: onnx-mlir-opt -O3 --convert-krnl-to-affine %s | FileCheck %s

// -----

func.func @test_kernel_substitution() {
<<<<<<< HEAD
// CHECK-LABEL:   test_kernel_substitution
// CHECK:           affine.for [[I_L2_TILE:%.+]] = 0 to 32 step 8 {
// CHECK:             affine.for [[J_L2_TILE:%.+]] = 0 to 18 step 6 {
// CHECK:               [[L2_CACHE_TILE:%.+]] = memref.alloc() : memref<10xf32>
// CHECK:               affine.for [[K_L2_TILE:%.+]] = 0 to 20 step 5 {
// CHECK:                 [[L1_CACHE_TILE_A:%.+]] = memref.alloca() : memref<10x10xf32>
// CHECK:                 [[L1_CACHE_TILE_B:%.+]] = memref.alloca() : memref<10x8xf32>
// CHECK:                 affine.for [[I_L1_TILE:%.+]] = #map([[I_L2_TILE]]) to #map2([[I_L2_TILE]]) step 4 {
// CHECK:                   affine.for [[J_L1_TILE:%.+]] = #map([[J_L2_TILE]]) to #map3([[J_L2_TILE]]) step 3 {
// CHECK:                     affine.for [[K_L1_TILE:%.+]] = #map([[K_L2_TILE]]) to #map4([[K_L2_TILE]]) step 2 {
// CHECK:                       krnl.specialized_kernel() :
// CHECK:                     }
// CHECK:                   }
// CHECK:                 }
// CHECK:                 memref.dealloc [[L1_CACHE_TILE_A]] : memref<10x10xf32>
// CHECK:                 memref.dealloc [[L1_CACHE_TILE_B]] : memref<10x8xf32>
// CHECK:               }
// CHECK:               memref.dealloc [[L2_CACHE_TILE]] : memref<10xf32>
// CHECK:             }
// CHECK:           }
// CHECK:           return
// CHECK:         }
=======
>>>>>>> eaec2ec2
  %ii, %ij, %ik = krnl.define_loops 3
  %ib, %il = krnl.block %ii 8 : (!krnl.loop) -> (!krnl.loop, !krnl.loop)
  %ilb, %ill = krnl.block %il 4 : (!krnl.loop) -> (!krnl.loop, !krnl.loop)
  %jb, %jl = krnl.block %ij 6 : (!krnl.loop) -> (!krnl.loop, !krnl.loop)
  %jlb, %jll = krnl.block %jl 3 : (!krnl.loop) -> (!krnl.loop, !krnl.loop)
  %kb, %kl = krnl.block %ik 5 : (!krnl.loop) -> (!krnl.loop, !krnl.loop)
  %klb, %kll = krnl.block %kl 2 : (!krnl.loop) -> (!krnl.loop, !krnl.loop)
  krnl.permute(%ib, %ilb, %ill, %jb, %jlb, %jll, %kb, %klb, %kll) [0, 3, 6, 1, 4, 7, 2, 5, 8 ] : !krnl.loop, !krnl.loop, !krnl.loop, !krnl.loop, !krnl.loop, !krnl.loop, !krnl.loop, !krnl.loop, !krnl.loop
  krnl.iterate(%ib, %jb) with (%ii -> %i = 0 to 32, %ij -> %j = 0 to 18, %ik -> %k = 0 to 20) {
    %alloc = memref.alloc() : memref<10 x f32>
    krnl.iterate(%kb) with () {
      %Abuff = memref.alloca(): memref<10x10xf32>
      %Bbuff = memref.alloca(): memref<10x8xf32>
      krnl.iterate(%ilb, %jlb, %klb) with () {
        krnl.specialized_kernel(%ill, %jll, %kll) : !krnl.loop, !krnl.loop,!krnl.loop
      }
      memref.dealloc %Abuff : memref<10x10xf32>
      memref.dealloc %Bbuff : memref<10x8xf32>
    }
    memref.dealloc %alloc : memref<10 x f32>
  }
  return

// mlir2FileCheck.py
// CHECK-DAG:   [[MAP_0_:#.+]] = affine_map<(d0) -> (d0)>
// CHECK-DAG:   [[MAP_1_:#.+]] = affine_map<(d0, d1) -> (d0, d1)>
// CHECK-DAG:   [[MAP_2_:#.+]] = affine_map<(d0) -> (d0 + 8)>
// CHECK-DAG:   [[MAP_3_:#.+]] = affine_map<(d0) -> (d0 + 6)>
// CHECK-DAG:   [[MAP_4_:#.+]] = affine_map<(d0) -> (d0 + 5)>
// CHECK-LABEL:  func.func @test_kernel_substitution
// CHECK-SAME:   () attributes {llvm.emit_c_interface} {
// CHECK:           affine.for [[I_0_:%.+]] = 0 to 32 step 8 {
// CHECK:             affine.for [[I_1_:%.+]] = 0 to 18 step 6 {
// CHECK:               [[RES_:%.+]] = memref.alloc() : memref<10xf32>
// CHECK:               affine.for [[I_2_:%.+]] = 0 to 20 step 5 {
// CHECK-DAG:             [[RES_1_:%.+]] = memref.alloca() : memref<10x10xf32>
// CHECK-DAG:             [[RES_2_:%.+]] = memref.alloca() : memref<10x8xf32>
// CHECK:                 affine.for [[I_3_:%.+]] = [[MAP_0_]]([[I_0_]]) to [[MAP_2_]]([[I_0_]]) step 4 {
// CHECK:                   affine.for [[I_4_:%.+]] = [[MAP_0_]]([[I_1_]]) to [[MAP_3_]]([[I_1_]]) step 3 {
// CHECK:                     affine.for [[I_5_:%.+]] = [[MAP_0_]]([[I_2_]]) to [[MAP_4_]]([[I_2_]]) step 2 {
// CHECK:                       krnl.specialized_kernel() :
// CHECK:                     }
// CHECK:                   }
// CHECK:                 }
// CHECK:                 memref.dealloc [[RES_1_]] : memref<10x10xf32>
// CHECK:                 memref.dealloc [[RES_2_]] : memref<10x8xf32>
// CHECK:               }
// CHECK:               memref.dealloc [[RES_]] : memref<10xf32>
// CHECK:             }
// CHECK:           }
// CHECK:           return
// CHECK:         }
}
<|MERGE_RESOLUTION|>--- conflicted
+++ resolved
@@ -3,31 +3,6 @@
 // -----
 
 func.func @test_kernel_substitution() {
-<<<<<<< HEAD
-// CHECK-LABEL:   test_kernel_substitution
-// CHECK:           affine.for [[I_L2_TILE:%.+]] = 0 to 32 step 8 {
-// CHECK:             affine.for [[J_L2_TILE:%.+]] = 0 to 18 step 6 {
-// CHECK:               [[L2_CACHE_TILE:%.+]] = memref.alloc() : memref<10xf32>
-// CHECK:               affine.for [[K_L2_TILE:%.+]] = 0 to 20 step 5 {
-// CHECK:                 [[L1_CACHE_TILE_A:%.+]] = memref.alloca() : memref<10x10xf32>
-// CHECK:                 [[L1_CACHE_TILE_B:%.+]] = memref.alloca() : memref<10x8xf32>
-// CHECK:                 affine.for [[I_L1_TILE:%.+]] = #map([[I_L2_TILE]]) to #map2([[I_L2_TILE]]) step 4 {
-// CHECK:                   affine.for [[J_L1_TILE:%.+]] = #map([[J_L2_TILE]]) to #map3([[J_L2_TILE]]) step 3 {
-// CHECK:                     affine.for [[K_L1_TILE:%.+]] = #map([[K_L2_TILE]]) to #map4([[K_L2_TILE]]) step 2 {
-// CHECK:                       krnl.specialized_kernel() :
-// CHECK:                     }
-// CHECK:                   }
-// CHECK:                 }
-// CHECK:                 memref.dealloc [[L1_CACHE_TILE_A]] : memref<10x10xf32>
-// CHECK:                 memref.dealloc [[L1_CACHE_TILE_B]] : memref<10x8xf32>
-// CHECK:               }
-// CHECK:               memref.dealloc [[L2_CACHE_TILE]] : memref<10xf32>
-// CHECK:             }
-// CHECK:           }
-// CHECK:           return
-// CHECK:         }
-=======
->>>>>>> eaec2ec2
   %ii, %ij, %ik = krnl.define_loops 3
   %ib, %il = krnl.block %ii 8 : (!krnl.loop) -> (!krnl.loop, !krnl.loop)
   %ilb, %ill = krnl.block %il 4 : (!krnl.loop) -> (!krnl.loop, !krnl.loop)
