// RUN: onnx-mlir-opt -O3 --convert-krnl-to-affine %s -split-input-file | FileCheck %s

func.func @simple_unroll() {
  %ii = krnl.define_loops 1
  krnl.unroll %ii : !krnl.loop
  krnl.iterate(%ii) with (%ii -> %i = 0 to 4) {
    %c1 = arith.constant 1 : index
    %foo = arith.addi %i, %c1 : index
  }

  // CHECK-LABEL: simple_unroll
  // CHECK-NEXT: [[CONST_IV_INIT:%.+]] = arith.constant 0 : index
  // CHECK-NEXT: [[CONST_ONE_0:%.+]] = arith.constant 1 : index
  // CHECK-NEXT: [[FIRST_RES:%.+]] = arith.addi [[CONST_IV_INIT]], [[CONST_ONE_0]] : index
  //CHECK-NEST:  [[IV_TWO:%.+]] = affine.apply #map{{.+}}([[CONST_IV_INIT]])
  //CHECK-NEST:  [[CONST_ONE_1:%.+]] = arith.constant 1 : index
  //CHECK-NEST:  %2 = arith.addi %1, [[CONST_ONE_1]] : index
  //CHECK-NEST:  [[IV_THREE:%.+]] = affine.apply #map{{.+}}([[CONST_IV_INIT]])
  //CHECK-NEST:  [[CONST_ONE_2:%.+]] = arith.constant 1 : index
  //CHECK-NEST:  %4 = arith.addi %3, [[CONST_ONE_2]] : index
  //CHECK-NEST:  [[IV_FOUR:%.+]] = affine.apply #map{{.+}}([[CONST_IV_INIT]])
  //CHECK-NEST:  [[CONST_ONE_3:%.+]] = arith.constant 1 : index
  //CHECK-NEST:  %6 = arith.addi %5, [[CONST_ONE_3]] : index
  return
}

// -----

func.func @unroll_with_block() {
  %ii = krnl.define_loops 1
  %ii1, %ii2 = krnl.block %ii 2 : (!krnl.loop) -> (!krnl.loop, !krnl.loop)
  krnl.unroll %ii2 : !krnl.loop
  krnl.iterate(%ii1) with (%ii -> %i = 0 to 8) {
    krnl.iterate(%ii2) with () {
      %i2 = krnl.get_induction_var_value(%ii2) : (!krnl.loop) -> index
      %foo = arith.addi %i2, %i2 : index
    }
  }
  return

  // CHECK-DAG: #map = affine_map<(d0) -> (d0 + 1)>
  // CHECK-LABEL: unroll_with_block
  // CHECK:       affine.for [[IV:%.+]] = 0 to 8 step 2 {
  // CHECK-NEXT:    [[FOO_UNROLL_0:%.+]] = arith.addi [[IV]], [[IV]] : index
  // CHECK-NEXT:    [[IV_PLUS_1:%.+]] = affine.apply #map([[IV]])
  // CHECK-NEXT:    [[FOO_UNROLL_1:%.+]] = arith.addi [[IV_PLUS_1]], [[IV_PLUS_1]]  : index
  // CHECK-NEXT:  }
}

// -----

func.func @unroll_with_block_get_iv(%arg0 : memref<8xf32>) {
  %ii = krnl.define_loops 1
  %ii1, %ii2 = krnl.block %ii 2 : (!krnl.loop) -> (!krnl.loop, !krnl.loop)
  krnl.unroll %ii2 : !krnl.loop
  krnl.iterate(%ii1) with (%ii -> %i = 0 to 8) {
    %i1 = krnl.get_induction_var_value(%ii1) : (!krnl.loop) -> index
    krnl.iterate(%ii2) with () {
      %i2 = krnl.get_induction_var_value(%ii2) : (!krnl.loop) -> index
      %foo = arith.addi %i1, %i2 : index
    }
  }
  return

<<<<<<< HEAD
  // CHECK-DAG: #map1 = affine_map<(d0) -> (d0 + 1)>
  // CHECK-LABEL: unroll_with_block_get_iv
  // CHECK:       affine.for [[IV:%.+]] = 0 to 8 step 2 {
  // CHECK-NEXT:    [[FOO_UNROLL_0:%.+]] = arith.addi [[IV]], [[IV]] : index
  // CHECK-NEXT:    [[IV_PLUS_1:%.+]] = affine.apply #map1([[IV]])
=======
  // CHECK-DAG: [[MAP:#.+]] = affine_map<(d0) -> (d0 + 1)>
  // CHECK-LABEL: unroll_with_block_get_iv
  // CHECK:       affine.for [[IV:%.+]] = 0 to 8 step 2 {
  // CHECK-NEXT:    [[FOO_UNROLL_0:%.+]] = arith.addi [[IV]], [[IV]] : index
  // CHECK-NEXT:    [[IV_PLUS_1:%.+]] = affine.apply [[MAP]]([[IV]])
>>>>>>> eaec2ec2
  // CHECK-NEXT:    [[FOO_UNROLL_1:%.+]] = arith.addi [[IV]], [[IV_PLUS_1]] : index
  // CHECK-NEXT:  }
}

// -----

func.func @unroll_with_block_and_permute() {
  %ii, %ij = krnl.define_loops 2
  %ib, %il = krnl.block %ii 5 : (!krnl.loop) -> (!krnl.loop, !krnl.loop)
  %jb, %jl = krnl.block %ij 4 : (!krnl.loop) -> (!krnl.loop, !krnl.loop)
  krnl.permute(%ib, %il, %jb, %jl) [0, 2, 1, 3] : !krnl.loop, !krnl.loop, !krnl.loop, !krnl.loop
  krnl.unroll %jl : !krnl.loop
  krnl.iterate(%ib, %jb) with (%ii -> %i = 0 to 10, %ij -> %j = 0 to 20) {
    %b1, %b2 = krnl.get_induction_var_value(%ib, %jb) : (!krnl.loop, !krnl.loop) -> (index, index)
    krnl.iterate(%il, %jl) with () {
      %l1, %l2 = krnl.get_induction_var_value(%il, %jl) : (!krnl.loop, !krnl.loop) -> (index, index)
      %foo = arith.addi %l1, %l2 : index
      %bar = arith.addi %b1, %l2 : index
    }
  }
  return

  // CHECK-DAG: #map = affine_map<(d0) -> (d0)>
  // CHECK-DAG: #map1 = affine_map<(d0) -> (d0 + 5)>
  // CHECK-DAG: #map2 = affine_map<(d0) -> (d0 + 1)>
  // CHECK-DAG: #map3 = affine_map<(d0) -> (d0 + 2)>
  // CHECK-DAG: #map4 = affine_map<(d0) -> (d0 + 3)>
  // CHECK-LABEL:  unroll_with_block_and_permute
  // CHECK:        affine.for [[I_0_:%.+]] = 0 to 10 step 5 {
  // CHECK:          affine.for [[I_1_:%.+]] = 0 to 20 step 4 {
  // CHECK:            affine.for [[I_2_:%.+]] = #map([[I_0_]]) to #map1([[I_0_]]) {
  // CHECK-NEXT:         [[VAR_0_:%.+]] = arith.addi [[I_2_]], [[I_1_]] : index
  // CHECK-NEXT:         [[VAR_1_:%.+]] = arith.addi [[I_0_]], [[I_1_]] : index
  // CHECK-NEXT:         [[VAR_2_:%.+]] = affine.apply #map2([[I_1_]])
  // CHECK-NEXT:         [[VAR_3_:%.+]] = arith.addi [[I_2_]], [[VAR_2_]] : index
  // CHECK-NEXT:         [[VAR_4_:%.+]] = arith.addi [[I_0_]], [[VAR_2_]] : index
  // CHECK-NEXT:         [[VAR_5_:%.+]] = affine.apply #map3([[I_1_]])
  // CHECK-NEXT:         [[VAR_6_:%.+]] = arith.addi [[I_2_]], [[VAR_5_]] : index
  // CHECK-NEXT:         [[VAR_7_:%.+]] = arith.addi [[I_0_]], [[VAR_5_]] : index
  // CHECK-NEXT:         [[VAR_8_:%.+]] = affine.apply #map4([[I_1_]])
  // CHECK-NEXT:         [[VAR_9_:%.+]] = arith.addi [[I_2_]], [[VAR_8_]] : index
  // CHECK-NEXT:         [[VAR_10_:%.+]] = arith.addi [[I_0_]], [[VAR_8_]] : index
  // CHECK:            }
  // CHECK:          }
  // CHECK:        }
}<|MERGE_RESOLUTION|>--- conflicted
+++ resolved
@@ -62,19 +62,11 @@
   }
   return
 
-<<<<<<< HEAD
-  // CHECK-DAG: #map1 = affine_map<(d0) -> (d0 + 1)>
-  // CHECK-LABEL: unroll_with_block_get_iv
-  // CHECK:       affine.for [[IV:%.+]] = 0 to 8 step 2 {
-  // CHECK-NEXT:    [[FOO_UNROLL_0:%.+]] = arith.addi [[IV]], [[IV]] : index
-  // CHECK-NEXT:    [[IV_PLUS_1:%.+]] = affine.apply #map1([[IV]])
-=======
   // CHECK-DAG: [[MAP:#.+]] = affine_map<(d0) -> (d0 + 1)>
   // CHECK-LABEL: unroll_with_block_get_iv
   // CHECK:       affine.for [[IV:%.+]] = 0 to 8 step 2 {
   // CHECK-NEXT:    [[FOO_UNROLL_0:%.+]] = arith.addi [[IV]], [[IV]] : index
   // CHECK-NEXT:    [[IV_PLUS_1:%.+]] = affine.apply [[MAP]]([[IV]])
->>>>>>> eaec2ec2
   // CHECK-NEXT:    [[FOO_UNROLL_1:%.+]] = arith.addi [[IV]], [[IV_PLUS_1]] : index
   // CHECK-NEXT:  }
 }
