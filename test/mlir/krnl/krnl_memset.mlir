--- conflicted
+++ resolved
@@ -15,11 +15,7 @@
   krnl.memset %2, %cst_f1 {delayed = false} : memref<?x?xf16, #map_2ds>
   return %2 : memref<?x?xf16, #map_2ds>
 
-<<<<<<< HEAD
-// CHECK-DAG: #map2 = affine_map<()[s0] -> (s0 ceildiv 64)>
-=======
 // CHECK-DAG: [[MAP_0_:#.+]] = affine_map<()[s0] -> (s0 ceildiv 64)>
->>>>>>> eaec2ec2
 // CHECK-LABEL:  func.func @lowering_krnl_memset
 // CHECK-SAME:   ([[PARAM_0_:%.+]]: memref<1xi64>, [[PARAM_1_:%.+]]: memref<1xi64>) -> memref<?x?x1x1x32x?xf16> attributes {llvm.emit_c_interface} {
 // CHECK-DAG:       [[VAR_cst_:%.+]] = arith.constant 0.000000e+00 : f16
@@ -29,19 +25,11 @@
 // CHECK-DAG:       [[VAR_1_:%.+]] = arith.index_cast [[LOAD_PARAM_0_MEM_]] : i64 to index
 // CHECK-DAG:       [[LOAD_PARAM_1_MEM_:%.+]] = affine.load [[PARAM_1_]][0] : memref<1xi64>
 // CHECK:           [[VAR_3_:%.+]] = arith.index_cast [[LOAD_PARAM_1_MEM_]] : i64 to index
-<<<<<<< HEAD
-// CHECK:           [[VAR_4_:%.+]] = affine.apply #map2(){{.}}[[VAR_3_]]{{.}}
-// CHECK:           [[RES_:%.+]] = memref.alloc([[VAR_1_]], [[VAR_4_]]) {{.*}}: memref<?x?x1x1x32x64xf16>
-// CHECK:           [[VAR_6_:%.+]] = memref.cast [[RES_]] : memref<?x?x1x1x32x64xf16> to memref<?x?x1x1x32x?xf16>
-// CHECK:           affine.for [[I_0_:%.+]] = 0 to [[VAR_1_]] {
-// CHECK:             affine.for [[I_1_:%.+]] = 0 to #map2(){{.}}[[VAR_3_]]{{.}} {
-=======
 // CHECK:           [[VAR_4_:%.+]] = affine.apply [[MAP_0_]](){{.}}[[VAR_3_]]{{.}}
 // CHECK:           [[RES_:%.+]] = memref.alloc([[VAR_1_]], [[VAR_4_]]) {{.*}}: memref<?x?x1x1x32x64xf16>
 // CHECK:           [[VAR_6_:%.+]] = memref.cast [[RES_]] : memref<?x?x1x1x32x64xf16> to memref<?x?x1x1x32x?xf16>
 // CHECK:           affine.for [[I_0_:%.+]] = 0 to [[VAR_1_]] {
 // CHECK:             affine.for [[I_1_:%.+]] = 0 to [[MAP_0_]](){{.}}[[VAR_3_]]{{.}} {
->>>>>>> eaec2ec2
 // CHECK:               affine.for [[I_2_:%.+]] = 0 to 1 {
 // CHECK:                 affine.for [[I_3_:%.+]] = 0 to 1 {
 // CHECK:                   affine.for [[I_4_:%.+]] = 0 to 32 {
