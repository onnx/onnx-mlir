// RUN: onnx-mlir-opt --convert-krnl-to-llvm %s -split-input-file | FileCheck %s

func @test_krnl_global_constant_alignment() -> memref<3xf32> {
  %0 = "krnl.global"() {name = "constant", alignment = 1024 : i64, shape = [3], value = dense<[0.0, 0.1, 0.2]> : tensor<3xf32>} : () -> memref<3xf32>
  return %0 : memref<3xf32>

<<<<<<< HEAD
// CHECK-LABEL:   llvm.func @free(!llvm.ptr<i8>)
// CHECK:         llvm.func @llvm.memcpy.p0i8.p0i8.i64(!llvm.ptr<i8>, !llvm.ptr<i8>, i64, i1)
// CHECK:         llvm.func @malloc(i64) -> !llvm.ptr<i8>
// CHECK:         llvm.mlir.global internal constant @constant(dense<[0.000000e+00, 1.000000e-01, 2.000000e-01]> : tensor<3xf32>) : !llvm.array<3 x f32>

// CHECK-LABEL:   llvm.func @test_krnl_global_constant_alignment() -> !llvm.struct<(ptr<f32>, ptr<f32>, i64, array<1 x i64>, array<1 x i64>)> {
// CHECK:           %[[GLOBAL_VALUE:.*]] = llvm.mlir.addressof @constant : !llvm.ptr<array<3 x f32>>
// CHECK-DAG:       %[[CONSTANT_1024:.*]] = llvm.mlir.constant(1024 : index) : i64
// CHECK-DAG:       %[[CONSTANT_12:.*]] = llvm.mlir.constant(12 : index) : i64
// CHECK:           %[[ALLOCATION_SIZE:.*]] = llvm.add %[[CONSTANT_12]], %[[CONSTANT_1024]]  : i64

// COM: Allocate a local buffer considering alignment.
// CHECK:           %[[I8_PTR_LOCAL:.*]] = llvm.call @malloc(%[[ALLOCATION_SIZE]]) : (i64) -> !llvm.ptr<i8>
// CHECK:           %[[F32_PTR_LOCAL:.*]] = llvm.bitcast %[[I8_PTR_LOCAL]] : !llvm.ptr<i8> to !llvm.ptr<f32>

// COM: Compute the aligned pointer.
// CHECK:           %[[PTR_TO_INT:.*]] = llvm.ptrtoint %[[F32_PTR_LOCAL]] : !llvm.ptr<f32> to i64
// CHECK:           %[[INDEX_1:.*]] = llvm.mlir.constant(1 : index) : i64
// CHECK:           %[[SUB1:.*]] = llvm.sub %[[CONSTANT_1024]], %[[INDEX_1]]  : i64
// CHECK:           %[[BUMPED:.*]] = llvm.add %[[PTR_TO_INT]], %[[SUB1]]  : i64
// CHECK:           %[[REM:.*]] = llvm.urem %[[BUMPED]], %[[CONSTANT_1024]]  : i64
// CHECK:           %[[ALIGNED:.*]] = llvm.sub %[[BUMPED]], %[[REM]]  : i64
// CHECK:           %[[ALIGNED_PTR_LOCAL:.*]] = llvm.inttoptr %[[ALIGNED]] : i64 to !llvm.ptr<f32>

// COM: Copy constant values to the aligned buffer.
// CHECK:           %[[I8_ALIGNED_PTR_LOCAL:.*]] = llvm.bitcast %[[ALIGNED_PTR_LOCAL]] : !llvm.ptr<f32> to !llvm.ptr<i8>
// CHECK:           %[[I8_ALIGNED_PTR_GLOBAL:.*]] = llvm.bitcast %[[GLOBAL_VALUE]] : !llvm.ptr<array<3 x f32>> to !llvm.ptr<i8>
// CHECK:           %[[VOLATILE:.*]] = llvm.mlir.constant(false) : i1
// CHECK:           llvm.call @llvm.memcpy.p0i8.p0i8.i64(%[[I8_ALIGNED_PTR_LOCAL]], %[[I8_ALIGNED_PTR_GLOBAL]], %[[CONSTANT_12]], %[[VOLATILE]]) : (!llvm.ptr<i8>, !llvm.ptr<i8>, i64, i1) -> ()

// COM: Create a MemRef to wrap the buffers.
// CHECK:           %[[MEMREF_0:.*]] = llvm.mlir.undef : !llvm.struct<(ptr<f32>, ptr<f32>, i64, array<1 x i64>, array<1 x i64>)>
// CHECK:           %[[MEMREF_1:.*]] = llvm.insertvalue %[[F32_PTR_LOCAL]], %[[MEMREF_0]][0] : !llvm.struct<(ptr<f32>, ptr<f32>, i64, array<1 x i64>, array<1 x i64>)>
// CHECK:           %[[MEMREF_2:.*]] = llvm.insertvalue %[[F32_PTR_LOCAL]], %[[MEMREF_1]][1] : !llvm.struct<(ptr<f32>, ptr<f32>, i64, array<1 x i64>, array<1 x i64>)>
// CHECK:           %[[CONSTANT_0:.*]] = llvm.mlir.constant(0 : index) : i64
// CHECK:           %[[MEMREF_3:.*]] = llvm.insertvalue %[[CONSTANT_0]], %[[MEMREF_2]][2] : !llvm.struct<(ptr<f32>, ptr<f32>, i64, array<1 x i64>, array<1 x i64>)>
// CHECK:           %[[CONSTANT_3:.*]] = llvm.mlir.constant(3 : index) : i64
// CHECK:           %[[MEMREF_4:.*]] = llvm.insertvalue %[[CONSTANT_3]], %[[MEMREF_3]][3, 0] : !llvm.struct<(ptr<f32>, ptr<f32>, i64, array<1 x i64>, array<1 x i64>)>
// CHECK:           %[[CONSTANT_1:.*]] = llvm.mlir.constant(1 : index) : i64
// CHECK:           %[[MEMREF_5:.*]] = llvm.insertvalue %[[CONSTANT_1]], %[[MEMREF_4]][4, 0] : !llvm.struct<(ptr<f32>, ptr<f32>, i64, array<1 x i64>, array<1 x i64>)>

// COM: Update the MemRef with the new aligned pointer.
// CHECK:           %[[RES:.*]] = llvm.insertvalue %[[ALIGNED_PTR_LOCAL]], %[[MEMREF_5]][1] : !llvm.struct<(ptr<f32>, ptr<f32>, i64, array<1 x i64>, array<1 x i64>)>
// CHECK:           llvm.call @free(%[[I8_PTR_LOCAL]]) : (!llvm.ptr<i8>) -> ()
// CHECK:           llvm.return %[[RES]] : !llvm.struct<(ptr<f32>, ptr<f32>, i64, array<1 x i64>, array<1 x i64>)>
=======
// CHECK:         llvm.mlir.global internal constant @constant(dense<[0.000000e+00, 1.000000e-01, 2.000000e-01]> : tensor<3xf32>) {alignment = 1024 : i64} : !llvm.array<3 x f32>
// CHECK:         llvm.func @test_krnl_global_constant_alignment() -> !llvm.struct<(ptr<f32>, ptr<f32>, i64, array<1 x i64>, array<1 x i64>)> {
// CHECK:           [[VAR_0_:%.+]] = llvm.mlir.addressof @constant : !llvm.ptr<array<3 x f32>>
// CHECK-DAG:       [[VAR_1_:%.+]] = llvm.bitcast [[VAR_0_]] : !llvm.ptr<array<3 x f32>> to !llvm.ptr<f32>
// CHECK-DAG:       [[VAR_2_:%.+]] = llvm.mlir.undef : !llvm.struct<(ptr<f32>, ptr<f32>, i64, array<1 x i64>, array<1 x i64>)>
// CHECK:           [[VAR_3_:%.+]] = llvm.insertvalue [[VAR_1_]], [[VAR_2_]][0] : !llvm.struct<(ptr<f32>, ptr<f32>, i64, array<1 x i64>, array<1 x i64>)>
// CHECK-DAG:       [[VAR_4_:%.+]] = llvm.insertvalue [[VAR_1_]], [[VAR_3_]][1] : !llvm.struct<(ptr<f32>, ptr<f32>, i64, array<1 x i64>, array<1 x i64>)>
// CHECK-DAG:       [[VAR_5_:%.+]] = llvm.mlir.constant(0 : index) : i64
// CHECK-NOT: separator of consecutive DAGs
// CHECK-DAG:       [[VAR_6_:%.+]] = llvm.insertvalue [[VAR_5_]], [[VAR_4_]][2] : !llvm.struct<(ptr<f32>, ptr<f32>, i64, array<1 x i64>, array<1 x i64>)>
// CHECK-DAG:       [[VAR_7_:%.+]] = llvm.mlir.constant(3 : index) : i64
// CHECK-NOT: separator of consecutive DAGs
// CHECK-DAG:       [[VAR_8_:%.+]] = llvm.insertvalue [[VAR_7_]], [[VAR_6_]][3, 0] : !llvm.struct<(ptr<f32>, ptr<f32>, i64, array<1 x i64>, array<1 x i64>)>
// CHECK-DAG:       [[VAR_9_:%.+]] = llvm.mlir.constant(1 : index) : i64
// CHECK:           [[VAR_10_:%.+]] = llvm.insertvalue [[VAR_9_]], [[VAR_8_]][4, 0] : !llvm.struct<(ptr<f32>, ptr<f32>, i64, array<1 x i64>, array<1 x i64>)>
// CHECK:           llvm.return [[VAR_10_]] : !llvm.struct<(ptr<f32>, ptr<f32>, i64, array<1 x i64>, array<1 x i64>)>
>>>>>>> 89350e76
// CHECK:         }
}<|MERGE_RESOLUTION|>--- conflicted
+++ resolved
@@ -4,53 +4,6 @@
   %0 = "krnl.global"() {name = "constant", alignment = 1024 : i64, shape = [3], value = dense<[0.0, 0.1, 0.2]> : tensor<3xf32>} : () -> memref<3xf32>
   return %0 : memref<3xf32>
 
-<<<<<<< HEAD
-// CHECK-LABEL:   llvm.func @free(!llvm.ptr<i8>)
-// CHECK:         llvm.func @llvm.memcpy.p0i8.p0i8.i64(!llvm.ptr<i8>, !llvm.ptr<i8>, i64, i1)
-// CHECK:         llvm.func @malloc(i64) -> !llvm.ptr<i8>
-// CHECK:         llvm.mlir.global internal constant @constant(dense<[0.000000e+00, 1.000000e-01, 2.000000e-01]> : tensor<3xf32>) : !llvm.array<3 x f32>
-
-// CHECK-LABEL:   llvm.func @test_krnl_global_constant_alignment() -> !llvm.struct<(ptr<f32>, ptr<f32>, i64, array<1 x i64>, array<1 x i64>)> {
-// CHECK:           %[[GLOBAL_VALUE:.*]] = llvm.mlir.addressof @constant : !llvm.ptr<array<3 x f32>>
-// CHECK-DAG:       %[[CONSTANT_1024:.*]] = llvm.mlir.constant(1024 : index) : i64
-// CHECK-DAG:       %[[CONSTANT_12:.*]] = llvm.mlir.constant(12 : index) : i64
-// CHECK:           %[[ALLOCATION_SIZE:.*]] = llvm.add %[[CONSTANT_12]], %[[CONSTANT_1024]]  : i64
-
-// COM: Allocate a local buffer considering alignment.
-// CHECK:           %[[I8_PTR_LOCAL:.*]] = llvm.call @malloc(%[[ALLOCATION_SIZE]]) : (i64) -> !llvm.ptr<i8>
-// CHECK:           %[[F32_PTR_LOCAL:.*]] = llvm.bitcast %[[I8_PTR_LOCAL]] : !llvm.ptr<i8> to !llvm.ptr<f32>
-
-// COM: Compute the aligned pointer.
-// CHECK:           %[[PTR_TO_INT:.*]] = llvm.ptrtoint %[[F32_PTR_LOCAL]] : !llvm.ptr<f32> to i64
-// CHECK:           %[[INDEX_1:.*]] = llvm.mlir.constant(1 : index) : i64
-// CHECK:           %[[SUB1:.*]] = llvm.sub %[[CONSTANT_1024]], %[[INDEX_1]]  : i64
-// CHECK:           %[[BUMPED:.*]] = llvm.add %[[PTR_TO_INT]], %[[SUB1]]  : i64
-// CHECK:           %[[REM:.*]] = llvm.urem %[[BUMPED]], %[[CONSTANT_1024]]  : i64
-// CHECK:           %[[ALIGNED:.*]] = llvm.sub %[[BUMPED]], %[[REM]]  : i64
-// CHECK:           %[[ALIGNED_PTR_LOCAL:.*]] = llvm.inttoptr %[[ALIGNED]] : i64 to !llvm.ptr<f32>
-
-// COM: Copy constant values to the aligned buffer.
-// CHECK:           %[[I8_ALIGNED_PTR_LOCAL:.*]] = llvm.bitcast %[[ALIGNED_PTR_LOCAL]] : !llvm.ptr<f32> to !llvm.ptr<i8>
-// CHECK:           %[[I8_ALIGNED_PTR_GLOBAL:.*]] = llvm.bitcast %[[GLOBAL_VALUE]] : !llvm.ptr<array<3 x f32>> to !llvm.ptr<i8>
-// CHECK:           %[[VOLATILE:.*]] = llvm.mlir.constant(false) : i1
-// CHECK:           llvm.call @llvm.memcpy.p0i8.p0i8.i64(%[[I8_ALIGNED_PTR_LOCAL]], %[[I8_ALIGNED_PTR_GLOBAL]], %[[CONSTANT_12]], %[[VOLATILE]]) : (!llvm.ptr<i8>, !llvm.ptr<i8>, i64, i1) -> ()
-
-// COM: Create a MemRef to wrap the buffers.
-// CHECK:           %[[MEMREF_0:.*]] = llvm.mlir.undef : !llvm.struct<(ptr<f32>, ptr<f32>, i64, array<1 x i64>, array<1 x i64>)>
-// CHECK:           %[[MEMREF_1:.*]] = llvm.insertvalue %[[F32_PTR_LOCAL]], %[[MEMREF_0]][0] : !llvm.struct<(ptr<f32>, ptr<f32>, i64, array<1 x i64>, array<1 x i64>)>
-// CHECK:           %[[MEMREF_2:.*]] = llvm.insertvalue %[[F32_PTR_LOCAL]], %[[MEMREF_1]][1] : !llvm.struct<(ptr<f32>, ptr<f32>, i64, array<1 x i64>, array<1 x i64>)>
-// CHECK:           %[[CONSTANT_0:.*]] = llvm.mlir.constant(0 : index) : i64
-// CHECK:           %[[MEMREF_3:.*]] = llvm.insertvalue %[[CONSTANT_0]], %[[MEMREF_2]][2] : !llvm.struct<(ptr<f32>, ptr<f32>, i64, array<1 x i64>, array<1 x i64>)>
-// CHECK:           %[[CONSTANT_3:.*]] = llvm.mlir.constant(3 : index) : i64
-// CHECK:           %[[MEMREF_4:.*]] = llvm.insertvalue %[[CONSTANT_3]], %[[MEMREF_3]][3, 0] : !llvm.struct<(ptr<f32>, ptr<f32>, i64, array<1 x i64>, array<1 x i64>)>
-// CHECK:           %[[CONSTANT_1:.*]] = llvm.mlir.constant(1 : index) : i64
-// CHECK:           %[[MEMREF_5:.*]] = llvm.insertvalue %[[CONSTANT_1]], %[[MEMREF_4]][4, 0] : !llvm.struct<(ptr<f32>, ptr<f32>, i64, array<1 x i64>, array<1 x i64>)>
-
-// COM: Update the MemRef with the new aligned pointer.
-// CHECK:           %[[RES:.*]] = llvm.insertvalue %[[ALIGNED_PTR_LOCAL]], %[[MEMREF_5]][1] : !llvm.struct<(ptr<f32>, ptr<f32>, i64, array<1 x i64>, array<1 x i64>)>
-// CHECK:           llvm.call @free(%[[I8_PTR_LOCAL]]) : (!llvm.ptr<i8>) -> ()
-// CHECK:           llvm.return %[[RES]] : !llvm.struct<(ptr<f32>, ptr<f32>, i64, array<1 x i64>, array<1 x i64>)>
-=======
 // CHECK:         llvm.mlir.global internal constant @constant(dense<[0.000000e+00, 1.000000e-01, 2.000000e-01]> : tensor<3xf32>) {alignment = 1024 : i64} : !llvm.array<3 x f32>
 // CHECK:         llvm.func @test_krnl_global_constant_alignment() -> !llvm.struct<(ptr<f32>, ptr<f32>, i64, array<1 x i64>, array<1 x i64>)> {
 // CHECK:           [[VAR_0_:%.+]] = llvm.mlir.addressof @constant : !llvm.ptr<array<3 x f32>>
@@ -67,6 +20,5 @@
 // CHECK-DAG:       [[VAR_9_:%.+]] = llvm.mlir.constant(1 : index) : i64
 // CHECK:           [[VAR_10_:%.+]] = llvm.insertvalue [[VAR_9_]], [[VAR_8_]][4, 0] : !llvm.struct<(ptr<f32>, ptr<f32>, i64, array<1 x i64>, array<1 x i64>)>
 // CHECK:           llvm.return [[VAR_10_]] : !llvm.struct<(ptr<f32>, ptr<f32>, i64, array<1 x i64>, array<1 x i64>)>
->>>>>>> 89350e76
 // CHECK:         }
 }