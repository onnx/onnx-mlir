// RUN: onnx-mlir-opt --shape-inference --convert-onnx-to-krnl --canonicalize %s -split-input-file | FileCheck %s

func @should_lower_to_zlow_1d(%arg0: tensor<7xf32>) -> tensor<*xf32> {
  %0 = "zhigh.Stick"(%arg0) {layout = "1D"} : (tensor<7xf32>) -> tensor<*xf32>
  return %0 : tensor<*xf32>

// CHECK-DAG: #map = affine_map<(d0) -> (0, d0 floordiv 64, 0, 0, 31, d0 mod 64)>
// CHECK-LABEL:  func @should_lower_to_zlow_1d
// CHECK-SAME:   ([[PARAM_0_:%.+]]: memref<7xf32>) -> memref<7xf16, #map> {
// CHECK:           [[RES_:%.+]] = memref.alloc() {{.*}}: memref<7xf16, #map>
// CHECK:           "zlow.stick"([[PARAM_0_]], [[RES_]]) {layout = "1D"} : (memref<7xf32>, memref<7xf16, #map>) -> ()
// CHECK:           return [[RES_]] : memref<7xf16, #map>
// CHECK:         }
}

// -----

func @should_lower_to_zlow_2d(%arg0: tensor<5x7xf32>) -> tensor<*xf32> {
  %0 = "zhigh.Stick"(%arg0) {layout = "2D"} : (tensor<5x7xf32>) -> tensor<*xf32>
  return %0 : tensor<*xf32>

// CHECK-DAG: #map = affine_map<(d0, d1) -> (0, d1 floordiv 64, 0, d0 floordiv 32, d0 mod 32, d1 mod 64)>
// CHECK-LABEL:  func @should_lower_to_zlow_2d
// CHECK-SAME:   ([[PARAM_0_:%.+]]: memref<5x7xf32>) -> memref<5x7xf16, #map> {
// CHECK:           [[RES_:%.+]] = memref.alloc() {{.*}}: memref<5x7xf16, #map>
// CHECK:           "zlow.stick"([[PARAM_0_]], [[RES_]]) {layout = "2D"} : (memref<5x7xf32>, memref<5x7xf16, #map>) -> ()
// CHECK:           return [[RES_]] : memref<5x7xf16, #map>
// CHECK:         }
}

// -----

func @should_lower_to_zlow_2ds(%arg0: tensor<5x7xf32>) -> tensor<*xf32> {
  %0 = "zhigh.Stick"(%arg0) {layout = "2DS"} : (tensor<5x7xf32>) -> tensor<*xf32>
  return %0 : tensor<*xf32>

// CHECK-DAG: #map = affine_map<(d0, d1) -> (d0, d1 floordiv 64, 0, 0, 31, d1 mod 64)>
// CHECK-LABEL:  func @should_lower_to_zlow_2ds
// CHECK-SAME:   ([[PARAM_0_:%.+]]: memref<5x7xf32>) -> memref<5x7xf16, #map> {
// CHECK:           [[RES_:%.+]] = memref.alloc() {{.*}}: memref<5x7xf16, #map>
// CHECK:           "zlow.stick"([[PARAM_0_]], [[RES_]]) {layout = "2DS"} : (memref<5x7xf32>, memref<5x7xf16, #map>) -> ()
// CHECK:           return [[RES_]] : memref<5x7xf16, #map>
// CHECK:         }
}

// -----

func @should_lower_to_zlow_3d(%arg0: tensor<3x5x7xf32>) -> tensor<*xf32> {
  %0 = "zhigh.Stick"(%arg0) {layout = "3D"} : (tensor<3x5x7xf32>) -> tensor<*xf32>
  return %0 : tensor<*xf32>

// CHECK-DAG: #map = affine_map<(d0, d1, d2) -> (0, d2 floordiv 64, d0, d1 floordiv 32, d1 mod 32, d2 mod 64)>
// CHECK-LABEL:  func @should_lower_to_zlow_3d
// CHECK-SAME:   ([[PARAM_0_:%.+]]: memref<3x5x7xf32>) -> memref<3x5x7xf16, #map> {
// CHECK:           [[RES_:%.+]] = memref.alloc() {{.*}}: memref<3x5x7xf16, #map>
// CHECK:           "zlow.stick"([[PARAM_0_]], [[RES_]]) {layout = "3D"} : (memref<3x5x7xf32>, memref<3x5x7xf16, #map>) -> ()
// CHECK:           return [[RES_]] : memref<3x5x7xf16, #map>
// CHECK:         }
}

// -----

func @should_lower_to_zlow_3ds(%arg0: tensor<3x5x7xf32>) -> tensor<*xf32> {
  %0 = "zhigh.Stick"(%arg0) {layout = "3DS"} : (tensor<3x5x7xf32>) -> tensor<*xf32>
  return %0 : tensor<*xf32>

// CHECK-DAG: #map = affine_map<(d0, d1, d2) -> (d0, d2 floordiv 64, 0, d1 floordiv 32, d1 mod 32, d2 mod 64)>
// CHECK-LABEL:  func @should_lower_to_zlow_3ds
// CHECK-SAME:   ([[PARAM_0_:%.+]]: memref<3x5x7xf32>) -> memref<3x5x7xf16, #map> {
// CHECK:           [[RES_:%.+]] = memref.alloc() {{.*}}: memref<3x5x7xf16, #map>
// CHECK:           "zlow.stick"([[PARAM_0_]], [[RES_]]) {layout = "3DS"} : (memref<3x5x7xf32>, memref<3x5x7xf16, #map>) -> ()
// CHECK:           return [[RES_]] : memref<3x5x7xf16, #map>
// CHECK:         }
}

// -----

func @should_lower_to_zlow_4d(%arg0: tensor<1x3x5x7xf32>) -> tensor<*xf32> {
  %0 = "zhigh.Stick"(%arg0) {layout = "4D"} : (tensor<1x3x5x7xf32>) -> tensor<*xf32>
  return %0 : tensor<*xf32>

// CHECK-DAG: #map = affine_map<(d0, d1, d2, d3) -> (d0, d3 floordiv 64, d1, d2 floordiv 32, d2 mod 32, d3 mod 64)>
// CHECK-LABEL:  func @should_lower_to_zlow_4d
// CHECK-SAME:   ([[PARAM_0_:%.+]]: memref<1x3x5x7xf32>) -> memref<1x3x5x7xf16, #map> {
// CHECK:           [[RES_:%.+]] = memref.alloc() {{.*}}: memref<1x3x5x7xf16, #map>
// CHECK:           "zlow.stick"([[PARAM_0_]], [[RES_]]) {layout = "4D"} : (memref<1x3x5x7xf32>, memref<1x3x5x7xf16, #map>) -> ()
// CHECK:           return [[RES_]] : memref<1x3x5x7xf16, #map>
// CHECK:         }
}

// -----

func @should_lower_to_zlow_nhwc(%arg0: tensor<1x3x5x7xf32>) -> tensor<*xf32> {
  %0 = "zhigh.Stick"(%arg0) {layout = "NHWC"} : (tensor<1x3x5x7xf32>) -> tensor<*xf32>
  return %0 : tensor<*xf32>

// CHECK-DAG: #map = affine_map<(d0, d1, d2, d3) -> (d0, d3 floordiv 64, d1, d2 floordiv 32, d2 mod 32, d3 mod 64)>
// CHECK-LABEL:  func @should_lower_to_zlow_nhwc
// CHECK-SAME:   ([[PARAM_0_:%.+]]: memref<1x3x5x7xf32>) -> memref<1x3x5x7xf16, #map> {
// CHECK:           [[RES_:%.+]] = memref.alloc() {{.*}}: memref<1x3x5x7xf16, #map>
// CHECK:           "zlow.stick"([[PARAM_0_]], [[RES_]]) {layout = "NHWC"} : (memref<1x3x5x7xf32>, memref<1x3x5x7xf16, #map>) -> ()
// CHECK:           return [[RES_]] : memref<1x3x5x7xf16, #map>
// CHECK:         }
}

// -----

func @should_lower_to_zlow_hwck(%arg0: tensor<1x3x5x7xf32>) -> tensor<*xf32> {
  %0 = "zhigh.Stick"(%arg0) {layout = "HWCK"} : (tensor<1x3x5x7xf32>) -> tensor<*xf32>
  return %0 : tensor<*xf32>

// CHECK-DAG: #map = affine_map<(d0, d1, d2, d3) -> (d3 floordiv 64, d0, d1, d2 floordiv 32, d2 mod 32, d3 mod 64)>
// CHECK-LABEL:  func @should_lower_to_zlow_hwck
// CHECK-SAME:   ([[PARAM_0_:%.+]]: memref<1x3x5x7xf32>) -> memref<1x3x5x7xf16, #map> {
// CHECK:           [[RES_:%.+]] = memref.alloc() {{.*}}: memref<1x3x5x7xf16, #map>
// CHECK:           "zlow.stick"([[PARAM_0_]], [[RES_]]) {layout = "HWCK"} : (memref<1x3x5x7xf32>, memref<1x3x5x7xf16, #map>) -> ()
// CHECK:           return [[RES_]] : memref<1x3x5x7xf16, #map>
// CHECK:         }
}

// -----

func @should_lower_to_zlow_fico(%arg0: tensor<1x5x7xf32>, %arg1: tensor<1x5x7xf32>, %arg2: tensor<1x5x7xf32>, %arg3: tensor<1x5x7xf32>) -> tensor<*xf32> {
  %0 = "zhigh.StickForLSTM"(%arg0, %arg1, %arg2, %arg3) : (tensor<1x5x7xf32>, tensor<1x5x7xf32>, tensor<1x5x7xf32>, tensor<1x5x7xf32>) -> tensor<*xf32>
  return %0 : tensor<*xf32>

// CHECK-DAG: #map = affine_map<(d0, d1, d2) -> (0, (d2 + (d2 floordiv 7) * 57) floordiv 64, d0, d1 floordiv 32, d1 mod 32, (d2 + (d2 floordiv 7) * 57) mod 64)>
// CHECK-LABEL:  func @should_lower_to_zlow_fico
// CHECK-SAME:   ([[PARAM_0_:%.+]]: memref<1x5x7xf32>, [[PARAM_1_:%.+]]: memref<1x5x7xf32>, [[PARAM_2_:%.+]]: memref<1x5x7xf32>, [[PARAM_3_:%.+]]: memref<1x5x7xf32>) -> memref<1x5x28xf16, #map> {
 // CHECK:           [[RES_:%.+]] = memref.alloc() {{.*}}: memref<1x5x28xf16, #map>
 // CHECK:           "zlow.stickForLSTM"([[PARAM_0_]], [[PARAM_1_]], [[PARAM_2_]], [[PARAM_3_]], [[RES_]]) : (memref<1x5x7xf32>, memref<1x5x7xf32>, memref<1x5x7xf32>, memref<1x5x7xf32>, memref<1x5x28xf16, #map>) -> ()
 // CHECK:           return [[RES_]] : memref<1x5x28xf16, #map>
<<<<<<< HEAD
=======
 // CHECK:         }
}

// -----

func @should_lower_to_zlow_fico_bidir(%arg0: tensor<2x5x7xf32>, %arg1: tensor<2x5x7xf32>, %arg2: tensor<2x5x7xf32>, %arg3: tensor<2x5x7xf32>) -> tensor<*xf32> {
  %0 = "zhigh.StickForLSTM"(%arg0, %arg1, %arg2, %arg3) : (tensor<2x5x7xf32>, tensor<2x5x7xf32>, tensor<2x5x7xf32>, tensor<2x5x7xf32>) -> tensor<*xf32>
  return %0 : tensor<*xf32>

// CHECK-DAG: #map = affine_map<(d0, d1, d2) -> (0, ((d2 + (d2 floordiv 7) * 57) * 2) floordiv 64, d0, d1 floordiv 32, d1 mod 32, (d2 + (d2 floordiv 7) * 57) mod 64)>
// CHECK-LABEL:  func @should_lower_to_zlow_fico_bidir
// CHECK-SAME:   ([[PARAM_0_:%.+]]: memref<2x5x7xf32>, [[PARAM_1_:%.+]]: memref<2x5x7xf32>, [[PARAM_2_:%.+]]: memref<2x5x7xf32>, [[PARAM_3_:%.+]]: memref<2x5x7xf32>) -> memref<2x5x28xf16, #map> {
 // CHECK:           [[RES_:%.+]] = memref.alloc() {{.*}}: memref<2x5x28xf16, #map>
 // CHECK:           "zlow.stickForLSTM"([[PARAM_0_]], [[PARAM_1_]], [[PARAM_2_]], [[PARAM_3_]], [[RES_]]) : (memref<2x5x7xf32>, memref<2x5x7xf32>, memref<2x5x7xf32>, memref<2x5x7xf32>, memref<2x5x28xf16, #map>) -> ()
 // CHECK:           return [[RES_]] : memref<2x5x28xf16, #map>
>>>>>>> 54da71ef
 // CHECK:         }
}

// -----

func @should_lower_to_zlow_zrh(%arg0: tensor<3x5x7xf32>, %arg1: tensor<3x5x7xf32>, %arg2: tensor<3x5x7xf32>) -> tensor<*xf32> {
  %0 = "zhigh.StickForGRU"(%arg0, %arg1, %arg2) : (tensor<3x5x7xf32>, tensor<3x5x7xf32>, tensor<3x5x7xf32>) -> tensor<*xf32>
  return %0 : tensor<*xf32>

// CHECK-DAG: #map = affine_map<(d0, d1, d2) -> (0, (d2 + (d2 floordiv 7) * 57) floordiv 64, d0, d1 floordiv 32, d1 mod 32, (d2 + (d2 floordiv 7) * 57) mod 64)>
// CHECK-LABEL:  func @should_lower_to_zlow_zrh
// CHECK-SAME:   ([[PARAM_0_:%.+]]: memref<3x5x7xf32>, [[PARAM_1_:%.+]]: memref<3x5x7xf32>, [[PARAM_2_:%.+]]: memref<3x5x7xf32>) -> memref<3x5x21xf16, #map> {
// CHECK:           [[RES_:%.+]] = memref.alloc() {{.*}}: memref<3x5x21xf16, #map>
// CHECK:           "zlow.stickForGRU"([[PARAM_0_]], [[PARAM_1_]], [[PARAM_2_]], [[RES_]]) : (memref<3x5x7xf32>, memref<3x5x7xf32>, memref<3x5x7xf32>, memref<3x5x21xf16, #map>) -> ()
// CHECK:           return [[RES_]] : memref<3x5x21xf16, #map>
// CHECK:         }
}
<|MERGE_RESOLUTION|>--- conflicted
+++ resolved
@@ -130,8 +130,6 @@
  // CHECK:           [[RES_:%.+]] = memref.alloc() {{.*}}: memref<1x5x28xf16, #map>
  // CHECK:           "zlow.stickForLSTM"([[PARAM_0_]], [[PARAM_1_]], [[PARAM_2_]], [[PARAM_3_]], [[RES_]]) : (memref<1x5x7xf32>, memref<1x5x7xf32>, memref<1x5x7xf32>, memref<1x5x7xf32>, memref<1x5x28xf16, #map>) -> ()
  // CHECK:           return [[RES_]] : memref<1x5x28xf16, #map>
-<<<<<<< HEAD
-=======
  // CHECK:         }
 }
 
@@ -147,7 +145,6 @@
  // CHECK:           [[RES_:%.+]] = memref.alloc() {{.*}}: memref<2x5x28xf16, #map>
  // CHECK:           "zlow.stickForLSTM"([[PARAM_0_]], [[PARAM_1_]], [[PARAM_2_]], [[PARAM_3_]], [[RES_]]) : (memref<2x5x7xf32>, memref<2x5x7xf32>, memref<2x5x7xf32>, memref<2x5x7xf32>, memref<2x5x28xf16, #map>) -> ()
  // CHECK:           return [[RES_]] : memref<2x5x28xf16, #map>
->>>>>>> 54da71ef
  // CHECK:         }
 }
 
