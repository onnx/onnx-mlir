// RUN: onnx-mlir-opt --maccel=NNPA --canonicalize %s -split-input-file | FileCheck %s

func.func @remove_stick_and_unstick_same_layout(%arg0 : tensor<10x10xf32>) -> tensor<10x10xf32> {
  %0 = "zhigh.Stick"(%arg0) : (tensor<10x10xf32>) -> tensor<10x10xf32, #zhigh.layout<{ dataLayout = "2D"}>>
  %1 = "zhigh.Relu"(%0) : (tensor<10x10xf32, #zhigh.layout<{ dataLayout = "2D"}>>) -> tensor<10x10xf32, #zhigh.layout<{ dataLayout = "2D"}>>
  %2 = "zhigh.Unstick"(%1) : (tensor<10x10xf32, #zhigh.layout<{ dataLayout = "2D"}>>) -> tensor<10x10xf32>

  %3 = "zhigh.Stick"(%2) : (tensor<10x10xf32>) -> tensor<10x10xf32, #zhigh.layout<{ dataLayout = "2D"}>>
  %4 = "zhigh.Relu"(%3) : (tensor<10x10xf32, #zhigh.layout<{ dataLayout = "2D"}>>) -> tensor<10x10xf32, #zhigh.layout<{ dataLayout = "2D"}>>
  %5 = "zhigh.Unstick"(%4) : (tensor<10x10xf32, #zhigh.layout<{ dataLayout = "2D"}>>) -> tensor<10x10xf32>
  "func.return"(%5) : (tensor<10x10xf32>) -> ()

  // CHECK-LABEL: remove_stick_and_unstick_same_layout
  // CHECK: zhigh.Stick
  // CHECK: zhigh.Relu
  // CHECK-NOT: zhigh.Unstick
  // CHECK-NOT: zhigh.Stick
  // CHECK: zhigh.Relu
  // CHECK: zhigh.Unstick
}

// -----

func.func @remove_stick_only(%arg0 : tensor<10x10xf32>) -> tensor<10x10xf32> {
  %0 = "zhigh.Stick"(%arg0) : (tensor<10x10xf32>) -> tensor<10x10xf32, #zhigh.layout<{ dataLayout = "2D"}>>
  %1 = "zhigh.Relu"(%0) : (tensor<10x10xf32, #zhigh.layout<{ dataLayout = "2D"}>>) -> tensor<10x10xf32, #zhigh.layout<{ dataLayout = "2D"}>>
  %2 = "zhigh.Unstick"(%1) : (tensor<10x10xf32, #zhigh.layout<{ dataLayout = "2D"}>>) -> tensor<10x10xf32>

  %3 = "zhigh.Stick"(%2) : (tensor<10x10xf32>) -> tensor<10x10xf32, #zhigh.layout<{ dataLayout = "2D"}>>
  %4 = "zhigh.Relu"(%3) : (tensor<10x10xf32, #zhigh.layout<{ dataLayout = "2D"}>>) -> tensor<10x10xf32, #zhigh.layout<{ dataLayout = "2D"}>>
  %5 = "zhigh.Unstick"(%4) : (tensor<10x10xf32, #zhigh.layout<{ dataLayout = "2D"}>>) -> tensor<10x10xf32>

  %6 = "onnx.Add"(%2, %5) : (tensor<10x10xf32>, tensor<10x10xf32>) -> tensor<10x10xf32>
  "func.return"(%6) : (tensor<10x10xf32>) -> ()

  // CHECK-LABEL: remove_stick_only
  // CHECK: zhigh.Stick
  // CHECK: zhigh.Relu
  // CHECK: zhigh.Unstick
  // CHECK-NOT: zhigh.Stick
  // CHECK: zhigh.Relu
  // CHECK: zhigh.Unstick
  // CHECK: onnx.Add
}

// -----

// Replace unstick/stick by onnx.LayoutTransform because of different layout.
func.func @replace_stick_and_unstick_by_layout_transform(%arg0 : tensor<5x10x10xf32>) -> tensor<5x10x10xf32> {
  %0 = "zhigh.Stick"(%arg0) : (tensor<5x10x10xf32>) -> tensor<5x10x10xf32, #zhigh.layout<{dataLayout = "3D"}>>
  %1 = "zhigh.Relu"(%0) : (tensor<5x10x10xf32, #zhigh.layout<{dataLayout = "3D"}>>) -> tensor<5x10x10xf32, #zhigh.layout<{dataLayout = "3D"}>>
  %2 = "zhigh.Unstick"(%1) : (tensor<5x10x10xf32, #zhigh.layout<{dataLayout = "3D"}>>) -> tensor<5x10x10xf32>

  %3 = "zhigh.Stick"(%2) {layout = "3DS"} : (tensor<5x10x10xf32>) -> tensor<5x10x10xf32, #zhigh.layout<{dataLayout = "3DS"}>>
  %4 = "zhigh.Relu"(%3) : (tensor<5x10x10xf32, #zhigh.layout<{dataLayout = "3DS"}>>) -> tensor<5x10x10xf32, #zhigh.layout<{dataLayout = "3DS"}>>
  %5 = "zhigh.Unstick"(%4) {layout = "3DS"} : (tensor<5x10x10xf32, #zhigh.layout<{dataLayout = "3DS"}>>) -> tensor<5x10x10xf32>
  "func.return"(%5) : (tensor<5x10x10xf32>) -> ()

  // CHECK-LABEL: replace_stick_and_unstick_by_layout_transform
  // CHECK: zhigh.Stick
  // CHECK: zhigh.Relu
  // CHECK: onnx.LayoutTransform
  // CHECK: zhigh.Relu
  // CHECK: zhigh.Unstick
}

// -----

// Remove Stick with NoneType input.
func.func @remove_nonetype_stick() -> () {
  %cst = "onnx.NoValue"() {value} : () -> none 
  %0 = "zhigh.Stick"(%cst) : (none) -> none 
  return

  // CHECK-LABEL: remove_nonetype_stick
  // CHECK-NOT: zhigh.Stick
}

// -----

// Replace onnx.LeakyRelu
func.func @replace_leakyrelu_1(%arg0 : tensor<1x104x104x128xf32, #zhigh.layout<{dataLayout = "NHWC"}>>) -> tensor<1x104x104x128xf32, #zhigh.layout<{dataLayout = "NHWC"}>> {
  %0 = "zhigh.Unstick"(%arg0) : (tensor<1x104x104x128xf32, #zhigh.layout<{dataLayout = "NHWC"}>>) -> tensor<1x104x104x128xf32>
  %1 = "onnx.LeakyRelu"(%0) {alpha = 1.000000e-01 : f32} : (tensor<1x104x104x128xf32>) -> tensor<1x104x104x128xf32>
  %2 = "zhigh.Stick"(%1) {layout = "NHWC"} : (tensor<1x104x104x128xf32>) -> tensor<1x104x104x128xf32, #zhigh.layout<{dataLayout = "NHWC"}>>
  return %2 : tensor<1x104x104x128xf32, #zhigh.layout<{dataLayout = "NHWC"}>>
  // CHECK-LABEL: func @replace_leakyrelu_1
<<<<<<< HEAD
  // CHECK-SAME:   ([[PARAM_0_:%.+]]: tensor<1x104x104x128xf32, #zhigh.layout<{dataLayout = "NHWC"}>>) -> tensor<1x104x104x128xf32, #zhigh.layout<{dataLayout = "NHWC"}>> {
  // CHECK:           [[VAR_0_:%.+]] = "zhigh.Relu"([[PARAM_0_]]) : (tensor<1x104x104x128xf32, #zhigh.layout<{dataLayout = "NHWC"}>>) -> tensor<1x104x104x128xf32, #zhigh.layout<{dataLayout = "NHWC"}>>
  // CHECK:           [[VAR_1_:%.+]] = "onnx.Constant"() {value = dense<-1.000000e-01> : tensor<1x104x104x128xf32>} : () -> tensor<1x104x104x128xf32>
  // CHECK:           [[VAR_2_:%.+]] = "zhigh.Stick"([[VAR_1_]]) {layout = "NHWC"} : (tensor<1x104x104x128xf32>) -> tensor<1x104x128x104xf32, #zhigh.layout<{dataLayout = "NHWC"}>>
  // CHECK:           [[VAR_3_:%.+]] = "zhigh.Mul"([[PARAM_0_]], [[VAR_2_]]) : (tensor<1x104x104x128xf32, #zhigh.layout<{dataLayout = "NHWC"}>>, tensor<1x104x128x104xf32, #zhigh.layout<{dataLayout = "NHWC"}>>) -> tensor<1x104x104x128xf32, #zhigh.layout<{dataLayout = "NHWC"}>>
  // CHECK:           [[VAR_4_:%.+]] = "zhigh.Relu"([[VAR_3_]]) : (tensor<1x104x104x128xf32, #zhigh.layout<{dataLayout = "NHWC"}>>) -> tensor<1x104x104x128xf32, #zhigh.layout<{dataLayout = "NHWC"}>>
  // CHECK:           [[VAR_5_:%.+]] = "zhigh.Sub"([[VAR_0_]], [[VAR_4_]]) : (tensor<1x104x104x128xf32, #zhigh.layout<{dataLayout = "NHWC"}>>, tensor<1x104x104x128xf32, #zhigh.layout<{dataLayout = "NHWC"}>>) -> tensor<1x104x104x128xf32, #zhigh.layout<{dataLayout = "NHWC"}>>
  // CHECK:           return [[VAR_5_]] : tensor<1x104x104x128xf32, #zhigh.layout<{dataLayout = "NHWC"}>>
=======
  // CHECK-SAME:   ([[PARAM_0_:%.+]]: tensor<1x104x104x128xf32, #zhigh.encoding<{dataLayout = "NHWC"}>>) -> tensor<1x104x104x128xf32, #zhigh.encoding<{dataLayout = "NHWC"}>> {
  // CHECK:           [[VAR_0_:%.+]] = "zhigh.Relu"([[PARAM_0_]]) : (tensor<1x104x104x128xf32, #zhigh.encoding<{dataLayout = "NHWC"}>>) -> tensor<1x104x104x128xf32, #zhigh.encoding<{dataLayout = "NHWC"}>>
  // CHECK:           [[VAR_1_:%.+]] = onnx.Constant dense<-1.000000e-01> : tensor<1x104x104x128xf32>
  // CHECK:           [[VAR_2_:%.+]] = "zhigh.Stick"([[VAR_1_]]) {layout = "NHWC"} : (tensor<1x104x104x128xf32>) -> tensor<1x104x128x104xf32, #zhigh.encoding<{dataLayout = "NHWC"}>>
  // CHECK:           [[VAR_3_:%.+]] = "zhigh.Mul"([[PARAM_0_]], [[VAR_2_]]) : (tensor<1x104x104x128xf32, #zhigh.encoding<{dataLayout = "NHWC"}>>, tensor<1x104x128x104xf32, #zhigh.encoding<{dataLayout = "NHWC"}>>) -> tensor<1x104x104x128xf32, #zhigh.encoding<{dataLayout = "NHWC"}>>
  // CHECK:           [[VAR_4_:%.+]] = "zhigh.Relu"([[VAR_3_]]) : (tensor<1x104x104x128xf32, #zhigh.encoding<{dataLayout = "NHWC"}>>) -> tensor<1x104x104x128xf32, #zhigh.encoding<{dataLayout = "NHWC"}>>
  // CHECK:           [[VAR_5_:%.+]] = "zhigh.Sub"([[VAR_0_]], [[VAR_4_]]) : (tensor<1x104x104x128xf32, #zhigh.encoding<{dataLayout = "NHWC"}>>, tensor<1x104x104x128xf32, #zhigh.encoding<{dataLayout = "NHWC"}>>) -> tensor<1x104x104x128xf32, #zhigh.encoding<{dataLayout = "NHWC"}>>
  // CHECK:           return [[VAR_5_]] : tensor<1x104x104x128xf32, #zhigh.encoding<{dataLayout = "NHWC"}>>
>>>>>>> ce7842d5
}

// -----

// Replace onnx.LeakyRelu
func.func @replace_leakyrelu_2(%arg0 : tensor<1x104x128x104xf32, #zhigh.layout<{dataLayout = "NHWC"}>>) -> tensor<1x104x128x104xf32, #zhigh.layout<{dataLayout = "NHWC"}>> {
  %0 = "zhigh.Unstick"(%arg0) : (tensor<1x104x128x104xf32, #zhigh.layout<{dataLayout = "NHWC"}>>) -> tensor<1x104x104x128xf32>
  %1 = "onnx.LeakyRelu"(%0) {alpha = 1.000000e-01 : f32} : (tensor<1x104x104x128xf32>) -> tensor<1x104x104x128xf32>
  %2 = "zhigh.Stick"(%1) {layout = "NHWC"} : (tensor<1x104x104x128xf32>) -> tensor<1x104x128x104xf32, #zhigh.layout<{dataLayout = "NHWC"}>>
  return %2 : tensor<1x104x128x104xf32, #zhigh.layout<{dataLayout = "NHWC"}>>
  // CHECK-LABEL: func @replace_leakyrelu_2
<<<<<<< HEAD
  // CHECK-SAME:   ([[PARAM_0_:%.+]]: tensor<1x104x128x104xf32, #zhigh.layout<{dataLayout = "NHWC"}>>) -> tensor<1x104x128x104xf32, #zhigh.layout<{dataLayout = "NHWC"}>> {
  // CHECK:           [[VAR_0_:%.+]] = "zhigh.Relu"([[PARAM_0_]]) : (tensor<1x104x128x104xf32, #zhigh.layout<{dataLayout = "NHWC"}>>) -> tensor<1x104x128x104xf32, #zhigh.layout<{dataLayout = "NHWC"}>>
  // CHECK:           [[VAR_1_:%.+]] = "onnx.Constant"() {value = dense<-1.000000e-01> : tensor<1x104x104x128xf32>} : () -> tensor<1x104x104x128xf32>
  // CHECK:           [[VAR_2_:%.+]] = "zhigh.Stick"([[VAR_1_]]) {layout = "NHWC"} : (tensor<1x104x104x128xf32>) -> tensor<1x104x128x104xf32, #zhigh.layout<{dataLayout = "NHWC"}>>
  // CHECK:           [[VAR_3_:%.+]] = "zhigh.Mul"([[PARAM_0_]], [[VAR_2_]]) : (tensor<1x104x128x104xf32, #zhigh.layout<{dataLayout = "NHWC"}>>, tensor<1x104x128x104xf32, #zhigh.layout<{dataLayout = "NHWC"}>>) -> tensor<1x104x128x104xf32, #zhigh.layout<{dataLayout = "NHWC"}>>
  // CHECK:           [[VAR_4_:%.+]] = "zhigh.Relu"([[VAR_3_]]) : (tensor<1x104x128x104xf32, #zhigh.layout<{dataLayout = "NHWC"}>>) -> tensor<1x104x128x104xf32, #zhigh.layout<{dataLayout = "NHWC"}>>
  // CHECK:           [[VAR_5_:%.+]] = "zhigh.Sub"([[VAR_0_]], [[VAR_4_]]) : (tensor<1x104x128x104xf32, #zhigh.layout<{dataLayout = "NHWC"}>>, tensor<1x104x128x104xf32, #zhigh.layout<{dataLayout = "NHWC"}>>) -> tensor<1x104x128x104xf32, #zhigh.layout<{dataLayout = "NHWC"}>>
  // CHECK:           return [[VAR_5_]] : tensor<1x104x128x104xf32, #zhigh.layout<{dataLayout = "NHWC"}>>
=======
  // CHECK-SAME:   ([[PARAM_0_:%.+]]: tensor<1x104x128x104xf32, #zhigh.encoding<{dataLayout = "NHWC"}>>) -> tensor<1x104x128x104xf32, #zhigh.encoding<{dataLayout = "NHWC"}>> {
  // CHECK:           [[VAR_0_:%.+]] = "zhigh.Relu"([[PARAM_0_]]) : (tensor<1x104x128x104xf32, #zhigh.encoding<{dataLayout = "NHWC"}>>) -> tensor<1x104x128x104xf32, #zhigh.encoding<{dataLayout = "NHWC"}>>
  // CHECK:           [[VAR_1_:%.+]] = onnx.Constant dense<-1.000000e-01> : tensor<1x104x104x128xf32>
  // CHECK:           [[VAR_2_:%.+]] = "zhigh.Stick"([[VAR_1_]]) {layout = "NHWC"} : (tensor<1x104x104x128xf32>) -> tensor<1x104x128x104xf32, #zhigh.encoding<{dataLayout = "NHWC"}>>
  // CHECK:           [[VAR_3_:%.+]] = "zhigh.Mul"([[PARAM_0_]], [[VAR_2_]]) : (tensor<1x104x128x104xf32, #zhigh.encoding<{dataLayout = "NHWC"}>>, tensor<1x104x128x104xf32, #zhigh.encoding<{dataLayout = "NHWC"}>>) -> tensor<1x104x128x104xf32, #zhigh.encoding<{dataLayout = "NHWC"}>>
  // CHECK:           [[VAR_4_:%.+]] = "zhigh.Relu"([[VAR_3_]]) : (tensor<1x104x128x104xf32, #zhigh.encoding<{dataLayout = "NHWC"}>>) -> tensor<1x104x128x104xf32, #zhigh.encoding<{dataLayout = "NHWC"}>>
  // CHECK:           [[VAR_5_:%.+]] = "zhigh.Sub"([[VAR_0_]], [[VAR_4_]]) : (tensor<1x104x128x104xf32, #zhigh.encoding<{dataLayout = "NHWC"}>>, tensor<1x104x128x104xf32, #zhigh.encoding<{dataLayout = "NHWC"}>>) -> tensor<1x104x128x104xf32, #zhigh.encoding<{dataLayout = "NHWC"}>>
  // CHECK:           return [[VAR_5_]] : tensor<1x104x128x104xf32, #zhigh.encoding<{dataLayout = "NHWC"}>>
>>>>>>> ce7842d5
}

// -----

// Do not replace onnx.LeakyRelu if alpha < 0
func.func @donot_replace_leakyrelu(%arg0 : tensor<1x104x104x128xf32, #zhigh.layout<{dataLayout = "NHWC"}>>) -> tensor<1x104x104x128xf32, #zhigh.layout<{dataLayout = "NHWC"}>> {
  %0 = "zhigh.Unstick"(%arg0) : (tensor<1x104x104x128xf32, #zhigh.layout<{dataLayout = "NHWC"}>>) -> tensor<1x104x128x104xf32>
  %1 = "onnx.LeakyRelu"(%0) {alpha = -1.000000e-01 : f32} : (tensor<1x104x128x104xf32>) -> tensor<1x104x128x104xf32>
  %2 = "zhigh.Stick"(%1) {layout = "NHWC"} : (tensor<1x104x128x104xf32>) -> tensor<1x104x104x128xf32, #zhigh.layout<{dataLayout = "NHWC"}>>
  return %2 : tensor<1x104x104x128xf32, #zhigh.layout<{dataLayout = "NHWC"}>>
  // CHECK-LABEL: donot_replace_leakyrelu
  // CHECK: zhigh.Unstick
  // CHECK: onnx.LeakyRelu
  // CHECK: zhigh.Stick
}<|MERGE_RESOLUTION|>--- conflicted
+++ resolved
@@ -85,25 +85,14 @@
   %2 = "zhigh.Stick"(%1) {layout = "NHWC"} : (tensor<1x104x104x128xf32>) -> tensor<1x104x104x128xf32, #zhigh.layout<{dataLayout = "NHWC"}>>
   return %2 : tensor<1x104x104x128xf32, #zhigh.layout<{dataLayout = "NHWC"}>>
   // CHECK-LABEL: func @replace_leakyrelu_1
-<<<<<<< HEAD
   // CHECK-SAME:   ([[PARAM_0_:%.+]]: tensor<1x104x104x128xf32, #zhigh.layout<{dataLayout = "NHWC"}>>) -> tensor<1x104x104x128xf32, #zhigh.layout<{dataLayout = "NHWC"}>> {
   // CHECK:           [[VAR_0_:%.+]] = "zhigh.Relu"([[PARAM_0_]]) : (tensor<1x104x104x128xf32, #zhigh.layout<{dataLayout = "NHWC"}>>) -> tensor<1x104x104x128xf32, #zhigh.layout<{dataLayout = "NHWC"}>>
-  // CHECK:           [[VAR_1_:%.+]] = "onnx.Constant"() {value = dense<-1.000000e-01> : tensor<1x104x104x128xf32>} : () -> tensor<1x104x104x128xf32>
+  // CHECK:           [[VAR_1_:%.+]] = onnx.Constant dense<-1.000000e-01> : tensor<1x104x104x128xf32>
   // CHECK:           [[VAR_2_:%.+]] = "zhigh.Stick"([[VAR_1_]]) {layout = "NHWC"} : (tensor<1x104x104x128xf32>) -> tensor<1x104x128x104xf32, #zhigh.layout<{dataLayout = "NHWC"}>>
   // CHECK:           [[VAR_3_:%.+]] = "zhigh.Mul"([[PARAM_0_]], [[VAR_2_]]) : (tensor<1x104x104x128xf32, #zhigh.layout<{dataLayout = "NHWC"}>>, tensor<1x104x128x104xf32, #zhigh.layout<{dataLayout = "NHWC"}>>) -> tensor<1x104x104x128xf32, #zhigh.layout<{dataLayout = "NHWC"}>>
   // CHECK:           [[VAR_4_:%.+]] = "zhigh.Relu"([[VAR_3_]]) : (tensor<1x104x104x128xf32, #zhigh.layout<{dataLayout = "NHWC"}>>) -> tensor<1x104x104x128xf32, #zhigh.layout<{dataLayout = "NHWC"}>>
   // CHECK:           [[VAR_5_:%.+]] = "zhigh.Sub"([[VAR_0_]], [[VAR_4_]]) : (tensor<1x104x104x128xf32, #zhigh.layout<{dataLayout = "NHWC"}>>, tensor<1x104x104x128xf32, #zhigh.layout<{dataLayout = "NHWC"}>>) -> tensor<1x104x104x128xf32, #zhigh.layout<{dataLayout = "NHWC"}>>
   // CHECK:           return [[VAR_5_]] : tensor<1x104x104x128xf32, #zhigh.layout<{dataLayout = "NHWC"}>>
-=======
-  // CHECK-SAME:   ([[PARAM_0_:%.+]]: tensor<1x104x104x128xf32, #zhigh.encoding<{dataLayout = "NHWC"}>>) -> tensor<1x104x104x128xf32, #zhigh.encoding<{dataLayout = "NHWC"}>> {
-  // CHECK:           [[VAR_0_:%.+]] = "zhigh.Relu"([[PARAM_0_]]) : (tensor<1x104x104x128xf32, #zhigh.encoding<{dataLayout = "NHWC"}>>) -> tensor<1x104x104x128xf32, #zhigh.encoding<{dataLayout = "NHWC"}>>
-  // CHECK:           [[VAR_1_:%.+]] = onnx.Constant dense<-1.000000e-01> : tensor<1x104x104x128xf32>
-  // CHECK:           [[VAR_2_:%.+]] = "zhigh.Stick"([[VAR_1_]]) {layout = "NHWC"} : (tensor<1x104x104x128xf32>) -> tensor<1x104x128x104xf32, #zhigh.encoding<{dataLayout = "NHWC"}>>
-  // CHECK:           [[VAR_3_:%.+]] = "zhigh.Mul"([[PARAM_0_]], [[VAR_2_]]) : (tensor<1x104x104x128xf32, #zhigh.encoding<{dataLayout = "NHWC"}>>, tensor<1x104x128x104xf32, #zhigh.encoding<{dataLayout = "NHWC"}>>) -> tensor<1x104x104x128xf32, #zhigh.encoding<{dataLayout = "NHWC"}>>
-  // CHECK:           [[VAR_4_:%.+]] = "zhigh.Relu"([[VAR_3_]]) : (tensor<1x104x104x128xf32, #zhigh.encoding<{dataLayout = "NHWC"}>>) -> tensor<1x104x104x128xf32, #zhigh.encoding<{dataLayout = "NHWC"}>>
-  // CHECK:           [[VAR_5_:%.+]] = "zhigh.Sub"([[VAR_0_]], [[VAR_4_]]) : (tensor<1x104x104x128xf32, #zhigh.encoding<{dataLayout = "NHWC"}>>, tensor<1x104x104x128xf32, #zhigh.encoding<{dataLayout = "NHWC"}>>) -> tensor<1x104x104x128xf32, #zhigh.encoding<{dataLayout = "NHWC"}>>
-  // CHECK:           return [[VAR_5_]] : tensor<1x104x104x128xf32, #zhigh.encoding<{dataLayout = "NHWC"}>>
->>>>>>> ce7842d5
 }
 
 // -----
@@ -115,25 +104,14 @@
   %2 = "zhigh.Stick"(%1) {layout = "NHWC"} : (tensor<1x104x104x128xf32>) -> tensor<1x104x128x104xf32, #zhigh.layout<{dataLayout = "NHWC"}>>
   return %2 : tensor<1x104x128x104xf32, #zhigh.layout<{dataLayout = "NHWC"}>>
   // CHECK-LABEL: func @replace_leakyrelu_2
-<<<<<<< HEAD
   // CHECK-SAME:   ([[PARAM_0_:%.+]]: tensor<1x104x128x104xf32, #zhigh.layout<{dataLayout = "NHWC"}>>) -> tensor<1x104x128x104xf32, #zhigh.layout<{dataLayout = "NHWC"}>> {
   // CHECK:           [[VAR_0_:%.+]] = "zhigh.Relu"([[PARAM_0_]]) : (tensor<1x104x128x104xf32, #zhigh.layout<{dataLayout = "NHWC"}>>) -> tensor<1x104x128x104xf32, #zhigh.layout<{dataLayout = "NHWC"}>>
-  // CHECK:           [[VAR_1_:%.+]] = "onnx.Constant"() {value = dense<-1.000000e-01> : tensor<1x104x104x128xf32>} : () -> tensor<1x104x104x128xf32>
+  // CHECK:           [[VAR_1_:%.+]] = onnx.Constant dense<-1.000000e-01> : tensor<1x104x104x128xf32>
   // CHECK:           [[VAR_2_:%.+]] = "zhigh.Stick"([[VAR_1_]]) {layout = "NHWC"} : (tensor<1x104x104x128xf32>) -> tensor<1x104x128x104xf32, #zhigh.layout<{dataLayout = "NHWC"}>>
   // CHECK:           [[VAR_3_:%.+]] = "zhigh.Mul"([[PARAM_0_]], [[VAR_2_]]) : (tensor<1x104x128x104xf32, #zhigh.layout<{dataLayout = "NHWC"}>>, tensor<1x104x128x104xf32, #zhigh.layout<{dataLayout = "NHWC"}>>) -> tensor<1x104x128x104xf32, #zhigh.layout<{dataLayout = "NHWC"}>>
   // CHECK:           [[VAR_4_:%.+]] = "zhigh.Relu"([[VAR_3_]]) : (tensor<1x104x128x104xf32, #zhigh.layout<{dataLayout = "NHWC"}>>) -> tensor<1x104x128x104xf32, #zhigh.layout<{dataLayout = "NHWC"}>>
   // CHECK:           [[VAR_5_:%.+]] = "zhigh.Sub"([[VAR_0_]], [[VAR_4_]]) : (tensor<1x104x128x104xf32, #zhigh.layout<{dataLayout = "NHWC"}>>, tensor<1x104x128x104xf32, #zhigh.layout<{dataLayout = "NHWC"}>>) -> tensor<1x104x128x104xf32, #zhigh.layout<{dataLayout = "NHWC"}>>
   // CHECK:           return [[VAR_5_]] : tensor<1x104x128x104xf32, #zhigh.layout<{dataLayout = "NHWC"}>>
-=======
-  // CHECK-SAME:   ([[PARAM_0_:%.+]]: tensor<1x104x128x104xf32, #zhigh.encoding<{dataLayout = "NHWC"}>>) -> tensor<1x104x128x104xf32, #zhigh.encoding<{dataLayout = "NHWC"}>> {
-  // CHECK:           [[VAR_0_:%.+]] = "zhigh.Relu"([[PARAM_0_]]) : (tensor<1x104x128x104xf32, #zhigh.encoding<{dataLayout = "NHWC"}>>) -> tensor<1x104x128x104xf32, #zhigh.encoding<{dataLayout = "NHWC"}>>
-  // CHECK:           [[VAR_1_:%.+]] = onnx.Constant dense<-1.000000e-01> : tensor<1x104x104x128xf32>
-  // CHECK:           [[VAR_2_:%.+]] = "zhigh.Stick"([[VAR_1_]]) {layout = "NHWC"} : (tensor<1x104x104x128xf32>) -> tensor<1x104x128x104xf32, #zhigh.encoding<{dataLayout = "NHWC"}>>
-  // CHECK:           [[VAR_3_:%.+]] = "zhigh.Mul"([[PARAM_0_]], [[VAR_2_]]) : (tensor<1x104x128x104xf32, #zhigh.encoding<{dataLayout = "NHWC"}>>, tensor<1x104x128x104xf32, #zhigh.encoding<{dataLayout = "NHWC"}>>) -> tensor<1x104x128x104xf32, #zhigh.encoding<{dataLayout = "NHWC"}>>
-  // CHECK:           [[VAR_4_:%.+]] = "zhigh.Relu"([[VAR_3_]]) : (tensor<1x104x128x104xf32, #zhigh.encoding<{dataLayout = "NHWC"}>>) -> tensor<1x104x128x104xf32, #zhigh.encoding<{dataLayout = "NHWC"}>>
-  // CHECK:           [[VAR_5_:%.+]] = "zhigh.Sub"([[VAR_0_]], [[VAR_4_]]) : (tensor<1x104x128x104xf32, #zhigh.encoding<{dataLayout = "NHWC"}>>, tensor<1x104x128x104xf32, #zhigh.encoding<{dataLayout = "NHWC"}>>) -> tensor<1x104x128x104xf32, #zhigh.encoding<{dataLayout = "NHWC"}>>
-  // CHECK:           return [[VAR_5_]] : tensor<1x104x128x104xf32, #zhigh.encoding<{dataLayout = "NHWC"}>>
->>>>>>> ce7842d5
 }
 
 // -----
