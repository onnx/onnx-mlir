--- conflicted
+++ resolved
@@ -713,16 +713,10 @@
 
 // -----
 
-<<<<<<< HEAD
-// Test reshape, had to add a use of the reshape to make it work. Test only the reshape
-#map = affine_map<(d0, d1, d2) -> (d0, d2 floordiv 64, 0, d1 floordiv 32, d1 mod 32, d2 mod 64)>
-func.func @handle_zlow_reshape(%arg0: memref<8x384x768xf16, #map>, %arg1: memref<96x64x384xf16, #map>) -> memref<96x384x384xf16, #map>{
-=======
 // Test reshape, had to add a use of the reshape to make it work. Test only the reshape.
 // Fail here because not memref normalized.
 #map = affine_map<(d0, d1, d2) -> (d0, d2 floordiv 64, 0, d1 floordiv 32, d1 mod 32, d2 mod 64)>
 func.func @handle_zlow_reshape_fail(%arg0: memref<8x384x768xf16, #map>, %arg1: memref<96x64x384xf16, #map>) -> memref<96x384x384xf16, #map>{
->>>>>>> 94f31f7f
     // Constants.
     %c64_i64 = arith.constant 64 : i64
     %c96_i64 = arith.constant 96 : i64
@@ -747,25 +741,15 @@
 
 // mlir2FileCheck.py
 // CHECK-DAG:   [[MAP_0_:#.+]] = affine_map<(d0, d1, d2) -> (d0, d2 floordiv 64, 0, d1 floordiv 32, d1 mod 32, d2 mod 64)>
-<<<<<<< HEAD
-// CHECK-LABEL:  func.func @handle_zlow_reshape
-// CHECK-SAME:   ([[PARAM_0_:%.+]]: memref<8x384x768xf16, #map>, [[PARAM_1_:%.+]]: memref<96x64x384xf16, #map>) -> memref<96x384x384xf16, #map> {
-
-// CHECK-DAG:       [[VAR_reinterpret_cast_:%.+]] = memref.reinterpret_cast [[PARAM_0_]] to offset: [0], sizes: [96, 384, 64], strides: [24576, 64, 1] : memref<8x384x768xf16, #map> to memref<96x384x64xf16>
-=======
 // CHECK-LABEL:  func.func @handle_zlow_reshape_fail
 // CHECK-SAME:   ([[PARAM_0_:%.+]]: memref<8x384x768xf16, #map>, [[PARAM_1_:%.+]]: memref<96x64x384xf16, #map>) -> memref<96x384x384xf16, #map> {
 
 // CHECK:           [[RES_:%.+]] = memref.alloc() {{.*}}: memref<96x384x64xf16, #map>
 // CHECK:           "zlow.reshape"([[PARAM_0_]], [[RES_]]) {layout = "3DS"} : (memref<8x384x768xf16, #map>, memref<96x384x64xf16, #map>) -> ()
->>>>>>> 94f31f7f
-
-// CHECK:         }
-}
-
-<<<<<<< HEAD
-
-=======
+
+// CHECK:         }
+}
+
 // -----
 
 // Succeed now because memref normalized.
@@ -797,7 +781,6 @@
 
 // CHECK:         }
 }
->>>>>>> 94f31f7f
 
 // Do not rewrite because there is a AffineStoreOp without AffineLoadOp in pattern: unstick -> pad -> stick
 // TODO: support this pattern.
