// RUN: onnx-mlir --EmitONNXIR --run-torch-pass %s -o=%t >/dev/null && cat %t.onnx.mlir | FileCheck -v %s
module attributes {}  {
<<<<<<< HEAD
  func @main_graph(%arg0: tensor<1x4x22x22xf32>) -> tensor<1x17x36x18xf32> attributes {input_names = ["input"], output_names = ["4"]} {
    %0 = "onnx.Constant"() {value = dense<"0xDEADBEEF"> : tensor<17x4x7x7xf32>} : () -> tensor<17x4x7x7xf32>
    %1 = "onnx.Constant"() {value = dense<0.0> : tensor<17xf32>} : () -> tensor<17xf32>
    %2 = "onnx.Conv"(%arg0, %0, %1) {dilations = [1, 1], group = 1 : si64, kernel_shape = [7, 7], onnx_node_name = "Conv_0", pads = [1, 1, 1, 1], strides = [1, 1]} : (tensor<1x4x22x22xf32>, tensor<17x4x7x7xf32>, tensor<17xf32>) -> tensor<1x17x18x18xf32>
//CHECK: %[[INT2:.*]] = torch.constant.int 2
//CHECK: torch.aten.cat %{{[^,]*}}, %[[INT2]] : !torch.list<vtensor>, !torch.int -> !torch.vtensor<[1,17,36,18],f32>
%3 = "onnx.Concat"(%2, %2) {axis = 2 : si64, onnx_node_name = "Concat_1"} : (tensor<1x17x18x18xf32>, tensor<1x17x18x18xf32>) -> tensor<1x17x36x18xf32>
    return %3 : tensor<1x17x36x18xf32>
=======
  func @main_graph(%arg0: tensor<1x17x18x18xf32>) -> tensor<1x17x36x18xf32> attributes {input_names = ["input"], output_names = ["output"]} {
// CHECK-DAG: [[DIM:%.*]] = torch.constant.int 2
// CHECK-DAG: [[LIST:%.*]] = torch.prim.ListConstruct %arg0, %arg0 : (!torch.vtensor<[1,17,18,18],f32>, !torch.vtensor<[1,17,18,18],f32>) -> !torch.list<vtensor>
// CHECK: torch.aten.cat [[LIST]], [[DIM]] : !torch.list<vtensor>, !torch.int -> !torch.vtensor<[1,17,36,18],f32>
%1 = "onnx.Concat"(%arg0, %arg0) {axis = 2 : si64, onnx_node_name = "Concat_1"} : (tensor<1x17x18x18xf32>, tensor<1x17x18x18xf32>) -> tensor<1x17x36x18xf32>
    return %1 : tensor<1x17x36x18xf32>
>>>>>>> 508d682b
  }
}<|MERGE_RESOLUTION|>--- conflicted
+++ resolved
@@ -1,21 +1,10 @@
 // RUN: onnx-mlir --EmitONNXIR --run-torch-pass %s -o=%t >/dev/null && cat %t.onnx.mlir | FileCheck -v %s
 module attributes {}  {
-<<<<<<< HEAD
-  func @main_graph(%arg0: tensor<1x4x22x22xf32>) -> tensor<1x17x36x18xf32> attributes {input_names = ["input"], output_names = ["4"]} {
-    %0 = "onnx.Constant"() {value = dense<"0xDEADBEEF"> : tensor<17x4x7x7xf32>} : () -> tensor<17x4x7x7xf32>
-    %1 = "onnx.Constant"() {value = dense<0.0> : tensor<17xf32>} : () -> tensor<17xf32>
-    %2 = "onnx.Conv"(%arg0, %0, %1) {dilations = [1, 1], group = 1 : si64, kernel_shape = [7, 7], onnx_node_name = "Conv_0", pads = [1, 1, 1, 1], strides = [1, 1]} : (tensor<1x4x22x22xf32>, tensor<17x4x7x7xf32>, tensor<17xf32>) -> tensor<1x17x18x18xf32>
-//CHECK: %[[INT2:.*]] = torch.constant.int 2
-//CHECK: torch.aten.cat %{{[^,]*}}, %[[INT2]] : !torch.list<vtensor>, !torch.int -> !torch.vtensor<[1,17,36,18],f32>
-%3 = "onnx.Concat"(%2, %2) {axis = 2 : si64, onnx_node_name = "Concat_1"} : (tensor<1x17x18x18xf32>, tensor<1x17x18x18xf32>) -> tensor<1x17x36x18xf32>
-    return %3 : tensor<1x17x36x18xf32>
-=======
   func @main_graph(%arg0: tensor<1x17x18x18xf32>) -> tensor<1x17x36x18xf32> attributes {input_names = ["input"], output_names = ["output"]} {
 // CHECK-DAG: [[DIM:%.*]] = torch.constant.int 2
 // CHECK-DAG: [[LIST:%.*]] = torch.prim.ListConstruct %arg0, %arg0 : (!torch.vtensor<[1,17,18,18],f32>, !torch.vtensor<[1,17,18,18],f32>) -> !torch.list<vtensor>
 // CHECK: torch.aten.cat [[LIST]], [[DIM]] : !torch.list<vtensor>, !torch.int -> !torch.vtensor<[1,17,36,18],f32>
 %1 = "onnx.Concat"(%arg0, %arg0) {axis = 2 : si64, onnx_node_name = "Concat_1"} : (tensor<1x17x18x18xf32>, tensor<1x17x18x18xf32>) -> tensor<1x17x36x18xf32>
     return %1 : tensor<1x17x36x18xf32>
->>>>>>> 508d682b
   }
 }