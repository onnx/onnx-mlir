--- conflicted
+++ resolved
@@ -36,18 +36,6 @@
 // CHECK:           [[LOOP_0_:%.+]] = krnl.define_loops 1
 // CHECK:           [[BLOCK_TILE__0_:%.+]], [[BLOCK_IN__0_:%.+]] = krnl.block [[LOOP_0_]] 32 : (!krnl.loop) -> (!krnl.loop, !krnl.loop)
 // CHECK:           krnl.iterate([[BLOCK_TILE__0_]]) with ([[LOOP_0_]] -> [[I_0_:%.+]] = 0 to 4096){
-<<<<<<< HEAD
-// CHECK:             [[VAR_34_:%.+]] = krnl.get_induction_var_value([[BLOCK_TILE__0_]]) : (!krnl.loop) -> index
-// CHECK-DAG:         [[LOAD_VAR_reshape_MEM_:%.+]] = vector.load [[VAR_reshape_]]{{.}}[[VAR_34_]]{{.}} : memref<4096xf32>, vector<32xf32>
-// CHECK-DAG:         [[LOAD_VAR_reshape_MEM_1_:%.+]] = vector.load [[VAR_reshape_]]{{.}}[[VAR_34_]]{{.}} : memref<4096xf32>, vector<32xf32>
-// CHECK-DAG:         [[LOAD_RES_4_MEM_:%.+]] = vector.load [[RES_4_]]{{.}}[[CST_0_]]{{.}} : memref<32xf32>, vector<32xf32>
-// CHECK-DAG:         [[LOAD_RES_6_MEM_:%.+]] = vector.load [[RES_6_]]{{.}}[[CST_0_]]{{.}} : memref<32xf32>, vector<32xf32>
-// CHECK-NOT: separator of consecutive DAGs
-// CHECK-DAG:         [[VAR_39_:%.+]] = arith.minnumf [[LOAD_RES_4_MEM_]], [[LOAD_VAR_reshape_MEM_]] : vector<32xf32>
-// CHECK-DAG:         [[VAR_40_:%.+]] = arith.maxnumf [[LOAD_RES_6_MEM_]], [[LOAD_VAR_reshape_MEM_1_]] : vector<32xf32>
-// CHECK:             vector.store [[VAR_39_]], [[RES_4_]]{{.}}[[CST_0_]]{{.}} : memref<32xf32>, vector<32xf32>
-// CHECK:             vector.store [[VAR_40_]], [[RES_6_]]{{.}}[[CST_0_]]{{.}} : memref<32xf32>, vector<32xf32>
-=======
 // CHECK:             [[VAR_20_:%.+]] = krnl.get_induction_var_value([[BLOCK_TILE__0_]]) : (!krnl.loop) -> index
 // CHECK-DAG:         [[LOAD_VAR_reshape_MEM_:%.+]] = vector.load [[VAR_reshape_]]{{.}}[[VAR_20_]]{{.}} : memref<4096xf32>, vector<32xf32>
 // CHECK-DAG:         [[LOAD_VAR_reshape_MEM_1_:%.+]] = vector.load [[VAR_reshape_]]{{.}}[[VAR_20_]]{{.}} : memref<4096xf32>, vector<32xf32>
@@ -58,7 +46,6 @@
 // CHECK-DAG:         [[VAR_26_:%.+]] = arith.maxnumf [[LOAD_RES_6_MEM_]], [[LOAD_VAR_reshape_MEM_1_]] : vector<32xf32>
 // CHECK:             vector.store [[VAR_25_]], [[RES_4_]]{{.}}[[CST_0_]]{{.}} : memref<32xf32>, vector<32xf32>
 // CHECK:             vector.store [[VAR_26_]], [[RES_6_]]{{.}}[[CST_0_]]{{.}} : memref<32xf32>, vector<32xf32>
->>>>>>> 9622cee3
 // CHECK:           }
 // CHECK-DAG:       [[LOAD_RES_4_MEM_1_:%.+]] = vector.load [[RES_4_]]{{.}}[[CST_0_]]{{.}} : memref<32xf32>, vector<32xf32>
 // CHECK-DAG:       [[LOAD_RES_6_MEM_1_:%.+]] = vector.load [[RES_6_]]{{.}}[[CST_0_]]{{.}} : memref<32xf32>, vector<32xf32>
@@ -89,42 +76,6 @@
 // CHECK-DAG:       [[VAR_reshape_13_:%.+]] = memref.reshape [[PARAM_0_]]([[RES_8_]]) : (memref<256x16xf32>, memref<1xindex>) -> memref<4096xf32>
 // CHECK-DAG:       [[RES_9_:%.+]] = memref.alloc() {{.*}}: memref<1xindex>
 // CHECK:           affine.store [[CST_4096_]], [[RES_9_]][0] : memref<1xindex>
-<<<<<<< HEAD
-// CHECK-DAG:       [[VAR_reshape_21_:%.+]] = memref.reshape [[RES_]]([[RES_]]_20) : (memref<256x16xui8>, memref<1xindex>) -> memref<4096xui8>
-// CHECK-DAG:       [[VAR_32_:%.+]] = arith.divf [[CST_1_dot_000000_]], [[VAR_10_]] : f32
-// CHECK-DAG:       [[LOOP_1_:%.+]] = krnl.define_loops 1
-// CHECK:           [[BLOCK_TILE__1_:%.+]], [[BLOCK_IN__1_:%.+]] = krnl.block [[LOOP_1_]] 16 : (!krnl.loop) -> (!krnl.loop, !krnl.loop)
-// CHECK:           krnl.iterate([[BLOCK_TILE__1_]]) with ([[LOOP_1_]] -> [[I_1_:%.+]] = 0 to 4096){
-// CHECK:             [[VAR_34_1_:%.+]] = krnl.get_induction_var_value([[BLOCK_TILE__1_]]) : (!krnl.loop) -> index
-// CHECK-DAG:         [[LOAD_VAR_reshape_MEM_2_:%.+]] = vector.load [[VAR_reshape_19_]]{{.}}[[VAR_34_1_]]{{.}} : memref<4096xf32>, vector<16xf32>
-// CHECK-DAG:         [[LOAD_VAR_reshape_MEM_1_:%.+]] = vector.splat [[VAR_32_]] : vector<16xf32>
-// CHECK:             [[LOAD_RES_4_MEM_2_:%.+]] = arith.mulf [[LOAD_VAR_reshape_MEM_2_]], [[LOAD_VAR_reshape_MEM_1_]] : vector<16xf32>
-// CHECK:             [[LOAD_RES_6_MEM_2_:%.+]] = math.floor [[LOAD_RES_4_MEM_2_]] : vector<16xf32>
-// CHECK:             [[VAR_39_1_:%.+]] = arith.subf [[LOAD_RES_4_MEM_2_]], [[LOAD_RES_6_MEM_2_]] : vector<16xf32>
-// CHECK-DAG:         [[VAR_40_1_:%.+]] = arith.cmpf ogt, [[VAR_39_1_]], [[VAR_cst_1_]] : vector<16xf32>
-// CHECK-DAG:         [[VAR_41_:%.+]] = arith.addf [[LOAD_RES_6_MEM_2_]], [[VAR_cst_3_]] : vector<16xf32>
-// CHECK-NOT: separator of consecutive DAGs
-// CHECK-DAG:         [[VAR_42_:%.+]] = arith.select [[VAR_40_1_]], [[VAR_41_]], [[LOAD_RES_6_MEM_2_]] : vector<16xi1>, vector<16xf32>
-// CHECK-DAG:         [[VAR_43_:%.+]] = arith.mulf [[LOAD_RES_6_MEM_2_]], [[VAR_cst_1_]] : vector<16xf32>
-// CHECK:             [[VAR_44_:%.+]] = math.floor [[VAR_43_]] : vector<16xf32>
-// CHECK:             [[VAR_45_:%.+]] = arith.mulf [[VAR_44_]], [[VAR_cst_2_]] : vector<16xf32>
-// CHECK:             [[VAR_46_:%.+]] = arith.subf [[LOAD_RES_6_MEM_2_]], [[VAR_45_]] : vector<16xf32>
-// CHECK-DAG:         [[VAR_47_:%.+]] = arith.cmpf oeq, [[VAR_46_]], [[VAR_cst_3_]] : vector<16xf32>
-// CHECK-DAG:         [[VAR_48_:%.+]] = arith.addf [[LOAD_RES_6_MEM_2_]], [[VAR_cst_3_]] : vector<16xf32>
-// CHECK-NOT: separator of consecutive DAGs
-// CHECK-DAG:         [[VAR_49_:%.+]] = arith.select [[VAR_47_]], [[VAR_48_]], [[LOAD_RES_6_MEM_2_]] : vector<16xi1>, vector<16xf32>
-// CHECK-DAG:         [[VAR_50_:%.+]] = arith.cmpf oeq, [[VAR_39_1_]], [[VAR_cst_1_]] : vector<16xf32>
-// CHECK-NOT: separator of consecutive DAGs
-// CHECK-DAG:         [[VAR_51_:%.+]] = arith.select [[VAR_50_]], [[VAR_49_]], [[VAR_42_]] : vector<16xi1>, vector<16xf32>
-// CHECK-DAG:         [[VAR_52_:%.+]] = vector.splat [[VAR_28_]] : vector<16xf32>
-// CHECK:             [[VAR_53_:%.+]] = arith.addf [[VAR_51_]], [[VAR_52_]] : vector<16xf32>
-// CHECK:             [[VAR_54_:%.+]] = arith.maxnumf [[VAR_53_]], [[VAR_cst_0_]] : vector<16xf32>
-// CHECK:             [[VAR_55_:%.+]] = arith.minnumf [[VAR_54_]], [[VAR_cst_]] : vector<16xf32>
-// CHECK:             [[VAR_56_:%.+]] = arith.fptoui [[VAR_55_]] : vector<16xf32> to vector<16xi32>
-// CHECK:             [[VAR_57_:%.+]] = arith.trunci [[VAR_56_]] : vector<16xi32> to vector<16xi8>
-// CHECK:             [[VAR_58_:%.+]] = builtin.unrealized_conversion_cast [[VAR_57_]] : vector<16xi8> to vector<16xui8>
-// CHECK:             vector.store [[VAR_58_]], [[VAR_reshape_21_]]{{.}}[[VAR_34_1_]]{{.}} : memref<4096xui8>, vector<16xui8>
-=======
 // CHECK-DAG:       [[VAR_reshape_15_:%.+]] = memref.reshape [[RES_]]([[RES_]]_14) : (memref<256x16xui8>, memref<1xindex>) -> memref<4096xui8>
 // CHECK-DAG:       [[LOOP_1_:%.+]] = krnl.define_loops 1
 // CHECK:           [[BLOCK_TILE__1_:%.+]], [[BLOCK_IN__1_:%.+]] = krnl.block [[LOOP_1_]] 16 : (!krnl.loop) -> (!krnl.loop, !krnl.loop)
@@ -155,7 +106,6 @@
 // CHECK:             [[VAR_43_:%.+]] = arith.trunci [[VAR_42_]] : vector<16xi32> to vector<16xi8>
 // CHECK:             [[VAR_44_:%.+]] = builtin.unrealized_conversion_cast [[VAR_43_]] : vector<16xi8> to vector<16xui8>
 // CHECK:             vector.store [[VAR_44_]], [[VAR_reshape_15_]]{{.}}[[VAR_20_1_]]{{.}} : memref<4096xui8>, vector<16xui8>
->>>>>>> 9622cee3
 // CHECK:           }
 // CHECK:           return [[RES_]], [[RES_]]_5, [[RES_]]_6 : memref<256x16xui8>, memref<f32>, memref<ui8>
 // CHECK:         }
@@ -194,31 +144,6 @@
 // CHECK:           [[LOOP_0_:%.+]] = krnl.define_loops 1
 // CHECK:           [[BLOCK_TILE__0_:%.+]], [[BLOCK_IN__0_:%.+]] = krnl.block [[LOOP_0_]] 32 : (!krnl.loop) -> (!krnl.loop, !krnl.loop)
 // CHECK:           krnl.iterate([[BLOCK_TILE__0_]]) with ([[LOOP_0_]] -> [[I_0_:%.+]] = 0 to 4304){
-<<<<<<< HEAD
-// CHECK:             [[VAR_36_:%.+]] = krnl.get_induction_var_value([[BLOCK_TILE__0_]]) : (!krnl.loop) -> index
-// CHECK-DAG:         [[LOAD_VAR_reshape_MEM_:%.+]] = vector.load [[VAR_reshape_]]{{.}}[[VAR_36_]]{{.}} : memref<4335xf32>, vector<32xf32>
-// CHECK-DAG:         [[LOAD_VAR_reshape_MEM_1_:%.+]] = vector.load [[VAR_reshape_]]{{.}}[[VAR_36_]]{{.}} : memref<4335xf32>, vector<32xf32>
-// CHECK-DAG:         [[LOAD_RES_4_MEM_:%.+]] = vector.load [[RES_4_]]{{.}}[[CST_0_]]{{.}} : memref<32xf32>, vector<32xf32>
-// CHECK-DAG:         [[LOAD_RES_6_MEM_:%.+]] = vector.load [[RES_6_]]{{.}}[[CST_0_]]{{.}} : memref<32xf32>, vector<32xf32>
-// CHECK-NOT: separator of consecutive DAGs
-// CHECK-DAG:         [[VAR_41_:%.+]] = arith.minnumf [[LOAD_RES_4_MEM_]], [[LOAD_VAR_reshape_MEM_]] : vector<32xf32>
-// CHECK-DAG:         [[VAR_42_:%.+]] = arith.maxnumf [[LOAD_RES_6_MEM_]], [[LOAD_VAR_reshape_MEM_1_]] : vector<32xf32>
-// CHECK:             vector.store [[VAR_41_]], [[RES_4_]]{{.}}[[CST_0_]]{{.}} : memref<32xf32>, vector<32xf32>
-// CHECK:             vector.store [[VAR_42_]], [[RES_6_]]{{.}}[[CST_0_]]{{.}} : memref<32xf32>, vector<32xf32>
-// CHECK:           }
-// CHECK:           [[LOOP_1_:%.+]] = krnl.define_loops 1
-// CHECK:           krnl.iterate([[LOOP_1_]]) with ([[LOOP_1_]] -> [[I_1_:%.+]] = 4320 to 4335){
-// CHECK:             [[VAR_36_1_:%.+]] = krnl.get_induction_var_value([[LOOP_1_]]) : (!krnl.loop) -> index
-// CHECK-DAG:         [[LOAD_VAR_reshape_MEM_2_:%.+]] = krnl.load [[VAR_reshape_]]{{.}}[[VAR_36_1_]]{{.}} : memref<4335xf32>
-// CHECK-DAG:         [[LOAD_VAR_reshape_MEM_3_:%.+]] = krnl.load [[VAR_reshape_]]{{.}}[[VAR_36_1_]]{{.}} : memref<4335xf32>
-// CHECK-DAG:         [[LOAD_RES_4_MEM_1_:%.+]] = krnl.load [[RES_4_]]{{.}}[[CST_0_]]{{.}} : memref<32xf32>
-// CHECK-DAG:         [[LOAD_RES_6_MEM_1_:%.+]] = krnl.load [[RES_6_]]{{.}}[[CST_0_]]{{.}} : memref<32xf32>
-// CHECK-NOT: separator of consecutive DAGs
-// CHECK-DAG:         [[VAR_41_1_:%.+]] = arith.minnumf [[LOAD_RES_4_MEM_1_]], [[LOAD_VAR_reshape_MEM_2_]] : f32
-// CHECK-DAG:         [[VAR_42_1_:%.+]] = arith.maxnumf [[LOAD_RES_6_MEM_1_]], [[LOAD_VAR_reshape_MEM_3_]] : f32
-// CHECK:             krnl.store [[VAR_41_1_]], [[RES_4_]]{{.}}[[CST_0_]]{{.}} : memref<32xf32>
-// CHECK:             krnl.store [[VAR_42_1_]], [[RES_6_]]{{.}}[[CST_0_]]{{.}} : memref<32xf32>
-=======
 // CHECK:             [[VAR_22_:%.+]] = krnl.get_induction_var_value([[BLOCK_TILE__0_]]) : (!krnl.loop) -> index
 // CHECK-DAG:         [[LOAD_VAR_reshape_MEM_:%.+]] = vector.load [[VAR_reshape_]]{{.}}[[VAR_22_]]{{.}} : memref<4335xf32>, vector<32xf32>
 // CHECK-DAG:         [[LOAD_VAR_reshape_MEM_1_:%.+]] = vector.load [[VAR_reshape_]]{{.}}[[VAR_22_]]{{.}} : memref<4335xf32>, vector<32xf32>
@@ -242,7 +167,6 @@
 // CHECK-DAG:         [[VAR_28_1_:%.+]] = arith.maxnumf [[LOAD_RES_6_MEM_1_]], [[LOAD_VAR_reshape_MEM_3_]] : f32
 // CHECK:             krnl.store [[VAR_27_1_]], [[RES_4_]]{{.}}[[CST_0_]]{{.}} : memref<32xf32>
 // CHECK:             krnl.store [[VAR_28_1_]], [[RES_6_]]{{.}}[[CST_0_]]{{.}} : memref<32xf32>
->>>>>>> 9622cee3
 // CHECK:           }
 // CHECK-DAG:       [[LOAD_RES_4_MEM_2_:%.+]] = vector.load [[RES_4_]]{{.}}[[CST_0_]]{{.}} : memref<32xf32>, vector<32xf32>
 // CHECK-DAG:       [[LOAD_RES_6_MEM_2_:%.+]] = vector.load [[RES_6_]]{{.}}[[CST_0_]]{{.}} : memref<32xf32>, vector<32xf32>
@@ -273,71 +197,6 @@
 // CHECK-DAG:       [[VAR_reshape_13_:%.+]] = memref.reshape [[PARAM_0_]]([[RES_8_]]) : (memref<255x17xf32>, memref<1xindex>) -> memref<4335xf32>
 // CHECK-DAG:       [[RES_9_:%.+]] = memref.alloc() {{.*}}: memref<1xindex>
 // CHECK:           affine.store [[CST_4335_]], [[RES_9_]][0] : memref<1xindex>
-<<<<<<< HEAD
-// CHECK-DAG:       [[VAR_reshape_21_:%.+]] = memref.reshape [[RES_]]([[RES_]]_20) : (memref<255x17xui8>, memref<1xindex>) -> memref<4335xui8>
-// CHECK-DAG:       [[VAR_33_:%.+]] = arith.divf [[CST_1_dot_000000_]], [[VAR_11_]] : f32
-// CHECK-DAG:       [[LOOP_2_:%.+]] = krnl.define_loops 1
-// CHECK:           [[BLOCK_TILE__1_:%.+]], [[BLOCK_IN__1_:%.+]] = krnl.block [[LOOP_2_]] 16 : (!krnl.loop) -> (!krnl.loop, !krnl.loop)
-// CHECK:           krnl.iterate([[BLOCK_TILE__1_]]) with ([[LOOP_2_]] -> [[I_2_:%.+]] = 0 to 4320){
-// CHECK:             [[VAR_36_2_:%.+]] = krnl.get_induction_var_value([[BLOCK_TILE__1_]]) : (!krnl.loop) -> index
-// CHECK-DAG:         [[LOAD_VAR_reshape_MEM_2_:%.+]] = vector.load [[VAR_reshape_19_]]{{.}}[[VAR_36_2_]]{{.}} : memref<4335xf32>, vector<16xf32>
-// CHECK-DAG:         [[LOAD_VAR_reshape_MEM_3_:%.+]] = vector.splat [[VAR_33_]] : vector<16xf32>
-// CHECK:             [[LOAD_RES_4_MEM_1_:%.+]] = arith.mulf [[LOAD_VAR_reshape_MEM_2_]], [[LOAD_VAR_reshape_MEM_3_]] : vector<16xf32>
-// CHECK:             [[LOAD_RES_6_MEM_1_:%.+]] = math.floor [[LOAD_RES_4_MEM_1_]] : vector<16xf32>
-// CHECK:             [[VAR_41_2_:%.+]] = arith.subf [[LOAD_RES_4_MEM_1_]], [[LOAD_RES_6_MEM_1_]] : vector<16xf32>
-// CHECK-DAG:         [[VAR_42_2_:%.+]] = arith.cmpf ogt, [[VAR_41_2_]], [[VAR_cst_1_]] : vector<16xf32>
-// CHECK-DAG:         [[VAR_43_:%.+]] = arith.addf [[LOAD_RES_6_MEM_1_]], [[VAR_cst_3_]] : vector<16xf32>
-// CHECK-NOT: separator of consecutive DAGs
-// CHECK-DAG:         [[VAR_44_:%.+]] = arith.select [[VAR_42_2_]], [[VAR_43_]], [[LOAD_RES_6_MEM_1_]] : vector<16xi1>, vector<16xf32>
-// CHECK-DAG:         [[VAR_45_:%.+]] = arith.mulf [[LOAD_RES_6_MEM_1_]], [[VAR_cst_1_]] : vector<16xf32>
-// CHECK:             [[VAR_46_:%.+]] = math.floor [[VAR_45_]] : vector<16xf32>
-// CHECK:             [[VAR_47_:%.+]] = arith.mulf [[VAR_46_]], [[VAR_cst_2_]] : vector<16xf32>
-// CHECK:             [[VAR_48_:%.+]] = arith.subf [[LOAD_RES_6_MEM_1_]], [[VAR_47_]] : vector<16xf32>
-// CHECK-DAG:         [[VAR_49_:%.+]] = arith.cmpf oeq, [[VAR_48_]], [[VAR_cst_3_]] : vector<16xf32>
-// CHECK-DAG:         [[VAR_50_:%.+]] = arith.addf [[LOAD_RES_6_MEM_1_]], [[VAR_cst_3_]] : vector<16xf32>
-// CHECK-NOT: separator of consecutive DAGs
-// CHECK-DAG:         [[VAR_51_:%.+]] = arith.select [[VAR_49_]], [[VAR_50_]], [[LOAD_RES_6_MEM_1_]] : vector<16xi1>, vector<16xf32>
-// CHECK-DAG:         [[VAR_52_:%.+]] = arith.cmpf oeq, [[VAR_41_2_]], [[VAR_cst_1_]] : vector<16xf32>
-// CHECK-NOT: separator of consecutive DAGs
-// CHECK-DAG:         [[VAR_53_:%.+]] = arith.select [[VAR_52_]], [[VAR_51_]], [[VAR_44_]] : vector<16xi1>, vector<16xf32>
-// CHECK-DAG:         [[VAR_54_:%.+]] = vector.splat [[VAR_29_]] : vector<16xf32>
-// CHECK:             [[VAR_55_:%.+]] = arith.addf [[VAR_53_]], [[VAR_54_]] : vector<16xf32>
-// CHECK:             [[VAR_56_:%.+]] = arith.maxnumf [[VAR_55_]], [[VAR_cst_0_]] : vector<16xf32>
-// CHECK:             [[VAR_57_:%.+]] = arith.minnumf [[VAR_56_]], [[VAR_cst_]] : vector<16xf32>
-// CHECK:             [[VAR_58_:%.+]] = arith.fptoui [[VAR_57_]] : vector<16xf32> to vector<16xi32>
-// CHECK:             [[VAR_59_:%.+]] = arith.trunci [[VAR_58_]] : vector<16xi32> to vector<16xi8>
-// CHECK:             [[VAR_60_:%.+]] = builtin.unrealized_conversion_cast [[VAR_59_]] : vector<16xi8> to vector<16xui8>
-// CHECK:             vector.store [[VAR_60_]], [[VAR_reshape_21_]]{{.}}[[VAR_36_2_]]{{.}} : memref<4335xui8>, vector<16xui8>
-// CHECK:           }
-// CHECK:           [[LOOP_3_:%.+]] = krnl.define_loops 1
-// CHECK:           krnl.iterate([[LOOP_3_]]) with ([[LOOP_3_]] -> [[I_3_:%.+]] = 4320 to 4335){
-// CHECK:             [[VAR_36_3_:%.+]] = krnl.get_induction_var_value([[LOOP_3_]]) : (!krnl.loop) -> index
-// CHECK:             [[LOAD_VAR_reshape_MEM_2_1_:%.+]] = krnl.load [[VAR_reshape_19_]]{{.}}[[VAR_36_3_]]{{.}} : memref<4335xf32>
-// CHECK:             [[LOAD_VAR_reshape_MEM_3_1_:%.+]] = arith.mulf [[LOAD_VAR_reshape_MEM_2_1_]], [[VAR_33_]] : f32
-// CHECK:             [[LOAD_RES_4_MEM_1_1_:%.+]] = math.floor [[LOAD_VAR_reshape_MEM_3_1_]] : f32
-// CHECK:             [[LOAD_RES_6_MEM_1_1_:%.+]] = arith.subf [[LOAD_VAR_reshape_MEM_3_1_]], [[LOAD_RES_4_MEM_1_1_]] : f32
-// CHECK-DAG:         [[VAR_41_3_:%.+]] = arith.cmpf ogt, [[LOAD_RES_6_MEM_1_1_]], [[CST_5_dot_000000_]] : f32
-// CHECK-DAG:         [[VAR_42_3_:%.+]] = arith.addf [[LOAD_RES_4_MEM_1_1_]], [[CST_1_dot_000000_]] : f32
-// CHECK-NOT: separator of consecutive DAGs
-// CHECK-DAG:         [[VAR_43_1_:%.+]] = arith.select [[VAR_41_3_]], [[VAR_42_3_]], [[LOAD_RES_4_MEM_1_1_]] : f32
-// CHECK-DAG:         [[VAR_44_1_:%.+]] = arith.mulf [[LOAD_RES_4_MEM_1_1_]], [[CST_5_dot_000000_]] : f32
-// CHECK:             [[VAR_45_1_:%.+]] = math.floor [[VAR_44_1_]] : f32
-// CHECK:             [[VAR_46_1_:%.+]] = arith.mulf [[VAR_45_1_]], [[CST_2_dot_000000_]] : f32
-// CHECK:             [[VAR_47_1_:%.+]] = arith.subf [[LOAD_RES_4_MEM_1_1_]], [[VAR_46_1_]] : f32
-// CHECK-DAG:         [[VAR_48_1_:%.+]] = arith.cmpf oeq, [[VAR_47_1_]], [[CST_1_dot_000000_]] : f32
-// CHECK-DAG:         [[VAR_49_1_:%.+]] = arith.addf [[LOAD_RES_4_MEM_1_1_]], [[CST_1_dot_000000_]] : f32
-// CHECK-NOT: separator of consecutive DAGs
-// CHECK-DAG:         [[VAR_50_1_:%.+]] = arith.select [[VAR_48_1_]], [[VAR_49_1_]], [[LOAD_RES_4_MEM_1_1_]] : f32
-// CHECK-DAG:         [[VAR_51_1_:%.+]] = arith.cmpf oeq, [[LOAD_RES_6_MEM_1_1_]], [[CST_5_dot_000000_]] : f32
-// CHECK:             [[VAR_52_1_:%.+]] = arith.select [[VAR_51_1_]], [[VAR_50_1_]], [[VAR_43_1_]] : f32
-// CHECK:             [[VAR_53_1_:%.+]] = arith.addf [[VAR_52_1_]], [[VAR_29_]] : f32
-// CHECK:             [[VAR_54_1_:%.+]] = arith.maxnumf [[VAR_53_1_]], [[CST_0_dot_000000_]] : f32
-// CHECK:             [[VAR_55_1_:%.+]] = arith.minnumf [[VAR_54_1_]], [[CST_2_dot_550000_]] : f32
-// CHECK:             [[VAR_56_1_:%.+]] = arith.fptoui [[VAR_55_1_]] : f32 to i32
-// CHECK:             [[VAR_57_1_:%.+]] = arith.trunci [[VAR_56_1_]] : i32 to i8
-// CHECK:             [[VAR_58_1_:%.+]] = builtin.unrealized_conversion_cast [[VAR_57_1_]] : i8 to ui8
-// CHECK:             krnl.store [[VAR_58_1_]], [[VAR_reshape_21_]]{{.}}[[VAR_36_3_]]{{.}} : memref<4335xui8>
-=======
 // CHECK-DAG:       [[VAR_reshape_15_:%.+]] = memref.reshape [[RES_]]([[RES_]]_14) : (memref<255x17xui8>, memref<1xindex>) -> memref<4335xui8>
 // CHECK-DAG:       [[LOOP_2_:%.+]] = krnl.define_loops 1
 // CHECK:           [[BLOCK_TILE__1_:%.+]], [[BLOCK_IN__1_:%.+]] = krnl.block [[LOOP_2_]] 16 : (!krnl.loop) -> (!krnl.loop, !krnl.loop)
@@ -382,7 +241,6 @@
 // CHECK:             [[VAR_30_1_:%.+]] = arith.trunci [[VAR_29_1_]] : i32 to i8
 // CHECK:             [[VAR_31_1_:%.+]] = builtin.unrealized_conversion_cast [[VAR_30_1_]] : i8 to ui8
 // CHECK:             krnl.store [[VAR_31_1_]], [[VAR_reshape_15_]]{{.}}[[VAR_22_3_]]{{.}} : memref<4335xui8>
->>>>>>> 9622cee3
 // CHECK:           }
 // CHECK:           return [[RES_]], [[RES_]]_5, [[RES_]]_6 : memref<255x17xui8>, memref<f32>, memref<ui8>
 // CHECK:         }
@@ -421,18 +279,6 @@
 // CHECK:           [[LOOP_0_:%.+]] = krnl.define_loops 1
 // CHECK:           [[BLOCK_TILE__0_:%.+]], [[BLOCK_IN__0_:%.+]] = krnl.block [[LOOP_0_]] 8 : (!krnl.loop) -> (!krnl.loop, !krnl.loop)
 // CHECK:           krnl.iterate([[BLOCK_TILE__0_]]) with ([[LOOP_0_]] -> [[I_0_:%.+]] = 0 to 8){
-<<<<<<< HEAD
-// CHECK:             [[VAR_34_:%.+]] = krnl.get_induction_var_value([[BLOCK_TILE__0_]]) : (!krnl.loop) -> index
-// CHECK-DAG:         [[LOAD_VAR_reshape_MEM_:%.+]] = vector.load [[VAR_reshape_]]{{.}}[[VAR_34_]]{{.}} : memref<8xf32>, vector<8xf32>
-// CHECK-DAG:         [[LOAD_VAR_reshape_MEM_1_:%.+]] = vector.load [[VAR_reshape_]]{{.}}[[VAR_34_]]{{.}} : memref<8xf32>, vector<8xf32>
-// CHECK-DAG:         [[LOAD_RES_4_MEM_:%.+]] = vector.load [[RES_4_]]{{.}}[[CST_0_]]{{.}} : memref<8xf32>, vector<8xf32>
-// CHECK-DAG:         [[LOAD_RES_6_MEM_:%.+]] = vector.load [[RES_6_]]{{.}}[[CST_0_]]{{.}} : memref<8xf32>, vector<8xf32>
-// CHECK-NOT: separator of consecutive DAGs
-// CHECK-DAG:         [[VAR_39_:%.+]] = arith.minnumf [[LOAD_RES_4_MEM_]], [[LOAD_VAR_reshape_MEM_]] : vector<8xf32>
-// CHECK-DAG:         [[VAR_40_:%.+]] = arith.maxnumf [[LOAD_RES_6_MEM_]], [[LOAD_VAR_reshape_MEM_1_]] : vector<8xf32>
-// CHECK:             vector.store [[VAR_39_]], [[RES_4_]]{{.}}[[CST_0_]]{{.}} : memref<8xf32>, vector<8xf32>
-// CHECK:             vector.store [[VAR_40_]], [[RES_6_]]{{.}}[[CST_0_]]{{.}} : memref<8xf32>, vector<8xf32>
-=======
 // CHECK:             [[VAR_20_:%.+]] = krnl.get_induction_var_value([[BLOCK_TILE__0_]]) : (!krnl.loop) -> index
 // CHECK-DAG:         [[LOAD_VAR_reshape_MEM_:%.+]] = vector.load [[VAR_reshape_]]{{.}}[[VAR_20_]]{{.}} : memref<8xf32>, vector<8xf32>
 // CHECK-DAG:         [[LOAD_VAR_reshape_MEM_1_:%.+]] = vector.load [[VAR_reshape_]]{{.}}[[VAR_20_]]{{.}} : memref<8xf32>, vector<8xf32>
@@ -443,7 +289,6 @@
 // CHECK-DAG:         [[VAR_26_:%.+]] = arith.maxnumf [[LOAD_RES_6_MEM_]], [[LOAD_VAR_reshape_MEM_1_]] : vector<8xf32>
 // CHECK:             vector.store [[VAR_25_]], [[RES_4_]]{{.}}[[CST_0_]]{{.}} : memref<8xf32>, vector<8xf32>
 // CHECK:             vector.store [[VAR_26_]], [[RES_6_]]{{.}}[[CST_0_]]{{.}} : memref<8xf32>, vector<8xf32>
->>>>>>> 9622cee3
 // CHECK:           }
 // CHECK-DAG:       [[LOAD_RES_4_MEM_1_:%.+]] = vector.load [[RES_4_]]{{.}}[[CST_0_]]{{.}} : memref<8xf32>, vector<8xf32>
 // CHECK-DAG:       [[LOAD_RES_6_MEM_1_:%.+]] = vector.load [[RES_6_]]{{.}}[[CST_0_]]{{.}} : memref<8xf32>, vector<8xf32>
@@ -474,42 +319,6 @@
 // CHECK-DAG:       [[VAR_reshape_13_:%.+]] = memref.reshape [[PARAM_0_]]([[RES_8_]]) : (memref<1x8xf32>, memref<1xindex>) -> memref<8xf32>
 // CHECK-DAG:       [[RES_9_:%.+]] = memref.alloc() {{.*}}: memref<1xindex>
 // CHECK:           affine.store [[CST_8_]], [[RES_9_]][0] : memref<1xindex>
-<<<<<<< HEAD
-// CHECK-DAG:       [[VAR_reshape_21_:%.+]] = memref.reshape [[RES_]]([[RES_]]_20) : (memref<1x8xui8>, memref<1xindex>) -> memref<8xui8>
-// CHECK-DAG:       [[VAR_32_:%.+]] = arith.divf [[CST_1_dot_000000_]], [[VAR_10_]] : f32
-// CHECK-DAG:       [[LOOP_1_:%.+]] = krnl.define_loops 1
-// CHECK:           [[BLOCK_TILE__1_:%.+]], [[BLOCK_IN__1_:%.+]] = krnl.block [[LOOP_1_]] 8 : (!krnl.loop) -> (!krnl.loop, !krnl.loop)
-// CHECK:           krnl.iterate([[BLOCK_TILE__1_]]) with ([[LOOP_1_]] -> [[I_1_:%.+]] = 0 to 8){
-// CHECK:             [[VAR_34_1_:%.+]] = krnl.get_induction_var_value([[BLOCK_TILE__1_]]) : (!krnl.loop) -> index
-// CHECK-DAG:         [[LOAD_VAR_reshape_MEM_2_:%.+]] = vector.load [[VAR_reshape_19_]]{{.}}[[VAR_34_1_]]{{.}} : memref<8xf32>, vector<8xf32>
-// CHECK-DAG:         [[LOAD_VAR_reshape_MEM_1_:%.+]] = vector.splat [[VAR_32_]] : vector<8xf32>
-// CHECK:             [[LOAD_RES_4_MEM_2_:%.+]] = arith.mulf [[LOAD_VAR_reshape_MEM_2_]], [[LOAD_VAR_reshape_MEM_1_]] : vector<8xf32>
-// CHECK:             [[LOAD_RES_6_MEM_2_:%.+]] = math.floor [[LOAD_RES_4_MEM_2_]] : vector<8xf32>
-// CHECK:             [[VAR_39_1_:%.+]] = arith.subf [[LOAD_RES_4_MEM_2_]], [[LOAD_RES_6_MEM_2_]] : vector<8xf32>
-// CHECK-DAG:         [[VAR_40_1_:%.+]] = arith.cmpf ogt, [[VAR_39_1_]], [[VAR_cst_1_]] : vector<8xf32>
-// CHECK-DAG:         [[VAR_41_:%.+]] = arith.addf [[LOAD_RES_6_MEM_2_]], [[VAR_cst_3_]] : vector<8xf32>
-// CHECK-NOT: separator of consecutive DAGs
-// CHECK-DAG:         [[VAR_42_:%.+]] = arith.select [[VAR_40_1_]], [[VAR_41_]], [[LOAD_RES_6_MEM_2_]] : vector<8xi1>, vector<8xf32>
-// CHECK-DAG:         [[VAR_43_:%.+]] = arith.mulf [[LOAD_RES_6_MEM_2_]], [[VAR_cst_1_]] : vector<8xf32>
-// CHECK:             [[VAR_44_:%.+]] = math.floor [[VAR_43_]] : vector<8xf32>
-// CHECK:             [[VAR_45_:%.+]] = arith.mulf [[VAR_44_]], [[VAR_cst_2_]] : vector<8xf32>
-// CHECK:             [[VAR_46_:%.+]] = arith.subf [[LOAD_RES_6_MEM_2_]], [[VAR_45_]] : vector<8xf32>
-// CHECK-DAG:         [[VAR_47_:%.+]] = arith.cmpf oeq, [[VAR_46_]], [[VAR_cst_3_]] : vector<8xf32>
-// CHECK-DAG:         [[VAR_48_:%.+]] = arith.addf [[LOAD_RES_6_MEM_2_]], [[VAR_cst_3_]] : vector<8xf32>
-// CHECK-NOT: separator of consecutive DAGs
-// CHECK-DAG:         [[VAR_49_:%.+]] = arith.select [[VAR_47_]], [[VAR_48_]], [[LOAD_RES_6_MEM_2_]] : vector<8xi1>, vector<8xf32>
-// CHECK-DAG:         [[VAR_50_:%.+]] = arith.cmpf oeq, [[VAR_39_1_]], [[VAR_cst_1_]] : vector<8xf32>
-// CHECK-NOT: separator of consecutive DAGs
-// CHECK-DAG:         [[VAR_51_:%.+]] = arith.select [[VAR_50_]], [[VAR_49_]], [[VAR_42_]] : vector<8xi1>, vector<8xf32>
-// CHECK-DAG:         [[VAR_52_:%.+]] = vector.splat [[VAR_28_]] : vector<8xf32>
-// CHECK:             [[VAR_53_:%.+]] = arith.addf [[VAR_51_]], [[VAR_52_]] : vector<8xf32>
-// CHECK:             [[VAR_54_:%.+]] = arith.maxnumf [[VAR_53_]], [[VAR_cst_0_]] : vector<8xf32>
-// CHECK:             [[VAR_55_:%.+]] = arith.minnumf [[VAR_54_]], [[VAR_cst_]] : vector<8xf32>
-// CHECK:             [[VAR_56_:%.+]] = arith.fptoui [[VAR_55_]] : vector<8xf32> to vector<8xi32>
-// CHECK:             [[VAR_57_:%.+]] = arith.trunci [[VAR_56_]] : vector<8xi32> to vector<8xi8>
-// CHECK:             [[VAR_58_:%.+]] = builtin.unrealized_conversion_cast [[VAR_57_]] : vector<8xi8> to vector<8xui8>
-// CHECK:             vector.store [[VAR_58_]], [[VAR_reshape_21_]]{{.}}[[VAR_34_1_]]{{.}} : memref<8xui8>, vector<8xui8>
-=======
 // CHECK-DAG:       [[VAR_reshape_15_:%.+]] = memref.reshape [[RES_]]([[RES_]]_14) : (memref<1x8xui8>, memref<1xindex>) -> memref<8xui8>
 // CHECK-DAG:       [[LOOP_1_:%.+]] = krnl.define_loops 1
 // CHECK:           [[BLOCK_TILE__1_:%.+]], [[BLOCK_IN__1_:%.+]] = krnl.block [[LOOP_1_]] 8 : (!krnl.loop) -> (!krnl.loop, !krnl.loop)
@@ -534,7 +343,6 @@
 // CHECK:             [[VAR_37_:%.+]] = arith.trunci [[VAR_36_]] : vector<8xi32> to vector<8xi8>
 // CHECK:             [[VAR_38_:%.+]] = builtin.unrealized_conversion_cast [[VAR_37_]] : vector<8xi8> to vector<8xui8>
 // CHECK:             vector.store [[VAR_38_]], [[VAR_reshape_15_]]{{.}}[[VAR_20_1_]]{{.}} : memref<8xui8>, vector<8xui8>
->>>>>>> 9622cee3
 // CHECK:           }
 // CHECK:           return [[RES_]], [[RES_]]_5, [[RES_]]_6 : memref<1x8xui8>, memref<f32>, memref<ui8>
 // CHECK:         }
