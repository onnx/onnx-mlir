// RUN: onnx-mlir-opt -O3 --mtriple=s390x-ibm-loz --march=z16 --shape-inference --convert-onnx-to-krnl --canonicalize %s -split-input-file | FileCheck %s

// -----


func.func @qlinearmatmul_i8_f32(%arg0: tensor<16x32xi8>, %arg1: tensor<1xf32>, %arg2: tensor<1xi8>, %arg3: tensor<32x64xi8>, %arg4: tensor<1xf32>, %arg5: tensor<1xi8>, %arg6: tensor<1xf32>, %arg7: tensor<1xi8>) -> (tensor<16x64xi8>) {
    %0 = "onnx.QLinearMatMul"(%arg0, %arg1, %arg2, %arg3, %arg4, %arg5, %arg6, %arg7) : (tensor<16x32xi8>, tensor<1xf32>, tensor<1xi8>, tensor<32x64xi8>, tensor<1xf32>, tensor<1xi8>, tensor<1xf32>, tensor<1xi8>) -> tensor<16x64xi8>
    return %0 : tensor<16x64xi8>

// mlir2FileCheck.py
// CHECK-LABEL:  func.func @qlinearmatmul_i8_f32
// CHECK-SAME:   ([[PARAM_0_:%.+]]: memref<16x32xi8>, [[PARAM_1_:%.+]]: memref<1xf32>, [[PARAM_2_:%.+]]: memref<1xi8>, [[PARAM_3_:%.+]]: memref<32x64xi8>, [[PARAM_4_:%.+]]: memref<1xf32>, [[PARAM_5_:%.+]]: memref<1xi8>, [[PARAM_6_:%.+]]: memref<1xf32>, [[PARAM_7_:%.+]]: memref<1xi8>) -> memref<16x64xi8> {
// CHECK-DAG:       [[CST_1024_:%.+]] = arith.constant 1024 : index
// CHECK-DAG:       [[CST_0_:%.+]] = arith.constant 0 : i32
// CHECK-DAG:       [[CST_2048_:%.+]] = arith.constant 2048 : index
// CHECK-DAG:       [[CST_0_1_:%.+]] = arith.constant 0 : index
// CHECK-DAG:       [[CST_512_:%.+]] = arith.constant 512 : index
// CHECK-DAG:       [[CST_16_:%.+]] = arith.constant 16 : index
// CHECK-DAG:       [[CST_32_:%.+]] = arith.constant 32 : index
// CHECK-DAG:       [[CST_64_:%.+]] = arith.constant 64 : index
// CHECK-DAG:       [[RES_:%.+]] = memref.alloc() {{.*}}: memref<16x32xi32>
// CHECK-DAG:       [[RES_1_:%.+]] = memref.alloc() {{.*}}: memref<1xindex>
// CHECK:           affine.store [[CST_512_]], [[RES_1_]][0] : memref<1xindex>
// CHECK-DAG:       [[VAR_reshape_:%.+]] = memref.reshape [[PARAM_0_]]([[RES_1_]]) : (memref<16x32xi8>, memref<1xindex>) -> memref<512xi8>
// CHECK-DAG:       [[RES_2_:%.+]] = memref.alloc() {{.*}}: memref<1xindex>
// CHECK:           affine.store [[CST_512_]], [[RES_2_]][0] : memref<1xindex>
// CHECK:           [[VAR_reshape_2_:%.+]] = memref.reshape [[RES_]]([[RES_]]_1) : (memref<16x32xi32>, memref<1xindex>) -> memref<512xi32>
// CHECK:           krnl.iterate() with (){
// CHECK:             [[LOOP_0_:%.+]] = krnl.define_loops 1
// CHECK:             [[BLOCK_TILE__0_:%.+]], [[BLOCK_IN__0_:%.+]] = krnl.block [[LOOP_0_]] 32 : (!krnl.loop) -> (!krnl.loop, !krnl.loop)
// CHECK:             krnl.iterate([[BLOCK_TILE__0_]]) with ([[LOOP_0_]] -> [[I_0_:%.+]] = 0 to 512){
// CHECK:               [[VAR_14_:%.+]] = krnl.get_induction_var_value([[BLOCK_TILE__0_]]) : (!krnl.loop) -> index
// CHECK:               [[LOAD_VAR_reshape_MEM_:%.+]] = vector.load [[VAR_reshape_]]{{.}}[[VAR_14_]]{{.}} : memref<512xi8>, vector<32xi8>
// CHECK:               [[VAR_16_:%.+]] = arith.extsi [[LOAD_VAR_reshape_MEM_]] : vector<32xi8> to vector<32xi32>
// CHECK:               vector.store [[VAR_16_]], [[VAR_reshape_2_]]{{.}}[[VAR_14_]]{{.}} : memref<512xi32>, vector<32xi32>
// CHECK:             }
// CHECK:           }
// CHECK-DAG:       [[RES_3_:%.+]] = memref.alloc() {{.*}}: memref<1xi32>
// CHECK-DAG:       [[LOAD_PARAM_2_MEM_:%.+]] = krnl.load [[PARAM_2_]]{{.}}[[CST_0_1_]]{{.}} : memref<1xi8>
// CHECK:           [[VAR_1_:%.+]] = arith.extsi [[LOAD_PARAM_2_MEM_]] : i8 to i32
// CHECK:           krnl.store [[VAR_1_]], [[RES_3_]]{{.}}[[CST_0_1_]]{{.}} : memref<1xi32>
// CHECK-DAG:       [[RES_4_:%.+]] = memref.alloc() {{.*}}: memref<16x32xi32>
// CHECK-DAG:       [[RES_5_:%.+]] = memref.alloc() {{.*}}: memref<1xindex>
// CHECK:           affine.store [[CST_512_]], [[RES_5_]][0] : memref<1xindex>
// CHECK-DAG:       [[VAR_reshape_6_:%.+]] = memref.reshape [[RES_]]([[RES_]]_5) : (memref<16x32xi32>, memref<1xindex>) -> memref<512xi32>
// CHECK-DAG:       [[RES_6_:%.+]] = memref.alloc() {{.*}}: memref<1xindex>
// CHECK:           affine.store [[CST_512_]], [[RES_6_]][0] : memref<1xindex>
// CHECK:           [[VAR_reshape_8_:%.+]] = memref.reshape [[RES_4_]]([[RES_6_]]) : (memref<16x32xi32>, memref<1xindex>) -> memref<512xi32>
// CHECK:           krnl.iterate() with (){
// CHECK:             [[LOOP_1_:%.+]] = krnl.define_loops 1
<<<<<<< HEAD
// CHECK:             [[BLOCK_TILE__0_:%.+]], [[BLOCK_IN__0_:%.+]] = krnl.block [[LOOP_1_]] 32 : (!krnl.loop) -> (!krnl.loop, !krnl.loop)
// CHECK:             krnl.iterate([[BLOCK_TILE__0_]]) with ([[LOOP_1_]] -> [[I_2_:%.+]] = 0 to 512){
// CHECK:               [[LOAD_PARAM_0_MEM_1_:%.+]] = krnl.get_induction_var_value([[BLOCK_TILE__0_]]) : (!krnl.loop) -> index
// CHECK-DAG:           [[VAR_20_1_:%.+]] = vector.load [[VAR_reshape_]]{{.}}[[LOAD_PARAM_0_MEM_1_]]{{.}} : memref<512xi32>, vector<32xi32>
// CHECK-DAG:           [[LOAD_RES_1_MEM_:%.+]] = krnl.load [[RES_1_]]{{.}}[[CST_0_1_]]{{.}} : memref<1xi32>
// CHECK:               [[VAR_22_:%.+]] = vector.broadcast [[LOAD_RES_1_MEM_]] : i32 to vector<32xi32>
// CHECK:               [[VAR_23_:%.+]] = arith.subi [[VAR_20_1_]], [[VAR_22_]] : vector<32xi32>
// CHECK:               vector.store [[VAR_23_]], [[VAR_reshape_4_]]{{.}}[[LOAD_PARAM_0_MEM_1_]]{{.}} : memref<512xi32>, vector<32xi32>
=======
// CHECK:             [[BLOCK_TILE__1_:%.+]], [[BLOCK_IN__1_:%.+]] = krnl.block [[LOOP_1_]] 32 : (!krnl.loop) -> (!krnl.loop, !krnl.loop)
// CHECK:             krnl.iterate([[BLOCK_TILE__1_]]) with ([[LOOP_1_]] -> [[I_1_:%.+]] = 0 to 512){
// CHECK:               [[VAR_14_1_:%.+]] = krnl.get_induction_var_value([[BLOCK_TILE__1_]]) : (!krnl.loop) -> index
// CHECK-DAG:           [[LOAD_VAR_reshape_MEM_1_:%.+]] = vector.load [[VAR_reshape_6_]]{{.}}[[VAR_14_1_]]{{.}} : memref<512xi32>, vector<32xi32>
// CHECK-DAG:           [[VAR_16_1_:%.+]] = krnl.load [[RES_3_]]{{.}}[[CST_0_1_]]{{.}} : memref<1xi32>
// CHECK:               [[VAR_17_:%.+]] = vector.splat [[VAR_16_1_]] : vector<32xi32>
// CHECK:               [[VAR_18_:%.+]] = arith.subi [[LOAD_VAR_reshape_MEM_1_]], [[VAR_17_]] : vector<32xi32>
// CHECK:               vector.store [[VAR_18_]], [[VAR_reshape_8_]]{{.}}[[VAR_14_1_]]{{.}} : memref<512xi32>, vector<32xi32>
>>>>>>> 8c85b269
// CHECK:             }
// CHECK:           }
// CHECK-DAG:       [[RES_7_:%.+]] = memref.alloc() {{.*}}: memref<32x64xi32>
// CHECK-DAG:       [[RES_8_:%.+]] = memref.alloc() {{.*}}: memref<1xindex>
// CHECK:           affine.store [[CST_2048_]], [[RES_8_]][0] : memref<1xindex>
// CHECK-DAG:       [[VAR_reshape_11_:%.+]] = memref.reshape [[PARAM_3_]]([[RES_8_]]) : (memref<32x64xi8>, memref<1xindex>) -> memref<2048xi8>
// CHECK-DAG:       [[RES_9_:%.+]] = memref.alloc() {{.*}}: memref<1xindex>
// CHECK:           affine.store [[CST_2048_]], [[RES_9_]][0] : memref<1xindex>
// CHECK:           [[VAR_reshape_13_:%.+]] = memref.reshape [[RES_7_]]([[RES_9_]]) : (memref<32x64xi32>, memref<1xindex>) -> memref<2048xi32>
// CHECK:           krnl.iterate() with (){
<<<<<<< HEAD
// CHECK:             [[LOOP_3_:%.+]] = krnl.define_loops 1
// CHECK:             [[BLOCK_TILE__1_:%.+]], [[BLOCK_IN__1_:%.+]] = krnl.block [[LOOP_3_]] 32 : (!krnl.loop) -> (!krnl.loop, !krnl.loop)
// CHECK:             krnl.iterate([[BLOCK_TILE__1_]]) with ([[LOOP_3_]] -> [[I_5_:%.+]] = 0 to 2048){
// CHECK:               [[LOAD_PARAM_0_MEM_1_1_:%.+]] = krnl.get_induction_var_value([[BLOCK_TILE__1_]]) : (!krnl.loop) -> index
// CHECK-DAG:           [[VAR_20_2_:%.+]] = vector.load [[VAR_reshape_9_]]{{.}}[[LOAD_PARAM_0_MEM_1_1_]]{{.}} : memref<2048xi32>, vector<32xi32>
// CHECK-DAG:           [[LOAD_RES_1_MEM_1_:%.+]] = krnl.load [[RES_6_]]{{.}}[[CST_0_1_]]{{.}} : memref<1xi32>
// CHECK:               [[VAR_22_1_:%.+]] = vector.broadcast [[LOAD_RES_1_MEM_1_]] : i32 to vector<32xi32>
// CHECK:               [[VAR_23_1_:%.+]] = arith.subi [[VAR_20_2_]], [[VAR_22_1_]] : vector<32xi32>
// CHECK:               vector.store [[VAR_23_1_]], [[VAR_reshape_11_]]{{.}}[[LOAD_PARAM_0_MEM_1_1_]]{{.}} : memref<2048xi32>, vector<32xi32>
=======
// CHECK:             [[LOOP_2_:%.+]] = krnl.define_loops 1
// CHECK:             [[BLOCK_TILE__2_:%.+]], [[BLOCK_IN__2_:%.+]] = krnl.block [[LOOP_2_]] 32 : (!krnl.loop) -> (!krnl.loop, !krnl.loop)
// CHECK:             krnl.iterate([[BLOCK_TILE__2_]]) with ([[LOOP_2_]] -> [[I_2_:%.+]] = 0 to 2048){
// CHECK:               [[VAR_14_2_:%.+]] = krnl.get_induction_var_value([[BLOCK_TILE__2_]]) : (!krnl.loop) -> index
// CHECK:               [[LOAD_VAR_reshape_MEM_1_:%.+]] = vector.load [[VAR_reshape_11_]]{{.}}[[VAR_14_2_]]{{.}} : memref<2048xi8>, vector<32xi8>
// CHECK:               [[VAR_16_2_:%.+]] = arith.extsi [[LOAD_VAR_reshape_MEM_1_]] : vector<32xi8> to vector<32xi32>
// CHECK:               vector.store [[VAR_16_2_]], [[VAR_reshape_13_]]{{.}}[[VAR_14_2_]]{{.}} : memref<2048xi32>, vector<32xi32>
>>>>>>> 8c85b269
// CHECK:             }
// CHECK:           }
// CHECK-DAG:       [[RES_10_:%.+]] = memref.alloc() {{.*}}: memref<1xi32>
// CHECK-DAG:       [[LOAD_PARAM_5_MEM_:%.+]] = krnl.load [[PARAM_5_]]{{.}}[[CST_0_1_]]{{.}} : memref<1xi8>
// CHECK:           [[VAR_3_:%.+]] = arith.extsi [[LOAD_PARAM_5_MEM_]] : i8 to i32
// CHECK:           krnl.store [[VAR_3_]], [[RES_10_]]{{.}}[[CST_0_1_]]{{.}} : memref<1xi32>
// CHECK-DAG:       [[RES_11_:%.+]] = memref.alloc() {{.*}}: memref<32x64xi32>
// CHECK-DAG:       [[RES_12_:%.+]] = memref.alloc() {{.*}}: memref<1xindex>
// CHECK:           affine.store [[CST_2048_]], [[RES_12_]][0] : memref<1xindex>
// CHECK-DAG:       [[VAR_reshape_17_:%.+]] = memref.reshape [[RES_7_]]([[RES_12_]]) : (memref<32x64xi32>, memref<1xindex>) -> memref<2048xi32>
// CHECK-DAG:       [[RES_13_:%.+]] = memref.alloc() {{.*}}: memref<1xindex>
// CHECK:           affine.store [[CST_2048_]], [[RES_13_]][0] : memref<1xindex>
// CHECK:           [[VAR_reshape_19_:%.+]] = memref.reshape [[RES_11_]]([[RES_13_]]) : (memref<32x64xi32>, memref<1xindex>) -> memref<2048xi32>
// CHECK:           krnl.iterate() with (){
// CHECK:             [[LOOP_3_:%.+]] = krnl.define_loops 1
// CHECK:             [[BLOCK_TILE__3_:%.+]], [[BLOCK_IN__3_:%.+]] = krnl.block [[LOOP_3_]] 32 : (!krnl.loop) -> (!krnl.loop, !krnl.loop)
// CHECK:             krnl.iterate([[BLOCK_TILE__3_]]) with ([[LOOP_3_]] -> [[I_3_:%.+]] = 0 to 2048){
// CHECK:               [[VAR_14_3_:%.+]] = krnl.get_induction_var_value([[BLOCK_TILE__3_]]) : (!krnl.loop) -> index
// CHECK-DAG:           [[LOAD_VAR_reshape_MEM_1_1_:%.+]] = vector.load [[VAR_reshape_17_]]{{.}}[[VAR_14_3_]]{{.}} : memref<2048xi32>, vector<32xi32>
// CHECK-DAG:           [[VAR_16_2_:%.+]] = krnl.load [[RES_10_]]{{.}}[[CST_0_1_]]{{.}} : memref<1xi32>
// CHECK:               [[VAR_17_1_:%.+]] = vector.splat [[VAR_16_2_]] : vector<32xi32>
// CHECK:               [[VAR_18_1_:%.+]] = arith.subi [[LOAD_VAR_reshape_MEM_1_1_]], [[VAR_17_1_]] : vector<32xi32>
// CHECK:               vector.store [[VAR_18_1_]], [[VAR_reshape_19_]]{{.}}[[VAR_14_3_]]{{.}} : memref<2048xi32>, vector<32xi32>
// CHECK:             }
// CHECK:           }
// CHECK-DAG:       [[RES_14_:%.+]] = memref.alloc() {{.*}}: memref<1xi32>
// CHECK-DAG:       [[LOAD_PARAM_7_MEM_:%.+]] = krnl.load [[PARAM_7_]]{{.}}[[CST_0_1_]]{{.}} : memref<1xi8>
// CHECK:           [[VAR_5_:%.+]] = arith.extsi [[LOAD_PARAM_7_MEM_]] : i8 to i32
// CHECK:           krnl.store [[VAR_5_]], [[RES_14_]]{{.}}[[CST_0_1_]]{{.}} : memref<1xi32>
// CHECK:           [[RES_15_:%.+]] = memref.alloc() {{.*}}: memref<16x64xi32>
// CHECK:           krnl.memset [[RES_15_]], [[CST_0_]] : memref<16x64xi32>
// CHECK:           [[LOOP_4_:%.+]]:3 = krnl.define_loops 3
// CHECK:           [[BLOCK_TILE__4_:%.+]], [[BLOCK_IN__4_:%.+]] = krnl.block [[LOOP_4_]]#0 4 : (!krnl.loop) -> (!krnl.loop, !krnl.loop)
// CHECK:           [[BLOCK_TILE__5_:%.+]], [[BLOCK_IN__5_:%.+]] = krnl.block [[LOOP_4_]]#1 8 : (!krnl.loop) -> (!krnl.loop, !krnl.loop)
// CHECK:           [[BLOCK_TILE__6_:%.+]], [[BLOCK_IN__6_:%.+]] = krnl.block [[LOOP_4_]]#2 8 : (!krnl.loop) -> (!krnl.loop, !krnl.loop)
// CHECK:           krnl.permute([[BLOCK_TILE__4_]], [[BLOCK_IN__4_]], [[BLOCK_TILE__4_]]_22, [[BLOCK_IN__4_]]_23, [[BLOCK_TILE__4_]]_24, [[BLOCK_IN__4_]]_25) [0, 3, 1, 4, 2, 5] : !krnl.loop, !krnl.loop, !krnl.loop, !krnl.loop, !krnl.loop, !krnl.loop
// CHECK:           krnl.iterate([[BLOCK_TILE__4_]], [[BLOCK_TILE__4_]]_22, [[BLOCK_TILE__4_]]_24) with ([[LOOP_4_]]#0 -> [[I_4_:%.+]] = [[CST_0_1_]] to [[CST_16_]], [[LOOP_4_]]#1 -> [[I_5_:%.+]] = [[CST_0_1_]] to [[CST_64_]], [[LOOP_4_]]#2 -> [[I_6_:%.+]] = [[CST_0_1_]] to [[CST_32_]]){
// CHECK:             [[LOOP_3_:%.+]]:3 = krnl.get_induction_var_value([[BLOCK_TILE__4_]], [[BLOCK_TILE__4_]]_22, [[BLOCK_TILE__4_]]_24) : (!krnl.loop, !krnl.loop, !krnl.loop) -> (index, index, index)
// CHECK:             krnl.matmul [[RES_4_]]{{.}}[[CST_0_1_]], [[CST_0_1_]]{{.}}, [[RES_11_]]{{.}}[[CST_0_1_]], [[CST_0_1_]]{{.}}, [[RES_15_]]{{.}}[[CST_0_1_]], [[CST_0_1_]]{{.}}, ([[BLOCK_IN__4_]], [[BLOCK_IN__4_]]_23, [[BLOCK_IN__4_]]_25), ([[LOOP_3_]]#0, [[LOOP_3_]]#1, [[LOOP_3_]]#2), ([[CST_16_]], [[CST_64_]], [[CST_32_]]) {aTileSize = [], bTileSize = [], cTileSize = [], computeTileSize = [4, 8, 8]} : memref<16x32xi32>, memref<32x64xi32>, memref<16x64xi32>, (!krnl.loop, !krnl.loop, !krnl.loop)
// CHECK:           }
// CHECK-DAG:       [[RES_16_:%.+]] = memref.alloc() {{.*}}: memref<16x64xf32>
// CHECK-DAG:       [[RES_17_:%.+]] = memref.alloc() {{.*}}: memref<1xindex>
// CHECK:           affine.store [[CST_1024_]], [[RES_17_]][0] : memref<1xindex>
// CHECK-DAG:       [[VAR_reshape_28_:%.+]] = memref.reshape [[RES_15_]]([[RES_17_]]) : (memref<16x64xi32>, memref<1xindex>) -> memref<1024xi32>
// CHECK-DAG:       [[RES_18_:%.+]] = memref.alloc() {{.*}}: memref<1xindex>
// CHECK:           affine.store [[CST_1024_]], [[RES_18_]][0] : memref<1xindex>
// CHECK:           [[VAR_reshape_30_:%.+]] = memref.reshape [[RES_16_]]([[RES_18_]]) : (memref<16x64xf32>, memref<1xindex>) -> memref<1024xf32>
// CHECK:           krnl.iterate() with (){
// CHECK:             [[LOOP_5_:%.+]] = krnl.define_loops 1
// CHECK:             [[BLOCK_TILE__7_:%.+]], [[BLOCK_IN__7_:%.+]] = krnl.block [[LOOP_5_]] 32 : (!krnl.loop) -> (!krnl.loop, !krnl.loop)
// CHECK:             krnl.iterate([[BLOCK_TILE__7_]]) with ([[LOOP_5_]] -> [[I_7_:%.+]] = 0 to 1024){
// CHECK:               [[VAR_14_4_:%.+]] = krnl.get_induction_var_value([[BLOCK_TILE__7_]]) : (!krnl.loop) -> index
// CHECK:               [[LOAD_VAR_reshape_MEM_1_1_:%.+]] = vector.load [[VAR_reshape_28_]]{{.}}[[VAR_14_4_]]{{.}} : memref<1024xi32>, vector<32xi32>
// CHECK:               [[VAR_16_3_:%.+]] = arith.sitofp [[LOAD_VAR_reshape_MEM_1_1_]] : vector<32xi32> to vector<32xf32>
// CHECK:               vector.store [[VAR_16_3_]], [[VAR_reshape_30_]]{{.}}[[VAR_14_4_]]{{.}} : memref<1024xf32>, vector<32xf32>
// CHECK:             }
// CHECK:           }
// CHECK-DAG:       [[RES_19_:%.+]] = memref.alloc() {{.*}}: memref<1xf32>
// CHECK-DAG:       [[LOAD_PARAM_1_MEM_:%.+]] = krnl.load [[PARAM_1_]]{{.}}[[CST_0_1_]]{{.}} : memref<1xf32>
// CHECK-DAG:       [[LOAD_PARAM_4_MEM_:%.+]] = krnl.load [[PARAM_4_]]{{.}}[[CST_0_1_]]{{.}} : memref<1xf32>
// CHECK:           [[VAR_9_:%.+]] = arith.mulf [[LOAD_PARAM_1_MEM_]], [[LOAD_PARAM_4_MEM_]] : f32
// CHECK:           krnl.store [[VAR_9_]], [[RES_19_]]{{.}}[[CST_0_1_]]{{.}} : memref<1xf32>
// CHECK-DAG:       [[RES_20_:%.+]] = memref.alloc() {{.*}}: memref<1xf32>
// CHECK-DAG:       [[LOAD_RES_19_MEM_:%.+]] = krnl.load [[RES_19_]]{{.}}[[CST_0_1_]]{{.}} : memref<1xf32>
// CHECK-DAG:       [[LOAD_PARAM_6_MEM_:%.+]] = krnl.load [[PARAM_6_]]{{.}}[[CST_0_1_]]{{.}} : memref<1xf32>
// CHECK:           [[VAR_12_:%.+]] = arith.divf [[LOAD_RES_19_MEM_]], [[LOAD_PARAM_6_MEM_]] : f32
// CHECK:           krnl.store [[VAR_12_]], [[RES_20_]]{{.}}[[CST_0_1_]]{{.}} : memref<1xf32>
// CHECK-DAG:       [[RES_21_:%.+]] = memref.alloc() {{.*}}: memref<16x64xf32>
// CHECK-DAG:       [[RES_22_:%.+]] = memref.alloc() {{.*}}: memref<1xindex>
// CHECK:           affine.store [[CST_1024_]], [[RES_22_]][0] : memref<1xindex>
// CHECK-DAG:       [[VAR_reshape_35_:%.+]] = memref.reshape [[RES_16_]]([[RES_22_]]) : (memref<16x64xf32>, memref<1xindex>) -> memref<1024xf32>
// CHECK-DAG:       [[RES_23_:%.+]] = memref.alloc() {{.*}}: memref<1xindex>
// CHECK:           affine.store [[CST_1024_]], [[RES_23_]][0] : memref<1xindex>
// CHECK:           [[VAR_reshape_37_:%.+]] = memref.reshape [[RES_21_]]([[RES_23_]]) : (memref<16x64xf32>, memref<1xindex>) -> memref<1024xf32>
// CHECK:           krnl.iterate() with (){
// CHECK:             [[LOOP_6_:%.+]] = krnl.define_loops 1
<<<<<<< HEAD
// CHECK:             [[BLOCK_TILE__5_:%.+]], [[BLOCK_IN__5_:%.+]] = krnl.block [[LOOP_6_]] 32 : (!krnl.loop) -> (!krnl.loop, !krnl.loop)
// CHECK:             krnl.iterate([[BLOCK_TILE__5_]]) with ([[LOOP_6_]] -> [[I_11_:%.+]] = 0 to 1024){
// CHECK:               [[LOAD_PARAM_0_MEM_1_1_1_:%.+]] = krnl.get_induction_var_value([[BLOCK_TILE__5_]]) : (!krnl.loop) -> index
// CHECK-DAG:           [[VAR_20_3_:%.+]] = vector.load [[VAR_reshape_23_]]{{.}}[[LOAD_PARAM_0_MEM_1_1_1_]]{{.}} : memref<1024xf32>, vector<32xf32>
// CHECK-DAG:           [[LOAD_RES_1_MEM_1_:%.+]] = krnl.load [[RES_14_]]{{.}}[[CST_0_1_]]{{.}} : memref<1xf32>
// CHECK:               [[VAR_22_2_:%.+]] = vector.broadcast [[LOAD_RES_1_MEM_1_]] : f32 to vector<32xf32>
// CHECK:               [[VAR_23_2_:%.+]] = arith.mulf [[VAR_20_3_]], [[VAR_22_2_]] : vector<32xf32>
// CHECK:               vector.store [[VAR_23_2_]], [[VAR_reshape_25_]]{{.}}[[LOAD_PARAM_0_MEM_1_1_1_]]{{.}} : memref<1024xf32>, vector<32xf32>
=======
// CHECK:             [[BLOCK_TILE__8_:%.+]], [[BLOCK_IN__8_:%.+]] = krnl.block [[LOOP_6_]] 32 : (!krnl.loop) -> (!krnl.loop, !krnl.loop)
// CHECK:             krnl.iterate([[BLOCK_TILE__8_]]) with ([[LOOP_6_]] -> [[I_8_:%.+]] = 0 to 1024){
// CHECK:               [[VAR_14_5_:%.+]] = krnl.get_induction_var_value([[BLOCK_TILE__8_]]) : (!krnl.loop) -> index
// CHECK-DAG:           [[LOAD_VAR_reshape_MEM_1_1_1_:%.+]] = vector.load [[VAR_reshape_35_]]{{.}}[[VAR_14_5_]]{{.}} : memref<1024xf32>, vector<32xf32>
// CHECK-DAG:           [[VAR_16_3_:%.+]] = krnl.load [[RES_20_]]{{.}}[[CST_0_1_]]{{.}} : memref<1xf32>
// CHECK:               [[VAR_17_2_:%.+]] = vector.splat [[VAR_16_3_]] : vector<32xf32>
// CHECK:               [[VAR_18_2_:%.+]] = arith.mulf [[LOAD_VAR_reshape_MEM_1_1_1_]], [[VAR_17_2_]] : vector<32xf32>
// CHECK:               vector.store [[VAR_18_2_]], [[VAR_reshape_37_]]{{.}}[[VAR_14_5_]]{{.}} : memref<1024xf32>, vector<32xf32>
>>>>>>> 8c85b269
// CHECK:             }
// CHECK:           }
// CHECK-DAG:       [[RES_24_:%.+]] = memref.alloc() {{.*}}: memref<16x64xf32>
// CHECK-DAG:       [[RES_25_:%.+]] = memref.alloc() {{.*}}: memref<1xindex>
// CHECK:           affine.store [[CST_1024_]], [[RES_25_]][0] : memref<1xindex>
// CHECK-DAG:       [[VAR_reshape_40_:%.+]] = memref.reshape [[RES_21_]]([[RES_25_]]) : (memref<16x64xf32>, memref<1xindex>) -> memref<1024xf32>
// CHECK-DAG:       [[RES_26_:%.+]] = memref.alloc() {{.*}}: memref<1xindex>
// CHECK:           affine.store [[CST_1024_]], [[RES_26_]][0] : memref<1xindex>
// CHECK:           [[VAR_reshape_42_:%.+]] = memref.reshape [[RES_24_]]([[RES_26_]]) : (memref<16x64xf32>, memref<1xindex>) -> memref<1024xf32>
// CHECK:           krnl.iterate() with (){
// CHECK:             [[LOOP_7_:%.+]] = krnl.define_loops 1
// CHECK:             [[BLOCK_TILE__9_:%.+]], [[BLOCK_IN__9_:%.+]] = krnl.block [[LOOP_7_]] 32 : (!krnl.loop) -> (!krnl.loop, !krnl.loop)
// CHECK:             krnl.iterate([[BLOCK_TILE__9_]]) with ([[LOOP_7_]] -> [[I_9_:%.+]] = 0 to 1024){
// CHECK:               [[VAR_14_6_:%.+]] = krnl.get_induction_var_value([[BLOCK_TILE__9_]]) : (!krnl.loop) -> index
// CHECK:               [[LOAD_VAR_reshape_MEM_1_1_1_:%.+]] = vector.load [[VAR_reshape_40_]]{{.}}[[VAR_14_6_]]{{.}} : memref<1024xf32>, vector<32xf32>
// CHECK:               [[VAR_16_4_:%.+]] = vector.shape_cast [[LOAD_VAR_reshape_MEM_1_1_1_]] : vector<32xf32> to vector<8x4xf32>
// CHECK:               [[VAR_17_3_:%.+]] = vector.extract [[VAR_16_4_]][0] : vector<4xf32> from vector<8x4xf32>
// CHECK:               [[VAR_18_3_:%.+]] = "krnl.round_even"([[VAR_17_3_]]) : (vector<4xf32>) -> vector<4xf32>
// CHECK-DAG:           [[VAR_19_:%.+]] = vector.insert [[VAR_18_3_]], [[VAR_16_4_]] [0] : vector<4xf32> into vector<8x4xf32>
// CHECK-DAG:           [[VAR_20_:%.+]] = vector.extract [[VAR_16_4_]][1] : vector<4xf32> from vector<8x4xf32>
// CHECK:               [[VAR_21_:%.+]] = "krnl.round_even"([[VAR_20_]]) : (vector<4xf32>) -> vector<4xf32>
// CHECK-DAG:           [[VAR_22_:%.+]] = vector.insert [[VAR_21_]], [[VAR_19_]] [1] : vector<4xf32> into vector<8x4xf32>
// CHECK-DAG:           [[VAR_23_:%.+]] = vector.extract [[VAR_16_4_]][2] : vector<4xf32> from vector<8x4xf32>
// CHECK:               [[VAR_24_:%.+]] = "krnl.round_even"([[VAR_23_]]) : (vector<4xf32>) -> vector<4xf32>
// CHECK-DAG:           [[VAR_25_:%.+]] = vector.insert [[VAR_24_]], [[VAR_22_]] [2] : vector<4xf32> into vector<8x4xf32>
// CHECK-DAG:           [[VAR_26_:%.+]] = vector.extract [[VAR_16_4_]][3] : vector<4xf32> from vector<8x4xf32>
// CHECK:               [[VAR_27_:%.+]] = "krnl.round_even"([[VAR_26_]]) : (vector<4xf32>) -> vector<4xf32>
// CHECK-DAG:           [[VAR_28_:%.+]] = vector.insert [[VAR_27_]], [[VAR_25_]] [3] : vector<4xf32> into vector<8x4xf32>
// CHECK-DAG:           [[VAR_29_:%.+]] = vector.extract [[VAR_16_4_]][4] : vector<4xf32> from vector<8x4xf32>
// CHECK:               [[VAR_30_:%.+]] = "krnl.round_even"([[VAR_29_]]) : (vector<4xf32>) -> vector<4xf32>
// CHECK-DAG:           [[VAR_31_:%.+]] = vector.insert [[VAR_30_]], [[VAR_28_]] [4] : vector<4xf32> into vector<8x4xf32>
// CHECK-DAG:           [[VAR_32_:%.+]] = vector.extract [[VAR_16_4_]][5] : vector<4xf32> from vector<8x4xf32>
// CHECK:               [[VAR_33_:%.+]] = "krnl.round_even"([[VAR_32_]]) : (vector<4xf32>) -> vector<4xf32>
// CHECK-DAG:           [[VAR_34_:%.+]] = vector.insert [[VAR_33_]], [[VAR_31_]] [5] : vector<4xf32> into vector<8x4xf32>
// CHECK-DAG:           [[VAR_35_:%.+]] = vector.extract [[VAR_16_4_]][6] : vector<4xf32> from vector<8x4xf32>
// CHECK:               [[VAR_36_:%.+]] = "krnl.round_even"([[VAR_35_]]) : (vector<4xf32>) -> vector<4xf32>
// CHECK-DAG:           [[VAR_37_:%.+]] = vector.insert [[VAR_36_]], [[VAR_34_]] [6] : vector<4xf32> into vector<8x4xf32>
// CHECK-DAG:           [[VAR_38_:%.+]] = vector.extract [[VAR_16_4_]][7] : vector<4xf32> from vector<8x4xf32>
// CHECK:               [[VAR_39_:%.+]] = "krnl.round_even"([[VAR_38_]]) : (vector<4xf32>) -> vector<4xf32>
// CHECK:               [[VAR_40_:%.+]] = vector.insert [[VAR_39_]], [[VAR_37_]] [7] : vector<4xf32> into vector<8x4xf32>
// CHECK:               [[VAR_41_:%.+]] = vector.shape_cast [[VAR_40_]] : vector<8x4xf32> to vector<32xf32>
// CHECK:               vector.store [[VAR_41_]], [[VAR_reshape_42_]]{{.}}[[VAR_14_6_]]{{.}} : memref<1024xf32>, vector<32xf32>
// CHECK:             }
// CHECK:           }
// CHECK-DAG:       [[RES_27_:%.+]] = memref.alloc() {{.*}}: memref<16x64xi32>
// CHECK-DAG:       [[RES_28_:%.+]] = memref.alloc() {{.*}}: memref<1xindex>
// CHECK:           affine.store [[CST_1024_]], [[RES_28_]][0] : memref<1xindex>
// CHECK-DAG:       [[VAR_reshape_45_:%.+]] = memref.reshape [[RES_24_]]([[RES_28_]]) : (memref<16x64xf32>, memref<1xindex>) -> memref<1024xf32>
// CHECK-DAG:       [[RES_29_:%.+]] = memref.alloc() {{.*}}: memref<1xindex>
// CHECK:           affine.store [[CST_1024_]], [[RES_29_]][0] : memref<1xindex>
// CHECK:           [[VAR_reshape_47_:%.+]] = memref.reshape [[RES_27_]]([[RES_29_]]) : (memref<16x64xi32>, memref<1xindex>) -> memref<1024xi32>
// CHECK:           krnl.iterate() with (){
// CHECK:             [[LOOP_8_:%.+]] = krnl.define_loops 1
// CHECK:             [[BLOCK_TILE__10_:%.+]], [[BLOCK_IN__10_:%.+]] = krnl.block [[LOOP_8_]] 32 : (!krnl.loop) -> (!krnl.loop, !krnl.loop)
// CHECK:             krnl.iterate([[BLOCK_TILE__10_]]) with ([[LOOP_8_]] -> [[I_10_:%.+]] = 0 to 1024){
// CHECK:               [[VAR_14_7_:%.+]] = krnl.get_induction_var_value([[BLOCK_TILE__10_]]) : (!krnl.loop) -> index
// CHECK:               [[LOAD_VAR_reshape_MEM_1_1_1_1_:%.+]] = vector.load [[VAR_reshape_45_]]{{.}}[[VAR_14_7_]]{{.}} : memref<1024xf32>, vector<32xf32>
// CHECK:               [[VAR_16_5_:%.+]] = arith.fptosi [[LOAD_VAR_reshape_MEM_1_1_1_1_]] : vector<32xf32> to vector<32xi32>
// CHECK:               vector.store [[VAR_16_5_]], [[VAR_reshape_47_]]{{.}}[[VAR_14_7_]]{{.}} : memref<1024xi32>, vector<32xi32>
// CHECK:             }
// CHECK:           }
// CHECK-DAG:       [[RES_30_:%.+]] = memref.alloc() {{.*}}: memref<16x64xi32>
// CHECK-DAG:       [[RES_31_:%.+]] = memref.alloc() {{.*}}: memref<1xindex>
// CHECK:           affine.store [[CST_1024_]], [[RES_31_]][0] : memref<1xindex>
// CHECK-DAG:       [[VAR_reshape_50_:%.+]] = memref.reshape [[RES_27_]]([[RES_31_]]) : (memref<16x64xi32>, memref<1xindex>) -> memref<1024xi32>
// CHECK-DAG:       [[RES_32_:%.+]] = memref.alloc() {{.*}}: memref<1xindex>
// CHECK:           affine.store [[CST_1024_]], [[RES_32_]][0] : memref<1xindex>
// CHECK:           [[VAR_reshape_52_:%.+]] = memref.reshape [[RES_30_]]([[RES_32_]]) : (memref<16x64xi32>, memref<1xindex>) -> memref<1024xi32>
// CHECK:           krnl.iterate() with (){
// CHECK:             [[LOOP_9_:%.+]] = krnl.define_loops 1
<<<<<<< HEAD
// CHECK:             [[BLOCK_TILE__7_:%.+]], [[BLOCK_IN__7_:%.+]] = krnl.block [[LOOP_9_]] 32 : (!krnl.loop) -> (!krnl.loop, !krnl.loop)
// CHECK:             krnl.iterate([[BLOCK_TILE__7_]]) with ([[LOOP_9_]] -> [[I_15_:%.+]] = 0 to 1024){
// CHECK:               [[LOAD_PARAM_0_MEM_1_1_1_1_:%.+]] = krnl.get_induction_var_value([[BLOCK_TILE__7_]]) : (!krnl.loop) -> index
// CHECK-DAG:           [[VAR_20_4_:%.+]] = vector.load [[VAR_reshape_34_]]{{.}}[[LOAD_PARAM_0_MEM_1_1_1_1_]]{{.}} : memref<1024xi32>, vector<32xi32>
// CHECK-DAG:           [[LOAD_RES_1_MEM_1_1_:%.+]] = krnl.load [[RES_10_]]{{.}}[[CST_0_1_]]{{.}} : memref<1xi32>
// CHECK:               [[VAR_22_4_:%.+]] = vector.broadcast [[LOAD_RES_1_MEM_1_1_]] : i32 to vector<32xi32>
// CHECK:               [[VAR_23_4_:%.+]] = arith.addi [[VAR_20_4_]], [[VAR_22_4_]] : vector<32xi32>
// CHECK:               vector.store [[VAR_23_4_]], [[VAR_reshape_36_]]{{.}}[[LOAD_PARAM_0_MEM_1_1_1_1_]]{{.}} : memref<1024xi32>, vector<32xi32>
=======
// CHECK:             [[BLOCK_TILE__11_:%.+]], [[BLOCK_IN__11_:%.+]] = krnl.block [[LOOP_9_]] 32 : (!krnl.loop) -> (!krnl.loop, !krnl.loop)
// CHECK:             krnl.iterate([[BLOCK_TILE__11_]]) with ([[LOOP_9_]] -> [[I_11_:%.+]] = 0 to 1024){
// CHECK:               [[VAR_14_8_:%.+]] = krnl.get_induction_var_value([[BLOCK_TILE__11_]]) : (!krnl.loop) -> index
// CHECK-DAG:           [[LOAD_VAR_reshape_MEM_1_1_1_1_:%.+]] = vector.load [[VAR_reshape_50_]]{{.}}[[VAR_14_8_]]{{.}} : memref<1024xi32>, vector<32xi32>
// CHECK-DAG:           [[VAR_16_5_:%.+]] = krnl.load [[RES_14_]]{{.}}[[CST_0_1_]]{{.}} : memref<1xi32>
// CHECK:               [[VAR_17_4_:%.+]] = vector.splat [[VAR_16_5_]] : vector<32xi32>
// CHECK:               [[VAR_18_4_:%.+]] = arith.addi [[LOAD_VAR_reshape_MEM_1_1_1_1_]], [[VAR_17_4_]] : vector<32xi32>
// CHECK:               vector.store [[VAR_18_4_]], [[VAR_reshape_52_]]{{.}}[[VAR_14_8_]]{{.}} : memref<1024xi32>, vector<32xi32>
>>>>>>> 8c85b269
// CHECK:             }
// CHECK:           }
// CHECK-DAG:       [[RES_33_:%.+]] = memref.alloc() {{.*}}: memref<16x64xi8>
// CHECK-DAG:       [[RES_34_:%.+]] = memref.alloc() {{.*}}: memref<1xindex>
// CHECK:           affine.store [[CST_1024_]], [[RES_34_]][0] : memref<1xindex>
// CHECK-DAG:       [[VAR_reshape_55_:%.+]] = memref.reshape [[RES_30_]]([[RES_34_]]) : (memref<16x64xi32>, memref<1xindex>) -> memref<1024xi32>
// CHECK-DAG:       [[RES_35_:%.+]] = memref.alloc() {{.*}}: memref<1xindex>
// CHECK:           affine.store [[CST_1024_]], [[RES_35_]][0] : memref<1xindex>
// CHECK:           [[VAR_reshape_57_:%.+]] = memref.reshape [[RES_33_]]([[RES_35_]]) : (memref<16x64xi8>, memref<1xindex>) -> memref<1024xi8>
// CHECK:           krnl.iterate() with (){
// CHECK:             [[LOOP_10_:%.+]] = krnl.define_loops 1
// CHECK:             [[BLOCK_TILE__12_:%.+]], [[BLOCK_IN__12_:%.+]] = krnl.block [[LOOP_10_]] 128 : (!krnl.loop) -> (!krnl.loop, !krnl.loop)
// CHECK:             krnl.iterate([[BLOCK_TILE__12_]]) with ([[LOOP_10_]] -> [[I_12_:%.+]] = 0 to 1024){
// CHECK:               [[VAR_14_9_:%.+]] = krnl.get_induction_var_value([[BLOCK_TILE__12_]]) : (!krnl.loop) -> index
// CHECK:               [[LOAD_VAR_reshape_MEM_1_1_1_1_1_:%.+]] = vector.load [[VAR_reshape_55_]]{{.}}[[VAR_14_9_]]{{.}} : memref<1024xi32>, vector<128xi32>
// CHECK:               [[VAR_16_6_:%.+]] = arith.trunci [[LOAD_VAR_reshape_MEM_1_1_1_1_1_]] : vector<128xi32> to vector<128xi8>
// CHECK:               vector.store [[VAR_16_6_]], [[VAR_reshape_57_]]{{.}}[[VAR_14_9_]]{{.}} : memref<1024xi8>, vector<128xi8>
// CHECK:             }
// CHECK:           }
// CHECK:           return [[RES_33_]] : memref<16x64xi8>
// CHECK:         }
}

// -----


func.func @qlinearmatmul_ui8_f32(%arg0: tensor<16x32xui8>, %arg1: tensor<1xf32>, %arg2: tensor<1xui8>, %arg3: tensor<32x64xui8>, %arg4: tensor<1xf32>, %arg5: tensor<1xui8>, %arg6: tensor<1xf32>, %arg7: tensor<1xui8>) -> (tensor<16x64xui8>) {
    %0 = "onnx.QLinearMatMul"(%arg0, %arg1, %arg2, %arg3, %arg4, %arg5, %arg6, %arg7) : (tensor<16x32xui8>, tensor<1xf32>, tensor<1xui8>, tensor<32x64xui8>, tensor<1xf32>, tensor<1xui8>, tensor<1xf32>, tensor<1xui8>) -> tensor<16x64xui8>
    return %0 : tensor<16x64xui8>

// mlir2FileCheck.py
// CHECK-LABEL:  func.func @qlinearmatmul_ui8_f32
// CHECK-SAME:   ([[PARAM_0_:%.+]]: memref<16x32xui8>, [[PARAM_1_:%.+]]: memref<1xf32>, [[PARAM_2_:%.+]]: memref<1xui8>, [[PARAM_3_:%.+]]: memref<32x64xui8>, [[PARAM_4_:%.+]]: memref<1xf32>, [[PARAM_5_:%.+]]: memref<1xui8>, [[PARAM_6_:%.+]]: memref<1xf32>, [[PARAM_7_:%.+]]: memref<1xui8>) -> memref<16x64xui8> {
// CHECK-DAG:       [[CST_1024_:%.+]] = arith.constant 1024 : index
// CHECK-DAG:       [[CST_0_:%.+]] = arith.constant 0 : i32
// CHECK-DAG:       [[CST_2048_:%.+]] = arith.constant 2048 : index
// CHECK-DAG:       [[CST_0_1_:%.+]] = arith.constant 0 : index
// CHECK-DAG:       [[CST_512_:%.+]] = arith.constant 512 : index
// CHECK-DAG:       [[CST_16_:%.+]] = arith.constant 16 : index
// CHECK-DAG:       [[CST_32_:%.+]] = arith.constant 32 : index
// CHECK-DAG:       [[CST_64_:%.+]] = arith.constant 64 : index
// CHECK-DAG:       [[VAR_0_:%.+]] = "krnl.global"() {name = "constant_{{[0-9]+}}", shape = [], value = dense<128> : tensor<i32>} : () -> memref<i32>
// CHECK-DAG:       [[VAR_1_:%.+]] = "krnl.global"() {name = "constant_{{[0-9]+}}", shape = [], value = dense<128> : tensor<i16>} : () -> memref<i16>
// CHECK-DAG:       [[RES_:%.+]] = memref.alloc() {{.*}}: memref<16x32xi16>
// CHECK-DAG:       [[RES_1_:%.+]] = memref.alloc() {{.*}}: memref<1xindex>
// CHECK:           affine.store [[CST_512_]], [[RES_1_]][0] : memref<1xindex>
// CHECK-DAG:       [[VAR_reshape_:%.+]] = memref.reshape [[PARAM_0_]]([[RES_1_]]) : (memref<16x32xui8>, memref<1xindex>) -> memref<512xui8>
// CHECK-DAG:       [[RES_2_:%.+]] = memref.alloc() {{.*}}: memref<1xindex>
// CHECK:           affine.store [[CST_512_]], [[RES_2_]][0] : memref<1xindex>
// CHECK:           [[VAR_reshape_2_:%.+]] = memref.reshape [[RES_]]([[RES_]]_1) : (memref<16x32xi16>, memref<1xindex>) -> memref<512xi16>
// CHECK:           krnl.iterate() with (){
// CHECK:             [[LOOP_0_:%.+]] = krnl.define_loops 1
// CHECK:             [[BLOCK_TILE__0_:%.+]], [[BLOCK_IN__0_:%.+]] = krnl.block [[LOOP_0_]] 64 : (!krnl.loop) -> (!krnl.loop, !krnl.loop)
// CHECK:             krnl.iterate([[BLOCK_TILE__0_]]) with ([[LOOP_0_]] -> [[I_0_:%.+]] = 0 to 512){
// CHECK:               [[VAR_44_:%.+]] = krnl.get_induction_var_value([[BLOCK_TILE__0_]]) : (!krnl.loop) -> index
// CHECK:               [[LOAD_VAR_reshape_MEM_:%.+]] = vector.load [[VAR_reshape_]]{{.}}[[VAR_44_]]{{.}} : memref<512xui8>, vector<64xui8>
// CHECK:               [[VAR_46_:%.+]] = builtin.unrealized_conversion_cast [[LOAD_VAR_reshape_MEM_]] : vector<64xui8> to vector<64xi8>
// CHECK:               [[VAR_47_:%.+]] = arith.extui [[VAR_46_]] : vector<64xi8> to vector<64xi16>
// CHECK:               vector.store [[VAR_47_]], [[VAR_reshape_2_]]{{.}}[[VAR_44_]]{{.}} : memref<512xi16>, vector<64xi16>
// CHECK:             }
// CHECK:           }
// CHECK-DAG:       [[RES_3_:%.+]] = memref.alloc() {{.*}}: memref<16x32xi16>
// CHECK-DAG:       [[RES_4_:%.+]] = memref.alloc() {{.*}}: memref<1xindex>
// CHECK:           affine.store [[CST_512_]], [[RES_4_]][0] : memref<1xindex>
// CHECK-DAG:       [[VAR_reshape_5_:%.+]] = memref.reshape [[RES_]]([[RES_]]_4) : (memref<16x32xi16>, memref<1xindex>) -> memref<512xi16>
// CHECK-DAG:       [[RES_5_:%.+]] = memref.alloc() {{.*}}: memref<1xindex>
// CHECK:           affine.store [[CST_512_]], [[RES_5_]][0] : memref<1xindex>
// CHECK:           [[VAR_reshape_7_:%.+]] = memref.reshape [[RES_3_]]([[RES_5_]]) : (memref<16x32xi16>, memref<1xindex>) -> memref<512xi16>
// CHECK:           krnl.iterate() with (){
// CHECK:             [[LOOP_1_:%.+]] = krnl.define_loops 1
// CHECK:             [[BLOCK_TILE__1_:%.+]], [[BLOCK_IN__1_:%.+]] = krnl.block [[LOOP_1_]] 64 : (!krnl.loop) -> (!krnl.loop, !krnl.loop)
// CHECK:             krnl.iterate([[BLOCK_TILE__1_]]) with ([[LOOP_1_]] -> [[I_1_:%.+]] = 0 to 512){
// CHECK:               [[VAR_44_1_:%.+]] = krnl.get_induction_var_value([[BLOCK_TILE__1_]]) : (!krnl.loop) -> index
// CHECK-DAG:           [[LOAD_VAR_reshape_MEM_1_:%.+]] = vector.load [[VAR_reshape_5_]]{{.}}[[VAR_44_1_]]{{.}} : memref<512xi16>, vector<64xi16>
// CHECK-DAG:           [[VAR_46_1_:%.+]] = krnl.load [[VAR_1_]][] : memref<i16>
// CHECK:               [[VAR_47_1_:%.+]] = vector.splat [[VAR_46_1_]] : vector<64xi16>
// CHECK:               [[VAR_48_:%.+]] = arith.subi [[LOAD_VAR_reshape_MEM_1_]], [[VAR_47_1_]] : vector<64xi16>
// CHECK:               vector.store [[VAR_48_]], [[VAR_reshape_7_]]{{.}}[[VAR_44_1_]]{{.}} : memref<512xi16>, vector<64xi16>
// CHECK:             }
// CHECK:           }
// CHECK-DAG:       [[RES_6_:%.+]] = memref.alloc() {{.*}}: memref<16x32xi8>
// CHECK-DAG:       [[RES_7_:%.+]] = memref.alloc() {{.*}}: memref<1xindex>
// CHECK:           affine.store [[CST_512_]], [[RES_7_]][0] : memref<1xindex>
// CHECK-DAG:       [[VAR_reshape_10_:%.+]] = memref.reshape [[RES_3_]]([[RES_7_]]) : (memref<16x32xi16>, memref<1xindex>) -> memref<512xi16>
// CHECK-DAG:       [[RES_8_:%.+]] = memref.alloc() {{.*}}: memref<1xindex>
// CHECK:           affine.store [[CST_512_]], [[RES_8_]][0] : memref<1xindex>
// CHECK:           [[VAR_reshape_12_:%.+]] = memref.reshape [[RES_6_]]([[RES_8_]]) : (memref<16x32xi8>, memref<1xindex>) -> memref<512xi8>
// CHECK:           krnl.iterate() with (){
<<<<<<< HEAD
// CHECK:             [[LOOP_1_:%.+]] = krnl.define_loops 1
// CHECK:             [[BLOCK_TILE__0_:%.+]], [[BLOCK_IN__0_:%.+]] = krnl.block [[LOOP_1_]] 32 : (!krnl.loop) -> (!krnl.loop, !krnl.loop)
// CHECK:             krnl.iterate([[BLOCK_TILE__0_]]) with ([[LOOP_1_]] -> [[I_2_:%.+]] = 0 to 512){
// CHECK:               [[LOAD_PARAM_0_MEM_1_:%.+]] = krnl.get_induction_var_value([[BLOCK_TILE__0_]]) : (!krnl.loop) -> index
// CHECK-DAG:           [[VAR_50_1_:%.+]] = vector.load [[VAR_reshape_]]{{.}}[[LOAD_PARAM_0_MEM_1_]]{{.}} : memref<512xi32>, vector<32xi32>
// CHECK-DAG:           [[VAR_51_1_:%.+]] = krnl.load [[RES_4_]]{{.}}[[CST_0_1_]]{{.}} : memref<1xi32>
// CHECK:               [[LOAD_VAR_1_MEM_1_:%.+]] = vector.broadcast [[VAR_51_1_]] : i32 to vector<32xi32>
// CHECK:               [[VAR_53_1_:%.+]] = arith.subi [[VAR_50_1_]], [[LOAD_VAR_1_MEM_1_]] : vector<32xi32>
// CHECK:               vector.store [[VAR_53_1_]], [[VAR_reshape_7_]]{{.}}[[LOAD_PARAM_0_MEM_1_]]{{.}} : memref<512xi32>, vector<32xi32>
=======
// CHECK:             [[LOOP_2_:%.+]] = krnl.define_loops 1
// CHECK:             [[BLOCK_TILE__2_:%.+]], [[BLOCK_IN__2_:%.+]] = krnl.block [[LOOP_2_]] 128 : (!krnl.loop) -> (!krnl.loop, !krnl.loop)
// CHECK:             krnl.iterate([[BLOCK_TILE__2_]]) with ([[LOOP_2_]] -> [[I_2_:%.+]] = 0 to 512){
// CHECK:               [[VAR_44_2_:%.+]] = krnl.get_induction_var_value([[BLOCK_TILE__2_]]) : (!krnl.loop) -> index
// CHECK:               [[LOAD_VAR_reshape_MEM_1_:%.+]] = vector.load [[VAR_reshape_10_]]{{.}}[[VAR_44_2_]]{{.}} : memref<512xi16>, vector<128xi16>
// CHECK:               [[VAR_46_2_:%.+]] = arith.trunci [[LOAD_VAR_reshape_MEM_1_]] : vector<128xi16> to vector<128xi8>
// CHECK:               vector.store [[VAR_46_2_]], [[VAR_reshape_12_]]{{.}}[[VAR_44_2_]]{{.}} : memref<512xi8>, vector<128xi8>
>>>>>>> 8c85b269
// CHECK:             }
// CHECK:           }
// CHECK-DAG:       [[RES_9_:%.+]] = memref.alloc() {{.*}}: memref<16x32xi32>
// CHECK-DAG:       [[RES_10_:%.+]] = memref.alloc() {{.*}}: memref<1xindex>
// CHECK:           affine.store [[CST_512_]], [[RES_10_]][0] : memref<1xindex>
// CHECK-DAG:       [[VAR_reshape_15_:%.+]] = memref.reshape [[RES_6_]]([[RES_10_]]) : (memref<16x32xi8>, memref<1xindex>) -> memref<512xi8>
// CHECK-DAG:       [[RES_11_:%.+]] = memref.alloc() {{.*}}: memref<1xindex>
// CHECK:           affine.store [[CST_512_]], [[RES_11_]][0] : memref<1xindex>
// CHECK:           [[VAR_reshape_17_:%.+]] = memref.reshape [[RES_9_]]([[RES_11_]]) : (memref<16x32xi32>, memref<1xindex>) -> memref<512xi32>
// CHECK:           krnl.iterate() with (){
// CHECK:             [[LOOP_3_:%.+]] = krnl.define_loops 1
// CHECK:             [[BLOCK_TILE__3_:%.+]], [[BLOCK_IN__3_:%.+]] = krnl.block [[LOOP_3_]] 32 : (!krnl.loop) -> (!krnl.loop, !krnl.loop)
// CHECK:             krnl.iterate([[BLOCK_TILE__3_]]) with ([[LOOP_3_]] -> [[I_3_:%.+]] = 0 to 512){
// CHECK:               [[VAR_44_3_:%.+]] = krnl.get_induction_var_value([[BLOCK_TILE__3_]]) : (!krnl.loop) -> index
// CHECK:               [[LOAD_VAR_reshape_MEM_1_1_:%.+]] = vector.load [[VAR_reshape_15_]]{{.}}[[VAR_44_3_]]{{.}} : memref<512xi8>, vector<32xi8>
// CHECK:               [[VAR_46_3_:%.+]] = arith.extsi [[LOAD_VAR_reshape_MEM_1_1_]] : vector<32xi8> to vector<32xi32>
// CHECK:               vector.store [[VAR_46_3_]], [[VAR_reshape_17_]]{{.}}[[VAR_44_3_]]{{.}} : memref<512xi32>, vector<32xi32>
// CHECK:             }
// CHECK:           }
// CHECK-DAG:       [[VAR_2_:%.+]] = "krnl.global"() {name = "constant_{{[0-9]+}}", shape = [], value = dense<128> : tensor<i16>} : () -> memref<i16>
// CHECK-DAG:       [[RES_12_:%.+]] = memref.alloc() {{.*}}: memref<1xi16>
// CHECK-DAG:       [[LOAD_PARAM_2_MEM_:%.+]] = krnl.load [[PARAM_2_]]{{.}}[[CST_0_1_]]{{.}} : memref<1xui8>
// CHECK:           [[VAR_4_:%.+]] = builtin.unrealized_conversion_cast [[LOAD_PARAM_2_MEM_]] : ui8 to i8
// CHECK:           [[VAR_5_:%.+]] = arith.extui [[VAR_4_]] : i8 to i16
// CHECK:           krnl.store [[VAR_5_]], [[RES_12_]]{{.}}[[CST_0_1_]]{{.}} : memref<1xi16>
// CHECK-DAG:       [[RES_13_:%.+]] = memref.alloc() {{.*}}: memref<1xi16>
// CHECK-DAG:       [[LOAD_RES_12_MEM_:%.+]] = krnl.load [[RES_12_]]{{.}}[[CST_0_1_]]{{.}} : memref<1xi16>
// CHECK-DAG:       [[LOAD_VAR_2_MEM_:%.+]] = krnl.load [[VAR_2_]][] : memref<i16>
// CHECK:           [[VAR_8_:%.+]] = arith.subi [[LOAD_RES_12_MEM_]], [[LOAD_VAR_2_MEM_]] : i16
// CHECK:           krnl.store [[VAR_8_]], [[RES_13_]]{{.}}[[CST_0_1_]]{{.}} : memref<1xi16>
// CHECK-DAG:       [[RES_14_:%.+]] = memref.alloc() {{.*}}: memref<1xi8>
// CHECK-DAG:       [[LOAD_RES_13_MEM_:%.+]] = krnl.load [[RES_13_]]{{.}}[[CST_0_1_]]{{.}} : memref<1xi16>
// CHECK:           [[VAR_10_:%.+]] = arith.trunci [[LOAD_RES_13_MEM_]] : i16 to i8
// CHECK:           krnl.store [[VAR_10_]], [[RES_14_]]{{.}}[[CST_0_1_]]{{.}} : memref<1xi8>
// CHECK-DAG:       [[RES_15_:%.+]] = memref.alloc() {{.*}}: memref<1xi32>
// CHECK-DAG:       [[LOAD_RES_14_MEM_:%.+]] = krnl.load [[RES_14_]]{{.}}[[CST_0_1_]]{{.}} : memref<1xi8>
// CHECK:           [[VAR_12_:%.+]] = arith.extsi [[LOAD_RES_14_MEM_]] : i8 to i32
// CHECK:           krnl.store [[VAR_12_]], [[RES_15_]]{{.}}[[CST_0_1_]]{{.}} : memref<1xi32>
// CHECK-DAG:       [[RES_16_:%.+]] = memref.alloc() {{.*}}: memref<16x32xi32>
// CHECK-DAG:       [[RES_17_:%.+]] = memref.alloc() {{.*}}: memref<1xindex>
// CHECK:           affine.store [[CST_512_]], [[RES_17_]][0] : memref<1xindex>
// CHECK-DAG:       [[VAR_reshape_24_:%.+]] = memref.reshape [[RES_9_]]([[RES_17_]]) : (memref<16x32xi32>, memref<1xindex>) -> memref<512xi32>
// CHECK-DAG:       [[RES_18_:%.+]] = memref.alloc() {{.*}}: memref<1xindex>
// CHECK:           affine.store [[CST_512_]], [[RES_18_]][0] : memref<1xindex>
// CHECK:           [[VAR_reshape_26_:%.+]] = memref.reshape [[RES_16_]]([[RES_18_]]) : (memref<16x32xi32>, memref<1xindex>) -> memref<512xi32>
// CHECK:           krnl.iterate() with (){
// CHECK:             [[LOOP_4_:%.+]] = krnl.define_loops 1
// CHECK:             [[BLOCK_TILE__4_:%.+]], [[BLOCK_IN__4_:%.+]] = krnl.block [[LOOP_4_]] 32 : (!krnl.loop) -> (!krnl.loop, !krnl.loop)
// CHECK:             krnl.iterate([[BLOCK_TILE__4_]]) with ([[LOOP_4_]] -> [[I_4_:%.+]] = 0 to 512){
// CHECK:               [[VAR_44_4_:%.+]] = krnl.get_induction_var_value([[BLOCK_TILE__4_]]) : (!krnl.loop) -> index
// CHECK-DAG:           [[LOAD_VAR_reshape_MEM_1_1_:%.+]] = vector.load [[VAR_reshape_24_]]{{.}}[[VAR_44_4_]]{{.}} : memref<512xi32>, vector<32xi32>
// CHECK-DAG:           [[VAR_46_3_:%.+]] = krnl.load [[RES_15_]]{{.}}[[CST_0_1_]]{{.}} : memref<1xi32>
// CHECK:               [[VAR_47_2_:%.+]] = vector.splat [[VAR_46_3_]] : vector<32xi32>
// CHECK:               [[VAR_48_1_:%.+]] = arith.subi [[LOAD_VAR_reshape_MEM_1_1_]], [[VAR_47_2_]] : vector<32xi32>
// CHECK:               vector.store [[VAR_48_1_]], [[VAR_reshape_26_]]{{.}}[[VAR_44_4_]]{{.}} : memref<512xi32>, vector<32xi32>
// CHECK:             }
// CHECK:           }
// CHECK-DAG:       [[VAR_13_:%.+]] = "krnl.global"() {name = "constant_{{[0-9]+}}", shape = [], value = dense<128> : tensor<i16>} : () -> memref<i16>
// CHECK-DAG:       [[RES_19_:%.+]] = memref.alloc() {{.*}}: memref<32x64xi16>
// CHECK-DAG:       [[RES_20_:%.+]] = memref.alloc() {{.*}}: memref<1xindex>
// CHECK:           affine.store [[CST_2048_]], [[RES_20_]][0] : memref<1xindex>
// CHECK-DAG:       [[VAR_reshape_29_:%.+]] = memref.reshape [[PARAM_3_]]([[RES_20_]]) : (memref<32x64xui8>, memref<1xindex>) -> memref<2048xui8>
// CHECK-DAG:       [[RES_21_:%.+]] = memref.alloc() {{.*}}: memref<1xindex>
// CHECK:           affine.store [[CST_2048_]], [[RES_21_]][0] : memref<1xindex>
// CHECK:           [[VAR_reshape_31_:%.+]] = memref.reshape [[RES_19_]]([[RES_21_]]) : (memref<32x64xi16>, memref<1xindex>) -> memref<2048xi16>
// CHECK:           krnl.iterate() with (){
// CHECK:             [[LOOP_5_:%.+]] = krnl.define_loops 1
// CHECK:             [[BLOCK_TILE__5_:%.+]], [[BLOCK_IN__5_:%.+]] = krnl.block [[LOOP_5_]] 64 : (!krnl.loop) -> (!krnl.loop, !krnl.loop)
// CHECK:             krnl.iterate([[BLOCK_TILE__5_]]) with ([[LOOP_5_]] -> [[I_5_:%.+]] = 0 to 2048){
// CHECK:               [[VAR_44_5_:%.+]] = krnl.get_induction_var_value([[BLOCK_TILE__5_]]) : (!krnl.loop) -> index
// CHECK:               [[LOAD_VAR_reshape_MEM_1_1_1_:%.+]] = vector.load [[VAR_reshape_29_]]{{.}}[[VAR_44_5_]]{{.}} : memref<2048xui8>, vector<64xui8>
// CHECK:               [[VAR_46_4_:%.+]] = builtin.unrealized_conversion_cast [[LOAD_VAR_reshape_MEM_1_1_1_]] : vector<64xui8> to vector<64xi8>
// CHECK:               [[VAR_47_3_:%.+]] = arith.extui [[VAR_46_4_]] : vector<64xi8> to vector<64xi16>
// CHECK:               vector.store [[VAR_47_3_]], [[VAR_reshape_31_]]{{.}}[[VAR_44_5_]]{{.}} : memref<2048xi16>, vector<64xi16>
// CHECK:             }
// CHECK:           }
// CHECK-DAG:       [[RES_22_:%.+]] = memref.alloc() {{.*}}: memref<32x64xi16>
// CHECK-DAG:       [[RES_23_:%.+]] = memref.alloc() {{.*}}: memref<1xindex>
// CHECK:           affine.store [[CST_2048_]], [[RES_23_]][0] : memref<1xindex>
// CHECK-DAG:       [[VAR_reshape_34_:%.+]] = memref.reshape [[RES_19_]]([[RES_23_]]) : (memref<32x64xi16>, memref<1xindex>) -> memref<2048xi16>
// CHECK-DAG:       [[RES_24_:%.+]] = memref.alloc() {{.*}}: memref<1xindex>
// CHECK:           affine.store [[CST_2048_]], [[RES_24_]][0] : memref<1xindex>
// CHECK:           [[VAR_reshape_36_:%.+]] = memref.reshape [[RES_22_]]([[RES_24_]]) : (memref<32x64xi16>, memref<1xindex>) -> memref<2048xi16>
// CHECK:           krnl.iterate() with (){
// CHECK:             [[LOOP_6_:%.+]] = krnl.define_loops 1
// CHECK:             [[BLOCK_TILE__6_:%.+]], [[BLOCK_IN__6_:%.+]] = krnl.block [[LOOP_6_]] 64 : (!krnl.loop) -> (!krnl.loop, !krnl.loop)
// CHECK:             krnl.iterate([[BLOCK_TILE__6_]]) with ([[LOOP_6_]] -> [[I_6_:%.+]] = 0 to 2048){
// CHECK:               [[VAR_44_6_:%.+]] = krnl.get_induction_var_value([[BLOCK_TILE__6_]]) : (!krnl.loop) -> index
// CHECK-DAG:           [[LOAD_VAR_reshape_MEM_1_1_1_:%.+]] = vector.load [[VAR_reshape_34_]]{{.}}[[VAR_44_6_]]{{.}} : memref<2048xi16>, vector<64xi16>
// CHECK-DAG:           [[VAR_46_4_:%.+]] = krnl.load [[VAR_13_]][] : memref<i16>
// CHECK:               [[VAR_47_4_:%.+]] = vector.splat [[VAR_46_4_]] : vector<64xi16>
// CHECK:               [[VAR_48_2_:%.+]] = arith.subi [[LOAD_VAR_reshape_MEM_1_1_1_]], [[VAR_47_4_]] : vector<64xi16>
// CHECK:               vector.store [[VAR_48_2_]], [[VAR_reshape_36_]]{{.}}[[VAR_44_6_]]{{.}} : memref<2048xi16>, vector<64xi16>
// CHECK:             }
// CHECK:           }
// CHECK-DAG:       [[RES_25_:%.+]] = memref.alloc() {{.*}}: memref<32x64xi8>
// CHECK-DAG:       [[RES_26_:%.+]] = memref.alloc() {{.*}}: memref<1xindex>
// CHECK:           affine.store [[CST_2048_]], [[RES_26_]][0] : memref<1xindex>
// CHECK-DAG:       [[VAR_reshape_39_:%.+]] = memref.reshape [[RES_22_]]([[RES_26_]]) : (memref<32x64xi16>, memref<1xindex>) -> memref<2048xi16>
// CHECK-DAG:       [[RES_27_:%.+]] = memref.alloc() {{.*}}: memref<1xindex>
// CHECK:           affine.store [[CST_2048_]], [[RES_27_]][0] : memref<1xindex>
// CHECK:           [[VAR_reshape_41_:%.+]] = memref.reshape [[RES_25_]]([[RES_27_]]) : (memref<32x64xi8>, memref<1xindex>) -> memref<2048xi8>
// CHECK:           krnl.iterate() with (){
// CHECK:             [[LOOP_7_:%.+]] = krnl.define_loops 1
// CHECK:             [[BLOCK_TILE__7_:%.+]], [[BLOCK_IN__7_:%.+]] = krnl.block [[LOOP_7_]] 128 : (!krnl.loop) -> (!krnl.loop, !krnl.loop)
// CHECK:             krnl.iterate([[BLOCK_TILE__7_]]) with ([[LOOP_7_]] -> [[I_7_:%.+]] = 0 to 2048){
// CHECK:               [[VAR_44_7_:%.+]] = krnl.get_induction_var_value([[BLOCK_TILE__7_]]) : (!krnl.loop) -> index
// CHECK:               [[LOAD_VAR_reshape_MEM_1_1_1_1_:%.+]] = vector.load [[VAR_reshape_39_]]{{.}}[[VAR_44_7_]]{{.}} : memref<2048xi16>, vector<128xi16>
// CHECK:               [[VAR_46_5_:%.+]] = arith.trunci [[LOAD_VAR_reshape_MEM_1_1_1_1_]] : vector<128xi16> to vector<128xi8>
// CHECK:               vector.store [[VAR_46_5_]], [[VAR_reshape_41_]]{{.}}[[VAR_44_7_]]{{.}} : memref<2048xi8>, vector<128xi8>
// CHECK:             }
// CHECK:           }
// CHECK-DAG:       [[RES_28_:%.+]] = memref.alloc() {{.*}}: memref<32x64xi32>
// CHECK-DAG:       [[RES_29_:%.+]] = memref.alloc() {{.*}}: memref<1xindex>
// CHECK:           affine.store [[CST_2048_]], [[RES_29_]][0] : memref<1xindex>
// CHECK-DAG:       [[VAR_reshape_44_:%.+]] = memref.reshape [[RES_25_]]([[RES_29_]]) : (memref<32x64xi8>, memref<1xindex>) -> memref<2048xi8>
// CHECK-DAG:       [[RES_30_:%.+]] = memref.alloc() {{.*}}: memref<1xindex>
// CHECK:           affine.store [[CST_2048_]], [[RES_30_]][0] : memref<1xindex>
// CHECK:           [[VAR_reshape_46_:%.+]] = memref.reshape [[RES_28_]]([[RES_30_]]) : (memref<32x64xi32>, memref<1xindex>) -> memref<2048xi32>
// CHECK:           krnl.iterate() with (){
// CHECK:             [[LOOP_8_:%.+]] = krnl.define_loops 1
// CHECK:             [[BLOCK_TILE__8_:%.+]], [[BLOCK_IN__8_:%.+]] = krnl.block [[LOOP_8_]] 32 : (!krnl.loop) -> (!krnl.loop, !krnl.loop)
// CHECK:             krnl.iterate([[BLOCK_TILE__8_]]) with ([[LOOP_8_]] -> [[I_8_:%.+]] = 0 to 2048){
// CHECK:               [[VAR_44_8_:%.+]] = krnl.get_induction_var_value([[BLOCK_TILE__8_]]) : (!krnl.loop) -> index
// CHECK:               [[LOAD_VAR_reshape_MEM_1_1_1_1_:%.+]] = vector.load [[VAR_reshape_44_]]{{.}}[[VAR_44_8_]]{{.}} : memref<2048xi8>, vector<32xi8>
// CHECK:               [[VAR_46_6_:%.+]] = arith.extsi [[LOAD_VAR_reshape_MEM_1_1_1_1_]] : vector<32xi8> to vector<32xi32>
// CHECK:               vector.store [[VAR_46_6_]], [[VAR_reshape_46_]]{{.}}[[VAR_44_8_]]{{.}} : memref<2048xi32>, vector<32xi32>
// CHECK:             }
// CHECK:           }
// CHECK-DAG:       [[VAR_14_:%.+]] = "krnl.global"() {name = "constant_{{[0-9]+}}", shape = [], value = dense<128> : tensor<i16>} : () -> memref<i16>
// CHECK-DAG:       [[RES_31_:%.+]] = memref.alloc() {{.*}}: memref<1xi16>
// CHECK-DAG:       [[LOAD_PARAM_5_MEM_:%.+]] = krnl.load [[PARAM_5_]]{{.}}[[CST_0_1_]]{{.}} : memref<1xui8>
// CHECK:           [[VAR_16_:%.+]] = builtin.unrealized_conversion_cast [[LOAD_PARAM_5_MEM_]] : ui8 to i8
// CHECK:           [[VAR_17_:%.+]] = arith.extui [[VAR_16_]] : i8 to i16
// CHECK:           krnl.store [[VAR_17_]], [[RES_31_]]{{.}}[[CST_0_1_]]{{.}} : memref<1xi16>
// CHECK-DAG:       [[RES_32_:%.+]] = memref.alloc() {{.*}}: memref<1xi16>
// CHECK-DAG:       [[LOAD_RES_31_MEM_:%.+]] = krnl.load [[RES_31_]]{{.}}[[CST_0_1_]]{{.}} : memref<1xi16>
// CHECK-DAG:       [[LOAD_VAR_14_MEM_:%.+]] = krnl.load [[VAR_14_]][] : memref<i16>
// CHECK:           [[VAR_20_:%.+]] = arith.subi [[LOAD_RES_31_MEM_]], [[LOAD_VAR_14_MEM_]] : i16
// CHECK:           krnl.store [[VAR_20_]], [[RES_32_]]{{.}}[[CST_0_1_]]{{.}} : memref<1xi16>
// CHECK-DAG:       [[RES_33_:%.+]] = memref.alloc() {{.*}}: memref<1xi8>
// CHECK-DAG:       [[LOAD_RES_32_MEM_:%.+]] = krnl.load [[RES_32_]]{{.}}[[CST_0_1_]]{{.}} : memref<1xi16>
// CHECK:           [[VAR_22_:%.+]] = arith.trunci [[LOAD_RES_32_MEM_]] : i16 to i8
// CHECK:           krnl.store [[VAR_22_]], [[RES_33_]]{{.}}[[CST_0_1_]]{{.}} : memref<1xi8>
// CHECK-DAG:       [[RES_34_:%.+]] = memref.alloc() {{.*}}: memref<1xi32>
// CHECK-DAG:       [[LOAD_RES_33_MEM_:%.+]] = krnl.load [[RES_33_]]{{.}}[[CST_0_1_]]{{.}} : memref<1xi8>
// CHECK:           [[VAR_24_:%.+]] = arith.extsi [[LOAD_RES_33_MEM_]] : i8 to i32
// CHECK:           krnl.store [[VAR_24_]], [[RES_34_]]{{.}}[[CST_0_1_]]{{.}} : memref<1xi32>
// CHECK-DAG:       [[RES_35_:%.+]] = memref.alloc() {{.*}}: memref<32x64xi32>
// CHECK-DAG:       [[RES_36_:%.+]] = memref.alloc() {{.*}}: memref<1xindex>
// CHECK:           affine.store [[CST_2048_]], [[RES_36_]][0] : memref<1xindex>
// CHECK-DAG:       [[VAR_reshape_53_:%.+]] = memref.reshape [[RES_28_]]([[RES_36_]]) : (memref<32x64xi32>, memref<1xindex>) -> memref<2048xi32>
// CHECK-DAG:       [[RES_37_:%.+]] = memref.alloc() {{.*}}: memref<1xindex>
// CHECK:           affine.store [[CST_2048_]], [[RES_37_]][0] : memref<1xindex>
// CHECK:           [[VAR_reshape_55_:%.+]] = memref.reshape [[RES_35_]]([[RES_37_]]) : (memref<32x64xi32>, memref<1xindex>) -> memref<2048xi32>
// CHECK:           krnl.iterate() with (){
<<<<<<< HEAD
// CHECK:             [[LOOP_3_:%.+]] = krnl.define_loops 1
// CHECK:             [[BLOCK_TILE__1_:%.+]], [[BLOCK_IN__1_:%.+]] = krnl.block [[LOOP_3_]] 32 : (!krnl.loop) -> (!krnl.loop, !krnl.loop)
// CHECK:             krnl.iterate([[BLOCK_TILE__1_]]) with ([[LOOP_3_]] -> [[I_5_:%.+]] = 0 to 2048){
// CHECK:               [[LOAD_PARAM_0_MEM_1_1_:%.+]] = krnl.get_induction_var_value([[BLOCK_TILE__1_]]) : (!krnl.loop) -> index
// CHECK-DAG:           [[VAR_50_2_:%.+]] = vector.load [[VAR_reshape_15_]]{{.}}[[LOAD_PARAM_0_MEM_1_1_]]{{.}} : memref<2048xi32>, vector<32xi32>
// CHECK-DAG:           [[VAR_51_2_:%.+]] = krnl.load [[RES_12_]]{{.}}[[CST_0_1_]]{{.}} : memref<1xi32>
// CHECK:               [[LOAD_VAR_1_MEM_1_1_:%.+]] = vector.broadcast [[VAR_51_2_]] : i32 to vector<32xi32>
// CHECK:               [[VAR_53_3_:%.+]] = arith.subi [[VAR_50_2_]], [[LOAD_VAR_1_MEM_1_1_]] : vector<32xi32>
// CHECK:               vector.store [[VAR_53_3_]], [[VAR_reshape_17_]]{{.}}[[LOAD_PARAM_0_MEM_1_1_]]{{.}} : memref<2048xi32>, vector<32xi32>
=======
// CHECK:             [[LOOP_9_:%.+]] = krnl.define_loops 1
// CHECK:             [[BLOCK_TILE__9_:%.+]], [[BLOCK_IN__9_:%.+]] = krnl.block [[LOOP_9_]] 32 : (!krnl.loop) -> (!krnl.loop, !krnl.loop)
// CHECK:             krnl.iterate([[BLOCK_TILE__9_]]) with ([[LOOP_9_]] -> [[I_9_:%.+]] = 0 to 2048){
// CHECK:               [[VAR_44_9_:%.+]] = krnl.get_induction_var_value([[BLOCK_TILE__9_]]) : (!krnl.loop) -> index
// CHECK-DAG:           [[LOAD_VAR_reshape_MEM_1_1_1_1_1_:%.+]] = vector.load [[VAR_reshape_53_]]{{.}}[[VAR_44_9_]]{{.}} : memref<2048xi32>, vector<32xi32>
// CHECK-DAG:           [[VAR_46_6_:%.+]] = krnl.load [[RES_34_]]{{.}}[[CST_0_1_]]{{.}} : memref<1xi32>
// CHECK:               [[VAR_47_5_:%.+]] = vector.splat [[VAR_46_6_]] : vector<32xi32>
// CHECK:               [[VAR_48_3_:%.+]] = arith.subi [[LOAD_VAR_reshape_MEM_1_1_1_1_1_]], [[VAR_47_5_]] : vector<32xi32>
// CHECK:               vector.store [[VAR_48_3_]], [[VAR_reshape_55_]]{{.}}[[VAR_44_9_]]{{.}} : memref<2048xi32>, vector<32xi32>
>>>>>>> 8c85b269
// CHECK:             }
// CHECK:           }
// CHECK-DAG:       [[VAR_25_:%.+]] = "krnl.global"() {name = "constant_{{[0-9]+}}", shape = [], value = dense<128> : tensor<i16>} : () -> memref<i16>
// CHECK-DAG:       [[RES_38_:%.+]] = memref.alloc() {{.*}}: memref<1xi16>
// CHECK-DAG:       [[LOAD_PARAM_7_MEM_:%.+]] = krnl.load [[PARAM_7_]]{{.}}[[CST_0_1_]]{{.}} : memref<1xui8>
// CHECK:           [[VAR_27_:%.+]] = builtin.unrealized_conversion_cast [[LOAD_PARAM_7_MEM_]] : ui8 to i8
// CHECK:           [[VAR_28_:%.+]] = arith.extui [[VAR_27_]] : i8 to i16
// CHECK:           krnl.store [[VAR_28_]], [[RES_38_]]{{.}}[[CST_0_1_]]{{.}} : memref<1xi16>
// CHECK-DAG:       [[RES_39_:%.+]] = memref.alloc() {{.*}}: memref<1xi16>
// CHECK-DAG:       [[LOAD_RES_38_MEM_:%.+]] = krnl.load [[RES_38_]]{{.}}[[CST_0_1_]]{{.}} : memref<1xi16>
// CHECK-DAG:       [[LOAD_VAR_25_MEM_:%.+]] = krnl.load [[VAR_25_]][] : memref<i16>
// CHECK:           [[VAR_31_:%.+]] = arith.subi [[LOAD_RES_38_MEM_]], [[LOAD_VAR_25_MEM_]] : i16
// CHECK:           krnl.store [[VAR_31_]], [[RES_39_]]{{.}}[[CST_0_1_]]{{.}} : memref<1xi16>
// CHECK-DAG:       [[RES_40_:%.+]] = memref.alloc() {{.*}}: memref<1xi8>
// CHECK-DAG:       [[LOAD_RES_39_MEM_:%.+]] = krnl.load [[RES_39_]]{{.}}[[CST_0_1_]]{{.}} : memref<1xi16>
// CHECK:           [[VAR_33_:%.+]] = arith.trunci [[LOAD_RES_39_MEM_]] : i16 to i8
// CHECK:           krnl.store [[VAR_33_]], [[RES_40_]]{{.}}[[CST_0_1_]]{{.}} : memref<1xi8>
// CHECK-DAG:       [[RES_41_:%.+]] = memref.alloc() {{.*}}: memref<1xi32>
// CHECK-DAG:       [[LOAD_RES_40_MEM_:%.+]] = krnl.load [[RES_40_]]{{.}}[[CST_0_1_]]{{.}} : memref<1xi8>
// CHECK:           [[VAR_35_:%.+]] = arith.extsi [[LOAD_RES_40_MEM_]] : i8 to i32
// CHECK:           krnl.store [[VAR_35_]], [[RES_41_]]{{.}}[[CST_0_1_]]{{.}} : memref<1xi32>
// CHECK:           [[RES_42_:%.+]] = memref.alloc() {{.*}}: memref<16x64xi32>
// CHECK:           krnl.memset [[RES_42_]], [[CST_0_]] : memref<16x64xi32>
// CHECK:           [[LOOP_10_:%.+]]:3 = krnl.define_loops 3
// CHECK:           [[BLOCK_TILE__10_:%.+]], [[BLOCK_IN__10_:%.+]] = krnl.block [[LOOP_10_]]#0 4 : (!krnl.loop) -> (!krnl.loop, !krnl.loop)
// CHECK:           [[BLOCK_TILE__11_:%.+]], [[BLOCK_IN__11_:%.+]] = krnl.block [[LOOP_10_]]#1 8 : (!krnl.loop) -> (!krnl.loop, !krnl.loop)
// CHECK:           [[BLOCK_TILE__12_:%.+]], [[BLOCK_IN__12_:%.+]] = krnl.block [[LOOP_10_]]#2 8 : (!krnl.loop) -> (!krnl.loop, !krnl.loop)
// CHECK:           krnl.permute([[BLOCK_TILE__10_]], [[BLOCK_IN__10_]], [[BLOCK_TILE__10_]]_61, [[BLOCK_IN__10_]]_62, [[BLOCK_TILE__10_]]_63, [[BLOCK_IN__10_]]_64) [0, 3, 1, 4, 2, 5] : !krnl.loop, !krnl.loop, !krnl.loop, !krnl.loop, !krnl.loop, !krnl.loop
// CHECK:           krnl.iterate([[BLOCK_TILE__10_]], [[BLOCK_TILE__10_]]_61, [[BLOCK_TILE__10_]]_63) with ([[LOOP_10_]]#0 -> [[I_10_:%.+]] = [[CST_0_1_]] to [[CST_16_]], [[LOOP_10_]]#1 -> [[I_11_:%.+]] = [[CST_0_1_]] to [[CST_64_]], [[LOOP_10_]]#2 -> [[I_12_:%.+]] = [[CST_0_1_]] to [[CST_32_]]){
// CHECK:             [[LOOP_9_:%.+]]:3 = krnl.get_induction_var_value([[BLOCK_TILE__10_]], [[BLOCK_TILE__10_]]_61, [[BLOCK_TILE__10_]]_63) : (!krnl.loop, !krnl.loop, !krnl.loop) -> (index, index, index)
// CHECK:             krnl.matmul [[RES_16_]]{{.}}[[CST_0_1_]], [[CST_0_1_]]{{.}}, [[RES_35_]]{{.}}[[CST_0_1_]], [[CST_0_1_]]{{.}}, [[RES_42_]]{{.}}[[CST_0_1_]], [[CST_0_1_]]{{.}}, ([[BLOCK_IN__10_]], [[BLOCK_IN__10_]]_62, [[BLOCK_IN__10_]]_64), ([[LOOP_9_]]#0, [[LOOP_9_]]#1, [[LOOP_9_]]#2), ([[CST_16_]], [[CST_64_]], [[CST_32_]]) {aTileSize = [], bTileSize = [], cTileSize = [], computeTileSize = [4, 8, 8]} : memref<16x32xi32>, memref<32x64xi32>, memref<16x64xi32>, (!krnl.loop, !krnl.loop, !krnl.loop)
// CHECK:           }
// CHECK-DAG:       [[RES_43_:%.+]] = memref.alloc() {{.*}}: memref<16x64xf32>
// CHECK-DAG:       [[RES_44_:%.+]] = memref.alloc() {{.*}}: memref<1xindex>
// CHECK:           affine.store [[CST_1024_]], [[RES_44_]][0] : memref<1xindex>
// CHECK-DAG:       [[VAR_reshape_67_:%.+]] = memref.reshape [[RES_42_]]([[RES_44_]]) : (memref<16x64xi32>, memref<1xindex>) -> memref<1024xi32>
// CHECK-DAG:       [[RES_45_:%.+]] = memref.alloc() {{.*}}: memref<1xindex>
// CHECK:           affine.store [[CST_1024_]], [[RES_45_]][0] : memref<1xindex>
// CHECK:           [[VAR_reshape_69_:%.+]] = memref.reshape [[RES_43_]]([[RES_45_]]) : (memref<16x64xf32>, memref<1xindex>) -> memref<1024xf32>
// CHECK:           krnl.iterate() with (){
// CHECK:             [[LOOP_11_:%.+]] = krnl.define_loops 1
// CHECK:             [[BLOCK_TILE__13_:%.+]], [[BLOCK_IN__13_:%.+]] = krnl.block [[LOOP_11_]] 32 : (!krnl.loop) -> (!krnl.loop, !krnl.loop)
// CHECK:             krnl.iterate([[BLOCK_TILE__13_]]) with ([[LOOP_11_]] -> [[I_13_:%.+]] = 0 to 1024){
// CHECK:               [[VAR_44_10_:%.+]] = krnl.get_induction_var_value([[BLOCK_TILE__13_]]) : (!krnl.loop) -> index
// CHECK:               [[LOAD_VAR_reshape_MEM_1_1_1_1_1_:%.+]] = vector.load [[VAR_reshape_67_]]{{.}}[[VAR_44_10_]]{{.}} : memref<1024xi32>, vector<32xi32>
// CHECK:               [[VAR_46_7_:%.+]] = arith.sitofp [[LOAD_VAR_reshape_MEM_1_1_1_1_1_]] : vector<32xi32> to vector<32xf32>
// CHECK:               vector.store [[VAR_46_7_]], [[VAR_reshape_69_]]{{.}}[[VAR_44_10_]]{{.}} : memref<1024xf32>, vector<32xf32>
// CHECK:             }
// CHECK:           }
// CHECK-DAG:       [[RES_46_:%.+]] = memref.alloc() {{.*}}: memref<1xf32>
// CHECK-DAG:       [[LOAD_PARAM_1_MEM_:%.+]] = krnl.load [[PARAM_1_]]{{.}}[[CST_0_1_]]{{.}} : memref<1xf32>
// CHECK-DAG:       [[LOAD_PARAM_4_MEM_:%.+]] = krnl.load [[PARAM_4_]]{{.}}[[CST_0_1_]]{{.}} : memref<1xf32>
// CHECK:           [[VAR_39_:%.+]] = arith.mulf [[LOAD_PARAM_1_MEM_]], [[LOAD_PARAM_4_MEM_]] : f32
// CHECK:           krnl.store [[VAR_39_]], [[RES_46_]]{{.}}[[CST_0_1_]]{{.}} : memref<1xf32>
// CHECK-DAG:       [[RES_47_:%.+]] = memref.alloc() {{.*}}: memref<1xf32>
// CHECK-DAG:       [[LOAD_RES_46_MEM_:%.+]] = krnl.load [[RES_46_]]{{.}}[[CST_0_1_]]{{.}} : memref<1xf32>
// CHECK-DAG:       [[LOAD_PARAM_6_MEM_:%.+]] = krnl.load [[PARAM_6_]]{{.}}[[CST_0_1_]]{{.}} : memref<1xf32>
// CHECK:           [[VAR_42_:%.+]] = arith.divf [[LOAD_RES_46_MEM_]], [[LOAD_PARAM_6_MEM_]] : f32
// CHECK:           krnl.store [[VAR_42_]], [[RES_47_]]{{.}}[[CST_0_1_]]{{.}} : memref<1xf32>
// CHECK-DAG:       [[RES_48_:%.+]] = memref.alloc() {{.*}}: memref<16x64xf32>
// CHECK-DAG:       [[RES_49_:%.+]] = memref.alloc() {{.*}}: memref<1xindex>
// CHECK:           affine.store [[CST_1024_]], [[RES_49_]][0] : memref<1xindex>
// CHECK-DAG:       [[VAR_reshape_74_:%.+]] = memref.reshape [[RES_43_]]([[RES_49_]]) : (memref<16x64xf32>, memref<1xindex>) -> memref<1024xf32>
// CHECK-DAG:       [[RES_50_:%.+]] = memref.alloc() {{.*}}: memref<1xindex>
// CHECK:           affine.store [[CST_1024_]], [[RES_50_]][0] : memref<1xindex>
// CHECK:           [[VAR_reshape_76_:%.+]] = memref.reshape [[RES_48_]]([[RES_50_]]) : (memref<16x64xf32>, memref<1xindex>) -> memref<1024xf32>
// CHECK:           krnl.iterate() with (){
<<<<<<< HEAD
// CHECK:             [[LOOP_6_:%.+]] = krnl.define_loops 1
// CHECK:             [[BLOCK_TILE__5_:%.+]], [[BLOCK_IN__5_:%.+]] = krnl.block [[LOOP_6_]] 32 : (!krnl.loop) -> (!krnl.loop, !krnl.loop)
// CHECK:             krnl.iterate([[BLOCK_TILE__5_]]) with ([[LOOP_6_]] -> [[I_11_:%.+]] = 0 to 1024){
// CHECK:               [[LOAD_PARAM_0_MEM_1_1_1_:%.+]] = krnl.get_induction_var_value([[BLOCK_TILE__5_]]) : (!krnl.loop) -> index
// CHECK-DAG:           [[VAR_50_3_:%.+]] = vector.load [[VAR_reshape_32_]]{{.}}[[LOAD_PARAM_0_MEM_1_1_1_]]{{.}} : memref<1024xf32>, vector<32xf32>
// CHECK-DAG:           [[VAR_51_2_1_:%.+]] = krnl.load [[RES_23_]]{{.}}[[CST_0_1_]]{{.}} : memref<1xf32>
// CHECK:               [[LOAD_VAR_1_MEM_1_1_:%.+]] = vector.broadcast [[VAR_51_2_1_]] : f32 to vector<32xf32>
// CHECK:               [[VAR_53_4_:%.+]] = arith.mulf [[VAR_50_3_]], [[LOAD_VAR_1_MEM_1_1_]] : vector<32xf32>
// CHECK:               vector.store [[VAR_53_4_]], [[VAR_reshape_34_]]{{.}}[[LOAD_PARAM_0_MEM_1_1_1_]]{{.}} : memref<1024xf32>, vector<32xf32>
=======
// CHECK:             [[LOOP_12_:%.+]] = krnl.define_loops 1
// CHECK:             [[BLOCK_TILE__14_:%.+]], [[BLOCK_IN__14_:%.+]] = krnl.block [[LOOP_12_]] 32 : (!krnl.loop) -> (!krnl.loop, !krnl.loop)
// CHECK:             krnl.iterate([[BLOCK_TILE__14_]]) with ([[LOOP_12_]] -> [[I_14_:%.+]] = 0 to 1024){
// CHECK:               [[VAR_44_11_:%.+]] = krnl.get_induction_var_value([[BLOCK_TILE__14_]]) : (!krnl.loop) -> index
// CHECK-DAG:           [[LOAD_VAR_reshape_MEM_1_1_1_1_1_1_:%.+]] = vector.load [[VAR_reshape_74_]]{{.}}[[VAR_44_11_]]{{.}} : memref<1024xf32>, vector<32xf32>
// CHECK-DAG:           [[VAR_46_7_:%.+]] = krnl.load [[RES_47_]]{{.}}[[CST_0_1_]]{{.}} : memref<1xf32>
// CHECK:               [[VAR_47_6_:%.+]] = vector.splat [[VAR_46_7_]] : vector<32xf32>
// CHECK:               [[VAR_48_4_:%.+]] = arith.mulf [[LOAD_VAR_reshape_MEM_1_1_1_1_1_1_]], [[VAR_47_6_]] : vector<32xf32>
// CHECK:               vector.store [[VAR_48_4_]], [[VAR_reshape_76_]]{{.}}[[VAR_44_11_]]{{.}} : memref<1024xf32>, vector<32xf32>
>>>>>>> 8c85b269
// CHECK:             }
// CHECK:           }
// CHECK-DAG:       [[RES_51_:%.+]] = memref.alloc() {{.*}}: memref<16x64xf32>
// CHECK-DAG:       [[RES_52_:%.+]] = memref.alloc() {{.*}}: memref<1xindex>
// CHECK:           affine.store [[CST_1024_]], [[RES_52_]][0] : memref<1xindex>
// CHECK-DAG:       [[VAR_reshape_79_:%.+]] = memref.reshape [[RES_48_]]([[RES_52_]]) : (memref<16x64xf32>, memref<1xindex>) -> memref<1024xf32>
// CHECK-DAG:       [[RES_53_:%.+]] = memref.alloc() {{.*}}: memref<1xindex>
// CHECK:           affine.store [[CST_1024_]], [[RES_53_]][0] : memref<1xindex>
// CHECK:           [[VAR_reshape_81_:%.+]] = memref.reshape [[RES_51_]]([[RES_53_]]) : (memref<16x64xf32>, memref<1xindex>) -> memref<1024xf32>
// CHECK:           krnl.iterate() with (){
// CHECK:             [[LOOP_13_:%.+]] = krnl.define_loops 1
// CHECK:             [[BLOCK_TILE__15_:%.+]], [[BLOCK_IN__15_:%.+]] = krnl.block [[LOOP_13_]] 32 : (!krnl.loop) -> (!krnl.loop, !krnl.loop)
// CHECK:             krnl.iterate([[BLOCK_TILE__15_]]) with ([[LOOP_13_]] -> [[I_15_:%.+]] = 0 to 1024){
// CHECK:               [[VAR_44_12_:%.+]] = krnl.get_induction_var_value([[BLOCK_TILE__15_]]) : (!krnl.loop) -> index
// CHECK:               [[LOAD_VAR_reshape_MEM_1_1_1_1_1_1_:%.+]] = vector.load [[VAR_reshape_79_]]{{.}}[[VAR_44_12_]]{{.}} : memref<1024xf32>, vector<32xf32>
// CHECK:               [[VAR_46_8_:%.+]] = vector.shape_cast [[LOAD_VAR_reshape_MEM_1_1_1_1_1_1_]] : vector<32xf32> to vector<8x4xf32>
// CHECK:               [[VAR_47_7_:%.+]] = vector.extract [[VAR_46_8_]][0] : vector<4xf32> from vector<8x4xf32>
// CHECK:               [[VAR_48_5_:%.+]] = "krnl.round_even"([[VAR_47_7_]]) : (vector<4xf32>) -> vector<4xf32>
// CHECK-DAG:           [[VAR_49_:%.+]] = vector.insert [[VAR_48_5_]], [[VAR_46_8_]] [0] : vector<4xf32> into vector<8x4xf32>
// CHECK-DAG:           [[VAR_50_:%.+]] = vector.extract [[VAR_46_8_]][1] : vector<4xf32> from vector<8x4xf32>
// CHECK:               [[VAR_51_:%.+]] = "krnl.round_even"([[VAR_50_]]) : (vector<4xf32>) -> vector<4xf32>
// CHECK-DAG:           [[VAR_52_:%.+]] = vector.insert [[VAR_51_]], [[VAR_49_]] [1] : vector<4xf32> into vector<8x4xf32>
// CHECK-DAG:           [[VAR_53_:%.+]] = vector.extract [[VAR_46_8_]][2] : vector<4xf32> from vector<8x4xf32>
// CHECK:               [[VAR_54_:%.+]] = "krnl.round_even"([[VAR_53_]]) : (vector<4xf32>) -> vector<4xf32>
// CHECK-DAG:           [[VAR_55_:%.+]] = vector.insert [[VAR_54_]], [[VAR_52_]] [2] : vector<4xf32> into vector<8x4xf32>
// CHECK-DAG:           [[VAR_56_:%.+]] = vector.extract [[VAR_46_8_]][3] : vector<4xf32> from vector<8x4xf32>
// CHECK:               [[VAR_57_:%.+]] = "krnl.round_even"([[VAR_56_]]) : (vector<4xf32>) -> vector<4xf32>
// CHECK-DAG:           [[VAR_58_:%.+]] = vector.insert [[VAR_57_]], [[VAR_55_]] [3] : vector<4xf32> into vector<8x4xf32>
// CHECK-DAG:           [[VAR_59_:%.+]] = vector.extract [[VAR_46_8_]][4] : vector<4xf32> from vector<8x4xf32>
// CHECK:               [[VAR_60_:%.+]] = "krnl.round_even"([[VAR_59_]]) : (vector<4xf32>) -> vector<4xf32>
// CHECK-DAG:           [[VAR_61_:%.+]] = vector.insert [[VAR_60_]], [[VAR_58_]] [4] : vector<4xf32> into vector<8x4xf32>
// CHECK-DAG:           [[VAR_62_:%.+]] = vector.extract [[VAR_46_8_]][5] : vector<4xf32> from vector<8x4xf32>
// CHECK:               [[VAR_63_:%.+]] = "krnl.round_even"([[VAR_62_]]) : (vector<4xf32>) -> vector<4xf32>
// CHECK-DAG:           [[VAR_64_:%.+]] = vector.insert [[VAR_63_]], [[VAR_61_]] [5] : vector<4xf32> into vector<8x4xf32>
// CHECK-DAG:           [[VAR_65_:%.+]] = vector.extract [[VAR_46_8_]][6] : vector<4xf32> from vector<8x4xf32>
// CHECK:               [[VAR_66_:%.+]] = "krnl.round_even"([[VAR_65_]]) : (vector<4xf32>) -> vector<4xf32>
// CHECK-DAG:           [[VAR_67_:%.+]] = vector.insert [[VAR_66_]], [[VAR_64_]] [6] : vector<4xf32> into vector<8x4xf32>
// CHECK-DAG:           [[VAR_68_:%.+]] = vector.extract [[VAR_46_8_]][7] : vector<4xf32> from vector<8x4xf32>
// CHECK:               [[VAR_69_:%.+]] = "krnl.round_even"([[VAR_68_]]) : (vector<4xf32>) -> vector<4xf32>
// CHECK:               [[VAR_70_:%.+]] = vector.insert [[VAR_69_]], [[VAR_67_]] [7] : vector<4xf32> into vector<8x4xf32>
// CHECK:               [[VAR_71_:%.+]] = vector.shape_cast [[VAR_70_]] : vector<8x4xf32> to vector<32xf32>
// CHECK:               vector.store [[VAR_71_]], [[VAR_reshape_81_]]{{.}}[[VAR_44_12_]]{{.}} : memref<1024xf32>, vector<32xf32>
// CHECK:             }
// CHECK:           }
// CHECK-DAG:       [[RES_54_:%.+]] = memref.alloc() {{.*}}: memref<16x64xi32>
// CHECK-DAG:       [[RES_55_:%.+]] = memref.alloc() {{.*}}: memref<1xindex>
// CHECK:           affine.store [[CST_1024_]], [[RES_55_]][0] : memref<1xindex>
// CHECK-DAG:       [[VAR_reshape_84_:%.+]] = memref.reshape [[RES_51_]]([[RES_55_]]) : (memref<16x64xf32>, memref<1xindex>) -> memref<1024xf32>
// CHECK-DAG:       [[RES_56_:%.+]] = memref.alloc() {{.*}}: memref<1xindex>
// CHECK:           affine.store [[CST_1024_]], [[RES_56_]][0] : memref<1xindex>
// CHECK:           [[VAR_reshape_86_:%.+]] = memref.reshape [[RES_54_]]([[RES_56_]]) : (memref<16x64xi32>, memref<1xindex>) -> memref<1024xi32>
// CHECK:           krnl.iterate() with (){
// CHECK:             [[LOOP_14_:%.+]] = krnl.define_loops 1
// CHECK:             [[BLOCK_TILE__16_:%.+]], [[BLOCK_IN__16_:%.+]] = krnl.block [[LOOP_14_]] 32 : (!krnl.loop) -> (!krnl.loop, !krnl.loop)
// CHECK:             krnl.iterate([[BLOCK_TILE__16_]]) with ([[LOOP_14_]] -> [[I_16_:%.+]] = 0 to 1024){
// CHECK:               [[VAR_44_13_:%.+]] = krnl.get_induction_var_value([[BLOCK_TILE__16_]]) : (!krnl.loop) -> index
// CHECK:               [[LOAD_VAR_reshape_MEM_1_1_1_1_1_1_1_:%.+]] = vector.load [[VAR_reshape_84_]]{{.}}[[VAR_44_13_]]{{.}} : memref<1024xf32>, vector<32xf32>
// CHECK:               [[VAR_46_9_:%.+]] = arith.fptosi [[LOAD_VAR_reshape_MEM_1_1_1_1_1_1_1_]] : vector<32xf32> to vector<32xi32>
// CHECK:               vector.store [[VAR_46_9_]], [[VAR_reshape_86_]]{{.}}[[VAR_44_13_]]{{.}} : memref<1024xi32>, vector<32xi32>
// CHECK:             }
// CHECK:           }
// CHECK-DAG:       [[RES_57_:%.+]] = memref.alloc() {{.*}}: memref<16x64xi32>
// CHECK-DAG:       [[RES_58_:%.+]] = memref.alloc() {{.*}}: memref<1xindex>
// CHECK:           affine.store [[CST_1024_]], [[RES_58_]][0] : memref<1xindex>
// CHECK-DAG:       [[VAR_reshape_89_:%.+]] = memref.reshape [[RES_54_]]([[RES_58_]]) : (memref<16x64xi32>, memref<1xindex>) -> memref<1024xi32>
// CHECK-DAG:       [[RES_59_:%.+]] = memref.alloc() {{.*}}: memref<1xindex>
// CHECK:           affine.store [[CST_1024_]], [[RES_59_]][0] : memref<1xindex>
// CHECK:           [[VAR_reshape_91_:%.+]] = memref.reshape [[RES_57_]]([[RES_59_]]) : (memref<16x64xi32>, memref<1xindex>) -> memref<1024xi32>
// CHECK:           krnl.iterate() with (){
<<<<<<< HEAD
// CHECK:             [[LOOP_9_:%.+]] = krnl.define_loops 1
// CHECK:             [[BLOCK_TILE__7_:%.+]], [[BLOCK_IN__7_:%.+]] = krnl.block [[LOOP_9_]] 32 : (!krnl.loop) -> (!krnl.loop, !krnl.loop)
// CHECK:             krnl.iterate([[BLOCK_TILE__7_]]) with ([[LOOP_9_]] -> [[I_15_:%.+]] = 0 to 1024){
// CHECK:               [[LOAD_PARAM_0_MEM_1_1_1_1_:%.+]] = krnl.get_induction_var_value([[BLOCK_TILE__7_]]) : (!krnl.loop) -> index
// CHECK-DAG:           [[VAR_50_4_:%.+]] = vector.load [[VAR_reshape_43_]]{{.}}[[LOAD_PARAM_0_MEM_1_1_1_1_]]{{.}} : memref<1024xi32>, vector<32xi32>
// CHECK-DAG:           [[VAR_51_3_:%.+]] = krnl.load [[RES_19_]]{{.}}[[CST_0_1_]]{{.}} : memref<1xi32>
// CHECK:               [[LOAD_VAR_1_MEM_1_1_1_:%.+]] = vector.broadcast [[VAR_51_3_]] : i32 to vector<32xi32>
// CHECK:               [[VAR_53_6_:%.+]] = arith.addi [[VAR_50_4_]], [[LOAD_VAR_1_MEM_1_1_1_]] : vector<32xi32>
// CHECK:               vector.store [[VAR_53_6_]], [[VAR_reshape_45_]]{{.}}[[LOAD_PARAM_0_MEM_1_1_1_1_]]{{.}} : memref<1024xi32>, vector<32xi32>
=======
// CHECK:             [[LOOP_15_:%.+]] = krnl.define_loops 1
// CHECK:             [[BLOCK_TILE__17_:%.+]], [[BLOCK_IN__17_:%.+]] = krnl.block [[LOOP_15_]] 32 : (!krnl.loop) -> (!krnl.loop, !krnl.loop)
// CHECK:             krnl.iterate([[BLOCK_TILE__17_]]) with ([[LOOP_15_]] -> [[I_17_:%.+]] = 0 to 1024){
// CHECK:               [[VAR_44_14_:%.+]] = krnl.get_induction_var_value([[BLOCK_TILE__17_]]) : (!krnl.loop) -> index
// CHECK-DAG:           [[LOAD_VAR_reshape_MEM_1_1_1_1_1_1_1_:%.+]] = vector.load [[VAR_reshape_89_]]{{.}}[[VAR_44_14_]]{{.}} : memref<1024xi32>, vector<32xi32>
// CHECK-DAG:           [[VAR_46_9_:%.+]] = krnl.load [[RES_41_]]{{.}}[[CST_0_1_]]{{.}} : memref<1xi32>
// CHECK:               [[VAR_47_8_:%.+]] = vector.splat [[VAR_46_9_]] : vector<32xi32>
// CHECK:               [[VAR_48_6_:%.+]] = arith.addi [[LOAD_VAR_reshape_MEM_1_1_1_1_1_1_1_]], [[VAR_47_8_]] : vector<32xi32>
// CHECK:               vector.store [[VAR_48_6_]], [[VAR_reshape_91_]]{{.}}[[VAR_44_14_]]{{.}} : memref<1024xi32>, vector<32xi32>
>>>>>>> 8c85b269
// CHECK:             }
// CHECK:           }
// CHECK-DAG:       [[RES_60_:%.+]] = memref.alloc() {{.*}}: memref<16x64xi32>
// CHECK-DAG:       [[RES_61_:%.+]] = memref.alloc() {{.*}}: memref<1xindex>
// CHECK:           affine.store [[CST_1024_]], [[RES_61_]][0] : memref<1xindex>
// CHECK-DAG:       [[VAR_reshape_94_:%.+]] = memref.reshape [[RES_57_]]([[RES_61_]]) : (memref<16x64xi32>, memref<1xindex>) -> memref<1024xi32>
// CHECK-DAG:       [[RES_62_:%.+]] = memref.alloc() {{.*}}: memref<1xindex>
// CHECK:           affine.store [[CST_1024_]], [[RES_62_]][0] : memref<1xindex>
// CHECK:           [[VAR_reshape_96_:%.+]] = memref.reshape [[RES_60_]]([[RES_62_]]) : (memref<16x64xi32>, memref<1xindex>) -> memref<1024xi32>
// CHECK:           krnl.iterate() with (){
<<<<<<< HEAD
// CHECK:             [[LOOP_10_:%.+]] = krnl.define_loops 1
// CHECK:             [[BLOCK_TILE__8_:%.+]], [[BLOCK_IN__8_:%.+]] = krnl.block [[LOOP_10_]] 32 : (!krnl.loop) -> (!krnl.loop, !krnl.loop)
// CHECK:             krnl.iterate([[BLOCK_TILE__8_]]) with ([[LOOP_10_]] -> [[I_16_:%.+]] = 0 to 1024){
// CHECK:               [[LOAD_PARAM_0_MEM_1_1_1_1_1_:%.+]] = krnl.get_induction_var_value([[BLOCK_TILE__8_]]) : (!krnl.loop) -> index
// CHECK-DAG:           [[VAR_50_4_1_:%.+]] = vector.load [[VAR_reshape_48_]]{{.}}[[LOAD_PARAM_0_MEM_1_1_1_1_1_]]{{.}} : memref<1024xi32>, vector<32xi32>
// CHECK-DAG:           [[VAR_51_3_1_:%.+]] = krnl.load [[VAR_0_]][] : memref<i32>
// CHECK:               [[LOAD_VAR_1_MEM_1_1_1_1_:%.+]] = vector.broadcast [[VAR_51_3_1_]] : i32 to vector<32xi32>
// CHECK:               [[VAR_53_7_:%.+]] = arith.addi [[VAR_50_4_1_]], [[LOAD_VAR_1_MEM_1_1_1_1_]] : vector<32xi32>
// CHECK:               vector.store [[VAR_53_7_]], [[VAR_reshape_50_]]{{.}}[[LOAD_PARAM_0_MEM_1_1_1_1_1_]]{{.}} : memref<1024xi32>, vector<32xi32>
=======
// CHECK:             [[LOOP_16_:%.+]] = krnl.define_loops 1
// CHECK:             [[BLOCK_TILE__18_:%.+]], [[BLOCK_IN__18_:%.+]] = krnl.block [[LOOP_16_]] 32 : (!krnl.loop) -> (!krnl.loop, !krnl.loop)
// CHECK:             krnl.iterate([[BLOCK_TILE__18_]]) with ([[LOOP_16_]] -> [[I_18_:%.+]] = 0 to 1024){
// CHECK:               [[VAR_44_15_:%.+]] = krnl.get_induction_var_value([[BLOCK_TILE__18_]]) : (!krnl.loop) -> index
// CHECK-DAG:           [[LOAD_VAR_reshape_MEM_1_1_1_1_1_1_1_1_:%.+]] = vector.load [[VAR_reshape_94_]]{{.}}[[VAR_44_15_]]{{.}} : memref<1024xi32>, vector<32xi32>
// CHECK-DAG:           [[VAR_46_9_1_:%.+]] = krnl.load [[VAR_0_]][] : memref<i32>
// CHECK:               [[VAR_47_9_:%.+]] = vector.splat [[VAR_46_9_1_]] : vector<32xi32>
// CHECK:               [[VAR_48_7_:%.+]] = arith.addi [[LOAD_VAR_reshape_MEM_1_1_1_1_1_1_1_1_]], [[VAR_47_9_]] : vector<32xi32>
// CHECK:               vector.store [[VAR_48_7_]], [[VAR_reshape_96_]]{{.}}[[VAR_44_15_]]{{.}} : memref<1024xi32>, vector<32xi32>
// CHECK:             }
// CHECK:           }
// CHECK-DAG:       [[RES_63_:%.+]] = memref.alloc() {{.*}}: memref<16x64xi8>
// CHECK-DAG:       [[RES_64_:%.+]] = memref.alloc() {{.*}}: memref<1xindex>
// CHECK:           affine.store [[CST_1024_]], [[RES_64_]][0] : memref<1xindex>
// CHECK-DAG:       [[VAR_reshape_99_:%.+]] = memref.reshape [[RES_60_]]([[RES_64_]]) : (memref<16x64xi32>, memref<1xindex>) -> memref<1024xi32>
// CHECK-DAG:       [[RES_65_:%.+]] = memref.alloc() {{.*}}: memref<1xindex>
// CHECK:           affine.store [[CST_1024_]], [[RES_65_]][0] : memref<1xindex>
// CHECK:           [[VAR_reshape_101_:%.+]] = memref.reshape [[RES_63_]]([[RES_65_]]) : (memref<16x64xi8>, memref<1xindex>) -> memref<1024xi8>
// CHECK:           krnl.iterate() with (){
// CHECK:             [[LOOP_17_:%.+]] = krnl.define_loops 1
// CHECK:             [[BLOCK_TILE__19_:%.+]], [[BLOCK_IN__19_:%.+]] = krnl.block [[LOOP_17_]] 128 : (!krnl.loop) -> (!krnl.loop, !krnl.loop)
// CHECK:             krnl.iterate([[BLOCK_TILE__19_]]) with ([[LOOP_17_]] -> [[I_19_:%.+]] = 0 to 1024){
// CHECK:               [[VAR_44_16_:%.+]] = krnl.get_induction_var_value([[BLOCK_TILE__19_]]) : (!krnl.loop) -> index
// CHECK:               [[LOAD_VAR_reshape_MEM_1_1_1_1_1_1_1_1_:%.+]] = vector.load [[VAR_reshape_99_]]{{.}}[[VAR_44_16_]]{{.}} : memref<1024xi32>, vector<128xi32>
// CHECK:               [[VAR_46_10_:%.+]] = arith.trunci [[LOAD_VAR_reshape_MEM_1_1_1_1_1_1_1_1_]] : vector<128xi32> to vector<128xi8>
// CHECK:               vector.store [[VAR_46_10_]], [[VAR_reshape_101_]]{{.}}[[VAR_44_16_]]{{.}} : memref<1024xi8>, vector<128xi8>
>>>>>>> 8c85b269
// CHECK:             }
// CHECK:           }
// CHECK-DAG:       [[RES_66_:%.+]] = memref.alloc() {{.*}}: memref<16x64xui8>
// CHECK-DAG:       [[RES_67_:%.+]] = memref.alloc() {{.*}}: memref<1xindex>
// CHECK:           affine.store [[CST_1024_]], [[RES_67_]][0] : memref<1xindex>
// CHECK-DAG:       [[VAR_reshape_104_:%.+]] = memref.reshape [[RES_63_]]([[RES_67_]]) : (memref<16x64xi8>, memref<1xindex>) -> memref<1024xi8>
// CHECK-DAG:       [[RES_68_:%.+]] = memref.alloc() {{.*}}: memref<1xindex>
// CHECK:           affine.store [[CST_1024_]], [[RES_68_]][0] : memref<1xindex>
// CHECK:           [[VAR_reshape_106_:%.+]] = memref.reshape [[RES_66_]]([[RES_68_]]) : (memref<16x64xui8>, memref<1xindex>) -> memref<1024xui8>
// CHECK:           krnl.iterate() with (){
// CHECK:             [[LOOP_18_:%.+]] = krnl.define_loops 1
// CHECK:             [[BLOCK_TILE__20_:%.+]], [[BLOCK_IN__20_:%.+]] = krnl.block [[LOOP_18_]] 128 : (!krnl.loop) -> (!krnl.loop, !krnl.loop)
// CHECK:             krnl.iterate([[BLOCK_TILE__20_]]) with ([[LOOP_18_]] -> [[I_20_:%.+]] = 0 to 1024){
// CHECK:               [[VAR_44_17_:%.+]] = krnl.get_induction_var_value([[BLOCK_TILE__20_]]) : (!krnl.loop) -> index
// CHECK:               [[LOAD_VAR_reshape_MEM_1_1_1_1_1_1_1_1_1_:%.+]] = vector.load [[VAR_reshape_104_]]{{.}}[[VAR_44_17_]]{{.}} : memref<1024xi8>, vector<128xi8>
// CHECK:               [[VAR_46_11_:%.+]] = builtin.unrealized_conversion_cast [[LOAD_VAR_reshape_MEM_1_1_1_1_1_1_1_1_1_]] : vector<128xi8> to vector<128xui8>
// CHECK:               vector.store [[VAR_46_11_]], [[VAR_reshape_106_]]{{.}}[[VAR_44_17_]]{{.}} : memref<1024xui8>, vector<128xui8>
// CHECK:             }
// CHECK:           }
// CHECK:           return [[RES_66_]] : memref<16x64xui8>
// CHECK:         }
}
<|MERGE_RESOLUTION|>--- conflicted
+++ resolved
@@ -48,16 +48,6 @@
 // CHECK:           [[VAR_reshape_8_:%.+]] = memref.reshape [[RES_4_]]([[RES_6_]]) : (memref<16x32xi32>, memref<1xindex>) -> memref<512xi32>
 // CHECK:           krnl.iterate() with (){
 // CHECK:             [[LOOP_1_:%.+]] = krnl.define_loops 1
-<<<<<<< HEAD
-// CHECK:             [[BLOCK_TILE__0_:%.+]], [[BLOCK_IN__0_:%.+]] = krnl.block [[LOOP_1_]] 32 : (!krnl.loop) -> (!krnl.loop, !krnl.loop)
-// CHECK:             krnl.iterate([[BLOCK_TILE__0_]]) with ([[LOOP_1_]] -> [[I_2_:%.+]] = 0 to 512){
-// CHECK:               [[LOAD_PARAM_0_MEM_1_:%.+]] = krnl.get_induction_var_value([[BLOCK_TILE__0_]]) : (!krnl.loop) -> index
-// CHECK-DAG:           [[VAR_20_1_:%.+]] = vector.load [[VAR_reshape_]]{{.}}[[LOAD_PARAM_0_MEM_1_]]{{.}} : memref<512xi32>, vector<32xi32>
-// CHECK-DAG:           [[LOAD_RES_1_MEM_:%.+]] = krnl.load [[RES_1_]]{{.}}[[CST_0_1_]]{{.}} : memref<1xi32>
-// CHECK:               [[VAR_22_:%.+]] = vector.broadcast [[LOAD_RES_1_MEM_]] : i32 to vector<32xi32>
-// CHECK:               [[VAR_23_:%.+]] = arith.subi [[VAR_20_1_]], [[VAR_22_]] : vector<32xi32>
-// CHECK:               vector.store [[VAR_23_]], [[VAR_reshape_4_]]{{.}}[[LOAD_PARAM_0_MEM_1_]]{{.}} : memref<512xi32>, vector<32xi32>
-=======
 // CHECK:             [[BLOCK_TILE__1_:%.+]], [[BLOCK_IN__1_:%.+]] = krnl.block [[LOOP_1_]] 32 : (!krnl.loop) -> (!krnl.loop, !krnl.loop)
 // CHECK:             krnl.iterate([[BLOCK_TILE__1_]]) with ([[LOOP_1_]] -> [[I_1_:%.+]] = 0 to 512){
 // CHECK:               [[VAR_14_1_:%.+]] = krnl.get_induction_var_value([[BLOCK_TILE__1_]]) : (!krnl.loop) -> index
@@ -66,7 +56,6 @@
 // CHECK:               [[VAR_17_:%.+]] = vector.splat [[VAR_16_1_]] : vector<32xi32>
 // CHECK:               [[VAR_18_:%.+]] = arith.subi [[LOAD_VAR_reshape_MEM_1_]], [[VAR_17_]] : vector<32xi32>
 // CHECK:               vector.store [[VAR_18_]], [[VAR_reshape_8_]]{{.}}[[VAR_14_1_]]{{.}} : memref<512xi32>, vector<32xi32>
->>>>>>> 8c85b269
 // CHECK:             }
 // CHECK:           }
 // CHECK-DAG:       [[RES_7_:%.+]] = memref.alloc() {{.*}}: memref<32x64xi32>
@@ -77,17 +66,6 @@
 // CHECK:           affine.store [[CST_2048_]], [[RES_9_]][0] : memref<1xindex>
 // CHECK:           [[VAR_reshape_13_:%.+]] = memref.reshape [[RES_7_]]([[RES_9_]]) : (memref<32x64xi32>, memref<1xindex>) -> memref<2048xi32>
 // CHECK:           krnl.iterate() with (){
-<<<<<<< HEAD
-// CHECK:             [[LOOP_3_:%.+]] = krnl.define_loops 1
-// CHECK:             [[BLOCK_TILE__1_:%.+]], [[BLOCK_IN__1_:%.+]] = krnl.block [[LOOP_3_]] 32 : (!krnl.loop) -> (!krnl.loop, !krnl.loop)
-// CHECK:             krnl.iterate([[BLOCK_TILE__1_]]) with ([[LOOP_3_]] -> [[I_5_:%.+]] = 0 to 2048){
-// CHECK:               [[LOAD_PARAM_0_MEM_1_1_:%.+]] = krnl.get_induction_var_value([[BLOCK_TILE__1_]]) : (!krnl.loop) -> index
-// CHECK-DAG:           [[VAR_20_2_:%.+]] = vector.load [[VAR_reshape_9_]]{{.}}[[LOAD_PARAM_0_MEM_1_1_]]{{.}} : memref<2048xi32>, vector<32xi32>
-// CHECK-DAG:           [[LOAD_RES_1_MEM_1_:%.+]] = krnl.load [[RES_6_]]{{.}}[[CST_0_1_]]{{.}} : memref<1xi32>
-// CHECK:               [[VAR_22_1_:%.+]] = vector.broadcast [[LOAD_RES_1_MEM_1_]] : i32 to vector<32xi32>
-// CHECK:               [[VAR_23_1_:%.+]] = arith.subi [[VAR_20_2_]], [[VAR_22_1_]] : vector<32xi32>
-// CHECK:               vector.store [[VAR_23_1_]], [[VAR_reshape_11_]]{{.}}[[LOAD_PARAM_0_MEM_1_1_]]{{.}} : memref<2048xi32>, vector<32xi32>
-=======
 // CHECK:             [[LOOP_2_:%.+]] = krnl.define_loops 1
 // CHECK:             [[BLOCK_TILE__2_:%.+]], [[BLOCK_IN__2_:%.+]] = krnl.block [[LOOP_2_]] 32 : (!krnl.loop) -> (!krnl.loop, !krnl.loop)
 // CHECK:             krnl.iterate([[BLOCK_TILE__2_]]) with ([[LOOP_2_]] -> [[I_2_:%.+]] = 0 to 2048){
@@ -95,7 +73,6 @@
 // CHECK:               [[LOAD_VAR_reshape_MEM_1_:%.+]] = vector.load [[VAR_reshape_11_]]{{.}}[[VAR_14_2_]]{{.}} : memref<2048xi8>, vector<32xi8>
 // CHECK:               [[VAR_16_2_:%.+]] = arith.extsi [[LOAD_VAR_reshape_MEM_1_]] : vector<32xi8> to vector<32xi32>
 // CHECK:               vector.store [[VAR_16_2_]], [[VAR_reshape_13_]]{{.}}[[VAR_14_2_]]{{.}} : memref<2048xi32>, vector<32xi32>
->>>>>>> 8c85b269
 // CHECK:             }
 // CHECK:           }
 // CHECK-DAG:       [[RES_10_:%.+]] = memref.alloc() {{.*}}: memref<1xi32>
@@ -172,16 +149,6 @@
 // CHECK:           [[VAR_reshape_37_:%.+]] = memref.reshape [[RES_21_]]([[RES_23_]]) : (memref<16x64xf32>, memref<1xindex>) -> memref<1024xf32>
 // CHECK:           krnl.iterate() with (){
 // CHECK:             [[LOOP_6_:%.+]] = krnl.define_loops 1
-<<<<<<< HEAD
-// CHECK:             [[BLOCK_TILE__5_:%.+]], [[BLOCK_IN__5_:%.+]] = krnl.block [[LOOP_6_]] 32 : (!krnl.loop) -> (!krnl.loop, !krnl.loop)
-// CHECK:             krnl.iterate([[BLOCK_TILE__5_]]) with ([[LOOP_6_]] -> [[I_11_:%.+]] = 0 to 1024){
-// CHECK:               [[LOAD_PARAM_0_MEM_1_1_1_:%.+]] = krnl.get_induction_var_value([[BLOCK_TILE__5_]]) : (!krnl.loop) -> index
-// CHECK-DAG:           [[VAR_20_3_:%.+]] = vector.load [[VAR_reshape_23_]]{{.}}[[LOAD_PARAM_0_MEM_1_1_1_]]{{.}} : memref<1024xf32>, vector<32xf32>
-// CHECK-DAG:           [[LOAD_RES_1_MEM_1_:%.+]] = krnl.load [[RES_14_]]{{.}}[[CST_0_1_]]{{.}} : memref<1xf32>
-// CHECK:               [[VAR_22_2_:%.+]] = vector.broadcast [[LOAD_RES_1_MEM_1_]] : f32 to vector<32xf32>
-// CHECK:               [[VAR_23_2_:%.+]] = arith.mulf [[VAR_20_3_]], [[VAR_22_2_]] : vector<32xf32>
-// CHECK:               vector.store [[VAR_23_2_]], [[VAR_reshape_25_]]{{.}}[[LOAD_PARAM_0_MEM_1_1_1_]]{{.}} : memref<1024xf32>, vector<32xf32>
-=======
 // CHECK:             [[BLOCK_TILE__8_:%.+]], [[BLOCK_IN__8_:%.+]] = krnl.block [[LOOP_6_]] 32 : (!krnl.loop) -> (!krnl.loop, !krnl.loop)
 // CHECK:             krnl.iterate([[BLOCK_TILE__8_]]) with ([[LOOP_6_]] -> [[I_8_:%.+]] = 0 to 1024){
 // CHECK:               [[VAR_14_5_:%.+]] = krnl.get_induction_var_value([[BLOCK_TILE__8_]]) : (!krnl.loop) -> index
@@ -190,7 +157,6 @@
 // CHECK:               [[VAR_17_2_:%.+]] = vector.splat [[VAR_16_3_]] : vector<32xf32>
 // CHECK:               [[VAR_18_2_:%.+]] = arith.mulf [[LOAD_VAR_reshape_MEM_1_1_1_]], [[VAR_17_2_]] : vector<32xf32>
 // CHECK:               vector.store [[VAR_18_2_]], [[VAR_reshape_37_]]{{.}}[[VAR_14_5_]]{{.}} : memref<1024xf32>, vector<32xf32>
->>>>>>> 8c85b269
 // CHECK:             }
 // CHECK:           }
 // CHECK-DAG:       [[RES_24_:%.+]] = memref.alloc() {{.*}}: memref<16x64xf32>
@@ -261,16 +227,6 @@
 // CHECK:           [[VAR_reshape_52_:%.+]] = memref.reshape [[RES_30_]]([[RES_32_]]) : (memref<16x64xi32>, memref<1xindex>) -> memref<1024xi32>
 // CHECK:           krnl.iterate() with (){
 // CHECK:             [[LOOP_9_:%.+]] = krnl.define_loops 1
-<<<<<<< HEAD
-// CHECK:             [[BLOCK_TILE__7_:%.+]], [[BLOCK_IN__7_:%.+]] = krnl.block [[LOOP_9_]] 32 : (!krnl.loop) -> (!krnl.loop, !krnl.loop)
-// CHECK:             krnl.iterate([[BLOCK_TILE__7_]]) with ([[LOOP_9_]] -> [[I_15_:%.+]] = 0 to 1024){
-// CHECK:               [[LOAD_PARAM_0_MEM_1_1_1_1_:%.+]] = krnl.get_induction_var_value([[BLOCK_TILE__7_]]) : (!krnl.loop) -> index
-// CHECK-DAG:           [[VAR_20_4_:%.+]] = vector.load [[VAR_reshape_34_]]{{.}}[[LOAD_PARAM_0_MEM_1_1_1_1_]]{{.}} : memref<1024xi32>, vector<32xi32>
-// CHECK-DAG:           [[LOAD_RES_1_MEM_1_1_:%.+]] = krnl.load [[RES_10_]]{{.}}[[CST_0_1_]]{{.}} : memref<1xi32>
-// CHECK:               [[VAR_22_4_:%.+]] = vector.broadcast [[LOAD_RES_1_MEM_1_1_]] : i32 to vector<32xi32>
-// CHECK:               [[VAR_23_4_:%.+]] = arith.addi [[VAR_20_4_]], [[VAR_22_4_]] : vector<32xi32>
-// CHECK:               vector.store [[VAR_23_4_]], [[VAR_reshape_36_]]{{.}}[[LOAD_PARAM_0_MEM_1_1_1_1_]]{{.}} : memref<1024xi32>, vector<32xi32>
-=======
 // CHECK:             [[BLOCK_TILE__11_:%.+]], [[BLOCK_IN__11_:%.+]] = krnl.block [[LOOP_9_]] 32 : (!krnl.loop) -> (!krnl.loop, !krnl.loop)
 // CHECK:             krnl.iterate([[BLOCK_TILE__11_]]) with ([[LOOP_9_]] -> [[I_11_:%.+]] = 0 to 1024){
 // CHECK:               [[VAR_14_8_:%.+]] = krnl.get_induction_var_value([[BLOCK_TILE__11_]]) : (!krnl.loop) -> index
@@ -279,7 +235,6 @@
 // CHECK:               [[VAR_17_4_:%.+]] = vector.splat [[VAR_16_5_]] : vector<32xi32>
 // CHECK:               [[VAR_18_4_:%.+]] = arith.addi [[LOAD_VAR_reshape_MEM_1_1_1_1_]], [[VAR_17_4_]] : vector<32xi32>
 // CHECK:               vector.store [[VAR_18_4_]], [[VAR_reshape_52_]]{{.}}[[VAR_14_8_]]{{.}} : memref<1024xi32>, vector<32xi32>
->>>>>>> 8c85b269
 // CHECK:             }
 // CHECK:           }
 // CHECK-DAG:       [[RES_33_:%.+]] = memref.alloc() {{.*}}: memref<16x64xi8>
@@ -368,17 +323,6 @@
 // CHECK:           affine.store [[CST_512_]], [[RES_8_]][0] : memref<1xindex>
 // CHECK:           [[VAR_reshape_12_:%.+]] = memref.reshape [[RES_6_]]([[RES_8_]]) : (memref<16x32xi8>, memref<1xindex>) -> memref<512xi8>
 // CHECK:           krnl.iterate() with (){
-<<<<<<< HEAD
-// CHECK:             [[LOOP_1_:%.+]] = krnl.define_loops 1
-// CHECK:             [[BLOCK_TILE__0_:%.+]], [[BLOCK_IN__0_:%.+]] = krnl.block [[LOOP_1_]] 32 : (!krnl.loop) -> (!krnl.loop, !krnl.loop)
-// CHECK:             krnl.iterate([[BLOCK_TILE__0_]]) with ([[LOOP_1_]] -> [[I_2_:%.+]] = 0 to 512){
-// CHECK:               [[LOAD_PARAM_0_MEM_1_:%.+]] = krnl.get_induction_var_value([[BLOCK_TILE__0_]]) : (!krnl.loop) -> index
-// CHECK-DAG:           [[VAR_50_1_:%.+]] = vector.load [[VAR_reshape_]]{{.}}[[LOAD_PARAM_0_MEM_1_]]{{.}} : memref<512xi32>, vector<32xi32>
-// CHECK-DAG:           [[VAR_51_1_:%.+]] = krnl.load [[RES_4_]]{{.}}[[CST_0_1_]]{{.}} : memref<1xi32>
-// CHECK:               [[LOAD_VAR_1_MEM_1_:%.+]] = vector.broadcast [[VAR_51_1_]] : i32 to vector<32xi32>
-// CHECK:               [[VAR_53_1_:%.+]] = arith.subi [[VAR_50_1_]], [[LOAD_VAR_1_MEM_1_]] : vector<32xi32>
-// CHECK:               vector.store [[VAR_53_1_]], [[VAR_reshape_7_]]{{.}}[[LOAD_PARAM_0_MEM_1_]]{{.}} : memref<512xi32>, vector<32xi32>
-=======
 // CHECK:             [[LOOP_2_:%.+]] = krnl.define_loops 1
 // CHECK:             [[BLOCK_TILE__2_:%.+]], [[BLOCK_IN__2_:%.+]] = krnl.block [[LOOP_2_]] 128 : (!krnl.loop) -> (!krnl.loop, !krnl.loop)
 // CHECK:             krnl.iterate([[BLOCK_TILE__2_]]) with ([[LOOP_2_]] -> [[I_2_:%.+]] = 0 to 512){
@@ -386,7 +330,6 @@
 // CHECK:               [[LOAD_VAR_reshape_MEM_1_:%.+]] = vector.load [[VAR_reshape_10_]]{{.}}[[VAR_44_2_]]{{.}} : memref<512xi16>, vector<128xi16>
 // CHECK:               [[VAR_46_2_:%.+]] = arith.trunci [[LOAD_VAR_reshape_MEM_1_]] : vector<128xi16> to vector<128xi8>
 // CHECK:               vector.store [[VAR_46_2_]], [[VAR_reshape_12_]]{{.}}[[VAR_44_2_]]{{.}} : memref<512xi8>, vector<128xi8>
->>>>>>> 8c85b269
 // CHECK:             }
 // CHECK:           }
 // CHECK-DAG:       [[RES_9_:%.+]] = memref.alloc() {{.*}}: memref<16x32xi32>
@@ -543,17 +486,6 @@
 // CHECK:           affine.store [[CST_2048_]], [[RES_37_]][0] : memref<1xindex>
 // CHECK:           [[VAR_reshape_55_:%.+]] = memref.reshape [[RES_35_]]([[RES_37_]]) : (memref<32x64xi32>, memref<1xindex>) -> memref<2048xi32>
 // CHECK:           krnl.iterate() with (){
-<<<<<<< HEAD
-// CHECK:             [[LOOP_3_:%.+]] = krnl.define_loops 1
-// CHECK:             [[BLOCK_TILE__1_:%.+]], [[BLOCK_IN__1_:%.+]] = krnl.block [[LOOP_3_]] 32 : (!krnl.loop) -> (!krnl.loop, !krnl.loop)
-// CHECK:             krnl.iterate([[BLOCK_TILE__1_]]) with ([[LOOP_3_]] -> [[I_5_:%.+]] = 0 to 2048){
-// CHECK:               [[LOAD_PARAM_0_MEM_1_1_:%.+]] = krnl.get_induction_var_value([[BLOCK_TILE__1_]]) : (!krnl.loop) -> index
-// CHECK-DAG:           [[VAR_50_2_:%.+]] = vector.load [[VAR_reshape_15_]]{{.}}[[LOAD_PARAM_0_MEM_1_1_]]{{.}} : memref<2048xi32>, vector<32xi32>
-// CHECK-DAG:           [[VAR_51_2_:%.+]] = krnl.load [[RES_12_]]{{.}}[[CST_0_1_]]{{.}} : memref<1xi32>
-// CHECK:               [[LOAD_VAR_1_MEM_1_1_:%.+]] = vector.broadcast [[VAR_51_2_]] : i32 to vector<32xi32>
-// CHECK:               [[VAR_53_3_:%.+]] = arith.subi [[VAR_50_2_]], [[LOAD_VAR_1_MEM_1_1_]] : vector<32xi32>
-// CHECK:               vector.store [[VAR_53_3_]], [[VAR_reshape_17_]]{{.}}[[LOAD_PARAM_0_MEM_1_1_]]{{.}} : memref<2048xi32>, vector<32xi32>
-=======
 // CHECK:             [[LOOP_9_:%.+]] = krnl.define_loops 1
 // CHECK:             [[BLOCK_TILE__9_:%.+]], [[BLOCK_IN__9_:%.+]] = krnl.block [[LOOP_9_]] 32 : (!krnl.loop) -> (!krnl.loop, !krnl.loop)
 // CHECK:             krnl.iterate([[BLOCK_TILE__9_]]) with ([[LOOP_9_]] -> [[I_9_:%.+]] = 0 to 2048){
@@ -563,7 +495,6 @@
 // CHECK:               [[VAR_47_5_:%.+]] = vector.splat [[VAR_46_6_]] : vector<32xi32>
 // CHECK:               [[VAR_48_3_:%.+]] = arith.subi [[LOAD_VAR_reshape_MEM_1_1_1_1_1_]], [[VAR_47_5_]] : vector<32xi32>
 // CHECK:               vector.store [[VAR_48_3_]], [[VAR_reshape_55_]]{{.}}[[VAR_44_9_]]{{.}} : memref<2048xi32>, vector<32xi32>
->>>>>>> 8c85b269
 // CHECK:             }
 // CHECK:           }
 // CHECK-DAG:       [[VAR_25_:%.+]] = "krnl.global"() {name = "constant_{{[0-9]+}}", shape = [], value = dense<128> : tensor<i16>} : () -> memref<i16>
@@ -631,17 +562,6 @@
 // CHECK:           affine.store [[CST_1024_]], [[RES_50_]][0] : memref<1xindex>
 // CHECK:           [[VAR_reshape_76_:%.+]] = memref.reshape [[RES_48_]]([[RES_50_]]) : (memref<16x64xf32>, memref<1xindex>) -> memref<1024xf32>
 // CHECK:           krnl.iterate() with (){
-<<<<<<< HEAD
-// CHECK:             [[LOOP_6_:%.+]] = krnl.define_loops 1
-// CHECK:             [[BLOCK_TILE__5_:%.+]], [[BLOCK_IN__5_:%.+]] = krnl.block [[LOOP_6_]] 32 : (!krnl.loop) -> (!krnl.loop, !krnl.loop)
-// CHECK:             krnl.iterate([[BLOCK_TILE__5_]]) with ([[LOOP_6_]] -> [[I_11_:%.+]] = 0 to 1024){
-// CHECK:               [[LOAD_PARAM_0_MEM_1_1_1_:%.+]] = krnl.get_induction_var_value([[BLOCK_TILE__5_]]) : (!krnl.loop) -> index
-// CHECK-DAG:           [[VAR_50_3_:%.+]] = vector.load [[VAR_reshape_32_]]{{.}}[[LOAD_PARAM_0_MEM_1_1_1_]]{{.}} : memref<1024xf32>, vector<32xf32>
-// CHECK-DAG:           [[VAR_51_2_1_:%.+]] = krnl.load [[RES_23_]]{{.}}[[CST_0_1_]]{{.}} : memref<1xf32>
-// CHECK:               [[LOAD_VAR_1_MEM_1_1_:%.+]] = vector.broadcast [[VAR_51_2_1_]] : f32 to vector<32xf32>
-// CHECK:               [[VAR_53_4_:%.+]] = arith.mulf [[VAR_50_3_]], [[LOAD_VAR_1_MEM_1_1_]] : vector<32xf32>
-// CHECK:               vector.store [[VAR_53_4_]], [[VAR_reshape_34_]]{{.}}[[LOAD_PARAM_0_MEM_1_1_1_]]{{.}} : memref<1024xf32>, vector<32xf32>
-=======
 // CHECK:             [[LOOP_12_:%.+]] = krnl.define_loops 1
 // CHECK:             [[BLOCK_TILE__14_:%.+]], [[BLOCK_IN__14_:%.+]] = krnl.block [[LOOP_12_]] 32 : (!krnl.loop) -> (!krnl.loop, !krnl.loop)
 // CHECK:             krnl.iterate([[BLOCK_TILE__14_]]) with ([[LOOP_12_]] -> [[I_14_:%.+]] = 0 to 1024){
@@ -651,7 +571,6 @@
 // CHECK:               [[VAR_47_6_:%.+]] = vector.splat [[VAR_46_7_]] : vector<32xf32>
 // CHECK:               [[VAR_48_4_:%.+]] = arith.mulf [[LOAD_VAR_reshape_MEM_1_1_1_1_1_1_]], [[VAR_47_6_]] : vector<32xf32>
 // CHECK:               vector.store [[VAR_48_4_]], [[VAR_reshape_76_]]{{.}}[[VAR_44_11_]]{{.}} : memref<1024xf32>, vector<32xf32>
->>>>>>> 8c85b269
 // CHECK:             }
 // CHECK:           }
 // CHECK-DAG:       [[RES_51_:%.+]] = memref.alloc() {{.*}}: memref<16x64xf32>
@@ -721,17 +640,6 @@
 // CHECK:           affine.store [[CST_1024_]], [[RES_59_]][0] : memref<1xindex>
 // CHECK:           [[VAR_reshape_91_:%.+]] = memref.reshape [[RES_57_]]([[RES_59_]]) : (memref<16x64xi32>, memref<1xindex>) -> memref<1024xi32>
 // CHECK:           krnl.iterate() with (){
-<<<<<<< HEAD
-// CHECK:             [[LOOP_9_:%.+]] = krnl.define_loops 1
-// CHECK:             [[BLOCK_TILE__7_:%.+]], [[BLOCK_IN__7_:%.+]] = krnl.block [[LOOP_9_]] 32 : (!krnl.loop) -> (!krnl.loop, !krnl.loop)
-// CHECK:             krnl.iterate([[BLOCK_TILE__7_]]) with ([[LOOP_9_]] -> [[I_15_:%.+]] = 0 to 1024){
-// CHECK:               [[LOAD_PARAM_0_MEM_1_1_1_1_:%.+]] = krnl.get_induction_var_value([[BLOCK_TILE__7_]]) : (!krnl.loop) -> index
-// CHECK-DAG:           [[VAR_50_4_:%.+]] = vector.load [[VAR_reshape_43_]]{{.}}[[LOAD_PARAM_0_MEM_1_1_1_1_]]{{.}} : memref<1024xi32>, vector<32xi32>
-// CHECK-DAG:           [[VAR_51_3_:%.+]] = krnl.load [[RES_19_]]{{.}}[[CST_0_1_]]{{.}} : memref<1xi32>
-// CHECK:               [[LOAD_VAR_1_MEM_1_1_1_:%.+]] = vector.broadcast [[VAR_51_3_]] : i32 to vector<32xi32>
-// CHECK:               [[VAR_53_6_:%.+]] = arith.addi [[VAR_50_4_]], [[LOAD_VAR_1_MEM_1_1_1_]] : vector<32xi32>
-// CHECK:               vector.store [[VAR_53_6_]], [[VAR_reshape_45_]]{{.}}[[LOAD_PARAM_0_MEM_1_1_1_1_]]{{.}} : memref<1024xi32>, vector<32xi32>
-=======
 // CHECK:             [[LOOP_15_:%.+]] = krnl.define_loops 1
 // CHECK:             [[BLOCK_TILE__17_:%.+]], [[BLOCK_IN__17_:%.+]] = krnl.block [[LOOP_15_]] 32 : (!krnl.loop) -> (!krnl.loop, !krnl.loop)
 // CHECK:             krnl.iterate([[BLOCK_TILE__17_]]) with ([[LOOP_15_]] -> [[I_17_:%.+]] = 0 to 1024){
@@ -741,7 +649,6 @@
 // CHECK:               [[VAR_47_8_:%.+]] = vector.splat [[VAR_46_9_]] : vector<32xi32>
 // CHECK:               [[VAR_48_6_:%.+]] = arith.addi [[LOAD_VAR_reshape_MEM_1_1_1_1_1_1_1_]], [[VAR_47_8_]] : vector<32xi32>
 // CHECK:               vector.store [[VAR_48_6_]], [[VAR_reshape_91_]]{{.}}[[VAR_44_14_]]{{.}} : memref<1024xi32>, vector<32xi32>
->>>>>>> 8c85b269
 // CHECK:             }
 // CHECK:           }
 // CHECK-DAG:       [[RES_60_:%.+]] = memref.alloc() {{.*}}: memref<16x64xi32>
@@ -752,17 +659,6 @@
 // CHECK:           affine.store [[CST_1024_]], [[RES_62_]][0] : memref<1xindex>
 // CHECK:           [[VAR_reshape_96_:%.+]] = memref.reshape [[RES_60_]]([[RES_62_]]) : (memref<16x64xi32>, memref<1xindex>) -> memref<1024xi32>
 // CHECK:           krnl.iterate() with (){
-<<<<<<< HEAD
-// CHECK:             [[LOOP_10_:%.+]] = krnl.define_loops 1
-// CHECK:             [[BLOCK_TILE__8_:%.+]], [[BLOCK_IN__8_:%.+]] = krnl.block [[LOOP_10_]] 32 : (!krnl.loop) -> (!krnl.loop, !krnl.loop)
-// CHECK:             krnl.iterate([[BLOCK_TILE__8_]]) with ([[LOOP_10_]] -> [[I_16_:%.+]] = 0 to 1024){
-// CHECK:               [[LOAD_PARAM_0_MEM_1_1_1_1_1_:%.+]] = krnl.get_induction_var_value([[BLOCK_TILE__8_]]) : (!krnl.loop) -> index
-// CHECK-DAG:           [[VAR_50_4_1_:%.+]] = vector.load [[VAR_reshape_48_]]{{.}}[[LOAD_PARAM_0_MEM_1_1_1_1_1_]]{{.}} : memref<1024xi32>, vector<32xi32>
-// CHECK-DAG:           [[VAR_51_3_1_:%.+]] = krnl.load [[VAR_0_]][] : memref<i32>
-// CHECK:               [[LOAD_VAR_1_MEM_1_1_1_1_:%.+]] = vector.broadcast [[VAR_51_3_1_]] : i32 to vector<32xi32>
-// CHECK:               [[VAR_53_7_:%.+]] = arith.addi [[VAR_50_4_1_]], [[LOAD_VAR_1_MEM_1_1_1_1_]] : vector<32xi32>
-// CHECK:               vector.store [[VAR_53_7_]], [[VAR_reshape_50_]]{{.}}[[LOAD_PARAM_0_MEM_1_1_1_1_1_]]{{.}} : memref<1024xi32>, vector<32xi32>
-=======
 // CHECK:             [[LOOP_16_:%.+]] = krnl.define_loops 1
 // CHECK:             [[BLOCK_TILE__18_:%.+]], [[BLOCK_IN__18_:%.+]] = krnl.block [[LOOP_16_]] 32 : (!krnl.loop) -> (!krnl.loop, !krnl.loop)
 // CHECK:             krnl.iterate([[BLOCK_TILE__18_]]) with ([[LOOP_16_]] -> [[I_18_:%.+]] = 0 to 1024){
@@ -789,7 +685,6 @@
 // CHECK:               [[LOAD_VAR_reshape_MEM_1_1_1_1_1_1_1_1_:%.+]] = vector.load [[VAR_reshape_99_]]{{.}}[[VAR_44_16_]]{{.}} : memref<1024xi32>, vector<128xi32>
 // CHECK:               [[VAR_46_10_:%.+]] = arith.trunci [[LOAD_VAR_reshape_MEM_1_1_1_1_1_1_1_1_]] : vector<128xi32> to vector<128xi8>
 // CHECK:               vector.store [[VAR_46_10_]], [[VAR_reshape_101_]]{{.}}[[VAR_44_16_]]{{.}} : memref<1024xi8>, vector<128xi8>
->>>>>>> 8c85b269
 // CHECK:             }
 // CHECK:           }
 // CHECK-DAG:       [[RES_66_:%.+]] = memref.alloc() {{.*}}: memref<16x64xui8>
