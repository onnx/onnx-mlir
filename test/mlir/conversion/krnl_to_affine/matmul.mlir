// RUN: onnx-mlir-opt --convert-krnl-to-affine --canonicalize %s -split-input-file 

// disabled for testing
//| FileCheck %s 

// -----

func private @matmulKrnl_full_tiles(%A: memref<4x6xf32>, %B: memref<6x8xf32>, %C: memref<4x8xf32>) {
    %c0 = constant 0: index
    %c4 = constant 4: index // N
    %c6 = constant 6: index // K
    %c8 = constant 8: index // M
    %ii, %jj, %kk = krnl.define_loops 3
    %ib, %il = krnl.block %ii 4 : (!krnl.loop) -> (!krnl.loop, !krnl.loop)
    %jb, %jl = krnl.block %jj 8 : (!krnl.loop) -> (!krnl.loop, !krnl.loop)
    %kb, %kl = krnl.block %kk 6 : (!krnl.loop) -> (!krnl.loop, !krnl.loop)
    krnl.permute(%ib, %il, %jb, %jl, %kb, %kl) [0, 3, 1, 4, 2, 5] : !krnl.loop, !krnl.loop, !krnl.loop, !krnl.loop, !krnl.loop, !krnl.loop
    krnl.iterate(%ib, %jb, %kb) with (%ii -> %i = 0 to 4, %jj -> %j = 0 to 8, %kk -> %k = 0 to 6) {
        //%iii, %jjj, %kkk = krnl.get_induction_var_value(%ib, %jb, %kb) : (!krnl.loop, !krnl.loop, !krnl.loop) -> (index, index, index)
        krnl.matmul %A [%c0, %c0], %B[%c0, %c0], %C[%c0, %c0], (%il, %jl, %kl), (%c0, %c0, %c0), (%c4, %c8, %c6) 
            {unroll=false, simdize=true} : 
            memref<4x6xf32>, memref<6x8xf32>, memref<4x8xf32>, (!krnl.loop, !krnl.loop, !krnl.loop)
    }
    return
// mlir2FileCheck.py -a'["A", "B", "C"]'
// CHECK-DAG: #set = affine_set<() : (1 >= 0, 1 >= 0, 1 >= 0)>
// CHECK-LABEL:  func private @matmulKrnl_full_tiles
// CHECK-SAME:   ([[A_:%.+]]: memref<4x6xf32>, [[B_:%.+]]: memref<6x8xf32>, [[C_:%.+]]: memref<4x8xf32>) {
// CHECK:           affine.for [[I_0_:%.+]] = 0 to 4 step 4 {
// CHECK:             affine.for [[I_1_:%.+]] = 0 to 8 step 8 {
// CHECK:               affine.for [[I_2_:%.+]] = 0 to 6 step 6 {
// CHECK:                 affine.if #set() {
// CHECK-DAG:               [[VAR_0_:%.+]] = krnl.vector_type_cast [[B_]] : memref<6x8xf32> to memref<6x1xvector<8xf32>>
// CHECK-DAG:               [[VAR_1_:%.+]] = krnl.vector_type_cast [[C_]] : memref<4x8xf32> to memref<4x1xvector<8xf32>>
// CHECK-DAG:               [[RES_:%.+]] = alloca() : memref<vector<8xf32>>
// CHECK:                   affine.for [[I_3_:%.+]] = 0 to 4 {
<<<<<<< HEAD
// CHECK-DAG:                 [[LOAD_VAR_1_MEM_:%.+]] = affine.load [[VAR_1_]]{{.}}[[I_3_]], 0] : memref<4x1xvector<8xf32>>
// CHECK:                     affine.store [[LOAD_VAR_1_MEM_]], [[RES_]][] : memref<vector<8xf32>>
=======
// CHECK-DAG:                 [[RES_:%.+]] = memref.alloca() : memref<vector<8xf32>>
// CHECK-DAG:                 [[LOAD_C_MEM_:%.+]] = affine.vector_load [[C_]]{{.}}[[I_3_]], [[CST_0_]]{{.}} : memref<4x8xf32>, vector<8xf32>
// CHECK:                     affine.store [[LOAD_C_MEM_]], [[RES_]][] : memref<vector<8xf32>>
>>>>>>> 0467e30e
// CHECK:                     affine.for [[I_4_:%.+]] = 0 to 6 {
// CHECK:                       [[LOAD_A_MEM_:%.+]] = affine.load [[A_]]{{.}}[[I_3_]], [[I_4_]]{{.}} : memref<4x6xf32>
// CHECK-DAG:                   [[VAR_6_:%.+]] = vector.broadcast [[LOAD_A_MEM_]] : f32 to vector<8xf32>
// CHECK-DAG:                   [[LOAD_VAR_0_MEM_:%.+]] = affine.load [[VAR_0_]]{{.}}[[I_4_]], 0] : memref<6x1xvector<8xf32>>
// CHECK-DAG:                   [[LOAD_RES_MEM_:%.+]] = affine.load [[RES_]][] : memref<vector<8xf32>>
// CHECK:                       [[VAR_9_:%.+]] = vector.fma [[VAR_6_]], [[LOAD_VAR_0_MEM_]], [[LOAD_RES_MEM_]] : vector<8xf32>
// CHECK:                       affine.store [[VAR_9_]], [[RES_]][] : memref<vector<8xf32>>
// CHECK:                     }
// CHECK:                     [[LOAD_RES_MEM_1_:%.+]] = affine.load [[RES_]][] : memref<vector<8xf32>>
// CHECK:                     affine.store [[LOAD_RES_MEM_1_]], [[VAR_1_]]{{.}}[[I_3_]], 0] : memref<4x1xvector<8xf32>>
// CHECK:                   }
// CHECK:                 }
// CHECK:               }
// CHECK:             }
// CHECK:           }
// CHECK:           return
// CHECK:         }
}

// -----

func @matmulKrnl_runtime(%A: memref<4x6xf32>, %B: memref<6x8xf32>, %C: memref<4x8xf32>, 
        %sn: index, %sm: index, %sk: index, 
        %dn: index, %dm: index, %dk: index) {
    %c0 = constant 0: index 
    %ii, %jj, %kk = krnl.define_loops 3
    %ib, %il = krnl.block %ii 4 : (!krnl.loop) -> (!krnl.loop, !krnl.loop)
    %jb, %jl = krnl.block %jj 8 : (!krnl.loop) -> (!krnl.loop, !krnl.loop)
    %kb, %kl = krnl.block %kk 6 : (!krnl.loop) -> (!krnl.loop, !krnl.loop)
    krnl.permute(%ib, %il, %jb, %jl, %kb, %kl) [0, 3, 1, 4, 2, 5] : !krnl.loop, !krnl.loop, !krnl.loop, !krnl.loop, !krnl.loop, !krnl.loop
    krnl.iterate(%ib, %jb, %kb) with (%ii -> %i = 0 to 4, %jj -> %j = 0 to 8, %kk -> %k = 0 to 6) {
        krnl.matmul %A[%c0,%c0], %B[%c0,%c0], %C[%c0,%c0], (%il, %jl, %kl), (%sn, %sm, %sk), (%dn, %dm, %dk) {simdize=true, unroll=false} : 
          memref<4x6xf32>, memref<6x8xf32>, memref<4x8xf32>, (!krnl.loop, !krnl.loop, !krnl.loop)
    }
    return
// mlir2FileCheck.py -a'["A", "B", "C"]'
<<<<<<< HEAD
// CHECK-DAG: #map0 = affine_map<()[s0, s1] -> (-s1 + s0, 4)>
// CHECK-DAG: #map1 = affine_map<()[s0, s1] -> (-s1 + s0, 6)>
// CHECK-DAG: #map2 = affine_map<()[s0, s1] -> (-s1 + s0)>
=======
// CHECK-DAG: #map0 = affine_map<(d0)[s0] -> (d0 + s0)>
// CHECK-DAG: #map1 = affine_map<()[s0, s1] -> (s0 - s1, 4)>
// CHECK-DAG: #map2 = affine_map<()[s0, s1] -> (s0 - s1, 6)>
// CHECK-DAG: #map3 = affine_map<()[s0, s1] -> (s0 - s1)>
>>>>>>> 0467e30e
// CHECK-DAG: #set0 = affine_set<()[s0, s1, s2, s3, s4, s5] : (-s3 + s0 - 4 >= 0, -s5 + s1 - 8 >= 0, -s4 + s2 - 6 >= 0)>
// CHECK-DAG: #set1 = affine_set<()[s0, s1] : (-s1 + s0 - 8 >= 0)>
// CHECK-LABEL:  func @matmulKrnl_runtime
// CHECK-SAME:   ([[A_:%.+]]: memref<4x6xf32>, [[B_:%.+]]: memref<6x8xf32>, [[C_:%.+]]: memref<4x8xf32>, [[PARAM_0_:%.+]]: index, [[PARAM_1_:%.+]]: index, [[PARAM_2_:%.+]]: index, [[PARAM_3_:%.+]]: index, [[PARAM_4_:%.+]]: index, [[PARAM_5_:%.+]]: index) {
// CHECK:           affine.for [[I_0_:%.+]] = 0 to 4 step 4 {
// CHECK:             affine.for [[I_1_:%.+]] = 0 to 8 step 8 {
// CHECK:               affine.for [[I_2_:%.+]] = 0 to 6 step 6 {
// CHECK:                 affine.if #set0(){{.}}[[PARAM_3_]], [[PARAM_4_]], [[PARAM_5_]], [[PARAM_0_]], [[PARAM_2_]], [[PARAM_1_]]{{.}} {
// CHECK-DAG:               [[VAR_0_:%.+]] = krnl.vector_type_cast [[B_]] : memref<6x8xf32> to memref<6x1xvector<8xf32>>
// CHECK-DAG:               [[VAR_1_:%.+]] = krnl.vector_type_cast [[C_]] : memref<4x8xf32> to memref<4x1xvector<8xf32>>
// CHECK-DAG:               [[RES_:%.+]] = alloca() : memref<vector<8xf32>>
// CHECK:                   affine.for [[I_3_:%.+]] = 0 to 4 {
<<<<<<< HEAD
// CHECK-DAG:                 [[LOAD_VAR_1_MEM_:%.+]] = affine.load [[VAR_1_]]{{.}}[[I_3_]] + symbol([[PARAM_0_]]), symbol([[PARAM_1_]]) floordiv 8] : memref<4x1xvector<8xf32>>
// CHECK:                     affine.store [[LOAD_VAR_1_MEM_]], [[RES_]][] : memref<vector<8xf32>>
=======
// CHECK-DAG:                 [[RES_:%.+]] = memref.alloca() : memref<vector<8xf32>>
// CHECK-DAG:                 [[VAR_1_:%.+]] = affine.apply #map0([[I_3_]]){{.}}[[PARAM_0_]]{{.}}
// CHECK:                     [[LOAD_C_MEM_:%.+]] = affine.vector_load [[C_]]{{.}}[[VAR_1_]], [[PARAM_1_]]{{.}} : memref<4x8xf32>, vector<8xf32>
// CHECK:                     affine.store [[LOAD_C_MEM_]], [[RES_]][] : memref<vector<8xf32>>
>>>>>>> 0467e30e
// CHECK:                     affine.for [[I_4_:%.+]] = 0 to 6 {
// CHECK:                       [[LOAD_A_MEM_:%.+]] = affine.load [[A_]]{{.}}[[I_3_]] + symbol([[PARAM_0_]]), [[I_4_]] + symbol([[PARAM_2_]])] : memref<4x6xf32>
// CHECK-DAG:                   [[VAR_6_:%.+]] = vector.broadcast [[LOAD_A_MEM_]] : f32 to vector<8xf32>
// CHECK-DAG:                   [[LOAD_VAR_0_MEM_:%.+]] = affine.load [[VAR_0_]]{{.}}[[I_4_]] + symbol([[PARAM_2_]]), symbol([[PARAM_1_]]) floordiv 8] : memref<6x1xvector<8xf32>>
// CHECK-DAG:                   [[LOAD_RES_MEM_:%.+]] = affine.load [[RES_]][] : memref<vector<8xf32>>
// CHECK:                       [[VAR_9_:%.+]] = vector.fma [[VAR_6_]], [[LOAD_VAR_0_MEM_]], [[LOAD_RES_MEM_]] : vector<8xf32>
// CHECK:                       affine.store [[VAR_9_]], [[RES_]][] : memref<vector<8xf32>>
// CHECK:                     }
// CHECK:                     [[LOAD_RES_MEM_1_:%.+]] = affine.load [[RES_]][] : memref<vector<8xf32>>
// CHECK:                     affine.store [[LOAD_RES_MEM_1_]], [[VAR_1_]]{{.}}[[I_3_]] + symbol([[PARAM_0_]]), symbol([[PARAM_1_]]) floordiv 8] : memref<4x1xvector<8xf32>>
// CHECK:                   }
// CHECK:                 } else {
// CHECK:                   affine.if #set1(){{.}}[[PARAM_4_]], [[PARAM_1_]]{{.}} {
<<<<<<< HEAD
// CHECK-DAG:                 [[VAR_0_1_:%.+]] = krnl.vector_type_cast [[B_]] : memref<6x8xf32> to memref<6x1xvector<8xf32>>
// CHECK-DAG:                 [[VAR_1_1_:%.+]] = krnl.vector_type_cast [[C_]] : memref<4x8xf32> to memref<4x1xvector<8xf32>>
// CHECK-DAG:                 [[RES_1_:%.+]] = alloca() : memref<vector<8xf32>>
// CHECK:                     affine.for [[I_5_:%.+]] = 0 to min #map0(){{.}}[[PARAM_3_]], [[PARAM_0_]]{{.}} {
// CHECK-DAG:                   [[LOAD_VAR_1_MEM_1_:%.+]] = affine.load [[VAR_1_1_]]{{.}}[[I_5_]] + symbol([[PARAM_0_]]), symbol([[PARAM_1_]]) floordiv 8] : memref<4x1xvector<8xf32>>
// CHECK:                       affine.store [[LOAD_VAR_1_MEM_1_]], [[RES_1_]][] : memref<vector<8xf32>>
// CHECK:                       affine.for [[I_6_:%.+]] = 0 to min #map1(){{.}}[[PARAM_5_]], [[PARAM_2_]]{{.}} {
=======
// CHECK:                     affine.for [[I_5_:%.+]] = 0 to min #map1(){{.}}[[PARAM_3_]], [[PARAM_0_]]{{.}} {
// CHECK-DAG:                   [[RES_1_:%.+]] = memref.alloca() : memref<vector<8xf32>>
// CHECK-DAG:                   [[VAR_1_1_:%.+]] = affine.apply #map0([[I_5_]]){{.}}[[PARAM_0_]]{{.}}
// CHECK:                       [[LOAD_C_MEM_1_:%.+]] = affine.vector_load [[C_]]{{.}}[[VAR_1_1_]], [[PARAM_1_]]{{.}} : memref<4x8xf32>, vector<8xf32>
// CHECK:                       affine.store [[LOAD_C_MEM_1_]], [[RES_1_]][] : memref<vector<8xf32>>
// CHECK:                       affine.for [[I_6_:%.+]] = 0 to min #map2(){{.}}[[PARAM_5_]], [[PARAM_2_]]{{.}} {
>>>>>>> 0467e30e
// CHECK:                         [[LOAD_A_MEM_1_:%.+]] = affine.load [[A_]]{{.}}[[I_5_]] + symbol([[PARAM_0_]]), [[I_6_]] + symbol([[PARAM_2_]])] : memref<4x6xf32>
// CHECK-DAG:                     [[VAR_6_1_:%.+]] = vector.broadcast [[LOAD_A_MEM_1_]] : f32 to vector<8xf32>
// CHECK-DAG:                     [[LOAD_VAR_0_MEM_1_:%.+]] = affine.load [[VAR_0_1_]]{{.}}[[I_6_]] + symbol([[PARAM_2_]]), symbol([[PARAM_1_]]) floordiv 8] : memref<6x1xvector<8xf32>>
// CHECK-DAG:                     [[LOAD_RES_MEM_2_:%.+]] = affine.load [[RES_1_]][] : memref<vector<8xf32>>
// CHECK:                         [[VAR_9_1_:%.+]] = vector.fma [[VAR_6_1_]], [[LOAD_VAR_0_MEM_1_]], [[LOAD_RES_MEM_2_]] : vector<8xf32>
// CHECK:                         affine.store [[VAR_9_1_]], [[RES_1_]][] : memref<vector<8xf32>>
// CHECK:                       }
// CHECK:                       [[LOAD_RES_MEM_1_:%.+]] = affine.load [[RES_1_]][] : memref<vector<8xf32>>
// CHECK:                       affine.store [[LOAD_RES_MEM_1_]], [[VAR_1_1_]]{{.}}[[I_5_]] + symbol([[PARAM_0_]]), symbol([[PARAM_1_]]) floordiv 8] : memref<4x1xvector<8xf32>>
// CHECK:                     }
// CHECK:                   } else {
<<<<<<< HEAD
// CHECK:                     [[RES_2_:%.+]] = alloca() : memref<f32>
// CHECK:                     affine.for [[I_7_:%.+]] = 0 to min #map0(){{.}}[[PARAM_3_]], [[PARAM_0_]]{{.}} {
// CHECK:                       affine.for [[I_8_:%.+]] = 0 to #map2(){{.}}[[PARAM_4_]], [[PARAM_1_]]{{.}} {
// CHECK-DAG:                     [[VAR_1_1_:%.+]] = affine.load [[C_]]{{.}}[[I_7_]] + symbol([[PARAM_0_]]), [[I_8_]] + symbol([[PARAM_1_]])] : memref<4x8xf32>
// CHECK:                         affine.store [[VAR_1_1_]], [[RES_2_]][] : memref<f32>
// CHECK:                         affine.for [[I_9_:%.+]] = 0 to min #map1(){{.}}[[PARAM_5_]], [[PARAM_2_]]{{.}} {
=======
// CHECK:                     affine.for [[I_7_:%.+]] = 0 to min #map1(){{.}}[[PARAM_3_]], [[PARAM_0_]]{{.}} {
// CHECK:                       affine.for [[I_8_:%.+]] = 0 to #map3(){{.}}[[PARAM_4_]], [[PARAM_1_]]{{.}} {
// CHECK-DAG:                     [[RES_2_:%.+]] = memref.alloca() : memref<f32>
// CHECK-DAG:                     [[LOAD_C_MEM_2_:%.+]] = affine.load [[C_]]{{.}}[[I_7_]] + symbol([[PARAM_0_]]), [[I_8_]] + symbol([[PARAM_1_]])] : memref<4x8xf32>
// CHECK:                         affine.store [[LOAD_C_MEM_2_]], [[RES_2_]][] : memref<f32>
// CHECK:                         affine.for [[I_9_:%.+]] = 0 to min #map2(){{.}}[[PARAM_5_]], [[PARAM_2_]]{{.}} {
// CHECK-DAG:                       [[LOAD_B_MEM_2_:%.+]] = affine.load [[B_]]{{.}}[[B_]]4 + symbol([[PARAM_2_]]), [[B_]]3 + symbol([[PARAM_1_]])] : memref<6x8xf32>
>>>>>>> 0467e30e
// CHECK-DAG:                       [[LOAD_A_MEM_2_:%.+]] = affine.load [[A_]]{{.}}[[I_7_]] + symbol([[PARAM_0_]]), [[I_9_]] + symbol([[PARAM_2_]])] : memref<4x6xf32>
// CHECK-DAG:                       [[LOAD_RES_MEM_1_1_:%.+]] = affine.load [[B_]]{{.}}[[B_]]4 + symbol([[PARAM_2_]]), [[B_]]3 + symbol([[PARAM_1_]])] : memref<6x8xf32>
// CHECK-DAG:                       [[LOAD_A_MEM_1_:%.+]] = mulf [[LOAD_A_MEM_2_]], [[LOAD_RES_MEM_1_1_]] : f32
// CHECK-DAG:                       [[VAR_6_1_:%.+]] = affine.load [[RES_2_]][] : memref<f32>
// CHECK-DAG:                       [[LOAD_VAR_0_MEM_1_:%.+]] = addf [[LOAD_A_MEM_1_]], [[VAR_6_1_]] : f32
// CHECK:                           affine.store [[LOAD_VAR_0_MEM_1_]], [[RES_2_]][] : memref<f32>
// CHECK:                         }
// CHECK:                         [[RES_1_:%.+]] = affine.load [[RES_2_]][] : memref<f32>
// CHECK:                         affine.store [[RES_1_]], [[C_]]{{.}}[[I_7_]] + symbol([[PARAM_0_]]), [[I_8_]] + symbol([[PARAM_1_]])] : memref<4x8xf32>
// CHECK:                       }
// CHECK:                     }
// CHECK:                   }
// CHECK:                 }
// CHECK:               }
// CHECK:             }
// CHECK:           }
// CHECK:           return
// CHECK:         }
}<|MERGE_RESOLUTION|>--- conflicted
+++ resolved
@@ -32,16 +32,10 @@
 // CHECK:                 affine.if #set() {
 // CHECK-DAG:               [[VAR_0_:%.+]] = krnl.vector_type_cast [[B_]] : memref<6x8xf32> to memref<6x1xvector<8xf32>>
 // CHECK-DAG:               [[VAR_1_:%.+]] = krnl.vector_type_cast [[C_]] : memref<4x8xf32> to memref<4x1xvector<8xf32>>
-// CHECK-DAG:               [[RES_:%.+]] = alloca() : memref<vector<8xf32>>
+// CHECK-DAG:               [[RES_:%.+]] = memref.alloca() : memref<vector<8xf32>>
 // CHECK:                   affine.for [[I_3_:%.+]] = 0 to 4 {
-<<<<<<< HEAD
 // CHECK-DAG:                 [[LOAD_VAR_1_MEM_:%.+]] = affine.load [[VAR_1_]]{{.}}[[I_3_]], 0] : memref<4x1xvector<8xf32>>
 // CHECK:                     affine.store [[LOAD_VAR_1_MEM_]], [[RES_]][] : memref<vector<8xf32>>
-=======
-// CHECK-DAG:                 [[RES_:%.+]] = memref.alloca() : memref<vector<8xf32>>
-// CHECK-DAG:                 [[LOAD_C_MEM_:%.+]] = affine.vector_load [[C_]]{{.}}[[I_3_]], [[CST_0_]]{{.}} : memref<4x8xf32>, vector<8xf32>
-// CHECK:                     affine.store [[LOAD_C_MEM_]], [[RES_]][] : memref<vector<8xf32>>
->>>>>>> 0467e30e
 // CHECK:                     affine.for [[I_4_:%.+]] = 0 to 6 {
 // CHECK:                       [[LOAD_A_MEM_:%.+]] = affine.load [[A_]]{{.}}[[I_3_]], [[I_4_]]{{.}} : memref<4x6xf32>
 // CHECK-DAG:                   [[VAR_6_:%.+]] = vector.broadcast [[LOAD_A_MEM_]] : f32 to vector<8xf32>
@@ -78,16 +72,9 @@
     }
     return
 // mlir2FileCheck.py -a'["A", "B", "C"]'
-<<<<<<< HEAD
 // CHECK-DAG: #map0 = affine_map<()[s0, s1] -> (-s1 + s0, 4)>
 // CHECK-DAG: #map1 = affine_map<()[s0, s1] -> (-s1 + s0, 6)>
 // CHECK-DAG: #map2 = affine_map<()[s0, s1] -> (-s1 + s0)>
-=======
-// CHECK-DAG: #map0 = affine_map<(d0)[s0] -> (d0 + s0)>
-// CHECK-DAG: #map1 = affine_map<()[s0, s1] -> (s0 - s1, 4)>
-// CHECK-DAG: #map2 = affine_map<()[s0, s1] -> (s0 - s1, 6)>
-// CHECK-DAG: #map3 = affine_map<()[s0, s1] -> (s0 - s1)>
->>>>>>> 0467e30e
 // CHECK-DAG: #set0 = affine_set<()[s0, s1, s2, s3, s4, s5] : (-s3 + s0 - 4 >= 0, -s5 + s1 - 8 >= 0, -s4 + s2 - 6 >= 0)>
 // CHECK-DAG: #set1 = affine_set<()[s0, s1] : (-s1 + s0 - 8 >= 0)>
 // CHECK-LABEL:  func @matmulKrnl_runtime
@@ -98,17 +85,10 @@
 // CHECK:                 affine.if #set0(){{.}}[[PARAM_3_]], [[PARAM_4_]], [[PARAM_5_]], [[PARAM_0_]], [[PARAM_2_]], [[PARAM_1_]]{{.}} {
 // CHECK-DAG:               [[VAR_0_:%.+]] = krnl.vector_type_cast [[B_]] : memref<6x8xf32> to memref<6x1xvector<8xf32>>
 // CHECK-DAG:               [[VAR_1_:%.+]] = krnl.vector_type_cast [[C_]] : memref<4x8xf32> to memref<4x1xvector<8xf32>>
-// CHECK-DAG:               [[RES_:%.+]] = alloca() : memref<vector<8xf32>>
+// CHECK-DAG:               [[RES_:%.+]] = memref.alloca() : memref<vector<8xf32>>
 // CHECK:                   affine.for [[I_3_:%.+]] = 0 to 4 {
-<<<<<<< HEAD
 // CHECK-DAG:                 [[LOAD_VAR_1_MEM_:%.+]] = affine.load [[VAR_1_]]{{.}}[[I_3_]] + symbol([[PARAM_0_]]), symbol([[PARAM_1_]]) floordiv 8] : memref<4x1xvector<8xf32>>
 // CHECK:                     affine.store [[LOAD_VAR_1_MEM_]], [[RES_]][] : memref<vector<8xf32>>
-=======
-// CHECK-DAG:                 [[RES_:%.+]] = memref.alloca() : memref<vector<8xf32>>
-// CHECK-DAG:                 [[VAR_1_:%.+]] = affine.apply #map0([[I_3_]]){{.}}[[PARAM_0_]]{{.}}
-// CHECK:                     [[LOAD_C_MEM_:%.+]] = affine.vector_load [[C_]]{{.}}[[VAR_1_]], [[PARAM_1_]]{{.}} : memref<4x8xf32>, vector<8xf32>
-// CHECK:                     affine.store [[LOAD_C_MEM_]], [[RES_]][] : memref<vector<8xf32>>
->>>>>>> 0467e30e
 // CHECK:                     affine.for [[I_4_:%.+]] = 0 to 6 {
 // CHECK:                       [[LOAD_A_MEM_:%.+]] = affine.load [[A_]]{{.}}[[I_3_]] + symbol([[PARAM_0_]]), [[I_4_]] + symbol([[PARAM_2_]])] : memref<4x6xf32>
 // CHECK-DAG:                   [[VAR_6_:%.+]] = vector.broadcast [[LOAD_A_MEM_]] : f32 to vector<8xf32>
@@ -122,22 +102,13 @@
 // CHECK:                   }
 // CHECK:                 } else {
 // CHECK:                   affine.if #set1(){{.}}[[PARAM_4_]], [[PARAM_1_]]{{.}} {
-<<<<<<< HEAD
 // CHECK-DAG:                 [[VAR_0_1_:%.+]] = krnl.vector_type_cast [[B_]] : memref<6x8xf32> to memref<6x1xvector<8xf32>>
 // CHECK-DAG:                 [[VAR_1_1_:%.+]] = krnl.vector_type_cast [[C_]] : memref<4x8xf32> to memref<4x1xvector<8xf32>>
-// CHECK-DAG:                 [[RES_1_:%.+]] = alloca() : memref<vector<8xf32>>
+// CHECK-DAG:                 [[RES_1_:%.+]] = memref.alloca() : memref<vector<8xf32>>
 // CHECK:                     affine.for [[I_5_:%.+]] = 0 to min #map0(){{.}}[[PARAM_3_]], [[PARAM_0_]]{{.}} {
 // CHECK-DAG:                   [[LOAD_VAR_1_MEM_1_:%.+]] = affine.load [[VAR_1_1_]]{{.}}[[I_5_]] + symbol([[PARAM_0_]]), symbol([[PARAM_1_]]) floordiv 8] : memref<4x1xvector<8xf32>>
 // CHECK:                       affine.store [[LOAD_VAR_1_MEM_1_]], [[RES_1_]][] : memref<vector<8xf32>>
 // CHECK:                       affine.for [[I_6_:%.+]] = 0 to min #map1(){{.}}[[PARAM_5_]], [[PARAM_2_]]{{.}} {
-=======
-// CHECK:                     affine.for [[I_5_:%.+]] = 0 to min #map1(){{.}}[[PARAM_3_]], [[PARAM_0_]]{{.}} {
-// CHECK-DAG:                   [[RES_1_:%.+]] = memref.alloca() : memref<vector<8xf32>>
-// CHECK-DAG:                   [[VAR_1_1_:%.+]] = affine.apply #map0([[I_5_]]){{.}}[[PARAM_0_]]{{.}}
-// CHECK:                       [[LOAD_C_MEM_1_:%.+]] = affine.vector_load [[C_]]{{.}}[[VAR_1_1_]], [[PARAM_1_]]{{.}} : memref<4x8xf32>, vector<8xf32>
-// CHECK:                       affine.store [[LOAD_C_MEM_1_]], [[RES_1_]][] : memref<vector<8xf32>>
-// CHECK:                       affine.for [[I_6_:%.+]] = 0 to min #map2(){{.}}[[PARAM_5_]], [[PARAM_2_]]{{.}} {
->>>>>>> 0467e30e
 // CHECK:                         [[LOAD_A_MEM_1_:%.+]] = affine.load [[A_]]{{.}}[[I_5_]] + symbol([[PARAM_0_]]), [[I_6_]] + symbol([[PARAM_2_]])] : memref<4x6xf32>
 // CHECK-DAG:                     [[VAR_6_1_:%.+]] = vector.broadcast [[LOAD_A_MEM_1_]] : f32 to vector<8xf32>
 // CHECK-DAG:                     [[LOAD_VAR_0_MEM_1_:%.+]] = affine.load [[VAR_0_1_]]{{.}}[[I_6_]] + symbol([[PARAM_2_]]), symbol([[PARAM_1_]]) floordiv 8] : memref<6x1xvector<8xf32>>
@@ -149,22 +120,12 @@
 // CHECK:                       affine.store [[LOAD_RES_MEM_1_]], [[VAR_1_1_]]{{.}}[[I_5_]] + symbol([[PARAM_0_]]), symbol([[PARAM_1_]]) floordiv 8] : memref<4x1xvector<8xf32>>
 // CHECK:                     }
 // CHECK:                   } else {
-<<<<<<< HEAD
-// CHECK:                     [[RES_2_:%.+]] = alloca() : memref<f32>
+// CHECK:                     [[RES_2_:%.+]] = memref.alloca() : memref<f32>
 // CHECK:                     affine.for [[I_7_:%.+]] = 0 to min #map0(){{.}}[[PARAM_3_]], [[PARAM_0_]]{{.}} {
 // CHECK:                       affine.for [[I_8_:%.+]] = 0 to #map2(){{.}}[[PARAM_4_]], [[PARAM_1_]]{{.}} {
 // CHECK-DAG:                     [[VAR_1_1_:%.+]] = affine.load [[C_]]{{.}}[[I_7_]] + symbol([[PARAM_0_]]), [[I_8_]] + symbol([[PARAM_1_]])] : memref<4x8xf32>
 // CHECK:                         affine.store [[VAR_1_1_]], [[RES_2_]][] : memref<f32>
 // CHECK:                         affine.for [[I_9_:%.+]] = 0 to min #map1(){{.}}[[PARAM_5_]], [[PARAM_2_]]{{.}} {
-=======
-// CHECK:                     affine.for [[I_7_:%.+]] = 0 to min #map1(){{.}}[[PARAM_3_]], [[PARAM_0_]]{{.}} {
-// CHECK:                       affine.for [[I_8_:%.+]] = 0 to #map3(){{.}}[[PARAM_4_]], [[PARAM_1_]]{{.}} {
-// CHECK-DAG:                     [[RES_2_:%.+]] = memref.alloca() : memref<f32>
-// CHECK-DAG:                     [[LOAD_C_MEM_2_:%.+]] = affine.load [[C_]]{{.}}[[I_7_]] + symbol([[PARAM_0_]]), [[I_8_]] + symbol([[PARAM_1_]])] : memref<4x8xf32>
-// CHECK:                         affine.store [[LOAD_C_MEM_2_]], [[RES_2_]][] : memref<f32>
-// CHECK:                         affine.for [[I_9_:%.+]] = 0 to min #map2(){{.}}[[PARAM_5_]], [[PARAM_2_]]{{.}} {
-// CHECK-DAG:                       [[LOAD_B_MEM_2_:%.+]] = affine.load [[B_]]{{.}}[[B_]]4 + symbol([[PARAM_2_]]), [[B_]]3 + symbol([[PARAM_1_]])] : memref<6x8xf32>
->>>>>>> 0467e30e
 // CHECK-DAG:                       [[LOAD_A_MEM_2_:%.+]] = affine.load [[A_]]{{.}}[[I_7_]] + symbol([[PARAM_0_]]), [[I_9_]] + symbol([[PARAM_2_]])] : memref<4x6xf32>
 // CHECK-DAG:                       [[LOAD_RES_MEM_1_1_:%.+]] = affine.load [[B_]]{{.}}[[B_]]4 + symbol([[PARAM_2_]]), [[B_]]3 + symbol([[PARAM_1_]])] : memref<6x8xf32>
 // CHECK-DAG:                       [[LOAD_A_MEM_1_:%.+]] = mulf [[LOAD_A_MEM_2_]], [[LOAD_RES_MEM_1_1_]] : f32
