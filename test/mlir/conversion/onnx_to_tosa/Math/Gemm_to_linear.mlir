// RUN: onnx-mlir-opt --shape-inference --convert-onnx-to-tosa %s -split-input-file | FileCheck %s

func.func @gemm_to_linear(%arg0: tensor<1x5xf32>, %arg1: tensor<4x5xf32>, %arg2: tensor<4xf32>) -> tensor<1x4xf32> {
  %0 = "onnx.Gemm"(%arg0, %arg1, %arg2) {transB = 1 : si64} : (tensor<1x5xf32>, tensor<4x5xf32>, tensor<4xf32>) -> tensor<1x4xf32>
//CHECK-LABEL:  @gemm_to_linear(%arg0: tensor<1x5xf32>, %arg1: tensor<4x5xf32>, %arg2: tensor<4xf32>) -> tensor<1x4xf32>
//CHECK-DAG:    %[[DUMMY_C:.*]] = "tosa.const"() {value = dense<0.000000e+00> : tensor<4xf32>} : () -> tensor<4xf32>
//CHECK-DAG:    %[[FC_RES:.*]] = "tosa.fully_connected"(%arg0, %arg1, %[[DUMMY_C]])
//CHECK-DAG:    %[[RES:.*]] = "tosa.add"(%[[FC_RES]], %arg2) : (tensor<1x4xf32>, tensor<4xf32>) -> tensor<1x4xf32>
    return %0 : tensor<1x4xf32>
  }

<<<<<<< HEAD
  // -----
=======
// -----
>>>>>>> aea9e421

func.func @gemm_to_linear_opt(%arg0: tensor<1x5xf32>, %arg1: tensor<4x5xf32>) -> tensor<1x4xf32> {
   %none = "onnx.NoValue"() {value} : () -> none
   %0 = "onnx.Gemm"(%arg0, %arg1, %none) {transB = 1 : si64} : (tensor<1x5xf32>, tensor<4x5xf32>, none) -> tensor<1x4xf32>
   return %0 : tensor<1x4xf32>
//CHECK-LABEL:  @gemm_to_linear_opt(%arg0: tensor<1x5xf32>, %arg1: tensor<4x5xf32>) -> tensor<1x4xf32>
//CHECK-DAG:    "tosa.const"() {value = dense<0.000000e+00> : tensor<4xf32>} : () -> tensor<4xf32>
//CHECK-DAG:    "tosa.fully_connected"(%arg0, %arg1, %1) : (tensor<1x5xf32>, tensor<4x5xf32>, tensor<4xf32>) -> tensor<1x4xf32>
  }<|MERGE_RESOLUTION|>--- conflicted
+++ resolved
@@ -9,11 +9,7 @@
     return %0 : tensor<1x4xf32>
   }
 
-<<<<<<< HEAD
-  // -----
-=======
 // -----
->>>>>>> aea9e421
 
 func.func @gemm_to_linear_opt(%arg0: tensor<1x5xf32>, %arg1: tensor<4x5xf32>) -> tensor<1x4xf32> {
    %none = "onnx.NoValue"() {value} : () -> none
