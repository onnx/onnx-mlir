// RUN: onnx-mlir-opt --shape-inference --convert-onnx-to-tosa=grouped-conv-threshold=4 -cse %s -split-input-file | FileCheck %s


func.func @test_onnx_conv2d_stride_13(%arg0: tensor<5x3x256x256xf32>, %arg1 : tensor<2x3x64x64xf32>, %arg2: tensor<2xf32>) ->  tensor<5x2x15x15xf32> {
  %0 = "onnx.Conv"(%arg0, %arg1, %arg2) {dilations = [1, 1], pads = [1, 1, 1, 1], strides = [13, 13]} : (tensor<5x3x256x256xf32>, tensor<2x3x64x64xf32>, tensor<2xf32>) ->  tensor<5x2x15x15xf32>
  return %0 : tensor<5x2x15x15xf32>
<<<<<<< HEAD
// CHECK-LABEL:  func.func @test_onnx_conv2d_stride_13
// CHECK-SAME:   ([[PARAM_0_:%.+]]: tensor<5x3x256x256xf32>, [[PARAM_1_:%.+]]: tensor<2x3x64x64xf32>, [[PARAM_2_:%.+]]: tensor<2xf32>) -> tensor<5x2x15x15xf32> {
// CHECK:           [[VAR_0_:%.+]] = "tosa.const"() <{value = dense<[0, 2, 3, 1]> : tensor<4xi32>}> : () -> tensor<4xi32>
// CHECK-DAG:       [[VAR_1_:%.+]] = "tosa.transpose"([[PARAM_0_]], [[VAR_0_]]) : (tensor<5x3x256x256xf32>, tensor<4xi32>) -> tensor<5x256x256x3xf32>
// CHECK-DAG:       [[VAR_2_:%.+]] = "tosa.transpose"([[PARAM_1_]], [[VAR_0_]]) : (tensor<2x3x64x64xf32>, tensor<4xi32>) -> tensor<2x64x64x3xf32>
// CHECK:           [[VAR_3_:%.+]] = "tosa.slice"([[VAR_1_]]) <{size = array<i64: 5, 245, 245, 3>, start = array<i64: 0, 0, 0, 0>}> : (tensor<5x256x256x3xf32>) -> tensor<5x245x245x3xf32>
// CHECK-DAG:       [[VAR_4_:%.+]] = "tosa.conv2d"([[VAR_3_]], [[VAR_2_]], [[PARAM_2_]]) <{dilation = array<i64: 1, 1>, pad = array<i64: 1, 0, 1, 0>, stride = array<i64: 13, 13>}> : (tensor<5x245x245x3xf32>, tensor<2x64x64x3xf32>, tensor<2xf32>) -> tensor<5x15x15x2xf32>
// CHECK-DAG:       [[VAR_5_:%.+]] = "tosa.const"() <{value = dense<[0, 3, 1, 2]> : tensor<4xi32>}> : () -> tensor<4xi32>
// CHECK:           [[VAR_6_:%.+]] = "tosa.transpose"([[VAR_4_]], [[VAR_5_]]) : (tensor<5x15x15x2xf32>, tensor<4xi32>) -> tensor<5x2x15x15xf32>
// CHECK:           return [[VAR_6_]] : tensor<5x2x15x15xf32>
=======
// CHECK-LABEL:   func.func @test_onnx_conv2d_stride_13(
// CHECK-SAME:                                          %[[VAL_0:.*]]: tensor<5x3x256x256xf32>,
// CHECK-SAME:                                          %[[VAL_1:.*]]: tensor<2x3x64x64xf32>,
// CHECK-SAME:                                          %[[VAL_2:.*]]: tensor<2xf32>) -> tensor<5x2x15x15xf32> {
// CHECK:           %[[VAL_3:.*]] = "tosa.const"() <{value = dense<[0, 2, 3, 1]> : tensor<4xi32>}> : () -> tensor<4xi32>
// CHECK:           %[[VAL_4:.*]] = tosa.transpose %[[VAL_0]], %[[VAL_3]] : (tensor<5x3x256x256xf32>, tensor<4xi32>) -> tensor<5x256x256x3xf32>
// CHECK:           %[[VAL_5:.*]] = tosa.transpose %[[VAL_1]], %[[VAL_3]] : (tensor<2x3x64x64xf32>, tensor<4xi32>) -> tensor<2x64x64x3xf32>
// CHECK:           %[[VAL_6:.*]] = tosa.conv2d %[[VAL_4]], %[[VAL_5]], %[[VAL_2]] {dilation = array<i64: 1, 1>, pad = array<i64: 1, 1, 1, 1>, stride = array<i64: 13, 13>} : (tensor<5x256x256x3xf32>, tensor<2x64x64x3xf32>, tensor<2xf32>) -> tensor<5x15x15x2xf32>
// CHECK:           %[[VAL_7:.*]] = "tosa.const"() <{value = dense<[0, 3, 1, 2]> : tensor<4xi32>}> : () -> tensor<4xi32>
// CHECK:           %[[VAL_8:.*]] = tosa.transpose %[[VAL_6]], %[[VAL_7]] : (tensor<5x15x15x2xf32>, tensor<4xi32>) -> tensor<5x2x15x15xf32>
// CHECK:           return %[[VAL_8]] : tensor<5x2x15x15xf32>
>>>>>>> c03bc49b
}

// -----
func.func @test_onnx_conv2d_novalue(%arg0: tensor<5x3x256x256xf32>, %arg1 : tensor<2x3x64x64xf32>) ->  tensor<5x2x197x199xf32> {
  %none = "onnx.NoValue"() {value} : () -> none
  %0 = "onnx.Conv"(%arg0, %arg1, %none) {pads = [1, 2, 3, 4], dilations = [1, 1]} : (tensor<5x3x256x256xf32>, tensor<2x3x64x64xf32>, none) ->  tensor<5x2x197x199xf32>
  return %0 : tensor<5x2x197x199xf32>
<<<<<<< HEAD
// CHECK-LABEL:  func.func @test_onnx_conv2d_novalue
// CHECK-SAME:   ([[PARAM_0_:%.+]]: tensor<5x3x256x256xf32>, [[PARAM_1_:%.+]]: tensor<2x3x64x64xf32>) -> tensor<5x2x197x199xf32> {
// CHECK:           [[VAR_0_:%.+]] = "tosa.const"() <{value = dense<[0, 2, 3, 1]> : tensor<4xi32>}> : () -> tensor<4xi32>
// CHECK-DAG:       [[VAR_1_:%.+]] = "tosa.transpose"([[PARAM_0_]], [[VAR_0_]]) : (tensor<5x3x256x256xf32>, tensor<4xi32>) -> tensor<5x256x256x3xf32>
// CHECK-DAG:       [[VAR_2_:%.+]] = "tosa.transpose"([[PARAM_1_]], [[VAR_0_]]) : (tensor<2x3x64x64xf32>, tensor<4xi32>) -> tensor<2x64x64x3xf32>
// CHECK-DAG:       [[VAR_3_:%.+]] = "tosa.const"() <{value = dense<0.000000e+00> : tensor<2xf32>}> : () -> tensor<2xf32>
// CHECK-NOT: separator of consecutive DAGs
// CHECK-DAG:       [[VAR_4_:%.+]] = "tosa.conv2d"([[VAR_1_]], [[VAR_2_]], [[VAR_3_]]) <{dilation = array<i64: 1, 1>, pad = array<i64: 1, 3, 2, 4>, stride = array<i64: 1, 1>}> : (tensor<5x256x256x3xf32>, tensor<2x64x64x3xf32>, tensor<2xf32>) -> tensor<5x197x199x2xf32>
// CHECK-DAG:       [[VAR_5_:%.+]] = "tosa.const"() <{value = dense<[0, 3, 1, 2]> : tensor<4xi32>}> : () -> tensor<4xi32>
// CHECK:           [[VAR_6_:%.+]] = "tosa.transpose"([[VAR_4_]], [[VAR_5_]]) : (tensor<5x197x199x2xf32>, tensor<4xi32>) -> tensor<5x2x197x199xf32>
// CHECK:           return [[VAR_6_]] : tensor<5x2x197x199xf32>
=======
// CHECK-LABEL:   func.func @test_onnx_conv2d_novalue(
// CHECK-SAME:                                        %[[VAL_0:.*]]: tensor<5x3x256x256xf32>,
// CHECK-SAME:                                        %[[VAL_1:.*]]: tensor<2x3x64x64xf32>) -> tensor<5x2x197x199xf32> {
// CHECK:           %[[VAL_2:.*]] = "tosa.const"() <{value = dense<[0, 2, 3, 1]> : tensor<4xi32>}> : () -> tensor<4xi32>
// CHECK:           %[[VAL_3:.*]] = tosa.transpose %[[VAL_0]], %[[VAL_2]] : (tensor<5x3x256x256xf32>, tensor<4xi32>) -> tensor<5x256x256x3xf32>
// CHECK:           %[[VAL_4:.*]] = tosa.transpose %[[VAL_1]], %[[VAL_2]] : (tensor<2x3x64x64xf32>, tensor<4xi32>) -> tensor<2x64x64x3xf32>
// CHECK:           %[[VAL_5:.*]] = "tosa.const"() <{value = dense<0.000000e+00> : tensor<2xf32>}> : () -> tensor<2xf32>
// CHECK:           %[[VAL_6:.*]] = tosa.conv2d %[[VAL_3]], %[[VAL_4]], %[[VAL_5]] {dilation = array<i64: 1, 1>, pad = array<i64: 1, 3, 2, 4>, stride = array<i64: 1, 1>} : (tensor<5x256x256x3xf32>, tensor<2x64x64x3xf32>, tensor<2xf32>) -> tensor<5x197x199x2xf32>
// CHECK:           %[[VAL_7:.*]] = "tosa.const"() <{value = dense<[0, 3, 1, 2]> : tensor<4xi32>}> : () -> tensor<4xi32>
// CHECK:           %[[VAL_8:.*]] = tosa.transpose %[[VAL_6]], %[[VAL_7]] : (tensor<5x197x199x2xf32>, tensor<4xi32>) -> tensor<5x2x197x199xf32>
// CHECK:           return %[[VAL_8]] : tensor<5x2x197x199xf32>
>>>>>>> c03bc49b
}

// -----
func.func @test_onnx_conv2d_no_dilation_pad(%arg0: tensor<5x3x256x256xf32>, %arg1 : tensor<7x3x64x64xf32>) ->   tensor<5x7x15x15xf32> {
  %none = "onnx.NoValue"() {value} : () -> none
  %0 = "onnx.Conv"(%arg0, %arg1, %none) {strides = [13, 13]} : (tensor<5x3x256x256xf32>, tensor<7x3x64x64xf32>, none) ->  tensor<5x7x15x15xf32>
  return %0 :  tensor<5x7x15x15xf32>
<<<<<<< HEAD
// CHECK-LABEL:  func.func @test_onnx_conv2d_no_dilation_pad
// CHECK-SAME:   ([[PARAM_0_:%.+]]: tensor<5x3x256x256xf32>, [[PARAM_1_:%.+]]: tensor<7x3x64x64xf32>) -> tensor<5x7x15x15xf32> {
// CHECK:           [[VAR_0_:%.+]] = "tosa.const"() <{value = dense<[0, 2, 3, 1]> : tensor<4xi32>}> : () -> tensor<4xi32>
// CHECK-DAG:       [[VAR_1_:%.+]] = "tosa.transpose"([[PARAM_0_]], [[VAR_0_]]) : (tensor<5x3x256x256xf32>, tensor<4xi32>) -> tensor<5x256x256x3xf32>
// CHECK-DAG:       [[VAR_2_:%.+]] = "tosa.transpose"([[PARAM_1_]], [[VAR_0_]]) : (tensor<7x3x64x64xf32>, tensor<4xi32>) -> tensor<7x64x64x3xf32>
// CHECK-DAG:       [[VAR_3_:%.+]] = "tosa.const"() <{value = dense<0.000000e+00> : tensor<7xf32>}> : () -> tensor<7xf32>
// CHECK:           [[VAR_4_:%.+]] = "tosa.slice"([[VAR_1_]]) <{size = array<i64: 5, 246, 246, 3>, start = array<i64: 0, 0, 0, 0>}> : (tensor<5x256x256x3xf32>) -> tensor<5x246x246x3xf32>
// CHECK-DAG:       [[VAR_5_:%.+]] = "tosa.conv2d"([[VAR_4_]], [[VAR_2_]], [[VAR_3_]]) <{dilation = array<i64: 1, 1>, pad = array<i64: 0, 0, 0, 0>, stride = array<i64: 13, 13>}> : (tensor<5x246x246x3xf32>, tensor<7x64x64x3xf32>, tensor<7xf32>) -> tensor<5x15x15x7xf32>
// CHECK-DAG:       [[VAR_6_:%.+]] = "tosa.const"() <{value = dense<[0, 3, 1, 2]> : tensor<4xi32>}> : () -> tensor<4xi32>
// CHECK:           [[VAR_7_:%.+]] = "tosa.transpose"([[VAR_5_]], [[VAR_6_]]) : (tensor<5x15x15x7xf32>, tensor<4xi32>) -> tensor<5x7x15x15xf32>
// CHECK:           return [[VAR_7_]] : tensor<5x7x15x15xf32>
=======
// CHECK-LABEL:   func.func @test_onnx_conv2d_no_dilation_pad(
// CHECK-SAME:                                                %[[VAL_0:.*]]: tensor<5x3x256x256xf32>,
// CHECK-SAME:                                                %[[VAL_1:.*]]: tensor<7x3x64x64xf32>) -> tensor<5x7x15x15xf32> {
// CHECK:           %[[VAL_2:.*]] = "tosa.const"() <{value = dense<[0, 2, 3, 1]> : tensor<4xi32>}> : () -> tensor<4xi32>
// CHECK:           %[[VAL_3:.*]] = tosa.transpose %[[VAL_0]], %[[VAL_2]] : (tensor<5x3x256x256xf32>, tensor<4xi32>) -> tensor<5x256x256x3xf32>
// CHECK:           %[[VAL_4:.*]] = tosa.transpose %[[VAL_1]], %[[VAL_2]] : (tensor<7x3x64x64xf32>, tensor<4xi32>) -> tensor<7x64x64x3xf32>
// CHECK:           %[[VAL_5:.*]] = "tosa.const"() <{value = dense<0.000000e+00> : tensor<7xf32>}> : () -> tensor<7xf32>
// CHECK:           %[[VAL_6:.*]] = tosa.conv2d %[[VAL_3]], %[[VAL_4]], %[[VAL_5]] {dilation = array<i64: 1, 1>, pad = array<i64: 0, 0, 0, 0>, stride = array<i64: 13, 13>} : (tensor<5x256x256x3xf32>, tensor<7x64x64x3xf32>, tensor<7xf32>) -> tensor<5x15x15x7xf32>
// CHECK:           %[[VAL_7:.*]] = "tosa.const"() <{value = dense<[0, 3, 1, 2]> : tensor<4xi32>}> : () -> tensor<4xi32>
// CHECK:           %[[VAL_8:.*]] = tosa.transpose %[[VAL_6]], %[[VAL_7]] : (tensor<5x15x15x7xf32>, tensor<4xi32>) -> tensor<5x7x15x15xf32>
// CHECK:           return %[[VAL_8]] : tensor<5x7x15x15xf32>
>>>>>>> c03bc49b
}

// -----
func.func @test_onnx_conv2d_no_dilation_pad_stride(%arg0: tensor<5x3x256x260xf32>, %arg1 : tensor<2x3x60x64xf32>) ->  tensor<5x2x197x197xf32> {
  %none = "onnx.NoValue"() {value} : () -> none
  %0 = "onnx.Conv"(%arg0, %arg1, %none) : (tensor<5x3x256x260xf32>, tensor<2x3x60x64xf32>, none) ->  tensor<5x2x197x197xf32>
  return %0 : tensor<5x2x197x197xf32>
<<<<<<< HEAD
// CHECK-LABEL:  func.func @test_onnx_conv2d_no_dilation_pad_stride
// CHECK-SAME:   ([[PARAM_0_:%.+]]: tensor<5x3x256x260xf32>, [[PARAM_1_:%.+]]: tensor<2x3x60x64xf32>) -> tensor<5x2x197x197xf32> {
// CHECK:           [[VAR_0_:%.+]] = "tosa.const"() <{value = dense<[0, 2, 3, 1]> : tensor<4xi32>}> : () -> tensor<4xi32>
// CHECK-DAG:       [[VAR_1_:%.+]] = "tosa.transpose"([[PARAM_0_]], [[VAR_0_]]) : (tensor<5x3x256x260xf32>, tensor<4xi32>) -> tensor<5x256x260x3xf32>
// CHECK-DAG:       [[VAR_2_:%.+]] = "tosa.transpose"([[PARAM_1_]], [[VAR_0_]]) : (tensor<2x3x60x64xf32>, tensor<4xi32>) -> tensor<2x60x64x3xf32>
// CHECK-DAG:       [[VAR_3_:%.+]] = "tosa.const"() <{value = dense<0.000000e+00> : tensor<2xf32>}> : () -> tensor<2xf32>
// CHECK-NOT: separator of consecutive DAGs
// CHECK-DAG:       [[VAR_4_:%.+]] = "tosa.conv2d"([[VAR_1_]], [[VAR_2_]], [[VAR_3_]]) <{dilation = array<i64: 1, 1>, pad = array<i64: 0, 0, 0, 0>, stride = array<i64: 1, 1>}> : (tensor<5x256x260x3xf32>, tensor<2x60x64x3xf32>, tensor<2xf32>) -> tensor<5x197x197x2xf32>
// CHECK-DAG:       [[VAR_5_:%.+]] = "tosa.const"() <{value = dense<[0, 3, 1, 2]> : tensor<4xi32>}> : () -> tensor<4xi32>
// CHECK:           [[VAR_6_:%.+]] = "tosa.transpose"([[VAR_4_]], [[VAR_5_]]) : (tensor<5x197x197x2xf32>, tensor<4xi32>) -> tensor<5x2x197x197xf32>
// CHECK:           return [[VAR_6_]] : tensor<5x2x197x197xf32>
=======
// CHECK-LABEL:   func.func @test_onnx_conv2d_no_dilation_pad_stride(
// CHECK-SAME:                                                       %[[VAL_0:.*]]: tensor<5x3x256x260xf32>,
// CHECK-SAME:                                                       %[[VAL_1:.*]]: tensor<2x3x60x64xf32>) -> tensor<5x2x197x197xf32> {
// CHECK:           %[[VAL_2:.*]] = "tosa.const"() <{value = dense<[0, 2, 3, 1]> : tensor<4xi32>}> : () -> tensor<4xi32>
// CHECK:           %[[VAL_3:.*]] = tosa.transpose %[[VAL_0]], %[[VAL_2]] : (tensor<5x3x256x260xf32>, tensor<4xi32>) -> tensor<5x256x260x3xf32>
// CHECK:           %[[VAL_4:.*]] = tosa.transpose %[[VAL_1]], %[[VAL_2]] : (tensor<2x3x60x64xf32>, tensor<4xi32>) -> tensor<2x60x64x3xf32>
// CHECK:           %[[VAL_5:.*]] = "tosa.const"() <{value = dense<0.000000e+00> : tensor<2xf32>}> : () -> tensor<2xf32>
// CHECK:           %[[VAL_6:.*]] = tosa.conv2d %[[VAL_3]], %[[VAL_4]], %[[VAL_5]] {dilation = array<i64: 1, 1>, pad = array<i64: 0, 0, 0, 0>, stride = array<i64: 1, 1>} : (tensor<5x256x260x3xf32>, tensor<2x60x64x3xf32>, tensor<2xf32>) -> tensor<5x197x197x2xf32>
// CHECK:           %[[VAL_7:.*]] = "tosa.const"() <{value = dense<[0, 3, 1, 2]> : tensor<4xi32>}> : () -> tensor<4xi32>
// CHECK:           %[[VAL_8:.*]] = tosa.transpose %[[VAL_6]], %[[VAL_7]] : (tensor<5x197x197x2xf32>, tensor<4xi32>) -> tensor<5x2x197x197xf32>
// CHECK:           return %[[VAL_8]] : tensor<5x2x197x197xf32>
>>>>>>> c03bc49b
}

// -----
func.func @test_onnx_conv2d_group(%arg0: tensor<5x64x256x256xf32>, %arg1 : tensor<12x16x45x45xf32>, %arg2: tensor<12xf32>) ->  tensor<5x12x17x17xf32> {
  %0 = "onnx.Conv"(%arg0, %arg1, %arg2) {pads = [1, 1, 1, 1], strides = [13, 13], group = 4 : si64} : (tensor<5x64x256x256xf32>, tensor<12x16x45x45xf32>, tensor<12xf32>) ->  tensor<5x12x17x17xf32>
  return %0 : tensor<5x12x17x17xf32>
<<<<<<< HEAD
// CHECK-LABEL:  func.func @test_onnx_conv2d_group
// CHECK-SAME:   ([[PARAM_0_:%.+]]: tensor<5x64x256x256xf32>, [[PARAM_1_:%.+]]: tensor<12x16x45x45xf32>, [[PARAM_2_:%.+]]: tensor<12xf32>) -> tensor<5x12x17x17xf32> {
// CHECK:           [[VAR_0_:%.+]] = "tosa.const"() <{value = dense<[0, 2, 3, 1]> : tensor<4xi32>}> : () -> tensor<4xi32>
// CHECK-DAG:       [[VAR_1_:%.+]] = "tosa.transpose"([[PARAM_0_]], [[VAR_0_]]) : (tensor<5x64x256x256xf32>, tensor<4xi32>) -> tensor<5x256x256x64xf32>
// CHECK-DAG:       [[VAR_2_:%.+]] = "tosa.transpose"([[PARAM_1_]], [[VAR_0_]]) : (tensor<12x16x45x45xf32>, tensor<4xi32>) -> tensor<12x45x45x16xf32>
// CHECK:           [[VAR_3_:%.+]] = "tosa.slice"([[VAR_1_]]) <{size = array<i64: 5, 252, 252, 64>, start = array<i64: 0, 0, 0, 0>}> : (tensor<5x256x256x64xf32>) -> tensor<5x252x252x64xf32>
// CHECK-DAG:       [[VAR_4_:%.+]] = "tosa.slice"([[VAR_3_]]) <{size = array<i64: 5, 252, 252, 16>, start = array<i64: 0, 0, 0, 0>}> : (tensor<5x252x252x64xf32>) -> tensor<5x252x252x16xf32>
// CHECK-DAG:       [[VAR_5_:%.+]] = "tosa.slice"([[VAR_2_]]) <{size = array<i64: 3, 45, 45, 16>, start = array<i64: 0, 0, 0, 0>}> : (tensor<12x45x45x16xf32>) -> tensor<3x45x45x16xf32>
// CHECK-DAG:       [[VAR_6_:%.+]] = "tosa.slice"([[PARAM_2_]]) <{size = array<i64: 3>, start = array<i64: 0>}> : (tensor<12xf32>) -> tensor<3xf32>
// CHECK-NOT: separator of consecutive DAGs
// CHECK-DAG:       [[VAR_7_:%.+]] = "tosa.conv2d"([[VAR_4_]], [[VAR_5_]], [[VAR_6_]]) <{dilation = array<i64: 1, 1>, pad = array<i64: 1, 0, 1, 0>, stride = array<i64: 13, 13>}> : (tensor<5x252x252x16xf32>, tensor<3x45x45x16xf32>, tensor<3xf32>) -> tensor<5x17x17x3xf32>
// CHECK-DAG:       [[VAR_8_:%.+]] = "tosa.slice"([[VAR_3_]]) <{size = array<i64: 5, 252, 252, 16>, start = array<i64: 0, 0, 0, 16>}> : (tensor<5x252x252x64xf32>) -> tensor<5x252x252x16xf32>
// CHECK-DAG:       [[VAR_9_:%.+]] = "tosa.slice"([[VAR_2_]]) <{size = array<i64: 3, 45, 45, 16>, start = array<i64: 3, 0, 0, 0>}> : (tensor<12x45x45x16xf32>) -> tensor<3x45x45x16xf32>
// CHECK-DAG:       [[VAR_10_:%.+]] = "tosa.slice"([[PARAM_2_]]) <{size = array<i64: 3>, start = array<i64: 3>}> : (tensor<12xf32>) -> tensor<3xf32>
// CHECK-NOT: separator of consecutive DAGs
// CHECK-DAG:       [[VAR_11_:%.+]] = "tosa.conv2d"([[VAR_8_]], [[VAR_9_]], [[VAR_10_]]) <{dilation = array<i64: 1, 1>, pad = array<i64: 1, 0, 1, 0>, stride = array<i64: 13, 13>}> : (tensor<5x252x252x16xf32>, tensor<3x45x45x16xf32>, tensor<3xf32>) -> tensor<5x17x17x3xf32>
// CHECK-DAG:       [[VAR_12_:%.+]] = "tosa.slice"([[VAR_3_]]) <{size = array<i64: 5, 252, 252, 16>, start = array<i64: 0, 0, 0, 32>}> : (tensor<5x252x252x64xf32>) -> tensor<5x252x252x16xf32>
// CHECK-DAG:       [[VAR_13_:%.+]] = "tosa.slice"([[VAR_2_]]) <{size = array<i64: 3, 45, 45, 16>, start = array<i64: 6, 0, 0, 0>}> : (tensor<12x45x45x16xf32>) -> tensor<3x45x45x16xf32>
// CHECK-DAG:       [[VAR_14_:%.+]] = "tosa.slice"([[PARAM_2_]]) <{size = array<i64: 3>, start = array<i64: 6>}> : (tensor<12xf32>) -> tensor<3xf32>
// CHECK-NOT: separator of consecutive DAGs
// CHECK-DAG:       [[VAR_15_:%.+]] = "tosa.conv2d"([[VAR_12_]], [[VAR_13_]], [[VAR_14_]]) <{dilation = array<i64: 1, 1>, pad = array<i64: 1, 0, 1, 0>, stride = array<i64: 13, 13>}> : (tensor<5x252x252x16xf32>, tensor<3x45x45x16xf32>, tensor<3xf32>) -> tensor<5x17x17x3xf32>
// CHECK-DAG:       [[VAR_16_:%.+]] = "tosa.slice"([[VAR_3_]]) <{size = array<i64: 5, 252, 252, 16>, start = array<i64: 0, 0, 0, 48>}> : (tensor<5x252x252x64xf32>) -> tensor<5x252x252x16xf32>
// CHECK-DAG:       [[VAR_17_:%.+]] = "tosa.slice"([[VAR_2_]]) <{size = array<i64: 3, 45, 45, 16>, start = array<i64: 9, 0, 0, 0>}> : (tensor<12x45x45x16xf32>) -> tensor<3x45x45x16xf32>
// CHECK-DAG:       [[VAR_18_:%.+]] = "tosa.slice"([[PARAM_2_]]) <{size = array<i64: 3>, start = array<i64: 9>}> : (tensor<12xf32>) -> tensor<3xf32>
// CHECK:           [[VAR_19_:%.+]] = "tosa.conv2d"([[VAR_16_]], [[VAR_17_]], [[VAR_18_]]) <{dilation = array<i64: 1, 1>, pad = array<i64: 1, 0, 1, 0>, stride = array<i64: 13, 13>}> : (tensor<5x252x252x16xf32>, tensor<3x45x45x16xf32>, tensor<3xf32>) -> tensor<5x17x17x3xf32>
// CHECK-DAG:       [[VAR_20_:%.+]] = "tosa.concat"([[VAR_7_]], [[VAR_11_]], [[VAR_15_]], [[VAR_19_]]) <{axis = 3 : i64}> : (tensor<5x17x17x3xf32>, tensor<5x17x17x3xf32>, tensor<5x17x17x3xf32>, tensor<5x17x17x3xf32>) -> tensor<5x17x17x12xf32>
// CHECK-DAG:       [[VAR_21_:%.+]] = "tosa.const"() <{value = dense<[0, 3, 1, 2]> : tensor<4xi32>}> : () -> tensor<4xi32>
// CHECK:           [[VAR_22_:%.+]] = "tosa.transpose"([[VAR_20_]], [[VAR_21_]]) : (tensor<5x17x17x12xf32>, tensor<4xi32>) -> tensor<5x12x17x17xf32>
// CHECK:           return [[VAR_22_]] : tensor<5x12x17x17xf32>
=======
// CHECK-LABEL:   func.func @test_onnx_conv2d_group(
// CHECK-SAME:                                      %[[VAL_0:.*]]: tensor<5x64x256x256xf32>,
// CHECK-SAME:                                      %[[VAL_1:.*]]: tensor<12x16x45x45xf32>,
// CHECK-SAME:                                      %[[VAL_2:.*]]: tensor<12xf32>) -> tensor<5x12x17x17xf32> {
// CHECK:           %[[VAL_3:.*]] = "tosa.const"() <{value = dense<[0, 2, 3, 1]> : tensor<4xi32>}> : () -> tensor<4xi32>
// CHECK:           %[[VAL_4:.*]] = tosa.transpose %[[VAL_0]], %[[VAL_3]] : (tensor<5x64x256x256xf32>, tensor<4xi32>) -> tensor<5x256x256x64xf32>
// CHECK:           %[[VAL_5:.*]] = tosa.transpose %[[VAL_1]], %[[VAL_3]] : (tensor<12x16x45x45xf32>, tensor<4xi32>) -> tensor<12x45x45x16xf32>
// CHECK:           %[[VAL_6:.*]] = tosa.slice %[[VAL_4]] {size = array<i64: 5, 256, 256, 16>, start = array<i64: 0, 0, 0, 0>} : (tensor<5x256x256x64xf32>) -> tensor<5x256x256x16xf32>
// CHECK:           %[[VAL_7:.*]] = tosa.slice %[[VAL_5]] {size = array<i64: 3, 45, 45, 16>, start = array<i64: 0, 0, 0, 0>} : (tensor<12x45x45x16xf32>) -> tensor<3x45x45x16xf32>
// CHECK:           %[[VAL_8:.*]] = tosa.slice %[[VAL_2]] {size = array<i64: 3>, start = array<i64: 0>} : (tensor<12xf32>) -> tensor<3xf32>
// CHECK:           %[[VAL_9:.*]] = tosa.conv2d %[[VAL_6]], %[[VAL_7]], %[[VAL_8]] {dilation = array<i64: 1, 1>, pad = array<i64: 1, 1, 1, 1>, stride = array<i64: 13, 13>} : (tensor<5x256x256x16xf32>, tensor<3x45x45x16xf32>, tensor<3xf32>) -> tensor<5x17x17x3xf32>
// CHECK:           %[[VAL_10:.*]] = tosa.slice %[[VAL_4]] {size = array<i64: 5, 256, 256, 16>, start = array<i64: 0, 0, 0, 16>} : (tensor<5x256x256x64xf32>) -> tensor<5x256x256x16xf32>
// CHECK:           %[[VAL_11:.*]] = tosa.slice %[[VAL_5]] {size = array<i64: 3, 45, 45, 16>, start = array<i64: 3, 0, 0, 0>} : (tensor<12x45x45x16xf32>) -> tensor<3x45x45x16xf32>
// CHECK:           %[[VAL_12:.*]] = tosa.slice %[[VAL_2]] {size = array<i64: 3>, start = array<i64: 3>} : (tensor<12xf32>) -> tensor<3xf32>
// CHECK:           %[[VAL_13:.*]] = tosa.conv2d %[[VAL_10]], %[[VAL_11]], %[[VAL_12]] {dilation = array<i64: 1, 1>, pad = array<i64: 1, 1, 1, 1>, stride = array<i64: 13, 13>} : (tensor<5x256x256x16xf32>, tensor<3x45x45x16xf32>, tensor<3xf32>) -> tensor<5x17x17x3xf32>
// CHECK:           %[[VAL_14:.*]] = tosa.slice %[[VAL_4]] {size = array<i64: 5, 256, 256, 16>, start = array<i64: 0, 0, 0, 32>} : (tensor<5x256x256x64xf32>) -> tensor<5x256x256x16xf32>
// CHECK:           %[[VAL_15:.*]] = tosa.slice %[[VAL_5]] {size = array<i64: 3, 45, 45, 16>, start = array<i64: 6, 0, 0, 0>} : (tensor<12x45x45x16xf32>) -> tensor<3x45x45x16xf32>
// CHECK:           %[[VAL_16:.*]] = tosa.slice %[[VAL_2]] {size = array<i64: 3>, start = array<i64: 6>} : (tensor<12xf32>) -> tensor<3xf32>
// CHECK:           %[[VAL_17:.*]] = tosa.conv2d %[[VAL_14]], %[[VAL_15]], %[[VAL_16]] {dilation = array<i64: 1, 1>, pad = array<i64: 1, 1, 1, 1>, stride = array<i64: 13, 13>} : (tensor<5x256x256x16xf32>, tensor<3x45x45x16xf32>, tensor<3xf32>) -> tensor<5x17x17x3xf32>
// CHECK:           %[[VAL_18:.*]] = tosa.slice %[[VAL_4]] {size = array<i64: 5, 256, 256, 16>, start = array<i64: 0, 0, 0, 48>} : (tensor<5x256x256x64xf32>) -> tensor<5x256x256x16xf32>
// CHECK:           %[[VAL_19:.*]] = tosa.slice %[[VAL_5]] {size = array<i64: 3, 45, 45, 16>, start = array<i64: 9, 0, 0, 0>} : (tensor<12x45x45x16xf32>) -> tensor<3x45x45x16xf32>
// CHECK:           %[[VAL_20:.*]] = tosa.slice %[[VAL_2]] {size = array<i64: 3>, start = array<i64: 9>} : (tensor<12xf32>) -> tensor<3xf32>
// CHECK:           %[[VAL_21:.*]] = tosa.conv2d %[[VAL_18]], %[[VAL_19]], %[[VAL_20]] {dilation = array<i64: 1, 1>, pad = array<i64: 1, 1, 1, 1>, stride = array<i64: 13, 13>} : (tensor<5x256x256x16xf32>, tensor<3x45x45x16xf32>, tensor<3xf32>) -> tensor<5x17x17x3xf32>
// CHECK:           %[[VAL_22:.*]] = tosa.concat %[[VAL_9]], %[[VAL_13]], %[[VAL_17]], %[[VAL_21]] {axis = 3 : i32} : (tensor<5x17x17x3xf32>, tensor<5x17x17x3xf32>, tensor<5x17x17x3xf32>, tensor<5x17x17x3xf32>) -> tensor<5x17x17x12xf32>
// CHECK:           %[[VAL_23:.*]] = "tosa.const"() <{value = dense<[0, 3, 1, 2]> : tensor<4xi32>}> : () -> tensor<4xi32>
// CHECK:           %[[VAL_24:.*]] = tosa.transpose %[[VAL_22]], %[[VAL_23]] : (tensor<5x17x17x12xf32>, tensor<4xi32>) -> tensor<5x12x17x17xf32>
// CHECK:           return %[[VAL_24]] : tensor<5x12x17x17xf32>
>>>>>>> c03bc49b
}

// -----
func.func @test_onnx_conv2d_autopad(%arg0: tensor<5x3x125x256xf32>, %arg1 : tensor<2x3x64x64xf32>, %arg2: tensor<2xf32>) ->  tensor<5x2x125x256xf32> {
  %0 = "onnx.Conv"(%arg0, %arg1, %arg2) {auto_pad = "SAME_LOWER"} : (tensor<5x3x125x256xf32>, tensor<2x3x64x64xf32>, tensor<2xf32>) ->  tensor<5x2x125x256xf32>
  return %0 : tensor<5x2x125x256xf32>
<<<<<<< HEAD
// CHECK-LABEL:  func.func @test_onnx_conv2d_autopad
// CHECK-SAME:   ([[PARAM_0_:%.+]]: tensor<5x3x125x256xf32>, [[PARAM_1_:%.+]]: tensor<2x3x64x64xf32>, [[PARAM_2_:%.+]]: tensor<2xf32>) -> tensor<5x2x125x256xf32> {
// CHECK:           [[VAR_0_:%.+]] = "tosa.const"() <{value = dense<[0, 2, 3, 1]> : tensor<4xi32>}> : () -> tensor<4xi32>
// CHECK-DAG:       [[VAR_1_:%.+]] = "tosa.transpose"([[PARAM_0_]], [[VAR_0_]]) : (tensor<5x3x125x256xf32>, tensor<4xi32>) -> tensor<5x125x256x3xf32>
// CHECK-DAG:       [[VAR_2_:%.+]] = "tosa.transpose"([[PARAM_1_]], [[VAR_0_]]) : (tensor<2x3x64x64xf32>, tensor<4xi32>) -> tensor<2x64x64x3xf32>
// CHECK-NOT: separator of consecutive DAGs
// CHECK-DAG:       [[VAR_3_:%.+]] = "tosa.conv2d"([[VAR_1_]], [[VAR_2_]], [[PARAM_2_]]) <{dilation = array<i64: 1, 1>, pad = array<i64: 32, 31, 32, 31>, stride = array<i64: 1, 1>}> : (tensor<5x125x256x3xf32>, tensor<2x64x64x3xf32>, tensor<2xf32>) -> tensor<5x125x256x2xf32>
// CHECK-DAG:       [[VAR_4_:%.+]] = "tosa.const"() <{value = dense<[0, 3, 1, 2]> : tensor<4xi32>}> : () -> tensor<4xi32>
// CHECK:           [[VAR_5_:%.+]] = "tosa.transpose"([[VAR_3_]], [[VAR_4_]]) : (tensor<5x125x256x2xf32>, tensor<4xi32>) -> tensor<5x2x125x256xf32>
// CHECK:           return [[VAR_5_]] : tensor<5x2x125x256xf32>
}

// -----
func.func @test_onnx_conv2d_group_higher_4(%arg0: tensor<5x128x256x256xf32>, %arg1 : tensor<16x16x45x45xf32>, %arg2: tensor<16xf32>) ->  tensor<5x16x17x17xf32> {
  %0 = "onnx.Conv"(%arg0, %arg1, %arg2) {auto_pad = "NOTSET", group = 8 : si64, pads = [1, 1, 1, 1], strides = [13, 13]} : (tensor<5x128x256x256xf32>, tensor<16x16x45x45xf32>, tensor<16xf32>) ->  tensor<5x16x17x17xf32>
  return %0 : tensor<5x16x17x17xf32>
// CHECK-LABEL:  func.func @test_onnx_conv2d_group_higher_4
// CHECK-SAME:   ([[PARAM_0_:%.+]]: tensor<5x128x256x256xf32>, [[PARAM_1_:%.+]]: tensor<16x16x45x45xf32>, [[PARAM_2_:%.+]]: tensor<16xf32>) -> tensor<5x16x17x17xf32> {
// CHECK:           [[VAR_0_:%.+]] = "onnx.Conv"([[PARAM_0_]], [[PARAM_1_]], [[PARAM_2_]]) {auto_pad = "NOTSET", group = 8 : si64, pads = [1, 1, 1, 1], strides = [13, 13]} : (tensor<5x128x256x256xf32>, tensor<16x16x45x45xf32>, tensor<16xf32>) -> tensor<5x16x17x17xf32>
// CHECK:           return [[VAR_0_]] : tensor<5x16x17x17xf32>
}

// -----
func.func @test_onnx_conv2d_group_to_depthwise(%arg0: tensor<32x48x112x112xf32>, %arg1 : tensor<48x1x3x3xf32>, %arg2: tensor<48xf32>) ->  tensor<32x48x112x112xf32> {
  %0 = "onnx.Conv"(%arg0, %arg1, %arg2) {auto_pad = "NOTSET", dilations = [1, 1], group = 48 : si64, kernel_shape = [3, 3], onnx_node_name = "Conv_1395", pads = [1, 1, 1, 1], strides = [1, 1]} : (tensor<32x48x112x112xf32>, tensor<48x1x3x3xf32>, tensor<48xf32>) -> tensor<32x48x112x112xf32>
  return %0 : tensor<32x48x112x112xf32>
// CHECK-LABEL:  func.func @test_onnx_conv2d_group_to_depthwise
// CHECK-SAME:   ([[PARAM_0_:%.+]]: tensor<32x48x112x112xf32>, [[PARAM_1_:%.+]]: tensor<48x1x3x3xf32>, [[PARAM_2_:%.+]]: tensor<48xf32>) -> tensor<32x48x112x112xf32> {
// CHECK:           [[VAR_0_:%.+]] = "tosa.const"() <{value = dense<[0, 2, 3, 1]> : tensor<4xi32>}> : () -> tensor<4xi32>
// CHECK-DAG:       [[VAR_1_:%.+]] = "tosa.transpose"([[PARAM_0_]], [[VAR_0_]]) : (tensor<32x48x112x112xf32>, tensor<4xi32>) -> tensor<32x112x112x48xf32>
// CHECK-DAG:       [[VAR_2_:%.+]] = "tosa.const"() <{value = dense<[2, 3, 0, 1]> : tensor<4xi32>}> : () -> tensor<4xi32>
// CHECK:           [[VAR_3_:%.+]] = "tosa.transpose"([[PARAM_1_]], [[VAR_2_]]) : (tensor<48x1x3x3xf32>, tensor<4xi32>) -> tensor<3x3x48x1xf32>
// CHECK:           [[VAR_4_:%.+]] = "tosa.reshape"([[VAR_3_]]) <{new_shape = array<i64: 3, 3, 48, 1>}> : (tensor<3x3x48x1xf32>) -> tensor<3x3x48x1xf32>
// CHECK-DAG:       [[VAR_5_:%.+]] = "tosa.depthwise_conv2d"([[VAR_1_]], [[VAR_4_]], [[PARAM_2_]]) <{dilation = array<i64: 1, 1>, pad = array<i64: 1, 1, 1, 1>, stride = array<i64: 1, 1>}> : (tensor<32x112x112x48xf32>, tensor<3x3x48x1xf32>, tensor<48xf32>) -> tensor<32x112x112x48xf32>
// CHECK-DAG:       [[VAR_6_:%.+]] = "tosa.const"() <{value = dense<[0, 3, 1, 2]> : tensor<4xi32>}> : () -> tensor<4xi32>
// CHECK:           [[VAR_7_:%.+]] = "tosa.transpose"([[VAR_5_]], [[VAR_6_]]) : (tensor<32x112x112x48xf32>, tensor<4xi32>) -> tensor<32x48x112x112xf32>
// CHECK:           return [[VAR_7_]] : tensor<32x48x112x112xf32>
}

// -----

func.func @test_onnx_conv2d_group_to_depthwise_integer_multiple(%arg0: tensor<32x24x112x112xf32>, %arg1 : tensor<48x1x3x3xf32>, %arg2: tensor<48xf32>) ->  tensor<32x48x112x112xf32> {
  %0 = "onnx.Conv"(%arg0, %arg1, %arg2) {auto_pad = "NOTSET", dilations = [1, 1], group = 24 : si64, kernel_shape = [3, 3], onnx_node_name = "Conv_1395", pads = [1, 1, 1, 1], strides = [1, 1]} : (tensor<32x24x112x112xf32>, tensor<48x1x3x3xf32>, tensor<48xf32>) -> tensor<32x48x112x112xf32>
  return %0 : tensor<32x48x112x112xf32>
// CHECK-LABEL:  func.func @test_onnx_conv2d_group_to_depthwise_integer_multiple
// CHECK-SAME:   ([[PARAM_0_:%.+]]: tensor<32x24x112x112xf32>, [[PARAM_1_:%.+]]: tensor<48x1x3x3xf32>, [[PARAM_2_:%.+]]: tensor<48xf32>) -> tensor<32x48x112x112xf32> {
// CHECK:           [[VAR_0_:%.+]] = "tosa.const"() <{value = dense<[0, 2, 3, 1]> : tensor<4xi32>}> : () -> tensor<4xi32>
// CHECK-DAG:       [[VAR_1_:%.+]] = "tosa.transpose"([[PARAM_0_]], [[VAR_0_]]) : (tensor<32x24x112x112xf32>, tensor<4xi32>) -> tensor<32x112x112x24xf32>
// CHECK-DAG:       [[VAR_2_:%.+]] = "tosa.const"() <{value = dense<[2, 3, 0, 1]> : tensor<4xi32>}> : () -> tensor<4xi32>
// CHECK:           [[VAR_3_:%.+]] = "tosa.transpose"([[PARAM_1_]], [[VAR_2_]]) : (tensor<48x1x3x3xf32>, tensor<4xi32>) -> tensor<3x3x48x1xf32>
// CHECK:           [[VAR_4_:%.+]] = "tosa.reshape"([[VAR_3_]]) <{new_shape = array<i64: 3, 3, 24, 2>}> : (tensor<3x3x48x1xf32>) -> tensor<3x3x24x2xf32>
// CHECK-DAG:       [[VAR_5_:%.+]] = "tosa.depthwise_conv2d"([[VAR_1_]], [[VAR_4_]], [[PARAM_2_]]) <{dilation = array<i64: 1, 1>, pad = array<i64: 1, 1, 1, 1>, stride = array<i64: 1, 1>}> : (tensor<32x112x112x24xf32>, tensor<3x3x24x2xf32>, tensor<48xf32>) -> tensor<32x112x112x48xf32>
// CHECK-DAG:       [[VAR_6_:%.+]] = "tosa.const"() <{value = dense<[0, 3, 1, 2]> : tensor<4xi32>}> : () -> tensor<4xi32>
// CHECK:           [[VAR_7_:%.+]] = "tosa.transpose"([[VAR_5_]], [[VAR_6_]]) : (tensor<32x112x112x48xf32>, tensor<4xi32>) -> tensor<32x48x112x112xf32>
// CHECK:           return [[VAR_7_]] : tensor<32x48x112x112xf32>
=======
// CHECK-LABEL:   func.func @test_onnx_conv2d_autopad(
// CHECK-SAME:                                        %[[VAL_0:.*]]: tensor<5x3x125x256xf32>,
// CHECK-SAME:                                        %[[VAL_1:.*]]: tensor<2x3x64x64xf32>,
// CHECK-SAME:                                        %[[VAL_2:.*]]: tensor<2xf32>) -> tensor<5x2x125x256xf32> {
// CHECK:           %[[VAL_3:.*]] = "tosa.const"() <{value = dense<[0, 2, 3, 1]> : tensor<4xi32>}> : () -> tensor<4xi32>
// CHECK:           %[[VAL_4:.*]] = tosa.transpose %[[VAL_0]], %[[VAL_3]] : (tensor<5x3x125x256xf32>, tensor<4xi32>) -> tensor<5x125x256x3xf32>
// CHECK:           %[[VAL_5:.*]] = tosa.transpose %[[VAL_1]], %[[VAL_3]] : (tensor<2x3x64x64xf32>, tensor<4xi32>) -> tensor<2x64x64x3xf32>
// CHECK:           %[[VAL_6:.*]] = tosa.conv2d %[[VAL_4]], %[[VAL_5]], %[[VAL_2]] {dilation = array<i64: 1, 1>, pad = array<i64: 32, 31, 32, 31>, stride = array<i64: 1, 1>} : (tensor<5x125x256x3xf32>, tensor<2x64x64x3xf32>, tensor<2xf32>) -> tensor<5x125x256x2xf32>
// CHECK:           %[[VAL_7:.*]] = "tosa.const"() <{value = dense<[0, 3, 1, 2]> : tensor<4xi32>}> : () -> tensor<4xi32>
// CHECK:           %[[VAL_8:.*]] = tosa.transpose %[[VAL_6]], %[[VAL_7]] : (tensor<5x125x256x2xf32>, tensor<4xi32>) -> tensor<5x2x125x256xf32>
// CHECK:           return %[[VAL_8]] : tensor<5x2x125x256xf32>
>>>>>>> c03bc49b
}<|MERGE_RESOLUTION|>--- conflicted
+++ resolved
@@ -4,18 +4,6 @@
 func.func @test_onnx_conv2d_stride_13(%arg0: tensor<5x3x256x256xf32>, %arg1 : tensor<2x3x64x64xf32>, %arg2: tensor<2xf32>) ->  tensor<5x2x15x15xf32> {
   %0 = "onnx.Conv"(%arg0, %arg1, %arg2) {dilations = [1, 1], pads = [1, 1, 1, 1], strides = [13, 13]} : (tensor<5x3x256x256xf32>, tensor<2x3x64x64xf32>, tensor<2xf32>) ->  tensor<5x2x15x15xf32>
   return %0 : tensor<5x2x15x15xf32>
-<<<<<<< HEAD
-// CHECK-LABEL:  func.func @test_onnx_conv2d_stride_13
-// CHECK-SAME:   ([[PARAM_0_:%.+]]: tensor<5x3x256x256xf32>, [[PARAM_1_:%.+]]: tensor<2x3x64x64xf32>, [[PARAM_2_:%.+]]: tensor<2xf32>) -> tensor<5x2x15x15xf32> {
-// CHECK:           [[VAR_0_:%.+]] = "tosa.const"() <{value = dense<[0, 2, 3, 1]> : tensor<4xi32>}> : () -> tensor<4xi32>
-// CHECK-DAG:       [[VAR_1_:%.+]] = "tosa.transpose"([[PARAM_0_]], [[VAR_0_]]) : (tensor<5x3x256x256xf32>, tensor<4xi32>) -> tensor<5x256x256x3xf32>
-// CHECK-DAG:       [[VAR_2_:%.+]] = "tosa.transpose"([[PARAM_1_]], [[VAR_0_]]) : (tensor<2x3x64x64xf32>, tensor<4xi32>) -> tensor<2x64x64x3xf32>
-// CHECK:           [[VAR_3_:%.+]] = "tosa.slice"([[VAR_1_]]) <{size = array<i64: 5, 245, 245, 3>, start = array<i64: 0, 0, 0, 0>}> : (tensor<5x256x256x3xf32>) -> tensor<5x245x245x3xf32>
-// CHECK-DAG:       [[VAR_4_:%.+]] = "tosa.conv2d"([[VAR_3_]], [[VAR_2_]], [[PARAM_2_]]) <{dilation = array<i64: 1, 1>, pad = array<i64: 1, 0, 1, 0>, stride = array<i64: 13, 13>}> : (tensor<5x245x245x3xf32>, tensor<2x64x64x3xf32>, tensor<2xf32>) -> tensor<5x15x15x2xf32>
-// CHECK-DAG:       [[VAR_5_:%.+]] = "tosa.const"() <{value = dense<[0, 3, 1, 2]> : tensor<4xi32>}> : () -> tensor<4xi32>
-// CHECK:           [[VAR_6_:%.+]] = "tosa.transpose"([[VAR_4_]], [[VAR_5_]]) : (tensor<5x15x15x2xf32>, tensor<4xi32>) -> tensor<5x2x15x15xf32>
-// CHECK:           return [[VAR_6_]] : tensor<5x2x15x15xf32>
-=======
 // CHECK-LABEL:   func.func @test_onnx_conv2d_stride_13(
 // CHECK-SAME:                                          %[[VAL_0:.*]]: tensor<5x3x256x256xf32>,
 // CHECK-SAME:                                          %[[VAL_1:.*]]: tensor<2x3x64x64xf32>,
@@ -27,7 +15,6 @@
 // CHECK:           %[[VAL_7:.*]] = "tosa.const"() <{value = dense<[0, 3, 1, 2]> : tensor<4xi32>}> : () -> tensor<4xi32>
 // CHECK:           %[[VAL_8:.*]] = tosa.transpose %[[VAL_6]], %[[VAL_7]] : (tensor<5x15x15x2xf32>, tensor<4xi32>) -> tensor<5x2x15x15xf32>
 // CHECK:           return %[[VAL_8]] : tensor<5x2x15x15xf32>
->>>>>>> c03bc49b
 }
 
 // -----
@@ -35,19 +22,6 @@
   %none = "onnx.NoValue"() {value} : () -> none
   %0 = "onnx.Conv"(%arg0, %arg1, %none) {pads = [1, 2, 3, 4], dilations = [1, 1]} : (tensor<5x3x256x256xf32>, tensor<2x3x64x64xf32>, none) ->  tensor<5x2x197x199xf32>
   return %0 : tensor<5x2x197x199xf32>
-<<<<<<< HEAD
-// CHECK-LABEL:  func.func @test_onnx_conv2d_novalue
-// CHECK-SAME:   ([[PARAM_0_:%.+]]: tensor<5x3x256x256xf32>, [[PARAM_1_:%.+]]: tensor<2x3x64x64xf32>) -> tensor<5x2x197x199xf32> {
-// CHECK:           [[VAR_0_:%.+]] = "tosa.const"() <{value = dense<[0, 2, 3, 1]> : tensor<4xi32>}> : () -> tensor<4xi32>
-// CHECK-DAG:       [[VAR_1_:%.+]] = "tosa.transpose"([[PARAM_0_]], [[VAR_0_]]) : (tensor<5x3x256x256xf32>, tensor<4xi32>) -> tensor<5x256x256x3xf32>
-// CHECK-DAG:       [[VAR_2_:%.+]] = "tosa.transpose"([[PARAM_1_]], [[VAR_0_]]) : (tensor<2x3x64x64xf32>, tensor<4xi32>) -> tensor<2x64x64x3xf32>
-// CHECK-DAG:       [[VAR_3_:%.+]] = "tosa.const"() <{value = dense<0.000000e+00> : tensor<2xf32>}> : () -> tensor<2xf32>
-// CHECK-NOT: separator of consecutive DAGs
-// CHECK-DAG:       [[VAR_4_:%.+]] = "tosa.conv2d"([[VAR_1_]], [[VAR_2_]], [[VAR_3_]]) <{dilation = array<i64: 1, 1>, pad = array<i64: 1, 3, 2, 4>, stride = array<i64: 1, 1>}> : (tensor<5x256x256x3xf32>, tensor<2x64x64x3xf32>, tensor<2xf32>) -> tensor<5x197x199x2xf32>
-// CHECK-DAG:       [[VAR_5_:%.+]] = "tosa.const"() <{value = dense<[0, 3, 1, 2]> : tensor<4xi32>}> : () -> tensor<4xi32>
-// CHECK:           [[VAR_6_:%.+]] = "tosa.transpose"([[VAR_4_]], [[VAR_5_]]) : (tensor<5x197x199x2xf32>, tensor<4xi32>) -> tensor<5x2x197x199xf32>
-// CHECK:           return [[VAR_6_]] : tensor<5x2x197x199xf32>
-=======
 // CHECK-LABEL:   func.func @test_onnx_conv2d_novalue(
 // CHECK-SAME:                                        %[[VAL_0:.*]]: tensor<5x3x256x256xf32>,
 // CHECK-SAME:                                        %[[VAL_1:.*]]: tensor<2x3x64x64xf32>) -> tensor<5x2x197x199xf32> {
@@ -59,7 +33,6 @@
 // CHECK:           %[[VAL_7:.*]] = "tosa.const"() <{value = dense<[0, 3, 1, 2]> : tensor<4xi32>}> : () -> tensor<4xi32>
 // CHECK:           %[[VAL_8:.*]] = tosa.transpose %[[VAL_6]], %[[VAL_7]] : (tensor<5x197x199x2xf32>, tensor<4xi32>) -> tensor<5x2x197x199xf32>
 // CHECK:           return %[[VAL_8]] : tensor<5x2x197x199xf32>
->>>>>>> c03bc49b
 }
 
 // -----
@@ -67,19 +40,6 @@
   %none = "onnx.NoValue"() {value} : () -> none
   %0 = "onnx.Conv"(%arg0, %arg1, %none) {strides = [13, 13]} : (tensor<5x3x256x256xf32>, tensor<7x3x64x64xf32>, none) ->  tensor<5x7x15x15xf32>
   return %0 :  tensor<5x7x15x15xf32>
-<<<<<<< HEAD
-// CHECK-LABEL:  func.func @test_onnx_conv2d_no_dilation_pad
-// CHECK-SAME:   ([[PARAM_0_:%.+]]: tensor<5x3x256x256xf32>, [[PARAM_1_:%.+]]: tensor<7x3x64x64xf32>) -> tensor<5x7x15x15xf32> {
-// CHECK:           [[VAR_0_:%.+]] = "tosa.const"() <{value = dense<[0, 2, 3, 1]> : tensor<4xi32>}> : () -> tensor<4xi32>
-// CHECK-DAG:       [[VAR_1_:%.+]] = "tosa.transpose"([[PARAM_0_]], [[VAR_0_]]) : (tensor<5x3x256x256xf32>, tensor<4xi32>) -> tensor<5x256x256x3xf32>
-// CHECK-DAG:       [[VAR_2_:%.+]] = "tosa.transpose"([[PARAM_1_]], [[VAR_0_]]) : (tensor<7x3x64x64xf32>, tensor<4xi32>) -> tensor<7x64x64x3xf32>
-// CHECK-DAG:       [[VAR_3_:%.+]] = "tosa.const"() <{value = dense<0.000000e+00> : tensor<7xf32>}> : () -> tensor<7xf32>
-// CHECK:           [[VAR_4_:%.+]] = "tosa.slice"([[VAR_1_]]) <{size = array<i64: 5, 246, 246, 3>, start = array<i64: 0, 0, 0, 0>}> : (tensor<5x256x256x3xf32>) -> tensor<5x246x246x3xf32>
-// CHECK-DAG:       [[VAR_5_:%.+]] = "tosa.conv2d"([[VAR_4_]], [[VAR_2_]], [[VAR_3_]]) <{dilation = array<i64: 1, 1>, pad = array<i64: 0, 0, 0, 0>, stride = array<i64: 13, 13>}> : (tensor<5x246x246x3xf32>, tensor<7x64x64x3xf32>, tensor<7xf32>) -> tensor<5x15x15x7xf32>
-// CHECK-DAG:       [[VAR_6_:%.+]] = "tosa.const"() <{value = dense<[0, 3, 1, 2]> : tensor<4xi32>}> : () -> tensor<4xi32>
-// CHECK:           [[VAR_7_:%.+]] = "tosa.transpose"([[VAR_5_]], [[VAR_6_]]) : (tensor<5x15x15x7xf32>, tensor<4xi32>) -> tensor<5x7x15x15xf32>
-// CHECK:           return [[VAR_7_]] : tensor<5x7x15x15xf32>
-=======
 // CHECK-LABEL:   func.func @test_onnx_conv2d_no_dilation_pad(
 // CHECK-SAME:                                                %[[VAL_0:.*]]: tensor<5x3x256x256xf32>,
 // CHECK-SAME:                                                %[[VAL_1:.*]]: tensor<7x3x64x64xf32>) -> tensor<5x7x15x15xf32> {
@@ -91,7 +51,6 @@
 // CHECK:           %[[VAL_7:.*]] = "tosa.const"() <{value = dense<[0, 3, 1, 2]> : tensor<4xi32>}> : () -> tensor<4xi32>
 // CHECK:           %[[VAL_8:.*]] = tosa.transpose %[[VAL_6]], %[[VAL_7]] : (tensor<5x15x15x7xf32>, tensor<4xi32>) -> tensor<5x7x15x15xf32>
 // CHECK:           return %[[VAL_8]] : tensor<5x7x15x15xf32>
->>>>>>> c03bc49b
 }
 
 // -----
@@ -99,19 +58,6 @@
   %none = "onnx.NoValue"() {value} : () -> none
   %0 = "onnx.Conv"(%arg0, %arg1, %none) : (tensor<5x3x256x260xf32>, tensor<2x3x60x64xf32>, none) ->  tensor<5x2x197x197xf32>
   return %0 : tensor<5x2x197x197xf32>
-<<<<<<< HEAD
-// CHECK-LABEL:  func.func @test_onnx_conv2d_no_dilation_pad_stride
-// CHECK-SAME:   ([[PARAM_0_:%.+]]: tensor<5x3x256x260xf32>, [[PARAM_1_:%.+]]: tensor<2x3x60x64xf32>) -> tensor<5x2x197x197xf32> {
-// CHECK:           [[VAR_0_:%.+]] = "tosa.const"() <{value = dense<[0, 2, 3, 1]> : tensor<4xi32>}> : () -> tensor<4xi32>
-// CHECK-DAG:       [[VAR_1_:%.+]] = "tosa.transpose"([[PARAM_0_]], [[VAR_0_]]) : (tensor<5x3x256x260xf32>, tensor<4xi32>) -> tensor<5x256x260x3xf32>
-// CHECK-DAG:       [[VAR_2_:%.+]] = "tosa.transpose"([[PARAM_1_]], [[VAR_0_]]) : (tensor<2x3x60x64xf32>, tensor<4xi32>) -> tensor<2x60x64x3xf32>
-// CHECK-DAG:       [[VAR_3_:%.+]] = "tosa.const"() <{value = dense<0.000000e+00> : tensor<2xf32>}> : () -> tensor<2xf32>
-// CHECK-NOT: separator of consecutive DAGs
-// CHECK-DAG:       [[VAR_4_:%.+]] = "tosa.conv2d"([[VAR_1_]], [[VAR_2_]], [[VAR_3_]]) <{dilation = array<i64: 1, 1>, pad = array<i64: 0, 0, 0, 0>, stride = array<i64: 1, 1>}> : (tensor<5x256x260x3xf32>, tensor<2x60x64x3xf32>, tensor<2xf32>) -> tensor<5x197x197x2xf32>
-// CHECK-DAG:       [[VAR_5_:%.+]] = "tosa.const"() <{value = dense<[0, 3, 1, 2]> : tensor<4xi32>}> : () -> tensor<4xi32>
-// CHECK:           [[VAR_6_:%.+]] = "tosa.transpose"([[VAR_4_]], [[VAR_5_]]) : (tensor<5x197x197x2xf32>, tensor<4xi32>) -> tensor<5x2x197x197xf32>
-// CHECK:           return [[VAR_6_]] : tensor<5x2x197x197xf32>
-=======
 // CHECK-LABEL:   func.func @test_onnx_conv2d_no_dilation_pad_stride(
 // CHECK-SAME:                                                       %[[VAL_0:.*]]: tensor<5x3x256x260xf32>,
 // CHECK-SAME:                                                       %[[VAL_1:.*]]: tensor<2x3x60x64xf32>) -> tensor<5x2x197x197xf32> {
@@ -123,44 +69,12 @@
 // CHECK:           %[[VAL_7:.*]] = "tosa.const"() <{value = dense<[0, 3, 1, 2]> : tensor<4xi32>}> : () -> tensor<4xi32>
 // CHECK:           %[[VAL_8:.*]] = tosa.transpose %[[VAL_6]], %[[VAL_7]] : (tensor<5x197x197x2xf32>, tensor<4xi32>) -> tensor<5x2x197x197xf32>
 // CHECK:           return %[[VAL_8]] : tensor<5x2x197x197xf32>
->>>>>>> c03bc49b
 }
 
 // -----
 func.func @test_onnx_conv2d_group(%arg0: tensor<5x64x256x256xf32>, %arg1 : tensor<12x16x45x45xf32>, %arg2: tensor<12xf32>) ->  tensor<5x12x17x17xf32> {
   %0 = "onnx.Conv"(%arg0, %arg1, %arg2) {pads = [1, 1, 1, 1], strides = [13, 13], group = 4 : si64} : (tensor<5x64x256x256xf32>, tensor<12x16x45x45xf32>, tensor<12xf32>) ->  tensor<5x12x17x17xf32>
   return %0 : tensor<5x12x17x17xf32>
-<<<<<<< HEAD
-// CHECK-LABEL:  func.func @test_onnx_conv2d_group
-// CHECK-SAME:   ([[PARAM_0_:%.+]]: tensor<5x64x256x256xf32>, [[PARAM_1_:%.+]]: tensor<12x16x45x45xf32>, [[PARAM_2_:%.+]]: tensor<12xf32>) -> tensor<5x12x17x17xf32> {
-// CHECK:           [[VAR_0_:%.+]] = "tosa.const"() <{value = dense<[0, 2, 3, 1]> : tensor<4xi32>}> : () -> tensor<4xi32>
-// CHECK-DAG:       [[VAR_1_:%.+]] = "tosa.transpose"([[PARAM_0_]], [[VAR_0_]]) : (tensor<5x64x256x256xf32>, tensor<4xi32>) -> tensor<5x256x256x64xf32>
-// CHECK-DAG:       [[VAR_2_:%.+]] = "tosa.transpose"([[PARAM_1_]], [[VAR_0_]]) : (tensor<12x16x45x45xf32>, tensor<4xi32>) -> tensor<12x45x45x16xf32>
-// CHECK:           [[VAR_3_:%.+]] = "tosa.slice"([[VAR_1_]]) <{size = array<i64: 5, 252, 252, 64>, start = array<i64: 0, 0, 0, 0>}> : (tensor<5x256x256x64xf32>) -> tensor<5x252x252x64xf32>
-// CHECK-DAG:       [[VAR_4_:%.+]] = "tosa.slice"([[VAR_3_]]) <{size = array<i64: 5, 252, 252, 16>, start = array<i64: 0, 0, 0, 0>}> : (tensor<5x252x252x64xf32>) -> tensor<5x252x252x16xf32>
-// CHECK-DAG:       [[VAR_5_:%.+]] = "tosa.slice"([[VAR_2_]]) <{size = array<i64: 3, 45, 45, 16>, start = array<i64: 0, 0, 0, 0>}> : (tensor<12x45x45x16xf32>) -> tensor<3x45x45x16xf32>
-// CHECK-DAG:       [[VAR_6_:%.+]] = "tosa.slice"([[PARAM_2_]]) <{size = array<i64: 3>, start = array<i64: 0>}> : (tensor<12xf32>) -> tensor<3xf32>
-// CHECK-NOT: separator of consecutive DAGs
-// CHECK-DAG:       [[VAR_7_:%.+]] = "tosa.conv2d"([[VAR_4_]], [[VAR_5_]], [[VAR_6_]]) <{dilation = array<i64: 1, 1>, pad = array<i64: 1, 0, 1, 0>, stride = array<i64: 13, 13>}> : (tensor<5x252x252x16xf32>, tensor<3x45x45x16xf32>, tensor<3xf32>) -> tensor<5x17x17x3xf32>
-// CHECK-DAG:       [[VAR_8_:%.+]] = "tosa.slice"([[VAR_3_]]) <{size = array<i64: 5, 252, 252, 16>, start = array<i64: 0, 0, 0, 16>}> : (tensor<5x252x252x64xf32>) -> tensor<5x252x252x16xf32>
-// CHECK-DAG:       [[VAR_9_:%.+]] = "tosa.slice"([[VAR_2_]]) <{size = array<i64: 3, 45, 45, 16>, start = array<i64: 3, 0, 0, 0>}> : (tensor<12x45x45x16xf32>) -> tensor<3x45x45x16xf32>
-// CHECK-DAG:       [[VAR_10_:%.+]] = "tosa.slice"([[PARAM_2_]]) <{size = array<i64: 3>, start = array<i64: 3>}> : (tensor<12xf32>) -> tensor<3xf32>
-// CHECK-NOT: separator of consecutive DAGs
-// CHECK-DAG:       [[VAR_11_:%.+]] = "tosa.conv2d"([[VAR_8_]], [[VAR_9_]], [[VAR_10_]]) <{dilation = array<i64: 1, 1>, pad = array<i64: 1, 0, 1, 0>, stride = array<i64: 13, 13>}> : (tensor<5x252x252x16xf32>, tensor<3x45x45x16xf32>, tensor<3xf32>) -> tensor<5x17x17x3xf32>
-// CHECK-DAG:       [[VAR_12_:%.+]] = "tosa.slice"([[VAR_3_]]) <{size = array<i64: 5, 252, 252, 16>, start = array<i64: 0, 0, 0, 32>}> : (tensor<5x252x252x64xf32>) -> tensor<5x252x252x16xf32>
-// CHECK-DAG:       [[VAR_13_:%.+]] = "tosa.slice"([[VAR_2_]]) <{size = array<i64: 3, 45, 45, 16>, start = array<i64: 6, 0, 0, 0>}> : (tensor<12x45x45x16xf32>) -> tensor<3x45x45x16xf32>
-// CHECK-DAG:       [[VAR_14_:%.+]] = "tosa.slice"([[PARAM_2_]]) <{size = array<i64: 3>, start = array<i64: 6>}> : (tensor<12xf32>) -> tensor<3xf32>
-// CHECK-NOT: separator of consecutive DAGs
-// CHECK-DAG:       [[VAR_15_:%.+]] = "tosa.conv2d"([[VAR_12_]], [[VAR_13_]], [[VAR_14_]]) <{dilation = array<i64: 1, 1>, pad = array<i64: 1, 0, 1, 0>, stride = array<i64: 13, 13>}> : (tensor<5x252x252x16xf32>, tensor<3x45x45x16xf32>, tensor<3xf32>) -> tensor<5x17x17x3xf32>
-// CHECK-DAG:       [[VAR_16_:%.+]] = "tosa.slice"([[VAR_3_]]) <{size = array<i64: 5, 252, 252, 16>, start = array<i64: 0, 0, 0, 48>}> : (tensor<5x252x252x64xf32>) -> tensor<5x252x252x16xf32>
-// CHECK-DAG:       [[VAR_17_:%.+]] = "tosa.slice"([[VAR_2_]]) <{size = array<i64: 3, 45, 45, 16>, start = array<i64: 9, 0, 0, 0>}> : (tensor<12x45x45x16xf32>) -> tensor<3x45x45x16xf32>
-// CHECK-DAG:       [[VAR_18_:%.+]] = "tosa.slice"([[PARAM_2_]]) <{size = array<i64: 3>, start = array<i64: 9>}> : (tensor<12xf32>) -> tensor<3xf32>
-// CHECK:           [[VAR_19_:%.+]] = "tosa.conv2d"([[VAR_16_]], [[VAR_17_]], [[VAR_18_]]) <{dilation = array<i64: 1, 1>, pad = array<i64: 1, 0, 1, 0>, stride = array<i64: 13, 13>}> : (tensor<5x252x252x16xf32>, tensor<3x45x45x16xf32>, tensor<3xf32>) -> tensor<5x17x17x3xf32>
-// CHECK-DAG:       [[VAR_20_:%.+]] = "tosa.concat"([[VAR_7_]], [[VAR_11_]], [[VAR_15_]], [[VAR_19_]]) <{axis = 3 : i64}> : (tensor<5x17x17x3xf32>, tensor<5x17x17x3xf32>, tensor<5x17x17x3xf32>, tensor<5x17x17x3xf32>) -> tensor<5x17x17x12xf32>
-// CHECK-DAG:       [[VAR_21_:%.+]] = "tosa.const"() <{value = dense<[0, 3, 1, 2]> : tensor<4xi32>}> : () -> tensor<4xi32>
-// CHECK:           [[VAR_22_:%.+]] = "tosa.transpose"([[VAR_20_]], [[VAR_21_]]) : (tensor<5x17x17x12xf32>, tensor<4xi32>) -> tensor<5x12x17x17xf32>
-// CHECK:           return [[VAR_22_]] : tensor<5x12x17x17xf32>
-=======
 // CHECK-LABEL:   func.func @test_onnx_conv2d_group(
 // CHECK-SAME:                                      %[[VAL_0:.*]]: tensor<5x64x256x256xf32>,
 // CHECK-SAME:                                      %[[VAL_1:.*]]: tensor<12x16x45x45xf32>,
@@ -188,24 +102,23 @@
 // CHECK:           %[[VAL_23:.*]] = "tosa.const"() <{value = dense<[0, 3, 1, 2]> : tensor<4xi32>}> : () -> tensor<4xi32>
 // CHECK:           %[[VAL_24:.*]] = tosa.transpose %[[VAL_22]], %[[VAL_23]] : (tensor<5x17x17x12xf32>, tensor<4xi32>) -> tensor<5x12x17x17xf32>
 // CHECK:           return %[[VAL_24]] : tensor<5x12x17x17xf32>
->>>>>>> c03bc49b
 }
 
 // -----
 func.func @test_onnx_conv2d_autopad(%arg0: tensor<5x3x125x256xf32>, %arg1 : tensor<2x3x64x64xf32>, %arg2: tensor<2xf32>) ->  tensor<5x2x125x256xf32> {
   %0 = "onnx.Conv"(%arg0, %arg1, %arg2) {auto_pad = "SAME_LOWER"} : (tensor<5x3x125x256xf32>, tensor<2x3x64x64xf32>, tensor<2xf32>) ->  tensor<5x2x125x256xf32>
   return %0 : tensor<5x2x125x256xf32>
-<<<<<<< HEAD
-// CHECK-LABEL:  func.func @test_onnx_conv2d_autopad
-// CHECK-SAME:   ([[PARAM_0_:%.+]]: tensor<5x3x125x256xf32>, [[PARAM_1_:%.+]]: tensor<2x3x64x64xf32>, [[PARAM_2_:%.+]]: tensor<2xf32>) -> tensor<5x2x125x256xf32> {
-// CHECK:           [[VAR_0_:%.+]] = "tosa.const"() <{value = dense<[0, 2, 3, 1]> : tensor<4xi32>}> : () -> tensor<4xi32>
-// CHECK-DAG:       [[VAR_1_:%.+]] = "tosa.transpose"([[PARAM_0_]], [[VAR_0_]]) : (tensor<5x3x125x256xf32>, tensor<4xi32>) -> tensor<5x125x256x3xf32>
-// CHECK-DAG:       [[VAR_2_:%.+]] = "tosa.transpose"([[PARAM_1_]], [[VAR_0_]]) : (tensor<2x3x64x64xf32>, tensor<4xi32>) -> tensor<2x64x64x3xf32>
-// CHECK-NOT: separator of consecutive DAGs
-// CHECK-DAG:       [[VAR_3_:%.+]] = "tosa.conv2d"([[VAR_1_]], [[VAR_2_]], [[PARAM_2_]]) <{dilation = array<i64: 1, 1>, pad = array<i64: 32, 31, 32, 31>, stride = array<i64: 1, 1>}> : (tensor<5x125x256x3xf32>, tensor<2x64x64x3xf32>, tensor<2xf32>) -> tensor<5x125x256x2xf32>
-// CHECK-DAG:       [[VAR_4_:%.+]] = "tosa.const"() <{value = dense<[0, 3, 1, 2]> : tensor<4xi32>}> : () -> tensor<4xi32>
-// CHECK:           [[VAR_5_:%.+]] = "tosa.transpose"([[VAR_3_]], [[VAR_4_]]) : (tensor<5x125x256x2xf32>, tensor<4xi32>) -> tensor<5x2x125x256xf32>
-// CHECK:           return [[VAR_5_]] : tensor<5x2x125x256xf32>
+// CHECK-LABEL:   func.func @test_onnx_conv2d_autopad(
+// CHECK-SAME:                                        %[[VAL_0:.*]]: tensor<5x3x125x256xf32>,
+// CHECK-SAME:                                        %[[VAL_1:.*]]: tensor<2x3x64x64xf32>,
+// CHECK-SAME:                                        %[[VAL_2:.*]]: tensor<2xf32>) -> tensor<5x2x125x256xf32> {
+// CHECK:           %[[VAL_3:.*]] = "tosa.const"() <{value = dense<[0, 2, 3, 1]> : tensor<4xi32>}> : () -> tensor<4xi32>
+// CHECK:           %[[VAL_4:.*]] = tosa.transpose %[[VAL_0]], %[[VAL_3]] : (tensor<5x3x125x256xf32>, tensor<4xi32>) -> tensor<5x125x256x3xf32>
+// CHECK:           %[[VAL_5:.*]] = tosa.transpose %[[VAL_1]], %[[VAL_3]] : (tensor<2x3x64x64xf32>, tensor<4xi32>) -> tensor<2x64x64x3xf32>
+// CHECK:           %[[VAL_6:.*]] = tosa.conv2d %[[VAL_4]], %[[VAL_5]], %[[VAL_2]] {dilation = array<i64: 1, 1>, pad = array<i64: 32, 31, 32, 31>, stride = array<i64: 1, 1>} : (tensor<5x125x256x3xf32>, tensor<2x64x64x3xf32>, tensor<2xf32>) -> tensor<5x125x256x2xf32>
+// CHECK:           %[[VAL_7:.*]] = "tosa.const"() <{value = dense<[0, 3, 1, 2]> : tensor<4xi32>}> : () -> tensor<4xi32>
+// CHECK:           %[[VAL_8:.*]] = tosa.transpose %[[VAL_6]], %[[VAL_7]] : (tensor<5x125x256x2xf32>, tensor<4xi32>) -> tensor<5x2x125x256xf32>
+// CHECK:           return %[[VAL_8]] : tensor<5x2x125x256xf32>
 }
 
 // -----
@@ -251,17 +164,4 @@
 // CHECK-DAG:       [[VAR_6_:%.+]] = "tosa.const"() <{value = dense<[0, 3, 1, 2]> : tensor<4xi32>}> : () -> tensor<4xi32>
 // CHECK:           [[VAR_7_:%.+]] = "tosa.transpose"([[VAR_5_]], [[VAR_6_]]) : (tensor<32x112x112x48xf32>, tensor<4xi32>) -> tensor<32x48x112x112xf32>
 // CHECK:           return [[VAR_7_]] : tensor<32x48x112x112xf32>
-=======
-// CHECK-LABEL:   func.func @test_onnx_conv2d_autopad(
-// CHECK-SAME:                                        %[[VAL_0:.*]]: tensor<5x3x125x256xf32>,
-// CHECK-SAME:                                        %[[VAL_1:.*]]: tensor<2x3x64x64xf32>,
-// CHECK-SAME:                                        %[[VAL_2:.*]]: tensor<2xf32>) -> tensor<5x2x125x256xf32> {
-// CHECK:           %[[VAL_3:.*]] = "tosa.const"() <{value = dense<[0, 2, 3, 1]> : tensor<4xi32>}> : () -> tensor<4xi32>
-// CHECK:           %[[VAL_4:.*]] = tosa.transpose %[[VAL_0]], %[[VAL_3]] : (tensor<5x3x125x256xf32>, tensor<4xi32>) -> tensor<5x125x256x3xf32>
-// CHECK:           %[[VAL_5:.*]] = tosa.transpose %[[VAL_1]], %[[VAL_3]] : (tensor<2x3x64x64xf32>, tensor<4xi32>) -> tensor<2x64x64x3xf32>
-// CHECK:           %[[VAL_6:.*]] = tosa.conv2d %[[VAL_4]], %[[VAL_5]], %[[VAL_2]] {dilation = array<i64: 1, 1>, pad = array<i64: 32, 31, 32, 31>, stride = array<i64: 1, 1>} : (tensor<5x125x256x3xf32>, tensor<2x64x64x3xf32>, tensor<2xf32>) -> tensor<5x125x256x2xf32>
-// CHECK:           %[[VAL_7:.*]] = "tosa.const"() <{value = dense<[0, 3, 1, 2]> : tensor<4xi32>}> : () -> tensor<4xi32>
-// CHECK:           %[[VAL_8:.*]] = tosa.transpose %[[VAL_6]], %[[VAL_7]] : (tensor<5x125x256x2xf32>, tensor<4xi32>) -> tensor<5x2x125x256xf32>
-// CHECK:           return %[[VAL_8]] : tensor<5x2x125x256xf32>
->>>>>>> c03bc49b
 }