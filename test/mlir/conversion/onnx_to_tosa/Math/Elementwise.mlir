--- conflicted
+++ resolved
@@ -87,7 +87,6 @@
 // CHECK:           return [[VAR_1_]] : tensor<13x21x1xf32>
 }
 
-<<<<<<< HEAD
 // -----
 
 func.func @test_mul(%arg0: tensor<13x21x1xf32>, %arg1: tensor<13x21x1xf32>) -> tensor<13x21x1xf32> {
@@ -97,8 +96,6 @@
 // CHECK-SAME:   ([[PARAM_0_:%.+]]: tensor<13x21x1xf32>, [[PARAM_1_:%.+]]: tensor<13x21x1xf32>) -> tensor<13x21x1xf32> {
 // CHECK-NEXT:      [[VAR_0_:%.+]] = "tosa.mul"([[PARAM_0_]], [[PARAM_1_]]) <{shift = 0 : i32}> : (tensor<13x21x1xf32>, tensor<13x21x1xf32>) -> tensor<13x21x1xf32>
 }
-=======
->>>>>>> c03bc49b
 
 // -----
 
@@ -107,11 +104,7 @@
   "func.return"(%0) : (tensor<13x21x1xi32>) -> ()
 // CHECK-LABEL:  func @test_div
 // CHECK-SAME:   ([[PARAM_0_:%.+]]: tensor<13x21x1xi32>, [[PARAM_1_:%.+]]: tensor<13x21x1xi32>) -> tensor<13x21x1xi32> {
-<<<<<<< HEAD
-// CHECK-NEXT:      [[VAR_0_:%.+]] = "tosa.div"([[PARAM_0_]], [[PARAM_1_]]) : (tensor<13x21x1xi32>, tensor<13x21x1xi32>) -> tensor<13x21x1xi32>
-=======
 // CHECK-NEXT:      [[VAR_0_:%.+]] = tosa.div [[PARAM_0_]], [[PARAM_1_]] : (tensor<13x21x1xi32>, tensor<13x21x1xi32>) -> tensor<13x21x1xi32>
->>>>>>> c03bc49b
 }
 
 // -----
@@ -121,13 +114,8 @@
   "func.return"(%0) : (tensor<13x21x1xi32>) -> ()
 // CHECK-LABEL:  func @test_div_broadcast
 // CHECK-SAME:   ([[PARAM_0_:%.+]]: tensor<13x21x1xi32>, [[PARAM_1_:%.+]]: tensor<1xi32>) -> tensor<13x21x1xi32> {
-<<<<<<< HEAD
-// CHECK-NEXT:      [[VAR_0_:%.+]] = "tosa.reshape"([[PARAM_1_]]) <{new_shape = array<i64: 1, 1, 1>}> : (tensor<1xi32>) -> tensor<1x1x1xi32>
-// CHECK-NEXT:      [[VAR_1_:%.+]] = "tosa.div"([[PARAM_0_]], [[VAR_0_]]) : (tensor<13x21x1xi32>, tensor<1x1x1xi32>) -> tensor<13x21x1xi32>
-=======
 // CHECK-NEXT:      [[VAR_0_:%.+]] = tosa.reshape [[PARAM_1_]] {new_shape = array<i64: 1, 1, 1>} : (tensor<1xi32>) -> tensor<1x1x1xi32>
 // CHECK-NEXT:      [[VAR_1_:%.+]] = tosa.div [[PARAM_0_]], [[VAR_0_]] : (tensor<13x21x1xi32>, tensor<1x1x1xi32>) -> tensor<13x21x1xi32>
->>>>>>> c03bc49b
 }
 
 // -----
@@ -137,9 +125,8 @@
   "func.return"(%0) : (tensor<13x21x1xf32>) -> ()
 // CHECK-LABEL:  func @test_div_decomposed
 // CHECK-SAME:   ([[PARAM_0_:%.+]]: tensor<13x21x1xf32>, [[PARAM_1_:%.+]]: tensor<13x21x1xf32>) -> tensor<13x21x1xf32> {
-<<<<<<< HEAD
-// CHECK-NEXT:      [[VAR_0_:%.+]] = "tosa.reciprocal"([[PARAM_1_]]) : (tensor<13x21x1xf32>) -> tensor<13x21x1xf32>
-// CHECK-NEXT:      [[VAR_1_:%.+]] = "tosa.mul"([[PARAM_0_]], [[VAR_0_]]) <{shift = 0 : i32}> : (tensor<13x21x1xf32>, tensor<13x21x1xf32>) -> tensor<13x21x1xf32>
+// CHECK-NEXT:      [[VAR_0_:%.+]] = tosa.reciprocal [[PARAM_1_]] : (tensor<13x21x1xf32>) -> tensor<13x21x1xf32>
+// CHECK-NEXT:      [[VAR_1_:%.+]] = tosa.mul [[PARAM_0_]], [[VAR_0_]] {shift = 0 : i32} : (tensor<13x21x1xf32>, tensor<13x21x1xf32>) -> tensor<13x21x1xf32>
 }
 
 // -----
@@ -165,7 +152,6 @@
 // CHECK-NEXT:      [[VAR_0_:%.+]] = "tosa.sigmoid"([[PARAM_0_]]) : (tensor<10x10xf32>) -> tensor<10x10xf32>
 // CHECK-NEXT:      return [[VAR_0_]] : tensor<10x10xf32>
 // CHECK-NEXT:    }
-}
 
 // -----
 
@@ -301,26 +287,12 @@
 // CHECK-NEXT:   }
 }
 
-=======
-// CHECK-NEXT:      [[VAR_0_:%.+]] = tosa.reciprocal [[PARAM_1_]] : (tensor<13x21x1xf32>) -> tensor<13x21x1xf32>
-// CHECK-NEXT:      [[VAR_1_:%.+]] = tosa.mul [[PARAM_0_]], [[VAR_0_]] {shift = 0 : i32} : (tensor<13x21x1xf32>, tensor<13x21x1xf32>) -> tensor<13x21x1xf32>
-}
-
-// -----
-
->>>>>>> c03bc49b
 func.func @test_div_decomposed_broadcast(%arg0: tensor<13x21x1xf32>, %arg1: tensor<1xf32>) -> tensor<13x21x1xf32> {
   %0 = "onnx.Div"(%arg0, %arg1) : (tensor<13x21x1xf32>, tensor<1xf32>) -> tensor<13x21x1xf32>
   "func.return"(%0) : (tensor<13x21x1xf32>) -> ()
 // CHECK-LABEL:  func @test_div_decomposed_broadcast
 // CHECK-SAME:   ([[PARAM_0_:%.+]]: tensor<13x21x1xf32>, [[PARAM_1_:%.+]]: tensor<1xf32>) -> tensor<13x21x1xf32> {
-<<<<<<< HEAD
-// CHECK-NEXT:      [[VAR_0_:%.+]] = "tosa.reciprocal"([[PARAM_1_]]) : (tensor<1xf32>) -> tensor<1xf32>
-// CHECK-NEXT:      [[VAR_1_:%.+]] = "tosa.reshape"([[VAR_0_]]) <{new_shape = array<i64: 1, 1, 1>}> : (tensor<1xf32>) -> tensor<1x1x1xf32>
-// CHECK-NEXT:      [[VAR_2_:%.+]] = "tosa.mul"([[PARAM_0_]], [[VAR_1_]]) <{shift = 0 : i32}> : (tensor<13x21x1xf32>, tensor<1x1x1xf32>) -> tensor<13x21x1xf32>
-=======
 // CHECK-NEXT:      [[VAR_0_:%.+]] = tosa.reciprocal [[PARAM_1_]] : (tensor<1xf32>) -> tensor<1xf32>
 // CHECK-NEXT:      [[VAR_1_:%.+]] = tosa.reshape [[VAR_0_]] {new_shape = array<i64: 1, 1, 1>} : (tensor<1xf32>) -> tensor<1x1x1xf32>
 // CHECK-NEXT:      [[VAR_2_:%.+]] = tosa.mul [[PARAM_0_]], [[VAR_1_]] {shift = 0 : i32} : (tensor<13x21x1xf32>, tensor<1x1x1xf32>) -> tensor<13x21x1xf32>
->>>>>>> c03bc49b
 }