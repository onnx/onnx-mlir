// RUN: onnx-mlir-opt --shape-inference --convert-onnx-to-tosa %s -split-input-file | FileCheck %s

func.func @test_relu(%arg0 : tensor<10x10xf32>) -> tensor<10x10xf32> {
  %0 = "onnx.Relu"(%arg0) : (tensor<10x10xf32>) -> tensor<10x10xf32>
  "func.return"(%0) : (tensor<10x10xf32>) -> ()
// CHECK-LABEL:  func @test_relu
// CHECK-SAME:   ([[PARAM_0_:%.+]]: tensor<10x10xf32>) -> tensor<10x10xf32> {
// CHECK-NEXT:      [[VAR_0_:%.+]] = "tosa.clamp"([[PARAM_0_]]) {max_fp = 3.40282347E+38 : f32, max_int = 2147483647 : i64, min_fp = 0.000000e+00 : f32, min_int = 0 : i64} : (tensor<10x10xf32>) -> tensor<10x10xf32>
// CHECK-NEXT:      return [[VAR_0_]] : tensor<10x10xf32>
// CHECK-NEXT:    }
}

// -----
func.func @test_relu_int(%arg0 : tensor<10x10xi32>) -> tensor<10x10xi32> {
  %0 = "onnx.Relu"(%arg0) : (tensor<10x10xi32>) -> tensor<10x10xi32>
  "func.return"(%0) : (tensor<10x10xi32>) -> ()
// CHECK-LABEL:  func @test_relu
// CHECK-SAME:   ([[PARAM_0_:%.+]]: tensor<10x10xi32>) -> tensor<10x10xi32> {
// CHECK-NEXT:      [[VAR_0_:%.+]] = "tosa.clamp"([[PARAM_0_]]) {max_fp = 3.40282347E+38 : f32, max_int = 2147483647 : i64, min_fp = 0.000000e+00 : f32, min_int = 0 : i64} : (tensor<10x10xi32>) -> tensor<10x10xi32>
// CHECK-NEXT:      return [[VAR_0_]] : tensor<10x10xi32>
// CHECK-NEXT:    }
}

// -----
func.func @test_relu_dynamic(%arg0 : tensor<?x10xf32>) -> tensor<*xf32> {
  %0 = "onnx.Relu"(%arg0) : (tensor<?x10xf32>) -> tensor<*xf32>
  "func.return"(%0) : (tensor<*xf32>) -> ()
// CHECK-LABEL:  func @test_relu_dynamic
// CHECK-SAME:   ([[PARAM_0_:%.+]]: tensor<?x10xf32>) -> tensor<?x10xf32> {
// CHECK-NEXT:      [[VAR_0_:%.+]] =  "tosa.clamp"([[PARAM_0_]]) {max_fp = 3.40282347E+38 : f32, max_int = 2147483647 : i64, min_fp = 0.000000e+00 : f32, min_int = 0 : i64} : (tensor<?x10xf32>) -> tensor<?x10xf32>
// CHECK-NEXT:      return [[VAR_0_]] : tensor<?x10xf32>
// CHECK-NEXT:    }
}

// -----
func.func @test_neg(%arg0: tensor<10x10xf32>) -> tensor<10x10xf32> {
  %0 = "onnx.Neg"(%arg0) : (tensor<10x10xf32>) -> tensor<10x10xf32>
  "func.return"(%0) : (tensor<10x10xf32>) -> ()
// CHECK-LABEL:  func @test_neg
// CHECK-SAME:   ([[PARAM_0_:%.+]]: tensor<10x10xf32>) -> tensor<10x10xf32> {
// CHECK-NEXT:      [[VAR_0_:%.+]] = "tosa.negate"([[PARAM_0_]]) : (tensor<10x10xf32>) -> tensor<10x10xf32>
}

// -----
func.func @test_floor(%arg0: tensor<10x10xf32>) -> tensor<10x10xf32> {
  %0 = "onnx.Floor"(%arg0) : (tensor<10x10xf32>) -> tensor<10x10xf32>
  "func.return"(%0) : (tensor<10x10xf32>) -> ()
// CHECK-LABEL:  func @test_floor
// CHECK-SAME:   ([[PARAM_0_:%.+]]: tensor<10x10xf32>) -> tensor<10x10xf32> {
// CHECK-NEXT:      [[VAR_0_:%.+]] = "tosa.floor"([[PARAM_0_]]) : (tensor<10x10xf32>) -> tensor<10x10xf32>
}

<<<<<<< HEAD
// -----
func.func @test_add(%arg0: tensor<13x21x1xf32>, %arg1: tensor<13x21x1xf32>) -> tensor<13x21x1xf32> {
  %0 = "onnx.Add"(%arg0, %arg1) : (tensor<13x21x1xf32>, tensor<13x21x1xf32>) -> tensor<13x21x1xf32>
  "func.return"(%0) : (tensor<13x21x1xf32>) -> ()
// CHECK-LABEL:  func @test_add
// CHECK-SAME:   ([[PARAM_0_:%.+]]: tensor<13x21x1xf32>, [[PARAM_1_:%.+]]: tensor<13x21x1xf32>) -> tensor<13x21x1xf32> {
// CHECK-NEXT:      [[VAR_0_:%.+]] = "tosa.add"([[PARAM_0_]], [[PARAM_1_]]) : (tensor<13x21x1xf32>, tensor<13x21x1xf32>) -> tensor<13x21x1xf32>
}

// -----
func.func @test_add_broadcast(%arg0: tensor<13x21x1xf32>, %arg1: tensor<1xf32>) -> tensor<13x21x1xf32> {
  %0 = "onnx.Add"(%arg0, %arg1) : (tensor<13x21x1xf32>, tensor<1xf32>) -> tensor<13x21x1xf32>
  "func.return"(%0) : (tensor<13x21x1xf32>) -> ()
// CHECK-LABEL:  func @test_add_broadcast
// CHECK-SAME:   ([[PARAM_0_:%.+]]: tensor<13x21x1xf32>, [[PARAM_1_:%.+]]: tensor<1xf32>) -> tensor<13x21x1xf32> {
// CHECK-NEXT:      [[VAR_0_:%.+]] = "tosa.add"([[PARAM_0_]], [[PARAM_1_]]) : (tensor<13x21x1xf32>, tensor<1xf32>) -> tensor<13x21x1xf32>
}


// -----
func.func @test_sub(%arg0: tensor<13x21x1xf32>, %arg1: tensor<13x21x1xf32>) -> tensor<13x21x1xf32> {
  %0 = "onnx.Sub"(%arg0, %arg1) : (tensor<13x21x1xf32>, tensor<13x21x1xf32>) -> tensor<13x21x1xf32>
  "func.return"(%0) : (tensor<13x21x1xf32>) -> ()
// CHECK-LABEL:  func @test_sub
// CHECK-SAME:   ([[PARAM_0_:%.+]]: tensor<13x21x1xf32>, [[PARAM_1_:%.+]]: tensor<13x21x1xf32>) -> tensor<13x21x1xf32> {
// CHECK-NEXT:      [[VAR_0_:%.+]] = "tosa.sub"([[PARAM_0_]], [[PARAM_1_]]) : (tensor<13x21x1xf32>, tensor<13x21x1xf32>) -> tensor<13x21x1xf32>
}

// -----
func.func @test_sub_broadcast(%arg0: tensor<13x21x1xf32>, %arg1: tensor<1xf32>) -> tensor<13x21x1xf32> {
  %0 = "onnx.Sub"(%arg0, %arg1) : (tensor<13x21x1xf32>, tensor<1xf32>) -> tensor<13x21x1xf32>
  "func.return"(%0) : (tensor<13x21x1xf32>) -> ()
// CHECK-LABEL:  func @test_sub_broadcast
// CHECK-SAME:   ([[PARAM_0_:%.+]]: tensor<13x21x1xf32>, [[PARAM_1_:%.+]]: tensor<1xf32>) -> tensor<13x21x1xf32> {
// CHECK-NEXT:      [[VAR_0_:%.+]] = "tosa.sub"([[PARAM_0_]], [[PARAM_1_]]) : (tensor<13x21x1xf32>, tensor<1xf32>) -> tensor<13x21x1xf32>
}
=======
func.func @test_leaky_relu(%arg0: tensor<13x21x3xf32>) -> tensor<13x21x3xf32> {
  %0 = "onnx.LeakyRelu"(%arg0) {alpha = 0.707330704  : f32} : (tensor<13x21x3xf32>) -> tensor<13x21x3xf32>
  func.return %0 : tensor<13x21x3xf32>
// CHECK-LABEL: test_leaky_relu
// CHECK-DAG: %[[VAR0:.*]] = "tosa.const"() {value = dense<0.000000e+00> : tensor<1x1x1xf32>}
// CHECK-DAG: %[[VAR1:.*]] = "tosa.const"() {value = dense<0.707330704> : tensor<1x1x1xf32>}
// CHECK-DAG: %[[VAR2:.*]] = "tosa.mul"(%arg0, %[[VAR1]]) {shift = 0 : i32}
// CHECK-DAG: %[[VAR3:.*]] = "tosa.greater_equal"(%arg0, %[[VAR0]])
// CHECK: %[[VAR6:.*]] = "tosa.select"(%[[VAR3]], %arg0, %[[VAR2]])
}

>>>>>>> c1daf621
<|MERGE_RESOLUTION|>--- conflicted
+++ resolved
@@ -50,7 +50,6 @@
 // CHECK-NEXT:      [[VAR_0_:%.+]] = "tosa.floor"([[PARAM_0_]]) : (tensor<10x10xf32>) -> tensor<10x10xf32>
 }
 
-<<<<<<< HEAD
 // -----
 func.func @test_add(%arg0: tensor<13x21x1xf32>, %arg1: tensor<13x21x1xf32>) -> tensor<13x21x1xf32> {
   %0 = "onnx.Add"(%arg0, %arg1) : (tensor<13x21x1xf32>, tensor<13x21x1xf32>) -> tensor<13x21x1xf32>
@@ -87,7 +86,7 @@
 // CHECK-SAME:   ([[PARAM_0_:%.+]]: tensor<13x21x1xf32>, [[PARAM_1_:%.+]]: tensor<1xf32>) -> tensor<13x21x1xf32> {
 // CHECK-NEXT:      [[VAR_0_:%.+]] = "tosa.sub"([[PARAM_0_]], [[PARAM_1_]]) : (tensor<13x21x1xf32>, tensor<1xf32>) -> tensor<13x21x1xf32>
 }
-=======
+
 func.func @test_leaky_relu(%arg0: tensor<13x21x3xf32>) -> tensor<13x21x3xf32> {
   %0 = "onnx.LeakyRelu"(%arg0) {alpha = 0.707330704  : f32} : (tensor<13x21x3xf32>) -> tensor<13x21x3xf32>
   func.return %0 : tensor<13x21x3xf32>
@@ -99,4 +98,3 @@
 // CHECK: %[[VAR6:.*]] = "tosa.select"(%[[VAR3]], %arg0, %[[VAR2]])
 }
 
->>>>>>> c1daf621
