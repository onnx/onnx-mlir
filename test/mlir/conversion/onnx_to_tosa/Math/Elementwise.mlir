// RUN: onnx-mlir-opt --shape-inference --convert-onnx-to-tosa %s -split-input-file | FileCheck %s

func.func @test_relu(%arg0 : tensor<10x10xf32>) -> tensor<10x10xf32> {
  %0 = "onnx.Relu"(%arg0) : (tensor<10x10xf32>) -> tensor<10x10xf32>
  "func.return"(%0) : (tensor<10x10xf32>) -> ()
// CHECK-LABEL:  func @test_relu
// CHECK-SAME:   ([[PARAM_0_:%.+]]: tensor<10x10xf32>) -> tensor<10x10xf32> {
// CHECK-NEXT:      [[VAR_0_:%.+]] = "tosa.clamp"([[PARAM_0_]]) {max_fp = 3.40282347E+38 : f32, max_int = 2147483647 : i64, min_fp = 0.000000e+00 : f32, min_int = 0 : i64} : (tensor<10x10xf32>) -> tensor<10x10xf32>
// CHECK-NEXT:      return [[VAR_0_]] : tensor<10x10xf32>
// CHECK-NEXT:    }
}

// -----
<<<<<<< HEAD
func.func @test_relu_int(%arg0 : tensor<10x10xi32>) -> tensor<10x10xi32> {
  %0 = "onnx.Relu"(%arg0) : (tensor<10x10xi32>) -> tensor<10x10xi32>
  "func.return"(%0) : (tensor<10x10xi32>) -> ()
// CHECK-LABEL:  func @test_relu
// CHECK-SAME:   ([[PARAM_0_:%.+]]: tensor<10x10xi32>) -> tensor<10x10xi32> {
// CHECK-NEXT:      [[VAR_0_:%.+]] = "tosa.clamp"([[PARAM_0_]]) {max_fp = 3.40282347E+38 : f32, max_int = 2147483647 : i64, min_fp = 0.000000e+00 : f32, min_int = 0 : i64} : (tensor<10x10xi32>) -> tensor<10x10xi32>
// CHECK-NEXT:      return [[VAR_0_]] : tensor<10x10xi32>
// CHECK-NEXT:    }
}

// -----
=======

>>>>>>> c6b2ee83
func.func @test_relu_dynamic(%arg0 : tensor<?x10xf32>) -> tensor<*xf32> {
  %0 = "onnx.Relu"(%arg0) : (tensor<?x10xf32>) -> tensor<*xf32>
  "func.return"(%0) : (tensor<*xf32>) -> ()
// CHECK-LABEL:  func @test_relu_dynamic
// CHECK-SAME:   ([[PARAM_0_:%.+]]: tensor<?x10xf32>) -> tensor<?x10xf32> {
// CHECK-NEXT:      [[VAR_0_:%.+]] =  "tosa.clamp"([[PARAM_0_]]) {max_fp = 3.40282347E+38 : f32, max_int = 2147483647 : i64, min_fp = 0.000000e+00 : f32, min_int = 0 : i64} : (tensor<?x10xf32>) -> tensor<?x10xf32>
// CHECK-NEXT:      return [[VAR_0_]] : tensor<?x10xf32>
// CHECK-NEXT:    }
}

// -----
<<<<<<< HEAD
=======

>>>>>>> c6b2ee83
func.func @test_neg(%arg0: tensor<10x10xf32>) -> tensor<10x10xf32> {
  %0 = "onnx.Neg"(%arg0) : (tensor<10x10xf32>) -> tensor<10x10xf32>
  "func.return"(%0) : (tensor<10x10xf32>) -> ()
// CHECK-LABEL:  func @test_neg
// CHECK-SAME:   ([[PARAM_0_:%.+]]: tensor<10x10xf32>) -> tensor<10x10xf32> {
// CHECK-NEXT:      [[VAR_0_:%.+]] = "tosa.negate"([[PARAM_0_]]) : (tensor<10x10xf32>) -> tensor<10x10xf32>
}

// -----
<<<<<<< HEAD
=======

>>>>>>> c6b2ee83
func.func @test_floor(%arg0: tensor<10x10xf32>) -> tensor<10x10xf32> {
  %0 = "onnx.Floor"(%arg0) : (tensor<10x10xf32>) -> tensor<10x10xf32>
  "func.return"(%0) : (tensor<10x10xf32>) -> ()
// CHECK-LABEL:  func @test_floor
// CHECK-SAME:   ([[PARAM_0_:%.+]]: tensor<10x10xf32>) -> tensor<10x10xf32> {
// CHECK-NEXT:      [[VAR_0_:%.+]] = "tosa.floor"([[PARAM_0_]]) : (tensor<10x10xf32>) -> tensor<10x10xf32>
}

<<<<<<< HEAD
// -----
=======

// -----

>>>>>>> c6b2ee83
func.func @test_add(%arg0: tensor<13x21x1xf32>, %arg1: tensor<13x21x1xf32>) -> tensor<13x21x1xf32> {
  %0 = "onnx.Add"(%arg0, %arg1) : (tensor<13x21x1xf32>, tensor<13x21x1xf32>) -> tensor<13x21x1xf32>
  "func.return"(%0) : (tensor<13x21x1xf32>) -> ()
// CHECK-LABEL:  func @test_add
// CHECK-SAME:   ([[PARAM_0_:%.+]]: tensor<13x21x1xf32>, [[PARAM_1_:%.+]]: tensor<13x21x1xf32>) -> tensor<13x21x1xf32> {
// CHECK-NEXT:      [[VAR_0_:%.+]] = "tosa.add"([[PARAM_0_]], [[PARAM_1_]]) : (tensor<13x21x1xf32>, tensor<13x21x1xf32>) -> tensor<13x21x1xf32>
}

// -----
<<<<<<< HEAD
=======

>>>>>>> c6b2ee83
func.func @test_add_broadcast(%arg0: tensor<13x21x1xf32>, %arg1: tensor<1xf32>) -> tensor<13x21x1xf32> {
  %0 = "onnx.Add"(%arg0, %arg1) : (tensor<13x21x1xf32>, tensor<1xf32>) -> tensor<13x21x1xf32>
  "func.return"(%0) : (tensor<13x21x1xf32>) -> ()
// CHECK-LABEL:  func @test_add_broadcast
// CHECK-SAME:   ([[PARAM_0_:%.+]]: tensor<13x21x1xf32>, [[PARAM_1_:%.+]]: tensor<1xf32>) -> tensor<13x21x1xf32> {
// CHECK-NEXT:      [[VAR_0_:%.+]] = "tosa.add"([[PARAM_0_]], [[PARAM_1_]]) : (tensor<13x21x1xf32>, tensor<1xf32>) -> tensor<13x21x1xf32>
}


// -----
<<<<<<< HEAD
=======

>>>>>>> c6b2ee83
func.func @test_sub(%arg0: tensor<13x21x1xf32>, %arg1: tensor<13x21x1xf32>) -> tensor<13x21x1xf32> {
  %0 = "onnx.Sub"(%arg0, %arg1) : (tensor<13x21x1xf32>, tensor<13x21x1xf32>) -> tensor<13x21x1xf32>
  "func.return"(%0) : (tensor<13x21x1xf32>) -> ()
// CHECK-LABEL:  func @test_sub
// CHECK-SAME:   ([[PARAM_0_:%.+]]: tensor<13x21x1xf32>, [[PARAM_1_:%.+]]: tensor<13x21x1xf32>) -> tensor<13x21x1xf32> {
// CHECK-NEXT:      [[VAR_0_:%.+]] = "tosa.sub"([[PARAM_0_]], [[PARAM_1_]]) : (tensor<13x21x1xf32>, tensor<13x21x1xf32>) -> tensor<13x21x1xf32>
}

// -----
<<<<<<< HEAD
=======

>>>>>>> c6b2ee83
func.func @test_sub_broadcast(%arg0: tensor<13x21x1xf32>, %arg1: tensor<1xf32>) -> tensor<13x21x1xf32> {
  %0 = "onnx.Sub"(%arg0, %arg1) : (tensor<13x21x1xf32>, tensor<1xf32>) -> tensor<13x21x1xf32>
  "func.return"(%0) : (tensor<13x21x1xf32>) -> ()
// CHECK-LABEL:  func @test_sub_broadcast
// CHECK-SAME:   ([[PARAM_0_:%.+]]: tensor<13x21x1xf32>, [[PARAM_1_:%.+]]: tensor<1xf32>) -> tensor<13x21x1xf32> {
// CHECK-NEXT:      [[VAR_0_:%.+]] = "tosa.sub"([[PARAM_0_]], [[PARAM_1_]]) : (tensor<13x21x1xf32>, tensor<1xf32>) -> tensor<13x21x1xf32>
<<<<<<< HEAD
}

func.func @test_leaky_relu(%arg0: tensor<13x21x3xf32>) -> tensor<13x21x3xf32> {
  %0 = "onnx.LeakyRelu"(%arg0) {alpha = 0.707330704  : f32} : (tensor<13x21x3xf32>) -> tensor<13x21x3xf32>
  func.return %0 : tensor<13x21x3xf32>
// CHECK-LABEL: test_leaky_relu
// CHECK-DAG: %[[VAR0:.*]] = "tosa.const"() {value = dense<0.000000e+00> : tensor<1x1x1xf32>}
// CHECK-DAG: %[[VAR1:.*]] = "tosa.const"() {value = dense<0.707330704> : tensor<1x1x1xf32>}
// CHECK-DAG: %[[VAR2:.*]] = "tosa.mul"(%arg0, %[[VAR1]]) {shift = 0 : i32}
// CHECK-DAG: %[[VAR3:.*]] = "tosa.greater_equal"(%arg0, %[[VAR0]])
// CHECK: %[[VAR6:.*]] = "tosa.select"(%[[VAR3]], %arg0, %[[VAR2]])
}

=======
}
>>>>>>> c6b2ee83
<|MERGE_RESOLUTION|>--- conflicted
+++ resolved
@@ -11,21 +11,7 @@
 }
 
 // -----
-<<<<<<< HEAD
-func.func @test_relu_int(%arg0 : tensor<10x10xi32>) -> tensor<10x10xi32> {
-  %0 = "onnx.Relu"(%arg0) : (tensor<10x10xi32>) -> tensor<10x10xi32>
-  "func.return"(%0) : (tensor<10x10xi32>) -> ()
-// CHECK-LABEL:  func @test_relu
-// CHECK-SAME:   ([[PARAM_0_:%.+]]: tensor<10x10xi32>) -> tensor<10x10xi32> {
-// CHECK-NEXT:      [[VAR_0_:%.+]] = "tosa.clamp"([[PARAM_0_]]) {max_fp = 3.40282347E+38 : f32, max_int = 2147483647 : i64, min_fp = 0.000000e+00 : f32, min_int = 0 : i64} : (tensor<10x10xi32>) -> tensor<10x10xi32>
-// CHECK-NEXT:      return [[VAR_0_]] : tensor<10x10xi32>
-// CHECK-NEXT:    }
-}
 
-// -----
-=======
-
->>>>>>> c6b2ee83
 func.func @test_relu_dynamic(%arg0 : tensor<?x10xf32>) -> tensor<*xf32> {
   %0 = "onnx.Relu"(%arg0) : (tensor<?x10xf32>) -> tensor<*xf32>
   "func.return"(%0) : (tensor<*xf32>) -> ()
@@ -37,10 +23,7 @@
 }
 
 // -----
-<<<<<<< HEAD
-=======
 
->>>>>>> c6b2ee83
 func.func @test_neg(%arg0: tensor<10x10xf32>) -> tensor<10x10xf32> {
   %0 = "onnx.Neg"(%arg0) : (tensor<10x10xf32>) -> tensor<10x10xf32>
   "func.return"(%0) : (tensor<10x10xf32>) -> ()
@@ -50,10 +33,7 @@
 }
 
 // -----
-<<<<<<< HEAD
-=======
 
->>>>>>> c6b2ee83
 func.func @test_floor(%arg0: tensor<10x10xf32>) -> tensor<10x10xf32> {
   %0 = "onnx.Floor"(%arg0) : (tensor<10x10xf32>) -> tensor<10x10xf32>
   "func.return"(%0) : (tensor<10x10xf32>) -> ()
@@ -62,13 +42,8 @@
 // CHECK-NEXT:      [[VAR_0_:%.+]] = "tosa.floor"([[PARAM_0_]]) : (tensor<10x10xf32>) -> tensor<10x10xf32>
 }
 
-<<<<<<< HEAD
-// -----
-=======
-
 // -----
 
->>>>>>> c6b2ee83
 func.func @test_add(%arg0: tensor<13x21x1xf32>, %arg1: tensor<13x21x1xf32>) -> tensor<13x21x1xf32> {
   %0 = "onnx.Add"(%arg0, %arg1) : (tensor<13x21x1xf32>, tensor<13x21x1xf32>) -> tensor<13x21x1xf32>
   "func.return"(%0) : (tensor<13x21x1xf32>) -> ()
@@ -78,10 +53,7 @@
 }
 
 // -----
-<<<<<<< HEAD
-=======
 
->>>>>>> c6b2ee83
 func.func @test_add_broadcast(%arg0: tensor<13x21x1xf32>, %arg1: tensor<1xf32>) -> tensor<13x21x1xf32> {
   %0 = "onnx.Add"(%arg0, %arg1) : (tensor<13x21x1xf32>, tensor<1xf32>) -> tensor<13x21x1xf32>
   "func.return"(%0) : (tensor<13x21x1xf32>) -> ()
@@ -92,10 +64,7 @@
 
 
 // -----
-<<<<<<< HEAD
-=======
 
->>>>>>> c6b2ee83
 func.func @test_sub(%arg0: tensor<13x21x1xf32>, %arg1: tensor<13x21x1xf32>) -> tensor<13x21x1xf32> {
   %0 = "onnx.Sub"(%arg0, %arg1) : (tensor<13x21x1xf32>, tensor<13x21x1xf32>) -> tensor<13x21x1xf32>
   "func.return"(%0) : (tensor<13x21x1xf32>) -> ()
@@ -105,18 +74,16 @@
 }
 
 // -----
-<<<<<<< HEAD
-=======
 
->>>>>>> c6b2ee83
 func.func @test_sub_broadcast(%arg0: tensor<13x21x1xf32>, %arg1: tensor<1xf32>) -> tensor<13x21x1xf32> {
   %0 = "onnx.Sub"(%arg0, %arg1) : (tensor<13x21x1xf32>, tensor<1xf32>) -> tensor<13x21x1xf32>
   "func.return"(%0) : (tensor<13x21x1xf32>) -> ()
 // CHECK-LABEL:  func @test_sub_broadcast
 // CHECK-SAME:   ([[PARAM_0_:%.+]]: tensor<13x21x1xf32>, [[PARAM_1_:%.+]]: tensor<1xf32>) -> tensor<13x21x1xf32> {
 // CHECK-NEXT:      [[VAR_0_:%.+]] = "tosa.sub"([[PARAM_0_]], [[PARAM_1_]]) : (tensor<13x21x1xf32>, tensor<1xf32>) -> tensor<13x21x1xf32>
-<<<<<<< HEAD
 }
+
+// -----
 
 func.func @test_leaky_relu(%arg0: tensor<13x21x3xf32>) -> tensor<13x21x3xf32> {
   %0 = "onnx.LeakyRelu"(%arg0) {alpha = 0.707330704  : f32} : (tensor<13x21x3xf32>) -> tensor<13x21x3xf32>
@@ -127,8 +94,4 @@
 // CHECK-DAG: %[[VAR2:.*]] = "tosa.mul"(%arg0, %[[VAR1]]) {shift = 0 : i32}
 // CHECK-DAG: %[[VAR3:.*]] = "tosa.greater_equal"(%arg0, %[[VAR0]])
 // CHECK: %[[VAR6:.*]] = "tosa.select"(%[[VAR3]], %arg0, %[[VAR2]])
-}
-
-=======
-}
->>>>>>> c6b2ee83
+}