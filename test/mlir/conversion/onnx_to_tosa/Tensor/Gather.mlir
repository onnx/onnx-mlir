// RUN: onnx-mlir-opt --convert-onnx-to-tosa -cse %s -split-input-file | FileCheck %s

func.func @test_gather_axis0(%arg0 : tensor<3x2xf32>) -> tensor<2x2x2xf32> {
  %indices = "onnx.Constant"() {value = dense<[[0, 1], [1, 2]]> : tensor<2x2xi64>} : () -> tensor<2x2xi64>
  %0 = "onnx.Gather"(%arg0, %indices) {axis = 0 : si64} : (tensor<3x2xf32>, tensor<2x2xi64>) -> tensor<2x2x2xf32>
  "func.return"(%0) : (tensor<2x2x2xf32>) -> ()
// CHECK-LABEL:   func.func @test_gather_axis0(
// CHECK-SAME:                                 %[[VAL_0:.*]]: tensor<3x2xf32>) -> tensor<2x2x2xf32> {
// CHECK:           %[[VAL_1:.*]] = "tosa.const"() <{value = dense<{{\[\[}}0, 1], [1, 2]]> : tensor<2x2xi64>}> : () -> tensor<2x2xi64>
// CHECK:           %[[VAL_2:.*]] = "tosa.const"() <{value = dense<3> : tensor<1x1xi64>}> : () -> tensor<1x1xi64>
// CHECK:           %[[VAL_3:.*]] = tosa.add %[[VAL_1]], %[[VAL_2]] : (tensor<2x2xi64>, tensor<1x1xi64>) -> tensor<2x2xi64>
// CHECK:           %[[VAL_4:.*]] = "tosa.const"() <{value = dense<0> : tensor<1x1xi64>}> : () -> tensor<1x1xi64>
// CHECK:           %[[VAL_5:.*]] = tosa.greater_equal %[[VAL_1]], %[[VAL_4]] : (tensor<2x2xi64>, tensor<1x1xi64>) -> tensor<2x2xi1>
// CHECK:           %[[VAL_6:.*]] = tosa.select %[[VAL_5]], %[[VAL_1]], %[[VAL_3]] : (tensor<2x2xi1>, tensor<2x2xi64>, tensor<2x2xi64>) -> tensor<2x2xi64>
// CHECK:           %[[VAL_7:.*]] = tosa.cast %[[VAL_6]] : (tensor<2x2xi64>) -> tensor<2x2xi32>
// CHECK:           %[[VAL_8:.*]] = "tosa.const"() <{value = dense<[0, 1]> : tensor<2xi32>}> : () -> tensor<2xi32>
// CHECK:           %[[VAL_9:.*]] = tosa.transpose %[[VAL_0]], %[[VAL_8]] : (tensor<3x2xf32>, tensor<2xi32>) -> tensor<3x2xf32>
// CHECK:           %[[VAL_10:.*]] = tosa.reshape %[[VAL_9]] {new_shape = array<i64: 1, 3, 2>} : (tensor<3x2xf32>) -> tensor<1x3x2xf32>
// CHECK:           %[[VAL_11:.*]] = tosa.reshape %[[VAL_7]] {new_shape = array<i64: 1, 4>} : (tensor<2x2xi32>) -> tensor<1x4xi32>
// CHECK:           %[[VAL_12:.*]] = tosa.gather %[[VAL_10]], %[[VAL_11]] : (tensor<1x3x2xf32>, tensor<1x4xi32>) -> tensor<1x4x2xf32>
// CHECK:           %[[VAL_13:.*]] = tosa.reshape %[[VAL_12]] {new_shape = array<i64: 2, 2, 2>} : (tensor<1x4x2xf32>) -> tensor<2x2x2xf32>
// CHECK:           %[[VAL_14:.*]] = "tosa.const"() <{value = dense<[0, 1, 2]> : tensor<3xi32>}> : () -> tensor<3xi32>
// CHECK:           %[[VAL_15:.*]] = tosa.transpose %[[VAL_13]], %[[VAL_14]] : (tensor<2x2x2xf32>, tensor<3xi32>) -> tensor<2x2x2xf32>
// CHECK:           return %[[VAL_15]] : tensor<2x2x2xf32>
}

// -----

// Test negative indices.
func.func @test_gather_axis0_neg_idx(%arg0 : tensor<3x2xf32>) -> tensor<2x2x2xf32> {
  %indices = "onnx.Constant"() {value = dense<[[0, -1], [1, 2]]> : tensor<2x2xi64>} : () -> tensor<2x2xi64>
  %0 = "onnx.Gather"(%arg0, %indices) {axis = 0 : si64} : (tensor<3x2xf32>, tensor<2x2xi64>) -> tensor<2x2x2xf32>
  "func.return"(%0) : (tensor<2x2x2xf32>) -> ()
// CHECK-LABEL:   func.func @test_gather_axis0_neg_idx(
// CHECK-SAME:                                         %[[VAL_0:.*]]: tensor<3x2xf32>) -> tensor<2x2x2xf32> {
// CHECK:           %[[VAL_1:.*]] = "tosa.const"() <{value = dense<{{\[\[}}0, -1], [1, 2]]> : tensor<2x2xi64>}> : () -> tensor<2x2xi64>
// CHECK:           %[[VAL_2:.*]] = "tosa.const"() <{value = dense<3> : tensor<1x1xi64>}> : () -> tensor<1x1xi64>
// CHECK:           %[[VAL_3:.*]] = tosa.add %[[VAL_1]], %[[VAL_2]] : (tensor<2x2xi64>, tensor<1x1xi64>) -> tensor<2x2xi64>
// CHECK:           %[[VAL_4:.*]] = "tosa.const"() <{value = dense<0> : tensor<1x1xi64>}> : () -> tensor<1x1xi64>
// CHECK:           %[[VAL_5:.*]] = tosa.greater_equal %[[VAL_1]], %[[VAL_4]] : (tensor<2x2xi64>, tensor<1x1xi64>) -> tensor<2x2xi1>
// CHECK:           %[[VAL_6:.*]] = tosa.select %[[VAL_5]], %[[VAL_1]], %[[VAL_3]] : (tensor<2x2xi1>, tensor<2x2xi64>, tensor<2x2xi64>) -> tensor<2x2xi64>
// CHECK:           %[[VAL_7:.*]] = tosa.cast %[[VAL_6]] : (tensor<2x2xi64>) -> tensor<2x2xi32>
// CHECK:           %[[VAL_8:.*]] = "tosa.const"() <{value = dense<[0, 1]> : tensor<2xi32>}> : () -> tensor<2xi32>
// CHECK:           %[[VAL_9:.*]] = tosa.transpose %[[VAL_0]], %[[VAL_8]] : (tensor<3x2xf32>, tensor<2xi32>) -> tensor<3x2xf32>
// CHECK:           %[[VAL_10:.*]] = tosa.reshape %[[VAL_9]] {new_shape = array<i64: 1, 3, 2>} : (tensor<3x2xf32>) -> tensor<1x3x2xf32>
// CHECK:           %[[VAL_11:.*]] = tosa.reshape %[[VAL_7]] {new_shape = array<i64: 1, 4>} : (tensor<2x2xi32>) -> tensor<1x4xi32>
// CHECK:           %[[VAL_12:.*]] = tosa.gather %[[VAL_10]], %[[VAL_11]] : (tensor<1x3x2xf32>, tensor<1x4xi32>) -> tensor<1x4x2xf32>
// CHECK:           %[[VAL_13:.*]] = tosa.reshape %[[VAL_12]] {new_shape = array<i64: 2, 2, 2>} : (tensor<1x4x2xf32>) -> tensor<2x2x2xf32>
// CHECK:           %[[VAL_14:.*]] = "tosa.const"() <{value = dense<[0, 1, 2]> : tensor<3xi32>}> : () -> tensor<3xi32>
// CHECK:           %[[VAL_15:.*]] = tosa.transpose %[[VAL_13]], %[[VAL_14]] : (tensor<2x2x2xf32>, tensor<3xi32>) -> tensor<2x2x2xf32>
// CHECK:           return %[[VAL_15]] : tensor<2x2x2xf32>
}

// -----

// Test along axis 1. Transpose should be different.
func.func @test_gather_axis1(%arg0 : tensor<3x3xf32>) -> tensor<3x1x2xf32> {
  %indices = "onnx.Constant"() {value = dense<[[0, 2]]> : tensor<1x2xi64>} : () -> tensor<1x2xi64>
  %0 = "onnx.Gather"(%arg0, %indices) {axis = 1 : si64} : (tensor<3x3xf32>, tensor<1x2xi64>) -> tensor<3x1x2xf32>
  "func.return"(%0) : (tensor<3x1x2xf32>) -> ()
// CHECK-LABEL:   func.func @test_gather_axis1(
// CHECK-SAME:                                 %[[VAL_0:.*]]: tensor<3x3xf32>) -> tensor<3x1x2xf32> {
// CHECK:           %[[VAL_1:.*]] = "tosa.const"() <{value = dense<{{\[\[}}0, 2]]> : tensor<1x2xi64>}> : () -> tensor<1x2xi64>
// CHECK:           %[[VAL_2:.*]] = "tosa.const"() <{value = dense<3> : tensor<1x1xi64>}> : () -> tensor<1x1xi64>
// CHECK:           %[[VAL_3:.*]] = tosa.add %[[VAL_1]], %[[VAL_2]] : (tensor<1x2xi64>, tensor<1x1xi64>) -> tensor<1x2xi64>
// CHECK:           %[[VAL_4:.*]] = "tosa.const"() <{value = dense<0> : tensor<1x1xi64>}> : () -> tensor<1x1xi64>
// CHECK:           %[[VAL_5:.*]] = tosa.greater_equal %[[VAL_1]], %[[VAL_4]] : (tensor<1x2xi64>, tensor<1x1xi64>) -> tensor<1x2xi1>
// CHECK:           %[[VAL_6:.*]] = tosa.select %[[VAL_5]], %[[VAL_1]], %[[VAL_3]] : (tensor<1x2xi1>, tensor<1x2xi64>, tensor<1x2xi64>) -> tensor<1x2xi64>
// CHECK:           %[[VAL_7:.*]] = tosa.cast %[[VAL_6]] : (tensor<1x2xi64>) -> tensor<1x2xi32>
// CHECK:           %[[VAL_8:.*]] = "tosa.const"() <{value = dense<[1, 0]> : tensor<2xi32>}> : () -> tensor<2xi32>
// CHECK:           %[[VAL_9:.*]] = tosa.transpose %[[VAL_0]], %[[VAL_8]] : (tensor<3x3xf32>, tensor<2xi32>) -> tensor<3x3xf32>
// CHECK:           %[[VAL_10:.*]] = tosa.reshape %[[VAL_9]] {new_shape = array<i64: 1, 3, 3>} : (tensor<3x3xf32>) -> tensor<1x3x3xf32>
// CHECK:           %[[VAL_11:.*]] = tosa.reshape %[[VAL_7]] {new_shape = array<i64: 1, 2>} : (tensor<1x2xi32>) -> tensor<1x2xi32>
// CHECK:           %[[VAL_12:.*]] = tosa.gather %[[VAL_10]], %[[VAL_11]] : (tensor<1x3x3xf32>, tensor<1x2xi32>) -> tensor<1x2x3xf32>
// CHECK:           %[[VAL_13:.*]] = tosa.reshape %[[VAL_12]] {new_shape = array<i64: 1, 2, 3>} : (tensor<1x2x3xf32>) -> tensor<1x2x3xf32>
// CHECK:           %[[VAL_14:.*]] = "tosa.const"() <{value = dense<[2, 0, 1]> : tensor<3xi32>}> : () -> tensor<3xi32>
// CHECK:           %[[VAL_15:.*]] = tosa.transpose %[[VAL_13]], %[[VAL_14]] : (tensor<1x2x3xf32>, tensor<3xi32>) -> tensor<3x1x2xf32>
// CHECK:           return %[[VAL_15]] : tensor<3x1x2xf32>
// CHECK:         }
}

// -----

func.func @test_gather_dynamic_indices(%arg0 : tensor<3x3xf32>, %indices: tensor<1x2xi64>) -> tensor<3x1x2xf32> {
  %0 = "onnx.Gather"(%arg0, %indices) {axis = 1 : si64} : (tensor<3x3xf32>, tensor<1x2xi64>) -> tensor<3x1x2xf32>
  "func.return"(%0) : (tensor<3x1x2xf32>) -> ()
// CHECK-LABEL:   func.func @test_gather_dynamic_indices(
// CHECK-SAME:                                           %[[VAL_0:.*]]: tensor<3x3xf32>,
// CHECK-SAME:                                           %[[VAL_1:.*]]: tensor<1x2xi64>) -> tensor<3x1x2xf32> {
// CHECK:           %[[VAL_2:.*]] = "tosa.const"() <{value = dense<3> : tensor<1x1xi64>}> : () -> tensor<1x1xi64>
// CHECK:           %[[VAL_3:.*]] = tosa.add %[[VAL_1]], %[[VAL_2]] : (tensor<1x2xi64>, tensor<1x1xi64>) -> tensor<1x2xi64>
// CHECK:           %[[VAL_4:.*]] = "tosa.const"() <{value = dense<0> : tensor<1x1xi64>}> : () -> tensor<1x1xi64>
// CHECK:           %[[VAL_5:.*]] = tosa.greater_equal %[[VAL_1]], %[[VAL_4]] : (tensor<1x2xi64>, tensor<1x1xi64>) -> tensor<1x2xi1>
// CHECK:           %[[VAL_6:.*]] = tosa.select %[[VAL_5]], %[[VAL_1]], %[[VAL_3]] : (tensor<1x2xi1>, tensor<1x2xi64>, tensor<1x2xi64>) -> tensor<1x2xi64>
// CHECK:           %[[VAL_7:.*]] = tosa.cast %[[VAL_6]] : (tensor<1x2xi64>) -> tensor<1x2xi32>
// CHECK:           %[[VAL_8:.*]] = "tosa.const"() <{value = dense<[1, 0]> : tensor<2xi32>}> : () -> tensor<2xi32>
// CHECK:           %[[VAL_9:.*]] = tosa.transpose %[[VAL_0]], %[[VAL_8]] : (tensor<3x3xf32>, tensor<2xi32>) -> tensor<3x3xf32>
// CHECK:           %[[VAL_10:.*]] = tosa.reshape %[[VAL_9]] {new_shape = array<i64: 1, 3, 3>} : (tensor<3x3xf32>) -> tensor<1x3x3xf32>
// CHECK:           %[[VAL_11:.*]] = tosa.reshape %[[VAL_7]] {new_shape = array<i64: 1, 2>} : (tensor<1x2xi32>) -> tensor<1x2xi32>
// CHECK:           %[[VAL_12:.*]] = tosa.gather %[[VAL_10]], %[[VAL_11]] : (tensor<1x3x3xf32>, tensor<1x2xi32>) -> tensor<1x2x3xf32>
// CHECK:           %[[VAL_13:.*]] = tosa.reshape %[[VAL_12]] {new_shape = array<i64: 1, 2, 3>} : (tensor<1x2x3xf32>) -> tensor<1x2x3xf32>
// CHECK:           %[[VAL_14:.*]] = "tosa.const"() <{value = dense<[2, 0, 1]> : tensor<3xi32>}> : () -> tensor<3xi32>
// CHECK:           %[[VAL_15:.*]] = tosa.transpose %[[VAL_13]], %[[VAL_14]] : (tensor<1x2x3xf32>, tensor<3xi32>) -> tensor<3x1x2xf32>
// CHECK:           return %[[VAL_15]] : tensor<3x1x2xf32>
}

// -----

func.func @test_gather_dynamic_indices_i32(%arg0 : tensor<3x3xf32>, %indices: tensor<1x2xi32>) -> tensor<3x1x2xf32> {
  %0 = "onnx.Gather"(%arg0, %indices) {axis = 1 : si64} : (tensor<3x3xf32>, tensor<1x2xi32>) -> tensor<3x1x2xf32>
  "func.return"(%0) : (tensor<3x1x2xf32>) -> ()
// CHECK-LABEL:   func.func @test_gather_dynamic_indices_i32(
// CHECK-SAME:                                               %[[VAL_0:.*]]: tensor<3x3xf32>,
// CHECK-SAME:                                               %[[VAL_1:.*]]: tensor<1x2xi32>) -> tensor<3x1x2xf32> {
// CHECK:           %[[VAL_2:.*]] = "tosa.const"() <{value = dense<3> : tensor<1x1xi32>}> : () -> tensor<1x1xi32>
// CHECK:           %[[VAL_4:.*]] = tosa.add %[[VAL_1]], %[[VAL_2]] : (tensor<1x2xi32>, tensor<1x1xi32>) -> tensor<1x2xi32>
// CHECK:           %[[VAL_5:.*]] = "tosa.const"() <{value = dense<0> : tensor<1x1xi32>}> : () -> tensor<1x1xi32>
// CHECK:           %[[VAL_7:.*]] = tosa.greater_equal %[[VAL_1]], %[[VAL_5]] : (tensor<1x2xi32>, tensor<1x1xi32>) -> tensor<1x2xi1>
// CHECK:           %[[VAL_8:.*]] = tosa.select %[[VAL_7]], %[[VAL_1]], %[[VAL_4]] : (tensor<1x2xi1>, tensor<1x2xi32>, tensor<1x2xi32>) -> tensor<1x2xi32>
// CHECK:           %[[VAL_9:.*]] = "tosa.const"() <{value = dense<[1, 0]> : tensor<2xi32>}> : () -> tensor<2xi32>
// CHECK:           %[[VAL_10:.*]] = tosa.transpose %[[VAL_0]], %[[VAL_9]] : (tensor<3x3xf32>, tensor<2xi32>) -> tensor<3x3xf32>
// CHECK:           %[[VAL_11:.*]] = tosa.reshape %[[VAL_10]] {new_shape = array<i64: 1, 3, 3>} : (tensor<3x3xf32>) -> tensor<1x3x3xf32>
// CHECK:           %[[VAL_12:.*]] = tosa.reshape %[[VAL_8]] {new_shape = array<i64: 1, 2>} : (tensor<1x2xi32>) -> tensor<1x2xi32>
// CHECK:           %[[VAL_13:.*]] = tosa.gather %[[VAL_11]], %[[VAL_12]] : (tensor<1x3x3xf32>, tensor<1x2xi32>) -> tensor<1x2x3xf32>
// CHECK:           %[[VAL_14:.*]] = tosa.reshape %[[VAL_13]] {new_shape = array<i64: 1, 2, 3>} : (tensor<1x2x3xf32>) -> tensor<1x2x3xf32>
// CHECK:           %[[VAL_15:.*]] = "tosa.const"() <{value = dense<[2, 0, 1]> : tensor<3xi32>}> : () -> tensor<3xi32>
// CHECK:           %[[VAL_16:.*]] = tosa.transpose %[[VAL_14]], %[[VAL_15]] : (tensor<1x2x3xf32>, tensor<3xi32>) -> tensor<3x1x2xf32>
// CHECK:           return %[[VAL_16]] : tensor<3x1x2xf32>
}

// -----

<<<<<<< HEAD
func.func @test_gather_dynamic_shape_indices_i32(%arg0 : tensor<?x4xf32>, %indices: tensor<?xi64>) -> tensor<?x4xf32> {
  %0 = "onnx.Gather"(%arg0, %indices) {axis = 0 : si64} : (tensor<?x4xf32>, tensor<?xi64>) -> tensor<?x4xf32>
  "func.return"(%0) : (tensor<?x4xf32>) -> ()
// CHECK-LABEL: test_gather_dynamic_shape_indices_i32
// CHECK: onnx.Gather
=======
func.func @test_gather_like_slice(%arg0 : tensor<3x3xf32>) -> tensor<3xf32> {
  %indices = onnx.Constant dense<0> : tensor<i64>
  %0 = "onnx.Gather"(%arg0, %indices) {axis = 1 : si64} : (tensor<3x3xf32>, tensor<i64>) -> tensor<3xf32>
  "func.return"(%0) : (tensor<3xf32>) -> ()
// CHECK-LABEL:   test_gather_like_slice
// CHECK-SAME:    (%[[ARG:.*]]: tensor<3x3xf32>)
// CHECK:         %[[VAL_1:.*]] = tosa.slice %[[ARG]] {size = array<i64: 3, 1>, start = array<i64: 0, 0>} : (tensor<3x3xf32>) -> tensor<3x1xf32>
// CHECK:         %[[VAL_2:.*]] = tosa.reshape %[[VAL_1]] {{.*}} -> tensor<3xf32>
// CHECK:         return %[[VAL_2]]
}

// -----

func.func @test_gather_like_slice_non_zero(%arg0 : tensor<3x3xf32>) -> tensor<3xf32> {
  %indices = onnx.Constant dense<2> : tensor<i64>
  %0 = "onnx.Gather"(%arg0, %indices) {axis = 0 : si64} : (tensor<3x3xf32>, tensor<i64>) -> tensor<3xf32>
  "func.return"(%0) : (tensor<3xf32>) -> ()
// CHECK-LABEL:   test_gather_like_slice
// CHECK-SAME:    (%[[ARG:.*]]: tensor<3x3xf32>)
// CHECK:         %[[VAL_1:.*]] = tosa.slice %[[ARG]] {size = array<i64: 1, 3>, start = array<i64: 2, 0>} : (tensor<3x3xf32>) -> tensor<1x3xf32>
// CHECK:         %[[VAL_2:.*]] = tosa.reshape %[[VAL_1]] {{.*}} -> tensor<3xf32>
// CHECK:         return %[[VAL_2]]
>>>>>>> eda75862
}<|MERGE_RESOLUTION|>--- conflicted
+++ resolved
@@ -130,13 +130,6 @@
 
 // -----
 
-<<<<<<< HEAD
-func.func @test_gather_dynamic_shape_indices_i32(%arg0 : tensor<?x4xf32>, %indices: tensor<?xi64>) -> tensor<?x4xf32> {
-  %0 = "onnx.Gather"(%arg0, %indices) {axis = 0 : si64} : (tensor<?x4xf32>, tensor<?xi64>) -> tensor<?x4xf32>
-  "func.return"(%0) : (tensor<?x4xf32>) -> ()
-// CHECK-LABEL: test_gather_dynamic_shape_indices_i32
-// CHECK: onnx.Gather
-=======
 func.func @test_gather_like_slice(%arg0 : tensor<3x3xf32>) -> tensor<3xf32> {
   %indices = onnx.Constant dense<0> : tensor<i64>
   %0 = "onnx.Gather"(%arg0, %indices) {axis = 1 : si64} : (tensor<3x3xf32>, tensor<i64>) -> tensor<3xf32>
@@ -159,5 +152,13 @@
 // CHECK:         %[[VAL_1:.*]] = tosa.slice %[[ARG]] {size = array<i64: 1, 3>, start = array<i64: 2, 0>} : (tensor<3x3xf32>) -> tensor<1x3xf32>
 // CHECK:         %[[VAL_2:.*]] = tosa.reshape %[[VAL_1]] {{.*}} -> tensor<3xf32>
 // CHECK:         return %[[VAL_2]]
->>>>>>> eda75862
+}
+
+// -----
+
+func.func @test_gather_dynamic_shape_indices_i32(%arg0 : tensor<?x4xf32>, %indices: tensor<?xi64>) -> tensor<?x4xf32> {
+  %0 = "onnx.Gather"(%arg0, %indices) {axis = 0 : si64} : (tensor<?x4xf32>, tensor<?xi64>) -> tensor<?x4xf32>
+  "func.return"(%0) : (tensor<?x4xf32>) -> ()
+// CHECK-LABEL: test_gather_dynamic_shape_indices_i32
+// CHECK: onnx.Gather
 }