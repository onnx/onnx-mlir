--- conflicted
+++ resolved
@@ -23,13 +23,8 @@
 
   const CategoryMapperBuilder::CMAttributes attributes = {{1, 2, 3, 4, 5},
       {"cat", "dog", "human", "tiger", "beaver"}, -1, "unknown"};
-<<<<<<< HEAD
-  const llvm::SmallVector<int64_t> input = {1, 2, 3, 6, 4, 5};
-  const llvm::SmallVector<const char *> expResult = {
-=======
   const llvm::SmallVector<int64_t, 6> input = {1, 2, 3, 6, 4, 5};
   const llvm::SmallVector<const char *, 6> expResult = {
->>>>>>> d202e0bf
       "cat", "dog", "human", "unknown", "tiger", "beaver"};
 
   CategoryMapperBuilder categoryMapper(
@@ -50,15 +45,9 @@
 
   const CategoryMapperBuilder::CMAttributes attributes = {{1, 2, 3, 4, 5},
       {"cat", "dog", "human", "tiger", "beaver"}, -1, "unknown"};
-<<<<<<< HEAD
-  const llvm::SmallVector<const char *> input = {
-      "dog", "human", "cat", "beaver", "tiger", "bird"};
-  const llvm::SmallVector<int64_t> expResult = {2, 3, 1, 5, 4, -1};
-=======
   const llvm::SmallVector<const char *, 6> input = {
       "dog", "human", "cat", "beaver", "tiger", "bird"};
   const llvm::SmallVector<int64_t, 6> expResult = {2, 3, 1, 5, 4, -1};
->>>>>>> d202e0bf
 
   CategoryMapperBuilder categoryMapper(
       SharedLibBaseName, attributes, input, expResult);
