/*
 * SPDX-License-Identifier: Apache-2.0
 */

//===---- TestCategoryMapper.cpp - Test CategoryMapper Implementation -----===//
//
// Copyright 2022 The IBM Research Authors.
//
// =============================================================================
//
// This file contains end-to-end tests for the CategoryMapper operator.
//
//===----------------------------------------------------------------------===//

#include "test/modellib/ModelLib.hpp"
#include "llvm/Support/FileSystem.h"

static const std::string SharedLibBaseName("./TestCategoryMapper_main_graph");

static bool testInt64ToStr() {
  using CategoryMapperBuilder =
      onnx_mlir::test::CategoryMapperLibBuilder<int64_t, const char *>;

  const CategoryMapperBuilder::CMAttributes attributes = {{1, 2, 3, 4, 5},
      {"cat", "dog", "human", "tiger", "beaver"}, -1, "unknown"};
<<<<<<< HEAD
  const llvm::ArrayRef<int64_t> input = {1, 2, 3, 4, 5};
  const llvm::ArrayRef<const char *> expResult = {
      "cat", "dog", "human", "tiger", "beaver"};
=======
  const ArrayRef<int64_t> input = {1, 2, 3, 6, 4, 5};
  const ArrayRef<const char *> expResult = {
      "cat", "dog", "human", "unknown", "tiger", "beaver"};
>>>>>>> f4543101

  CategoryMapperBuilder categoryMapper(
      SharedLibBaseName, attributes, input, expResult);

  bool passed = categoryMapper.build() && categoryMapper.compileAndLoad() &&
                categoryMapper.prepareInputs() && categoryMapper.run() &&
                categoryMapper.verifyOutputs();
  if (!passed)
    llvm::errs() << __func__ << " failed\n";

  return passed;
}

static bool testStrToInt64() {
  using CategoryMapperBuilder =
      onnx_mlir::test::CategoryMapperLibBuilder<const char *, int64_t>;

  const CategoryMapperBuilder::CMAttributes attributes = {{1, 2, 3, 4, 5},
      {"cat", "dog", "human", "tiger", "beaver"}, -1, "unknown"};
  const llvm::ArrayRef<const char *> input = {
      "dog", "human", "cat", "beaver", "tiger", "bird"};
  const llvm::ArrayRef<int64_t> expResult = {2, 3, 1, 5, 4, -1};

  CategoryMapperBuilder categoryMapper(
      SharedLibBaseName, attributes, input, expResult);

  bool passed = categoryMapper.build() && categoryMapper.compileAndLoad() &&
                categoryMapper.prepareInputs() && categoryMapper.run() &&
                categoryMapper.verifyOutputs();
  if (!passed)
    llvm::errs() << __func__ << " failed\n";

  return passed;
}

int main(int argc, char *argv[]) {
  llvm::FileRemover remover(
      onnx_mlir::test::ModelLibBuilder::getSharedLibName(SharedLibBaseName));

  setCompilerOption(onnx_mlir::OptionKind::CompilerOptLevel, "3");
  mlir::registerPassManagerCLOptions();
  llvm::cl::ParseCommandLineOptions(
      argc, argv, "TestCategoryMapper\n", nullptr, "TEST_ARGS");

  bool rc = testInt64ToStr();
  rc &= testStrToInt64();

  return rc ? 0 : 1;
}<|MERGE_RESOLUTION|>--- conflicted
+++ resolved
@@ -23,15 +23,9 @@
 
   const CategoryMapperBuilder::CMAttributes attributes = {{1, 2, 3, 4, 5},
       {"cat", "dog", "human", "tiger", "beaver"}, -1, "unknown"};
-<<<<<<< HEAD
-  const llvm::ArrayRef<int64_t> input = {1, 2, 3, 4, 5};
+  const llvm::ArrayRef<int64_t> input = {1, 2, 3, 6, 4, 5};
   const llvm::ArrayRef<const char *> expResult = {
-      "cat", "dog", "human", "tiger", "beaver"};
-=======
-  const ArrayRef<int64_t> input = {1, 2, 3, 6, 4, 5};
-  const ArrayRef<const char *> expResult = {
       "cat", "dog", "human", "unknown", "tiger", "beaver"};
->>>>>>> f4543101
 
   CategoryMapperBuilder categoryMapper(
       SharedLibBaseName, attributes, input, expResult);
