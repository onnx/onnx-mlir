--- conflicted
+++ resolved
@@ -429,13 +429,8 @@
 
         # IsInf
 
-<<<<<<< HEAD
-        # Is Nan
-        "test_isnan_cpu": {STATIC_SHAPE:{}, DYNAMIC_SHAPE:{-1:{-1}}, CONSTANT_INPUT:{-1}},
-=======
-        # IsNan
+        # ==OP== IsNan
         #"test_isnan_cpu": {STATIC_SHAPE:{}, DYNAMIC_SHAPE:{-1:{-1}}, CONSTANT_INPUT:{-1}},
->>>>>>> b989ea79
 
         # ==OP== LeakyRelu
         "test_leakyrelu_cpu": {STATIC_SHAPE:{}, DYNAMIC_SHAPE:{-1:{-1}}, CONSTANT_INPUT:{-1}},
