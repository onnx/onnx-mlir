#!/usr/bin/env python3

##################### inference_backend.py #####################################
#
# Copyright 2021, 2024 The IBM Research Authors.
#
################################################################################
from __future__ import absolute_import
from __future__ import division
from __future__ import print_function
from __future__ import unicode_literals

import os
import sys
import warnings
import json
import base64
import numpy as np
import re
import onnx
import onnx.parser
import subprocess
from onnx.backend.base import Device, DeviceType, Backend
from onnx.backend.test import BackendTest
from onnx import numpy_helper
import variables
from variables import *
from common import compile_model
from onnxmlir_node_tests import load_onnxmlir_node_tests
from typing import Sequence, Any


def get_test_models():
    # Test directories:
    # https://github.com/onnx/onnx/tree/main/onnx/backend/test/data/node
    # In our directories, the python files that generate the tests are found here
    # onnx-mlir/third_party/onnx/onnx/backend/test/case/node

    # For your convenience, all the test cases can be found in file:
    #       ./all_test_names.txt

    # Each benchmark is defined by a dictionary element: `key:value`, where
    # - key: the ONNX testname
    # - value: a dictionary accepting only three key "static", "dynamic", and
    #          "constant" to enable testings for static, dynamic, and constant
    #          inputs, respectively.
    # When a dynamic or constant testing is enabled, we must enter the indices of
    # the tensor expected to be dynamic or constant.
    # Indices start from 0. -1 means all inputs or all dimensions.
    #
    # Value for "static" key is not taken into account. So empty set {} is O.K.
    #
    # Value for "dynamic" key is a dict to define which inputs/dimensions are changed
    # to unknown, where its key is an input index and its value is a set of
    # dimension indices, e.g. {0:{0,1}, 1:{-1}, 2:{0}}
    #
    # Value for "constant" key is set of indices, e.g. {0, 2, 3}

    # ADDING NEW TESTS / OPS
    #
    # * Please add new ops in the order they are found in
    #   onnx-mlir/third_party/onnx/onnx/backend/test/case/node
    # * Please add individual tests in the order they are found in the file.
    #   Most have been properly ordered, some are still not. Please fix as you
    #   make changes
    #
    #
    # SEMANTIC for LABELING (one line per directive)
    # see utils/genSupportedOps.py
    # command processed by makefile `make onnx_mlir_supported_ops_cpu`

    variables.node_test_to_enable_dict = {
        ############################################################
        # Elementary ops, ordered in the order they are found in
        # onnx-mlir/third_party/onnx/onnx/backend/test/case/node.
        # ==ARCH== cpu
        # ==OP== Abs
        # ==MIN== 6
        "test_abs_cpu": {
            STATIC_SHAPE: {},
            DYNAMIC_SHAPE: {-1: {-1}},
            CONSTANT_INPUT: {-1},
        },
        # ==OP== Acos
        # ==MIN== 7
        "test_acos_cpu": {
            STATIC_SHAPE: {},
            DYNAMIC_SHAPE: {-1: {-1}},
            CONSTANT_INPUT: {-1},
        },
        "test_acos_example_cpu": {
            STATIC_SHAPE: {},
            DYNAMIC_SHAPE: {-1: {-1}},
            CONSTANT_INPUT: {-1},
        },
        # ==OP== Acosh
        # ==MIN== 9
        "test_acosh_cpu": {
            STATIC_SHAPE: {},
            DYNAMIC_SHAPE: {-1: {-1}},
            CONSTANT_INPUT: {-1},
        },
        "test_acosh_example_cpu": {
            STATIC_SHAPE: {},
            DYNAMIC_SHAPE: {-1: {-1}},
            CONSTANT_INPUT: {-1},
        },
        # ==OP== Add
        # ==MIN== 6
        # ==LIM== No support for short integers.
        "test_add_cpu": {
            STATIC_SHAPE: {},
            DYNAMIC_SHAPE: {-1: {-1}},
            CONSTANT_INPUT: {-1},
        },
        "test_add_bcast_cpu": {
            STATIC_SHAPE: {},
            DYNAMIC_SHAPE: {-1: {-1}},
            CONSTANT_INPUT: {-1},
        },
        # "test_add_uint8_cpu" : {STATIC_SHAPE:{}, DYNAMIC_SHAPE:{-1:{-1}}, CONSTANT_INPUT:{-1}},
        # ==OP== And
        # ==MIN== 7
        "test_and2d_cpu": {
            STATIC_SHAPE: {},
            DYNAMIC_SHAPE: {-1: {-1}},
            CONSTANT_INPUT: {-1},
        },
        "test_and3d_cpu": {
            STATIC_SHAPE: {},
            DYNAMIC_SHAPE: {-1: {-1}},
            CONSTANT_INPUT: {-1},
        },
        "test_and4d_cpu": {
            STATIC_SHAPE: {},
            DYNAMIC_SHAPE: {-1: {-1}},
            CONSTANT_INPUT: {-1},
        },
        "test_and_bcast3v1d_cpu": {
            STATIC_SHAPE: {},
            DYNAMIC_SHAPE: {-1: {-1}},
            CONSTANT_INPUT: {-1},
        },
        "test_and_bcast3v2d_cpu": {
            STATIC_SHAPE: {},
            DYNAMIC_SHAPE: {-1: {-1}},
            CONSTANT_INPUT: {-1},
        },
        "test_and_bcast4v2d_cpu": {
            STATIC_SHAPE: {},
            DYNAMIC_SHAPE: {-1: {-1}},
            CONSTANT_INPUT: {-1},
        },
        "test_and_bcast4v3d_cpu": {
            STATIC_SHAPE: {},
            DYNAMIC_SHAPE: {-1: {-1}},
            CONSTANT_INPUT: {-1},
        },
        "test_and_bcast4v4d_cpu": {
            STATIC_SHAPE: {},
            DYNAMIC_SHAPE: {-1: {-1}},
            CONSTANT_INPUT: {-1},
        },
        # ==OP== ArgMax
        # ==MIN== 1
        "test_argmax_no_keepdims_example_cpu": {
            STATIC_SHAPE: {},
            DYNAMIC_SHAPE: {-1: {-1}},
            CONSTANT_INPUT: {-1},
        },
        "test_argmax_keepdims_example_cpu": {
            STATIC_SHAPE: {},
            DYNAMIC_SHAPE: {-1: {-1}},
            CONSTANT_INPUT: {-1},
        },
        "test_argmax_default_axis_example_cpu": {
            STATIC_SHAPE: {},
            DYNAMIC_SHAPE: {-1: {-1}},
            CONSTANT_INPUT: {-1},
        },
        "test_argmax_no_keepdims_random_cpu": {
            STATIC_SHAPE: {},
            DYNAMIC_SHAPE: {-1: {-1}},
            CONSTANT_INPUT: {-1},
        },
        "test_argmax_keepdims_random_cpu": {
            STATIC_SHAPE: {},
            DYNAMIC_SHAPE: {-1: {-1}},
            CONSTANT_INPUT: {-1},
        },
        "test_argmax_default_axis_random_cpu": {
            STATIC_SHAPE: {},
            DYNAMIC_SHAPE: {-1: {-1}},
            CONSTANT_INPUT: {-1},
        },
        # ==OP== ArgMin
        # ==MIN== 13
        "test_argmin_no_keepdims_example_cpu": {
            STATIC_SHAPE: {},
            DYNAMIC_SHAPE: {-1: {-1}},
            CONSTANT_INPUT: {-1},
        },
        "test_argmin_keepdims_example_cpu": {
            STATIC_SHAPE: {},
            DYNAMIC_SHAPE: {-1: {-1}},
            CONSTANT_INPUT: {-1},
        },
        "test_argmin_default_axis_example_cpu": {
            STATIC_SHAPE: {},
            DYNAMIC_SHAPE: {-1: {-1}},
            CONSTANT_INPUT: {-1},
        },
        "test_argmin_no_keepdims_random_cpu": {
            STATIC_SHAPE: {},
            DYNAMIC_SHAPE: {-1: {-1}},
            CONSTANT_INPUT: {-1},
        },
        "test_argmin_keepdims_random_cpu": {
            STATIC_SHAPE: {},
            DYNAMIC_SHAPE: {-1: {-1}},
            CONSTANT_INPUT: {-1},
        },
        "test_argmin_default_axis_random_cpu": {
            STATIC_SHAPE: {},
            DYNAMIC_SHAPE: {-1: {-1}},
            CONSTANT_INPUT: {-1},
        },
        # ==OP== Asin
        # ==MIN== 7
        "test_asin_cpu": {
            STATIC_SHAPE: {},
            DYNAMIC_SHAPE: {-1: {-1}},
            CONSTANT_INPUT: {-1},
        },
        "test_asin_example_cpu": {
            STATIC_SHAPE: {},
            DYNAMIC_SHAPE: {-1: {-1}},
            CONSTANT_INPUT: {-1},
        },
        # ==OP== Asinh
        # ==MIN== 9
        "test_asinh_cpu": {
            STATIC_SHAPE: {},
            DYNAMIC_SHAPE: {-1: {-1}},
            CONSTANT_INPUT: {-1},
        },
        "test_asinh_example_cpu": {
            STATIC_SHAPE: {},
            DYNAMIC_SHAPE: {-1: {-1}},
            CONSTANT_INPUT: {-1},
        },
        # ==OP== Atan
        # ==MIN== 7
        "test_atan_example_cpu": {
            STATIC_SHAPE: {},
            DYNAMIC_SHAPE: {-1: {-1}},
            CONSTANT_INPUT: {-1},
        },
        "test_atan_cpu": {
            STATIC_SHAPE: {},
            DYNAMIC_SHAPE: {-1: {-1}},
            CONSTANT_INPUT: {-1},
        },
        # ==OP== Atanh
        # ==MIN== 9
        "test_atanh_cpu": {
            STATIC_SHAPE: {},
            DYNAMIC_SHAPE: {-1: {-1}},
            CONSTANT_INPUT: {-1},
        },
        "test_atanh_example_cpu": {
            STATIC_SHAPE: {},
            DYNAMIC_SHAPE: {-1: {-1}},
            CONSTANT_INPUT: {-1},
        },
        # ==OP== AveragePool
        # ==MIN== 1
        # TODO: original comment stated "same_upper/lower with dynamic padding-shapes not supported."
        # However, I see the dyn shape test being done on all tests, including same_upper. So I am
        # assuming that this comment is outdated.
        "test_averagepool_1d_default_cpu": {
            STATIC_SHAPE: {},
            DYNAMIC_SHAPE: {-1: {-1}},
            CONSTANT_INPUT: {-1},
        },
        "test_averagepool_2d_ceil_cpu": {
            STATIC_SHAPE: {},
            DYNAMIC_SHAPE: {-1: {-1}},
            CONSTANT_INPUT: {-1},
        },
        "test_averagepool_2d_default_cpu": {
            STATIC_SHAPE: {},
            DYNAMIC_SHAPE: {-1: {-1}},
            CONSTANT_INPUT: {-1},
        },
        "test_averagepool_2d_pads_count_include_pad_cpu": {
            STATIC_SHAPE: {},
            DYNAMIC_SHAPE: {-1: {-1}},
            CONSTANT_INPUT: {-1},
        },
        "test_averagepool_2d_pads_cpu": {
            STATIC_SHAPE: {},
            DYNAMIC_SHAPE: {-1: {-1}},
            CONSTANT_INPUT: {-1},
        },
        "test_averagepool_2d_precomputed_pads_count_include_pad_cpu": {
            STATIC_SHAPE: {},
            DYNAMIC_SHAPE: {-1: {-1}},
            CONSTANT_INPUT: {-1},
        },
        "test_averagepool_2d_precomputed_pads_cpu": {
            STATIC_SHAPE: {},
            DYNAMIC_SHAPE: {-1: {-1}},
            CONSTANT_INPUT: {-1},
        },
        "test_averagepool_2d_precomputed_same_upper_cpu": {
            STATIC_SHAPE: {},
            DYNAMIC_SHAPE: {-1: {-1}},
            CONSTANT_INPUT: {-1},
        },
        "test_averagepool_2d_precomputed_strides_cpu": {
            STATIC_SHAPE: {},
            DYNAMIC_SHAPE: {-1: {-1}},
            CONSTANT_INPUT: {-1},
        },
        "test_averagepool_2d_same_lower_cpu": {
            STATIC_SHAPE: {},
            DYNAMIC_SHAPE: {-1: {-1}},
            CONSTANT_INPUT: {-1},
        },
        "test_averagepool_2d_same_upper_cpu": {
            STATIC_SHAPE: {},
            DYNAMIC_SHAPE: {-1: {-1}},
            CONSTANT_INPUT: {-1},
        },
        "test_averagepool_2d_strides_cpu": {
            STATIC_SHAPE: {},
            DYNAMIC_SHAPE: {-1: {-1}},
            CONSTANT_INPUT: {-1},
        },
        "test_averagepool_3d_default_cpu": {
            STATIC_SHAPE: {},
            DYNAMIC_SHAPE: {-1: {-1}},
            CONSTANT_INPUT: {-1},
        },
        # ==OP== BatchNormalization
        # ==MIN== 6
        # ==LIM== Training not supported.
        "test_batchnorm_epsilon_cpu": {
            STATIC_SHAPE: {},
            DYNAMIC_SHAPE: {-1: {-1}},
            CONSTANT_INPUT: {-1},
        },
        "test_batchnorm_example_cpu": {
            STATIC_SHAPE: {},
            DYNAMIC_SHAPE: {-1: {-1}},
            CONSTANT_INPUT: {-1},
        },
        # ==OP== BitwiseAnd
        # ==MIN== 18
        "test_bitwise_and_i32_2d_cpu": {
            STATIC_SHAPE: {},
            DYNAMIC_SHAPE: {-1: {-1}},
            CONSTANT_INPUT: {-1},
        },
        "test_bitwise_and_i16_3d_cpu": {
            STATIC_SHAPE: {},
            DYNAMIC_SHAPE: {-1: {-1}},
            CONSTANT_INPUT: {-1},
        },
        # ==OP== BitwiseOr
        # ==MIN== 18
        "test_bitwise_or_i32_2d_cpu": {
            STATIC_SHAPE: {},
            DYNAMIC_SHAPE: {-1: {-1}},
            CONSTANT_INPUT: {-1},
        },
        "test_bitwise_or_i16_4d_cpu": {
            STATIC_SHAPE: {},
            DYNAMIC_SHAPE: {-1: {-1}},
            CONSTANT_INPUT: {-1},
        },
        # ==OP== BitwiseXor
        # ==MIN== 18
        "test_bitwise_xor_i32_2d_cpu": {
            STATIC_SHAPE: {},
            DYNAMIC_SHAPE: {-1: {-1}},
            CONSTANT_INPUT: {-1},
        },
        "test_bitwise_xor_i16_3d_cpu": {
            STATIC_SHAPE: {},
            DYNAMIC_SHAPE: {-1: {-1}},
            CONSTANT_INPUT: {-1},
        },
        # ==OP== Cast
        # ==MIN== 6
        # ==LIM== Cast only between float and double types. Only ppc64le and MacOS platforms support float16.
        "test_cast_FLOAT_to_DOUBLE_cpu": {
            STATIC_SHAPE: {},
            DYNAMIC_SHAPE: {-1: {-1}},
            CONSTANT_INPUT: {-1},
        },
        "test_cast_DOUBLE_to_FLOAT_cpu": {
            STATIC_SHAPE: {},
            DYNAMIC_SHAPE: {-1: {-1}},
            CONSTANT_INPUT: {-1},
        },
        "test_cast_FLOAT_to_FLOAT16_cpu": {
            STATIC_SHAPE: {},
            DYNAMIC_SHAPE: {-1: {-1}},
            CONSTANT_INPUT: {-1},
            FLOAT16: {},
        },
        "test_cast_FLOAT16_to_FLOAT_cpu": {
            STATIC_SHAPE: {},
            DYNAMIC_SHAPE: {-1: {-1}},
            CONSTANT_INPUT: {-1},
            FLOAT16: {},
        },
        "test_cast_FLOAT16_to_DOUBLE_cpu": {
            STATIC_SHAPE: {},
            DYNAMIC_SHAPE: {-1: {-1}},
            CONSTANT_INPUT: {-1},
            FLOAT16: {},
        },
        "test_cast_DOUBLE_to_FLOAT16_cpu": {
            STATIC_SHAPE: {},
            DYNAMIC_SHAPE: {-1: {-1}},
            CONSTANT_INPUT: {-1},
            FLOAT16: {},
        },
        "test_cast_FLOAT_to_STRING_cpu": {},  # appears unsupported at this time
        "test_cast_STRING_to_FLOAT_cpu": {},  # appears unsupported at this time
        # ==OP== CastLike
        # ==MIN== 19
        # ==LIM== CastLike only between float and double types. Only ppc64le and MacOS platforms support float16.
        "test_castlike_FLOAT_to_DOUBLE_cpu": {
            STATIC_SHAPE: {},
<<<<<<< HEAD
            # Issue #2639: Dynamic test fails. Need to be fixed.
            DYNAMIC_SHAPE: {-1: {-1}},
=======
            DYNAMIC_SHAPE: {0: {2}},
>>>>>>> 5b1d90bb
            CONSTANT_INPUT: {-1},
        },
        "test_castlike_DOUBLE_to_FLOAT_cpu": {
            STATIC_SHAPE: {},
<<<<<<< HEAD
            # Issue #2639: Dynamic test fails. Need to be fixed.
            DYNAMIC_SHAPE: {-1: {-1}},
=======
            DYNAMIC_SHAPE: {0: {2}},
>>>>>>> 5b1d90bb
            CONSTANT_INPUT: {-1},
        },
        "test_castlike_FLOAT_to_FLOAT16_cpu": {
            STATIC_SHAPE: {},
<<<<<<< HEAD
            # Issue #2639: Dynamic test fails. Need to be fixed.
            DYNAMIC_SHAPE: {-1: {-1}},
=======
            DYNAMIC_SHAPE: {0: {2}},
>>>>>>> 5b1d90bb
            CONSTANT_INPUT: {-1},
            FLOAT16: {},
        },
        "test_castlike_FLOAT16_to_FLOAT_cpu": {
            STATIC_SHAPE: {},
<<<<<<< HEAD
            # Issue #2639: Dynamic test fails. Need to be fixed.
            DYNAMIC_SHAPE: {-1: {-1}},
=======
            DYNAMIC_SHAPE: {0: {2}},
>>>>>>> 5b1d90bb
            CONSTANT_INPUT: {-1},
            FLOAT16: {},
        },
        "test_castlike_FLOAT16_to_DOUBLE_cpu": {
            STATIC_SHAPE: {},
<<<<<<< HEAD
            # Issue #2639: Dynamic test fails. Need to be fixed.
            DYNAMIC_SHAPE: {-1: {-1}},
=======
            DYNAMIC_SHAPE: {0: {2}},
>>>>>>> 5b1d90bb
            CONSTANT_INPUT: {-1},
            FLOAT16: {},
        },
        "test_castlike_DOUBLE_to_FLOAT16_cpu": {
            STATIC_SHAPE: {},
<<<<<<< HEAD
            # Issue #2639: Dynamic test fails. Need to be fixed.
            DYNAMIC_SHAPE: {-1: {-1}},
=======
            DYNAMIC_SHAPE: {0: {2}},
>>>>>>> 5b1d90bb
            CONSTANT_INPUT: {-1},
            FLOAT16: {},
        },
        "test_castlike_FLOAT_to_STRING_cpu": {},  # appears unsupported at this time
        "test_castlike_STRING_to_FLOAT_cpu": {},  # appears unsupported at this time
        # ==OP== Ceil
        # ==MIN== 6
        "test_ceil_example_cpu": {
            STATIC_SHAPE: {},
            DYNAMIC_SHAPE: {-1: {-1}},
            CONSTANT_INPUT: {-1},
        },
        "test_ceil_cpu": {
            STATIC_SHAPE: {},
            DYNAMIC_SHAPE: {-1: {-1}},
            CONSTANT_INPUT: {-1},
        },
        # ==OP== Clip
        # ==MIN== 6
        # ==LIM== No support for short integers
        "test_clip_cpu": {
            STATIC_SHAPE: {},
            DYNAMIC_SHAPE: {-1: {-1}},
            CONSTANT_INPUT: {-1},
        },
        "test_clip_example_cpu": {
            STATIC_SHAPE: {},
            DYNAMIC_SHAPE: {-1: {-1}},
            CONSTANT_INPUT: {-1},
        },
        "test_clip_inbounds_cpu": {
            STATIC_SHAPE: {},
            DYNAMIC_SHAPE: {-1: {-1}},
            CONSTANT_INPUT: {-1},
        },
        "test_clip_outbounds_cpu": {
            STATIC_SHAPE: {},
            DYNAMIC_SHAPE: {-1: {-1}},
            CONSTANT_INPUT: {-1},
        },
        "test_clip_splitbounds_cpu": {
            STATIC_SHAPE: {},
            DYNAMIC_SHAPE: {-1: {-1}},
            CONSTANT_INPUT: {-1},
        },
        "test_clip_default_min_cpu": {
            STATIC_SHAPE: {},
            DYNAMIC_SHAPE: {-1: {-1}},
            CONSTANT_INPUT: {-1},
        },
        "test_clip_default_max_cpu": {
            STATIC_SHAPE: {},
            DYNAMIC_SHAPE: {-1: {-1}},
            CONSTANT_INPUT: {-1},
        },
        "test_clip_default_inbounds_cpu": {
            STATIC_SHAPE: {},
            DYNAMIC_SHAPE: {-1: {-1}},
            CONSTANT_INPUT: {-1},
        },
        # "test_clip_default_int8_min_cpu": {STATIC_SHAPE:{}, DYNAMIC_SHAPE:{-1:{-1}}},
        # "test_clip_default_int8_max_cpu": {STATIC_SHAPE:{}, DYNAMIC_SHAPE:{-1:{-1}}},
        # "test_clip_default_int8_inbounds_cpu": {STATIC_SHAPE:{}, DYNAMIC_SHAPE:{-1:{-1}}},
        # ==OP== Compress
        # ==MIN== 9
        "test_compress_0_cpu": {
            STATIC_SHAPE: {},
            DYNAMIC_SHAPE: {-1: {-1}},
            CONSTANT_INPUT: {-1},
        },
        "test_compress_1_cpu": {
            STATIC_SHAPE: {},
            DYNAMIC_SHAPE: {-1: {-1}},
            CONSTANT_INPUT: {-1},
        },
        "test_compress_default_axis_cpu": {
            STATIC_SHAPE: {},
            DYNAMIC_SHAPE: {-1: {-1}},
            CONSTANT_INPUT: {-1},
        },
        "test_compress_negative_axis_cpu": {
            STATIC_SHAPE: {},
            DYNAMIC_SHAPE: {-1: {-1}},
            CONSTANT_INPUT: {-1},
        },
        # ==OP== Concat
        # ==MIN== 4
        "test_concat_1d_axis_0_cpu": {
            STATIC_SHAPE: {},
            DYNAMIC_SHAPE: {0: {0}},
            CONSTANT_INPUT: {-1},
        },
        "test_concat_2d_axis_0_cpu": {
            STATIC_SHAPE: {},
            DYNAMIC_SHAPE: {0: {0}},
            CONSTANT_INPUT: {-1},
        },
        "test_concat_2d_axis_1_cpu": {
            STATIC_SHAPE: {},
            DYNAMIC_SHAPE: {0: {1}},
            CONSTANT_INPUT: {-1},
        },
        "test_concat_3d_axis_0_cpu": {
            STATIC_SHAPE: {},
            DYNAMIC_SHAPE: {0: {0}},
            CONSTANT_INPUT: {-1},
        },
        "test_concat_3d_axis_1_cpu": {
            STATIC_SHAPE: {},
            DYNAMIC_SHAPE: {0: {1}},
            CONSTANT_INPUT: {-1},
        },
        "test_concat_3d_axis_2_cpu": {
            STATIC_SHAPE: {},
            DYNAMIC_SHAPE: {0: {2}},
            CONSTANT_INPUT: {-1},
        },
        "test_concat_1d_axis_negative_1_cpu": {
            STATIC_SHAPE: {},
            DYNAMIC_SHAPE: {0: {0}},
            CONSTANT_INPUT: {-1},
        },
        "test_concat_2d_axis_negative_1_cpu": {
            STATIC_SHAPE: {},
            DYNAMIC_SHAPE: {0: {1}},
            CONSTANT_INPUT: {-1},
        },
        "test_concat_2d_axis_negative_2_cpu": {
            STATIC_SHAPE: {},
            DYNAMIC_SHAPE: {0: {0}},
            CONSTANT_INPUT: {-1},
        },
        "test_concat_3d_axis_negative_1_cpu": {
            STATIC_SHAPE: {},
            DYNAMIC_SHAPE: {0: {2}},
            CONSTANT_INPUT: {-1},
        },
        "test_concat_3d_axis_negative_2_cpu": {
            STATIC_SHAPE: {},
            DYNAMIC_SHAPE: {0: {1}},
            CONSTANT_INPUT: {-1},
        },
        "test_concat_3d_axis_negative_3_cpu": {
            STATIC_SHAPE: {},
            DYNAMIC_SHAPE: {0: {0}},
            CONSTANT_INPUT: {-1},
        },
        # ==OP== Constant
        # ==MIN== 1
        # By def, no dynamic shapes.
        "test_constant_cpu": {STATIC_SHAPE: {}},
        # ==OP== ConstantOfShape
        # ==MIN== 9
        # By def, no dynamic shapes.
        "test_constantofshape_float_ones_cpu": {STATIC_SHAPE: {}},
        "test_constantofshape_int_zeros_cpu": {STATIC_SHAPE: {}},
        # TODO: test below fail with JNI tests
        # "test_constantofshape_int_shape_zero_cpu": {STATIC_SHAPE:{}},
        # ==OP== Conv
        # ==MIN== 1
        # CONSTANT_INPUT for weight only. No need to make a restriction.
        "test_basic_conv_with_padding_cpu": {
            STATIC_SHAPE: {},
            DYNAMIC_SHAPE: {-1: {-1}},
            CONSTANT_INPUT: {1},
        },
        "test_basic_conv_without_padding_cpu": {
            STATIC_SHAPE: {},
            DYNAMIC_SHAPE: {-1: {-1}},
            CONSTANT_INPUT: {1},
        },
        "test_conv_with_autopad_same_cpu": {
            STATIC_SHAPE: {},
            DYNAMIC_SHAPE: {-1: {-1}},
            CONSTANT_INPUT: {1},
        },
        "test_conv_with_strides_no_padding_cpu": {
            STATIC_SHAPE: {},
            DYNAMIC_SHAPE: {-1: {-1}},
            CONSTANT_INPUT: {1},
        },
        "test_conv_with_strides_padding_cpu": {
            STATIC_SHAPE: {},
            DYNAMIC_SHAPE: {-1: {-1}},
            CONSTANT_INPUT: {1},
        },
        "test_conv_with_strides_and_asymmetric_padding_cpu": {
            STATIC_SHAPE: {},
            DYNAMIC_SHAPE: {-1: {-1}},
            CONSTANT_INPUT: {1},
        },
        # ==OP== ConvTranspose
        # ==MIN== 1
        # ==LIM== Unknown dimension in spatial dimensions (such as H and W) not supported.
        # TODO: Support unknown dimensions in spatial dimensions
        "test_convtranspose_1d_cpu": {
            STATIC_SHAPE: {},
            # Issue #2639: Dynamic test fails. Need to be fixed.
            DYNAMIC_SHAPE: {0: {0, 1}, 1: {0, 1}},
            CONSTANT_INPUT: {1},
        },
        "test_convtranspose_3d_cpu": {
            STATIC_SHAPE: {},
            # Issue #2639: Dynamic test fails. Need to be fixed.
            DYNAMIC_SHAPE: {0: {0, 1}, 1: {0, 1}},
            CONSTANT_INPUT: {1},
        },
        "test_convtranspose_autopad_same_cpu": {
            STATIC_SHAPE: {},
            # Issue #2639: Dynamic test fails. Need to be fixed.
            DYNAMIC_SHAPE: {0: {0, 1}, 1: {0, 1}},
            CONSTANT_INPUT: {1},
        },
        "test_convtranspose_cpu": {
            STATIC_SHAPE: {},
            # Issue #2639: Dynamic test fails. Need to be fixed.
            DYNAMIC_SHAPE: {0: {0, 1}, 1: {0, 1}},
            CONSTANT_INPUT: {1},
        },
        "test_convtranspose_dilations_cpu": {
            STATIC_SHAPE: {},
            # Issue #2639: Dynamic test fails. Need to be fixed.
            DYNAMIC_SHAPE: {0: {0, 1}, 1: {0, 1}},
            CONSTANT_INPUT: {1},
        },
        "test_convtranspose_kernel_shape_cpu": {
            STATIC_SHAPE: {},
            # Issue #2639: Dynamic test fails. Need to be fixed.
            DYNAMIC_SHAPE: {0: {0, 1}, 1: {0, 1}},
            CONSTANT_INPUT: {1},
        },
        "test_convtranspose_output_shape_cpu": {
            STATIC_SHAPE: {},
            # Issue #2639: Dynamic test fails. Need to be fixed.
            DYNAMIC_SHAPE: {0: {0, 1}, 1: {0, 1}},
            CONSTANT_INPUT: {1},
        },
        "test_convtranspose_pad_cpu": {
            STATIC_SHAPE: {},
            # Issue #2639: Dynamic test fails. Need to be fixed.
            DYNAMIC_SHAPE: {0: {0, 1}, 1: {0, 1}},
            CONSTANT_INPUT: {1},
        },
        "test_convtranspose_pads_cpu": {
            STATIC_SHAPE: {},
            # Issue #2639: Dynamic test fails. Need to be fixed.
            DYNAMIC_SHAPE: {0: {0, 1}, 1: {0, 1}},
            CONSTANT_INPUT: {1},
        },
        # ==OP== Cos
        # ==MIN== 7
        "test_cos_example_cpu": {
            STATIC_SHAPE: {},
            DYNAMIC_SHAPE: {-1: {-1}},
            CONSTANT_INPUT: {-1},
        },
        "test_cos_cpu": {
            STATIC_SHAPE: {},
            DYNAMIC_SHAPE: {-1: {-1}},
            CONSTANT_INPUT: {-1},
        },
        # ==OP== Cosh
        # ==MIN== 9
        "test_cosh_cpu": {
            STATIC_SHAPE: {},
            DYNAMIC_SHAPE: {-1: {-1}},
            CONSTANT_INPUT: {-1},
        },
        "test_cosh_example_cpu": {
            STATIC_SHAPE: {},
            DYNAMIC_SHAPE: {-1: {-1}},
            CONSTANT_INPUT: {-1},
        },
        # ==OP== CumSum
        # ==MIN== 11
        "test_cumsum_1d_cpu": {
            STATIC_SHAPE: {},
            DYNAMIC_SHAPE: {-1: {-1}},
            CONSTANT_INPUT: {-1},
        },
        "test_cumsum_1d_exclusive_cpu": {
            STATIC_SHAPE: {},
            DYNAMIC_SHAPE: {-1: {-1}},
            CONSTANT_INPUT: {-1},
        },
        "test_cumsum_1d_reverse_cpu": {
            STATIC_SHAPE: {},
            DYNAMIC_SHAPE: {-1: {-1}},
            CONSTANT_INPUT: {-1},
        },
        "test_cumsum_1d_reverse_exclusive_cpu": {
            STATIC_SHAPE: {},
            DYNAMIC_SHAPE: {-1: {-1}},
            CONSTANT_INPUT: {-1},
        },
        "test_cumsum_2d_axis_0_cpu": {
            STATIC_SHAPE: {},
            DYNAMIC_SHAPE: {-1: {-1}},
            CONSTANT_INPUT: {-1},
        },
        "test_cumsum_2d_axis_1_cpu": {
            STATIC_SHAPE: {},
            DYNAMIC_SHAPE: {-1: {-1}},
            CONSTANT_INPUT: {-1},
        },
        "test_cumsum_2d_negative_axis_cpu": {
            STATIC_SHAPE: {},
            DYNAMIC_SHAPE: {-1: {-1}},
            CONSTANT_INPUT: {-1},
        },
        # ==OP== DFT
        # ==MIN== 17
        # "test_dft_axis_cpu": {STATIC_SHAPE:{}, DYNAMIC_SHAPE:{-1:{-1}}, CONSTANT_INPUT:{-1}},
        # "test_dft_cpu": {STATIC_SHAPE:{}, DYNAMIC_SHAPE:{-1:{-1}}, CONSTANT_INPUT:{-1}},
        # "test_dft_inverse_cpu": {STATIC_SHAPE:{}, DYNAMIC_SHAPE:{-1:{-1}}, CONSTANT_INPUT:{-1}},
        # "test_dft_axis_opset19_cpu": {STATIC_SHAPE:{}, DYNAMIC_SHAPE:{-1:{-1}}, CONSTANT_INPUT:{-1}},
        # "test_dft_opset19_cpu": {STATIC_SHAPE:{}, DYNAMIC_SHAPE:{-1:{-1}}, CONSTANT_INPUT:{-1}},
        # "test_dft_inverse_opset19_cpu": {STATIC_SHAPE:{}, DYNAMIC_SHAPE:{-1:{-1}}, CONSTANT_INPUT:{-1}},
        # ==OP== DepthToSpace
        # ==MIN== 13
        "test_depthtospace_example_cpu": {
            STATIC_SHAPE: {},
            # Issue #2639: Dynamic test fails. Need to be fixed.
            DYNAMIC_SHAPE: {-1: {-1}},
            CONSTANT_INPUT: {-1},
        },
        "test_depthtospace_crd_mode_example_cpu": {
            STATIC_SHAPE: {},
            # Issue #2639: Dynamic test fails. Need to be fixed.
            DYNAMIC_SHAPE: {-1: {-1}},
            CONSTANT_INPUT: {-1},
        },
        # ==OP== DequantizeLinear
        # ==MIN== 10
        # ==LIM== Only support for per-tensor or layer dequantization. No support for per-axis dequantization.
        # "test_dequantizelinear_axis_cpu": {STATIC_SHAPE:{}, DYNAMIC_SHAPE:{-1:{-1}}, CONSTANT_INPUT:{-1}},
        "test_dequantizelinear_cpu": {
            STATIC_SHAPE: {},
            DYNAMIC_SHAPE: {-1: {-1}},
            CONSTANT_INPUT: {-1},
        },
        # ==OP== Div
        # ==MIN== 6
        # ==LIM== No support for short integers.
        "test_div_cpu": {
            STATIC_SHAPE: {},
            DYNAMIC_SHAPE: {-1: {-1}},
            CONSTANT_INPUT: {-1},
        },
        "test_div_bcast_cpu": {
            STATIC_SHAPE: {},
            DYNAMIC_SHAPE: {-1: {-1}},
            CONSTANT_INPUT: {-1},
        },
        "test_div_example_cpu": {
            STATIC_SHAPE: {},
            DYNAMIC_SHAPE: {-1: {-1}},
            CONSTANT_INPUT: {-1},
        },
        # "test_div_uint8_cpu": {STATIC_SHAPE:{}, DYNAMIC_SHAPE:{-1:{-1}}, CONSTANT_INPUT:{-1}},
        # ==OP== Dropout
        # ==MIN== 6
        # ==LIM== Does not support masked and training.
        "test_dropout_default_cpu": {
            STATIC_SHAPE: {},
            DYNAMIC_SHAPE: {-1: {-1}},
            CONSTANT_INPUT: {-1},
        },
        "test_dropout_default_ratio_cpu": {
            STATIC_SHAPE: {},
            DYNAMIC_SHAPE: {-1: {-1}},
            CONSTANT_INPUT: {-1},
        },
        # Other dropout test case failed: implementation is missing
        # mask is not supported for inference
        # "test_dropout_default_mask_cpu": {STATIC_SHAPE:{}, DYNAMIC_SHAPE:{-1:{-1}}},
        # "test_dropout_default_mask_ratio_cpu": {STATIC_SHAPE:{}, DYNAMIC_SHAPE:{-1:{-1}}},
        # Error: input arrays contain a mixture of endianness configuration
        # "test_training_dropout_default_cpu": {STATIC_SHAPE:{}, DYNAMIC_SHAPE:{-1:{-1}}},
        # "test_training_dropout_default_mask_cpu": {STATIC_SHAPE:{}, DYNAMIC_SHAPE:{-1:{-1}}},
        # Error: input arrays contain a mixture of endianness configuration
        # "test_training_dropout_default_cpu": {STATIC_SHAPE:{}, DYNAMIC_SHAPE:{-1:{-1}}},
        # "test_training_dropout_mask_cpu": {STATIC_SHAPE:{}, DYNAMIC_SHAPE:{-1:{-1}}},
        # Error: input arrays contain a mixture of endianness configuration
        # "test_training_dropout_zero_ratio_cpu": {STATIC_SHAPE:{}, DYNAMIC_SHAPE:{-1:{-1}}},
        # "test_training_dropout_zero_ratio_mask_cpu": {STATIC_SHAPE:{}, DYNAMIC_SHAPE:{-1:{-1}}},
        # ==OP== DynamicQuantizeLinear
        # ==MIN== 11
        "test_dynamicquantizelinear_cpu": {
            STATIC_SHAPE: {},
            DYNAMIC_SHAPE: {-1: {-1}},
            CONSTANT_INPUT: {-1},
        },
        "test_dynamicquantizelinear_expanded_cpu": {
            STATIC_SHAPE: {},
            DYNAMIC_SHAPE: {-1: {-1}},
            CONSTANT_INPUT: {-1},
        },
        "test_dynamicquantizelinear_max_adjusted_cpu": {
            STATIC_SHAPE: {},
            DYNAMIC_SHAPE: {-1: {-1}},
            CONSTANT_INPUT: {-1},
        },
        "test_dynamicquantizelinear_max_adjusted_expanded_cpu": {
            STATIC_SHAPE: {},
            DYNAMIC_SHAPE: {-1: {-1}},
            CONSTANT_INPUT: {-1},
        },
        "test_dynamicquantizelinear_min_adjusted_cpu": {
            STATIC_SHAPE: {},
            DYNAMIC_SHAPE: {-1: {-1}},
            CONSTANT_INPUT: {-1},
        },
        "test_dynamicquantizelinear_min_adjusted_expanded_cpu": {
            STATIC_SHAPE: {},
            DYNAMIC_SHAPE: {-1: {-1}},
            CONSTANT_INPUT: {-1},
        },
        # ==OP== Einsum
        # ==MIN== 12
        # ==LIM== Limited to the types supported by ReduceSum and MatMul (which we decompose to in most cases) which exclude integers with width < 32
        "test_einsum_batch_diagonal_cpu": {
            STATIC_SHAPE: {},
            # Issue #2639: Dynamic test fails. Need to be fixed.
            DYNAMIC_SHAPE: {-1: {-1}},
            CONSTANT_INPUT: {-1},
        },
        "test_einsum_batch_matmul_cpu": {
            STATIC_SHAPE: {},
            # Issue #2639: Dynamic test fails. Need to be fixed.
            DYNAMIC_SHAPE: {-1: {-1}},
            CONSTANT_INPUT: {-1},
        },
        "test_einsum_inner_prod_cpu": {
            STATIC_SHAPE: {},
            # Issue #2639: Dynamic test fails. Need to be fixed.
            DYNAMIC_SHAPE: {-1: {-1}},
            CONSTANT_INPUT: {-1},
        },
        "test_einsum_sum_cpu": {
            STATIC_SHAPE: {},
            # Issue #2639: Dynamic test fails. Need to be fixed.
            DYNAMIC_SHAPE: {-1: {-1}},
            CONSTANT_INPUT: {-1},
        },
        "test_einsum_transpose_cpu": {
            STATIC_SHAPE: {},
            # Issue #2639: Dynamic test fails. Need to be fixed.
            DYNAMIC_SHAPE: {-1: {-1}},
            CONSTANT_INPUT: {-1},
        },
        # ==OP== Elu
        # ==MIN== 6
        "test_elu_cpu": {
            STATIC_SHAPE: {},
            DYNAMIC_SHAPE: {-1: {-1}},
            CONSTANT_INPUT: {-1},
        },
        "test_elu_default_cpu": {
            STATIC_SHAPE: {},
            DYNAMIC_SHAPE: {-1: {-1}},
            CONSTANT_INPUT: {-1},
        },
        "test_elu_example_cpu": {
            STATIC_SHAPE: {},
            DYNAMIC_SHAPE: {-1: {-1}},
            CONSTANT_INPUT: {-1},
        },
        # ==OP== Equal
        # ==MIN== 7
        "test_equal_cpu": {
            STATIC_SHAPE: {},
            DYNAMIC_SHAPE: {-1: {-1}},
            CONSTANT_INPUT: {-1},
        },
        "test_equal_bcast_cpu": {
            STATIC_SHAPE: {},
            DYNAMIC_SHAPE: {-1: {-1}},
            CONSTANT_INPUT: {-1},
        },
        # Issue #2416: We currently do not support input type of string for backend tests with JNI
        "test_equal_string_broadcast_cpu": {
            STATIC_SHAPE_STRING: {},
            DYNAMIC_SHAPE_STRING: {-1: {-1}},
            CONSTANT_INPUT_STRING: {-1},
        },
        "test_equal_string_cpu": {
            STATIC_SHAPE_STRING: {},
            DYNAMIC_SHAPE_STRING: {-1: {-1}},
            CONSTANT_INPUT_STRING: {-1},
        },
        # ==OP== Erf
        # ==MIN== 9
        "test_erf_cpu": {
            STATIC_SHAPE: {},
            DYNAMIC_SHAPE: {-1: {-1}},
            CONSTANT_INPUT: {-1},
        },
        # ==OP== Exp
        # ==MIN== 6
        "test_exp_cpu": {
            STATIC_SHAPE: {},
            DYNAMIC_SHAPE: {-1: {-1}},
            CONSTANT_INPUT: {-1},
        },
        "test_exp_example_cpu": {
            STATIC_SHAPE: {},
            DYNAMIC_SHAPE: {-1: {-1}},
            CONSTANT_INPUT: {-1},
        },
        # ==OP== Expand
        # ==MIN== 8
        "test_expand_dim_changed_cpu": {
            STATIC_SHAPE: {},
            DYNAMIC_SHAPE: {0: {-1}},
            CONSTANT_INPUT: {-1},
        },
        "test_expand_dim_unchanged_cpu": {
            STATIC_SHAPE: {},
            DYNAMIC_SHAPE: {0: {-1}},
            CONSTANT_INPUT: {-1},
        },
        # ==OP== Flatten
        # ==MIN== 1
        "test_flatten_axis0_cpu": {
            STATIC_SHAPE: {},
            DYNAMIC_SHAPE: {-1: {-1}},
            CONSTANT_INPUT: {-1},
        },
        "test_flatten_axis1_cpu": {
            STATIC_SHAPE: {},
            DYNAMIC_SHAPE: {-1: {-1}},
            CONSTANT_INPUT: {-1},
        },
        "test_flatten_axis2_cpu": {
            STATIC_SHAPE: {},
            DYNAMIC_SHAPE: {-1: {-1}},
            CONSTANT_INPUT: {-1},
        },
        "test_flatten_axis3_cpu": {
            STATIC_SHAPE: {},
            DYNAMIC_SHAPE: {-1: {-1}},
            CONSTANT_INPUT: {-1},
        },
        "test_flatten_default_axis_cpu": {
            STATIC_SHAPE: {},
            DYNAMIC_SHAPE: {-1: {-1}},
            CONSTANT_INPUT: {-1},
        },
        "test_flatten_negative_axis1_cpu": {
            STATIC_SHAPE: {},
            DYNAMIC_SHAPE: {-1: {-1}},
            CONSTANT_INPUT: {-1},
        },
        "test_flatten_negative_axis2_cpu": {
            STATIC_SHAPE: {},
            DYNAMIC_SHAPE: {-1: {-1}},
            CONSTANT_INPUT: {-1},
        },
        "test_flatten_negative_axis3_cpu": {
            STATIC_SHAPE: {},
            DYNAMIC_SHAPE: {-1: {-1}},
            CONSTANT_INPUT: {-1},
        },
        "test_flatten_negative_axis4_cpu": {
            STATIC_SHAPE: {},
            DYNAMIC_SHAPE: {-1: {-1}},
            CONSTANT_INPUT: {-1},
        },
        # ==OP== Floor
        # ==MIN== 6
        "test_floor_example_cpu": {
            STATIC_SHAPE: {},
            DYNAMIC_SHAPE: {-1: {-1}},
            CONSTANT_INPUT: {-1},
        },
        "test_floor_cpu": {
            STATIC_SHAPE: {},
            DYNAMIC_SHAPE: {-1: {-1}},
            CONSTANT_INPUT: {-1},
        },
        # ==OP== Gather
        # ==MIN== 1
        "test_gather_0_cpu": {
            STATIC_SHAPE: {},
            DYNAMIC_SHAPE: {-1: {-1}},
            CONSTANT_INPUT: {-1},
        },
        "test_gather_1_cpu": {
            STATIC_SHAPE: {},
            DYNAMIC_SHAPE: {-1: {-1}},
            CONSTANT_INPUT: {-1},
        },
        "test_gather_2d_indices_cpu": {
            STATIC_SHAPE: {},
            DYNAMIC_SHAPE: {-1: {-1}},
            CONSTANT_INPUT: {-1},
        },
        "test_gather_negative_indices_cpu": {
            STATIC_SHAPE: {},
            DYNAMIC_SHAPE: {-1: {-1}},
            CONSTANT_INPUT: {-1},
        },
        # ==OP== GatherElements
        # ==MIN== 11
        "test_gather_elements_0_cpu": {
            STATIC_SHAPE: {},
            DYNAMIC_SHAPE: {-1: {-1}},
            CONSTANT_INPUT: {-1},
        },
        "test_gather_elements_1_cpu": {
            STATIC_SHAPE: {},
            DYNAMIC_SHAPE: {-1: {-1}},
            CONSTANT_INPUT: {-1},
        },
        "test_gather_elements_negative_indices_cpu": {
            STATIC_SHAPE: {},
            DYNAMIC_SHAPE: {-1: {-1}},
            CONSTANT_INPUT: {-1},
        },
        # ==OP== GatherND
        # ==MIN== 11
        # According to onnx specification:
        # output tensor of rank q + r - indices_shape[-1] - 1 - b
        # onnx-mlir can not infer the shape if the last dim of indices
        # input is dynamic. Therefore, {0: {-1}} is used for DYNAMIC_SHAPE
        "test_gathernd_example_int32_cpu": {
            STATIC_SHAPE: {},
            DYNAMIC_SHAPE: {0: {-1}},
            CONSTANT_INPUT: {-1},
        },
        "test_gathernd_example_float32_cpu": {
            STATIC_SHAPE: {},
            DYNAMIC_SHAPE: {0: {-1}},
            CONSTANT_INPUT: {-1},
        },
        "test_gathernd_example_int32_batch_dim1_cpu": {
            STATIC_SHAPE: {},
            DYNAMIC_SHAPE: {0: {-1}},
            CONSTANT_INPUT: {-1},
        },
        # ==OP== Gelu
        # ==MIN== 20
        "test_gelu_default_1_cpu": {
            STATIC_SHAPE: {},
            DYNAMIC_SHAPE: {-1: {-1}},
            CONSTANT_INPUT: {-1},
        },
        # "test_gelu_default_1_expanded_cpu": {
        #     STATIC_SHAPE: {},
        #     DYNAMIC_SHAPE: {-1: {-1}},
        #     CONSTANT_INPUT: {-1},
        # },
        "test_gelu_default_2_cpu": {
            STATIC_SHAPE: {},
            DYNAMIC_SHAPE: {-1: {-1}},
            CONSTANT_INPUT: {-1},
        },
        # "test_gelu_default_2_expanded_cpu": {
        #     STATIC_SHAPE: {},
        #     DYNAMIC_SHAPE: {-1: {-1}},
        #     CONSTANT_INPUT: {-1},
        # },
        "test_gelu_tanh_1_cpu": {
            STATIC_SHAPE: {},
            DYNAMIC_SHAPE: {-1: {-1}},
            CONSTANT_INPUT: {-1},
        },
        # "test_gelu_tanh_1_expanded_cpu": {
        #     STATIC_SHAPE: {},
        #     DYNAMIC_SHAPE: {-1: {-1}},
        #     CONSTANT_INPUT: {-1},
        # },
        "test_gelu_tanh_2_cpu": {
            STATIC_SHAPE: {},
            DYNAMIC_SHAPE: {-1: {-1}},
            CONSTANT_INPUT: {-1},
        },
        # "test_gelu_tanh_2_expanded_cpu": {
        #     STATIC_SHAPE: {},
        #     DYNAMIC_SHAPE: {-1: {-1}},
        #     CONSTANT_INPUT: {-1},
        # },
        # ==OP== Gemm
        # ==MIN== 6
        "test_gemm_all_attributes_cpu": {
            STATIC_SHAPE: {},
            DYNAMIC_SHAPE: {-1: {-1}},
            CONSTANT_INPUT: {-1},
        },
        "test_gemm_alpha_cpu": {
            STATIC_SHAPE: {},
            DYNAMIC_SHAPE: {-1: {-1}},
            CONSTANT_INPUT: {-1},
        },
        "test_gemm_beta_cpu": {
            STATIC_SHAPE: {},
            DYNAMIC_SHAPE: {-1: {-1}},
            CONSTANT_INPUT: {-1},
        },
        "test_gemm_default_matrix_bias_cpu": {
            STATIC_SHAPE: {},
            DYNAMIC_SHAPE: {-1: {-1}},
            CONSTANT_INPUT: {-1},
        },
        "test_gemm_default_no_bias_cpu": {
            STATIC_SHAPE: {},
            DYNAMIC_SHAPE: {-1: {-1}},
            CONSTANT_INPUT: {-1},
        },
        "test_gemm_default_scalar_bias_cpu": {
            STATIC_SHAPE: {},
            DYNAMIC_SHAPE: {-1: {-1}},
            CONSTANT_INPUT: {-1},
        },
        "test_gemm_default_single_elem_vector_bias_cpu": {
            STATIC_SHAPE: {},
            DYNAMIC_SHAPE: {-1: {-1}},
            CONSTANT_INPUT: {-1},
        },
        "test_gemm_default_vector_bias_cpu": {
            STATIC_SHAPE: {},
            DYNAMIC_SHAPE: {-1: {-1}},
            CONSTANT_INPUT: {-1},
        },
        "test_gemm_default_zero_bias_cpu": {
            STATIC_SHAPE: {},
            DYNAMIC_SHAPE: {-1: {-1}},
            CONSTANT_INPUT: {-1},
        },
        "test_gemm_transposeA_cpu": {
            STATIC_SHAPE: {},
            DYNAMIC_SHAPE: {-1: {-1}},
            CONSTANT_INPUT: {-1},
        },
        "test_gemm_transposeB_cpu": {
            STATIC_SHAPE: {},
            DYNAMIC_SHAPE: {-1: {-1}},
            CONSTANT_INPUT: {-1},
        },
        # ==OP== GlobalAveragePool
        # ==MIN== 1
        "test_globalaveragepool_cpu": {
            STATIC_SHAPE: {},
            DYNAMIC_SHAPE: {-1: {-1}},
            CONSTANT_INPUT: {-1},
        },
        "test_globalaveragepool_precomputed_cpu": {
            STATIC_SHAPE: {},
            DYNAMIC_SHAPE: {-1: {-1}},
            CONSTANT_INPUT: {-1},
        },
        # ==OP== GlobalMaxPool
        # ==MIN== 1
        "test_globalmaxpool_cpu": {
            STATIC_SHAPE: {},
            DYNAMIC_SHAPE: {-1: {-1}},
            CONSTANT_INPUT: {-1},
        },
        "test_globalmaxpool_precomputed_cpu": {
            STATIC_SHAPE: {},
            DYNAMIC_SHAPE: {-1: {-1}},
            CONSTANT_INPUT: {-1},
        },
        # ==OP== GreaterOrEqual
        # ==MIN== 12
        "test_greater_equal_cpu": {
            STATIC_SHAPE: {},
            DYNAMIC_SHAPE: {-1: {-1}},
            CONSTANT_INPUT: {-1},
        },
        "test_greater_equal_bcast_cpu": {
            STATIC_SHAPE: {},
            DYNAMIC_SHAPE: {-1: {-1}},
            CONSTANT_INPUT: {-1},
        },
        # Could not find code for the next two, no idea where they are coming from, but they work.
        "test_greater_equal_bcast_expanded_cpu": {
            STATIC_SHAPE: {},
            DYNAMIC_SHAPE: {-1: {-1}},
            CONSTANT_INPUT: {-1},
        },
        "test_greater_equal_expanded_cpu": {
            STATIC_SHAPE: {},
            DYNAMIC_SHAPE: {-1: {-1}},
            CONSTANT_INPUT: {-1},
        },
        # ==OP== Greater
        # ==MIN== 7
        "test_greater_cpu": {
            STATIC_SHAPE: {},
            DYNAMIC_SHAPE: {-1: {-1}},
            CONSTANT_INPUT: {-1},
        },
        "test_greater_bcast_cpu": {
            STATIC_SHAPE: {},
            DYNAMIC_SHAPE: {-1: {-1}},
            CONSTANT_INPUT: {-1},
        },
        # ==OP== GroupNormalization
        # ==MIN== 18
        "test_group_normalization_epsilon_cpu": {
            STATIC_SHAPE: {},
            DYNAMIC_SHAPE: {-1: {-1}},
            CONSTANT_INPUT: {-1},
        },
        "test_group_normalization_epsilon_expanded_cpu": {
            STATIC_SHAPE: {},
            DYNAMIC_SHAPE: {-1: {-1}},
            CONSTANT_INPUT: {-1},
        },
        "test_group_normalization_example_cpu": {
            STATIC_SHAPE: {},
            DYNAMIC_SHAPE: {-1: {-1}},
            CONSTANT_INPUT: {-1},
        },
        "test_group_normalization_example_expanded_cpu": {
            STATIC_SHAPE: {},
            DYNAMIC_SHAPE: {-1: {-1}},
            CONSTANT_INPUT: {-1},
        },
        # ==OP== GRU
        # ==MIN== 7
        # CONSTANT_INPUT for W and R.
        "test_gru_defaults_cpu": {
            STATIC_SHAPE: {},
            DYNAMIC_SHAPE: {0: {0, 1, 2}},
            CONSTANT_INPUT: {1, 2},
        },
        "test_gru_with_initial_bias_cpu": {
            STATIC_SHAPE: {},
            DYNAMIC_SHAPE: {0: {0, 1, 2}},
            CONSTANT_INPUT: {1, 2},
        },
        "test_gru_seq_length_cpu": {
            STATIC_SHAPE: {},
            DYNAMIC_SHAPE: {0: {0, 1, 2}},
            CONSTANT_INPUT: {1, 2},
        },
        "test_gru_batchwise_cpu": {
            STATIC_SHAPE: {},
            DYNAMIC_SHAPE: {0: {0, 1, 2}},
            CONSTANT_INPUT: {1, 2},
        },
        # ==OP== Hardmax
        # ==MIN== 1
        "test_hardmax_axis_0_cpu": {
            STATIC_SHAPE: {},
            DYNAMIC_SHAPE: {-1: {-1}},
            CONSTANT_INPUT: {-1},
        },
        "test_hardmax_axis_2_cpu": {
            STATIC_SHAPE: {},
            DYNAMIC_SHAPE: {-1: {-1}},
            CONSTANT_INPUT: {-1},
        },
        "test_hardmax_example_cpu": {
            STATIC_SHAPE: {},
            DYNAMIC_SHAPE: {-1: {-1}},
            CONSTANT_INPUT: {-1},
        },
        "test_hardmax_one_hot_cpu": {
            STATIC_SHAPE: {},
            DYNAMIC_SHAPE: {-1: {-1}},
            CONSTANT_INPUT: {-1},
        },
        "test_hardmax_axis_1_cpu": {
            STATIC_SHAPE: {},
            DYNAMIC_SHAPE: {-1: {-1}},
            CONSTANT_INPUT: {-1},
        },
        "test_hardmax_default_axis_cpu": {
            STATIC_SHAPE: {},
            DYNAMIC_SHAPE: {-1: {-1}},
            CONSTANT_INPUT: {-1},
        },
        "test_hardmax_negative_axis_cpu": {
            STATIC_SHAPE: {},
            DYNAMIC_SHAPE: {-1: {-1}},
            CONSTANT_INPUT: {-1},
        },
        # ==OP== HardSigmoid
        # ==MIN== 6
        "test_hardsigmoid_cpu": {
            STATIC_SHAPE: {},
            DYNAMIC_SHAPE: {-1: {-1}},
            CONSTANT_INPUT: {-1},
        },
        "test_hardsigmoid_default_cpu": {
            STATIC_SHAPE: {},
            DYNAMIC_SHAPE: {-1: {-1}},
            CONSTANT_INPUT: {-1},
        },
        "test_hardsigmoid_example_cpu": {
            STATIC_SHAPE: {},
            DYNAMIC_SHAPE: {-1: {-1}},
            CONSTANT_INPUT: {-1},
        },
        # ==OP== Identity
        # ==MIN== 16
        # ==LIM== Sequence identity not supported.
        "test_identity_cpu": {
            STATIC_SHAPE: {},
            DYNAMIC_SHAPE: {-1: {-1}},
            CONSTANT_INPUT: {-1},
        },
        # "test_identity_sequence_cpu": {STATIC_SHAPE:{}, DYNAMIC_SHAPE:{-1:{-1}}, CONSTANT_INPUT:{-1}},
        # "test_identity_opt_cpu": {STATIC_SHAPE:{}, DYNAMIC_SHAPE:{-1:{-1}}, CONSTANT_INPUT:{-1}},
        # ==OP== If
        # ==MIN== 16
        # ==LIM== Sequence and Optional outputs are not supported.
        "test_if_cpu": {
            STATIC_SHAPE: {},
            DYNAMIC_SHAPE: {-1: {-1}},
            CONSTANT_INPUT: {-1},
        },
        # "test_if_opt_cpu": {STATIC_SHAPE:{}, DYNAMIC_SHAPE:{-1:{-1}}, CONSTANT_INPUT:{-1}},
        # "test_if_seq_cpu": {STATIC_SHAPE:{}, DYNAMIC_SHAPE:{-1:{-1}}, CONSTANT_INPUT:{-1}},
        # ==OP== InstanceNormalization
        # ==MIN== 6
        "test_instancenorm_example_cpu": {
            STATIC_SHAPE: {},
<<<<<<< HEAD
            # Issue #2639: Dynamic test fails. Need to be fixed.
=======
>>>>>>> 5b1d90bb
            DYNAMIC_SHAPE: {-1: {-1}},
            CONSTANT_INPUT: {-1},
        },
        "test_instancenorm_epsilon_cpu": {
            STATIC_SHAPE: {},
<<<<<<< HEAD
            # Issue #2639: Dynamic test fails. Need to be fixed.
=======
>>>>>>> 5b1d90bb
            DYNAMIC_SHAPE: {-1: {-1}},
            CONSTANT_INPUT: {-1},
        },
        # ==OP== IsInf
        # ==MIN== 20
        # ==LIM== Currently no support for float16 infinity value. Only for float32 and float64.
        "test_isinf_cpu": {
            STATIC_SHAPE: {},
            DYNAMIC_SHAPE: {-1: {-1}},
            CONSTANT_INPUT: {-1},
        },
        "test_isinf_negative_cpu": {
            STATIC_SHAPE: {},
            DYNAMIC_SHAPE: {-1: {-1}},
            CONSTANT_INPUT: {-1},
        },
        "test_isinf_positive_cpu": {
            STATIC_SHAPE: {},
            DYNAMIC_SHAPE: {-1: {-1}},
            CONSTANT_INPUT: {-1},
        },
        # "test_isinf_float16_cpu": {STATIC_SHAPE:{}, DYNAMIC_SHAPE:{-1:{-1}}, CONSTANT_INPUT:{-1}},
        # ==OP== IsNaN
        # ==MIN== 20
        "test_isnan_cpu": {
            STATIC_SHAPE: {},
            DYNAMIC_SHAPE: {-1: {-1}},
            CONSTANT_INPUT: {-1},
        },
        # "test_isnan_float16_cpu": {STATIC_SHAPE:{}, DYNAMIC_SHAPE:{-1:{-1}}, CONSTANT_INPUT:{-1}},
        # ==OP== LayerNormalization
        # ==MIN== 17
        "test_layer_normalization_2d_axis0_cpu": {
            STATIC_SHAPE: {},
            DYNAMIC_SHAPE: {-1: {-1}},
            CONSTANT_INPUT: {-1},
        },
        "test_layer_normalization_2d_axis1_cpu": {
            STATIC_SHAPE: {},
            DYNAMIC_SHAPE: {-1: {-1}},
            CONSTANT_INPUT: {-1},
        },
        "test_layer_normalization_2d_axis1_expanded_cpu": {
            STATIC_SHAPE: {},
            DYNAMIC_SHAPE: {-1: {-1}},
            CONSTANT_INPUT: {-1},
        },
        "test_layer_normalization_2d_axis1_expanded_ver18_cpu": {
            STATIC_SHAPE: {},
            DYNAMIC_SHAPE: {-1: {-1}},
            CONSTANT_INPUT: {-1},
        },
        "test_layer_normalization_2d_axis_negative_1_cpu": {
            STATIC_SHAPE: {},
            DYNAMIC_SHAPE: {-1: {-1}},
            CONSTANT_INPUT: {-1},
        },
        "test_layer_normalization_2d_axis_negative_1_expanded_cpu": {
            STATIC_SHAPE: {},
            DYNAMIC_SHAPE: {-1: {-1}},
            CONSTANT_INPUT: {-1},
        },
        "test_layer_normalization_2d_axis_negative_1_expanded_ver18_cpu": {
            STATIC_SHAPE: {},
            DYNAMIC_SHAPE: {-1: {-1}},
            CONSTANT_INPUT: {-1},
        },
        "test_layer_normalization_2d_axis_negative_2_cpu": {
            STATIC_SHAPE: {},
            DYNAMIC_SHAPE: {-1: {-1}},
            CONSTANT_INPUT: {-1},
        },
        "test_layer_normalization_2d_axis_negative_2_expanded_cpu": {
            STATIC_SHAPE: {},
            DYNAMIC_SHAPE: {-1: {-1}},
            CONSTANT_INPUT: {-1},
        },
        "test_layer_normalization_2d_axis_negative_2_expanded_ver18_cpu": {
            STATIC_SHAPE: {},
            DYNAMIC_SHAPE: {-1: {-1}},
            CONSTANT_INPUT: {-1},
        },
        "test_layer_normalization_3d_axis0_epsilon_cpu": {
            STATIC_SHAPE: {},
            DYNAMIC_SHAPE: {-1: {-1}},
            CONSTANT_INPUT: {-1},
        },
        "test_layer_normalization_3d_axis0_epsilon_expanded_cpu": {
            STATIC_SHAPE: {},
            DYNAMIC_SHAPE: {-1: {-1}},
            CONSTANT_INPUT: {-1},
        },
        "test_layer_normalization_3d_axis0_epsilon_expanded_ver18_cpu": {
            STATIC_SHAPE: {},
            DYNAMIC_SHAPE: {-1: {-1}},
            CONSTANT_INPUT: {-1},
        },
        "test_layer_normalization_3d_axis1_epsilon_cpu": {
            STATIC_SHAPE: {},
            DYNAMIC_SHAPE: {-1: {-1}},
            CONSTANT_INPUT: {-1},
        },
        "test_layer_normalization_3d_axis1_epsilon_expanded_cpu": {
            STATIC_SHAPE: {},
            DYNAMIC_SHAPE: {-1: {-1}},
            CONSTANT_INPUT: {-1},
        },
        "test_layer_normalization_3d_axis1_epsilon_expanded_ver18_cpu": {
            STATIC_SHAPE: {},
            DYNAMIC_SHAPE: {-1: {-1}},
            CONSTANT_INPUT: {-1},
        },
        "test_layer_normalization_3d_axis2_epsilon_cpu": {
            STATIC_SHAPE: {},
            DYNAMIC_SHAPE: {-1: {-1}},
            CONSTANT_INPUT: {-1},
        },
        "test_layer_normalization_3d_axis2_epsilon_expanded_cpu": {
            STATIC_SHAPE: {},
            DYNAMIC_SHAPE: {-1: {-1}},
            CONSTANT_INPUT: {-1},
        },
        "test_layer_normalization_3d_axis2_epsilon_expanded_ver18_cpu": {
            STATIC_SHAPE: {},
            DYNAMIC_SHAPE: {-1: {-1}},
            CONSTANT_INPUT: {-1},
        },
        "test_layer_normalization_3d_axis_negative_1_epsilon_cpu": {
            STATIC_SHAPE: {},
            DYNAMIC_SHAPE: {-1: {-1}},
            CONSTANT_INPUT: {-1},
        },
        "test_layer_normalization_3d_axis_negative_1_epsilon_expanded_cpu": {
            STATIC_SHAPE: {},
            DYNAMIC_SHAPE: {-1: {-1}},
            CONSTANT_INPUT: {-1},
        },
        "test_layer_normalization_3d_axis_negative_1_epsilon_expanded_ver18_cpu": {
            STATIC_SHAPE: {},
            DYNAMIC_SHAPE: {-1: {-1}},
            CONSTANT_INPUT: {-1},
        },
        "test_layer_normalization_3d_axis_negative_2_epsilon_cpu": {
            STATIC_SHAPE: {},
            DYNAMIC_SHAPE: {-1: {-1}},
            CONSTANT_INPUT: {-1},
        },
        "test_layer_normalization_3d_axis_negative_2_epsilon_expanded_cpu": {
            STATIC_SHAPE: {},
            DYNAMIC_SHAPE: {-1: {-1}},
            CONSTANT_INPUT: {-1},
        },
        "test_layer_normalization_3d_axis_negative_2_epsilon_expanded_ver18_cpu": {
            STATIC_SHAPE: {},
            DYNAMIC_SHAPE: {-1: {-1}},
            CONSTANT_INPUT: {-1},
        },
        "test_layer_normalization_3d_axis_negative_3_epsilon_cpu": {
            STATIC_SHAPE: {},
            DYNAMIC_SHAPE: {-1: {-1}},
            CONSTANT_INPUT: {-1},
        },
        "test_layer_normalization_3d_axis_negative_3_epsilon_expanded_cpu": {
            STATIC_SHAPE: {},
            DYNAMIC_SHAPE: {-1: {-1}},
            CONSTANT_INPUT: {-1},
        },
        "test_layer_normalization_3d_axis_negative_3_epsilon_expanded_ver18_cpu": {
            STATIC_SHAPE: {},
            DYNAMIC_SHAPE: {-1: {-1}},
            CONSTANT_INPUT: {-1},
        },
        "test_layer_normalization_4d_axis0_cpu": {
            STATIC_SHAPE: {},
            DYNAMIC_SHAPE: {-1: {-1}},
            CONSTANT_INPUT: {-1},
        },
        "test_layer_normalization_4d_axis0_expanded_cpu": {
            STATIC_SHAPE: {},
            DYNAMIC_SHAPE: {-1: {-1}},
            CONSTANT_INPUT: {-1},
        },
        "test_layer_normalization_4d_axis0_expanded_ver18_cpu": {
            STATIC_SHAPE: {},
            DYNAMIC_SHAPE: {-1: {-1}},
            CONSTANT_INPUT: {-1},
        },
        "test_layer_normalization_4d_axis1_cpu": {
            STATIC_SHAPE: {},
            DYNAMIC_SHAPE: {-1: {-1}},
            CONSTANT_INPUT: {-1},
        },
        "test_layer_normalization_4d_axis1_expanded_cpu": {
            STATIC_SHAPE: {},
            DYNAMIC_SHAPE: {-1: {-1}},
            CONSTANT_INPUT: {-1},
        },
        "test_layer_normalization_4d_axis1_expanded_ver18_cpu": {
            STATIC_SHAPE: {},
            DYNAMIC_SHAPE: {-1: {-1}},
            CONSTANT_INPUT: {-1},
        },
        "test_layer_normalization_4d_axis2_cpu": {
            STATIC_SHAPE: {},
            DYNAMIC_SHAPE: {-1: {-1}},
            CONSTANT_INPUT: {-1},
        },
        "test_layer_normalization_4d_axis2_expanded_cpu": {
            STATIC_SHAPE: {},
            DYNAMIC_SHAPE: {-1: {-1}},
            CONSTANT_INPUT: {-1},
        },
        "test_layer_normalization_4d_axis2_expanded_ver18_cpu": {
            STATIC_SHAPE: {},
            DYNAMIC_SHAPE: {-1: {-1}},
            CONSTANT_INPUT: {-1},
        },
        "test_layer_normalization_4d_axis3_cpu": {
            STATIC_SHAPE: {},
            DYNAMIC_SHAPE: {-1: {-1}},
            CONSTANT_INPUT: {-1},
        },
        "test_layer_normalization_4d_axis3_expanded_cpu": {
            STATIC_SHAPE: {},
            DYNAMIC_SHAPE: {-1: {-1}},
            CONSTANT_INPUT: {-1},
        },
        "test_layer_normalization_4d_axis3_expanded_ver18_cpu": {
            STATIC_SHAPE: {},
            DYNAMIC_SHAPE: {-1: {-1}},
            CONSTANT_INPUT: {-1},
        },
        "test_layer_normalization_4d_axis_negative_1_cpu": {
            STATIC_SHAPE: {},
            DYNAMIC_SHAPE: {-1: {-1}},
            CONSTANT_INPUT: {-1},
        },
        "test_layer_normalization_4d_axis_negative_1_expanded_cpu": {
            STATIC_SHAPE: {},
            DYNAMIC_SHAPE: {-1: {-1}},
            CONSTANT_INPUT: {-1},
        },
        "test_layer_normalization_4d_axis_negative_1_expanded_ver18_cpu": {
            STATIC_SHAPE: {},
            DYNAMIC_SHAPE: {-1: {-1}},
            CONSTANT_INPUT: {-1},
        },
        "test_layer_normalization_4d_axis_negative_2_cpu": {
            STATIC_SHAPE: {},
            DYNAMIC_SHAPE: {-1: {-1}},
            CONSTANT_INPUT: {-1},
        },
        "test_layer_normalization_4d_axis_negative_2_expanded_cpu": {
            STATIC_SHAPE: {},
            DYNAMIC_SHAPE: {-1: {-1}},
            CONSTANT_INPUT: {-1},
        },
        "test_layer_normalization_4d_axis_negative_2_expanded_ver18_cpu": {
            STATIC_SHAPE: {},
            DYNAMIC_SHAPE: {-1: {-1}},
            CONSTANT_INPUT: {-1},
        },
        "test_layer_normalization_4d_axis_negative_3_cpu": {
            STATIC_SHAPE: {},
            DYNAMIC_SHAPE: {-1: {-1}},
            CONSTANT_INPUT: {-1},
        },
        "test_layer_normalization_4d_axis_negative_3_expanded_cpu": {
            STATIC_SHAPE: {},
            DYNAMIC_SHAPE: {-1: {-1}},
            CONSTANT_INPUT: {-1},
        },
        "test_layer_normalization_4d_axis_negative_3_expanded_ver18_cpu": {
            STATIC_SHAPE: {},
            DYNAMIC_SHAPE: {-1: {-1}},
            CONSTANT_INPUT: {-1},
        },
        "test_layer_normalization_4d_axis_negative_4_cpu": {
            STATIC_SHAPE: {},
            DYNAMIC_SHAPE: {-1: {-1}},
            CONSTANT_INPUT: {-1},
        },
        "test_layer_normalization_4d_axis_negative_4_expanded_cpu": {
            STATIC_SHAPE: {},
            DYNAMIC_SHAPE: {-1: {-1}},
            CONSTANT_INPUT: {-1},
        },
        "test_layer_normalization_4d_axis_negative_4_expanded_ver18_cpu": {
            STATIC_SHAPE: {},
            DYNAMIC_SHAPE: {-1: {-1}},
            CONSTANT_INPUT: {-1},
        },
        "test_layer_normalization_default_axis_cpu": {
            STATIC_SHAPE: {},
            DYNAMIC_SHAPE: {-1: {-1}},
            CONSTANT_INPUT: {-1},
        },
        "test_layer_normalization_default_axis_expanded_cpu": {
            STATIC_SHAPE: {},
            DYNAMIC_SHAPE: {-1: {-1}},
            CONSTANT_INPUT: {-1},
        },
        "test_layer_normalization_default_axis_expanded_ver18_cpu": {
            STATIC_SHAPE: {},
            DYNAMIC_SHAPE: {-1: {-1}},
            CONSTANT_INPUT: {-1},
        },
        # ==OP== LeakyRelu
        # ==MIN== 6
        "test_leakyrelu_cpu": {
            STATIC_SHAPE: {},
            DYNAMIC_SHAPE: {-1: {-1}},
            CONSTANT_INPUT: {-1},
        },
        "test_leakyrelu_default_cpu": {
            STATIC_SHAPE: {},
            DYNAMIC_SHAPE: {-1: {-1}},
            CONSTANT_INPUT: {-1},
        },
        "test_leakyrelu_example_cpu": {
            STATIC_SHAPE: {},
            DYNAMIC_SHAPE: {-1: {-1}},
            CONSTANT_INPUT: {-1},
        },
        # ==OP== LessOrEqual
        # ==MIN== 12
        "test_less_equal_cpu": {
            STATIC_SHAPE: {},
            DYNAMIC_SHAPE: {-1: {-1}},
            CONSTANT_INPUT: {-1},
        },
        "test_less_equal_bcast_cpu": {
            STATIC_SHAPE: {},
            DYNAMIC_SHAPE: {-1: {-1}},
            CONSTANT_INPUT: {-1},
        },
        # No idea where the code is for the expanded version, but it works.
        "test_less_equal_bcast_expanded_cpu": {
            STATIC_SHAPE: {},
            DYNAMIC_SHAPE: {-1: {-1}},
            CONSTANT_INPUT: {-1},
        },
        "test_less_equal_expanded_cpu": {
            STATIC_SHAPE: {},
            DYNAMIC_SHAPE: {-1: {-1}},
            CONSTANT_INPUT: {-1},
        },
        # ==OP== Less
        # ==MIN== 7
        "test_less_cpu": {
            STATIC_SHAPE: {},
            DYNAMIC_SHAPE: {-1: {-1}},
            CONSTANT_INPUT: {-1},
        },
        "test_less_bcast_cpu": {
            STATIC_SHAPE: {},
            DYNAMIC_SHAPE: {-1: {-1}},
            CONSTANT_INPUT: {-1},
        },
        # ==OP== Log
        # ==MIN== 6
        "test_log_example_cpu": {
            STATIC_SHAPE: {},
            DYNAMIC_SHAPE: {-1: {-1}},
            CONSTANT_INPUT: {-1},
        },
        "test_log_cpu": {
            STATIC_SHAPE: {},
            DYNAMIC_SHAPE: {-1: {-1}},
            CONSTANT_INPUT: {-1},
        },
        # ==OP== LogSoftmax
        # ==MIN== 13
        # ==LIM== Axis 0, 1, and default currently disabled due to changes in ONNX 1.8.1/Opset 13
        # ==TODO== Temporally removed due to changes in onnx 1.8.1
        # "test_logsoftmax_axis_0_cpu": {STATIC_SHAPE:{}, DYNAMIC_SHAPE:{-1:{-1}}, CONSTANT_INPUT:{-1}},
        # "test_logsoftmax_axis_1_cpu": {STATIC_SHAPE:{}, DYNAMIC_SHAPE:{-1:{-1}}, CONSTANT_INPUT:{-1}},
        "test_logsoftmax_axis_2_cpu": {
            STATIC_SHAPE: {},
            DYNAMIC_SHAPE: {-1: {-1}},
            CONSTANT_INPUT: {-1},
        },
        "test_logsoftmax_example_1_cpu": {
            STATIC_SHAPE: {},
            DYNAMIC_SHAPE: {-1: {-1}},
            CONSTANT_INPUT: {-1},
        },
        # "test_logsoftmax_default_axis_cpu": {STATIC_SHAPE:{}, DYNAMIC_SHAPE:{-1:{-1}}, CONSTANT_INPUT:{-1}},
        "test_logsoftmax_negative_axis_cpu": {
            STATIC_SHAPE: {},
            DYNAMIC_SHAPE: {-1: {-1}},
            CONSTANT_INPUT: {-1},
        },
        "test_logsoftmax_large_number_cpu": {
            STATIC_SHAPE: {},
            DYNAMIC_SHAPE: {-1: {-1}},
            CONSTANT_INPUT: {-1},
        },
        # ==OP== Loop
        # ==MIN== 1
        "test_loop11_cpu": {
            STATIC_SHAPE: {},
            DYNAMIC_SHAPE: {-1: {-1}},
            CONSTANT_INPUT: {-1},
        },
        # "test_loop13_seq_cpu": {STATIC_SHAPE:{}, DYNAMIC_SHAPE:{-1:{-1}}, CONSTANT_INPUT:{-1}},
        # "test_loop16_seq_none_cpu": {STATIC_SHAPE:{}, DYNAMIC_SHAPE:{-1:{-1}}, CONSTANT_INPUT:{-1}},
        # ==OP== LRN
        # ==MIN== 1
        "test_lrn_cpu": {
            STATIC_SHAPE: {},
            DYNAMIC_SHAPE: {-1: {-1}},
            CONSTANT_INPUT: {-1},
        },
        "test_lrn_default_cpu": {
            STATIC_SHAPE: {},
            DYNAMIC_SHAPE: {-1: {-1}},
            CONSTANT_INPUT: {-1},
        },
        # ==OP== LSTM
        # ==MIN== 7
        # CONSTANT_INPUT for W and R.
        "test_lstm_defaults_cpu": {
            STATIC_SHAPE: {},
            DYNAMIC_SHAPE: {0: {0, 1, 2}},
            CONSTANT_INPUT: {1, 2},
        },
        "test_lstm_with_initial_bias_cpu": {
            STATIC_SHAPE: {},
            DYNAMIC_SHAPE: {0: {0, 1, 2}},
            CONSTANT_INPUT: {1, 2},
        },
        "test_lstm_with_peepholes_cpu": {
            STATIC_SHAPE: {},
            DYNAMIC_SHAPE: {0: {0, 1, 2}},
            CONSTANT_INPUT: {1, 2},
        },
        "test_lstm_batchwise_cpu": {
            STATIC_SHAPE: {},
            DYNAMIC_SHAPE: {0: {0, 1, 2}},
            CONSTANT_INPUT: {1, 2},
        },
        # ==OP== MatMul
        # ==MIN== 1
        "test_matmul_2d_cpu": {
            STATIC_SHAPE: {},
            DYNAMIC_SHAPE: {-1: {-1}},
            CONSTANT_INPUT: {-1},
        },
        "test_matmul_3d_cpu": {
            STATIC_SHAPE: {},
            DYNAMIC_SHAPE: {-1: {-1}},
            CONSTANT_INPUT: {-1},
        },
        "test_matmul_4d_cpu": {
            STATIC_SHAPE: {},
            DYNAMIC_SHAPE: {-1: {-1}},
            CONSTANT_INPUT: {-1},
        },
        # ==OP== MatMulInteger
        # ==MIN== 10
        "test_matmulinteger_cpu": {
            STATIC_SHAPE: {},
            DYNAMIC_SHAPE: {-1: {-1}},
            CONSTANT_INPUT: {-1},
        },
        # ==OP== Max
        # ==MIN== 6
        # ==LIM== No support for unsigned int. Only ppc64le and MacOS platforms support float16.
        "test_max_example_cpu": {
            STATIC_SHAPE: {},
            DYNAMIC_SHAPE: {-1: {-1}},
            CONSTANT_INPUT: {-1},
        },
        "test_max_one_input_cpu": {
            STATIC_SHAPE: {},
            DYNAMIC_SHAPE: {-1: {-1}},
            CONSTANT_INPUT: {-1},
        },
        "test_max_two_inputs_cpu": {
            STATIC_SHAPE: {},
            DYNAMIC_SHAPE: {-1: {-1}},
            CONSTANT_INPUT: {-1},
        },
        "test_max_float16_cpu": {
            STATIC_SHAPE: {},
            DYNAMIC_SHAPE: {-1: {-1}},
            CONSTANT_INPUT: {-1},
            FLOAT16: {},
        },
        "test_max_float32_cpu": {
            STATIC_SHAPE: {},
            DYNAMIC_SHAPE: {-1: {-1}},
            CONSTANT_INPUT: {-1},
        },
        "test_max_float64_cpu": {
            STATIC_SHAPE: {},
            DYNAMIC_SHAPE: {-1: {-1}},
            CONSTANT_INPUT: {-1},
        },
        "test_max_int8_cpu": {
            STATIC_SHAPE: {},
            DYNAMIC_SHAPE: {-1: {-1}},
            CONSTANT_INPUT: {-1},
        },
        "test_max_int16_cpu": {
            STATIC_SHAPE: {},
            DYNAMIC_SHAPE: {-1: {-1}},
            CONSTANT_INPUT: {-1},
        },
        "test_max_int32_cpu": {
            STATIC_SHAPE: {},
            DYNAMIC_SHAPE: {-1: {-1}},
            CONSTANT_INPUT: {-1},
        },
        "test_max_int64_cpu": {
            STATIC_SHAPE: {},
            DYNAMIC_SHAPE: {-1: {-1}},
            CONSTANT_INPUT: {-1},
        },
        # loc("onnx.Max"): error: 'std.cmpi' op operand #0 must be signless-integer-like, but got 'ui8'
        # MLIR integers are currently signless.
        # "test_max_uint8_cpu": {STATIC_SHAPE:{}, DYNAMIC_SHAPE:{-1:{-1}}, CONSTANT_INPUT:{-1}},
        # "test_max_uint16_cpu": {STATIC_SHAPE:{}, DYNAMIC_SHAPE:{-1:{-1}}, CONSTANT_INPUT:{-1}},
        # "test_max_uint32_cpu": {STATIC_SHAPE:{}, DYNAMIC_SHAPE:{-1:{-1}}, CONSTANT_INPUT:{-1}},
        # "test_max_uint64_cpu": {STATIC_SHAPE:{}, DYNAMIC_SHAPE:{-1:{-1}}, CONSTANT_INPUT:{-1}},
        # ==OP== MaxPool
        # ==MIN== 1
        # ==LIM== Does not support argmax and short ints. Support single output only.
        # TODO: this comment does not appear to be true: same_upper/lower dyn padding-shapes not supported.
        # "test_maxpool_2d_uint8_cpu": {STATIC_SHAPE:{}, DYNAMIC_SHAPE:{-1:{-1}}, CONSTANT_INPUT:{-1}},
        "test_maxpool_2d_precomputed_pads_cpu": {
            STATIC_SHAPE: {},
            DYNAMIC_SHAPE: {-1: {-1}},
            CONSTANT_INPUT: {-1},
        },
        # "test_maxpool_with_argmax_2d_precomputed_pads_cpu": {STATIC_SHAPE:{}, DYNAMIC_SHAPE:{-1:{-1}}, CONSTANT_INPUT:{-1}},
        "test_maxpool_2d_precomputed_strides_cpu": {
            STATIC_SHAPE: {},
            DYNAMIC_SHAPE: {-1: {-1}},
            CONSTANT_INPUT: {-1},
        },
        # "test_maxpool_with_argmax_2d_precomputed_strides_cpu": {STATIC_SHAPE:{}, DYNAMIC_SHAPE:{-1:{-1}}, CONSTANT_INPUT:{-1}},
        "test_maxpool_2d_precomputed_same_upper_cpu": {
            STATIC_SHAPE: {},
            DYNAMIC_SHAPE: {-1: {-1}},
            CONSTANT_INPUT: {-1},
        },
        "test_maxpool_1d_default_cpu": {
            STATIC_SHAPE: {},
            DYNAMIC_SHAPE: {-1: {-1}},
            CONSTANT_INPUT: {-1},
        },
        "test_maxpool_2d_default_cpu": {
            STATIC_SHAPE: {},
            DYNAMIC_SHAPE: {-1: {-1}},
            CONSTANT_INPUT: {-1},
        },
        "test_maxpool_3d_default_cpu": {
            STATIC_SHAPE: {},
            DYNAMIC_SHAPE: {-1: {-1}},
            CONSTANT_INPUT: {-1},
        },
        "test_maxpool_2d_same_upper_cpu": {
            STATIC_SHAPE: {},
            DYNAMIC_SHAPE: {-1: {-1}},
            CONSTANT_INPUT: {-1},
        },
        "test_maxpool_2d_same_lower_cpu": {
            STATIC_SHAPE: {},
            DYNAMIC_SHAPE: {-1: {-1}},
            CONSTANT_INPUT: {-1},
        },
        "test_maxpool_2d_pads_cpu": {
            STATIC_SHAPE: {},
            DYNAMIC_SHAPE: {-1: {-1}},
            CONSTANT_INPUT: {-1},
        },
        "test_maxpool_2d_strides_cpu": {
            STATIC_SHAPE: {},
            DYNAMIC_SHAPE: {-1: {-1}},
            CONSTANT_INPUT: {-1},
        },
        "test_maxpool_2d_ceil_cpu": {
            STATIC_SHAPE: {},
            DYNAMIC_SHAPE: {-1: {-1}},
            CONSTANT_INPUT: {-1},
        },
        "test_maxpool_2d_dilations_cpu": {
            STATIC_SHAPE: {},
            DYNAMIC_SHAPE: {-1: {-1}},
            CONSTANT_INPUT: {-1},
        },
        # ==OP== Mean
        # ==MIN== 6
        "test_mean_example_cpu": {
            STATIC_SHAPE: {},
            DYNAMIC_SHAPE: {-1: {-1}},
            CONSTANT_INPUT: {-1},
        },
        "test_mean_one_input_cpu": {
            STATIC_SHAPE: {},
            DYNAMIC_SHAPE: {-1: {-1}},
            CONSTANT_INPUT: {-1},
        },
        "test_mean_two_inputs_cpu": {
            STATIC_SHAPE: {},
            DYNAMIC_SHAPE: {-1: {-1}},
            CONSTANT_INPUT: {-1},
        },
        # ==OP== Min
        # ==MIN== 6
        # ==LIM== Does not support unsigned numbers. Only ppc64le and MacOS platforms support float16.
        "test_min_example_cpu": {
            STATIC_SHAPE: {},
            DYNAMIC_SHAPE: {-1: {-1}},
            CONSTANT_INPUT: {-1},
        },
        "test_min_one_input_cpu": {
            STATIC_SHAPE: {},
            DYNAMIC_SHAPE: {-1: {-1}},
            CONSTANT_INPUT: {-1},
        },
        "test_min_two_inputs_cpu": {
            STATIC_SHAPE: {},
            DYNAMIC_SHAPE: {-1: {-1}},
            CONSTANT_INPUT: {-1},
        },
        "test_min_float16_cpu": {
            STATIC_SHAPE: {},
            DYNAMIC_SHAPE: {-1: {-1}},
            CONSTANT_INPUT: {-1},
            FLOAT16: {},
        },
        "test_min_float32_cpu": {
            STATIC_SHAPE: {},
            DYNAMIC_SHAPE: {-1: {-1}},
            CONSTANT_INPUT: {-1},
        },
        "test_min_float64_cpu": {
            STATIC_SHAPE: {},
            DYNAMIC_SHAPE: {-1: {-1}},
            CONSTANT_INPUT: {-1},
        },
        "test_min_int8_cpu": {
            STATIC_SHAPE: {},
            DYNAMIC_SHAPE: {-1: {-1}},
            CONSTANT_INPUT: {-1},
        },
        "test_min_int16_cpu": {
            STATIC_SHAPE: {},
            DYNAMIC_SHAPE: {-1: {-1}},
            CONSTANT_INPUT: {-1},
        },
        "test_min_int32_cpu": {
            STATIC_SHAPE: {},
            DYNAMIC_SHAPE: {-1: {-1}},
            CONSTANT_INPUT: {-1},
        },
        "test_min_int64_cpu": {
            STATIC_SHAPE: {},
            DYNAMIC_SHAPE: {-1: {-1}},
            CONSTANT_INPUT: {-1},
        },
        # loc("onnx.Min"): error: 'std.cmpi' op operand #0 must be signless-integer-like, but got 'ui8'
        # MLIR integers are curretnly signless.
        # "test_min_uint8_cpu": {STATIC_SHAPE:{}, DYNAMIC_SHAPE:{-1:{-1}}, CONSTANT_INPUT:{-1}},
        # "test_min_uint16_cpu": {STATIC_SHAPE:{}, DYNAMIC_SHAPE:{-1:{-1}}, CONSTANT_INPUT:{-1}},
        # "test_min_uint32_cpu": {STATIC_SHAPE:{}, DYNAMIC_SHAPE:{-1:{-1}}, CONSTANT_INPUT:{-1}},
        # "test_min_uint64_cpu": {STATIC_SHAPE:{}, DYNAMIC_SHAPE:{-1:{-1}}, CONSTANT_INPUT:{-1}},
        # ==OP== Mod
        # ==MIN== 10
        # ==LIM==  Support float and double only. Only ppc64le and MacOS platforms support float16.
        "test_mod_mixed_sign_float32_cpu": {
            STATIC_SHAPE: {},
            DYNAMIC_SHAPE: {-1: {-1}},
            CONSTANT_INPUT: {-1},
        },
        "test_mod_mixed_sign_float64_cpu": {
            STATIC_SHAPE: {},
            DYNAMIC_SHAPE: {-1: {-1}},
            CONSTANT_INPUT: {-1},
        },
        "test_mod_mixed_sign_float16_cpu": {
            STATIC_SHAPE: {},
            DYNAMIC_SHAPE: {-1: {-1}},
            CONSTANT_INPUT: {-1},
            FLOAT16: {},
        },
        # Not yet support integers since MLIR integers are signless.
        # "test_mod_broadcast_cpu": {STATIC_SHAPE:{}, DYNAMIC_SHAPE:{-1:{-1}}, CONSTANT_INPUT:{-1}},
        # "test_mod_int64_fmod_cpu": {STATIC_SHAPE:{}, DYNAMIC_SHAPE:{-1:{-1}}, CONSTANT_INPUT:{-1}},
        # "test_mod_mixed_sign_int16_cpu": {STATIC_SHAPE:{}, DYNAMIC_SHAPE:{-1:{-1}}, CONSTANT_INPUT:{-1}},
        "test_mod_mixed_sign_int32_cpu": {
            STATIC_SHAPE: {},
            DYNAMIC_SHAPE: {-1: {-1}},
            CONSTANT_INPUT: {-1},
        },
        "test_mod_mixed_sign_int64_cpu": {
            STATIC_SHAPE: {},
            DYNAMIC_SHAPE: {-1: {-1}},
            CONSTANT_INPUT: {-1},
        },
        # "test_mod_mixed_sign_int8_cpu": {STATIC_SHAPE:{}, DYNAMIC_SHAPE:{-1:{-1}}, CONSTANT_INPUT:{-1}},
        # "test_mod_uint16_cpu": {STATIC_SHAPE:{}, DYNAMIC_SHAPE:{-1:{-1}}, CONSTANT_INPUT:{-1}},
        # "test_mod_uint32_cpu": {STATIC_SHAPE:{}, DYNAMIC_SHAPE:{-1:{-1}}, CONSTANT_INPUT:{-1}},
        # "test_mod_uint64_cpu": {STATIC_SHAPE:{}, DYNAMIC_SHAPE:{-1:{-1}}, CONSTANT_INPUT:{-1}},
        # "test_mod_uint8_cpu": {STATIC_SHAPE:{}, DYNAMIC_SHAPE:{-1:{-1}}, CONSTANT_INPUT:{-1}},
        # ==OP== Mul
        # ==MIN== 6
        # ==LIM== Does not support short integers.
        "test_mul_example_cpu": {
            STATIC_SHAPE: {},
            DYNAMIC_SHAPE: {-1: {-1}},
            CONSTANT_INPUT: {-1},
        },
        "test_mul_cpu": {
            STATIC_SHAPE: {},
            DYNAMIC_SHAPE: {-1: {-1}},
            CONSTANT_INPUT: {-1},
        },
        # "test_mul_uint8_cpu": {STATIC_SHAPE:{}, DYNAMIC_SHAPE:{-1:{-1}}, CONSTANT_INPUT:{-1}},
        "test_mul_bcast_cpu": {
            STATIC_SHAPE: {},
            DYNAMIC_SHAPE: {-1: {-1}},
            CONSTANT_INPUT: {-1},
        },
        # ==OP== Neg
        # ==MIN== 6
        "test_neg_example_cpu": {
            STATIC_SHAPE: {},
            DYNAMIC_SHAPE: {-1: {-1}},
            CONSTANT_INPUT: {-1},
        },
        "test_neg_cpu": {
            STATIC_SHAPE: {},
            DYNAMIC_SHAPE: {-1: {-1}},
            CONSTANT_INPUT: {-1},
        },
        # ==OP== NonMaxSuppression
        # ==MIN== 10
        "test_nonmaxsuppression_center_point_box_format_cpu": {
            STATIC_SHAPE: {},
            DYNAMIC_SHAPE: {-1: {-1}},
            CONSTANT_INPUT: {-1},
        },
        "test_nonmaxsuppression_flipped_coordinates_cpu": {
            STATIC_SHAPE: {},
            DYNAMIC_SHAPE: {-1: {-1}},
            CONSTANT_INPUT: {-1},
        },
        "test_nonmaxsuppression_identical_boxes_cpu": {
            STATIC_SHAPE: {},
            DYNAMIC_SHAPE: {-1: {-1}},
            CONSTANT_INPUT: {-1},
        },
        "test_nonmaxsuppression_limit_output_size_cpu": {
            STATIC_SHAPE: {},
            DYNAMIC_SHAPE: {-1: {-1}},
            CONSTANT_INPUT: {-1},
        },
        "test_nonmaxsuppression_single_box_cpu": {
            STATIC_SHAPE: {},
            DYNAMIC_SHAPE: {-1: {-1}},
            CONSTANT_INPUT: {-1},
        },
        "test_nonmaxsuppression_suppress_by_IOU_cpu": {
            STATIC_SHAPE: {},
            DYNAMIC_SHAPE: {-1: {-1}},
            CONSTANT_INPUT: {-1},
        },
        "test_nonmaxsuppression_suppress_by_IOU_and_scores_cpu": {
            STATIC_SHAPE: {},
            DYNAMIC_SHAPE: {-1: {-1}},
            CONSTANT_INPUT: {-1},
        },
        "test_nonmaxsuppression_two_batches_cpu": {
            STATIC_SHAPE: {},
            DYNAMIC_SHAPE: {-1: {-1}},
            CONSTANT_INPUT: {-1},
        },
        "test_nonmaxsuppression_two_classes_cpu": {
            STATIC_SHAPE: {},
            DYNAMIC_SHAPE: {-1: {-1}},
            CONSTANT_INPUT: {-1},
        },
        # ==OP== NonZero
        # ==MIN== 9
        "test_nonzero_example_cpu": {
            STATIC_SHAPE: {},
            DYNAMIC_SHAPE: {-1: {-1}},
            CONSTANT_INPUT: {-1},
        },
        # ==OP== Not
        # ==MIN== 1
        "test_not_2d_cpu": {
            STATIC_SHAPE: {},
            DYNAMIC_SHAPE: {-1: {-1}},
            CONSTANT_INPUT: {-1},
        },
        "test_not_3d_cpu": {
            STATIC_SHAPE: {},
            DYNAMIC_SHAPE: {-1: {-1}},
            CONSTANT_INPUT: {-1},
        },
        "test_not_4d_cpu": {
            STATIC_SHAPE: {},
            DYNAMIC_SHAPE: {-1: {-1}},
            CONSTANT_INPUT: {-1},
        },
        # ==OP== OneHot
        # ==MIN== 9
        "test_onehot_without_axis_cpu": {
            STATIC_SHAPE: {},
            DYNAMIC_SHAPE: {-1: {-1}},
            CONSTANT_INPUT: {-1},
        },
        "test_onehot_with_axis_cpu": {
            STATIC_SHAPE: {},
            DYNAMIC_SHAPE: {-1: {-1}},
            CONSTANT_INPUT: {-1},
        },
        "test_onehot_negative_indices_cpu": {
            STATIC_SHAPE: {},
            DYNAMIC_SHAPE: {-1: {-1}},
            CONSTANT_INPUT: {-1},
        },
        "test_onehot_with_negative_axis_cpu": {
            STATIC_SHAPE: {},
            DYNAMIC_SHAPE: {-1: {-1}},
            CONSTANT_INPUT: {-1},
        },
        # ==OP== Or
        # ==MIN== 7
        "test_or2d_cpu": {
            STATIC_SHAPE: {},
            DYNAMIC_SHAPE: {-1: {-1}},
            CONSTANT_INPUT: {-1},
        },
        "test_or3d_cpu": {
            STATIC_SHAPE: {},
            DYNAMIC_SHAPE: {-1: {-1}},
            CONSTANT_INPUT: {-1},
        },
        "test_or4d_cpu": {
            STATIC_SHAPE: {},
            DYNAMIC_SHAPE: {-1: {-1}},
            CONSTANT_INPUT: {-1},
        },
        "test_or_bcast3v1d_cpu": {
            STATIC_SHAPE: {},
            DYNAMIC_SHAPE: {-1: {-1}},
            CONSTANT_INPUT: {-1},
        },
        "test_or_bcast3v2d_cpu": {
            STATIC_SHAPE: {},
            DYNAMIC_SHAPE: {-1: {-1}},
            CONSTANT_INPUT: {-1},
        },
        "test_or_bcast4v2d_cpu": {
            STATIC_SHAPE: {},
            DYNAMIC_SHAPE: {-1: {-1}},
            CONSTANT_INPUT: {-1},
        },
        "test_or_bcast4v3d_cpu": {
            STATIC_SHAPE: {},
            DYNAMIC_SHAPE: {-1: {-1}},
            CONSTANT_INPUT: {-1},
        },
        "test_or_bcast4v4d_cpu": {
            STATIC_SHAPE: {},
            DYNAMIC_SHAPE: {-1: {-1}},
            CONSTANT_INPUT: {-1},
        },
        # ==OP== Pad
        # ==MIN== 2
        # ==LIM== axes input not supported
        "test_constant_pad_cpu": {
            STATIC_SHAPE: {},
            DYNAMIC_SHAPE: {0: {-1}},
            CONSTANT_INPUT: {-1},
        },
        "test_edge_pad_cpu": {
            STATIC_SHAPE: {},
            DYNAMIC_SHAPE: {0: {-1}},
            CONSTANT_INPUT: {-1},
        },
        "test_reflect_pad_cpu": {
            STATIC_SHAPE: {},
            # Issue #2639: Dynamic test fails. Need to be fixed.
            DYNAMIC_SHAPE: {0: {-1}},
            CONSTANT_INPUT: {-1},
        },
        # ==OP== Pow
        # ==MIN== 7
        # ==LIM== No support for power with integer types
        "test_pow_cpu": {
            STATIC_SHAPE: {},
            DYNAMIC_SHAPE: {-1: {-1}},
            CONSTANT_INPUT: {-1},
        },
        "test_pow_example_cpu": {
            STATIC_SHAPE: {},
            DYNAMIC_SHAPE: {-1: {-1}},
            CONSTANT_INPUT: {-1},
        },
        "test_pow_bcast_scalar_cpu": {
            STATIC_SHAPE: {},
            DYNAMIC_SHAPE: {-1: {-1}},
            CONSTANT_INPUT: {-1},
        },
        "test_pow_bcast_array_cpu": {
            STATIC_SHAPE: {},
            DYNAMIC_SHAPE: {-1: {-1}},
            CONSTANT_INPUT: {-1},
        },
        # ==OP== PRelu
        # ==MIN== 6
        "test_prelu_example_cpu": {
            STATIC_SHAPE: {},
            DYNAMIC_SHAPE: {-1: {-1}},
            CONSTANT_INPUT: {-1},
        },
        "test_prelu_broadcast_cpu": {
            STATIC_SHAPE: {},
            DYNAMIC_SHAPE: {-1: {-1}},
            CONSTANT_INPUT: {-1},
        },
        # ==OP== QuantizeLinear
        # ==MIN== 10
        # ==LIM== Do not support per-axis and i8 quantization.
        # "test_quantizelinear_axis_cpu": {STATIC_SHAPE:{}, DYNAMIC_SHAPE:{-1:{-1}}, CONSTANT_INPUT:{-1}},
        "test_quantizelinear_cpu": {
            STATIC_SHAPE: {},
            DYNAMIC_SHAPE: {-1: {-1}},
            CONSTANT_INPUT: {-1},
        },
        # ==OP== Range
        # ==MIN== 11
        "test_range_float_type_positive_delta_cpu": {
            STATIC_SHAPE: {},
            DYNAMIC_SHAPE: {-1: {-1}},
            CONSTANT_INPUT: {-1},
        },
        "test_range_int32_type_negative_delta_cpu": {
            STATIC_SHAPE: {},
            DYNAMIC_SHAPE: {-1: {-1}},
            CONSTANT_INPUT: {-1},
        },
        # ==OP== Reciprocal
        # ==MIN== 6
        "test_reciprocal_cpu": {
            STATIC_SHAPE: {},
            DYNAMIC_SHAPE: {-1: {-1}},
            CONSTANT_INPUT: {-1},
        },
        "test_reciprocal_example_cpu": {
            STATIC_SHAPE: {},
            DYNAMIC_SHAPE: {-1: {-1}},
            CONSTANT_INPUT: {-1},
        },
        # ==OP== ReduceLogSumExp
        # ==MIN== 13
        # ==LIM== do_not_keep_dim not supported.
        # "test_reduce_log_sum_exp_default_axes_keepdims_example_cpu": {STATIC_SHAPE:{}, DYNAMIC_SHAPE:{-1:{-1}}, CONSTANT_INPUT:{-1}},
        # "test_reduce_log_sum_exp_default_axes_keepdims_random_cpu": {STATIC_SHAPE:{}, DYNAMIC_SHAPE:{-1:{-1}}, CONSTANT_INPUT:{-1}},
        # "test_reduce_log_sum_exp_do_not_keepdims_example_cpu": {STATIC_SHAPE:{}, DYNAMIC_SHAPE:{-1:{-1}}, CONSTANT_INPUT:{-1}},
        # "test_reduce_log_sum_exp_do_not_keepdims_random_cpu": {STATIC_SHAPE:{}, DYNAMIC_SHAPE:{-1:{-1}}, CONSTANT_INPUT:{-1}},
        "test_reduce_log_sum_exp_keepdims_example_cpu": {
            STATIC_SHAPE: {},
            DYNAMIC_SHAPE: {-1: {-1}},
            CONSTANT_INPUT: {-1},
        },
        "test_reduce_log_sum_exp_keepdims_random_cpu": {
            STATIC_SHAPE: {},
            DYNAMIC_SHAPE: {-1: {-1}},
            CONSTANT_INPUT: {-1},
        },
        "test_reduce_log_sum_exp_negative_axes_keepdims_example_cpu": {
            STATIC_SHAPE: {},
            DYNAMIC_SHAPE: {-1: {-1}},
            CONSTANT_INPUT: {-1},
        },
        "test_reduce_log_sum_exp_negative_axes_keepdims_random_cpu": {
            STATIC_SHAPE: {},
            DYNAMIC_SHAPE: {-1: {-1}},
            CONSTANT_INPUT: {-1},
        },
        # ==OP== ReduceLogSum
        # ==MIN== 13
        # ==LIM== do_not_keep_dim not supported.
        # "test_reduce_log_sum_desc_axes_cpu": {STATIC_SHAPE:{}, DYNAMIC_SHAPE:{-1:{-1}}, CONSTANT_INPUT:{-1}},
        # "test_reduce_log_sum_asc_axes_cpu": {STATIC_SHAPE:{}, DYNAMIC_SHAPE:{-1:{-1}}, CONSTANT_INPUT:{-1}},
        "test_reduce_log_sum_default_cpu": {
            STATIC_SHAPE: {},
            DYNAMIC_SHAPE: {-1: {-1}},
            CONSTANT_INPUT: {-1},
        },
        "test_reduce_log_sum_negative_axes_cpu": {
            STATIC_SHAPE: {},
            DYNAMIC_SHAPE: {-1: {-1}},
            CONSTANT_INPUT: {-1},
        },
        # Name changed in v13
        "test_reduce_log_sum_default_expanded_cpu": {
            STATIC_SHAPE: {},
            DYNAMIC_SHAPE: {-1: {-1}},
            CONSTANT_INPUT: {-1},
        },
        # ==OP== ReduceL1
        # ==MIN== 13
        # ==LIM== do_not_keep_dim not supported.
        # "test_reduce_l1_default_axes_keepdims_example_cpu": {STATIC_SHAPE:{}, DYNAMIC_SHAPE:{-1:{-1}}, CONSTANT_INPUT:{-1}},
        # "test_reduce_l1_default_axes_keepdims_random_cpu": {STATIC_SHAPE:{}, DYNAMIC_SHAPE:{-1:{-1}}, CONSTANT_INPUT:{-1}},
        # "test_reduce_l1_do_not_keepdims_example_cpu": {STATIC_SHAPE:{}, DYNAMIC_SHAPE:{-1:{-1}}, CONSTANT_INPUT:{-1}},
        # "test_reduce_l1_do_not_keepdims_random_cpu": {STATIC_SHAPE:{}, DYNAMIC_SHAPE:{-1:{-1}}, CONSTANT_INPUT:{-1}},
        "test_reduce_l1_keep_dims_example_cpu": {
            STATIC_SHAPE: {},
            DYNAMIC_SHAPE: {-1: {-1}},
            CONSTANT_INPUT: {-1},
        },
        "test_reduce_l1_keep_dims_random_cpu": {STATIC_SHAPE: {}},
        "test_reduce_l1_negative_axes_keep_dims_example_cpu": {
            STATIC_SHAPE: {},
            DYNAMIC_SHAPE: {-1: {-1}},
            CONSTANT_INPUT: {-1},
        },
        "test_reduce_l1_negative_axes_keep_dims_random_cpu": {
            STATIC_SHAPE: {},
            DYNAMIC_SHAPE: {-1: {-1}},
            CONSTANT_INPUT: {-1},
        },
        # ==OP== ReduceL2
        # ==MIN== 13
        # ==LIM== do_not_keep_dim not supported.
        # "test_reduce_l2_default_axes_keepdims_example_cpu": {STATIC_SHAPE:{}, DYNAMIC_SHAPE:{-1:{-1}}, CONSTANT_INPUT:{-1}},
        # "test_reduce_l2_default_axes_keepdims_random_cpu": {STATIC_SHAPE:{}, DYNAMIC_SHAPE:{-1:{-1}}, CONSTANT_INPUT:{-1}},
        # "test_reduce_l2_do_not_keepdims_example_cpu": {STATIC_SHAPE:{}, DYNAMIC_SHAPE:{-1:{-1}}, CONSTANT_INPUT:{-1}},
        # "test_reduce_l2_do_not_keepdims_random_cpu": {STATIC_SHAPE:{}, DYNAMIC_SHAPE:{-1:{-1}}, CONSTANT_INPUT:{-1}},
        "test_reduce_l2_keep_dims_example_cpu": {
            STATIC_SHAPE: {},
            DYNAMIC_SHAPE: {-1: {-1}},
            CONSTANT_INPUT: {-1},
        },
        "test_reduce_l2_keep_dims_random_cpu": {
            STATIC_SHAPE: {},
            DYNAMIC_SHAPE: {-1: {-1}},
            CONSTANT_INPUT: {-1},
        },
        "test_reduce_l2_negative_axes_keep_dims_example_cpu": {
            STATIC_SHAPE: {},
            DYNAMIC_SHAPE: {-1: {-1}},
            CONSTANT_INPUT: {-1},
        },
        "test_reduce_l2_negative_axes_keep_dims_random_cpu": {
            STATIC_SHAPE: {},
            DYNAMIC_SHAPE: {-1: {-1}},
            CONSTANT_INPUT: {-1},
        },
        # ==OP== ReduceMax
        # ==MIN== 1
        # ==LIM== do_not_keep_dim not supported.
        # "test_reduce_max_default_axes_keepdim_example_cpu": {STATIC_SHAPE:{}, DYNAMIC_SHAPE:{-1:{-1}}, CONSTANT_INPUT:{-1}},
        # "test_reduce_max_default_axes_keepdims_random_cpu": {STATIC_SHAPE:{}, DYNAMIC_SHAPE:{-1:{-1}}, CONSTANT_INPUT:{-1}},
        # "test_reduce_max_do_not_keepdims_example_cpu": {STATIC_SHAPE:{}, DYNAMIC_SHAPE:{-1:{-1}}, CONSTANT_INPUT:{-1}},
        # "test_reduce_max_do_not_keepdims_random_cpu": {STATIC_SHAPE:{}, DYNAMIC_SHAPE:{-1:{-1}}, CONSTANT_INPUT:{-1}},
        "test_reduce_max_keepdims_example_cpu": {
            STATIC_SHAPE: {},
            DYNAMIC_SHAPE: {-1: {-1}},
            CONSTANT_INPUT: {-1},
        },
        "test_reduce_max_keepdims_random_cpu": {
            STATIC_SHAPE: {},
            DYNAMIC_SHAPE: {-1: {-1}},
            CONSTANT_INPUT: {-1},
        },
        "test_reduce_max_negative_axes_keepdims_example_cpu": {
            STATIC_SHAPE: {},
            DYNAMIC_SHAPE: {-1: {-1}},
            CONSTANT_INPUT: {-1},
        },
        "test_reduce_max_negative_axes_keepdims_random_cpu": {
            STATIC_SHAPE: {},
            DYNAMIC_SHAPE: {-1: {-1}},
            CONSTANT_INPUT: {-1},
        },
        # ==OP== ReduceMean
        # ==MIN== 1
        # ==LIM== do_not_keep_dim not supported.
        # "test_reduce_mean_default_axes_keepdims_example_cpu": {STATIC_SHAPE:{}, DYNAMIC_SHAPE:{-1:{-1}}, CONSTANT_INPUT:{-1}},
        # "test_reduce_mean_default_axes_keepdims_random_cpu": {STATIC_SHAPE:{}, DYNAMIC_SHAPE:{-1:{-1}}, CONSTANT_INPUT:{-1}},
        # "test_reduce_mean_do_not_keepdims_example_cpu": {STATIC_SHAPE:{}, DYNAMIC_SHAPE:{-1:{-1}}, CONSTANT_INPUT:{-1}},
        # "test_reduce_mean_do_not_keepdims_random_cpu": {STATIC_SHAPE:{}, DYNAMIC_SHAPE:{-1:{-1}}, CONSTANT_INPUT:{-1}},
        "test_reduce_mean_keepdims_example_cpu": {
            STATIC_SHAPE: {},
            DYNAMIC_SHAPE: {-1: {-1}},
            CONSTANT_INPUT: {-1},
        },
        "test_reduce_mean_keepdims_random_cpu": {
            STATIC_SHAPE: {},
            DYNAMIC_SHAPE: {-1: {-1}},
            CONSTANT_INPUT: {-1},
        },
        "test_reduce_mean_negative_axes_keepdims_example_cpu": {
            STATIC_SHAPE: {},
            DYNAMIC_SHAPE: {-1: {-1}},
            CONSTANT_INPUT: {-1},
        },
        "test_reduce_mean_negative_axes_keepdims_random_cpu": {
            STATIC_SHAPE: {},
            DYNAMIC_SHAPE: {-1: {-1}},
            CONSTANT_INPUT: {-1},
        },
        # ==OP== ReduceMin
        # ==MIN== 1
        # ==LIM== do_not_keep_dim not supported.
        # "test_reduce_min_default_axes_keepdims_example_cpu": {STATIC_SHAPE:{}, DYNAMIC_SHAPE:{-1:{-1}}, CONSTANT_INPUT:{-1}},
        # "test_reduce_min_default_axes_keepdims_random_cpu": {STATIC_SHAPE:{}, DYNAMIC_SHAPE:{-1:{-1}}, CONSTANT_INPUT:{-1}},
        # "test_reduce_min_do_not_keepdims_example_cpu": {STATIC_SHAPE:{}, DYNAMIC_SHAPE:{-1:{-1}}, CONSTANT_INPUT:{-1}},
        # "test_reduce_min_do_not_keepdims_random_cpu": {STATIC_SHAPE:{}, DYNAMIC_SHAPE:{-1:{-1}}, CONSTANT_INPUT:{-1}},
        "test_reduce_min_keepdims_example_cpu": {
            STATIC_SHAPE: {},
            DYNAMIC_SHAPE: {-1: {-1}},
            CONSTANT_INPUT: {-1},
        },
        "test_reduce_min_keepdims_random_cpu": {
            STATIC_SHAPE: {},
            DYNAMIC_SHAPE: {-1: {-1}},
            CONSTANT_INPUT: {-1},
        },
        "test_reduce_min_negative_axes_keepdims_example_cpu": {
            STATIC_SHAPE: {},
            DYNAMIC_SHAPE: {-1: {-1}},
            CONSTANT_INPUT: {-1},
        },
        "test_reduce_min_negative_axes_keepdims_random_cpu": {
            STATIC_SHAPE: {},
            DYNAMIC_SHAPE: {-1: {-1}},
            CONSTANT_INPUT: {-1},
        },
        # ==OP== ReduceProd
        # ==MIN== 13
        # ==LIM== do_not_keep_dim not supported.
        # "test_reduce_prod_default_axes_keepdims_example_cpu": {STATIC_SHAPE:{}, DYNAMIC_SHAPE:{-1:{-1}}, CONSTANT_INPUT:{-1}},
        # "test_reduce_prod_default_axes_keepdims_random_cpu": {STATIC_SHAPE:{}, DYNAMIC_SHAPE:{-1:{-1}}, CONSTANT_INPUT:{-1}},
        # "test_reduce_prod_do_not_keepdims_example_cpu": {STATIC_SHAPE:{}, DYNAMIC_SHAPE:{-1:{-1}}, CONSTANT_INPUT:{-1}},
        # "test_reduce_prod_do_not_keepdims_random_cpu": {STATIC_SHAPE:{}, DYNAMIC_SHAPE:{-1:{-1}}, CONSTANT_INPUT:{-1}},
        "test_reduce_prod_keepdims_example_cpu": {
            STATIC_SHAPE: {},
            DYNAMIC_SHAPE: {-1: {-1}},
            CONSTANT_INPUT: {-1},
        },
        "test_reduce_prod_keepdims_random_cpu": {
            STATIC_SHAPE: {},
            DYNAMIC_SHAPE: {-1: {-1}},
            CONSTANT_INPUT: {-1},
        },
        "test_reduce_prod_negative_axes_keepdims_example_cpu": {
            STATIC_SHAPE: {},
            DYNAMIC_SHAPE: {-1: {-1}},
            CONSTANT_INPUT: {-1},
        },
        "test_reduce_prod_negative_axes_keepdims_random_cpu": {
            STATIC_SHAPE: {},
            DYNAMIC_SHAPE: {-1: {-1}},
            CONSTANT_INPUT: {-1},
        },
        # ==OP== ReduceSum
        # ==MIN== 1
        # ==LIM== Default axis and do_not_keep_dim not supported.
        # ==TODO== Default axis and do_not_keep_dim temporarily removed due to changes in onnx 1.8.1
        # "test_reduce_sum_do_not_keepdims_example_cpu": {STATIC_SHAPE:{}, DYNAMIC_SHAPE:{-1:{-1}}, CONSTANT_INPUT:{-1}},
        # "test_reduce_sum_do_not_keepdims_random_cpu": {STATIC_SHAPE:{}, DYNAMIC_SHAPE:{-1:{-1}}, CONSTANT_INPUT:{-1}},
        "test_reduce_sum_keepdims_example_cpu": {
            STATIC_SHAPE: {},
            DYNAMIC_SHAPE: {-1: {-1}},
            CONSTANT_INPUT: {-1},
        },
        "test_reduce_sum_keepdims_random_cpu": {
            STATIC_SHAPE: {},
            DYNAMIC_SHAPE: {-1: {-1}},
            CONSTANT_INPUT: {-1},
        },
        # "test_reduce_sum_default_axes_keepdims_example_cpu": {STATIC_SHAPE:{}, DYNAMIC_SHAPE:{-1:{-1}}, CONSTANT_INPUT:{-1}},
        # "test_reduce_sum_default_axes_keepdims_random_cpu": {STATIC_SHAPE:{}, DYNAMIC_SHAPE:{-1:{-1}}, CONSTANT_INPUT:{-1}},
        "test_reduce_sum_negative_axes_keepdims_example_cpu": {
            STATIC_SHAPE: {},
            DYNAMIC_SHAPE: {-1: {-1}},
            CONSTANT_INPUT: {0},
        },
        "test_reduce_sum_negative_axes_keepdims_random_cpu": {
            STATIC_SHAPE: {},
            DYNAMIC_SHAPE: {-1: {-1}},
            CONSTANT_INPUT: {0},
        },
        "test_reduce_sum_empty_axes_input_noop_example_cpu": {
            STATIC_SHAPE: {},
            DYNAMIC_SHAPE: {-1: {-1}},
            CONSTANT_INPUT: {0},
        },
        # ==OP== ReduceSumSquare
        # ==MIN== 13
        # ==LIM== Default axis and do_not_keep_dim not supported.
        # "test_reduce_sum_square_default_axes_keepdims_example_cpu": {STATIC_SHAPE:{}, DYNAMIC_SHAPE:{-1:{-1}}, CONSTANT_INPUT:{-1}},
        # "test_reduce_sum_square_default_axes_keepdims_random_cpu": {STATIC_SHAPE:{}, DYNAMIC_SHAPE:{-1:{-1}}, CONSTANT_INPUT:{-1}},
        # "test_reduce_sum_square_do_not_keepdims_example_cpu": {STATIC_SHAPE:{}, DYNAMIC_SHAPE:{-1:{-1}}, CONSTANT_INPUT:{-1}},
        # "test_reduce_sum_square_do_not_keepdims_random_cpu": {STATIC_SHAPE:{}, DYNAMIC_SHAPE:{-1:{-1}}, CONSTANT_INPUT:{-1}},
        "test_reduce_sum_square_keepdims_example_cpu": {
            STATIC_SHAPE: {},
            DYNAMIC_SHAPE: {-1: {-1}},
            CONSTANT_INPUT: {-1},
        },
        "test_reduce_sum_square_keepdims_random_cpu": {
            STATIC_SHAPE: {},
            DYNAMIC_SHAPE: {-1: {-1}},
            CONSTANT_INPUT: {-1},
        },
        "test_reduce_sum_square_negative_axes_keepdims_example_cpu": {
            STATIC_SHAPE: {},
            DYNAMIC_SHAPE: {-1: {-1}},
            CONSTANT_INPUT: {-1},
        },
        "test_reduce_sum_square_negative_axes_keepdims_random_cpu": {
            STATIC_SHAPE: {},
            DYNAMIC_SHAPE: {-1: {-1}},
            CONSTANT_INPUT: {-1},
        },
        # ==OP== Relu
        # ==MIN== 6
        "test_relu_cpu": {
            STATIC_SHAPE: {},
            DYNAMIC_SHAPE: {-1: {-1}},
            CONSTANT_INPUT: {-1},
        },
        # ==OP== Reshape
        # ==MIN== 5
        # ==LIM== allowzero not supported.
        "test_reshape_extended_dims_cpu": {
            STATIC_SHAPE: {},
            DYNAMIC_SHAPE: {0: {-1}},
            CONSTANT_INPUT: {-1},
        },
        "test_reshape_negative_dim_cpu": {
            STATIC_SHAPE: {},
            DYNAMIC_SHAPE: {0: {-1}},
            CONSTANT_INPUT: {-1},
        },
        "test_reshape_negative_extended_dims_cpu": {
            STATIC_SHAPE: {},
            DYNAMIC_SHAPE: {0: {-1}},
            CONSTANT_INPUT: {-1},
        },
        "test_reshape_one_dim_cpu": {
            STATIC_SHAPE: {},
            DYNAMIC_SHAPE: {0: {-1}},
            CONSTANT_INPUT: {-1},
        },
        "test_reshape_reduced_dims_cpu": {
            STATIC_SHAPE: {},
            DYNAMIC_SHAPE: {0: {-1}},
            CONSTANT_INPUT: {-1},
        },
        "test_reshape_reordered_all_dims_cpu": {
            STATIC_SHAPE: {},
            DYNAMIC_SHAPE: {0: {-1}},
            CONSTANT_INPUT: {-1},
        },
        "test_reshape_reordered_last_dims_cpu": {
            STATIC_SHAPE: {},
            DYNAMIC_SHAPE: {0: {-1}},
            CONSTANT_INPUT: {-1},
        },
        "test_reshape_zero_and_negative_dim_cpu": {
            STATIC_SHAPE: {},
            DYNAMIC_SHAPE: {0: {-1}},
            CONSTANT_INPUT: {-1},
        },
        "test_reshape_zero_dim_cpu": {
            STATIC_SHAPE: {},
            DYNAMIC_SHAPE: {0: {-1}},
            CONSTANT_INPUT: {-1},
        },
        # ==OP== Resize
        # ==MIN== 10
        # ==LIM== Missing support for linear, cubic, crop, pytorch_half_pixel, and floor. Attributes antialias, axes and keep_aspect_ratio_policy are not supported.
        # Resize
        # All test cases in onnx v1.11.0. yes for currently supported
        # yes name='test_resize_upsample_scales_nearest')
        # yes name='test_resize_downsample_scales_nearest')
        # yes name='test_resize_upsample_sizes_nearest')
        # yes name='test_resize_downsample_sizes_nearest')
        # yes name='test_resize_upsample_scales_linear')
        # name='test_resize_upsample_scales_linear_align_corners')
        # yes name='test_resize_downsample_scales_linear')
        # name='test_resize_downsample_scales_linear_align_corners')
        # yes name='test_resize_upsample_scales_cubic')
        # name='test_resize_upsample_scales_cubic_align_corners')
        # yes name='test_resize_downsample_scales_cubic')
        # name='test_resize_downsample_scales_cubic_align_corners')
        # yes name='test_resize_upsample_sizes_cubic')
        # yes name='test_resize_downsample_sizes_cubic')
        # name='test_resize_upsample_scales_cubic_A_n0p5_exclude_outside')
        # name='test_resize_downsample_scales_cubic_A_n0p5_exclude_outside')
        # name='test_resize_upsample_scales_cubic_asymmetric')
        # name='test_resize_tf_crop_and_resize')
        # name='test_resize_tf_crop_and_resize')
        # name='test_resize_downsample_sizes_linear_pytorch_half_pixel')
        # name='test_resize_upsample_sizes_nearest_floor_align_corners')
        # yes name='test_resize_upsample_sizes_nearest_round_prefer_ceil_asymmetric')
        # yes name='test_resize_upsample_sizes_nearest_ceil_half_pixel')
        "test_resize_upsample_scales_nearest_cpu": {
            STATIC_SHAPE: {},
            DYNAMIC_SHAPE: {0: {-1}},
            CONSTANT_INPUT: {-1},
        },
        "test_resize_downsample_scales_nearest_cpu": {
            STATIC_SHAPE: {},
            DYNAMIC_SHAPE: {0: {-1}},
            CONSTANT_INPUT: {-1},
        },
        "test_resize_upsample_sizes_nearest_cpu": {
            STATIC_SHAPE: {},
            DYNAMIC_SHAPE: {0: {-1}},
            CONSTANT_INPUT: {-1},
        },
        "test_resize_downsample_sizes_nearest_cpu": {
            STATIC_SHAPE: {},
            DYNAMIC_SHAPE: {0: {-1}},
            CONSTANT_INPUT: {-1},
        },
        "test_resize_upsample_sizes_nearest_round_prefer_ceil_asymmetric_cpu": {
            STATIC_SHAPE: {},
            DYNAMIC_SHAPE: {0: {-1}},
            CONSTANT_INPUT: {-1},
        },
        "test_resize_upsample_sizes_nearest_ceil_half_pixel_cpu": {
            STATIC_SHAPE: {},
            DYNAMIC_SHAPE: {0: {-1}},
            CONSTANT_INPUT: {-1},
        },
        "test_resize_upsample_scales_linear_cpu": {
            STATIC_SHAPE: {},
            DYNAMIC_SHAPE: {0: {-1}},
            CONSTANT_INPUT: {-1},
        },
        "test_resize_downsample_scales_linear_cpu": {
            STATIC_SHAPE: {},
            DYNAMIC_SHAPE: {0: {-1}},
            CONSTANT_INPUT: {-1},
        },
        "test_resize_upsample_scales_cubic_cpu": {
            STATIC_SHAPE: {},
            DYNAMIC_SHAPE: {0: {-1}},
            CONSTANT_INPUT: {-1},
        },
        "test_resize_downsample_scales_cubic_cpu": {
            STATIC_SHAPE: {},
            DYNAMIC_SHAPE: {0: {-1}},
            CONSTANT_INPUT: {-1},
        },
        "test_resize_upsample_sizes_cubic_cpu": {
            STATIC_SHAPE: {},
            DYNAMIC_SHAPE: {0: {-1}},
            CONSTANT_INPUT: {-1},
        },
        "test_resize_downsample_sizes_cubic_cpu": {
            STATIC_SHAPE: {},
            DYNAMIC_SHAPE: {0: {-1}},
            CONSTANT_INPUT: {-1},
        },
        # ==OP== ReverseSequence
        # ==MIN== 10
        "test_reversesequence_time_cpu": {
            STATIC_SHAPE: {},
            DYNAMIC_SHAPE: {-1: {-1}},
            CONSTANT_INPUT: {-1},
        },
        "test_reversesequence_batch_cpu": {
            STATIC_SHAPE: {},
            DYNAMIC_SHAPE: {-1: {-1}},
            CONSTANT_INPUT: {-1},
        },
        # ==OP== RNN
        # ==MIN== 7
        "test_simple_rnn_defaults_cpu": {
            STATIC_SHAPE: {},
            DYNAMIC_SHAPE: {0: {0, 1, 2}},
            CONSTANT_INPUT: {1, 2},
        },
        "test_simple_rnn_with_initial_bias_cpu": {
            STATIC_SHAPE: {},
            DYNAMIC_SHAPE: {0: {0, 1, 2}},
            CONSTANT_INPUT: {1, 2},
        },
        "test_rnn_seq_length_cpu": {
            STATIC_SHAPE: {},
            DYNAMIC_SHAPE: {0: {0, 1, 2}},
            CONSTANT_INPUT: {1, 2},
        },
        "test_simple_rnn_batchwise_cpu": {
            STATIC_SHAPE: {},
            DYNAMIC_SHAPE: {0: {0, 1, 2}},
            CONSTANT_INPUT: {1, 2},
        },
        # ==OP== Round
        # ==MIN== 11
        "test_round_cpu": {
            STATIC_SHAPE: {},
            DYNAMIC_SHAPE: {0: {-1}},
            CONSTANT_INPUT: {-1},
        },
        # ==OP== Scan
        # ==MIN== 8
        # ==LIM== Does not support dynamic shapes.
        # ==TODO== Precision issue with newer opset, maybe just unsupported. Dynamic shape?
        #  "test_scan_sum_cpu": {STATIC_SHAPE:{}},
        "test_scan9_sum_cpu": {STATIC_SHAPE: {}},
        # ==OP== ScatterElements
        # ==MIN== 11
        # ==LIM== Does not support duplicate indices.
        "test_scatter_elements_without_axis_cpu": {
            STATIC_SHAPE: {},
            DYNAMIC_SHAPE: {-1: {-1}},
            CONSTANT_INPUT: {-1},
        },
        "test_scatter_elements_with_axis_cpu": {
            STATIC_SHAPE: {},
            DYNAMIC_SHAPE: {-1: {-1}},
            CONSTANT_INPUT: {-1},
        },
        "test_scatter_elements_with_negative_indices_cpu": {
            STATIC_SHAPE: {},
            DYNAMIC_SHAPE: {-1: {-1}},
            CONSTANT_INPUT: {-1},
        },
        # "test_scatter_elements_with_duplicate_indices_cpu": {STATIC_SHAPE:{}, DYNAMIC_SHAPE:{-1:{-1}}, CONSTANT_INPUT:{-1}},
        # ==OP== ScatterND
        # ==MIN== 11
        # ==LIM== Does not support scatternd add/multiply.
        "test_scatternd_cpu": {
            STATIC_SHAPE: {},
            DYNAMIC_SHAPE: {-1: {-1}},
            CONSTANT_INPUT: {-1},
        },
        # "test_scatternd_add_cpu": {STATIC_SHAPE:{}, DYNAMIC_SHAPE:{-1:{-1}}, CONSTANT_INPUT:{-1}},
        # "test_scatternd_multiply_cpu": {STATIC_SHAPE:{}, DYNAMIC_SHAPE:{-1:{-1}}, CONSTANT_INPUT:{-1}},
        # ==OP== Selu
        # ==MIN== 6
        "test_selu_cpu": {
            STATIC_SHAPE: {},
            DYNAMIC_SHAPE: {-1: {-1}},
            CONSTANT_INPUT: {-1},
        },
        "test_selu_default_cpu": {
            STATIC_SHAPE: {},
            DYNAMIC_SHAPE: {-1: {-1}},
            CONSTANT_INPUT: {-1},
        },
        "test_selu_example_cpu": {
            STATIC_SHAPE: {},
            DYNAMIC_SHAPE: {-1: {-1}},
            CONSTANT_INPUT: {-1},
        },
        # ==OP== SequenceInsert
        # ==MIN== 11
        # ==LIM== Does not support unranked sequence element.
        # "test_sequence_insert_at_front_cpu": {STATIC_SHAPE:{}, DYNAMIC_SHAPE:{-1:{-1}}, CONSTANT_INPUT:{-1}},
        # "test_sequence_insert_at_back_cpu": {STATIC_SHAPE:{}, DYNAMIC_SHAPE:{-1:{-1}}, CONSTANT_INPUT:{-1}},
        # ==OP== Shape
        # ==MIN== 15
        # ==LIM== Does not support start and end attributes.
        "test_shape_cpu": {
            STATIC_SHAPE: {},
            DYNAMIC_SHAPE: {-1: {-1}},
            CONSTANT_INPUT: {-1},
        },
        "test_shape_example_cpu": {
            STATIC_SHAPE: {},
            DYNAMIC_SHAPE: {-1: {-1}},
            CONSTANT_INPUT: {-1},
        },
        # ==OP== Sigmoid
        # ==MIN== 6
        "test_sigmoid_cpu": {
            STATIC_SHAPE: {},
            DYNAMIC_SHAPE: {-1: {-1}},
            CONSTANT_INPUT: {-1},
        },
        "test_sigmoid_example_cpu": {
            STATIC_SHAPE: {},
            DYNAMIC_SHAPE: {-1: {-1}},
            CONSTANT_INPUT: {-1},
        },
        # ==OP== Sign
        # ==MIN== 9
        "test_sign_cpu": {
            STATIC_SHAPE: {},
            DYNAMIC_SHAPE: {-1: {-1}},
            CONSTANT_INPUT: {-1},
        },
        # ==OP== Sin
        # ==MIN== 7
        "test_sin_example_cpu": {
            STATIC_SHAPE: {},
            DYNAMIC_SHAPE: {-1: {-1}},
            CONSTANT_INPUT: {-1},
        },
        "test_sin_cpu": {
            STATIC_SHAPE: {},
            DYNAMIC_SHAPE: {-1: {-1}},
            CONSTANT_INPUT: {-1},
        },
        # ==OP== Sinh
        # ==MIN== 9
        "test_sinh_cpu": {
            STATIC_SHAPE: {},
            DYNAMIC_SHAPE: {-1: {-1}},
            CONSTANT_INPUT: {-1},
        },
        "test_sinh_example_cpu": {
            STATIC_SHAPE: {},
            DYNAMIC_SHAPE: {-1: {-1}},
            CONSTANT_INPUT: {-1},
        },
        # ==OP== Size
        # ==MIN== 13
        "test_size_cpu": {
            STATIC_SHAPE: {},
            DYNAMIC_SHAPE: {-1: {-1}},
            CONSTANT_INPUT: {-1},
        },
        "test_size_example_cpu": {
            STATIC_SHAPE: {},
            DYNAMIC_SHAPE: {-1: {-1}},
            CONSTANT_INPUT: {-1},
        },
        # ==OP== Slice
        # ==MIN== 13
        # ==LIM== Axis must be a constant argument.
        # ==TODO== Add tests to slices, currently have none.
        # (makes Axis a runtime argument, which is not supported).
        # "test_slice_cpu": {STATIC_SHAPE:{}, DYNAMIC_SHAPE:{-1:{-1}}, CONSTANT_INPUT:{-1}},
        # "test_slice_default_axes_cpu": {STATIC_SHAPE:{}, DYNAMIC_SHAPE:{-1:{-1}}, CONSTANT_INPUT:{-1}},
        # "test_slice_default_steps_cpu": {STATIC_SHAPE:{}, DYNAMIC_SHAPE:{-1:{-1}}, CONSTANT_INPUT:{-1}},
        # "test_slice_end_out_of_bounds_cpu": {STATIC_SHAPE:{}, DYNAMIC_SHAPE:{-1:{-1}}, CONSTANT_INPUT:{-1}},
        # "test_slice_neg_cpu": {STATIC_SHAPE:{}, DYNAMIC_SHAPE:{-1:{-1}}, CONSTANT_INPUT:{-1}},
        # "test_slice_neg_steps_cpu": {STATIC_SHAPE:{}, DYNAMIC_SHAPE:{-1:{-1}}, CONSTANT_INPUT:{-1}},
        # "test_slice_negative_axes_cpu": {STATIC_SHAPE:{}, DYNAMIC_SHAPE:{-1:{-1}}, CONSTANT_INPUT:{-1}},
        # "test_slice_start_out_of_bounds_cpu": {STATIC_SHAPE:{}, DYNAMIC_SHAPE:{-1:{-1}}, CONSTANT_INPUT:{-1}},
        # ==OP== Softmax
        # ==MIN== 1
        "test_softmax_example_cpu": {
            STATIC_SHAPE: {},
            DYNAMIC_SHAPE: {-1: {-1}},
            CONSTANT_INPUT: {-1},
        },
        "test_softmax_large_number_cpu": {
            STATIC_SHAPE: {},
            DYNAMIC_SHAPE: {-1: {-1}},
            CONSTANT_INPUT: {-1},
        },
        "test_softmax_axis_0_cpu": {
            STATIC_SHAPE: {},
            DYNAMIC_SHAPE: {-1: {-1}},
            CONSTANT_INPUT: {-1},
        },
        "test_softmax_axis_1_cpu": {
            STATIC_SHAPE: {},
            DYNAMIC_SHAPE: {-1: {-1}},
            CONSTANT_INPUT: {-1},
        },
        "test_softmax_axis_2_cpu": {
            STATIC_SHAPE: {},
            DYNAMIC_SHAPE: {-1: {-1}},
            CONSTANT_INPUT: {-1},
        },
        "test_softmax_negative_axis_cpu": {
            STATIC_SHAPE: {},
            DYNAMIC_SHAPE: {-1: {-1}},
            CONSTANT_INPUT: {-1},
        },
        "test_softmax_default_axis_cpu": {
            STATIC_SHAPE: {},
            DYNAMIC_SHAPE: {-1: {-1}},
            CONSTANT_INPUT: {-1},
        },
        # ==OP== Softplus
        # ==MIN== 1
        "test_softplus_cpu": {
            STATIC_SHAPE: {},
            DYNAMIC_SHAPE: {-1: {-1}},
            CONSTANT_INPUT: {-1},
        },
        "test_softplus_example_cpu": {
            STATIC_SHAPE: {},
            DYNAMIC_SHAPE: {-1: {-1}},
            CONSTANT_INPUT: {-1},
        },
        # ==OP== Softsign
        # ==MIN== 1
        "test_softsign_cpu": {
            STATIC_SHAPE: {},
            DYNAMIC_SHAPE: {-1: {-1}},
            CONSTANT_INPUT: {-1},
        },
        "test_softsign_example_cpu": {
            STATIC_SHAPE: {},
            DYNAMIC_SHAPE: {-1: {-1}},
            CONSTANT_INPUT: {-1},
        },
        # ==OP== SpaceToDepth
        # ==MIN== 13
        # ==TODO== Example works, the other is imprecise. To investigate.
        # "test_spacetodepth_cpu": {STATIC_SHAPE:{}, DYNAMIC_SHAPE:{-1:{-1}}, CONSTANT_INPUT:{-1}},
        "test_spacetodepth_example_cpu": {
            STATIC_SHAPE: {},
            # Issue #2639: Dynamic test fails. Need to be fixed.
            DYNAMIC_SHAPE: {-1: {-1}},
            CONSTANT_INPUT: {-1},
        },
        # ==OP== Split
        # ==MIN== 2
        # ==LIM== Does not support static and dynamic shape, zero size splits.
        # ==TODO== Temporally removed due to changes in onnx 1.8.1
        # "test_split_equal_parts_1d_cpu": {STATIC_SHAPE:{}, DYNAMIC_SHAPE:{-1:{-1}}, CONSTANT_INPUT:{-1}},
        # "test_split_variable_parts_1d_cpu": {STATIC_SHAPE:{}, DYNAMIC_SHAPE:{-1:{-1}}, CONSTANT_INPUT:{-1}},
        # "test_split_equal_parts_2d_cpu": {STATIC_SHAPE:{}, DYNAMIC_SHAPE:{-1:{-1}}, CONSTANT_INPUT:{-1}},
        # "test_split_variable_parts_2d_cpu": {STATIC_SHAPE:{}, DYNAMIC_SHAPE:{-1:{-1}}, CONSTANT_INPUT:{-1}},
        # "test_split_equal_parts_default_axis_cpu": {STATIC_SHAPE:{}, DYNAMIC_SHAPE:{-1:{-1}}, CONSTANT_INPUT:{-1}},
        # "test_split_variable_parts_default_axis_cpu": {STATIC_SHAPE:{}, DYNAMIC_SHAPE:{-1:{-1}}, CONSTANT_INPUT:{-1}},
        # Enabled to test for constant splits
        # Failed for V13
        # "test_split_equal_parts_1d_cpu": {CONSTANT_INPUT:{-1}},
        # "test_split_variable_parts_1d_cpu": {CONSTANT_INPUT:{1}},
        # "test_split_equal_parts_2d_cpu": {CONSTANT_INPUT:{-1}},
        # "test_split_variable_parts_2d_cpu": {CONSTANT_INPUT:{1}},
        # "test_split_equal_parts_default_axis_cpu": {CONSTANT_INPUT:{-1}},
        # "test_split_variable_parts_default_axis_cpu": {CONSTANT_INPUT:{1}},
        # "test_split_zero_size_splits_cpu": {CONSTANT_INPUT:{1}},
        # ==OP== Sqrt
        # ==MIN== 6
        "test_sqrt_cpu": {
            STATIC_SHAPE: {},
            DYNAMIC_SHAPE: {-1: {-1}},
            CONSTANT_INPUT: {-1},
        },
        "test_sqrt_example_cpu": {
            STATIC_SHAPE: {},
            DYNAMIC_SHAPE: {-1: {-1}},
            CONSTANT_INPUT: {-1},
        },
        # ==OP== Squeeze
        # ==MIN== 1
        # ==LIM== Does not support static and dynamic shape.
        # ==TODO== Temporally removed due to changes in onnx 1.8.1
        # "test_squeeze_cpu": {STATIC_SHAPE:{}, DYNAMIC_SHAPE:{-1:{-1}}, CONSTANT_INPUT:{-1}},
        # "test_squeeze_negative_axes_cpu": {STATIC_SHAPE:{}, DYNAMIC_SHAPE:{-1:{-1}}, CONSTANT_INPUT:{-1}},
        # Enabled to test for constant axes
        "test_squeeze_cpu": {CONSTANT_INPUT: {1}},
        "test_squeeze_negative_axes_cpu": {CONSTANT_INPUT: {1}},
        # ==OP== Sub
        # ==MIN== 6
        # ==LIM== Does not support short integers.
        "test_sub_example_cpu": {
            STATIC_SHAPE: {},
            DYNAMIC_SHAPE: {-1: {-1}},
            CONSTANT_INPUT: {-1},
        },
        "test_sub_cpu": {
            STATIC_SHAPE: {},
            DYNAMIC_SHAPE: {-1: {-1}},
            CONSTANT_INPUT: {-1},
        },
        # "test_sub_uint8_cpu": {STATIC_SHAPE:{}, DYNAMIC_SHAPE:{-1:{-1}}, CONSTANT_INPUT:{-1}},
        "test_sub_bcast_cpu": {
            STATIC_SHAPE: {},
            DYNAMIC_SHAPE: {-1: {-1}},
            CONSTANT_INPUT: {-1},
        },
        # ==OP== Sum
        # ==MIN== 6
        "test_sum_example_cpu": {
            STATIC_SHAPE: {},
            DYNAMIC_SHAPE: {-1: {-1}},
            CONSTANT_INPUT: {-1},
        },
        "test_sum_one_input_cpu": {
            STATIC_SHAPE: {},
            DYNAMIC_SHAPE: {-1: {-1}},
            CONSTANT_INPUT: {-1},
        },
        "test_sum_two_inputs_cpu": {
            STATIC_SHAPE: {},
            DYNAMIC_SHAPE: {-1: {-1}},
            CONSTANT_INPUT: {-1},
        },
        # ==OP== Tan
        # ==MIN== 7
        "test_tan_cpu": {
            STATIC_SHAPE: {},
            DYNAMIC_SHAPE: {-1: {-1}},
            CONSTANT_INPUT: {-1},
        },
        "test_tan_example_cpu": {
            STATIC_SHAPE: {},
            DYNAMIC_SHAPE: {-1: {-1}},
            CONSTANT_INPUT: {-1},
        },
        # ==OP== Tanh
        # ==MIN== 6
        "test_tanh_cpu": {
            STATIC_SHAPE: {},
            DYNAMIC_SHAPE: {-1: {-1}},
            CONSTANT_INPUT: {-1},
        },
        "test_tanh_example_cpu": {
            STATIC_SHAPE: {},
            DYNAMIC_SHAPE: {-1: {-1}},
            CONSTANT_INPUT: {-1},
        },
        # ==OP== Tile
        # ==MIN== 6
        "test_tile_cpu": {
            STATIC_SHAPE: {},
            DYNAMIC_SHAPE: {-1: {-1}},
            CONSTANT_INPUT: {-1},
        },
        "test_tile_precomputed_cpu": {
            STATIC_SHAPE: {},
            DYNAMIC_SHAPE: {-1: {-1}},
            CONSTANT_INPUT: {-1},
        },
        # ==OP== TopK
        # ==MIN== 10
        "test_top_k_cpu": {
            STATIC_SHAPE: {},
            DYNAMIC_SHAPE: {0: {-1}},
            CONSTANT_INPUT: {-1},
        },
        "test_top_k_smallest_cpu": {
            STATIC_SHAPE: {},
            DYNAMIC_SHAPE: {0: {-1}},
            CONSTANT_INPUT: {-1},
        },
        "test_top_k_negative_axis_cpu": {
            STATIC_SHAPE: {},
            DYNAMIC_SHAPE: {0: {-1}},
            CONSTANT_INPUT: {-1},
        },
        # ==OP== Transpose
        # ==MIN== 1
        "test_transpose_default_cpu": {
            STATIC_SHAPE: {},
            DYNAMIC_SHAPE: {-1: {-1}},
            CONSTANT_INPUT: {-1},
        },
        "test_transpose_all_permutations_0_cpu": {
            STATIC_SHAPE: {},
            DYNAMIC_SHAPE: {-1: {-1}},
            CONSTANT_INPUT: {-1},
        },
        "test_transpose_all_permutations_1_cpu": {
            STATIC_SHAPE: {},
            DYNAMIC_SHAPE: {-1: {-1}},
            CONSTANT_INPUT: {-1},
        },
        "test_transpose_all_permutations_2_cpu": {
            STATIC_SHAPE: {},
            DYNAMIC_SHAPE: {-1: {-1}},
            CONSTANT_INPUT: {-1},
        },
        "test_transpose_all_permutations_3_cpu": {
            STATIC_SHAPE: {},
            DYNAMIC_SHAPE: {-1: {-1}},
            CONSTANT_INPUT: {-1},
        },
        "test_transpose_all_permutations_4_cpu": {
            STATIC_SHAPE: {},
            DYNAMIC_SHAPE: {-1: {-1}},
            CONSTANT_INPUT: {-1},
        },
        "test_transpose_all_permutations_5_cpu": {
            STATIC_SHAPE: {},
            DYNAMIC_SHAPE: {-1: {-1}},
            CONSTANT_INPUT: {-1},
        },
        # ==OP== Trilu
        # ==MIN== 14
        # Disable zero tests that accepts an input of dimension size 0 and return an empty output.
        # Zero tests failed when running `make check-onnx-backend-jni`.
        "test_tril_cpu": {
            STATIC_SHAPE: {},
            DYNAMIC_SHAPE: {-1: {-1}},
            CONSTANT_INPUT: {-1},
        },
        "test_tril_neg_cpu": {
            STATIC_SHAPE: {},
            DYNAMIC_SHAPE: {-1: {-1}},
            CONSTANT_INPUT: {-1},
        },
        "test_tril_out_neg_cpu": {
            STATIC_SHAPE: {},
            DYNAMIC_SHAPE: {-1: {-1}},
            CONSTANT_INPUT: {-1},
        },
        "test_tril_out_pos_cpu": {
            STATIC_SHAPE: {},
            DYNAMIC_SHAPE: {-1: {-1}},
            CONSTANT_INPUT: {-1},
        },
        "test_tril_pos_cpu": {
            STATIC_SHAPE: {},
            DYNAMIC_SHAPE: {-1: {-1}},
            CONSTANT_INPUT: {-1},
        },
        "test_tril_square_cpu": {
            STATIC_SHAPE: {},
            DYNAMIC_SHAPE: {-1: {-1}},
            CONSTANT_INPUT: {-1},
        },
        "test_tril_square_neg_cpu": {
            STATIC_SHAPE: {},
            DYNAMIC_SHAPE: {-1: {-1}},
            CONSTANT_INPUT: {-1},
        },
        # "test_tril_zero_cpu": {STATIC_SHAPE:{}, DYNAMIC_SHAPE:{-1:{-1}}, CONSTANT_INPUT:{-1}},
        "test_triu_cpu": {
            STATIC_SHAPE: {},
            DYNAMIC_SHAPE: {-1: {-1}},
            CONSTANT_INPUT: {-1},
        },
        "test_triu_neg_cpu": {
            STATIC_SHAPE: {},
            DYNAMIC_SHAPE: {-1: {-1}},
            CONSTANT_INPUT: {-1},
        },
        "test_triu_one_row_cpu": {
            STATIC_SHAPE: {},
            DYNAMIC_SHAPE: {-1: {-1}},
            CONSTANT_INPUT: {-1},
        },
        "test_triu_out_neg_out_cpu": {
            STATIC_SHAPE: {},
            DYNAMIC_SHAPE: {-1: {-1}},
            CONSTANT_INPUT: {-1},
        },
        "test_triu_out_pos_cpu": {
            STATIC_SHAPE: {},
            DYNAMIC_SHAPE: {-1: {-1}},
            CONSTANT_INPUT: {-1},
        },
        "test_triu_pos_cpu": {
            STATIC_SHAPE: {},
            DYNAMIC_SHAPE: {-1: {-1}},
            CONSTANT_INPUT: {-1},
        },
        "test_triu_square_cpu": {
            STATIC_SHAPE: {},
            DYNAMIC_SHAPE: {-1: {-1}},
            CONSTANT_INPUT: {-1},
        },
        "test_triu_square_neg_cpu": {
            STATIC_SHAPE: {},
            DYNAMIC_SHAPE: {-1: {-1}},
            CONSTANT_INPUT: {-1},
        },
        # "test_triu_zero_cpu": {STATIC_SHAPE:{}, DYNAMIC_SHAPE:{-1:{-1}}, CONSTANT_INPUT:{-1}},
        # ==OP== Unique
        # ==MIN== 11
        "test_unique_not_sorted_without_axis_cpu": {
            STATIC_SHAPE: {},
            DYNAMIC_SHAPE: {0: {-1}},
            CONSTANT_INPUT: {-1},
        },
        "test_unique_sorted_without_axis_cpu": {
            STATIC_SHAPE: {},
            DYNAMIC_SHAPE: {0: {-1}},
            CONSTANT_INPUT: {-1},
        },
        "test_unique_sorted_with_axis_cpu": {
            STATIC_SHAPE: {},
            DYNAMIC_SHAPE: {0: {-1}},
            CONSTANT_INPUT: {-1},
        },
        "test_unique_sorted_with_negative_axis_cpu": {
            STATIC_SHAPE: {},
            DYNAMIC_SHAPE: {0: {-1}},
            CONSTANT_INPUT: {-1},
        },
        "test_unique_sorted_with_axis_3d_cpu": {
            STATIC_SHAPE: {},
            DYNAMIC_SHAPE: {0: {-1}},
            CONSTANT_INPUT: {-1},
        },
        # ==OP== Unsqueeze
        # ==MIN== 1
        # ==LIM== Does not support static and dynamic shape.
        # ==TODO== Temporally removed due to changes in onnx 1.8.1
        # "test_unsqueeze_axis_0_cpu": {STATIC_SHAPE:{}, DYNAMIC_SHAPE:{-1:{-1}}, CONSTANT_INPUT:{-1}},
        # "test_unsqueeze_axis_1_cpu": {STATIC_SHAPE:{}, DYNAMIC_SHAPE:{-1:{-1}}, CONSTANT_INPUT:{-1}},
        # "test_unsqueeze_axis_2_cpu": {STATIC_SHAPE:{}, DYNAMIC_SHAPE:{-1:{-1}}, CONSTANT_INPUT:{-1}},
        # "test_unsqueeze_axis_3_cpu": {STATIC_SHAPE:{}, DYNAMIC_SHAPE:{-1:{-1}}, CONSTANT_INPUT:{-1}},
        # "test_unsqueeze_negative_axes_cpu": {STATIC_SHAPE:{}, DYNAMIC_SHAPE:{-1:{-1}}, CONSTANT_INPUT:{-1}},
        # "test_unsqueeze_three_axes_cpu": {STATIC_SHAPE:{}, DYNAMIC_SHAPE:{-1:{-1}}, CONSTANT_INPUT:{-1}},
        # "test_unsqueeze_two_axes_cpu": {STATIC_SHAPE:{}, DYNAMIC_SHAPE:{-1:{-1}}, CONSTANT_INPUT:{-1}},
        # "test_unsqueeze_unsorted_axes_cpu": {STATIC_SHAPE:{}, DYNAMIC_SHAPE:{-1:{-1}}, CONSTANT_INPUT:{-1}},
        # Enabled to test for constant axes
        "test_unsqueeze_axis_0_cpu": {CONSTANT_INPUT: {1}},
        "test_unsqueeze_axis_1_cpu": {CONSTANT_INPUT: {1}},
        "test_unsqueeze_axis_2_cpu": {CONSTANT_INPUT: {1}},
        # Does not exist in v13
        # "test_unsqueeze_axis_3_cpu": {STATIC_SHAPE:{}, DYNAMIC_SHAPE:{-1:{-1}}},
        "test_unsqueeze_negative_axes_cpu": {CONSTANT_INPUT: {1}},
        "test_unsqueeze_three_axes_cpu": {CONSTANT_INPUT: {1}},
        "test_unsqueeze_two_axes_cpu": {CONSTANT_INPUT: {1}},
        "test_unsqueeze_unsorted_axes_cpu": {CONSTANT_INPUT: {1}},
        # ==OP== Upsample
        # ==MIN== 7
        "test_upsample_nearest_cpu": {
            STATIC_SHAPE: {},
            DYNAMIC_SHAPE: {0: {-1}},
            CONSTANT_INPUT: {-1},
        },
        # ==OP== Where
        # ==MIN== 9
        "test_where_example_cpu": {
            STATIC_SHAPE: {},
            DYNAMIC_SHAPE: {-1: {-1}},
            CONSTANT_INPUT: {-1},
        },
        "test_where_long_example_cpu": {
            STATIC_SHAPE: {},
            DYNAMIC_SHAPE: {-1: {-1}},
            CONSTANT_INPUT: {-1},
        },
        # ==OP== Xor
        # ==MIN== 7
        "test_xor2d_cpu": {
            STATIC_SHAPE: {},
            DYNAMIC_SHAPE: {-1: {-1}},
            CONSTANT_INPUT: {-1},
        },
        "test_xor3d_cpu": {
            STATIC_SHAPE: {},
            DYNAMIC_SHAPE: {-1: {-1}},
            CONSTANT_INPUT: {-1},
        },
        "test_xor4d_cpu": {
            STATIC_SHAPE: {},
            DYNAMIC_SHAPE: {-1: {-1}},
            CONSTANT_INPUT: {-1},
        },
        "test_xor_bcast3v1d_cpu": {
            STATIC_SHAPE: {},
            DYNAMIC_SHAPE: {-1: {-1}},
            CONSTANT_INPUT: {-1},
        },
        "test_xor_bcast3v2d_cpu": {
            STATIC_SHAPE: {},
            DYNAMIC_SHAPE: {-1: {-1}},
            CONSTANT_INPUT: {-1},
        },
        "test_xor_bcast4v2d_cpu": {
            STATIC_SHAPE: {},
            DYNAMIC_SHAPE: {-1: {-1}},
            CONSTANT_INPUT: {-1},
        },
        "test_xor_bcast4v3d_cpu": {
            STATIC_SHAPE: {},
            DYNAMIC_SHAPE: {-1: {-1}},
            CONSTANT_INPUT: {-1},
        },
        "test_xor_bcast4v4d_cpu": {
            STATIC_SHAPE: {},
            DYNAMIC_SHAPE: {-1: {-1}},
            CONSTANT_INPUT: {-1},
        },
        ############################################################
        # Custom onnx-mlir node tests
        # No need to label this test FLOAT16 because it only passes the float16
        # data through to a call to omTensorSort, it doesn't generate any of the
        # float16 LLVM instructions that are unsupported on some platforms.
        "test_onnxmlir_top_k_float16_cpu": {
            STATIC_SHAPE: {},
            DYNAMIC_SHAPE: {0: {-1}},
            CONSTANT_INPUT: {-1},
        },
        "test_onnxmlir_top_k_smallest_float16_cpu": {
            STATIC_SHAPE: {},
            DYNAMIC_SHAPE: {0: {-1}},
            CONSTANT_INPUT: {-1},
        },
    }

    ############################################################
    # Model (alphabetical order)
    variables.model_test_to_enable_dict = {
        "test_densenet121_cpu": {STATIC_SHAPE: {}},
        "test_inception_v1_cpu": {STATIC_SHAPE: {}},
        "test_resnet50_cpu": {
            STATIC_SHAPE: {},
            DYNAMIC_SHAPE: {0: {-1}},
            CONSTANTS_TO_FILE: {},
        },
        "test_shufflenet_cpu": {STATIC_SHAPE: {}},
        "test_squeezenet_cpu": {STATIC_SHAPE: {}},
        # Failure in version v13
        # "test_vgg19_cpu": {STATIC_SHAPE:{}},
    }

    variables.test_to_enable_dict = {
        **variables.node_test_to_enable_dict,
        **variables.model_test_to_enable_dict,
    }

    # Test for static inputs.
    node_test_to_enable = [
        key
        for (key, value) in variables.node_test_to_enable_dict.items()
        if (STATIC_SHAPE in value)
        or ((STATIC_SHAPE_STRING in value) and (args.emit == "lib"))
    ]
    model_test_to_enable = [
        key
        for (key, value) in variables.model_test_to_enable_dict.items()
        if (STATIC_SHAPE in value)
        or ((STATIC_SHAPE_STRING in value) and (args.emit == "lib"))
    ]
    test_to_enable = [
        key
        for (key, value) in variables.test_to_enable_dict.items()
        if (STATIC_SHAPE in value)
        or ((STATIC_SHAPE_STRING in value) and (args.emit == "lib"))
    ]

    # Test for dynamic inputs.
    # Specify the test cases which currently can not pass for dynamic shape
    # Presumably, this list should be empty
    # Except for some operation too difficult to handle for dynamic shape
    # or big models
    variables.node_test_for_dynamic = [
        key
        for (key, value) in variables.node_test_to_enable_dict.items()
        if DYNAMIC_SHAPE in value
    ]
    variables.model_test_for_dynamic = [
        key
        for (key, value) in variables.model_test_to_enable_dict.items()
        if DYNAMIC_SHAPE in value
    ]
    variables.test_for_dynamic = [
        key
        for (key, value) in variables.test_to_enable_dict.items()
        if DYNAMIC_SHAPE in value
    ]

    # Test for constant inputs.
    variables.node_test_for_constant = [
        key
        for (key, value) in variables.node_test_to_enable_dict.items()
        if CONSTANT_INPUT in value
    ]
    variables.model_test_for_constant = [
        key
        for (key, value) in variables.model_test_to_enable_dict.items()
        if CONSTANT_INPUT in value
    ]
    variables.test_for_constant = [
        key
        for (key, value) in variables.test_to_enable_dict.items()
        if CONSTANT_INPUT in value
    ]

    # Test for constants to file.
    variables.node_test_for_constants_to_file = [
        key
        for (key, value) in variables.node_test_to_enable_dict.items()
        if CONSTANTS_TO_FILE in value
    ]
    variables.model_test_for_constants_to_file = [
        key
        for (key, value) in variables.model_test_to_enable_dict.items()
        if CONSTANTS_TO_FILE in value
    ]
    variables.test_for_constants_to_file = [
        key
        for (key, value) in variables.test_to_enable_dict.items()
        if CONSTANTS_TO_FILE in value
    ]

    # Specify the test cases which need version converter
    variables.test_need_converter = []

    if args.dynamic:
        if args.verbose:
            print("dynamic shape is enabled", file=sys.stderr)
        node_test_to_enable = variables.node_test_for_dynamic
        model_test_to_enable = variables.model_test_for_dynamic
        test_to_enable = variables.test_for_dynamic

    if args.constant:
        if args.verbose:
            print("constant input is enabled", file=sys.stderr)
        node_test_to_enable = variables.node_test_for_constant
        model_test_to_enable = variables.model_test_for_constant
        test_to_enable = variables.test_for_constant

    if args.constants_to_file:
        if args.verbose:
            print("constants-to-file is enabled", file=sys.stderr)
        node_test_to_enable = variables.node_test_for_constants_to_file
        model_test_to_enable = variables.model_test_for_constants_to_file
        test_to_enable = variables.test_for_constants_to_file

    # Build check-onnx-backend with env TEST_NOFLOAT16=true to set args.nofloat16
    # on platforms like IBM Z and Linux x86_64 where LLVM float16 conversions don't yet work.
    if args.nofloat16:
        if args.verbose:
            print(
                "float16 tests disabled:",
                [
                    x
                    for x in test_to_enable
                    if FLOAT16 in variables.test_to_enable_dict[x]
                ],
                file=sys.stderr,
            )
        variables.test_with_no_float16 = [
            x for x in test_to_enable if FLOAT16 not in variables.test_to_enable_dict[x]
        ]
        variables.node_test_with_no_float16 = [
            x for x in variables.test_with_no_float16 if x in node_test_to_enable
        ]
        variables.model_test_with_no_float16 = [
            x for x in variables.test_with_no_float16 if x in model_test_to_enable
        ]

        node_test_to_enable = variables.node_test_with_no_float16
        model_test_to_enable = variables.model_test_with_no_float16
        test_to_enable = variables.test_with_no_float16

    # User can specify a list of test cases with TEST_CASE_BY_USER
    TEST_CASE_BY_USER = os.getenv("TEST_CASE_BY_USER")
    if TEST_CASE_BY_USER is not None and TEST_CASE_BY_USER != "":
        variables.test_by_user = TEST_CASE_BY_USER.split()
        variables.node_test_by_user = [
            x for x in variables.test_by_user if x in node_test_to_enable
        ]
        variables.model_test_by_user = [
            x for x in variables.test_by_user if x in model_test_to_enable
        ]

        node_test_to_enable = variables.node_test_by_user
        model_test_to_enable = variables.model_test_by_user
        test_to_enable = variables.test_by_user

    return node_test_to_enable, model_test_to_enable, test_to_enable


def JniExecutionSession(jar_name, inputs):
    procStdin = json.dumps(
        list(
            map(
                lambda tensor: {
                    "buffer": base64.b64encode(tensor.flatten().tobytes()).decode(
                        "utf-8"
                    ),
                    "dtype": tensor.dtype.str,
                    "shape": np.shape(tensor),
                },
                inputs,
            )
        )
    )
    # print(str(inputs), file=sys.stderr)
    # print('stdin=' + str(procStdin), file=sys.stderr)
    cmd = [
        "java",
        "-cp",
        jar_name + ":" + os.getenv("JSONITER_JAR"),
        "com.ibm.onnxmlir.OMRunner",
    ]
    print(cmd, file=sys.stderr)
    proc = subprocess.Popen(cmd, stdin=subprocess.PIPE, stdout=subprocess.PIPE)
    procStdout = json.loads(
        proc.communicate(input=procStdin.encode("utf-8"))[0].decode("utf-8").strip()
    )

    dtype = {
        "b1": np.bool_,
        "i1": np.int8,
        "u1": np.uint8,
        "i2": np.int16,
        "u2": np.uint16,
        "i4": np.int32,
        "u4": np.uint32,
        "i8": np.int64,
        "u8": np.uint64,
        "f2": np.float16,
        "f4": np.float32,
        "f8": np.float64,
    }

    # print('stdout=' + str(procStdout), file=sys.stderr)
    outputs = list(
        map(
            lambda tensor: np.frombuffer(
                base64.b64decode(tensor["buffer"]), dtype[tensor["dtype"][1:]]
            ).reshape(tensor["shape"]),
            procStdout,
        )
    )
    # print('outputs=' + str(outputs), file=sys.stderr)
    return outputs


class InferenceBackendTest(BackendTest):
    def __init__(self, backend, parent_module=None):
        super(InferenceBackendTest, self).__init__(backend, parent_module)
        for rt in load_onnxmlir_node_tests():
            self._add_onnxmlir_model_test(rt, "Node")

    @classmethod
    def assert_similar_outputs(
        cls,
        ref_outputs: Sequence[Any],
        outputs: Sequence[Any],
        rtol: float,
        atol: float,
    ) -> None:
        rtol = float(os.getenv("TEST_RTOL", rtol))
        atol = float(os.getenv("TEST_ATOL", atol))
        super(InferenceBackendTest, cls).assert_similar_outputs(
            ref_outputs, outputs, rtol, atol
        )

    def _add_onnxmlir_model_test(
        self, model_test, kind
    ):  # type: (OnnxMlirTestCase, Text) -> None
        model_marker = [None]  # type: List[Optional[Union[ModelProto, NodeProto]]]

        def run(test_self, device):  # type: (Any, Text) -> None
            model = model_test.model
            model_marker[0] = model
            prepared_model = self.backend.prepare(model, device)
            outputs = list(prepared_model.run(model_test.inputs))
            ref_outputs = model_test.outputs
            rtol = model_test.rtol
            atol = model_test.atol
            self.assert_similar_outputs(ref_outputs, outputs, rtol, atol)

        model_name = model_test.model.graph.name
        self._add_test(kind + "Model", model_name, run, model_marker)


# There are two issues, which necessitates the adoption of this endianness
# aware wrapper around Execution Session:
# 1. Input arrays are given sometimes in native byte order, sometime in
#    LE byte order, and as soon as the python array enters into py::array
#    C++ objects through pybind, we will no longer be able to query their
#    endianness. So we must intercept the inputs and convert them into
#    native endianness.
# 2. Output arrays are compared with reference outputs, the comparison
#    unfortunately includes checking that our outputs and reference outputs
#    share the same endianness. So we try to figure out what is the desired
#    reference output endianness, and convert our outputs to this desired
#    endianness.
class EndiannessAwareExecutionSession(object):
    def __init__(self, model):
        self.model = model
        self.exec_name = None
        # Compiling the model in advance if not testing constants, so that
        # the model is compiled once and used multiple times.
        if not args.constant:
            self.exec_name = compile_model(self.model, args.emit)

    def is_input_le(self, inputs):
        inputs_endianness = list(map(lambda x: x.dtype.byteorder, inputs))
        endianness_is_consistent = len(set(inputs_endianness)) <= 1
        assert (
            endianness_is_consistent
        ), "Input arrays contain a mixture of endianness configuration."

        sys_is_le = sys.byteorder == "little"
        # To interpret character symbols indicating endianness:
        # https://numpy.org/doc/stable/reference/generated/numpy.dtype.byteorder.html
        explicitly_le = inputs_endianness[0] == "<"
        implicitly_le = inputs_endianness[0] == "=" and sys_is_le
        return explicitly_le or implicitly_le

    def is_not_relevant_endian(self, inputs):
        inputs_endianness = list(map(lambda x: x.dtype.byteorder, inputs))
        endianness_is_consistent = len(set(inputs_endianness)) <= 1
        assert (
            endianness_is_consistent
        ), "Input arrays contain a mixture of endianness configuration."

        sys_is_le = sys.byteorder == "little"
        # To interpret character symbols indicating endianness:
        # https://numpy.org/doc/stable/reference/generated/numpy.dtype.byteorder.html
        i1_not_relevant_endian = inputs_endianness[0] == "|"
        return i1_not_relevant_endian

    def turn_model_input_to_constant(self, inputs):
        # If IMPORTER_FORCE_CONSTANT is set, get input indices from it.
        # Otherwise, get from test_to_enable_dict.
        IMPORTER_FORCE_CONSTANT = os.getenv("IMPORTER_FORCE_CONSTANT")
        input_indices = {}

        if IMPORTER_FORCE_CONSTANT:
            input_indices = set(
                map(lambda x: int(x.strip()), IMPORTER_FORCE_CONSTANT.split(","))
            )
        else:
            test_name_cpu = self.model.graph.name + "_cpu"
            if test_name_cpu in variables.test_for_constant:
                test_info = variables.test_to_enable_dict[test_name_cpu]
                input_indices = test_info.get(CONSTANT_INPUT)

        # Change the model by turning input tensors to initializers with the
        # same name, so that the inputs will be constants at compile time.
        # This is for testing a model when its inputs are constants.
        num_of_inputs = len(inputs)
        if -1 in input_indices:
            input_indices = range(num_of_inputs)
        # Create initializers that have the same name as inputs.
        for idx in input_indices:
            tensor = inputs[idx]
            tensor = numpy_helper.from_array(tensor, self.model.graph.input[idx].name)
            self.model.graph.initializer.extend([tensor])
        # Remove inputs that were turned to constants.
        new_inputs = []
        for idx in range(num_of_inputs):
            if idx not in input_indices:
                new_inputs.append(inputs[idx])
        return new_inputs

    def run(self, inputs, **kwargs):
        sys.path.append(RUNTIME_DIR)
        from PyRuntime import OMExecutionSession

        # If constant is set, recompile the model so inputs are model constants
        if args.constant:
            inputs = self.turn_model_input_to_constant(inputs)
            self.exec_name = compile_model(self.model, args.emit)

        # Contant tests may create models that no longer expect input tensors.
        # The input values get built into the model itself. So we create a fake
        # input of a zero array so the test infrastructure tolerates this scenario.
        if not inputs:
            inputs = [np.zeros((1))]

        # Deduce desired endianness of output from inputs.
        # Only possible if all inputs are consistent in endiannness.
        inputs_endianness = list(map(lambda x: x.dtype.byteorder, inputs))
        endianness_is_consistent = len(set(inputs_endianness)) <= 1
        if endianness_is_consistent:
            sys_is_le = sys.byteorder == "little"
            inp_is_le = self.is_input_le(inputs)
            inp_is_not_relevant_endian = self.is_not_relevant_endian(inputs)
            if not inp_is_not_relevant_endian and sys_is_le != inp_is_le:
                inputs = list(map(lambda x: x.byteswap().newbyteorder(), inputs))

        # Run the model
        if args.emit == "lib":
            session = OMExecutionSession(self.exec_name)
            outputs = session.run(inputs)
            # print('input='+str(inputs), file=sys.stderr)
            # print('output='+str(outputs), file=sys.stderr)
        elif args.emit == "jni":
            outputs = JniExecutionSession(self.exec_name, inputs)

        if (
            endianness_is_consistent
            and not inp_is_not_relevant_endian
            and sys_is_le != inp_is_le
        ):
            outputs = list(map(lambda x: x.byteswap().newbyteorder(), outputs))

        return outputs


class InferenceBackend(Backend):
    @classmethod
    def prepare(cls, model, device="CPU", **kwargs):
        super(InferenceBackend, cls).prepare(model, device, **kwargs)
        return EndiannessAwareExecutionSession(model)

    @classmethod
    def supports_device(cls, device):
        d = Device(device)
        if d.type == DeviceType.CPU:
            return True
        return False


def save_all_test_names(all_test_names):
    filename = "all_test_names.txt"
    print(
        "all test names supported by current onnx are listed in "
        + os.getcwd()
        + "/"
        + filename
        + "\n"
    )
    with open("./" + filename, "w") as f:
        f.write(
            '# This file is automatically generated by "make check-onnx-backend-case"\n'
        )
        f.write("# From onnx {}\n".format(onnx.__version__))
        f.write("# All test cases for cpu target\n")
        for test_name in all_test_names:
            if (
                re.match("^test_", test_name)
                and re.match("^aduc_", test_name[::-1]) is None
            ):
                f.write(test_name)
                f.write("\n")<|MERGE_RESOLUTION|>--- conflicted
+++ resolved
@@ -436,65 +436,35 @@
         # ==LIM== CastLike only between float and double types. Only ppc64le and MacOS platforms support float16.
         "test_castlike_FLOAT_to_DOUBLE_cpu": {
             STATIC_SHAPE: {},
-<<<<<<< HEAD
-            # Issue #2639: Dynamic test fails. Need to be fixed.
-            DYNAMIC_SHAPE: {-1: {-1}},
-=======
             DYNAMIC_SHAPE: {0: {2}},
->>>>>>> 5b1d90bb
             CONSTANT_INPUT: {-1},
         },
         "test_castlike_DOUBLE_to_FLOAT_cpu": {
             STATIC_SHAPE: {},
-<<<<<<< HEAD
-            # Issue #2639: Dynamic test fails. Need to be fixed.
-            DYNAMIC_SHAPE: {-1: {-1}},
-=======
             DYNAMIC_SHAPE: {0: {2}},
->>>>>>> 5b1d90bb
             CONSTANT_INPUT: {-1},
         },
         "test_castlike_FLOAT_to_FLOAT16_cpu": {
             STATIC_SHAPE: {},
-<<<<<<< HEAD
-            # Issue #2639: Dynamic test fails. Need to be fixed.
-            DYNAMIC_SHAPE: {-1: {-1}},
-=======
             DYNAMIC_SHAPE: {0: {2}},
->>>>>>> 5b1d90bb
             CONSTANT_INPUT: {-1},
             FLOAT16: {},
         },
         "test_castlike_FLOAT16_to_FLOAT_cpu": {
             STATIC_SHAPE: {},
-<<<<<<< HEAD
-            # Issue #2639: Dynamic test fails. Need to be fixed.
-            DYNAMIC_SHAPE: {-1: {-1}},
-=======
             DYNAMIC_SHAPE: {0: {2}},
->>>>>>> 5b1d90bb
             CONSTANT_INPUT: {-1},
             FLOAT16: {},
         },
         "test_castlike_FLOAT16_to_DOUBLE_cpu": {
             STATIC_SHAPE: {},
-<<<<<<< HEAD
-            # Issue #2639: Dynamic test fails. Need to be fixed.
-            DYNAMIC_SHAPE: {-1: {-1}},
-=======
             DYNAMIC_SHAPE: {0: {2}},
->>>>>>> 5b1d90bb
             CONSTANT_INPUT: {-1},
             FLOAT16: {},
         },
         "test_castlike_DOUBLE_to_FLOAT16_cpu": {
             STATIC_SHAPE: {},
-<<<<<<< HEAD
-            # Issue #2639: Dynamic test fails. Need to be fixed.
-            DYNAMIC_SHAPE: {-1: {-1}},
-=======
             DYNAMIC_SHAPE: {0: {2}},
->>>>>>> 5b1d90bb
             CONSTANT_INPUT: {-1},
             FLOAT16: {},
         },
@@ -1417,19 +1387,11 @@
         # ==MIN== 6
         "test_instancenorm_example_cpu": {
             STATIC_SHAPE: {},
-<<<<<<< HEAD
-            # Issue #2639: Dynamic test fails. Need to be fixed.
-=======
->>>>>>> 5b1d90bb
             DYNAMIC_SHAPE: {-1: {-1}},
             CONSTANT_INPUT: {-1},
         },
         "test_instancenorm_epsilon_cpu": {
             STATIC_SHAPE: {},
-<<<<<<< HEAD
-            # Issue #2639: Dynamic test fails. Need to be fixed.
-=======
->>>>>>> 5b1d90bb
             DYNAMIC_SHAPE: {-1: {-1}},
             CONSTANT_INPUT: {-1},
         },
