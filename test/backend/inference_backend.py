#!/usr/bin/env python3

##################### inference_backend.py #####################################
#
# Copyright 2021, 2024 The IBM Research Authors.
#
################################################################################
from __future__ import absolute_import
from __future__ import division
from __future__ import print_function
from __future__ import unicode_literals

import os
import sys
import warnings
import json
import base64
import numpy as np
import re
import onnx
import onnx.parser
import subprocess
from onnx.backend.base import Device, DeviceType, Backend
from onnx.backend.test import BackendTest
from onnx import numpy_helper
import variables
from variables import *
from common import compile_model
from onnxmlir_node_tests import load_onnxmlir_node_tests
from typing import Sequence, Any


def get_test_models():
    # Test directories:
    # https://github.com/onnx/onnx/tree/main/onnx/backend/test/data/node
    # In our directories, the python files that generate the tests are found here
    # onnx-mlir/third_party/onnx/onnx/backend/test/case/node

    # For your convenience, all the test cases can be found in file:
    #       ./all_test_names.txt

    # Each benchmark is defined by a dictionary element: `key:value`, where
    # - key: the ONNX testname
    # - value: a dictionary accepting only three key "static", "dynamic", and
    #          "constant" to enable testings for static, dynamic, and constant
    #          inputs, respectively.
    # When a dynamic or constant testing is enabled, we must enter the indices of
    # the tensor expected to be dynamic or constant.
    # Indices start from 0. -1 means all inputs or all dimensions.
    #
    # Value for "static" key is not taken into account. So empty set {} is O.K.
    #
    # Value for "dynamic" key is a dict to define which inputs/dimensions are changed
    # to unknown, where its key is an input index and its value is a set of
    # dimension indices, e.g. {0:{0,1}, 1:{-1}, 2:{0}}
    #
    # Value for "constant" key is set of indices, e.g. {0, 2, 3}

    # ADDING NEW TESTS / OPS
    #
    # * Please add new ops in the order they are found in
    #   onnx-mlir/third_party/onnx/onnx/backend/test/case/node
    # * Please add individual tests in the order they are found in the file.
    #   Most have been properly ordered, some are still not. Please fix as you
    #   make changes
    #
    #
    # SEMANTIC for LABELING (one line per directive)
    # see utils/genSupportedOps.py
    # command processed by makefile `make onnx_mlir_supported_ops_cpu`

    variables.node_test_to_enable_dict = {
        ############################################################
        # Elementary ops, ordered in the order they are found in
        # onnx-mlir/third_party/onnx/onnx/backend/test/case/node.
        # ==ARCH== cpu
        # ==OP== Abs
        # ==MIN== 6
        "test_abs_cpu": {
            STATIC_SHAPE: {},
            DYNAMIC_SHAPE: {-1: {-1}},
            CONSTANT_INPUT: {-1},
        },
        # ==OP== Acos
        # ==MIN== 7
        "test_acos_cpu": {
            STATIC_SHAPE: {},
            DYNAMIC_SHAPE: {-1: {-1}},
            CONSTANT_INPUT: {-1},
        },
        "test_acos_example_cpu": {
            STATIC_SHAPE: {},
            DYNAMIC_SHAPE: {-1: {-1}},
            CONSTANT_INPUT: {-1},
        },
        # ==OP== Acosh
        # ==MIN== 9
        "test_acosh_cpu": {
            STATIC_SHAPE: {},
            DYNAMIC_SHAPE: {-1: {-1}},
            CONSTANT_INPUT: {-1},
        },
        "test_acosh_example_cpu": {
            STATIC_SHAPE: {},
            DYNAMIC_SHAPE: {-1: {-1}},
            CONSTANT_INPUT: {-1},
        },
        # ==OP== Add
        # ==MIN== 6
        # ==LIM== No support for short integers.
        "test_add_cpu": {
            STATIC_SHAPE: {},
            DYNAMIC_SHAPE: {-1: {-1}},
            CONSTANT_INPUT: {-1},
        },
        "test_add_bcast_cpu": {
            STATIC_SHAPE: {},
            DYNAMIC_SHAPE: {-1: {-1}},
            CONSTANT_INPUT: {-1},
        },
        # "test_add_uint8_cpu" : {STATIC_SHAPE:{}, DYNAMIC_SHAPE:{-1:{-1}}, CONSTANT_INPUT:{-1}},
        # ==OP== And
        # ==MIN== 7
        "test_and2d_cpu": {
            STATIC_SHAPE: {},
            DYNAMIC_SHAPE: {-1: {-1}},
            CONSTANT_INPUT: {-1},
        },
        "test_and3d_cpu": {
            STATIC_SHAPE: {},
            DYNAMIC_SHAPE: {-1: {-1}},
            CONSTANT_INPUT: {-1},
        },
        "test_and4d_cpu": {
            STATIC_SHAPE: {},
            DYNAMIC_SHAPE: {-1: {-1}},
            CONSTANT_INPUT: {-1},
        },
        "test_and_bcast3v1d_cpu": {
            STATIC_SHAPE: {},
            DYNAMIC_SHAPE: {-1: {-1}},
            CONSTANT_INPUT: {-1},
        },
        "test_and_bcast3v2d_cpu": {
            STATIC_SHAPE: {},
            DYNAMIC_SHAPE: {-1: {-1}},
            CONSTANT_INPUT: {-1},
        },
        "test_and_bcast4v2d_cpu": {
            STATIC_SHAPE: {},
            DYNAMIC_SHAPE: {-1: {-1}},
            CONSTANT_INPUT: {-1},
        },
        "test_and_bcast4v3d_cpu": {
            STATIC_SHAPE: {},
            DYNAMIC_SHAPE: {-1: {-1}},
            CONSTANT_INPUT: {-1},
        },
        "test_and_bcast4v4d_cpu": {
            STATIC_SHAPE: {},
            DYNAMIC_SHAPE: {-1: {-1}},
            CONSTANT_INPUT: {-1},
        },
        # ==OP== ArgMax
        # ==MIN== 1
        "test_argmax_no_keepdims_example_cpu": {
            STATIC_SHAPE: {},
            DYNAMIC_SHAPE: {-1: {-1}},
            CONSTANT_INPUT: {-1},
        },
        "test_argmax_keepdims_example_cpu": {
            STATIC_SHAPE: {},
            DYNAMIC_SHAPE: {-1: {-1}},
            CONSTANT_INPUT: {-1},
        },
        "test_argmax_default_axis_example_cpu": {
            STATIC_SHAPE: {},
            DYNAMIC_SHAPE: {-1: {-1}},
            CONSTANT_INPUT: {-1},
        },
        "test_argmax_no_keepdims_random_cpu": {
            STATIC_SHAPE: {},
            DYNAMIC_SHAPE: {-1: {-1}},
            CONSTANT_INPUT: {-1},
        },
        "test_argmax_keepdims_random_cpu": {
            STATIC_SHAPE: {},
            DYNAMIC_SHAPE: {-1: {-1}},
            CONSTANT_INPUT: {-1},
        },
        "test_argmax_default_axis_random_cpu": {
            STATIC_SHAPE: {},
            DYNAMIC_SHAPE: {-1: {-1}},
            CONSTANT_INPUT: {-1},
        },
        # ==OP== ArgMin
        # ==MIN== 13
        "test_argmin_no_keepdims_example_cpu": {
            STATIC_SHAPE: {},
            DYNAMIC_SHAPE: {-1: {-1}},
            CONSTANT_INPUT: {-1},
        },
        "test_argmin_keepdims_example_cpu": {
            STATIC_SHAPE: {},
            DYNAMIC_SHAPE: {-1: {-1}},
            CONSTANT_INPUT: {-1},
        },
        "test_argmin_default_axis_example_cpu": {
            STATIC_SHAPE: {},
            DYNAMIC_SHAPE: {-1: {-1}},
            CONSTANT_INPUT: {-1},
        },
        "test_argmin_no_keepdims_random_cpu": {
            STATIC_SHAPE: {},
            DYNAMIC_SHAPE: {-1: {-1}},
            CONSTANT_INPUT: {-1},
        },
        "test_argmin_keepdims_random_cpu": {
            STATIC_SHAPE: {},
            DYNAMIC_SHAPE: {-1: {-1}},
            CONSTANT_INPUT: {-1},
        },
        "test_argmin_default_axis_random_cpu": {
            STATIC_SHAPE: {},
            DYNAMIC_SHAPE: {-1: {-1}},
            CONSTANT_INPUT: {-1},
        },
        # ==OP== Asin
        # ==MIN== 7
        "test_asin_cpu": {
            STATIC_SHAPE: {},
            DYNAMIC_SHAPE: {-1: {-1}},
            CONSTANT_INPUT: {-1},
        },
        "test_asin_example_cpu": {
            STATIC_SHAPE: {},
            DYNAMIC_SHAPE: {-1: {-1}},
            CONSTANT_INPUT: {-1},
        },
        # ==OP== Asinh
        # ==MIN== 9
        "test_asinh_cpu": {
            STATIC_SHAPE: {},
            DYNAMIC_SHAPE: {-1: {-1}},
            CONSTANT_INPUT: {-1},
        },
        "test_asinh_example_cpu": {
            STATIC_SHAPE: {},
            DYNAMIC_SHAPE: {-1: {-1}},
            CONSTANT_INPUT: {-1},
        },
        # ==OP== Atan
        # ==MIN== 7
        "test_atan_example_cpu": {
            STATIC_SHAPE: {},
            DYNAMIC_SHAPE: {-1: {-1}},
            CONSTANT_INPUT: {-1},
        },
        "test_atan_cpu": {
            STATIC_SHAPE: {},
            DYNAMIC_SHAPE: {-1: {-1}},
            CONSTANT_INPUT: {-1},
        },
        # ==OP== Atanh
        # ==MIN== 9
        "test_atanh_cpu": {
            STATIC_SHAPE: {},
            DYNAMIC_SHAPE: {-1: {-1}},
            CONSTANT_INPUT: {-1},
        },
        "test_atanh_example_cpu": {
            STATIC_SHAPE: {},
            DYNAMIC_SHAPE: {-1: {-1}},
            CONSTANT_INPUT: {-1},
        },
        # ==OP== AveragePool
        # ==MIN== 1
        # TODO: original comment stated "same_upper/lower with dynamic padding-shapes not supported."
        # However, I see the dyn shape test being done on all tests, including same_upper. So I am
        # assuming that this comment is outdated.
        "test_averagepool_1d_default_cpu": {
            STATIC_SHAPE: {},
            DYNAMIC_SHAPE: {-1: {-1}},
            CONSTANT_INPUT: {-1},
        },
        "test_averagepool_2d_ceil_cpu": {
            STATIC_SHAPE: {},
            DYNAMIC_SHAPE: {-1: {-1}},
            CONSTANT_INPUT: {-1},
        },
        "test_averagepool_2d_default_cpu": {
            STATIC_SHAPE: {},
            DYNAMIC_SHAPE: {-1: {-1}},
            CONSTANT_INPUT: {-1},
        },
        "test_averagepool_2d_pads_count_include_pad_cpu": {
            STATIC_SHAPE: {},
            DYNAMIC_SHAPE: {-1: {-1}},
            CONSTANT_INPUT: {-1},
        },
        "test_averagepool_2d_pads_cpu": {
            STATIC_SHAPE: {},
            DYNAMIC_SHAPE: {-1: {-1}},
            CONSTANT_INPUT: {-1},
        },
        "test_averagepool_2d_precomputed_pads_count_include_pad_cpu": {
            STATIC_SHAPE: {},
            DYNAMIC_SHAPE: {-1: {-1}},
            CONSTANT_INPUT: {-1},
        },
        "test_averagepool_2d_precomputed_pads_cpu": {
            STATIC_SHAPE: {},
            DYNAMIC_SHAPE: {-1: {-1}},
            CONSTANT_INPUT: {-1},
        },
        "test_averagepool_2d_precomputed_same_upper_cpu": {
            STATIC_SHAPE: {},
            DYNAMIC_SHAPE: {-1: {-1}},
            CONSTANT_INPUT: {-1},
        },
        "test_averagepool_2d_precomputed_strides_cpu": {
            STATIC_SHAPE: {},
            DYNAMIC_SHAPE: {-1: {-1}},
            CONSTANT_INPUT: {-1},
        },
        "test_averagepool_2d_same_lower_cpu": {
            STATIC_SHAPE: {},
            DYNAMIC_SHAPE: {-1: {-1}},
            CONSTANT_INPUT: {-1},
        },
        "test_averagepool_2d_same_upper_cpu": {
            STATIC_SHAPE: {},
            DYNAMIC_SHAPE: {-1: {-1}},
            CONSTANT_INPUT: {-1},
        },
        "test_averagepool_2d_strides_cpu": {
            STATIC_SHAPE: {},
            DYNAMIC_SHAPE: {-1: {-1}},
            CONSTANT_INPUT: {-1},
        },
        "test_averagepool_3d_default_cpu": {
            STATIC_SHAPE: {},
            DYNAMIC_SHAPE: {-1: {-1}},
            CONSTANT_INPUT: {-1},
        },
        # ==OP== BatchNormalization
        # ==MIN== 6
        # ==LIM== Training not supported.
        "test_batchnorm_epsilon_cpu": {
            STATIC_SHAPE: {},
            DYNAMIC_SHAPE: {-1: {-1}},
            CONSTANT_INPUT: {-1},
        },
        "test_batchnorm_example_cpu": {
            STATIC_SHAPE: {},
            DYNAMIC_SHAPE: {-1: {-1}},
            CONSTANT_INPUT: {-1},
        },
        # ==OP== BitwiseAnd
        # ==MIN== 18
        "test_bitwise_and_i32_2d_cpu": {
            STATIC_SHAPE: {},
            DYNAMIC_SHAPE: {-1: {-1}},
            CONSTANT_INPUT: {-1},
        },
        "test_bitwise_and_i16_3d_cpu": {
            STATIC_SHAPE: {},
            DYNAMIC_SHAPE: {-1: {-1}},
            CONSTANT_INPUT: {-1},
        },
        # ==OP== BitwiseOr
        # ==MIN== 18
        "test_bitwise_or_i32_2d_cpu": {
            STATIC_SHAPE: {},
            DYNAMIC_SHAPE: {-1: {-1}},
            CONSTANT_INPUT: {-1},
        },
        "test_bitwise_or_i16_4d_cpu": {
            STATIC_SHAPE: {},
            DYNAMIC_SHAPE: {-1: {-1}},
            CONSTANT_INPUT: {-1},
        },
        # ==OP== BitwiseXor
        # ==MIN== 18
        "test_bitwise_xor_i32_2d_cpu": {
            STATIC_SHAPE: {},
            DYNAMIC_SHAPE: {-1: {-1}},
            CONSTANT_INPUT: {-1},
        },
        "test_bitwise_xor_i16_3d_cpu": {
            STATIC_SHAPE: {},
            DYNAMIC_SHAPE: {-1: {-1}},
            CONSTANT_INPUT: {-1},
        },
        # ==OP== Cast
        # ==MIN== 6
        # ==LIM== Cast only between float and double types. Only ppc64le and MacOS platforms support float16.
        "test_cast_FLOAT_to_DOUBLE_cpu": {
            STATIC_SHAPE: {},
            DYNAMIC_SHAPE: {-1: {-1}},
            CONSTANT_INPUT: {-1},
        },
        "test_cast_DOUBLE_to_FLOAT_cpu": {
            STATIC_SHAPE: {},
            DYNAMIC_SHAPE: {-1: {-1}},
            CONSTANT_INPUT: {-1},
        },
        "test_cast_FLOAT_to_FLOAT16_cpu": {
            STATIC_SHAPE: {},
            DYNAMIC_SHAPE: {-1: {-1}},
            CONSTANT_INPUT: {-1},
            FLOAT16: {},
        },
        "test_cast_FLOAT16_to_FLOAT_cpu": {
            STATIC_SHAPE: {},
            DYNAMIC_SHAPE: {-1: {-1}},
            CONSTANT_INPUT: {-1},
            FLOAT16: {},
        },
        "test_cast_FLOAT16_to_DOUBLE_cpu": {
            STATIC_SHAPE: {},
            DYNAMIC_SHAPE: {-1: {-1}},
            CONSTANT_INPUT: {-1},
            FLOAT16: {},
        },
        "test_cast_DOUBLE_to_FLOAT16_cpu": {
            STATIC_SHAPE: {},
            DYNAMIC_SHAPE: {-1: {-1}},
            CONSTANT_INPUT: {-1},
            FLOAT16: {},
        },
        "test_cast_FLOAT_to_STRING_cpu": {},  # appears unsupported at this time
        "test_cast_STRING_to_FLOAT_cpu": {},  # appears unsupported at this time
        # ==OP== CastLike
        # ==MIN== 19
        # ==LIM== CastLike only between float and double types. Only ppc64le and MacOS platforms support float16.
        "test_castlike_FLOAT_to_DOUBLE_cpu": {
            STATIC_SHAPE: {},
            # Issue #2639: Dynamic test fails. Need to be fixed.
            DYNAMIC_SHAPE: {-1: {-1}},
            CONSTANT_INPUT: {-1},
        },
        "test_castlike_DOUBLE_to_FLOAT_cpu": {
            STATIC_SHAPE: {},
            # Issue #2639: Dynamic test fails. Need to be fixed.
            DYNAMIC_SHAPE: {-1: {-1}},
            CONSTANT_INPUT: {-1},
        },
        "test_castlike_FLOAT_to_FLOAT16_cpu": {
            STATIC_SHAPE: {},
            # Issue #2639: Dynamic test fails. Need to be fixed.
            DYNAMIC_SHAPE: {-1: {-1}},
            CONSTANT_INPUT: {-1},
            FLOAT16: {},
        },
        "test_castlike_FLOAT16_to_FLOAT_cpu": {
            STATIC_SHAPE: {},
            # Issue #2639: Dynamic test fails. Need to be fixed.
            DYNAMIC_SHAPE: {-1: {-1}},
            CONSTANT_INPUT: {-1},
            FLOAT16: {},
        },
        "test_castlike_FLOAT16_to_DOUBLE_cpu": {
            STATIC_SHAPE: {},
            # Issue #2639: Dynamic test fails. Need to be fixed.
            DYNAMIC_SHAPE: {-1: {-1}},
            CONSTANT_INPUT: {-1},
            FLOAT16: {},
        },
        "test_castlike_DOUBLE_to_FLOAT16_cpu": {
            STATIC_SHAPE: {},
            # Issue #2639: Dynamic test fails. Need to be fixed.
            DYNAMIC_SHAPE: {-1: {-1}},
            CONSTANT_INPUT: {-1},
            FLOAT16: {},
        },
        "test_castlike_FLOAT_to_STRING_cpu": {},  # appears unsupported at this time
        "test_castlike_STRING_to_FLOAT_cpu": {},  # appears unsupported at this time
        # ==OP== Ceil
        # ==MIN== 6
        "test_ceil_example_cpu": {
            STATIC_SHAPE: {},
            DYNAMIC_SHAPE: {-1: {-1}},
            CONSTANT_INPUT: {-1},
        },
        "test_ceil_cpu": {
            STATIC_SHAPE: {},
            DYNAMIC_SHAPE: {-1: {-1}},
            CONSTANT_INPUT: {-1},
        },
        # ==OP== Clip
        # ==MIN== 6
        # ==LIM== No support for short integers
        "test_clip_cpu": {
            STATIC_SHAPE: {},
            DYNAMIC_SHAPE: {-1: {-1}},
            CONSTANT_INPUT: {-1},
        },
        "test_clip_example_cpu": {
            STATIC_SHAPE: {},
            DYNAMIC_SHAPE: {-1: {-1}},
            CONSTANT_INPUT: {-1},
        },
        "test_clip_inbounds_cpu": {
            STATIC_SHAPE: {},
            DYNAMIC_SHAPE: {-1: {-1}},
            CONSTANT_INPUT: {-1},
        },
        "test_clip_outbounds_cpu": {
            STATIC_SHAPE: {},
            DYNAMIC_SHAPE: {-1: {-1}},
            CONSTANT_INPUT: {-1},
        },
        "test_clip_splitbounds_cpu": {
            STATIC_SHAPE: {},
            DYNAMIC_SHAPE: {-1: {-1}},
            CONSTANT_INPUT: {-1},
        },
        "test_clip_default_min_cpu": {
            STATIC_SHAPE: {},
            DYNAMIC_SHAPE: {-1: {-1}},
            CONSTANT_INPUT: {-1},
        },
        "test_clip_default_max_cpu": {
            STATIC_SHAPE: {},
            DYNAMIC_SHAPE: {-1: {-1}},
            CONSTANT_INPUT: {-1},
        },
        "test_clip_default_inbounds_cpu": {
            STATIC_SHAPE: {},
            DYNAMIC_SHAPE: {-1: {-1}},
            CONSTANT_INPUT: {-1},
        },
        # "test_clip_default_int8_min_cpu": {STATIC_SHAPE:{}, DYNAMIC_SHAPE:{-1:{-1}}},
        # "test_clip_default_int8_max_cpu": {STATIC_SHAPE:{}, DYNAMIC_SHAPE:{-1:{-1}}},
        # "test_clip_default_int8_inbounds_cpu": {STATIC_SHAPE:{}, DYNAMIC_SHAPE:{-1:{-1}}},
        # ==OP== Compress
        # ==MIN== 9
        "test_compress_0_cpu": {
            STATIC_SHAPE: {},
            DYNAMIC_SHAPE: {-1: {-1}},
            CONSTANT_INPUT: {-1},
        },
        "test_compress_1_cpu": {
            STATIC_SHAPE: {},
            DYNAMIC_SHAPE: {-1: {-1}},
            CONSTANT_INPUT: {-1},
        },
        "test_compress_default_axis_cpu": {
            STATIC_SHAPE: {},
            DYNAMIC_SHAPE: {-1: {-1}},
            CONSTANT_INPUT: {-1},
        },
        "test_compress_negative_axis_cpu": {
            STATIC_SHAPE: {},
            DYNAMIC_SHAPE: {-1: {-1}},
            CONSTANT_INPUT: {-1},
        },
        # ==OP== Concat
        # ==MIN== 4
        "test_concat_1d_axis_0_cpu": {
            STATIC_SHAPE: {},
            DYNAMIC_SHAPE: {0: {0}},
            CONSTANT_INPUT: {-1},
        },
        "test_concat_2d_axis_0_cpu": {
            STATIC_SHAPE: {},
            DYNAMIC_SHAPE: {0: {0}},
            CONSTANT_INPUT: {-1},
        },
        "test_concat_2d_axis_1_cpu": {
            STATIC_SHAPE: {},
            DYNAMIC_SHAPE: {0: {1}},
            CONSTANT_INPUT: {-1},
        },
        "test_concat_3d_axis_0_cpu": {
            STATIC_SHAPE: {},
            DYNAMIC_SHAPE: {0: {0}},
            CONSTANT_INPUT: {-1},
        },
        "test_concat_3d_axis_1_cpu": {
            STATIC_SHAPE: {},
            DYNAMIC_SHAPE: {0: {1}},
            CONSTANT_INPUT: {-1},
        },
        "test_concat_3d_axis_2_cpu": {
            STATIC_SHAPE: {},
            DYNAMIC_SHAPE: {0: {2}},
            CONSTANT_INPUT: {-1},
        },
        "test_concat_1d_axis_negative_1_cpu": {
            STATIC_SHAPE: {},
            DYNAMIC_SHAPE: {0: {0}},
            CONSTANT_INPUT: {-1},
        },
        "test_concat_2d_axis_negative_1_cpu": {
            STATIC_SHAPE: {},
            DYNAMIC_SHAPE: {0: {1}},
            CONSTANT_INPUT: {-1},
        },
        "test_concat_2d_axis_negative_2_cpu": {
            STATIC_SHAPE: {},
            DYNAMIC_SHAPE: {0: {0}},
            CONSTANT_INPUT: {-1},
        },
        "test_concat_3d_axis_negative_1_cpu": {
            STATIC_SHAPE: {},
            DYNAMIC_SHAPE: {0: {2}},
            CONSTANT_INPUT: {-1},
        },
        "test_concat_3d_axis_negative_2_cpu": {
            STATIC_SHAPE: {},
            DYNAMIC_SHAPE: {0: {1}},
            CONSTANT_INPUT: {-1},
        },
        "test_concat_3d_axis_negative_3_cpu": {
            STATIC_SHAPE: {},
            DYNAMIC_SHAPE: {0: {0}},
            CONSTANT_INPUT: {-1},
        },
        # ==OP== Constant
        # ==MIN== 1
        # By def, no dynamic shapes.
        "test_constant_cpu": {STATIC_SHAPE: {}},
        # ==OP== ConstantOfShape
        # ==MIN== 9
        # By def, no dynamic shapes.
        "test_constantofshape_float_ones_cpu": {STATIC_SHAPE: {}},
        "test_constantofshape_int_zeros_cpu": {STATIC_SHAPE: {}},
        # TODO: test below fail with JNI tests
        # "test_constantofshape_int_shape_zero_cpu": {STATIC_SHAPE:{}},
        # ==OP== Conv
        # ==MIN== 1
        # CONSTANT_INPUT for weight only. No need to make a restriction.
        "test_basic_conv_with_padding_cpu": {
            STATIC_SHAPE: {},
            DYNAMIC_SHAPE: {-1: {-1}},
            CONSTANT_INPUT: {1},
        },
        "test_basic_conv_without_padding_cpu": {
            STATIC_SHAPE: {},
            DYNAMIC_SHAPE: {-1: {-1}},
            CONSTANT_INPUT: {1},
        },
        "test_conv_with_autopad_same_cpu": {
            STATIC_SHAPE: {},
            DYNAMIC_SHAPE: {-1: {-1}},
            CONSTANT_INPUT: {1},
        },
        "test_conv_with_strides_no_padding_cpu": {
            STATIC_SHAPE: {},
            DYNAMIC_SHAPE: {-1: {-1}},
            CONSTANT_INPUT: {1},
        },
        "test_conv_with_strides_padding_cpu": {
            STATIC_SHAPE: {},
            DYNAMIC_SHAPE: {-1: {-1}},
            CONSTANT_INPUT: {1},
        },
        "test_conv_with_strides_and_asymmetric_padding_cpu": {
            STATIC_SHAPE: {},
            DYNAMIC_SHAPE: {-1: {-1}},
            CONSTANT_INPUT: {1},
        },
        # ==OP== ConvTranspose
        # ==MIN== 1
        # ==LIM== Unknown dimension in spatial dimensions (such as H and W) not supported.
        # TODO: Support unknown dimensions in spatial dimensions
        "test_convtranspose_1d_cpu": {
            STATIC_SHAPE: {},
            # Issue #2639: Dynamic test fails. Need to be fixed.
            DYNAMIC_SHAPE: {0: {0, 1}, 1: {0, 1}},
            CONSTANT_INPUT: {1},
        },
        "test_convtranspose_3d_cpu": {
            STATIC_SHAPE: {},
            # Issue #2639: Dynamic test fails. Need to be fixed.
            DYNAMIC_SHAPE: {0: {0, 1}, 1: {0, 1}},
            CONSTANT_INPUT: {1},
        },
        "test_convtranspose_autopad_same_cpu": {
            STATIC_SHAPE: {},
            # Issue #2639: Dynamic test fails. Need to be fixed.
            DYNAMIC_SHAPE: {0: {0, 1}, 1: {0, 1}},
            CONSTANT_INPUT: {1},
        },
        "test_convtranspose_cpu": {
            STATIC_SHAPE: {},
            # Issue #2639: Dynamic test fails. Need to be fixed.
            DYNAMIC_SHAPE: {0: {0, 1}, 1: {0, 1}},
            CONSTANT_INPUT: {1},
        },
        "test_convtranspose_dilations_cpu": {
            STATIC_SHAPE: {},
            # Issue #2639: Dynamic test fails. Need to be fixed.
            DYNAMIC_SHAPE: {0: {0, 1}, 1: {0, 1}},
            CONSTANT_INPUT: {1},
        },
        "test_convtranspose_kernel_shape_cpu": {
            STATIC_SHAPE: {},
            # Issue #2639: Dynamic test fails. Need to be fixed.
            DYNAMIC_SHAPE: {0: {0, 1}, 1: {0, 1}},
            CONSTANT_INPUT: {1},
        },
        "test_convtranspose_output_shape_cpu": {
            STATIC_SHAPE: {},
            # Issue #2639: Dynamic test fails. Need to be fixed.
            DYNAMIC_SHAPE: {0: {0, 1}, 1: {0, 1}},
            CONSTANT_INPUT: {1},
        },
        "test_convtranspose_pad_cpu": {
            STATIC_SHAPE: {},
            # Issue #2639: Dynamic test fails. Need to be fixed.
            DYNAMIC_SHAPE: {0: {0, 1}, 1: {0, 1}},
            CONSTANT_INPUT: {1},
        },
        "test_convtranspose_pads_cpu": {
            STATIC_SHAPE: {},
            # Issue #2639: Dynamic test fails. Need to be fixed.
            DYNAMIC_SHAPE: {0: {0, 1}, 1: {0, 1}},
            CONSTANT_INPUT: {1},
        },
        # ==OP== Cos
        # ==MIN== 7
        "test_cos_example_cpu": {
            STATIC_SHAPE: {},
            DYNAMIC_SHAPE: {-1: {-1}},
            CONSTANT_INPUT: {-1},
        },
        "test_cos_cpu": {
            STATIC_SHAPE: {},
            DYNAMIC_SHAPE: {-1: {-1}},
            CONSTANT_INPUT: {-1},
        },
        # ==OP== Cosh
        # ==MIN== 9
        "test_cosh_cpu": {
            STATIC_SHAPE: {},
            DYNAMIC_SHAPE: {-1: {-1}},
            CONSTANT_INPUT: {-1},
        },
        "test_cosh_example_cpu": {
            STATIC_SHAPE: {},
            DYNAMIC_SHAPE: {-1: {-1}},
            CONSTANT_INPUT: {-1},
        },
        # ==OP== CumSum
        # ==MIN== 11
        "test_cumsum_1d_cpu": {
            STATIC_SHAPE: {},
            DYNAMIC_SHAPE: {-1: {-1}},
            CONSTANT_INPUT: {-1},
        },
        "test_cumsum_1d_exclusive_cpu": {
            STATIC_SHAPE: {},
            DYNAMIC_SHAPE: {-1: {-1}},
            CONSTANT_INPUT: {-1},
        },
        "test_cumsum_1d_reverse_cpu": {
            STATIC_SHAPE: {},
            DYNAMIC_SHAPE: {-1: {-1}},
            CONSTANT_INPUT: {-1},
        },
        "test_cumsum_1d_reverse_exclusive_cpu": {
            STATIC_SHAPE: {},
            DYNAMIC_SHAPE: {-1: {-1}},
            CONSTANT_INPUT: {-1},
        },
        "test_cumsum_2d_axis_0_cpu": {
            STATIC_SHAPE: {},
            DYNAMIC_SHAPE: {-1: {-1}},
            CONSTANT_INPUT: {-1},
        },
        "test_cumsum_2d_axis_1_cpu": {
            STATIC_SHAPE: {},
            DYNAMIC_SHAPE: {-1: {-1}},
            CONSTANT_INPUT: {-1},
        },
        "test_cumsum_2d_negative_axis_cpu": {
            STATIC_SHAPE: {},
            DYNAMIC_SHAPE: {-1: {-1}},
            CONSTANT_INPUT: {-1},
        },
        # ==OP== DFT
        # ==MIN== 17
        # ==UNSUPPORTED== 20
        # "test_dft_axis_cpu": {STATIC_SHAPE:{}, DYNAMIC_SHAPE:{-1:{-1}}, CONSTANT_INPUT:{-1}},
        # "test_dft_cpu": {STATIC_SHAPE:{}, DYNAMIC_SHAPE:{-1:{-1}}, CONSTANT_INPUT:{-1}},
        # "test_dft_inverse_cpu": {STATIC_SHAPE:{}, DYNAMIC_SHAPE:{-1:{-1}}, CONSTANT_INPUT:{-1}},
        # ==OP== DepthToSpace
        # ==MIN== 13
        "test_depthtospace_example_cpu": {
            STATIC_SHAPE: {},
            # Issue #2639: Dynamic test fails. Need to be fixed.
            DYNAMIC_SHAPE: {-1: {-1}},
            CONSTANT_INPUT: {-1},
        },
        "test_depthtospace_crd_mode_example_cpu": {
            STATIC_SHAPE: {},
            # Issue #2639: Dynamic test fails. Need to be fixed.
            DYNAMIC_SHAPE: {-1: {-1}},
            CONSTANT_INPUT: {-1},
        },
        # ==OP== DequantizeLinear
        # ==MIN== 10
        # ==LIM== Only support for per-tensor or layer dequantization. No support for per-axis dequantization.
        # "test_dequantizelinear_axis_cpu": {STATIC_SHAPE:{}, DYNAMIC_SHAPE:{-1:{-1}}, CONSTANT_INPUT:{-1}},
        "test_dequantizelinear_cpu": {
            STATIC_SHAPE: {},
            DYNAMIC_SHAPE: {-1: {-1}},
            CONSTANT_INPUT: {-1},
        },
        # ==OP== Div
        # ==MIN== 6
        # ==LIM== No support for short integers.
        "test_div_cpu": {
            STATIC_SHAPE: {},
            DYNAMIC_SHAPE: {-1: {-1}},
            CONSTANT_INPUT: {-1},
        },
        "test_div_bcast_cpu": {
            STATIC_SHAPE: {},
            DYNAMIC_SHAPE: {-1: {-1}},
            CONSTANT_INPUT: {-1},
        },
        "test_div_example_cpu": {
            STATIC_SHAPE: {},
            DYNAMIC_SHAPE: {-1: {-1}},
            CONSTANT_INPUT: {-1},
        },
        # "test_div_uint8_cpu": {STATIC_SHAPE:{}, DYNAMIC_SHAPE:{-1:{-1}}, CONSTANT_INPUT:{-1}},
        # ==OP== Dropout
        # ==MIN== 6
        # ==LIM== Does not support masked and training.
        "test_dropout_default_cpu": {
            STATIC_SHAPE: {},
            DYNAMIC_SHAPE: {-1: {-1}},
            CONSTANT_INPUT: {-1},
        },
        "test_dropout_default_ratio_cpu": {
            STATIC_SHAPE: {},
            DYNAMIC_SHAPE: {-1: {-1}},
            CONSTANT_INPUT: {-1},
        },
        # Other dropout test case failed: implementation is missing
        # mask is not supported for inference
        # "test_dropout_default_mask_cpu": {STATIC_SHAPE:{}, DYNAMIC_SHAPE:{-1:{-1}}},
        # "test_dropout_default_mask_ratio_cpu": {STATIC_SHAPE:{}, DYNAMIC_SHAPE:{-1:{-1}}},
        # Error: input arrays contain a mixture of endianness configuration
        # "test_training_dropout_default_cpu": {STATIC_SHAPE:{}, DYNAMIC_SHAPE:{-1:{-1}}},
        # "test_training_dropout_default_mask_cpu": {STATIC_SHAPE:{}, DYNAMIC_SHAPE:{-1:{-1}}},
        # Error: input arrays contain a mixture of endianness configuration
        # "test_training_dropout_default_cpu": {STATIC_SHAPE:{}, DYNAMIC_SHAPE:{-1:{-1}}},
        # "test_training_dropout_mask_cpu": {STATIC_SHAPE:{}, DYNAMIC_SHAPE:{-1:{-1}}},
        # Error: input arrays contain a mixture of endianness configuration
        # "test_training_dropout_zero_ratio_cpu": {STATIC_SHAPE:{}, DYNAMIC_SHAPE:{-1:{-1}}},
        # "test_training_dropout_zero_ratio_mask_cpu": {STATIC_SHAPE:{}, DYNAMIC_SHAPE:{-1:{-1}}},
        # ==OP== DynamicQuantizeLinear
        # ==MIN== 11
        "test_dynamicquantizelinear_cpu": {
            STATIC_SHAPE: {},
            DYNAMIC_SHAPE: {-1: {-1}},
            CONSTANT_INPUT: {-1},
        },
        "test_dynamicquantizelinear_expanded_cpu": {
            STATIC_SHAPE: {},
            DYNAMIC_SHAPE: {-1: {-1}},
            CONSTANT_INPUT: {-1},
        },
        "test_dynamicquantizelinear_max_adjusted_cpu": {
            STATIC_SHAPE: {},
            DYNAMIC_SHAPE: {-1: {-1}},
            CONSTANT_INPUT: {-1},
        },
        "test_dynamicquantizelinear_max_adjusted_expanded_cpu": {
            STATIC_SHAPE: {},
            DYNAMIC_SHAPE: {-1: {-1}},
            CONSTANT_INPUT: {-1},
        },
        "test_dynamicquantizelinear_min_adjusted_cpu": {
            STATIC_SHAPE: {},
            DYNAMIC_SHAPE: {-1: {-1}},
            CONSTANT_INPUT: {-1},
        },
        "test_dynamicquantizelinear_min_adjusted_expanded_cpu": {
            STATIC_SHAPE: {},
            DYNAMIC_SHAPE: {-1: {-1}},
            CONSTANT_INPUT: {-1},
        },
        # ==OP== Einsum
        # ==MIN== 12
        # ==LIM== Limited to the types supported by ReduceSum and MatMul (which we decompose to in most cases) which exclude integers with width < 32
        "test_einsum_batch_diagonal_cpu": {
            STATIC_SHAPE: {},
            # Issue #2639: Dynamic test fails. Need to be fixed.
            DYNAMIC_SHAPE: {-1: {-1}},
            CONSTANT_INPUT: {-1},
        },
        "test_einsum_batch_matmul_cpu": {
            STATIC_SHAPE: {},
            # Issue #2639: Dynamic test fails. Need to be fixed.
            DYNAMIC_SHAPE: {-1: {-1}},
            CONSTANT_INPUT: {-1},
        },
        "test_einsum_inner_prod_cpu": {
            STATIC_SHAPE: {},
            # Issue #2639: Dynamic test fails. Need to be fixed.
            DYNAMIC_SHAPE: {-1: {-1}},
            CONSTANT_INPUT: {-1},
        },
        "test_einsum_sum_cpu": {
            STATIC_SHAPE: {},
            # Issue #2639: Dynamic test fails. Need to be fixed.
            DYNAMIC_SHAPE: {-1: {-1}},
            CONSTANT_INPUT: {-1},
        },
        "test_einsum_transpose_cpu": {
            STATIC_SHAPE: {},
            # Issue #2639: Dynamic test fails. Need to be fixed.
            DYNAMIC_SHAPE: {-1: {-1}},
            CONSTANT_INPUT: {-1},
        },
        # ==OP== Elu
        # ==MIN== 6
        "test_elu_cpu": {
            STATIC_SHAPE: {},
            DYNAMIC_SHAPE: {-1: {-1}},
            CONSTANT_INPUT: {-1},
        },
        "test_elu_default_cpu": {
            STATIC_SHAPE: {},
            DYNAMIC_SHAPE: {-1: {-1}},
            CONSTANT_INPUT: {-1},
        },
        "test_elu_example_cpu": {
            STATIC_SHAPE: {},
            DYNAMIC_SHAPE: {-1: {-1}},
            CONSTANT_INPUT: {-1},
        },
        # ==OP== Equal
        # ==MIN== 7
        "test_equal_cpu": {
            STATIC_SHAPE: {},
            DYNAMIC_SHAPE: {-1: {-1}},
            CONSTANT_INPUT: {-1},
        },
        "test_equal_bcast_cpu": {
            STATIC_SHAPE: {},
            DYNAMIC_SHAPE: {-1: {-1}},
            CONSTANT_INPUT: {-1},
        },
        # Issue #2416: We currently do not support input type of string for backend tests with JNI
        "test_equal_string_broadcast_cpu": {
            STATIC_SHAPE_STRING: {},
            DYNAMIC_SHAPE_STRING: {-1: {-1}},
            CONSTANT_INPUT_STRING: {-1},
        },
        "test_equal_string_cpu": {
            STATIC_SHAPE_STRING: {},
            DYNAMIC_SHAPE_STRING: {-1: {-1}},
            CONSTANT_INPUT_STRING: {-1},
        },
        # ==OP== Erf
        # ==MIN== 9
        "test_erf_cpu": {
            STATIC_SHAPE: {},
            DYNAMIC_SHAPE: {-1: {-1}},
            CONSTANT_INPUT: {-1},
        },
        # ==OP== Exp
        # ==MIN== 6
        "test_exp_cpu": {
            STATIC_SHAPE: {},
            DYNAMIC_SHAPE: {-1: {-1}},
            CONSTANT_INPUT: {-1},
        },
        "test_exp_example_cpu": {
            STATIC_SHAPE: {},
            DYNAMIC_SHAPE: {-1: {-1}},
            CONSTANT_INPUT: {-1},
        },
        # ==OP== Expand
        # ==MIN== 8
        "test_expand_dim_changed_cpu": {
            STATIC_SHAPE: {},
            DYNAMIC_SHAPE: {0: {-1}},
            CONSTANT_INPUT: {-1},
        },
        "test_expand_dim_unchanged_cpu": {
            STATIC_SHAPE: {},
            DYNAMIC_SHAPE: {0: {-1}},
            CONSTANT_INPUT: {-1},
        },
        # ==OP== Flatten
        # ==MIN== 1
        "test_flatten_axis0_cpu": {
            STATIC_SHAPE: {},
            DYNAMIC_SHAPE: {-1: {-1}},
            CONSTANT_INPUT: {-1},
        },
        "test_flatten_axis1_cpu": {
            STATIC_SHAPE: {},
            DYNAMIC_SHAPE: {-1: {-1}},
            CONSTANT_INPUT: {-1},
        },
        "test_flatten_axis2_cpu": {
            STATIC_SHAPE: {},
            DYNAMIC_SHAPE: {-1: {-1}},
            CONSTANT_INPUT: {-1},
        },
        "test_flatten_axis3_cpu": {
            STATIC_SHAPE: {},
            DYNAMIC_SHAPE: {-1: {-1}},
            CONSTANT_INPUT: {-1},
        },
        "test_flatten_default_axis_cpu": {
            STATIC_SHAPE: {},
            DYNAMIC_SHAPE: {-1: {-1}},
            CONSTANT_INPUT: {-1},
        },
        "test_flatten_negative_axis1_cpu": {
            STATIC_SHAPE: {},
            DYNAMIC_SHAPE: {-1: {-1}},
            CONSTANT_INPUT: {-1},
        },
        "test_flatten_negative_axis2_cpu": {
            STATIC_SHAPE: {},
            DYNAMIC_SHAPE: {-1: {-1}},
            CONSTANT_INPUT: {-1},
        },
        "test_flatten_negative_axis3_cpu": {
            STATIC_SHAPE: {},
            DYNAMIC_SHAPE: {-1: {-1}},
            CONSTANT_INPUT: {-1},
        },
        "test_flatten_negative_axis4_cpu": {
            STATIC_SHAPE: {},
            DYNAMIC_SHAPE: {-1: {-1}},
            CONSTANT_INPUT: {-1},
        },
        # ==OP== Floor
        # ==MIN== 6
        "test_floor_example_cpu": {
            STATIC_SHAPE: {},
            DYNAMIC_SHAPE: {-1: {-1}},
            CONSTANT_INPUT: {-1},
        },
        "test_floor_cpu": {
            STATIC_SHAPE: {},
            DYNAMIC_SHAPE: {-1: {-1}},
            CONSTANT_INPUT: {-1},
        },
        # ==OP== Gather
        # ==MIN== 1
        "test_gather_0_cpu": {
            STATIC_SHAPE: {},
            DYNAMIC_SHAPE: {-1: {-1}},
            CONSTANT_INPUT: {-1},
        },
        "test_gather_1_cpu": {
            STATIC_SHAPE: {},
            DYNAMIC_SHAPE: {-1: {-1}},
            CONSTANT_INPUT: {-1},
        },
        "test_gather_2d_indices_cpu": {
            STATIC_SHAPE: {},
            DYNAMIC_SHAPE: {-1: {-1}},
            CONSTANT_INPUT: {-1},
        },
        "test_gather_negative_indices_cpu": {
            STATIC_SHAPE: {},
            DYNAMIC_SHAPE: {-1: {-1}},
            CONSTANT_INPUT: {-1},
        },
        # ==OP== GatherElements
        # ==MIN== 11
        "test_gather_elements_0_cpu": {
            STATIC_SHAPE: {},
            DYNAMIC_SHAPE: {-1: {-1}},
            CONSTANT_INPUT: {-1},
        },
        "test_gather_elements_1_cpu": {
            STATIC_SHAPE: {},
            DYNAMIC_SHAPE: {-1: {-1}},
            CONSTANT_INPUT: {-1},
        },
        "test_gather_elements_negative_indices_cpu": {
            STATIC_SHAPE: {},
            DYNAMIC_SHAPE: {-1: {-1}},
            CONSTANT_INPUT: {-1},
        },
        # ==OP== GatherND
        # ==MIN== 11
        # According to onnx specification:
        # output tensor of rank q + r - indices_shape[-1] - 1 - b
        # onnx-mlir can not infer the shape if the last dim of indices
        # input is dynamic. Therefore, {0: {-1}} is used for DYNAMIC_SHAPE
        "test_gathernd_example_int32_cpu": {
            STATIC_SHAPE: {},
<<<<<<< HEAD
            # Issue #2639: Dynamic test fails. Need to be fixed.
            DYNAMIC_SHAPE: {-1: {-1}},
=======
            DYNAMIC_SHAPE: {0: {-1}},
>>>>>>> d338991b
            CONSTANT_INPUT: {-1},
        },
        "test_gathernd_example_float32_cpu": {
            STATIC_SHAPE: {},
<<<<<<< HEAD
            # Issue #2639: Dynamic test fails. Need to be fixed.
            DYNAMIC_SHAPE: {-1: {-1}},
=======
            DYNAMIC_SHAPE: {0: {-1}},
>>>>>>> d338991b
            CONSTANT_INPUT: {-1},
        },
        "test_gathernd_example_int32_batch_dim1_cpu": {
            STATIC_SHAPE: {},
<<<<<<< HEAD
            # Issue #2639: Dynamic test fails. Need to be fixed.
            DYNAMIC_SHAPE: {-1: {-1}},
=======
            DYNAMIC_SHAPE: {0: {-1}},
>>>>>>> d338991b
            CONSTANT_INPUT: {-1},
        },
        # ==OP== Gelu
        # ==MIN== 20
        "test_gelu_default_1_cpu": {
            STATIC_SHAPE: {},
            DYNAMIC_SHAPE: {-1: {-1}},
            CONSTANT_INPUT: {-1},
        },
        # "test_gelu_default_1_expanded_cpu": {
        #     STATIC_SHAPE: {},
        #     DYNAMIC_SHAPE: {-1: {-1}},
        #     CONSTANT_INPUT: {-1},
        # },
        "test_gelu_default_2_cpu": {
            STATIC_SHAPE: {},
            DYNAMIC_SHAPE: {-1: {-1}},
            CONSTANT_INPUT: {-1},
        },
        # "test_gelu_default_2_expanded_cpu": {
        #     STATIC_SHAPE: {},
        #     DYNAMIC_SHAPE: {-1: {-1}},
        #     CONSTANT_INPUT: {-1},
        # },
        "test_gelu_tanh_1_cpu": {
            STATIC_SHAPE: {},
            DYNAMIC_SHAPE: {-1: {-1}},
            CONSTANT_INPUT: {-1},
        },
        # "test_gelu_tanh_1_expanded_cpu": {
        #     STATIC_SHAPE: {},
        #     DYNAMIC_SHAPE: {-1: {-1}},
        #     CONSTANT_INPUT: {-1},
        # },
        "test_gelu_tanh_2_cpu": {
            STATIC_SHAPE: {},
            DYNAMIC_SHAPE: {-1: {-1}},
            CONSTANT_INPUT: {-1},
        },
        # "test_gelu_tanh_2_expanded_cpu": {
        #     STATIC_SHAPE: {},
        #     DYNAMIC_SHAPE: {-1: {-1}},
        #     CONSTANT_INPUT: {-1},
        # },
        # ==OP== Gemm
        # ==MIN== 6
        "test_gemm_all_attributes_cpu": {
            STATIC_SHAPE: {},
            DYNAMIC_SHAPE: {-1: {-1}},
            CONSTANT_INPUT: {-1},
        },
        "test_gemm_alpha_cpu": {
            STATIC_SHAPE: {},
            DYNAMIC_SHAPE: {-1: {-1}},
            CONSTANT_INPUT: {-1},
        },
        "test_gemm_beta_cpu": {
            STATIC_SHAPE: {},
            DYNAMIC_SHAPE: {-1: {-1}},
            CONSTANT_INPUT: {-1},
        },
        "test_gemm_default_matrix_bias_cpu": {
            STATIC_SHAPE: {},
            DYNAMIC_SHAPE: {-1: {-1}},
            CONSTANT_INPUT: {-1},
        },
        "test_gemm_default_no_bias_cpu": {
            STATIC_SHAPE: {},
            DYNAMIC_SHAPE: {-1: {-1}},
            CONSTANT_INPUT: {-1},
        },
        "test_gemm_default_scalar_bias_cpu": {
            STATIC_SHAPE: {},
            DYNAMIC_SHAPE: {-1: {-1}},
            CONSTANT_INPUT: {-1},
        },
        "test_gemm_default_single_elem_vector_bias_cpu": {
            STATIC_SHAPE: {},
            DYNAMIC_SHAPE: {-1: {-1}},
            CONSTANT_INPUT: {-1},
        },
        "test_gemm_default_vector_bias_cpu": {
            STATIC_SHAPE: {},
            DYNAMIC_SHAPE: {-1: {-1}},
            CONSTANT_INPUT: {-1},
        },
        "test_gemm_default_zero_bias_cpu": {
            STATIC_SHAPE: {},
            DYNAMIC_SHAPE: {-1: {-1}},
            CONSTANT_INPUT: {-1},
        },
        "test_gemm_transposeA_cpu": {
            STATIC_SHAPE: {},
            DYNAMIC_SHAPE: {-1: {-1}},
            CONSTANT_INPUT: {-1},
        },
        "test_gemm_transposeB_cpu": {
            STATIC_SHAPE: {},
            DYNAMIC_SHAPE: {-1: {-1}},
            CONSTANT_INPUT: {-1},
        },
        # ==OP== GlobalAveragePool
        # ==MIN== 1
        "test_globalaveragepool_cpu": {
            STATIC_SHAPE: {},
            DYNAMIC_SHAPE: {-1: {-1}},
            CONSTANT_INPUT: {-1},
        },
        "test_globalaveragepool_precomputed_cpu": {
            STATIC_SHAPE: {},
            DYNAMIC_SHAPE: {-1: {-1}},
            CONSTANT_INPUT: {-1},
        },
        # ==OP== GlobalMaxPool
        # ==MIN== 1
        "test_globalmaxpool_cpu": {
            STATIC_SHAPE: {},
            DYNAMIC_SHAPE: {-1: {-1}},
            CONSTANT_INPUT: {-1},
        },
        "test_globalmaxpool_precomputed_cpu": {
            STATIC_SHAPE: {},
            DYNAMIC_SHAPE: {-1: {-1}},
            CONSTANT_INPUT: {-1},
        },
        # ==OP== GreaterOrEqual
        # ==MIN== 12
        "test_greater_equal_cpu": {
            STATIC_SHAPE: {},
            DYNAMIC_SHAPE: {-1: {-1}},
            CONSTANT_INPUT: {-1},
        },
        "test_greater_equal_bcast_cpu": {
            STATIC_SHAPE: {},
            DYNAMIC_SHAPE: {-1: {-1}},
            CONSTANT_INPUT: {-1},
        },
        # Could not find code for the next two, no idea where they are coming from, but they work.
        "test_greater_equal_bcast_expanded_cpu": {
            STATIC_SHAPE: {},
            DYNAMIC_SHAPE: {-1: {-1}},
            CONSTANT_INPUT: {-1},
        },
        "test_greater_equal_expanded_cpu": {
            STATIC_SHAPE: {},
            DYNAMIC_SHAPE: {-1: {-1}},
            CONSTANT_INPUT: {-1},
        },
        # ==OP== Greater
        # ==MIN== 7
        "test_greater_cpu": {
            STATIC_SHAPE: {},
            DYNAMIC_SHAPE: {-1: {-1}},
            CONSTANT_INPUT: {-1},
        },
        "test_greater_bcast_cpu": {
            STATIC_SHAPE: {},
            DYNAMIC_SHAPE: {-1: {-1}},
            CONSTANT_INPUT: {-1},
        },
        # ==OP== GroupNormalization
        # ==MIN== 18
        "test_group_normalization_epsilon_cpu": {
            STATIC_SHAPE: {},
            DYNAMIC_SHAPE: {-1: {-1}},
            CONSTANT_INPUT: {-1},
        },
        "test_group_normalization_epsilon_expanded_cpu": {
            STATIC_SHAPE: {},
            DYNAMIC_SHAPE: {-1: {-1}},
            CONSTANT_INPUT: {-1},
        },
        "test_group_normalization_example_cpu": {
            STATIC_SHAPE: {},
            DYNAMIC_SHAPE: {-1: {-1}},
            CONSTANT_INPUT: {-1},
        },
        "test_group_normalization_example_expanded_cpu": {
            STATIC_SHAPE: {},
            DYNAMIC_SHAPE: {-1: {-1}},
            CONSTANT_INPUT: {-1},
        },
        # ==OP== GRU
        # ==MIN== 7
        # CONSTANT_INPUT for W and R.
        "test_gru_defaults_cpu": {
            STATIC_SHAPE: {},
            DYNAMIC_SHAPE: {0: {0, 1, 2}},
            CONSTANT_INPUT: {1, 2},
        },
        "test_gru_with_initial_bias_cpu": {
            STATIC_SHAPE: {},
            DYNAMIC_SHAPE: {0: {0, 1, 2}},
            CONSTANT_INPUT: {1, 2},
        },
        "test_gru_seq_length_cpu": {
            STATIC_SHAPE: {},
            DYNAMIC_SHAPE: {0: {0, 1, 2}},
            CONSTANT_INPUT: {1, 2},
        },
        "test_gru_batchwise_cpu": {
            STATIC_SHAPE: {},
            DYNAMIC_SHAPE: {0: {0, 1, 2}},
            CONSTANT_INPUT: {1, 2},
        },
        # ==OP== Hardmax
        # ==MIN== 1
        "test_hardmax_axis_0_cpu": {
            STATIC_SHAPE: {},
            DYNAMIC_SHAPE: {-1: {-1}},
            CONSTANT_INPUT: {-1},
        },
        "test_hardmax_axis_2_cpu": {
            STATIC_SHAPE: {},
            DYNAMIC_SHAPE: {-1: {-1}},
            CONSTANT_INPUT: {-1},
        },
        "test_hardmax_example_cpu": {
            STATIC_SHAPE: {},
            DYNAMIC_SHAPE: {-1: {-1}},
            CONSTANT_INPUT: {-1},
        },
        "test_hardmax_one_hot_cpu": {
            STATIC_SHAPE: {},
            DYNAMIC_SHAPE: {-1: {-1}},
            CONSTANT_INPUT: {-1},
        },
        "test_hardmax_axis_1_cpu": {
            STATIC_SHAPE: {},
            DYNAMIC_SHAPE: {-1: {-1}},
            CONSTANT_INPUT: {-1},
        },
        "test_hardmax_default_axis_cpu": {
            STATIC_SHAPE: {},
            DYNAMIC_SHAPE: {-1: {-1}},
            CONSTANT_INPUT: {-1},
        },
        "test_hardmax_negative_axis_cpu": {
            STATIC_SHAPE: {},
            DYNAMIC_SHAPE: {-1: {-1}},
            CONSTANT_INPUT: {-1},
        },
        # ==OP== HardSigmoid
        # ==MIN== 6
        "test_hardsigmoid_cpu": {
            STATIC_SHAPE: {},
            DYNAMIC_SHAPE: {-1: {-1}},
            CONSTANT_INPUT: {-1},
        },
        "test_hardsigmoid_default_cpu": {
            STATIC_SHAPE: {},
            DYNAMIC_SHAPE: {-1: {-1}},
            CONSTANT_INPUT: {-1},
        },
        "test_hardsigmoid_example_cpu": {
            STATIC_SHAPE: {},
            DYNAMIC_SHAPE: {-1: {-1}},
            CONSTANT_INPUT: {-1},
        },
        # ==OP== Identity
        # ==MIN== 16
        # ==LIM== Sequence identity not supported.
        "test_identity_cpu": {
            STATIC_SHAPE: {},
            DYNAMIC_SHAPE: {-1: {-1}},
            CONSTANT_INPUT: {-1},
        },
        # "test_identity_sequence_cpu": {STATIC_SHAPE:{}, DYNAMIC_SHAPE:{-1:{-1}}, CONSTANT_INPUT:{-1}},
        # "test_identity_opt_cpu": {STATIC_SHAPE:{}, DYNAMIC_SHAPE:{-1:{-1}}, CONSTANT_INPUT:{-1}},
        # ==OP== If
        # ==MIN== 16
        # ==LIM== Sequence and Optional outputs are not supported.
        "test_if_cpu": {
            STATIC_SHAPE: {},
            DYNAMIC_SHAPE: {-1: {-1}},
            CONSTANT_INPUT: {-1},
        },
        # "test_if_opt_cpu": {STATIC_SHAPE:{}, DYNAMIC_SHAPE:{-1:{-1}}, CONSTANT_INPUT:{-1}},
        # "test_if_seq_cpu": {STATIC_SHAPE:{}, DYNAMIC_SHAPE:{-1:{-1}}, CONSTANT_INPUT:{-1}},
        # ==OP== InstanceNormalization
        # ==MIN== 6
        "test_instancenorm_example_cpu": {
            STATIC_SHAPE: {},
            # Issue #2639: Dynamic test fails. Need to be fixed.
            DYNAMIC_SHAPE: {-1: {-1}},
            CONSTANT_INPUT: {-1},
        },
        "test_instancenorm_epsilon_cpu": {
            STATIC_SHAPE: {},
            # Issue #2639: Dynamic test fails. Need to be fixed.
            DYNAMIC_SHAPE: {-1: {-1}},
            CONSTANT_INPUT: {-1},
        },
        # ==OP== IsInf
        # ==MIN== 20
        # ==LIM== Currently no support for float16 infinity value. Only for float32 and float64.
        "test_isinf_cpu": {
            STATIC_SHAPE: {},
            DYNAMIC_SHAPE: {-1: {-1}},
            CONSTANT_INPUT: {-1},
        },
        "test_isinf_negative_cpu": {
            STATIC_SHAPE: {},
            DYNAMIC_SHAPE: {-1: {-1}},
            CONSTANT_INPUT: {-1},
        },
        "test_isinf_positive_cpu": {
            STATIC_SHAPE: {},
            DYNAMIC_SHAPE: {-1: {-1}},
            CONSTANT_INPUT: {-1},
        },
        # "test_isinf_float16_cpu": {STATIC_SHAPE:{}, DYNAMIC_SHAPE:{-1:{-1}}, CONSTANT_INPUT:{-1}},
        # ==OP== IsNaN
        # ==MIN== 20
        "test_isnan_cpu": {
            STATIC_SHAPE: {},
            DYNAMIC_SHAPE: {-1: {-1}},
            CONSTANT_INPUT: {-1},
        },
        # "test_isnan_float16_cpu": {STATIC_SHAPE:{}, DYNAMIC_SHAPE:{-1:{-1}}, CONSTANT_INPUT:{-1}},
        # ==OP== LayerNormalization
        # ==MIN== 17
        "test_layer_normalization_2d_axis0_cpu": {
            STATIC_SHAPE: {},
            DYNAMIC_SHAPE: {-1: {-1}},
            CONSTANT_INPUT: {-1},
        },
        "test_layer_normalization_2d_axis1_cpu": {
            STATIC_SHAPE: {},
            DYNAMIC_SHAPE: {-1: {-1}},
            CONSTANT_INPUT: {-1},
        },
        "test_layer_normalization_2d_axis1_expanded_cpu": {
            STATIC_SHAPE: {},
            DYNAMIC_SHAPE: {-1: {-1}},
            CONSTANT_INPUT: {-1},
        },
        "test_layer_normalization_2d_axis1_expanded_ver18_cpu": {
            STATIC_SHAPE: {},
            DYNAMIC_SHAPE: {-1: {-1}},
            CONSTANT_INPUT: {-1},
        },
        "test_layer_normalization_2d_axis_negative_1_cpu": {
            STATIC_SHAPE: {},
            DYNAMIC_SHAPE: {-1: {-1}},
            CONSTANT_INPUT: {-1},
        },
        "test_layer_normalization_2d_axis_negative_1_expanded_cpu": {
            STATIC_SHAPE: {},
            DYNAMIC_SHAPE: {-1: {-1}},
            CONSTANT_INPUT: {-1},
        },
        "test_layer_normalization_2d_axis_negative_1_expanded_ver18_cpu": {
            STATIC_SHAPE: {},
            DYNAMIC_SHAPE: {-1: {-1}},
            CONSTANT_INPUT: {-1},
        },
        "test_layer_normalization_2d_axis_negative_2_cpu": {
            STATIC_SHAPE: {},
            DYNAMIC_SHAPE: {-1: {-1}},
            CONSTANT_INPUT: {-1},
        },
        "test_layer_normalization_2d_axis_negative_2_expanded_cpu": {
            STATIC_SHAPE: {},
            DYNAMIC_SHAPE: {-1: {-1}},
            CONSTANT_INPUT: {-1},
        },
        "test_layer_normalization_2d_axis_negative_2_expanded_ver18_cpu": {
            STATIC_SHAPE: {},
            DYNAMIC_SHAPE: {-1: {-1}},
            CONSTANT_INPUT: {-1},
        },
        "test_layer_normalization_3d_axis0_epsilon_cpu": {
            STATIC_SHAPE: {},
            DYNAMIC_SHAPE: {-1: {-1}},
            CONSTANT_INPUT: {-1},
        },
        "test_layer_normalization_3d_axis0_epsilon_expanded_cpu": {
            STATIC_SHAPE: {},
            DYNAMIC_SHAPE: {-1: {-1}},
            CONSTANT_INPUT: {-1},
        },
        "test_layer_normalization_3d_axis0_epsilon_expanded_ver18_cpu": {
            STATIC_SHAPE: {},
            DYNAMIC_SHAPE: {-1: {-1}},
            CONSTANT_INPUT: {-1},
        },
        "test_layer_normalization_3d_axis1_epsilon_cpu": {
            STATIC_SHAPE: {},
            DYNAMIC_SHAPE: {-1: {-1}},
            CONSTANT_INPUT: {-1},
        },
        "test_layer_normalization_3d_axis1_epsilon_expanded_cpu": {
            STATIC_SHAPE: {},
            DYNAMIC_SHAPE: {-1: {-1}},
            CONSTANT_INPUT: {-1},
        },
        "test_layer_normalization_3d_axis1_epsilon_expanded_ver18_cpu": {
            STATIC_SHAPE: {},
            DYNAMIC_SHAPE: {-1: {-1}},
            CONSTANT_INPUT: {-1},
        },
        "test_layer_normalization_3d_axis2_epsilon_cpu": {
            STATIC_SHAPE: {},
            DYNAMIC_SHAPE: {-1: {-1}},
            CONSTANT_INPUT: {-1},
        },
        "test_layer_normalization_3d_axis2_epsilon_expanded_cpu": {
            STATIC_SHAPE: {},
            DYNAMIC_SHAPE: {-1: {-1}},
            CONSTANT_INPUT: {-1},
        },
        "test_layer_normalization_3d_axis2_epsilon_expanded_ver18_cpu": {
            STATIC_SHAPE: {},
            DYNAMIC_SHAPE: {-1: {-1}},
            CONSTANT_INPUT: {-1},
        },
        "test_layer_normalization_3d_axis_negative_1_epsilon_cpu": {
            STATIC_SHAPE: {},
            DYNAMIC_SHAPE: {-1: {-1}},
            CONSTANT_INPUT: {-1},
        },
        "test_layer_normalization_3d_axis_negative_1_epsilon_expanded_cpu": {
            STATIC_SHAPE: {},
            DYNAMIC_SHAPE: {-1: {-1}},
            CONSTANT_INPUT: {-1},
        },
        "test_layer_normalization_3d_axis_negative_1_epsilon_expanded_ver18_cpu": {
            STATIC_SHAPE: {},
            DYNAMIC_SHAPE: {-1: {-1}},
            CONSTANT_INPUT: {-1},
        },
        "test_layer_normalization_3d_axis_negative_2_epsilon_cpu": {
            STATIC_SHAPE: {},
            DYNAMIC_SHAPE: {-1: {-1}},
            CONSTANT_INPUT: {-1},
        },
        "test_layer_normalization_3d_axis_negative_2_epsilon_expanded_cpu": {
            STATIC_SHAPE: {},
            DYNAMIC_SHAPE: {-1: {-1}},
            CONSTANT_INPUT: {-1},
        },
        "test_layer_normalization_3d_axis_negative_2_epsilon_expanded_ver18_cpu": {
            STATIC_SHAPE: {},
            DYNAMIC_SHAPE: {-1: {-1}},
            CONSTANT_INPUT: {-1},
        },
        "test_layer_normalization_3d_axis_negative_3_epsilon_cpu": {
            STATIC_SHAPE: {},
            DYNAMIC_SHAPE: {-1: {-1}},
            CONSTANT_INPUT: {-1},
        },
        "test_layer_normalization_3d_axis_negative_3_epsilon_expanded_cpu": {
            STATIC_SHAPE: {},
            DYNAMIC_SHAPE: {-1: {-1}},
            CONSTANT_INPUT: {-1},
        },
        "test_layer_normalization_3d_axis_negative_3_epsilon_expanded_ver18_cpu": {
            STATIC_SHAPE: {},
            DYNAMIC_SHAPE: {-1: {-1}},
            CONSTANT_INPUT: {-1},
        },
        "test_layer_normalization_4d_axis0_cpu": {
            STATIC_SHAPE: {},
            DYNAMIC_SHAPE: {-1: {-1}},
            CONSTANT_INPUT: {-1},
        },
        "test_layer_normalization_4d_axis0_expanded_cpu": {
            STATIC_SHAPE: {},
            DYNAMIC_SHAPE: {-1: {-1}},
            CONSTANT_INPUT: {-1},
        },
        "test_layer_normalization_4d_axis0_expanded_ver18_cpu": {
            STATIC_SHAPE: {},
            DYNAMIC_SHAPE: {-1: {-1}},
            CONSTANT_INPUT: {-1},
        },
        "test_layer_normalization_4d_axis1_cpu": {
            STATIC_SHAPE: {},
            DYNAMIC_SHAPE: {-1: {-1}},
            CONSTANT_INPUT: {-1},
        },
        "test_layer_normalization_4d_axis1_expanded_cpu": {
            STATIC_SHAPE: {},
            DYNAMIC_SHAPE: {-1: {-1}},
            CONSTANT_INPUT: {-1},
        },
        "test_layer_normalization_4d_axis1_expanded_ver18_cpu": {
            STATIC_SHAPE: {},
            DYNAMIC_SHAPE: {-1: {-1}},
            CONSTANT_INPUT: {-1},
        },
        "test_layer_normalization_4d_axis2_cpu": {
            STATIC_SHAPE: {},
            DYNAMIC_SHAPE: {-1: {-1}},
            CONSTANT_INPUT: {-1},
        },
        "test_layer_normalization_4d_axis2_expanded_cpu": {
            STATIC_SHAPE: {},
            DYNAMIC_SHAPE: {-1: {-1}},
            CONSTANT_INPUT: {-1},
        },
        "test_layer_normalization_4d_axis2_expanded_ver18_cpu": {
            STATIC_SHAPE: {},
            DYNAMIC_SHAPE: {-1: {-1}},
            CONSTANT_INPUT: {-1},
        },
        "test_layer_normalization_4d_axis3_cpu": {
            STATIC_SHAPE: {},
            DYNAMIC_SHAPE: {-1: {-1}},
            CONSTANT_INPUT: {-1},
        },
        "test_layer_normalization_4d_axis3_expanded_cpu": {
            STATIC_SHAPE: {},
            DYNAMIC_SHAPE: {-1: {-1}},
            CONSTANT_INPUT: {-1},
        },
        "test_layer_normalization_4d_axis3_expanded_ver18_cpu": {
            STATIC_SHAPE: {},
            DYNAMIC_SHAPE: {-1: {-1}},
            CONSTANT_INPUT: {-1},
        },
        "test_layer_normalization_4d_axis_negative_1_cpu": {
            STATIC_SHAPE: {},
            DYNAMIC_SHAPE: {-1: {-1}},
            CONSTANT_INPUT: {-1},
        },
        "test_layer_normalization_4d_axis_negative_1_expanded_cpu": {
            STATIC_SHAPE: {},
            DYNAMIC_SHAPE: {-1: {-1}},
            CONSTANT_INPUT: {-1},
        },
        "test_layer_normalization_4d_axis_negative_1_expanded_ver18_cpu": {
            STATIC_SHAPE: {},
            DYNAMIC_SHAPE: {-1: {-1}},
            CONSTANT_INPUT: {-1},
        },
        "test_layer_normalization_4d_axis_negative_2_cpu": {
            STATIC_SHAPE: {},
            DYNAMIC_SHAPE: {-1: {-1}},
            CONSTANT_INPUT: {-1},
        },
        "test_layer_normalization_4d_axis_negative_2_expanded_cpu": {
            STATIC_SHAPE: {},
            DYNAMIC_SHAPE: {-1: {-1}},
            CONSTANT_INPUT: {-1},
        },
        "test_layer_normalization_4d_axis_negative_2_expanded_ver18_cpu": {
            STATIC_SHAPE: {},
            DYNAMIC_SHAPE: {-1: {-1}},
            CONSTANT_INPUT: {-1},
        },
        "test_layer_normalization_4d_axis_negative_3_cpu": {
            STATIC_SHAPE: {},
            DYNAMIC_SHAPE: {-1: {-1}},
            CONSTANT_INPUT: {-1},
        },
        "test_layer_normalization_4d_axis_negative_3_expanded_cpu": {
            STATIC_SHAPE: {},
            DYNAMIC_SHAPE: {-1: {-1}},
            CONSTANT_INPUT: {-1},
        },
        "test_layer_normalization_4d_axis_negative_3_expanded_ver18_cpu": {
            STATIC_SHAPE: {},
            DYNAMIC_SHAPE: {-1: {-1}},
            CONSTANT_INPUT: {-1},
        },
        "test_layer_normalization_4d_axis_negative_4_cpu": {
            STATIC_SHAPE: {},
            DYNAMIC_SHAPE: {-1: {-1}},
            CONSTANT_INPUT: {-1},
        },
        "test_layer_normalization_4d_axis_negative_4_expanded_cpu": {
            STATIC_SHAPE: {},
            DYNAMIC_SHAPE: {-1: {-1}},
            CONSTANT_INPUT: {-1},
        },
        "test_layer_normalization_4d_axis_negative_4_expanded_ver18_cpu": {
            STATIC_SHAPE: {},
            DYNAMIC_SHAPE: {-1: {-1}},
            CONSTANT_INPUT: {-1},
        },
        "test_layer_normalization_default_axis_cpu": {
            STATIC_SHAPE: {},
            DYNAMIC_SHAPE: {-1: {-1}},
            CONSTANT_INPUT: {-1},
        },
        "test_layer_normalization_default_axis_expanded_cpu": {
            STATIC_SHAPE: {},
            DYNAMIC_SHAPE: {-1: {-1}},
            CONSTANT_INPUT: {-1},
        },
        "test_layer_normalization_default_axis_expanded_ver18_cpu": {
            STATIC_SHAPE: {},
            DYNAMIC_SHAPE: {-1: {-1}},
            CONSTANT_INPUT: {-1},
        },
        # ==OP== LeakyRelu
        # ==MIN== 6
        "test_leakyrelu_cpu": {
            STATIC_SHAPE: {},
            DYNAMIC_SHAPE: {-1: {-1}},
            CONSTANT_INPUT: {-1},
        },
        "test_leakyrelu_default_cpu": {
            STATIC_SHAPE: {},
            DYNAMIC_SHAPE: {-1: {-1}},
            CONSTANT_INPUT: {-1},
        },
        "test_leakyrelu_example_cpu": {
            STATIC_SHAPE: {},
            DYNAMIC_SHAPE: {-1: {-1}},
            CONSTANT_INPUT: {-1},
        },
        # ==OP== LessOrEqual
        # ==MIN== 12
        "test_less_equal_cpu": {
            STATIC_SHAPE: {},
            DYNAMIC_SHAPE: {-1: {-1}},
            CONSTANT_INPUT: {-1},
        },
        "test_less_equal_bcast_cpu": {
            STATIC_SHAPE: {},
            DYNAMIC_SHAPE: {-1: {-1}},
            CONSTANT_INPUT: {-1},
        },
        # No idea where the code is for the expanded version, but it works.
        "test_less_equal_bcast_expanded_cpu": {
            STATIC_SHAPE: {},
            DYNAMIC_SHAPE: {-1: {-1}},
            CONSTANT_INPUT: {-1},
        },
        "test_less_equal_expanded_cpu": {
            STATIC_SHAPE: {},
            DYNAMIC_SHAPE: {-1: {-1}},
            CONSTANT_INPUT: {-1},
        },
        # ==OP== Less
        # ==MIN== 7
        "test_less_cpu": {
            STATIC_SHAPE: {},
            DYNAMIC_SHAPE: {-1: {-1}},
            CONSTANT_INPUT: {-1},
        },
        "test_less_bcast_cpu": {
            STATIC_SHAPE: {},
            DYNAMIC_SHAPE: {-1: {-1}},
            CONSTANT_INPUT: {-1},
        },
        # ==OP== Log
        # ==MIN== 6
        "test_log_example_cpu": {
            STATIC_SHAPE: {},
            DYNAMIC_SHAPE: {-1: {-1}},
            CONSTANT_INPUT: {-1},
        },
        "test_log_cpu": {
            STATIC_SHAPE: {},
            DYNAMIC_SHAPE: {-1: {-1}},
            CONSTANT_INPUT: {-1},
        },
        # ==OP== LogSoftmax
        # ==MIN== 13
        # ==LIM== Axis 0, 1, and default currently disabled due to changes in ONNX 1.8.1/Opset 13
        # ==TODO== Temporally removed due to changes in onnx 1.8.1
        # "test_logsoftmax_axis_0_cpu": {STATIC_SHAPE:{}, DYNAMIC_SHAPE:{-1:{-1}}, CONSTANT_INPUT:{-1}},
        # "test_logsoftmax_axis_1_cpu": {STATIC_SHAPE:{}, DYNAMIC_SHAPE:{-1:{-1}}, CONSTANT_INPUT:{-1}},
        "test_logsoftmax_axis_2_cpu": {
            STATIC_SHAPE: {},
            DYNAMIC_SHAPE: {-1: {-1}},
            CONSTANT_INPUT: {-1},
        },
        "test_logsoftmax_example_1_cpu": {
            STATIC_SHAPE: {},
            DYNAMIC_SHAPE: {-1: {-1}},
            CONSTANT_INPUT: {-1},
        },
        # "test_logsoftmax_default_axis_cpu": {STATIC_SHAPE:{}, DYNAMIC_SHAPE:{-1:{-1}}, CONSTANT_INPUT:{-1}},
        "test_logsoftmax_negative_axis_cpu": {
            STATIC_SHAPE: {},
            DYNAMIC_SHAPE: {-1: {-1}},
            CONSTANT_INPUT: {-1},
        },
        "test_logsoftmax_large_number_cpu": {
            STATIC_SHAPE: {},
            DYNAMIC_SHAPE: {-1: {-1}},
            CONSTANT_INPUT: {-1},
        },
        # ==OP== Loop
        # ==MIN== 1
        "test_loop11_cpu": {
            STATIC_SHAPE: {},
            DYNAMIC_SHAPE: {-1: {-1}},
            CONSTANT_INPUT: {-1},
        },
        # "test_loop13_seq_cpu": {STATIC_SHAPE:{}, DYNAMIC_SHAPE:{-1:{-1}}, CONSTANT_INPUT:{-1}},
        # "test_loop16_seq_none_cpu": {STATIC_SHAPE:{}, DYNAMIC_SHAPE:{-1:{-1}}, CONSTANT_INPUT:{-1}},
        # ==OP== LRN
        # ==MIN== 1
        "test_lrn_cpu": {
            STATIC_SHAPE: {},
            DYNAMIC_SHAPE: {-1: {-1}},
            CONSTANT_INPUT: {-1},
        },
        "test_lrn_default_cpu": {
            STATIC_SHAPE: {},
            DYNAMIC_SHAPE: {-1: {-1}},
            CONSTANT_INPUT: {-1},
        },
        # ==OP== LSTM
        # ==MIN== 7
        # CONSTANT_INPUT for W and R.
        "test_lstm_defaults_cpu": {
            STATIC_SHAPE: {},
            DYNAMIC_SHAPE: {0: {0, 1, 2}},
            CONSTANT_INPUT: {1, 2},
        },
        "test_lstm_with_initial_bias_cpu": {
            STATIC_SHAPE: {},
            DYNAMIC_SHAPE: {0: {0, 1, 2}},
            CONSTANT_INPUT: {1, 2},
        },
        "test_lstm_with_peepholes_cpu": {
            STATIC_SHAPE: {},
            DYNAMIC_SHAPE: {0: {0, 1, 2}},
            CONSTANT_INPUT: {1, 2},
        },
        "test_lstm_batchwise_cpu": {
            STATIC_SHAPE: {},
            DYNAMIC_SHAPE: {0: {0, 1, 2}},
            CONSTANT_INPUT: {1, 2},
        },
        # ==OP== MatMul
        # ==MIN== 1
        "test_matmul_2d_cpu": {
            STATIC_SHAPE: {},
            DYNAMIC_SHAPE: {-1: {-1}},
            CONSTANT_INPUT: {-1},
        },
        "test_matmul_3d_cpu": {
            STATIC_SHAPE: {},
            DYNAMIC_SHAPE: {-1: {-1}},
            CONSTANT_INPUT: {-1},
        },
        "test_matmul_4d_cpu": {
            STATIC_SHAPE: {},
            DYNAMIC_SHAPE: {-1: {-1}},
            CONSTANT_INPUT: {-1},
        },
        # ==OP== MatMulInteger
        # ==MIN== 10
        "test_matmulinteger_cpu": {
            STATIC_SHAPE: {},
            DYNAMIC_SHAPE: {-1: {-1}},
            CONSTANT_INPUT: {-1},
        },
        # ==OP== Max
        # ==MIN== 6
        # ==LIM== No support for unsigned int. Only ppc64le and MacOS platforms support float16.
        "test_max_example_cpu": {
            STATIC_SHAPE: {},
            DYNAMIC_SHAPE: {-1: {-1}},
            CONSTANT_INPUT: {-1},
        },
        "test_max_one_input_cpu": {
            STATIC_SHAPE: {},
            DYNAMIC_SHAPE: {-1: {-1}},
            CONSTANT_INPUT: {-1},
        },
        "test_max_two_inputs_cpu": {
            STATIC_SHAPE: {},
            DYNAMIC_SHAPE: {-1: {-1}},
            CONSTANT_INPUT: {-1},
        },
        "test_max_float16_cpu": {
            STATIC_SHAPE: {},
            DYNAMIC_SHAPE: {-1: {-1}},
            CONSTANT_INPUT: {-1},
            FLOAT16: {},
        },
        "test_max_float32_cpu": {
            STATIC_SHAPE: {},
            DYNAMIC_SHAPE: {-1: {-1}},
            CONSTANT_INPUT: {-1},
        },
        "test_max_float64_cpu": {
            STATIC_SHAPE: {},
            DYNAMIC_SHAPE: {-1: {-1}},
            CONSTANT_INPUT: {-1},
        },
        "test_max_int8_cpu": {
            STATIC_SHAPE: {},
            DYNAMIC_SHAPE: {-1: {-1}},
            CONSTANT_INPUT: {-1},
        },
        "test_max_int16_cpu": {
            STATIC_SHAPE: {},
            DYNAMIC_SHAPE: {-1: {-1}},
            CONSTANT_INPUT: {-1},
        },
        "test_max_int32_cpu": {
            STATIC_SHAPE: {},
            DYNAMIC_SHAPE: {-1: {-1}},
            CONSTANT_INPUT: {-1},
        },
        "test_max_int64_cpu": {
            STATIC_SHAPE: {},
            DYNAMIC_SHAPE: {-1: {-1}},
            CONSTANT_INPUT: {-1},
        },
        # loc("onnx.Max"): error: 'std.cmpi' op operand #0 must be signless-integer-like, but got 'ui8'
        # MLIR integers are currently signless.
        # "test_max_uint8_cpu": {STATIC_SHAPE:{}, DYNAMIC_SHAPE:{-1:{-1}}, CONSTANT_INPUT:{-1}},
        # "test_max_uint16_cpu": {STATIC_SHAPE:{}, DYNAMIC_SHAPE:{-1:{-1}}, CONSTANT_INPUT:{-1}},
        # "test_max_uint32_cpu": {STATIC_SHAPE:{}, DYNAMIC_SHAPE:{-1:{-1}}, CONSTANT_INPUT:{-1}},
        # "test_max_uint64_cpu": {STATIC_SHAPE:{}, DYNAMIC_SHAPE:{-1:{-1}}, CONSTANT_INPUT:{-1}},
        # ==OP== MaxPool
        # ==MIN== 1
        # ==LIM== Does not support argmax and short ints. Support single output only.
        # TODO: this comment does not appear to be true: same_upper/lower dyn padding-shapes not supported.
        # "test_maxpool_2d_uint8_cpu": {STATIC_SHAPE:{}, DYNAMIC_SHAPE:{-1:{-1}}, CONSTANT_INPUT:{-1}},
        "test_maxpool_2d_precomputed_pads_cpu": {
            STATIC_SHAPE: {},
            DYNAMIC_SHAPE: {-1: {-1}},
            CONSTANT_INPUT: {-1},
        },
        # "test_maxpool_with_argmax_2d_precomputed_pads_cpu": {STATIC_SHAPE:{}, DYNAMIC_SHAPE:{-1:{-1}}, CONSTANT_INPUT:{-1}},
        "test_maxpool_2d_precomputed_strides_cpu": {
            STATIC_SHAPE: {},
            DYNAMIC_SHAPE: {-1: {-1}},
            CONSTANT_INPUT: {-1},
        },
        # "test_maxpool_with_argmax_2d_precomputed_strides_cpu": {STATIC_SHAPE:{}, DYNAMIC_SHAPE:{-1:{-1}}, CONSTANT_INPUT:{-1}},
        "test_maxpool_2d_precomputed_same_upper_cpu": {
            STATIC_SHAPE: {},
            DYNAMIC_SHAPE: {-1: {-1}},
            CONSTANT_INPUT: {-1},
        },
        "test_maxpool_1d_default_cpu": {
            STATIC_SHAPE: {},
            DYNAMIC_SHAPE: {-1: {-1}},
            CONSTANT_INPUT: {-1},
        },
        "test_maxpool_2d_default_cpu": {
            STATIC_SHAPE: {},
            DYNAMIC_SHAPE: {-1: {-1}},
            CONSTANT_INPUT: {-1},
        },
        "test_maxpool_3d_default_cpu": {
            STATIC_SHAPE: {},
            DYNAMIC_SHAPE: {-1: {-1}},
            CONSTANT_INPUT: {-1},
        },
        "test_maxpool_2d_same_upper_cpu": {
            STATIC_SHAPE: {},
            DYNAMIC_SHAPE: {-1: {-1}},
            CONSTANT_INPUT: {-1},
        },
        "test_maxpool_2d_same_lower_cpu": {
            STATIC_SHAPE: {},
            DYNAMIC_SHAPE: {-1: {-1}},
            CONSTANT_INPUT: {-1},
        },
        "test_maxpool_2d_pads_cpu": {
            STATIC_SHAPE: {},
            DYNAMIC_SHAPE: {-1: {-1}},
            CONSTANT_INPUT: {-1},
        },
        "test_maxpool_2d_strides_cpu": {
            STATIC_SHAPE: {},
            DYNAMIC_SHAPE: {-1: {-1}},
            CONSTANT_INPUT: {-1},
        },
        "test_maxpool_2d_ceil_cpu": {
            STATIC_SHAPE: {},
            DYNAMIC_SHAPE: {-1: {-1}},
            CONSTANT_INPUT: {-1},
        },
        "test_maxpool_2d_dilations_cpu": {
            STATIC_SHAPE: {},
            DYNAMIC_SHAPE: {-1: {-1}},
            CONSTANT_INPUT: {-1},
        },
        # ==OP== Mean
        # ==MIN== 6
        "test_mean_example_cpu": {
            STATIC_SHAPE: {},
            DYNAMIC_SHAPE: {-1: {-1}},
            CONSTANT_INPUT: {-1},
        },
        "test_mean_one_input_cpu": {
            STATIC_SHAPE: {},
            DYNAMIC_SHAPE: {-1: {-1}},
            CONSTANT_INPUT: {-1},
        },
        "test_mean_two_inputs_cpu": {
            STATIC_SHAPE: {},
            DYNAMIC_SHAPE: {-1: {-1}},
            CONSTANT_INPUT: {-1},
        },
        # ==OP== Min
        # ==MIN== 6
        # ==LIM== Does not support unsigned numbers. Only ppc64le and MacOS platforms support float16.
        "test_min_example_cpu": {
            STATIC_SHAPE: {},
            DYNAMIC_SHAPE: {-1: {-1}},
            CONSTANT_INPUT: {-1},
        },
        "test_min_one_input_cpu": {
            STATIC_SHAPE: {},
            DYNAMIC_SHAPE: {-1: {-1}},
            CONSTANT_INPUT: {-1},
        },
        "test_min_two_inputs_cpu": {
            STATIC_SHAPE: {},
            DYNAMIC_SHAPE: {-1: {-1}},
            CONSTANT_INPUT: {-1},
        },
        "test_min_float16_cpu": {
            STATIC_SHAPE: {},
            DYNAMIC_SHAPE: {-1: {-1}},
            CONSTANT_INPUT: {-1},
            FLOAT16: {},
        },
        "test_min_float32_cpu": {
            STATIC_SHAPE: {},
            DYNAMIC_SHAPE: {-1: {-1}},
            CONSTANT_INPUT: {-1},
        },
        "test_min_float64_cpu": {
            STATIC_SHAPE: {},
            DYNAMIC_SHAPE: {-1: {-1}},
            CONSTANT_INPUT: {-1},
        },
        "test_min_int8_cpu": {
            STATIC_SHAPE: {},
            DYNAMIC_SHAPE: {-1: {-1}},
            CONSTANT_INPUT: {-1},
        },
        "test_min_int16_cpu": {
            STATIC_SHAPE: {},
            DYNAMIC_SHAPE: {-1: {-1}},
            CONSTANT_INPUT: {-1},
        },
        "test_min_int32_cpu": {
            STATIC_SHAPE: {},
            DYNAMIC_SHAPE: {-1: {-1}},
            CONSTANT_INPUT: {-1},
        },
        "test_min_int64_cpu": {
            STATIC_SHAPE: {},
            DYNAMIC_SHAPE: {-1: {-1}},
            CONSTANT_INPUT: {-1},
        },
        # loc("onnx.Min"): error: 'std.cmpi' op operand #0 must be signless-integer-like, but got 'ui8'
        # MLIR integers are curretnly signless.
        # "test_min_uint8_cpu": {STATIC_SHAPE:{}, DYNAMIC_SHAPE:{-1:{-1}}, CONSTANT_INPUT:{-1}},
        # "test_min_uint16_cpu": {STATIC_SHAPE:{}, DYNAMIC_SHAPE:{-1:{-1}}, CONSTANT_INPUT:{-1}},
        # "test_min_uint32_cpu": {STATIC_SHAPE:{}, DYNAMIC_SHAPE:{-1:{-1}}, CONSTANT_INPUT:{-1}},
        # "test_min_uint64_cpu": {STATIC_SHAPE:{}, DYNAMIC_SHAPE:{-1:{-1}}, CONSTANT_INPUT:{-1}},
        # ==OP== Mod
        # ==MIN== 10
        # ==LIM==  Support float and double only. Only ppc64le and MacOS platforms support float16.
        "test_mod_mixed_sign_float32_cpu": {
            STATIC_SHAPE: {},
            DYNAMIC_SHAPE: {-1: {-1}},
            CONSTANT_INPUT: {-1},
        },
        "test_mod_mixed_sign_float64_cpu": {
            STATIC_SHAPE: {},
            DYNAMIC_SHAPE: {-1: {-1}},
            CONSTANT_INPUT: {-1},
        },
        "test_mod_mixed_sign_float16_cpu": {
            STATIC_SHAPE: {},
            DYNAMIC_SHAPE: {-1: {-1}},
            CONSTANT_INPUT: {-1},
            FLOAT16: {},
        },
        # Not yet support integers since MLIR integers are signless.
        # "test_mod_broadcast_cpu": {STATIC_SHAPE:{}, DYNAMIC_SHAPE:{-1:{-1}}, CONSTANT_INPUT:{-1}},
        # "test_mod_int64_fmod_cpu": {STATIC_SHAPE:{}, DYNAMIC_SHAPE:{-1:{-1}}, CONSTANT_INPUT:{-1}},
        # "test_mod_mixed_sign_int16_cpu": {STATIC_SHAPE:{}, DYNAMIC_SHAPE:{-1:{-1}}, CONSTANT_INPUT:{-1}},
        "test_mod_mixed_sign_int32_cpu": {
            STATIC_SHAPE: {},
            DYNAMIC_SHAPE: {-1: {-1}},
            CONSTANT_INPUT: {-1},
        },
        "test_mod_mixed_sign_int64_cpu": {
            STATIC_SHAPE: {},
            DYNAMIC_SHAPE: {-1: {-1}},
            CONSTANT_INPUT: {-1},
        },
        # "test_mod_mixed_sign_int8_cpu": {STATIC_SHAPE:{}, DYNAMIC_SHAPE:{-1:{-1}}, CONSTANT_INPUT:{-1}},
        # "test_mod_uint16_cpu": {STATIC_SHAPE:{}, DYNAMIC_SHAPE:{-1:{-1}}, CONSTANT_INPUT:{-1}},
        # "test_mod_uint32_cpu": {STATIC_SHAPE:{}, DYNAMIC_SHAPE:{-1:{-1}}, CONSTANT_INPUT:{-1}},
        # "test_mod_uint64_cpu": {STATIC_SHAPE:{}, DYNAMIC_SHAPE:{-1:{-1}}, CONSTANT_INPUT:{-1}},
        # "test_mod_uint8_cpu": {STATIC_SHAPE:{}, DYNAMIC_SHAPE:{-1:{-1}}, CONSTANT_INPUT:{-1}},
        # ==OP== Mul
        # ==MIN== 6
        # ==LIM== Does not support short integers.
        "test_mul_example_cpu": {
            STATIC_SHAPE: {},
            DYNAMIC_SHAPE: {-1: {-1}},
            CONSTANT_INPUT: {-1},
        },
        "test_mul_cpu": {
            STATIC_SHAPE: {},
            DYNAMIC_SHAPE: {-1: {-1}},
            CONSTANT_INPUT: {-1},
        },
        # "test_mul_uint8_cpu": {STATIC_SHAPE:{}, DYNAMIC_SHAPE:{-1:{-1}}, CONSTANT_INPUT:{-1}},
        "test_mul_bcast_cpu": {
            STATIC_SHAPE: {},
            DYNAMIC_SHAPE: {-1: {-1}},
            CONSTANT_INPUT: {-1},
        },
        # ==OP== Neg
        # ==MIN== 6
        "test_neg_example_cpu": {
            STATIC_SHAPE: {},
            DYNAMIC_SHAPE: {-1: {-1}},
            CONSTANT_INPUT: {-1},
        },
        "test_neg_cpu": {
            STATIC_SHAPE: {},
            DYNAMIC_SHAPE: {-1: {-1}},
            CONSTANT_INPUT: {-1},
        },
        # ==OP== NonMaxSuppression
        # ==MIN== 10
        "test_nonmaxsuppression_center_point_box_format_cpu": {
            STATIC_SHAPE: {},
            DYNAMIC_SHAPE: {-1: {-1}},
            CONSTANT_INPUT: {-1},
        },
        "test_nonmaxsuppression_flipped_coordinates_cpu": {
            STATIC_SHAPE: {},
            DYNAMIC_SHAPE: {-1: {-1}},
            CONSTANT_INPUT: {-1},
        },
        "test_nonmaxsuppression_identical_boxes_cpu": {
            STATIC_SHAPE: {},
            DYNAMIC_SHAPE: {-1: {-1}},
            CONSTANT_INPUT: {-1},
        },
        "test_nonmaxsuppression_limit_output_size_cpu": {
            STATIC_SHAPE: {},
            DYNAMIC_SHAPE: {-1: {-1}},
            CONSTANT_INPUT: {-1},
        },
        "test_nonmaxsuppression_single_box_cpu": {
            STATIC_SHAPE: {},
            DYNAMIC_SHAPE: {-1: {-1}},
            CONSTANT_INPUT: {-1},
        },
        "test_nonmaxsuppression_suppress_by_IOU_cpu": {
            STATIC_SHAPE: {},
            DYNAMIC_SHAPE: {-1: {-1}},
            CONSTANT_INPUT: {-1},
        },
        "test_nonmaxsuppression_suppress_by_IOU_and_scores_cpu": {
            STATIC_SHAPE: {},
            DYNAMIC_SHAPE: {-1: {-1}},
            CONSTANT_INPUT: {-1},
        },
        "test_nonmaxsuppression_two_batches_cpu": {
            STATIC_SHAPE: {},
            DYNAMIC_SHAPE: {-1: {-1}},
            CONSTANT_INPUT: {-1},
        },
        "test_nonmaxsuppression_two_classes_cpu": {
            STATIC_SHAPE: {},
            DYNAMIC_SHAPE: {-1: {-1}},
            CONSTANT_INPUT: {-1},
        },
        # ==OP== NonZero
        # ==MIN== 9
        "test_nonzero_example_cpu": {
            STATIC_SHAPE: {},
            DYNAMIC_SHAPE: {-1: {-1}},
            CONSTANT_INPUT: {-1},
        },
        # ==OP== Not
        # ==MIN== 1
        "test_not_2d_cpu": {
            STATIC_SHAPE: {},
            DYNAMIC_SHAPE: {-1: {-1}},
            CONSTANT_INPUT: {-1},
        },
        "test_not_3d_cpu": {
            STATIC_SHAPE: {},
            DYNAMIC_SHAPE: {-1: {-1}},
            CONSTANT_INPUT: {-1},
        },
        "test_not_4d_cpu": {
            STATIC_SHAPE: {},
            DYNAMIC_SHAPE: {-1: {-1}},
            CONSTANT_INPUT: {-1},
        },
        # ==OP== OneHot
        # ==MIN== 9
        "test_onehot_without_axis_cpu": {
            STATIC_SHAPE: {},
            DYNAMIC_SHAPE: {-1: {-1}},
            CONSTANT_INPUT: {-1},
        },
        "test_onehot_with_axis_cpu": {
            STATIC_SHAPE: {},
            DYNAMIC_SHAPE: {-1: {-1}},
            CONSTANT_INPUT: {-1},
        },
        "test_onehot_negative_indices_cpu": {
            STATIC_SHAPE: {},
            DYNAMIC_SHAPE: {-1: {-1}},
            CONSTANT_INPUT: {-1},
        },
        "test_onehot_with_negative_axis_cpu": {
            STATIC_SHAPE: {},
            DYNAMIC_SHAPE: {-1: {-1}},
            CONSTANT_INPUT: {-1},
        },
        # ==OP== Or
        # ==MIN== 7
        "test_or2d_cpu": {
            STATIC_SHAPE: {},
            DYNAMIC_SHAPE: {-1: {-1}},
            CONSTANT_INPUT: {-1},
        },
        "test_or3d_cpu": {
            STATIC_SHAPE: {},
            DYNAMIC_SHAPE: {-1: {-1}},
            CONSTANT_INPUT: {-1},
        },
        "test_or4d_cpu": {
            STATIC_SHAPE: {},
            DYNAMIC_SHAPE: {-1: {-1}},
            CONSTANT_INPUT: {-1},
        },
        "test_or_bcast3v1d_cpu": {
            STATIC_SHAPE: {},
            DYNAMIC_SHAPE: {-1: {-1}},
            CONSTANT_INPUT: {-1},
        },
        "test_or_bcast3v2d_cpu": {
            STATIC_SHAPE: {},
            DYNAMIC_SHAPE: {-1: {-1}},
            CONSTANT_INPUT: {-1},
        },
        "test_or_bcast4v2d_cpu": {
            STATIC_SHAPE: {},
            DYNAMIC_SHAPE: {-1: {-1}},
            CONSTANT_INPUT: {-1},
        },
        "test_or_bcast4v3d_cpu": {
            STATIC_SHAPE: {},
            DYNAMIC_SHAPE: {-1: {-1}},
            CONSTANT_INPUT: {-1},
        },
        "test_or_bcast4v4d_cpu": {
            STATIC_SHAPE: {},
            DYNAMIC_SHAPE: {-1: {-1}},
            CONSTANT_INPUT: {-1},
        },
        # ==OP== Pad
        # ==MIN== 2
        # ==LIM== axes input not supported
        "test_constant_pad_cpu": {
            STATIC_SHAPE: {},
<<<<<<< HEAD
            # Issue #2639: Dynamic test fails. Need to be fixed.
            DYNAMIC_SHAPE: {-1: {-1}},
=======
            DYNAMIC_SHAPE: {0: {-1}},
>>>>>>> d338991b
            CONSTANT_INPUT: {-1},
        },
        "test_edge_pad_cpu": {
            STATIC_SHAPE: {},
<<<<<<< HEAD
            # Issue #2639: Dynamic test fails. Need to be fixed.
            DYNAMIC_SHAPE: {-1: {-1}},
=======
            DYNAMIC_SHAPE: {0: {-1}},
>>>>>>> d338991b
            CONSTANT_INPUT: {-1},
        },
        "test_reflect_pad_cpu": {
            STATIC_SHAPE: {},
            # Issue #2639: Dynamic test fails. Need to be fixed.
<<<<<<< HEAD
            DYNAMIC_SHAPE: {-1: {-1}},
=======
            DYNAMIC_SHAPE: {0: {-1}},
>>>>>>> d338991b
            CONSTANT_INPUT: {-1},
        },
        # ==OP== Pow
        # ==MIN== 7
        # ==LIM== No support for power with integer types
        "test_pow_cpu": {
            STATIC_SHAPE: {},
            DYNAMIC_SHAPE: {-1: {-1}},
            CONSTANT_INPUT: {-1},
        },
        "test_pow_example_cpu": {
            STATIC_SHAPE: {},
            DYNAMIC_SHAPE: {-1: {-1}},
            CONSTANT_INPUT: {-1},
        },
        "test_pow_bcast_scalar_cpu": {
            STATIC_SHAPE: {},
            DYNAMIC_SHAPE: {-1: {-1}},
            CONSTANT_INPUT: {-1},
        },
        "test_pow_bcast_array_cpu": {
            STATIC_SHAPE: {},
            DYNAMIC_SHAPE: {-1: {-1}},
            CONSTANT_INPUT: {-1},
        },
        # ==OP== PRelu
        # ==MIN== 6
        "test_prelu_example_cpu": {
            STATIC_SHAPE: {},
            DYNAMIC_SHAPE: {-1: {-1}},
            CONSTANT_INPUT: {-1},
        },
        "test_prelu_broadcast_cpu": {
            STATIC_SHAPE: {},
            DYNAMIC_SHAPE: {-1: {-1}},
            CONSTANT_INPUT: {-1},
        },
        # ==OP== QuantizeLinear
        # ==MIN== 10
        # ==LIM== Do not support per-axis and i8 quantization.
        # "test_quantizelinear_axis_cpu": {STATIC_SHAPE:{}, DYNAMIC_SHAPE:{-1:{-1}}, CONSTANT_INPUT:{-1}},
        "test_quantizelinear_cpu": {
            STATIC_SHAPE: {},
            DYNAMIC_SHAPE: {-1: {-1}},
            CONSTANT_INPUT: {-1},
        },
        # ==OP== Range
        # ==MIN== 11
        "test_range_float_type_positive_delta_cpu": {
            STATIC_SHAPE: {},
            DYNAMIC_SHAPE: {-1: {-1}},
            CONSTANT_INPUT: {-1},
        },
        "test_range_int32_type_negative_delta_cpu": {
            STATIC_SHAPE: {},
            DYNAMIC_SHAPE: {-1: {-1}},
            CONSTANT_INPUT: {-1},
        },
        # ==OP== Reciprocal
        # ==MIN== 6
        "test_reciprocal_cpu": {
            STATIC_SHAPE: {},
            DYNAMIC_SHAPE: {-1: {-1}},
            CONSTANT_INPUT: {-1},
        },
        "test_reciprocal_example_cpu": {
            STATIC_SHAPE: {},
            DYNAMIC_SHAPE: {-1: {-1}},
            CONSTANT_INPUT: {-1},
        },
        # ==OP== ReduceLogSumExp
        # ==MIN== 13
        # ==LIM== do_not_keep_dim not supported.
        # "test_reduce_log_sum_exp_default_axes_keepdims_example_cpu": {STATIC_SHAPE:{}, DYNAMIC_SHAPE:{-1:{-1}}, CONSTANT_INPUT:{-1}},
        # "test_reduce_log_sum_exp_default_axes_keepdims_random_cpu": {STATIC_SHAPE:{}, DYNAMIC_SHAPE:{-1:{-1}}, CONSTANT_INPUT:{-1}},
        # "test_reduce_log_sum_exp_do_not_keepdims_example_cpu": {STATIC_SHAPE:{}, DYNAMIC_SHAPE:{-1:{-1}}, CONSTANT_INPUT:{-1}},
        # "test_reduce_log_sum_exp_do_not_keepdims_random_cpu": {STATIC_SHAPE:{}, DYNAMIC_SHAPE:{-1:{-1}}, CONSTANT_INPUT:{-1}},
        "test_reduce_log_sum_exp_keepdims_example_cpu": {
            STATIC_SHAPE: {},
            DYNAMIC_SHAPE: {-1: {-1}},
            CONSTANT_INPUT: {-1},
        },
        "test_reduce_log_sum_exp_keepdims_random_cpu": {
            STATIC_SHAPE: {},
            DYNAMIC_SHAPE: {-1: {-1}},
            CONSTANT_INPUT: {-1},
        },
        "test_reduce_log_sum_exp_negative_axes_keepdims_example_cpu": {
            STATIC_SHAPE: {},
            DYNAMIC_SHAPE: {-1: {-1}},
            CONSTANT_INPUT: {-1},
        },
        "test_reduce_log_sum_exp_negative_axes_keepdims_random_cpu": {
            STATIC_SHAPE: {},
            DYNAMIC_SHAPE: {-1: {-1}},
            CONSTANT_INPUT: {-1},
        },
        # ==OP== ReduceLogSum
        # ==MIN== 13
        # ==LIM== do_not_keep_dim not supported.
        # "test_reduce_log_sum_desc_axes_cpu": {STATIC_SHAPE:{}, DYNAMIC_SHAPE:{-1:{-1}}, CONSTANT_INPUT:{-1}},
        # "test_reduce_log_sum_asc_axes_cpu": {STATIC_SHAPE:{}, DYNAMIC_SHAPE:{-1:{-1}}, CONSTANT_INPUT:{-1}},
        "test_reduce_log_sum_default_cpu": {
            STATIC_SHAPE: {},
            DYNAMIC_SHAPE: {-1: {-1}},
            CONSTANT_INPUT: {-1},
        },
        "test_reduce_log_sum_negative_axes_cpu": {
            STATIC_SHAPE: {},
            DYNAMIC_SHAPE: {-1: {-1}},
            CONSTANT_INPUT: {-1},
        },
        # Name changed in v13
        "test_reduce_log_sum_default_expanded_cpu": {
            STATIC_SHAPE: {},
            DYNAMIC_SHAPE: {-1: {-1}},
            CONSTANT_INPUT: {-1},
        },
        # ==OP== ReduceL1
        # ==MIN== 13
        # ==LIM== do_not_keep_dim not supported.
        # "test_reduce_l1_default_axes_keepdims_example_cpu": {STATIC_SHAPE:{}, DYNAMIC_SHAPE:{-1:{-1}}, CONSTANT_INPUT:{-1}},
        # "test_reduce_l1_default_axes_keepdims_random_cpu": {STATIC_SHAPE:{}, DYNAMIC_SHAPE:{-1:{-1}}, CONSTANT_INPUT:{-1}},
        # "test_reduce_l1_do_not_keepdims_example_cpu": {STATIC_SHAPE:{}, DYNAMIC_SHAPE:{-1:{-1}}, CONSTANT_INPUT:{-1}},
        # "test_reduce_l1_do_not_keepdims_random_cpu": {STATIC_SHAPE:{}, DYNAMIC_SHAPE:{-1:{-1}}, CONSTANT_INPUT:{-1}},
        "test_reduce_l1_keep_dims_example_cpu": {
            STATIC_SHAPE: {},
            DYNAMIC_SHAPE: {-1: {-1}},
            CONSTANT_INPUT: {-1},
        },
        "test_reduce_l1_keep_dims_random_cpu": {STATIC_SHAPE: {}},
        "test_reduce_l1_negative_axes_keep_dims_example_cpu": {
            STATIC_SHAPE: {},
            DYNAMIC_SHAPE: {-1: {-1}},
            CONSTANT_INPUT: {-1},
        },
        "test_reduce_l1_negative_axes_keep_dims_random_cpu": {
            STATIC_SHAPE: {},
            DYNAMIC_SHAPE: {-1: {-1}},
            CONSTANT_INPUT: {-1},
        },
        # ==OP== ReduceL2
        # ==MIN== 13
        # ==LIM== do_not_keep_dim not supported.
        # "test_reduce_l2_default_axes_keepdims_example_cpu": {STATIC_SHAPE:{}, DYNAMIC_SHAPE:{-1:{-1}}, CONSTANT_INPUT:{-1}},
        # "test_reduce_l2_default_axes_keepdims_random_cpu": {STATIC_SHAPE:{}, DYNAMIC_SHAPE:{-1:{-1}}, CONSTANT_INPUT:{-1}},
        # "test_reduce_l2_do_not_keepdims_example_cpu": {STATIC_SHAPE:{}, DYNAMIC_SHAPE:{-1:{-1}}, CONSTANT_INPUT:{-1}},
        # "test_reduce_l2_do_not_keepdims_random_cpu": {STATIC_SHAPE:{}, DYNAMIC_SHAPE:{-1:{-1}}, CONSTANT_INPUT:{-1}},
        "test_reduce_l2_keep_dims_example_cpu": {
            STATIC_SHAPE: {},
            DYNAMIC_SHAPE: {-1: {-1}},
            CONSTANT_INPUT: {-1},
        },
        "test_reduce_l2_keep_dims_random_cpu": {
            STATIC_SHAPE: {},
            DYNAMIC_SHAPE: {-1: {-1}},
            CONSTANT_INPUT: {-1},
        },
        "test_reduce_l2_negative_axes_keep_dims_example_cpu": {
            STATIC_SHAPE: {},
            DYNAMIC_SHAPE: {-1: {-1}},
            CONSTANT_INPUT: {-1},
        },
        "test_reduce_l2_negative_axes_keep_dims_random_cpu": {
            STATIC_SHAPE: {},
            DYNAMIC_SHAPE: {-1: {-1}},
            CONSTANT_INPUT: {-1},
        },
        # ==OP== ReduceMax
        # ==MIN== 1
        # ==LIM== do_not_keep_dim not supported.
        # "test_reduce_max_default_axes_keepdim_example_cpu": {STATIC_SHAPE:{}, DYNAMIC_SHAPE:{-1:{-1}}, CONSTANT_INPUT:{-1}},
        # "test_reduce_max_default_axes_keepdims_random_cpu": {STATIC_SHAPE:{}, DYNAMIC_SHAPE:{-1:{-1}}, CONSTANT_INPUT:{-1}},
        # "test_reduce_max_do_not_keepdims_example_cpu": {STATIC_SHAPE:{}, DYNAMIC_SHAPE:{-1:{-1}}, CONSTANT_INPUT:{-1}},
        # "test_reduce_max_do_not_keepdims_random_cpu": {STATIC_SHAPE:{}, DYNAMIC_SHAPE:{-1:{-1}}, CONSTANT_INPUT:{-1}},
        "test_reduce_max_keepdims_example_cpu": {
            STATIC_SHAPE: {},
            DYNAMIC_SHAPE: {-1: {-1}},
            CONSTANT_INPUT: {-1},
        },
        "test_reduce_max_keepdims_random_cpu": {
            STATIC_SHAPE: {},
            DYNAMIC_SHAPE: {-1: {-1}},
            CONSTANT_INPUT: {-1},
        },
        "test_reduce_max_negative_axes_keepdims_example_cpu": {
            STATIC_SHAPE: {},
            DYNAMIC_SHAPE: {-1: {-1}},
            CONSTANT_INPUT: {-1},
        },
        "test_reduce_max_negative_axes_keepdims_random_cpu": {
            STATIC_SHAPE: {},
            DYNAMIC_SHAPE: {-1: {-1}},
            CONSTANT_INPUT: {-1},
        },
        # ==OP== ReduceMean
        # ==MIN== 1
        # ==LIM== do_not_keep_dim not supported.
        # "test_reduce_mean_default_axes_keepdims_example_cpu": {STATIC_SHAPE:{}, DYNAMIC_SHAPE:{-1:{-1}}, CONSTANT_INPUT:{-1}},
        # "test_reduce_mean_default_axes_keepdims_random_cpu": {STATIC_SHAPE:{}, DYNAMIC_SHAPE:{-1:{-1}}, CONSTANT_INPUT:{-1}},
        # "test_reduce_mean_do_not_keepdims_example_cpu": {STATIC_SHAPE:{}, DYNAMIC_SHAPE:{-1:{-1}}, CONSTANT_INPUT:{-1}},
        # "test_reduce_mean_do_not_keepdims_random_cpu": {STATIC_SHAPE:{}, DYNAMIC_SHAPE:{-1:{-1}}, CONSTANT_INPUT:{-1}},
        "test_reduce_mean_keepdims_example_cpu": {
            STATIC_SHAPE: {},
            DYNAMIC_SHAPE: {-1: {-1}},
            CONSTANT_INPUT: {-1},
        },
        "test_reduce_mean_keepdims_random_cpu": {
            STATIC_SHAPE: {},
            DYNAMIC_SHAPE: {-1: {-1}},
            CONSTANT_INPUT: {-1},
        },
        "test_reduce_mean_negative_axes_keepdims_example_cpu": {
            STATIC_SHAPE: {},
            DYNAMIC_SHAPE: {-1: {-1}},
            CONSTANT_INPUT: {-1},
        },
        "test_reduce_mean_negative_axes_keepdims_random_cpu": {
            STATIC_SHAPE: {},
            DYNAMIC_SHAPE: {-1: {-1}},
            CONSTANT_INPUT: {-1},
        },
        # ==OP== ReduceMin
        # ==MIN== 1
        # ==LIM== do_not_keep_dim not supported.
        # "test_reduce_min_default_axes_keepdims_example_cpu": {STATIC_SHAPE:{}, DYNAMIC_SHAPE:{-1:{-1}}, CONSTANT_INPUT:{-1}},
        # "test_reduce_min_default_axes_keepdims_random_cpu": {STATIC_SHAPE:{}, DYNAMIC_SHAPE:{-1:{-1}}, CONSTANT_INPUT:{-1}},
        # "test_reduce_min_do_not_keepdims_example_cpu": {STATIC_SHAPE:{}, DYNAMIC_SHAPE:{-1:{-1}}, CONSTANT_INPUT:{-1}},
        # "test_reduce_min_do_not_keepdims_random_cpu": {STATIC_SHAPE:{}, DYNAMIC_SHAPE:{-1:{-1}}, CONSTANT_INPUT:{-1}},
        "test_reduce_min_keepdims_example_cpu": {
            STATIC_SHAPE: {},
            DYNAMIC_SHAPE: {-1: {-1}},
            CONSTANT_INPUT: {-1},
        },
        "test_reduce_min_keepdims_random_cpu": {
            STATIC_SHAPE: {},
            DYNAMIC_SHAPE: {-1: {-1}},
            CONSTANT_INPUT: {-1},
        },
        "test_reduce_min_negative_axes_keepdims_example_cpu": {
            STATIC_SHAPE: {},
            DYNAMIC_SHAPE: {-1: {-1}},
            CONSTANT_INPUT: {-1},
        },
        "test_reduce_min_negative_axes_keepdims_random_cpu": {
            STATIC_SHAPE: {},
            DYNAMIC_SHAPE: {-1: {-1}},
            CONSTANT_INPUT: {-1},
        },
        # ==OP== ReduceProd
        # ==MIN== 13
        # ==LIM== do_not_keep_dim not supported.
        # "test_reduce_prod_default_axes_keepdims_example_cpu": {STATIC_SHAPE:{}, DYNAMIC_SHAPE:{-1:{-1}}, CONSTANT_INPUT:{-1}},
        # "test_reduce_prod_default_axes_keepdims_random_cpu": {STATIC_SHAPE:{}, DYNAMIC_SHAPE:{-1:{-1}}, CONSTANT_INPUT:{-1}},
        # "test_reduce_prod_do_not_keepdims_example_cpu": {STATIC_SHAPE:{}, DYNAMIC_SHAPE:{-1:{-1}}, CONSTANT_INPUT:{-1}},
        # "test_reduce_prod_do_not_keepdims_random_cpu": {STATIC_SHAPE:{}, DYNAMIC_SHAPE:{-1:{-1}}, CONSTANT_INPUT:{-1}},
        "test_reduce_prod_keepdims_example_cpu": {
            STATIC_SHAPE: {},
            DYNAMIC_SHAPE: {-1: {-1}},
            CONSTANT_INPUT: {-1},
        },
        "test_reduce_prod_keepdims_random_cpu": {
            STATIC_SHAPE: {},
            DYNAMIC_SHAPE: {-1: {-1}},
            CONSTANT_INPUT: {-1},
        },
        "test_reduce_prod_negative_axes_keepdims_example_cpu": {
            STATIC_SHAPE: {},
            DYNAMIC_SHAPE: {-1: {-1}},
            CONSTANT_INPUT: {-1},
        },
        "test_reduce_prod_negative_axes_keepdims_random_cpu": {
            STATIC_SHAPE: {},
            DYNAMIC_SHAPE: {-1: {-1}},
            CONSTANT_INPUT: {-1},
        },
        # ==OP== ReduceSum
        # ==MIN== 1
        # ==LIM== Default axis and do_not_keep_dim not supported.
        # ==TODO== Default axis and do_not_keep_dim temporarily removed due to changes in onnx 1.8.1
        # "test_reduce_sum_do_not_keepdims_example_cpu": {STATIC_SHAPE:{}, DYNAMIC_SHAPE:{-1:{-1}}, CONSTANT_INPUT:{-1}},
        # "test_reduce_sum_do_not_keepdims_random_cpu": {STATIC_SHAPE:{}, DYNAMIC_SHAPE:{-1:{-1}}, CONSTANT_INPUT:{-1}},
        "test_reduce_sum_keepdims_example_cpu": {
            STATIC_SHAPE: {},
            DYNAMIC_SHAPE: {-1: {-1}},
            CONSTANT_INPUT: {-1},
        },
        "test_reduce_sum_keepdims_random_cpu": {
            STATIC_SHAPE: {},
            DYNAMIC_SHAPE: {-1: {-1}},
            CONSTANT_INPUT: {-1},
        },
        # "test_reduce_sum_default_axes_keepdims_example_cpu": {STATIC_SHAPE:{}, DYNAMIC_SHAPE:{-1:{-1}}, CONSTANT_INPUT:{-1}},
        # "test_reduce_sum_default_axes_keepdims_random_cpu": {STATIC_SHAPE:{}, DYNAMIC_SHAPE:{-1:{-1}}, CONSTANT_INPUT:{-1}},
        "test_reduce_sum_negative_axes_keepdims_example_cpu": {
            STATIC_SHAPE: {},
            DYNAMIC_SHAPE: {-1: {-1}},
            CONSTANT_INPUT: {0},
        },
        "test_reduce_sum_negative_axes_keepdims_random_cpu": {
            STATIC_SHAPE: {},
            DYNAMIC_SHAPE: {-1: {-1}},
            CONSTANT_INPUT: {0},
        },
        "test_reduce_sum_empty_axes_input_noop_example_cpu": {
            STATIC_SHAPE: {},
            DYNAMIC_SHAPE: {-1: {-1}},
            CONSTANT_INPUT: {0},
        },
        # ==OP== ReduceSumSquare
        # ==MIN== 13
        # ==LIM== Default axis and do_not_keep_dim not supported.
        # "test_reduce_sum_square_default_axes_keepdims_example_cpu": {STATIC_SHAPE:{}, DYNAMIC_SHAPE:{-1:{-1}}, CONSTANT_INPUT:{-1}},
        # "test_reduce_sum_square_default_axes_keepdims_random_cpu": {STATIC_SHAPE:{}, DYNAMIC_SHAPE:{-1:{-1}}, CONSTANT_INPUT:{-1}},
        # "test_reduce_sum_square_do_not_keepdims_example_cpu": {STATIC_SHAPE:{}, DYNAMIC_SHAPE:{-1:{-1}}, CONSTANT_INPUT:{-1}},
        # "test_reduce_sum_square_do_not_keepdims_random_cpu": {STATIC_SHAPE:{}, DYNAMIC_SHAPE:{-1:{-1}}, CONSTANT_INPUT:{-1}},
        "test_reduce_sum_square_keepdims_example_cpu": {
            STATIC_SHAPE: {},
            DYNAMIC_SHAPE: {-1: {-1}},
            CONSTANT_INPUT: {-1},
        },
        "test_reduce_sum_square_keepdims_random_cpu": {
            STATIC_SHAPE: {},
            DYNAMIC_SHAPE: {-1: {-1}},
            CONSTANT_INPUT: {-1},
        },
        "test_reduce_sum_square_negative_axes_keepdims_example_cpu": {
            STATIC_SHAPE: {},
            DYNAMIC_SHAPE: {-1: {-1}},
            CONSTANT_INPUT: {-1},
        },
        "test_reduce_sum_square_negative_axes_keepdims_random_cpu": {
            STATIC_SHAPE: {},
            DYNAMIC_SHAPE: {-1: {-1}},
            CONSTANT_INPUT: {-1},
        },
        # ==OP== Relu
        # ==MIN== 6
        "test_relu_cpu": {
            STATIC_SHAPE: {},
            DYNAMIC_SHAPE: {-1: {-1}},
            CONSTANT_INPUT: {-1},
        },
        # ==OP== Reshape
        # ==MIN== 5
        # ==LIM== allowzero not supported.
        "test_reshape_extended_dims_cpu": {
            STATIC_SHAPE: {},
            DYNAMIC_SHAPE: {0: {-1}},
            CONSTANT_INPUT: {-1},
        },
        "test_reshape_negative_dim_cpu": {
            STATIC_SHAPE: {},
            DYNAMIC_SHAPE: {0: {-1}},
            CONSTANT_INPUT: {-1},
        },
        "test_reshape_negative_extended_dims_cpu": {
            STATIC_SHAPE: {},
            DYNAMIC_SHAPE: {0: {-1}},
            CONSTANT_INPUT: {-1},
        },
        "test_reshape_one_dim_cpu": {
            STATIC_SHAPE: {},
            DYNAMIC_SHAPE: {0: {-1}},
            CONSTANT_INPUT: {-1},
        },
        "test_reshape_reduced_dims_cpu": {
            STATIC_SHAPE: {},
            DYNAMIC_SHAPE: {0: {-1}},
            CONSTANT_INPUT: {-1},
        },
        "test_reshape_reordered_all_dims_cpu": {
            STATIC_SHAPE: {},
            DYNAMIC_SHAPE: {0: {-1}},
            CONSTANT_INPUT: {-1},
        },
        "test_reshape_reordered_last_dims_cpu": {
            STATIC_SHAPE: {},
            DYNAMIC_SHAPE: {0: {-1}},
            CONSTANT_INPUT: {-1},
        },
        "test_reshape_zero_and_negative_dim_cpu": {
            STATIC_SHAPE: {},
            DYNAMIC_SHAPE: {0: {-1}},
            CONSTANT_INPUT: {-1},
        },
        "test_reshape_zero_dim_cpu": {
            STATIC_SHAPE: {},
            DYNAMIC_SHAPE: {0: {-1}},
            CONSTANT_INPUT: {-1},
        },
        # ==OP== Resize
        # ==MIN== 10
        # ==LIM== Missing support for linear, cubic, crop, pytorch_half_pixel, and floor. Attributes antialias, axes and keep_aspect_ratio_policy are not supported.
        # Resize
        # All test cases in onnx v1.11.0. yes for currently supported
        # yes name='test_resize_upsample_scales_nearest')
        # yes name='test_resize_downsample_scales_nearest')
        # yes name='test_resize_upsample_sizes_nearest')
        # yes name='test_resize_downsample_sizes_nearest')
        # yes name='test_resize_upsample_scales_linear')
        # name='test_resize_upsample_scales_linear_align_corners')
        # yes name='test_resize_downsample_scales_linear')
        # name='test_resize_downsample_scales_linear_align_corners')
        # yes name='test_resize_upsample_scales_cubic')
        # name='test_resize_upsample_scales_cubic_align_corners')
        # yes name='test_resize_downsample_scales_cubic')
        # name='test_resize_downsample_scales_cubic_align_corners')
        # yes name='test_resize_upsample_sizes_cubic')
        # yes name='test_resize_downsample_sizes_cubic')
        # name='test_resize_upsample_scales_cubic_A_n0p5_exclude_outside')
        # name='test_resize_downsample_scales_cubic_A_n0p5_exclude_outside')
        # name='test_resize_upsample_scales_cubic_asymmetric')
        # name='test_resize_tf_crop_and_resize')
        # name='test_resize_tf_crop_and_resize')
        # name='test_resize_downsample_sizes_linear_pytorch_half_pixel')
        # name='test_resize_upsample_sizes_nearest_floor_align_corners')
        # yes name='test_resize_upsample_sizes_nearest_round_prefer_ceil_asymmetric')
        # yes name='test_resize_upsample_sizes_nearest_ceil_half_pixel')
        "test_resize_upsample_scales_nearest_cpu": {
            STATIC_SHAPE: {},
            DYNAMIC_SHAPE: {0: {-1}},
            CONSTANT_INPUT: {-1},
        },
        "test_resize_downsample_scales_nearest_cpu": {
            STATIC_SHAPE: {},
            DYNAMIC_SHAPE: {0: {-1}},
            CONSTANT_INPUT: {-1},
        },
        "test_resize_upsample_sizes_nearest_cpu": {
            STATIC_SHAPE: {},
            DYNAMIC_SHAPE: {0: {-1}},
            CONSTANT_INPUT: {-1},
        },
        "test_resize_downsample_sizes_nearest_cpu": {
            STATIC_SHAPE: {},
            DYNAMIC_SHAPE: {0: {-1}},
            CONSTANT_INPUT: {-1},
        },
        "test_resize_upsample_sizes_nearest_round_prefer_ceil_asymmetric_cpu": {
            STATIC_SHAPE: {},
            DYNAMIC_SHAPE: {0: {-1}},
            CONSTANT_INPUT: {-1},
        },
        "test_resize_upsample_sizes_nearest_ceil_half_pixel_cpu": {
            STATIC_SHAPE: {},
            DYNAMIC_SHAPE: {0: {-1}},
            CONSTANT_INPUT: {-1},
        },
        "test_resize_upsample_scales_linear_cpu": {
            STATIC_SHAPE: {},
            DYNAMIC_SHAPE: {0: {-1}},
            CONSTANT_INPUT: {-1},
        },
        "test_resize_downsample_scales_linear_cpu": {
            STATIC_SHAPE: {},
            DYNAMIC_SHAPE: {0: {-1}},
            CONSTANT_INPUT: {-1},
        },
        "test_resize_upsample_scales_cubic_cpu": {
            STATIC_SHAPE: {},
            DYNAMIC_SHAPE: {0: {-1}},
            CONSTANT_INPUT: {-1},
        },
        "test_resize_downsample_scales_cubic_cpu": {
            STATIC_SHAPE: {},
            DYNAMIC_SHAPE: {0: {-1}},
            CONSTANT_INPUT: {-1},
        },
        "test_resize_upsample_sizes_cubic_cpu": {
            STATIC_SHAPE: {},
            DYNAMIC_SHAPE: {0: {-1}},
            CONSTANT_INPUT: {-1},
        },
        "test_resize_downsample_sizes_cubic_cpu": {
            STATIC_SHAPE: {},
            DYNAMIC_SHAPE: {0: {-1}},
            CONSTANT_INPUT: {-1},
        },
        # ==OP== ReverseSequence
        # ==MIN== 10
        "test_reversesequence_time_cpu": {
            STATIC_SHAPE: {},
            DYNAMIC_SHAPE: {-1: {-1}},
            CONSTANT_INPUT: {-1},
        },
        "test_reversesequence_batch_cpu": {
            STATIC_SHAPE: {},
            DYNAMIC_SHAPE: {-1: {-1}},
            CONSTANT_INPUT: {-1},
        },
        # ==OP== RNN
        # ==MIN== 7
        "test_simple_rnn_defaults_cpu": {
            STATIC_SHAPE: {},
            DYNAMIC_SHAPE: {0: {0, 1, 2}},
            CONSTANT_INPUT: {1, 2},
        },
        "test_simple_rnn_with_initial_bias_cpu": {
            STATIC_SHAPE: {},
            DYNAMIC_SHAPE: {0: {0, 1, 2}},
            CONSTANT_INPUT: {1, 2},
        },
        "test_rnn_seq_length_cpu": {
            STATIC_SHAPE: {},
            DYNAMIC_SHAPE: {0: {0, 1, 2}},
            CONSTANT_INPUT: {1, 2},
        },
        "test_simple_rnn_batchwise_cpu": {
            STATIC_SHAPE: {},
            DYNAMIC_SHAPE: {0: {0, 1, 2}},
            CONSTANT_INPUT: {1, 2},
        },
        # ==OP== Round
        # ==MIN== 11
        "test_round_cpu": {
            STATIC_SHAPE: {},
            DYNAMIC_SHAPE: {0: {-1}},
            CONSTANT_INPUT: {-1},
        },
        # ==OP== Scan
        # ==MIN== 8
        # ==LIM== Does not support dynamic shapes.
        # ==TODO== Precision issue with newer opset, maybe just unsupported. Dynamic shape?
        #  "test_scan_sum_cpu": {STATIC_SHAPE:{}},
        "test_scan9_sum_cpu": {STATIC_SHAPE: {}},
        # ==OP== ScatterElements
        # ==MIN== 11
        # ==LIM== Does not support duplicate indices.
        "test_scatter_elements_without_axis_cpu": {
            STATIC_SHAPE: {},
            DYNAMIC_SHAPE: {-1: {-1}},
            CONSTANT_INPUT: {-1},
        },
        "test_scatter_elements_with_axis_cpu": {
            STATIC_SHAPE: {},
            DYNAMIC_SHAPE: {-1: {-1}},
            CONSTANT_INPUT: {-1},
        },
        "test_scatter_elements_with_negative_indices_cpu": {
            STATIC_SHAPE: {},
            DYNAMIC_SHAPE: {-1: {-1}},
            CONSTANT_INPUT: {-1},
        },
        # "test_scatter_elements_with_duplicate_indices_cpu": {STATIC_SHAPE:{}, DYNAMIC_SHAPE:{-1:{-1}}, CONSTANT_INPUT:{-1}},
        # ==OP== ScatterND
        # ==MIN== 11
        # ==LIM== Does not support scatternd add/multiply.
        "test_scatternd_cpu": {
            STATIC_SHAPE: {},
            DYNAMIC_SHAPE: {-1: {-1}},
            CONSTANT_INPUT: {-1},
        },
        # "test_scatternd_add_cpu": {STATIC_SHAPE:{}, DYNAMIC_SHAPE:{-1:{-1}}, CONSTANT_INPUT:{-1}},
        # "test_scatternd_multiply_cpu": {STATIC_SHAPE:{}, DYNAMIC_SHAPE:{-1:{-1}}, CONSTANT_INPUT:{-1}},
        # ==OP== Selu
        # ==MIN== 6
        "test_selu_cpu": {
            STATIC_SHAPE: {},
            DYNAMIC_SHAPE: {-1: {-1}},
            CONSTANT_INPUT: {-1},
        },
        "test_selu_default_cpu": {
            STATIC_SHAPE: {},
            DYNAMIC_SHAPE: {-1: {-1}},
            CONSTANT_INPUT: {-1},
        },
        "test_selu_example_cpu": {
            STATIC_SHAPE: {},
            DYNAMIC_SHAPE: {-1: {-1}},
            CONSTANT_INPUT: {-1},
        },
        # ==OP== SequenceInsert
        # ==MIN== 11
        # ==LIM== Does not support unranked sequence element.
        # "test_sequence_insert_at_front_cpu": {STATIC_SHAPE:{}, DYNAMIC_SHAPE:{-1:{-1}}, CONSTANT_INPUT:{-1}},
        # "test_sequence_insert_at_back_cpu": {STATIC_SHAPE:{}, DYNAMIC_SHAPE:{-1:{-1}}, CONSTANT_INPUT:{-1}},
        # ==OP== Shape
        # ==MIN== 15
        # ==LIM== Does not support start and end attributes.
        "test_shape_cpu": {
            STATIC_SHAPE: {},
            DYNAMIC_SHAPE: {-1: {-1}},
            CONSTANT_INPUT: {-1},
        },
        "test_shape_example_cpu": {
            STATIC_SHAPE: {},
            DYNAMIC_SHAPE: {-1: {-1}},
            CONSTANT_INPUT: {-1},
        },
        # ==OP== Sigmoid
        # ==MIN== 6
        "test_sigmoid_cpu": {
            STATIC_SHAPE: {},
            DYNAMIC_SHAPE: {-1: {-1}},
            CONSTANT_INPUT: {-1},
        },
        "test_sigmoid_example_cpu": {
            STATIC_SHAPE: {},
            DYNAMIC_SHAPE: {-1: {-1}},
            CONSTANT_INPUT: {-1},
        },
        # ==OP== Sign
        # ==MIN== 9
        "test_sign_cpu": {
            STATIC_SHAPE: {},
            DYNAMIC_SHAPE: {-1: {-1}},
            CONSTANT_INPUT: {-1},
        },
        # ==OP== Sin
        # ==MIN== 7
        "test_sin_example_cpu": {
            STATIC_SHAPE: {},
            DYNAMIC_SHAPE: {-1: {-1}},
            CONSTANT_INPUT: {-1},
        },
        "test_sin_cpu": {
            STATIC_SHAPE: {},
            DYNAMIC_SHAPE: {-1: {-1}},
            CONSTANT_INPUT: {-1},
        },
        # ==OP== Sinh
        # ==MIN== 9
        "test_sinh_cpu": {
            STATIC_SHAPE: {},
            DYNAMIC_SHAPE: {-1: {-1}},
            CONSTANT_INPUT: {-1},
        },
        "test_sinh_example_cpu": {
            STATIC_SHAPE: {},
            DYNAMIC_SHAPE: {-1: {-1}},
            CONSTANT_INPUT: {-1},
        },
        # ==OP== Size
        # ==MIN== 13
        "test_size_cpu": {
            STATIC_SHAPE: {},
            DYNAMIC_SHAPE: {-1: {-1}},
            CONSTANT_INPUT: {-1},
        },
        "test_size_example_cpu": {
            STATIC_SHAPE: {},
            DYNAMIC_SHAPE: {-1: {-1}},
            CONSTANT_INPUT: {-1},
        },
        # ==OP== Slice
        # ==MIN== 13
        # ==LIM== Axis must be a constant argument.
        # ==TODO== Add tests to slices, currently have none.
        # (makes Axis a runtime argument, which is not supported).
        # "test_slice_cpu": {STATIC_SHAPE:{}, DYNAMIC_SHAPE:{-1:{-1}}, CONSTANT_INPUT:{-1}},
        # "test_slice_default_axes_cpu": {STATIC_SHAPE:{}, DYNAMIC_SHAPE:{-1:{-1}}, CONSTANT_INPUT:{-1}},
        # "test_slice_default_steps_cpu": {STATIC_SHAPE:{}, DYNAMIC_SHAPE:{-1:{-1}}, CONSTANT_INPUT:{-1}},
        # "test_slice_end_out_of_bounds_cpu": {STATIC_SHAPE:{}, DYNAMIC_SHAPE:{-1:{-1}}, CONSTANT_INPUT:{-1}},
        # "test_slice_neg_cpu": {STATIC_SHAPE:{}, DYNAMIC_SHAPE:{-1:{-1}}, CONSTANT_INPUT:{-1}},
        # "test_slice_neg_steps_cpu": {STATIC_SHAPE:{}, DYNAMIC_SHAPE:{-1:{-1}}, CONSTANT_INPUT:{-1}},
        # "test_slice_negative_axes_cpu": {STATIC_SHAPE:{}, DYNAMIC_SHAPE:{-1:{-1}}, CONSTANT_INPUT:{-1}},
        # "test_slice_start_out_of_bounds_cpu": {STATIC_SHAPE:{}, DYNAMIC_SHAPE:{-1:{-1}}, CONSTANT_INPUT:{-1}},
        # ==OP== Softmax
        # ==MIN== 1
        "test_softmax_example_cpu": {
            STATIC_SHAPE: {},
            DYNAMIC_SHAPE: {-1: {-1}},
            CONSTANT_INPUT: {-1},
        },
        "test_softmax_large_number_cpu": {
            STATIC_SHAPE: {},
            DYNAMIC_SHAPE: {-1: {-1}},
            CONSTANT_INPUT: {-1},
        },
        "test_softmax_axis_0_cpu": {
            STATIC_SHAPE: {},
            DYNAMIC_SHAPE: {-1: {-1}},
            CONSTANT_INPUT: {-1},
        },
        "test_softmax_axis_1_cpu": {
            STATIC_SHAPE: {},
            DYNAMIC_SHAPE: {-1: {-1}},
            CONSTANT_INPUT: {-1},
        },
        "test_softmax_axis_2_cpu": {
            STATIC_SHAPE: {},
            DYNAMIC_SHAPE: {-1: {-1}},
            CONSTANT_INPUT: {-1},
        },
        "test_softmax_negative_axis_cpu": {
            STATIC_SHAPE: {},
            DYNAMIC_SHAPE: {-1: {-1}},
            CONSTANT_INPUT: {-1},
        },
        "test_softmax_default_axis_cpu": {
            STATIC_SHAPE: {},
            DYNAMIC_SHAPE: {-1: {-1}},
            CONSTANT_INPUT: {-1},
        },
        # ==OP== Softplus
        # ==MIN== 1
        "test_softplus_cpu": {
            STATIC_SHAPE: {},
            DYNAMIC_SHAPE: {-1: {-1}},
            CONSTANT_INPUT: {-1},
        },
        "test_softplus_example_cpu": {
            STATIC_SHAPE: {},
            DYNAMIC_SHAPE: {-1: {-1}},
            CONSTANT_INPUT: {-1},
        },
        # ==OP== Softsign
        # ==MIN== 1
        "test_softsign_cpu": {
            STATIC_SHAPE: {},
            DYNAMIC_SHAPE: {-1: {-1}},
            CONSTANT_INPUT: {-1},
        },
        "test_softsign_example_cpu": {
            STATIC_SHAPE: {},
            DYNAMIC_SHAPE: {-1: {-1}},
            CONSTANT_INPUT: {-1},
        },
        # ==OP== SpaceToDepth
        # ==MIN== 13
        # ==TODO== Example works, the other is imprecise. To investigate.
        # "test_spacetodepth_cpu": {STATIC_SHAPE:{}, DYNAMIC_SHAPE:{-1:{-1}}, CONSTANT_INPUT:{-1}},
        "test_spacetodepth_example_cpu": {
            STATIC_SHAPE: {},
            # Issue #2639: Dynamic test fails. Need to be fixed.
            DYNAMIC_SHAPE: {-1: {-1}},
            CONSTANT_INPUT: {-1},
        },
        # ==OP== Split
        # ==MIN== 2
        # ==LIM== Does not support static and dynamic shape, zero size splits.
        # ==TODO== Temporally removed due to changes in onnx 1.8.1
        # "test_split_equal_parts_1d_cpu": {STATIC_SHAPE:{}, DYNAMIC_SHAPE:{-1:{-1}}, CONSTANT_INPUT:{-1}},
        # "test_split_variable_parts_1d_cpu": {STATIC_SHAPE:{}, DYNAMIC_SHAPE:{-1:{-1}}, CONSTANT_INPUT:{-1}},
        # "test_split_equal_parts_2d_cpu": {STATIC_SHAPE:{}, DYNAMIC_SHAPE:{-1:{-1}}, CONSTANT_INPUT:{-1}},
        # "test_split_variable_parts_2d_cpu": {STATIC_SHAPE:{}, DYNAMIC_SHAPE:{-1:{-1}}, CONSTANT_INPUT:{-1}},
        # "test_split_equal_parts_default_axis_cpu": {STATIC_SHAPE:{}, DYNAMIC_SHAPE:{-1:{-1}}, CONSTANT_INPUT:{-1}},
        # "test_split_variable_parts_default_axis_cpu": {STATIC_SHAPE:{}, DYNAMIC_SHAPE:{-1:{-1}}, CONSTANT_INPUT:{-1}},
        # Enabled to test for constant splits
        # Failed for V13
        # "test_split_equal_parts_1d_cpu": {CONSTANT_INPUT:{-1}},
        # "test_split_variable_parts_1d_cpu": {CONSTANT_INPUT:{1}},
        # "test_split_equal_parts_2d_cpu": {CONSTANT_INPUT:{-1}},
        # "test_split_variable_parts_2d_cpu": {CONSTANT_INPUT:{1}},
        # "test_split_equal_parts_default_axis_cpu": {CONSTANT_INPUT:{-1}},
        # "test_split_variable_parts_default_axis_cpu": {CONSTANT_INPUT:{1}},
        # "test_split_zero_size_splits_cpu": {CONSTANT_INPUT:{1}},
        # ==OP== Sqrt
        # ==MIN== 6
        "test_sqrt_cpu": {
            STATIC_SHAPE: {},
            DYNAMIC_SHAPE: {-1: {-1}},
            CONSTANT_INPUT: {-1},
        },
        "test_sqrt_example_cpu": {
            STATIC_SHAPE: {},
            DYNAMIC_SHAPE: {-1: {-1}},
            CONSTANT_INPUT: {-1},
        },
        # ==OP== Squeeze
        # ==MIN== 1
        # ==LIM== Does not support static and dynamic shape.
        # ==TODO== Temporally removed due to changes in onnx 1.8.1
        # "test_squeeze_cpu": {STATIC_SHAPE:{}, DYNAMIC_SHAPE:{-1:{-1}}, CONSTANT_INPUT:{-1}},
        # "test_squeeze_negative_axes_cpu": {STATIC_SHAPE:{}, DYNAMIC_SHAPE:{-1:{-1}}, CONSTANT_INPUT:{-1}},
        # Enabled to test for constant axes
        "test_squeeze_cpu": {CONSTANT_INPUT: {1}},
        "test_squeeze_negative_axes_cpu": {CONSTANT_INPUT: {1}},
        # ==OP== Sub
        # ==MIN== 6
        # ==LIM== Does not support short integers.
        "test_sub_example_cpu": {
            STATIC_SHAPE: {},
            DYNAMIC_SHAPE: {-1: {-1}},
            CONSTANT_INPUT: {-1},
        },
        "test_sub_cpu": {
            STATIC_SHAPE: {},
            DYNAMIC_SHAPE: {-1: {-1}},
            CONSTANT_INPUT: {-1},
        },
        # "test_sub_uint8_cpu": {STATIC_SHAPE:{}, DYNAMIC_SHAPE:{-1:{-1}}, CONSTANT_INPUT:{-1}},
        "test_sub_bcast_cpu": {
            STATIC_SHAPE: {},
            DYNAMIC_SHAPE: {-1: {-1}},
            CONSTANT_INPUT: {-1},
        },
        # ==OP== Sum
        # ==MIN== 6
        "test_sum_example_cpu": {
            STATIC_SHAPE: {},
            DYNAMIC_SHAPE: {-1: {-1}},
            CONSTANT_INPUT: {-1},
        },
        "test_sum_one_input_cpu": {
            STATIC_SHAPE: {},
            DYNAMIC_SHAPE: {-1: {-1}},
            CONSTANT_INPUT: {-1},
        },
        "test_sum_two_inputs_cpu": {
            STATIC_SHAPE: {},
            DYNAMIC_SHAPE: {-1: {-1}},
            CONSTANT_INPUT: {-1},
        },
        # ==OP== Tan
        # ==MIN== 7
        "test_tan_cpu": {
            STATIC_SHAPE: {},
            DYNAMIC_SHAPE: {-1: {-1}},
            CONSTANT_INPUT: {-1},
        },
        "test_tan_example_cpu": {
            STATIC_SHAPE: {},
            DYNAMIC_SHAPE: {-1: {-1}},
            CONSTANT_INPUT: {-1},
        },
        # ==OP== Tanh
        # ==MIN== 6
        "test_tanh_cpu": {
            STATIC_SHAPE: {},
            DYNAMIC_SHAPE: {-1: {-1}},
            CONSTANT_INPUT: {-1},
        },
        "test_tanh_example_cpu": {
            STATIC_SHAPE: {},
            DYNAMIC_SHAPE: {-1: {-1}},
            CONSTANT_INPUT: {-1},
        },
        # ==OP== Tile
        # ==MIN== 6
        "test_tile_cpu": {
            STATIC_SHAPE: {},
            DYNAMIC_SHAPE: {-1: {-1}},
            CONSTANT_INPUT: {-1},
        },
        "test_tile_precomputed_cpu": {
            STATIC_SHAPE: {},
            DYNAMIC_SHAPE: {-1: {-1}},
            CONSTANT_INPUT: {-1},
        },
        # ==OP== TopK
        # ==MIN== 10
        "test_top_k_cpu": {
            STATIC_SHAPE: {},
            DYNAMIC_SHAPE: {0: {-1}},
            CONSTANT_INPUT: {-1},
        },
        "test_top_k_smallest_cpu": {
            STATIC_SHAPE: {},
            DYNAMIC_SHAPE: {0: {-1}},
            CONSTANT_INPUT: {-1},
        },
        "test_top_k_negative_axis_cpu": {
            STATIC_SHAPE: {},
            DYNAMIC_SHAPE: {0: {-1}},
            CONSTANT_INPUT: {-1},
        },
        # ==OP== Transpose
        # ==MIN== 1
        "test_transpose_default_cpu": {
            STATIC_SHAPE: {},
            DYNAMIC_SHAPE: {-1: {-1}},
            CONSTANT_INPUT: {-1},
        },
        "test_transpose_all_permutations_0_cpu": {
            STATIC_SHAPE: {},
            DYNAMIC_SHAPE: {-1: {-1}},
            CONSTANT_INPUT: {-1},
        },
        "test_transpose_all_permutations_1_cpu": {
            STATIC_SHAPE: {},
            DYNAMIC_SHAPE: {-1: {-1}},
            CONSTANT_INPUT: {-1},
        },
        "test_transpose_all_permutations_2_cpu": {
            STATIC_SHAPE: {},
            DYNAMIC_SHAPE: {-1: {-1}},
            CONSTANT_INPUT: {-1},
        },
        "test_transpose_all_permutations_3_cpu": {
            STATIC_SHAPE: {},
            DYNAMIC_SHAPE: {-1: {-1}},
            CONSTANT_INPUT: {-1},
        },
        "test_transpose_all_permutations_4_cpu": {
            STATIC_SHAPE: {},
            DYNAMIC_SHAPE: {-1: {-1}},
            CONSTANT_INPUT: {-1},
        },
        "test_transpose_all_permutations_5_cpu": {
            STATIC_SHAPE: {},
            DYNAMIC_SHAPE: {-1: {-1}},
            CONSTANT_INPUT: {-1},
        },
        # ==OP== Trilu
        # ==MIN== 14
        # Disable zero tests that accepts an input of dimension size 0 and return an empty output.
        # Zero tests failed when running `make check-onnx-backend-jni`.
        "test_tril_cpu": {
            STATIC_SHAPE: {},
            DYNAMIC_SHAPE: {-1: {-1}},
            CONSTANT_INPUT: {-1},
        },
        "test_tril_neg_cpu": {
            STATIC_SHAPE: {},
            DYNAMIC_SHAPE: {-1: {-1}},
            CONSTANT_INPUT: {-1},
        },
        "test_tril_out_neg_cpu": {
            STATIC_SHAPE: {},
            DYNAMIC_SHAPE: {-1: {-1}},
            CONSTANT_INPUT: {-1},
        },
        "test_tril_out_pos_cpu": {
            STATIC_SHAPE: {},
            DYNAMIC_SHAPE: {-1: {-1}},
            CONSTANT_INPUT: {-1},
        },
        "test_tril_pos_cpu": {
            STATIC_SHAPE: {},
            DYNAMIC_SHAPE: {-1: {-1}},
            CONSTANT_INPUT: {-1},
        },
        "test_tril_square_cpu": {
            STATIC_SHAPE: {},
            DYNAMIC_SHAPE: {-1: {-1}},
            CONSTANT_INPUT: {-1},
        },
        "test_tril_square_neg_cpu": {
            STATIC_SHAPE: {},
            DYNAMIC_SHAPE: {-1: {-1}},
            CONSTANT_INPUT: {-1},
        },
        # "test_tril_zero_cpu": {STATIC_SHAPE:{}, DYNAMIC_SHAPE:{-1:{-1}}, CONSTANT_INPUT:{-1}},
        "test_triu_cpu": {
            STATIC_SHAPE: {},
            DYNAMIC_SHAPE: {-1: {-1}},
            CONSTANT_INPUT: {-1},
        },
        "test_triu_neg_cpu": {
            STATIC_SHAPE: {},
            DYNAMIC_SHAPE: {-1: {-1}},
            CONSTANT_INPUT: {-1},
        },
        "test_triu_one_row_cpu": {
            STATIC_SHAPE: {},
            DYNAMIC_SHAPE: {-1: {-1}},
            CONSTANT_INPUT: {-1},
        },
        "test_triu_out_neg_out_cpu": {
            STATIC_SHAPE: {},
            DYNAMIC_SHAPE: {-1: {-1}},
            CONSTANT_INPUT: {-1},
        },
        "test_triu_out_pos_cpu": {
            STATIC_SHAPE: {},
            DYNAMIC_SHAPE: {-1: {-1}},
            CONSTANT_INPUT: {-1},
        },
        "test_triu_pos_cpu": {
            STATIC_SHAPE: {},
            DYNAMIC_SHAPE: {-1: {-1}},
            CONSTANT_INPUT: {-1},
        },
        "test_triu_square_cpu": {
            STATIC_SHAPE: {},
            DYNAMIC_SHAPE: {-1: {-1}},
            CONSTANT_INPUT: {-1},
        },
        "test_triu_square_neg_cpu": {
            STATIC_SHAPE: {},
            DYNAMIC_SHAPE: {-1: {-1}},
            CONSTANT_INPUT: {-1},
        },
        # "test_triu_zero_cpu": {STATIC_SHAPE:{}, DYNAMIC_SHAPE:{-1:{-1}}, CONSTANT_INPUT:{-1}},
        # ==OP== Unique
        # ==MIN== 11
        "test_unique_not_sorted_without_axis_cpu": {
            STATIC_SHAPE: {},
            DYNAMIC_SHAPE: {0: {-1}},
            CONSTANT_INPUT: {-1},
        },
        "test_unique_sorted_without_axis_cpu": {
            STATIC_SHAPE: {},
            DYNAMIC_SHAPE: {0: {-1}},
            CONSTANT_INPUT: {-1},
        },
        "test_unique_sorted_with_axis_cpu": {
            STATIC_SHAPE: {},
            DYNAMIC_SHAPE: {0: {-1}},
            CONSTANT_INPUT: {-1},
        },
        "test_unique_sorted_with_negative_axis_cpu": {
            STATIC_SHAPE: {},
            DYNAMIC_SHAPE: {0: {-1}},
            CONSTANT_INPUT: {-1},
        },
        "test_unique_sorted_with_axis_3d_cpu": {
            STATIC_SHAPE: {},
            DYNAMIC_SHAPE: {0: {-1}},
            CONSTANT_INPUT: {-1},
        },
        # ==OP== Unsqueeze
        # ==MIN== 1
        # ==LIM== Does not support static and dynamic shape.
        # ==TODO== Temporally removed due to changes in onnx 1.8.1
        # "test_unsqueeze_axis_0_cpu": {STATIC_SHAPE:{}, DYNAMIC_SHAPE:{-1:{-1}}, CONSTANT_INPUT:{-1}},
        # "test_unsqueeze_axis_1_cpu": {STATIC_SHAPE:{}, DYNAMIC_SHAPE:{-1:{-1}}, CONSTANT_INPUT:{-1}},
        # "test_unsqueeze_axis_2_cpu": {STATIC_SHAPE:{}, DYNAMIC_SHAPE:{-1:{-1}}, CONSTANT_INPUT:{-1}},
        # "test_unsqueeze_axis_3_cpu": {STATIC_SHAPE:{}, DYNAMIC_SHAPE:{-1:{-1}}, CONSTANT_INPUT:{-1}},
        # "test_unsqueeze_negative_axes_cpu": {STATIC_SHAPE:{}, DYNAMIC_SHAPE:{-1:{-1}}, CONSTANT_INPUT:{-1}},
        # "test_unsqueeze_three_axes_cpu": {STATIC_SHAPE:{}, DYNAMIC_SHAPE:{-1:{-1}}, CONSTANT_INPUT:{-1}},
        # "test_unsqueeze_two_axes_cpu": {STATIC_SHAPE:{}, DYNAMIC_SHAPE:{-1:{-1}}, CONSTANT_INPUT:{-1}},
        # "test_unsqueeze_unsorted_axes_cpu": {STATIC_SHAPE:{}, DYNAMIC_SHAPE:{-1:{-1}}, CONSTANT_INPUT:{-1}},
        # Enabled to test for constant axes
        "test_unsqueeze_axis_0_cpu": {CONSTANT_INPUT: {1}},
        "test_unsqueeze_axis_1_cpu": {CONSTANT_INPUT: {1}},
        "test_unsqueeze_axis_2_cpu": {CONSTANT_INPUT: {1}},
        # Does not exist in v13
        # "test_unsqueeze_axis_3_cpu": {STATIC_SHAPE:{}, DYNAMIC_SHAPE:{-1:{-1}}},
        "test_unsqueeze_negative_axes_cpu": {CONSTANT_INPUT: {1}},
        "test_unsqueeze_three_axes_cpu": {CONSTANT_INPUT: {1}},
        "test_unsqueeze_two_axes_cpu": {CONSTANT_INPUT: {1}},
        "test_unsqueeze_unsorted_axes_cpu": {CONSTANT_INPUT: {1}},
        # ==OP== Upsample
        # ==MIN== 7
        "test_upsample_nearest_cpu": {
            STATIC_SHAPE: {},
            DYNAMIC_SHAPE: {0: {-1}},
            CONSTANT_INPUT: {-1},
        },
        # ==OP== Where
        # ==MIN== 9
        "test_where_example_cpu": {
            STATIC_SHAPE: {},
            DYNAMIC_SHAPE: {-1: {-1}},
            CONSTANT_INPUT: {-1},
        },
        "test_where_long_example_cpu": {
            STATIC_SHAPE: {},
            DYNAMIC_SHAPE: {-1: {-1}},
            CONSTANT_INPUT: {-1},
        },
        # ==OP== Xor
        # ==MIN== 7
        "test_xor2d_cpu": {
            STATIC_SHAPE: {},
            DYNAMIC_SHAPE: {-1: {-1}},
            CONSTANT_INPUT: {-1},
        },
        "test_xor3d_cpu": {
            STATIC_SHAPE: {},
            DYNAMIC_SHAPE: {-1: {-1}},
            CONSTANT_INPUT: {-1},
        },
        "test_xor4d_cpu": {
            STATIC_SHAPE: {},
            DYNAMIC_SHAPE: {-1: {-1}},
            CONSTANT_INPUT: {-1},
        },
        "test_xor_bcast3v1d_cpu": {
            STATIC_SHAPE: {},
            DYNAMIC_SHAPE: {-1: {-1}},
            CONSTANT_INPUT: {-1},
        },
        "test_xor_bcast3v2d_cpu": {
            STATIC_SHAPE: {},
            DYNAMIC_SHAPE: {-1: {-1}},
            CONSTANT_INPUT: {-1},
        },
        "test_xor_bcast4v2d_cpu": {
            STATIC_SHAPE: {},
            DYNAMIC_SHAPE: {-1: {-1}},
            CONSTANT_INPUT: {-1},
        },
        "test_xor_bcast4v3d_cpu": {
            STATIC_SHAPE: {},
            DYNAMIC_SHAPE: {-1: {-1}},
            CONSTANT_INPUT: {-1},
        },
        "test_xor_bcast4v4d_cpu": {
            STATIC_SHAPE: {},
            DYNAMIC_SHAPE: {-1: {-1}},
            CONSTANT_INPUT: {-1},
        },
        ############################################################
        # Custom onnx-mlir node tests
        # No need to label this test FLOAT16 because it only passes the float16
        # data through to a call to omTensorSort, it doesn't generate any of the
        # float16 LLVM instructions that are unsupported on some platforms.
        "test_onnxmlir_top_k_float16_cpu": {
            STATIC_SHAPE: {},
            DYNAMIC_SHAPE: {0: {-1}},
            CONSTANT_INPUT: {-1},
        },
        "test_onnxmlir_top_k_smallest_float16_cpu": {
            STATIC_SHAPE: {},
            DYNAMIC_SHAPE: {0: {-1}},
            CONSTANT_INPUT: {-1},
        },
    }

    ############################################################
    # Model (alphabetical order)
    variables.model_test_to_enable_dict = {
        "test_densenet121_cpu": {STATIC_SHAPE: {}},
        "test_inception_v1_cpu": {STATIC_SHAPE: {}},
        "test_resnet50_cpu": {
            STATIC_SHAPE: {},
            DYNAMIC_SHAPE: {0: {-1}},
            CONSTANTS_TO_FILE: {},
        },
        "test_shufflenet_cpu": {STATIC_SHAPE: {}},
        "test_squeezenet_cpu": {STATIC_SHAPE: {}},
        # Failure in version v13
        # "test_vgg19_cpu": {STATIC_SHAPE:{}},
    }

    variables.test_to_enable_dict = {
        **variables.node_test_to_enable_dict,
        **variables.model_test_to_enable_dict,
    }

    # Test for static inputs.
    node_test_to_enable = [
        key
        for (key, value) in variables.node_test_to_enable_dict.items()
        if (STATIC_SHAPE in value)
        or ((STATIC_SHAPE_STRING in value) and (args.emit == "lib"))
    ]
    model_test_to_enable = [
        key
        for (key, value) in variables.model_test_to_enable_dict.items()
        if (STATIC_SHAPE in value)
        or ((STATIC_SHAPE_STRING in value) and (args.emit == "lib"))
    ]
    test_to_enable = [
        key
        for (key, value) in variables.test_to_enable_dict.items()
        if (STATIC_SHAPE in value)
        or ((STATIC_SHAPE_STRING in value) and (args.emit == "lib"))
    ]

    # Test for dynamic inputs.
    # Specify the test cases which currently can not pass for dynamic shape
    # Presumably, this list should be empty
    # Except for some operation too difficult to handle for dynamic shape
    # or big models
    variables.node_test_for_dynamic = [
        key
        for (key, value) in variables.node_test_to_enable_dict.items()
        if DYNAMIC_SHAPE in value
    ]
    variables.model_test_for_dynamic = [
        key
        for (key, value) in variables.model_test_to_enable_dict.items()
        if DYNAMIC_SHAPE in value
    ]
    variables.test_for_dynamic = [
        key
        for (key, value) in variables.test_to_enable_dict.items()
        if DYNAMIC_SHAPE in value
    ]

    # Test for constant inputs.
    variables.node_test_for_constant = [
        key
        for (key, value) in variables.node_test_to_enable_dict.items()
        if CONSTANT_INPUT in value
    ]
    variables.model_test_for_constant = [
        key
        for (key, value) in variables.model_test_to_enable_dict.items()
        if CONSTANT_INPUT in value
    ]
    variables.test_for_constant = [
        key
        for (key, value) in variables.test_to_enable_dict.items()
        if CONSTANT_INPUT in value
    ]

    # Test for constants to file.
    variables.node_test_for_constants_to_file = [
        key
        for (key, value) in variables.node_test_to_enable_dict.items()
        if CONSTANTS_TO_FILE in value
    ]
    variables.model_test_for_constants_to_file = [
        key
        for (key, value) in variables.model_test_to_enable_dict.items()
        if CONSTANTS_TO_FILE in value
    ]
    variables.test_for_constants_to_file = [
        key
        for (key, value) in variables.test_to_enable_dict.items()
        if CONSTANTS_TO_FILE in value
    ]

    # Specify the test cases which need version converter
    variables.test_need_converter = []

    if args.dynamic:
        if args.verbose:
            print("dynamic shape is enabled", file=sys.stderr)
        node_test_to_enable = variables.node_test_for_dynamic
        model_test_to_enable = variables.model_test_for_dynamic
        test_to_enable = variables.test_for_dynamic

    if args.constant:
        if args.verbose:
            print("constant input is enabled", file=sys.stderr)
        node_test_to_enable = variables.node_test_for_constant
        model_test_to_enable = variables.model_test_for_constant
        test_to_enable = variables.test_for_constant

    if args.constants_to_file:
        if args.verbose:
            print("constants-to-file is enabled", file=sys.stderr)
        node_test_to_enable = variables.node_test_for_constants_to_file
        model_test_to_enable = variables.model_test_for_constants_to_file
        test_to_enable = variables.test_for_constants_to_file

    # Build check-onnx-backend with env TEST_NOFLOAT16=true to set args.nofloat16
    # on platforms like IBM Z and Linux x86_64 where LLVM float16 conversions don't yet work.
    if args.nofloat16:
        if args.verbose:
            print(
                "float16 tests disabled:",
                [
                    x
                    for x in test_to_enable
                    if FLOAT16 in variables.test_to_enable_dict[x]
                ],
                file=sys.stderr,
            )
        variables.test_with_no_float16 = [
            x for x in test_to_enable if FLOAT16 not in variables.test_to_enable_dict[x]
        ]
        variables.node_test_with_no_float16 = [
            x for x in variables.test_with_no_float16 if x in node_test_to_enable
        ]
        variables.model_test_with_no_float16 = [
            x for x in variables.test_with_no_float16 if x in model_test_to_enable
        ]

        node_test_to_enable = variables.node_test_with_no_float16
        model_test_to_enable = variables.model_test_with_no_float16
        test_to_enable = variables.test_with_no_float16

    # User can specify a list of test cases with TEST_CASE_BY_USER
    TEST_CASE_BY_USER = os.getenv("TEST_CASE_BY_USER")
    if TEST_CASE_BY_USER is not None and TEST_CASE_BY_USER != "":
        variables.test_by_user = TEST_CASE_BY_USER.split()
        variables.node_test_by_user = [
            x for x in variables.test_by_user if x in node_test_to_enable
        ]
        variables.model_test_by_user = [
            x for x in variables.test_by_user if x in model_test_to_enable
        ]

        node_test_to_enable = variables.node_test_by_user
        model_test_to_enable = variables.model_test_by_user
        test_to_enable = variables.test_by_user

    return node_test_to_enable, model_test_to_enable, test_to_enable


def JniExecutionSession(jar_name, inputs):
    procStdin = json.dumps(
        list(
            map(
                lambda tensor: {
                    "buffer": base64.b64encode(tensor.flatten().tobytes()).decode(
                        "utf-8"
                    ),
                    "dtype": tensor.dtype.str,
                    "shape": np.shape(tensor),
                },
                inputs,
            )
        )
    )
    # print(str(inputs), file=sys.stderr)
    # print('stdin=' + str(procStdin), file=sys.stderr)
    cmd = [
        "java",
        "-cp",
        jar_name + ":" + os.getenv("JSONITER_JAR"),
        "com.ibm.onnxmlir.OMRunner",
    ]
    print(cmd, file=sys.stderr)
    proc = subprocess.Popen(cmd, stdin=subprocess.PIPE, stdout=subprocess.PIPE)
    procStdout = json.loads(
        proc.communicate(input=procStdin.encode("utf-8"))[0].decode("utf-8").strip()
    )

    dtype = {
        "b1": np.bool_,
        "i1": np.int8,
        "u1": np.uint8,
        "i2": np.int16,
        "u2": np.uint16,
        "i4": np.int32,
        "u4": np.uint32,
        "i8": np.int64,
        "u8": np.uint64,
        "f2": np.float16,
        "f4": np.float32,
        "f8": np.float64,
    }

    # print('stdout=' + str(procStdout), file=sys.stderr)
    outputs = list(
        map(
            lambda tensor: np.frombuffer(
                base64.b64decode(tensor["buffer"]), dtype[tensor["dtype"][1:]]
            ).reshape(tensor["shape"]),
            procStdout,
        )
    )
    # print('outputs=' + str(outputs), file=sys.stderr)
    return outputs


class InferenceBackendTest(BackendTest):
    def __init__(self, backend, parent_module=None):
        super(InferenceBackendTest, self).__init__(backend, parent_module)
        for rt in load_onnxmlir_node_tests():
            self._add_onnxmlir_model_test(rt, "Node")

    @classmethod
    def assert_similar_outputs(
        cls,
        ref_outputs: Sequence[Any],
        outputs: Sequence[Any],
        rtol: float,
        atol: float,
    ) -> None:
        rtol = float(os.getenv("TEST_RTOL", rtol))
        atol = float(os.getenv("TEST_ATOL", atol))
        super(InferenceBackendTest, cls).assert_similar_outputs(
            ref_outputs, outputs, rtol, atol
        )

    def _add_onnxmlir_model_test(
        self, model_test, kind
    ):  # type: (OnnxMlirTestCase, Text) -> None
        model_marker = [None]  # type: List[Optional[Union[ModelProto, NodeProto]]]

        def run(test_self, device):  # type: (Any, Text) -> None
            model = model_test.model
            model_marker[0] = model
            prepared_model = self.backend.prepare(model, device)
            outputs = list(prepared_model.run(model_test.inputs))
            ref_outputs = model_test.outputs
            rtol = model_test.rtol
            atol = model_test.atol
            self.assert_similar_outputs(ref_outputs, outputs, rtol, atol)

        model_name = model_test.model.graph.name
        self._add_test(kind + "Model", model_name, run, model_marker)


# There are two issues, which necessitates the adoption of this endianness
# aware wrapper around Execution Session:
# 1. Input arrays are given sometimes in native byte order, sometime in
#    LE byte order, and as soon as the python array enters into py::array
#    C++ objects through pybind, we will no longer be able to query their
#    endianness. So we must intercept the inputs and convert them into
#    native endianness.
# 2. Output arrays are compared with reference outputs, the comparison
#    unfortunately includes checking that our outputs and reference outputs
#    share the same endianness. So we try to figure out what is the desired
#    reference output endianness, and convert our outputs to this desired
#    endianness.
class EndiannessAwareExecutionSession(object):
    def __init__(self, model):
        self.model = model
        self.exec_name = None
        # Compiling the model in advance if not testing constants, so that
        # the model is compiled once and used multiple times.
        if not args.constant:
            self.exec_name = compile_model(self.model, args.emit)

    def is_input_le(self, inputs):
        inputs_endianness = list(map(lambda x: x.dtype.byteorder, inputs))
        endianness_is_consistent = len(set(inputs_endianness)) <= 1
        assert (
            endianness_is_consistent
        ), "Input arrays contain a mixture of endianness configuration."

        sys_is_le = sys.byteorder == "little"
        # To interpret character symbols indicating endianness:
        # https://numpy.org/doc/stable/reference/generated/numpy.dtype.byteorder.html
        explicitly_le = inputs_endianness[0] == "<"
        implicitly_le = inputs_endianness[0] == "=" and sys_is_le
        return explicitly_le or implicitly_le

    def is_not_relevant_endian(self, inputs):
        inputs_endianness = list(map(lambda x: x.dtype.byteorder, inputs))
        endianness_is_consistent = len(set(inputs_endianness)) <= 1
        assert (
            endianness_is_consistent
        ), "Input arrays contain a mixture of endianness configuration."

        sys_is_le = sys.byteorder == "little"
        # To interpret character symbols indicating endianness:
        # https://numpy.org/doc/stable/reference/generated/numpy.dtype.byteorder.html
        i1_not_relevant_endian = inputs_endianness[0] == "|"
        return i1_not_relevant_endian

    def turn_model_input_to_constant(self, inputs):
        # If IMPORTER_FORCE_CONSTANT is set, get input indices from it.
        # Otherwise, get from test_to_enable_dict.
        IMPORTER_FORCE_CONSTANT = os.getenv("IMPORTER_FORCE_CONSTANT")
        input_indices = {}

        if IMPORTER_FORCE_CONSTANT:
            input_indices = set(
                map(lambda x: int(x.strip()), IMPORTER_FORCE_CONSTANT.split(","))
            )
        else:
            test_name_cpu = self.model.graph.name + "_cpu"
            if test_name_cpu in variables.test_for_constant:
                test_info = variables.test_to_enable_dict[test_name_cpu]
                input_indices = test_info.get(CONSTANT_INPUT)

        # Change the model by turning input tensors to initializers with the
        # same name, so that the inputs will be constants at compile time.
        # This is for testing a model when its inputs are constants.
        num_of_inputs = len(inputs)
        if -1 in input_indices:
            input_indices = range(num_of_inputs)
        # Create initializers that have the same name as inputs.
        for idx in input_indices:
            tensor = inputs[idx]
            tensor = numpy_helper.from_array(tensor, self.model.graph.input[idx].name)
            self.model.graph.initializer.extend([tensor])
        # Remove inputs that were turned to constants.
        new_inputs = []
        for idx in range(num_of_inputs):
            if idx not in input_indices:
                new_inputs.append(inputs[idx])
        return new_inputs

    def run(self, inputs, **kwargs):
        sys.path.append(RUNTIME_DIR)
        from PyRuntime import OMExecutionSession

        # If constant is set, recompile the model so inputs are model constants
        if args.constant:
            inputs = self.turn_model_input_to_constant(inputs)
            self.exec_name = compile_model(self.model, args.emit)

        # Contant tests may create models that no longer expect input tensors.
        # The input values get built into the model itself. So we create a fake
        # input of a zero array so the test infrastructure tolerates this scenario.
        if not inputs:
            inputs = [np.zeros((1))]

        # Deduce desired endianness of output from inputs.
        # Only possible if all inputs are consistent in endiannness.
        inputs_endianness = list(map(lambda x: x.dtype.byteorder, inputs))
        endianness_is_consistent = len(set(inputs_endianness)) <= 1
        if endianness_is_consistent:
            sys_is_le = sys.byteorder == "little"
            inp_is_le = self.is_input_le(inputs)
            inp_is_not_relevant_endian = self.is_not_relevant_endian(inputs)
            if not inp_is_not_relevant_endian and sys_is_le != inp_is_le:
                inputs = list(map(lambda x: x.byteswap().newbyteorder(), inputs))

        # Run the model
        if args.emit == "lib":
            session = OMExecutionSession(self.exec_name)
            outputs = session.run(inputs)
            # print('input='+str(inputs), file=sys.stderr)
            # print('output='+str(outputs), file=sys.stderr)
        elif args.emit == "jni":
            outputs = JniExecutionSession(self.exec_name, inputs)

        if (
            endianness_is_consistent
            and not inp_is_not_relevant_endian
            and sys_is_le != inp_is_le
        ):
            outputs = list(map(lambda x: x.byteswap().newbyteorder(), outputs))

        return outputs


class InferenceBackend(Backend):
    @classmethod
    def prepare(cls, model, device="CPU", **kwargs):
        super(InferenceBackend, cls).prepare(model, device, **kwargs)
        return EndiannessAwareExecutionSession(model)

    @classmethod
    def supports_device(cls, device):
        d = Device(device)
        if d.type == DeviceType.CPU:
            return True
        return False


def save_all_test_names(all_test_names):
    filename = "all_test_names.txt"
    print(
        "all test names supported by current onnx are listed in "
        + os.getcwd()
        + "/"
        + filename
        + "\n"
    )
    with open("./" + filename, "w") as f:
        f.write(
            '# This file is automatically generated by "make check-onnx-backend-case"\n'
        )
        f.write("# From onnx {}\n".format(onnx.__version__))
        f.write("# All test cases for cpu target\n")
        for test_name in all_test_names:
            if (
                re.match("^test_", test_name)
                and re.match("^aduc_", test_name[::-1]) is None
            ):
                f.write(test_name)
                f.write("\n")<|MERGE_RESOLUTION|>--- conflicted
+++ resolved
@@ -1097,32 +1097,17 @@
         # input is dynamic. Therefore, {0: {-1}} is used for DYNAMIC_SHAPE
         "test_gathernd_example_int32_cpu": {
             STATIC_SHAPE: {},
-<<<<<<< HEAD
-            # Issue #2639: Dynamic test fails. Need to be fixed.
-            DYNAMIC_SHAPE: {-1: {-1}},
-=======
-            DYNAMIC_SHAPE: {0: {-1}},
->>>>>>> d338991b
+            DYNAMIC_SHAPE: {0: {-1}},
             CONSTANT_INPUT: {-1},
         },
         "test_gathernd_example_float32_cpu": {
             STATIC_SHAPE: {},
-<<<<<<< HEAD
-            # Issue #2639: Dynamic test fails. Need to be fixed.
-            DYNAMIC_SHAPE: {-1: {-1}},
-=======
-            DYNAMIC_SHAPE: {0: {-1}},
->>>>>>> d338991b
+            DYNAMIC_SHAPE: {0: {-1}},
             CONSTANT_INPUT: {-1},
         },
         "test_gathernd_example_int32_batch_dim1_cpu": {
             STATIC_SHAPE: {},
-<<<<<<< HEAD
-            # Issue #2639: Dynamic test fails. Need to be fixed.
-            DYNAMIC_SHAPE: {-1: {-1}},
-=======
-            DYNAMIC_SHAPE: {0: {-1}},
->>>>>>> d338991b
+            DYNAMIC_SHAPE: {0: {-1}},
             CONSTANT_INPUT: {-1},
         },
         # ==OP== Gelu
@@ -2292,32 +2277,18 @@
         # ==LIM== axes input not supported
         "test_constant_pad_cpu": {
             STATIC_SHAPE: {},
-<<<<<<< HEAD
+            DYNAMIC_SHAPE: {0: {-1}},
+            CONSTANT_INPUT: {-1},
+        },
+        "test_edge_pad_cpu": {
+            STATIC_SHAPE: {},
+            DYNAMIC_SHAPE: {0: {-1}},
+            CONSTANT_INPUT: {-1},
+        },
+        "test_reflect_pad_cpu": {
+            STATIC_SHAPE: {},
             # Issue #2639: Dynamic test fails. Need to be fixed.
-            DYNAMIC_SHAPE: {-1: {-1}},
-=======
-            DYNAMIC_SHAPE: {0: {-1}},
->>>>>>> d338991b
-            CONSTANT_INPUT: {-1},
-        },
-        "test_edge_pad_cpu": {
-            STATIC_SHAPE: {},
-<<<<<<< HEAD
-            # Issue #2639: Dynamic test fails. Need to be fixed.
-            DYNAMIC_SHAPE: {-1: {-1}},
-=======
-            DYNAMIC_SHAPE: {0: {-1}},
->>>>>>> d338991b
-            CONSTANT_INPUT: {-1},
-        },
-        "test_reflect_pad_cpu": {
-            STATIC_SHAPE: {},
-            # Issue #2639: Dynamic test fails. Need to be fixed.
-<<<<<<< HEAD
-            DYNAMIC_SHAPE: {-1: {-1}},
-=======
-            DYNAMIC_SHAPE: {0: {-1}},
->>>>>>> d338991b
+            DYNAMIC_SHAPE: {0: {-1}},
             CONSTANT_INPUT: {-1},
         },
         # ==OP== Pow
