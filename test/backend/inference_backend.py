--- conflicted
+++ resolved
@@ -1258,36 +1258,22 @@
             CONSTANT_INPUT: {-1},
         },
         # ==OP== GroupNormalization
-<<<<<<< HEAD
         # ==MIN== 21
-        # "test_group_normalization_epsilon_cpu": {
-        #     STATIC_SHAPE: {},
-        #     DYNAMIC_SHAPE: {-1: {-1}},
-        #     CONSTANT_INPUT: {-1},
-=======
-        # ==MIN== 18
-        # "test_group_normalization_epsilon_cpu": {
-        #    STATIC_SHAPE: {},
-        #    DYNAMIC_SHAPE: {-1: {-1}},
-        #    CONSTANT_INPUT: {-1},
->>>>>>> 47ce21cf
-        # },
+        "test_group_normalization_epsilon_cpu": {
+            STATIC_SHAPE: {},
+            DYNAMIC_SHAPE: {-1: {-1}},
+            CONSTANT_INPUT: {-1},
+        },
         "test_group_normalization_epsilon_expanded_cpu": {
             STATIC_SHAPE: {},
             DYNAMIC_SHAPE: {-1: {-1}},
             CONSTANT_INPUT: {-1},
         },
-        # "test_group_normalization_example_cpu": {
-<<<<<<< HEAD
-        #     STATIC_SHAPE: {},
-        #     DYNAMIC_SHAPE: {-1: {-1}},
-        #     CONSTANT_INPUT: {-1},
-=======
-        #    STATIC_SHAPE: {},
-        #    DYNAMIC_SHAPE: {-1: {-1}},
-        #    CONSTANT_INPUT: {-1},
->>>>>>> 47ce21cf
-        # },
+        "test_group_normalization_example_cpu": {
+            STATIC_SHAPE: {},
+            DYNAMIC_SHAPE: {-1: {-1}},
+            CONSTANT_INPUT: {-1},
+        },
         "test_group_normalization_example_expanded_cpu": {
             STATIC_SHAPE: {},
             DYNAMIC_SHAPE: {-1: {-1}},
@@ -3635,24 +3621,16 @@
         outputs: Sequence[Any],
         rtol: float,
         atol: float,
-<<<<<<< HEAD
         model_dir: Optional[str] = None,
-=======
-        model_dir: str | None = None,
->>>>>>> 47ce21cf
     ) -> None:
         rtol = float(os.getenv("TEST_RTOL", rtol))
         atol = float(os.getenv("TEST_ATOL", atol))
         super(InferenceBackendTest, cls).assert_similar_outputs(
-<<<<<<< HEAD
             ref_outputs,
             outputs,
             rtol,
             atol,
             model_dir,
-=======
-            ref_outputs, outputs, rtol, atol, model_dir
->>>>>>> 47ce21cf
         )
 
     def _add_onnxmlir_model_test(
