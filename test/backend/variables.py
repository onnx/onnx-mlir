--- conflicted
+++ resolved
@@ -121,15 +121,12 @@
         help="target a specific architecture, passed to the compiler",
     )
     parser.add_argument(
-<<<<<<< HEAD
         "--maccel",
         type=str,
         default=os.getenv("TEST_MACCEL", ""),
         help="target a specific accelerator, passed to the compiler",
     )
     parser.add_argument(
-        "--converter",
-=======
         "-O",
         "--Optlevel",
         type=str,
@@ -140,7 +137,6 @@
     parser.add_argument(
         "-v",
         "--verbose",
->>>>>>> 4ac99869
         action="store_true",
         default=(strtobool(TEST_VERBOSE) if TEST_VERBOSE else False),
         help="verbose output (default: false if TEST_VERBOSE env var not set)",
