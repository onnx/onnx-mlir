from __future__ import absolute_import
from __future__ import division
from __future__ import print_function
from __future__ import unicode_literals

import os
import sys
import unittest
import warnings
import onnx.backend.base
import onnx.backend.test

from onnx.backend.base import Device, DeviceType
import subprocess
import test_config
import tempfile
import argparse

VERBOSE = bool(os.environ.get("VERBOSE"))
TEST_DYNAMIC = os.environ.get("IMPORTER_FORCE_DYNAMIC")
    
parser = argparse.ArgumentParser(description='with dynamic shape or not.')
parser.add_argument('--dynamic', action='store_true',
    help='enable dynamic (default: false)')
parser.add_argument('-i', '--input', type=int, default=-1,
    help='input whose dimensions to be changed to unknown (default: all inputs')
parser.add_argument('-d', '--dim', type=int, default=0,
    help='dimension to be changed to unknown (default: first dimension')
parser.add_argument('unittest_args', nargs='*')
args = parser.parse_args()
sys.argv[1:] = args.unittest_args

TEST_CASE_BY_USER = os.environ.get("BACKEND_TEST")
if TEST_CASE_BY_USER is not None and TEST_CASE_BY_USER != "" :
    result_dir = "./"
else :
    tempdir = tempfile.TemporaryDirectory()
    result_dir = tempdir.name+"/"
print("temporary results are in dir "+result_dir)

CXX = test_config.CXX_PATH
TEST_DRIVER = os.path.join(test_config.TEST_DRIVER_BUILD_PATH, "bin",
                           test_config.TEST_DRIVER_COMMAND)
LLC = os.path.join(test_config.LLVM_PROJ_BUILD_PATH, "bin/llc")

# Make lib folder under build directory visible in PYTHONPATH
doc_check_base_dir = os.path.dirname(os.path.realpath(__file__))
RUNTIME_DIR = os.path.join(test_config.TEST_DRIVER_BUILD_PATH, "lib")
sys.path.append(RUNTIME_DIR)
from PyRuntime import ExecutionSession

# Test directories:
# https://github.com/onnx/onnx/tree/master/onnx/backend/test/data/node
# In our directories, the python files that generate the tests are found here
# onnx-mlir/third_party/onnx/onnx/backend/test/case/node

# Set value for each benchmark to: test_disabled, test_static, 
#   test_dynamic, test_static_dynamic, test_static_dynamicNA.
# The test_static_dynamicNA values indicates tests for which the dynamic test
# makes no sense, e.g. where we build an array of constant but we don't even
# know the rank of the constant array we are generating.
test_disabled = 0  # no tests
test_static = 1    # static test only
test_dynamic = 2   # dynamic test only
test_static_dynamic = test_static + test_dynamic # both static & dynamic
test_static_dynamicNA = test_static # static tests for which dyn not available.

# For each benchmark, its value is a tuple of (test_type, dynamic_dict)
# - 'test_type' is one of test_disabled, test_static, test_dynamic, and
#     test_static_dynamic.
# - 'dynamic_dict' is a dict to define which inputs/dimensions are changed to
#     unknown, where its key is an input index and its value is a set of
#     dimension indices, e.g. {0:{0,1}, 1:{-1}, 2:{0}}
# If 'dynamic_dict' is not given, by default, the first dimension of all inputs
#   will be changed to unknown. Use this script's arguments '--input' and
#   '--dim' to control the default values.
# Input and dimension indices start from 0. -1 means all inputs or all dimensions.

test_to_enable_static_dynamic = {

    ############################################################
    # Elementary ops, ordered alphabetically.

    # Abs
    "test_abs_cpu": (test_static_dynamic,),

    # Acos

    # Acosh

    # Adagrad

    # Adam

    # Add
    "test_add_cpu": (test_static_dynamic,{-1: {-1}}),
    "test_add_bcast_cpu": (test_static_dynamic,{-1: {-1}}),

    # And
    "test_and2d_cpu": (test_static_dynamic,),
    "test_and3d_cpu": (test_static_dynamic,),
    "test_and4d_cpu": (test_static_dynamic,),
    "test_and_bcast3v1d_cpu": (test_static_dynamic,),
    "test_and_bcast3v2d_cpu": (test_static_dynamic,),
    "test_and_bcast4v2d_cpu": (test_static_dynamic,),
    "test_and_bcast4v3d_cpu": (test_static_dynamic,),
    "test_and_bcast4v4d_cpu": (test_static_dynamic,),

    # Argmax

    # Argmin

    # Asin

    # Asinh

    # Atan

    # Atanh

    # AveragePool
    "test_averagepool_1d_default_cpu": (test_static_dynamic,),
    "test_averagepool_2d_ceil_cpu": (test_static_dynamic,),
    "test_averagepool_2d_default_cpu": (test_static_dynamic,),
    "test_averagepool_2d_pads_count_include_pad_cpu": (test_static_dynamic,),
    "test_averagepool_2d_pads_cpu": (test_static_dynamic,),
    "test_averagepool_2d_precomputed_pads_count_include_pad_cpu": (test_static_dynamic,),
    "test_averagepool_2d_precomputed_pads_cpu": (test_static_dynamic,),
    "test_averagepool_2d_precomputed_same_upper_cpu": (test_static_dynamic,),
    "test_averagepool_2d_precomputed_strides_cpu": (test_static_dynamic,),
    "test_averagepool_2d_same_lower_cpu": (test_static_dynamic,),
    "test_averagepool_2d_same_upper_cpu": (test_static_dynamic,),
    "test_averagepool_2d_strides_cpu": (test_static_dynamic,),
    "test_averagepool_3d_default_cpu": (test_static_dynamic,),

    # BatchNormalization (test mode)
    "test_batchnorm_epsilon_cpu": (test_static_dynamic,),
    "test_batchnorm_example_cpu": (test_static_dynamic,),

    # Bitshift left/right

    # Cast
    "test_cast_FLOAT_to_DOUBLE_cpu": test_static_dynamic,
    "test_cast_DOUBLE_to_FLOAT_cpu": test_static_dynamic,
    "test_cast_FLOAT_to_FLOAT16_cpu": test_disabled, # appers unsupported at this time
    "test_cast_FLOAT16_to_FLOAT_cpu": test_disabled, # appers unsupported at this time
    "test_cast_FLOAT16_to_DOUBLE_cpu": test_disabled, # appers unsupported at this time
    "test_cast_DOUBLE_to_FLOAT16_cpu": test_disabled, # appers unsupported at this time
    "test_cast_FLOAT_to_STRING_cpu": test_disabled, # appers unsupported at this time
    "test_cast_STRING_to_FLOAT_cpu": test_disabled, # appers unsupported at this time

    # Ceil

    # Celu

    # Clip

    # Compress

    # Concat
    "test_concat_1d_axis_0_cpu": (test_static_dynamic,{0:{0}}),
    "test_concat_2d_axis_0_cpu": (test_static_dynamic,{0:{0}}),
    "test_concat_2d_axis_1_cpu": (test_static_dynamic,{0:{1}}),
    "test_concat_3d_axis_0_cpu": (test_static_dynamic,{0:{0}}),
    "test_concat_3d_axis_1_cpu": (test_static_dynamic,{0:{1}}),
    "test_concat_3d_axis_2_cpu": (test_static_dynamic,{0:{2}}),
    "test_concat_1d_axis_negative_1_cpu": (test_static_dynamic,{0:{0}}),
    "test_concat_2d_axis_negative_1_cpu": (test_static_dynamic,{0:{1}}),
    "test_concat_2d_axis_negative_2_cpu": (test_static_dynamic,{0:{0}}),
    "test_concat_3d_axis_negative_1_cpu": (test_static_dynamic,{0:{2}}),
    "test_concat_3d_axis_negative_2_cpu": (test_static_dynamic,{0:{1}}),
    "test_concat_3d_axis_negative_3_cpu": (test_static_dynamic,{0:{0}}),

    # Constant (dynamic NA)
    # TODO look into error
    "test_constant_cpu": test_disabled, # get very larger error, unsure why

<<<<<<< HEAD
    # ConstantOfShape (dynamic NA)
    "test_constantofshape_float_ones_cpu": test_static_dynamicNA,
    "test_constantofshape_int_zeros_cpu": test_static_dynamicNA,
=======
    # ConstantOfShape
    "test_constantofshape_float_ones_cpu": (test_static,),
    "test_constantofshape_int_zeros_cpu": (test_static,),
>>>>>>> fdb63e00

    # Conv
    "test_basic_conv_without_padding_cpu": (test_static_dynamic,{0:{0}}),
    "test_conv_with_strides_no_padding_cpu": (test_static_dynamic,{0:{0}}),

    # ConvInteger

    # ConvTranspose

    # Cos
    "test_cos_example_cpu": (test_static_dynamic,),
    "test_cos_cpu": (test_static_dynamic,),

    # Cosh
    "test_cosh_cpu": (test_static_dynamic,),
    "test_cosh_example_cpu": (test_static_dynamic,),

    # CumSum

    # DepthOfSpace

    # DequatizeLinear

    # Det

    # Div
    "test_div_cpu": (test_static_dynamic,),
    "test_div_bcast_cpu": (test_static_dynamic,),
    "test_div_example_cpu": (test_static_dynamic,),

    # Dropout

    # DynamicQuantizeLinear

    # Edge

    # EinSum

    # Elu
    "test_elu_cpu": (test_static_dynamic,),
    "test_elu_default_cpu": (test_static_dynamic,),
    "test_elu_example_cpu": (test_static_dynamic,),

    # Equal

    # Exp
    "test_exp_cpu": (test_static_dynamic,),
    "test_exp_example_cpu": (test_static_dynamic,),

    # Expand

    # Eyelike

    # Flatten
    "test_flatten_axis0_cpu": (test_static_dynamic,),
    "test_flatten_axis1_cpu": (test_static_dynamic,),
    "test_flatten_axis2_cpu": (test_static_dynamic,),
    "test_flatten_axis3_cpu": (test_static_dynamic,),
    "test_flatten_default_axis_cpu": (test_static_dynamic,),
    "test_flatten_negative_axis1_cpu": (test_static_dynamic,),
    "test_flatten_negative_axis2_cpu": (test_static_dynamic,),
    "test_flatten_negative_axis3_cpu": (test_static_dynamic,),
    "test_flatten_negative_axis4_cpu": (test_static_dynamic,),

    # Floor
    
    # Gather
    "test_gather_0_cpu": (test_static_dynamic,),
    "test_gather_1_cpu": (test_static_dynamic,),
    "test_gather_negative_indices_cpu": (test_static_dynamic,),

    # Gemm
    "test_gemm_all_attributes_cpu": (test_static_dynamic,),
    "test_gemm_alpha_cpu": (test_static_dynamic,),
    "test_gemm_beta_cpu": (test_static_dynamic,),
    "test_gemm_default_matrix_bias_cpu": (test_static_dynamic,),
    "test_gemm_default_no_bias_cpu": (test_static_dynamic,),
    "test_gemm_default_scalar_bias_cpu": (test_static_dynamic,),
    "test_gemm_default_single_elem_vector_bias_cpu": (test_static_dynamic,),
    "test_gemm_default_vector_bias_cpu": (test_static_dynamic,),
    "test_gemm_default_zero_bias_cpu": (test_static_dynamic,),
    "test_gemm_transposeA_cpu": (test_static_dynamic,),
    "test_gemm_transposeB_cpu": (test_static_dynamic,),

    # Global Average Pool
    "test_globalaveragepool_cpu": (test_static_dynamic,),
    "test_globalaveragepool_precomputed_cpu": (test_static_dynamic,),

    # Global Max Pool
    "test_globalmaxpool_cpu": (test_static_dynamic,),
    "test_globalmaxpool_precomputed_cpu": (test_static_dynamic,),

    # Greater

    # GRU
    "test_gru_defaults_cpu": (test_static_dynamic,{0:{0,1,2}}),
    "test_gru_seq_length_cpu": (test_static_dynamic,{0:{0,1,2}}),
    "test_gru_with_initial_bias_cpu": (test_static_dynamic,{0:{0,1,2}}),

    # Hard Max

    # Hard Sigmoid
    "test_hardsigmoid_cpu": (test_static_dynamic,),
    "test_hardsigmoid_default_cpu": (test_static_dynamic,),
    "test_hardsigmoid_example_cpu": (test_static_dynamic,),

    # Identity
    "test_identity_cpu": (test_static_dynamic,),

    # Instance Norm

    # Is Inf Neg/Pos

    # Is Nan

    # Leaky Relu
    "test_leakyrelu_cpu": (test_static_dynamic,),
    "test_leakyrelu_default_cpu": (test_static_dynamic,),
    "test_leakyrelu_example_cpu": (test_static_dynamic,),

    # Less
    "test_less_cpu": (test_static_dynamic,),
    "test_less_bcast_cpu": (test_static_dynamic,),

    # Log
    "test_log_example_cpu": test_static_dynamic,
    "test_log_cpu": test_static_dynamic,

    # LogSoftmax
    "test_logsoftmax_axis_0_cpu": (test_static_dynamic,),
    "test_logsoftmax_axis_1_cpu": (test_static_dynamic,),
    "test_logsoftmax_axis_2_cpu": (test_static_dynamic,),
    "test_logsoftmax_example_1_cpu": (test_static_dynamic,),
    "test_logsoftmax_default_axis_cpu": (test_static_dynamic,),
    "test_logsoftmax_negative_axis_cpu": (test_static_dynamic,),
    "test_logsoftmax_large_number_cpu": (test_static_dynamic,),

    # LRN

    # LSTM
    "test_lstm_defaults_cpu": (test_static_dynamic,{0:{0}}),
    "test_lstm_with_initial_bias_cpu": (test_static_dynamic,{0:{0}}),
    "test_lstm_with_peepholes_cpu": (test_static_dynamic,{0:{0}}),
    # The following tests failed with an issue reported at:
    # https://github.com/onnx/onnx-mlir/issues/431
    # Enable the following benchmarks once the above is fixed.
    #"test_lstm_defaults_cpu": (test_static_dynamic,{0:{0,1,2}}),
    #"test_lstm_with_initial_bias_cpu": (test_static_dynamic,{0:{0,1,2}}),
    #"test_lstm_with_peepholes_cpu": (test_static_dynamic,{0:{0,1,2}}),

    # Matmul
    "test_matmul_2d_cpu": (test_static_dynamic,),
    "test_matmul_3d_cpu": (test_static_dynamic,),
    "test_matmul_4d_cpu": (test_static_dynamic,),

    # Matmul Integer

    # Max
    "test_max_example_cpu": (test_static_dynamic,),
    "test_max_one_input_cpu": (test_static_dynamic,),
    "test_max_two_inputs_cpu": (test_static_dynamic,),

    # MaxPoolSingleOut
    "test_maxpool_1d_default_cpu": (test_static_dynamic,),
    "test_maxpool_2d_ceil_cpu": (test_static_dynamic,),
    "test_maxpool_2d_default_cpu": (test_static_dynamic,),
    "test_maxpool_2d_dilations_cpu": (test_static_dynamic,),
    "test_maxpool_2d_pads_cpu": (test_static_dynamic,),
    "test_maxpool_2d_precomputed_pads_cpu": (test_static_dynamic,),
    "test_maxpool_2d_precomputed_same_upper_cpu": (test_static_dynamic,),
    "test_maxpool_2d_precomputed_strides_cpu": (test_static_dynamic,),
    "test_maxpool_2d_same_lower_cpu": (test_static_dynamic,),
    "test_maxpool_2d_same_upper_cpu": (test_static_dynamic,),
    "test_maxpool_2d_strides_cpu": (test_static_dynamic,),
    "test_maxpool_3d_default_cpu": (test_static_dynamic,),

    # Mean

    # Min
    "test_min_example_cpu": (test_static_dynamic,),
    "test_min_one_input_cpu": (test_static_dynamic,),
    "test_min_two_inputs_cpu": (test_static_dynamic,),

    # Mod

    # Momentum

    # Mul
    "test_mul_cpu": (test_static_dynamic,),
    "test_mul_bcast_cpu": (test_static_dynamic,),
    "test_mul_example_cpu": (test_static_dynamic,),

    # Multinomial (NMV)

    # Neg
    "test_neg_example_cpu": (test_static_dynamic,),
    "test_neg_cpu": (test_static_dynamic,),

    # Negative Log Likelihood Loss

    # Non Max Supression

    # Non Zero

    # Not

    # One Hot

    # Or
    "test_or2d_cpu": (test_static_dynamic,),
    "test_or3d_cpu": (test_static_dynamic,),
    "test_or4d_cpu": (test_static_dynamic,),
    "test_or_bcast3v1d_cpu": (test_static_dynamic,),
    "test_or_bcast3v2d_cpu": (test_static_dynamic,),
    "test_or_bcast4v2d_cpu": (test_static_dynamic,),
    "test_or_bcast4v3d_cpu": (test_static_dynamic,),
    "test_or_bcast4v4d_cpu": (test_static_dynamic,),

    # Pad (not working)
    #"test_constant_pad_cpu": test_static_dynamic,
    #"test_edge_pad_cpu": test_static_dynamic,
    #"test_reflect_pad_cpu": test_static_dynamic,

    # Pow

    # PRelu

    # QLinear Conv

    # QLinear Matmul

    # Quantize Linear

    # Reciprocal Op:
    "test_reciprocal_cpu": (test_static_dynamic,),
    "test_reciprocal_example_cpu": (test_static_dynamic,),

    # ReduceL1
    "test_reduce_l1_default_axes_keepdims_example_cpu": (test_static_dynamic,),
    "test_reduce_l1_default_axes_keepdims_random_cpu": (test_static_dynamic,),
    "test_reduce_l1_do_not_keepdims_example_cpu": (test_static_dynamic,),
    "test_reduce_l1_do_not_keepdims_random_cpu": (test_static_dynamic,),
    "test_reduce_l1_keep_dims_example_cpu": (test_static_dynamic,),
    "test_reduce_l1_keep_dims_random_cpu": (test_static,),
    "test_reduce_l1_negative_axes_keep_dims_example_cpu": (test_static_dynamic,),
    "test_reduce_l1_negative_axes_keep_dims_random_cpu": (test_static_dynamic,),

    # ReduceL2
    "test_reduce_l2_default_axes_keepdims_example_cpu": (test_static_dynamic,),
    "test_reduce_l2_default_axes_keepdims_random_cpu": (test_static_dynamic,),
    "test_reduce_l2_do_not_keepdims_example_cpu": (test_static_dynamic,),
    "test_reduce_l2_do_not_keepdims_random_cpu": (test_static_dynamic,),
    "test_reduce_l2_keep_dims_example_cpu": (test_static_dynamic,),
    "test_reduce_l2_keep_dims_random_cpu": (test_static_dynamic,),
    "test_reduce_l2_negative_axes_keep_dims_example_cpu": (test_static_dynamic,),
    "test_reduce_l2_negative_axes_keep_dims_random_cpu": (test_static_dynamic,),

    # ReduceLogSum
    "test_reduce_log_sum_asc_axes_cpu": (test_static_dynamic,),
    "test_reduce_log_sum_cpu": (test_static_dynamic,),
    "test_reduce_log_sum_default_cpu": (test_static_dynamic,),
    "test_reduce_log_sum_desc_axes_cpu": (test_static_dynamic,),

    # ReduceLogSumExp
    "test_reduce_log_sum_exp_default_axes_keepdims_example_cpu": (test_static_dynamic,),
    "test_reduce_log_sum_exp_default_axes_keepdims_random_cpu": (test_static_dynamic,),
    "test_reduce_log_sum_exp_do_not_keepdims_example_cpu": (test_static_dynamic,),
    "test_reduce_log_sum_exp_do_not_keepdims_random_cpu": (test_static_dynamic,),
    "test_reduce_log_sum_exp_keepdims_example_cpu": (test_static_dynamic,),
    "test_reduce_log_sum_exp_keepdims_random_cpu": (test_static_dynamic,),
    "test_reduce_log_sum_exp_negative_axes_keepdims_example_cpu": (test_static_dynamic,),
    "test_reduce_log_sum_exp_negative_axes_keepdims_random_cpu": (test_static_dynamic,),
    "test_reduce_log_sum_negative_axes_cpu": (test_static_dynamic,),

    # ReduceMax
    "test_reduce_max_default_axes_keepdim_example_cpu": (test_static_dynamic,),
    "test_reduce_max_default_axes_keepdims_random_cpu": (test_static_dynamic,),
    "test_reduce_max_do_not_keepdims_example_cpu": (test_static_dynamic,),
    "test_reduce_max_do_not_keepdims_random_cpu": (test_static_dynamic,),
    "test_reduce_max_keepdims_example_cpu": (test_static_dynamic,),
    "test_reduce_max_keepdims_random_cpu": (test_static_dynamic,),
    "test_reduce_max_negative_axes_keepdims_example_cpu": (test_static_dynamic,),
    "test_reduce_max_negative_axes_keepdims_random_cpu": (test_static_dynamic,),

    # ReduceMean
    "test_reduce_mean_default_axes_keepdims_example_cpu": (test_static_dynamic,),
    "test_reduce_mean_default_axes_keepdims_random_cpu": (test_static_dynamic,),
    "test_reduce_mean_do_not_keepdims_example_cpu": (test_static_dynamic,),
    "test_reduce_mean_do_not_keepdims_random_cpu": (test_static_dynamic,),
    "test_reduce_mean_keepdims_example_cpu": (test_static_dynamic,),
    "test_reduce_mean_keepdims_random_cpu": (test_static_dynamic,),
    "test_reduce_mean_negative_axes_keepdims_example_cpu": (test_static_dynamic,),
    "test_reduce_mean_negative_axes_keepdims_random_cpu": (test_static_dynamic,),

    # ReduceMin
    "test_reduce_min_default_axes_keepdims_example_cpu": (test_static_dynamic,),
    "test_reduce_min_default_axes_keepdims_random_cpu": (test_static_dynamic,),
    "test_reduce_min_do_not_keepdims_example_cpu": (test_static_dynamic,),
    "test_reduce_min_do_not_keepdims_random_cpu": (test_static_dynamic,),
    "test_reduce_min_keepdims_example_cpu": (test_static_dynamic,),
    "test_reduce_min_keepdims_random_cpu": (test_static_dynamic,),
    "test_reduce_min_negative_axes_keepdims_example_cpu": (test_static_dynamic,),
    "test_reduce_min_negative_axes_keepdims_random_cpu": (test_static_dynamic,),

    # ReduceProd
    "test_reduce_prod_default_axes_keepdims_example_cpu": (test_static_dynamic,),
    "test_reduce_prod_default_axes_keepdims_random_cpu": (test_static_dynamic,),
    "test_reduce_prod_do_not_keepdims_example_cpu": (test_static_dynamic,),
    "test_reduce_prod_do_not_keepdims_random_cpu": (test_static_dynamic,),
    "test_reduce_prod_keepdims_example_cpu": (test_static_dynamic,),
    "test_reduce_prod_keepdims_random_cpu": (test_static_dynamic,),
    "test_reduce_prod_negative_axes_keepdims_example_cpu": (test_static_dynamic,),
    "test_reduce_prod_negative_axes_keepdims_random_cpu": (test_static_dynamic,),

    # ReduceSum
    "test_reduce_sum_default_axes_keepdims_example_cpu": (test_static_dynamic,),
    "test_reduce_sum_default_axes_keepdims_random_cpu": (test_static_dynamic,),
    "test_reduce_sum_do_not_keepdims_example_cpu": (test_static_dynamic,),
    "test_reduce_sum_do_not_keepdims_random_cpu": (test_static_dynamic,),
    "test_reduce_sum_keepdims_example_cpu": (test_static_dynamic,),
    "test_reduce_sum_keepdims_random_cpu": (test_static_dynamic,),
    "test_reduce_sum_negative_axes_keepdims_example_cpu": (test_static_dynamic,),
    "test_reduce_sum_negative_axes_keepdims_random_cpu": (test_static_dynamic,),

    # ReduceSumSquare
    "test_reduce_sum_square_default_axes_keepdims_example_cpu": (test_static_dynamic,),
    "test_reduce_sum_square_default_axes_keepdims_random_cpu": (test_static_dynamic,),
    "test_reduce_sum_square_do_not_keepdims_example_cpu": (test_static_dynamic,),
    "test_reduce_sum_square_do_not_keepdims_random_cpu": (test_static_dynamic,),
    "test_reduce_sum_square_keepdims_example_cpu": (test_static_dynamic,),
    "test_reduce_sum_square_keepdims_random_cpu": (test_static_dynamic,),
    "test_reduce_sum_square_negative_axes_keepdims_example_cpu": (test_static_dynamic,),
    "test_reduce_sum_square_negative_axes_keepdims_random_cpu": (test_static_dynamic,),

    # Relu
    "test_relu_cpu": (test_static_dynamic,),

    # Reshape
    "test_reshape_extended_dims_cpu": (test_static_dynamic,{0:{-1}}),
    "test_reshape_negative_dim_cpu": (test_static_dynamic,{0:{-1}}),
    "test_reshape_negative_extended_dims_cpu": (test_static_dynamic,{0:{-1}}),
    "test_reshape_one_dim_cpu": (test_static_dynamic,{0:{-1}}),
    "test_reshape_reduced_dims_cpu": (test_static_dynamic,{0:{-1}}),
    "test_reshape_reordered_all_dims_cpu": (test_static_dynamic,{0:{-1}}),
    "test_reshape_reordered_last_dims_cpu": (test_static_dynamic,{0:{-1}}),
    "test_reshape_zero_and_negative_dim_cpu": (test_static_dynamic,{0:{-1}}),
    "test_reshape_zero_dim_cpu": (test_static_dynamic,{0:{-1}}),

    # Resize

    # Reverse Sequence

    # RNN
    "test_rnn_seq_length_cpu": (test_static_dynamic,{0:{0,1,2}}),
    "test_simple_rnn_defaults_cpu": (test_static_dynamic,{0:{0,1,2}}),
    "test_simple_rnn_with_initial_bias_cpu": (test_static_dynamic,{0:{0,1,2}}),

    # Roi Align

    # Round

    # Scan

    # Scatter Element

    # Selu
    "test_selu_cpu": (test_static_dynamic,),
    "test_selu_default_cpu": (test_static_dynamic,),
    "test_selu_example_cpu": (test_static_dynamic,),

    # Shape
    # TODO: fix error
    "test_shape_cpu": test_disabled, # erronerous results
    "test_shape_example_cpu": test_disabled, # erronerous results

    # Shrink

    # Sigmoid
    "test_sigmoid_cpu": (test_static_dynamic,),
    "test_sigmoid_example_cpu": (test_static_dynamic,),

    # Sign
    "test_sign_cpu": (test_static_dynamic,),

    # Sin

    # Sinh
    "test_sinh_cpu": (test_static_dynamic,),
    "test_sinh_example_cpu": (test_static_dynamic,),

    # Size
    # TODO(tjingrant): fix unit test for size ops.
    # "test_size_cpu": (test_static,),
    # "test_size_example_cpu": (test_static,),

    # Slice (makes Axis a runtime argument, which is not supported).

    # Softmax
    "test_softmax_axis_0_cpu": (test_static_dynamic,),
    "test_softmax_axis_1_cpu": (test_static_dynamic,),
    "test_softmax_axis_2_cpu": (test_static_dynamic,),
    "test_softmax_default_axis_cpu": (test_static_dynamic,),
    "test_softmax_example_cpu": (test_static_dynamic,),
    "test_softmax_large_number_cpu": (test_static_dynamic,),

    # Softplus
    "test_softplus_cpu": (test_static_dynamic,),
    "test_softplus_example_cpu": (test_static_dynamic,),

    # Softsign
    "test_softsign_cpu": (test_static_dynamic,),
    "test_softsign_example_cpu": (test_static_dynamic,),

    # Split
    "test_split_equal_parts_1d_cpu": (test_static_dynamic,),
    "test_split_equal_parts_2d_cpu": (test_static_dynamic,),
    "test_split_equal_parts_default_axis_cpu": (test_static_dynamic,),
    "test_split_variable_parts_1d_cpu": (test_static_dynamic,),
    "test_split_variable_parts_2d_cpu": (test_static_dynamic,),
    "test_split_variable_parts_default_axis_cpu": (test_static_dynamic,),
    
    # Sqrt
    "test_sqrt_cpu": (test_static_dynamic,),
    "test_sqrt_example_cpu": (test_static_dynamic,),

    # Squeeze
    "test_squeeze_cpu": (test_static_dynamic,),
    "test_squeeze_negative_axes_cpu": (test_static_dynamic,),

    # Str Normalizer

    # Sub
    "test_sub_cpu": (test_static_dynamic,),
    "test_sub_bcast_cpu": (test_static_dynamic,),
    "test_sub_example_cpu": (test_static_dynamic,),

    # Sum
    "test_sum_example_cpu": (test_static_dynamic,),
    "test_sum_one_input_cpu": (test_static_dynamic,),
    "test_sum_two_inputs_cpu": (test_static_dynamic,),

    # Tan

    # Tanh
    "test_tanh_cpu": (test_static_dynamic,),
    "test_tanh_example_cpu": (test_static_dynamic,),

    # Tfdf Vectorizer

    # Threshold Relu

    # Tile
    "test_tile_cpu": (test_static_dynamic,),
    "test_tile_precomputed_cpu": (test_static_dynamic,),

    # TopK

    # Training Dropout

    # Transpose
    "test_transpose_default_cpu": (test_static,),
    "test_transpose_all_permutations_0_cpu": (test_static_dynamic,),
    "test_transpose_all_permutations_1_cpu": (test_static_dynamic,),
    "test_transpose_all_permutations_2_cpu": (test_static,),
    "test_transpose_all_permutations_3_cpu": (test_static,),
    "test_transpose_all_permutations_4_cpu": (test_static,),
    "test_transpose_all_permutations_5_cpu": (test_static,),

    # Unique

    # Unsqueeze
    "test_unsqueeze_axis_0_cpu": (test_static_dynamic,),
    "test_unsqueeze_axis_1_cpu": (test_static_dynamic,),
    "test_unsqueeze_axis_2_cpu": (test_static_dynamic,),
    "test_unsqueeze_axis_3_cpu": (test_static_dynamic,),
    "test_unsqueeze_negative_axes_cpu": (test_static_dynamic,),
    "test_unsqueeze_three_axes_cpu": (test_static_dynamic,),
    "test_unsqueeze_two_axes_cpu": (test_static_dynamic,),
    "test_unsqueeze_unsorted_axes_cpu": (test_static_dynamic,),

    # Upsample

    # Where

    # Xor
    "test_xor2d_cpu": (test_static_dynamic,),
    "test_xor3d_cpu": (test_static_dynamic,),
    "test_xor4d_cpu": (test_static_dynamic,),
    "test_xor_bcast3v1d_cpu": (test_static_dynamic,),
    "test_xor_bcast3v2d_cpu": (test_static_dynamic,),
    "test_xor_bcast4v2d_cpu": (test_static_dynamic,),
    "test_xor_bcast4v3d_cpu": (test_static_dynamic,),
    "test_xor_bcast4v4d_cpu": (test_static_dynamic,),

    ############################################################
    # Model (alphabetical order)

    "test_shufflenet_cpu": (test_static,),
    "test_resnet50_cpu": (test_static,),
    "test_vgg19_cpu": (test_static,),
}

# test for static
test_to_enable = [ key for (key, value) in test_to_enable_static_dynamic.items() if value[0] & test_static ]

# Specify the test cases which currently can not pass for dynamic shape
# Presumably, this list should be empty
# Except for some operation too difficult to handle for dynamic shape
# or big models
<<<<<<< HEAD
test_not_for_dynamic = [ key for (key, value) in test_to_enable_static_dynamic.items() if value == test_static or value == test_disabled ]
=======
test_not_for_dynamic = [ key for (key, value) in test_to_enable_static_dynamic.items() if value[0] == test_static ]
>>>>>>> fdb63e00

test_for_dynamic = [case for case in test_to_enable if case not in test_not_for_dynamic]

if args.dynamic :
    print("dynamic shape is enabled")
    test_to_enable = test_for_dynamic 

# User case specify one test case with BCKEND_TEST env
if TEST_CASE_BY_USER is not None and TEST_CASE_BY_USER != "" :
    test_to_enable = [TEST_CASE_BY_USER]

# determine the dynamic input and dim
def determine_dynamic_parameters(test_name):
    if not args.dynamic :
        return None
    # set default value: all inputs, first dimension.
    # Use this script's arguments '--input' and '--dim' to control the default
    # value.
    selected_list = {args.input: {args.dim}}
    test_name_cpu = test_name + "_cpu"
    if test_name_cpu in test_for_dynamic:
        if len(test_to_enable_static_dynamic[test_name_cpu]) > 1:
            selected_list = test_to_enable_static_dynamic[test_name_cpu][1]
    return selected_list 

def execute_commands(cmds, dynamic_inputs_dims):
    if (VERBOSE):
        print(" ".join(cmds))
        print("IMPORTER FORCE DYNAMIC ", dynamic_inputs_dims)
    my_env = os.environ.copy();
    env_string = ""
    if dynamic_inputs_dims is not None:
        first_input = True;
        for (input_index, dim_indices) in dynamic_inputs_dims.items():
            if first_input:
                env_string += str(input_index)
                first_input = False
            else:
                env_string += "|" + str(input_index)
            first_dim = True
            for dim_index in dim_indices:
                if first_dim:
                   env_string +=  ":" + str(dim_index)
                   first_dim = False
                else:
                   env_string += "," + str(dim_index)
        my_env["IMPORTER_FORCE_DYNAMIC"] = env_string 
    subprocess.run(cmds, env=my_env)


# There are two issues, which necessitates the adoption of this endianness
# aware wrapper around Execution Session:
# 1. Input arrays are given sometimes in native byte order, sometime in
#    LE byte order, and as soon as the python array enters into py::array
#    C++ objects through pybind, we will no longer be able to query their
#    endianness. So we must intercept the inputs and convert them into
#    native endianness.
# 2. Output arrays are compared with reference outputs, the comparison
#    unfortunately includes checking that our outputs and reference outputs
#    share the same endianness. So we try to figure out what is the desired
#    reference output endianness, and convert our outputs to this desired
#    endianness.
class EndiannessAwareExecutionSession(ExecutionSession):
    def __init__(self, path, entry_point):
        super().__init__(path, entry_point)

    def is_input_le(self, inputs):
        inputs_endianness = list(map(lambda x: x.dtype.byteorder, inputs))
        endianness_is_consistent = len(set(inputs_endianness)) <= 1
        assert endianness_is_consistent, \
            "Input arrays contain a mixture of endianness configuration."

        sys_is_le = sys.byteorder == 'little'
        # To interpret character symbols indicating endianness:
        # https://numpy.org/doc/stable/reference/generated/numpy.dtype.byteorder.html
        explicitly_le = inputs_endianness[0] == "<"
        implicitly_le = (inputs_endianness[0] == "=" and sys_is_le)
        return explicitly_le or implicitly_le

    def run(self, inputs, **kwargs):
        if len(inputs):
            # Deduce desired endianness of output from inputs.
            sys_is_le = sys.byteorder == 'little'
            inp_is_le = self.is_input_le(inputs)
            if (sys_is_le != inp_is_le):
                inputs = list(
                    map(lambda x: x.byteswap().newbyteorder(), inputs))
            outputs = super().run(inputs)
            if (sys_is_le != inp_is_le):
                outputs = list(
                    map(lambda x: x.byteswap().newbyteorder(), outputs))
            return outputs
        else:
            # Can't deduce desired output endianess, fingers crossed.
            warnings.warn(
                "Cannot deduce desired output endianness, using native endianness by default."
            )
            return super().run(inputs)


class DummyBackend(onnx.backend.base.Backend):
    @classmethod
    def prepare(cls, model, device='CPU', **kwargs):
        super(DummyBackend, cls).prepare(model, device, **kwargs)
        name = model.graph.name
        model_name = result_dir+name+".onnx"
        exec_name = result_dir+name + ".so"
        # Clean the temporary files in case
        # Save model to disk as temp_model.onnx.
        onnx.save(model, model_name)
        if not os.path.exists(model_name) :
            print("Failed save model: "+ name)
        print(name)

        # Call frontend to process temp_model.onnx, bit code will be generated.
        dynamic_inputs_dims = determine_dynamic_parameters(name)
        execute_commands([TEST_DRIVER, model_name], dynamic_inputs_dims)
        if not os.path.exists(exec_name) :
            print("Failed " + test_config.TEST_DRIVER_COMMAND + ": " + name)
        return EndiannessAwareExecutionSession(exec_name,
                                                   "run_main_graph")

    @classmethod
    def supports_device(cls, device):
        d = Device(device)
        if d.type == DeviceType.CPU:
            return True
        return False


backend_test = onnx.backend.test.BackendTest(DummyBackend, __name__)

# Extract name of all test cases.
import inspect
all_tests = []
all_tests += inspect.getmembers(
    backend_test.test_cases["OnnxBackendRealModelTest"])
all_tests += inspect.getmembers(
    backend_test.test_cases["OnnxBackendNodeModelTest"])
all_test_names = list(map(lambda x: x[0], all_tests))

# Ensure that test names specified in test_to_enable actually exist.
for test_name in test_to_enable:
    assert test_name in all_test_names, """test name {} not found, it is likely
    that you may have misspelled the test name or the specified test does not
    exist in the version of onnx package you installed.""".format(test_name)
    backend_test.include(r"^{}$".format(test_name))

# import all test cases at global scope to make them visible to python.unittest
globals().update(backend_test.test_cases)

if __name__ == '__main__':

    unittest.main()<|MERGE_RESOLUTION|>--- conflicted
+++ resolved
@@ -140,14 +140,14 @@
     # Bitshift left/right
 
     # Cast
-    "test_cast_FLOAT_to_DOUBLE_cpu": test_static_dynamic,
-    "test_cast_DOUBLE_to_FLOAT_cpu": test_static_dynamic,
-    "test_cast_FLOAT_to_FLOAT16_cpu": test_disabled, # appers unsupported at this time
-    "test_cast_FLOAT16_to_FLOAT_cpu": test_disabled, # appers unsupported at this time
-    "test_cast_FLOAT16_to_DOUBLE_cpu": test_disabled, # appers unsupported at this time
-    "test_cast_DOUBLE_to_FLOAT16_cpu": test_disabled, # appers unsupported at this time
-    "test_cast_FLOAT_to_STRING_cpu": test_disabled, # appers unsupported at this time
-    "test_cast_STRING_to_FLOAT_cpu": test_disabled, # appers unsupported at this time
+    "test_cast_FLOAT_to_DOUBLE_cpu": (test_static_dynamic,),
+    "test_cast_DOUBLE_to_FLOAT_cpu": (test_static_dynamic,),
+    "test_cast_FLOAT_to_FLOAT16_cpu": (test_disabled,), # appers unsupported at this time
+    "test_cast_FLOAT16_to_FLOAT_cpu": (test_disabled,), # appers unsupported at this time
+    "test_cast_FLOAT16_to_DOUBLE_cpu": (test_disabled,), # appers unsupported at this time
+    "test_cast_DOUBLE_to_FLOAT16_cpu": (test_disabled,), # appers unsupported at this time
+    "test_cast_FLOAT_to_STRING_cpu": (test_disabled,), # appers unsupported at this time
+    "test_cast_STRING_to_FLOAT_cpu": (test_disabled,), # appers unsupported at this time
 
     # Ceil
 
@@ -173,17 +173,11 @@
 
     # Constant (dynamic NA)
     # TODO look into error
-    "test_constant_cpu": test_disabled, # get very larger error, unsure why
-
-<<<<<<< HEAD
+    "test_constant_cpu": (test_disabled,), # get very larger error, unsure why
+
     # ConstantOfShape (dynamic NA)
-    "test_constantofshape_float_ones_cpu": test_static_dynamicNA,
-    "test_constantofshape_int_zeros_cpu": test_static_dynamicNA,
-=======
-    # ConstantOfShape
-    "test_constantofshape_float_ones_cpu": (test_static,),
-    "test_constantofshape_int_zeros_cpu": (test_static,),
->>>>>>> fdb63e00
+    "test_constantofshape_float_ones_cpu": (test_static_dynamicNA,),
+    "test_constantofshape_int_zeros_cpu": (test_static_dynamicNA,),
 
     # Conv
     "test_basic_conv_without_padding_cpu": (test_static_dynamic,{0:{0}}),
@@ -309,8 +303,8 @@
     "test_less_bcast_cpu": (test_static_dynamic,),
 
     # Log
-    "test_log_example_cpu": test_static_dynamic,
-    "test_log_cpu": test_static_dynamic,
+    "test_log_example_cpu": (test_static_dynamic,),
+    "test_log_cpu": (test_static_dynamic,),
 
     # LogSoftmax
     "test_logsoftmax_axis_0_cpu": (test_static_dynamic,),
@@ -556,8 +550,8 @@
 
     # Shape
     # TODO: fix error
-    "test_shape_cpu": test_disabled, # erronerous results
-    "test_shape_example_cpu": test_disabled, # erronerous results
+    "test_shape_cpu": (test_disabled,), # erronerous results
+    "test_shape_example_cpu": (test_disabled,), # erronerous results
 
     # Shrink
 
@@ -693,11 +687,7 @@
 # Presumably, this list should be empty
 # Except for some operation too difficult to handle for dynamic shape
 # or big models
-<<<<<<< HEAD
 test_not_for_dynamic = [ key for (key, value) in test_to_enable_static_dynamic.items() if value == test_static or value == test_disabled ]
-=======
-test_not_for_dynamic = [ key for (key, value) in test_to_enable_static_dynamic.items() if value[0] == test_static ]
->>>>>>> fdb63e00
 
 test_for_dynamic = [case for case in test_to_enable if case not in test_not_for_dynamic]
 
