from __future__ import absolute_import
from __future__ import division
from __future__ import print_function
from __future__ import unicode_literals

import os
import sys
import unittest
import warnings
import onnx.backend.base
import onnx.backend.test

from onnx.backend.base import Device, DeviceType
import subprocess
import test_config
import tempfile
import argparse

VERBOSE = bool(os.environ.get("VERBOSE"))
TEST_DYNAMIC = os.environ.get("IMPORTER_FORCE_DYNAMIC")
    
parser = argparse.ArgumentParser(description='with dynamic shape or not.')
parser.add_argument('--dynamic', action='store_true',
    help='enable dynamic (default: false)')
parser.add_argument('-i', '--input', type=int, default=-1,
    help='input whose dimensions to be changed to unknown (default: all inputs')
parser.add_argument('-d', '--dim', type=int, default=0,
    help='dimension to be changed to unknown (default: first dimension')
parser.add_argument('unittest_args', nargs='*')
args = parser.parse_args()
sys.argv[1:] = args.unittest_args

TEST_CASE_BY_USER = os.environ.get("BACKEND_TEST")
if TEST_CASE_BY_USER is not None and TEST_CASE_BY_USER != "" :
    result_dir = "./"
else :
    tempdir = tempfile.TemporaryDirectory()
    result_dir = tempdir.name+"/"
print("temporary results are in dir "+result_dir)

CXX = test_config.CXX_PATH
TEST_DRIVER = os.path.join(test_config.TEST_DRIVER_BUILD_PATH, "bin",
                           test_config.TEST_DRIVER_COMMAND)
LLC = os.path.join(test_config.LLVM_PROJ_BUILD_PATH, "bin/llc")

# Make lib folder under build directory visible in PYTHONPATH
doc_check_base_dir = os.path.dirname(os.path.realpath(__file__))
RUNTIME_DIR = os.path.join(test_config.TEST_DRIVER_BUILD_PATH, "lib")
sys.path.append(RUNTIME_DIR)
from PyRuntime import ExecutionSession

# Test directories:
# https://github.com/onnx/onnx/tree/master/onnx/backend/test/data/node
# Set value for each benchmark to: test_disabled, test_static, 
#   test_dynamic, or test_static_dynamic.
test_disabled = 0
test_static = 1
test_dynamic = 2
test_static_dynamic = test_static + test_dynamic

# For each benchmark, its value is a tuple of (test_type, dynamic_dict)
# - 'test_type' is one of test_disabled, test_static, test_dynamic, and
#     test_static_dynamic.
# - 'dynamic_dict' is a dict to define which inputs/dimensions are changed to
#     unknown, where its key is an input index and its value is a set of
#     dimension indices, e.g. {0:{0,1}, 1:{-1}, 2:{0}}
# If 'dynamic_dict' is not given, by default, the first dimension of all inputs
#   will be changed to unknown. Use this script's arguments '--input' and
#   '--dim' to control the default values.
# Input and dimension indices start from 0. -1 means all inputs or all dimensions.

test_to_enable_static_dynamic = {

    ############################################################
    # Elementary ops, ordered alphabetically.

    # Abs
    "test_abs_cpu": (test_static_dynamic,),

    # Acos

    # Acosh

    # Adagrad

    # Adam

    # Add
    "test_add_cpu": (test_static_dynamic,{0: {0}}),
    "test_add_bcast_cpu": (test_static_dynamic,{0: {0}}),

    # And
    "test_and2d_cpu": test_static_dynamic,
    "test_and3d_cpu": test_static_dynamic,
    "test_and4d_cpu": test_static_dynamic,
    "test_and_bcast3v1d_cpu": test_static_dynamic,
    "test_and_bcast3v2d_cpu": test_static_dynamic,
    "test_and_bcast4v2d_cpu": test_static_dynamic,
    "test_and_bcast4v3d_cpu": test_static_dynamic,
    "test_and_bcast4v4d_cpu": test_static_dynamic,

    # Argmax

    # Argmin

    # Asin

    # Asinh

    # Atan

    # Atanh


    # AveragePool
    "test_averagepool_1d_default_cpu": (test_static_dynamic,),
    "test_averagepool_2d_ceil_cpu": (test_static_dynamic,),
    "test_averagepool_2d_default_cpu": (test_static_dynamic,),
    "test_averagepool_2d_pads_count_include_pad_cpu": (test_static_dynamic,),
    "test_averagepool_2d_pads_cpu": (test_static_dynamic,),
    "test_averagepool_2d_precomputed_pads_count_include_pad_cpu": (test_static_dynamic,),
    "test_averagepool_2d_precomputed_pads_cpu": (test_static_dynamic,),
    "test_averagepool_2d_precomputed_same_upper_cpu": (test_static_dynamic,),
    "test_averagepool_2d_precomputed_strides_cpu": (test_static_dynamic,),
    "test_averagepool_2d_same_lower_cpu": (test_static_dynamic,),
    "test_averagepool_2d_same_upper_cpu": (test_static_dynamic,),
    "test_averagepool_2d_strides_cpu": (test_static_dynamic,),
    "test_averagepool_3d_default_cpu": (test_static_dynamic,),

    # BatchNormalization (test mode)
    "test_batchnorm_epsilon_cpu": (test_static_dynamic,),
    "test_batchnorm_example_cpu": (test_static_dynamic,),

    # Bitshift left/right

    # Cast

    # Ceil

    # Celu

    # Clip

    # Compress

    # Concat
    "test_concat_1d_axis_0_cpu": (test_static_dynamic,{0:{0}}),
    "test_concat_2d_axis_0_cpu": (test_static_dynamic,{0:{0}}),
    "test_concat_2d_axis_1_cpu": (test_static_dynamic,{0:{1}}),
    "test_concat_3d_axis_0_cpu": (test_static_dynamic,{0:{0}}),
    "test_concat_3d_axis_1_cpu": (test_static,),
    "test_concat_3d_axis_2_cpu": (test_static,),
    "test_concat_1d_axis_negative_1_cpu": (test_static_dynamic,{0:{0}}),
    "test_concat_2d_axis_negative_1_cpu": (test_static_dynamic,{0:{1}}),
    "test_concat_2d_axis_negative_2_cpu": (test_static_dynamic,{0:{0}}),
    "test_concat_3d_axis_negative_1_cpu": (test_static,),
    "test_concat_3d_axis_negative_2_cpu": (test_static,),
    "test_concat_3d_axis_negative_3_cpu": (test_static_dynamic,{0:{0}}),

    # Constant

    # ConstantOfShape
    "test_constantofshape_float_ones_cpu": (test_static,),
    "test_constantofshape_int_zeros_cpu": (test_static,),

    # Conv
    "test_basic_conv_without_padding_cpu": (test_static_dynamic,{0:{0}}),
    "test_conv_with_strides_no_padding_cpu": (test_static_dynamic,{0:{0}}),

    # ConvInteger

    # ConvTranspose

    # Cos
    "test_cos_example_cpu": test_static_dynamic,
    "test_cos_cpu": test_static_dynamic,

    # Cosh
    "test_cosh_cpu": (test_static_dynamic,),
    "test_cosh_example_cpu": (test_static_dynamic,),

    # CumSum

    # DepthOfSpace

    # DequatizeLinear

    # Det

    # Div
    "test_div_cpu": (test_static_dynamic,),
    "test_div_bcast_cpu": (test_static_dynamic,),
    "test_div_example_cpu": (test_static_dynamic,),

    # Dropout

    # DynamicQuantizeLinear

    # Edge

    # EinSum

    # Elu
    "test_elu_cpu": (test_static_dynamic,),
    "test_elu_default_cpu": (test_static_dynamic,),
    "test_elu_example_cpu": (test_static_dynamic,),

    # Equal

    # Exp
    "test_exp_cpu": (test_static_dynamic,),
    "test_exp_example_cpu": (test_static_dynamic,),

    # Expand

    # Eyelike

    # Flatten
    "test_flatten_axis0_cpu": (test_static_dynamic,),
    "test_flatten_axis1_cpu": (test_static_dynamic,),
    "test_flatten_axis2_cpu": (test_static_dynamic,),
    "test_flatten_axis3_cpu": (test_static_dynamic,),
    "test_flatten_default_axis_cpu": (test_static_dynamic,),
    "test_flatten_negative_axis1_cpu": (test_static_dynamic,),
    "test_flatten_negative_axis2_cpu": (test_static_dynamic,),
    "test_flatten_negative_axis3_cpu": (test_static_dynamic,),
    "test_flatten_negative_axis4_cpu": (test_static_dynamic,),

    # Floor
    
    # Gather
    "test_gather_0_cpu": (test_static_dynamic,),
    "test_gather_1_cpu": (test_static_dynamic,),
    "test_gather_negative_indices_cpu": (test_static_dynamic,),

    # Gemm
    "test_gemm_all_attributes_cpu": (test_static_dynamic,),
    "test_gemm_alpha_cpu": (test_static_dynamic,),
    "test_gemm_beta_cpu": (test_static_dynamic,),
    "test_gemm_default_matrix_bias_cpu": (test_static_dynamic,),
    "test_gemm_default_no_bias_cpu": (test_static_dynamic,),
    "test_gemm_default_scalar_bias_cpu": (test_static_dynamic,),
    "test_gemm_default_single_elem_vector_bias_cpu": (test_static_dynamic,),
    "test_gemm_default_vector_bias_cpu": (test_static_dynamic,),
    "test_gemm_default_zero_bias_cpu": (test_static_dynamic,),
    "test_gemm_transposeA_cpu": (test_static_dynamic,),
    "test_gemm_transposeB_cpu": (test_static_dynamic,),

    # Global Average Pool

    # Global Max Pool

    # Greater

    # GRU
    "test_gru_defaults_cpu": (test_static_dynamic,{0:{0,1}}),
    "test_gru_seq_length_cpu": (test_static_dynamic,{0:{0}}),
    "test_gru_with_initial_bias_cpu": (test_static_dynamic,{0:{0,1}}),

    # Hard Max

    # Hard Sigmoid
    "test_hardsigmoid_cpu": (test_static_dynamic,),
    "test_hardsigmoid_default_cpu": (test_static_dynamic,),
    "test_hardsigmoid_example_cpu": (test_static_dynamic,),

    # Identity
    "test_identity_cpu": test_static_dynamic,

    # Instance Norm

    # Is Inf Neg/Pos

    # Is Nan

    # Leaky Relu
    "test_leakyrelu_cpu": (test_static_dynamic,),
    "test_leakyrelu_default_cpu": (test_static_dynamic,),
    "test_leakyrelu_example_cpu": (test_static_dynamic,),

    # Less
    "test_less_cpu": (test_static_dynamic,),
    "test_less_bcast_cpu": (test_static_dynamic,),

    # Log

    # LogSoftmax
    "test_logsoftmax_axis_0_cpu": (test_static_dynamic,),
    "test_logsoftmax_axis_1_cpu": (test_static_dynamic,),
    "test_logsoftmax_axis_2_cpu": (test_static_dynamic,),
    "test_logsoftmax_example_1_cpu": (test_static_dynamic,),
    "test_logsoftmax_default_axis_cpu": (test_static_dynamic,),
    "test_logsoftmax_negative_axis_cpu": (test_static_dynamic,),
    "test_logsoftmax_large_number_cpu": (test_static_dynamic,),

    # LRN

    # LSTM
    "test_lstm_defaults_cpu": (test_static_dynamic,{0:{0}}),
    "test_lstm_with_initial_bias_cpu": (test_static_dynamic,{0:{0}}),
    "test_lstm_with_peepholes_cpu": (test_static_dynamic,{0:{0}}),
    # The following tests failed with an issue reported at:
    # https://github.com/onnx/onnx-mlir/issues/431
    #"test_lstm_defaults_cpu": (test_static_dynamic,{0:{0,1}}),
    #"test_lstm_with_initial_bias_cpu": (test_static_dynamic,{0:{0,1}}),
    #"test_lstm_with_peepholes_cpu": (test_static_dynamic,{0:{0,1}}),

    # Matmul
    "test_matmul_2d_cpu": (test_static_dynamic,),
    "test_matmul_3d_cpu": (test_static_dynamic,),
    "test_matmul_4d_cpu": (test_static_dynamic,),

    # Matmul Integer

    # Max
    "test_max_example_cpu": (test_static_dynamic,),
    "test_max_one_input_cpu": (test_static_dynamic,),
    "test_max_two_inputs_cpu": (test_static_dynamic,),

    # MaxPoolSingleOut
    "test_maxpool_1d_default_cpu": (test_static_dynamic,),
    "test_maxpool_2d_ceil_cpu": (test_static_dynamic,),
    "test_maxpool_2d_default_cpu": (test_static_dynamic,),
    "test_maxpool_2d_dilations_cpu": (test_static_dynamic,),
    "test_maxpool_2d_pads_cpu": (test_static_dynamic,),
    "test_maxpool_2d_precomputed_pads_cpu": (test_static_dynamic,),
    "test_maxpool_2d_precomputed_same_upper_cpu": (test_static_dynamic,),
    "test_maxpool_2d_precomputed_strides_cpu": (test_static_dynamic,),
    "test_maxpool_2d_same_lower_cpu": (test_static_dynamic,),
    "test_maxpool_2d_same_upper_cpu": (test_static_dynamic,),
    "test_maxpool_2d_strides_cpu": (test_static_dynamic,),
    "test_maxpool_3d_default_cpu": (test_static_dynamic,),

    # Mean

    # Min
    "test_min_example_cpu": (test_static_dynamic,),
    "test_min_one_input_cpu": (test_static_dynamic,),
    "test_min_two_inputs_cpu": (test_static_dynamic,),

    # Mod

    # Momentum

    # Mul
    "test_mul_cpu": (test_static_dynamic,),
    "test_mul_bcast_cpu": (test_static_dynamic,),
    "test_mul_example_cpu": (test_static_dynamic,),

    # Multinomial (NMV)

    # Neg
    "test_neg_example_cpu": test_static_dynamic,
    "test_neg_cpu": test_static_dynamic,

    # Negative Log Likelihood Loss

    # Non Max Supression

    # Non Zero

    # Not

    # One Hot

    # Or
    "test_or2d_cpu": test_static_dynamic,
    "test_or3d_cpu": test_static_dynamic,
    "test_or4d_cpu": test_static_dynamic,
    "test_or_bcast3v1d_cpu": test_static_dynamic,
    "test_or_bcast3v2d_cpu": test_static_dynamic,
    "test_or_bcast4v2d_cpu": test_static_dynamic,
    "test_or_bcast4v3d_cpu": test_static_dynamic,
    "test_or_bcast4v4d_cpu": test_static_dynamic,

    # Pad (not working)
    #"test_constant_pad_cpu": test_static_dynamic,
    #"test_edge_pad_cpu": test_static_dynamic,
    #"test_reflect_pad_cpu": test_static_dynamic,

    # Pow

    # PRelu

    # QLinear Conv

    # QLinear Matmul

    # Quantize Linear

    # Reciprocal Op:
    "test_reciprocal_cpu": (test_static_dynamic,),
    "test_reciprocal_example_cpu": (test_static_dynamic,),

    # ReduceL1
    "test_reduce_l1_default_axes_keepdims_example_cpu": (test_static_dynamic,),
    "test_reduce_l1_default_axes_keepdims_random_cpu": (test_static_dynamic,),
    "test_reduce_l1_do_not_keepdims_example_cpu": (test_static_dynamic,),
    "test_reduce_l1_do_not_keepdims_random_cpu": (test_static_dynamic,),
    "test_reduce_l1_keep_dims_example_cpu": (test_static_dynamic,),
    "test_reduce_l1_keep_dims_random_cpu": (test_static,),
    "test_reduce_l1_negative_axes_keep_dims_example_cpu": (test_static_dynamic,),
    "test_reduce_l1_negative_axes_keep_dims_random_cpu": (test_static_dynamic,),

    # ReduceL2
    "test_reduce_l2_default_axes_keepdims_example_cpu": (test_static_dynamic,),
    "test_reduce_l2_default_axes_keepdims_random_cpu": (test_static_dynamic,),
    "test_reduce_l2_do_not_keepdims_example_cpu": (test_static_dynamic,),
    "test_reduce_l2_do_not_keepdims_random_cpu": (test_static_dynamic,),
    "test_reduce_l2_keep_dims_example_cpu": (test_static_dynamic,),
    "test_reduce_l2_keep_dims_random_cpu": (test_static_dynamic,),
    "test_reduce_l2_negative_axes_keep_dims_example_cpu": (test_static_dynamic,),
    "test_reduce_l2_negative_axes_keep_dims_random_cpu": (test_static_dynamic,),

    # ReduceLogSum
    "test_reduce_log_sum_asc_axes_cpu": (test_static_dynamic,),
    "test_reduce_log_sum_cpu": (test_static_dynamic,),
    "test_reduce_log_sum_default_cpu": (test_static_dynamic,),
    "test_reduce_log_sum_desc_axes_cpu": (test_static_dynamic,),

    # ReduceLogSumExp
    "test_reduce_log_sum_exp_default_axes_keepdims_example_cpu": (test_static_dynamic,),
    "test_reduce_log_sum_exp_default_axes_keepdims_random_cpu": (test_static_dynamic,),
    "test_reduce_log_sum_exp_do_not_keepdims_example_cpu": (test_static_dynamic,),
    "test_reduce_log_sum_exp_do_not_keepdims_random_cpu": (test_static_dynamic,),
    "test_reduce_log_sum_exp_keepdims_example_cpu": (test_static_dynamic,),
    "test_reduce_log_sum_exp_keepdims_random_cpu": (test_static_dynamic,),
    "test_reduce_log_sum_exp_negative_axes_keepdims_example_cpu": (test_static_dynamic,),
    "test_reduce_log_sum_exp_negative_axes_keepdims_random_cpu": (test_static_dynamic,),
    "test_reduce_log_sum_negative_axes_cpu": (test_static_dynamic,),

    # ReduceMax
    "test_reduce_max_default_axes_keepdim_example_cpu": (test_static_dynamic,),
    "test_reduce_max_default_axes_keepdims_random_cpu": (test_static_dynamic,),
    "test_reduce_max_do_not_keepdims_example_cpu": (test_static_dynamic,),
    "test_reduce_max_do_not_keepdims_random_cpu": (test_static_dynamic,),
    "test_reduce_max_keepdims_example_cpu": (test_static_dynamic,),
    "test_reduce_max_keepdims_random_cpu": (test_static_dynamic,),
    "test_reduce_max_negative_axes_keepdims_example_cpu": (test_static_dynamic,),
    "test_reduce_max_negative_axes_keepdims_random_cpu": (test_static_dynamic,),

    # ReduceMean
    "test_reduce_mean_default_axes_keepdims_example_cpu": (test_static_dynamic,),
    "test_reduce_mean_default_axes_keepdims_random_cpu": (test_static_dynamic,),
    "test_reduce_mean_do_not_keepdims_example_cpu": (test_static_dynamic,),
    "test_reduce_mean_do_not_keepdims_random_cpu": (test_static_dynamic,),
    "test_reduce_mean_keepdims_example_cpu": (test_static_dynamic,),
    "test_reduce_mean_keepdims_random_cpu": (test_static_dynamic,),
    "test_reduce_mean_negative_axes_keepdims_example_cpu": (test_static_dynamic,),
    "test_reduce_mean_negative_axes_keepdims_random_cpu": (test_static_dynamic,),

    # ReduceMin
    "test_reduce_min_default_axes_keepdims_example_cpu": (test_static_dynamic,),
    "test_reduce_min_default_axes_keepdims_random_cpu": (test_static_dynamic,),
    "test_reduce_min_do_not_keepdims_example_cpu": (test_static_dynamic,),
    "test_reduce_min_do_not_keepdims_random_cpu": (test_static_dynamic,),
    "test_reduce_min_keepdims_example_cpu": (test_static_dynamic,),
    "test_reduce_min_keepdims_random_cpu": (test_static_dynamic,),
    "test_reduce_min_negative_axes_keepdims_example_cpu": (test_static_dynamic,),
    "test_reduce_min_negative_axes_keepdims_random_cpu": (test_static_dynamic,),

    # ReduceProd
    "test_reduce_prod_default_axes_keepdims_example_cpu": (test_static_dynamic,),
    "test_reduce_prod_default_axes_keepdims_random_cpu": (test_static_dynamic,),
    "test_reduce_prod_do_not_keepdims_example_cpu": (test_static_dynamic,),
    "test_reduce_prod_do_not_keepdims_random_cpu": (test_static_dynamic,),
    "test_reduce_prod_keepdims_example_cpu": (test_static_dynamic,),
    "test_reduce_prod_keepdims_random_cpu": (test_static_dynamic,),
    "test_reduce_prod_negative_axes_keepdims_example_cpu": (test_static_dynamic,),
    "test_reduce_prod_negative_axes_keepdims_random_cpu": (test_static_dynamic,),

    # ReduceSum
    "test_reduce_sum_default_axes_keepdims_example_cpu": (test_static_dynamic,),
    "test_reduce_sum_default_axes_keepdims_random_cpu": (test_static_dynamic,),
    "test_reduce_sum_do_not_keepdims_example_cpu": (test_static_dynamic,),
    "test_reduce_sum_do_not_keepdims_random_cpu": (test_static_dynamic,),
    "test_reduce_sum_keepdims_example_cpu": (test_static_dynamic,),
    "test_reduce_sum_keepdims_random_cpu": (test_static_dynamic,),
    "test_reduce_sum_negative_axes_keepdims_example_cpu": (test_static_dynamic,),
    "test_reduce_sum_negative_axes_keepdims_random_cpu": (test_static_dynamic,),

    # ReduceSumSquare
    "test_reduce_sum_square_default_axes_keepdims_example_cpu": (test_static_dynamic,),
    "test_reduce_sum_square_default_axes_keepdims_random_cpu": (test_static_dynamic,),
    "test_reduce_sum_square_do_not_keepdims_example_cpu": (test_static_dynamic,),
    "test_reduce_sum_square_do_not_keepdims_random_cpu": (test_static_dynamic,),
    "test_reduce_sum_square_keepdims_example_cpu": (test_static_dynamic,),
    "test_reduce_sum_square_keepdims_random_cpu": (test_static_dynamic,),
    "test_reduce_sum_square_negative_axes_keepdims_example_cpu": (test_static_dynamic,),
    "test_reduce_sum_square_negative_axes_keepdims_random_cpu": (test_static_dynamic,),

    # Relu
    "test_relu_cpu": (test_static_dynamic,),

    # Reshape
    "test_reshape_extended_dims_cpu": (test_static_dynamic,{0:{-1}}),
    "test_reshape_negative_dim_cpu": (test_static_dynamic,{0:{-1}}),
    "test_reshape_negative_extended_dims_cpu": (test_static_dynamic,{0:{-1}}),
    "test_reshape_one_dim_cpu": (test_static_dynamic,{0:{-1}}),
    "test_reshape_reduced_dims_cpu": (test_static_dynamic,{0:{-1}}),
    "test_reshape_reordered_all_dims_cpu": (test_static_dynamic,{0:{-1}}),
    "test_reshape_reordered_last_dims_cpu": (test_static_dynamic,{0:{-1}}),
    "test_reshape_zero_and_negative_dim_cpu": (test_static_dynamic,{0:{-1}}),
    "test_reshape_zero_dim_cpu": (test_static_dynamic,{0:{-1}}),

    # Resize

    # Reverse Sequence

    # RNN
    "test_rnn_seq_length_cpu": (test_static_dynamic,{0:{0}}),
    "test_simple_rnn_defaults_cpu": (test_static_dynamic,{0:{0,1}}),
    "test_simple_rnn_with_initial_bias_cpu": (test_static_dynamic,{0:{0,1}}),

    # Roi Align

    # Round

    # Scan

    # Scatter Element

    # Selu
    "test_selu_cpu": (test_static_dynamic,),
    "test_selu_default_cpu": (test_static_dynamic,),
    "test_selu_example_cpu": (test_static_dynamic,),

    # Shape

    # Shrink

    # Sigmoid
    "test_sigmoid_cpu": (test_static_dynamic,),
    "test_sigmoid_example_cpu": (test_static_dynamic,),

    # Sign
<<<<<<< HEAD
    #"test_sign_cpu": (test_static,),
=======
    "test_sign_cpu": test_static_dynamic,
>>>>>>> 35c10fe7

    # Sin

    # Sinh
    "test_sinh_cpu": test_static_dynamic,
    "test_sinh_example_cpu": test_static_dynamic,

    # Size
    # TODO(tjingrant): fix unit test for size ops.
    # "test_size_cpu": (test_static,),
    # "test_size_example_cpu": (test_static,),

    # Slice
    # Slice makes Axis a runtime argument, which is not supported.

    # Softmax
    "test_softmax_axis_0_cpu": (test_static_dynamic,),
    "test_softmax_axis_1_cpu": (test_static_dynamic,),
    "test_softmax_axis_2_cpu": (test_static_dynamic,),
    "test_softmax_default_axis_cpu": (test_static_dynamic,),
    "test_softmax_example_cpu": (test_static_dynamic,),
    "test_softmax_large_number_cpu": (test_static_dynamic,),

    # Softplus
    "test_softplus_cpu": (test_static_dynamic,),
    "test_softplus_example_cpu": (test_static_dynamic,),

    # Softsign
    "test_softsign_cpu": (test_static_dynamic,),
    "test_softsign_example_cpu": (test_static_dynamic,),

    # Split
    "test_split_equal_parts_1d_cpu": (test_static_dynamic,),
    "test_split_equal_parts_2d_cpu": (test_static_dynamic,),
    "test_split_equal_parts_default_axis_cpu": (test_static_dynamic,),
    "test_split_variable_parts_1d_cpu": (test_static_dynamic,),
    "test_split_variable_parts_2d_cpu": (test_static_dynamic,),
    "test_split_variable_parts_default_axis_cpu": (test_static_dynamic,),
    
    # Sqrt
    "test_sqrt_cpu": (test_static_dynamic,),
    "test_sqrt_example_cpu": (test_static_dynamic,),

    # Squeeze
    "test_squeeze_cpu": (test_static_dynamic,),
    "test_squeeze_negative_axes_cpu": (test_static_dynamic,),

    # Str Normalizer

    # Sub
    "test_sub_cpu": (test_static_dynamic,),
    "test_sub_bcast_cpu": (test_static_dynamic,),
    "test_sub_example_cpu": (test_static_dynamic,),

    # Sum
    "test_sum_example_cpu": (test_static_dynamic,),
    "test_sum_one_input_cpu": (test_static_dynamic,),
    "test_sum_two_inputs_cpu": (test_static_dynamic,),

    # Tan

    # Tanh
    "test_tanh_cpu": (test_static_dynamic,),
    "test_tanh_example_cpu": (test_static_dynamic,),

    # Tfdf Vectorizer

    # Threshold Relu

    # Tile
    "test_tile_cpu": (test_static_dynamic,),
    "test_tile_precomputed_cpu": (test_static_dynamic,),

    # TopK

    # Training Dropout

    # Transpose
    "test_transpose_default_cpu": (test_static,),
    "test_transpose_all_permutations_0_cpu": (test_static_dynamic,),
    "test_transpose_all_permutations_1_cpu": (test_static_dynamic,),
    "test_transpose_all_permutations_2_cpu": (test_static,),
    "test_transpose_all_permutations_3_cpu": (test_static,),
    "test_transpose_all_permutations_4_cpu": (test_static,),
    "test_transpose_all_permutations_5_cpu": (test_static,),

    # Unique

    # Unsqueeze
    "test_unsqueeze_axis_0_cpu": (test_static_dynamic,),
    "test_unsqueeze_axis_1_cpu": (test_static_dynamic,),
    "test_unsqueeze_axis_2_cpu": (test_static_dynamic,),
    "test_unsqueeze_axis_3_cpu": (test_static_dynamic,),
    "test_unsqueeze_negative_axes_cpu": (test_static_dynamic,),
    "test_unsqueeze_three_axes_cpu": (test_static_dynamic,),
    "test_unsqueeze_two_axes_cpu": (test_static_dynamic,),
    "test_unsqueeze_unsorted_axes_cpu": (test_static_dynamic,),

    # Upsample

    # Where

    # Xor
    "test_xor2d_cpu": test_static_dynamic,
    "test_xor3d_cpu": test_static_dynamic,
    "test_xor4d_cpu": test_static_dynamic,
    "test_xor_bcast3v1d_cpu": test_static_dynamic,
    "test_xor_bcast3v2d_cpu": test_static_dynamic,
    "test_xor_bcast4v2d_cpu": test_static_dynamic,
    "test_xor_bcast4v3d_cpu": test_static_dynamic,
    "test_xor_bcast4v4d_cpu": test_static_dynamic,

    ############################################################
    # Model (alphabetical order)

    "test_shufflenet_cpu": (test_static,),
    "test_resnet50_cpu": (test_static,),
    "test_vgg19_cpu": (test_static,),
}

# test for static
test_to_enable = [ key for (key, value) in test_to_enable_static_dynamic.items() if value[0] & test_static ]

# Specify the test cases which currently can not pass for dynamic shape
# Presumably, this list should be empty
# Except for some operation too difficult to handle for dynamic shape
# or big models
test_not_for_dynamic = [ key for (key, value) in test_to_enable_static_dynamic.items() if value[0] == test_static ]

test_for_dynamic = [case for case in test_to_enable if case not in test_not_for_dynamic]

if args.dynamic :
    print("dynamic shape is enabled")
    test_to_enable = test_for_dynamic 

# User case specify one test case with BCKEND_TEST env
if TEST_CASE_BY_USER is not None and TEST_CASE_BY_USER != "" :
    test_to_enable = [TEST_CASE_BY_USER]

# determine the dynamic input and dim
def determine_dynamic_parameters(test_name):
    if not args.dynamic :
        return None
    # set default value: all inputs, first dimension.
    # Use this script's arguments '--input' and '--dim' to control the default
    # value.
    selected_list = {args.input: {args.dim}}
    test_name_cpu = test_name + "_cpu"
    if test_name_cpu in test_for_dynamic:
        if len(test_to_enable_static_dynamic[test_name_cpu]) > 1:
            selected_list = test_to_enable_static_dynamic[test_name_cpu][1]
    return selected_list 

def execute_commands(cmds, dynamic_inputs_dims):
    if (VERBOSE):
        print(" ".join(cmds))
        print("IMPORTER FORCE DYNAMIC ", dynamic_inputs_dims)
    my_env = os.environ.copy();
    env_string = ""
    if dynamic_inputs_dims is not None:
        first_input = True;
        for (input_index, dim_indices) in dynamic_inputs_dims.items():
            if first_input:
                env_string += str(input_index)
                first_input = False
            else:
                env_string += "|" + str(input_index)
            first_dim = True
            for dim_index in dim_indices:
                if first_dim:
                   env_string +=  ":" + str(dim_index)
                   first_dim = False
                else:
                   env_string += "," + str(dim_index)
        my_env["IMPORTER_FORCE_DYNAMIC"] = env_string 
    subprocess.run(cmds, env=my_env)


# There are two issues, which necessitates the adoption of this endianness
# aware wrapper around Execution Session:
# 1. Input arrays are given sometimes in native byte order, sometime in
#    LE byte order, and as soon as the python array enters into py::array
#    C++ objects through pybind, we will no longer be able to query their
#    endianness. So we must intercept the inputs and convert them into
#    native endianness.
# 2. Output arrays are compared with reference outputs, the comparison
#    unfortunately includes checking that our outputs and reference outputs
#    share the same endianness. So we try to figure out what is the desired
#    reference output endianness, and convert our outputs to this desired
#    endianness.
class EndiannessAwareExecutionSession(ExecutionSession):
    def __init__(self, path, entry_point):
        super().__init__(path, entry_point)

    def is_input_le(self, inputs):
        inputs_endianness = list(map(lambda x: x.dtype.byteorder, inputs))
        endianness_is_consistent = len(set(inputs_endianness)) <= 1
        assert endianness_is_consistent, \
            "Input arrays contain a mixture of endianness configuration."

        sys_is_le = sys.byteorder == 'little'
        # To interpret character symbols indicating endianness:
        # https://numpy.org/doc/stable/reference/generated/numpy.dtype.byteorder.html
        explicitly_le = inputs_endianness[0] == "<"
        implicitly_le = (inputs_endianness[0] == "=" and sys_is_le)
        return explicitly_le or implicitly_le

    def run(self, inputs, **kwargs):
        if len(inputs):
            # Deduce desired endianness of output from inputs.
            sys_is_le = sys.byteorder == 'little'
            inp_is_le = self.is_input_le(inputs)
            if (sys_is_le != inp_is_le):
                inputs = list(
                    map(lambda x: x.byteswap().newbyteorder(), inputs))
            outputs = super().run(inputs)
            if (sys_is_le != inp_is_le):
                outputs = list(
                    map(lambda x: x.byteswap().newbyteorder(), outputs))
            return outputs
        else:
            # Can't deduce desired output endianess, fingers crossed.
            warnings.warn(
                "Cannot deduce desired output endianness, using native endianness by default."
            )
            return super().run(inputs)


class DummyBackend(onnx.backend.base.Backend):
    @classmethod
    def prepare(cls, model, device='CPU', **kwargs):
        super(DummyBackend, cls).prepare(model, device, **kwargs)
        name = model.graph.name
        model_name = result_dir+name+".onnx"
        exec_name = result_dir+name + ".so"
        # Clean the temporary files in case
        # Save model to disk as temp_model.onnx.
        onnx.save(model, model_name)
        if not os.path.exists(model_name) :
            print("Failed save model: "+ name)
        print(name)

        # Call frontend to process temp_model.onnx, bit code will be generated.
        dynamic_inputs_dims = determine_dynamic_parameters(name)
        execute_commands([TEST_DRIVER, model_name], dynamic_inputs_dims)
        if not os.path.exists(exec_name) :
            print("Failed " + test_config.TEST_DRIVER_COMMAND + ": " + name)
        return EndiannessAwareExecutionSession(exec_name,
                                                   "run_main_graph")

    @classmethod
    def supports_device(cls, device):
        d = Device(device)
        if d.type == DeviceType.CPU:
            return True
        return False


backend_test = onnx.backend.test.BackendTest(DummyBackend, __name__)

# Extract name of all test cases.
import inspect
all_tests = []
all_tests += inspect.getmembers(
    backend_test.test_cases["OnnxBackendRealModelTest"])
all_tests += inspect.getmembers(
    backend_test.test_cases["OnnxBackendNodeModelTest"])
all_test_names = list(map(lambda x: x[0], all_tests))

# Ensure that test names specified in test_to_enable actually exist.
for test_name in test_to_enable:
    assert test_name in all_test_names, """test name {} not found, it is likely
    that you may have misspelled the test name or the specified test does not
    exist in the version of onnx package you installed.""".format(test_name)
    backend_test.include(r"^{}$".format(test_name))

# import all test cases at global scope to make them visible to python.unittest
globals().update(backend_test.test_cases)

if __name__ == '__main__':

    unittest.main()<|MERGE_RESOLUTION|>--- conflicted
+++ resolved
@@ -90,14 +90,14 @@
     "test_add_bcast_cpu": (test_static_dynamic,{0: {0}}),
 
     # And
-    "test_and2d_cpu": test_static_dynamic,
-    "test_and3d_cpu": test_static_dynamic,
-    "test_and4d_cpu": test_static_dynamic,
-    "test_and_bcast3v1d_cpu": test_static_dynamic,
-    "test_and_bcast3v2d_cpu": test_static_dynamic,
-    "test_and_bcast4v2d_cpu": test_static_dynamic,
-    "test_and_bcast4v3d_cpu": test_static_dynamic,
-    "test_and_bcast4v4d_cpu": test_static_dynamic,
+    "test_and2d_cpu": (test_static_dynamic,),
+    "test_and3d_cpu": (test_static_dynamic,),
+    "test_and4d_cpu": (test_static_dynamic,),
+    "test_and_bcast3v1d_cpu": (test_static_dynamic,),
+    "test_and_bcast3v2d_cpu": (test_static_dynamic,),
+    "test_and_bcast4v2d_cpu": (test_static_dynamic,),
+    "test_and_bcast4v3d_cpu": (test_static_dynamic,),
+    "test_and_bcast4v4d_cpu": (test_static_dynamic,),
 
     # Argmax
 
@@ -172,8 +172,8 @@
     # ConvTranspose
 
     # Cos
-    "test_cos_example_cpu": test_static_dynamic,
-    "test_cos_cpu": test_static_dynamic,
+    "test_cos_example_cpu": (test_static_dynamic,),
+    "test_cos_cpu": (test_static_dynamic,),
 
     # Cosh
     "test_cosh_cpu": (test_static_dynamic,),
@@ -265,7 +265,7 @@
     "test_hardsigmoid_example_cpu": (test_static_dynamic,),
 
     # Identity
-    "test_identity_cpu": test_static_dynamic,
+    "test_identity_cpu": (test_static_dynamic,),
 
     # Instance Norm
 
@@ -350,8 +350,8 @@
     # Multinomial (NMV)
 
     # Neg
-    "test_neg_example_cpu": test_static_dynamic,
-    "test_neg_cpu": test_static_dynamic,
+    "test_neg_example_cpu": (test_static_dynamic,),
+    "test_neg_cpu": (test_static_dynamic,),
 
     # Negative Log Likelihood Loss
 
@@ -364,14 +364,14 @@
     # One Hot
 
     # Or
-    "test_or2d_cpu": test_static_dynamic,
-    "test_or3d_cpu": test_static_dynamic,
-    "test_or4d_cpu": test_static_dynamic,
-    "test_or_bcast3v1d_cpu": test_static_dynamic,
-    "test_or_bcast3v2d_cpu": test_static_dynamic,
-    "test_or_bcast4v2d_cpu": test_static_dynamic,
-    "test_or_bcast4v3d_cpu": test_static_dynamic,
-    "test_or_bcast4v4d_cpu": test_static_dynamic,
+    "test_or2d_cpu": (test_static_dynamic,),
+    "test_or3d_cpu": (test_static_dynamic,),
+    "test_or4d_cpu": (test_static_dynamic,),
+    "test_or_bcast3v1d_cpu": (test_static_dynamic,),
+    "test_or_bcast3v2d_cpu": (test_static_dynamic,),
+    "test_or_bcast4v2d_cpu": (test_static_dynamic,),
+    "test_or_bcast4v3d_cpu": (test_static_dynamic,),
+    "test_or_bcast4v4d_cpu": (test_static_dynamic,),
 
     # Pad (not working)
     #"test_constant_pad_cpu": test_static_dynamic,
@@ -534,17 +534,13 @@
     "test_sigmoid_example_cpu": (test_static_dynamic,),
 
     # Sign
-<<<<<<< HEAD
-    #"test_sign_cpu": (test_static,),
-=======
-    "test_sign_cpu": test_static_dynamic,
->>>>>>> 35c10fe7
+    "test_sign_cpu": (test_static_dynamic,),
 
     # Sin
 
     # Sinh
-    "test_sinh_cpu": test_static_dynamic,
-    "test_sinh_example_cpu": test_static_dynamic,
+    "test_sinh_cpu": (test_static_dynamic,),
+    "test_sinh_example_cpu": (test_static_dynamic,),
 
     # Size
     # TODO(tjingrant): fix unit test for size ops.
@@ -642,14 +638,14 @@
     # Where
 
     # Xor
-    "test_xor2d_cpu": test_static_dynamic,
-    "test_xor3d_cpu": test_static_dynamic,
-    "test_xor4d_cpu": test_static_dynamic,
-    "test_xor_bcast3v1d_cpu": test_static_dynamic,
-    "test_xor_bcast3v2d_cpu": test_static_dynamic,
-    "test_xor_bcast4v2d_cpu": test_static_dynamic,
-    "test_xor_bcast4v3d_cpu": test_static_dynamic,
-    "test_xor_bcast4v4d_cpu": test_static_dynamic,
+    "test_xor2d_cpu": (test_static_dynamic,),
+    "test_xor3d_cpu": (test_static_dynamic,),
+    "test_xor4d_cpu": (test_static_dynamic,),
+    "test_xor_bcast3v1d_cpu": (test_static_dynamic,),
+    "test_xor_bcast3v2d_cpu": (test_static_dynamic,),
+    "test_xor_bcast4v2d_cpu": (test_static_dynamic,),
+    "test_xor_bcast4v3d_cpu": (test_static_dynamic,),
+    "test_xor_bcast4v4d_cpu": (test_static_dynamic,),
 
     ############################################################
     # Model (alphabetical order)
