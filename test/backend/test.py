from __future__ import absolute_import
from __future__ import division
from __future__ import print_function
from __future__ import unicode_literals

import os
import sys
import unittest
import onnx.backend.base
import onnx.backend.test

from onnx.backend.base import Device, DeviceType
import subprocess
import test_config

VERBOSE = bool(os.environ.get("VERBOSE"))

CXX = test_config.CXX_PATH
ONNX_MLIR = os.path.join(test_config.ONNX_MLIR_BUILD_PATH, "bin/onnx-mlir")
LLC = os.path.join(test_config.LLVM_PROJ_BUILD_PATH, "bin/llc")

# Make lib folder under build directory visible in PYTHONPATH
doc_check_base_dir = os.path.dirname(os.path.realpath(__file__))
RUNTIME_DIR = os.path.join(test_config.ONNX_MLIR_BUILD_PATH, "lib")
sys.path.append(RUNTIME_DIR)
from pyruntime import ExecutionSession


def execute_commands(cmds):
    if (VERBOSE):
        print(" ".join(cmds))
    subprocess.run(cmds, stdout=subprocess.PIPE)


class DummyBackend(onnx.backend.base.Backend):
    @classmethod
    def prepare(cls, model, device='CPU', **kwargs):
        super(DummyBackend, cls).prepare(model, device, **kwargs)
        # Save model to disk as temp_model.onnx.
        onnx.save(model, "temp_model.onnx")
        # Call frontend to process temp_model.onnx, bit code will be generated.
        execute_commands([ONNX_MLIR, "temp_model.onnx"])
        # Call llc to generate object file from bitcode.
        execute_commands(
            [LLC, "-filetype=obj", "-relocation-model=pic", "model.bc"])
        # Generate shared library from object file, linking with c runtime.
        execute_commands([
            CXX, "-shared", "-fPIC", "model.o", "-o", "model.so",
            "-L" + RUNTIME_DIR, "-lcruntime"
        ])
        return ExecutionSession("./model.so", "_dyn_entry_point_main_graph")

    @classmethod
    def supports_device(cls, device):
        d = Device(device)
        if d.type == DeviceType.CPU:
            return True
        return False


backend_test = onnx.backend.test.BackendTest(DummyBackend, __name__)

# Test directories:
# https://github.com/onnx/onnx/tree/master/onnx/backend/test/data/node

test_to_enable = [
    # Abs Op:
    "test_abs_cpu",

    # Add Op:
    "test_add_cpu",
    "test_add_bcast_cpu",

    # And Op:

    # Sub Op:
    "test_sub_cpu",
    "test_sub_bcast_cpu",
    "test_sub_example_cpu",

    # Cosh Op:
    "test_cosh_cpu",
    "test_cosh_example_cpu",

<<<<<<< HEAD
    # Concat
    "test_concat_1d_axis_0_cpu",
    "test_concat_2d_axis_0_cpu",
    "test_concat_2d_axis_1_cpu",
    "test_concat_3d_axis_0_cpu",
    "test_concat_3d_axis_1_cpu",
    "test_concat_3d_axis_2_cpu",
    
    "test_concat_1d_axis_negative_1_cpu",
    "test_concat_2d_axis_negative_1_cpu",
    "test_concat_2d_axis_negative_2_cpu",
    "test_concat_3d_axis_negative_1_cpu",
    "test_concat_3d_axis_negative_2_cpu",
    "test_concat_3d_axis_negative_3_cpu",
=======
    # Tanh:
    "test_tanh_cpu",
    "test_tanh_example_cpu",
>>>>>>> 4243e630

    # Div Op:
    "test_div_cpu",
    "test_div_bcast_cpu",
    "test_div_example_cpu",

    # Elu Op:
    "test_elu_cpu",
    "test_elu_default_cpu",
    "test_elu_example_cpu",

    # Exp Op:
    "test_exp_cpu",
    "test_exp_example_cpu",

    # Gemm Op:
    "test_gemm_all_attributes_cpu",
    "test_gemm_alpha_cpu",
    "test_gemm_beta_cpu",
    "test_gemm_default_matrix_bias_cpu",
    "test_gemm_default_no_bias_cpu",
    "test_gemm_default_scalar_bias_cpu",
    "test_gemm_default_single_elem_vector_bias_cpu",
    "test_gemm_default_vector_bias_cpu",
    "test_gemm_default_zero_bias_cpu",
    "test_gemm_transposeA_cpu",
    "test_gemm_transposeB_cpu",

    # Hard Sigmoid Op:
    "test_hardsigmoid_cpu",
    "test_hardsigmoid_default_cpu",
    "test_hardsigmoid_example_cpu",

    # Leaky Relu Op:
    "test_leakyrelu_cpu",
    "test_leakyrelu_default_cpu",
    "test_leakyrelu_example_cpu",

    # Max Op:
    "test_max_example_cpu",
    "test_max_one_input_cpu",
    "test_max_two_inputs_cpu",

    # Min Op:
    "test_min_example_cpu",
    "test_min_one_input_cpu",
    "test_min_two_inputs_cpu",

    # Mul Op:
    "test_mul_cpu",
    "test_mul_bcast_cpu",
    "test_mul_example_cpu",

    # Relu Op:
    "test_relu_cpu",

    # ReduceMax Op:
    "test_reduce_max_default_axes_keepdim_example_cpu",
    "test_reduce_max_default_axes_keepdims_random_cpu",
    "test_reduce_max_do_not_keepdims_example_cpu",
    "test_reduce_max_do_not_keepdims_random_cpu",
    "test_reduce_max_keepdims_example_cpu",
    "test_reduce_max_keepdims_random_cpu",
    "test_reduce_max_negative_axes_keepdims_example_cpu",
    "test_reduce_max_negative_axes_keepdims_random_cpu",

    # ReduceMin Op:
    "test_reduce_min_default_axes_keepdims_example_cpu",
    "test_reduce_min_default_axes_keepdims_random_cpu",
    "test_reduce_min_do_not_keepdims_example_cpu",
    "test_reduce_min_do_not_keepdims_random_cpu",
    "test_reduce_min_keepdims_example_cpu",
    "test_reduce_min_keepdims_random_cpu",
    "test_reduce_min_negative_axes_keepdims_example_cpu",
    "test_reduce_min_negative_axes_keepdims_random_cpu",

    # ReduceProd Op:
    "test_reduce_prod_default_axes_keepdims_example_cpu",
    "test_reduce_prod_default_axes_keepdims_random_cpu",
    "test_reduce_prod_do_not_keepdims_example_cpu",
    "test_reduce_prod_do_not_keepdims_random_cpu",
    "test_reduce_prod_keepdims_example_cpu",
    "test_reduce_prod_keepdims_random_cpu",
    "test_reduce_prod_negative_axes_keepdims_example_cpu",
    "test_reduce_prod_negative_axes_keepdims_random_cpu",

    # ReduceSum Op:
    "test_reduce_sum_default_axes_keepdims_example_cpu",
    "test_reduce_sum_default_axes_keepdims_random_cpu",
    "test_reduce_sum_do_not_keepdims_example_cpu",
    "test_reduce_sum_do_not_keepdims_random_cpu",
    "test_reduce_sum_keepdims_example_cpu",
    "test_reduce_sum_keepdims_random_cpu",
    "test_reduce_sum_negative_axes_keepdims_example_cpu",
    "test_reduce_sum_negative_axes_keepdims_random_cpu",

    # ReduceL1
    "test_reduce_l1_default_axes_keepdims_example_cpu",
    "test_reduce_l1_default_axes_keepdims_random_cpu",
    "test_reduce_l1_do_not_keepdims_example_cpu",
    "test_reduce_l1_do_not_keepdims_random_cpu",
    "test_reduce_l1_keep_dims_example_cpu",
    "test_reduce_l1_keep_dims_random_cpu",
    "test_reduce_l1_negative_axes_keep_dims_example_cpu",
    "test_reduce_l1_negative_axes_keep_dims_random_cpu",

    # ReduceL2
    "test_reduce_l2_default_axes_keepdims_example_cpu",
    "test_reduce_l2_default_axes_keepdims_random_cpu",
    "test_reduce_l2_do_not_keepdims_example_cpu",
    "test_reduce_l2_do_not_keepdims_random_cpu",
    "test_reduce_l2_keep_dims_example_cpu",
    "test_reduce_l2_keep_dims_random_cpu",
    "test_reduce_l2_negative_axes_keep_dims_example_cpu",
    "test_reduce_l2_negative_axes_keep_dims_random_cpu",

    # ReduceLogSum
    "test_reduce_log_sum_asc_axes_cpu",
    "test_reduce_log_sum_cpu",
    "test_reduce_log_sum_default_cpu",
    "test_reduce_log_sum_desc_axes_cpu",

    # ReduceLogSumExp
    "test_reduce_log_sum_exp_default_axes_keepdims_example_cpu",
    "test_reduce_log_sum_exp_default_axes_keepdims_random_cpu",
    "test_reduce_log_sum_exp_do_not_keepdims_example_cpu",
    "test_reduce_log_sum_exp_do_not_keepdims_random_cpu",
    "test_reduce_log_sum_exp_keepdims_example_cpu",
    "test_reduce_log_sum_exp_keepdims_random_cpu",
    "test_reduce_log_sum_exp_negative_axes_keepdims_example_cpu",
    "test_reduce_log_sum_exp_negative_axes_keepdims_random_cpu",
    "test_reduce_log_sum_negative_axes_cpu",

    # ReduceSumSquare
    "test_reduce_sum_square_default_axes_keepdims_example_cpu",
    "test_reduce_sum_square_default_axes_keepdims_random_cpu",
    "test_reduce_sum_square_do_not_keepdims_example_cpu",
    "test_reduce_sum_square_do_not_keepdims_random_cpu",
    "test_reduce_sum_square_keepdims_example_cpu",
    "test_reduce_sum_square_keepdims_random_cpu",
    "test_reduce_sum_square_negative_axes_keepdims_example_cpu",
    "test_reduce_sum_square_negative_axes_keepdims_random_cpu",

    # Selu Op:
    "test_selu_cpu",
    "test_selu_default_cpu",
    "test_selu_example_cpu",

    # Sigmoid Op:
    "test_sigmoid_cpu",
    "test_sigmoid_example_cpu",

    # Softmax Op:
    "test_softmax_axis_0_cpu",
    "test_softmax_axis_1_cpu",
    "test_softmax_axis_2_cpu",
    "test_softmax_default_axis_cpu",
    "test_softmax_example_cpu",
    "test_softmax_large_number_cpu",

    # Sqrt Op:
    "test_sqrt_cpu",
    "test_sqrt_example_cpu",

    # Sum Op:
    "test_sum_example_cpu",
    "test_sum_one_input_cpu",
    "test_sum_two_inputs_cpu",

    # Unsqueeze Op:
    "test_unsqueeze_axis_0_cpu",
    "test_unsqueeze_axis_1_cpu",
    "test_unsqueeze_axis_2_cpu",
    "test_unsqueeze_axis_3_cpu",
    "test_unsqueeze_negative_axes_cpu",
    "test_unsqueeze_three_axes_cpu",
    "test_unsqueeze_two_axes_cpu",
    # "test_unsqueeze_unsorted_axes_cpu",

    # Reciprocal Op:
    "test_reciprocal_cpu",
    "test_reciprocal_example_cpu",

    # SoftplusOp:
    "test_softplus_cpu",
    "test_softplus_example_cpu",

    # SoftsignOp:
    "test_softsign_cpu",
    "test_softsign_example_cpu",

    # ReshapeOp:
    "test_reshape_extended_dims_cpu",
    "test_reshape_negative_dim_cpu",
    "test_reshape_negative_extended_dims_cpu",
    "test_reshape_one_dim_cpu",
    "test_reshape_reduced_dims_cpu",
    "test_reshape_reordered_all_dims_cpu",
    "test_reshape_reordered_last_dims_cpu",
    "test_reshape_zero_and_negative_dim_cpu",
    "test_reshape_zero_dim_cpu",

    # Transpose
    "test_transpose_default_cpu",
    "test_transpose_all_permutations_0_cpu",
    "test_transpose_all_permutations_1_cpu",
    "test_transpose_all_permutations_2_cpu",
    "test_transpose_all_permutations_3_cpu",
    "test_transpose_all_permutations_4_cpu",
    "test_transpose_all_permutations_5_cpu",

    # Conv
    "test_basic_conv_without_padding_cpu",
    "test_conv_with_strides_no_padding_cpu",

    # Sign Op:
    "test_sign_cpu",

    # MatmulOp
    "test_matmul_2d_cpu",
    "test_matmul_3d_cpu",
    "test_matmul_4d_cpu",

    # BatchNormalization (test mode)
    "test_batchnorm_epsilon_cpu",
    "test_batchnorm_example_cpu",

    # Pooling
    "test_maxpool_1d_default_cpu",
    "test_maxpool_2d_ceil_cpu",
    "test_maxpool_2d_default_cpu",
    "test_maxpool_2d_dilations_cpu",
    "test_maxpool_2d_pads_cpu",
    "test_maxpool_2d_precomputed_pads_cpu",
    "test_maxpool_2d_precomputed_same_upper_cpu",
    "test_maxpool_2d_precomputed_strides_cpu",
    "test_maxpool_2d_same_lower_cpu",
    "test_maxpool_2d_same_upper_cpu",
    "test_maxpool_2d_strides_cpu",
    "test_maxpool_3d_default_cpu",

]

# Extract name of all test cases.
import inspect
all_tests = inspect.getmembers(
    backend_test.test_cases["OnnxBackendNodeModelTest"])
all_test_names = list(map(lambda x: x[0], all_tests))

# Ensure that test names specified in test_to_enable actually exist.
for test_name in test_to_enable:
    assert test_name in all_test_names, """test name {} not found, it is likely
    that you may have misspelled the test name or the specified test does not
    exist in the version of onnx package you installed.""".format(
        test_name)
    backend_test.include(r"^{}$".format(test_name))

# import all test cases at global scope to make them visible to python.unittest
globals().update(backend_test.test_cases)

if __name__ == '__main__':
    unittest.main()<|MERGE_RESOLUTION|>--- conflicted
+++ resolved
@@ -82,7 +82,6 @@
     "test_cosh_cpu",
     "test_cosh_example_cpu",
 
-<<<<<<< HEAD
     # Concat
     "test_concat_1d_axis_0_cpu",
     "test_concat_2d_axis_0_cpu",
@@ -97,11 +96,10 @@
     "test_concat_3d_axis_negative_1_cpu",
     "test_concat_3d_axis_negative_2_cpu",
     "test_concat_3d_axis_negative_3_cpu",
-=======
+
     # Tanh:
     "test_tanh_cpu",
     "test_tanh_example_cpu",
->>>>>>> 4243e630
 
     # Div Op:
     "test_div_cpu",
