from __future__ import absolute_import
from __future__ import division
from __future__ import print_function
from __future__ import unicode_literals

import os
import sys
import unittest
import warnings
import onnx.backend.base
import onnx.backend.test

from onnx.backend.base import Device, DeviceType
import subprocess
import test_config

VERBOSE = bool(os.environ.get("VERBOSE"))

CXX = test_config.CXX_PATH
ONNX_MLIR = os.path.join(test_config.ONNX_MLIR_BUILD_PATH, "bin/onnx-mlir")
LLC = os.path.join(test_config.LLVM_PROJ_BUILD_PATH, "bin/llc")

# Make lib folder under build directory visible in PYTHONPATH
doc_check_base_dir = os.path.dirname(os.path.realpath(__file__))
RUNTIME_DIR = os.path.join(test_config.ONNX_MLIR_BUILD_PATH, "lib")
sys.path.append(RUNTIME_DIR)
from PyRuntime import ExecutionSession


def execute_commands(cmds):
    if (VERBOSE):
        print(" ".join(cmds))
    subprocess.run(cmds)


# There are two issues, which necessitates the adoption of this endianness
# aware wrapper around Execution Session:
# 1. Input arrays are given sometimes in native byte order, sometime in
#    LE byte order, and as soon as the python array enters into py::array
#    C++ objects through pybind, we will no longer be able to query their
#    endianness. So we must intercept the inputs and convert them into
#    native endianness.
# 2. Output arrays are compared with reference outputs, the comparison
#    unfortunately includes checking that our outputs and reference outputs
#    share the same endianness. So we try to figure out what is the desired
#    reference output endianness, and convert our outputs to this desired
#    endianness.
class EndiannessAwareExecutionSession(ExecutionSession):
    def __init__(self, path, entry_point):
        super().__init__(path, entry_point)

    def is_input_le(self, inputs):
        inputs_endianness = list(map(lambda x: x.dtype.byteorder, inputs))
        endianness_is_consistent = len(set(inputs_endianness)) <= 1
        assert endianness_is_consistent, \
            "Input arrays contain a mixture of endianness configuration."

        sys_is_le = sys.byteorder == 'little'
        # To interpret character symbols indicating endianness:
        # https://numpy.org/doc/stable/reference/generated/numpy.dtype.byteorder.html
        explicitly_le = inputs_endianness[0] == "<"
        implicitly_le = (inputs_endianness[0] == "=" and sys_is_le)
        return explicitly_le or implicitly_le

    def run(self, inputs, **kwargs):
        if len(inputs):
            # Deduce desired endianness of output from inputs.
            sys_is_le = sys.byteorder == 'little'
            inp_is_le = self.is_input_le(inputs)
            if (sys_is_le != inp_is_le):
                inputs = list(
                    map(lambda x: x.byteswap().newbyteorder(), inputs))
            outputs = super().run(inputs)
            if (sys_is_le != inp_is_le):
                outputs = list(
                    map(lambda x: x.byteswap().newbyteorder(), outputs))
            return outputs
        else:
            # Can't deduce desired output endianess, fingers crossed.
            warnings.warn(
                "Cannot deduce desired output endianness, using native endianness by default."
            )
            return super().run(inputs)


class DummyBackend(onnx.backend.base.Backend):
    @classmethod
    def prepare(cls, model, device='CPU', **kwargs):
        super(DummyBackend, cls).prepare(model, device, **kwargs)
        # Save model to disk as temp_model.onnx.
        onnx.save(model, "temp_model.onnx")
        # Call frontend to process temp_model.onnx, bit code will be generated.
        execute_commands([ONNX_MLIR, "temp_model.onnx"])
        return EndiannessAwareExecutionSession("./temp_model.so",
                                               "_dyn_entry_point_main_graph")

    @classmethod
    def supports_device(cls, device):
        d = Device(device)
        if d.type == DeviceType.CPU:
            return True
        return False


backend_test = onnx.backend.test.BackendTest(DummyBackend, __name__)

# Test directories:
# https://github.com/onnx/onnx/tree/master/onnx/backend/test/data/node
test_to_enable = [
    # Abs Op:
    "test_abs_cpu",

    # Add Op:
    "test_add_cpu",
    "test_add_bcast_cpu",

    # And Op:

    # Sub Op:
    "test_sub_cpu",
    "test_sub_bcast_cpu",
    "test_sub_example_cpu",

    # Cosh Op:
    "test_cosh_cpu",
    "test_cosh_example_cpu",

    # Concat
    "test_concat_1d_axis_0_cpu",
    "test_concat_2d_axis_0_cpu",
    "test_concat_2d_axis_1_cpu",
    "test_concat_3d_axis_0_cpu",
    "test_concat_3d_axis_1_cpu",
    "test_concat_3d_axis_2_cpu",
    "test_concat_1d_axis_negative_1_cpu",
    "test_concat_2d_axis_negative_1_cpu",
    "test_concat_2d_axis_negative_2_cpu",
    "test_concat_3d_axis_negative_1_cpu",
    "test_concat_3d_axis_negative_2_cpu",
    "test_concat_3d_axis_negative_3_cpu",

    # Tanh:
    "test_tanh_cpu",
    "test_tanh_example_cpu",

    # Div Op:
    "test_div_cpu",
    "test_div_bcast_cpu",
    "test_div_example_cpu",

    # Elu Op:
    "test_elu_cpu",
    "test_elu_default_cpu",
    "test_elu_example_cpu",

    # Exp Op:
    "test_exp_cpu",
    "test_exp_example_cpu",

    # Gather Op:
    #"test_gather_0",
    #"test_gather_1",
    #"test_gather_negative_indices",

    # Gemm Op:
    "test_gemm_all_attributes_cpu",
    "test_gemm_alpha_cpu",
    "test_gemm_beta_cpu",
    "test_gemm_default_matrix_bias_cpu",
    "test_gemm_default_no_bias_cpu",
    "test_gemm_default_scalar_bias_cpu",
    "test_gemm_default_single_elem_vector_bias_cpu",
    "test_gemm_default_vector_bias_cpu",
    "test_gemm_default_zero_bias_cpu",
    "test_gemm_transposeA_cpu",
    "test_gemm_transposeB_cpu",

    # Hard Sigmoid Op:
    "test_hardsigmoid_cpu",
    "test_hardsigmoid_default_cpu",
    "test_hardsigmoid_example_cpu",

    # Leaky Relu Op:
    "test_leakyrelu_cpu",
    "test_leakyrelu_default_cpu",
    "test_leakyrelu_example_cpu",

    # Max Op:
    "test_max_example_cpu",
    "test_max_one_input_cpu",
    "test_max_two_inputs_cpu",

    # Min Op:
    "test_min_example_cpu",
    "test_min_one_input_cpu",
    "test_min_two_inputs_cpu",

    # Mul Op:
    "test_mul_cpu",
    "test_mul_bcast_cpu",
    "test_mul_example_cpu",

    # Relu Op:
    "test_relu_cpu",

    # ReduceMax Op:
    "test_reduce_max_default_axes_keepdim_example_cpu",
    "test_reduce_max_default_axes_keepdims_random_cpu",
    "test_reduce_max_do_not_keepdims_example_cpu",
    "test_reduce_max_do_not_keepdims_random_cpu",
    "test_reduce_max_keepdims_example_cpu",
    "test_reduce_max_keepdims_random_cpu",
    "test_reduce_max_negative_axes_keepdims_example_cpu",
    "test_reduce_max_negative_axes_keepdims_random_cpu",

    # ReduceMin Op:
    "test_reduce_min_default_axes_keepdims_example_cpu",
    "test_reduce_min_default_axes_keepdims_random_cpu",
    "test_reduce_min_do_not_keepdims_example_cpu",
    "test_reduce_min_do_not_keepdims_random_cpu",
    "test_reduce_min_keepdims_example_cpu",
    "test_reduce_min_keepdims_random_cpu",
    "test_reduce_min_negative_axes_keepdims_example_cpu",
    "test_reduce_min_negative_axes_keepdims_random_cpu",

    # ReduceProd Op:
    "test_reduce_prod_default_axes_keepdims_example_cpu",
    "test_reduce_prod_default_axes_keepdims_random_cpu",
    "test_reduce_prod_do_not_keepdims_example_cpu",
    "test_reduce_prod_do_not_keepdims_random_cpu",
    "test_reduce_prod_keepdims_example_cpu",
    "test_reduce_prod_keepdims_random_cpu",
    "test_reduce_prod_negative_axes_keepdims_example_cpu",
    "test_reduce_prod_negative_axes_keepdims_random_cpu",

    # ReduceSum Op:
    "test_reduce_sum_default_axes_keepdims_example_cpu",
    "test_reduce_sum_default_axes_keepdims_random_cpu",
    "test_reduce_sum_do_not_keepdims_example_cpu",
    "test_reduce_sum_do_not_keepdims_random_cpu",
    "test_reduce_sum_keepdims_example_cpu",
    "test_reduce_sum_keepdims_random_cpu",
    "test_reduce_sum_negative_axes_keepdims_example_cpu",
    "test_reduce_sum_negative_axes_keepdims_random_cpu",

    # ReduceL1
    "test_reduce_l1_default_axes_keepdims_example_cpu",
    "test_reduce_l1_default_axes_keepdims_random_cpu",
    "test_reduce_l1_do_not_keepdims_example_cpu",
    "test_reduce_l1_do_not_keepdims_random_cpu",
    "test_reduce_l1_keep_dims_example_cpu",
    "test_reduce_l1_keep_dims_random_cpu",
    "test_reduce_l1_negative_axes_keep_dims_example_cpu",
    "test_reduce_l1_negative_axes_keep_dims_random_cpu",

    # ReduceL2
    "test_reduce_l2_default_axes_keepdims_example_cpu",
    "test_reduce_l2_default_axes_keepdims_random_cpu",
    "test_reduce_l2_do_not_keepdims_example_cpu",
    "test_reduce_l2_do_not_keepdims_random_cpu",
    "test_reduce_l2_keep_dims_example_cpu",
    "test_reduce_l2_keep_dims_random_cpu",
    "test_reduce_l2_negative_axes_keep_dims_example_cpu",
    "test_reduce_l2_negative_axes_keep_dims_random_cpu",

    # ReduceLogSum
    "test_reduce_log_sum_asc_axes_cpu",
    "test_reduce_log_sum_cpu",
    "test_reduce_log_sum_default_cpu",
    "test_reduce_log_sum_desc_axes_cpu",

    # ReduceLogSumExp
    "test_reduce_log_sum_exp_default_axes_keepdims_example_cpu",
    "test_reduce_log_sum_exp_default_axes_keepdims_random_cpu",
    "test_reduce_log_sum_exp_do_not_keepdims_example_cpu",
    "test_reduce_log_sum_exp_do_not_keepdims_random_cpu",
    "test_reduce_log_sum_exp_keepdims_example_cpu",
    "test_reduce_log_sum_exp_keepdims_random_cpu",
    "test_reduce_log_sum_exp_negative_axes_keepdims_example_cpu",
    "test_reduce_log_sum_exp_negative_axes_keepdims_random_cpu",
    "test_reduce_log_sum_negative_axes_cpu",

    # ReduceSumSquare
    "test_reduce_sum_square_default_axes_keepdims_example_cpu",
    "test_reduce_sum_square_default_axes_keepdims_random_cpu",
    "test_reduce_sum_square_do_not_keepdims_example_cpu",
    "test_reduce_sum_square_do_not_keepdims_random_cpu",
    "test_reduce_sum_square_keepdims_example_cpu",
    "test_reduce_sum_square_keepdims_random_cpu",
    "test_reduce_sum_square_negative_axes_keepdims_example_cpu",
    "test_reduce_sum_square_negative_axes_keepdims_random_cpu",

    # Selu Op:
    "test_selu_cpu",
    "test_selu_default_cpu",
    "test_selu_example_cpu",

    # Sigmoid Op:
    "test_sigmoid_cpu",
    "test_sigmoid_example_cpu",

    # Softmax Op:
    "test_softmax_axis_0_cpu",
    "test_softmax_axis_1_cpu",
    "test_softmax_axis_2_cpu",
    "test_softmax_default_axis_cpu",
    "test_softmax_example_cpu",
    "test_softmax_large_number_cpu",

    # Sqrt Op:
    "test_sqrt_cpu",
    "test_sqrt_example_cpu",

    # Sum Op:
    "test_sum_example_cpu",
    "test_sum_one_input_cpu",
    "test_sum_two_inputs_cpu",

    # Unsqueeze Op:
    "test_unsqueeze_axis_0_cpu",
    "test_unsqueeze_axis_1_cpu",
    "test_unsqueeze_axis_2_cpu",
    "test_unsqueeze_axis_3_cpu",
    "test_unsqueeze_negative_axes_cpu",
    "test_unsqueeze_three_axes_cpu",
    "test_unsqueeze_two_axes_cpu",
    # "test_unsqueeze_unsorted_axes_cpu",

    # Reciprocal Op:
    "test_reciprocal_cpu",
    "test_reciprocal_example_cpu",

    # SoftplusOp:
    "test_softplus_cpu",
    "test_softplus_example_cpu",

    # SoftsignOp:
    "test_softsign_cpu",
    "test_softsign_example_cpu",

    # ReshapeOp:
    "test_reshape_extended_dims_cpu",
    "test_reshape_negative_dim_cpu",
    "test_reshape_negative_extended_dims_cpu",
    "test_reshape_one_dim_cpu",
    "test_reshape_reduced_dims_cpu",
    "test_reshape_reordered_all_dims_cpu",
    "test_reshape_reordered_last_dims_cpu",
    "test_reshape_zero_and_negative_dim_cpu",
    "test_reshape_zero_dim_cpu",

    # Transpose
    "test_transpose_default_cpu",
    "test_transpose_all_permutations_0_cpu",
    "test_transpose_all_permutations_1_cpu",
    "test_transpose_all_permutations_2_cpu",
    "test_transpose_all_permutations_3_cpu",
    "test_transpose_all_permutations_4_cpu",
    "test_transpose_all_permutations_5_cpu",

    # Conv
    "test_basic_conv_without_padding_cpu",
    "test_conv_with_strides_no_padding_cpu",

    # Sign Op:
    "test_sign_cpu",

    # MatmulOp
    "test_matmul_2d_cpu",
    "test_matmul_3d_cpu",
    "test_matmul_4d_cpu",

    # BatchNormalization (test mode)
    "test_batchnorm_epsilon_cpu",
    "test_batchnorm_example_cpu",

    # MaxPoolSingleOut
    "test_maxpool_1d_default_cpu",
    "test_maxpool_2d_ceil_cpu",
    "test_maxpool_2d_default_cpu",
    "test_maxpool_2d_dilations_cpu",
    "test_maxpool_2d_pads_cpu",
    "test_maxpool_2d_precomputed_pads_cpu",
    "test_maxpool_2d_precomputed_same_upper_cpu",
    "test_maxpool_2d_precomputed_strides_cpu",
    "test_maxpool_2d_same_lower_cpu",
    "test_maxpool_2d_same_upper_cpu",
    "test_maxpool_2d_strides_cpu",
    "test_maxpool_3d_default_cpu",

    # AveragePool
    "test_averagepool_1d_default_cpu",
    "test_averagepool_2d_ceil_cpu",
    "test_averagepool_2d_default_cpu",
    "test_averagepool_2d_pads_count_include_pad_cpu",
    "test_averagepool_2d_pads_cpu",
    "test_averagepool_2d_precomputed_pads_count_include_pad_cpu",
    "test_averagepool_2d_precomputed_pads_cpu",
    "test_averagepool_2d_precomputed_same_upper_cpu",
    "test_averagepool_2d_precomputed_strides_cpu",
    "test_averagepool_2d_same_lower_cpu",
    "test_averagepool_2d_same_upper_cpu",
    "test_averagepool_2d_strides_cpu",
    "test_averagepool_3d_default_cpu",

    # LSTM
    "test_lstm_defaults_cpu",
    "test_lstm_with_initial_bias_cpu",
    "test_lstm_with_peepholes_cpu",

    # Squeeze
    "test_squeeze_cpu",
    "test_squeeze_negative_axes_cpu",

    # Split
    "test_split_equal_parts_1d_cpu",
    "test_split_equal_parts_2d_cpu",
    "test_split_equal_parts_default_axis_cpu",
    "test_split_variable_parts_1d_cpu",
    "test_split_variable_parts_2d_cpu",
    "test_split_variable_parts_default_axis_cpu",

<<<<<<< HEAD
=======
    # ConstantOfShape
    "test_constantofshape_float_ones_cpu",
    
    # Size
    # TODO(tjingrant): fix unit test for size ops.
    # "test_size_cpu",
    # "test_size_example_cpu",
    
    # Error:
    #    Items are not equal:
    #     ACTUAL: dtype('int32')
    #     DESIRED: dtype('uint8')
    # In this test, 'int32' was specified for value attribute as in
    # onnx/onnx/backend/test/case/node/constantofshape.py
    # and onnx-mlir correctly imported and converted the model.
    # It is unknown why 'uint8' came from.
    #"test_constantofshape_int_zeros_cpu",

>>>>>>> 4cc16ace
    # Model
    "test_resnet50_cpu",
    "test_vgg19_cpu",
    "test_shufflenet_cpu",
]


# Extract name of all test cases.
import inspect
all_tests = []
all_tests += inspect.getmembers(
    backend_test.test_cases["OnnxBackendRealModelTest"])
all_tests += inspect.getmembers(
    backend_test.test_cases["OnnxBackendNodeModelTest"])
all_test_names = list(map(lambda x: x[0], all_tests))

# Ensure that test names specified in test_to_enable actually exist.
for test_name in test_to_enable:
    assert test_name in all_test_names, """test name {} not found, it is likely
    that you may have misspelled the test name or the specified test does not
    exist in the version of onnx package you installed.""".format(test_name)
    backend_test.include(r"^{}$".format(test_name))

# import all test cases at global scope to make them visible to python.unittest
globals().update(backend_test.test_cases)

if __name__ == '__main__':
    unittest.main()<|MERGE_RESOLUTION|>--- conflicted
+++ resolved
@@ -420,8 +420,6 @@
     "test_split_variable_parts_2d_cpu",
     "test_split_variable_parts_default_axis_cpu",
 
-<<<<<<< HEAD
-=======
     # ConstantOfShape
     "test_constantofshape_float_ones_cpu",
     
@@ -440,7 +438,6 @@
     # It is unknown why 'uint8' came from.
     #"test_constantofshape_int_zeros_cpu",
 
->>>>>>> 4cc16ace
     # Model
     "test_resnet50_cpu",
     "test_vgg19_cpu",
