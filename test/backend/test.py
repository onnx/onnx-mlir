--- conflicted
+++ resolved
@@ -638,23 +638,13 @@
     # Training Dropout
 
     # Transpose
-<<<<<<< HEAD
-    "test_transpose_default_cpu": test_static_dynamic,
-    "test_transpose_all_permutations_0_cpu": test_static_dynamic,
-    "test_transpose_all_permutations_1_cpu": test_static_dynamic,
-    "test_transpose_all_permutations_2_cpu": test_static_dynamic,
-    "test_transpose_all_permutations_3_cpu": test_static_dynamic,
-    "test_transpose_all_permutations_4_cpu": test_static_dynamic,
-    "test_transpose_all_permutations_5_cpu": test_static_dynamic,
-=======
-    "test_transpose_default_cpu": (test_static,),
+    "test_transpose_default_cpu": (test_static_dynamic,),
     "test_transpose_all_permutations_0_cpu": (test_static_dynamic,),
     "test_transpose_all_permutations_1_cpu": (test_static_dynamic,),
-    "test_transpose_all_permutations_2_cpu": (test_static,),
-    "test_transpose_all_permutations_3_cpu": (test_static,),
-    "test_transpose_all_permutations_4_cpu": (test_static,),
-    "test_transpose_all_permutations_5_cpu": (test_static,),
->>>>>>> 61981d86
+    "test_transpose_all_permutations_2_cpu": (test_static_dynamic,),
+    "test_transpose_all_permutations_3_cpu": (test_static_dynamic,),
+    "test_transpose_all_permutations_4_cpu": (test_static_dynamic,),
+    "test_transpose_all_permutations_5_cpu": (test_static_dynamic,),
 
     # Unique
 
