--- conflicted
+++ resolved
@@ -447,7 +447,6 @@
     # "test_size_cpu",
     # "test_size_example_cpu",
     
-<<<<<<< HEAD
     # Error:
     #    Items are not equal:
     #     ACTUAL: dtype('int32')
@@ -467,8 +466,6 @@
     "test_logsoftmax_negative_axis_cpu",
     "test_logsoftmax_large_number_cpu",
 
-=======
->>>>>>> 231ce54c
     # Model
     "test_resnet50_cpu",
     "test_vgg19_cpu",
