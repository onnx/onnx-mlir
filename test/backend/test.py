--- conflicted
+++ resolved
@@ -352,12 +352,10 @@
     "test_lstm_with_initial_bias_cpu",
     "test_lstm_with_peepholes_cpu",
 
-<<<<<<< HEAD
     # Squeeze
     "test_squeeze_cpu",
     "test_squeeze_negative_axes_cpu",
 
-=======
     # Split
     "test_split_equal_parts_1d_cpu",
     "test_split_equal_parts_2d_cpu",
@@ -365,7 +363,6 @@
     "test_split_variable_parts_1d_cpu",
     "test_split_variable_parts_2d_cpu",
     "test_split_variable_parts_default_axis_cpu",
->>>>>>> 8c4d527e
 ]
 
 
