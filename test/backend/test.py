from __future__ import absolute_import
from __future__ import division
from __future__ import print_function
from __future__ import unicode_literals

from distutils.util import strtobool
import os
import sys
import unittest
import warnings
import onnx.backend.base
import onnx.backend.test

from onnx.backend.base import Device, DeviceType
import subprocess
import test_config
import tempfile
import argparse

# Casting with "bool" does not work well. When you specify VERBOSE=xxx,
# regardless of the value of xxx (e.g., true, false, y, n, etc.) the
# casted bool value will be true. Only if xxx is empty, the casted bool
# value will be false. This is a bit counter intuitive. So we use strtobool
# to do the conversion. But note that strtobool can't take an emtpy string.

VERBOSE = os.getenv("VERBOSE")
IMPORTER_FORCE_DYNAMIC = os.getenv("IMPORTER_FORCE_DYNAMIC")
TEST_DYNAMIC = os.getenv("TEST_DYNAMIC")

parser = argparse.ArgumentParser(description='with dynamic shape or not.')
parser.add_argument('--dynamic', action='store_true',
    default=(strtobool(TEST_DYNAMIC) if TEST_DYNAMIC else False),
    help='enable dynamic shape tests (default: false if TEST_DYNAMIC env var not set)')
parser.add_argument('-i', '--input', type=int,
    default=os.getenv("TEST_INPUT", -1),
    help='inputs whose dimensions to be changed to unknown (default: all inputs if TEST_INPUT env var not set)')
parser.add_argument('-d', '--dim', type=int,
    default=os.getenv("TEST_DIM", -1),
    help='dimensions to be changed to unknown (default: all dimensions if TEST_DIM env var not set)')
parser.add_argument('-v', '--verbose', action='store_true',
    default=(strtobool(VERBOSE) if VERBOSE else False),
    help='verbose output (default: false if VERBOSE env var not set)')
parser.add_argument('unittest_args', nargs='*')
args = parser.parse_args()
sys.argv[1:] = args.unittest_args

TEST_CASE_BY_USER = os.getenv("TEST_CASE_BY_USER")
if TEST_CASE_BY_USER is not None and TEST_CASE_BY_USER != "" :
    result_dir = "./"
else :
    tempdir = tempfile.TemporaryDirectory()
    result_dir = tempdir.name+"/"
print("temporary results are in dir "+result_dir)

CXX = test_config.CXX_PATH
TEST_DRIVER = os.path.join(test_config.TEST_DRIVER_BUILD_PATH, "bin",
                           test_config.TEST_DRIVER_COMMAND)
LLC = os.path.join(test_config.LLVM_PROJ_BUILD_PATH, "bin/llc")

# Make lib folder under build directory visible in PYTHONPATH
doc_check_base_dir = os.path.dirname(os.path.realpath(__file__))
RUNTIME_DIR = os.path.join(test_config.TEST_DRIVER_BUILD_PATH, "lib")
sys.path.append(RUNTIME_DIR)
from PyRuntime import ExecutionSession

# Test directories:
# https://github.com/onnx/onnx/tree/master/onnx/backend/test/data/node
# In our directories, the python files that generate the tests are found here
# onnx-mlir/third_party/onnx/onnx/backend/test/case/node

# Set value for each benchmark to: test_disabled, test_static, 
#   test_dynamic, test_static_dynamic, test_static_dynamicNA.
# The test_static_dynamicNA values indicates tests for which the dynamic test
# makes no sense, e.g. where we build an array of constant but we don't even
# know the rank of the constant array we are generating.
test_disabled = 0  # no tests
test_static = 1    # static test only (1st bit on).
test_dynamic = 2   # dynamic test only (2nd bit on).
test_static_dynamic = test_static + test_dynamic # both static & dynamic
test_static_dynamicNA = test_static # static tests for which dyn not available.

# For each benchmark, its value is a tuple of (test_type, dynamic_dict)
# - 'test_type' is one of test_disabled, test_static, test_dynamic, and
#     test_static_dynamic.
# - 'dynamic_dict' is a dict to define which inputs/dimensions are changed to
#     unknown, where its key is an input index and its value is a set of
#     dimension indices, e.g. {0:{0,1}, 1:{-1}, 2:{0}}
# If 'dynamic_dict' is not given, by default, all dimension of all inputs will
#   be changed to unknown. Use this script's arguments '--input' and '--dim' to
#   control the default values.
# Input and dimension indices start from 0. -1 means all inputs or all dimensions.

test_to_enable_static_dynamic = {

    ############################################################
    # Elementary ops, ordered alphabetically.

    # Abs
    "test_abs_cpu": (test_static_dynamic,),

    # Acos

    # Acosh

    # Adagrad

    # Adam

    # Add
    "test_add_cpu": (test_static_dynamic,),
    "test_add_bcast_cpu": (test_static_dynamic,),

    # And
    "test_and2d_cpu": (test_static_dynamic,),
    "test_and3d_cpu": (test_static_dynamic,),
    "test_and4d_cpu": (test_static_dynamic,),
    "test_and_bcast3v1d_cpu": (test_static_dynamic,),
    "test_and_bcast3v2d_cpu": (test_static_dynamic,),
    "test_and_bcast4v2d_cpu": (test_static_dynamic,),
    "test_and_bcast4v3d_cpu": (test_static_dynamic,),
    "test_and_bcast4v4d_cpu": (test_static_dynamic,),

    # Argmax

    # Argmin

    # Asin

    # Asinh

    # Atan
    #"test_atan_example_cpu": (test_static_dynamic,),
    #"test_atan_cpu": (test_static_dynamic,),

    # Atanh

    # AveragePool
    "test_averagepool_1d_default_cpu": (test_static_dynamic,),
    "test_averagepool_2d_ceil_cpu": (test_static_dynamic,),
    "test_averagepool_2d_default_cpu": (test_static_dynamic,),
    "test_averagepool_2d_pads_count_include_pad_cpu": (test_static_dynamic,),
    "test_averagepool_2d_pads_cpu": (test_static_dynamic,),
    "test_averagepool_2d_precomputed_pads_count_include_pad_cpu": (test_static_dynamic,),
    "test_averagepool_2d_precomputed_pads_cpu": (test_static_dynamic,),
    "test_averagepool_2d_precomputed_same_upper_cpu": (test_static_dynamic,),
    "test_averagepool_2d_precomputed_strides_cpu": (test_static_dynamic,),
    "test_averagepool_2d_same_lower_cpu": (test_static_dynamic,),
    "test_averagepool_2d_same_upper_cpu": (test_static_dynamic,),
    "test_averagepool_2d_strides_cpu": (test_static_dynamic,),
    "test_averagepool_3d_default_cpu": (test_static_dynamic,),

    # BatchNormalization (test mode)
    "test_batchnorm_epsilon_cpu": (test_static_dynamic,),
    "test_batchnorm_example_cpu": (test_static_dynamic,),

    # Bitshift left/right

    # Cast
    "test_cast_FLOAT_to_DOUBLE_cpu": (test_static_dynamic,),
    "test_cast_DOUBLE_to_FLOAT_cpu": (test_static_dynamic,),
    "test_cast_FLOAT_to_FLOAT16_cpu": (test_disabled,), # appers unsupported at this time
    "test_cast_FLOAT16_to_FLOAT_cpu": (test_disabled,), # appers unsupported at this time
    "test_cast_FLOAT16_to_DOUBLE_cpu": (test_disabled,), # appers unsupported at this time
    "test_cast_DOUBLE_to_FLOAT16_cpu": (test_disabled,), # appers unsupported at this time
    "test_cast_FLOAT_to_STRING_cpu": (test_disabled,), # appers unsupported at this time
    "test_cast_STRING_to_FLOAT_cpu": (test_disabled,), # appers unsupported at this time

    # Ceil
    "test_ceil_example_cpu": (test_static_dynamic,),
    "test_ceil_cpu": (test_static_dynamic,),

    # Celu

    # Clip
    "test_clip_cpu": (test_static_dynamic,),
    "test_clip_example_cpu": (test_static_dynamic,),
    "test_clip_inbounds_cpu": (test_static_dynamic,),
    "test_clip_outbounds_cpu": (test_static_dynamic,),
    "test_clip_splitbounds_cpu": (test_static_dynamic,),
    "test_clip_default_min_cpu": (test_static_dynamic,),
    "test_clip_default_max_cpu": (test_static_dynamic,),
    "test_clip_cpu": (test_static_dynamic,),
    "test_clip_default_inbounds_cpu": (test_static_dynamic,),
    #"test_clip_default_int8_min_cpu": (test_static_dynamic,),

    # Compress

    # Concat
    "test_concat_1d_axis_0_cpu": (test_static_dynamic,{0:{0}}),
    "test_concat_2d_axis_0_cpu": (test_static_dynamic,{0:{0}}),
    "test_concat_2d_axis_1_cpu": (test_static_dynamic,{0:{1}}),
    "test_concat_3d_axis_0_cpu": (test_static_dynamic,{0:{0}}),
    "test_concat_3d_axis_1_cpu": (test_static_dynamic,{0:{1}}),
    "test_concat_3d_axis_2_cpu": (test_static_dynamic,{0:{2}}),
    "test_concat_1d_axis_negative_1_cpu": (test_static_dynamic,{0:{0}}),
    "test_concat_2d_axis_negative_1_cpu": (test_static_dynamic,{0:{1}}),
    "test_concat_2d_axis_negative_2_cpu": (test_static_dynamic,{0:{0}}),
    "test_concat_3d_axis_negative_1_cpu": (test_static_dynamic,{0:{2}}),
    "test_concat_3d_axis_negative_2_cpu": (test_static_dynamic,{0:{1}}),
    "test_concat_3d_axis_negative_3_cpu": (test_static_dynamic,{0:{0}}),

    # Constant (dynamic NA)
    "test_constant_cpu": (test_static_dynamicNA,),

    # ConstantOfShape (dynamic NA)
    "test_constantofshape_float_ones_cpu": (test_static_dynamicNA,),
    "test_constantofshape_int_zeros_cpu": (test_static_dynamicNA,),

    # Conv
    "test_basic_conv_without_padding_cpu": (test_static_dynamic,{0:{0}}),
    "test_conv_with_strides_no_padding_cpu": (test_static_dynamic,{0:{0}}),

    # ConvInteger

    # ConvTranspose

    # Cos
    "test_cos_example_cpu": (test_static_dynamic,),
    "test_cos_cpu": (test_static_dynamic,),

    # Cosh
    "test_cosh_cpu": (test_static_dynamic,),
    "test_cosh_example_cpu": (test_static_dynamic,),

    # CumSum

    # DepthOfSpace

    # DequatizeLinear

    # Det

    # Div
    "test_div_cpu": (test_static_dynamic,),
    "test_div_bcast_cpu": (test_static_dynamic,),
    "test_div_example_cpu": (test_static_dynamic,),

    # Dropout
    "test_dropout_default_cpu": (test_static_dynamic,),
<<<<<<< HEAD
    "test_dropout_default_ratio_cpu": (test_static_dynamic,),
    #"test_dropout_default_mask_cpu": (test_static_dynamic,),
    #"test_dropout_default_mask_ratio_cpu": (test_static_dynamic,),

    # Error: input arrays contain a mixture of endianness configuration
    #"test_training_dropout_default_cpu": (test_static_dynamic,),

    #"test_training_dropout_default_mask_cpu": (test_static_dynamic,),

    # Error: input arrays contain a mixture of endianness configuration
    #"test_training_dropout_default_cpu": (test_static_dynamic,),

    #"test_training_dropout_mask_cpu": (test_static_dynamic,),

    # Error: input arrays contain a mixture of endianness configuration
    #"test_training_dropout_zero_ratio_cpu": (test_static_dynamic,),

    #"test_training_dropout_zero_ratio_mask_cpu": (test_static_dynamic,),

=======
    # Problem: onnx-mlir accepts only one input, but there are 2 (x & ratio)
    #"test_dropout_default_ratio_cpu": (test_static_dynamic,),
>>>>>>> 09e99a3c
    # DynamicQuantizeLinear

    # Edge

    # EinSum

    # Elu
    "test_elu_cpu": (test_static_dynamic,),
    "test_elu_default_cpu": (test_static_dynamic,),
    "test_elu_example_cpu": (test_static_dynamic,),

    # Equal

    # Exp
    "test_exp_cpu": (test_static_dynamic,),
    "test_exp_example_cpu": (test_static_dynamic,),

    # Expand

    # Eyelike

    # Flatten
    "test_flatten_axis0_cpu": (test_static_dynamic,),
    "test_flatten_axis1_cpu": (test_static_dynamic,),
    "test_flatten_axis2_cpu": (test_static_dynamic,),
    "test_flatten_axis3_cpu": (test_static_dynamic,),
    "test_flatten_default_axis_cpu": (test_static_dynamic,),
    "test_flatten_negative_axis1_cpu": (test_static_dynamic,),
    "test_flatten_negative_axis2_cpu": (test_static_dynamic,),
    "test_flatten_negative_axis3_cpu": (test_static_dynamic,),
    "test_flatten_negative_axis4_cpu": (test_static_dynamic,),

    # Floor
    "test_floor_example_cpu": (test_static_dynamic,),
    "test_floor_cpu": (test_static_dynamic,),
    
    # Gather
    "test_gather_0_cpu": (test_static_dynamic,),
    "test_gather_1_cpu": (test_static_dynamic,),
    "test_gather_negative_indices_cpu": (test_static_dynamic,),

    # Gemm
    "test_gemm_all_attributes_cpu": (test_static_dynamic,),
    "test_gemm_alpha_cpu": (test_static_dynamic,),
    "test_gemm_beta_cpu": (test_static_dynamic,),
    "test_gemm_default_matrix_bias_cpu": (test_static_dynamic,),
    "test_gemm_default_no_bias_cpu": (test_static_dynamic,),
    "test_gemm_default_scalar_bias_cpu": (test_static_dynamic,),
    "test_gemm_default_single_elem_vector_bias_cpu": (test_static_dynamic,),
    "test_gemm_default_vector_bias_cpu": (test_static_dynamic,),
    "test_gemm_default_zero_bias_cpu": (test_static_dynamic,),
    "test_gemm_transposeA_cpu": (test_static_dynamic,),
    "test_gemm_transposeB_cpu": (test_static_dynamic,),

    # Global Average Pool
    "test_globalaveragepool_cpu": (test_static_dynamic,),
    "test_globalaveragepool_precomputed_cpu": (test_static_dynamic,),

    # Global Max Pool
    "test_globalmaxpool_cpu": (test_static_dynamic,),
    "test_globalmaxpool_precomputed_cpu": (test_static_dynamic,),

    # Greater

    # GRU
    "test_gru_defaults_cpu": (test_static_dynamic,{0:{0,1,2}}),
    "test_gru_seq_length_cpu": (test_static_dynamic,{0:{0,1,2}}),
    "test_gru_with_initial_bias_cpu": (test_static_dynamic,{0:{0,1,2}}),

    # Hard Max

    # Hard Sigmoid
    "test_hardsigmoid_cpu": (test_static_dynamic,),
    "test_hardsigmoid_default_cpu": (test_static_dynamic,),
    "test_hardsigmoid_example_cpu": (test_static_dynamic,),

    # Identity
    "test_identity_cpu": (test_static_dynamic,),

    # Instance Norm

    # Is Inf Neg/Pos

    # Is Nan

    # Leaky Relu
    "test_leakyrelu_cpu": (test_static_dynamic,),
    "test_leakyrelu_default_cpu": (test_static_dynamic,),
    "test_leakyrelu_example_cpu": (test_static_dynamic,),

    # Less
    "test_less_cpu": (test_static_dynamic,),
    "test_less_bcast_cpu": (test_static_dynamic,),

    # Log
    "test_log_example_cpu": (test_static_dynamic,),
    "test_log_cpu": (test_static_dynamic,),

    # LogSoftmax
    "test_logsoftmax_axis_0_cpu": (test_static_dynamic,),
    "test_logsoftmax_axis_1_cpu": (test_static_dynamic,),
    "test_logsoftmax_axis_2_cpu": (test_static_dynamic,),
    "test_logsoftmax_example_1_cpu": (test_static_dynamic,),
    "test_logsoftmax_default_axis_cpu": (test_static_dynamic,),
    "test_logsoftmax_negative_axis_cpu": (test_static_dynamic,),
    "test_logsoftmax_large_number_cpu": (test_static_dynamic,),

    # LRN

    # LSTM
    "test_lstm_defaults_cpu": (test_static_dynamic,{0:{0,1,2}}),
    "test_lstm_with_initial_bias_cpu": (test_static_dynamic,{0:{0,1,2}}),
    "test_lstm_with_peepholes_cpu": (test_static_dynamic,{0:{0,1,2}}),

    # Matmul
    "test_matmul_2d_cpu": (test_static_dynamic,),
    "test_matmul_3d_cpu": (test_static_dynamic,),
    "test_matmul_4d_cpu": (test_static_dynamic,),

    # Matmul Integer

    # Max
    "test_max_example_cpu": (test_static_dynamic,),
    "test_max_one_input_cpu": (test_static_dynamic,),
    "test_max_two_inputs_cpu": (test_static_dynamic,),

    # MaxPoolSingleOut
    "test_maxpool_1d_default_cpu": (test_static_dynamic,),
    "test_maxpool_2d_ceil_cpu": (test_static_dynamic,),
    "test_maxpool_2d_default_cpu": (test_static_dynamic,),
    "test_maxpool_2d_dilations_cpu": (test_static_dynamic,),
    "test_maxpool_2d_pads_cpu": (test_static_dynamic,),
    "test_maxpool_2d_precomputed_pads_cpu": (test_static_dynamic,),
    "test_maxpool_2d_precomputed_same_upper_cpu": (test_static_dynamic,),
    "test_maxpool_2d_precomputed_strides_cpu": (test_static_dynamic,),
    "test_maxpool_2d_same_lower_cpu": (test_static_dynamic,),
    "test_maxpool_2d_same_upper_cpu": (test_static_dynamic,),
    "test_maxpool_2d_strides_cpu": (test_static_dynamic,),
    "test_maxpool_3d_default_cpu": (test_static_dynamic,),

    # Mean

    # Min
    "test_min_example_cpu": (test_static_dynamic,),
    "test_min_one_input_cpu": (test_static_dynamic,),
    "test_min_two_inputs_cpu": (test_static_dynamic,),

    # Mod

    # Momentum

    # Mul
    "test_mul_cpu": (test_static_dynamic,),
    "test_mul_bcast_cpu": (test_static_dynamic,),
    "test_mul_example_cpu": (test_static_dynamic,),

    # Multinomial (NMV)

    # Neg
    "test_neg_example_cpu": (test_static_dynamic,),
    "test_neg_cpu": (test_static_dynamic,),

    # Negative Log Likelihood Loss

    # Non Max Supression

    # Non Zero

    # Not

    # One Hot

    # Or
    "test_or2d_cpu": (test_static_dynamic,),
    "test_or3d_cpu": (test_static_dynamic,),
    "test_or4d_cpu": (test_static_dynamic,),
    "test_or_bcast3v1d_cpu": (test_static_dynamic,),
    "test_or_bcast3v2d_cpu": (test_static_dynamic,),
    "test_or_bcast4v2d_cpu": (test_static_dynamic,),
    "test_or_bcast4v3d_cpu": (test_static_dynamic,),
    "test_or_bcast4v4d_cpu": (test_static_dynamic,),

    # Pad (not working)
    #"test_constant_pad_cpu": test_static_dynamic,
    #"test_edge_pad_cpu": test_static_dynamic,
    #"test_reflect_pad_cpu": test_static_dynamic,

    # Pow
    "test_pow_cpu": (test_static_dynamic,),
    "test_pow_example_cpu": (test_static_dynamic,),
    "test_pow_bcast_scalar_cpu": (test_static_dynamic,),
    "test_pow_bcast_array_cpu": (test_static_dynamic,),
    # Does not support integer power yet

    # PRelu

    # QLinear Conv

    # QLinear Matmul

    # Quantize Linear

    # Reciprocal Op:
    "test_reciprocal_cpu": (test_static_dynamic,),
    "test_reciprocal_example_cpu": (test_static_dynamic,),

    # ReduceL1
    "test_reduce_l1_default_axes_keepdims_example_cpu": (test_static_dynamic,),
    "test_reduce_l1_default_axes_keepdims_random_cpu": (test_static_dynamic,),
    "test_reduce_l1_do_not_keepdims_example_cpu": (test_static_dynamic,),
    "test_reduce_l1_do_not_keepdims_random_cpu": (test_static_dynamic,),
    "test_reduce_l1_keep_dims_example_cpu": (test_static_dynamic,),
    "test_reduce_l1_keep_dims_random_cpu": (test_static,),
    "test_reduce_l1_negative_axes_keep_dims_example_cpu": (test_static_dynamic,),
    "test_reduce_l1_negative_axes_keep_dims_random_cpu": (test_static_dynamic,),

    # ReduceL2
    "test_reduce_l2_default_axes_keepdims_example_cpu": (test_static_dynamic,),
    "test_reduce_l2_default_axes_keepdims_random_cpu": (test_static_dynamic,),
    "test_reduce_l2_do_not_keepdims_example_cpu": (test_static_dynamic,),
    "test_reduce_l2_do_not_keepdims_random_cpu": (test_static_dynamic,),
    "test_reduce_l2_keep_dims_example_cpu": (test_static_dynamic,),
    "test_reduce_l2_keep_dims_random_cpu": (test_static_dynamic,),
    "test_reduce_l2_negative_axes_keep_dims_example_cpu": (test_static_dynamic,),
    "test_reduce_l2_negative_axes_keep_dims_random_cpu": (test_static_dynamic,),

    # ReduceLogSum
    "test_reduce_log_sum_asc_axes_cpu": (test_static_dynamic,),
    "test_reduce_log_sum_cpu": (test_static_dynamic,),
    "test_reduce_log_sum_default_cpu": (test_static_dynamic,),
    "test_reduce_log_sum_desc_axes_cpu": (test_static_dynamic,),

    # ReduceLogSumExp
    "test_reduce_log_sum_exp_default_axes_keepdims_example_cpu": (test_static_dynamic,),
    "test_reduce_log_sum_exp_default_axes_keepdims_random_cpu": (test_static_dynamic,),
    "test_reduce_log_sum_exp_do_not_keepdims_example_cpu": (test_static_dynamic,),
    "test_reduce_log_sum_exp_do_not_keepdims_random_cpu": (test_static_dynamic,),
    "test_reduce_log_sum_exp_keepdims_example_cpu": (test_static_dynamic,),
    "test_reduce_log_sum_exp_keepdims_random_cpu": (test_static_dynamic,),
    "test_reduce_log_sum_exp_negative_axes_keepdims_example_cpu": (test_static_dynamic,),
    "test_reduce_log_sum_exp_negative_axes_keepdims_random_cpu": (test_static_dynamic,),
    "test_reduce_log_sum_negative_axes_cpu": (test_static_dynamic,),

    # ReduceMax
    "test_reduce_max_default_axes_keepdim_example_cpu": (test_static_dynamic,),
    "test_reduce_max_default_axes_keepdims_random_cpu": (test_static_dynamic,),
    "test_reduce_max_do_not_keepdims_example_cpu": (test_static_dynamic,),
    "test_reduce_max_do_not_keepdims_random_cpu": (test_static_dynamic,),
    "test_reduce_max_keepdims_example_cpu": (test_static_dynamic,),
    "test_reduce_max_keepdims_random_cpu": (test_static_dynamic,),
    "test_reduce_max_negative_axes_keepdims_example_cpu": (test_static_dynamic,),
    "test_reduce_max_negative_axes_keepdims_random_cpu": (test_static_dynamic,),

    # ReduceMean
    "test_reduce_mean_default_axes_keepdims_example_cpu": (test_static_dynamic,),
    "test_reduce_mean_default_axes_keepdims_random_cpu": (test_static_dynamic,),
    "test_reduce_mean_do_not_keepdims_example_cpu": (test_static_dynamic,),
    "test_reduce_mean_do_not_keepdims_random_cpu": (test_static_dynamic,),
    "test_reduce_mean_keepdims_example_cpu": (test_static_dynamic,),
    "test_reduce_mean_keepdims_random_cpu": (test_static_dynamic,),
    "test_reduce_mean_negative_axes_keepdims_example_cpu": (test_static_dynamic,),
    "test_reduce_mean_negative_axes_keepdims_random_cpu": (test_static_dynamic,),

    # ReduceMin
    "test_reduce_min_default_axes_keepdims_example_cpu": (test_static_dynamic,),
    "test_reduce_min_default_axes_keepdims_random_cpu": (test_static_dynamic,),
    "test_reduce_min_do_not_keepdims_example_cpu": (test_static_dynamic,),
    "test_reduce_min_do_not_keepdims_random_cpu": (test_static_dynamic,),
    "test_reduce_min_keepdims_example_cpu": (test_static_dynamic,),
    "test_reduce_min_keepdims_random_cpu": (test_static_dynamic,),
    "test_reduce_min_negative_axes_keepdims_example_cpu": (test_static_dynamic,),
    "test_reduce_min_negative_axes_keepdims_random_cpu": (test_static_dynamic,),

    # ReduceProd
    "test_reduce_prod_default_axes_keepdims_example_cpu": (test_static_dynamic,),
    "test_reduce_prod_default_axes_keepdims_random_cpu": (test_static_dynamic,),
    "test_reduce_prod_do_not_keepdims_example_cpu": (test_static_dynamic,),
    "test_reduce_prod_do_not_keepdims_random_cpu": (test_static_dynamic,),
    "test_reduce_prod_keepdims_example_cpu": (test_static_dynamic,),
    "test_reduce_prod_keepdims_random_cpu": (test_static_dynamic,),
    "test_reduce_prod_negative_axes_keepdims_example_cpu": (test_static_dynamic,),
    "test_reduce_prod_negative_axes_keepdims_random_cpu": (test_static_dynamic,),

    # ReduceSum
    "test_reduce_sum_default_axes_keepdims_example_cpu": (test_static_dynamic,),
    "test_reduce_sum_default_axes_keepdims_random_cpu": (test_static_dynamic,),
    "test_reduce_sum_do_not_keepdims_example_cpu": (test_static_dynamic,),
    "test_reduce_sum_do_not_keepdims_random_cpu": (test_static_dynamic,),
    "test_reduce_sum_keepdims_example_cpu": (test_static_dynamic,),
    "test_reduce_sum_keepdims_random_cpu": (test_static_dynamic,),
    "test_reduce_sum_negative_axes_keepdims_example_cpu": (test_static_dynamic,),
    "test_reduce_sum_negative_axes_keepdims_random_cpu": (test_static_dynamic,),

    # ReduceSumSquare
    "test_reduce_sum_square_default_axes_keepdims_example_cpu": (test_static_dynamic,),
    "test_reduce_sum_square_default_axes_keepdims_random_cpu": (test_static_dynamic,),
    "test_reduce_sum_square_do_not_keepdims_example_cpu": (test_static_dynamic,),
    "test_reduce_sum_square_do_not_keepdims_random_cpu": (test_static_dynamic,),
    "test_reduce_sum_square_keepdims_example_cpu": (test_static_dynamic,),
    "test_reduce_sum_square_keepdims_random_cpu": (test_static_dynamic,),
    "test_reduce_sum_square_negative_axes_keepdims_example_cpu": (test_static_dynamic,),
    "test_reduce_sum_square_negative_axes_keepdims_random_cpu": (test_static_dynamic,),

    # Relu
    "test_relu_cpu": (test_static_dynamic,),

    # Reshape
    "test_reshape_extended_dims_cpu": (test_static_dynamic,{0:{-1}}),
    "test_reshape_negative_dim_cpu": (test_static_dynamic,{0:{-1}}),
    "test_reshape_negative_extended_dims_cpu": (test_static_dynamic,{0:{-1}}),
    "test_reshape_one_dim_cpu": (test_static_dynamic,{0:{-1}}),
    "test_reshape_reduced_dims_cpu": (test_static_dynamic,{0:{-1}}),
    "test_reshape_reordered_all_dims_cpu": (test_static_dynamic,{0:{-1}}),
    "test_reshape_reordered_last_dims_cpu": (test_static_dynamic,{0:{-1}}),
    "test_reshape_zero_and_negative_dim_cpu": (test_static_dynamic,{0:{-1}}),
    "test_reshape_zero_dim_cpu": (test_static_dynamic,{0:{-1}}),

    # Resize

    # Reverse Sequence

    # RNN
    "test_rnn_seq_length_cpu": (test_static_dynamic,{0:{0,1,2}}),
    "test_simple_rnn_defaults_cpu": (test_static_dynamic,{0:{0,1,2}}),
    "test_simple_rnn_with_initial_bias_cpu": (test_static_dynamic,{0:{0,1,2}}),

    # Roi Align

    # Round

    # Scan

    # Scatter Element

    # Selu
    "test_selu_cpu": (test_static_dynamic,),
    "test_selu_default_cpu": (test_static_dynamic,),
    "test_selu_example_cpu": (test_static_dynamic,),

    # Shape
    "test_shape_cpu": (test_static_dynamic,), 
    "test_shape_example_cpu": (test_static_dynamic,), 

    # Shrink

    # Sigmoid
    "test_sigmoid_cpu": (test_static_dynamic,),
    "test_sigmoid_example_cpu": (test_static_dynamic,),

    # Sign
    "test_sign_cpu": (test_static_dynamic,),

    # Sin
    "test_sin_example_cpu": (test_static_dynamic,),
    "test_sin_cpu": (test_static_dynamic,),

    # Sinh
    "test_sinh_cpu": (test_static_dynamic,),
    "test_sinh_example_cpu": (test_static_dynamic,),

    # Size
    "test_size_cpu": (test_static_dynamic,),
    "test_size_example_cpu": (test_static_dynamic,),

    # Slice (makes Axis a runtime argument, which is not supported).

    # Softmax
    "test_softmax_axis_0_cpu": (test_static_dynamic,),
    "test_softmax_axis_1_cpu": (test_static_dynamic,),
    "test_softmax_axis_2_cpu": (test_static_dynamic,),
    "test_softmax_default_axis_cpu": (test_static_dynamic,),
    "test_softmax_example_cpu": (test_static_dynamic,),
    "test_softmax_large_number_cpu": (test_static_dynamic,),

    # Softplus
    "test_softplus_cpu": (test_static_dynamic,),
    "test_softplus_example_cpu": (test_static_dynamic,),

    # Softsign
    "test_softsign_cpu": (test_static_dynamic,),
    "test_softsign_example_cpu": (test_static_dynamic,),

    # Split
    "test_split_equal_parts_1d_cpu": (test_static_dynamic,),
    "test_split_equal_parts_2d_cpu": (test_static_dynamic,),
    "test_split_equal_parts_default_axis_cpu": (test_static_dynamic,),
    "test_split_variable_parts_1d_cpu": (test_static_dynamic,),
    "test_split_variable_parts_2d_cpu": (test_static_dynamic,),
    "test_split_variable_parts_default_axis_cpu": (test_static_dynamic,),
    
    # Sqrt
    "test_sqrt_cpu": (test_static_dynamic,),
    "test_sqrt_example_cpu": (test_static_dynamic,),

    # Squeeze
    "test_squeeze_cpu": (test_static_dynamic,),
    "test_squeeze_negative_axes_cpu": (test_static_dynamic,),

    # Str Normalizer

    # Sub
    "test_sub_cpu": (test_static_dynamic,),
    "test_sub_bcast_cpu": (test_static_dynamic,),
    "test_sub_example_cpu": (test_static_dynamic,),

    # Sum
    "test_sum_example_cpu": (test_static_dynamic,),
    "test_sum_one_input_cpu": (test_static_dynamic,),
    "test_sum_two_inputs_cpu": (test_static_dynamic,),

    # Tan

    # Tanh
    "test_tanh_cpu": (test_static_dynamic,),
    "test_tanh_example_cpu": (test_static_dynamic,),

    # Tfdf Vectorizer

    # Threshold Relu

    # Tile
    "test_tile_cpu": (test_static_dynamic,),
    "test_tile_precomputed_cpu": (test_static_dynamic,),

    # TopK

    # Training Dropout

    # Transpose
    "test_transpose_default_cpu": (test_static_dynamic,),
    "test_transpose_all_permutations_0_cpu": (test_static_dynamic,),
    "test_transpose_all_permutations_1_cpu": (test_static_dynamic,),
    "test_transpose_all_permutations_2_cpu": (test_static_dynamic,),
    "test_transpose_all_permutations_3_cpu": (test_static_dynamic,),
    "test_transpose_all_permutations_4_cpu": (test_static_dynamic,),
    "test_transpose_all_permutations_5_cpu": (test_static_dynamic,),

    # Unique

    # Unsqueeze
    "test_unsqueeze_axis_0_cpu": (test_static_dynamic,),
    "test_unsqueeze_axis_1_cpu": (test_static_dynamic,),
    "test_unsqueeze_axis_2_cpu": (test_static_dynamic,),
    "test_unsqueeze_axis_3_cpu": (test_static_dynamic,),
    "test_unsqueeze_negative_axes_cpu": (test_static_dynamic,),
    "test_unsqueeze_three_axes_cpu": (test_static_dynamic,),
    "test_unsqueeze_two_axes_cpu": (test_static_dynamic,),
    "test_unsqueeze_unsorted_axes_cpu": (test_static_dynamic,),

    # Upsample

    # Where

    # Xor
    "test_xor2d_cpu": (test_static_dynamic,),
    "test_xor3d_cpu": (test_static_dynamic,),
    "test_xor4d_cpu": (test_static_dynamic,),
    "test_xor_bcast3v1d_cpu": (test_static_dynamic,),
    "test_xor_bcast3v2d_cpu": (test_static_dynamic,),
    "test_xor_bcast4v2d_cpu": (test_static_dynamic,),
    "test_xor_bcast4v3d_cpu": (test_static_dynamic,),
    "test_xor_bcast4v4d_cpu": (test_static_dynamic,),

    ############################################################
    # Model (alphabetical order)

    "test_shufflenet_cpu": (test_static,),
    "test_resnet50_cpu": (test_static,),
    "test_vgg19_cpu": (test_static,),
}

# test for static
test_to_enable = [ key for (key, value) in test_to_enable_static_dynamic.items() if value[0] & test_static ]

# Specify the test cases which currently can not pass for dynamic shape
# Presumably, this list should be empty
# Except for some operation too difficult to handle for dynamic shape
# or big models
test_for_dynamic = [ key for (key, value) in test_to_enable_static_dynamic.items() if value[0] & test_dynamic ]

if args.dynamic :
    print("dynamic shape is enabled")
    test_to_enable = test_for_dynamic 

# User case specify one test case with BCKEND_TEST env
if TEST_CASE_BY_USER is not None and TEST_CASE_BY_USER != "" :
    test_to_enable = [TEST_CASE_BY_USER]

# determine the dynamic input and dim
def determine_dynamic_parameters(test_name):
    if not args.dynamic :
        return None
    # set default value: all inputs, first dimension.
    # Use this script's arguments '--input' and '--dim' or environment variables
    # TEST_INPUT and TEST_DIM to control the values.
    selected_list = {args.input: {args.dim}}
    test_name_cpu = test_name + "_cpu"
    if test_name_cpu in test_for_dynamic:
        if len(test_to_enable_static_dynamic[test_name_cpu]) > 1:
            selected_list = test_to_enable_static_dynamic[test_name_cpu][1]
    return selected_list 

def execute_commands(cmds, dynamic_inputs_dims):
    if (args.verbose):
        print(" ".join(cmds))
        print("IMPORTER FORCE DYNAMIC ", dynamic_inputs_dims)
    my_env = os.environ.copy();
    env_string = ""
    if dynamic_inputs_dims is not None:
        first_input = True;
        for (input_index, dim_indices) in dynamic_inputs_dims.items():
            if first_input:
                env_string += str(input_index)
                first_input = False
            else:
                env_string += "|" + str(input_index)
            first_dim = True
            for dim_index in dim_indices:
                if first_dim:
                   env_string +=  ":" + str(dim_index)
                   first_dim = False
                else:
                   env_string += "," + str(dim_index)
        my_env["IMPORTER_FORCE_DYNAMIC"] = env_string 
    subprocess.run(cmds, env=my_env)


# There are two issues, which necessitates the adoption of this endianness
# aware wrapper around Execution Session:
# 1. Input arrays are given sometimes in native byte order, sometime in
#    LE byte order, and as soon as the python array enters into py::array
#    C++ objects through pybind, we will no longer be able to query their
#    endianness. So we must intercept the inputs and convert them into
#    native endianness.
# 2. Output arrays are compared with reference outputs, the comparison
#    unfortunately includes checking that our outputs and reference outputs
#    share the same endianness. So we try to figure out what is the desired
#    reference output endianness, and convert our outputs to this desired
#    endianness.
class EndiannessAwareExecutionSession(ExecutionSession):
    def __init__(self, path, entry_point):
        super().__init__(path, entry_point)

    def is_input_le(self, inputs):
        inputs_endianness = list(map(lambda x: x.dtype.byteorder, inputs))
        endianness_is_consistent = len(set(inputs_endianness)) <= 1
        assert endianness_is_consistent, \
            "Input arrays contain a mixture of endianness configuration."

        sys_is_le = sys.byteorder == 'little'
        # To interpret character symbols indicating endianness:
        # https://numpy.org/doc/stable/reference/generated/numpy.dtype.byteorder.html
        explicitly_le = inputs_endianness[0] == "<"
        implicitly_le = (inputs_endianness[0] == "=" and sys_is_le)
        return explicitly_le or implicitly_le

    def run(self, inputs, **kwargs):
        if len(inputs):
            # Deduce desired endianness of output from inputs.
            sys_is_le = sys.byteorder == 'little'
            inp_is_le = self.is_input_le(inputs)
            if (sys_is_le != inp_is_le):
                inputs = list(
                    map(lambda x: x.byteswap().newbyteorder(), inputs))
            outputs = super().run(inputs)
            if (sys_is_le != inp_is_le):
                outputs = list(
                    map(lambda x: x.byteswap().newbyteorder(), outputs))
            return outputs
        else:
            # Can't deduce desired output endianess, fingers crossed.
            warnings.warn(
                "Cannot deduce desired output endianness, using native endianness by default."
            )
            return super().run(inputs)


class DummyBackend(onnx.backend.base.Backend):
    @classmethod
    def prepare(cls, model, device='CPU', **kwargs):
        super(DummyBackend, cls).prepare(model, device, **kwargs)
        name = model.graph.name
        model_name = result_dir+name+".onnx"
        exec_name = result_dir+name + ".so"
        # Clean the temporary files in case
        # Save model to disk as temp_model.onnx.
        onnx.save(model, model_name)
        if not os.path.exists(model_name) :
            print("Failed save model: "+ name)
        print(name)

        # Call frontend to process temp_model.onnx, bit code will be generated.
        dynamic_inputs_dims = determine_dynamic_parameters(name)
        execute_commands([TEST_DRIVER, model_name], dynamic_inputs_dims)
        if not os.path.exists(exec_name) :
            print("Failed " + test_config.TEST_DRIVER_COMMAND + ": " + name)
        return EndiannessAwareExecutionSession(exec_name,
                                                   "run_main_graph")

    @classmethod
    def supports_device(cls, device):
        d = Device(device)
        if d.type == DeviceType.CPU:
            return True
        return False


backend_test = onnx.backend.test.BackendTest(DummyBackend, __name__)

# Extract name of all test cases.
import inspect
all_tests = []
all_tests += inspect.getmembers(
    backend_test.test_cases["OnnxBackendRealModelTest"])
all_tests += inspect.getmembers(
    backend_test.test_cases["OnnxBackendNodeModelTest"])
all_test_names = list(map(lambda x: x[0], all_tests))

# Ensure that test names specified in test_to_enable actually exist.
for test_name in test_to_enable:
    assert test_name in all_test_names, """test name {} not found, it is likely
    that you may have misspelled the test name or the specified test does not
    exist in the version of onnx package you installed.""".format(test_name)
    backend_test.include(r"^{}$".format(test_name))

# import all test cases at global scope to make them visible to python.unittest
globals().update(backend_test.test_cases)

if __name__ == '__main__':

    unittest.main()<|MERGE_RESOLUTION|>--- conflicted
+++ resolved
@@ -237,8 +237,8 @@
 
     # Dropout
     "test_dropout_default_cpu": (test_static_dynamic,),
-<<<<<<< HEAD
     "test_dropout_default_ratio_cpu": (test_static_dynamic,),
+    # Other dopout test case failed: implementation is missing
     #"test_dropout_default_mask_cpu": (test_static_dynamic,),
     #"test_dropout_default_mask_ratio_cpu": (test_static_dynamic,),
 
@@ -257,10 +257,6 @@
 
     #"test_training_dropout_zero_ratio_mask_cpu": (test_static_dynamic,),
 
-=======
-    # Problem: onnx-mlir accepts only one input, but there are 2 (x & ratio)
-    #"test_dropout_default_ratio_cpu": (test_static_dynamic,),
->>>>>>> 09e99a3c
     # DynamicQuantizeLinear
 
     # Edge
