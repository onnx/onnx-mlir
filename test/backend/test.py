--- conflicted
+++ resolved
@@ -415,7 +415,6 @@
     "test_split_variable_parts_2d_cpu",
     "test_split_variable_parts_default_axis_cpu",
 
-<<<<<<< HEAD
     # ConstantOfShape
     "test_constantofshape_float_ones_cpu",
     # Error:
@@ -428,10 +427,7 @@
     # It is unknown why 'uint8' came from.
     #"test_constantofshape_int_zeros_cpu",
 
-    # ResNet
-=======
     # Model
->>>>>>> 5e11429d
     "test_resnet50_cpu",
     "test_vgg19_cpu",
     "test_shufflenet_cpu",
