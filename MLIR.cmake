# Path to LLVM source folder.
if(DEFINED ENV{LLVM_PROJ_SRC})
  set(LLVM_PROJ_SRC $ENV{LLVM_PROJ_SRC})
  if(EXISTS ${LLVM_PROJ_SRC})
    message(STATUS "LLVM_PROJ_SRC " ${LLVM_PROJ_SRC})
  else()
    message(FATAL_ERROR "The path specified by LLVM_PROJ_SRC does not exist: "
            ${LLVM_PROJ_SRC})
  endif()
else()
  message(FATAL_ERROR "env variable LLVM_PROJ_SRC not set")
endif()

# Path to LLVM build folder
if(DEFINED ENV{LLVM_PROJ_BUILD})
  set(LLVM_PROJ_BUILD $ENV{LLVM_PROJ_BUILD})
  if(EXISTS ${LLVM_PROJ_BUILD})
    message(STATUS "LLVM_PROJ_BUILD " ${LLVM_PROJ_BUILD})
  else()
    message(FATAL_ERROR "The path specified by LLVM_PROJ_BUILD does not exist: "
            ${LLVM_PROJ_BUILD})
  endif()
else()
  message(FATAL_ERROR "env variable LLVM_PROJ_BUILD not set")
endif()

# LLVM project lib folder
if (ENV{LLVM_PROJECT_LIB})
  set(LLVM_PROJECT_LIB $ENV{LLVM_PROJECT_LIB})
else()
  if(MSVC)
    if (CMAKE_BUILD_TYPE)
      set(LLVM_PROJECT_LIB ${LLVM_PROJ_BUILD}/${CMAKE_BUILD_TYPE}/lib)
    else()
      set(LLVM_PROJECT_LIB ${LLVM_PROJ_BUILD}/release/lib)
    endif()  
  else()
    set(LLVM_PROJECT_LIB ${LLVM_PROJ_BUILD}/lib)
  endif()
endif()
message(STATUS "LLVM_PROJECT_LIB:" ${LLVM_PROJECT_LIB})

# LLVM project bin folder
if (ENV{LLVM_PROJ_BIN})
  set(LLVM_PROJ_BIN $ENV{LLVM_PROJ_BIN})
else()
  if(MSVC)
    if (CMAKE_BUILD_TYPE)
      set(LLVM_PROJ_BIN ${LLVM_PROJ_BUILD}/${CMAKE_BUILD_TYPE}/bin)
    else()
      set(LLVM_PROJ_BIN ${LLVM_PROJ_BUILD}/Release/bin)
    endif()
  else()
    set(LLVM_PROJ_BIN ${LLVM_PROJ_BUILD}/bin)
  endif()
endif()
message(STATUS "LLVM_PROJ_BIN:" ${LLVM_PROJ_BIN})

# Include paths for MLIR
set(LLVM_SRC_INCLUDE_PATH ${LLVM_PROJ_SRC}/llvm/include)
set(LLVM_BIN_INCLUDE_PATH ${LLVM_PROJ_BUILD}/include)
set(MLIR_SRC_INCLUDE_PATH ${LLVM_PROJ_SRC}/mlir/include)
set(MLIR_BIN_INCLUDE_PATH ${LLVM_PROJ_BUILD}/tools/mlir/include)
set(MLIR_TOOLS_DIR ${LLVM_PROJ_BIN})

# ONNX-MLIR tools folder
if(MSVC)
  if (CMAKE_BUILD_TYPE)
    set(ONNX_MLIR_TOOLS_DIR ${CMAKE_BINARY_DIR}/bin/${CMAKE_BUILD_TYPE})
  else()
    set(ONNX_MLIR_TOOLS_DIR ${CMAKE_BINARY_DIR}/bin/Release)
  endif()
else()
  set(ONNX_MLIR_TOOLS_DIR ${CMAKE_BINARY_DIR}/bin)
endif()
message(STATUS "ONNX_MLIR_TOOLS_DIR:" ${ONNX_MLIR_TOOLS_DIR})
set(ONNX_MLIR_LIT_TEST_SRC_DIR ${ONNX_MLIR_SRC_ROOT}/test/mlir)
set(ONNX_MLIR_LIT_TEST_BUILD_DIR ${CMAKE_BINARY_DIR}/test/mlir)

set(
        MLIR_INCLUDE_PATHS
        ${LLVM_SRC_INCLUDE_PATH};${LLVM_BIN_INCLUDE_PATH};${MLIR_SRC_INCLUDE_PATH};${MLIR_BIN_INCLUDE_PATH}
)
include_directories(${MLIR_INCLUDE_PATHS})

# Force BUILD_SHARED_LIBS to be the same as LLVM build
file(STRINGS ${LLVM_PROJ_BUILD}/CMakeCache.txt shared REGEX BUILD_SHARED_LIBS)
string(REGEX REPLACE "BUILD_SHARED_LIBS:BOOL=" "" shared ${shared})
set(BUILD_SHARED_LIBS ${shared} CACHE BOOL "" FORCE)
message(STATUS "BUILD_SHARED_LIBS ${BUILD_SHARED_LIBS}")

# Threading libraries required due to parallel pass execution.
find_package(Threads REQUIRED)
# libcurses and libz required by libLLVMSupport
if(MSVC)
  if(DEFINED ENV{CURSES_LIB_PATH})
    find_library(CURSES_LIBRARIES
            NAMES pdcurses
            PATHS $ENV{CURSES_LIB_PATH}
            NO_DEFAULT_PATH)
    if(CURSES_LIBRARIES)
      message(STATUS "CURSES_LIBRARIES: ${CURSES_LIBRARIES}")
    else()
      message(FATAL_ERROR "Could not find curses library at $ENV{CURSES_LIB_PATH}")
    endif()
  else()
      message(FATAL_ERROR "Expected CURSES_LIB_PATH environment variable to be set to location of pdcurses.lib")
  endif()
else()
  find_package(Curses REQUIRED)
  find_package(ZLIB REQUIRED)
endif()

# Set output library path
if(MSVC)
  if (CMAKE_BUILD_TYPE)
    set(ONNX_MLIR_LIB_DIR ${CMAKE_LIBRARY_OUTPUT_DIRECTORY}/${CMAKE_BUILD_TYPE})
  else()
    set(ONNX_MLIR_LIB_DIR ${CMAKE_LIBRARY_OUTPUT_DIRECTORY}/Release)
  endif()
else()
    set(ONNX_MLIR_LIB_DIR ${CMAKE_LIBRARY_OUTPUT_DIRECTORY})
endif()

function(find_mlir_lib lib)
  find_library(${lib}
          NAMES ${lib}
          PATHS ${LLVM_PROJECT_LIB}
          NO_DEFAULT_PATH)
  if(${${lib}} STREQUAL ${lib}-NOTFOUND)
    message(FATAL_ERROR "${lib} not found, did you forget to build llvm-project?")
  endif()
endfunction(find_mlir_lib)

find_mlir_lib(MLIRAffineOps)
find_mlir_lib(MLIRAffineToStandard)
find_mlir_lib(MLIRAffineTransforms)
find_mlir_lib(MLIRAnalysis)
find_mlir_lib(MLIRCallInterfaces)
find_mlir_lib(MLIRControlFlowInterfaces)
find_mlir_lib(MLIRDialect)
find_mlir_lib(MLIREDSC)
find_mlir_lib(MLIRExecutionEngine)
find_mlir_lib(MLIRIR)
find_mlir_lib(MLIRLLVMIR)
find_mlir_lib(MLIRLoopAnalysis)
find_mlir_lib(MLIRSCFToStandard)
find_mlir_lib(MLIRLoopLikeInterface)
find_mlir_lib(MLIRSCF)
find_mlir_lib(MLIRLLVMIRTransforms)
find_mlir_lib(MLIRMlirOptMain)
find_mlir_lib(MLIRParser)
find_mlir_lib(MLIRPass)
find_mlir_lib(MLIRStandardOps)
find_mlir_lib(MLIRStandardToLLVM)
find_mlir_lib(MLIRSideEffectInterfaces)
find_mlir_lib(MLIRTargetLLVMIR)
find_mlir_lib(MLIRTransforms)
find_mlir_lib(MLIRTransformUtils)
find_mlir_lib(MLIRSupport)
find_mlir_lib(MLIROpenMP)
find_mlir_lib(MLIROptLib)
find_mlir_lib(MLIRTargetLLVMIRModuleTranslation)
find_mlir_lib(MLIRTargetLLVMIR)
find_mlir_lib(MLIRTransformUtils)
find_mlir_lib(MLIRTranslation)
find_mlir_lib(MLIRVector)

find_mlir_lib(LLVMCore)
find_mlir_lib(LLVMSupport)
find_mlir_lib(LLVMAsmParser)
find_mlir_lib(LLVMBinaryFormat)
find_mlir_lib(LLVMRemarks)
find_mlir_lib(LLVMIRReader)
find_mlir_lib(LLVMMLIRTableGen)
find_mlir_lib(LLVMTransformUtils)
find_mlir_lib(LLVMBitstreamReader)
find_mlir_lib(LLVMAnalysis)
find_mlir_lib(LLVMBitWriter)
find_mlir_lib(LLVMBitReader)
find_mlir_lib(LLVMMC)
find_mlir_lib(LLVMMCParser)
find_mlir_lib(LLVMObject)
find_mlir_lib(LLVMProfileData)
find_mlir_lib(LLVMDemangle)
find_mlir_lib(LLVMFrontendOpenMP)

set(MLIRLibs
        ${MLIRAffineToStandard}
        ${MLIRAffineOps}
        ${MLIRLLVMIR}
        ${MLIRStandardOps}
        ${MLIRStandardToLLVM}
        ${MLIRTransforms}
        ${MLIRSCFToStandard}
        ${MLIRVector}
        ${MLIRSCF}
        ${MLIRIR}
        ${MLIRLLVMIR}
        ${MLIROptLib}
        ${MLIRParser}
        ${MLIRPass}
        ${MLIRTargetLLVMIR}
        ${MLIRTargetLLVMIRModuleTranslation}
        ${MLIRTransforms}
        ${MLIRTransformUtils}
        ${MLIRAffineOps}
        ${MLIRAffineToStandard}
        ${MLIRAffineTransforms}
        ${MLIRAnalysis}
        ${MLIRCallInterfaces}
        ${MLIRControlFlowInterfaces}
        ${MLIRDialect}
        ${MLIREDSC}
        ${MLIRExecutionEngine}
        ${MLIRIR}
        ${MLIRLLVMIRTransforms}        
        ${MLIRSCFToStandard}
        ${MLIRSCF}
        ${MLIRLoopAnalysis}
        ${MLIRLoopLikeInterface}
        ${MLIROpenMP}
        ${MLIRMlirOptMain}
        ${MLIRSideEffectInterfaces}
        ${MLIRStandardOps}
        ${MLIRStandardToLLVM}
        ${MLIRSupport}
        ${MLIRTranslation}
        # strict order verified
        ${LLVMBitWriter}
        ${LLVMObject}
        ${LLVMBitReader}
        # strict order verified
        ${LLVMFrontendOpenMP}
        ${LLVMTransformUtils}
        ${LLVMAnalysis}
        # strict order verified
        ${LLVMAsmParser}
        ${LLVMCore}
        # strict order not yet verified
        ${LLVMRemarks}
        ${LLVMMCParser}
        ${LLVMMC}
        ${LLVMProfileData}
        ${LLVMBinaryFormat}
        ${LLVMBitstreamReader}
        ${LLVMIRReader}
        ${LLVMMLIRTableGen}
        ${LLVMSupport}
        ${LLVMDemangle}
        ${CMAKE_THREAD_LIBS_INIT}
	      ${CURSES_LIBRARIES}
	      ${ZLIB_LIBRARIES})

<<<<<<< HEAD
# MLIR libraries that must be linked with --whole-archive for static build or
# must be specified on LD_PRELOAD for shared build.
set(MLIRWholeArchiveLibs
        MLIRAffineToStandard
        MLIRAffineOps
        MLIRLLVMIR
        MLIRStandardOps
        MLIRStandardToLLVM
        MLIRTransforms
        MLIRSCFToStandard
        MLIRVector
        MLIRSCF
        MLIRIR)

set(MLIRWholeArchiveLibsDebug
        MLIRAffineToStandard
        MLIRAffineOps
        MLIRLLVMIR
        MLIRStandardOps
        MLIRStandardToLLVM
        MLIRTransforms
        MLIRSCFToStandard
        MLIRVector
        MLIRSCF
        MLIRIR
        MLIRAffineTransforms)

set(MLIRWholeArchiveSharedLibs
        ${MLIRAffineToStandard}
        ${MLIRAffineOps}
        ${MLIRLLVMIR}
        ${MLIRStandardOps}
        ${MLIRStandardToLLVM}
        ${MLIRTransforms}
        ${MLIRSCFToStandard}
        ${MLIRVector}
        ${MLIRSCF}
        ${MLIRIR})

# ONNX MLIR libraries that must be linked with --whole-archive for static build or
# must be specified on LD_PRELOAD for shared build.
set(ONNXMLIRWholeArchiveLibs
        OMKrnlToAffine
        OMKrnlToLLVM
        OMONNXToKrnl
        OMONNXRewrite
        OMShapeInference
        OMShapeInferenceOpInterface
        OMAttributePromotion
        OMPromotableConstOperandsOpInterface
        OMElideConstants
        OMElideKrnlGlobalConstants
        OMPackKrnlGlobalConstants
        OMEnableMemoryPool)

# Function to construct linkage option for the static libraries that must be
# linked with --whole-archive (or equivalent).
function(whole_archive_link target lib_dir)
  get_property(link_flags TARGET ${target} PROPERTY LINK_FLAGS)
  if("${CMAKE_SYSTEM_NAME}" STREQUAL "Darwin")
    set(link_flags "${link_flags} -L${lib_dir}  ")
    foreach(LIB ${ARGN})
      string(CONCAT link_flags ${link_flags}
              "-Wl,-force_load, ${lib_dir}/lib${LIB}.a ")
    endforeach(LIB)
  elseif(MSVC)
    foreach(LIB ${ARGN})
      string(CONCAT link_flags ${link_flags} "/WHOLEARCHIVE:${lib_dir}/${LIB} ")
    endforeach(LIB)
  else()
    set(link_flags "${link_flags} -L${lib_dir} -Wl,--whole-archive,")
    foreach(LIB ${ARGN})
      string(CONCAT link_flags ${link_flags} "-l${LIB},")
    endforeach(LIB)
    string(CONCAT link_flags ${link_flags} "--no-whole-archive")
  endif()
  set_target_properties(${target} PROPERTIES LINK_FLAGS ${link_flags})
endfunction(whole_archive_link)

# Function to construct LD_PRELOAD value for the shared libraries whose
# static counterpart need --whole-archive linkage option.
function(ld_preload_libs target lib_dir)
  foreach(lib ${ARGN})
    if("${${lib}}" STREQUAL "")
      set(ONNX_MLIR_LD_PRELOAD_${target}
	"${ONNX_MLIR_LD_PRELOAD_${target}}:${lib_dir}/lib${lib}.so"
	CACHE STRING "" FORCE)
    else()
      set(ONNX_MLIR_LD_PRELOAD_${target}
	"${ONNX_MLIR_LD_PRELOAD_${target}}:${${lib}}"
	CACHE STRING "" FORCE)
    endif()
  endforeach(lib)
endfunction(ld_preload_libs)

function(whole_archive_link_mlir target)
  if(BUILD_SHARED_LIBS)
    ld_preload_libs(${target} ${LLVM_PROJECT_LIB} ${ARGN})
  else()
    whole_archive_link(${target} ${LLVM_PROJECT_LIB} ${ARGN})
  endif()
endfunction(whole_archive_link_mlir)

function(whole_archive_link_onnx_mlir target)
  foreach(lib_target ${ARGN})
    add_dependencies(${target} ${lib_target})
  endforeach(lib_target)
  if(BUILD_SHARED_LIBS)
    ld_preload_libs(${target} ${ONNX_MLIR_LIB_DIR} ${ARGN})
  else()
    whole_archive_link(${target} ${ONNX_MLIR_LIB_DIR} ${ARGN})
  endif()
endfunction(whole_archive_link_onnx_mlir)

=======
>>>>>>> f81f4466
set(LLVM_CMAKE_DIR
        "${LLVM_PROJ_BUILD}/lib/cmake/llvm"
        CACHE PATH "Path to LLVM cmake modules")
list(APPEND CMAKE_MODULE_PATH "${LLVM_CMAKE_DIR}")
include(AddLLVM)
include(TableGen)

function(onnx_mlir_tablegen ofn)
  tablegen(MLIR
          ${ARGV}
          "-I${MLIR_SRC_INCLUDE_PATH}"
          "-I${MLIR_BIN_INCLUDE_PATH}"
          "-I${ONNX_MLIR_SRC_ROOT}")
  set(TABLEGEN_OUTPUT
          ${TABLEGEN_OUTPUT} ${CMAKE_CURRENT_BINARY_DIR}/${ofn}
          PARENT_SCOPE)
endfunction()

# Import the pre-built mlir TableGen as an imported exetuable. It is required by
# the LLVM TableGen command to have the TableGen target so that changes to the
# table gen utility itself can be detected and cause re-compilation of .td file.
add_executable(mlir-tblgen IMPORTED)
set_property(TARGET mlir-tblgen
        PROPERTY IMPORTED_LOCATION ${LLVM_PROJ_BIN}/mlir-tblgen)
set(MLIR_TABLEGEN_EXE mlir-tblgen)

# Add a dialect used by ONNX MLIR and copy the generated operation
# documentation to the desired places.
# c.f. https://github.com/llvm/llvm-project/blob/e298e216501abf38b44e690d2b28fc788ffc96cf/mlir/CMakeLists.txt#L11
function(add_onnx_mlir_dialect_doc dialect dialect_tablegen_file)
  # Generate Dialect Documentation
  set(LLVM_TARGET_DEFINITIONS ${dialect_tablegen_file})
  onnx_mlir_tablegen(${dialect}.md -gen-op-doc)
  set(GEN_DOC_FILE ${ONNX_MLIR_BIN_ROOT}/docs/Dialects/${dialect}.md)
  add_custom_command(
          OUTPUT ${GEN_DOC_FILE}
          COMMAND ${CMAKE_COMMAND} -E copy
          ${CMAKE_CURRENT_BINARY_DIR}/${dialect}.md
          ${GEN_DOC_FILE}
          DEPENDS ${CMAKE_CURRENT_BINARY_DIR}/${dialect}.md)
  add_custom_target(${dialect}DocGen DEPENDS ${GEN_DOC_FILE})
  add_dependencies(onnx-mlir-doc ${dialect}DocGen)
endfunction()

add_custom_target(onnx-mlir-doc)<|MERGE_RESOLUTION|>--- conflicted
+++ resolved
@@ -252,123 +252,6 @@
 	      ${CURSES_LIBRARIES}
 	      ${ZLIB_LIBRARIES})
 
-<<<<<<< HEAD
-# MLIR libraries that must be linked with --whole-archive for static build or
-# must be specified on LD_PRELOAD for shared build.
-set(MLIRWholeArchiveLibs
-        MLIRAffineToStandard
-        MLIRAffineOps
-        MLIRLLVMIR
-        MLIRStandardOps
-        MLIRStandardToLLVM
-        MLIRTransforms
-        MLIRSCFToStandard
-        MLIRVector
-        MLIRSCF
-        MLIRIR)
-
-set(MLIRWholeArchiveLibsDebug
-        MLIRAffineToStandard
-        MLIRAffineOps
-        MLIRLLVMIR
-        MLIRStandardOps
-        MLIRStandardToLLVM
-        MLIRTransforms
-        MLIRSCFToStandard
-        MLIRVector
-        MLIRSCF
-        MLIRIR
-        MLIRAffineTransforms)
-
-set(MLIRWholeArchiveSharedLibs
-        ${MLIRAffineToStandard}
-        ${MLIRAffineOps}
-        ${MLIRLLVMIR}
-        ${MLIRStandardOps}
-        ${MLIRStandardToLLVM}
-        ${MLIRTransforms}
-        ${MLIRSCFToStandard}
-        ${MLIRVector}
-        ${MLIRSCF}
-        ${MLIRIR})
-
-# ONNX MLIR libraries that must be linked with --whole-archive for static build or
-# must be specified on LD_PRELOAD for shared build.
-set(ONNXMLIRWholeArchiveLibs
-        OMKrnlToAffine
-        OMKrnlToLLVM
-        OMONNXToKrnl
-        OMONNXRewrite
-        OMShapeInference
-        OMShapeInferenceOpInterface
-        OMAttributePromotion
-        OMPromotableConstOperandsOpInterface
-        OMElideConstants
-        OMElideKrnlGlobalConstants
-        OMPackKrnlGlobalConstants
-        OMEnableMemoryPool)
-
-# Function to construct linkage option for the static libraries that must be
-# linked with --whole-archive (or equivalent).
-function(whole_archive_link target lib_dir)
-  get_property(link_flags TARGET ${target} PROPERTY LINK_FLAGS)
-  if("${CMAKE_SYSTEM_NAME}" STREQUAL "Darwin")
-    set(link_flags "${link_flags} -L${lib_dir}  ")
-    foreach(LIB ${ARGN})
-      string(CONCAT link_flags ${link_flags}
-              "-Wl,-force_load, ${lib_dir}/lib${LIB}.a ")
-    endforeach(LIB)
-  elseif(MSVC)
-    foreach(LIB ${ARGN})
-      string(CONCAT link_flags ${link_flags} "/WHOLEARCHIVE:${lib_dir}/${LIB} ")
-    endforeach(LIB)
-  else()
-    set(link_flags "${link_flags} -L${lib_dir} -Wl,--whole-archive,")
-    foreach(LIB ${ARGN})
-      string(CONCAT link_flags ${link_flags} "-l${LIB},")
-    endforeach(LIB)
-    string(CONCAT link_flags ${link_flags} "--no-whole-archive")
-  endif()
-  set_target_properties(${target} PROPERTIES LINK_FLAGS ${link_flags})
-endfunction(whole_archive_link)
-
-# Function to construct LD_PRELOAD value for the shared libraries whose
-# static counterpart need --whole-archive linkage option.
-function(ld_preload_libs target lib_dir)
-  foreach(lib ${ARGN})
-    if("${${lib}}" STREQUAL "")
-      set(ONNX_MLIR_LD_PRELOAD_${target}
-	"${ONNX_MLIR_LD_PRELOAD_${target}}:${lib_dir}/lib${lib}.so"
-	CACHE STRING "" FORCE)
-    else()
-      set(ONNX_MLIR_LD_PRELOAD_${target}
-	"${ONNX_MLIR_LD_PRELOAD_${target}}:${${lib}}"
-	CACHE STRING "" FORCE)
-    endif()
-  endforeach(lib)
-endfunction(ld_preload_libs)
-
-function(whole_archive_link_mlir target)
-  if(BUILD_SHARED_LIBS)
-    ld_preload_libs(${target} ${LLVM_PROJECT_LIB} ${ARGN})
-  else()
-    whole_archive_link(${target} ${LLVM_PROJECT_LIB} ${ARGN})
-  endif()
-endfunction(whole_archive_link_mlir)
-
-function(whole_archive_link_onnx_mlir target)
-  foreach(lib_target ${ARGN})
-    add_dependencies(${target} ${lib_target})
-  endforeach(lib_target)
-  if(BUILD_SHARED_LIBS)
-    ld_preload_libs(${target} ${ONNX_MLIR_LIB_DIR} ${ARGN})
-  else()
-    whole_archive_link(${target} ${ONNX_MLIR_LIB_DIR} ${ARGN})
-  endif()
-endfunction(whole_archive_link_onnx_mlir)
-
-=======
->>>>>>> f81f4466
 set(LLVM_CMAKE_DIR
         "${LLVM_PROJ_BUILD}/lib/cmake/llvm"
         CACHE PATH "Path to LLVM cmake modules")
