# Path to LLVM source folder.
if(DEFINED ENV{LLVM_PROJ_SRC})
  set(LLVM_PROJ_SRC $ENV{LLVM_PROJ_SRC})
  if(EXISTS ${LLVM_PROJ_SRC})
    message(STATUS "LLVM_PROJ_SRC " ${LLVM_PROJ_SRC})
  else()
    message(FATAL_ERROR "The path specified by LLVM_PROJ_SRC does not exist: "
            ${LLVM_PROJ_SRC})
  endif()
else()
  message(FATAL_ERROR "env variable LLVM_PROJ_SRC not set")
endif()

# Path to LLVM build folder
if(DEFINED ENV{LLVM_PROJ_BUILD})
  set(LLVM_PROJ_BUILD $ENV{LLVM_PROJ_BUILD})
  if(EXISTS ${LLVM_PROJ_BUILD})
    message(STATUS "LLVM_PROJ_BUILD " ${LLVM_PROJ_BUILD})
  else()
    message(FATAL_ERROR "The path specified by LLVM_PROJ_BUILD does not exist: "
            ${LLVM_PROJ_BUILD})
  endif()
else()
  message(FATAL_ERROR "env variable LLVM_PROJ_BUILD not set")
endif()

# LLVM project lib folder
if (ENV{LLVM_PROJECT_LIB})
  set(LLVM_PROJECT_LIB $ENV{LLVM_PROJECT_LIB})
else()
  if(MSVC)
    if (CMAKE_BUILD_TYPE)
      set(LLVM_PROJECT_LIB ${LLVM_PROJ_BUILD}/${CMAKE_BUILD_TYPE}/lib)
    else()
      set(LLVM_PROJECT_LIB ${LLVM_PROJ_BUILD}/release/lib)
    endif()  
  else()
    set(LLVM_PROJECT_LIB ${LLVM_PROJ_BUILD}/lib)
  endif()
endif()
message(STATUS "LLVM_PROJECT_LIB:" ${LLVM_PROJECT_LIB})

# LLVM project bin folder
if (ENV{LLVM_PROJ_BIN})
  set(LLVM_PROJ_BIN $ENV{LLVM_PROJ_BIN})
else()
  if(MSVC)
    if (CMAKE_BUILD_TYPE)
      set(LLVM_PROJ_BIN ${LLVM_PROJ_BUILD}/${CMAKE_BUILD_TYPE}/bin)
    else()
      set(LLVM_PROJ_BIN ${LLVM_PROJ_BUILD}/Release/bin)
    endif()
  else()
    set(LLVM_PROJ_BIN ${LLVM_PROJ_BUILD}/bin)
  endif()
endif()
message(STATUS "LLVM_PROJ_BIN:" ${LLVM_PROJ_BIN})

# Include paths for MLIR
set(LLVM_SRC_INCLUDE_PATH ${LLVM_PROJ_SRC}/llvm/include)
set(LLVM_BIN_INCLUDE_PATH ${LLVM_PROJ_BUILD}/include)
set(MLIR_SRC_INCLUDE_PATH ${LLVM_PROJ_SRC}/mlir/include)
set(MLIR_BIN_INCLUDE_PATH ${LLVM_PROJ_BUILD}/tools/mlir/include)
set(MLIR_TOOLS_DIR ${LLVM_PROJ_BIN})

# ONNX-MLIR tools folder
if(MSVC)
  if (CMAKE_BUILD_TYPE)
    set(ONNX_MLIR_TOOLS_DIR ${CMAKE_BINARY_DIR}/bin/${CMAKE_BUILD_TYPE})
  else()
    set(ONNX_MLIR_TOOLS_DIR ${CMAKE_BINARY_DIR}/bin/Release)
  endif()
else()
  set(ONNX_MLIR_TOOLS_DIR ${CMAKE_BINARY_DIR}/bin)
endif()
message(STATUS "ONNX_MLIR_TOOLS_DIR:" ${ONNX_MLIR_TOOLS_DIR})
set(ONNX_MLIR_LIT_TEST_SRC_DIR ${ONNX_MLIR_SRC_ROOT}/test/mlir)
set(ONNX_MLIR_LIT_TEST_BUILD_DIR ${CMAKE_BINARY_DIR}/test/mlir)

set(
        MLIR_INCLUDE_PATHS
        ${LLVM_SRC_INCLUDE_PATH};${LLVM_BIN_INCLUDE_PATH};${MLIR_SRC_INCLUDE_PATH};${MLIR_BIN_INCLUDE_PATH}
)
include_directories(${MLIR_INCLUDE_PATHS})

# Force BUILD_SHARED_LIBS to be the same as LLVM build
file(STRINGS ${LLVM_PROJ_BUILD}/CMakeCache.txt shared REGEX BUILD_SHARED_LIBS)
string(REGEX REPLACE "BUILD_SHARED_LIBS:BOOL=" "" shared ${shared})
set(BUILD_SHARED_LIBS ${shared} CACHE BOOL "" FORCE)
message(STATUS "BUILD_SHARED_LIBS ${BUILD_SHARED_LIBS}")

# Threading libraries required due to parallel pass execution.
find_package(Threads REQUIRED)
# libcurses and libz required by libLLVMSupport
if(MSVC)
  if(DEFINED ENV{CURSES_LIB_PATH})
    find_library(CURSES_LIBRARIES
            NAMES pdcurses
            PATHS $ENV{CURSES_LIB_PATH}
            NO_DEFAULT_PATH)
    if(CURSES_LIBRARIES)
      message(STATUS "CURSES_LIBRARIES: ${CURSES_LIBRARIES}")
    else()
      message(FATAL_ERROR "Could not find curses library at $ENV{CURSES_LIB_PATH}")
    endif()
  else()
      message(FATAL_ERROR "Expected CURSES_LIB_PATH environment variable to be set to location of pdcurses.lib")
  endif()
else()
  find_package(Curses REQUIRED)
  find_package(ZLIB REQUIRED)
endif()

# Set output library path
if(MSVC)
  if (CMAKE_BUILD_TYPE)
    set(ONNX_MLIR_LIB_DIR ${CMAKE_LIBRARY_OUTPUT_DIRECTORY}/${CMAKE_BUILD_TYPE})
  else()
    set(ONNX_MLIR_LIB_DIR ${CMAKE_LIBRARY_OUTPUT_DIRECTORY}/Release)
  endif()
else()
    set(ONNX_MLIR_LIB_DIR ${CMAKE_LIBRARY_OUTPUT_DIRECTORY})
endif()

function(find_mlir_lib lib)
  find_library(${lib}
          NAMES ${lib}
          PATHS ${LLVM_PROJECT_LIB}
          NO_DEFAULT_PATH)
  if(${${lib}} STREQUAL ${lib}-NOTFOUND)
    message(FATAL_ERROR "${lib} not found, did you forget to build llvm-project?")
  endif()
endfunction(find_mlir_lib)

find_mlir_lib(MLIRAffineOps)
find_mlir_lib(MLIRAffineToStandard)
find_mlir_lib(MLIRAffineTransforms)
find_mlir_lib(MLIRAnalysis)
find_mlir_lib(MLIRCallInterfaces)
find_mlir_lib(MLIRControlFlowInterfaces)
find_mlir_lib(MLIRDialect)
find_mlir_lib(MLIREDSC)
find_mlir_lib(MLIRExecutionEngine)
find_mlir_lib(MLIRIR)
find_mlir_lib(MLIRLLVMIR)
find_mlir_lib(MLIRLoopAnalysis)
find_mlir_lib(MLIRSCFToStandard)
find_mlir_lib(MLIRLoopLikeInterface)
find_mlir_lib(MLIRSCF)
find_mlir_lib(MLIRLLVMIRTransforms)
find_mlir_lib(MLIRMlirOptMain)
find_mlir_lib(MLIRParser)
find_mlir_lib(MLIRPass)
find_mlir_lib(MLIRStandardOps)
find_mlir_lib(MLIRStandardToLLVM)
find_mlir_lib(MLIRSideEffectInterfaces)
find_mlir_lib(MLIRTargetLLVMIR)
find_mlir_lib(MLIRTransforms)
find_mlir_lib(MLIRTransformUtils)
find_mlir_lib(MLIRSupport)
find_mlir_lib(MLIROpenMP)
find_mlir_lib(MLIROptLib)
find_mlir_lib(MLIRTargetLLVMIRModuleTranslation)
find_mlir_lib(MLIRTargetLLVMIR)
find_mlir_lib(MLIRTransformUtils)
find_mlir_lib(MLIRTranslation)
find_mlir_lib(MLIRVector)

find_mlir_lib(LLVMCore)
find_mlir_lib(LLVMSupport)
find_mlir_lib(LLVMAsmParser)
find_mlir_lib(LLVMBinaryFormat)
find_mlir_lib(LLVMRemarks)
find_mlir_lib(LLVMIRReader)
find_mlir_lib(LLVMMLIRTableGen)
find_mlir_lib(LLVMTransformUtils)
find_mlir_lib(LLVMBitstreamReader)
find_mlir_lib(LLVMAnalysis)
find_mlir_lib(LLVMBitWriter)
find_mlir_lib(LLVMBitReader)
find_mlir_lib(LLVMMC)
find_mlir_lib(LLVMMCParser)
find_mlir_lib(LLVMObject)
find_mlir_lib(LLVMProfileData)
find_mlir_lib(LLVMDemangle)
find_mlir_lib(LLVMFrontendOpenMP)

set(MLIRLibs
        ${MLIRLLVMIR}
        ${MLIROptLib}
        ${MLIRParser}
        ${MLIRPass}
        ${MLIRTargetLLVMIR}
        ${MLIRTargetLLVMIRModuleTranslation}
        ${MLIRTransforms}
        ${MLIRTransformUtils}
        ${MLIRAffineOps}
        ${MLIRAffineToStandard}
        ${MLIRAffineTransforms}
        ${MLIRAnalysis}
        ${MLIRCallInterfaces}
        ${MLIRControlFlowInterfaces}
        ${MLIRDialect}
        ${MLIREDSC}
        ${MLIRExecutionEngine}
        ${MLIRIR}
        ${MLIRLLVMIRTransforms}        
        ${MLIRSCFToStandard}
        ${MLIRSCF}
        ${MLIRLoopAnalysis}
        ${MLIRLoopLikeInterface}
        ${MLIROpenMP}
        ${MLIRMlirOptMain}
        ${MLIRSideEffectInterfaces}
        ${MLIRStandardOps}
        ${MLIRStandardToLLVM}
        ${MLIRSupport}
        ${MLIRTranslation}
        # strict order verified
        ${LLVMBitWriter}
        ${LLVMObject}
        ${LLVMBitReader}
        # strict order verified
        ${LLVMFrontendOpenMP}
        ${LLVMTransformUtils}
        ${LLVMAnalysis}
        # strict order verified
        ${LLVMAsmParser}
        ${LLVMCore}
        # strict order not yet verified
        ${LLVMRemarks}
        ${LLVMMCParser}
        ${LLVMMC}
        ${LLVMProfileData}
        ${LLVMBinaryFormat}
        ${LLVMBitstreamReader}
        ${LLVMIRReader}
        ${LLVMMLIRTableGen}
        ${LLVMSupport}
        ${LLVMDemangle}
        ${CMAKE_THREAD_LIBS_INIT}
	      ${CURSES_LIBRARIES}
	      ${ZLIB_LIBRARIES})

# MLIR libraries that must be linked with --whole-archive for static build or
# must be specified on LD_PRELOAD for shared build.
set(MLIRWholeArchiveLibs
        MLIRAffineToStandard
        MLIRAffineOps
        MLIRLLVMIR
        MLIRStandardOps
        MLIRStandardToLLVM
        MLIRTransforms
        MLIRSCFToStandard
        MLIRVector
        MLIRSCF
        MLIRIR)

# ONNX MLIR libraries that must be linked with --whole-archive for static build or
# must be specified on LD_PRELOAD for shared build.
set(ONNXMLIRWholeArchiveLibs
        OMKrnlToAffine
        OMKrnlToLLVM
        OMONNXToKrnl
        OMONNXRewrite
        OMShapeInference
        OMShapeInferenceOpInterface
        OMAttributePromotion
        OMPromotableConstOperandsOpInterface
        OMElideConstants
        OMElideKrnlGlobalConstants
<<<<<<< HEAD
        OMPackKrnlGlobalConstants)
=======
        OMEnableMemoryPool)
>>>>>>> 4ab96fbc

# Function to construct linkage option for the static libraries that must be
# linked with --whole-archive (or equivalent).
function(whole_archive_link target lib_dir)
  get_property(link_flags TARGET ${target} PROPERTY LINK_FLAGS)
  if("${CMAKE_SYSTEM_NAME}" STREQUAL "Darwin")
    set(link_flags "${link_flags} -L${lib_dir}  ")
    foreach(LIB ${ARGN})
      string(CONCAT link_flags ${link_flags}
              "-Wl,-force_load, ${lib_dir}/lib${LIB}.a ")
    endforeach(LIB)
  elseif(MSVC)
    foreach(LIB ${ARGN})
      string(CONCAT link_flags ${link_flags} "/WHOLEARCHIVE:${lib_dir}/${LIB} ")
    endforeach(LIB)
  else()
    set(link_flags "${link_flags} -L${lib_dir} -Wl,--whole-archive,")
    foreach(LIB ${ARGN})
      string(CONCAT link_flags ${link_flags} "-l${LIB},")
    endforeach(LIB)
    string(CONCAT link_flags ${link_flags} "--no-whole-archive")
  endif()
  set_target_properties(${target} PROPERTIES LINK_FLAGS ${link_flags})
endfunction(whole_archive_link)

# Function to construct LD_PRELOAD value for the shared libraries whose
# static counterpart need --whole-archive linkage option.
function(ld_preload_libs target lib_dir)
  foreach(lib ${ARGN})
    if("${${lib}}" STREQUAL "")
      set(ONNX_MLIR_LD_PRELOAD_${target}
	"${ONNX_MLIR_LD_PRELOAD_${target}}:${lib_dir}/lib${lib}.so"
	CACHE STRING "" FORCE)
    else()
      set(ONNX_MLIR_LD_PRELOAD_${target}
	"${ONNX_MLIR_LD_PRELOAD_${target}}:${${lib}}"
	CACHE STRING "" FORCE)
    endif()
  endforeach(lib)
endfunction(ld_preload_libs)

function(whole_archive_link_mlir target)
  if(BUILD_SHARED_LIBS)
    ld_preload_libs(${target} ${LLVM_PROJECT_LIB} ${ARGN})
  else()
    whole_archive_link(${target} ${LLVM_PROJECT_LIB} ${ARGN})
  endif()
endfunction(whole_archive_link_mlir)

function(whole_archive_link_onnx_mlir target)
  foreach(lib_target ${ARGN})
    add_dependencies(${target} ${lib_target})
  endforeach(lib_target)
  if(BUILD_SHARED_LIBS)
    ld_preload_libs(${target} ${ONNX_MLIR_LIB_DIR} ${ARGN})
  else()
    whole_archive_link(${target} ${ONNX_MLIR_LIB_DIR} ${ARGN})
  endif()
endfunction(whole_archive_link_onnx_mlir)

set(LLVM_CMAKE_DIR
        "${LLVM_PROJ_BUILD}/lib/cmake/llvm"
        CACHE PATH "Path to LLVM cmake modules")
list(APPEND CMAKE_MODULE_PATH "${LLVM_CMAKE_DIR}")
include(AddLLVM)
include(TableGen)

function(onnx_mlir_tablegen ofn)
  tablegen(MLIR
          ${ARGV}
          "-I${MLIR_SRC_INCLUDE_PATH}"
          "-I${MLIR_BIN_INCLUDE_PATH}"
          "-I${ONNX_MLIR_SRC_ROOT}")
  set(TABLEGEN_OUTPUT
          ${TABLEGEN_OUTPUT} ${CMAKE_CURRENT_BINARY_DIR}/${ofn}
          PARENT_SCOPE)
endfunction()

# Import the pre-built mlir TableGen as an imported exetuable. It is required by
# the LLVM TableGen command to have the TableGen target so that changes to the
# table gen utility itself can be detected and cause re-compilation of .td file.
add_executable(mlir-tblgen IMPORTED)
set_property(TARGET mlir-tblgen
        PROPERTY IMPORTED_LOCATION ${LLVM_PROJ_BIN}/mlir-tblgen)
set(MLIR_TABLEGEN_EXE mlir-tblgen)

# Add a dialect used by ONNX MLIR and copy the generated operation
# documentation to the desired places.
# c.f. https://github.com/llvm/llvm-project/blob/e298e216501abf38b44e690d2b28fc788ffc96cf/mlir/CMakeLists.txt#L11
function(add_onnx_mlir_dialect_doc dialect dialect_tablegen_file)
  # Generate Dialect Documentation
  set(LLVM_TARGET_DEFINITIONS ${dialect_tablegen_file})
  onnx_mlir_tablegen(${dialect}.md -gen-op-doc)
  set(GEN_DOC_FILE ${ONNX_MLIR_BIN_ROOT}/docs/Dialects/${dialect}.md)
  add_custom_command(
          OUTPUT ${GEN_DOC_FILE}
          COMMAND ${CMAKE_COMMAND} -E copy
          ${CMAKE_CURRENT_BINARY_DIR}/${dialect}.md
          ${GEN_DOC_FILE}
          DEPENDS ${CMAKE_CURRENT_BINARY_DIR}/${dialect}.md)
  add_custom_target(${dialect}DocGen DEPENDS ${GEN_DOC_FILE})
  add_dependencies(onnx-mlir-doc ${dialect}DocGen)
endfunction()

add_custom_target(onnx-mlir-doc)<|MERGE_RESOLUTION|>--- conflicted
+++ resolved
@@ -269,11 +269,8 @@
         OMPromotableConstOperandsOpInterface
         OMElideConstants
         OMElideKrnlGlobalConstants
-<<<<<<< HEAD
-        OMPackKrnlGlobalConstants)
-=======
+        OMPackKrnlGlobalConstants
         OMEnableMemoryPool)
->>>>>>> 4ab96fbc
 
 # Function to construct linkage option for the static libraries that must be
 # linked with --whole-archive (or equivalent).
