# SPDX-License-Identifier: Apache-2.0

if (DEFINED ENV{MLIR_DIR})
  set(MLIR_DIR $ENV{MLIR_DIR} CACHE PATH "Path to directory containing MLIRConfig.cmake")
elseif (NOT DEFINED MLIR_DIR)
  message(FATAL_ERROR "MLIR_DIR is not configured but it is required. "
          "Please set the env variable MLIR_DIR or the corresponding cmake configuration option.")
endif()

find_package(MLIR REQUIRED CONFIG)

message(STATUS "Using MLIRConfig.cmake in: ${MLIR_DIR}")
message(STATUS "Using LLVMConfig.cmake in: ${LLVM_DIR}")

list(APPEND CMAKE_MODULE_PATH "${MLIR_CMAKE_DIR}")
list(APPEND CMAKE_MODULE_PATH "${LLVM_CMAKE_DIR}")

<<<<<<< HEAD
find_mlir_lib(MLIRAffine)
find_mlir_lib(MLIRAffineUtils)
find_mlir_lib(MLIRAffineToStandard)
find_mlir_lib(MLIRAffineTransforms)
find_mlir_lib(MLIRAMX)
find_mlir_lib(MLIRAMXTransforms)
find_mlir_lib(MLIRAnalysis)
find_mlir_lib(MLIRX86Vector)
find_mlir_lib(MLIRX86VectorTransforms)
find_mlir_lib(MLIRCallInterfaces)
find_mlir_lib(MLIRControlFlowInterfaces)
find_mlir_lib(MLIRCopyOpInterface)
find_mlir_lib(MLIRDialect)
find_mlir_lib(MLIRDialectUtils)
find_mlir_lib(MLIREDSC)
find_mlir_lib(MLIRExecutionEngine)
find_mlir_lib(MLIRInferTypeOpInterface)
find_mlir_lib(MLIRIR)
find_mlir_lib(MLIRLLVMIR)
find_mlir_lib(MLIRLoopAnalysis)
find_mlir_lib(MLIRSCFToStandard)
find_mlir_lib(MLIRLoopLikeInterface)
find_mlir_lib(MLIRLinalg)
find_mlir_lib(MLIRLinalgEDSC)
find_mlir_lib(MLIRLinalgAnalysis)
find_mlir_lib(MLIRLinalgTransforms)
find_mlir_lib(MLIRLinalgUtils)
find_mlir_lib(MLIRMemRef)
find_mlir_lib(MLIRMemRefUtils)
find_mlir_lib(MLIRSCF)
find_mlir_lib(MLIRSCFTransforms)
find_mlir_lib(MLIRLLVMIRTransforms)
find_mlir_lib(MLIRMath)
find_mlir_lib(MLIRMathTransforms)
find_mlir_lib(MLIRMlirOptMain)
find_mlir_lib(MLIRParser)
find_mlir_lib(MLIRPass)
find_mlir_lib(MLIRPDL)
find_mlir_lib(MLIRPDLInterp)
find_mlir_lib(MLIRPDLToPDLInterp)
find_mlir_lib(MLIRRewrite)
find_mlir_lib(MLIRStandard)
find_mlir_lib(MLIRStandardOpsTransforms)
find_mlir_lib(MLIRStandardToLLVM)
find_mlir_lib(MLIRSideEffectInterfaces)
find_mlir_lib(MLIRTargetLLVMIRExport)
find_mlir_lib(MLIRTargetLLVMIRImport)
find_mlir_lib(MLIRToLLVMIRTranslationRegistration)
find_mlir_lib(MLIRLLVMToLLVMIRTranslation)
find_mlir_lib(MLIRNVVMToLLVMIRTranslation)
find_mlir_lib(MLIROpenMPToLLVMIRTranslation)
find_mlir_lib(MLIRROCDLToLLVMIRTranslation)
find_mlir_lib(MLIRNVVMIR)
find_mlir_lib(MLIRROCDLIR)
find_mlir_lib(MLIRLLVMTVP)
find_mlir_lib(MLIRTransforms)
find_mlir_lib(MLIRTransformUtils)
find_mlir_lib(MLIRSupport)
find_mlir_lib(MLIRShape)
find_mlir_lib(MLIRShapeToStandard)
find_mlir_lib(MLIRSideEffectInterfaces)
find_mlir_lib(MLIROpenMP)
find_mlir_lib(MLIROptLib)
find_mlir_lib(MLIRTableGen)
find_mlir_lib(MLIRTransformUtils)
find_mlir_lib(MLIRTranslation)
find_mlir_lib(MLIRTVP)
find_mlir_lib(MLIRVector)
find_mlir_lib(MLIRVectorInterfaces)
find_mlir_lib(MLIRVectorToLLVM)
find_mlir_lib(MLIRVectorToSCF)
find_mlir_lib(MLIRAffineEDSC)
find_mlir_lib(MLIRLinalgEDSC)
find_mlir_lib(MLIRViewLikeInterface)
find_mlir_lib(MLIRPresburger)
find_mlir_lib(MLIRTensor)
find_mlir_lib(MLIRArmNeon)
find_mlir_lib(MLIRArmSVE)
find_mlir_lib(MLIRArmSVETransforms)
find_mlir_lib(MLIRAffineToTVP)
find_mlir_lib(MLIRVectorToTVP)
find_mlir_lib(MLIRStandardToTVP)
find_mlir_lib(MLIRTVP)
find_mlir_lib(MLIRNepal)
find_mlir_lib(MLIRTVPToLLVM)
find_mlir_lib(MLIRTargetCpp)
find_mlir_lib(MLIRDataLayoutInterfaces)
=======
include(TableGen)
include(AddLLVM)
include(AddMLIR)
>>>>>>> 26c21269

include_directories(${LLVM_INCLUDE_DIRS})
include_directories(${MLIR_INCLUDE_DIRS})

# This is the list of all MLIR libs needed by *any* of the libs or execurables
# in the project. Making a list of all the libs here most closely matches the
# existing behavior, but in the future, each of these libs can be added as
# dependencies in the appropriate locations removing the need for a centralized
# list.
set(MLIRLibs
<<<<<<< HEAD
        ${MLIRAffineToStandard}
        ${MLIRAffine}
        ${MLIRAffineUtils}
        ${MLIRAMX}
        ${MLIRAMXTransforms}
        ${MLIRX86Vector}
        ${MLIRX86VectorTransforms}
        ${MLIRCopyOpInterface}
        ${MLIRLLVMIR}
        ${MLIRStandard}
        ${MLIRStandardOpsTransforms}
        ${MLIRStandardToLLVM}
        ${MLIRTransforms}
        ${MLIRTVP}
        ${MLIRSCFToStandard}
        ${MLIRVector}
        ${MLIRVectorInterfaces}
        ${MLIRVectorToLLVM}
        ${MLIRVectorToSCF}
        ${MLIRSCF}
        ${MLIRIR}
        ${MLIRLLVMIR}
        ${MLIROptLib}
        ${MLIRParser}
        ${MLIRPass}
        ${MLIRTargetLLVMIRExport}
        ${MLIRTargetLLVMIRImport}
        ${MLIRToLLVMIRTranslationRegistration}
        ${MLIRLLVMToLLVMIRTranslation}
        ${MLIRNVVMToLLVMIRTranslation}
        ${MLIROpenMPToLLVMIRTranslation}
        ${MLIRROCDLToLLVMIRTranslation}
        ${MLIRNVVMIR}
        ${MLIRROCDLIR}
        ${MLIRLLVMTVP}
        ${MLIRTransforms}
        ${MLIRTransformUtils}
        ${MLIRAffine}
        ${MLIRAffineToStandard}
        ${MLIRAffineTransforms}
        ${MLIRCallInterfaces}
        ${MLIRControlFlowInterfaces}
        ${MLIRDialect}
        ${MLIRDialectUtils}
        ${MLIRExecutionEngine}
        ${MLIRIR}
        ${MLIRLLVMIRTransforms}
        ${MLIRMath}
        ${MLIRMathTransforms}
        ${MLIRSCFToStandard}
        ${MLIRSCF}
        ${MLIRSCFTransforms}
        ${MLIRLoopAnalysis}
        ${MLIRLoopLikeInterface}
        ${MLIROpenMP}
        ${MLIRMlirOptMain}
        ${MLIRSideEffectInterfaces}
        ${MLIRStandard}
        ${MLIRStandardToLLVM}
        ${MLIRTranslation}
        ${MLIRSupport}
        ${MLIRLinalg}
        ${MLIREDSC}
        ${MLIRLinalgEDSC}
        ${MLIRLinalgAnalysis}
        ${MLIRLinalgTransforms}
        ${MLIRLinalgUtils}
        ${MLIRMemRef}
        ${MLIRMemRefUtils}
        ${MLIRAffineEDSC}
        ${MLIRLinalgEDSC}
        ${MLIRViewLikeInterface}
        ${MLIRPresburger}
        ${MLIRRewrite}
        ${MLIRShape}
        ${MLIRShapeToStandard}
        ${MLIRInferTypeOpInterface}
        ${MLIRRewrite}
        ${MLIRAnalysis}
        ${MLIRPDLInterp}
        ${MLIRPDLToPDLInterp}
        ${MLIRPDL}
        ${MLIRTensor}
        ${MLIRArmNeon}
        ${MLIRArmSVE}
        ${MLIRArmSVETransforms}
        ${MLIRAffineToTVP}
        ${MLIRVectorToTVP}
        ${MLIRStandardToTVP}
        ${MLIRTVP}
        ${MLIRNepal}
        ${MLIRTVPToLLVM}
        ${MLIRTargetCpp}
        ${MLIRDataLayoutInterfaces}
        # strict order verified
        ${LLVMBitWriter}
        ${LLVMObject}
        ${LLVMBitReader}
        # strict order verified
        ${LLVMFrontendOpenMP}
        ${LLVMTransformUtils}
        ${LLVMAnalysis}
        # strict order verified
        ${LLVMAsmParser}
        ${LLVMCore}
        # strict order not yet verified
        ${LLVMRemarks}
        ${LLVMMCParser}
        ${LLVMMC}
        ${LLVMProfileData}
        ${LLVMBinaryFormat}
        ${LLVMBitstreamReader}
        ${LLVMIRReader}
        ${LLVMMLIRTableGen}
        ${LLVMSupport}
        ${LLVMDemangle}
        ${MLIR_SYSTEM_LIBS})

if (USE_INSTALLED_LLVM)
  set(LLVM_CMAKE_DIR
        "${LLVM_PROJECT_LIB}/cmake/llvm"
        CACHE PATH "Path to LLVM cmake modules")
else()
  set(LLVM_CMAKE_DIR
        "${LLVM_PROJ_BUILD}/lib/cmake/llvm"
        CACHE PATH "Path to LLVM cmake modules")
endif()
list(APPEND CMAKE_MODULE_PATH "${LLVM_CMAKE_DIR}")
include(AddLLVM)
include(TableGen)

function(onnx_mlir_tablegen ofn)
  tablegen(MLIR ${ARGV})
  set(TABLEGEN_OUTPUT
          ${TABLEGEN_OUTPUT} ${CMAKE_CURRENT_BINARY_DIR}/${ofn}
          PARENT_SCOPE)
endfunction()
=======
  MLIRAffineToStandard
  MLIRAffineTransforms
  MLIRLinalgTransforms
  MLIROptLib
  MLIRSCFToStandard
  MLIRShapeToStandard
  MLIRTargetLLVMIR
)
>>>>>>> 26c21269

set(BUILD_SHARED_LIBS ${LLVM_ENABLE_SHARED_LIBS} CACHE BOOL "" FORCE)
message(STATUS "BUILD_SHARED_LIBS       : " ${BUILD_SHARED_LIBS})

# If CMAKE_INSTALL_PREFIX was not provided explicitly and we are not using an install of
# LLVM and a CMakeCache.txt exists,
# force CMAKE_INSTALL_PREFIX to be the same as the LLVM build.
if (CMAKE_INSTALL_PREFIX_INITIALIZED_TO_DEFAULT AND NOT LLVM_INSTALL_PREFIX)
  if (EXISTS ${LLVM_BINARY_DIR}/CMakeCache.txt)
    file(STRINGS ${LLVM_BINARY_DIR}/CMakeCache.txt prefix REGEX CMAKE_INSTALL_PREFIX)
    string(REGEX REPLACE "CMAKE_INSTALL_PREFIX:PATH=" "" prefix ${prefix})
    string(REGEX REPLACE "//.*" "" prefix ${prefix})
    set(CMAKE_INSTALL_PREFIX ${prefix} CACHE PATH "" FORCE)
  endif()
endif()
message(STATUS "CMAKE_INSTALL_PREFIX    : " ${CMAKE_INSTALL_PREFIX})

# The tablegen functions below are modeled based on the corresponding functions
# in mlir: https://github.com/llvm/llvm-project/blob/main/mlir/cmake/modules/AddMLIR.cmake
function(add_onnx_mlir_dialect_doc dialect dialect_tablegen_file)
  # Generate Dialect Documentation
  set(LLVM_TARGET_DEFINITIONS ${dialect_tablegen_file})
  tablegen(MLIR ${dialect}.md -gen-op-doc "-I${ONNX_MLIR_SRC_ROOT}")
  set(GEN_DOC_FILE ${ONNX_MLIR_BIN_ROOT}/docs/Dialects/${dialect}.md)
  add_custom_command(
          OUTPUT ${GEN_DOC_FILE}
          COMMAND ${CMAKE_COMMAND} -E copy
                  ${CMAKE_CURRENT_BINARY_DIR}/${dialect}.md
                  ${GEN_DOC_FILE}
          DEPENDS ${CMAKE_CURRENT_BINARY_DIR}/${dialect}.md)
  add_custom_target(${dialect}DocGen DEPENDS ${GEN_DOC_FILE})
  add_dependencies(onnx-mlir-doc ${dialect}DocGen)
endfunction()
add_custom_target(onnx-mlir-doc)

function(add_onnx_mlir_dialect dialect)
  set(LLVM_TARGET_DEFINITIONS ${dialect}.td)
  mlir_tablegen(${dialect}.hpp.inc -gen-op-decls "-I${ONNX_MLIR_SRC_ROOT}")
  mlir_tablegen(${dialect}.cpp.inc -gen-op-defs "-I${ONNX_MLIR_SRC_ROOT}")
  add_public_tablegen_target(OM${dialect}IncGen)
endfunction()

function(add_onnx_mlir_rewriter rewriter)
  set(LLVM_TARGET_DEFINITIONS ${rewriter}.td)
  mlir_tablegen(ONNX${rewriter}.inc -gen-rewriters "-I${ONNX_MLIR_SRC_ROOT}")
  add_public_tablegen_target(OMONNX${rewriter}IncGen)
endfunction()

function(add_onnx_mlir_interface interface)
  set(LLVM_TARGET_DEFINITIONS ${interface}.td)
  mlir_tablegen(${interface}.hpp.inc -gen-op-interface-decls)
  mlir_tablegen(${interface}.cpp.inc -gen-op-interface-defs)
  add_public_tablegen_target(OM${interface}IncGen)
endfunction()<|MERGE_RESOLUTION|>--- conflicted
+++ resolved
@@ -15,99 +15,9 @@
 list(APPEND CMAKE_MODULE_PATH "${MLIR_CMAKE_DIR}")
 list(APPEND CMAKE_MODULE_PATH "${LLVM_CMAKE_DIR}")
 
-<<<<<<< HEAD
-find_mlir_lib(MLIRAffine)
-find_mlir_lib(MLIRAffineUtils)
-find_mlir_lib(MLIRAffineToStandard)
-find_mlir_lib(MLIRAffineTransforms)
-find_mlir_lib(MLIRAMX)
-find_mlir_lib(MLIRAMXTransforms)
-find_mlir_lib(MLIRAnalysis)
-find_mlir_lib(MLIRX86Vector)
-find_mlir_lib(MLIRX86VectorTransforms)
-find_mlir_lib(MLIRCallInterfaces)
-find_mlir_lib(MLIRControlFlowInterfaces)
-find_mlir_lib(MLIRCopyOpInterface)
-find_mlir_lib(MLIRDialect)
-find_mlir_lib(MLIRDialectUtils)
-find_mlir_lib(MLIREDSC)
-find_mlir_lib(MLIRExecutionEngine)
-find_mlir_lib(MLIRInferTypeOpInterface)
-find_mlir_lib(MLIRIR)
-find_mlir_lib(MLIRLLVMIR)
-find_mlir_lib(MLIRLoopAnalysis)
-find_mlir_lib(MLIRSCFToStandard)
-find_mlir_lib(MLIRLoopLikeInterface)
-find_mlir_lib(MLIRLinalg)
-find_mlir_lib(MLIRLinalgEDSC)
-find_mlir_lib(MLIRLinalgAnalysis)
-find_mlir_lib(MLIRLinalgTransforms)
-find_mlir_lib(MLIRLinalgUtils)
-find_mlir_lib(MLIRMemRef)
-find_mlir_lib(MLIRMemRefUtils)
-find_mlir_lib(MLIRSCF)
-find_mlir_lib(MLIRSCFTransforms)
-find_mlir_lib(MLIRLLVMIRTransforms)
-find_mlir_lib(MLIRMath)
-find_mlir_lib(MLIRMathTransforms)
-find_mlir_lib(MLIRMlirOptMain)
-find_mlir_lib(MLIRParser)
-find_mlir_lib(MLIRPass)
-find_mlir_lib(MLIRPDL)
-find_mlir_lib(MLIRPDLInterp)
-find_mlir_lib(MLIRPDLToPDLInterp)
-find_mlir_lib(MLIRRewrite)
-find_mlir_lib(MLIRStandard)
-find_mlir_lib(MLIRStandardOpsTransforms)
-find_mlir_lib(MLIRStandardToLLVM)
-find_mlir_lib(MLIRSideEffectInterfaces)
-find_mlir_lib(MLIRTargetLLVMIRExport)
-find_mlir_lib(MLIRTargetLLVMIRImport)
-find_mlir_lib(MLIRToLLVMIRTranslationRegistration)
-find_mlir_lib(MLIRLLVMToLLVMIRTranslation)
-find_mlir_lib(MLIRNVVMToLLVMIRTranslation)
-find_mlir_lib(MLIROpenMPToLLVMIRTranslation)
-find_mlir_lib(MLIRROCDLToLLVMIRTranslation)
-find_mlir_lib(MLIRNVVMIR)
-find_mlir_lib(MLIRROCDLIR)
-find_mlir_lib(MLIRLLVMTVP)
-find_mlir_lib(MLIRTransforms)
-find_mlir_lib(MLIRTransformUtils)
-find_mlir_lib(MLIRSupport)
-find_mlir_lib(MLIRShape)
-find_mlir_lib(MLIRShapeToStandard)
-find_mlir_lib(MLIRSideEffectInterfaces)
-find_mlir_lib(MLIROpenMP)
-find_mlir_lib(MLIROptLib)
-find_mlir_lib(MLIRTableGen)
-find_mlir_lib(MLIRTransformUtils)
-find_mlir_lib(MLIRTranslation)
-find_mlir_lib(MLIRTVP)
-find_mlir_lib(MLIRVector)
-find_mlir_lib(MLIRVectorInterfaces)
-find_mlir_lib(MLIRVectorToLLVM)
-find_mlir_lib(MLIRVectorToSCF)
-find_mlir_lib(MLIRAffineEDSC)
-find_mlir_lib(MLIRLinalgEDSC)
-find_mlir_lib(MLIRViewLikeInterface)
-find_mlir_lib(MLIRPresburger)
-find_mlir_lib(MLIRTensor)
-find_mlir_lib(MLIRArmNeon)
-find_mlir_lib(MLIRArmSVE)
-find_mlir_lib(MLIRArmSVETransforms)
-find_mlir_lib(MLIRAffineToTVP)
-find_mlir_lib(MLIRVectorToTVP)
-find_mlir_lib(MLIRStandardToTVP)
-find_mlir_lib(MLIRTVP)
-find_mlir_lib(MLIRNepal)
-find_mlir_lib(MLIRTVPToLLVM)
-find_mlir_lib(MLIRTargetCpp)
-find_mlir_lib(MLIRDataLayoutInterfaces)
-=======
 include(TableGen)
 include(AddLLVM)
 include(AddMLIR)
->>>>>>> 26c21269
 
 include_directories(${LLVM_INCLUDE_DIRS})
 include_directories(${MLIR_INCLUDE_DIRS})
@@ -118,154 +28,19 @@
 # dependencies in the appropriate locations removing the need for a centralized
 # list.
 set(MLIRLibs
-<<<<<<< HEAD
-        ${MLIRAffineToStandard}
-        ${MLIRAffine}
-        ${MLIRAffineUtils}
-        ${MLIRAMX}
-        ${MLIRAMXTransforms}
-        ${MLIRX86Vector}
-        ${MLIRX86VectorTransforms}
-        ${MLIRCopyOpInterface}
-        ${MLIRLLVMIR}
-        ${MLIRStandard}
-        ${MLIRStandardOpsTransforms}
-        ${MLIRStandardToLLVM}
-        ${MLIRTransforms}
-        ${MLIRTVP}
-        ${MLIRSCFToStandard}
-        ${MLIRVector}
-        ${MLIRVectorInterfaces}
-        ${MLIRVectorToLLVM}
-        ${MLIRVectorToSCF}
-        ${MLIRSCF}
-        ${MLIRIR}
-        ${MLIRLLVMIR}
-        ${MLIROptLib}
-        ${MLIRParser}
-        ${MLIRPass}
-        ${MLIRTargetLLVMIRExport}
-        ${MLIRTargetLLVMIRImport}
-        ${MLIRToLLVMIRTranslationRegistration}
-        ${MLIRLLVMToLLVMIRTranslation}
-        ${MLIRNVVMToLLVMIRTranslation}
-        ${MLIROpenMPToLLVMIRTranslation}
-        ${MLIRROCDLToLLVMIRTranslation}
-        ${MLIRNVVMIR}
-        ${MLIRROCDLIR}
-        ${MLIRLLVMTVP}
-        ${MLIRTransforms}
-        ${MLIRTransformUtils}
-        ${MLIRAffine}
-        ${MLIRAffineToStandard}
-        ${MLIRAffineTransforms}
-        ${MLIRCallInterfaces}
-        ${MLIRControlFlowInterfaces}
-        ${MLIRDialect}
-        ${MLIRDialectUtils}
-        ${MLIRExecutionEngine}
-        ${MLIRIR}
-        ${MLIRLLVMIRTransforms}
-        ${MLIRMath}
-        ${MLIRMathTransforms}
-        ${MLIRSCFToStandard}
-        ${MLIRSCF}
-        ${MLIRSCFTransforms}
-        ${MLIRLoopAnalysis}
-        ${MLIRLoopLikeInterface}
-        ${MLIROpenMP}
-        ${MLIRMlirOptMain}
-        ${MLIRSideEffectInterfaces}
-        ${MLIRStandard}
-        ${MLIRStandardToLLVM}
-        ${MLIRTranslation}
-        ${MLIRSupport}
-        ${MLIRLinalg}
-        ${MLIREDSC}
-        ${MLIRLinalgEDSC}
-        ${MLIRLinalgAnalysis}
-        ${MLIRLinalgTransforms}
-        ${MLIRLinalgUtils}
-        ${MLIRMemRef}
-        ${MLIRMemRefUtils}
-        ${MLIRAffineEDSC}
-        ${MLIRLinalgEDSC}
-        ${MLIRViewLikeInterface}
-        ${MLIRPresburger}
-        ${MLIRRewrite}
-        ${MLIRShape}
-        ${MLIRShapeToStandard}
-        ${MLIRInferTypeOpInterface}
-        ${MLIRRewrite}
-        ${MLIRAnalysis}
-        ${MLIRPDLInterp}
-        ${MLIRPDLToPDLInterp}
-        ${MLIRPDL}
-        ${MLIRTensor}
-        ${MLIRArmNeon}
-        ${MLIRArmSVE}
-        ${MLIRArmSVETransforms}
-        ${MLIRAffineToTVP}
-        ${MLIRVectorToTVP}
-        ${MLIRStandardToTVP}
-        ${MLIRTVP}
-        ${MLIRNepal}
-        ${MLIRTVPToLLVM}
-        ${MLIRTargetCpp}
-        ${MLIRDataLayoutInterfaces}
-        # strict order verified
-        ${LLVMBitWriter}
-        ${LLVMObject}
-        ${LLVMBitReader}
-        # strict order verified
-        ${LLVMFrontendOpenMP}
-        ${LLVMTransformUtils}
-        ${LLVMAnalysis}
-        # strict order verified
-        ${LLVMAsmParser}
-        ${LLVMCore}
-        # strict order not yet verified
-        ${LLVMRemarks}
-        ${LLVMMCParser}
-        ${LLVMMC}
-        ${LLVMProfileData}
-        ${LLVMBinaryFormat}
-        ${LLVMBitstreamReader}
-        ${LLVMIRReader}
-        ${LLVMMLIRTableGen}
-        ${LLVMSupport}
-        ${LLVMDemangle}
-        ${MLIR_SYSTEM_LIBS})
-
-if (USE_INSTALLED_LLVM)
-  set(LLVM_CMAKE_DIR
-        "${LLVM_PROJECT_LIB}/cmake/llvm"
-        CACHE PATH "Path to LLVM cmake modules")
-else()
-  set(LLVM_CMAKE_DIR
-        "${LLVM_PROJ_BUILD}/lib/cmake/llvm"
-        CACHE PATH "Path to LLVM cmake modules")
-endif()
-list(APPEND CMAKE_MODULE_PATH "${LLVM_CMAKE_DIR}")
-include(AddLLVM)
-include(TableGen)
-
-function(onnx_mlir_tablegen ofn)
-  tablegen(MLIR ${ARGV})
-  set(TABLEGEN_OUTPUT
-          ${TABLEGEN_OUTPUT} ${CMAKE_CURRENT_BINARY_DIR}/${ofn}
-          PARENT_SCOPE)
-endfunction()
-=======
-  MLIRAffineToStandard
+  MLIRAffineToTVP
   MLIRAffineTransforms
   MLIRLinalgTransforms
+  MLIRLLVMToLLVMIRTranslation
+  MLIRMathTransforms
+  MLIRNepal
   MLIROptLib
   MLIRSCFToStandard
   MLIRShapeToStandard
-  MLIRTargetLLVMIR
+  MLIRStandardToTVP
+  MLIRTVPToLLVM
+  MLIRVectorToTVP
 )
->>>>>>> 26c21269
 
 set(BUILD_SHARED_LIBS ${LLVM_ENABLE_SHARED_LIBS} CACHE BOOL "" FORCE)
 message(STATUS "BUILD_SHARED_LIBS       : " ${BUILD_SHARED_LIBS})
