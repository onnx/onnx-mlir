# SPDX-License-Identifier: Apache-2.0

if (DEFINED ENV{MLIR_DIR})
  set(MLIR_DIR $ENV{MLIR_DIR} CACHE PATH "Path to directory containing MLIRConfig.cmake")
elseif (NOT DEFINED MLIR_DIR)
  message(FATAL_ERROR "MLIR_DIR is not configured but it is required. "
          "Please set the env variable MLIR_DIR or the corresponding cmake configuration option.")
endif()

find_package(MLIR REQUIRED CONFIG)

message(STATUS "Using MLIRConfig.cmake in: ${MLIR_DIR}")
message(STATUS "Using LLVMConfig.cmake in: ${LLVM_DIR}")

list(APPEND CMAKE_MODULE_PATH "${MLIR_CMAKE_DIR}")
list(APPEND CMAKE_MODULE_PATH "${LLVM_CMAKE_DIR}")

include(TableGen)
include(AddLLVM)
include(AddMLIR)

include_directories(${LLVM_INCLUDE_DIRS})
include_directories(${MLIR_INCLUDE_DIRS})

# This is the list of all MLIR libs needed by *any* of the libs or execurables
# in the project. Making a list of all the libs here most closely matches the
# existing behavior, but in the future, each of these libs can be added as
# dependencies in the appropriate locations removing the need for a centralized
# list.
set(MLIRLibs
  MLIRAffineToTVP
  MLIRAffineTransforms
  MLIRLinalgTransforms
  MLIRLLVMToLLVMIRTranslation
  MLIRMathTransforms
<<<<<<< HEAD
  MLIRNepal
  MLIROptLib
=======
>>>>>>> 87fe6872
  MLIRSCFToStandard
  MLIRShapeToStandard
  MLIRStandardToTVP
  MLIRTVPToLLVM
  MLIRVectorToTVP
)

set(BUILD_SHARED_LIBS ${LLVM_ENABLE_SHARED_LIBS} CACHE BOOL "" FORCE)
message(STATUS "BUILD_SHARED_LIBS       : " ${BUILD_SHARED_LIBS})

# If CMAKE_INSTALL_PREFIX was not provided explicitly and we are not using an install of
# LLVM and a CMakeCache.txt exists,
# force CMAKE_INSTALL_PREFIX to be the same as the LLVM build.
if (CMAKE_INSTALL_PREFIX_INITIALIZED_TO_DEFAULT AND NOT LLVM_INSTALL_PREFIX)
  if (EXISTS ${LLVM_BINARY_DIR}/CMakeCache.txt)
    file(STRINGS ${LLVM_BINARY_DIR}/CMakeCache.txt prefix REGEX CMAKE_INSTALL_PREFIX)
    string(REGEX REPLACE "CMAKE_INSTALL_PREFIX:PATH=" "" prefix ${prefix})
    string(REGEX REPLACE "//.*" "" prefix ${prefix})
    set(CMAKE_INSTALL_PREFIX ${prefix} CACHE PATH "" FORCE)
  endif()
endif()
message(STATUS "CMAKE_INSTALL_PREFIX    : " ${CMAKE_INSTALL_PREFIX})

# The tablegen functions below are modeled based on the corresponding functions
# in mlir: https://github.com/llvm/llvm-project/blob/main/mlir/cmake/modules/AddMLIR.cmake
function(add_onnx_mlir_dialect_doc dialect dialect_tablegen_file)
  # Generate Dialect Documentation
  set(LLVM_TARGET_DEFINITIONS ${dialect_tablegen_file})
  tablegen(MLIR ${dialect}.md -gen-op-doc "-I${ONNX_MLIR_SRC_ROOT}")
  set(GEN_DOC_FILE ${ONNX_MLIR_BIN_ROOT}/docs/Dialects/${dialect}.md)
  add_custom_command(
          OUTPUT ${GEN_DOC_FILE}
          COMMAND ${CMAKE_COMMAND} -E copy
                  ${CMAKE_CURRENT_BINARY_DIR}/${dialect}.md
                  ${GEN_DOC_FILE}
          DEPENDS ${CMAKE_CURRENT_BINARY_DIR}/${dialect}.md)
  add_custom_target(${dialect}DocGen DEPENDS ${GEN_DOC_FILE})
  add_dependencies(onnx-mlir-doc ${dialect}DocGen)
endfunction()
add_custom_target(onnx-mlir-doc)

function(add_onnx_mlir_dialect dialect)
  set(LLVM_TARGET_DEFINITIONS ${dialect}.td)
  mlir_tablegen(${dialect}.hpp.inc -gen-op-decls "-I${ONNX_MLIR_SRC_ROOT}")
  mlir_tablegen(${dialect}.cpp.inc -gen-op-defs "-I${ONNX_MLIR_SRC_ROOT}")
  add_public_tablegen_target(OM${dialect}IncGen)
endfunction()

function(add_onnx_mlir_rewriter rewriter)
  set(LLVM_TARGET_DEFINITIONS ${rewriter}.td)
  mlir_tablegen(ONNX${rewriter}.inc -gen-rewriters "-I${ONNX_MLIR_SRC_ROOT}")
  add_public_tablegen_target(OMONNX${rewriter}IncGen)
endfunction()

function(add_onnx_mlir_interface interface)
  set(LLVM_TARGET_DEFINITIONS ${interface}.td)
  mlir_tablegen(${interface}.hpp.inc -gen-op-interface-decls)
  mlir_tablegen(${interface}.cpp.inc -gen-op-interface-defs)
  add_public_tablegen_target(OM${interface}IncGen)
endfunction()

# add_onnx_mlir_library(name sources...
#   This function (generally) has the same semantic as add_library. In
#   addition is supports the arguments below and it does the following
#   by default (unless an argument overrides this):
#   1. Add the library
#   2. Add the default target_include_directories
#   3. Add the library to a global property ONNX_MLIR_LIBS
#   4. Add an install target for the library
#   EXCLUDE_FROM_OM_LIBS
#     Do not add the library to the ONNX_MLIR_LIBS property.
#   NO_INSTALL
#     Do not add an install target for the library.
#   )
function(add_onnx_mlir_library name)
  cmake_parse_arguments(ARG
    "EXCLUDE_FROM_OM_LIBS;NO_INSTALL"
    ""
    ""
    ${ARGN}
    )

  if (NOT ARG_EXCLUDE_FROM_OM_LIBS)
    set_property(GLOBAL APPEND PROPERTY ONNX_MLIR_LIBS ${name})
  endif()

  add_library(${name} ${ARG_UNPARSED_ARGUMENTS})
  target_include_directories(${name}
    PUBLIC
    ${ONNX_MLIR_SRC_ROOT}
    ${ONNX_MLIR_BIN_ROOT}
    )

  install(TARGETS ${name} DESTINATION lib)
endfunction(add_onnx_mlir_library)

# add_onnx_mlir_executable(name sources...
#   This function (generally) has the same semantic as add_executable.
#   In addition is supports the arguments below and it does the following
#   by default (unless an argument overrides this):
#   1. Add the executable
#   2. Add an install target for the executable
#   NO_INSTALL
#     Do not add an install target for the executable.
#   )
function(add_onnx_mlir_executable name)
  cmake_parse_arguments(ARG
    "NO_INSTALL"
    ""
    ""
    ${ARGN}
    )

  add_executable(${name} ${ARG_UNPARSED_ARGUMENTS})

  install(TARGETS ${name} DESTINATION bin)
endfunction(add_onnx_mlir_executable)<|MERGE_RESOLUTION|>--- conflicted
+++ resolved
@@ -33,11 +33,7 @@
   MLIRLinalgTransforms
   MLIRLLVMToLLVMIRTranslation
   MLIRMathTransforms
-<<<<<<< HEAD
   MLIRNepal
-  MLIROptLib
-=======
->>>>>>> 87fe6872
   MLIRSCFToStandard
   MLIRShapeToStandard
   MLIRStandardToTVP
