--- conflicted
+++ resolved
@@ -287,11 +287,8 @@
         ${MLIRExecutionEngine}
         ${MLIRIR}
         ${MLIRLLVMIRTransforms}
-<<<<<<< HEAD
         ${MLIRMath}
         ${MLIRMathTransforms}
-=======
->>>>>>> 94e9de04
         ${MLIRSCFToStandard}
         ${MLIRSCF}
         ${MLIRSCFTransforms}
