/*
 * SPDX-License-Identifier: Apache-2.0
 */

#ifndef ONNX_MLIR_OMCOMPILERTYPES_H
#define ONNX_MLIR_OMCOMPILERTYPES_H

<<<<<<< HEAD
//#ifdef __cplusplus
namespace onnx_mlir {
//#endif
=======
#ifdef __cplusplus
namespace onnx_mlir {
#endif
>>>>>>> 6997c1dc

/* Type of compiler emission targets */
typedef enum {
  EmitONNXBasic,
  EmitONNXIR,
  EmitMLIR,
  EmitLLVMIR,
  EmitObj,
  EmitLib,
  EmitJNI,
} EmissionTargetType;

/* Input IR can be at one of these levels */
typedef enum {
  ONNXLevel,
  MLIRLevel,
  LLVMLevel,
} InputIRLevelType;

/* Compiler optimization level (traditional -O0 ... -O3 flags) */
typedef enum { O0 = 0, O1, O2, O3 } OptLevel;

/* Compiler options to describe the architecture, optimization level,... */
typedef enum {
  TargetTriple,     /* Kind for mtriple string. */
  TargetArch,       /* Kind for march string. */
  TargetCPU,        /* Kind for mcpu string. */
<<<<<<< HEAD
  CompilerOptLevel /* Kind for '0'...'3' string describing OptLevel. */
};

//#ifdef _cplusplus
} /* namespace onnx_mlir */
//#else
//typedef enum EmissionTargetType EmissionTargetType;
//typedef enum InputIRLevelType InputIRLevelType;
//typedef enum OptLevel OptLevel;
//typedef enum OptionKind OptionKind;
//#endif
=======
  CompilerOptLevel, /* Kind for '0'...'3' string describing OptLevel. */
  OPTFlag,          /* Kind for -Xopt string. */
  LLCFlag,          /* Kind for -Xllc string. */
  LLVMFlag          /* Kind for -mllvm string. */
} OptionKind;

#ifdef __cplusplus
} // namespace onnx_mlir
#endif
>>>>>>> 6997c1dc

#endif /* ONNX_MLIR_OMCOMPILERTYPES_H */<|MERGE_RESOLUTION|>--- conflicted
+++ resolved
@@ -5,15 +5,9 @@
 #ifndef ONNX_MLIR_OMCOMPILERTYPES_H
 #define ONNX_MLIR_OMCOMPILERTYPES_H
 
-<<<<<<< HEAD
-//#ifdef __cplusplus
-namespace onnx_mlir {
-//#endif
-=======
 #ifdef __cplusplus
 namespace onnx_mlir {
 #endif
->>>>>>> 6997c1dc
 
 /* Type of compiler emission targets */
 typedef enum {
@@ -41,19 +35,6 @@
   TargetTriple,     /* Kind for mtriple string. */
   TargetArch,       /* Kind for march string. */
   TargetCPU,        /* Kind for mcpu string. */
-<<<<<<< HEAD
-  CompilerOptLevel /* Kind for '0'...'3' string describing OptLevel. */
-};
-
-//#ifdef _cplusplus
-} /* namespace onnx_mlir */
-//#else
-//typedef enum EmissionTargetType EmissionTargetType;
-//typedef enum InputIRLevelType InputIRLevelType;
-//typedef enum OptLevel OptLevel;
-//typedef enum OptionKind OptionKind;
-//#endif
-=======
   CompilerOptLevel, /* Kind for '0'...'3' string describing OptLevel. */
   OPTFlag,          /* Kind for -Xopt string. */
   LLCFlag,          /* Kind for -Xllc string. */
@@ -63,6 +44,5 @@
 #ifdef __cplusplus
 } // namespace onnx_mlir
 #endif
->>>>>>> 6997c1dc
 
 #endif /* ONNX_MLIR_OMCOMPILERTYPES_H */