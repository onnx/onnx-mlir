--- conflicted
+++ resolved
@@ -42,21 +42,6 @@
 #endif
 
 /*!
-<<<<<<< HEAD
- *  C interface to compile an onnx model from a file via onnx-mlir command.
- *  This interface is thread safe, and does not take any flags from the
- *  current environment. All flags are passed by using the flags parameter,
- *  including the "-o output-file-name" option or the "-EmitXXX" options. All
- *  options that are available to onnx-mlir are also available here.
- *
- *  This call rely on executing onnx-mlir compiler. The user can override its
- *  default location by using the ONNX_MLIR_BIN_PATH environment variable.
- *
- *  When generating libraries or jar files, the compiler will link in
- *  lightweight runtimes / jar files. If these libraries / jar files are not in
- *  the system wide directory (typically /usr/local/lib), the user can override
- *  the default location using the ONNX_MLIR_LIBRARY_PATH environment variable.
-=======
  *  Define ONNX-MLIR compiler options with options defined by
  *  the envVarName (default ONNX_MLIR_FLAGS) environment variable.
  *  Values not recognized as compiler options result in an error.
@@ -135,39 +120,11 @@
 ONNX_MLIR_EXPORT const char *omGetCompilerOption(const OptionKind kind);
 
 /*!
- *  C interface to compile an onnx model from a file via onnx-mlir command.
- *
- *  @param inputFilename File name pointing onnx model protobuf or MLIR.
- *  Name may include a path, and must include the file name and its extention.
- *
- *  @param outputBaseName File name without extension to write output.
- *  Name may include a path, must include the file name, and should not include
- * an extention.
- *
- *  @param emissionTarget Target format to compile to.
- *
- *  @param outputFilename Output file name of the compiled output for the given
- * emission target. User is responsible for freeing the string.
- *
- *  @param flags A char * contains all the options provided to compile the
- * model.
- *
- *  @param errorMessage Output error message, if any. User is responsible for
- * freeing the string.
- *
- *  @return 0 on success or OnnxMlirCompilerErrorCodes on failure.
- */
-ONNX_MLIR_EXPORT int64_t omCompileFromFileViaCommand(const char *inputFilename,
-    const char *outputBaseName, EmissionTargetType emissionTarget,
-    const char **outputFilename, const char *flags, const char **errorMessage);
-
-/*!
  *  Compile an onnx model from a file containing MLIR or ONNX protobuf. When
  *  generating libraries or jar files, the compiler will link in lightweight
  *  runtimes / jar files. If these libraries / jar files are not in the system
  *  wide directory (typically /usr/local/lib), the user can override the default
  *  location using the ONNX_MLIR_RUNTIME_DIR environment variable.
->>>>>>> 6803e508
  *
  *  @param inputFilename File name pointing onnx model protobuf or MLIR.
  *  Name may include a path, and must include the file name and its extention.
