--- conflicted
+++ resolved
@@ -1,14 +1,7 @@
 # SPDX-License-Identifier: Apache-2.0
 
-<<<<<<< HEAD
-# TODO: remove for release.
-# if(NOT CMAKE_BUILD_TYPE)
-#   set(CMAKE_BUILD_TYPE Debug CACHE STRING "build type")
-# endif()
-=======
 # Match the minimum required version of LLVM and MLIR
 cmake_minimum_required(VERSION 3.13.4)
->>>>>>> e2e30723
 
 project(onnx-mlir)
 
@@ -17,7 +10,7 @@
   set(CMAKE_BUILD_TYPE "Debug" CACHE STRING "Build type (default Debug)" FORCE)
 endif()
 
-set(CMAKE_CXX_FLAGS_RELEASE "-O2 -DNDEBUG")
+set(CMAKE_CXX_FLAGS_RELEASE "-O2")
 
 set(CMAKE_ARCHIVE_OUTPUT_DIRECTORY ${CMAKE_BINARY_DIR}/$<CONFIG>/lib)
 set(CMAKE_LIBRARY_OUTPUT_DIRECTORY ${CMAKE_BINARY_DIR}/$<CONFIG>/lib)
