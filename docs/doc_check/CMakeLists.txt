--- conflicted
+++ resolved
@@ -1,10 +1,6 @@
-<<<<<<< HEAD
-find_package(Python3 REQUIRED COMPONENTS Interpreter)
-=======
 # SPDX-License-Identifier: Apache-2.0
 
-find_package(PythonInterp 3 REQUIRED)
->>>>>>> 7f11783c
+find_package(Python3 REQUIRED COMPONENTS Interpreter)
 
 add_custom_target(check-doc
         COMMAND ${Python3_EXECUTABLE}
