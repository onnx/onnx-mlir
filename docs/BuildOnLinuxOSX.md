<!--- SPDX-License-Identifier: Apache-2.0 -->

# Installation of ONNX-MLIR on Linux / OSX

We provide here directions to install ONNX-MLIR on Linux and OSX.
On Mac, there are a couple of commands that are different.
These differences will be listed in the explanation below, when relevant. Installing ONNX-MLIR on Apple silicon is natively supported and it is recommended to use brew to manage prerequisites.


## MLIR

Firstly, install MLIR (as a part of LLVM-Project):

[same-as-file]: <> (utils/clone-mlir.sh)
``` bash
git clone -n https://github.com/llvm/llvm-project.git
# Check out a specific branch that is known to work with ONNX-MLIR.
<<<<<<< HEAD
cd llvm-project && git checkout e7cd77b221857ade9d5ba24f27985b9b5f08cac3 && cd ..
=======
cd llvm-project && git checkout 00128a20eec27246719d73ba427bf821883b00b4 && cd ..
>>>>>>> 72ca7e78
```

[same-as-file]: <> (utils/build-mlir.sh)
``` bash
mkdir llvm-project/build
cd llvm-project/build

cmake -G Ninja ../llvm \
   -DLLVM_ENABLE_PROJECTS="mlir;clang;openmp" \
   -DLLVM_TARGETS_TO_BUILD="host" \
   -DCMAKE_BUILD_TYPE=Release \
   -DLLVM_ENABLE_ASSERTIONS=ON \
   -DLLVM_ENABLE_RTTI=ON \
   -DENABLE_LIBOMPTARGET=OFF \
   -DLLVM_ENABLE_LIBEDIT=OFF

cmake --build . -- ${MAKEFLAGS}
cmake --build . --target check-mlir
```

To enable parallelization for onnx-mlir, llvm-project should be configured as
```
cmake -G Ninja ../llvm \
   -DLLVM_ENABLE_PROJECTS=mlir \
   -DLLVM_TARGETS_TO_BUILD="host" \
   -DCMAKE_BUILD_TYPE=Release \
   -DLLVM_ENABLE_ASSERTIONS=ON \
   -DLLVM_ENABLE_RTTI=ON \
   -DLLVM_ENABLE_LIBEDIT=OFF
```

## ONNX-MLIR (this project)

### Build

The `MLIR_DIR` cmake variable must be set before building onnx-mlir. It should point to the mlir cmake module inside an llvm-project build or install directory (e.g., llvm-project/build/lib/cmake/mlir).

This project uses lit ([LLVM's Integrated Tester](https://llvm.org/docs/CommandGuide/lit.html)) for unit tests. When running cmake, we can also specify the path to the lit tool from LLVM using the `LLVM_EXTERNAL_LIT` variable but it is not required as long as MLIR_DIR points to a build directory of llvm-project. If `MLIR_DIR` points to an install directory of llvm-project, `LLVM_EXTERNAL_LIT` is required.

To build ONNX-MLIR, use the following commands (maybe with additional `-DCMAKE_CXX_FLAGS` argument described [below](#enable-cpu-optimizations)):

[same-as-file]: <> ({"ref": "utils/install-onnx-mlir.sh", "skip-doc": 2})
```bash
git clone --recursive https://github.com/onnx/onnx-mlir.git

# MLIR_DIR must be set with cmake option now
MLIR_DIR=$(pwd)/llvm-project/build/lib/cmake/mlir
mkdir onnx-mlir/build && cd onnx-mlir/build
if [[ -z "$pythonLocation" ]]; then
  cmake -G Ninja \
        -DCMAKE_CXX_COMPILER=/usr/bin/c++ \
        -DCMAKE_BUILD_TYPE=Release \
        -DLLVM_ENABLE_ASSERTIONS=ON \
        -DMLIR_DIR=${MLIR_DIR} \
        ..
else
  cmake -G Ninja \
        -DCMAKE_CXX_COMPILER=/usr/bin/c++ \
        -DCMAKE_BUILD_TYPE=Release \
        -DLLVM_ENABLE_ASSERTIONS=ON \
        -DPython3_ROOT_DIR=$pythonLocation \
        -DMLIR_DIR=${MLIR_DIR} \
        ..
fi
cmake --build .

# Run lit tests:
export LIT_OPTS=-v
cmake --build . --target check-onnx-lit
```

Since OSX Big Sur, add the `-DCMAKE_CXX_COMPILER=/usr/bin/c++` option to the above `cmake ..` command due to changes in default compilers.

The environment variable `$pythonLocation` may be used to specify the base directory of the Python compiler.

After the above commands succeed, an `onnx-mlir` executable should appear in the `Debug/bin` or `Release/bin` directory.

### Enable CPU Optimizations

To make the compiler run faster (without any affect on the generated code)
you can pass `-DCMAKE_CXX_FLAGS=-march=native` to the `cmake -G Ninja ..` build configuration step above to generate code that exploits all the features of your local CPU, at the expense of portability. Or you can enable a specific CPU feature, e.g. `-DCMAKE_CXX_FLAGS=-mf16c` to enable the F16C feature to enable native conversion between float16 and (32 bit) float. It is used in `src/Support/SmallFP.hpp`.

### Known MacOS Issues

#### jsoniter issue

There is a known issue when building onnx-mlir. If you see an error of this sorts:

``` shell
Cloning into '/home/user/onnx-mlir/build/src/Runtime/jni/jsoniter'...

[...]

make[2]: *** [src/Runtime/jni/CMakeFiles/jsoniter.dir/build.make:74: src/Runtime/jni/jsoniter/target/jsoniter-0.9.23.jar] Error 127
make[1]: *** [CMakeFiles/Makefile2:3349: src/Runtime/jni/CMakeFiles/jsoniter.dir/all] Error 2
make: *** [Makefile:146: all] Error 2.
```

The suggested workaround until jsoniter is fixed is as follows: install maven (e.g. `brew install maven`) and run `alias nproc="sysctl -n hw.logicalcpu"` in your shell.

#### Protobuf issue (Mac M1, specific to protobuf 4.21.12 which is currently required)

On Mac M1, you may have some issues building protobuf. In particular, you may fail to install onnx (via `pip install -e third_party/onnx`) or you may fail to compile `onnx-mlir` (no arm64 symbol for `InternalMetadata::~InternalMetadata`).

The first failure is likely an issue with having multiple versions of protobuf.
Installing a version with `brew` was not helpful (version 4.21.12 because of a known bug that can be corrected with a patch below).
Uninstall the brew version, and make sure you install the right one with pip: `pip install protobuf== 4.21.12`.

The second failure can be remediated by downloading protobuf source code, applying a patch, and installing it on the local machine.
See [Dockerfile.llvm-project](../docker/Dockerfile.llvm-project) on line 66 for cloning instructions. After cloning the right version, you should apply a patch [patch](https://github.com/protocolbuffers/protobuf/commit/0574167d92a232cb8f5a9107aabda0aefbc39e8b) by downloading from the link above and applying it.
Then you should follow the steps in the [Dockerfile.llvm-project](../docker/Dockerfile.llvm-project) file (skipped the `ldconfig` step without consequences).
You may have to brew a couple of the tools, see the `yum install` in the `Dockerfile.llvm-project` file above.
You should then be able to successfully install protobuf and compile `onnx-mlir`.
As the dependences between `third_party` and `onnx-mlir` might cause issues, it is always safe to delete the `third_party` directory, reinstall using `git submodule update --init --recursive`, reinstall `onnx`, delete `onnx-mlir/build` and rebuild `onnx-mlir` from scratch.


### Trouble shooting build issues

Check this [page](TestingHighLevel.md) for helpful hints.<|MERGE_RESOLUTION|>--- conflicted
+++ resolved
@@ -15,11 +15,7 @@
 ``` bash
 git clone -n https://github.com/llvm/llvm-project.git
 # Check out a specific branch that is known to work with ONNX-MLIR.
-<<<<<<< HEAD
-cd llvm-project && git checkout e7cd77b221857ade9d5ba24f27985b9b5f08cac3 && cd ..
-=======
-cd llvm-project && git checkout 00128a20eec27246719d73ba427bf821883b00b4 && cd ..
->>>>>>> 72ca7e78
+cd llvm-project && git checkout 69364a9a16fc7e2465e107a2ff4255beeba6e821 && cd ..
 ```
 
 [same-as-file]: <> (utils/build-mlir.sh)
