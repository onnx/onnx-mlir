--- conflicted
+++ resolved
@@ -15,11 +15,7 @@
 ``` bash
 git clone -n https://github.com/llvm/llvm-project.git
 # Check out a specific branch that is known to work with ONNX-MLIR.
-<<<<<<< HEAD
-cd llvm-project && git checkout a074d693f166574b4ef25e96bf2f29686a5de740 && cd ..
-=======
 cd llvm-project && git checkout 765206e050453018e861637a08a4520f29238074 && cd ..
->>>>>>> 0831202d
 ```
 
 [same-as-file]: <> (utils/build-mlir.sh)
