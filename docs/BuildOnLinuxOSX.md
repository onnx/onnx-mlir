--- conflicted
+++ resolved
@@ -15,11 +15,7 @@
 ``` bash
 git clone -n https://github.com/llvm/llvm-project.git
 # Check out a specific branch that is known to work with ONNX-MLIR.
-<<<<<<< HEAD
-cd llvm-project && git checkout e5ed7b6e2fd368b722b6359556cd0125881e7638 && cd ..
-=======
-cd llvm-project && git checkout a4ca07f13b560b4f6fa5459eef7159e4f9ee9a6b && cd ..
->>>>>>> e869c5fe
+cd llvm-project && git checkout 721be578eada1b787dab2996e483bd220b92f567 && cd ..
 ```
 
 [same-as-file]: <> (utils/build-mlir.sh)
