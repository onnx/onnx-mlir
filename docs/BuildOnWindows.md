--- conflicted
+++ resolved
@@ -52,11 +52,7 @@
 ```shell
 git clone -n https://github.com/llvm/llvm-project.git
 # Check out a specific branch that is known to work with ONNX-MLIR.
-<<<<<<< HEAD
-cd llvm-project && git checkout d20ac95e9adf50fb589cf2187ec92abcedf27115 && cd ..
-=======
-cd llvm-project && git checkout e86910337f98e57f5b9253f7d80d5b916eb1d97e && cd ..
->>>>>>> b23daa9a
+cd llvm-project && git checkout e8be3bea2ce0ec51b614cd7eb7d5d3a1e56d9524 && cd ..
 ```
 
 [same-as-file]: <> (utils/build-mlir.cmd)
