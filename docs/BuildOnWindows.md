--- conflicted
+++ resolved
@@ -52,11 +52,7 @@
 ```shell
 git clone -n https://github.com/llvm/llvm-project.git
 # Check out a specific branch that is known to work with ONNX-MLIR.
-<<<<<<< HEAD
-cd llvm-project && git checkout 69364a9a16fc7e2465e107a2ff4255beeba6e821 && cd ..
-=======
 cd llvm-project && git checkout 01d233ff403823389f8480897e41aea84ecbb3d3 && cd ..
->>>>>>> b8000366
 ```
 
 [same-as-file]: <> (utils/build-mlir.cmd)
