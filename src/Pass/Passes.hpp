--- conflicted
+++ resolved
@@ -49,12 +49,6 @@
 std::unique_ptr<mlir::Pass> createLowerToKrnlPass(
     bool emitDealloc, bool enableTiling);
 
-<<<<<<< HEAD
-/// Pass for lowering frontend dialects to Krnl IR dialect.
-std::unique_ptr<mlir::Pass> createConvertKrnlToAffinePass();
-
-=======
->>>>>>> 49abf210
 /// Pass for lowering krnl.dim operations to standard dialect.
 std::unique_ptr<mlir::Pass> createDisconnectKrnlDimFromAllocPass();
 
