/*
 * SPDX-License-Identifier: Apache-2.0
 */

//===---------- Passes.hpp - ONNX-MLIR Passes Definition ------------------===//
//
// Copyright 2019-2024 The IBM Research Authors.
//
// =============================================================================
//
// This file exposes the entry points to create compiler passes for ONNX-MLIR.
//
//===----------------------------------------------------------------------===//

#ifndef ONNX_MLIR_PASSES_H
#define ONNX_MLIR_PASSES_H

#include <memory>
#include <string>

#include "llvm/ADT/ArrayRef.h"

namespace mlir {
class MLIRContext;
class Pass;
} // namespace mlir

namespace onnx_mlir {

/// Pass for removing DisposableElementsAttr attributes.
std::unique_ptr<mlir::Pass> createScrubDisposablePass(bool closeAfter = true);

/// Pass for ONNX graph level optimization
std::unique_ptr<mlir::Pass> createONNXOpTransformPass();
std::unique_ptr<mlir::Pass> createONNXOpTransformPass(int threshold,
    bool report, bool targetCPU, bool enableSimdDataLayoutOpt,
    bool enableConvOptPass, bool enableRecomposeOptPass);

/// Pass for rewriting inside frontend dialect.
std::unique_ptr<mlir::Pass> createDecomposeONNXToONNXPass(
    const std::string &target = "");
std::unique_ptr<mlir::Pass> createRecomposeONNXToONNXPass(
    const std::string &target = "");

std::unique_ptr<mlir::Pass> createConvOptONNXToONNXPass(
    bool enableSimdDataLayoutOpt = false);

std::unique_ptr<mlir::Pass> createShapeInferencePass();

// To configure ConstPropONNXToONNXPass at program start.
void configureConstPropONNXToONNXPass(bool roundFPToInt, int expansionBound,
    llvm::ArrayRef<std::string> disabledPatterns, bool constantPropIsDisabled);

std::unique_ptr<mlir::Pass> createConstPropONNXToONNXPass();

/// Pass for instrument the ops in specific stage.
std::unique_ptr<mlir::Pass> createInstrumentPass();
std::unique_ptr<mlir::Pass> createInstrumentPass(
    const std::string &ops, unsigned actions);

/// Passes for instrumenting the ONNX ops to print their operand type
/// signatures at runtime.
std::unique_ptr<mlir::Pass> createInstrumentONNXSignaturePass(
    const std::string pattern);

/// Pass for simplifying shape-related ONNX operations.
std::unique_ptr<mlir::Pass> createSimplifyShapeRelatedOpsPass();

/// Pass for replacing ONNXReturnOp with func::ReturnOp.
std::unique_ptr<mlir::Pass> createStandardFuncReturnPass();

/// Pass that combines multiple ONNX dialect transformations,
/// including shape inference.
std::unique_ptr<mlir::Pass> createONNXHybridTransformPass(
    bool enableRecomposition);

/// Pass for analyzing unknown dimension in ONNX operations.
std::unique_ptr<mlir::Pass> createONNXDimAnalysisPass();

/// Pass for setting onnx_node_name attribute if absent.
std::unique_ptr<mlir::Pass> createSetONNXNodeNamePass();

/// Pass for verifying Onnx ops before lowering to Krnl
std::unique_ptr<mlir::Pass> createONNXPreKrnlVerifyPass();

/// Add pass for lowering to Krnl IR.
std::unique_ptr<mlir::Pass> createLowerToKrnlPass();
std::unique_ptr<mlir::Pass> createLowerToKrnlPass(bool enableTiling,
    bool enableSIMD, bool enableParallel, std::string opsForCall);
void configureOnnxToKrnlLoweringPass(bool reportOnParallel,
    bool parallelIsEnabled, std::string specificParallelOps, bool reportOnSimd,
    bool simdIsEnabled);
std::unique_ptr<mlir::Pass> createProcessScfParallelPrivatePass();

#ifdef ONNX_MLIR_ENABLE_STABLEHLO
/// Add pass for lowering to Stablehlo IR.
std::unique_ptr<mlir::Pass> createLowerToStablehloPass();
std::unique_ptr<mlir::Pass> createLowerToStablehloPass(bool enableUnroll);
#endif

/// Pass for eliding the values of global Krnl operations.
std::unique_ptr<mlir::Pass> createElideConstGlobalValuePass();

namespace krnl {
/// Pass for lowering frontend dialects to Krnl IR dialect.
std::unique_ptr<mlir::Pass> createConvertKrnlToAffinePass();

/// Pass for lowering Seq in Krnl dialect.
std::unique_ptr<mlir::Pass> createConvertSeqToMemrefPass();

/// Pass for lowering krnl.region operation.
std::unique_ptr<mlir::Pass> createLowerKrnlRegionPass();

/// Pass for lowering Krnl dialect to LLVM dialect.
std::unique_ptr<mlir::Pass> createConvertKrnlToLLVMPass();
std::unique_ptr<mlir::Pass> createConvertKrnlToLLVMPass(bool verifyInputTensors,
    bool useLRODATA, bool storeConstantsToFile,
    float constantsToFileSingleThreshold, float constantsToFileTotalThreshold,
    std::string outputNameNoExt, bool enableParallel);

} // namespace krnl

/// Pass for lowering Onnx ops to TOSA dialect
std::unique_ptr<mlir::Pass> createConvertONNXToTOSAPass();
<<<<<<< HEAD
} // namespace onnx_mlir
=======

} // namespace onnx_mlir
#endif
>>>>>>> 53992f23
<|MERGE_RESOLUTION|>--- conflicted
+++ resolved
@@ -122,10 +122,5 @@
 
 /// Pass for lowering Onnx ops to TOSA dialect
 std::unique_ptr<mlir::Pass> createConvertONNXToTOSAPass();
-<<<<<<< HEAD
 } // namespace onnx_mlir
-=======
-
-} // namespace onnx_mlir
-#endif
->>>>>>> 53992f23
+#endif