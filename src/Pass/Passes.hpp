/*
 * SPDX-License-Identifier: Apache-2.0
 */

//===---------- Passes.hpp - ONNX-MLIR Passes Definition ------------------===//
//
// Copyright 2019-2023 The IBM Research Authors.
//
// =============================================================================
//
// This file exposes the entry points to create compiler passes for ONNX-MLIR.
//
//===----------------------------------------------------------------------===//

#pragma once

#include <memory>
#include <string>

#include "llvm/ADT/ArrayRef.h"

namespace mlir {
class MLIRContext;
class Pass;
} // namespace mlir

namespace onnx_mlir {

/// Pass for removing DisposableElementsAttr attributes.
std::unique_ptr<mlir::Pass> createScrubDisposablePass(bool closeAfter = true);

/// Pass for ONNX graph level optimization
std::unique_ptr<mlir::Pass> createONNXOpTransformPass();
std::unique_ptr<mlir::Pass> createONNXOpTransformPass(int threshold,
    bool report, bool targetCPU, bool enableSimdDataLayoutOpt,
    bool enableConvOptPass, bool enableRecomposeOptPass);

/// Pass for rewriting inside frontend dialect.
std::unique_ptr<mlir::Pass> createDecomposeONNXToONNXPass(
    const std::string &target = "");
std::unique_ptr<mlir::Pass> createRecomposeONNXToONNXPass(
    const std::string &target = "");

std::unique_ptr<mlir::Pass> createConvOptONNXToONNXPass(
    bool enableSimdDataLayoutOpt = false);

std::unique_ptr<mlir::Pass> createShapeInferencePass();

// To configure ConstPropONNXToONNXPass at program start.
void configureConstPropONNXToONNXPass(bool roundFPToInt, int expansionBound,
    llvm::ArrayRef<std::string> disabledPatterns, bool constantPropIsDisabled);

std::unique_ptr<mlir::Pass> createConstPropONNXToONNXPass();

/// Pass for instrument the ops in specific stage.
std::unique_ptr<mlir::Pass> createInstrumentPass();
std::unique_ptr<mlir::Pass> createInstrumentPass(
    const std::string &ops, unsigned actions);

/// Passes for instrumenting the ONNX ops to print their operand type
/// signatures at runtime.
std::unique_ptr<mlir::Pass> createInstrumentONNXSignaturePass();

/// Pass for simplifying shape-related ONNX operations.
std::unique_ptr<mlir::Pass> createSimplifyShapeRelatedOpsPass();

/// Pass for replacing ONNXReturnOp with func::ReturnOp.
std::unique_ptr<mlir::Pass> createStandardFuncReturnPass();

/// Pass that combines multiple ONNX dialect transformations,
/// including shape inference.
std::unique_ptr<mlir::Pass> createONNXHybridTransformPass(
    bool enableRecomposition);

/// Pass for analyzing unknown dimension in ONNX operations.
std::unique_ptr<mlir::Pass> createONNXDimAnalysisPass();

/// Pass for setting onnx_node_name attribute if absent.
std::unique_ptr<mlir::Pass> createSetONNXNodeNamePass();

/// Pass for verifying Onnx ops before lowering to Krnl
std::unique_ptr<mlir::Pass> createONNXPreKrnlVerifyPass();

/// Add pass for lowering to Krnl IR.
std::unique_ptr<mlir::Pass> createLowerToKrnlPass();
std::unique_ptr<mlir::Pass> createLowerToKrnlPass(bool enableTiling,
    bool enableSIMD, bool enableParallel, std::string opsForCall);
void configureOnnxToKrnlLoweringPass(bool reportOnParallel,
    bool parallelIsEnabled, bool reportOnSimd, bool simdIsEnabled);

<<<<<<< HEAD
/// Pass for ONNX to Aten Types Transform
std::unique_ptr<mlir::Pass> createONNXToAtenModifyMainFunctionPass();

#ifdef ONNX_MLIR_ENABLE_MHLO
/// Add pass for lowering to Mhlo IR.
std::unique_ptr<mlir::Pass> createLowerToMhloPass();
=======
#ifdef ONNX_MLIR_ENABLE_STABLEHLO
/// Add pass for lowering to StableHlo IR.
std::unique_ptr<mlir::Pass> createLowerToStableHloPass();
>>>>>>> 96a2558a
#endif

/// Pass for lowering krnl.dim operations to standard dialect.
std::unique_ptr<mlir::Pass> createDisconnectKrnlDimFromAllocPass();

/// Pass for lowering krnl.shape operation.
std::unique_ptr<mlir::Pass> createLowerKrnlShapePass();

/// Pass for eliding the values of global Krnl operations.
std::unique_ptr<mlir::Pass> createElideConstGlobalValuePass();

namespace krnl {
/// Pass for lowering frontend dialects to Krnl IR dialect.
std::unique_ptr<mlir::Pass> createConvertKrnlToAffinePass();

/// Pass for lowering Seq in Krnl dialect.
std::unique_ptr<mlir::Pass> createConvertSeqToMemrefPass();

/// Pass for lowering krnl.region operation.
std::unique_ptr<mlir::Pass> createLowerKrnlRegionPass();

/// Pass for lowering Krnl dialect to LLVM dialect.
std::unique_ptr<mlir::Pass> createConvertKrnlToLLVMPass();
std::unique_ptr<mlir::Pass> createConvertKrnlToLLVMPass(bool verifyInputTensors,
    bool useOpaquePointer, bool useLRODATA, bool storeConstantsToFile,
    float constantsToFileSingleThreshold, float constantsToFileTotalThreshold,
    std::string outputNameNoExt, bool enableParallel);

} // namespace krnl

/// Pass for lowering Onnx ops to TOSA dialect
std::unique_ptr<mlir::Pass> createConvertONNXToTOSAPass();
} // namespace onnx_mlir<|MERGE_RESOLUTION|>--- conflicted
+++ resolved
@@ -88,18 +88,9 @@
 void configureOnnxToKrnlLoweringPass(bool reportOnParallel,
     bool parallelIsEnabled, bool reportOnSimd, bool simdIsEnabled);
 
-<<<<<<< HEAD
-/// Pass for ONNX to Aten Types Transform
-std::unique_ptr<mlir::Pass> createONNXToAtenModifyMainFunctionPass();
-
-#ifdef ONNX_MLIR_ENABLE_MHLO
-/// Add pass for lowering to Mhlo IR.
-std::unique_ptr<mlir::Pass> createLowerToMhloPass();
-=======
 #ifdef ONNX_MLIR_ENABLE_STABLEHLO
 /// Add pass for lowering to StableHlo IR.
 std::unique_ptr<mlir::Pass> createLowerToStableHloPass();
->>>>>>> 96a2558a
 #endif
 
 /// Pass for lowering krnl.dim operations to standard dialect.
