--- conflicted
+++ resolved
@@ -34,13 +34,11 @@
 /// Pass for enabling a memory pool for MemRefs.
 std::unique_ptr<Pass> createKrnlBundleMemoryPoolsPass();
 
-<<<<<<< HEAD
 /// Pass for optimizing memory pools.
 std::unique_ptr<Pass> createKrnlOptimizeMemoryPoolsPass();
-=======
+
 /// Pass for lowering ONNX Matmul op to Linalg dialect.
 std::unique_ptr<Pass> createConvertONNXToLinalgPass();
->>>>>>> 09e86315
 
 /// Add pass for lowering to Krnl IR.
 std::unique_ptr<Pass> createLowerToKrnlPass();
