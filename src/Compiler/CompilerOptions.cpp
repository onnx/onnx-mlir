/*
 * SPDX-License-Identifier: Apache-2.0
 */

//===------------------------ CompilerOptions.cpp -------------------------===//
//
// Copyright 2022-2025 The IBM Research Authors.
//
// =============================================================================
//
// Functions for adding options.
//
//===----------------------------------------------------------------------===//

#include "llvm/Support/Debug.h"

#include "ExternalUtil.hpp"
#include "onnx-mlir/Compiler/OMCompilerRuntimeTypes.h"
#include "onnx-mlir/Compiler/OMCompilerTypes.h"
#include "src/Compiler/CompilerOptions.hpp"

#define DEBUG_TYPE "compiler_options"

// Default env var where to find default options, when defined.
const std::string OnnxMlirEnvOptionName = "ONNX_MLIR_FLAGS";

namespace onnx_mlir {

// Use external storage for the options so that they are globally accessible
std::string inputFilename;                             // common for both
std::string outputBaseName;                            // common for both
std::vector<accel::Accelerator::Kind> maccel;          // common for both
OptLevel OptimizationLevel;                            // common for both
std::string mtriple;                                   // common for both
std::string mcpu;                                      // common for both
float nnpaEpsilon;                                     // common for both
std::string march;                                     // common for both
InstrumentStages instrumentStage;                      // common for both
bool onnxConstPropRoundFPToInt;                        // common for both
int onnxConstPropExpansionBound;                       // common for both
std::vector<std::string> onnxConstPropDisablePatterns; // common for both
bool enableONNXHybridPass;                             // common for both
std::vector<std::string> functionsToDecompose;         // common for both
std::string opsForCall;                                // common for both
bool disableKrnlOpFusion;                              // common for both
bool disableQuantZeroPoint;                            // common for both
bool enableKrnlBufferReuse;                            // common for both
<<<<<<< HEAD
bool enableConvTranposeDecomposeToPhasedConv;          // common for both
bool enableQuarkQuantizerLegalization;                 // common for both
=======
bool enableSafeCodeGen;                                // common for both
>>>>>>> 584ee437
bool disableMemRefPrefetch;                            // common for both
uint64_t compilationNumThreads;                        // common for both
EmissionTargetType emissionTarget;                     // onnx-mlir only
bool invokeOnnxVersionConverter;                       // onnx-mlir only
bool preserveLocations;                                // onnx-mlir only
bool printIR;                                          // onnx-mlir only
bool printBytecode;                                    // onnx-mlir only
bool doNotEmitFullMLIRCode;                            // onnx-mlir only
bool preserveBitcode;                                  // onnx-mlir only
bool preserveLLVMIR;                                   // onnx-mlir only
bool preserveMLIR;                                     // onnx-mlir only
bool useOnnxModelTypes;                                // onnx-mlir only
int repeatOnnxTransform;                               // onnx-mlir only
std::string shapeInformation;                          // onnx-mlir only
std::string dimParams;                                 // onnx-mlir only
ModelSize modelSize;                                   // onnx-mlir only
std::string externalDataDir;                           // onnx-mlir only
bool storeConstantsToFile;                             // onnx-mlir only
float constantsToFileTotalThreshold;                   // onnx-mlir only
float constantsToFileSingleThreshold;                  // onnx-mlir only
bool VerboseOutput;                                    // onnx-mlir only
std::vector<std::string> Xopt;                         // onnx-mlir only
std::vector<std::string> Xllc;                         // onnx-mlir only
std::string mllvm;                                     // onnx-mlir only
std::string instrumentOps;                             // onnx-mlir only
unsigned instrumentControlBits;                        // onnx-mlir only
std::string parallelizeOps;                            // onnx-mlir only
std::string instrumentSignatures;                      // onnx-mlir only
std::string ONNXOpStats;                               // onnx-mlir only
int onnxOpTransformThreshold;                          // onnx-mlir only
bool onnxOpTransformReport;                            // onnx-mlir only
bool enableParallel;                                   // onnx-mlir only
bool disableSimdOption;                                // onnx-mlir only
bool enableFastMathOption;                             // onnx-mlir only
bool disableRecomposeOption;                           // onnx-mlir only
bool enableConvTransposeDecomposeOption;               // onnx-mlir only
bool enableSimdDataLayout;                             // onnx-mlir only
bool verifyInputTensors;                               // onnx-mlir only
bool allowSorting;                                     // onnx-mlir only
std::vector<std::string> reportHeapBefore;             // onnx-mlir only
std::vector<std::string> reportHeapAfter;              // onnx-mlir only
std::string modelTag;                                  // onnx-mlir only
bool enableConvOptPass;                                // onnx-mlir only
bool disableConstantProp;                              // onnx-mlir only
std::vector<std::string> extraLibPaths;                // onnx-mlir only
std::vector<std::string> extraLibs;                    // onnx-mlir only
ProfileIRs profileIR;                                  // onnx-mlir only
OptReport optReport;                                   // onnx-mlir only
bool useOldBufferization;                              // onnx-mlir only
bool enableTiming;                                     // onnx-mlir only
bool enableBoundCheck;                                 // onnx-mlir only
bool split_input_file;                                 // onnx-mlir-opt only
bool verify_diagnostics;                               // onnx-mlir-opt only
bool verify_passes;                                    // onnx-mlir-opt only
bool allowUnregisteredDialects;                        // onnx-mlir-opt only

// Category for common options shared between onnx-mlir and onnx-mlir-opt.
llvm::cl::OptionCategory OnnxMlirCommonOptions("common options",
    "These are options shared between onnx-mlir and onnx-mlir-opt.");

// Category for options for onnx-mlir only.
llvm::cl::OptionCategory OnnxMlirOptions(
    "onnx-mlir options", "These are onnx-mlir frontend options.");

// Category for options for onnx-mlir-opt only.
llvm::cl::OptionCategory OnnxMlirOptOptions(
    "onnx-mlir-opt options", "These are onnx-mlir-opt frontend options.");

// Common options shared between onnx-mlir and onnx-mlir-opt
static llvm::cl::opt<std::string, true> inputFilenameOpt(llvm::cl::Positional,
    llvm::cl::desc("<input file>"),
    llvm::cl::value_desc("Default read from stdin"),
    llvm::cl::location(inputFilename), llvm::cl::init("-"),
    llvm::cl::cat(OnnxMlirCommonOptions));

static llvm::cl::opt<std::string, true> outputBaseNameOpt("o",
    llvm::cl::desc("For onnx-mlir, specify the base path for output file, "
                   "extension will be added.\nDefault is input filename "
                   "without the extension, or \"stdin\" if input is stdin.\n"
                   "For onnx-mlir-opt, specify the output filename. Default is "
                   "stdout."),
    llvm::cl::value_desc("path"), llvm::cl::location(outputBaseName),
    llvm::cl::init("-"), llvm::cl::cat(OnnxMlirCommonOptions),
    llvm::cl::ValueRequired);

static llvm::cl::list<accel::Accelerator::Kind,
    std::vector<accel::Accelerator::Kind>>
    maccelOpt("maccel",
        llvm::cl::desc("Specify an accelerator to generate code for."),
        llvm::cl::location(maccel),
        // clang-format off
        llvm::cl::values(
          APPLY_TO_ACCELERATORS(CREATE_ACCEL_CL_ENUM)
          clEnumValN(accel::Accelerator::Kind::NONE, "NONE", "No accelerator")
        ),
        // clang-format on
        llvm::cl::cat(OnnxMlirCommonOptions), llvm::cl::ValueRequired);

static llvm::cl::opt<OptLevel, true> OptimizationLevelOpt(
    llvm::cl::desc("Levels:"),
    llvm::cl::values(clEnumVal(O0, "Optimization level 0 (default)."),
        clEnumVal(O1, "Optimization level 1."),
        clEnumVal(O2, "Optimization level 2."),
        clEnumVal(O3, "Optimization level 3, SIMD is enabled.")),
    llvm::cl::location(OptimizationLevel), llvm::cl::init(O0),
    llvm::cl::cat(OnnxMlirCommonOptions));

static llvm::cl::opt<std::string, true> mtripleOpt("mtriple",
    llvm::cl::desc("Override target triple for module."),
    llvm::cl::value_desc("LLVM target triple"), llvm::cl::location(mtriple),
    llvm::cl::init(kDefaultTriple), llvm::cl::cat(OnnxMlirCommonOptions),
    llvm::cl::ValueRequired);

static llvm::cl::opt<std::string, true> mcpuOpt("mcpu",
    llvm::cl::desc("Target cpu."),
    llvm::cl::value_desc("Target a specific CPU type"),
    llvm::cl::location(mcpu), llvm::cl::cat(OnnxMlirCommonOptions),
    llvm::cl::ValueRequired);

static llvm::cl::opt<float, true> nnpaEpsilonOpt("nnpa-epsilon",
    // TODO: what text should go here.
    llvm::cl::desc("A value added to inputs during computations to prevent "
                   "undefined mathematical operations, \n"
                   "such as division by zero or logarithms of zero. Default "
                   "value set to 1e-5."),
    llvm::cl::value_desc("Float value"), llvm::cl::location(nnpaEpsilon),
    llvm::cl::cat(OnnxMlirCommonOptions), llvm::cl::init(1e-5));

static llvm::cl::opt<std::string, true> marchOpt("march",
    llvm::cl::desc("Target architecture to generate code for."),
    llvm::cl::value_desc("Target a specific architecture type"),
    llvm::cl::location(march), llvm::cl::cat(OnnxMlirCommonOptions),
    llvm::cl::ValueRequired);

static llvm::cl::opt<InstrumentStages, true> instrumentStageOpt(
    "instrument-stage", llvm::cl::desc("Specify stage to be instrumented:"),
    llvm::cl::location(instrumentStage),
    llvm::cl::values(APPLY_TO_NO_ACCELERATORS(DEFAULT_INSTRUMENTSTAGE_CL_ENUM)
            APPLY_TO_ACCELERATORS(ACCEL_INSTRUMENTSTAGE_CL_ENUM)),
    llvm::cl::init(Onnx), llvm::cl::cat(OnnxMlirCommonOptions));

static llvm::cl::opt<bool, true> onnxConstPropRoundFPToIntOpt(
    "onnx-const-prop-round-fp-to-int",
    llvm::cl::desc("If true constant propagates onnx.Cast from a floating "
                   "point type to an integer type by rounding to nearest, "
                   "ties to even.\nIf false truncates towards zero."),
    llvm::cl::location(onnxConstPropRoundFPToInt), llvm::cl::init(false),
    llvm::cl::cat(OnnxMlirCommonOptions));

static llvm::cl::opt<int, true> onnxConstPropExpansionBoundOpt(
    "onnx-const-prop-expansion-bound",
    llvm::cl::desc(
        "ONNX dialect constant propagation maximum expansion factor\n"
        "Constants are not propagated if their bytes size exceed "
        "the aggregate operands' sizes by more than this factor\n"
        "Set to -1 to always propagate, which is the default."),
    llvm::cl::location(onnxConstPropExpansionBound), llvm::cl::init(-1),
    llvm::cl::cat(OnnxMlirCommonOptions));

static llvm::cl::list<std::string, std::vector<std::string>>
    onnxConstPropDisablePatternsOpt("onnx-const-prop-disable-pattern",
        llvm::cl::desc("Named constant propagation pattern to disable.\n"
                       "Repeat the flag to disable multiple patterns."),
        llvm::cl::value_desc("named constant propagation pattern to disable"),
        llvm::cl::location(onnxConstPropDisablePatterns),
        llvm::cl::cat(OnnxMlirCommonOptions));

static llvm::cl::opt<bool, true> enableONNXHybridPassOpt("onnx-hybrid-pass",
    llvm::cl::desc("Enable ONNX hybrid pass (default=true).\n"
                   "Set to 'false' if you want to disable ONNX hybrid pass."),
    llvm::cl::location(enableONNXHybridPass), llvm::cl::init(true),
    llvm::cl::cat(OnnxMlirCommonOptions));

static llvm::cl::list<std::string, std::vector<std::string>>
    functionsToDecomposeOpt("functions-to-decompose",
        llvm::cl::desc("Specify ONNX functions to decompose."),
        llvm::cl::location(functionsToDecompose),
        llvm::cl::cat(OnnxMlirCommonOptions));

static llvm::cl::opt<bool, true> disableKrnlOpFusionOpt(
    "disable-krnl-op-fusion",
    llvm::cl::desc("Disable op fusion in onnx-to-krnl pass (default=false).\n"
                   "Set to 'true' if you want to disable fusion."),
    llvm::cl::location(disableKrnlOpFusion), llvm::cl::init(false),
    llvm::cl::cat(OnnxMlirCommonOptions));

static llvm::cl::opt<bool, true> disable_quantization_zero_point(
    "disable-quantization-zero-point",
    llvm::cl::desc(
        "Disable the use of zero-point in quantization (default=false).\n"
        "Set to 'true' if you want to disable the use of zero-point\n"
        "in dyn/static quantization/dequantization."),
    llvm::cl::location(disableQuantZeroPoint), llvm::cl::init(false),
    llvm::cl::cat(OnnxMlirCommonOptions));

static llvm::cl::opt<bool, true> enableKrnlBufferReuseOpt(
    "enable-krnl-buffer-reuse",
    llvm::cl::desc("enable buffer reuse within an op in onnx-to-krnl pass "
                   "(default=false).\n"
                   "Set to 'true' if you want to enable buffer reuse."),
    llvm::cl::location(enableKrnlBufferReuse), llvm::cl::init(false),
    llvm::cl::cat(OnnxMlirCommonOptions));

static llvm::cl::opt<bool, true> enableSafeCodeGenOpt("enable-safe-code-gen",
    llvm::cl::desc("enable extra runtime check to be created in code gen. "
                   "Such check will have cost at runtime, and is not needed if"
                   "the model and the data are correct."
                   "Failure of check will trigger assertion error."
                   "(default=false).\n"
                   "Set to 'true' if you want to enable the check."),
    llvm::cl::location(enableSafeCodeGen), llvm::cl::init(false),
    llvm::cl::cat(OnnxMlirCommonOptions));

static llvm::cl::opt<bool, true> disableMemRefPrefetchOpt(
    "disable-memref-prefetch",
    llvm::cl::desc("Disable generation of memref.prefetch (default=false).\n"
                   "Set to 'true' if you want to disable prefetch."),
    llvm::cl::location(disableMemRefPrefetch), llvm::cl::init(false),
    llvm::cl::cat(OnnxMlirCommonOptions));

static llvm::cl::opt<bool, true> disableRecomposeOptionOpt("disable-recompose",
    llvm::cl::desc("Disable recomposition of ONNX operations."),
    llvm::cl::location(disableRecomposeOption), llvm::cl::init(false),
    llvm::cl::cat(OnnxMlirOptions));

static llvm::cl::opt<bool, true> disableConvTranposeDecomposeOptionOpt(
    "enable-convtranspose-decompose",
    llvm::cl::desc("Enable decomposition of ONNX ConvTranspose operator."),
    llvm::cl::location(enableConvTransposeDecomposeOption),
    llvm::cl::init(false), llvm::cl::cat(OnnxMlirCommonOptions));

static llvm::cl::opt<bool, true> enableConvTranposeDecomposeTo4ConvOptionOpt(
    "enable-convtranspose-decompose-phased-conv",
    llvm::cl::desc("Enable decomposition of ONNX ConvTranspose operator to 4 "
                   "phased Conv."),
    llvm::cl::location(enableConvTranposeDecomposeToPhasedConv),
    llvm::cl::init(false), llvm::cl::cat(OnnxMlirCommonOptions));

static llvm::cl::opt<bool, true> enableQuarkQuantizerLegalizationOptionOpt(
    "enable-quark-quantizer-legalization",
    llvm::cl::desc("Enable legalization of ONNX models quantized by quark."),
    llvm::cl::location(enableQuarkQuantizerLegalization), llvm::cl::init(false),
    llvm::cl::cat(OnnxMlirCommonOptions));

// Options for onnx-mlir only
static llvm::cl::opt<EmissionTargetType, true> emissionTargetOpt(
    llvm::cl::desc("Choose target to emit:"),
    llvm::cl::location(emissionTarget),
    llvm::cl::values(
        clEnumVal(EmitONNXBasic,
            "Ingest ONNX and emit the basic ONNX operations without "
            "inferred shapes."),
        clEnumVal(
            EmitONNXIR, "Ingest ONNX and emit corresponding ONNX dialect."),
        clEnumVal(EmitMLIR,
            "Lower the input to MLIR built-in transformation dialect."),
        clEnumVal(
            EmitLLVMIR, "Lower the input to LLVM IR (LLVM MLIR dialect)."),
        clEnumVal(EmitObj, "Compile the input into a object file."),
        clEnumVal(
            EmitLib, "Compile the input into a shared library (default)."),
        clEnumVal(EmitJNI, "Compile the input into a jar file.")),
    llvm::cl::init(EmitLib), llvm::cl::cat(OnnxMlirOptions));

static llvm::cl::opt<bool, true> invokeOnnxVersionConverterOpt(
    "invokeOnnxVersionConverter",
    llvm::cl::desc("Call onnx version converter to convert ONNX model to "
                   "current version."),
    llvm::cl::location(invokeOnnxVersionConverter), llvm::cl::init(false),
    llvm::cl::cat(OnnxMlirOptions));

static llvm::cl::opt<bool, true> preserveLocationsOpt("preserveLocations",
    llvm::cl::desc("Emit location data."),
    llvm::cl::location(preserveLocations), llvm::cl::init(false),
    llvm::cl::cat(OnnxMlirOptions));

static llvm::cl::opt<bool, true> printIROpt("printIR",
    llvm::cl::desc("Print the IR to stdout:."), llvm::cl::location(printIR),
    llvm::cl::init(false), llvm::cl::cat(OnnxMlirOptions));

static llvm::cl::opt<bool, true> printBytecodeOpt("printBytecode",
    llvm::cl::desc("print bytecode to stdout:"),
    llvm::cl::location(printBytecode), llvm::cl::init(false),
    llvm::cl::cat(OnnxMlirOptions));

static llvm::cl::opt<bool, true> doNotEmitFullMLIRCodeOpt(
    "do-not-emit-full-mlir-code",
    llvm::cl::desc(
        "Do not emit the MLIR the constant values are embeded "
        "(<name>onnx.mlir). Emit only the MLIR without the constants "
        "(<name>.tmp). Need to be used with emitting MLIR options such as "
        "--EmitONNXIR and --EmitMLIR."),
    llvm::cl::location(doNotEmitFullMLIRCode), llvm::cl::init(false),
    llvm::cl::cat(OnnxMlirOptions));

static llvm::cl::opt<bool, true> preserveBitcodeOpt("preserveBitcode",
    llvm::cl::desc("Preserve the bitcode files (optimized and unoptimized)."),
    llvm::cl::location(preserveBitcode), llvm::cl::init(false),
    llvm::cl::cat(OnnxMlirOptions));

static llvm::cl::opt<bool, true> preserveLLVMIROpt("preserveLLVMIR",
    llvm::cl::desc("Preserve the LLVMIR files."),
    llvm::cl::location(preserveLLVMIR), llvm::cl::init(false),
    llvm::cl::cat(OnnxMlirOptions));

static llvm::cl::opt<bool, true> preserveMLIROpt("preserveMLIR",
    llvm::cl::desc("Preserve the MLIR files (input and llvm)."),
    llvm::cl::location(preserveMLIR), llvm::cl::init(false),
    llvm::cl::cat(OnnxMlirOptions));

static llvm::cl::opt<bool, true> useOnnxModelTypesOpt("useOnnxModelTypes",
    llvm::cl::desc("Use types and shapes from ONNX model."),
    llvm::cl::location(useOnnxModelTypes), llvm::cl::init(true),
    llvm::cl::cat(OnnxMlirOptions));

static llvm::cl::opt<int, true> repeatOnnxTransformOpt("repeatOnnxTransform",
    llvm::cl::desc("Invoke extra onnx transform pass(shape inference, constant "
                   "and etc.)."),
    llvm::cl::location(repeatOnnxTransform), llvm::cl::init(0),
    llvm::cl::cat(OnnxMlirOptions));

static llvm::cl::opt<std::string, true> shapeInformationOpt("shapeInformation",
    llvm::cl::desc(
        "Custom shapes for the inputs of the ONNX model, e.g. setting "
        "static "
        "shapes for dynamic inputs.\n"
        "\"value\" is in the format of "
        "\"INPUT_ID1:D1xD2x...xDn,INPUT_ID2:D1xD2x...xDn, ...\",\n"
        "where \"INPUT_ID1, INPUT_ID2, ...\" are input indices (starting "
        "from "
        "0 or being -1 for all input indices), and\n"
        "\"D1, D2, ...\" are dimension sizes (positive integers or -1 for "
        "unknown dimensions)."),
    llvm::cl::value_desc("value"), llvm::cl::location(shapeInformation),
    llvm::cl::cat(OnnxMlirOptions));

static llvm::cl::opt<std::string, true> dimParamsOpt("dimParams",
    llvm::cl::desc(
        "Custom onnx.dim_params attributes for the inputs of the ONNX "
        "model "
        "for specifying relationship among dynamic dimensions of the "
        "inputs.\n"
        "\"value\" is in the format of "
        "\"INPUT_ID1:D1=S1,D2=S2,...,Dn=Sn|INPUT_ID2:D1=T1,D2=T2,...Dn=Tn|"
        "...\" where \"INPUT_ID1, INPUT_ID2, ...\" are input indices "
        "(starting from 0 or being -1 for all input indices), and\n"
        "\"S1, S2, ...\" and \"T2, T2, ...\" are symbols to specify that "
        "same "
        "symbols have the same value. "
        "All dimensions of onnx.dim_params for a specified input index in "
        "the original onnx model are cleared and replaced by this option. "
        "onnx.dim_params for other input indices in the original onnx "
        "model "
        "are not cleared"),
    llvm::cl::value_desc("value"), llvm::cl::location(dimParams),
    llvm::cl::cat(OnnxMlirOptions));

// Default value is defined by the OnnxMlirEnvOptionName constant string
// variable, but the default setting mechanism here cannot be used here as
// we need to evaluate this value prior to the compiler options being set.
// Proper handling of the value of this compiler option is set by the
// calling the parseCustomEnvFlagsCommandLineOption(...) function.
static llvm::cl::opt<std::string, true> customEnvFlagsOpt("customEnvFlags",
    llvm::cl::desc("Override default option env var OnnxMlirEnvOptionName: "
                   "ONNX_MLIR_FLAGS."),
    llvm::cl::value_desc("option env var"), llvm::cl::location(customEnvFlags),
    llvm::cl::cat(OnnxMlirOptions));

static llvm::cl::opt<ModelSize, true> modelSizeOpt("modelSize",
    llvm::cl::desc("Model to generate code:"),
    llvm::cl::value_desc("Only support small or large"),
    llvm::cl::location(modelSize),
    llvm::cl::values(
        clEnumVal(small, "Generate code for the small model. "
                         "No special treatment at this moment. This is the "
                         "default code model."),
        clEnumVal(large,
            "Generate code for the large model. "
            "Global constants are put into large read-only data section.")),
    llvm::cl::init(small), llvm::cl::cat(OnnxMlirOptions),
    llvm::cl::ValueRequired);

static llvm::cl::opt<std::string, true> externalDataDirOpt("external-data-dir",
    llvm::cl::desc(
        "ONNX constant initializers can be stored in a separate file. "
        "The filename is stored in the ONNX model without a path. By default "
        "the path is the same folder as the ONNX model. This allows that "
        "default to be overridden.\n"
        "Default is empty (use default)."),
    llvm::cl::location(externalDataDir), llvm::cl::init(""),
    llvm::cl::cat(OnnxMlirOptions));

static llvm::cl::opt<bool, true> storeConstantsToFileOpt(
    "store-constants-to-file",
    llvm::cl::desc(
        "Constants will be stored on a binary file instead of be embedded "
        "into the model.so when compiling a big model.\nThe binary file is "
        "in "
        "the same folder as the model.so and has the same name as the "
        "model "
        "with the extension of .constants.bin.\nFor inference, "
        "model.constants.bin must be at the same folder as the inference "
        "program.\nIf model.constants.bin is at another folder, use the "
        "environment variable OM_CONSTANT_PATH to set the constant "
        "folder.\n"
        "When using this option, two other options "
        "constants-to-file-single-threshold and "
        "constants-to-file-total-threshold can be used to fine-tune the "
        "amount "
        "of constants stored on the file.\n"
        "Default is True."),
    llvm::cl::location(storeConstantsToFile), llvm::cl::init(true),
    llvm::cl::cat(OnnxMlirOptions));

static llvm::cl::opt<float, true> constantsToFileTotalThresholdOpt(
    "constants-to-file-total-threshold",
    llvm::cl::desc(
        "Put global constants to a file if the total size in "
        "bytes of constants is greater than this threshold.\n"
        "store-constants-to-file must be enabled for this to be "
        "effective.\n"
        "Only count constants whose size is greater than "
        "constants-to-file-single-threshold. Value is in GB. Default is "
        "1.5GB."),
    llvm::cl::location(constantsToFileTotalThreshold), llvm::cl::init(1.5),
    llvm::cl::cat(OnnxMlirOptions));

static llvm::cl::opt<float, true> constantsToFileSingleThresholdOpt(
    "constants-to-file-single-threshold",
    llvm::cl::desc(
        "Put global constants to a file if a single constant's size in "
        "bytes is greater than this threshold.\n"
        "store-constants-to-file must be enabled for this to be "
        "effective.\n"
        "Total sizes in bytes of satisfied constants must be greater than "
        "constants-to-file-total-threshold. Value is in KB. Default is "
        "1KB."),
    llvm::cl::location(constantsToFileSingleThreshold), llvm::cl::init(1.0),
    llvm::cl::cat(OnnxMlirOptions));

static llvm::cl::opt<bool, true> VerboseOutputOpt("v",
    llvm::cl::desc("Use verbose output."), llvm::cl::location(VerboseOutput),
    llvm::cl::init(false), llvm::cl::cat(OnnxMlirOptions));

static llvm::cl::list<std::string, std::vector<std::string>> XoptOpt("Xopt",
    llvm::cl::desc("Arguments to forward to LLVM's 'opt' option processing "
                   "multiple arguments to 'opt' need to be pass with "
                   "separate 'Xopt'.\n"
                   "For example, '-Xopt opt1 -Xopt opt2 ...'"),
    llvm::cl::value_desc("A valid LLVM's 'opt' option"),
    llvm::cl::location(Xopt), llvm::cl::cat(OnnxMlirOptions), llvm::cl::Hidden,
    llvm::cl::ValueRequired, llvm::cl::ZeroOrMore, llvm::cl::CommaSeparated);

static llvm::cl::list<std::string, std::vector<std::string>> XllcOpt("Xllc",
    llvm::cl::desc("Arguments to forward to LLVM's 'llc' option processing "
                   "multiple arguments to 'llc' need to be pass with "
                   "separate 'Xllc'.\n"
                   "For example, '-Xllc opt1 -Xllc opt2 ...'"),
    llvm::cl::value_desc("A valid LLVM's 'llc' option"),
    llvm::cl::location(Xllc), llvm::cl::cat(OnnxMlirOptions), llvm::cl::Hidden,
    llvm::cl::ValueRequired, llvm::cl::ZeroOrMore, llvm::cl::CommaSeparated);

static llvm::cl::opt<std::string, true> mllvmOpt("mllvm",
    llvm::cl::desc("Arguments to forward to LLVM's 'opt' and 'llc' option "
                   "processing."),
    llvm::cl::value_desc("A valid LLVM's 'opt' and 'llc' option"),
    llvm::cl::location(mllvm), llvm::cl::cat(OnnxMlirOptions), llvm::cl::Hidden,
    llvm::cl::ValueRequired);

static llvm::cl::opt<std::string, true> instrumentOpsOpt("instrument-ops",
    llvm::cl::desc("Specify operations to be instrumented:\n"
                   "\"NONE\" or \"\" for no instrument (default).\n"
                   "\"ALL\" for instrument of all ops.\n"
                   "\"ops1,ops2, ...\" for the multiple ops.\n"
                   "e.g. \"onnx.Conv,onnx.Add\" for Conv and Add ops.\n"
                   "Asterisk is also available.\n"
                   "e.g. \"onnx.*\" for all onnx operations.\n"),
    llvm::cl::location(instrumentOps), llvm::cl::init(""),
    llvm::cl::cat(OnnxMlirOptions));

static llvm::cl::bits<InstrumentActions, unsigned> instrumentControlBitsOpt(
    llvm::cl::desc("Specify what instrumentation actions at runtime:"),
    llvm::cl::location(instrumentControlBits),
    llvm::cl::values(
        clEnumVal(InstrumentBeforeOp, "insert instrument before op,"),
        clEnumVal(InstrumentAfterOp, "insert instrument after op,"),
        clEnumVal(
            InstrumentReportTime, "instrument runtime reports time usage,"),
        clEnumVal(InstrumentReportMemory,
            "instrument runtime reports memory usage.")),
    llvm::cl::cat(OnnxMlirOptions));

static llvm::cl::opt<std::string, true> parallelizeOpsOpt("parallelize-ops",
    llvm::cl::desc("Specify explicitly which operations to parallelize:\n"
                   "\"ALL\" or \"\" for all available operations (default).\n"
                   "\"NONE\" for no instrument.\n"
                   "\"ops1,ops2, ...\" for the multiple ops.\n"
                   "e.g. \"onnx.MatMul,onnx.Add\" for MatMul and Add ops.\n"
                   "Asterisk is also available.\n"
                   "e.g. \"onnx.*\" for all onnx operations.\n"),
    llvm::cl::location(parallelizeOps), llvm::cl::init(""),
    llvm::cl::cat(OnnxMlirOptions));

static llvm::cl::opt<std::string, true> instrumentSignatureOpt(
    "instrument-signature",
    llvm::cl::desc("Specify which high-level operations should print their"
                   " input type(s) and shape(s)\n"
                   "\"ALL\" or \"\" for all available operations.\n"
                   "\"NONE\" for no instrument (default).\n"
                   "\"ops1,ops2, ...\" for the multiple ops.\n"
                   "e.g. \"onnx.MatMul,onnx.Add\" for MatMul and Add ops.\n"
                   "Asterisk is also available.\n"
                   "e.g. \"onnx.*\" for all onnx operations.\n"),
    llvm::cl::location(instrumentSignatures), llvm::cl::init("NONE"),
    llvm::cl::cat(OnnxMlirOptions));

static llvm::cl::opt<std::string, true> ONNXOpStatsOpt("onnx-op-stats",
    llvm::cl::desc("Report the occurrence frequency of ONNX ops in JSON or "
                   "TXT format:\n"
                   "\"TXT\" for report as text,\n"
                   "\"JSON\" for report as JSON.\n"
                   "Requires targets like --EmitMLIR, --EmitLLVMIR, or "
                   "binary-generating "
                   "commands."),
    llvm::cl::location(ONNXOpStats), llvm::cl::init(""),
    llvm::cl::cat(OnnxMlirOptions));

static llvm::cl::opt<int, true> onnxOpTransformThresholdOpt(
    "onnx-op-transform-threshold",
    llvm::cl::desc(
        "Max iteration for dynamic op transform passes (default=3).\n"
        "If set to 0, onnxOpTransformPass will be disabled, and\n"
        "static iteration will be used."),
    llvm::cl::location(onnxOpTransformThreshold), llvm::cl::init(3),
    llvm::cl::cat(OnnxMlirOptions));

static llvm::cl::opt<bool, true> onnxOpTransformReportOpt(
    "onnx-op-transform-report",
    llvm::cl::desc("Report diagnostic info for ONNX op "
                   "transform/optimization passes."),
    llvm::cl::location(onnxOpTransformReport), llvm::cl::init(false),
    llvm::cl::cat(OnnxMlirOptions));

static llvm::cl::opt<bool, true> enableParallelOpt("parallel",
    llvm::cl::desc("Enable parallelization (default=false)\n"
                   "Set to 'true' if you want to enable parallelization."),
    llvm::cl::location(enableParallel), llvm::cl::init(false),
    llvm::cl::cat(OnnxMlirOptions));

static llvm::cl::opt<bool, true> disableSimdOptionOpt("disable-simd",
    llvm::cl::desc("Disable SIMD optimizations (default=false). Set to `true` "
                   "to disable SIMD at O3."),
    llvm::cl::location(disableSimdOption), llvm::cl::init(false),
    llvm::cl::cat(OnnxMlirOptions));

static llvm::cl::opt<bool, true> enableFastMathOptionOpt("enable-fast-math",
    llvm::cl::desc(
        "Enable fast math optimizations (default=false). Set to `true` "
        "to enable fast math options at O3."),
    llvm::cl::location(enableFastMathOption), llvm::cl::init(false),
    llvm::cl::cat(OnnxMlirOptions));

static llvm::cl::opt<bool, true> enableSimdDataLayoutOpt("simd-data-layout",
    llvm::cl::desc("Enable SIMD optimization for convolution (default=false).\n"
                   "Set to 'true' if you want to enable SIMD optimizations."),
    llvm::cl::location(enableSimdDataLayout), llvm::cl::init(false),
    llvm::cl::cat(OnnxMlirOptions));

llvm::cl::opt<std::string, true> opsForCallOpt("ops-for-call",
    llvm::cl::desc(
        "Specify which ops are lowered to knrl.call instead of "
        "krnl loops. op name are used to check against this option.\n"
        "Names of opa are separated with space. "
        "Example: ops-for-call=Conv MatMul.\n"
        "The regex match will be used to check against op name."),
    llvm::cl::location(opsForCall), llvm::cl::init(""),
    llvm::cl::cat(OnnxMlirOptions));

static llvm::cl::opt<bool, true> verifyInputTensorsOpt("verifyInputTensors",
    llvm::cl::desc("Verify input tensors whenever the entry point function "
                   "is called.\n"
                   "Data type and shape are verified. Enable this may "
                   "introduce overhead "
                   "at runtime."),
    llvm::cl::location(verifyInputTensors), llvm::cl::init(false),
    llvm::cl::cat(OnnxMlirOptions));

static llvm::cl::opt<bool, true> allowSortingOpt("allowSorting",
    llvm::cl::desc("Perform topological sort on onnx graph."),
    llvm::cl::location(allowSorting), llvm::cl::init(true),
    llvm::cl::cat(OnnxMlirOptions));

static llvm::cl::list<std::string, std::vector<std::string>>
    reportHeapBeforeOpt("report-heap-before",
        llvm::cl::desc("A list of names of passes.\n"
                       "Before each heap statistics are dumped to "
                       "<output-files-base-path>.heap.log."),
        llvm::cl::location(reportHeapBefore), llvm::cl::cat(OnnxMlirOptions));

static llvm::cl::list<std::string, std::vector<std::string>> reportHeapAfterOpt(
    "report-heap-after",
    llvm::cl::desc("A list of names of passes.\n"
                   "After each heap statistics are dumped to "
                   "<output-files-base-path>.heap.log."),
    llvm::cl::location(reportHeapAfter), llvm::cl::cat(OnnxMlirOptions));

static llvm::cl::opt<std::string, true> modelTagOpt("tag",
    llvm::cl::desc(
        "Set a tag that will be used to postfix symbols in the generated "
        "LLVMIR to make the symbols unique across multiple generated "
        "models.\n"
        "By default, use the filename (without extension) of the input "
        "onnx "
        "model or the value passed to `-o`.\nThe tag will be appended to "
        "global variable and function names. For backward compatibility, "
        "each "
        "function has two versions with the same signature and doing the "
        "same "
        "computation.\nFor example, we will have two entry points: "
        "`run_main_graph` and `run_main_graph_tag`, where `run_main_graph` "
        "is just a wrapper of `run_main_graph_tag`.\nUsers can call one of "
        "the entry points and expect the same result.\nPassing `NONE` to "
        "`--tag` will disable tag completely, meaning no tag is appended "
        "to "
        "the symbols."),
    llvm::cl::value_desc("a string that matches regex ([0-9a-z_.-]+)"),
    llvm::cl::location(modelTag), llvm::cl::init(""),
    llvm::cl::cat(OnnxMlirOptions));

static llvm::cl::opt<bool, true> enableConvOptPassOpt("enable-conv-opt-pass",
    llvm::cl::desc("Enable the ConvOptPass. Default is true."),
    llvm::cl::location(enableConvOptPass), llvm::cl::init(true),
    llvm::cl::cat(OnnxMlirOptions));

static llvm::cl::opt<bool, true> disableConstantPropOpt("disable-constant-prop",
    llvm::cl::desc("Disable Constant Propagation (default is false).\n"
                   "Set to 'true' to disable Constant Propagation."),
    llvm::cl::location(disableConstantProp), llvm::cl::init(false),
    llvm::cl::cat(OnnxMlirCommonOptions));

static llvm::cl::opt<uint64_t, true> compilation_num_threads("j",
    llvm::cl::desc("Use <int> threads for compilation. The default value is "
                   "0, which spawns threads for all available CPUs.\n"),
    llvm::cl::location(compilationNumThreads), llvm::cl::init(0),
    llvm::cl::cat(OnnxMlirCommonOptions));

static llvm::cl::list<std::string, std::vector<std::string>> extraLibPathsOpt(
    "L",
    llvm::cl::desc(
        "Specify extra directories for libraries when compiling "
        "an onnx model. Will be add used as -L in the linkage step.\n"
        "Each directory can be specified with one extra-lib-dirs."),
    llvm::cl::location(extraLibPaths), llvm::cl::Prefix,
    llvm::cl::cat(OnnxMlirOptions));

static llvm::cl::list<std::string, std::vector<std::string>> extraLibsOpt("l",
    llvm::cl::desc("Specify extra libraries when compiling an onnx model."
                   "Will be add used as -l in the linkage step.\n"
                   "Each lib can be specified with one extra-libs."),
    llvm::cl::location(extraLibs), llvm::cl::Prefix,
    llvm::cl::cat(OnnxMlirOptions));

static llvm::cl::opt<ProfileIRs, true> profileIROpt("profile-ir",
    llvm::cl::desc("Profile operations in an IR:"),
    llvm::cl::location(profileIR),
    llvm::cl::values(clEnumVal(None, "No profiling. Default value."),
        clEnumVal(
            Onnx, "Profile operations in ONNXIR generated by --EmitONNXIR.")
            APPLY_TO_ACCELERATORS(ACCEL_PROFILEIR_CL_ENUM)),
    llvm::cl::init(ProfileIRs::None), llvm::cl::cat(OnnxMlirOptions));

static llvm::cl::opt<OptReport, true> optReportOpt("opt-report",
    llvm::cl::desc("Provide information on a specific compiler optimization:"),
    llvm::cl::location(optReport),
    llvm::cl::values(clEnumVal(NoReport, "No report. Default value."),
        clEnumVal(Parallel,
            "Provide report on how OMP Parallel is applied to ONNX ops."),
        clEnumVal(Simd, "Provide report on how SIMD is applied to ONNX ops.")
            APPLY_TO_ACCELERATORS(ACCEL_OPTREPORT_CL_ENUM)),
    llvm::cl::init(OptReport::NoReport), llvm::cl::cat(OnnxMlirOptions));

static llvm::cl::opt<bool, true> enable_timing("enable-timing",
    llvm::cl::desc("Enable compile timing (default is false)\n"
                   "Set to 'true' if you want to enable compile timing."),
    llvm::cl::location(enableTiming), llvm::cl::init(false),
    llvm::cl::cat(OnnxMlirOptions));

static llvm::cl::opt<bool, true> enable_bound_check("enable-bound-check",
    llvm::cl::desc(
        "Enable runtime bound check for memrefs (default is false).\n"
        "Set to 'true' if you want to enable the check."),
    llvm::cl::location(enableBoundCheck), llvm::cl::init(false),
    llvm::cl::cat(OnnxMlirOptions));

#if defined(_DEBUG)
// Option only available in debug mode: set using command options.
static llvm::cl::opt<bool, true> test_compiler_opt("test-compiler-opt",
    llvm::cl::desc(
        "Help compiler writers test a new (small) optimization. When "
        "false, "
        "the old approach should be used.\nWhen true, the new opt should "
        "be "
        "used. Utilities such as CheckONNXModel.py can then verify that "
        "the "
        "new opt deliver the same results.\n"
        "E.g. CheckONNXModel.py -m test.mlir -t -O3 -a "
        "test-compiler-opt=true.\n"
        "Once the new opt works, it should not rely this option any more.\n"
        "Only defined in DEBUG build and default to false.\n"),
    llvm::cl::location(debugTestCompilerOpt), llvm::cl::init(false),
    llvm::cl::cat(OnnxMlirOptions));
bool debugTestCompilerOpt;
#else
// Option only available in debug mode: disable when not in debug.
bool debugTestCompilerOpt = false;
#endif

// Options for onnx-mlir-opt only
static llvm::cl::opt<bool, true> split_input_file_opt("split-input-file",
    llvm::cl::desc("Split the input file into pieces and process each "
                   "chunk independently."),
    llvm::cl::location(split_input_file), llvm::cl::init(false),
    llvm::cl::cat(OnnxMlirOptOptions));

static llvm::cl::opt<bool, true> verify_diagnostics_opt("verify-diagnostics",
    llvm::cl::desc("Check that emitted diagnostics match "
                   "expected-* lines on the corresponding line."),
    llvm::cl::location(verify_diagnostics), llvm::cl::init(false),
    llvm::cl::cat(OnnxMlirOptOptions));

static llvm::cl::opt<bool, true> verify_passes_opt("verify-each",
    llvm::cl::desc("Run the verifier after each transformation pass."),
    llvm::cl::location(verify_passes), llvm::cl::init(true),
    llvm::cl::cat(OnnxMlirOptOptions));

static llvm::cl::opt<bool, true> allowUnregisteredDialectsOpt(
    "allow-unregistered-dialect",
    llvm::cl::desc("Allow operation with no registered dialects."),
    llvm::cl::location(allowUnregisteredDialects), llvm::cl::init(false),
    llvm::cl::cat(OnnxMlirOptOptions));

// Removed once the new LLVM bufferization works without performance
// regression.
static llvm::cl::opt<bool, true> useOldBufferizationOpt("use-old-bufferization",
    llvm::cl::desc(
        "Enable the old LLVM bufferization mechanism (default=true).\n"
        "This option should be removed once the new LLVM bufferization "
        "works "
        "well in onnx-mlir."),
    llvm::cl::location(useOldBufferization), llvm::cl::init(true),
    llvm::cl::cat(OnnxMlirOptions));

// Configuration states associated with certain options.
// For example, when maccel is specified, NNPA can register
// dependent libdnn.
// This is just a simple string to vector map currently.
// If it gets more complicated in the future, it can be
// replaced by a class of its own.
std::map<std::string, std::vector<std::string>> CompilerConfigMap;
std::map<std::string, std::vector<size_t>> CompilerConfigStack;

// Must match ModelSize enum
const std::string modelSizeStr[] = {"small", "medium", "large", "huge"};

std::string customEnvFlags;

// =============================================================================
// Methods for setting and getting compiler variables.

// The customEnvFlags must be scanned before the normal options.
bool parseCustomEnvFlagsCommandLineOption(
    int argc, const char *const *argv, llvm::raw_ostream *errs) {
  // Use the default ONNX MLIR Environment variable, unless specified
  // otherwise by an argument, see below.
  std::string envVar = OnnxMlirEnvOptionName;
  // VerboseOutput is not yet set, so scan ourselves.
  bool verbose = false;
  // Customized version? -customEnvFlags=val and save its value.
  for (int i = 1; i < argc; ++i) {
    std::string arg(argv[i]);
    if (arg.find("--customEnvFlags") == 0) {
      envVar = arg.substr(sizeof("--customEnvFlags"));
    } else if (arg.find("-customEnvFlags") == 0) {
      envVar = arg.substr(sizeof("-customEnvFlags"));
    } else if (arg.compare("-v") == 0) {
      verbose = true;
    }
  }
  // Check that the env var does not recursively hold another
  // -customEnvFlags.
  const char *envValCstr;
  if ((envValCstr = std::getenv(envVar.c_str()))) {
    std::string envVal(envValCstr);
    if (envVal.find("-customEnvFlags") != std::string::npos) {
      if (errs)
        *errs << "\nWarning: recursive use of --customEnvFlags in "
                 "environment flag not permited\n\n";
      return false;
    }
    if (envVal.find("-v") != std::string::npos)
      verbose = true;
    if (verbose)
      printf("Onnx-mlir default options from '%s' are '%s'.\n", envVar.c_str(),
          envValCstr);
  }
  if (verbose && argc > 0) {
    printf("Onnx-mlir command: %s", argv[0]);
    if (envValCstr)
      printf(" %s", envValCstr);
    for (int i = 1; i < argc; ++i)
      printf(" %s", argv[i]);
    printf("\n");
  }
  // The envVar is verified, use it.
  setCustomEnvVar(envVar);
  return true;
}

// Support for customEnvFlags.
void setCustomEnvVar(const std::string &envVarName) {
  assert(envVarName != "" && "Expecting valid target envVarName description");
  LLVM_DEBUG(
      llvm::dbgs() << DEBUG_TYPE << "Set envVarName\"" << envVarName << "\"\n");
  customEnvFlags = envVarName;
}

void clearCustomEnvVar() { customEnvFlags.clear(); }

std::string getCustomEnvVarOption() {
  return (customEnvFlags != "") ? "--customEnvFlags=" + customEnvFlags : "";
}

// Support for Triple.
void setTargetTriple(const std::string &triple) {
  assert(triple != "" && "Expecting valid target triple description");
  LLVM_DEBUG(llvm::dbgs() << DEBUG_TYPE << "Set triple\"" << triple << "\"\n");
  mtriple = triple;
}

void clearTargetTriple() { mtriple.clear(); }

std::string getTargetTripleOption() {
  std::string targetOptions = "";
  // Command cannot tolerate extra spaces. Add only when needed.
  if (mtriple != "")
    targetOptions = "--mtriple=" + mtriple;
  else if (kDefaultTriple != "")
    targetOptions = "--mtriple=" + kDefaultTriple;
  return targetOptions;
}

// Support for Arch.
void setTargetArch(const std::string &arch) {
  assert(arch != "" && "Expecting valid target arch description");
  LLVM_DEBUG(llvm::dbgs() << DEBUG_TYPE << "Set arch\"" << arch << "\"\n");
  march = arch;
}

void clearTargetArch() { march.clear(); }

std::string getTargetArchOption(bool forLLVMToolchain) {
  // LLVM toolchain wants a --march=systemz for all z machines; the specific
  // Z architecture will be specified with the LLVM Toolchain --mcpu.
  if (forLLVMToolchain) {
    // Handle special case for Z.
    int64_t zArchNum = getZArchNum(march, mcpu);
    if (zArchNum != -1)
      return "--march=systemz";
  }
  return (march != "") ? "--march=" + march : "";
}

// Support for CPU.
void setTargetCPU(const std::string &cpu) {
  assert(cpu != "" && "Expecting valid target cpu description");
  LLVM_DEBUG(llvm::dbgs() << DEBUG_TYPE << "Set CPU\"" << cpu << "\"\n");
  mcpu = cpu;
}

void clearTargetCPU() { mcpu.clear(); }

// As the LLVM tooling for Z may not support the latest, cap it by this
// --mcpu=arch{MAX_LLVM_Z_ARCH_LEVEL} value.
#define MAX_LLVM_Z_ARCH_LEVEL 14

std::string getTargetCPUOption(bool forLLVMToolchain, bool cpuOnly) {
  // With cpu only, return the mcpu value; without it, prepend with "--mcpu=".
  std::string str = (cpuOnly ? "" : "--mcpu=");

  // The LLVM toolchain wants the specific Z architecture to be expressed with
  // the LLVM Toolchain --mcpu. Convert below the --march into their
  // corresponding --mcpu equivalent.
  if (forLLVMToolchain) {
    // Handle special case for Z.
    int64_t zArchNum = getZArchNum(march, mcpu);
    if (zArchNum != -1) {
      // Cap at max supported LLVM level.
      zArchNum = std::min(zArchNum, (int64_t)MAX_LLVM_Z_ARCH_LEVEL);
      return str.append("arch" + std::to_string(zArchNum));
    }
  }
  return (mcpu != "") ? str + mcpu : "";
}

// Support for Accel.
static bool getAccelKindFromString(
    accel::Accelerator::Kind &kind, const std::string &str) {
  // Test each existing accelerator, returning its Kind when found.
  APPLY_TO_ACCELERATORS(ACCEL_CL_ENUM_FROM_STRING, kind, str);
  // No specific accelerator found, check if we have Kind::NONE
  kind = accel::Accelerator::Kind::NONE;
  return str.compare(std::string("NONE")) == 0;
}

// Return 0 on success, nonzero on error.
int setTargetAccel(const std::string &str) {
  assert(str != "" && "Expecting valid accelerator description");
  accel::Accelerator::Kind accelKind;
  if (getAccelKindFromString(accelKind, str)) {
    setTargetAccel(accelKind);
    return 0;
  }
  return 1;
}

void setTargetAccel(const accel::Accelerator::Kind accel) {
  LLVM_DEBUG(llvm::dbgs() << DEBUG_TYPE << "Set accel\"" << accel << "\"\n";);
  // Add accel to maccel.
  maccel.push_back(accel);
}

void clearTargetAccel() {
  LLVM_DEBUG(llvm::dbgs() << DEBUG_TYPE << "Clearing accel\n");
  maccel.clear();
}

std::string getTargetAccel() {
  std::stringstream ss;
  int accelCount = 0;
  for (accel::Accelerator::Kind accel : maccel) {
    if (accelCount++)
      ss << " ";
    ss << "--maccel=" << accel;
  }
  if (!accelCount)
    ss << "--maccel=NONE";
  return ss.str();
}

// Support for Optimization level.
void setOptLevel(const OptLevel level) {
  LLVM_DEBUG(llvm::dbgs() << DEBUG_TYPE << "Set opt level " << level << "\n");
  OptimizationLevel = level;
}

void clearOptLevel() { OptimizationLevel = OptLevel::O0; }

std::string getOptimizationLevelOption() {
  switch (OptimizationLevel) {
  case OptLevel::O0:
    return "-O0";
  case OptLevel::O1:
    return "-O1";
  case OptLevel::O2:
    return "-O2";
  case OptLevel::O3:
    return "-O3";
  }
  llvm_unreachable("Unexpected optimization level");
  return "";
}

// Support for Xopt.
void setXoptOption(const std::vector<std::string> &flags) {
  for (const std::string &flag : flags)
    Xopt.push_back(flag);
}

void clearXoptOption() { Xopt.clear(); }

std::vector<std::string> getXoptOption() {
  if (Xopt.empty())
    return std::vector<std::string>();

  std::vector<std::string> flags;
  for (std::string flag : Xopt)
    flags.push_back(flag);

  return flags;
}

// Support for Xllc.
void setXllcOption(const std::vector<std::string> &flags) {
  for (const std::string &flag : flags)
    Xllc.push_back(flag);
}

void clearXllcOption() { Xllc.clear(); }

std::vector<std::string> getXllcOption() {
  if (Xllc.empty())
    return std::vector<std::string>();

  std::vector<std::string> flags;
  for (std::string flag : Xllc)
    flags.push_back(flag);

  return flags;
}

// Support for LLVM.
void setLLVMOption(const std::string &flag) { mllvm = flag; }
void clearLLVMOption() { mllvm.clear(); }
std::string getLLVMOption() { return (mllvm != "") ? mllvm : std::string(); }

static std::vector<std::string> split(std::string &input) {
  std::stringstream ss(input);
  std::istream_iterator<std::string> begin(ss);
  std::istream_iterator<std::string> end;
  std::vector<std::string> vstrings(begin, end);
  return vstrings;
}

std::vector<std::string> getLLVMOptions() {
  if (mllvm == "")
    return std::vector<std::string>();

  return split(mllvm);
}

// Support for model tag
void setModelTag(const std::string &str) { modelTag = str; }
void clearModelTag() { modelTag = ""; }
std::string getModelTag() { return modelTag; }

// Support for Verbose Option
void setVerboseOption() { VerboseOutput = true; }
void clearVerboseOption() { VerboseOutput = false; }
std::string getVerboseOption() {
  return VerboseOutput ? std::string("-v") : std::string();
}

// =============================================================================
// Methods for OMCompilerOptions

int setCompilerOption(const OptionKind kind, const std::string &val) {
  switch (kind) {
  case OptionKind::TargetTriple:
    setTargetTriple(val);
    break;
  case OptionKind::TargetArch:
    setTargetArch(val);
    break;
  case OptionKind::TargetCPU:
    setTargetCPU(val);
    break;
  case OptionKind::TargetAccel:
    if (setTargetAccel(val) != 0)
      return InvalidCompilerOption;
    break;
  case OptionKind::CompilerOptLevel: {
    int level = atoi(val.c_str());
    if (level < 0 || level > 3)
      return InvalidCompilerOption;
    setOptLevel((OptLevel)level);
  } break;
  case OptionKind::OPTFlag:
    setXoptOption({val});
    break;
  case OptionKind::LLCFlag:
    setXllcOption({val});
    break;
  case OptionKind::LLVMFlag:
    setLLVMOption(val);
    break;
  case OptionKind::ModelTag:
    setModelTag(val);
    break;
  case OptionKind::Verbose:
    setVerboseOption();
    break;
    // Ignore options that were added but are unknown.
  }
  return CompilerSuccess;
}

void clearCompilerOption(const OptionKind kind) {
  switch (kind) {
  case OptionKind::TargetTriple:
    clearTargetTriple();
    break;
  case OptionKind::TargetArch:
    clearTargetArch();
    break;
  case OptionKind::TargetCPU:
    clearTargetCPU();
    break;
  case OptionKind::TargetAccel:
    clearTargetAccel();
    break;
  case OptionKind::CompilerOptLevel:
    clearOptLevel();
    break;
  case OptionKind::OPTFlag:
    clearXoptOption();
    break;
  case OptionKind::LLCFlag:
    clearXllcOption();
    break;
  case OptionKind::LLVMFlag:
    clearLLVMOption();
    break;
  case OptionKind::ModelTag:
    clearModelTag();
    break;
  case OptionKind::Verbose:
    clearVerboseOption();
    break;
    // Ignore options that were added but are unknown.
  }
}

std::string getCompilerOption(const OptionKind kind) {
  switch (kind) {
  case OptionKind::TargetTriple:
    return getTargetTripleOption();
  case OptionKind::TargetArch:
    return getTargetArchOption();
  case OptionKind::TargetCPU:
    return getTargetCPUOption();
  case OptionKind::TargetAccel:
    return getTargetAccel();
  case OptionKind::CompilerOptLevel:
    return getOptimizationLevelOption();
  case OptionKind::OPTFlag:
  case OptionKind::LLCFlag: {
    std::vector<std::string> flags =
        (kind == OptionKind::OPTFlag) ? getXoptOption() : getXllcOption();
    std::stringstream ss;
    for (int i = 0, n = flags.size(); i < n; ++i) {
      ss << flags.at(i);
      if (i != n - 1)
        ss << ' ';
    }
    return ss.str();
  }
  case OptionKind::LLVMFlag:
    return getLLVMOption();
  case OptionKind::ModelTag:
    return getModelTag();
  case OptionKind::Verbose:
    return getVerboseOption();
  }
  return std::string();
}

int setCompilerOptions(const CompilerOptionList &list) {
  for (const auto &pair : list) {
    int rc = setCompilerOption(pair.first, pair.second);
    if (rc != CompilerSuccess)
      return rc;
  }
  return CompilerSuccess;
}

// Get the string vector associated with the specified key
std::vector<std::string> getCompilerConfig(std::string k) {
  return CompilerConfigMap[k];
}

// Add strings in a vector to the string vector associated
// with the specified key
void addCompilerConfig(std::string k, std::vector<std::string> v, bool head) {
  std::vector<std::string> u = CompilerConfigMap[k];

  u.insert(head ? u.begin() : u.end(), v.begin(), v.end());
  CompilerConfigMap[k] = u;
}

// Delete strings in a vector from the string vector associated
// with the specified key
void delCompilerConfig(std::string k, std::vector<std::string> v) {
  std::vector<std::string> u = CompilerConfigMap[k];

  u.erase(remove_if(begin(u), end(u),
              [&](auto x) { return find(begin(v), end(v), x) != end(v); }),
      end(u));
  CompilerConfigMap[k] = u;
}

std::optional<std::string> getEnvVar(std::string name) {
  if (const char *envVar = std::getenv(name.c_str()))
    return std::string(envVar);
  return std::nullopt;
}

// Find the path to the onnx-mlir executable
std::string getExecPath() {
  // argv0 is only used as a fallback for rare environments
  // where /proc isn't mounted and mainExecAddr is only needed for
  // unknown unix-like platforms
  auto execPath = llvm::sys::fs::getMainExecutable(nullptr, nullptr);
  if (execPath.empty()) {
    llvm::errs()
        << "\nWarning: Could not find path to current executable, falling "
           "back to default install path: "
        << kExecPath << "\n\n";
    return kExecPath;
  }
  return execPath;
}

// Directory contains all the libraries, jars, etc. that are necessary for
// running onnx-mlir. It's resolved in the following order:
//
//   - if ONNX_MLIR_LIBRARY_PATH is set, use it, otherwise
//   - get path from where onnx-mlir is run, if it's of the form
//     /foo/bar/bin/onnx-mlir,
//     the runtime directory is /foo/bar/lib (note that when onnx-mlir is
//     installed system wide, which is typically /usr/local/bin, this will
//     correctly resolve to /usr/local/lib), but some systems still have
//     lib64 so we check that first. If neither exists, then
//   - use CMAKE_INSTALL_PREFIX/lib, which is typically /usr/local/lib
//
// We now explicitly set CMAKE_INSTALL_LIBDIR to lib so we don't have
// to deal with lib64 anymore.
std::string getLibraryPath() {
  const auto &envDir = getEnvVar("ONNX_MLIR_LIBRARY_PATH");
  if (envDir && llvm::sys::fs::exists(envDir.value()))
    return envDir.value();

  std::string execDir = llvm::sys::path::parent_path(getExecPath()).str();
  if (llvm::sys::path::stem(execDir).str().compare("bin") == 0) {
    std::string p = execDir.substr(0, execDir.size() - 3);
    if (llvm::sys::fs::exists(p + "lib"))
      return p + "lib";
  }

  llvm::SmallString<8> instDir(kInstPath);
  llvm::sys::path::append(instDir, "lib");
  return llvm::StringRef(instDir).str();
}

// onnx-mlir currently requires llvm tools llc and opt and they are assumed
// to be under llvm-project/build/bin. This doesn't work with the case where
// llvm-project has been installed system wide (typically under
// /usr/local/...) and its source has been removed.
//
// To account for this scenario, we first search for the tools in the same
// directory where onnx-mlir is run. If they are found, it means both
// onnx-mlir and llvm-project have been installed system wide under the same
// directory, so we get them from that directory (typically /usr/local/bin).
// Otherwise, at least one of onnx-mlir and llvm-project has not been
// installed system wide. In this case, getToolPath returns the fallback
// directory where llvm is built which is typically llvm-project/build/bin.
//
// Note that this will not work if both onnx-mlir and llvm-project have been
// installed system wide but to different places and their sources have been
// removed. So we force CMAKE_INSTALL_PREFIX to be the same as that of
// llvm-project.
//
// If the flag is true, getToolPath will simply return the path detected by
// cmake at compile time. This is used for system wide tools such as cc, ld,
// ar, etc. Note that this means the path is valid only on the system where
// onnx-mlir is built. If onnx-mlir is subsequently run on a system that does
// not have these tools installed in the "standard" places, it will fail.
//
// Setting flag = true is also used to simply look up non-path config such
// as lrodataScript.
std::string getToolPath(
    const std::string &tool, bool flag /*false by default*/) {
  if (!flag) {
    std::string execDir = llvm::sys::path::parent_path(getExecPath()).str();
    llvm::SmallString<8> toolPath(execDir);
    llvm::sys::path::append(toolPath, tool);
    std::string p = llvm::StringRef(toolPath).str();
    if (llvm::sys::fs::can_execute(p))
      return p;
  }

  return toolPathMap.at(tool);
}

// This function is called before llvm::cl::ParseCommandLineOptions
// to remove unrelated options in addition to hiding them. Since
// hiding only means that unrelated options will not be printed by
// -h|--help but they can still be used and silently ignored. But
// the correct behavior is that using a unrelated option should
// result in a unknown option error.
void removeUnrelatedOptions(
    const std::vector<llvm::cl::OptionCategory *> Categories) {
  // Do not remove LLVM "internal" options such as --debug
  // that do not have a category (and therefore placed
  // under the general category). So we add the general
  // category to the list of not-really-hidden options.
  std::vector<llvm::cl::OptionCategory *> optCategories(Categories);
  optCategories.push_back(&llvm::cl::getGeneralCategory());
  llvm::cl::HideUnrelatedOptions(optCategories);

  llvm::StringMap<llvm::cl::Option *> &optMap =
      llvm::cl::getRegisteredOptions();
  for (auto n = optMap.begin(); n != optMap.end(); n++) {
    llvm::cl::Option *opt = n->getValue();
    if (opt->getOptionHiddenFlag() == llvm::cl::ReallyHidden)
      opt->removeArgument();
  }
}

// This function can be called after llvm::cl::ParseCommandLineOptions
// to create whatever options related compiler configuration states
// based on the parsed options. It can also check for option consistency.
//
// The reason we don't put llvm::cl::ParseCommandLineOptions and
// initCompilerConfig in a single function is that according to llvm doc
// llvm::cl::ParseCommandLineOptions should be called from main.
void initCompilerConfig() {
  // Test option requirements.
  if (!ONNXOpStats.empty() && emissionTarget <= EmitONNXIR)
    llvm::errs()
        << "\nWarning: --onnx-op-stats requires targets like --EmitMLIR, "
           "--EmitLLVMIR, or binary-generating emit commands.\n\n";

  // Library setup for EmitLib and EmitJNI targets
  if (emissionTarget == EmitLib || emissionTarget == EmitJNI) {
    // Add mandatory libs
    addCompilerConfig(CCM_SHARED_LIB_DEPS,
        emissionTarget == EmitLib
            ? std::vector<std::string>{"cruntime"}
            : std::vector<std::string>{"jniruntime", "cruntime"});
    addCompilerConfig(CCM_SHARED_LIB_PATH_DEPS, {getLibraryPath()});

    // Add OpenMP LLVM library if parallel is enabled.
    if (enableParallel)
      addCompilerConfig(CCM_SHARED_LIB_DEPS, {"ompruntime"});

    // Add user specified libs and their path
    // Multiple lib or directory can be specified with multiple options.
    // For example, -lextra1, -lextra2, -Lpath1, -Lpath2
    addCompilerConfig(CCM_SHARED_LIB_DEPS, extraLibs);
    addCompilerConfig(CCM_SHARED_LIB_PATH_DEPS, extraLibPaths);
  }

  // Enable aggressive optimization for NNPA with -O3
  if (OptimizationLevel == OptLevel::O3 &&
      getTargetAccel().find("NNPA") != std::string::npos) {
    // Have O3 and NNPA. May enable fast math default in the future.
  }

  // Enabling unsafe math.
  if (enableFastMathOption &&
      getLLVMOption().find("enable-unsafe-fp-math") == std::string::npos) {
    // Fast math option is enabled (in general)
    setLLVMOption(getLLVMOption() + " --enable-unsafe-fp-math");
  }
}

} // namespace onnx_mlir<|MERGE_RESOLUTION|>--- conflicted
+++ resolved
@@ -45,12 +45,9 @@
 bool disableKrnlOpFusion;                              // common for both
 bool disableQuantZeroPoint;                            // common for both
 bool enableKrnlBufferReuse;                            // common for both
-<<<<<<< HEAD
 bool enableConvTranposeDecomposeToPhasedConv;          // common for both
 bool enableQuarkQuantizerLegalization;                 // common for both
-=======
 bool enableSafeCodeGen;                                // common for both
->>>>>>> 584ee437
 bool disableMemRefPrefetch;                            // common for both
 uint64_t compilationNumThreads;                        // common for both
 EmissionTargetType emissionTarget;                     // onnx-mlir only
