/*
 * SPDX-License-Identifier: Apache-2.0
 */

//===------------------------ CompilerOptions.cpp -------------------------===//
//
// Copyright 2022-2025 The IBM Research Authors.
//
// =============================================================================
//
// Functions for adding options.
//
//===----------------------------------------------------------------------===//

#include "llvm/Support/Debug.h"

#include "ExternalUtil.hpp"
#include "onnx-mlir/Compiler/OMCompilerRuntimeTypes.h"
#include "onnx-mlir/Compiler/OMCompilerTypes.h"
#include "src/Compiler/CompilerOptions.hpp"

#define DEBUG_TYPE "compiler_options"

// Default env var where to find default options, when defined.
const std::string OnnxMlirEnvOptionName = "ONNX_MLIR_FLAGS";

namespace onnx_mlir {

// Use external storage for the options so that they are globally accessible
std::string inputFilename;                             // common for both
std::string outputBaseName;                            // common for both
std::vector<accel::Accelerator::Kind> maccel;          // common for both
OptLevel OptimizationLevel;                            // common for both
std::string mtriple;                                   // common for both
std::string mcpu;                                      // common for both
float nnpaEpsilon;                                     // common for both
std::string march;                                     // common for both
InstrumentStages instrumentStage;                      // common for both
bool onnxConstPropRoundFPToInt;                        // common for both
int onnxConstPropExpansionBound;                       // common for both
std::vector<std::string> onnxConstPropDisablePatterns; // common for both
bool enableONNXHybridPass;                             // common for both
std::vector<std::string> functionsToDecompose;         // common for both
std::string opsForCall;                                // common for both
bool disableKrnlOpFusion;                              // common for both
bool disableQuantZeroPoint;                            // common for both
bool enableKrnlBufferReuse;                            // common for both
bool enableConvTransposeDecomposeToPhasedConv;         // common for both
bool enableQuarkQuantizerLegalization;                 // common for both
bool enableSafeCodeGen;                                // common for both
bool disableMemRefPrefetch;                            // common for both
uint64_t compilationNumThreads;                        // common for both
EmissionTargetType emissionTarget;                     // onnx-mlir only
bool invokeOnnxVersionConverter;                       // onnx-mlir only
bool preserveLocations;                                // onnx-mlir only
bool printIR;                                          // onnx-mlir only
bool printBytecode;                                    // onnx-mlir only
bool doNotEmitFullMLIRCode;                            // onnx-mlir only
bool preserveBitcode;                                  // onnx-mlir only
bool preserveLLVMIR;                                   // onnx-mlir only
bool preserveMLIR;                                     // onnx-mlir only
bool useOnnxModelTypes;                                // onnx-mlir only
int repeatOnnxTransform;                               // onnx-mlir only
std::string shapeInformation;                          // onnx-mlir only
std::string dimParams;                                 // onnx-mlir only
ModelSize modelSize;                                   // onnx-mlir only
std::string externalDataDir;                           // onnx-mlir only
bool storeConstantsToFile;                             // onnx-mlir only
float constantsToFileTotalThreshold;                   // onnx-mlir only
float constantsToFileSingleThreshold;                  // onnx-mlir only
bool VerboseOutput;                                    // onnx-mlir only
std::vector<std::string> Xopt;                         // onnx-mlir only
std::vector<std::string> Xllc;                         // onnx-mlir only
std::string mllvm;                                     // onnx-mlir only
std::string instrumentOps;                             // onnx-mlir only
unsigned instrumentControlBits;                        // onnx-mlir only
std::string parallelizeOps;                            // onnx-mlir only
std::string instrumentSignatures;                      // onnx-mlir only
std::string instrumentOnnxNode;                        // onnx-mlir only
std::string ONNXOpStats;                               // onnx-mlir only
int onnxOpTransformThreshold;                          // onnx-mlir only
bool onnxOpTransformReport;                            // onnx-mlir only
bool enableParallel;                                   // onnx-mlir only
bool disableSimdOption;                                // onnx-mlir only
bool enableFastMathOption;                             // onnx-mlir only
bool disableRecomposeOption;                           // onnx-mlir only
bool enableConvTransposeDecomposeOption;               // onnx-mlir only
bool enableSimdDataLayout;                             // onnx-mlir only
bool verifyInputTensors;                               // onnx-mlir only
bool allowSorting;                                     // onnx-mlir only
std::vector<std::string> reportHeapBefore;             // onnx-mlir only
std::vector<std::string> reportHeapAfter;              // onnx-mlir only
std::string modelTag;                                  // onnx-mlir only
bool enableConvOptPass;                                // onnx-mlir only
bool disableConstantProp;                              // onnx-mlir only
std::vector<std::string> extraLibPaths;                // onnx-mlir only
std::vector<std::string> extraLibs;                    // onnx-mlir only
ProfileIRs profileIR;                                  // onnx-mlir only
OptReport optReport;                                   // onnx-mlir only
bool useOldBufferization;                              // onnx-mlir only
bool enableTiming;                                     // onnx-mlir only
bool enableBoundCheck;                                 // onnx-mlir only
bool useOutputNameAsLocation;                          // onnx-mlir only
bool split_input_file;                                 // onnx-mlir-opt only
bool verify_diagnostics;                               // onnx-mlir-opt only
bool verify_passes;                                    // onnx-mlir-opt only
bool allowUnregisteredDialects;                        // onnx-mlir-opt only

// Category for common options shared between onnx-mlir and onnx-mlir-opt.
llvm::cl::OptionCategory OnnxMlirCommonOptions("common options",
    "These are options shared between onnx-mlir and onnx-mlir-opt.");

// Category for options for onnx-mlir only.
llvm::cl::OptionCategory OnnxMlirOptions(
    "onnx-mlir options", "These are onnx-mlir frontend options.");

// Category for options for onnx-mlir-opt only.
llvm::cl::OptionCategory OnnxMlirOptOptions(
    "onnx-mlir-opt options", "These are onnx-mlir-opt frontend options.");

// Common options shared between onnx-mlir and onnx-mlir-opt
static llvm::cl::opt<std::string, true> inputFilenameOpt(llvm::cl::Positional,
    llvm::cl::desc("<input file>"),
    llvm::cl::value_desc("Default read from stdin"),
    llvm::cl::location(inputFilename), llvm::cl::init("-"),
    llvm::cl::cat(OnnxMlirCommonOptions));

static llvm::cl::opt<std::string, true> outputBaseNameOpt("o",
    llvm::cl::desc("For onnx-mlir, specify the base path for output file, "
                   "extension will be added.\nDefault is input filename "
                   "without the extension, or \"stdin\" if input is stdin.\n"
                   "For onnx-mlir-opt, specify the output filename. Default is "
                   "stdout."),
    llvm::cl::value_desc("path"), llvm::cl::location(outputBaseName),
    llvm::cl::init("-"), llvm::cl::cat(OnnxMlirCommonOptions),
    llvm::cl::ValueRequired);

static llvm::cl::list<accel::Accelerator::Kind,
    std::vector<accel::Accelerator::Kind>>
    maccelOpt("maccel",
        llvm::cl::desc("Specify an accelerator to generate code for."),
        llvm::cl::location(maccel),
        // clang-format off
        llvm::cl::values(
          APPLY_TO_ACCELERATORS(CREATE_ACCEL_CL_ENUM)
          clEnumValN(accel::Accelerator::Kind::NONE, "NONE", "No accelerator")
        ),
        // clang-format on
        llvm::cl::cat(OnnxMlirCommonOptions), llvm::cl::ValueRequired);

static llvm::cl::opt<OptLevel, true> OptimizationLevelOpt(
    llvm::cl::desc("Levels:"),
    llvm::cl::values(clEnumVal(O0, "Optimization level 0 (default)."),
        clEnumVal(O1, "Optimization level 1."),
        clEnumVal(O2, "Optimization level 2."),
        clEnumVal(O3, "Optimization level 3, SIMD is enabled.")),
    llvm::cl::location(OptimizationLevel), llvm::cl::init(O0),
    llvm::cl::cat(OnnxMlirCommonOptions));

static llvm::cl::opt<std::string, true> mtripleOpt("mtriple",
    llvm::cl::desc("Override target triple for module."),
    llvm::cl::value_desc("LLVM target triple"), llvm::cl::location(mtriple),
    llvm::cl::init(kDefaultTriple), llvm::cl::cat(OnnxMlirCommonOptions),
    llvm::cl::ValueRequired);

static llvm::cl::opt<std::string, true> mcpuOpt("mcpu",
    llvm::cl::desc("Target cpu."),
    llvm::cl::value_desc("Target a specific CPU type"),
    llvm::cl::location(mcpu), llvm::cl::cat(OnnxMlirCommonOptions),
    llvm::cl::ValueRequired);

static llvm::cl::opt<float, true> nnpaEpsilonOpt("nnpa-epsilon",
    // TODO: what text should go here.
    llvm::cl::desc("A value added to inputs during computations to prevent "
                   "undefined mathematical operations, \n"
                   "such as division by zero or logarithms of zero. Default "
                   "value set to 1e-5."),
    llvm::cl::value_desc("Float value"), llvm::cl::location(nnpaEpsilon),
    llvm::cl::cat(OnnxMlirCommonOptions), llvm::cl::init(1e-5));

static llvm::cl::opt<std::string, true> marchOpt("march",
    llvm::cl::desc("Target architecture to generate code for."),
    llvm::cl::value_desc("Target a specific architecture type"),
    llvm::cl::location(march), llvm::cl::cat(OnnxMlirCommonOptions),
    llvm::cl::ValueRequired);

static llvm::cl::opt<InstrumentStages, true> instrumentStageOpt(
    "instrument-stage", llvm::cl::desc("Specify stage to be instrumented:"),
    llvm::cl::location(instrumentStage),
    llvm::cl::values(APPLY_TO_NO_ACCELERATORS(DEFAULT_INSTRUMENTSTAGE_CL_ENUM)
            APPLY_TO_ACCELERATORS(ACCEL_INSTRUMENTSTAGE_CL_ENUM)),
    llvm::cl::init(Onnx), llvm::cl::cat(OnnxMlirCommonOptions));

static llvm::cl::opt<bool, true> onnxConstPropRoundFPToIntOpt(
    "onnx-const-prop-round-fp-to-int",
    llvm::cl::desc("If true constant propagates onnx.Cast from a floating "
                   "point type to an integer type by rounding to nearest, "
                   "ties to even.\nIf false truncates towards zero."),
    llvm::cl::location(onnxConstPropRoundFPToInt), llvm::cl::init(false),
    llvm::cl::cat(OnnxMlirCommonOptions));

static llvm::cl::opt<int, true> onnxConstPropExpansionBoundOpt(
    "onnx-const-prop-expansion-bound",
    llvm::cl::desc(
        "ONNX dialect constant propagation maximum expansion factor\n"
        "Constants are not propagated if their bytes size exceed "
        "the aggregate operands' sizes by more than this factor\n"
        "Set to -1 to always propagate, which is the default."),
    llvm::cl::location(onnxConstPropExpansionBound), llvm::cl::init(-1),
    llvm::cl::cat(OnnxMlirCommonOptions));

static llvm::cl::list<std::string, std::vector<std::string>>
    onnxConstPropDisablePatternsOpt("onnx-const-prop-disable-pattern",
        llvm::cl::desc("Named constant propagation pattern to disable.\n"
                       "Repeat the flag to disable multiple patterns."),
        llvm::cl::value_desc("named constant propagation pattern to disable"),
        llvm::cl::location(onnxConstPropDisablePatterns),
        llvm::cl::cat(OnnxMlirCommonOptions));

static llvm::cl::opt<bool, true> enableONNXHybridPassOpt("onnx-hybrid-pass",
    llvm::cl::desc("Enable ONNX hybrid pass (default=true).\n"
                   "Set to 'false' if you want to disable ONNX hybrid pass."),
    llvm::cl::location(enableONNXHybridPass), llvm::cl::init(true),
    llvm::cl::cat(OnnxMlirCommonOptions));

static llvm::cl::list<std::string, std::vector<std::string>>
    functionsToDecomposeOpt("functions-to-decompose",
        llvm::cl::desc("Specify ONNX functions to decompose."),
        llvm::cl::location(functionsToDecompose),
        llvm::cl::cat(OnnxMlirCommonOptions));

static llvm::cl::opt<bool, true> disableKrnlOpFusionOpt(
    "disable-krnl-op-fusion",
    llvm::cl::desc("Disable op fusion in onnx-to-krnl pass (default=false).\n"
                   "Set to 'true' if you want to disable fusion."),
    llvm::cl::location(disableKrnlOpFusion), llvm::cl::init(false),
    llvm::cl::cat(OnnxMlirCommonOptions));

static llvm::cl::opt<bool, true> disable_quantization_zero_point(
    "disable-quantization-zero-point",
    llvm::cl::desc(
        "Disable the use of zero-point in quantization (default=false).\n"
        "Set to 'true' if you want to disable the use of zero-point\n"
        "in dyn/static quantization/dequantization."),
    llvm::cl::location(disableQuantZeroPoint), llvm::cl::init(false),
    llvm::cl::cat(OnnxMlirCommonOptions));

static llvm::cl::opt<bool, true> enableKrnlBufferReuseOpt(
    "enable-krnl-buffer-reuse",
    llvm::cl::desc("enable buffer reuse within an op in onnx-to-krnl pass "
                   "(default=false).\n"
                   "Set to 'true' if you want to enable buffer reuse."),
    llvm::cl::location(enableKrnlBufferReuse), llvm::cl::init(false),
    llvm::cl::cat(OnnxMlirCommonOptions));

static llvm::cl::opt<bool, true> enableSafeCodeGenOpt("enable-safe-code-gen",
    llvm::cl::desc("enable extra runtime check to be created in code gen. "
                   "Such check will have cost at runtime, and is not needed if"
                   "the model and the data are correct."
                   "Failure of check will trigger assertion error."
                   "(default=false).\n"
                   "Set to 'true' if you want to enable the check."),
    llvm::cl::location(enableSafeCodeGen), llvm::cl::init(false),
    llvm::cl::cat(OnnxMlirCommonOptions));

static llvm::cl::opt<bool, true> disableMemRefPrefetchOpt(
    "disable-memref-prefetch",
    llvm::cl::desc("Disable generation of memref.prefetch (default=false).\n"
                   "Set to 'true' if you want to disable prefetch."),
    llvm::cl::location(disableMemRefPrefetch), llvm::cl::init(false),
    llvm::cl::cat(OnnxMlirCommonOptions));

static llvm::cl::opt<bool, true> disableRecomposeOptionOpt("disable-recompose",
    llvm::cl::desc("Disable recomposition of ONNX operations."),
    llvm::cl::location(disableRecomposeOption), llvm::cl::init(false),
    llvm::cl::cat(OnnxMlirOptions));

static llvm::cl::opt<bool, true> disableConvTranposeDecomposeOptionOpt(
    "enable-convtranspose-decompose",
    llvm::cl::desc("Enable decomposition of ONNX ConvTranspose operator."),
    llvm::cl::location(enableConvTransposeDecomposeOption),
    llvm::cl::init(false), llvm::cl::cat(OnnxMlirCommonOptions));

static llvm::cl::opt<bool, true> enableConvTransposeDecomposeTo4ConvOptionOpt(
    "enable-convtranspose-decompose-phased-conv",
    llvm::cl::desc("Enable decomposition of ONNX ConvTranspose operator to 4 "
                   "phased Conv."),
    llvm::cl::location(enableConvTransposeDecomposeToPhasedConv),
    llvm::cl::init(false), llvm::cl::cat(OnnxMlirCommonOptions));

static llvm::cl::opt<bool, true> enableQuarkQuantizerLegalizationOptionOpt(
    "enable-quark-quantizer-legalization",
    llvm::cl::desc("Enable legalization of ONNX models quantized by quark."),
    llvm::cl::location(enableQuarkQuantizerLegalization), llvm::cl::init(false),
    llvm::cl::cat(OnnxMlirCommonOptions));

// Options for onnx-mlir only
static llvm::cl::opt<EmissionTargetType, true> emissionTargetOpt(
    llvm::cl::desc("Choose target to emit:"),
    llvm::cl::location(emissionTarget),
    llvm::cl::values(
        clEnumVal(EmitONNXBasic,
            "Ingest ONNX and emit the basic ONNX operations without "
            "inferred shapes."),
        clEnumVal(
            EmitONNXIR, "Ingest ONNX and emit corresponding ONNX dialect."),
        clEnumVal(EmitMLIR,
            "Lower the input to MLIR built-in transformation dialect."),
        clEnumVal(
            EmitLLVMIR, "Lower the input to LLVM IR (LLVM MLIR dialect)."),
        clEnumVal(EmitObj, "Compile the input into a object file."),
        clEnumVal(
            EmitLib, "Compile the input into a shared library (default)."),
        clEnumVal(EmitJNI, "Compile the input into a jar file.")),
    llvm::cl::init(EmitLib), llvm::cl::cat(OnnxMlirOptions));

static llvm::cl::opt<bool, true> invokeOnnxVersionConverterOpt(
    "invokeOnnxVersionConverter",
    llvm::cl::desc("Call onnx version converter to convert ONNX model to "
                   "current version."),
    llvm::cl::location(invokeOnnxVersionConverter), llvm::cl::init(false),
    llvm::cl::cat(OnnxMlirOptions));

static llvm::cl::opt<bool, true> preserveLocationsOpt("preserveLocations",
    llvm::cl::desc("Emit location data."),
    llvm::cl::location(preserveLocations), llvm::cl::init(false),
    llvm::cl::cat(OnnxMlirOptions));

static llvm::cl::opt<bool, true> printIROpt("printIR",
    llvm::cl::desc("Print the IR to stdout:."), llvm::cl::location(printIR),
    llvm::cl::init(false), llvm::cl::cat(OnnxMlirOptions));

static llvm::cl::opt<bool, true> printBytecodeOpt("printBytecode",
    llvm::cl::desc("print bytecode to stdout:"),
    llvm::cl::location(printBytecode), llvm::cl::init(false),
    llvm::cl::cat(OnnxMlirOptions));

static llvm::cl::opt<bool, true> doNotEmitFullMLIRCodeOpt(
    "do-not-emit-full-mlir-code",
    llvm::cl::desc(
        "Do not emit the MLIR the constant values are embeded "
        "(<name>onnx.mlir). Emit only the MLIR without the constants "
        "(<name>.tmp). Need to be used with emitting MLIR options such as "
        "--EmitONNXIR and --EmitMLIR."),
    llvm::cl::location(doNotEmitFullMLIRCode), llvm::cl::init(false),
    llvm::cl::cat(OnnxMlirOptions));

static llvm::cl::opt<bool, true> preserveBitcodeOpt("preserveBitcode",
    llvm::cl::desc("Preserve the bitcode files (optimized and unoptimized)."),
    llvm::cl::location(preserveBitcode), llvm::cl::init(false),
    llvm::cl::cat(OnnxMlirOptions));

static llvm::cl::opt<bool, true> preserveLLVMIROpt("preserveLLVMIR",
    llvm::cl::desc("Preserve the LLVMIR files."),
    llvm::cl::location(preserveLLVMIR), llvm::cl::init(false),
    llvm::cl::cat(OnnxMlirOptions));

static llvm::cl::opt<bool, true> preserveMLIROpt("preserveMLIR",
    llvm::cl::desc("Preserve the MLIR files (input and llvm)."),
    llvm::cl::location(preserveMLIR), llvm::cl::init(false),
    llvm::cl::cat(OnnxMlirOptions));

static llvm::cl::opt<bool, true> useOnnxModelTypesOpt("useOnnxModelTypes",
    llvm::cl::desc("Use types and shapes from ONNX model."),
    llvm::cl::location(useOnnxModelTypes), llvm::cl::init(true),
    llvm::cl::cat(OnnxMlirOptions));

static llvm::cl::opt<bool, true> useOutputNameAsLocationOpt(
    "useOutputNameAsLocation", llvm::cl::desc("Use output name as location."),
    llvm::cl::location(useOutputNameAsLocation), llvm::cl::init(false),
    llvm::cl::cat(OnnxMlirOptions));

static llvm::cl::opt<int, true> repeatOnnxTransformOpt("repeatOnnxTransform",
    llvm::cl::desc("Invoke extra onnx transform pass(shape inference, constant "
                   "and etc.)."),
    llvm::cl::location(repeatOnnxTransform), llvm::cl::init(0),
    llvm::cl::cat(OnnxMlirOptions));

static llvm::cl::opt<std::string, true> shapeInformationOpt("shapeInformation",
    llvm::cl::desc(
        "Custom shapes for the inputs of the ONNX model, e.g. setting "
        "static "
        "shapes for dynamic inputs.\n"
        "\"value\" is in the format of "
        "\"INPUT_ID1:D1xD2x...xDn,INPUT_ID2:D1xD2x...xDn, ...\",\n"
        "where \"INPUT_ID1, INPUT_ID2, ...\" are input indices (starting "
        "from "
        "0 or being -1 for all input indices), and\n"
        "\"D1, D2, ...\" are dimension sizes (positive integers or -1 for "
        "unknown dimensions)."),
    llvm::cl::value_desc("value"), llvm::cl::location(shapeInformation),
    llvm::cl::cat(OnnxMlirOptions));

static llvm::cl::opt<std::string, true> dimParamsOpt("dimParams",
    llvm::cl::desc(
        "Custom onnx.dim_params attributes for the inputs of the ONNX "
        "model "
        "for specifying relationship among dynamic dimensions of the "
        "inputs.\n"
        "\"value\" is in the format of "
        "\"INPUT_ID1:D1=S1,D2=S2,...,Dn=Sn|INPUT_ID2:D1=T1,D2=T2,...Dn=Tn|"
        "...\" where \"INPUT_ID1, INPUT_ID2, ...\" are input indices "
        "(starting from 0 or being -1 for all input indices), and\n"
        "\"S1, S2, ...\" and \"T2, T2, ...\" are symbols to specify that "
        "same "
        "symbols have the same value. "
        "All dimensions of onnx.dim_params for a specified input index in "
        "the original onnx model are cleared and replaced by this option. "
        "onnx.dim_params for other input indices in the original onnx "
        "model "
        "are not cleared"),
    llvm::cl::value_desc("value"), llvm::cl::location(dimParams),
    llvm::cl::cat(OnnxMlirOptions));

// Default value is defined by the OnnxMlirEnvOptionName constant string
// variable, but the default setting mechanism here cannot be used here as
// we need to evaluate this value prior to the compiler options being set.
// Proper handling of the value of this compiler option is set by the
// calling the parseCustomEnvFlagsCommandLineOption(...) function.
static llvm::cl::opt<std::string, true> customEnvFlagsOpt("customEnvFlags",
    llvm::cl::desc("Override default option env var OnnxMlirEnvOptionName: "
                   "ONNX_MLIR_FLAGS."),
    llvm::cl::value_desc("option env var"), llvm::cl::location(customEnvFlags),
    llvm::cl::cat(OnnxMlirOptions));

static llvm::cl::opt<ModelSize, true> modelSizeOpt("modelSize",
    llvm::cl::desc("Model to generate code:"),
    llvm::cl::value_desc("Only support small or large"),
    llvm::cl::location(modelSize),
    llvm::cl::values(
        clEnumVal(small, "Generate code for the small model. "
                         "No special treatment at this moment. This is the "
                         "default code model."),
        clEnumVal(large,
            "Generate code for the large model. "
            "Global constants are put into large read-only data section.")),
    llvm::cl::init(small), llvm::cl::cat(OnnxMlirOptions),
    llvm::cl::ValueRequired);

static llvm::cl::opt<std::string, true> externalDataDirOpt("external-data-dir",
    llvm::cl::desc(
        "ONNX constant initializers can be stored in a separate file. "
        "The filename is stored in the ONNX model without a path. By default "
        "the path is the same folder as the ONNX model. This allows that "
        "default to be overridden.\n"
        "Default is empty (use default)."),
    llvm::cl::location(externalDataDir), llvm::cl::init(""),
    llvm::cl::cat(OnnxMlirOptions));

static llvm::cl::opt<bool, true> storeConstantsToFileOpt(
    "store-constants-to-file",
    llvm::cl::desc(
        "Constants will be stored on a binary file instead of be embedded "
        "into the model.so when compiling a big model.\nThe binary file is "
        "in "
        "the same folder as the model.so and has the same name as the "
        "model "
        "with the extension of .constants.bin.\nFor inference, "
        "model.constants.bin must be at the same folder as the inference "
        "program.\nIf model.constants.bin is at another folder, use the "
        "environment variable OM_CONSTANT_PATH to set the constant "
        "folder.\n"
        "When using this option, two other options "
        "constants-to-file-single-threshold and "
        "constants-to-file-total-threshold can be used to fine-tune the "
        "amount "
        "of constants stored on the file.\n"
        "Default is True."),
    llvm::cl::location(storeConstantsToFile), llvm::cl::init(true),
    llvm::cl::cat(OnnxMlirOptions));

static llvm::cl::opt<float, true> constantsToFileTotalThresholdOpt(
    "constants-to-file-total-threshold",
    llvm::cl::desc(
        "Put global constants to a file if the total size in "
        "bytes of constants is greater than this threshold.\n"
        "store-constants-to-file must be enabled for this to be "
        "effective.\n"
        "Only count constants whose size is greater than "
        "constants-to-file-single-threshold. Value is in GB. Default is "
        "1.5GB."),
    llvm::cl::location(constantsToFileTotalThreshold), llvm::cl::init(1.5),
    llvm::cl::cat(OnnxMlirOptions));

static llvm::cl::opt<float, true> constantsToFileSingleThresholdOpt(
    "constants-to-file-single-threshold",
    llvm::cl::desc(
        "Put global constants to a file if a single constant's size in "
        "bytes is greater than this threshold.\n"
        "store-constants-to-file must be enabled for this to be "
        "effective.\n"
        "Total sizes in bytes of satisfied constants must be greater than "
        "constants-to-file-total-threshold. Value is in KB. Default is "
        "1KB."),
    llvm::cl::location(constantsToFileSingleThreshold), llvm::cl::init(1.0),
    llvm::cl::cat(OnnxMlirOptions));

static llvm::cl::opt<bool, true> VerboseOutputOpt("v",
    llvm::cl::desc("Use verbose output."), llvm::cl::location(VerboseOutput),
    llvm::cl::init(false), llvm::cl::cat(OnnxMlirOptions));

static llvm::cl::list<std::string, std::vector<std::string>> XoptOpt("Xopt",
    llvm::cl::desc("Arguments to forward to LLVM's 'opt' option processing "
                   "multiple arguments to 'opt' need to be pass with "
                   "separate 'Xopt'.\n"
                   "For example, '-Xopt opt1 -Xopt opt2 ...'"),
    llvm::cl::value_desc("A valid LLVM's 'opt' option"),
    llvm::cl::location(Xopt), llvm::cl::cat(OnnxMlirOptions), llvm::cl::Hidden,
    llvm::cl::ValueRequired, llvm::cl::ZeroOrMore, llvm::cl::CommaSeparated);

static llvm::cl::list<std::string, std::vector<std::string>> XllcOpt("Xllc",
    llvm::cl::desc("Arguments to forward to LLVM's 'llc' option processing "
                   "multiple arguments to 'llc' need to be pass with "
                   "separate 'Xllc'.\n"
                   "For example, '-Xllc opt1 -Xllc opt2 ...'"),
    llvm::cl::value_desc("A valid LLVM's 'llc' option"),
    llvm::cl::location(Xllc), llvm::cl::cat(OnnxMlirOptions), llvm::cl::Hidden,
    llvm::cl::ValueRequired, llvm::cl::ZeroOrMore, llvm::cl::CommaSeparated);

static llvm::cl::opt<std::string, true> mllvmOpt("mllvm",
    llvm::cl::desc("Arguments to forward to LLVM's 'opt' and 'llc' option "
                   "processing."),
    llvm::cl::value_desc("A valid LLVM's 'opt' and 'llc' option"),
    llvm::cl::location(mllvm), llvm::cl::cat(OnnxMlirOptions), llvm::cl::Hidden,
    llvm::cl::ValueRequired);

static llvm::cl::opt<std::string, true> instrumentOpsOpt("instrument-ops",
    llvm::cl::desc("Specify operations to be instrumented:\n"
                   "\"NONE\" or \"\" for no instrument (default).\n"
                   "\"ALL\" for instrument of all ops.\n"
                   "\"ops1,ops2, ...\" for the multiple ops.\n"
                   "e.g. \"onnx.Conv,onnx.Add\" for Conv and Add ops.\n"
                   "Asterisk is also available.\n"
                   "e.g. \"onnx.*\" for all onnx operations.\n"),
    llvm::cl::location(instrumentOps), llvm::cl::init(""),
    llvm::cl::cat(OnnxMlirOptions));

static llvm::cl::bits<InstrumentActions, unsigned> instrumentControlBitsOpt(
    llvm::cl::desc("Specify what instrumentation actions at runtime:"),
    llvm::cl::location(instrumentControlBits),
    llvm::cl::values(
        clEnumVal(InstrumentBeforeOp, "insert instrument before op,"),
        clEnumVal(InstrumentAfterOp, "insert instrument after op,"),
        clEnumVal(
            InstrumentReportTime, "instrument runtime reports time usage,"),
        clEnumVal(InstrumentReportMemory,
            "instrument runtime reports memory usage.")),
    llvm::cl::cat(OnnxMlirOptions));

static llvm::cl::opt<std::string, true> parallelizeOpsOpt("parallelize-ops",
    llvm::cl::desc("Specify explicitly which operations to parallelize:\n"
                   "\"ALL\" or \"\" for all available operations (default).\n"
                   "\"NONE\" for no instrument.\n"
                   "\"ops1,ops2, ...\" for the multiple ops.\n"
                   "e.g. \"onnx.MatMul,onnx.Add\" for MatMul and Add ops.\n"
                   "Asterisk is also available.\n"
                   "e.g. \"onnx.*\" for all onnx operations.\n"),
    llvm::cl::location(parallelizeOps), llvm::cl::init(""),
    llvm::cl::cat(OnnxMlirOptions));

static llvm::cl::opt<std::string, true> instrumentSignatureOpt(
    "instrument-signature",
    llvm::cl::desc(
        "Specify which high-level operations should be selected for printing\n"
        "the type and shape of their input/output tensors.\n"
        "The ops are selected by their op name.\n"
        "The instrument-signature defines the pattern to select the ops.\n"
        "\"NONE\" for no instrument (default).\n"
        "\"ALL\" or \"\" for all available operations.\n"
        "Except for the special values, the regexp is used for matching.\n"
        "\"ops1,ops2, ...\" for the multiple ops.\n"
        "e.g. \"onnx.MatMul,onnx.Add\" for MatMul and Add op in onnx dialect.\n"
        "Asterisk is also available.\n"
        "e.g. \"onnx.*\" for all onnx operations.\n"),
    llvm::cl::location(instrumentSignatures), llvm::cl::init("NONE"),
    llvm::cl::cat(OnnxMlirOptions));

static llvm::cl::opt<std::string, true> instrumentONNXNodeOpt(
    "instrument-onnx-node",
    llvm::cl::desc(
        "Specify which onnx operation node will be selected for \n"
        "inserting a runtime call after the node to print the data of\n"
        "their input/output tensors.\n"
        "The ops are selected by their onnx node name, which is a string\n"
        "attribute unique to each onnx node (most of time).\n"
        "You can find them in the output of --EmitONNXIR\n"
        "Other instrumentation in onnx-mlir is specified by op->getName(),\n"
        "namely, the type of onnx operation, such Add, Matmul, and etc.\n"
        "This option is able to pinpoint to a particular node.\n"
        "The instrument-onnx-node defines the pattern to select.\n"
        "\"NONE\" for no instrument (default).\n"
        "Except for the special values, the regexp is used for matching.\n"
        "\"/layer1/MatMul, onnx.Add_0, ...\" for the multiple nodes.\n"
        "Asterisk is also available. For example:\n"
        "\"onnx.Add_*\" for all AddOp. This feature allows you to specify\n"
        "part of the target of onnx_node_name, as long as it is long enough\n"
        "to be unique.\n"),
    llvm::cl::location(instrumentOnnxNode), llvm::cl::init("NONE"),
    llvm::cl::cat(OnnxMlirOptions));

static llvm::cl::opt<std::string, true> ONNXOpStatsOpt("onnx-op-stats",
    llvm::cl::desc("Report the occurrence frequency of ONNX ops in JSON or "
                   "TXT format:\n"
                   "\"TXT\" for report as text,\n"
                   "\"JSON\" for report as JSON.\n"
                   "Requires targets like --EmitMLIR, --EmitLLVMIR, or "
                   "binary-generating "
                   "commands."),
    llvm::cl::location(ONNXOpStats), llvm::cl::init(""),
    llvm::cl::cat(OnnxMlirOptions));

static llvm::cl::opt<int, true> onnxOpTransformThresholdOpt(
    "onnx-op-transform-threshold",
    llvm::cl::desc(
        "Max iteration for dynamic op transform passes (default=3).\n"
        "If set to 0, onnxOpTransformPass will be disabled, and\n"
        "static iteration will be used."),
    llvm::cl::location(onnxOpTransformThreshold), llvm::cl::init(3),
    llvm::cl::cat(OnnxMlirOptions));

static llvm::cl::opt<bool, true> onnxOpTransformReportOpt(
    "onnx-op-transform-report",
    llvm::cl::desc("Report diagnostic info for ONNX op "
                   "transform/optimization passes."),
    llvm::cl::location(onnxOpTransformReport), llvm::cl::init(false),
    llvm::cl::cat(OnnxMlirOptions));

static llvm::cl::opt<bool, true> enableParallelOpt("parallel",
    llvm::cl::desc("Enable parallelization (default=false)\n"
                   "Set to 'true' if you want to enable parallelization."),
    llvm::cl::location(enableParallel), llvm::cl::init(false),
    llvm::cl::cat(OnnxMlirOptions));

static llvm::cl::opt<bool, true> disableSimdOptionOpt("disable-simd",
    llvm::cl::desc("Disable SIMD optimizations (default=false). Set to `true` "
                   "to disable SIMD at O3."),
    llvm::cl::location(disableSimdOption), llvm::cl::init(false),
    llvm::cl::cat(OnnxMlirOptions));

static llvm::cl::opt<bool, true> enableFastMathOptionOpt("enable-fast-math",
    llvm::cl::desc(
        "Enable fast math optimizations (default=false). Set to `true` "
        "to enable fast math options at O3."),
    llvm::cl::location(enableFastMathOption), llvm::cl::init(false),
    llvm::cl::cat(OnnxMlirOptions));

static llvm::cl::opt<bool, true> enableSimdDataLayoutOpt("simd-data-layout",
    llvm::cl::desc("Enable SIMD optimization for convolution (default=false).\n"
                   "Set to 'true' if you want to enable SIMD optimizations."),
    llvm::cl::location(enableSimdDataLayout), llvm::cl::init(false),
    llvm::cl::cat(OnnxMlirOptions));

llvm::cl::opt<std::string, true> opsForCallOpt("ops-for-call",
    llvm::cl::desc(
        "Specify which ops are lowered to knrl.call instead of "
        "krnl loops. op name are used to check against this option.\n"
        "Names of opa are separated with space. "
        "Example: ops-for-call=Conv MatMul.\n"
        "The regex match will be used to check against op name."),
    llvm::cl::location(opsForCall), llvm::cl::init(""),
    llvm::cl::cat(OnnxMlirOptions));

static llvm::cl::opt<bool, true> verifyInputTensorsOpt("verifyInputTensors",
    llvm::cl::desc("Verify input tensors whenever the entry point function "
                   "is called.\n"
                   "Data type and shape are verified. Enable this may "
                   "introduce overhead "
                   "at runtime."),
    llvm::cl::location(verifyInputTensors), llvm::cl::init(false),
    llvm::cl::cat(OnnxMlirOptions));

static llvm::cl::opt<bool, true> allowSortingOpt("allowSorting",
    llvm::cl::desc("Perform topological sort on onnx graph."),
    llvm::cl::location(allowSorting), llvm::cl::init(true),
    llvm::cl::cat(OnnxMlirOptions));

static llvm::cl::list<std::string, std::vector<std::string>>
    reportHeapBeforeOpt("report-heap-before",
        llvm::cl::desc("A list of names of passes.\n"
                       "Before each heap statistics are dumped to "
                       "<output-files-base-path>.heap.log."),
        llvm::cl::location(reportHeapBefore), llvm::cl::cat(OnnxMlirOptions));

static llvm::cl::list<std::string, std::vector<std::string>> reportHeapAfterOpt(
    "report-heap-after",
    llvm::cl::desc("A list of names of passes.\n"
                   "After each heap statistics are dumped to "
                   "<output-files-base-path>.heap.log."),
    llvm::cl::location(reportHeapAfter), llvm::cl::cat(OnnxMlirOptions));

static llvm::cl::opt<std::string, true> modelTagOpt("tag",
    llvm::cl::desc(
        "Set a tag that will be used to postfix symbols in the generated "
        "LLVMIR to make the symbols unique across multiple generated "
        "models.\n"
        "By default, use the filename (without extension) of the input "
        "onnx "
        "model or the value passed to `-o`.\nThe tag will be appended to "
        "global variable and function names. For backward compatibility, "
        "each "
        "function has two versions with the same signature and doing the "
        "same "
        "computation.\nFor example, we will have two entry points: "
        "`run_main_graph` and `run_main_graph_tag`, where `run_main_graph` "
        "is just a wrapper of `run_main_graph_tag`.\nUsers can call one of "
        "the entry points and expect the same result.\nPassing `NONE` to "
        "`--tag` will disable tag completely, meaning no tag is appended "
        "to "
        "the symbols."),
    llvm::cl::value_desc("a string that matches regex ([0-9a-z_.-]+)"),
    llvm::cl::location(modelTag), llvm::cl::init(""),
    llvm::cl::cat(OnnxMlirOptions));

static llvm::cl::opt<bool, true> enableConvOptPassOpt("enable-conv-opt-pass",
    llvm::cl::desc("Enable the ConvOptPass. Default is true."),
    llvm::cl::location(enableConvOptPass), llvm::cl::init(true),
    llvm::cl::cat(OnnxMlirOptions));

static llvm::cl::opt<bool, true> disableConstantPropOpt("disable-constant-prop",
    llvm::cl::desc("Disable Constant Propagation (default is false).\n"
                   "Set to 'true' to disable Constant Propagation."),
    llvm::cl::location(disableConstantProp), llvm::cl::init(false),
    llvm::cl::cat(OnnxMlirCommonOptions));

static llvm::cl::opt<uint64_t, true> compilation_num_threads("j",
    llvm::cl::desc("Use <int> threads for compilation. The default value is "
                   "0, which spawns threads for all available CPUs.\n"),
    llvm::cl::location(compilationNumThreads), llvm::cl::init(0),
    llvm::cl::cat(OnnxMlirCommonOptions));

static llvm::cl::list<std::string, std::vector<std::string>> extraLibPathsOpt(
    "L",
    llvm::cl::desc(
        "Specify extra directories for libraries when compiling "
        "an onnx model. Will be add used as -L in the linkage step.\n"
        "Each directory can be specified with one extra-lib-dirs."),
    llvm::cl::location(extraLibPaths), llvm::cl::Prefix,
    llvm::cl::cat(OnnxMlirOptions));

static llvm::cl::list<std::string, std::vector<std::string>> extraLibsOpt("l",
    llvm::cl::desc("Specify extra libraries when compiling an onnx model."
                   "Will be add used as -l in the linkage step.\n"
                   "Each lib can be specified with one extra-libs."),
    llvm::cl::location(extraLibs), llvm::cl::Prefix,
    llvm::cl::cat(OnnxMlirOptions));

static llvm::cl::opt<ProfileIRs, true> profileIROpt("profile-ir",
    llvm::cl::desc("Profile operations in an IR:"),
    llvm::cl::location(profileIR),
    llvm::cl::values(clEnumVal(None, "No profiling. Default value."),
        clEnumVal(
            Onnx, "Profile operations in ONNXIR generated by --EmitONNXIR.")
            APPLY_TO_ACCELERATORS(ACCEL_PROFILEIR_CL_ENUM)),
    llvm::cl::init(ProfileIRs::None), llvm::cl::cat(OnnxMlirOptions));

static llvm::cl::opt<OptReport, true> optReportOpt("opt-report",
    llvm::cl::desc("Provide information on a specific compiler optimization:"),
    llvm::cl::location(optReport),
    llvm::cl::values(clEnumVal(NoReport, "No report. Default value."),
        clEnumVal(Parallel,
            "Provide report on how OMP Parallel is applied to ONNX ops."),
        clEnumVal(Simd, "Provide report on how SIMD is applied to ONNX ops.")
            APPLY_TO_ACCELERATORS(ACCEL_OPTREPORT_CL_ENUM)),
    llvm::cl::init(OptReport::NoReport), llvm::cl::cat(OnnxMlirOptions));

static llvm::cl::opt<bool, true> enable_timing("enable-timing",
    llvm::cl::desc("Enable compile timing (default is false)\n"
                   "Set to 'true' if you want to enable compile timing."),
    llvm::cl::location(enableTiming), llvm::cl::init(false),
    llvm::cl::cat(OnnxMlirOptions));

static llvm::cl::opt<bool, true> enable_bound_check("enable-bound-check",
    llvm::cl::desc(
        "Enable runtime bound check for memrefs (default is false).\n"
        "Set to 'true' if you want to enable the check."),
    llvm::cl::location(enableBoundCheck), llvm::cl::init(false),
    llvm::cl::cat(OnnxMlirOptions));

#if defined(_DEBUG)
// Option only available in debug mode: set using command options.
static llvm::cl::opt<bool, true> test_compiler_opt("test-compiler-opt",
    llvm::cl::desc(
        "Help compiler writers test a new (small) optimization. When "
        "false, "
        "the old approach should be used.\nWhen true, the new opt should "
        "be "
        "used. Utilities such as CheckONNXModel.py can then verify that "
        "the "
        "new opt deliver the same results.\n"
        "E.g. CheckONNXModel.py -m test.mlir -t -O3 -a "
        "test-compiler-opt=true.\n"
        "Once the new opt works, it should not rely this option any more.\n"
        "Only defined in DEBUG build and default to false.\n"),
    llvm::cl::location(debugTestCompilerOpt), llvm::cl::init(false),
    llvm::cl::cat(OnnxMlirOptions));
bool debugTestCompilerOpt;
#else
// Option only available in debug mode: disable when not in debug.
bool debugTestCompilerOpt = false;
#endif

// Options for onnx-mlir-opt only
static llvm::cl::opt<bool, true> split_input_file_opt("split-input-file",
    llvm::cl::desc("Split the input file into pieces and process each "
                   "chunk independently."),
    llvm::cl::location(split_input_file), llvm::cl::init(false),
    llvm::cl::cat(OnnxMlirOptOptions));

static llvm::cl::opt<bool, true> verify_diagnostics_opt("verify-diagnostics",
    llvm::cl::desc("Check that emitted diagnostics match "
                   "expected-* lines on the corresponding line."),
    llvm::cl::location(verify_diagnostics), llvm::cl::init(false),
    llvm::cl::cat(OnnxMlirOptOptions));

static llvm::cl::opt<bool, true> verify_passes_opt("verify-each",
    llvm::cl::desc("Run the verifier after each transformation pass."),
    llvm::cl::location(verify_passes), llvm::cl::init(true),
    llvm::cl::cat(OnnxMlirOptOptions));

static llvm::cl::opt<bool, true> allowUnregisteredDialectsOpt(
    "allow-unregistered-dialect",
    llvm::cl::desc("Allow operation with no registered dialects."),
    llvm::cl::location(allowUnregisteredDialects), llvm::cl::init(false),
    llvm::cl::cat(OnnxMlirOptOptions));

// Removed once the new LLVM bufferization works without performance
// regression.
static llvm::cl::opt<bool, true> useOldBufferizationOpt("use-old-bufferization",
    llvm::cl::desc(
        "Enable the old LLVM bufferization mechanism (default=true).\n"
        "This option should be removed once the new LLVM bufferization "
        "works "
        "well in onnx-mlir."),
    llvm::cl::location(useOldBufferization), llvm::cl::init(true),
    llvm::cl::cat(OnnxMlirOptions));

// Configuration states associated with certain options.
// For example, when maccel is specified, NNPA can register
// dependent libdnn.
// This is just a simple string to vector map currently.
// If it gets more complicated in the future, it can be
// replaced by a class of its own.
std::map<std::string, std::vector<std::string>> CompilerConfigMap;
std::map<std::string, std::vector<size_t>> CompilerConfigStack;

// Must match ModelSize enum
const std::string modelSizeStr[] = {"small", "medium", "large", "huge"};

std::string customEnvFlags;

// =============================================================================
// Methods for setting and getting compiler variables.

// The customEnvFlags must be scanned before the normal options.
bool parseCustomEnvFlagsCommandLineOption(
    int argc, const char *const *argv, llvm::raw_ostream *errs) {
  // Use the default ONNX MLIR Environment variable, unless specified
  // otherwise by an argument, see below.
  std::string envVar = OnnxMlirEnvOptionName;
  // VerboseOutput is not yet set, so scan ourselves.
  bool verbose = false;
  // Customized version? -customEnvFlags=val and save its value.
  for (int i = 1; i < argc; ++i) {
    std::string arg(argv[i]);
    if (arg.find("--customEnvFlags") == 0) {
      envVar = arg.substr(sizeof("--customEnvFlags"));
    } else if (arg.find("-customEnvFlags") == 0) {
      envVar = arg.substr(sizeof("-customEnvFlags"));
    } else if (arg.compare("-v") == 0) {
      verbose = true;
    }
  }
  // Check that the env var does not recursively hold another
  // -customEnvFlags.
  const char *envValCstr;
  if ((envValCstr = std::getenv(envVar.c_str()))) {
    std::string envVal(envValCstr);
    if (envVal.find("-customEnvFlags") != std::string::npos) {
      if (errs)
        *errs << "\nWarning: recursive use of --customEnvFlags in "
                 "environment flag not permited\n\n";
      return false;
    }
    if (envVal.find("-v") != std::string::npos)
      verbose = true;
    if (verbose)
      printf("Onnx-mlir default options from '%s' are '%s'.\n", envVar.c_str(),
          envValCstr);
  }
  if (verbose && argc > 0) {
    printf("Onnx-mlir command: %s", argv[0]);
    if (envValCstr)
      printf(" %s", envValCstr);
    for (int i = 1; i < argc; ++i)
      printf(" %s", argv[i]);
    printf("\n");
  }
  // The envVar is verified, use it.
  setCustomEnvVar(envVar);
  return true;
}

// Support for customEnvFlags.
void setCustomEnvVar(const std::string &envVarName) {
  assert(envVarName != "" && "Expecting valid target envVarName description");
  LLVM_DEBUG(
      llvm::dbgs() << DEBUG_TYPE << "Set envVarName\"" << envVarName << "\"\n");
  customEnvFlags = envVarName;
}

void clearCustomEnvVar() { customEnvFlags.clear(); }

std::string getCustomEnvVarOption() {
  return (customEnvFlags != "") ? "--customEnvFlags=" + customEnvFlags : "";
}

// Support for Triple.
void setTargetTriple(const std::string &triple) {
  assert(triple != "" && "Expecting valid target triple description");
  LLVM_DEBUG(llvm::dbgs() << DEBUG_TYPE << "Set triple\"" << triple << "\"\n");
  mtriple = triple;
}

void clearTargetTriple() { mtriple.clear(); }

std::string getTargetTripleOption() {
  std::string targetOptions = "";
  // Command cannot tolerate extra spaces. Add only when needed.
  if (mtriple != "")
    targetOptions = "--mtriple=" + mtriple;
  else if (kDefaultTriple != "")
    targetOptions = "--mtriple=" + kDefaultTriple;
  return targetOptions;
}

// Support for Arch.
void setTargetArch(const std::string &arch) {
  assert(arch != "" && "Expecting valid target arch description");
  LLVM_DEBUG(llvm::dbgs() << DEBUG_TYPE << "Set arch\"" << arch << "\"\n");
  march = arch;
}

void clearTargetArch() { march.clear(); }

<<<<<<< HEAD
=======
// Sort out architectures for Z systems (hybrid archXX and zYY names).
static int64_t decodeZArchNum(std::string str) {
  if (str == "arch12" || str == "z14") // Z14 and equivalents.
    return 12;
  if (str == "arch13" || str == "z15") // Z15 and equivalents.
    return 13;
  if (str == "arch14" || str == "z16") // Z16 and equivalents.
    return 14;
  if (str == "arch15" || str == "z17") // Z17 and equivalents.
    return 15;
  return -1;
}

int64_t getZArchNum(const std::string &arch, const std::string cpu) {
  // Give priority to march, use (deprecated) mcpu if march is not defined.
  int64_t num = decodeZArchNum(arch);
  if (num == -1)
    num = decodeZArchNum(cpu);
  return num;
}

>>>>>>> 25b67e65
std::string getTargetArchOption(bool forLLVMToolchain) {
  // LLVM toolchain wants a --march=systemz for all z machines; the specific
  // Z architecture will be specified with the LLVM Toolchain --mcpu.
  if (forLLVMToolchain) {
    // Handle special case for Z.
    int64_t zArchNum = getZArchNum(march, mcpu);
    if (zArchNum != -1)
      return "--march=systemz";
  }
  return (march != "") ? "--march=" + march : "";
}

// Support for CPU.
void setTargetCPU(const std::string &cpu) {
  assert(cpu != "" && "Expecting valid target cpu description");
  LLVM_DEBUG(llvm::dbgs() << DEBUG_TYPE << "Set CPU\"" << cpu << "\"\n");
  mcpu = cpu;
}

void clearTargetCPU() { mcpu.clear(); }

// As the LLVM tooling for Z may not support the latest, cap it by this
// --mcpu=arch{MAX_LLVM_Z_ARCH_LEVEL} value.
#define MAX_LLVM_Z_ARCH_LEVEL 14

std::string getTargetCPUOption(bool forLLVMToolchain, bool cpuOnly) {
  // With cpu only, return the mcpu value; without it, prepend with "--mcpu=".
  std::string str = (cpuOnly ? "" : "--mcpu=");

  // The LLVM toolchain wants the specific Z architecture to be expressed with
  // the LLVM Toolchain --mcpu. Convert below the --march into their
  // corresponding --mcpu equivalent.
  if (forLLVMToolchain) {
    // Handle special case for Z.
    int64_t zArchNum = getZArchNum(march, mcpu);
    if (zArchNum != -1) {
      // Cap at max supported LLVM level.
      zArchNum = std::min(zArchNum, (int64_t)MAX_LLVM_Z_ARCH_LEVEL);
      return str.append("arch" + std::to_string(zArchNum));
    }
  }
  return (mcpu != "") ? str + mcpu : "";
}

// Support for Accel.
static bool getAccelKindFromString(
    accel::Accelerator::Kind &kind, const std::string &str) {
  // Test each existing accelerator, returning its Kind when found.
  APPLY_TO_ACCELERATORS(ACCEL_CL_ENUM_FROM_STRING, kind, str);
  // No specific accelerator found, check if we have Kind::NONE
  kind = accel::Accelerator::Kind::NONE;
  return str.compare(std::string("NONE")) == 0;
}

// Return 0 on success, nonzero on error.
int setTargetAccel(const std::string &str) {
  assert(str != "" && "Expecting valid accelerator description");
  accel::Accelerator::Kind accelKind;
  if (getAccelKindFromString(accelKind, str)) {
    setTargetAccel(accelKind);
    return 0;
  }
  return 1;
}

void setTargetAccel(const accel::Accelerator::Kind accel) {
  LLVM_DEBUG(llvm::dbgs() << DEBUG_TYPE << "Set accel\"" << accel << "\"\n";);
  // Add accel to maccel.
  maccel.push_back(accel);
}

void clearTargetAccel() {
  LLVM_DEBUG(llvm::dbgs() << DEBUG_TYPE << "Clearing accel\n");
  maccel.clear();
}

std::string getTargetAccel() {
  std::stringstream ss;
  int accelCount = 0;
  for (accel::Accelerator::Kind accel : maccel) {
    if (accelCount++)
      ss << " ";
    ss << "--maccel=" << accel;
  }
  if (!accelCount)
    ss << "--maccel=NONE";
  return ss.str();
}

// Support for Optimization level.
void setOptLevel(const OptLevel level) {
  LLVM_DEBUG(llvm::dbgs() << DEBUG_TYPE << "Set opt level " << level << "\n");
  OptimizationLevel = level;
}

void clearOptLevel() { OptimizationLevel = OptLevel::O0; }

std::string getOptimizationLevelOption() {
  switch (OptimizationLevel) {
  case OptLevel::O0:
    return "-O0";
  case OptLevel::O1:
    return "-O1";
  case OptLevel::O2:
    return "-O2";
  case OptLevel::O3:
    return "-O3";
  }
  llvm_unreachable("Unexpected optimization level");
  return "";
}

// Support for Xopt.
void setXoptOption(const std::vector<std::string> &flags) {
  for (const std::string &flag : flags)
    Xopt.push_back(flag);
}

void clearXoptOption() { Xopt.clear(); }

std::vector<std::string> getXoptOption() {
  if (Xopt.empty())
    return std::vector<std::string>();

  std::vector<std::string> flags;
  for (std::string flag : Xopt)
    flags.push_back(flag);

  return flags;
}

// Support for Xllc.
void setXllcOption(const std::vector<std::string> &flags) {
  for (const std::string &flag : flags)
    Xllc.push_back(flag);
}

void clearXllcOption() { Xllc.clear(); }

std::vector<std::string> getXllcOption() {
  if (Xllc.empty())
    return std::vector<std::string>();

  std::vector<std::string> flags;
  for (std::string flag : Xllc)
    flags.push_back(flag);

  return flags;
}

// Support for LLVM.
void setLLVMOption(const std::string &flag) { mllvm = flag; }
void clearLLVMOption() { mllvm.clear(); }
std::string getLLVMOption() { return (mllvm != "") ? mllvm : std::string(); }

static std::vector<std::string> split(std::string &input) {
  std::stringstream ss(input);
  std::istream_iterator<std::string> begin(ss);
  std::istream_iterator<std::string> end;
  std::vector<std::string> vstrings(begin, end);
  return vstrings;
}

std::vector<std::string> getLLVMOptions() {
  if (mllvm == "")
    return std::vector<std::string>();

  return split(mllvm);
}

// Support for model tag
void setModelTag(const std::string &str) { modelTag = str; }
void clearModelTag() { modelTag = ""; }
std::string getModelTag() { return modelTag; }

// Support for Verbose Option
void setVerboseOption() { VerboseOutput = true; }
void clearVerboseOption() { VerboseOutput = false; }
std::string getVerboseOption() {
  return VerboseOutput ? std::string("-v") : std::string();
}

// =============================================================================
// Methods for OMCompilerOptions

int setCompilerOption(const OptionKind kind, const std::string &val) {
  switch (kind) {
  case OptionKind::TargetTriple:
    setTargetTriple(val);
    break;
  case OptionKind::TargetArch:
    setTargetArch(val);
    break;
  case OptionKind::TargetCPU:
    setTargetCPU(val);
    break;
  case OptionKind::TargetAccel:
    if (setTargetAccel(val) != 0)
      return InvalidCompilerOption;
    break;
  case OptionKind::CompilerOptLevel: {
    int level = atoi(val.c_str());
    if (level < 0 || level > 3)
      return InvalidCompilerOption;
    setOptLevel((OptLevel)level);
  } break;
  case OptionKind::OPTFlag:
    setXoptOption({val});
    break;
  case OptionKind::LLCFlag:
    setXllcOption({val});
    break;
  case OptionKind::LLVMFlag:
    setLLVMOption(val);
    break;
  case OptionKind::ModelTag:
    setModelTag(val);
    break;
  case OptionKind::Verbose:
    setVerboseOption();
    break;
    // Ignore options that were added but are unknown.
  }
  return CompilerSuccess;
}

void clearCompilerOption(const OptionKind kind) {
  switch (kind) {
  case OptionKind::TargetTriple:
    clearTargetTriple();
    break;
  case OptionKind::TargetArch:
    clearTargetArch();
    break;
  case OptionKind::TargetCPU:
    clearTargetCPU();
    break;
  case OptionKind::TargetAccel:
    clearTargetAccel();
    break;
  case OptionKind::CompilerOptLevel:
    clearOptLevel();
    break;
  case OptionKind::OPTFlag:
    clearXoptOption();
    break;
  case OptionKind::LLCFlag:
    clearXllcOption();
    break;
  case OptionKind::LLVMFlag:
    clearLLVMOption();
    break;
  case OptionKind::ModelTag:
    clearModelTag();
    break;
  case OptionKind::Verbose:
    clearVerboseOption();
    break;
    // Ignore options that were added but are unknown.
  }
}

std::string getCompilerOption(const OptionKind kind) {
  switch (kind) {
  case OptionKind::TargetTriple:
    return getTargetTripleOption();
  case OptionKind::TargetArch:
    return getTargetArchOption();
  case OptionKind::TargetCPU:
    return getTargetCPUOption();
  case OptionKind::TargetAccel:
    return getTargetAccel();
  case OptionKind::CompilerOptLevel:
    return getOptimizationLevelOption();
  case OptionKind::OPTFlag:
  case OptionKind::LLCFlag: {
    std::vector<std::string> flags =
        (kind == OptionKind::OPTFlag) ? getXoptOption() : getXllcOption();
    std::stringstream ss;
    for (int i = 0, n = flags.size(); i < n; ++i) {
      ss << flags.at(i);
      if (i != n - 1)
        ss << ' ';
    }
    return ss.str();
  }
  case OptionKind::LLVMFlag:
    return getLLVMOption();
  case OptionKind::ModelTag:
    return getModelTag();
  case OptionKind::Verbose:
    return getVerboseOption();
  }
  return std::string();
}

int setCompilerOptions(const CompilerOptionList &list) {
  for (const auto &pair : list) {
    int rc = setCompilerOption(pair.first, pair.second);
    if (rc != CompilerSuccess)
      return rc;
  }
  return CompilerSuccess;
}

// Get the string vector associated with the specified key
std::vector<std::string> getCompilerConfig(std::string k) {
  return CompilerConfigMap[k];
}

// Add strings in a vector to the string vector associated
// with the specified key
void addCompilerConfig(std::string k, std::vector<std::string> v, bool head) {
  std::vector<std::string> u = CompilerConfigMap[k];

  u.insert(head ? u.begin() : u.end(), v.begin(), v.end());
  CompilerConfigMap[k] = u;
}

// Delete strings in a vector from the string vector associated
// with the specified key
void delCompilerConfig(std::string k, std::vector<std::string> v) {
  std::vector<std::string> u = CompilerConfigMap[k];

  u.erase(remove_if(begin(u), end(u),
              [&](auto x) { return find(begin(v), end(v), x) != end(v); }),
      end(u));
  CompilerConfigMap[k] = u;
}

std::optional<std::string> getEnvVar(std::string name) {
  if (const char *envVar = std::getenv(name.c_str()))
    return std::string(envVar);
  return std::nullopt;
}

// Find the path to the onnx-mlir executable
std::string getExecPath() {
  // argv0 is only used as a fallback for rare environments
  // where /proc isn't mounted and mainExecAddr is only needed for
  // unknown unix-like platforms
  auto execPath = llvm::sys::fs::getMainExecutable(nullptr, nullptr);
  if (execPath.empty()) {
    llvm::errs()
        << "\nWarning: Could not find path to current executable, falling "
           "back to default install path: "
        << kExecPath << "\n\n";
    return kExecPath;
  }
  return execPath;
}

// Directory contains all the libraries, jars, etc. that are necessary for
// running onnx-mlir. It's resolved in the following order:
//
//   - if ONNX_MLIR_LIBRARY_PATH is set, use it, otherwise
//   - get path from where onnx-mlir is run, if it's of the form
//     /foo/bar/bin/onnx-mlir,
//     the runtime directory is /foo/bar/lib (note that when onnx-mlir is
//     installed system wide, which is typically /usr/local/bin, this will
//     correctly resolve to /usr/local/lib), but some systems still have
//     lib64 so we check that first. If neither exists, then
//   - use CMAKE_INSTALL_PREFIX/lib, which is typically /usr/local/lib
//
// We now explicitly set CMAKE_INSTALL_LIBDIR to lib so we don't have
// to deal with lib64 anymore.
std::string getLibraryPath() {
  const auto &envDir = getEnvVar("ONNX_MLIR_LIBRARY_PATH");
  if (envDir && llvm::sys::fs::exists(envDir.value()))
    return envDir.value();

  std::string execDir = llvm::sys::path::parent_path(getExecPath()).str();
  if (llvm::sys::path::stem(execDir).str().compare("bin") == 0) {
    std::string p = execDir.substr(0, execDir.size() - 3);
    if (llvm::sys::fs::exists(p + "lib"))
      return p + "lib";
  }

  llvm::SmallString<8> instDir(kInstPath);
  llvm::sys::path::append(instDir, "lib");
  return llvm::StringRef(instDir).str();
}

// onnx-mlir currently requires llvm tools llc and opt and they are assumed
// to be under llvm-project/build/bin. This doesn't work with the case where
// llvm-project has been installed system wide (typically under
// /usr/local/...) and its source has been removed.
//
// To account for this scenario, we first search for the tools in the same
// directory where onnx-mlir is run. If they are found, it means both
// onnx-mlir and llvm-project have been installed system wide under the same
// directory, so we get them from that directory (typically /usr/local/bin).
// Otherwise, at least one of onnx-mlir and llvm-project has not been
// installed system wide. In this case, getToolPath returns the fallback
// directory where llvm is built which is typically llvm-project/build/bin.
//
// Note that this will not work if both onnx-mlir and llvm-project have been
// installed system wide but to different places and their sources have been
// removed. So we force CMAKE_INSTALL_PREFIX to be the same as that of
// llvm-project.
//
// If the flag is true, getToolPath will simply return the path detected by
// cmake at compile time. This is used for system wide tools such as cc, ld,
// ar, etc. Note that this means the path is valid only on the system where
// onnx-mlir is built. If onnx-mlir is subsequently run on a system that does
// not have these tools installed in the "standard" places, it will fail.
//
// Setting flag = true is also used to simply look up non-path config such
// as lrodataScript.
std::string getToolPath(
    const std::string &tool, bool flag /*false by default*/) {
  if (!flag) {
    std::string execDir = llvm::sys::path::parent_path(getExecPath()).str();
    llvm::SmallString<8> toolPath(execDir);
    llvm::sys::path::append(toolPath, tool);
    std::string p = llvm::StringRef(toolPath).str();
    if (llvm::sys::fs::can_execute(p))
      return p;
  }

  return toolPathMap.at(tool);
}

// This function is called before llvm::cl::ParseCommandLineOptions
// to remove unrelated options in addition to hiding them. Since
// hiding only means that unrelated options will not be printed by
// -h|--help but they can still be used and silently ignored. But
// the correct behavior is that using a unrelated option should
// result in a unknown option error.
void removeUnrelatedOptions(
    const std::vector<llvm::cl::OptionCategory *> Categories) {
  // Do not remove LLVM "internal" options such as --debug
  // that do not have a category (and therefore placed
  // under the general category). So we add the general
  // category to the list of not-really-hidden options.
  std::vector<llvm::cl::OptionCategory *> optCategories(Categories);
  optCategories.push_back(&llvm::cl::getGeneralCategory());
  llvm::cl::HideUnrelatedOptions(optCategories);

  llvm::StringMap<llvm::cl::Option *> &optMap =
      llvm::cl::getRegisteredOptions();
  for (auto n = optMap.begin(); n != optMap.end(); n++) {
    llvm::cl::Option *opt = n->getValue();
    if (opt->getOptionHiddenFlag() == llvm::cl::ReallyHidden)
      opt->removeArgument();
  }
}

// This function can be called after llvm::cl::ParseCommandLineOptions
// to create whatever options related compiler configuration states
// based on the parsed options. It can also check for option consistency.
//
// The reason we don't put llvm::cl::ParseCommandLineOptions and
// initCompilerConfig in a single function is that according to llvm doc
// llvm::cl::ParseCommandLineOptions should be called from main.
void initCompilerConfig() {
  // Test option requirements.
  if (!ONNXOpStats.empty() && emissionTarget <= EmitONNXIR)
    llvm::errs()
        << "\nWarning: --onnx-op-stats requires targets like --EmitMLIR, "
           "--EmitLLVMIR, or binary-generating emit commands.\n\n";

  // Library setup for EmitLib and EmitJNI targets
  if (emissionTarget == EmitLib || emissionTarget == EmitJNI) {
    // Add mandatory libs
    addCompilerConfig(CCM_SHARED_LIB_DEPS,
        emissionTarget == EmitLib
            ? std::vector<std::string>{"cruntime"}
            : std::vector<std::string>{"jniruntime", "cruntime"});
    addCompilerConfig(CCM_SHARED_LIB_PATH_DEPS, {getLibraryPath()});

    // Add OpenMP LLVM library if parallel is enabled.
    if (enableParallel)
      addCompilerConfig(CCM_SHARED_LIB_DEPS, {"ompruntime"});

    // Add user specified libs and their path
    // Multiple lib or directory can be specified with multiple options.
    // For example, -lextra1, -lextra2, -Lpath1, -Lpath2
    addCompilerConfig(CCM_SHARED_LIB_DEPS, extraLibs);
    addCompilerConfig(CCM_SHARED_LIB_PATH_DEPS, extraLibPaths);
  }

  // Enable aggressive optimization for NNPA with -O3
  if (OptimizationLevel == OptLevel::O3 &&
      getTargetAccel().find("NNPA") != std::string::npos) {
    // Have O3 and NNPA. May enable fast math default in the future.
  }

  // Enabling unsafe math.
  if (enableFastMathOption &&
      getLLVMOption().find("enable-unsafe-fp-math") == std::string::npos) {
    // Fast math option is enabled (in general)
    setLLVMOption(getLLVMOption() + " --enable-unsafe-fp-math");
  }

  if (march == "z17")
    march = "arch15";
}

} // namespace onnx_mlir<|MERGE_RESOLUTION|>--- conflicted
+++ resolved
@@ -942,30 +942,6 @@
 
 void clearTargetArch() { march.clear(); }
 
-<<<<<<< HEAD
-=======
-// Sort out architectures for Z systems (hybrid archXX and zYY names).
-static int64_t decodeZArchNum(std::string str) {
-  if (str == "arch12" || str == "z14") // Z14 and equivalents.
-    return 12;
-  if (str == "arch13" || str == "z15") // Z15 and equivalents.
-    return 13;
-  if (str == "arch14" || str == "z16") // Z16 and equivalents.
-    return 14;
-  if (str == "arch15" || str == "z17") // Z17 and equivalents.
-    return 15;
-  return -1;
-}
-
-int64_t getZArchNum(const std::string &arch, const std::string cpu) {
-  // Give priority to march, use (deprecated) mcpu if march is not defined.
-  int64_t num = decodeZArchNum(arch);
-  if (num == -1)
-    num = decodeZArchNum(cpu);
-  return num;
-}
-
->>>>>>> 25b67e65
 std::string getTargetArchOption(bool forLLVMToolchain) {
   // LLVM toolchain wants a --march=systemz for all z machines; the specific
   // Z architecture will be specified with the LLVM Toolchain --mcpu.
