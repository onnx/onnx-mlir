--- conflicted
+++ resolved
@@ -42,11 +42,8 @@
 std::vector<std::string> functionsToDecompose;         // common for both
 std::string opsForCall;                                // common for both
 bool disableKrnlOpFusion;                              // common for both
-<<<<<<< HEAD
 bool disableQuantZeroPoint;                            // common for both
-=======
 bool disableMemRefPrefetch;                            // common for both
->>>>>>> 02f45b04
 EmissionTargetType emissionTarget;                     // onnx-mlir only
 bool invokeOnnxVersionConverter;                       // onnx-mlir only
 bool preserveLocations;                                // onnx-mlir only
@@ -198,7 +195,7 @@
         llvm::cl::cat(OnnxMlirCommonOptions));
 
 static llvm::cl::opt<bool, true> enableONNXHybridPassOpt("onnx-hybrid-pass",
-    llvm::cl::desc("Enable ONNX hybrid pass (default=true)\n"
+    llvm::cl::desc("Enable ONNX hybrid pass (default=true).\n"
                    "Set to 'false' if you want to disable ONNX hybrid pass."),
     llvm::cl::location(enableONNXHybridPass), llvm::cl::init(true),
     llvm::cl::cat(OnnxMlirCommonOptions));
@@ -211,26 +208,25 @@
 
 static llvm::cl::opt<bool, true> disableKrnlOpFusionOpt(
     "disable-krnl-op-fusion",
-    llvm::cl::desc("disable op fusion in onnx-to-krnl pass (default=false)\n"
+    llvm::cl::desc("Disable op fusion in onnx-to-krnl pass (default=false).\n"
                    "Set to 'true' if you want to disable fusion."),
     llvm::cl::location(disableKrnlOpFusion), llvm::cl::init(false),
     llvm::cl::cat(OnnxMlirCommonOptions));
 
-<<<<<<< HEAD
 static llvm::cl::opt<bool, true> disable_quantization_zero_point(
     "disable-quantization-zero-point",
     llvm::cl::desc(
-        "Disable the use of zero-point in quantization.\n"
+        "Disable the use of zero-point in quantization (default=false).\n"
         "Set to 'true' if you want to disable the use of zero-point\n"
-        "in dyn/static quantization/dequantization. Default is false."),
+        "in dyn/static quantization/dequantization."),
     llvm::cl::location(disableQuantZeroPoint), llvm::cl::init(false),
-=======
+    llvm::cl::cat(OnnxMlirCommonOptions));
+
 static llvm::cl::opt<bool, true> disableMemRefPrefetchOpt(
     "disable-memref-prefetch",
-    llvm::cl::desc("disable generation of memref.prefetch (default=false)\n"
+    llvm::cl::desc("Disable generation of memref.prefetch (default=false).\n"
                    "Set to 'true' if you want to disable prefetch."),
     llvm::cl::location(disableMemRefPrefetch), llvm::cl::init(false),
->>>>>>> 02f45b04
     llvm::cl::cat(OnnxMlirCommonOptions));
 
 static llvm::cl::opt<bool, true> disableRecomposeOptionOpt("disable-recompose",
@@ -1150,7 +1146,6 @@
 // as lrodataScript.
 std::string getToolPath(
     const std::string &tool, bool flag /*false by default*/) {
-
   if (!flag) {
     std::string execDir = llvm::sys::path::parent_path(getExecPath()).str();
     llvm::SmallString<8> toolPath(execDir);
