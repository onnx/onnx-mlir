--- conflicted
+++ resolved
@@ -54,11 +54,7 @@
 bool invokeOnnxVersionConverter;                       // onnx-mlir only
 bool preserveLocations;                                // onnx-mlir only
 bool printIR;                                          // onnx-mlir only
-<<<<<<< HEAD
-bool printONNXBasicIR;                                 // onnx-mlir only
-=======
 int printONNXBasicIR;                                  // onnx-mlir only
->>>>>>> 3a7d519f
 bool doNotEmitFullMLIRCode;                            // onnx-mlir only
 bool preserveBitcode;                                  // onnx-mlir only
 bool preserveLLVMIR;                                   // onnx-mlir only
@@ -323,16 +319,6 @@
     llvm::cl::desc("Print the IR to stdout:."), llvm::cl::location(printIR),
     llvm::cl::init(false), llvm::cl::cat(OnnxMlirOptions));
 
-<<<<<<< HEAD
-static llvm::cl::opt<bool, true> printIRONNXBasicIROpt("printONNXBasicIR",
-    llvm::cl::desc(
-        "Print ONNXBasicIR to stdout, where constants with more than 10 "
-        "elements are truncated to the first 10. ONNXBasicIR is imported from "
-        "the input onnx model into MLIR language, and it keeps most of "
-        "information in the input onnx model. This option is useful to examine "
-        "the onnx model without interrupting the compilation."),
-    llvm::cl::location(printONNXBasicIR), llvm::cl::init(false),
-=======
 static llvm::cl::opt<int, true> printIRONNXBasicIROpt("printONNXBasicIR",
     llvm::cl::desc(
         "Print ONNXBasicIR to stdout, where constants with more than a given "
@@ -341,7 +327,6 @@
         "the input onnx model. This option is useful to examine the onnx model "
         "without interrupting the compilation."),
     llvm::cl::location(printONNXBasicIR), llvm::cl::init(-1),
->>>>>>> 3a7d519f
     llvm::cl::cat(OnnxMlirOptions));
 
 static llvm::cl::opt<bool, true> doNotEmitFullMLIRCodeOpt(
