/*
 * SPDX-License-Identifier: Apache-2.0
 */

//===------------------------ CompilerOptions.cpp -------------------------===//
//
// Copyright 2022, 2024 The IBM Research Authors.
//
// =============================================================================
//
// Functions for adding options.
//
//===----------------------------------------------------------------------===//

#include "llvm/Support/Debug.h"

#include "ExternalUtil.hpp"
#include "onnx-mlir/Compiler/OMCompilerRuntimeTypes.h"
#include "onnx-mlir/Compiler/OMCompilerTypes.h"
#include "src/Compiler/CompilerOptions.hpp"

#define DEBUG_TYPE "compiler_options"

// Default env var where to find default options, when defined.
const std::string OnnxMlirEnvOptionName = "ONNX_MLIR_FLAGS";

namespace onnx_mlir {

// Use external storage for the options so that they are globally accessible
std::string inputFilename;                             // common for both
std::string outputBaseName;                            // common for both
std::vector<accel::Accelerator::Kind> maccel;          // common for both
OptLevel OptimizationLevel;                            // common for both
std::string mtriple;                                   // common for both
std::string mcpu;                                      // common for both
float nnpaEpsilon;                                     // common for both
std::string march;                                     // common for both
InstrumentStages instrumentStage;                      // common for both
bool onnxConstPropRoundFPToInt;                        // common for both
int onnxConstPropExpansionBound;                       // common for both
std::vector<std::string> onnxConstPropDisablePatterns; // common for both
bool enableONNXHybridPass;                             // common for both
std::vector<std::string> functionsToDecompose;         // common for both
std::string opsForCall;                                // common for both
bool disableKrnlOpFusion;                              // common for both
bool disableQuantZeroPoint;                            // common for both
bool enableKrnlBufferReuse;                            // common for both
bool disableMemRefPrefetch;                            // common for both
EmissionTargetType emissionTarget;                     // onnx-mlir only
bool invokeOnnxVersionConverter;                       // onnx-mlir only
bool preserveLocations;                                // onnx-mlir only
bool printIR;                                          // onnx-mlir only
bool printBytecode;                                    // onnx-mlir only
bool doNotEmitFullMLIRCode;                            // onnx-mlir only
bool preserveBitcode;                                  // onnx-mlir only
bool preserveLLVMIR;                                   // onnx-mlir only
bool preserveMLIR;                                     // onnx-mlir only
bool useOnnxModelTypes;                                // onnx-mlir only
int repeatOnnxTransform;                               // onnx-mlir only
std::string shapeInformation;                          // onnx-mlir only
std::string dimParams;                                 // onnx-mlir only
ModelSize modelSize;                                   // onnx-mlir only
bool storeConstantsToFile;                             // onnx-mlir only
float constantsToFileTotalThreshold;                   // onnx-mlir only
float constantsToFileSingleThreshold;                  // onnx-mlir only
bool VerboseOutput;                                    // onnx-mlir only
std::vector<std::string> Xopt;                         // onnx-mlir only
std::vector<std::string> Xllc;                         // onnx-mlir only
std::string mllvm;                                     // onnx-mlir only
std::string instrumentOps;                             // onnx-mlir only
unsigned instrumentControlBits;                        // onnx-mlir only
std::string parallelizeOps;                            // onnx-mlir only
std::string instrumentSignatures;                      // onnx-mlir only
std::string ONNXOpStats;                               // onnx-mlir only
int onnxOpTransformThreshold;                          // onnx-mlir only
bool onnxOpTransformReport;                            // onnx-mlir only
bool enableParallel;                                   // onnx-mlir only
bool disableSimdOption;                                // onnx-mlir only
bool enableFastMathOption;                             // onnx-mlir only
bool disableRecomposeOption;                           // onnx-mlir only
bool enableSimdDataLayout;                             // onnx-mlir only
bool verifyInputTensors;                               // onnx-mlir only
bool allowSorting;                                     // onnx-mlir only
std::vector<std::string> reportHeapBefore;             // onnx-mlir only
std::vector<std::string> reportHeapAfter;              // onnx-mlir only
std::string modelTag;                                  // onnx-mlir only
bool enableConvOptPass;                                // onnx-mlir only
bool disableConstantProp;                              // onnx-mlir only
std::vector<std::string> extraLibPaths;                // onnx-mlir only
std::vector<std::string> extraLibs;                    // onnx-mlir only
ProfileIRs profileIR;                                  // onnx-mlir only
OptReport optReport;                                   // onnx-mlir only
bool useOldBufferization;                              // onnx-mlir only
bool enableTiming;                                     // onnx-mlir only
bool enableBoundCheck;                                 // onnx-mlir only
bool split_input_file;                                 // onnx-mlir-opt only
bool verify_diagnostics;                               // onnx-mlir-opt only
bool verify_passes;                                    // onnx-mlir-opt only
bool allowUnregisteredDialects;                        // onnx-mlir-opt only

// Category for common options shared between onnx-mlir and onnx-mlir-opt.
llvm::cl::OptionCategory OnnxMlirCommonOptions("common options",
    "These are options shared between onnx-mlir and onnx-mlir-opt.");

// Category for options for onnx-mlir only.
llvm::cl::OptionCategory OnnxMlirOptions(
    "onnx-mlir options", "These are onnx-mlir frontend options.");

// Category for options for onnx-mlir-opt only.
llvm::cl::OptionCategory OnnxMlirOptOptions(
    "onnx-mlir-opt options", "These are onnx-mlir-opt frontend options.");

// Common options shared between onnx-mlir and onnx-mlir-opt
static llvm::cl::opt<std::string, true> inputFilenameOpt(llvm::cl::Positional,
    llvm::cl::desc("<input file>"),
    llvm::cl::value_desc("Default read from stdin"),
    llvm::cl::location(inputFilename), llvm::cl::init("-"),
    llvm::cl::cat(OnnxMlirCommonOptions));

static llvm::cl::opt<std::string, true> outputBaseNameOpt("o",
    llvm::cl::desc("For onnx-mlir, specify the base path for output file, "
                   "extension will be added.\nDefault is input filename "
                   "without the extension, or \"stdin\" if input is stdin.\n"
                   "For onnx-mlir-opt, specify the output filename. Default is "
                   "stdout."),
    llvm::cl::value_desc("path"), llvm::cl::location(outputBaseName),
    llvm::cl::init("-"), llvm::cl::cat(OnnxMlirCommonOptions),
    llvm::cl::ValueRequired);

static llvm::cl::list<accel::Accelerator::Kind,
    std::vector<accel::Accelerator::Kind>>
    maccelOpt("maccel",
        llvm::cl::desc("Specify an accelerator to generate code for."),
        llvm::cl::location(maccel),
        // clang-format off
        llvm::cl::values(
          APPLY_TO_ACCELERATORS(CREATE_ACCEL_CL_ENUM)
          clEnumValN(accel::Accelerator::Kind::NONE, "NONE", "No accelerator")
        ),
        // clang-format on
        llvm::cl::cat(OnnxMlirCommonOptions), llvm::cl::ValueRequired);

static llvm::cl::opt<OptLevel, true> OptimizationLevelOpt(
    llvm::cl::desc("Levels:"),
    llvm::cl::values(clEnumVal(O0, "Optimization level 0 (default)."),
        clEnumVal(O1, "Optimization level 1."),
        clEnumVal(O2, "Optimization level 2."),
        clEnumVal(O3, "Optimization level 3, SIMD is enabled.")),
    llvm::cl::location(OptimizationLevel), llvm::cl::init(O0),
    llvm::cl::cat(OnnxMlirCommonOptions));

static llvm::cl::opt<std::string, true> mtripleOpt("mtriple",
    llvm::cl::desc("Override target triple for module."),
    llvm::cl::value_desc("LLVM target triple"), llvm::cl::location(mtriple),
    llvm::cl::init(kDefaultTriple), llvm::cl::cat(OnnxMlirCommonOptions),
    llvm::cl::ValueRequired);

static llvm::cl::opt<std::string, true> mcpuOpt("mcpu",
    llvm::cl::desc("Target cpu."),
    llvm::cl::value_desc("Target a specific CPU type"),
    llvm::cl::location(mcpu), llvm::cl::cat(OnnxMlirCommonOptions),
    llvm::cl::ValueRequired);

static llvm::cl::opt<float, true> nnpaEpsilonOpt("nnpa-epsilon",
    // TODO: what text should go here.
    llvm::cl::desc("A value added to inputs during computations to prevent "
                   "undefined mathematical operations, \n"
                   "such as division by zero or logarithms of zero. Default "
                   "value set to 1e-5."),
    llvm::cl::value_desc("Float value"), llvm::cl::location(nnpaEpsilon),
    llvm::cl::cat(OnnxMlirCommonOptions), llvm::cl::init(1e-5));

static llvm::cl::opt<std::string, true> marchOpt("march",
    llvm::cl::desc("Target architecture to generate code for."),
    llvm::cl::value_desc("Target a specific architecture type"),
    llvm::cl::location(march), llvm::cl::cat(OnnxMlirCommonOptions),
    llvm::cl::ValueRequired);

static llvm::cl::opt<InstrumentStages, true> instrumentStageOpt(
    "instrument-stage", llvm::cl::desc("Specify stage to be instrumented:"),
    llvm::cl::location(instrumentStage),
    llvm::cl::values(APPLY_TO_NO_ACCELERATORS(DEFAULT_INSTRUMENTSTAGE_CL_ENUM)
            APPLY_TO_ACCELERATORS(ACCEL_INSTRUMENTSTAGE_CL_ENUM)),
    llvm::cl::init(Onnx), llvm::cl::cat(OnnxMlirCommonOptions));

static llvm::cl::opt<bool, true> onnxConstPropRoundFPToIntOpt(
    "onnx-const-prop-round-fp-to-int",
    llvm::cl::desc("If true constant propagates onnx.Cast from a floating "
                   "point type to an integer type by rounding to nearest, "
                   "ties to even.\nIf false truncates towards zero."),
    llvm::cl::location(onnxConstPropRoundFPToInt), llvm::cl::init(false),
    llvm::cl::cat(OnnxMlirCommonOptions));

static llvm::cl::opt<int, true> onnxConstPropExpansionBoundOpt(
    "onnx-const-prop-expansion-bound",
    llvm::cl::desc(
        "ONNX dialect constant propagation maximum expansion factor\n"
        "Constants are not propagated if their bytes size exceed "
        "the aggregate operands' sizes by more than this factor\n"
        "Set to -1 to always propagate, which is the default."),
    llvm::cl::location(onnxConstPropExpansionBound), llvm::cl::init(-1),
    llvm::cl::cat(OnnxMlirCommonOptions));

static llvm::cl::list<std::string, std::vector<std::string>>
    onnxConstPropDisablePatternsOpt("onnx-const-prop-disable-pattern",
        llvm::cl::desc("Named constant propagation pattern to disable.\n"
                       "Repeat the flag to disable multiple patterns."),
        llvm::cl::value_desc("named constant propagation pattern to disable"),
        llvm::cl::location(onnxConstPropDisablePatterns),
        llvm::cl::cat(OnnxMlirCommonOptions));

static llvm::cl::opt<bool, true> enableONNXHybridPassOpt("onnx-hybrid-pass",
    llvm::cl::desc("Enable ONNX hybrid pass (default=true).\n"
                   "Set to 'false' if you want to disable ONNX hybrid pass."),
    llvm::cl::location(enableONNXHybridPass), llvm::cl::init(true),
    llvm::cl::cat(OnnxMlirCommonOptions));

static llvm::cl::list<std::string, std::vector<std::string>>
    functionsToDecomposeOpt("functions-to-decompose",
        llvm::cl::desc("Specify ONNX functions to decompose."),
        llvm::cl::location(functionsToDecompose),
        llvm::cl::cat(OnnxMlirCommonOptions));

static llvm::cl::opt<bool, true> disableKrnlOpFusionOpt(
    "disable-krnl-op-fusion",
    llvm::cl::desc("Disable op fusion in onnx-to-krnl pass (default=false).\n"
                   "Set to 'true' if you want to disable fusion."),
    llvm::cl::location(disableKrnlOpFusion), llvm::cl::init(false),
    llvm::cl::cat(OnnxMlirCommonOptions));

static llvm::cl::opt<bool, true> disable_quantization_zero_point(
    "disable-quantization-zero-point",
    llvm::cl::desc(
        "Disable the use of zero-point in quantization (default=false).\n"
        "Set to 'true' if you want to disable the use of zero-point\n"
        "in dyn/static quantization/dequantization."),
    llvm::cl::location(disableQuantZeroPoint), llvm::cl::init(false),
    llvm::cl::cat(OnnxMlirCommonOptions));

static llvm::cl::opt<bool, true> enableKrnlBufferReuseOpt(
    "enable-krnl-buffer-reuse",
    llvm::cl::desc("enable buffer reuse within an op in onnx-to-krnl pass "
                   "(default=false).\n"
                   "Set to 'true' if you want to enable buffer reuse."),
    llvm::cl::location(enableKrnlBufferReuse), llvm::cl::init(false),
    llvm::cl::cat(OnnxMlirCommonOptions));

static llvm::cl::opt<bool, true> disableMemRefPrefetchOpt(
    "disable-memref-prefetch",
    llvm::cl::desc("Disable generation of memref.prefetch (default=false).\n"
                   "Set to 'true' if you want to disable prefetch."),
    llvm::cl::location(disableMemRefPrefetch), llvm::cl::init(false),
    llvm::cl::cat(OnnxMlirCommonOptions));

static llvm::cl::opt<bool, true> disableRecomposeOptionOpt("disable-recompose",
    llvm::cl::desc("Disable recomposition of ONNX operations."),
    llvm::cl::location(disableRecomposeOption), llvm::cl::init(false),
    llvm::cl::cat(OnnxMlirOptions));

// Options for onnx-mlir only
static llvm::cl::opt<EmissionTargetType, true> emissionTargetOpt(
    llvm::cl::desc("Choose target to emit:"),
    llvm::cl::location(emissionTarget),
    llvm::cl::values(
        clEnumVal(EmitONNXBasic,
            "Ingest ONNX and emit the basic ONNX operations without "
            "inferred shapes."),
        clEnumVal(
            EmitONNXIR, "Ingest ONNX and emit corresponding ONNX dialect."),
        clEnumVal(EmitMLIR,
            "Lower the input to MLIR built-in transformation dialect."),
        clEnumVal(
            EmitLLVMIR, "Lower the input to LLVM IR (LLVM MLIR dialect)."),
        clEnumVal(EmitObj, "Compile the input into a object file."),
        clEnumVal(
            EmitLib, "Compile the input into a shared library (default)."),
        clEnumVal(EmitJNI, "Compile the input into a jar file.")),
    llvm::cl::init(EmitLib), llvm::cl::cat(OnnxMlirOptions));

static llvm::cl::opt<bool, true> invokeOnnxVersionConverterOpt(
    "invokeOnnxVersionConverter",
    llvm::cl::desc("Call onnx version converter to convert ONNX model to "
                   "current version."),
    llvm::cl::location(invokeOnnxVersionConverter), llvm::cl::init(false),
    llvm::cl::cat(OnnxMlirOptions));

static llvm::cl::opt<bool, true> preserveLocationsOpt("preserveLocations",
    llvm::cl::desc("Emit location data."),
    llvm::cl::location(preserveLocations), llvm::cl::init(false),
    llvm::cl::cat(OnnxMlirOptions));

static llvm::cl::opt<bool, true> printIROpt("printIR",
    llvm::cl::desc("Print the IR to stdout:."), llvm::cl::location(printIR),
    llvm::cl::init(false), llvm::cl::cat(OnnxMlirOptions));

static llvm::cl::opt<bool, true> printBytecodeOpt("printBytecode",
    llvm::cl::desc("print bytecode to stdout:"),
    llvm::cl::location(printBytecode), llvm::cl::init(false),
    llvm::cl::cat(OnnxMlirOptions));

static llvm::cl::opt<bool, true> doNotEmitFullMLIRCodeOpt(
    "do-not-emit-full-mlir-code",
    llvm::cl::desc(
        "Do not emit the MLIR the constant values are embeded "
        "(<name>onnx.mlir). Emit only the MLIR without the constants "
        "(<name>.tmp). Need to be used with emitting MLIR options such as "
        "--EmitONNXIR and --EmitMLIR."),
    llvm::cl::location(doNotEmitFullMLIRCode), llvm::cl::init(false),
    llvm::cl::cat(OnnxMlirOptions));

static llvm::cl::opt<bool, true> preserveBitcodeOpt("preserveBitcode",
    llvm::cl::desc("Preserve the bitcode files (optimized and unoptimized)."),
    llvm::cl::location(preserveBitcode), llvm::cl::init(false),
    llvm::cl::cat(OnnxMlirOptions));

static llvm::cl::opt<bool, true> preserveLLVMIROpt("preserveLLVMIR",
    llvm::cl::desc("Preserve the LLVMIR files."),
    llvm::cl::location(preserveLLVMIR), llvm::cl::init(false),
    llvm::cl::cat(OnnxMlirOptions));

static llvm::cl::opt<bool, true> preserveMLIROpt("preserveMLIR",
    llvm::cl::desc("Preserve the MLIR files (input and llvm)."),
    llvm::cl::location(preserveMLIR), llvm::cl::init(false),
    llvm::cl::cat(OnnxMlirOptions));

static llvm::cl::opt<bool, true> useOnnxModelTypesOpt("useOnnxModelTypes",
    llvm::cl::desc("Use types and shapes from ONNX model."),
    llvm::cl::location(useOnnxModelTypes), llvm::cl::init(true),
    llvm::cl::cat(OnnxMlirOptions));

static llvm::cl::opt<int, true> repeatOnnxTransformOpt("repeatOnnxTransform",
    llvm::cl::desc("Invoke extra onnx transform pass(shape inference, constant "
                   "and etc.)."),
    llvm::cl::location(repeatOnnxTransform), llvm::cl::init(0),
    llvm::cl::cat(OnnxMlirOptions));

static llvm::cl::opt<std::string, true> shapeInformationOpt("shapeInformation",
    llvm::cl::desc(
        "Custom shapes for the inputs of the ONNX model, e.g. setting "
        "static "
        "shapes for dynamic inputs.\n"
        "\"value\" is in the format of "
        "\"INPUT_ID1:D1xD2x...xDn,INPUT_ID2:D1xD2x...xDn, ...\",\n"
        "where \"INPUT_ID1, INPUT_ID2, ...\" are input indices (starting "
        "from "
        "0 or being -1 for all input indices), and\n"
        "\"D1, D2, ...\" are dimension sizes (positive integers or -1 for "
        "unknown dimensions)."),
    llvm::cl::value_desc("value"), llvm::cl::location(shapeInformation),
    llvm::cl::cat(OnnxMlirOptions));

static llvm::cl::opt<std::string, true> dimParamsOpt("dimParams",
    llvm::cl::desc(
        "Custom onnx.dim_params attributes for the inputs of the ONNX "
        "model "
        "for specifying relationship among dynamic dimensions of the "
        "inputs.\n"
        "\"value\" is in the format of "
        "\"INPUT_ID1:D1=S1,D2=S2,...,Dn=Sn|INPUT_ID2:D1=T1,D2=T2,...Dn=Tn|"
        "...\" where \"INPUT_ID1, INPUT_ID2, ...\" are input indices "
        "(starting from 0 or being -1 for all input indices), and\n"
        "\"S1, S2, ...\" and \"T2, T2, ...\" are symbols to specify that "
        "same "
        "symbols have the same value. "
        "All dimensions of onnx.dim_params for a specified input index in "
        "the original onnx model are cleared and replaced by this option. "
        "onnx.dim_params for other input indices in the original onnx "
        "model "
        "are not cleared"),
    llvm::cl::value_desc("value"), llvm::cl::location(dimParams),
    llvm::cl::cat(OnnxMlirOptions));

// Default value is defined by the OnnxMlirEnvOptionName constant string
// variable, but the default setting mechanism here cannot be used here as
// we need to evaluate this value prior to the compiler options being set.
// Proper handling of the value of this compiler option is set by the
// calling the parseCustomEnvFlagsCommandLineOption(...) function.
static llvm::cl::opt<std::string, true> customEnvFlagsOpt("customEnvFlags",
    llvm::cl::desc("Override default option env var OnnxMlirEnvOptionName: "
                   "ONNX_MLIR_FLAGS."),
    llvm::cl::value_desc("option env var"), llvm::cl::location(customEnvFlags),
    llvm::cl::cat(OnnxMlirOptions));

static llvm::cl::opt<ModelSize, true> modelSizeOpt("modelSize",
    llvm::cl::desc("Model to generate code:"),
    llvm::cl::value_desc("Only support small or large"),
    llvm::cl::location(modelSize),
    llvm::cl::values(
        clEnumVal(small, "Generate code for the small model. "
                         "No special treatment at this moment. This is the "
                         "default code model."),
        clEnumVal(large,
            "Generate code for the large model. "
            "Global constants are put into large read-only data section.")),
    llvm::cl::init(small), llvm::cl::cat(OnnxMlirOptions),
    llvm::cl::ValueRequired);

static llvm::cl::opt<bool, true> storeConstantsToFileOpt(
    "store-constants-to-file",
    llvm::cl::desc(
        "Constants will be stored on a binary file instead of be embedded "
        "into the model.so when compiling a big model.\nThe binary file is "
        "in "
        "the same folder as the model.so and has the same name as the "
        "model "
        "with the extension of .constants.bin.\nFor inference, "
        "model.constants.bin must be at the same folder as the inference "
        "program.\nIf model.constants.bin is at another folder, use the "
        "environment variable OM_CONSTANT_PATH to set the constant "
        "folder.\n"
        "When using this option, two other options "
        "constants-to-file-single-threshold and "
        "constants-to-file-total-threshold can be used to fine-tune the "
        "amount "
        "of constants stored on the file.\n"
        "Default is True."),
    llvm::cl::location(storeConstantsToFile), llvm::cl::init(true),
    llvm::cl::cat(OnnxMlirOptions));

static llvm::cl::opt<float, true> constantsToFileTotalThresholdOpt(
    "constants-to-file-total-threshold",
    llvm::cl::desc(
        "Put global constants to a file if the total size in "
        "bytes of constants is greater than this threshold.\n"
        "store-constants-to-file must be enabled for this to be "
        "effective.\n"
        "Only count constants whose size is greater than "
        "constants-to-file-single-threshold. Value is in GB. Default is "
        "1.5GB."),
    llvm::cl::location(constantsToFileTotalThreshold), llvm::cl::init(1.5),
    llvm::cl::cat(OnnxMlirOptions));

static llvm::cl::opt<float, true> constantsToFileSingleThresholdOpt(
    "constants-to-file-single-threshold",
    llvm::cl::desc(
        "Put global constants to a file if a single constant's size in "
        "bytes is greater than this threshold.\n"
        "store-constants-to-file must be enabled for this to be "
        "effective.\n"
        "Total sizes in bytes of satisfied constants must be greater than "
        "constants-to-file-total-threshold. Value is in KB. Default is "
        "1KB."),
    llvm::cl::location(constantsToFileSingleThreshold), llvm::cl::init(1.0),
    llvm::cl::cat(OnnxMlirOptions));

static llvm::cl::opt<bool, true> VerboseOutputOpt("v",
    llvm::cl::desc("Use verbose output."), llvm::cl::location(VerboseOutput),
    llvm::cl::init(false), llvm::cl::cat(OnnxMlirOptions));

static llvm::cl::list<std::string, std::vector<std::string>> XoptOpt("Xopt",
    llvm::cl::desc("Arguments to forward to LLVM's 'opt' option processing "
                   "multiple arguments to 'opt' need to be pass with "
                   "separate 'Xopt'.\n"
                   "For example, '-Xopt opt1 -Xopt opt2 ...'"),
    llvm::cl::value_desc("A valid LLVM's 'opt' option"),
    llvm::cl::location(Xopt), llvm::cl::cat(OnnxMlirOptions), llvm::cl::Hidden,
    llvm::cl::ValueRequired, llvm::cl::ZeroOrMore, llvm::cl::CommaSeparated);

static llvm::cl::list<std::string, std::vector<std::string>> XllcOpt("Xllc",
    llvm::cl::desc("Arguments to forward to LLVM's 'llc' option processing "
                   "multiple arguments to 'llc' need to be pass with "
                   "separate 'Xllc'.\n"
                   "For example, '-Xllc opt1 -Xllc opt2 ...'"),
    llvm::cl::value_desc("A valid LLVM's 'llc' option"),
    llvm::cl::location(Xllc), llvm::cl::cat(OnnxMlirOptions), llvm::cl::Hidden,
    llvm::cl::ValueRequired, llvm::cl::ZeroOrMore, llvm::cl::CommaSeparated);

static llvm::cl::opt<std::string, true> mllvmOpt("mllvm",
    llvm::cl::desc("Arguments to forward to LLVM's 'opt' and 'llc' option "
                   "processing."),
    llvm::cl::value_desc("A valid LLVM's 'opt' and 'llc' option"),
    llvm::cl::location(mllvm), llvm::cl::cat(OnnxMlirOptions), llvm::cl::Hidden,
    llvm::cl::ValueRequired);

static llvm::cl::opt<std::string, true> instrumentOpsOpt("instrument-ops",
    llvm::cl::desc("Specify operations to be instrumented:\n"
                   "\"NONE\" or \"\" for no instrument (default).\n"
                   "\"ALL\" for instrument of all ops.\n"
                   "\"ops1,ops2, ...\" for the multiple ops.\n"
                   "e.g. \"onnx.Conv,onnx.Add\" for Conv and Add ops.\n"
                   "Asterisk is also available.\n"
                   "e.g. \"onnx.*\" for all onnx operations.\n"),
    llvm::cl::location(instrumentOps), llvm::cl::init(""),
    llvm::cl::cat(OnnxMlirOptions));

static llvm::cl::bits<InstrumentActions, unsigned> instrumentControlBitsOpt(
    llvm::cl::desc("Specify what instrumentation actions at runtime:"),
    llvm::cl::location(instrumentControlBits),
    llvm::cl::values(
        clEnumVal(InstrumentBeforeOp, "insert instrument before op,"),
        clEnumVal(InstrumentAfterOp, "insert instrument after op,"),
        clEnumVal(
            InstrumentReportTime, "instrument runtime reports time usage,"),
        clEnumVal(InstrumentReportMemory,
            "instrument runtime reports memory usage.")),
    llvm::cl::cat(OnnxMlirOptions));

static llvm::cl::opt<std::string, true> parallelizeOpsOpt("parallelize-ops",
    llvm::cl::desc("Specify explicitly which operations to parallelize:\n"
                   "\"ALL\" or \"\" for all available operations (default).\n"
                   "\"NONE\" for no instrument.\n"
                   "\"ops1,ops2, ...\" for the multiple ops.\n"
                   "e.g. \"onnx.MatMul,onnx.Add\" for MatMul and Add ops.\n"
                   "Asterisk is also available.\n"
                   "e.g. \"onnx.*\" for all onnx operations.\n"),
    llvm::cl::location(parallelizeOps), llvm::cl::init(""),
    llvm::cl::cat(OnnxMlirOptions));

static llvm::cl::opt<std::string, true> instrumentSignatureOpt(
    "instrument-signature",
    llvm::cl::desc("Specify which high-level operations should print their"
                   " input type(s) and shape(s)\n"
                   "\"ALL\" or \"\" for all available operations.\n"
                   "\"NONE\" for no instrument (default).\n"
                   "\"ops1,ops2, ...\" for the multiple ops.\n"
                   "e.g. \"onnx.MatMul,onnx.Add\" for MatMul and Add ops.\n"
                   "Asterisk is also available.\n"
                   "e.g. \"onnx.*\" for all onnx operations.\n"),
    llvm::cl::location(instrumentSignatures), llvm::cl::init("NONE"),
    llvm::cl::cat(OnnxMlirOptions));

static llvm::cl::opt<std::string, true> ONNXOpStatsOpt("onnx-op-stats",
    llvm::cl::desc("Report the occurrence frequency of ONNX ops in JSON or "
                   "TXT format:\n"
                   "\"TXT\" for report as text,\n"
                   "\"JSON\" for report as JSON.\n"
                   "Requires targets like --EmitMLIR, --EmitLLVMIR, or "
                   "binary-generating "
                   "commands."),
    llvm::cl::location(ONNXOpStats), llvm::cl::init(""),
    llvm::cl::cat(OnnxMlirOptions));

static llvm::cl::opt<int, true> onnxOpTransformThresholdOpt(
    "onnx-op-transform-threshold",
    llvm::cl::desc(
        "Max iteration for dynamic op transform passes (default=3).\n"
        "If set to 0, onnxOpTransformPass will be disabled, and\n"
        "static iteration will be used."),
    llvm::cl::location(onnxOpTransformThreshold), llvm::cl::init(3),
    llvm::cl::cat(OnnxMlirOptions));

static llvm::cl::opt<bool, true> onnxOpTransformReportOpt(
    "onnx-op-transform-report",
    llvm::cl::desc("Report diagnostic info for ONNX op "
                   "transform/optimization passes."),
    llvm::cl::location(onnxOpTransformReport), llvm::cl::init(false),
    llvm::cl::cat(OnnxMlirOptions));

static llvm::cl::opt<bool, true> enableParallelOpt("parallel",
    llvm::cl::desc("Enable parallelization (default=false)\n"
                   "Set to 'true' if you want to enable parallelization."),
    llvm::cl::location(enableParallel), llvm::cl::init(false),
    llvm::cl::cat(OnnxMlirOptions));

static llvm::cl::opt<bool, true> disableSimdOptionOpt("disable-simd",
    llvm::cl::desc("Disable SIMD optimizations (default=false). Set to `true` "
                   "to disable SIMD at O3."),
    llvm::cl::location(disableSimdOption), llvm::cl::init(false),
    llvm::cl::cat(OnnxMlirOptions));

static llvm::cl::opt<bool, true> enableFastMathOptionOpt("enable-fast-math",
    llvm::cl::desc(
        "Enable fast math optimizations (default=false). Set to `true` "
        "to enable fast math options at O3."),
    llvm::cl::location(enableFastMathOption), llvm::cl::init(false),
    llvm::cl::cat(OnnxMlirOptions));

static llvm::cl::opt<bool, true> enableSimdDataLayoutOpt("simd-data-layout",
    llvm::cl::desc("Enable SIMD optimization for convolution (default=false).\n"
                   "Set to 'true' if you want to enable SIMD optimizations."),
    llvm::cl::location(enableSimdDataLayout), llvm::cl::init(false),
    llvm::cl::cat(OnnxMlirOptions));

llvm::cl::opt<std::string, true> opsForCallOpt("ops-for-call",
    llvm::cl::desc(
        "Specify which ops are lowered to knrl.call instead of "
        "krnl loops. op name are used to check against this option.\n"
        "Names of opa are separated with space. "
        "Example: ops-for-call=Conv MatMul.\n"
        "The regex match will be used to check against op name."),
    llvm::cl::location(opsForCall), llvm::cl::init(""),
    llvm::cl::cat(OnnxMlirOptions));

static llvm::cl::opt<bool, true> verifyInputTensorsOpt("verifyInputTensors",
    llvm::cl::desc("Verify input tensors whenever the entry point function "
                   "is called.\n"
                   "Data type and shape are verified. Enable this may "
                   "introduce overhead "
                   "at runtime."),
    llvm::cl::location(verifyInputTensors), llvm::cl::init(false),
    llvm::cl::cat(OnnxMlirOptions));

static llvm::cl::opt<bool, true> allowSortingOpt("allowSorting",
    llvm::cl::desc("Perform topological sort on onnx graph."),
    llvm::cl::location(allowSorting), llvm::cl::init(true),
    llvm::cl::cat(OnnxMlirOptions));

static llvm::cl::list<std::string, std::vector<std::string>>
    reportHeapBeforeOpt("report-heap-before",
        llvm::cl::desc("A list of names of passes.\n"
                       "Before each heap statistics are dumped to "
                       "<output-files-base-path>.heap.log."),
        llvm::cl::location(reportHeapBefore), llvm::cl::cat(OnnxMlirOptions));

static llvm::cl::list<std::string, std::vector<std::string>> reportHeapAfterOpt(
    "report-heap-after",
    llvm::cl::desc("A list of names of passes.\n"
                   "After each heap statistics are dumped to "
                   "<output-files-base-path>.heap.log."),
    llvm::cl::location(reportHeapAfter), llvm::cl::cat(OnnxMlirOptions));

static llvm::cl::opt<std::string, true> modelTagOpt("tag",
    llvm::cl::desc(
        "Set a tag that will be used to postfix symbols in the generated "
        "LLVMIR to make the symbols unique across multiple generated "
        "models.\n"
        "By default, use the filename (without extension) of the input "
        "onnx "
        "model or the value passed to `-o`.\nThe tag will be appended to "
        "global variable and function names. For backward compatibility, "
        "each "
        "function has two versions with the same signature and doing the "
        "same "
        "computation.\nFor example, we will have two entry points: "
        "`run_main_graph` and `run_main_graph_tag`, where `run_main_graph` "
        "is just a wrapper of `run_main_graph_tag`.\nUsers can call one of "
        "the entry points and expect the same result.\nPassing `NONE` to "
        "`--tag` will disable tag completely, meaning no tag is appended "
        "to "
        "the symbols."),
    llvm::cl::value_desc("a string that matches regex ([0-9a-z_.-]+)"),
    llvm::cl::location(modelTag), llvm::cl::init(""),
    llvm::cl::cat(OnnxMlirOptions));

static llvm::cl::opt<bool, true> enableConvOptPassOpt("enable-conv-opt-pass",
    llvm::cl::desc("Enable the ConvOptPass. Default is true."),
    llvm::cl::location(enableConvOptPass), llvm::cl::init(true),
    llvm::cl::cat(OnnxMlirOptions));

static llvm::cl::opt<bool, true> disableConstantPropOpt("disable-constant-prop",
    llvm::cl::desc("Disable Constant Propagation (default is false).\n"
                   "Set to 'true' to disable Constant Propagation."),
    llvm::cl::location(disableConstantProp), llvm::cl::init(false),
    llvm::cl::cat(OnnxMlirCommonOptions));

static llvm::cl::list<std::string, std::vector<std::string>> extraLibPathsOpt(
    "L",
    llvm::cl::desc(
        "Specify extra directories for libraries when compiling "
        "an onnx model. Will be add used as -L in the linkage step.\n"
        "Each directory can be specified with one extra-lib-dirs."),
    llvm::cl::location(extraLibPaths), llvm::cl::Prefix,
    llvm::cl::cat(OnnxMlirOptions));

static llvm::cl::list<std::string, std::vector<std::string>> extraLibsOpt("l",
    llvm::cl::desc("Specify extra libraries when compiling an onnx model."
                   "Will be add used as -l in the linkage step.\n"
                   "Each lib can be specified with one extra-libs."),
    llvm::cl::location(extraLibs), llvm::cl::Prefix,
    llvm::cl::cat(OnnxMlirOptions));

static llvm::cl::opt<ProfileIRs, true> profileIROpt("profile-ir",
    llvm::cl::desc("Profile operations in an IR:"),
    llvm::cl::location(profileIR),
    llvm::cl::values(clEnumVal(None, "No profiling. Default value."),
        clEnumVal(
            Onnx, "Profile operations in ONNXIR generated by --EmitONNXIR.")
            APPLY_TO_ACCELERATORS(ACCEL_PROFILEIR_CL_ENUM)),
    llvm::cl::init(ProfileIRs::None), llvm::cl::cat(OnnxMlirOptions));

static llvm::cl::opt<OptReport, true> optReportOpt("opt-report",
    llvm::cl::desc("Provide information on a specific compiler optimization:"),
    llvm::cl::location(optReport),
    llvm::cl::values(clEnumVal(NoReport, "No report. Default value."),
        clEnumVal(Parallel,
            "Provide report on how OMP Parallel is applied to ONNX ops."),
        clEnumVal(Simd, "Provide report on how SIMD is applied to ONNX ops.")
            APPLY_TO_ACCELERATORS(ACCEL_OPTREPORT_CL_ENUM)),
    llvm::cl::init(OptReport::NoReport), llvm::cl::cat(OnnxMlirOptions));

static llvm::cl::opt<bool, true> enable_timing("enable-timing",
    llvm::cl::desc("Enable compile timing (default is false)\n"
                   "Set to 'true' if you want to enable compile timing."),
    llvm::cl::location(enableTiming), llvm::cl::init(false),
    llvm::cl::cat(OnnxMlirOptions));

static llvm::cl::opt<bool, true> enable_bound_check("enable-bound-check",
    llvm::cl::desc(
        "Enable runtime bound check for memrefs (default is false).\n"
        "Set to 'true' if you want to enable the check."),
    llvm::cl::location(enableBoundCheck), llvm::cl::init(false),
    llvm::cl::cat(OnnxMlirOptions));

#if defined(_DEBUG)
// Option only available in debug mode: set using command options.
static llvm::cl::opt<bool, true> test_compiler_opt("test-compiler-opt",
    llvm::cl::desc(
        "Help compiler writers test a new (small) optimization. When "
        "false, "
        "the old approach should be used.\nWhen true, the new opt should "
        "be "
        "used. Utilities such as CheckONNXModel.py can then verify that "
        "the "
        "new opt deliver the same results.\n"
        "E.g. CheckONNXModel.py -m test.mlir -t -O3 -a "
        "test-compiler-opt=true.\n"
        "Once the new opt works, it should not rely this option any more.\n"
        "Only defined in DEBUG build and default to false.\n"),
    llvm::cl::location(debugTestCompilerOpt), llvm::cl::init(false),
    llvm::cl::cat(OnnxMlirOptions));
bool debugTestCompilerOpt;
#else
// Option only available in debug mode: disable when not in debug.
bool debugTestCompilerOpt = false;
#endif

// Options for onnx-mlir-opt only
static llvm::cl::opt<bool, true> split_input_file_opt("split-input-file",
    llvm::cl::desc("Split the input file into pieces and process each "
                   "chunk independently."),
    llvm::cl::location(split_input_file), llvm::cl::init(false),
    llvm::cl::cat(OnnxMlirOptOptions));

static llvm::cl::opt<bool, true> verify_diagnostics_opt("verify-diagnostics",
    llvm::cl::desc("Check that emitted diagnostics match "
                   "expected-* lines on the corresponding line."),
    llvm::cl::location(verify_diagnostics), llvm::cl::init(false),
    llvm::cl::cat(OnnxMlirOptOptions));

static llvm::cl::opt<bool, true> verify_passes_opt("verify-each",
    llvm::cl::desc("Run the verifier after each transformation pass."),
    llvm::cl::location(verify_passes), llvm::cl::init(true),
    llvm::cl::cat(OnnxMlirOptOptions));

static llvm::cl::opt<bool, true> allowUnregisteredDialectsOpt(
    "allow-unregistered-dialect",
    llvm::cl::desc("Allow operation with no registered dialects."),
    llvm::cl::location(allowUnregisteredDialects), llvm::cl::init(false),
    llvm::cl::cat(OnnxMlirOptOptions));

// Removed once the new LLVM bufferization works without performance
// regression.
static llvm::cl::opt<bool, true> useOldBufferizationOpt("use-old-bufferization",
    llvm::cl::desc(
        "Enable the old LLVM bufferization mechanism (default=true).\n"
        "This option should be removed once the new LLVM bufferization "
        "works "
        "well in onnx-mlir."),
    llvm::cl::location(useOldBufferization), llvm::cl::init(true),
    llvm::cl::cat(OnnxMlirOptions));

// Configuration states associated with certain options.
// For example, when maccel is specified, NNPA can register
// dependent libdnn.
// This is just a simple string to vector map currently.
// If it gets more complicated in the future, it can be
// replaced by a class of its own.
std::map<std::string, std::vector<std::string>> CompilerConfigMap;
std::map<std::string, std::vector<size_t>> CompilerConfigStack;

// Must match ModelSize enum
const std::string modelSizeStr[] = {"small", "medium", "large", "huge"};

std::string customEnvFlags;

// =============================================================================
// Methods for setting and getting compiler variables.

// The customEnvFlags must be scanned before the normal options.
bool parseCustomEnvFlagsCommandLineOption(
    int argc, const char *const *argv, llvm::raw_ostream *errs) {
  // Use the default ONNX MLIR Environment variable, unless specified
  // otherwise by an argument, see below.
  std::string envVar = OnnxMlirEnvOptionName;
  // VerboseOutput is not yet set, so scan ourselves.
  bool verbose = false;
  // Customized version? -customEnvFlags=val and save its value.
  for (int i = 1; i < argc; ++i) {
    std::string arg(argv[i]);
    if (arg.find("--customEnvFlags") == 0) {
      envVar = arg.substr(sizeof("--customEnvFlags"));
    } else if (arg.find("-customEnvFlags") == 0) {
      envVar = arg.substr(sizeof("-customEnvFlags"));
    } else if (arg.compare("-v") == 0) {
      verbose = true;
    }
  }
  // Check that the env var does not recursively hold another
  // -customEnvFlags.
  const char *envValCstr;
  if ((envValCstr = std::getenv(envVar.c_str()))) {
    std::string envVal(envValCstr);
    if (envVal.find("-customEnvFlags") != std::string::npos) {
      if (errs)
        *errs << "\nWarning: recursive use of --customEnvFlags in "
                 "environment flag not permited\n\n";
      return false;
    }
    if (envVal.find("-v") != std::string::npos)
      verbose = true;
    if (verbose)
      printf("Onnx-mlir default options from '%s' are '%s'.\n", envVar.c_str(),
          envValCstr);
  }
  if (verbose && argc > 0) {
    printf("Onnx-mlir command: %s", argv[0]);
    if (envValCstr)
      printf(" %s", envValCstr);
    for (int i = 1; i < argc; ++i)
      printf(" %s", argv[i]);
    printf("\n");
  }
  // The envVar is verified, use it.
  setCustomEnvVar(envVar);
  return true;
}

// Support for customEnvFlags.
void setCustomEnvVar(const std::string &envVarName) {
  assert(envVarName != "" && "Expecting valid target envVarName description");
  LLVM_DEBUG(
      llvm::dbgs() << DEBUG_TYPE << "Set envVarName\"" << envVarName << "\"\n");
  customEnvFlags = envVarName;
}

void clearCustomEnvVar() { customEnvFlags.clear(); }

std::string getCustomEnvVarOption() {
  return (customEnvFlags != "") ? "--customEnvFlags=" + customEnvFlags : "";
}

// Support for Triple.
void setTargetTriple(const std::string &triple) {
  assert(triple != "" && "Expecting valid target triple description");
  LLVM_DEBUG(llvm::dbgs() << DEBUG_TYPE << "Set triple\"" << triple << "\"\n");
  mtriple = triple;
}

void clearTargetTriple() { mtriple.clear(); }

std::string getTargetTripleOption() {
  std::string targetOptions = "";
  // Command cannot tolerate extra spaces. Add only when needed.
  if (mtriple != "")
    targetOptions = "--mtriple=" + mtriple;
  else if (kDefaultTriple != "")
    targetOptions = "--mtriple=" + kDefaultTriple;
  return targetOptions;
}

// Support for Arch.
void setTargetArch(const std::string &arch) {
  assert(arch != "" && "Expecting valid target arch description");
  LLVM_DEBUG(llvm::dbgs() << DEBUG_TYPE << "Set arch\"" << arch << "\"\n");
  march = arch;
}

void clearTargetArch() { march.clear(); }

// Sort out architectures for Z systems (hybrid archXX and zYY names).
static int64_t decodeZArchNum(std::string str) {
  if (str == "arch12" || str == "z14") // Z14 and equivalents.
    return 12;
  if (str == "arch13" || str == "z15") // Z15 and equivalents.
    return 13;
  if (str == "arch14" || str == "z16") // Z16 and equivalents.
    return 14;
  if (str == "arch15")
    return 15;
  return -1;
}

int64_t getZArchNum(const std::string &arch, const std::string cpu) {
  // Give priority to march, use (deprecated) mcpu if march is not defined.
  int64_t num = decodeZArchNum(arch);
  if (num == -1)
    num = decodeZArchNum(cpu);
  return num;
}

std::string getTargetArchOption(bool forLLVMToolchain) {
  // LLVM toolchain wants a --march=systemz for all z machines; the specific
  // Z architecture will be specified with the LLVM Toolchain --mcpu.
  if (forLLVMToolchain) {
    // Handle special case for Z.
    int64_t zArchNum = getZArchNum(march, mcpu);
    if (zArchNum != -1)
      return "--march=systemz";
  }
  return (march != "") ? "--march=" + march : "";
}

// Support for CPU.
void setTargetCPU(const std::string &cpu) {
  assert(cpu != "" && "Expecting valid target cpu description");
  LLVM_DEBUG(llvm::dbgs() << DEBUG_TYPE << "Set CPU\"" << cpu << "\"\n");
  mcpu = cpu;
}

void clearTargetCPU() { mcpu.clear(); }

// As the LLVM tooling for Z may not support the latest, cap it by this
// --mcpu=arch{MAX_LLVM_Z_ARCH_LEVEL} value.
#define MAX_LLVM_Z_ARCH_LEVEL 14

std::string getTargetCPUOption(bool forLLVMToolchain, bool cpuOnly) {
  // With cpu only, return the mcpu value; without it, prepend with "--mcpu=".
  std::string str = (cpuOnly ? "" : "--mcpu=");

  // The LLVM toolchain wants the specific Z architecture to be expressed with
  // the LLVM Toolchain --mcpu. Convert below the --march into their
  // corresponding --mcpu equivalent.
  if (forLLVMToolchain) {
    // Handle special case for Z.
    int64_t zArchNum = getZArchNum(march, mcpu);
    if (zArchNum != -1) {
      // Cap at max supported LLVM level.
      zArchNum = std::min(zArchNum, (int64_t)MAX_LLVM_Z_ARCH_LEVEL);
      return str.append("arch" + std::to_string(zArchNum));
    }
  }
  return (mcpu != "") ? str + mcpu : "";
}

// Support for Accel.
static bool getAccelKindFromString(
    accel::Accelerator::Kind &kind, const std::string &str) {
  // Test each existing accelerator, returning its Kind when found.
  APPLY_TO_ACCELERATORS(ACCEL_CL_ENUM_FROM_STRING, kind, str);
  // No specific accelerator found, check if we have Kind::NONE
  kind = accel::Accelerator::Kind::NONE;
  return str.compare(std::string("NONE")) == 0;
}

// Return 0 on success, nonzero on error.
int setTargetAccel(const std::string &str) {
  assert(str != "" && "Expecting valid accelerator description");
  accel::Accelerator::Kind accelKind;
  if (getAccelKindFromString(accelKind, str)) {
    setTargetAccel(accelKind);
    return 0;
  }
  return 1;
}

void setTargetAccel(const accel::Accelerator::Kind accel) {
  LLVM_DEBUG(llvm::dbgs() << DEBUG_TYPE << "Set accel\"" << accel << "\"\n";);
  // Add accel to maccel.
  maccel.push_back(accel);
}

void clearTargetAccel() {
  LLVM_DEBUG(llvm::dbgs() << DEBUG_TYPE << "Clearing accel\n");
  maccel.clear();
}

std::string getTargetAccel() {
  std::stringstream ss;
  int accelCount = 0;
  for (accel::Accelerator::Kind accel : maccel) {
    if (accelCount++)
      ss << " ";
    ss << "--maccel=" << accel;
  }
  if (!accelCount)
    ss << "--maccel=NONE";
  return ss.str();
}

// Support for Optimization level.
void setOptLevel(const OptLevel level) {
  LLVM_DEBUG(llvm::dbgs() << DEBUG_TYPE << "Set opt level " << level << "\n");
  OptimizationLevel = level;
}

void clearOptLevel() { OptimizationLevel = OptLevel::O0; }

std::string getOptimizationLevelOption() {
  switch (OptimizationLevel) {
  case OptLevel::O0:
    return "-O0";
  case OptLevel::O1:
    return "-O1";
  case OptLevel::O2:
    return "-O2";
  case OptLevel::O3:
    return "-O3";
  }
  llvm_unreachable("Unexpected optimization level");
  return "";
}

// Support for Xopt.
void setXoptOption(const std::vector<std::string> &flags) {
  for (const std::string &flag : flags)
    Xopt.push_back(flag);
}

void clearXoptOption() { Xopt.clear(); }

std::vector<std::string> getXoptOption() {
  if (Xopt.empty())
    return std::vector<std::string>();

  std::vector<std::string> flags;
  for (std::string flag : Xopt)
    flags.push_back(flag);

  return flags;
}

// Support for Xllc.
void setXllcOption(const std::vector<std::string> &flags) {
  for (const std::string &flag : flags)
    Xllc.push_back(flag);
}

void clearXllcOption() { Xllc.clear(); }

std::vector<std::string> getXllcOption() {
  if (Xllc.empty())
    return std::vector<std::string>();

  std::vector<std::string> flags;
  for (std::string flag : Xllc)
    flags.push_back(flag);

  return flags;
}

// Support for LLVM.
void setLLVMOption(const std::string &flag) { mllvm = flag; }
void clearLLVMOption() { mllvm.clear(); }
std::string getLLVMOption() { return (mllvm != "") ? mllvm : std::string(); }

static std::vector<std::string> split(std::string &input) {
  std::stringstream ss(input);
  std::istream_iterator<std::string> begin(ss);
  std::istream_iterator<std::string> end;
  std::vector<std::string> vstrings(begin, end);
  return vstrings;
}

std::vector<std::string> getLLVMOptions() {
  if (mllvm == "")
    return std::vector<std::string>();

  return split(mllvm);
}

// Support for model tag
void setModelTag(const std::string &str) { modelTag = str; }
void clearModelTag() { modelTag = ""; }
std::string getModelTag() { return modelTag; }

// Support for Verbose Option
void setVerboseOption() { VerboseOutput = true; }
void clearVerboseOption() { VerboseOutput = false; }
std::string getVerboseOption() {
  return VerboseOutput ? std::string("-v") : std::string();
}

// =============================================================================
// Methods for OMCompilerOptions

int setCompilerOption(const OptionKind kind, const std::string &val) {
  switch (kind) {
  case OptionKind::TargetTriple:
    setTargetTriple(val);
    break;
  case OptionKind::TargetArch:
    setTargetArch(val);
    break;
  case OptionKind::TargetCPU:
    setTargetCPU(val);
    break;
  case OptionKind::TargetAccel:
    if (setTargetAccel(val) != 0)
      return InvalidCompilerOption;
    break;
  case OptionKind::CompilerOptLevel: {
    int level = atoi(val.c_str());
    if (level < 0 || level > 3)
      return InvalidCompilerOption;
    setOptLevel((OptLevel)level);
  } break;
  case OptionKind::OPTFlag:
    setXoptOption({val});
    break;
  case OptionKind::LLCFlag:
    setXllcOption({val});
    break;
  case OptionKind::LLVMFlag:
    setLLVMOption(val);
    break;
  case OptionKind::ModelTag:
    setModelTag(val);
    break;
  case OptionKind::Verbose:
    setVerboseOption();
    break;
    // Ignore options that were added but are unknown.
  }
  return CompilerSuccess;
}

void clearCompilerOption(const OptionKind kind) {
  switch (kind) {
  case OptionKind::TargetTriple:
    clearTargetTriple();
    break;
  case OptionKind::TargetArch:
    clearTargetArch();
    break;
  case OptionKind::TargetCPU:
    clearTargetCPU();
    break;
  case OptionKind::TargetAccel:
    clearTargetAccel();
    break;
  case OptionKind::CompilerOptLevel:
    clearOptLevel();
    break;
  case OptionKind::OPTFlag:
    clearXoptOption();
    break;
  case OptionKind::LLCFlag:
    clearXllcOption();
    break;
  case OptionKind::LLVMFlag:
    clearLLVMOption();
    break;
  case OptionKind::ModelTag:
    clearModelTag();
    break;
  case OptionKind::Verbose:
    clearVerboseOption();
    break;
    // Ignore options that were added but are unknown.
  }
}

std::string getCompilerOption(const OptionKind kind) {
  switch (kind) {
  case OptionKind::TargetTriple:
    return getTargetTripleOption();
  case OptionKind::TargetArch:
    return getTargetArchOption();
  case OptionKind::TargetCPU:
    return getTargetCPUOption();
  case OptionKind::TargetAccel:
    return getTargetAccel();
  case OptionKind::CompilerOptLevel:
    return getOptimizationLevelOption();
  case OptionKind::OPTFlag:
  case OptionKind::LLCFlag: {
    std::vector<std::string> flags =
        (kind == OptionKind::OPTFlag) ? getXoptOption() : getXllcOption();
    std::stringstream ss;
    for (int i = 0, n = flags.size(); i < n; ++i) {
      ss << flags.at(i);
      if (i != n - 1)
        ss << ' ';
    }
    return ss.str();
  }
  case OptionKind::LLVMFlag:
    return getLLVMOption();
  case OptionKind::ModelTag:
    return getModelTag();
  case OptionKind::Verbose:
    return getVerboseOption();
  }
  return std::string();
}

int setCompilerOptions(const CompilerOptionList &list) {
  for (const auto &pair : list) {
    int rc = setCompilerOption(pair.first, pair.second);
    if (rc != CompilerSuccess)
      return rc;
  }
  return CompilerSuccess;
}

// Get the string vector associated with the specified key
std::vector<std::string> getCompilerConfig(std::string k) {
  return CompilerConfigMap[k];
}

// Add strings in a vector to the string vector associated
// with the specified key
void addCompilerConfig(std::string k, std::vector<std::string> v, bool head) {
  std::vector<std::string> u = CompilerConfigMap[k];

  u.insert(head ? u.begin() : u.end(), v.begin(), v.end());
  CompilerConfigMap[k] = u;
}

// Delete strings in a vector from the string vector associated
// with the specified key
void delCompilerConfig(std::string k, std::vector<std::string> v) {
  std::vector<std::string> u = CompilerConfigMap[k];

  u.erase(remove_if(begin(u), end(u),
              [&](auto x) { return find(begin(v), end(v), x) != end(v); }),
      end(u));
  CompilerConfigMap[k] = u;
}

std::optional<std::string> getEnvVar(std::string name) {
  if (const char *envVar = std::getenv(name.c_str()))
    return std::string(envVar);
  return std::nullopt;
}

// Find the path to the onnx-mlir executable
std::string getExecPath() {
  // argv0 is only used as a fallback for rare environments
  // where /proc isn't mounted and mainExecAddr is only needed for
  // unknown unix-like platforms
  auto execPath = llvm::sys::fs::getMainExecutable(nullptr, nullptr);
  if (execPath.empty()) {
    llvm::errs()
        << "\nWarning: Could not find path to current executable, falling "
           "back to default install path: "
        << kExecPath << "\n\n";
    return kExecPath;
  }
  return execPath;
}

// Directory contains all the libraries, jars, etc. that are necessary for
// running onnx-mlir. It's resolved in the following order:
//
//   - if ONNX_MLIR_LIBRARY_PATH is set, use it, otherwise
//   - get path from where onnx-mlir is run, if it's of the form
//     /foo/bar/bin/onnx-mlir,
//     the runtime directory is /foo/bar/lib (note that when onnx-mlir is
//     installed system wide, which is typically /usr/local/bin, this will
//     correctly resolve to /usr/local/lib), but some systems still have
//     lib64 so we check that first. If neither exists, then
//   - use CMAKE_INSTALL_PREFIX/lib, which is typically /usr/local/lib
//
// We now explicitly set CMAKE_INSTALL_LIBDIR to lib so we don't have
// to deal with lib64 anymore.
std::string getLibraryPath() {
  const auto &envDir = getEnvVar("ONNX_MLIR_LIBRARY_PATH");
  if (envDir && llvm::sys::fs::exists(envDir.value()))
    return envDir.value();

  std::string execDir = llvm::sys::path::parent_path(getExecPath()).str();
  if (llvm::sys::path::stem(execDir).str().compare("bin") == 0) {
    std::string p = execDir.substr(0, execDir.size() - 3);
    if (llvm::sys::fs::exists(p + "lib"))
      return p + "lib";
  }

  llvm::SmallString<8> instDir(kInstPath);
  llvm::sys::path::append(instDir, "lib");
  return llvm::StringRef(instDir).str();
}

// onnx-mlir currently requires llvm tools llc and opt and they are assumed
// to be under llvm-project/build/bin. This doesn't work with the case where
// llvm-project has been installed system wide (typically under
// /usr/local/...) and its source has been removed.
//
// To account for this scenario, we first search for the tools in the same
// directory where onnx-mlir is run. If they are found, it means both
// onnx-mlir and llvm-project have been installed system wide under the same
// directory, so we get them from that directory (typically /usr/local/bin).
// Otherwise, at least one of onnx-mlir and llvm-project has not been
// installed system wide. In this case, getToolPath returns the fallback
// directory where llvm is built which is typically llvm-project/build/bin.
//
// Note that this will not work if both onnx-mlir and llvm-project have been
// installed system wide but to different places and their sources have been
// removed. So we force CMAKE_INSTALL_PREFIX to be the same as that of
// llvm-project.
//
// If the flag is true, getToolPath will simply return the path detected by
// cmake at compile time. This is used for system wide tools such as cc, ld,
// ar, etc. Note that this means the path is valid only on the system where
<<<<<<< HEAD
// onnx-mlir is built. If onnx-mlir is subsequently run on a system that
// does not have these tools installed in the "standard" places, it will
// fail.
=======
// onnx-mlir is built. If onnx-mlir is subsequently run on a system that does
// not have these tools installed in the "standard" places, it will fail.
>>>>>>> 86dbaf04
//
// Setting flag = true is also used to simply look up non-path config such
// as lrodataScript.
std::string getToolPath(
    const std::string &tool, bool flag /*false by default*/) {
  if (!flag) {
    std::string execDir = llvm::sys::path::parent_path(getExecPath()).str();
    llvm::SmallString<8> toolPath(execDir);
    llvm::sys::path::append(toolPath, tool);
    std::string p = llvm::StringRef(toolPath).str();
    if (llvm::sys::fs::can_execute(p))
      return p;
  }

  return toolPathMap.at(tool);
}

// This function is called before llvm::cl::ParseCommandLineOptions
// to remove unrelated options in addition to hiding them. Since
// hiding only means that unrelated options will not be printed by
// -h|--help but they can still be used and silently ignored. But
// the correct behavior is that using a unrelated option should
// result in a unknown option error.
void removeUnrelatedOptions(
    const std::vector<llvm::cl::OptionCategory *> Categories) {
  // Do not remove LLVM "internal" options such as --debug
  // that do not have a category (and therefore placed
  // under the general category). So we add the general
  // category to the list of not-really-hidden options.
  std::vector<llvm::cl::OptionCategory *> optCategories(Categories);
  optCategories.push_back(&llvm::cl::getGeneralCategory());
  llvm::cl::HideUnrelatedOptions(optCategories);

  llvm::StringMap<llvm::cl::Option *> &optMap =
      llvm::cl::getRegisteredOptions();
  for (auto n = optMap.begin(); n != optMap.end(); n++) {
    llvm::cl::Option *opt = n->getValue();
    if (opt->getOptionHiddenFlag() == llvm::cl::ReallyHidden)
      opt->removeArgument();
  }
}

// This function can be called after llvm::cl::ParseCommandLineOptions
// to create whatever options related compiler configuration states
// based on the parsed options. It can also check for option consistency.
//
// The reason we don't put llvm::cl::ParseCommandLineOptions and
// initCompilerConfig in a single function is that according to llvm doc
// llvm::cl::ParseCommandLineOptions should be called from main.
void initCompilerConfig() {
  // Test option requirements.
  if (!ONNXOpStats.empty() && emissionTarget <= EmitONNXIR)
    llvm::errs()
        << "\nWarning: --onnx-op-stats requires targets like --EmitMLIR, "
           "--EmitLLVMIR, or binary-generating emit commands.\n\n";

  // Library setup for EmitLib and EmitJNI targets
  if (emissionTarget == EmitLib || emissionTarget == EmitJNI) {
    // Add mandatory libs
    addCompilerConfig(CCM_SHARED_LIB_DEPS,
        emissionTarget == EmitLib
            ? std::vector<std::string>{"cruntime"}
            : std::vector<std::string>{"jniruntime", "cruntime"});
    addCompilerConfig(CCM_SHARED_LIB_PATH_DEPS, {getLibraryPath()});

    // Add OpenMP LLVM library if parallel is enabled.
    if (enableParallel)
      addCompilerConfig(CCM_SHARED_LIB_DEPS, {"ompruntime"});

    // Add user specified libs and their path
    // Multiple lib or directory can be specified with multiple options.
    // For example, -lextra1, -lextra2, -Lpath1, -Lpath2
    addCompilerConfig(CCM_SHARED_LIB_DEPS, extraLibs);
    addCompilerConfig(CCM_SHARED_LIB_PATH_DEPS, extraLibPaths);
  }

  // Enable aggressive optimization for NNPA with -O3
  if (OptimizationLevel == OptLevel::O3 &&
      getTargetAccel().find("NNPA") != std::string::npos) {
    // Have O3 and NNPA. May enable fast math default in the future.
  }

  // Enabling unsafe math.
  if (enableFastMathOption &&
      getLLVMOption().find("enable-unsafe-fp-math") == std::string::npos) {
    // Fast math option is enabled (in general)
    setLLVMOption(getLLVMOption() + " --enable-unsafe-fp-math");
  }
}

} // namespace onnx_mlir<|MERGE_RESOLUTION|>--- conflicted
+++ resolved
@@ -857,27 +857,6 @@
 
 void clearTargetArch() { march.clear(); }
 
-// Sort out architectures for Z systems (hybrid archXX and zYY names).
-static int64_t decodeZArchNum(std::string str) {
-  if (str == "arch12" || str == "z14") // Z14 and equivalents.
-    return 12;
-  if (str == "arch13" || str == "z15") // Z15 and equivalents.
-    return 13;
-  if (str == "arch14" || str == "z16") // Z16 and equivalents.
-    return 14;
-  if (str == "arch15")
-    return 15;
-  return -1;
-}
-
-int64_t getZArchNum(const std::string &arch, const std::string cpu) {
-  // Give priority to march, use (deprecated) mcpu if march is not defined.
-  int64_t num = decodeZArchNum(arch);
-  if (num == -1)
-    num = decodeZArchNum(cpu);
-  return num;
-}
-
 std::string getTargetArchOption(bool forLLVMToolchain) {
   // LLVM toolchain wants a --march=systemz for all z machines; the specific
   // Z architecture will be specified with the LLVM Toolchain --mcpu.
@@ -1282,14 +1261,8 @@
 // If the flag is true, getToolPath will simply return the path detected by
 // cmake at compile time. This is used for system wide tools such as cc, ld,
 // ar, etc. Note that this means the path is valid only on the system where
-<<<<<<< HEAD
-// onnx-mlir is built. If onnx-mlir is subsequently run on a system that
-// does not have these tools installed in the "standard" places, it will
-// fail.
-=======
 // onnx-mlir is built. If onnx-mlir is subsequently run on a system that does
 // not have these tools installed in the "standard" places, it will fail.
->>>>>>> 86dbaf04
 //
 // Setting flag = true is also used to simply look up non-path config such
 // as lrodataScript.
