--- conflicted
+++ resolved
@@ -186,18 +186,13 @@
   if (enableInstrumentONNXSignature)
     pm.addNestedPass<func::FuncOp>(
         onnx_mlir::createInstrumentONNXSignaturePass());
-<<<<<<< HEAD
+
   for (unsigned i = 0; i < 2; i++) {
     pm.addPass(onnx_mlir::createLowerToKrnlPass(/*enableTiling*/ optLevel >= 3,
-        /*enableSIMD*/ optLevel >= 3 && !disableSimdOption,
-        /*enableParallel*/ enableParallel,
+        /*enableSIMD*/ optLevel >= 3 && !disableSimdOption, enableParallel,
         /*opsToCall*/ opsForCall));
   }
-=======
-  pm.addPass(onnx_mlir::createLowerToKrnlPass(/*enableTiling*/ optLevel >= 3,
-      /*enableSIMD*/ optLevel >= 3 && !disableSimdOption, enableParallel,
-      /*opsToCall*/ opsForCall));
->>>>>>> e11dc183
+
   // An additional pass of canonicalization is helpful because lowering
   // from ONNX dialect to Standard dialect exposes additional canonicalization
   // opportunities.
