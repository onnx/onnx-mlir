/*
 * SPDX-License-Identifier: Apache-2.0
 */

//===------------------------- CompilerPasses.cpp -------------------------===//
//
// Copyright 2022 The IBM Research Authors.
//
// =============================================================================
//
// Functions for adding passes.
//
// REQUEST: to the extend possible, passes here should not sample global
// optimization parameters specified in CompilerOptions.hpp. The passes should
// use parameters that are set by these global options where these passes are
// called. The idea is to keep our code as free of "rogue" global options used
// in random places in the code.
//
//===----------------------------------------------------------------------===//

#include "mlir/Conversion/Passes.h"
#include "mlir/Conversion/SCFToControlFlow/SCFToControlFlow.h"
#include "mlir/Conversion/VectorToLLVM/ConvertVectorToLLVM.h"
#include "mlir/Conversion/VectorToSCF/VectorToSCF.h"
#include "mlir/Dialect/Bufferization/Transforms/Passes.h"
#include "mlir/Pass/Pass.h"
#include "mlir/Target/LLVMIR/Dialect/LLVMIR/LLVMToLLVMIRTranslation.h"
#include "mlir/Transforms/Passes.h"
#include "llvm/Support/FileSystem.h"
#include "llvm/Support/raw_ostream.h"

#include "src/Compiler/CompilerOptions.hpp"
#include "src/Compiler/CompilerPasses.hpp"
#include "src/Compiler/DisposableGarbageCollector.hpp"
#include "src/Conversion/KrnlToLLVM/ConvertKrnlToLLVM.hpp"
#include "src/Dialect/ONNX/ONNXDialect.hpp"
#include "src/Pass/Passes.hpp"

#include "torch-mlir/Dialect/Torch/IR/TorchDialect.h"
#include "torch-mlir/Dialect/TorchConversion/IR/TorchConversionDialect.h"

using namespace mlir;

namespace onnx_mlir {

void addONNXToMLIRPasses(mlir::PassManager &pm, bool targetCPU) {
  // This is a transition from previous static passes to full dynamic passes
  // Static passes are kept and the dynamic pass is added as IF-THEN
  // with the static iteration.
  // The reasons are
  // 1. The debug flag, --print-ir-after/befor-all, can display IR for each
  //    static pass, but the dynamic pipeline will be viewed as one. MLIR
  //    may have solution that I am not aware of yet.
  // 2. Easy to compare two approaches.
  // In future, only the dynamic pass, ONNXOpTransformPass, will be used for
  // this function.

  pm.addInstrumentation(
      std::make_unique<DisposableGarbageCollector>(pm.getContext()));

  pm.addNestedPass<func::FuncOp>(onnx_mlir::createDecomposeONNXToONNXPass());
  pm.addPass(onnx_mlir::createShapeInferencePass());
  pm.addPass(mlir::createCanonicalizerPass());
  pm.addPass(onnx_mlir::createShapeInferencePass());
  // Convolution Optimization for CPU: enable when there are no accelerators.
  if (targetCPU) {
    pm.addNestedPass<func::FuncOp>(
        onnx_mlir::createConvOptONNXToONNXPass(enableSimdDataLayout));
    pm.addPass(onnx_mlir::createShapeInferencePass());
  }
  // There are more opportunities for const propagation once all tensors have
  // inferred shapes.
  pm.addNestedPass<func::FuncOp>(
      onnx_mlir::createConstPropONNXToONNXPass(onnxConstPropReport));

  if (onnxOpTransformThreshold > 0) {
    // Dynamic iterate in ONNXOpTransformPass
    pm.addPass(onnx_mlir::createONNXOpTransformPass(onnxOpTransformThreshold,
        onnxOpTransformReport, targetCPU, enableSimdDataLayout));
  } else {
    // Statically add extra passes
    for (int i = 0; i < repeatOnnxTransform; i++) {
      pm.addPass(mlir::createCanonicalizerPass());
      pm.addPass(onnx_mlir::createShapeInferencePass());
      pm.addNestedPass<func::FuncOp>(
          onnx_mlir::createConstPropONNXToONNXPass(onnxConstPropReport));
    }
  }

  // Simplify shape-related ops.
  pm.addPass(onnx_mlir::createSimplifyShapeRelatedOpsPass(onnxConstPropReport));

  // Clean dead code.
  pm.addPass(mlir::createSymbolDCEPass());

  // Replace every DisposableElementsAttr with DenseElementsAttr.
  pm.addPass(createScrubDisposablePass());
}

void addONNXToKrnlPasses(mlir::PassManager &pm, int optLevel, bool enableCSE,
    bool enableInstrumentONNXSignature, std::string ONNXOpsStatFormat) {
  if (enableCSE)
    // Eliminate common sub-expressions before lowering to Krnl.
    // TODO: enable this by default when we make sure it works flawlessly.
    pm.addPass(mlir::createCSEPass());
  // Verify ONNX ops before lowering to Krnl.
  pm.addNestedPass<func::FuncOp>(onnx_mlir::createONNXPreKrnlVerifyPass());
  // Print statistics about ONNX ops if enabled.
  if (ONNXOpsStatFormat.length() > 0) {
    transform(ONNXOpsStatFormat.begin(), ONNXOpsStatFormat.end(),
        ONNXOpsStatFormat.begin(), ::toupper);
    bool printAsJSON = ONNXOpsStatFormat.compare("JSON") == 0;
    bool printAsTXT = ONNXOpsStatFormat.compare("TXT") == 0;
    if (printAsJSON || printAsTXT) {
      // TODO: we should write the output of this pass in a file but I was not
      // able to use raw_fd_ostream of a file without it crashing.
      pm.addNestedPass<func::FuncOp>(
          mlir::createPrintOpStatsPass(llvm::outs(), printAsJSON));
    } else {
      llvm::errs() << "Skip onnx-ops-stats: expected JSON or TXT format, got \""
                   << ONNXOpsStatFormat << "\"\n";
    }
  }
  // Add instrumentation for Onnx Ops
  if (maccel.empty() && instrumentStage == Onnx)
    pm.addNestedPass<func::FuncOp>(onnx_mlir::createInstrumentPass(
        instrumentOps, instrumentControlBits.getBits()));

  // Print Signatures of each op at runtime if enabled. Should not run signature
  // and instrument passes at the same time.
  if (enableInstrumentONNXSignature)
    pm.addNestedPass<func::FuncOp>(
        onnx_mlir::createInstrumentONNXSignaturePass());
  pm.addPass(onnx_mlir::createLowerToKrnlPass(optLevel, enableParallel));
  // An additional pass of canonicalization is helpful because lowering
  // from ONNX dialect to Standard dialect exposes additional canonicalization
  // opportunities.
  pm.addPass(mlir::createCanonicalizerPass());
  pm.addNestedPass<func::FuncOp>(
      onnx_mlir::createDisconnectKrnlDimFromAllocPass());
  pm.addPass(mlir::createCanonicalizerPass());
} // namespace onnx_mlir

void addKrnlToAffinePasses(mlir::PassManager &pm) {
  pm.addNestedPass<func::FuncOp>(
      onnx_mlir::krnl::createConvertKrnlToAffinePass());
}

void addKrnlToLLVMPasses(
    mlir::OpPassManager &pm, bool enableCSE, bool verifyInputTensors) {
  if (enableCSE)
    // Eliminate common sub-expressions before lowering to Krnl.
    // TODO: enable this by default when we make sure it works flawlessly.
    pm.addPass(mlir::createCSEPass());
  pm.addNestedPass<func::FuncOp>(mlir::createConvertVectorToSCFPass());
  pm.addPass(mlir::createLowerAffinePass());

  // After affine is lowered, KrnlRegion for affine scope can be removed.
  pm.addNestedPass<func::FuncOp>(krnl::createLowerKrnlRegionPass());

  // Hoist allocations out of loop nests to avoid stack overflow.
  pm.addPass(bufferization::createBufferLoopHoistingPass());

  // Use MLIR buffer deallocation pass to emit buffer deallocs.
  // Currently this has to be done *after* lowering the affine dialect because
  // operations in that dialect do not conform to the requirements explained in
  // https://mlir.llvm.org/docs/BufferDeallocationInternals.
  pm.addNestedPass<func::FuncOp>(
      mlir::bufferization::createBufferDeallocationPass());
  if (enableMemoryBundling) {
    pm.addNestedPass<func::FuncOp>(krnl::createKrnlEnableMemoryPoolPass());
    pm.addNestedPass<func::FuncOp>(krnl::createKrnlBundleMemoryPoolsPass());
    pm.addPass(mlir::createCanonicalizerPass());
    pm.addNestedPass<func::FuncOp>(krnl::createKrnlOptimizeMemoryPoolsPass());
  }

  pm.addNestedPass<func::FuncOp>(krnl::createConvertSeqToMemrefPass());
  pm.addNestedPass<func::FuncOp>(mlir::createConvertSCFToCFPass());

  pm.addPass(krnl::createConvertKrnlToLLVMPass(verifyInputTensors));
  pm.addPass(mlir::createReconcileUnrealizedCastsPass());
  pm.addPass(mlir::createCanonicalizerPass());
}

InputIRLevelType determineInputIRLevel(mlir::OwningOpRef<ModuleOp> &module) {
  Operation *moduleOp = module->getOperation();

  // Collect dialect namespaces.
  llvm::SmallDenseSet<StringRef> dialectNamespace;
  moduleOp->walk([&](mlir::Operation *op) {
    dialectNamespace.insert(op->getDialect()->getNamespace());
  });

  // If there are ONNX ops, the input level is ONNX.
  bool hasONNXOps = llvm::any_of(dialectNamespace,
      [&](StringRef ns) { return (ns == ONNXDialect::getDialectNamespace()); });
  if (hasONNXOps)
    return ONNXLevel;

  // If there are Krnl ops, the input level is MLIR.
  bool hasKrnlOps = llvm::any_of(dialectNamespace,
      [&](StringRef ns) { return (ns == KrnlDialect::getDialectNamespace()); });
  if (hasKrnlOps)
    return MLIRLevel;

  // Otherwise, set to the lowest level, LLVMLevel.
  return LLVMLevel;
}

static llvm::cl::opt<bool> RunTorchPass("run-torch-pass", llvm::cl::Hidden,
    llvm::cl::init(false), llvm::cl::desc("Run ONNX to Torch Conversion"));

void addONNXToTorchPasses(mlir::PassManager &pm, int optLevel) {
  if (! RunTorchPass)
    return;
  // pm.addNestedPass<FuncOp>(mlir::createONNXPreKrnlVerifyPass());
  // Add instrumentation for Onnx Ops
  pm.addNestedPass<ModuleOp>(createInstrumentPass());
  
  pm.addPass(createONNXToAtenModifyMainFunctionPass());
  pm.addPass(createLowerToTorchPass(optLevel));

  // The resolution of `dim` ops tends to create identical ops. CSE them.
  pm.addNestedPass<func::FuncOp>(mlir::createCSEPass());

  // Clean up any non-canonical code introduced above..
  pm.addNestedPass<func::FuncOp>(mlir::createCanonicalizerPass());

  // Remove unrealized conversion casts
  pm.addPass(mlir::createReconcileUnrealizedCastsPass());
}

void addPasses(mlir::OwningOpRef<ModuleOp> &module, mlir::PassManager &pm,
    EmissionTargetType emissionTarget) {
  InputIRLevelType inputIRLevel = determineInputIRLevel(module);
  
    // NOTE: FlexML sets the targetCPU flag to false, as we do not want to run
    //       the CPU specific transformations.
  if (inputIRLevel <= ONNXLevel && emissionTarget >= EmitONNXIR)
<<<<<<< HEAD
    addONNXToMLIRPasses(pm, onnxOpTransformThreshold, onnxOpTransformReport,
        /*target CPU*/ false, enableSimdDataLayout);
=======
    addONNXToMLIRPasses(pm, /*target CPU*/ maccel.empty());
>>>>>>> eaec2ec2

  if (emissionTarget >= EmitMLIR) {
    if (inputIRLevel <= ONNXLevel)
      addONNXToKrnlPasses(pm, OptimizationLevel, /*enableCSE*/ true,
          instrumentONNXSignature, ONNXOpStats);
    if (inputIRLevel <= MLIRLevel)
      addKrnlToAffinePasses(pm);
  }

  /// torch pass has been added
  if (inputIRLevel <= ONNXLevel && emissionTarget >= EmitONNXIR)
    addONNXToTorchPasses(pm, OptimizationLevel);

  if (inputIRLevel <= LLVMLevel && emissionTarget >= EmitLLVMIR)
    addKrnlToLLVMPasses(pm, /*enableCSE=*/true, verifyInputTensors);
}

} // namespace onnx_mlir<|MERGE_RESOLUTION|>--- conflicted
+++ resolved
@@ -211,12 +211,12 @@
     llvm::cl::init(false), llvm::cl::desc("Run ONNX to Torch Conversion"));
 
 void addONNXToTorchPasses(mlir::PassManager &pm, int optLevel) {
-  if (! RunTorchPass)
+  if (!RunTorchPass)
     return;
   // pm.addNestedPass<FuncOp>(mlir::createONNXPreKrnlVerifyPass());
   // Add instrumentation for Onnx Ops
   pm.addNestedPass<ModuleOp>(createInstrumentPass());
-  
+
   pm.addPass(createONNXToAtenModifyMainFunctionPass());
   pm.addPass(createLowerToTorchPass(optLevel));
 
@@ -233,16 +233,11 @@
 void addPasses(mlir::OwningOpRef<ModuleOp> &module, mlir::PassManager &pm,
     EmissionTargetType emissionTarget) {
   InputIRLevelType inputIRLevel = determineInputIRLevel(module);
-  
-    // NOTE: FlexML sets the targetCPU flag to false, as we do not want to run
-    //       the CPU specific transformations.
+
+  // NOTE: FlexML sets the targetCPU flag to false, as we do not want to run
+  //       the CPU specific transformations.
   if (inputIRLevel <= ONNXLevel && emissionTarget >= EmitONNXIR)
-<<<<<<< HEAD
-    addONNXToMLIRPasses(pm, onnxOpTransformThreshold, onnxOpTransformReport,
-        /*target CPU*/ false, enableSimdDataLayout);
-=======
-    addONNXToMLIRPasses(pm, /*target CPU*/ maccel.empty());
->>>>>>> eaec2ec2
+    addONNXToMLIRPasses(pm, /*target CPU*/ false);
 
   if (emissionTarget >= EmitMLIR) {
     if (inputIRLevel <= ONNXLevel)
