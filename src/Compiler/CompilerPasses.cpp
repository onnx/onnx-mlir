--- conflicted
+++ resolved
@@ -141,15 +141,13 @@
   pm.addPass(onnx_mlir::createSimplifyShapeRelatedOpsPass(
       opts.enableQuarkQuantizedLegalization));
 
-<<<<<<< HEAD
   // add pass directly before PR408, add comments , no pass shouuld be added in between
   if (opts.enableRemoveDqQAroundOp)
     pm.addPass(createQDQAroundOpOptONNXToONNXPass());
-=======
+
   // Passes for removing redundant concat, slice and cast QDQ Ops
   if (opts.enableRemoveDqQOp)
     pm.addPass(createQDQOptONNXToONNXPass());
->>>>>>> f1ecdb15
 
   // One more call to ONNX shape inference/canonicalization/... to update
   // shape if possible.
