--- conflicted
+++ resolved
@@ -103,16 +103,12 @@
     llvm::cl::value_desc("Target a specific CPU type"),
     llvm::cl::cat(OnnxMlirOptions), llvm::cl::ValueRequired);
 
-<<<<<<< HEAD
-enum OptLevel { O0=0, O1, O2, O3 };
-=======
 static llvm::cl::opt<std::string> march("march",
     llvm::cl::desc("Target architecture to generate code for"),
     llvm::cl::value_desc("Target a specific architecture type"),
     llvm::cl::cat(OnnxMlirOptions), llvm::cl::ValueRequired);
 
 enum OptLevel { O0, O1, O2, O3 };
->>>>>>> 334f3def
 static llvm::cl::opt<OptLevel> OptimizationLevel(
     llvm::cl::desc("Optimization levels:"),
     llvm::cl::values(clEnumVal(O0, "Optimization level 0 (default)."),
