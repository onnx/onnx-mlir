--- conflicted
+++ resolved
@@ -996,13 +996,8 @@
   }
 
   // Print out the ONNXBasicIR if requested.
-<<<<<<< HEAD
-  if (printONNXBasicIR)
-    outputModule(module, llvm::outs(), /*largeElementLimit=*/10);
-=======
   if (printONNXBasicIR > 0)
     outputModule(module, llvm::outs(), /*largeElementLimit=*/printONNXBasicIR);
->>>>>>> 3a7d519f
 
   std::string msg = "Compiling and Optimizing MLIR Module";
   showCompilePhase(msg);
