--- conflicted
+++ resolved
@@ -357,19 +357,16 @@
   // Otherwise, a "No such file or directory" error will be returned.
   llvm::raw_fd_ostream moduleBitcodeStream(
       unoptimizedBitcodePath, error, llvm::sys::fs::OF_None);
-<<<<<<< HEAD
   if (error.value() == EACCES) {
     llvm::errs() << "Permission denied to write " << unoptimizedBitcodePath +
         "\n";
-    exit(1);
+    exit(error.value());
   } else if (error.value() == ENOENT) {
     llvm::errs() << "Path not found for " << unoptimizedBitcodePath + "\n";
-    exit(1);
-=======
-  if (error) {
+    exit(error.value());
+  } else if (error) {
     llvm::errs() << unoptimizedBitcodePath << ": " << error.message() << "\n";
     exit(error.value());
->>>>>>> 78feb537
   }
 
   llvm::LLVMContext llvmContext;
