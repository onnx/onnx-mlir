--- conflicted
+++ resolved
@@ -49,12 +49,7 @@
 const string OnnxMlirVersion = "onnx-mlir version 1.0.0";
 #endif
 
-<<<<<<< HEAD
 namespace {
-=======
-llvm::cl::OptionCategory OnnxMlirOptions(
-    "ONNX-MLIR Options", "These are frontend options.");
->>>>>>> 6cac34a5
 
 static llvm::Optional<std::string> getEnvVar(std::string name) {
   if (const char *envVerbose = std::getenv(name.c_str()))
@@ -62,101 +57,6 @@
   return llvm::None;
 }
 
-<<<<<<< HEAD
-=======
-// This definition is here rather than in main.cpp because otherwise it's not
-// found probably should be pulled out to a more common location
-// TODO: Find a respectable home for the wain
-
-// the option is used in this file, so defined here
-static llvm::cl::opt<bool> invokeOnnxVersionConverter(
-    "invokeOnnxVersionConverter",
-    llvm::cl::desc(
-        "call onnx version converter to convert ONNX model to current version"),
-    llvm::cl::init(false), llvm::cl::cat(OnnxMlirOptions));
-
-static llvm::cl::opt<bool> preserveLocations("preserveLocations",
-    llvm::cl::desc("emit location data:"), llvm::cl::init(false),
-    llvm::cl::cat(OnnxMlirOptions));
-
-static llvm::cl::opt<bool> printIR("printIR",
-    llvm::cl::desc("print the IR to stdout:"), llvm::cl::init(false),
-    llvm::cl::cat(OnnxMlirOptions));
-
-static llvm::cl::opt<bool> preserveBitcode("preserveBitcode",
-    llvm::cl::desc(
-        "dont delete the bitcode files (optimized and unoptimized):"),
-    llvm::cl::init(false), llvm::cl::cat(OnnxMlirOptions));
-
-static llvm::cl::opt<bool> preserveMLIR("preserveMLIR",
-    llvm::cl::desc("dont delete the MLIR files (input and llvm):"),
-    llvm::cl::init(false), llvm::cl::cat(OnnxMlirOptions));
-
-static llvm::cl::opt<bool> useOnnxModelTypes("useOnnxModelTypes",
-    llvm::cl::desc("use types and shapes from ONNX model"),
-    llvm::cl::init(false), llvm::cl::cat(OnnxMlirOptions));
-
-static llvm::cl::opt<int> repeatOnnxTransform("repeatOnnxTransform",
-    llvm::cl::desc(
-        "invoke extra onnx transform pass(shape inference, constant and etc.)"),
-    llvm::cl::init(0), llvm::cl::cat(OnnxMlirOptions));
-
-static llvm::cl::opt<string> shapeInformation("shapeInformation",
-    llvm::cl::desc(
-        "Custom shapes for the inputs of the ONNX model, e.g. setting static "
-        "shapes for dynamic inputs.\n"
-        "\"value\" is in the format of "
-        "\"INPUT_ID1:D1xD2x...xDn,INPUT_ID2:D1xD2x...xDn, ...\",\n"
-        "where \"INPUT_ID1, INPUT_ID2, ...\" are input indices starting from "
-        "0, and\n"
-        "\"D1, D2, ...\" are dimension sizes (positive integers of -1 for "
-        "unknown dimensions)"),
-    llvm::cl::value_desc("value"), llvm::cl::cat(OnnxMlirOptions));
-
-static llvm::cl::opt<std::string> mtriple("mtriple",
-    llvm::cl::desc("Override target triple for module"),
-    llvm::cl::value_desc("LLVM target triple"), llvm::cl::cat(OnnxMlirOptions),
-    llvm::cl::ValueRequired);
-
-static llvm::cl::opt<std::string> mcpu("mcpu", llvm::cl::desc("Target cpu"),
-    llvm::cl::value_desc("Target a specific CPU type"),
-    llvm::cl::cat(OnnxMlirOptions), llvm::cl::ValueRequired);
-
-static llvm::cl::opt<std::string> march("march",
-    llvm::cl::desc("Target architecture to generate code for"),
-    llvm::cl::value_desc("Target a specific architecture type"),
-    llvm::cl::cat(OnnxMlirOptions), llvm::cl::ValueRequired);
-
-llvm::cl::list<accel::Accelerator::Kind> maccel("maccel",
-    llvm::cl::desc("Specify an accelerator to generate code for"),
-    llvm::cl::values(
-#include "src/Accelerators/AcceleratorOptions.hpp"
-        ),
-    llvm::cl::cat(OnnxMlirOptions), llvm::cl::ValueRequired);
-
-static llvm::cl::opt<bool> VerboseOutput("v",
-    llvm::cl::desc("Use verbose output"), llvm::cl::init(false),
-    llvm::cl::cat(OnnxMlirOptions));
-
-static llvm::cl::opt<std::string> Xopt("Xopt",
-    llvm::cl::desc("Arguments to forward to LLVM's 'opt' option processing"),
-    llvm::cl::value_desc("A valid LLVM's 'opt' option"),
-    llvm::cl::cat(OnnxMlirOptions), llvm::cl::Hidden, llvm::cl::ValueRequired);
-
-static llvm::cl::opt<std::string> Xllc("Xllc",
-    llvm::cl::desc("Arguments to forward to LLVM's 'llc' option processing"),
-    llvm::cl::value_desc("A valid LLVM's 'llc' option"),
-    llvm::cl::cat(OnnxMlirOptions), llvm::cl::Hidden, llvm::cl::ValueRequired);
-
-static llvm::cl::opt<std::string> mllvm("mllvm",
-    llvm::cl::desc(
-        "Arguments to forward to LLVM's 'opt' and 'llc' option processing"),
-    llvm::cl::value_desc("A valid LLVM's 'opt' and 'llc' option"),
-    llvm::cl::cat(OnnxMlirOptions), llvm::cl::Hidden, llvm::cl::ValueRequired);
-
-namespace {
-
->>>>>>> 6cac34a5
 // Make a function that forces preserving all files using the runtime arguments
 // and/or the overridePreserveFiles enum.
 enum class KeepFilesOfType { All, MLIR, Bitcode, Object, None };
