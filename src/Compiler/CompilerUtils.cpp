/*
 * SPDX-License-Identifier: Apache-2.0
 */

//===-------------------------- CompilerUtils.cpp -------------------------===//
//
// Copyright 2019-2022 The IBM Research Authors.
//
// =============================================================================
//
// Functions for adding passes and processing input files.
//
//===----------------------------------------------------------------------===//

#include "mlir/Support/FileUtilities.h"
#include "mlir/Target/LLVMIR/Dialect/LLVMIR/LLVMToLLVMIRTranslation.h"
#include "mlir/Target/LLVMIR/Export.h"
#include "llvm/IR/Constants.h"
#include "llvm/IR/DataLayout.h"
#include "llvm/MC/TargetRegistry.h"
#include "llvm/Support/Debug.h"
#include "llvm/Support/Path.h"
#include "llvm/Support/Program.h"
#include "llvm/Support/SourceMgr.h"
#include "llvm/Support/TargetSelect.h"
#include "llvm/Support/ToolOutputFile.h"
#include "llvm/Target/TargetMachine.h"

#include "ExternalUtil.hpp"
#include "src/Accelerators/Accelerator.hpp"
#include "src/Compiler/CompilerOptions.hpp"
#include "src/Compiler/CompilerPasses.hpp"
#include "src/Compiler/CompilerUtils.hpp"

#include "../../../torch-mlir/include/torch-mlir/Dialect/Torch/IR/TorchDialect.h"
#include "../../../torch-mlir/include/torch-mlir/Dialect/TorchConversion/IR/TorchConversionDialect.h"

#include "VCSVersion.inc"

#define DEBUG_TYPE "compiler_utils"

using namespace mlir;
using namespace onnx_mlir;

<<<<<<< HEAD
const std::string OnnxMlirEnvOptionName = "ONNX_MLIR_FLAGS";
=======
using namespace mlir::torch;
using namespace mlir::torch::Torch;

const string OnnxMlirEnvOptionName = "ONNX_MLIR_FLAGS";
#if defined(ONNX_MLIR_REPOSITORY) && defined(ONNX_MLIR_REVISION) &&            \
    defined(LLVM_REPOSITORY) && defined(LLVM_REVISION)
static const string OnnxMlirVersion =
    "onnx-mlir version 1.0.0 (" ONNX_MLIR_REPOSITORY " " ONNX_MLIR_REVISION
    " " LLVM_REPOSITORY " " LLVM_REVISION ")";
#else
const string OnnxMlirVersion = "onnx-mlir version 1.0.0";
#endif

llvm::cl::OptionCategory OnnxMlirOptions(
    "ONNX-MLIR Options", "These are frontend options.");
>>>>>>> a850bf88

namespace {
static llvm::Optional<std::string> getEnvVar(std::string name) {
  if (const char *envVerbose = std::getenv(name.c_str()))
    return std::string(envVerbose);
  return llvm::None;
}

<<<<<<< HEAD
=======
// This definition is here rather than in main.cpp because otherwise it's not
// found probably should be pulled out to a more common location
// TODO: Find a respectable home for the wain

// the option is used in this file, so defined here
static llvm::cl::opt<bool> invokeOnnxVersionConverter(
    "invokeOnnxVersionConverter",
    llvm::cl::desc(
        "call onnx version converter to convert ONNX model to current version"),
    llvm::cl::init(false), llvm::cl::cat(OnnxMlirOptions));

static llvm::cl::opt<bool> preserveLocations("preserveLocations",
    llvm::cl::desc("emit location data:"), llvm::cl::init(false),
    llvm::cl::cat(OnnxMlirOptions));

static llvm::cl::opt<bool> printIR("printIR",
    llvm::cl::desc("print the IR to stdout:"), llvm::cl::init(false),
    llvm::cl::cat(OnnxMlirOptions));

static llvm::cl::opt<bool> preserveBitcode("preserveBitcode",
    llvm::cl::desc(
        "dont delete the bitcode files (optimized and unoptimized):"),
    llvm::cl::init(false), llvm::cl::cat(OnnxMlirOptions));

static llvm::cl::opt<bool> preserveMLIR("preserveMLIR",
    llvm::cl::desc("dont delete the MLIR files (input and llvm):"),
    llvm::cl::init(false), llvm::cl::cat(OnnxMlirOptions));

static llvm::cl::opt<bool> useOnnxModelTypes("useOnnxModelTypes",
    llvm::cl::desc("use types and shapes from ONNX model"),
    llvm::cl::init(false), llvm::cl::cat(OnnxMlirOptions));

static llvm::cl::opt<int> repeatOnnxTransform("repeatOnnxTransform",
    llvm::cl::desc(
        "invoke extra onnx transform pass(shape inference, constant and etc.)"),
    llvm::cl::init(0), llvm::cl::cat(OnnxMlirOptions));

static llvm::cl::opt<string> shapeInformation("shapeInformation",
    llvm::cl::desc(
        "Custom shapes for the inputs of the ONNX model, e.g. setting static "
        "shapes for dynamic inputs.\n"
        "\"value\" is in the format of "
        "\"INPUT_ID1:D1xD2x...xDn,INPUT_ID2:D1xD2x...xDn, ...\",\n"
        "where \"INPUT_ID1, INPUT_ID2, ...\" are input indices starting from "
        "0, and\n"
        "\"D1, D2, ...\" are dimension sizes (positive integers of -1 for "
        "unknown dimensions)"),
    llvm::cl::value_desc("value"), llvm::cl::cat(OnnxMlirOptions));

static llvm::cl::opt<std::string> mtriple("mtriple",
    llvm::cl::desc("Override target triple for module"),
    llvm::cl::value_desc("LLVM target triple"), llvm::cl::cat(OnnxMlirOptions),
    llvm::cl::ValueRequired);

static llvm::cl::opt<std::string> mcpu("mcpu", llvm::cl::desc("Target cpu"),
    llvm::cl::value_desc("Target a specific CPU type"),
    llvm::cl::cat(OnnxMlirOptions), llvm::cl::ValueRequired);

static llvm::cl::opt<std::string> march("march",
    llvm::cl::desc("Target architecture to generate code for"),
    llvm::cl::value_desc("Target a specific architecture type"),
    llvm::cl::cat(OnnxMlirOptions), llvm::cl::ValueRequired);

static llvm::cl::opt<OptLevel> OptimizationLevel(
    llvm::cl::desc("Optimization levels:"),
    llvm::cl::values(clEnumVal(O0, "Optimization level 0 (default)."),
        clEnumVal(O1, "Optimization level 1."),
        clEnumVal(O2, "Optimization level 2."),
        clEnumVal(O3, "Optimization level 3.")),
    llvm::cl::init(O0), llvm::cl::cat(OnnxMlirOptions));

static llvm::cl::opt<bool> VerboseOutput("v",
    llvm::cl::desc("Use verbose output"), llvm::cl::init(false),
    llvm::cl::cat(OnnxMlirOptions));

static llvm::cl::opt<std::string> Xopt("Xopt",
    llvm::cl::desc("Arguments to forward to LLVM's 'opt' option processing"),
    llvm::cl::value_desc("A valid LLVM's 'opt' option"),
    llvm::cl::cat(OnnxMlirOptions), llvm::cl::Hidden, llvm::cl::ValueRequired);

static llvm::cl::opt<std::string> Xllc("Xllc",
    llvm::cl::desc("Arguments to forward to LLVM's 'llc' option processing"),
    llvm::cl::value_desc("A valid LLVM's 'llc' option"),
    llvm::cl::cat(OnnxMlirOptions), llvm::cl::Hidden, llvm::cl::ValueRequired);

static llvm::cl::opt<std::string> mllvm("mllvm",
    llvm::cl::desc(
        "Arguments to forward to LLVM's 'opt' and 'llc' option processing"),
    llvm::cl::value_desc("A valid LLVM's 'opt' and 'llc' option"),
    llvm::cl::cat(OnnxMlirOptions), llvm::cl::Hidden, llvm::cl::ValueRequired);

static llvm::cl::opt<bool> RunTorchPass("run-torch-pass", llvm::cl::Hidden,
    llvm::cl::init(false), llvm::cl::desc("Run ONNX to Torch Conversion"));

>>>>>>> a850bf88
// Make a function that forces preserving all files using the runtime arguments
// and/or the overridePreserveFiles enum.
enum class KeepFilesOfType { All, MLIR, LLVMIR, Bitcode, Object, None };

// Value below override at compile time by effectively setting the requested
// flags.
static constexpr KeepFilesOfType overridePreserveFiles = KeepFilesOfType::None;

static bool keepFiles(KeepFilesOfType preserve) {
  // When wanting to preserve all files, do it regardles of isBitcode.
  if (overridePreserveFiles == KeepFilesOfType::All)
    return true;
  // When file is bitcode, check the runtime flag preserveBitcode.
  switch (preserve) {
  case KeepFilesOfType::Bitcode:
    return overridePreserveFiles == KeepFilesOfType::Bitcode || preserveBitcode;
  case KeepFilesOfType::LLVMIR:
    return overridePreserveFiles == KeepFilesOfType::LLVMIR || preserveLLVMIR;
  case KeepFilesOfType::MLIR:
    return overridePreserveFiles == KeepFilesOfType::MLIR || preserveMLIR;
  case KeepFilesOfType::Object:
    // Currently no option, enable using the overridePreserveFiles enum.
    return overridePreserveFiles == KeepFilesOfType::Object;
  default:
    // All, None should not be used in the parameter
    llvm_unreachable("illegal KeepFilesOfType enum value");
  }
  return false;
}

static std::string getExecPath() {
  // argv0 is only used as a fallback for rare environments
  // where /proc isn't mounted and mainExecAddr is only needed for
  // unknown unix-like platforms
  auto execPath = llvm::sys::fs::getMainExecutable(nullptr, nullptr);
  if (execPath.empty()) {
    llvm::errs()
        << "Warning: Could not find path to current executable, falling "
           "back to default install path: "
        << kExecPath << "\n";
    return kExecPath;
  }
  return execPath;
}

// Runtime directory contains all the libraries, jars, etc. that are
// necessary for running onnx-mlir. It's resolved in the following order:
//
//   - if ONNX_MLIR_RUNTIME_DIR is set, use it, otherwise
//   - get path from where onnx-mlir is run, if it's of the form
//     /foo/bar/bin/onnx-mlir,
//     the runtime directory is /foo/bar/lib (note that when onnx-mlir is
//     installed system wide, which is typically /usr/local/bin, this will
//     correctly resolve to /usr/local/lib), but some systems still have
//     lib64 so we check that first. If neither exists, then
//   - use CMAKE_INSTALL_PREFIX/lib, which is typically /usr/local/lib
//
// We now explicitly set CMAKE_INSTALL_LIBDIR to lib so we don't have
// to deal with lib64 anymore.
static std::string getRuntimeDir() {
  const auto &envDir = getEnvVar("ONNX_MLIR_RUNTIME_DIR");
  if (envDir && llvm::sys::fs::exists(envDir.getValue()))
    return envDir.getValue();

  std::string execDir = llvm::sys::path::parent_path(getExecPath()).str();
  if (llvm::sys::path::stem(execDir).str().compare("bin") == 0) {
    std::string p = execDir.substr(0, execDir.size() - 3);
    if (llvm::sys::fs::exists(p + "lib"))
      return p + "lib";
  }

  llvm::SmallString<8> instDir(kInstPath);
  llvm::sys::path::append(instDir, "lib");
  return llvm::StringRef(instDir).str();
}

// onnx-mlir currently requires llvm tools llc and opt and they are assumed
// to be under llvm-project/build/bin. This doesn't work with the case where
// llvm-project has been installed system wide (typically under /usr/local/...)
// and its source has been removed.
//
// To account for this scenario, we first search for the tools in the same
// directory where onnx-mlir is run. If they are found, it means both onnx-mlir
// and llvm-project have been installed system wide under the same directory,
// so we get them from that directory (typically /usr/local/bin). Otherwise,
// at least one of onnx-mlir and llvm-project has not been installed system
// wide. In this case, getToolPath returns an empty string and we will fallback
// to llvm-project/build/bin.
//
// Note that this will not work if both onnx-mlir and llvm-project have been
// installed system wide but to different places and their sources have been
// removed. So we force CMAKE_INSTALL_PREFIX to be the same as that of
// llvm-project.
static std::string getToolPath(std::string tool) {
  std::string execDir = llvm::sys::path::parent_path(getExecPath()).str();
  llvm::SmallString<8> toolPath(execDir);
  llvm::sys::path::append(toolPath, tool);
  std::string p = llvm::StringRef(toolPath).str();
  if (llvm::sys::fs::can_execute(p))
    return p;
  else
    return std::string();
}

static std::string getOnnxMlirFullVersion() {
  const std::string OnnxMlirVersion = "onnx-mlir version 1.0.0";
  return
#ifdef ONNX_MLIR_VENDOR
      ONNX_MLIR_VENDOR ", " + OnnxMlirVersion;
#elif defined(ONNX_MLIR_REPOSITORY) && defined(ONNX_MLIR_REVISION) &&          \
    defined(LLVM_REPOSITORY) && defined(LLVM_REVISION)
      OnnxMlirVersion + " (" ONNX_MLIR_REPOSITORY " " ONNX_MLIR_REVISION
                        ", " LLVM_REPOSITORY " " LLVM_REVISION ")";
#else
      OnnxMlirVersion;
#endif
}

// Helper struct to make command construction and execution easy & readable.
struct Command {
  std::string _path;
  std::vector<std::string> _args;

  Command(std::string exePath)
      : _path(std::move(exePath)),
        _args({llvm::sys::path::filename(_path).str()}) {}

  // Append a single string argument.
  Command &appendStr(const std::string &arg) {
    if (arg.size() > 0)
      _args.emplace_back(arg);
    return *this;
  }

  // Append a single optional string argument.
  Command &appendStrOpt(const llvm::Optional<std::string> &arg) {
    if (arg.hasValue())
      _args.emplace_back(arg.getValue());
    return *this;
  }

  // Append a list of string arguments.
  Command &appendList(const std::vector<std::string> &args) {
    _args.insert(_args.end(), args.begin(), args.end());
    return *this;
  }

  // Reset arguments.
  Command &resetArgs() {
    auto exeFileName = _args.front();
    _args.clear();
    _args.emplace_back(exeFileName);
    return *this;
  }

  // Execute command in current work directory.
  //
  // If the optional wdir is specified, the command will be executed
  // in the specified work directory. Current work directory is
  // restored after the command is executed.
  void exec(std::string wdir = "") const {
    auto argsRef = std::vector<llvm::StringRef>(_args.begin(), _args.end());

    // If a work directory is specified, save the current work directory
    // and switch into it. Note that if wdir is empty, new_wdir will be
    // cur_wdir.
    SmallString<8> cur_wdir;
    SmallString<8> new_wdir(wdir);
    llvm::sys::fs::current_path(cur_wdir);
    llvm::sys::fs::make_absolute(cur_wdir, new_wdir);
    if (std::error_code ec = llvm::sys::fs::set_current_path(new_wdir)) {
      llvm::errs() << StringRef(new_wdir).str() << ": " << ec.message() << "\n";
      exit(ec.value());
    }

    if (VerboseOutput)
      llvm::errs() << "[" << StringRef(new_wdir).str() << "]" << _path << ": "
                   << llvm::join(argsRef, " ") << "\n";

    std::string errMsg;
    int rc = llvm::sys::ExecuteAndWait(_path, llvm::makeArrayRef(argsRef),
        /*Env=*/None, /*Redirects=*/None,
        /*SecondsToWait=*/0, /*MemoryLimit=*/0, &errMsg);

    if (rc != 0) {
      llvm::errs() << llvm::join(argsRef, " ") << "\n"
                   << "Error message: " << errMsg << "\n"
                   << "Program path: " << _path << "\n"
                   << "Command execution failed."
                   << "\n";
      exit(rc);
    }

    // Restore saved work directory.
    llvm::sys::fs::set_current_path(cur_wdir);
  }
};
} // namespace

// =============================================================================
// Methods for compiling and file processing.

<<<<<<< HEAD
void loadMLIR(std::string inputFilename, mlir::MLIRContext &context,
=======
/*
static void setCompilerKeyValue(const OptionKind key, const string val) {
  switch (key) {
  case OptionKind::TargetTriple:
    setTargetTriple(val);
    return;
  case OptionKind::TargetArch:
    setTargetArch(val);
    return;
  case OptionKind::TargetCPU:
    setTargetCPU(val);
    return;
  case OptionKind::CompilerOptLevel:
    int level = atoi(val.c_str());
    assert(level >= 0 && level <= 3 && "expected an OptLevel in [0..3] range");
    setOptLevel((OptLevel)level);
    return;
  }
  // In case there are options that were added but are unknown here, just ignore
  // them.
}


// Set compiler context using a list of key/value pairs.
void setCompileContext(mlir::MLIRContext &context,
    const SmallVector<pair<OptionKind, string>, 4> options) {
  for (const auto &pair : options)
    setCompilerKeyValue(pair.first, pair.second);
  registerDialects(context);
}

// Set compiler context for legacy C interface.
void setCompileContext(mlir::MLIRContext &context, const OptionKind *key,
    const char **val, const int64_t num) {
  assert((!num || (key && val)) && "expected key and val defined for options");
  for (int64_t i = 0; i < num; ++i) {
    assert(val[i] && "expected value for option");
    setCompilerKeyValue(key[i], string(val[i]));
  }
  registerDialects(context);
}
*/
void loadMLIR(string inputFilename, mlir::MLIRContext &context,
>>>>>>> a850bf88
    mlir::OwningOpRef<ModuleOp> &module) {
  // Handle '.mlir' input to the ONNX-MLIR frontend.
  // The mlir format indicates that one or more of the supported
  // representations are used in the file.
  std::string errorMessage;
  auto input = openInputFile(inputFilename, &errorMessage);
  if (!input) {
    llvm::errs() << errorMessage << "\n";
    exit(1);
  }

  // Parse the input mlir.
  llvm::SourceMgr sourceMgr;
  SourceMgrDiagnosticHandler sourceMgrHandler(sourceMgr, &context);
  sourceMgr.AddNewSourceBuffer(std::move(input), llvm::SMLoc());
  module = mlir::parseSourceFile<ModuleOp>(sourceMgr, &context);
  if (!module) {
    llvm::errs() << "Error can't load file " << inputFilename << "\n";
    exit(1);
  }
}

// Tailor LLVMIR to add features that cannot be done with MLIR LLVMIR.
static void tailorLLVMIR(llvm::Module &llvmModule) {
  llvm::LLVMContext &ctx = llvmModule.getContext();
  // Emit metadata "zos_le_char_mode" for z/OS. Use EBCDIC codepage by default.
  if (llvm::Triple(getTargetTripleOption()).isOSzOS()) {
    StringRef charModeKey = "zos_le_char_mode";
    if (!llvmModule.getModuleFlag(charModeKey)) {
      auto val = llvm::MDString::get(ctx, "ebcdic");
      llvmModule.addModuleFlag(llvm::Module::Error, charModeKey, val);
    }
  }

  // Emit the onnx-mlir version as llvm.ident metadata.
  llvm::NamedMDNode *identMetadata =
      llvmModule.getOrInsertNamedMetadata("llvm.ident");
  llvm::Metadata *identNode[] = {
      llvm::MDString::get(ctx, getOnnxMlirFullVersion())};
  identMetadata->addOperand(llvm::MDNode::get(ctx, identNode));

#ifdef PRODUCT_VERSION_MAJOR
  int32_t ProductVersion = PRODUCT_VERSION_MAJOR;
  llvmModule.addModuleFlag(
      llvm::Module::Warning, "Product Major Version", ProductVersion);
#endif
#ifdef PRODUCT_VERSION_MINOR
  int32_t ProductRelease = PRODUCT_VERSION_MINOR;
  llvmModule.addModuleFlag(
      llvm::Module::Warning, "Product Minor Version", ProductRelease);
#endif
#ifdef PRODUCT_VERSION_PATCH
  int32_t ProductPatch = PRODUCT_VERSION_PATCH;
  llvmModule.addModuleFlag(
      llvm::Module::Warning, "Product Patchlevel", ProductPatch);
#endif
#ifdef PRODUCT_ID
  llvmModule.addModuleFlag(llvm::Module::Warning, "Product Id",
      llvm::MDString::get(ctx, PRODUCT_ID));
#endif

  // Annotate functions to be accessible from DLL on Windows.
#ifdef _WIN32
  SmallVector<StringRef, 4> exportedFuncs;
  // Signature functions.
  exportedFuncs.emplace_back(StringRef("omInputSignature"));
  exportedFuncs.emplace_back(StringRef("omOutputSignature"));
  exportedFuncs.emplace_back(StringRef("omQueryEntryPoints"));
  // Entry point funtions.
  if (llvm::GlobalVariable *GV =
          llvmModule.getNamedGlobal(StringRef("_entry_point_arrays"))) {
    if (GV->isConstant() && GV->hasDefinitiveInitializer()) {
      llvm::Constant *initializer = GV->getInitializer();
      llvm::ArrayType *AT = dyn_cast<llvm::ArrayType>(initializer->getType());
      for (uint64_t i = 0; i < AT->getNumElements() - 1; ++i) {
        llvm::GlobalVariable *entryGV = llvmModule.getNamedGlobal(
            StringRef("_entry_point_" + std::to_string(i)));
        if (entryGV->isConstant()) {
          llvm::ConstantDataSequential *entry =
              dyn_cast<llvm::ConstantDataSequential>(entryGV->getInitializer());
          exportedFuncs.emplace_back(entry->getAsCString());
        }
      }
    }
  }
  for (StringRef funcName : exportedFuncs)
    if (llvm::GlobalValue *GV = llvmModule.getNamedValue(funcName)) {
      GV->setDSOLocal(true);
      GV->setDLLStorageClass(llvm::GlobalValue::DLLExportStorageClass);
    }
#endif
}

// Write LLVM optimized bitcode.
static void genLLVMBitcode(const mlir::OwningOpRef<ModuleOp> &module,
    std::string optimizedBitcodePath, std::string outputBaseName) {
  std::error_code error;

  // Write bitcode to a file.
  std::string unoptimizedBitcodePath = outputBaseName + ".unoptimized.bc";
  llvm::FileRemover unoptimizedBitcodeRemover(
      unoptimizedBitcodePath, !keepFiles(KeepFilesOfType::Bitcode));

  // outputBaseName might contain a directory, which must exist.
  // Otherwise, a "No such file or directory" error will be returned.
  llvm::raw_fd_ostream moduleBitcodeStream(
      unoptimizedBitcodePath, error, llvm::sys::fs::OF_None);
  if (error) {
    llvm::errs() << unoptimizedBitcodePath << ": " << error.message() << "\n";
    exit(error.value());
  }

  llvm::LLVMContext llvmContext;
  mlir::registerLLVMDialectTranslation(*(module.get().getContext()));
  std::unique_ptr<llvm::Module> llvmModule =
      mlir::translateModuleToLLVMIR(*module, llvmContext);
  if (!llvmModule) {
    llvm::errs() << "Failed to translate module to LLVMIR.\n";
    exit(1);
  }

  // Tailor LLVMIR to add features that cannot be done with MLIR LLVMIR.
  tailorLLVMIR(*llvmModule);

  // Write LLVMIR to a file.
  std::string llvmirPath = outputBaseName + ".ll";
  llvm::FileRemover llvmirRemover(
      llvmirPath, !keepFiles(KeepFilesOfType::LLVMIR));
  llvm::raw_fd_ostream moduleLLVMIRStream(
      llvmirPath, error, llvm::sys::fs::OF_None);
  if (error) {
    llvm::errs() << llvmirPath << ": " << error.message() << "\n";
    exit(error.value());
  }
  llvmModule->print(moduleLLVMIRStream, nullptr);
  moduleLLVMIRStream.flush();

  // Write unoptimized bitcode to a file.
  llvm::WriteBitcodeToFile(*llvmModule, moduleBitcodeStream);
  moduleBitcodeStream.flush();

  // Use the LLVM's 'opt' command to optimize the bitcode.
  std::string optPath = getToolPath("opt");
  Command optBitcode(/*exePath=*/!optPath.empty() ? optPath : kOptPath);
  optBitcode.appendStr(getOptimizationLevelOption())
      .appendStr(getTargetTripleOption())
      .appendStr(getTargetArchOption())
      .appendStr(getTargetCPUOption())
      .appendStr(getXoptOption())
      .appendStr(getLLVMOption())
      .appendList({"-o", optimizedBitcodePath})
      .appendStr(unoptimizedBitcodePath)
      .exec();
}

// Compile LLVM bitcode to object file.
static std::string genModelObject(
    std::string bitcodePath, std::string outputBaseName) {

#ifdef _WIN32
  std::string modelObjPath = outputBaseName + ".obj";
#else
  std::string modelObjPath = outputBaseName + ".o";
#endif

  std::string llcPath = getToolPath("llc");
  Command llvmToObj(/*exePath=*/!llcPath.empty() ? llcPath : kLlcPath);
  llvmToObj.appendStr(getOptimizationLevelOption())
      .appendStr(getTargetTripleOption())
      .appendStr(getTargetArchOption())
      .appendStr(getTargetCPUOption())
      .appendStr(getXllcOption())
      .appendStr(getLLVMOption())
      .appendStr("-filetype=obj")
      .appendStr("-relocation-model=pic")
      .appendList({"-o", modelObjPath})
      .appendStr(bitcodePath)
      .exec();
  return modelObjPath;
}

static void genJniObject(const mlir::OwningOpRef<ModuleOp> &module,
    std::string jniSharedLibPath, std::string jniObjPath) {
  Command ar(/*exePath=*/kArPath);
  ar.appendStr("x")
      // old version of ar does not support --output so comment out
      // for now and use the optional wdir for exec() to get around
      // the problem.
      //.appendStr("--output")
      //.appendStr(llvm::sys::path::parent_path(jniObjPath).str())
      .appendStr(jniSharedLibPath)
      .appendStr(llvm::sys::path::filename(jniObjPath).str())
      .exec(llvm::sys::path::parent_path(jniObjPath).str());
}

// Link everything into a shared object.
static std::string genSharedLib(std::string outputBaseName,
    std::vector<std::string> opts, std::vector<std::string> objs,
    std::vector<std::string> libs, std::vector<std::string> libDirs) {

#ifdef _WIN32
  std::string sharedLibPath = outputBaseName + ".dll";
  std::vector<std::string> outputOpt = {"/Fe:" + sharedLibPath};
  // link has to be before libpath since they need to be passed through to the
  // linker
  std::vector<std::string> sharedLibOpts = {"/LD", "/link", "/NOLOGO"};

  llvm::for_each(libs, [](std::string &lib) { lib = lib + ".lib"; });
  llvm::for_each(libDirs,
      [](std::string &libDir) { libDir = "/libpath:\"" + libDir + "\""; });
#else
  std::string sharedLibPath = outputBaseName + ".so";
  std::vector<std::string> outputOpt = {"-o", sharedLibPath};
  std::vector<std::string> sharedLibOpts = {"-shared", "-fPIC"};
  llvm::for_each(libs, [](std::string &lib) { lib = "-l" + lib; });
  llvm::for_each(libDirs, [](std::string &libDir) { libDir = "-L" + libDir; });
#endif

  Command link(kCxxPath);
  link.appendList(opts)
      .appendList(objs)
      .appendList(outputOpt)
      .appendList(sharedLibOpts)
      .appendList(libDirs)
      .appendList(libs)
      .exec();

  return sharedLibPath;
}

// Create jar containing java runtime and model shared library (which includes
// jni runtime).
static void genJniJar(const mlir::OwningOpRef<ModuleOp> &module,
    std::string modelSharedLibPath, std::string modelJniJarPath) {
  llvm::SmallString<8> runtimeDir(getRuntimeDir());
  llvm::sys::path::append(runtimeDir, "javaruntime.jar");
  std::string javaRuntimeJarPath = llvm::StringRef(runtimeDir).str();

  // Copy javaruntime.jar to model jar.
  llvm::sys::fs::copy_file(javaRuntimeJarPath, modelJniJarPath);

  // Add shared library to model jar.
  Command jar(kJarPath);
  jar.appendStr("uf")
      .appendStr(modelJniJarPath)
      .appendStr("-C")
      .appendStr(llvm::sys::path::parent_path(modelSharedLibPath).str())
      .appendStr(llvm::sys::path::filename(modelSharedLibPath).str())
      .exec();
}

std::string compileModuleToObject(
    const mlir::OwningOpRef<ModuleOp> &module, std::string outputBaseName) {
  std::string bitcodePath = outputBaseName + ".bc";
  genLLVMBitcode(module, bitcodePath, outputBaseName);
  llvm::FileRemover bitcodeRemover(
      bitcodePath, !keepFiles(KeepFilesOfType::Bitcode));

  return genModelObject(bitcodePath, outputBaseName);
}

std::string compileModuleToSharedLibrary(
    const mlir::OwningOpRef<ModuleOp> &module, std::string outputBaseName) {
  std::string modelObjPath = compileModuleToObject(module, outputBaseName);
  llvm::FileRemover modelObjRemover(
      modelObjPath, !keepFiles(KeepFilesOfType::Object));

  return genSharedLib(outputBaseName, {}, {modelObjPath},
      getCompilerConfig(CCM_SHARED_LIB_DEPS), {getRuntimeDir()});
}

void compileModuleToJniJar(
    const mlir::OwningOpRef<ModuleOp> &module, std::string outputBaseName) {
  std::string modelObjPath = compileModuleToObject(module, outputBaseName);
  llvm::FileRemover modelObjRemover(
      modelObjPath, !keepFiles(KeepFilesOfType::Object));

  StringRef outputDir = llvm::sys::path::parent_path(outputBaseName);
  if (outputDir.empty())
    outputDir = StringRef(".");

  std::string jniSharedLibPath = getRuntimeDir() + "/libjniruntime.a";

  llvm::SmallString<8> jniObjDir(outputDir);
  llvm::sys::path::append(jniObjDir, "jnidummy.c.o");
  std::string jniObjPath = llvm::StringRef(jniObjDir).str();

  genJniObject(module, jniSharedLibPath, jniObjPath);
  llvm::FileRemover jniObjRemover(
      jniObjPath, !keepFiles(KeepFilesOfType::Object));

  llvm::SmallString<8> jniLibDir(outputDir);
  llvm::sys::path::append(jniLibDir, "libmodel");
  std::string jniLibBase = llvm::StringRef(jniLibDir).str();

  std::string modelSharedLibPath = genSharedLib(jniLibBase,
      {"-z", "noexecstack"}, {modelObjPath, jniObjPath},
      getCompilerConfig(CCM_SHARED_LIB_DEPS), {getRuntimeDir()});
  llvm::FileRemover modelSharedLibRemover(
      modelSharedLibPath, !keepFiles(KeepFilesOfType::Object));

  std::string modelJniJarPath = outputBaseName + ".jar";
  genJniJar(module, modelSharedLibPath, modelJniJarPath);
}

void registerDialects(mlir::MLIRContext &context) {
  // Load our Dialect in this MLIR Context.
  context.getOrLoadDialect<mlir::AffineDialect>();
  context.getOrLoadDialect<mlir::vector::VectorDialect>();
  context.getOrLoadDialect<mlir::LLVM::LLVMDialect>();
  context.getOrLoadDialect<mlir::scf::SCFDialect>();
  context.getOrLoadDialect<mlir::func::FuncDialect>();
  context.getOrLoadDialect<mlir::shape::ShapeDialect>();
  context.getOrLoadDialect<mlir::math::MathDialect>();
  context.getOrLoadDialect<mlir::memref::MemRefDialect>();
  context.getOrLoadDialect<mlir::ONNXDialect>();
  context.getOrLoadDialect<mlir::KrnlOpsDialect>();
  context.getOrLoadDialect<mlir::torch::Torch::TorchDialect>();
  context
      .getOrLoadDialect<mlir::torch::TorchConversion::TorchConversionDialect>();
}

<<<<<<< HEAD
void processInputFile(std::string inputFilename, mlir::MLIRContext &context,
=======
void addONNXToMLIRPasses(mlir::PassManager &pm) {
  // This is a transition from previous static passes to full dynamic passes
  // Static passes are kept and the dynamic pass is added as IF-THEN
  // with the static iteration.
  // The reasons are
  // 1. The debug flag, --print-ir-after/befor-all, can display IR for each
  //    static pass, but the dynamic pipeline will be viewed as one. MLIR
  //    may have solution that I am not aware of yet.
  // 2. Easy to compare two approaches.
  // In future, only the dynamic pass, ONNXOpTransformPass, will be used for
  // this function.

  pm.addNestedPass<FuncOp>(onnx_mlir::createDecomposeONNXToONNXPass());
  // pm.addPass(onnx_mlir::createShapeInferencePass());
  pm.addPass(mlir::createCanonicalizerPass());
  // pm.addPass(onnx_mlir::createShapeInferencePass());
  // There are more opportunities for const propagation once all tensors have
  // inferred shapes.
  pm.addNestedPass<FuncOp>(onnx_mlir::createConstPropONNXToONNXPass());

  if (onnxOpTransformThreshold > 0) {
    // Dynamic iterate in ONNXOpTransformPass
    pm.addPass(onnx_mlir::createONNXOpTransformPass(onnxOpTransformThreshold));
  } else {
    // Statically add extra passes
    for (int i = 0; i < repeatOnnxTransform; i++) {
      pm.addPass(mlir::createCanonicalizerPass());
      // pm.addPass(onnx_mlir::createShapeInferencePass());
      pm.addNestedPass<FuncOp>(onnx_mlir::createConstPropONNXToONNXPass());
    }
  }

  // pm.addNestedPass<FuncOp>(mlir::createONNXToAtenLeakyReluOpTransformPass());
  // pm.addNestedPass<FuncOp>(mlir::createONNXToAtenMaxPool2dOpTransformPass());
  // pm.addNestedPass<FuncOp>(mlir::createONNXToAtenConv2DOpTransformPass());
  // pm.addNestedPass<FuncOp>(mlir::createONNXToAtenConstantOpTransformPass());
  // pm.addNestedPass<FuncOp>(mlir::createONNXToAtenConstantPadNdOpTransformPass());

  // Clean dead code.
  pm.addPass(mlir::createSymbolDCEPass());
}

void addONNXToTorchPasses(mlir::PassManager &pm, int optLevel) {
  if (! RunTorchPass)
    return;
  // pm.addNestedPass<FuncOp>(mlir::createONNXPreKrnlVerifyPass());
  // Add instrumentation for Onnx Ops
  pm.addNestedPass<ModuleOp>(createInstrumentONNXPass());

  pm.addPass(createONNXToAtenModifyMainFunctionPass());
  pm.addNestedPass<FuncOp>(createONNXToAtenTypesTransformPass());
  
  pm.addPass(createLowerToTorchPass(optLevel));

  pm.addNestedPass<FuncOp>(createONNXToAtenFinalizeTypesTransformPass());
  
  // An additional pass of canonicalization is helpful because lowering
  // from ONNX dialect to Standard dialect exposes additional canonicalization
  // opportunities.
  // pm.addPass(mlir::createCanonicalizerPass());
  // pm.addNestedPass<FuncOp>(createDisconnectKrnlDimFromAllocPass());
  // pm.addPass(mlir::createCanonicalizerPass());
}

void addONNXToKrnlPasses(mlir::PassManager &pm, int optLevel) {
  pm.addNestedPass<FuncOp>(onnx_mlir::createONNXPreKrnlVerifyPass());
  // Add instrumentation for Onnx Ops
  pm.addNestedPass<FuncOp>(onnx_mlir::createInstrumentONNXPass());
  pm.addPass(onnx_mlir::createLowerToKrnlPass(optLevel));
  // An additional pass of canonicalization is helpful because lowering
  // from ONNX dialect to Standard dialect exposes additional canonicalization
  // opportunities.
  pm.addPass(mlir::createCanonicalizerPass());
  pm.addNestedPass<FuncOp>(createDisconnectKrnlDimFromAllocPass());
  pm.addPass(mlir::createCanonicalizerPass());
}

void addKrnlToAffinePasses(mlir::PassManager &pm) {
  pm.addNestedPass<FuncOp>(onnx_mlir::krnl::createConvertKrnlToAffinePass());
  // Fuse loops in Affine dialect.
  //  pm.addPass(mlir::createLoopFusionPass());
}

void addKrnlToLLVMPasses(mlir::OpPassManager &pm) {
  pm.addNestedPass<FuncOp>(mlir::createConvertVectorToSCFPass());
  pm.addPass(mlir::createLowerAffinePass());

  // Use MLIR buffer deallocation pass to emit buffer deallocs.
  // Currently this has to be done *after* lowering the affine dialect because
  // operations in that dialect do not conform to the requirements explained in
  // https://mlir.llvm.org/docs/BufferDeallocationInternals.
  pm.addNestedPass<FuncOp>(mlir::bufferization::createBufferDeallocationPass());
  if (enableMemoryBundling) {
    pm.addNestedPass<FuncOp>(krnl::createKrnlEnableMemoryPoolPass());
    pm.addNestedPass<FuncOp>(krnl::createKrnlBundleMemoryPoolsPass());
    pm.addPass(mlir::createCanonicalizerPass());
    pm.addNestedPass<FuncOp>(krnl::createKrnlOptimizeMemoryPoolsPass());
  }

  pm.addNestedPass<FuncOp>(mlir::createConvertSCFToCFPass());

  pm.addPass(krnl::createConvertKrnlToLLVMPass());
  pm.addPass(mlir::createReconcileUnrealizedCastsPass());
  pm.addPass(mlir::createCanonicalizerPass());
}

void processInputFile(string inputFilename, mlir::MLIRContext &context,
>>>>>>> a850bf88
    mlir::OwningOpRef<ModuleOp> &module, std::string *errorMessage) {
  // Decide if the input file is an ONNX model or a model specified
  // in MLIR. The extension of the file is the decider.
  std::string extension =
      inputFilename.substr(inputFilename.find_last_of(".") + 1);
  bool inputIsONNX = (extension == "onnx");
  bool inputIsMLIR = (extension == "mlir");

  if (!inputIsONNX && !inputIsMLIR) {
    *errorMessage = "Invalid input file '" + inputFilename +
                    "': Either an ONNX model (.onnx), or an MLIR file (.mlir) "
                    "needs to be provided.";
    return;
  }

  if (inputIsONNX) {
    ImportOptions options;
    options.useOnnxModelTypes = useOnnxModelTypes;
    options.invokeOnnxVersionConverter = invokeOnnxVersionConverter;
    options.shapeInformation = shapeInformation;
    ImportFrontendModelFile(
        inputFilename, context, module, errorMessage, options);
  } else if (inputIsMLIR)
    loadMLIR(inputFilename, context, module);
}

void processInputArray(const void *onnxBuffer, int bufferSize,
    mlir::MLIRContext &context, mlir::OwningOpRef<ModuleOp> &module) {
  ImportOptions options;
  options.useOnnxModelTypes = useOnnxModelTypes;
  options.invokeOnnxVersionConverter = invokeOnnxVersionConverter;
  options.shapeInformation = shapeInformation;
  ImportFrontendModelArray(onnxBuffer, bufferSize, context, module, options);
}

void outputCode(mlir::OwningOpRef<ModuleOp> &module, std::string filename,
    std::string extension) {
  mlir::OpPrintingFlags flags;
  if (preserveLocations)
    flags.enableDebugInfo();

  std::string errorMessage;
  auto output = openOutputFile(filename + extension, &errorMessage);
  if (!output) {
    llvm::errs() << errorMessage << "\n";
    exit(1);
  }

  module->print(output->os(), flags);
  output->keep();
}

void emitOutputFiles(std::string outputBaseName,
    EmissionTargetType emissionTarget, mlir::MLIRContext &context,
    mlir::OwningOpRef<ModuleOp> &module) {
  // For EmitONNXIR and EmitMLIR the constant value are embedded in the code
  // thus making the code hard to read. These values can be elided by emitting
  // two versions of the same source code:
  // (1) a version with all the constant values included meant for being passed
  //     back to onnx-mlir for further processing and stored in:
  //
  //     <name>.onnx.mlir
  //
  // (2) a version without constants meant for being inspected by users and
  //     stored in:
  //
  //     <name>.tmp
  //
  // In the case of the LLVM Dialect IR the constant values are grouped
  // outside the function code at the beginning of the file in which case the
  // elision of these constants is not strictly required. Elision is also not
  // necessary when emitting the .bc file.
  switch (emissionTarget) {
  case EmitObj: {
    std::string modelObjPath = compileModuleToObject(module, outputBaseName);
    if (keepFiles(KeepFilesOfType::MLIR))
      outputCode(module, outputBaseName, ".llvm.mlir");

    if (VerboseOutput)
      printf("Object file %s.o has been compiled.\n", outputBaseName.c_str());
  } break;
  case EmitLib: {
    addCompilerConfig(CCM_SHARED_LIB_DEPS, {"cruntime"});
    std::string sharedLib =
        compileModuleToSharedLibrary(module, outputBaseName);
    if (keepFiles(KeepFilesOfType::MLIR))
      outputCode(module, outputBaseName, ".llvm.mlir");
    if (VerboseOutput)
      printf("Shared library %s has been compiled.\n", sharedLib.c_str());
  } break;
  case EmitJNI: {
    addCompilerConfig(CCM_SHARED_LIB_DEPS, {"jniruntime", "cruntime"});
    compileModuleToJniJar(module, outputBaseName);
    if (keepFiles(KeepFilesOfType::MLIR))
      outputCode(module, outputBaseName, ".llvm.mlir");
    if (VerboseOutput)
      printf("JNI archive %s.jar has been compiled.\n", outputBaseName.c_str());
  } break;
  default: {
    // Emit the version with all constants included.
    outputCode(module, outputBaseName, ".onnx.mlir");
    if (VerboseOutput)
      printf("Full MLIR code written to: \n\t%s\n\n",
          (outputBaseName + ".onnx.mlir").c_str());

    // Apply specific passes to clean up the code where necessary.
    mlir::PassManager cleanSourcePM(
        &context, mlir::OpPassManager::Nesting::Implicit);
    if (emissionTarget == EmitONNXIR || emissionTarget == EmitONNXBasic)
      cleanSourcePM.addNestedPass<func::FuncOp>(
          onnx_mlir::createElideConstantValuePass());
    if (emissionTarget == EmitMLIR)
      cleanSourcePM.addNestedPass<func::FuncOp>(
          onnx_mlir::createElideConstGlobalValuePass());

    if (emissionTarget == EmitONNXBasic || emissionTarget == EmitONNXIR ||
        emissionTarget == EmitMLIR) {
      if (mlir::failed(cleanSourcePM.run(*module)))
        llvm::errs() << "Could not apply simplification passes.\n";
      outputCode(module, outputBaseName, ".tmp");
      if (VerboseOutput) {
        printf("Constant-free MLIR Code written to: \n\t%s\n\n",
            (outputBaseName + ".tmp").c_str());
        printf("Use:\n\t%s\nto continue lowering the code to other dialects.\n",
            (outputBaseName + ".onnx.mlir").c_str());
      }
    }
  }
  }
} // end anonymous namespace

// Get the LLVM Target object corresponding to the target triple (if valid).
static const llvm::Target *getLLVMTarget(
    const std::string &targetTriple, const Location &loc) {
  std::string error;
  const llvm::Target *LLVMTarget =
      llvm::TargetRegistry::lookupTarget(targetTriple, error);
  if (!LLVMTarget) {
    emitError(loc, Twine("Target architecture is unknown: ") + error);
    return nullptr;
  }

  return LLVMTarget;
}

static std::string getTargetTriple() {
  return (mtriple != "") ? mtriple.getValue() : kDefaultTriple;
}
static std::string getTargetCpu() {
  return (mcpu != "") ? mcpu.getValue() : "";
}

/// Return the module datalayout string. The datalayout string is determined
/// by creating a target machine using the target triple and target cpu.
static std::string getDataLayout(const Location &loc) {
  const std::string targetTriple = getTargetTriple();
  const std::string targetCpu = getTargetCpu();
  const llvm::Target &LLVMTarget = *getLLVMTarget(targetTriple, loc);
  llvm::TargetOptions ops;
  llvm::TargetMachine *targetMachine = LLVMTarget.createTargetMachine(
      targetTriple, targetCpu, "" /*features*/, ops, None);
  if (!targetMachine) {
    emitError(loc, "failed to create target machine");
    return nullptr;
  }

  const llvm::DataLayout &dl = targetMachine->createDataLayout();
  std::string dataLayoutString = dl.getStringRepresentation();
  assert(dataLayoutString != "" && "Expecting a valid target datalayout");

  return dataLayoutString;
}

void setupModule(mlir::OwningOpRef<ModuleOp> &module,
    mlir::MLIRContext &context, std::string outputBaseName) {
  // Initialize the targets support for all targets LLVM was configured for.
  llvm::InitializeAllTargets();
  llvm::InitializeAllTargetMCs();
  llvm::InitializeAllAsmPrinters();
  llvm::InitializeAllAsmParsers();

  // Set the module target triple and datalayout.
  Operation &moduleOp = *(module->getOperation());
  Location loc = moduleOp.getLoc();
  moduleOp.setAttr(LLVM::LLVMDialect::getTargetTripleAttrName(),
      StringAttr::get(&context, getTargetTriple()));
  moduleOp.setAttr(LLVM::LLVMDialect::getDataLayoutAttrName(),
      StringAttr::get(&context, getDataLayout(loc)));

  // Set the module target accelerators.
  SmallVector<Attribute, 2> accelsAttr;
  for (auto *accel : onnx_mlir::accel::Accelerator::getAccelerators()) {
    std::ostringstream versionNumber;
    versionNumber << std::hex << accel->getVersionNumber();
    std::string accelStr = accel->getName() + "-0x" + versionNumber.str();
    accelsAttr.emplace_back(StringAttr::get(&context, accelStr));
  }
  if (!accelsAttr.empty())
    moduleOp.setAttr("onnx-mlir.accels", ArrayAttr::get(&context, accelsAttr));

  if (keepFiles(KeepFilesOfType::MLIR)) {
    outputCode(module, outputBaseName, ".input.mlir");
    module.release();
    loadMLIR(outputBaseName + ".input.mlir", context, module);
  }
}

<<<<<<< HEAD
=======
static void addPasses(mlir::OwningOpRef<ModuleOp> &module,
    mlir::PassManager &pm, EmissionTargetType emissionTarget) {
  InputIRLevelType inputIRLevel = determineInputIRLevel(module);

  if (inputIRLevel <= ONNXLevel && emissionTarget >= EmitONNXIR)
    addONNXToMLIRPasses(pm);

  if (emissionTarget >= EmitMLIR) {
    if (inputIRLevel <= ONNXLevel)
      addONNXToKrnlPasses(pm, OptimizationLevel);
    if (inputIRLevel <= MLIRLevel)
      addKrnlToAffinePasses(pm);
  }

  /// torch pass has been added
  if (inputIRLevel <= ONNXLevel && emissionTarget >= EmitONNXIR)
    addONNXToTorchPasses(pm, OptimizationLevel);
 
  if (inputIRLevel <= LLVMLevel && emissionTarget >= EmitLLVMIR)
    addKrnlToLLVMPasses(pm);
}

>>>>>>> a850bf88
void emitOutput(mlir::OwningOpRef<ModuleOp> &module, mlir::MLIRContext &context,
    std::string outputBaseName, mlir::PassManager &pm,
    EmissionTargetType emissionTarget) {
  if (printIR) {
    mlir::OpPrintingFlags flags;
    if (preserveLocations)
      flags.enableDebugInfo();
    module->print(llvm::outs(), flags);
  } else
    emitOutputFiles(outputBaseName, emissionTarget, context, module);
}

int compileModule(mlir::OwningOpRef<ModuleOp> &module,
    mlir::MLIRContext &context, std::string outputBaseName,
    EmissionTargetType emissionTarget) {
  // Initialize accelerator(s) if required.
  if (!maccel.empty())
    onnx_mlir::accel::initAccelerators(maccel);

  setupModule(module, context, outputBaseName);

  mlir::PassManager pm(&context, mlir::OpPassManager::Nesting::Implicit);
  // TODO(tung): Revise adding passes. The current mechanism does not work if
  // there are multiple accelerators enabled at the same time. It's because
  // each `accel->addPasses` is independent and controls the whole compilation
  // pipeline.
  bool hasAccel = false;
  for (auto *accel : onnx_mlir::accel::Accelerator::getAccelerators()) {
    hasAccel = true;
    accel->getOrLoadDialects(context);
    accel->addPasses(module, pm, emissionTarget);
  }
  if (!hasAccel)
    addPasses(module, pm, emissionTarget);
  mlir::applyPassManagerCLOptions(pm);
  mlir::applyDefaultTimingPassManagerCLOptions(pm);

  if (mlir::failed(pm.run(*module)))
    return 4;
  emitOutput(module, context, outputBaseName, pm, emissionTarget);
  return 0;
}<|MERGE_RESOLUTION|>--- conflicted
+++ resolved
@@ -42,9 +42,6 @@
 using namespace mlir;
 using namespace onnx_mlir;
 
-<<<<<<< HEAD
-const std::string OnnxMlirEnvOptionName = "ONNX_MLIR_FLAGS";
-=======
 using namespace mlir::torch;
 using namespace mlir::torch::Torch;
 
@@ -60,7 +57,6 @@
 
 llvm::cl::OptionCategory OnnxMlirOptions(
     "ONNX-MLIR Options", "These are frontend options.");
->>>>>>> a850bf88
 
 namespace {
 static llvm::Optional<std::string> getEnvVar(std::string name) {
@@ -69,8 +65,6 @@
   return llvm::None;
 }
 
-<<<<<<< HEAD
-=======
 // This definition is here rather than in main.cpp because otherwise it's not
 // found probably should be pulled out to a more common location
 // TODO: Find a respectable home for the wain
@@ -165,7 +159,6 @@
 static llvm::cl::opt<bool> RunTorchPass("run-torch-pass", llvm::cl::Hidden,
     llvm::cl::init(false), llvm::cl::desc("Run ONNX to Torch Conversion"));
 
->>>>>>> a850bf88
 // Make a function that forces preserving all files using the runtime arguments
 // and/or the overridePreserveFiles enum.
 enum class KeepFilesOfType { All, MLIR, LLVMIR, Bitcode, Object, None };
@@ -368,9 +361,6 @@
 // =============================================================================
 // Methods for compiling and file processing.
 
-<<<<<<< HEAD
-void loadMLIR(std::string inputFilename, mlir::MLIRContext &context,
-=======
 /*
 static void setCompilerKeyValue(const OptionKind key, const string val) {
   switch (key) {
@@ -414,7 +404,6 @@
 }
 */
 void loadMLIR(string inputFilename, mlir::MLIRContext &context,
->>>>>>> a850bf88
     mlir::OwningOpRef<ModuleOp> &module) {
   // Handle '.mlir' input to the ONNX-MLIR frontend.
   // The mlir format indicates that one or more of the supported
@@ -737,9 +726,6 @@
       .getOrLoadDialect<mlir::torch::TorchConversion::TorchConversionDialect>();
 }
 
-<<<<<<< HEAD
-void processInputFile(std::string inputFilename, mlir::MLIRContext &context,
-=======
 void addONNXToMLIRPasses(mlir::PassManager &pm) {
   // This is a transition from previous static passes to full dynamic passes
   // Static passes are kept and the dynamic pass is added as IF-THEN
@@ -847,7 +833,6 @@
 }
 
 void processInputFile(string inputFilename, mlir::MLIRContext &context,
->>>>>>> a850bf88
     mlir::OwningOpRef<ModuleOp> &module, std::string *errorMessage) {
   // Decide if the input file is an ONNX model or a model specified
   // in MLIR. The extension of the file is the decider.
@@ -1055,8 +1040,6 @@
   }
 }
 
-<<<<<<< HEAD
-=======
 static void addPasses(mlir::OwningOpRef<ModuleOp> &module,
     mlir::PassManager &pm, EmissionTargetType emissionTarget) {
   InputIRLevelType inputIRLevel = determineInputIRLevel(module);
@@ -1079,7 +1062,6 @@
     addKrnlToLLVMPasses(pm);
 }
 
->>>>>>> a850bf88
 void emitOutput(mlir::OwningOpRef<ModuleOp> &module, mlir::MLIRContext &context,
     std::string outputBaseName, mlir::PassManager &pm,
     EmissionTargetType emissionTarget) {
