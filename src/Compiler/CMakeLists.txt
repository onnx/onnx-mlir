--- conflicted
+++ resolved
@@ -62,9 +62,6 @@
   MLIRAffineTransforms
   MLIRLinalgTransforms
   MLIRLLVMToLLVMIRTranslation
-<<<<<<< HEAD
-  MLIROpenMP
-=======
   )
 
 add_onnx_mlir_library(CompilerUtils
@@ -86,7 +83,6 @@
   CompilerPasses
   Accelerator
   InitAccelerators
->>>>>>> dcc313b2
 
   # Link LLVM libraries necessary to query which target architectures are configured.
   LINK_COMPONENTS PRIVATE
