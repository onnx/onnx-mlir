/*
 * SPDX-License-Identifier: Apache-2.0
 */

//===------------------------- CompilerPasses.hpp -------------------------===//
//
// Copyright 2022-2024 The IBM Research Authors.
//
// =============================================================================
//
// Functions for configuring and adding passes.
//
//===----------------------------------------------------------------------===//

#ifndef ONNX_MLIR_COMPILER_PASSES_H
#define ONNX_MLIR_COMPILER_PASSES_H
#include "mlir/IR/OwningOpRef.h"
#include "mlir/Pass/PassManager.h"
#include "onnx-mlir/Compiler/OMCompilerTypes.h"
namespace mlir {
class ModuleOp;
}

namespace onnx_mlir {
// Configures passes up front based on command line options.
void configurePasses();

<<<<<<< HEAD
struct OnnxToMlirOptions {
  bool enableQuarkQuantizedLegalization = false;
  bool enableConvTransposeDecompose = false;
  bool enableConvTransposeDecomposeToPhasedConv = false;
  bool enableConvTranspose1dDecomposeToPhasedConv = false;
  bool enableRemoveDqQAroundOp = true;
  bool enableRemoveDqQOp = true;
};

void addONNXToMLIRPasses(mlir::PassManager &pm, bool targetCPU,
    bool donotScrubDisposableElementsAttr = false, OnnxToMlirOptions opts = {});
=======
>>>>>>> 442d9420
void addONNXToKrnlPasses(mlir::PassManager &pm, int optLevel, bool enableCSE,
    std::string ONNXOpsStatFilename);
void addKrnlToAffinePasses(mlir::PassManager &pm);
void addKrnlToLLVMPasses(
    mlir::OpPassManager &pm, std::string outputNameNoExt, bool enableCSE);
InputIRLevelType determineInputIRLevel(
    mlir::OwningOpRef<mlir::ModuleOp> &module);
void addPasses(mlir::OwningOpRef<mlir::ModuleOp> &module, mlir::PassManager &pm,
    EmissionTargetType emissionTarget, std::string outputNameNoExt);
} // namespace onnx_mlir
#endif<|MERGE_RESOLUTION|>--- conflicted
+++ resolved
@@ -25,20 +25,6 @@
 // Configures passes up front based on command line options.
 void configurePasses();
 
-<<<<<<< HEAD
-struct OnnxToMlirOptions {
-  bool enableQuarkQuantizedLegalization = false;
-  bool enableConvTransposeDecompose = false;
-  bool enableConvTransposeDecomposeToPhasedConv = false;
-  bool enableConvTranspose1dDecomposeToPhasedConv = false;
-  bool enableRemoveDqQAroundOp = true;
-  bool enableRemoveDqQOp = true;
-};
-
-void addONNXToMLIRPasses(mlir::PassManager &pm, bool targetCPU,
-    bool donotScrubDisposableElementsAttr = false, OnnxToMlirOptions opts = {});
-=======
->>>>>>> 442d9420
 void addONNXToKrnlPasses(mlir::PassManager &pm, int optLevel, bool enableCSE,
     std::string ONNXOpsStatFilename);
 void addKrnlToAffinePasses(mlir::PassManager &pm);
