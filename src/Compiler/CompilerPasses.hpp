--- conflicted
+++ resolved
@@ -30,11 +30,8 @@
   bool enableConvTransposeDecompose = false;
   bool enableConvTransposeDecomposeToPhasedConv = false;
   bool enableConvTranspose1dDecomposeToPhasedConv = false;
-<<<<<<< HEAD
   bool enableRemoveDqQAroundOp = true;
-=======
   bool enableRemoveDqQOp = true;
->>>>>>> f1ecdb15
 };
 
 void addONNXToMLIRPasses(mlir::PassManager &pm, bool targetCPU,
