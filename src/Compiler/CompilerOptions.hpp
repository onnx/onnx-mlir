--- conflicted
+++ resolved
@@ -99,11 +99,7 @@
 extern bool invokeOnnxVersionConverter;                       // onnx-mlir only
 extern bool preserveLocations;                                // onnx-mlir only
 extern bool printIR;                                          // onnx-mlir only
-<<<<<<< HEAD
-extern bool printONNXBasicIR;                                 // onnx-mlir only
-=======
 extern int printONNXBasicIR;                                  // onnx-mlir only
->>>>>>> 3a7d519f
 extern bool preserveBitcode;                                  // onnx-mlir only
 extern bool preserveLLVMIR;                                   // onnx-mlir only
 extern bool preserveMLIR;                                     // onnx-mlir only
