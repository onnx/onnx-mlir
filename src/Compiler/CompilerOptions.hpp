--- conflicted
+++ resolved
@@ -91,12 +91,9 @@
 extern bool disableQuantZeroPoint;                            // common for both
 extern bool enableKrnlBufferReuse;                            // common for both
 extern bool disableMemRefPrefetch;                            // common for both
-<<<<<<< HEAD
 extern bool enableConvTranposeDecomposeToPhasedConv;          // common for both
 extern bool enableQuarkQuantizerLegalization;                 // common for both
-=======
 extern uint64_t compilationNumThreads;                        // common for both
->>>>>>> 6d2b1d4c
 extern EmissionTargetType emissionTarget;                     // onnx-mlir only
 extern bool invokeOnnxVersionConverter;                       // onnx-mlir only
 extern bool preserveLocations;                                // onnx-mlir only
