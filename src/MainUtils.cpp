//===--------------------------- MainUtils.cpp ---------------------------===//
//
// Copyright 2019-2020 The IBM Research Authors.
//
// =============================================================================
//
// Functions for adding passes and processing input files.
//
//===----------------------------------------------------------------------===//

#include <cstdio>
#include <cstdlib>
#include <fcntl.h>
#include <regex>
#include <string>
#include <vector>

#include <llvm/Support/FileSystem.h>
#include <llvm/Support/Program.h>
#include "mlir/Dialect/Affine/Passes.h"
#include <mlir/Dialect/LLVMIR/LLVMDialect.h>
#include <mlir/IR/SymbolTable.h>

#include "src/ExternalUtil.hpp"
#include "src/MainUtils.hpp"

#ifdef _WIN32
#include <io.h>
#else
#include <unistd.h>
#endif

using namespace std;
using namespace onnx_mlir;

namespace {

llvm::Optional<std::string> getEnvVar(std::string name) {
  if (const char *envVerbose = std::getenv(name.c_str()))
    return std::string(envVerbose);
  return llvm::None;
}

// Runtime directory contains all the libraries, jars, etc. that are
// necessary for running onnx-mlir. It's resolved in the following order:
//
//   - if ONNX_MLIR_RUNTIME_DIR is set, use it, otherwise
//   - get path from where onnx-mlir is run, if it's of the form
//   /foo/bar/bin/onnx-mlir,
//     the runtime directory is /foo/bar/lib (note that when onnx-mlir is
//     installed system wide, which is typically /usr/local/bin, this will
//     correctly resolve to /usr/local/lib), but some systems still have
//     lib64 so we check that first. If neither exists, then
//   - use CMAKE_INSTALL_PREFIX/lib, which is typically /usr/local/lib
string getRuntimeDir() {
  const auto &envDir = getEnvVar("ONNX_MLIR_RUNTIME_DIR");
  if (envDir && llvm::sys::fs::exists(envDir.getValue()))
    return envDir.getValue();

  string execDir = llvm::sys::path::parent_path(kExecPath).str();
  if (llvm::sys::path::stem(execDir).str().compare("bin") == 0) {
    string p = execDir.substr(0, execDir.size() - 3);
    if (llvm::sys::fs::exists(p + "lib64"))
      return p + "lib64";
    if (llvm::sys::fs::exists(p + "lib"))
      return p + "lib";
  }

  llvm::SmallString<8> instDir64(kInstPath);
  llvm::sys::path::append(instDir64, "lib64");
  string p = llvm::StringRef(instDir64).str();
  if (llvm::sys::fs::exists(p))
    return p;

  llvm::SmallString<8> instDir(kInstPath);
  llvm::sys::path::append(instDir, "lib");
  return llvm::StringRef(instDir).str();
}

// onnx-mlir currently requires llvm tools llc and opt and they are assumed
// to be under llvm-project/build/bin. This doesn't work with the case where
// llvm-project has been installed system wide (typically under /usr/local/...)
// and its source has been removed.
//
// To account for this scenario, we first search for the tools in the same
// directory where onnx-mlir is run. If they are found, it  means both onnx-mlir
// and llvm-project have been installed system wide under the same directory,
// so we get them from that directory (typically /usr/local/bin). Otherwise,
// at least one of onnx-mlir and llvm-project has not been installed system
// wide. In this case, getToolPath returns an empty string and we will fallback
// to llvm-project/build/bin.
//
// Note that this will not work if both onnx-mlir and llvm-project have been
// installed system wide but to different places and their sources have been
// removed. So we force CMAKE_INSTALL_PREFIX to be the same as that of
// llvm-project.
string getToolPath(string tool) {
  string execDir = llvm::sys::path::parent_path(kExecPath).str();
  llvm::SmallString<8> toolPath(execDir);
  llvm::sys::path::append(toolPath, tool);
  string p = llvm::StringRef(toolPath).str();
  if (llvm::sys::fs::can_execute(p))
    return p;
  else
    return string();
}

// Helper struct to make command construction and execution easy & readable.
struct Command {
  std::string _path;
  std::vector<std::string> _args;

  Command(std::string exePath)
      : _path(std::move(exePath)),
        _args({llvm::sys::path::filename(_path).str()}) {}

  // Append a single string argument.
  Command &appendStr(const std::string &arg) {
    _args.emplace_back(arg);
    return *this;
  }

  // Append a single optional string argument.
  Command &appendStrOpt(const llvm::Optional<std::string> &arg) {
    if (arg.hasValue())
      _args.emplace_back(arg.getValue());
    return *this;
  }

  // Append a list of string arguments.
  Command &appendList(const std::vector<std::string> &args) {
    _args.insert(_args.end(), args.begin(), args.end());
    return *this;
  }

  // Reset arguments.
  Command &resetArgs() {
    auto exeFileName = _args.front();
    _args.clear();
    _args.emplace_back(exeFileName);
    return *this;
  }

  // Execute command.
  void exec() {
    auto argsRef = std::vector<llvm::StringRef>(_args.begin(), _args.end());
    bool verbose = false;
    if (const auto &verboseStr = getEnvVar("ONNX_MLIR_VERBOSE"))
      istringstream(verboseStr.getValue()) >> verbose;

    // If in verbose mode, print out command before execution.
    if (verbose)
      cout << llvm::join(argsRef, " ") << "\n";

    std::string errMsg;
    int rc = llvm::sys::ExecuteAndWait(_path, llvm::makeArrayRef(argsRef),
        /*Env=*/None, /*Redirects=*/None,
        /*SecondsToWait=*/0, /*MemoryLimit=*/0, &errMsg);

    if (rc != 0) {
      fprintf(stderr, "%s\n", llvm::join(argsRef, " ").c_str());
      fprintf(stderr, "Error message: %s\n", errMsg.c_str());
      fprintf(stderr, "Program path: %s\n", _path.c_str());
      llvm_unreachable("Command execution failed.");
    }
  }
};
} // namespace

void setExecPath(const char *argv0, void *fmain) {
  string p;
  if (!(p = llvm::sys::fs::getMainExecutable(argv0, fmain)).empty())
    kExecPath = p;
}

void LoadMLIR(string inputFilename, mlir::MLIRContext &context,
    mlir::OwningModuleRef &module) {
  // Handle '.mlir' input to the ONNX MLIR frontend.
  // The mlir format indicates that one or more of the supported
  // representations are used in the file.
  llvm::ErrorOr<std::unique_ptr<llvm::MemoryBuffer>> fileOrErr =
      llvm::MemoryBuffer::getFileOrSTDIN(inputFilename);
  if (std::error_code EC = fileOrErr.getError()) {
    llvm::errs() << "Could not open input file: " << EC.message() << "\n";
    return;
  }

  // Parse the input mlir.
  llvm::SourceMgr sourceMgr;
  sourceMgr.AddNewSourceBuffer(std::move(*fileOrErr), llvm::SMLoc());
  module = mlir::parseSourceFile(sourceMgr, &context);
  if (!module) {
    llvm::errs() << "Error can't load file " << inputFilename << "\n";
    return;
  }
}

void genConstPackObj(const mlir::OwningModuleRef &module,
    llvm::Optional<string> &constPackObjPath, string outputBaseName) {
  // Extract constant pack file name, which is embedded as a symbol in the
  // module being compiled.
  auto constPackFilePathSym = (*module).lookupSymbol<mlir::LLVM::GlobalOp>(
      mlir::KrnlPackedConstantOp::getConstPackFilePathSymbolName());
  auto constPackFilePath = constPackFilePathSym.valueAttr()
                               .dyn_cast_or_null<mlir::StringAttr>()
                               .getValue()
                               .str();
  llvm::FileRemover constPackRemover(constPackFilePath);

#if __APPLE__
  // Create a empty stub file, compile it to an empty obj file.
  llvm::SmallVector<char, 20> stubSrcPath;
  llvm::sys::fs::createTemporaryFile("stub", "cpp", stubSrcPath);
  llvm::FileRemover subSrcRemover(stubSrcPath);
  std::string stubSrcPathStr(stubSrcPath.begin(), stubSrcPath.end());
  Command createStubObj(/*exePath=*/kCxxPath);
  std::string stubObjPathStr = stubSrcPathStr + ".o";
  createStubObj.appendList({"-o", stubObjPathStr})
      .appendList({"-c", stubSrcPathStr})
      .exec();
  llvm::FileRemover stubObjRemover(stubObjPathStr);

  // Embed data into the empty stub obj file.
  constPackObjPath = constPackFilePath + ".o";
  Command genParamObj(/*exePath=*/kLinkerPath);
  genParamObj.appendStr("-r")
      .appendList({"-o", constPackObjPath.getValue()})
      .appendList({"-sectcreate", "binary", "param", constPackFilePath})
      .appendStr(stubObjPathStr)
      .exec();

#elif __linux__
  // Create param.o holding packed parameter values.
  constPackObjPath = constPackFilePath + ".o";
  Command genParamObj(/*exePath=*/kLinkerPath);
  genParamObj.appendStr("-r")
      .appendList({"-b", "binary"})
      .appendList({"-o", constPackObjPath.getValue()})
      .appendStr(constPackFilePath)
      .exec();

  // Figure out what is the default symbol name describing the start/end
  // address of the embedded data.
  std::regex e("[^0-9A-Za-z]");
  auto sanitizedName =
      "_binary_" + std::regex_replace(constPackFilePath, e, "_");

  // Rename the symbols to saner ones expected by the runtime function.
  Command redefineSym(/*exePath=*/kObjCopyPath);
  redefineSym.appendStr("--redefine-sym")
      .appendStr(sanitizedName + "_start=_binary_param_bin_start")
      .appendStr(constPackObjPath.getValue())
      .exec();
  redefineSym.resetArgs()
      .appendStr("--redefine-sym")
      .appendStr(sanitizedName + "_end=_binary_param_bin_end")
      .appendStr(constPackObjPath.getValue())
      .exec();

#else
  /* The final constant pack object file on Windows is NOT embedded into
   * the shared library but rather is kept in a separate .bin file. So
   * do not set it in constPackObjPath so that when this function returns
   * the caller (compileModuleToSharedLibrary and compileModuleToJniJar)
   * won't put it into llvm::FileRemover.
   */
  llvm::SmallVector<char, 10> permConstPackFileName(
      constPackFilePath.begin(), constPackFilePath.end());
  llvm::sys::path::replace_extension(permConstPackFileName, "bin");
  std::string permConstPackFileNameStr(
      permConstPackFileName.begin(), permConstPackFileName.end());
  auto constPackFileName = llvm::sys::path::filename(outputBaseName) + "." +
                           llvm::sys::path::filename(permConstPackFileNameStr);
  llvm::sys::fs::rename(constPackFilePath, constPackFileName);

  mlir::Builder builder(*module);
  (*module)
      .lookupSymbol<mlir::LLVM::GlobalOp>(
          mlir::KrnlPackedConstantOp::getConstPackFileNameSymbolName())
      .valueAttr(builder.getStringAttr(constPackFileName.str()));
  (*module)
      .lookupSymbol<mlir::LLVM::GlobalOp>(
          mlir::KrnlPackedConstantOp::getConstPackFileNameStrLenSymbolName())
      .valueAttr(builder.getI64IntegerAttr(constPackFileName.str().size()));
#endif
}

// Write LLVM optimized bitcode.
void genLLVMBitcode(const mlir::OwningModuleRef &module,
    string optimizedBitcodePath, string outputBaseName) {
  error_code error;

  // Write bitcode to a file.
  string unoptimizedBitcodePath = outputBaseName + ".unoptimized.bc";
  llvm::FileRemover unoptimzedBitcodeRemover(unoptimizedBitcodePath);

  llvm::raw_fd_ostream moduleBitcodeStream(
      unoptimizedBitcodePath, error, llvm::sys::fs::F_None);

  llvm::LLVMContext llvmContext;
  llvm::WriteBitcodeToFile(*mlir::translateModuleToLLVMIR(*module, llvmContext),
      moduleBitcodeStream);
  moduleBitcodeStream.flush();

  // Use the LLVM's 'opt' command to optimize the bitcode.
  string optPath = getToolPath("opt");
  Command optBitcode(/*exePath=*/!optPath.empty() ? optPath : kOptPath);
  optBitcode.appendStr("-O3")
      .appendList({"-o", optimizedBitcodePath})
      .appendStr(unoptimizedBitcodePath)
      .exec();
}

// Compile LLVM bitcode to object file.
void genModelObject(const mlir::OwningModuleRef &module, string bitcodePath,
    string modelObjPath) {
  string llcPath = getToolPath("llc");
  Command llvmToObj(/*exePath=*/!llcPath.empty() ? llcPath : kLlcPath);
  llvmToObj.appendStr("-filetype=obj")
      .appendStr("-relocation-model=pic")
      .appendList({"-o", modelObjPath})
      .appendStr(bitcodePath)
      .exec();
}

void genJniObject(const mlir::OwningModuleRef &module, string jniSharedLibPath,
    string jniObjPath) {
  Command ar(/*exePath=*/kArPath);
  ar.appendStr("x").appendStr(jniSharedLibPath).appendStr(jniObjPath).exec();
}

// Link everything into a shared object.
void genSharedLib(const mlir::OwningModuleRef &module,
    string modelSharedLibPath, std::vector<string> opts,
    std::vector<string> objs, std::vector<string> libs) {

  string runtimeDirInclFlag = "-L" + getRuntimeDir();

  Command link(kCxxPath);
  link.appendList(opts)
      .appendList(objs)
      .appendList({"-o", modelSharedLibPath})
      .appendStrOpt(runtimeDirInclFlag)
      .appendList(libs)
      .exec();
}

// Create jar containing java runtime and model shared library (which includes
// jni runtime).
void genJniJar(const mlir::OwningModuleRef &module, string modelSharedLibPath,
    string modelJniJarPath) {
  llvm::SmallString<8> runtimeDir(getRuntimeDir());
  llvm::sys::path::append(runtimeDir, "javaruntime.jar");
  string javaRuntimeJarPath = llvm::StringRef(runtimeDir).str();

  // Copy javaruntime.jar to model jar.
  llvm::sys::fs::copy_file(javaRuntimeJarPath, modelJniJarPath);

  // Add shared library to model jar.
  Command jar(kJarPath);
  jar.appendList({"uf", modelJniJarPath}).appendStr(modelSharedLibPath).exec();
}

void compileModuleToSharedLibrary(
    const mlir::OwningModuleRef &module, std::string outputBaseName) {

  llvm::Optional<string> constPackObjPath;
  genConstPackObj(module, constPackObjPath, outputBaseName);
  llvm::FileRemover constPackObjRemover(constPackObjPath.getValue());

  string bitcodePath = outputBaseName + ".bc";
  genLLVMBitcode(module, bitcodePath, outputBaseName);
  llvm::FileRemover bitcodeRemover(bitcodePath);

  string modelObjPath = outputBaseName + ".o";
  genModelObject(module, bitcodePath, modelObjPath);
  llvm::FileRemover modelObjRemover(modelObjPath);

  string modelSharedLibPath = outputBaseName + ".so";
  genSharedLib(module, modelSharedLibPath, {"-shared", "-fPIC"},
      {constPackObjPath.getValueOr(""), modelObjPath},
      {"-lEmbeddedDataLoader", "-lcruntime"});
}

void compileModuleToJniJar(
    const mlir::OwningModuleRef &module, std::string outputBaseName) {

  llvm::Optional<string> constPackObjPath;
  genConstPackObj(module, constPackObjPath, outputBaseName);
  llvm::FileRemover constPackObjRemover(constPackObjPath.getValue());

  string bitcodePath = outputBaseName + ".bc";
  genLLVMBitcode(module, bitcodePath, outputBaseName);
  llvm::FileRemover bitcodeRemover(bitcodePath);

  string modelObjPath = outputBaseName + ".o";
  genModelObject(module, bitcodePath, modelObjPath);
  llvm::FileRemover modelObjRemover(modelObjPath);

  string jniSharedLibPath = getRuntimeDir() + "/libjniruntime.a";
  string jniObjPath = "jnidummy.c.o";
  genJniObject(module, jniSharedLibPath, jniObjPath);
  llvm::FileRemover jniObjRemover(jniObjPath);

  string modelSharedLibPath = "libmodel.so";
  genSharedLib(module, modelSharedLibPath,
      {"-shared", "-fPIC", "-z", "noexecstack"},
      {constPackObjPath.getValueOr(""), modelObjPath, jniObjPath},
      {"-lEmbeddedDataLoader", "-lcruntime", "-ljniruntime"});
  llvm::FileRemover modelSharedLibRemover(modelSharedLibPath);

  string modelJniJarPath = outputBaseName + ".jar";
  genJniJar(module, modelSharedLibPath, modelJniJarPath);
}

void registerDialects(mlir::MLIRContext &context) {
  // Load our Dialect in this MLIR Context.
  context.getOrLoadDialect<mlir::AffineDialect>();
  context.getOrLoadDialect<mlir::LLVM::LLVMDialect>();
  context.getOrLoadDialect<mlir::scf::SCFDialect>();
  context.getOrLoadDialect<mlir::StandardOpsDialect>();
  context.getOrLoadDialect<mlir::shape::ShapeDialect>();
  context.getOrLoadDialect<mlir::ONNXOpsDialect>();
  context.getOrLoadDialect<mlir::KrnlOpsDialect>();
  context.getOrLoadDialect<mlir::linalg::LinalgDialect>();
  context.getOrLoadDialect<mlir::tvp::TVPDialect>();
}

void addONNXToMLIRPasses(mlir::PassManager &pm) {
  pm.addNestedPass<FuncOp>(mlir::createDecomposeONNXToONNXPass());
  pm.addPass(mlir::createShapeInferencePass());
  pm.addPass(mlir::createCanonicalizerPass());
  pm.addNestedPass<FuncOp>(mlir::createAttributePromotionPass());
  pm.addPass(mlir::createShapeInferencePass());
  pm.addNestedPass<FuncOp>(mlir::createAttributePromotionPass());
  // There are more opportunities for const propagation once all tensors have
  // inferred shapes.
  pm.addNestedPass<FuncOp>(mlir::createConstPropONNXToONNXPass());
  // Clean dead code.
  pm.addPass(mlir::createSymbolDCEPass());
}

// Declaring this option extern to minimize source code changes to allow
// simpler merges from upstream.
// This option enables all NPU specific passes.
extern llvm::cl::opt<bool> npu;

void addONNXToKrnlPasses(mlir::PassManager &pm) {
  if (npu)
    pm.addPass(mlir::createConvertONNXToLinalgPass());
  pm.addPass(mlir::createLowerToKrnlPass());
  pm.addPass(mlir::createConvertKrnlToStandardPass());
  pm.addPass(mlir::createPackKrnlGlobalConstantsPass());
  // An additional pass of canonicalization is helpful because lowering
  // from ONNX dialect to Standard dialect exposes additional canonicalization
  // oppertunities.

  // MAKUDRYA-ISSUE_TODO: temporarily remove canonicalization pass as it
  // changes affine maps in affine loads/stores in such a way that
  // supervectorizer pass is not capable to generate correct mapping.
  // pm.addPass(mlir::createCanonicalizerPass());
  pm.addPass(createDisconnectKrnlDimFromAllocPass());
  pm.addNestedPass<FuncOp>(createDisconnectKrnlDimFromAllocPass());

  // TODO: make this pass optional
  // NOTE-diprou-12/07/20: Conditionally disabling both mem-pool
  // passes for the Apollo pipeline. Introducing the pool leads
  // krnl.getref() statements. Such statements are later lowered
  // in krnl -> llvm pass. At that point Memrefs are converted
  // to a low-level representation which is incompatible with the
  // high-level view required for turning buffers to NEPAL ArrayRefs.
  // Disabling the passes leaves the original buffer allocations,
  // which can subsequently be optimized and turned into NEPAL
  // ArrayRefs in a straightforward manner.
  if (!npu) {
    pm.addNestedPass<FuncOp>(mlir::createKrnlEnableMemoryPoolPass());
    pm.addNestedPass<FuncOp>(mlir::createKrnlBundleMemoryPoolsPass());
    pm.addNestedPass<FuncOp>(mlir::createKrnlOptimizeMemoryPoolsPass());
  }
  // MAKUDRYA-ISSUE_TODO: see comment above.
  //pm.addPass(mlir::createCanonicalizerPass());
}

void addKrnlToAffinePasses(mlir::PassManager &pm) {
  pm.addNestedPass<FuncOp>(mlir::createConvertKrnlToAffinePass());

  // MAKUDRYA-ISSUE_TODO: see comment above. Add canonicalization
  // here instead, where it is safe.
  pm.addPass(mlir::createCanonicalizerPass());

  // Fuse loops in Affine dialect.
  //  pm.addPass(mlir::createLoopFusionPass());
  pm.addPass(mlir::createAffineLoopInvariantCodeMotionPass());
}

void addKrnlToLLVMPasses(mlir::OpPassManager &pm) {
  pm.addPass(mlir::createLowerAffinePass());
  pm.addPass(mlir::createLowerToCFGPass());
  pm.addPass(mlir::createConvertKrnlToLLVMPass());
  pm.addPass(mlir::createCanonicalizerPass());
}

// This definition is here rather than in main.cpp because otherwise it's not
// found probably should be pulled out to a more common location
// TODO: Find a respectable home for the wain
llvm::cl::OptionCategory OnnxMlirOptions(
    "ONNX MLIR Options", "These are frontend options.");
// the option is used in this file, so defined here
llvm::cl::opt<bool> preserveLocations("preserveLocations",
    llvm::cl::desc("emit location data:"), llvm::cl::init(false),
    llvm::cl::cat(OnnxMlirOptions));

llvm::cl::opt<bool> printIR("printIR",
    llvm::cl::desc("print the IR to stdout:"), llvm::cl::init(false),
    llvm::cl::cat(OnnxMlirOptions));

llvm::cl::opt<bool> useOnnxModelTypes("useOnnxModelTypes",
    llvm::cl::desc("use types and shapes from ONNX model"),
    llvm::cl::init(false), llvm::cl::cat(OnnxMlirOptions));

void processInputFile(string inputFilename, EmissionTargetType emissionTarget,
    mlir::MLIRContext &context, mlir::OwningModuleRef &module) {
  // Decide if the input file is an ONNX model or a model specified
  // in MLIR. The extension of the file is the decider.
  string extension = inputFilename.substr(inputFilename.find_last_of(".") + 1);
  bool inputIsONNX = (extension == "onnx");
  bool inputIsMLIR = (extension == "mlir");
  assert(inputIsONNX != inputIsMLIR &&
         "Either ONNX model or MLIR file needs to be provided.");

  if (inputIsONNX) {
    ImportOptions options;
    options.useOnnxModelTypes = useOnnxModelTypes;
    ImportFrontendModelFile(inputFilename, context, module, options);
  } else {
    LoadMLIR(inputFilename, context, module);
  }
}

<<<<<<< HEAD
// This definition is here rather than in main.cpp because otherwise it's not
// found probably should be pulled out to a more common location
// TODO: Find a respectable home for the wain
llvm::cl::OptionCategory OnnxMlirOptions(
    "ONNX MLIR Options", "These are frontend options.");
// the option is used in this file, so defined here
llvm::cl::opt<bool> preserveLocations("preserveLocations",
    llvm::cl::desc("emit location data:"), llvm::cl::init(false),
    llvm::cl::cat(OnnxMlirOptions));

llvm::cl::opt<bool> printIR("printIR",
    llvm::cl::desc("print the IR to stdout:"), llvm::cl::init(false),
    llvm::cl::cat(OnnxMlirOptions));

llvm::cl::opt<bool> npu("npu", llvm::cl::desc("Execute passes specific to NPU"),
    llvm::cl::init(false), llvm::cl::cat(OnnxMlirOptions));

=======
>>>>>>> 40fe75a2
void outputCode(
    mlir::OwningModuleRef &module, string filename, string extension) {
  string tempFilename = filename + extension;
  mlir::OpPrintingFlags flags;
  if (preserveLocations)
    flags.enableDebugInfo();

#ifdef _WIN32
  // copy original stderr file number
  int stderrOrigin = _dup(_fileno(stderr));
#else
  int stderrOrigin = dup(fileno(stderr));
#endif
  freopen(tempFilename.c_str(), "w", stderr);
  module->print(llvm::errs(), flags);
  fflush(stderr);
  // set modified stderr as original stderr
#ifdef _WIN32
  _dup2(stderrOrigin, _fileno(stderr));
#else
  dup2(stderrOrigin, fileno(stderr));
#endif
  if (printIR)
    module->print(llvm::outs(), flags);
}

void emitOutputFiles(string outputBaseName, EmissionTargetType emissionTarget,
    mlir::MLIRContext &context, mlir::OwningModuleRef &module) {
  // For EmitONNXIR and EmitMLIR the constant value are embedded in the code
  // thus making the code hard to read. These values can be elided by emitting
  // two versions of the same source code:
  // (1) a version with all the constant values included meant for being passed
  //     back to onnx-mlir for further processing and stored in:
  //
  //     <name>.onnx.mlir
  //
  // (2) a version without constants meant for being inspected by users and
  //     stored in:
  //
  //     <name>.tmp
  //
  // In the case of the LLVM Dialect IR the constant values are grouped
  // outside the function code at the beginning of the file in which case the
  // elision of these constants is not strictly required. Elision is also not
  // necessary when emitting the .bc file.
  if (emissionTarget == EmitLib) {
    // Write LLVM bitcode to disk, compile & link.
    compileModuleToSharedLibrary(module, outputBaseName);
    printf("Shared library %s.so has been compiled.\n", outputBaseName.c_str());
  } else if (emissionTarget == EmitJNI) {
    compileModuleToJniJar(module, outputBaseName);
    printf("JNI archive %s.jar has been compiled.\n", outputBaseName.c_str());
  } else {
    // Emit the version with all constants included.
    outputCode(module, outputBaseName, ".onnx.mlir");
    printf("Full MLIR code written to: \n\t%s\n\n",
        (outputBaseName + ".onnx.mlir").c_str());

    // Apply specific passes to clean up the code where necessary.
    mlir::PassManager cleanSourcePM(&context, mlir::OpPassManager::Nesting::Implicit);
    if (emissionTarget == EmitONNXIR || emissionTarget == EmitONNXBasic)
      cleanSourcePM.addNestedPass<FuncOp>(mlir::createElideConstantValuePass());
    if (emissionTarget == EmitMLIR)
      cleanSourcePM.addNestedPass<FuncOp>(
          mlir::createElideConstGlobalValuePass());

    if (emissionTarget == EmitONNXBasic || emissionTarget == EmitONNXIR ||
        emissionTarget == EmitMLIR) {
      if (mlir::failed(cleanSourcePM.run(*module)))
        llvm::errs() << "Could not apply simplification passes.\n";
      outputCode(module, outputBaseName, ".tmp");
      printf("Constant-free MLIR Code written to: \n\t%s\n\n",
          (outputBaseName + ".tmp").c_str());

      printf("Use:\n\t%s\nto continue lowering the code to other dialects.\n",
          (outputBaseName + ".onnx.mlir").c_str());
    }
  }
}

int compileModule(mlir::OwningModuleRef &module, mlir::MLIRContext &context,
    std::string outputBaseName, EmissionTargetType emissionTarget) {
  mlir::PassManager pm(&context, mlir::OpPassManager::Nesting::Implicit);
  auto &tvpModulePM = pm.nest<tvp::TVPModuleOp>();

  if (emissionTarget >= EmitONNXIR) {
    addONNXToMLIRPasses(pm);
  }

  if (emissionTarget >= EmitMLIR) {
    addONNXToKrnlPasses(pm);
    addKrnlToAffinePasses(pm);
  }

  // For now, perform ALL passes on both nested tvp.module and top level module.
  // First, add them to the parent module, then add to the nested one.
  // We have to duplicate number of pass instances as they are passed
  // via unique_ptrs.

  if (emissionTarget >= EmitLLVMIR) {
    addKrnlToLLVMPasses(pm);
    addKrnlToLLVMPasses(tvpModulePM);
  }

  if (mlir::failed(pm.run(*module)))
    return 4;

  emitOutputFiles(outputBaseName, emissionTarget, context, module);
  return 0;
}<|MERGE_RESOLUTION|>--- conflicted
+++ resolved
@@ -518,6 +518,9 @@
     llvm::cl::desc("use types and shapes from ONNX model"),
     llvm::cl::init(false), llvm::cl::cat(OnnxMlirOptions));
 
+llvm::cl::opt<bool> npu("npu", llvm::cl::desc("Execute passes specific to NPU"),
+    llvm::cl::init(false), llvm::cl::cat(OnnxMlirOptions));
+
 void processInputFile(string inputFilename, EmissionTargetType emissionTarget,
     mlir::MLIRContext &context, mlir::OwningModuleRef &module) {
   // Decide if the input file is an ONNX model or a model specified
@@ -537,26 +540,6 @@
   }
 }
 
-<<<<<<< HEAD
-// This definition is here rather than in main.cpp because otherwise it's not
-// found probably should be pulled out to a more common location
-// TODO: Find a respectable home for the wain
-llvm::cl::OptionCategory OnnxMlirOptions(
-    "ONNX MLIR Options", "These are frontend options.");
-// the option is used in this file, so defined here
-llvm::cl::opt<bool> preserveLocations("preserveLocations",
-    llvm::cl::desc("emit location data:"), llvm::cl::init(false),
-    llvm::cl::cat(OnnxMlirOptions));
-
-llvm::cl::opt<bool> printIR("printIR",
-    llvm::cl::desc("print the IR to stdout:"), llvm::cl::init(false),
-    llvm::cl::cat(OnnxMlirOptions));
-
-llvm::cl::opt<bool> npu("npu", llvm::cl::desc("Execute passes specific to NPU"),
-    llvm::cl::init(false), llvm::cl::cat(OnnxMlirOptions));
-
-=======
->>>>>>> 40fe75a2
 void outputCode(
     mlir::OwningModuleRef &module, string filename, string extension) {
   string tempFilename = filename + extension;
