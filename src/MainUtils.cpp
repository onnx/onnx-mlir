--- conflicted
+++ resolved
@@ -455,27 +455,13 @@
   // An additional pass of canonicalization is helpful because lowering
   // from ONNX dialect to Standard dialect exposes additional canonicalization
   // oppertunities.
-<<<<<<< HEAD
-  pm.addPass(mlir::createCanonicalizerPass());
-  pm.addNestedPass<FuncOp>(createDisconnectKrnlDimFromAllocPass());
-
-  // TODO: make this pass optional:
-  pm.addNestedPass<FuncOp>(mlir::createKrnlEnableMemoryPoolPass());
-  pm.addNestedPass<FuncOp>(mlir::createKrnlBundleMemoryPoolsPass());
-  pm.addPass(mlir::createCanonicalizerPass());
-  pm.addNestedPass<FuncOp>(mlir::createKrnlOptimizeMemoryPoolsPass());
-  pm.addPass(mlir::createCanonicalizerPass());
-}
-
-void addKrnlToAffinePasses(mlir::PassManager &pm) {
-  pm.addNestedPass<FuncOp>(mlir::createConvertKrnlToAffinePass());
-=======
 
   // MAKUDRYA-ISSUE_TODO: temporarily remove canonicalization pass as it
   // changes affine maps in affine loads/stores in such a way that
   // supervectorizer pass is not capable to generate correct mapping.
   // pm.addPass(mlir::createCanonicalizerPass());
   pm.addPass(createDisconnectKrnlDimFromAllocPass());
+  pm.addNestedPass<FuncOp>(createDisconnectKrnlDimFromAllocPass());
 
   // TODO: make this pass optional
   // NOTE-diprou-12/07/20: Conditionally disabling both mem-pool
@@ -488,20 +474,21 @@
   // which can subsequently be optimized and turned into NEPAL
   // ArrayRefs in a straightforward manner.
   if (!npu) {
-    pm.addPass(mlir::createKrnlEnableMemoryPoolPass());
-    pm.addPass(mlir::createKrnlBundleMemoryPoolsPass());
+    pm.addNestedPass<FuncOp>(mlir::createKrnlEnableMemoryPoolPass());
+    pm.addNestedPass<FuncOp>(mlir::createKrnlBundleMemoryPoolsPass());
+    pm.addNestedPass<FuncOp>(mlir::createKrnlOptimizeMemoryPoolsPass());
   }
   // MAKUDRYA-ISSUE_TODO: see comment above.
   //pm.addPass(mlir::createCanonicalizerPass());
 }
 
 void addKrnlToAffinePasses(mlir::PassManager &pm) {
-  pm.addPass(mlir::createConvertKrnlToAffinePass());
+  pm.addNestedPass<FuncOp>(mlir::createConvertKrnlToAffinePass());
 
   // MAKUDRYA-ISSUE_TODO: see comment above. Add canonicalization
   // here instead, where it is safe.
   pm.addPass(mlir::createCanonicalizerPass());
->>>>>>> 10624992
+
   // Fuse loops in Affine dialect.
   //  pm.addPass(mlir::createLoopFusionPass());
   pm.addPass(mlir::createAffineLoopInvariantCodeMotionPass());
