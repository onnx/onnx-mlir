--- conflicted
+++ resolved
@@ -84,6 +84,12 @@
 llvm::cl::opt<string> mcpu("mcpu", llvm::cl::desc("Target cpu"),
     llvm::cl::value_desc("<llvm cpu value>"), llvm::cl::cat(OnnxMlirOptions),
     llvm::cl::ValueRequired);
+
+llvm::cl::opt<bool> npu("npu", llvm::cl::desc("Execute passes specific to NPU"),
+  llvm::cl::init(false), llvm::cl::cat(OnnxMlirOptions));
+
+llvm::cl::opt<int> virtualVectorSize("virtual-vector-size", llvm::cl::desc("Virtual vector size to affine-super-vectorize size"),
+  llvm::cl::init(256), llvm::cl::cat(OnnxMlirOptions));
 
 // Runtime directory contains all the libraries, jars, etc. that are
 // necessary for running onnx-mlir. It's resolved in the following order:
@@ -501,11 +507,6 @@
   pm.addPass(mlir::createSymbolDCEPass());
 }
 
-// Declaring this option extern to minimize source code changes to allow
-// simpler merges from upstream.
-// This option enables all NPU specific passes.
-extern llvm::cl::opt<bool> npu;
-
 void addONNXToKrnlPasses(mlir::PassManager &pm) {
   if (npu)
     pm.addNestedPass<FuncOp>(mlir::createConvertONNXToLinalgPass());
@@ -560,33 +561,6 @@
   pm.addPass(mlir::createCanonicalizerPass());
 }
 
-<<<<<<< HEAD
-// This definition is here rather than in main.cpp because otherwise it's not
-// found probably should be pulled out to a more common location
-// TODO: Find a respectable home for the wain
-llvm::cl::OptionCategory OnnxMlirOptions(
-    "ONNX MLIR Options", "These are frontend options.");
-// the option is used in this file, so defined here
-llvm::cl::opt<bool> preserveLocations("preserveLocations",
-    llvm::cl::desc("emit location data:"), llvm::cl::init(false),
-    llvm::cl::cat(OnnxMlirOptions));
-
-llvm::cl::opt<bool> printIR("printIR",
-    llvm::cl::desc("print the IR to stdout:"), llvm::cl::init(false),
-    llvm::cl::cat(OnnxMlirOptions));
-
-llvm::cl::opt<bool> useOnnxModelTypes("useOnnxModelTypes",
-    llvm::cl::desc("use types and shapes from ONNX model"),
-    llvm::cl::init(false), llvm::cl::cat(OnnxMlirOptions));
-
-llvm::cl::opt<bool> npu("npu", llvm::cl::desc("Execute passes specific to NPU"),
-    llvm::cl::init(false), llvm::cl::cat(OnnxMlirOptions));
-
-llvm::cl::opt<int> virtualVectorSize("virtual-vector-size", llvm::cl::desc("Virtual vector size to affine-super-vectorize size"),
-    llvm::cl::init(256), llvm::cl::cat(OnnxMlirOptions));
-
-=======
->>>>>>> 1b2b66de
 void processInputFile(string inputFilename, EmissionTargetType emissionTarget,
     mlir::MLIRContext &context, mlir::OwningModuleRef &module) {
   // Decide if the input file is an ONNX model or a model specified
