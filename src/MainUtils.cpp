//===--------------------------- MainUtils.cpp ---------------------------===//
//
// Copyright 2019-2020 The IBM Research Authors.
//
// =============================================================================
//
// Functions for adding passes and processing input files.
//
//===----------------------------------------------------------------------===//

#include <cstdio>
#include <cstdlib>
#include <fcntl.h>
<<<<<<< HEAD
#include <stdio.h>

#ifdef _WIN32
#include <io.h>
#else 
=======
#include <regex>
#include <string>
#include <vector>

#include <llvm/Support/FileSystem.h>
#include <llvm/Support/Program.h>
#include <mlir/Dialect/LLVMIR/LLVMDialect.h>
#include <mlir/IR/SymbolTable.h>

#include "src/ExternalUtil.hpp"
#include "src/MainUtils.hpp"

#ifdef _WIN32
#include <io.h>
#else
>>>>>>> 11a5029c
#include <unistd.h>
#endif

using namespace std;
using namespace onnx_mlir;

namespace {

llvm::Optional<std::string> getEnvVar(std::string name) {
  if (const char *envVerbose = std::getenv(name.c_str()))
    return std::string(envVerbose);
  return llvm::None;
}

// Runtime directory contains all the libraries, jars, etc. that are
// necessary for running onnx-mlir. It's resolved in the following order:
//
//   - if ONNX_MLIR_RUNTIME_DIR is set, use it, otherwise
//   - get path from where onnx-mlir is run, if it's of the form
//   /foo/bar/bin/onnx-mlir,
//     the runtime directory is /foo/bar/lib (note that when onnx-mlir is
//     installed system wide, which is typically /usr/local/bin, this will
//     correctly resolve to /usr/local/lib), but some systems still have
//     lib64 so we check that first. If neither exists, then
//   - use CMAKE_INSTALL_PREFIX/lib, which is typically /usr/local/lib
string getRuntimeDir() {
  const auto &envDir = getEnvVar("ONNX_MLIR_RUNTIME_DIR");
  if (envDir && llvm::sys::fs::exists(envDir.getValue()))
    return envDir.getValue();

  string execDir = llvm::sys::path::parent_path(kExecPath).str();
  if (llvm::sys::path::stem(execDir).str().compare("bin") == 0) {
    string p = execDir.substr(0, execDir.size() - 3);
    if (llvm::sys::fs::exists(p + "lib64"))
      return p + "lib64";
    if (llvm::sys::fs::exists(p + "lib"))
      return p + "lib";
  }

  llvm::SmallString<8> instDir64(kInstPath);
  llvm::sys::path::append(instDir64, "lib64");
  string p = llvm::StringRef(instDir64).str();
  if (llvm::sys::fs::exists(p))
    return p;

  llvm::SmallString<8> instDir(kInstPath);
  llvm::sys::path::append(instDir, "lib");
  return llvm::StringRef(instDir).str();
}

// Helper struct to make command construction and execution easy & readable.
struct Command {
  std::string _path;
  std::vector<std::string> _args;

  Command(std::string exePath)
      : _path(std::move(exePath)),
        _args({llvm::sys::path::filename(_path).str()}) {}

  // Append a single string argument.
  Command &appendStr(const std::string &arg) {
    _args.emplace_back(arg);
    return *this;
  }

  // Append a single optional string argument.
  Command &appendStrOpt(const llvm::Optional<std::string> &arg) {
    if (arg.hasValue())
      _args.emplace_back(arg.getValue());
    return *this;
  }

  // Append a list of string arguments.
  Command &appendList(const std::vector<std::string> &args) {
    _args.insert(_args.end(), args.begin(), args.end());
    return *this;
  }

  // Reset arguments.
  Command &resetArgs() {
    auto exeFileName = _args.front();
    _args.clear();
    _args.emplace_back(exeFileName);
    return *this;
  }

  // Execute command.
  void exec() {
    auto argsRef = std::vector<llvm::StringRef>(_args.begin(), _args.end());
    bool verbose = false;
    if (const auto &verboseStr = getEnvVar("VERBOSE"))
      istringstream(verboseStr.getValue()) >> verbose;

    // If in verbose mode, print out command before execution.
    if (verbose)
      cout << llvm::join(argsRef, " ") << "\n";
    int rc = llvm::sys::ExecuteAndWait(_path, llvm::makeArrayRef(argsRef));

    if (rc != 0) {
      fprintf(stderr, "%s\n", llvm::join(argsRef, " ").c_str());
      llvm_unreachable("Command execution failed.");
    }
  }
};
} // namespace

void setExecPath(const char *argv0, void *fmain) {
  string p;
  if (!(p = llvm::sys::fs::getMainExecutable(argv0, fmain)).empty())
    kExecPath = p;
}

void LoadMLIR(string inputFilename, mlir::MLIRContext &context,
    mlir::OwningModuleRef &module) {
  // Handle '.mlir' input to the ONNX MLIR frontend.
  // The mlir format indicates that one or more of the supported
  // representations are used in the file.
  llvm::ErrorOr<std::unique_ptr<llvm::MemoryBuffer>> fileOrErr =
      llvm::MemoryBuffer::getFileOrSTDIN(inputFilename);
  if (std::error_code EC = fileOrErr.getError()) {
    llvm::errs() << "Could not open input file: " << EC.message() << "\n";
    return;
  }

  // Parse the input mlir.
  llvm::SourceMgr sourceMgr;
  sourceMgr.AddNewSourceBuffer(std::move(*fileOrErr), llvm::SMLoc());
  module = mlir::parseSourceFile(sourceMgr, &context);
  if (!module) {
    llvm::errs() << "Error can't load file " << inputFilename << "\n";
    return;
  }
}

void genConstPackObj(const mlir::OwningModuleRef &module,
    llvm::Optional<string> &constPackObjPath, string outputBaseName) {
  // Extract constant pack file name, which is embedded as a symbol in the
  // module being compiled.
  auto constPackFilePathSym = (*module).lookupSymbol<mlir::LLVM::GlobalOp>(
      mlir::KrnlPackedConstantOp::getConstPackFilePathSymbolName());
  auto constPackFilePath = constPackFilePathSym.valueAttr()
                               .dyn_cast_or_null<mlir::StringAttr>()
                               .getValue()
                               .str();
  llvm::FileRemover constPackRemover(constPackFilePath);

#if __APPLE__
  // Create a empty stub file, compile it to an empty obj file.
  llvm::SmallVector<char, 20> stubSrcPath;
  llvm::sys::fs::createTemporaryFile("stub", "cpp", stubSrcPath);
  llvm::FileRemover subSrcRemover(stubSrcPath);
  std::string stubSrcPathStr(stubSrcPath.begin(), stubSrcPath.end());
  Command createStubObj(/*exePath=*/kCxxPath);
  std::string stubObjPathStr = stubSrcPathStr + ".o";
  createStubObj.appendList({"-o", stubObjPathStr})
      .appendList({"-c", stubSrcPathStr})
      .exec();
  llvm::FileRemover stubObjRemover(stubObjPathStr);

  // Embed data into the empty stub obj file.
  constPackObjPath = constPackFilePath + ".o";
  Command genParamObj(/*exePath=*/kLinkerPath);
  genParamObj.appendStr("-r")
      .appendList({"-o", constPackObjPath.getValue()})
      .appendList({"-sectcreate", "binary", "param", constPackFilePath})
      .appendStr(stubObjPathStr)
      .exec();

#elif __linux__
  // Create param.o holding packed parameter values.
  constPackObjPath = constPackFilePath + ".o";
  Command genParamObj(/*exePath=*/kLinkerPath);
  genParamObj.appendStr("-r")
      .appendList({"-b", "binary"})
      .appendList({"-o", constPackObjPath.getValue()})
      .appendStr(constPackFilePath)
      .exec();

  // Figure out what is the default symbol name describing the start/end
  // address of the embedded data.
  std::regex e("[^0-9A-Za-z]");
  auto sanitizedName =
      "_binary_" + std::regex_replace(constPackFilePath, e, "_");

  // Rename the symbols to saner ones expected by the runtime function.
  Command redefineSym(/*exePath=*/kObjCopyPath);
  redefineSym.appendStr("--redefine-sym")
      .appendStr(sanitizedName + "_start=_binary_param_bin_start")
      .appendStr(constPackObjPath.getValue())
      .exec();
  redefineSym.resetArgs()
      .appendStr("--redefine-sym")
      .appendStr(sanitizedName + "_end=_binary_param_bin_end")
      .appendStr(constPackObjPath.getValue())
      .exec();

#else
  /* The final constant pack object file on Windows is NOT embedded into
   * the shared library but rather is kept in a separate .bin file. So
   * do not set it in constPackObjPath so that when this function returns
   * the caller (compileModuleToSharedLibrary and compileModuleToJniJar)
   * won't put it into llvm::FileRemover.
   */
  llvm::SmallVector<char, 10> permConstPackFileName(
      constPackFilePath.begin(), constPackFilePath.end());
  llvm::sys::path::replace_extension(permConstPackFileName, "bin");
  std::string permConstPackFileNameStr(
      permConstPackFileName.begin(), permConstPackFileName.end());
  auto constPackFileName = llvm::sys::path::filename(outputBaseName) + "." +
                           llvm::sys::path::filename(permConstPackFileNameStr);
  llvm::sys::fs::rename(constPackFilePath, constPackFileName);

  mlir::Builder builder(*module);
  (*module)
      .lookupSymbol<mlir::LLVM::GlobalOp>(
          mlir::KrnlPackedConstantOp::getConstPackFileNameSymbolName())
      .valueAttr(builder.getStringAttr(constPackFileName.str()));
  (*module)
      .lookupSymbol<mlir::LLVM::GlobalOp>(
          mlir::KrnlPackedConstantOp::getConstPackFileNameStrLenSymbolName())
      .valueAttr(builder.getI64IntegerAttr(constPackFileName.str().size()));
#endif
}

// Write LLVM optimized bitcode.
void genLLVMBitcode(const mlir::OwningModuleRef &module,
    string optimizedBitcodePath, string outputBaseName) {
  error_code error;

  // Write bitcode to a file.
  string unoptimizedBitcodePath = outputBaseName + ".unoptimized.bc";
  llvm::FileRemover unoptimzedBitcodeRemover(unoptimizedBitcodePath);

  llvm::raw_fd_ostream moduleBitcodeStream(
      unoptimizedBitcodePath, error, llvm::sys::fs::F_None);

  llvm::LLVMContext llvmContext;
  llvm::WriteBitcodeToFile(*mlir::translateModuleToLLVMIR(*module, llvmContext),
      moduleBitcodeStream);
  moduleBitcodeStream.flush();

  // Use the LLVM's 'opt' command to optimize the bitcode.
  Command optBitcode(/*exePath=*/kOptPath);
  optBitcode.appendStr("-O3")
      .appendList({"-o", optimizedBitcodePath})
      .appendStr(unoptimizedBitcodePath)
      .exec();
}

// Compile LLVM bitcode to object file.
void genModelObject(const mlir::OwningModuleRef &module, string bitcodePath,
    string modelObjPath) {
  Command llvmToObj(/*exePath=*/kLlcPath);
  llvmToObj.appendStr("-filetype=obj")
      .appendStr("-relocation-model=pic")
      .appendList({"-o", modelObjPath})
      .appendStr(bitcodePath)
      .exec();
}

void genJniObject(const mlir::OwningModuleRef &module, string jniSharedLibPath,
    string jniObjPath) {
  Command ar(/*exePath=*/kArPath);
  ar.appendStr("x").appendStr(jniSharedLibPath).appendStr(jniObjPath).exec();
}

// Link everything into a shared object.
void genSharedLib(const mlir::OwningModuleRef &module,
    string modelSharedLibPath, std::vector<string> opts,
    std::vector<string> objs, std::vector<string> libs) {

  string runtimeDirInclFlag = "-L" + getRuntimeDir();

  Command link(kCxxPath);
  link.appendList(opts)
      .appendList(objs)
      .appendList({"-o", modelSharedLibPath})
      .appendStrOpt(runtimeDirInclFlag)
      .appendList(libs)
      .exec();
}

// Create jar containing java runtime and model shared library (which includes
// jni runtime).
void genJniJar(const mlir::OwningModuleRef &module, string modelSharedLibPath,
    string modelJniJarPath) {
  llvm::SmallString<8> runtimeDir(getRuntimeDir());
  llvm::sys::path::append(runtimeDir, "javaruntime.jar");
  string javaRuntimeJarPath = llvm::StringRef(runtimeDir).str();

  // Copy javaruntime.jar to model jar.
  llvm::sys::fs::copy_file(javaRuntimeJarPath, modelJniJarPath);

  // Add shared library to model jar.
  Command jar(kJarPath);
  jar.appendList({"uf", modelJniJarPath}).appendStr(modelSharedLibPath).exec();
}

void compileModuleToSharedLibrary(
    const mlir::OwningModuleRef &module, std::string outputBaseName) {

  llvm::Optional<string> constPackObjPath;
  genConstPackObj(module, constPackObjPath, outputBaseName);
  llvm::FileRemover constPackObjRemover(constPackObjPath.getValue());

  string bitcodePath = outputBaseName + ".bc";
  genLLVMBitcode(module, bitcodePath, outputBaseName);
  llvm::FileRemover bitcodeRemover(bitcodePath);

  string modelObjPath = outputBaseName + ".o";
  genModelObject(module, bitcodePath, modelObjPath);
  llvm::FileRemover modelObjRemover(modelObjPath);

  string modelSharedLibPath = outputBaseName + ".so";
  genSharedLib(module, modelSharedLibPath, {"-shared", "-fPIC"},
      {constPackObjPath.getValueOr(""), modelObjPath},
      {"-lEmbeddedDataLoader", "-lcruntime"});
}

void compileModuleToJniJar(
    const mlir::OwningModuleRef &module, std::string outputBaseName) {

  llvm::Optional<string> constPackObjPath;
  genConstPackObj(module, constPackObjPath, outputBaseName);
  llvm::FileRemover constPackObjRemover(constPackObjPath.getValue());

  string bitcodePath = outputBaseName + ".bc";
  genLLVMBitcode(module, bitcodePath, outputBaseName);
  llvm::FileRemover bitcodeRemover(bitcodePath);

  string modelObjPath = outputBaseName + ".o";
  genModelObject(module, bitcodePath, modelObjPath);
  llvm::FileRemover modelObjRemover(modelObjPath);

  string jniSharedLibPath = getRuntimeDir() + "/libjniruntime.a";
  string jniObjPath = "jnidummy.c.o";
  genJniObject(module, jniSharedLibPath, jniObjPath);
  llvm::FileRemover jniObjRemover(jniObjPath);

  string modelSharedLibPath = "libmodel.so";
  genSharedLib(module, modelSharedLibPath,
      {"-shared", "-fPIC", "-z", "noexecstack"},
      {constPackObjPath.getValueOr(""), modelObjPath, jniObjPath},
      {"-lEmbeddedDataLoader", "-lcruntime", "-ljniruntime"});
  llvm::FileRemover modelSharedLibRemover(modelSharedLibPath);

  string modelJniJarPath = outputBaseName + ".jar";
  genJniJar(module, modelSharedLibPath, modelJniJarPath);
}

void registerDialects() {
  mlir::registerDialect<mlir::AffineDialect>();
  mlir::registerDialect<mlir::LLVM::LLVMDialect>();
  mlir::registerDialect<mlir::scf::SCFDialect>();
  mlir::registerDialect<mlir::StandardOpsDialect>();
  mlir::registerDialect<mlir::shape::ShapeDialect>();
  mlir::registerDialect<mlir::ONNXOpsDialect>();
  mlir::registerDialect<mlir::KrnlOpsDialect>();
}

void addONNXToMLIRPasses(mlir::PassManager &pm) {
  pm.addPass(mlir::createDecomposeONNXToONNXPass());
  pm.addPass(mlir::createConstPropONNXToONNXPass());
  pm.addPass(mlir::createShapeInferencePass());
  pm.addPass(mlir::createCanonicalizerPass());
  pm.addPass(mlir::createAttributePromotionPass());
  pm.addPass(mlir::createShapeInferencePass());
  pm.addPass(mlir::createAttributePromotionPass());
  // There are more opportunities for const propagation once all tensors have
  // inferred shapes.
  pm.addPass(mlir::createConstPropONNXToONNXPass());
  // Clean dead code.
  pm.addPass(mlir::createSymbolDCEPass());
}

void addONNXToKrnlPasses(mlir::PassManager &pm) {
  pm.addPass(mlir::createLowerToKrnlPass());
  pm.addPass(mlir::createPackKrnlGlobalConstantsPass());
  // An additional pass of canonicalization is helpful because lowering
  // from ONNX dialect to Standard dialect exposes additional canonicalization
  // oppertunities.
  pm.addPass(mlir::createCanonicalizerPass());

  // TODO: make this pass optional:
  pm.addPass(mlir::createKrnlEnableMemoryPoolPass());
  pm.addPass(mlir::createKrnlBundleMemoryPoolsPass());
  pm.addPass(mlir::createCanonicalizerPass());
}

void addKrnlToAffinePasses(mlir::PassManager &pm) {
  pm.addPass(mlir::createConvertKrnlToAffinePass());
  // Fuse loops in Affine dialect.
  //  pm.addPass(mlir::createLoopFusionPass());
}

void addKrnlToLLVMPasses(mlir::PassManager &pm) {
  pm.addPass(mlir::createLowerAffinePass());
  pm.addPass(mlir::createLowerToCFGPass());
  pm.addPass(mlir::createConvertKrnlToLLVMPass());
  pm.addPass(mlir::createCanonicalizerPass());
}

void processInputFile(string inputFilename, EmissionTargetType emissionTarget,
    mlir::MLIRContext &context, mlir::OwningModuleRef &module) {
  // Decide if the input file is an ONNX model or a model specified
  // in MLIR. The extension of the file is the decider.
  string extension = inputFilename.substr(inputFilename.find_last_of(".") + 1);
  bool inputIsONNX = (extension == "onnx");
  bool inputIsMLIR = (extension == "mlir");
  assert(inputIsONNX != inputIsMLIR &&
         "Either ONNX model or MLIR file needs to be provided.");

  if (inputIsONNX) {
    ImportFrontendModelFile(inputFilename, context, module);
  } else {
    LoadMLIR(inputFilename, context, module);
  }
}

void outputCode(
    mlir::OwningModuleRef &module, string filename, string extension) {
  // Start a separate process to redirect the model output. I/O redirection
  // changes will not be visible to the parent process.
  string tempFilename = filename + extension;
#ifdef _WIN32
  // copy original stderr file number
  int stderrOrigin = _dup(_fileno(stderr));
  freopen(tempFilename.c_str(), "w", stderr);
  module->dump();
  fflush(stderr);
  // set modified stderr as original stderr
<<<<<<< HEAD
  _dup2(stderrOrigin, _fileno( stderr ));
#else 
=======
  _dup2(stderrOrigin, _fileno(stderr));
#else
>>>>>>> 11a5029c
  if (fork() == 0) {
    freopen(tempFilename.c_str(), "w", stderr);
    module->dump();
    fclose(stderr);
    exit(0);
  }
#endif
}

void emitOutputFiles(string outputBaseName, EmissionTargetType emissionTarget,
    mlir::MLIRContext &context, mlir::OwningModuleRef &module) {
  // For EmitONNXIR and EmitMLIR the constant value are embedded in the code
  // thus making the code hard to read. These values can be elided by emitting
  // two versions of the same source code:
  // (1) a version with all the constant values included meant for being passed
  //     back to onnx-mlir for further processing and stored in:
  //
  //     <name>.onnx.mlir
  //
  // (2) a version without constants meant for being inspected by users and
  //     stored in:
  //
  //     <name>.tmp
  //
  // In the case of the LLVM Dialect IR the constant values are grouped
  // outside the function code at the beginning of the file in which case the
  // elision of these constants is not strictly required. Elision is also not
  // necessary when emitting the .bc file.
  if (emissionTarget == EmitLib) {
    // Write LLVM bitcode to disk, compile & link.
    compileModuleToSharedLibrary(module, outputBaseName);
    printf("Shared library %s.so has been compiled.\n", outputBaseName.c_str());
  } else if (emissionTarget == EmitJNI) {
    compileModuleToJniJar(module, outputBaseName);
    printf("JNI archive %s.jar has been compiled.\n", outputBaseName.c_str());
  } else {
    // Emit the version with all constants included.
    outputCode(module, outputBaseName, ".onnx.mlir");
    printf("Full MLIR code written to: \n\t%s\n\n",
        (outputBaseName + ".onnx.mlir").c_str());

    // Apply specific passes to clean up the code where necessary.
    mlir::PassManager cleanSourcePM(&context);
    if (emissionTarget == EmitONNXIR || emissionTarget == EmitONNXBasic)
      cleanSourcePM.addPass(mlir::createElideConstantValuePass());
    if (emissionTarget == EmitMLIR)
      cleanSourcePM.addPass(mlir::createElideConstGlobalValuePass());

    if (emissionTarget == EmitONNXBasic || emissionTarget == EmitONNXIR ||
        emissionTarget == EmitMLIR) {
      if (mlir::failed(cleanSourcePM.run(*module)))
        llvm::errs() << "Could not apply simplification passes.\n";
      outputCode(module, outputBaseName, ".tmp");
      printf("Constant-free MLIR Code written to: \n\t%s\n\n",
          (outputBaseName + ".tmp").c_str());

      printf("Use:\n\t%s\nto continue lowering the code to other dialects.\n",
          (outputBaseName + ".onnx.mlir").c_str());
    }
  }
}

int compileModule(mlir::OwningModuleRef &module, mlir::MLIRContext &context,
    std::string outputBaseName, EmissionTargetType emissionTarget) {
  mlir::PassManager pm(&context);
  if (emissionTarget >= EmitONNXIR) {
    addONNXToMLIRPasses(pm);
  }

  if (emissionTarget >= EmitMLIR) {
    addONNXToKrnlPasses(pm);
    addKrnlToAffinePasses(pm);
  }

  if (emissionTarget >= EmitLLVMIR)
    addKrnlToLLVMPasses(pm);

  if (mlir::failed(pm.run(*module)))
    return 4;

  emitOutputFiles(outputBaseName, emissionTarget, context, module);
  return 0;
}<|MERGE_RESOLUTION|>--- conflicted
+++ resolved
@@ -11,29 +11,11 @@
 #include <cstdio>
 #include <cstdlib>
 #include <fcntl.h>
-<<<<<<< HEAD
 #include <stdio.h>
 
 #ifdef _WIN32
 #include <io.h>
 #else 
-=======
-#include <regex>
-#include <string>
-#include <vector>
-
-#include <llvm/Support/FileSystem.h>
-#include <llvm/Support/Program.h>
-#include <mlir/Dialect/LLVMIR/LLVMDialect.h>
-#include <mlir/IR/SymbolTable.h>
-
-#include "src/ExternalUtil.hpp"
-#include "src/MainUtils.hpp"
-
-#ifdef _WIN32
-#include <io.h>
-#else
->>>>>>> 11a5029c
 #include <unistd.h>
 #endif
 
@@ -465,13 +447,8 @@
   module->dump();
   fflush(stderr);
   // set modified stderr as original stderr
-<<<<<<< HEAD
   _dup2(stderrOrigin, _fileno( stderr ));
 #else 
-=======
-  _dup2(stderrOrigin, _fileno(stderr));
-#else
->>>>>>> 11a5029c
   if (fork() == 0) {
     freopen(tempFilename.c_str(), "w", stderr);
     module->dump();
