//===--------------------------- MainUtils.cpp ---------------------------===//
//
// Copyright 2019-2020 The IBM Research Authors.
//
// =============================================================================
//
// Functions for adding passes and processing input files.
//
//===----------------------------------------------------------------------===//

#include <cstdio>
#include <cstdlib>
#include <fcntl.h>
#include <regex>
#include <string>
#include <vector>

#include <llvm/Support/FileSystem.h>
#include <llvm/Support/Program.h>
#include <mlir/Dialect/LLVMIR/LLVMDialect.h>
#include <mlir/IR/SymbolTable.h>

#include "src/ExternalUtil.hpp"
#include "src/MainUtils.hpp"

#ifdef _WIN32
#include <io.h>
#else
#include <unistd.h>
#endif

using namespace std;
using namespace onnx_mlir;

namespace {

llvm::Optional<std::string> getEnvVar(std::string name) {
  if (const char *envVerbose = std::getenv(name.c_str()))
    return std::string(envVerbose);
  return llvm::None;
}

// Runtime directory contains all the libraries, jars, etc. that are
// necessary for running onnx-mlir. It's resolved in the following order:
//
//   - if ONNX_MLIR_RUNTIME_DIR is set, use it, otherwise
//   - get path from where onnx-mlir is run, if it's of the form
//   /foo/bar/bin/onnx-mlir,
//     the runtime directory is /foo/bar/lib (note that when onnx-mlir is
//     installed system wide, which is typically /usr/local/bin, this will
//     correctly resolve to /usr/local/lib), but some systems still have
//     lib64 so we check that first. If neither exists, then
//   - use CMAKE_INSTALL_PREFIX/lib, which is typically /usr/local/lib
string getRuntimeDir() {
  const auto &envDir = getEnvVar("ONNX_MLIR_RUNTIME_DIR");
  if (envDir && llvm::sys::fs::exists(envDir.getValue()))
    return envDir.getValue();

  string execDir = llvm::sys::path::parent_path(kExecPath).str();
  if (llvm::sys::path::stem(execDir).str().compare("bin") == 0) {
    string p = execDir.substr(0, execDir.size() - 3);
    if (llvm::sys::fs::exists(p + "lib64"))
      return p + "lib64";
    if (llvm::sys::fs::exists(p + "lib"))
      return p + "lib";
  }

  llvm::SmallString<8> instDir64(kInstPath);
  llvm::sys::path::append(instDir64, "lib64");
  string p = llvm::StringRef(instDir64).str();
  if (llvm::sys::fs::exists(p))
    return p;

  llvm::SmallString<8> instDir(kInstPath);
  llvm::sys::path::append(instDir, "lib");
  return llvm::StringRef(instDir).str();
}

// Helper struct to make command construction and execution easy & readable.
struct Command {
  std::string _path;
  std::vector<std::string> _args;

  Command(std::string exePath)
      : _path(std::move(exePath)),
        _args({llvm::sys::path::filename(_path).str()}) {}

  // Append a single string argument.
  Command &appendStr(const std::string &arg) {
    _args.emplace_back(arg);
    return *this;
  }

  // Append a single optional string argument.
  Command &appendStrOpt(const llvm::Optional<std::string> &arg) {
    if (arg.hasValue())
      _args.emplace_back(arg.getValue());
    return *this;
  }

  // Append a list of string arguments.
  Command &appendList(const std::vector<std::string> &args) {
    _args.insert(_args.end(), args.begin(), args.end());
    return *this;
  }

  // Reset arguments.
  Command &resetArgs() {
    auto exeFileName = _args.front();
    _args.clear();
    _args.emplace_back(exeFileName);
    return *this;
  }

  // Execute command.
  void exec() {
    auto argsRef = std::vector<llvm::StringRef>(_args.begin(), _args.end());
    bool verbose = false;
    if (const auto &verboseStr = getEnvVar("VERBOSE"))
      istringstream(verboseStr.getValue()) >> verbose;

    // If in verbose mode, print out command before execution.
    if (verbose)
      cout << llvm::join(argsRef, " ") << "\n";
    int rc = llvm::sys::ExecuteAndWait(_path, llvm::makeArrayRef(argsRef));

    if (rc != 0) {
      fprintf(stderr, "%s\n", llvm::join(argsRef, " ").c_str());
      llvm_unreachable("Command execution failed.");
    }
  }
};
} // namespace

void setExecPath(const char *argv0, void *fmain) {
  string p;
  if (!(p = llvm::sys::fs::getMainExecutable(argv0, fmain)).empty())
    kExecPath = p;
}

void LoadMLIR(string inputFilename, mlir::MLIRContext &context,
    mlir::OwningModuleRef &module) {
  // Handle '.mlir' input to the ONNX MLIR frontend.
  // The mlir format indicates that one or more of the supported
  // representations are used in the file.
  llvm::ErrorOr<std::unique_ptr<llvm::MemoryBuffer>> fileOrErr =
      llvm::MemoryBuffer::getFileOrSTDIN(inputFilename);
  if (std::error_code EC = fileOrErr.getError()) {
    llvm::errs() << "Could not open input file: " << EC.message() << "\n";
    return;
  }

  // Parse the input mlir.
  llvm::SourceMgr sourceMgr;
  sourceMgr.AddNewSourceBuffer(std::move(*fileOrErr), llvm::SMLoc());
  module = mlir::parseSourceFile(sourceMgr, &context);
  if (!module) {
    llvm::errs() << "Error can't load file " << inputFilename << "\n";
    return;
  }
}

void genConstPackObj(const mlir::OwningModuleRef &module,
    llvm::Optional<string> &constPackObjPath, string outputBaseName) {
  // Extract constant pack file name, which is embedded as a symbol in the
  // module being compiled.
  auto constPackFilePathSym = (*module).lookupSymbol<mlir::LLVM::GlobalOp>(
      mlir::KrnlPackedConstantOp::getConstPackFilePathSymbolName());
  auto constPackFilePath = constPackFilePathSym.valueAttr()
                               .dyn_cast_or_null<mlir::StringAttr>()
                               .getValue()
                               .str();
  llvm::FileRemover constPackRemover(constPackFilePath);

#if __APPLE__
  // Create a empty stub file, compile it to an empty obj file.
  llvm::SmallVector<char, 20> stubSrcPath;
  llvm::sys::fs::createTemporaryFile("stub", "cpp", stubSrcPath);
  llvm::FileRemover subSrcRemover(stubSrcPath);
  std::string stubSrcPathStr(stubSrcPath.begin(), stubSrcPath.end());
  Command createStubObj(/*exePath=*/kCxxPath);
  std::string stubObjPathStr = stubSrcPathStr + ".o";
  createStubObj.appendList({"-o", stubObjPathStr})
      .appendList({"-c", stubSrcPathStr})
      .exec();
  llvm::FileRemover stubObjRemover(stubObjPathStr);

  // Embed data into the empty stub obj file.
  constPackObjPath = constPackFilePath + ".o";
  Command genParamObj(/*exePath=*/kLinkerPath);
  genParamObj.appendStr("-r")
      .appendList({"-o", constPackObjPath.getValue()})
      .appendList({"-sectcreate", "binary", "param", constPackFilePath})
      .appendStr(stubObjPathStr)
      .exec();

#elif __linux__
  // Create param.o holding packed parameter values.
  constPackObjPath = constPackFilePath + ".o";
  Command genParamObj(/*exePath=*/kLinkerPath);
  genParamObj.appendStr("-r")
      .appendList({"-b", "binary"})
      .appendList({"-o", constPackObjPath.getValue()})
      .appendStr(constPackFilePath)
      .exec();

  // Figure out what is the default symbol name describing the start/end
  // address of the embedded data.
  std::regex e("[^0-9A-Za-z]");
  auto sanitizedName =
      "_binary_" + std::regex_replace(constPackFilePath, e, "_");

  // Rename the symbols to saner ones expected by the runtime function.
  Command redefineSym(/*exePath=*/kObjCopyPath);
  redefineSym.appendStr("--redefine-sym")
      .appendStr(sanitizedName + "_start=_binary_param_bin_start")
      .appendStr(constPackObjPath.getValue())
      .exec();
  redefineSym.resetArgs()
      .appendStr("--redefine-sym")
      .appendStr(sanitizedName + "_end=_binary_param_bin_end")
      .appendStr(constPackObjPath.getValue())
      .exec();

#else
  /* The final constant pack object file on Windows is NOT embedded into
   * the shared library but rather is kept in a separate .bin file. So
   * do not set it in constPackObjPath so that when this function returns
   * the caller (compileModuleToSharedLibrary and compileModuleToJniJar)
   * won't put it into llvm::FileRemover.
   */
  llvm::SmallVector<char, 10> permConstPackFileName(
      constPackFilePath.begin(), constPackFilePath.end());
  llvm::sys::path::replace_extension(permConstPackFileName, "bin");
  std::string permConstPackFileNameStr(
      permConstPackFileName.begin(), permConstPackFileName.end());
  auto constPackFileName = llvm::sys::path::filename(outputBaseName) + "." +
                           llvm::sys::path::filename(permConstPackFileNameStr);
  llvm::sys::fs::rename(constPackFilePath, constPackFileName);

  mlir::Builder builder(*module);
  (*module)
      .lookupSymbol<mlir::LLVM::GlobalOp>(
          mlir::KrnlPackedConstantOp::getConstPackFileNameSymbolName())
      .valueAttr(builder.getStringAttr(constPackFileName.str()));
  (*module)
      .lookupSymbol<mlir::LLVM::GlobalOp>(
          mlir::KrnlPackedConstantOp::getConstPackFileNameStrLenSymbolName())
      .valueAttr(builder.getI64IntegerAttr(constPackFileName.str().size()));
#endif
}

// Write LLVM optimized bitcode.
void genLLVMBitcode(const mlir::OwningModuleRef &module,
    string optimizedBitcodePath, string outputBaseName) {
  error_code error;

  // Write bitcode to a file.
  string unoptimizedBitcodePath = outputBaseName + ".unoptimized.bc";
  llvm::FileRemover unoptimzedBitcodeRemover(unoptimizedBitcodePath);

  llvm::raw_fd_ostream moduleBitcodeStream(
      unoptimizedBitcodePath, error, llvm::sys::fs::F_None);

  llvm::LLVMContext llvmContext;
  llvm::WriteBitcodeToFile(*mlir::translateModuleToLLVMIR(*module, llvmContext),
      moduleBitcodeStream);
  moduleBitcodeStream.flush();

  // Use the LLVM's 'opt' command to optimize the bitcode.
  Command optBitcode(/*exePath=*/kOptPath);
  optBitcode.appendStr("-O3")
      .appendList({"-o", optimizedBitcodePath})
      .appendStr(unoptimizedBitcodePath)
      .exec();
}

// Compile LLVM bitcode to object file.
void genModelObject(const mlir::OwningModuleRef &module, string bitcodePath,
    string modelObjPath) {
  Command llvmToObj(/*exePath=*/kLlcPath);
  llvmToObj.appendStr("-filetype=obj")
      .appendStr("-relocation-model=pic")
      .appendList({"-o", modelObjPath})
      .appendStr(bitcodePath)
      .exec();
}

void genJniObject(const mlir::OwningModuleRef &module, string jniSharedLibPath,
    string jniObjPath) {
  Command ar(/*exePath=*/kArPath);
  ar.appendStr("x").appendStr(jniSharedLibPath).appendStr(jniObjPath).exec();
}

// Link everything into a shared object.
void genSharedLib(const mlir::OwningModuleRef &module,
    string modelSharedLibPath, std::vector<string> opts,
    std::vector<string> objs, std::vector<string> libs) {

  string runtimeDirInclFlag = "-L" + getRuntimeDir();

  Command link(kCxxPath);
  link.appendList(opts)
      .appendList(objs)
      .appendList({"-o", modelSharedLibPath})
      .appendStrOpt(runtimeDirInclFlag)
      .appendList(libs)
      .exec();
}

// Create jar containing java runtime and model shared library (which includes
// jni runtime).
void genJniJar(const mlir::OwningModuleRef &module, string modelSharedLibPath,
    string modelJniJarPath) {
  llvm::SmallString<8> runtimeDir(getRuntimeDir());
  llvm::sys::path::append(runtimeDir, "javaruntime.jar");
  string javaRuntimeJarPath = llvm::StringRef(runtimeDir).str();

  // Copy javaruntime.jar to model jar.
  llvm::sys::fs::copy_file(javaRuntimeJarPath, modelJniJarPath);

  // Add shared library to model jar.
  Command jar(kJarPath);
  jar.appendList({"uf", modelJniJarPath}).appendStr(modelSharedLibPath).exec();
}

void compileModuleToSharedLibrary(
    const mlir::OwningModuleRef &module, std::string outputBaseName) {

  llvm::Optional<string> constPackObjPath;
  genConstPackObj(module, constPackObjPath, outputBaseName);
  llvm::FileRemover constPackObjRemover(constPackObjPath.getValue());

  string bitcodePath = outputBaseName + ".bc";
  genLLVMBitcode(module, bitcodePath, outputBaseName);
  llvm::FileRemover bitcodeRemover(bitcodePath);

  string modelObjPath = outputBaseName + ".o";
  genModelObject(module, bitcodePath, modelObjPath);
  llvm::FileRemover modelObjRemover(modelObjPath);

  string modelSharedLibPath = outputBaseName + ".so";
  genSharedLib(module, modelSharedLibPath, {"-shared", "-fPIC"},
      {constPackObjPath.getValueOr(""), modelObjPath},
      {"-lEmbeddedDataLoader", "-lcruntime"});
}

void compileModuleToJniJar(
    const mlir::OwningModuleRef &module, std::string outputBaseName) {

  llvm::Optional<string> constPackObjPath;
  genConstPackObj(module, constPackObjPath, outputBaseName);
  llvm::FileRemover constPackObjRemover(constPackObjPath.getValue());

  string bitcodePath = outputBaseName + ".bc";
  genLLVMBitcode(module, bitcodePath, outputBaseName);
  llvm::FileRemover bitcodeRemover(bitcodePath);

  string modelObjPath = outputBaseName + ".o";
  genModelObject(module, bitcodePath, modelObjPath);
  llvm::FileRemover modelObjRemover(modelObjPath);

  string jniSharedLibPath = getRuntimeDir() + "/libjniruntime.a";
  string jniObjPath = "jnidummy.c.o";
  genJniObject(module, jniSharedLibPath, jniObjPath);
  llvm::FileRemover jniObjRemover(jniObjPath);

  string modelSharedLibPath = "libmodel.so";
  genSharedLib(module, modelSharedLibPath,
      {"-shared", "-fPIC", "-z", "noexecstack"},
      {constPackObjPath.getValueOr(""), modelObjPath, jniObjPath},
      {"-lEmbeddedDataLoader", "-lcruntime", "-ljniruntime"});
  llvm::FileRemover modelSharedLibRemover(modelSharedLibPath);

  string modelJniJarPath = outputBaseName + ".jar";
  genJniJar(module, modelSharedLibPath, modelJniJarPath);
}

void registerDialects(mlir::MLIRContext &context) {
  // Load our Dialect in this MLIR Context.
  context.getOrLoadDialect<mlir::AffineDialect>();
  context.getOrLoadDialect<mlir::LLVM::LLVMDialect>();
  context.getOrLoadDialect<mlir::scf::SCFDialect>();
  context.getOrLoadDialect<mlir::StandardOpsDialect>();
  context.getOrLoadDialect<mlir::shape::ShapeDialect>();
  context.getOrLoadDialect<mlir::ONNXOpsDialect>();
  context.getOrLoadDialect<mlir::KrnlOpsDialect>();
  context.getOrLoadDialect<mlir::tvp::TVPDialect>();
}

void addONNXToMLIRPasses(mlir::PassManager &pm) {
  pm.addPass(mlir::createDecomposeONNXToONNXPass());
  pm.addPass(mlir::createConstPropONNXToONNXPass());
  pm.addPass(mlir::createShapeInferencePass());
  pm.addPass(mlir::createCanonicalizerPass());
  pm.addPass(mlir::createAttributePromotionPass());
  pm.addPass(mlir::createShapeInferencePass());
  pm.addPass(mlir::createAttributePromotionPass());
  // There are more opportunities for const propagation once all tensors have
  // inferred shapes.
  pm.addPass(mlir::createConstPropONNXToONNXPass());
  // Clean dead code.
  pm.addPass(mlir::createSymbolDCEPass());
}

void addONNXToKrnlPasses(mlir::PassManager &pm) {
  pm.addPass(mlir::createLowerToKrnlPass());
  pm.addPass(mlir::createPackKrnlGlobalConstantsPass());
  // An additional pass of canonicalization is helpful because lowering
  // from ONNX dialect to Standard dialect exposes additional canonicalization
  // oppertunities.
  pm.addPass(mlir::createCanonicalizerPass());
  pm.addPass(createDisconnectKrnlDimFromAllocPass());

  // TODO: make this pass optional:
  pm.addPass(mlir::createKrnlEnableMemoryPoolPass());
  pm.addPass(mlir::createKrnlBundleMemoryPoolsPass());
  pm.addPass(mlir::createCanonicalizerPass());
}

void addKrnlToAffinePasses(mlir::PassManager &pm) {
  pm.addPass(mlir::createConvertKrnlToAffinePass());
  // Fuse loops in Affine dialect.
  //  pm.addPass(mlir::createLoopFusionPass());
}

void addKrnlToLLVMPasses(mlir::PassManager &pm) {
  pm.addPass(mlir::createLowerAffinePass());
  pm.addPass(mlir::createLowerToCFGPass());
  pm.addPass(mlir::createConvertKrnlToLLVMPass());
  pm.addPass(mlir::createCanonicalizerPass());
}

void processInputFile(string inputFilename, EmissionTargetType emissionTarget,
    mlir::MLIRContext &context, mlir::OwningModuleRef &module) {
  // Decide if the input file is an ONNX model or a model specified
  // in MLIR. The extension of the file is the decider.
  string extension = inputFilename.substr(inputFilename.find_last_of(".") + 1);
  bool inputIsONNX = (extension == "onnx");
  bool inputIsMLIR = (extension == "mlir");
  assert(inputIsONNX != inputIsMLIR &&
         "Either ONNX model or MLIR file needs to be provided.");

  if (inputIsONNX) {
    ImportFrontendModelFile(inputFilename, context, module);
  } else {
    LoadMLIR(inputFilename, context, module);
  }
}

// This definition is here rather than in main.cpp because otherwise it's not
// found probably should be pulled out to a more common location
// TODO: Find a respectable home for the wain
llvm::cl::OptionCategory OnnxMlirOptions(
    "ONNX MLIR Options", "These are frontend options.");
// the option is used in this file, so defined here
llvm::cl::opt<bool> preserveLocations("preserveLocations",
    llvm::cl::desc("emit location data:"), llvm::cl::init(false),
    llvm::cl::cat(OnnxMlirOptions));

llvm::cl::opt<bool> printIR("printIR",
    llvm::cl::desc("print the IR to stdout:"), llvm::cl::init(false),
    llvm::cl::cat(OnnxMlirOptions));

void outputCode(
    mlir::OwningModuleRef &module, string filename, string extension) {
  string tempFilename = filename + extension;
<<<<<<< HEAD
=======
  mlir::OpPrintingFlags flags;
  if (preserveLocations)
    flags.enableDebugInfo();

#ifdef _WIN32
>>>>>>> aa2eed41
  // copy original stderr file number
#ifdef _WIN32
  int stderrOrigin = _dup(_fileno(stderr));
#else
  int stderrOrigin = dup(fileno(stderr));
#endif
  freopen(tempFilename.c_str(), "w", stderr);
  module->print(llvm::errs(), flags);
  fflush(stderr);
  // set modified stderr as original stderr
#ifdef _WIN32
  _dup2(stderrOrigin, _fileno(stderr));
#else
  dup2(stderrOrigin, fileno(stderr));
#endif
  if (printIR)
    module->print(llvm::outs(), flags);
}

void emitOutputFiles(string outputBaseName, EmissionTargetType emissionTarget,
    mlir::MLIRContext &context, mlir::OwningModuleRef &module) {
  // For EmitONNXIR and EmitMLIR the constant value are embedded in the code
  // thus making the code hard to read. These values can be elided by emitting
  // two versions of the same source code:
  // (1) a version with all the constant values included meant for being passed
  //     back to onnx-mlir for further processing and stored in:
  //
  //     <name>.onnx.mlir
  //
  // (2) a version without constants meant for being inspected by users and
  //     stored in:
  //
  //     <name>.tmp
  //
  // In the case of the LLVM Dialect IR the constant values are grouped
  // outside the function code at the beginning of the file in which case the
  // elision of these constants is not strictly required. Elision is also not
  // necessary when emitting the .bc file.
  if (emissionTarget == EmitLib) {
    // Write LLVM bitcode to disk, compile & link.
    compileModuleToSharedLibrary(module, outputBaseName);
    printf("Shared library %s.so has been compiled.\n", outputBaseName.c_str());
  } else if (emissionTarget == EmitJNI) {
    compileModuleToJniJar(module, outputBaseName);
    printf("JNI archive %s.jar has been compiled.\n", outputBaseName.c_str());
  } else {
    // Emit the version with all constants included.
    outputCode(module, outputBaseName, ".onnx.mlir");
    printf("Full MLIR code written to: \n\t%s\n\n",
        (outputBaseName + ".onnx.mlir").c_str());

    // Apply specific passes to clean up the code where necessary.
    mlir::PassManager cleanSourcePM(&context);
    if (emissionTarget == EmitONNXIR || emissionTarget == EmitONNXBasic)
      cleanSourcePM.addPass(mlir::createElideConstantValuePass());
    if (emissionTarget == EmitMLIR)
      cleanSourcePM.addPass(mlir::createElideConstGlobalValuePass());

    if (emissionTarget == EmitONNXBasic || emissionTarget == EmitONNXIR ||
        emissionTarget == EmitMLIR) {
      if (mlir::failed(cleanSourcePM.run(*module)))
        llvm::errs() << "Could not apply simplification passes.\n";
      outputCode(module, outputBaseName, ".tmp");
      printf("Constant-free MLIR Code written to: \n\t%s\n\n",
          (outputBaseName + ".tmp").c_str());

      printf("Use:\n\t%s\nto continue lowering the code to other dialects.\n",
          (outputBaseName + ".onnx.mlir").c_str());
    }
  }
}

int compileModule(mlir::OwningModuleRef &module, mlir::MLIRContext &context,
    std::string outputBaseName, EmissionTargetType emissionTarget) {
  mlir::PassManager pm(&context);
  if (emissionTarget >= EmitONNXIR) {
    addONNXToMLIRPasses(pm);
  }

  if (emissionTarget >= EmitMLIR) {
    addONNXToKrnlPasses(pm);
    addKrnlToAffinePasses(pm);
  }

  if (emissionTarget >= EmitLLVMIR)
    addKrnlToLLVMPasses(pm);

  if (mlir::failed(pm.run(*module)))
    return 4;

  emitOutputFiles(outputBaseName, emissionTarget, context, module);
  return 0;
}<|MERGE_RESOLUTION|>--- conflicted
+++ resolved
@@ -465,16 +465,12 @@
 void outputCode(
     mlir::OwningModuleRef &module, string filename, string extension) {
   string tempFilename = filename + extension;
-<<<<<<< HEAD
-=======
   mlir::OpPrintingFlags flags;
   if (preserveLocations)
     flags.enableDebugInfo();
 
 #ifdef _WIN32
->>>>>>> aa2eed41
   // copy original stderr file number
-#ifdef _WIN32
   int stderrOrigin = _dup(_fileno(stderr));
 #else
   int stderrOrigin = dup(fileno(stderr));
