//===--------------------------- main_utils.cpp ---------------------------===//
//
// Copyright 2019-2020 The IBM Research Authors.
//
// =============================================================================
//
// Functions for adding passes and processing input files.
//
//===----------------------------------------------------------------------===//

#include <cstdio>
#include <cstdlib>
#include <fcntl.h>
#include <regex>
#include <string>

#include <llvm/Support/FileSystem.h>
#include <llvm/Support/Program.h>
#include <mlir/Dialect/LLVMIR/LLVMDialect.h>
#include <mlir/IR/SymbolTable.h>

#include "src/ExternalUtil.hpp"
#include "src/MainUtils.hpp"

#include "MainUtils.hpp"

#ifdef _WIN32
#include <io.h>
#else
#include <unistd.h>
#endif

using namespace std;
using namespace onnx_mlir;

namespace {

llvm::Optional<std::string> getEnvVar(std::string name) {
  if (const char *envVerbose = std::getenv(name.c_str()))
    return std::string(envVerbose);
  return llvm::None;
}

// Helper struct to make command construction and execution easy & readable.
struct Command {
  std::string _path;
  std::vector<std::string> _args;

  Command(std::string exePath)
      : _path(std::move(exePath)),
        _args({llvm::sys::path::filename(_path).str()}) {}

  // Append a single string argument.
  Command &appendStr(const std::string &arg) {
    _args.emplace_back(arg);
    return *this;
  }

  // Append a list of string arguments.
  Command &appendList(const std::vector<std::string> &args) {
    _args.insert(_args.end(), args.begin(), args.end());
    return *this;
  }

  // Reset arguments.
  Command &resetArgs() {
    auto exeFileName = _args.front();
    _args.clear();
    _args.emplace_back(exeFileName);
    return *this;
  }

  // Execute command.
  void exec() {
    auto argsRef = std::vector<llvm::StringRef>(_args.begin(), _args.end());
    bool verbose = false;
    if (const auto &verboseStr = getEnvVar("VERBOSE"))
      istringstream(verboseStr.getValue()) >> verbose;

    // If in verbose mode, print out command before execution.
    if (verbose)
      cout << llvm::join(argsRef, " ") << "\n";
    int rc = llvm::sys::ExecuteAndWait(_path, llvm::makeArrayRef(argsRef));

    if (rc != 0) {
      fprintf(stderr, "%s\n", llvm::join(argsRef, " ").c_str());
      llvm_unreachable("Command execution failed.");
    }
  }
};
} // namespace

void LoadMLIR(string inputFilename, mlir::MLIRContext &context,
    mlir::OwningModuleRef &module) {
  // Handle '.mlir' input to the ONNX MLIR frontend.
  // The mlir format indicates that one or more of the supported
  // representations are used in the file.
  llvm::ErrorOr<std::unique_ptr<llvm::MemoryBuffer>> fileOrErr =
      llvm::MemoryBuffer::getFileOrSTDIN(inputFilename);
  if (std::error_code EC = fileOrErr.getError()) {
    llvm::errs() << "Could not open input file: " << EC.message() << "\n";
    return;
  }

  // Parse the input mlir.
  llvm::SourceMgr sourceMgr;
  sourceMgr.AddNewSourceBuffer(std::move(*fileOrErr), llvm::SMLoc());
  module = mlir::parseSourceFile(sourceMgr, &context);
  if (!module) {
    llvm::errs() << "Error can't load file " << inputFilename << "\n";
    return;
  }
}

void compileModuleToSharedLibrary(
    const mlir::OwningModuleRef &module, string outputBaseName) {
  // Extract constant pack file name, which is embedded as a symbol in the
  // module being compiled.
  auto constPackFilePathSym = (*module).lookupSymbol<mlir::LLVM::GlobalOp>(
      mlir::KrnlPackedConstantOp::getConstPackFilePathSymbolName());
  auto constPackFilePath = constPackFilePathSym.valueAttr()
                               .dyn_cast_or_null<mlir::StringAttr>()
                               .getValue()
                               .str();
  llvm::FileRemover constPackRemover(constPackFilePath);

  llvm::Optional<std::string> constPackObjPath;
#if __APPLE__
  // Create a empty stub file, compile it to an empty obj file.
  llvm::SmallVector<char, 20> stubSrcPath;
  llvm::sys::fs::createTemporaryFile("stub", "cpp", stubSrcPath);
  llvm::FileRemover subSrcRemover(stubSrcPath);
  std::string stubSrcPathStr(stubSrcPath.begin(), stubSrcPath.end());
  Command createStubObj(/*exePath=*/kCxxPath);
  std::string stubObjPathStr = stubSrcPathStr + ".o";
  createStubObj.appendList({"-o", stubObjPathStr})
      .appendList({"-c", stubSrcPathStr})
      .exec();
  llvm::FileRemover stubObjRemover(stubObjPathStr);

  // Embed data into the empty stub obj file.
  constPackObjPath = constPackFilePath + ".o";
  Command genParamObj(/*exePath=*/kLinkerPath);
  genParamObj.appendStr("-r")
      .appendList({"-o", constPackObjPath.getValue()})
      .appendList({"-sectcreate", "binary", "param", constPackFilePath})
      .appendStr(stubObjPathStr)
      .exec();
  llvm::FileRemover constPackObjRemover(constPackObjPath.getValue());

#elif __linux__
  // Create param.o holding packed parameter values.
  constPackObjPath = constPackFilePath + ".o";
  Command genParamObj(/*exePath=*/kLinkerPath);
  genParamObj.appendStr("-r")
      .appendList({"-b", "binary"})
      .appendList({"-o", constPackObjPath.getValue()})
      .appendStr(constPackFilePath)
      .exec();
  llvm::FileRemover constPackObjRemover(constPackObjPath.getValue());

  // Figure out what is the default symbol name describing the start/end
  // address of the embedded data.
  std::regex e("[^0-9A-Za-z]");
  auto sanitizedName =
      "_binary_" + std::regex_replace(constPackFilePath, e, "_");

  // Rename the symbols to saner ones expected by the runtime function.
  Command redefineSym(/*exePath=*/kObjCopyPath);
  redefineSym.appendStr("--redefine-sym")
      .appendStr(sanitizedName + "_start=_binary_param_bin_start")
      .appendStr(constPackObjPath.getValue())
      .exec();
  redefineSym.resetArgs()
      .appendStr("--redefine-sym")
      .appendStr(sanitizedName + "_end=_binary_param_bin_end")
      .appendStr(constPackObjPath.getValue())
      .exec();

#else
  llvm::SmallVector<char, 10> permConstPackFileName(
      constPackFilePath.begin(), constPackFilePath.end());
  llvm::sys::path::replace_extension(permConstPackFileName, "bin");
  std::string permConstPackFileNameStr(
      permConstPackFileName.begin(), permConstPackFileName.end());
  auto constPackFileName = llvm::sys::path::filename(outputBaseName) + "." +
                           llvm::sys::path::filename(permConstPackFileNameStr);
  llvm::sys::fs::rename(constPackFilePath, constPackFileName);

  mlir::Builder builder(*module);
  (*module)
      .lookupSymbol<mlir::LLVM::GlobalOp>(
          mlir::KrnlPackedConstantOp::getConstPackFileNameSymbolName())
      .valueAttr(builder.getStringAttr(constPackFileName.str()));
  (*module)
      .lookupSymbol<mlir::LLVM::GlobalOp>(
          mlir::KrnlPackedConstantOp::getConstPackFileNameStrLenSymbolName())
      .valueAttr(builder.getI64IntegerAttr(constPackFileName.str().size()));
#endif

  // Write LLVM bitcode.
  string outputFilename = outputBaseName + ".bc";
  error_code error;
  llvm::raw_fd_ostream moduleBitcodeStream(
      outputFilename, error, llvm::sys::fs::F_None);

  llvm::WriteBitcodeToFile(
      *mlir::translateModuleToLLVMIR(*module), moduleBitcodeStream);
  moduleBitcodeStream.flush();
  llvm::FileRemover bcRemover(outputFilename);

  // Compile LLVM bitcode to object file.
  Command llvmToObj(/*exePath=*/kLlcPath);
  llvmToObj.appendStr("-filetype=obj");
  llvmToObj.appendStr("-relocation-model=pic");
  llvmToObj.appendStr(outputFilename);
  llvmToObj.exec();
  std::string modelObjPath = outputBaseName + ".o";
  llvm::FileRemover modelObjRemover(modelObjPath);

  std::string runtimeDirInclFlag;
  if (getEnvVar("RUNTIME_DIR").hasValue())
    runtimeDirInclFlag = "-L" + getEnvVar("RUNTIME_DIR").getValue();

  // Link everything into a shared object.
  Command link(kCxxPath);
  link.appendList({"-shared", "-fPIC"})
      .appendStr(modelObjPath)
      .appendStr(constPackObjPath.getValueOr(""))
      .appendList({"-o", outputBaseName + ".so"})
      .appendStr(runtimeDirInclFlag)
      .appendList({"-lEmbeddedDataLoader", "-lcruntime"})
      .exec();
}

void registerDialects() {
  mlir::registerDialect<mlir::AffineDialect>();
  mlir::registerDialect<mlir::LLVM::LLVMDialect>();
  mlir::registerDialect<mlir::scf::SCFDialect>();
  mlir::registerDialect<mlir::StandardOpsDialect>();
  mlir::registerDialect<mlir::ONNXOpsDialect>();
  mlir::registerDialect<mlir::KrnlOpsDialect>();
}

void addONNXToMLIRPasses(mlir::PassManager &pm) {
  pm.addPass(mlir::createDecomposeONNXToONNXPass());
  pm.addPass(mlir::createConstPropONNXToONNXPass());
  pm.addPass(mlir::createShapeInferencePass());
  pm.addPass(mlir::createCanonicalizerPass());
  pm.addPass(mlir::createAttributePromotionPass());
  pm.addPass(mlir::createShapeInferencePass());
  pm.addPass(mlir::createAttributePromotionPass());
}

void addONNXToKrnlPasses(mlir::PassManager &pm) {
  pm.addPass(mlir::createLowerToKrnlPass());
  pm.addPass(mlir::createPackKrnlGlobalConstantsPass());
  // An additional pass of canonicalization is helpful because lowering
  // from ONNX dialect to Standard dialect exposes additional canonicalization
  // oppertunities.
  pm.addPass(mlir::createCanonicalizerPass());

  // TODO: make this pass optional:
  pm.addPass(mlir::createKrnlEnableMemoryPoolPass());
}

void addKrnlToAffinePasses(mlir::PassManager &pm) {
  pm.addPass(mlir::createLowerKrnlPass());
<<<<<<< HEAD
  pm.addPass(mlir::createLoopFusionPass());
=======
  // Fuse loops in Affine dialect.
  //  pm.addPass(mlir::createLoopFusionPass());
>>>>>>> 82d2caa5
}

void addKrnlToLLVMPasses(mlir::PassManager &pm) {
  pm.addPass(mlir::createLowerAffinePass());
  pm.addPass(mlir::createLowerToCFGPass());
  pm.addPass(mlir::createKrnlLowerToLLVMPass());
  pm.addPass(mlir::createCanonicalizerPass());
}

void processInputFile(string inputFilename, EmissionTargetType emissionTarget,
    mlir::MLIRContext &context, mlir::OwningModuleRef &module) {
  // Decide if the input file is an ONNX model or a model specified
  // in MLIR. The extension of the file is the decider.
  string extension = inputFilename.substr(inputFilename.find_last_of(".") + 1);
  bool inputIsONNX = (extension == "onnx");
  bool inputIsMLIR = (extension == "mlir");
  assert(inputIsONNX != inputIsMLIR &&
         "Either ONNX model or MLIR file needs to be provided.");

  if (inputIsONNX) {
    ImportFrontendModelFile(inputFilename, context, module);
  } else {
    LoadMLIR(inputFilename, context, module);
  }
}

void outputCode(
    mlir::OwningModuleRef &module, string filename, string extension) {
  // Start a separate process to redirect the model output. I/O redirection
  // changes will not be visible to the parent process.
  string tempFilename = filename + extension;
#ifdef _WIN32
  // copy original stderr file number
  int stderrOrigin = _dup(_fileno(stderr));
  freopen(tempFilename.c_str(), "w", stderr);
  module->dump();
  fflush(stderr);
  // set modified stderr as original stderr
  _dup2(stderrOrigin, _fileno(stderr));
#else
  if (fork() == 0) {
    freopen(tempFilename.c_str(), "w", stderr);
    module->dump();
    fclose(stderr);
    exit(0);
  }
#endif
}

void emitOutputFiles(string outputBaseName, EmissionTargetType emissionTarget,
    mlir::MLIRContext &context, mlir::OwningModuleRef &module) {
  // For EmitONNXIR and EmitMLIR the constant value are embedded in the code
  // thus making the code hard to read. These values can be elided by emitting
  // two versions of the same source code:
  // (1) a version with all the constant values included meant for being passed
  //     back to onnx-mlir for further processing and stored in:
  //
  //     <name>.onnx.mlir
  //
  // (2) a version without constants meant for being inspected by users and
  //     stored in:
  //
  //     <name>.tmp
  //
  // In the case of the LLVM Dialect IR the constant values are grouped
  // outside the function code at the beginning of the file in which case the
  // elision of these constants is not strictly required. Elision is also not
  // necessary when emitting the .bc file.
  if (emissionTarget == EmitLib) {
    // Write LLVM bitcode to disk, compile & link.
    compileModuleToSharedLibrary(module, outputBaseName);
    printf("Shared library %s.so has been compiled.\n", outputBaseName.c_str());
  } else {
    // Emit the version with all constants included.
    outputCode(module, outputBaseName, ".onnx.mlir");
    printf("Full MLIR code written to: \n\t%s\n\n",
        (outputBaseName + ".onnx.mlir").c_str());

    // Apply specific passes to clean up the code where necessary.
    mlir::PassManager cleanSourcePM(&context);
    if (emissionTarget == EmitONNXIR || emissionTarget == EmitONNXBasic)
      cleanSourcePM.addPass(mlir::createElideConstantValuePass());
    if (emissionTarget == EmitMLIR)
      cleanSourcePM.addPass(mlir::createElideConstGlobalValuePass());

    if (emissionTarget == EmitONNXBasic || emissionTarget == EmitONNXIR ||
        emissionTarget == EmitMLIR) {
      if (mlir::failed(cleanSourcePM.run(*module)))
        llvm::errs() << "Could not apply simplification passes.\n";
      outputCode(module, outputBaseName, ".tmp");
      printf("Constant-free MLIR Code written to: \n\t%s\n\n",
          (outputBaseName + ".tmp").c_str());

      printf("Use:\n\t%s\nto continue lowering the code to other dialects.\n",
          (outputBaseName + ".onnx.mlir").c_str());
    }
  }
}

int compileModule(mlir::OwningModuleRef &module, mlir::MLIRContext &context,
    std::string outputBaseName, EmissionTargetType emissionTarget) {
  mlir::PassManager pm(&context);
  if (emissionTarget >= EmitONNXIR) {
    addONNXToMLIRPasses(pm);
  }

  if (emissionTarget >= EmitMLIR) {
    addONNXToKrnlPasses(pm);
    addKrnlToAffinePasses(pm);
  }

  if (emissionTarget >= EmitLLVMIR)
    addKrnlToLLVMPasses(pm);

  if (mlir::failed(pm.run(*module)))
    return 4;

  emitOutputFiles(outputBaseName, emissionTarget, context, module);
  return 0;
}<|MERGE_RESOLUTION|>--- conflicted
+++ resolved
@@ -258,20 +258,16 @@
   // An additional pass of canonicalization is helpful because lowering
   // from ONNX dialect to Standard dialect exposes additional canonicalization
   // oppertunities.
-  pm.addPass(mlir::createCanonicalizerPass());
+  // pm.addPass(mlir::createCanonicalizerPass());
 
   // TODO: make this pass optional:
-  pm.addPass(mlir::createKrnlEnableMemoryPoolPass());
+  //pm.addPass(mlir::createKrnlEnableMemoryPoolPass());
 }
 
 void addKrnlToAffinePasses(mlir::PassManager &pm) {
   pm.addPass(mlir::createLowerKrnlPass());
-<<<<<<< HEAD
+  // Fuse loops in Affine dialect.
   pm.addPass(mlir::createLoopFusionPass());
-=======
-  // Fuse loops in Affine dialect.
-  //  pm.addPass(mlir::createLoopFusionPass());
->>>>>>> 82d2caa5
 }
 
 void addKrnlToLLVMPasses(mlir::PassManager &pm) {
