//===--------------------------- main_utils.cpp ---------------------------===//
//
// Copyright 2019-2020 The IBM Research Authors.
//
// =============================================================================
//
// Functions for adding passes and processing input files.
//
//===----------------------------------------------------------------------===//

#include <cstdio>
#include <fcntl.h>

#include "llvm/Support/Program.h"

#include "src/ExternalUtil.hpp"
#include "src/MainUtils.hpp"

#ifdef _WIN32
#include <io.h>
#else
#include <unistd.h>
#endif

using namespace std;
using namespace onnx_mlir;

void LoadMLIR(string inputFilename, mlir::MLIRContext &context,
    mlir::OwningModuleRef &module) {
  // Handle '.mlir' input to the ONNX MLIR frontend.
  // The mlir format indicates that one or more of the supported
  // representations are used in the file.
  llvm::ErrorOr<std::unique_ptr<llvm::MemoryBuffer>> fileOrErr =
      llvm::MemoryBuffer::getFileOrSTDIN(inputFilename);
  if (std::error_code EC = fileOrErr.getError()) {
    llvm::errs() << "Could not open input file: " << EC.message() << "\n";
    return;
  }

  // Parse the input mlir.
  llvm::SourceMgr sourceMgr;
  sourceMgr.AddNewSourceBuffer(std::move(*fileOrErr), llvm::SMLoc());
  module = mlir::parseSourceFile(sourceMgr, &context);
  if (!module) {
    llvm::errs() << "Error can't load file " << inputFilename << "\n";
    return;
  }
}

void compileModuleToSharedLibrary(
    const mlir::OwningModuleRef &module, string outputBaseName) {
  // Write LLVM bitcode.
  string outputFilename = outputBaseName + ".bc";
  error_code error;
  llvm::raw_fd_ostream moduleBitcodeStream(
      outputFilename, error, llvm::sys::fs::F_None);
  llvm::WriteBitcodeToFile(
      *mlir::translateModuleToLLVMIR(*module), moduleBitcodeStream);
  moduleBitcodeStream.flush();

  // Compile bitcode to object file.
  std::vector<std::string> llcArgs = {
      "llc", "-filetype=obj", "-relocation-model=pic", outputFilename};
  auto llcArgStrRefs =
      std::vector<llvm::StringRef>(llcArgs.begin(), llcArgs.end());
  llvm::sys::ExecuteAndWait(kLlcPath, llvm::makeArrayRef(llcArgStrRefs));

  // Link with runtime.
  // TODO(tjingrant): link with runtime library in LLVM, and make the shared
  // library more self-contained.
  std::vector<std::string> cxxArgs = {kCxxFileName, "-shared", "-fPIC",
      outputBaseName + ".o", "-o", outputBaseName + ".so",
      "-L" + kRuntimeDirPath, "-lcruntime", "-Wl,-rpath," + kRuntimeDirPath};
  auto argsArrayRefVector =
      std::vector<llvm::StringRef>(cxxArgs.begin(), cxxArgs.end());
  llvm::sys::ExecuteAndWait(kCxxPath, llvm::makeArrayRef(argsArrayRefVector));
}

void registerDialects() {
  mlir::registerDialect<mlir::AffineDialect>();
  mlir::registerDialect<mlir::LLVM::LLVMDialect>();
  mlir::registerDialect<mlir::scf::SCFDialect>();
  mlir::registerDialect<mlir::StandardOpsDialect>();
  mlir::registerDialect<mlir::ONNXOpsDialect>();
  mlir::registerDialect<mlir::KrnlOpsDialect>();
}

void addONNXToMLIRPasses(mlir::PassManager &pm) {
  pm.addPass(mlir::createDecomposeONNXToONNXPass());
  pm.addPass(mlir::createShapeInferencePass());
  pm.addPass(mlir::createCanonicalizerPass());
  pm.addPass(mlir::createAttributePromotionPass());
  pm.addPass(mlir::createShapeInferencePass());
  pm.addPass(mlir::createAttributePromotionPass());
}

void addONNXToKrnlPasses(mlir::PassManager &pm) {
  pm.addPass(mlir::createLowerToKrnlPass());
  // An additional pass of canonicalization is helpful because lowering
  // from ONNX dialect to Standard dialect exposes additional canonicalization
  // oppertunities.
  pm.addPass(mlir::createCanonicalizerPass());
}

void addKrnlToAffinePasses(mlir::PassManager &pm) {
  pm.addPass(mlir::createLowerKrnlPass());
}

void addKrnlToLLVMPasses(mlir::PassManager &pm) {
  pm.addPass(mlir::createLowerAffinePass());
  pm.addPass(mlir::createLowerToCFGPass());
  pm.addPass(mlir::createKrnlLowerToLLVMPass());
  pm.addPass(mlir::createCanonicalizerPass());
}

void processInputFile(string inputFilename, EmissionTargetType emissionTarget,
    mlir::MLIRContext &context, mlir::OwningModuleRef &module) {
  // Decide if the input file is an ONNX model or a model specified
  // in MLIR. The extension of the file is the decider.
  string extension = inputFilename.substr(inputFilename.find_last_of(".") + 1);
  bool inputIsONNX = (extension == "onnx");
  bool inputIsMLIR = (extension == "mlir");
  assert(inputIsONNX != inputIsMLIR &&
         "Either ONNX model or MLIR file needs to be provided.");

  if (inputIsONNX) {
    ImportFrontendModelFile(inputFilename, context, module);
  } else {
    LoadMLIR(inputFilename, context, module);
  }
}

void outputCode(
    mlir::OwningModuleRef &module, string filename, string extension) {
  // Start a separate process to redirect the model output. I/O redirection
  // changes will not be visible to the parent process.
  string tempFilename = filename + extension;
#ifdef _WIN32
  // copy original stderr file number
  int stderrOrigin = _dup(_fileno(stderr));
  freopen(tempFilename.c_str(), "w", stderr);
  module->dump();
  fflush(stderr);
  // set modified stderr as original stderr
  _dup2(stderrOrigin, _fileno(stderr));
#else
  if (fork() == 0) {
    freopen(tempFilename.c_str(), "w", stderr);
    module->dump();
    fclose(stderr);
    exit(0);
  }
#endif
}

void emitOutputFiles(string outputBaseName, EmissionTargetType emissionTarget,
    mlir::MLIRContext &context, mlir::OwningModuleRef &module) {
  // For EmitONNXIR and EmitMLIR the constant value are embedded in the code
  // thus making the code hard to read. These values can be elided by emitting
  // two versions of the same source code:
  // (1) a version with all the constant values included meant for being passed
  //     back to onnx-mlir for further processing and stored in:
  //
  //     <name>.onnx.mlir
  //
  // (2) a version without constants meant for being inspected by users and
  //     stored in:
  //
  //     <name>.tmp
  //
  // In the case of the LLVM Dialect IR the constant values are grouped
  // outside the function code at the beginning of the file in which case the
  // elision of these constants is not strictly required. Elision is also not
  // necessary when emitting the .bc file.
  if (emissionTarget == EmitLib) {
    // Write LLVM bitcode to disk, compile & link.
    compileModuleToSharedLibrary(module, outputBaseName);
<<<<<<< HEAD
    printf("Shared library %s.so has been compiled.\n", outputBaseName.c_str());
=======
    printf("Shared library %s.so has been compiled.", outputBaseName.c_str());
>>>>>>> be62d85a
  } else {
    // Emit the version with all constants included.
    outputCode(module, outputBaseName, ".onnx.mlir");
    printf("Full MLIR code written to: \n\t%s\n\n",
        (outputBaseName + ".onnx.mlir").c_str());

    // Apply specific passes to clean up the code where necessary.
    mlir::PassManager cleanSourcePM(&context);
    if (emissionTarget == EmitONNXIR || emissionTarget == EmitONNXBasic)
      cleanSourcePM.addPass(mlir::createElideConstantValuePass());
    if (emissionTarget == EmitMLIR)
      cleanSourcePM.addPass(mlir::createElideConstGlobalValuePass());

    if (emissionTarget == EmitONNXBasic || emissionTarget == EmitONNXIR ||
        emissionTarget == EmitMLIR) {
      if (mlir::failed(cleanSourcePM.run(*module)))
        llvm::errs() << "Could not apply simplification passes.\n";
      outputCode(module, outputBaseName, ".tmp");
      printf("Constant-free MLIR Code written to: \n\t%s\n\n",
          (outputBaseName + ".tmp").c_str());

      printf("Use:\n\t%s\nto continue lowering the code to other dialects.\n",
          (outputBaseName + ".onnx.mlir").c_str());
    }
  }
}

int compileModule(mlir::OwningModuleRef &module, mlir::MLIRContext &context,
    std::string outputBaseName, EmissionTargetType emissionTarget) {
  mlir::PassManager pm(&context);
  if (emissionTarget >= EmitONNXIR) {
    addONNXToMLIRPasses(pm);
  }

  if (emissionTarget >= EmitMLIR) {
    addONNXToKrnlPasses(pm);
    addKrnlToAffinePasses(pm);
  }

  if (emissionTarget >= EmitLLVMIR)
    addKrnlToLLVMPasses(pm);

  if (mlir::failed(pm.run(*module)))
    return 4;

  emitOutputFiles(outputBaseName, emissionTarget, context, module);
  return 0;
}<|MERGE_RESOLUTION|>--- conflicted
+++ resolved
@@ -175,11 +175,7 @@
   if (emissionTarget == EmitLib) {
     // Write LLVM bitcode to disk, compile & link.
     compileModuleToSharedLibrary(module, outputBaseName);
-<<<<<<< HEAD
     printf("Shared library %s.so has been compiled.\n", outputBaseName.c_str());
-=======
-    printf("Shared library %s.so has been compiled.", outputBaseName.c_str());
->>>>>>> be62d85a
   } else {
     // Emit the version with all constants included.
     outputCode(module, outputBaseName, ".onnx.mlir");
