--- conflicted
+++ resolved
@@ -271,13 +271,8 @@
 }
 
 /// Get the size of a dynamic MemRef in bytes.
-<<<<<<< HEAD
-Value getDynamicMemRefSizeInBytes(
-    MemRefType type, Location loc, PatternRewriter &rewriter, memref::AllocOp allocOp) {
-=======
 Value getDynamicMemRefSizeInBytes(MemRefType type, Location loc,
     PatternRewriter &rewriter, memref::AllocOp allocOp) {
->>>>>>> 814f1af4
   // Initialize the size variable with the size in bytes of the type.
   int64_t typeSize = getMemRefEltSizeInBytes(type);
   Value result =
