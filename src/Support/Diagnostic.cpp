--- conflicted
+++ resolved
@@ -23,11 +23,7 @@
     const llvm::Twine &attrName, T attrVal, Range<T> validRange) {
   static_assert(std::is_arithmetic<T>::value, "Expecting an arithmetic type");
 
-<<<<<<< HEAD
-  llvm::Twine msg(op.getName().getStringRef() + ": ");
-=======
-  Twine msg(op.getName().getStringRef() + " ");
->>>>>>> 6f0b3ec4
+  Twine msg(op.getName().getStringRef() + ": ");
   return emitError(op.getLoc(), msg.concat("'" + attrName + "'")
                                     .concat(" value is ")
                                     .concat(std::to_string(attrVal))
@@ -44,7 +40,7 @@
     T rank2) {
   static_assert(std::is_arithmetic<T>::value, "Expecting an arithmetic type");
 
-  llvm::Twine msg(op.getName().getStringRef() + " ");
+  Twine msg(op.getName().getStringRef() + ": ");
   return emitError(
       op.getLoc(), msg.concat("'" + inputName1 + "'")
                        .concat(" has rank ")
@@ -57,7 +53,7 @@
 
 LogicalResult Diagnostic::emitOperandHasUnexpectedRankError(Operation &op,
     Value &operand, uint64_t operandRank, StringRef expectedRank) {
-  llvm::Twine msg(op.getName().getStringRef() + ": ");
+  Twine msg(op.getName().getStringRef() + ": ");
   return emitError(op.getLoc(), msg.concat("operand '" + getName(operand) + "'")
                                     .concat(" has rank ")
                                     .concat(std::to_string(operandRank))
@@ -67,7 +63,7 @@
 
 LogicalResult Diagnostic::emitDimensionHasUnexpectedValueError(Operation &op,
     Value &operand, int64_t index, int64_t value, StringRef expectedValue) {
-  llvm::Twine msg(op.getName().getStringRef() + ": ");
+  Twine msg(op.getName().getStringRef() + ": ");
   return emitError(op.getLoc(), msg.concat("operand '" + getName(operand) + "'")
                                     .concat(" has dimension at index ")
                                     .concat(std::to_string(index))
