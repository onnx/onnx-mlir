--- conflicted
+++ resolved
@@ -19,11 +19,7 @@
 namespace onnx_mlir {
 
 template <typename T>
-<<<<<<< HEAD
-LogicalResult Diagnostic::attributeOutOfRange(Operation &op,
-=======
 LogicalResult Diagnostic::emitAttributeOutOfRangeError(Operation &op,
->>>>>>> 8fcebdfa
     const llvm::Twine &attrName, T attrVal, Range<T> validRange) {
   static_assert(std::is_arithmetic<T>::value, "Expecting an arithmetic type");
 
@@ -38,11 +34,7 @@
                                     .concat("]"));
 }
 
-<<<<<<< HEAD
-LogicalResult Diagnostic::operandHasUnexpectedRank(Operation &op,
-=======
 LogicalResult Diagnostic::emitOperandHasUnexpectedRankError(Operation &op,
->>>>>>> 8fcebdfa
     Value &operand, uint64_t operandRank, StringRef expectedRank) {
   llvm::Twine msg(op.getName().getStringRef() + ": ");
   return emitError(op.getLoc(), msg.concat("operand '" + getName(operand) + "'")
@@ -52,20 +44,6 @@
                                     .concat(expectedRank));
 }
 
-<<<<<<< HEAD
-LogicalResult Diagnostic::operandHasUnexpectedDimensionValue(Operation &op,
-    Value &operand, uint64_t operandDimension, uint64_t dimensionValue,
-    uint64_t expectedDimensionValue) {
-  llvm::Twine msg(op.getName().getStringRef() + ": ");
-  return emitError(
-      op.getLoc(), msg.concat("operand '" + getName(operand) + "'")
-                       .concat(" has value ")
-                       .concat(std::to_string(dimensionValue))
-                       .concat(" instead of ")
-                       .concat(std::to_string(expectedDimensionValue))
-                       .concat(" for dimension ")
-                       .concat(std::to_string(operandDimension)));
-=======
 LogicalResult Diagnostic::emitDimensionHasUnexpectedValueError(Operation &op,
     Value &operand, int64_t index, int64_t value, StringRef expectedValue) {
   llvm::Twine msg(op.getName().getStringRef() + ": ");
@@ -76,7 +54,6 @@
                                     .concat(std::to_string(value))
                                     .concat(", value should be ")
                                     .concat(expectedValue));
->>>>>>> 8fcebdfa
 }
 
 std::string Diagnostic::getName(Value &v) {
