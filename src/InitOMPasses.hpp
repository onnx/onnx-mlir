--- conflicted
+++ resolved
@@ -117,12 +117,8 @@
   mlir::registerPass([]() -> std::unique_ptr<mlir::Pass> {
     return onnx_mlir::zhigh::createZHighLayoutPropagationPass();
   });
-<<<<<<< HEAD
-#endif // __NNPA__
-=======
 
 #endif
->>>>>>> c0711050
 }
 
 } // namespace onnx_mlir