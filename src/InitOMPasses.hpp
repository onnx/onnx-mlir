/*
 * SPDX-License-Identifier: Apache-2.0
 */

//===----------- InitOMPasses.hpp - Init onnx-mlir passes  ----------------===//
//
// Copyright 2019-2022 The IBM Research Authors.
//
// =============================================================================
//
//===----------------------------------------------------------------------===//

#include "mlir/Pass/Pass.h"
#include "src/Pass/Passes.hpp"

namespace onnx_mlir {

void initOMPasses(int optLevel) {
  // All passes implemented within onnx-mlir should register within this
  // function to make themselves available as a command-line option.
  mlir::registerPass([]() -> std::unique_ptr<mlir::Pass> {
    return createONNXOpTransformPass();
  });

  mlir::registerPass([]() -> std::unique_ptr<mlir::Pass> {
    return createDecomposeONNXToONNXPass();
  });

  mlir::registerPass([]() -> std::unique_ptr<mlir::Pass> {
    return createConvOptONNXToONNXPass();
  });

  mlir::registerPass([]() -> std::unique_ptr<mlir::Pass> {
    return createShapeInferencePass();
  });

  mlir::registerPass([]() -> std::unique_ptr<mlir::Pass> {
    return createConstPropONNXToONNXPass();
  });

  mlir::registerPass([]() -> std::unique_ptr<mlir::Pass> {
    return createElideConstantValuePass();
  });

  mlir::registerPass([]() -> std::unique_ptr<mlir::Pass> {
    return createInstrumentONNXPass();
  });

  mlir::registerPass([]() -> std::unique_ptr<mlir::Pass> {
    return createInstrumentONNXSignaturePass();
  });

  mlir::registerPass([]() -> std::unique_ptr<mlir::Pass> {
    return createONNXPreKrnlVerifyPass();
  });

  mlir::registerPass([]() -> std::unique_ptr<mlir::Pass> {
    return krnl::createKrnlEnableMemoryPoolPass();
  });

  mlir::registerPass([]() -> std::unique_ptr<mlir::Pass> {
    return krnl::createKrnlBundleMemoryPoolsPass();
  });

  mlir::registerPass([]() -> std::unique_ptr<mlir::Pass> {
    return krnl::createKrnlOptimizeMemoryPoolsPass();
  });

  mlir::registerPass([]() -> std::unique_ptr<mlir::Pass> {
    return krnl::createConvertKrnlToAffinePass();
  });

  mlir::registerPass([optLevel]() -> std::unique_ptr<mlir::Pass> {
    return createLowerToKrnlPass(optLevel, /* enableParallel */ false);
  });

  mlir::registerPass([]() -> std::unique_ptr<mlir::Pass> {
    return createLowerToTorchPass();
  });

  mlir::registerPass([]() -> std::unique_ptr<mlir::Pass> {
    return createElideConstGlobalValuePass();
  });

  mlir::registerPass([]() -> std::unique_ptr<mlir::Pass> {
    return krnl::createConvertSeqToMemrefPass();
  });

  mlir::registerPass([]() -> std::unique_ptr<mlir::Pass> {
    return krnl::createLowerKrnlRegionPass();
  });

  mlir::registerPass([]() -> std::unique_ptr<mlir::Pass> {
    return krnl::createConvertKrnlToLLVMPass();
  });

  mlir::registerPass([]() -> std::unique_ptr<mlir::Pass> {
    return createDisconnectKrnlDimFromAllocPass();
  });

  mlir::registerPass([]() -> std::unique_ptr<mlir::Pass> {
    return createLowerKrnlShapePass();
  });

  mlir::registerPass([]() -> std::unique_ptr<mlir::Pass> {
    return createSimplifyShapeRelatedOpsPass();
  });

  mlir::registerPass([]() -> std::unique_ptr<mlir::Pass> {
    return createConvertONNXToTOSAPass();
  });

<<<<<<< HEAD
  // mlir::registerPass(
  //     []() -> std::unique_ptr<mlir::Pass> { return createLowerToMhloPass(); });
=======
#ifdef ONNX_MLIR_ENABLE_MHLO
  mlir::registerPass(
      []() -> std::unique_ptr<mlir::Pass> { return createLowerToMhloPass(); });
#endif
>>>>>>> ec4c9185
}

} // namespace onnx_mlir<|MERGE_RESOLUTION|>--- conflicted
+++ resolved
@@ -110,15 +110,10 @@
     return createConvertONNXToTOSAPass();
   });
 
-<<<<<<< HEAD
-  // mlir::registerPass(
-  //     []() -> std::unique_ptr<mlir::Pass> { return createLowerToMhloPass(); });
-=======
 #ifdef ONNX_MLIR_ENABLE_MHLO
   mlir::registerPass(
       []() -> std::unique_ptr<mlir::Pass> { return createLowerToMhloPass(); });
 #endif
->>>>>>> ec4c9185
 }
 
 } // namespace onnx_mlir