--- conflicted
+++ resolved
@@ -68,11 +68,19 @@
   });
 
   mlir::registerPass([]() -> std::unique_ptr<mlir::Pass> {
-<<<<<<< HEAD
     return createQDQAroundOpOptONNXToONNXPass();
-=======
+  });
+
+  mlir::registerPass([]() -> std::unique_ptr<mlir::Pass> {
     return createQDQOptONNXToONNXPass();
->>>>>>> f1ecdb15
+  });
+
+  mlir::registerPass([]() -> std::unique_ptr<mlir::Pass> {
+    return createQDQAroundOpOptONNXToONNXPass();
+  });
+
+  mlir::registerPass([]() -> std::unique_ptr<mlir::Pass> {
+    return createQDQOptONNXToONNXPass();
   });
 
   mlir::registerPass(
