/*
 * SPDX-License-Identifier: Apache-2.0
 */

//===-------------- onnx-mlir-opt.cpp - Optimization Driver ---------------===//
//
// Copyright 2019-2022 The IBM Research Authors.
//
// =============================================================================
//
// Main function for onnx-mlir-opt.
// Implements main for onnx-mlir-opt driver.
//
//===----------------------------------------------------------------------===//

#include <llvm/Support/CommandLine.h>
#include <llvm/Support/InitLLVM.h>
#include <llvm/Support/MemoryBuffer.h>
#include <llvm/Support/ToolOutputFile.h>
#include <mlir/Dialect/Bufferization/Transforms/Passes.h>
#include <mlir/Dialect/MemRef/Transforms/Passes.h>
#include <mlir/IR/AsmState.h>
#include <mlir/IR/Dialect.h>
#include <mlir/IR/MLIRContext.h>
#include <mlir/InitAllDialects.h>
#include <mlir/InitAllPasses.h>
#include <mlir/Interfaces/ViewLikeInterface.h>
#include <mlir/Pass/Pass.h>
#include <mlir/Pass/PassManager.h>
#include <mlir/Support/FileUtilities.h>
#include <mlir/Tools/mlir-opt/MlirOptMain.h>

#include "src/Accelerators/Accelerator.hpp"
#include "src/Compiler/CompilerOptions.hpp"
#include "src/Compiler/CompilerUtils.hpp"
#include "src/Compiler/DisposableGarbageCollector.hpp"
#include "src/Dialect/Krnl/KrnlOps.hpp"
#include "src/Dialect/ONNX/ONNXDialect.hpp"
#include "src/Dialect/ONNX/ONNXOps.hpp"
#include "src/InitMLIRPasses.hpp"
#include "src/InitOMPasses.hpp"
#include "src/Pass/Passes.hpp"
#include "torch-mlir/Dialect/Torch/IR/TorchDialect.h"
#include "torch-mlir/Dialect/TorchConversion/IR/TorchConversionDialect.h"

using namespace mlir;
using namespace onnx_mlir;

// Options for onnx-mlir-opt only.
static llvm::cl::OptionCategory OnnxMlirOptOptions(
    "ONNX-MLIR-OPT Options", "These are opt frontend options.");

static llvm::cl::opt<std::string> input_filename(llvm::cl::Positional,
    llvm::cl::desc("<input file>"), llvm::cl::init("-"),
    llvm::cl::cat(OnnxMlirOptOptions));

static llvm::cl::opt<std::string> output_filename("o",
    llvm::cl::desc("Output filename"), llvm::cl::value_desc("filename"),
    llvm::cl::init("-"), llvm::cl::cat(OnnxMlirOptOptions));

static llvm::cl::opt<bool> split_input_file("split-input-file",
    llvm::cl::desc("Split the input file into pieces and process each "
                   "chunk independently"),
    llvm::cl::init(false), llvm::cl::cat(OnnxMlirOptOptions));

static llvm::cl::opt<bool> verify_diagnostics("verify-diagnostics",
    llvm::cl::desc("Check that emitted diagnostics match "
                   "expected-* lines on the corresponding line"),
    llvm::cl::init(false), llvm::cl::cat(OnnxMlirOptOptions));

static llvm::cl::opt<bool> verify_passes("verify-each",
    llvm::cl::desc("Run the verifier after each transformation pass"),
    llvm::cl::init(true), llvm::cl::cat(OnnxMlirOptOptions));

static llvm::cl::opt<bool> allowUnregisteredDialects(
    "allow-unregistered-dialect",
    llvm::cl::desc("Allow operation with no registered dialects"),
    llvm::cl::init(false), llvm::cl::cat(OnnxMlirOptOptions));

void scanAndSetOptLevel(int argc, char **argv) {
  // In decreasing order, so we pick the last one if there are many.
  for (int i = argc - 1; i > 0; --i) {
    std::string currStr(argv[i]);
    int num = -1;
    if (currStr.find("--O") == 0)
      num = atoi(&argv[i][3]); // Get the number starting 3 char down.
    else if (currStr.find("-O") == 0)
      num = atoi(&argv[i][2]); // Get the number starting 2 char down.
    // Silently ignore out of bound opt levels.
    if (num >= 0 && num <= 3) {
      OptimizationLevel = (onnx_mlir::OptLevel)num;
      return;
    }
  }
}

void scanAndSetMAccel(int argc, char **argv) {
  // Scan accelerators and add them to the maccel option.
  for (int i = argc - 1; i > 0; --i) {
    std::string currStr(argv[i]);
    if (currStr.find("--maccel=") == 0) {
      std::string accelKind(
          &argv[i][9]); // Get the string starting 9 chars down.
      setTargetAccel(accelKind);
      break;
    }
    if (currStr.find("-maccel=") == 0) {
      std::string accelKind(
          &argv[i][8]); // Get the string starting 8 chars down.
      setTargetAccel(accelKind);
      break;
    }
  }
}

int main(int argc, char **argv) {
  llvm::InitLLVM y(argc, argv);
  // Scan Opt Level manually now as it is needed for initializing the OM
  // Passes.
  scanAndSetOptLevel(argc, argv);
  // Scan maccel manually now as it is needed for initializing the OM Passes.
  scanAndSetMAccel(argc, argv);

  // Hide unrelated options except common ones and the onnx-mlir-opt options
  // defined above.
  llvm::cl::HideUnrelatedOptions(
      {&onnx_mlir::OnnxMlirCommonOptions, &OnnxMlirOptOptions});

  mlir::DialectRegistry registry;
  registry.insert<mlir::linalg::LinalgDialect>();
  registry.insert<mlir::AffineDialect>();
  registry.insert<mlir::LLVM::LLVMDialect>();
  registry.insert<mlir::scf::SCFDialect>();
  registry.insert<mlir::func::FuncDialect>();
  registry.insert<mlir::vector::VectorDialect>();
  registry.insert<mlir::shape::ShapeDialect>();
  registry.insert<mlir::math::MathDialect>();
  registry.insert<mlir::memref::MemRefDialect>();
  registry.insert<mlir::ONNXDialect>();
  registry.insert<mlir::KrnlDialect>();
  registry.insert<mlir::tosa::TosaDialect>();
  registry.insert<mlir::torch::Torch::TorchDialect>();
  registry.insert<mlir::torch::TorchConversion::TorchConversionDialect>();

  // Initialize accelerators if they exist.
  onnx_mlir::accel::initAccelerators(maccel);

  // Register dialects for accelerators.
  for (auto *accel : onnx_mlir::accel::Accelerator::getAccelerators())
    accel->registerDialects(registry);

  registerTransformsPasses();
  registerAffinePasses();
  func::registerFuncPasses();
  registerLinalgPasses();
  memref::registerMemRefPasses();
  registerSCFPasses();
  bufferization::registerBufferizationPasses();

  onnx_mlir::initOMPasses(OptimizationLevel);
  onnx_mlir::initMLIRPasses();

  // Initialize passes for accelerators.
  for (auto *accel : onnx_mlir::accel::Accelerator::getAccelerators())
    accel->initPasses(OptimizationLevel);

  // Register any command line options.
  mlir::registerAsmPrinterCLOptions();
  mlir::registerMLIRContextCLOptions();
  mlir::registerPassManagerCLOptions();
  mlir::registerDefaultTimingManagerCLOptions();

  mlir::PassPipelineCLParser passPipeline("", "Compiler passes to run");

  if (!parseCustomEnvFlagsCommandLineOption(argc, argv, &llvm::errs()) ||
      !llvm::cl::ParseCommandLineOptions(argc, argv,
          getVendorName() + " - A modular optimizer driver\n", &llvm::errs(),
          customEnvFlags.c_str())) {
    llvm::errs() << "Failed to parse options\n";
    return 1;
  }

  // Set up the input file.
  std::string error_message;
  auto file = mlir::openInputFile(input_filename, &error_message);
  if (!error_message.empty()) {
    llvm::errs() << "Failure to open file; " << error_message << "\n";
    return failed(LogicalResult::failure());
  }

  auto output = mlir::openOutputFile(output_filename, &error_message);
  if (!error_message.empty()) {
    llvm::errs() << "Failure to compile file; " << error_message << "\n";
    return failed(LogicalResult::failure());
  }

  auto passManagerSetupFn = [&](PassManager &pm) {
    mlir::MLIRContext *ctx = pm.getContext();
    pm.addInstrumentation(std::make_unique<DisposableGarbageCollector>(ctx));
    auto errorHandler = [ctx](const Twine &msg) {
      emitError(UnknownLoc::get(ctx)) << msg;
      return failure();
    };
    return passPipeline.addToPipeline(pm, errorHandler);
  };
  // TODO(imaihal): Change preloadDialectsInContext to false.
<<<<<<< HEAD
  if (failed(mlir::MlirOptMain(output->os(), std::move(file), passPipeline,
          registry, split_input_file, verify_diagnostics, verify_passes,
          allowUnregisteredDialects, /*preloadDialectsInContext*/ true,
          /*emitBytecode*/ false, /*implicitModule*/ true))) {
    return mlir::asMainReturnCode(failure());
  }
=======
  if (failed(
          mlir::MlirOptMain(output->os(), std::move(file), passManagerSetupFn,
              registry, split_input_file, verify_diagnostics, verify_passes,
              allowUnregisteredDialects, /*preloadDialectsInContext*/ true,
              /*emitBytecode*/ false, /*implicitModule*/ true)))
    return mlir::asMainReturnCode(failure());
>>>>>>> eaec2ec2

  output->keep();
  return mlir::asMainReturnCode(success());
}<|MERGE_RESOLUTION|>--- conflicted
+++ resolved
@@ -204,21 +204,12 @@
     return passPipeline.addToPipeline(pm, errorHandler);
   };
   // TODO(imaihal): Change preloadDialectsInContext to false.
-<<<<<<< HEAD
-  if (failed(mlir::MlirOptMain(output->os(), std::move(file), passPipeline,
-          registry, split_input_file, verify_diagnostics, verify_passes,
-          allowUnregisteredDialects, /*preloadDialectsInContext*/ true,
-          /*emitBytecode*/ false, /*implicitModule*/ true))) {
-    return mlir::asMainReturnCode(failure());
-  }
-=======
   if (failed(
           mlir::MlirOptMain(output->os(), std::move(file), passManagerSetupFn,
               registry, split_input_file, verify_diagnostics, verify_passes,
               allowUnregisteredDialects, /*preloadDialectsInContext*/ true,
               /*emitBytecode*/ false, /*implicitModule*/ true)))
     return mlir::asMainReturnCode(failure());
->>>>>>> eaec2ec2
 
   output->keep();
   return mlir::asMainReturnCode(success());
