--- conflicted
+++ resolved
@@ -21,16 +21,10 @@
       llvm::cl::desc("<input file>"), llvm::cl::init("-"),
       llvm::cl::cat(OnnxMlirOptions));
 
-<<<<<<< HEAD
-  llvm::cl::opt<string> outputBaseName("output-base",
-      llvm::cl::desc("Base path for output files, extensions will be added."),
-      llvm::cl::value_desc("path"), llvm::cl::cat(OnnxMlirOptions));
-=======
   llvm::cl::opt<string> outputBaseName("o",
       llvm::cl::desc("Base path for output files, extensions will be added."),
       llvm::cl::value_desc("path"), llvm::cl::cat(OnnxMlirOptions),
       llvm::cl::ValueRequired);
->>>>>>> aa2eed41
   llvm::cl::opt<EmissionTargetType> emissionTarget(
       llvm::cl::desc("Choose target to emit:"),
       llvm::cl::values(
