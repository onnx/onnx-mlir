add_executable(onnx-mlir-opt ONNXMLIROpt.cpp)
add_dependencies(onnx-mlir-opt OMKrnlOpsIncGen)

target_include_directories(onnx-mlir-opt PRIVATE ${ONNX_MLIR_SRC_ROOT})
target_include_directories(onnx-mlir-opt PRIVATE ${ONNX_MLIR_BIN_ROOT})

set(ONNX_MLIR_LD_PRELOAD_onnx-mlir-opt "" CACHE STRING "" FORCE)
whole_archive_link_onnx_mlir(onnx-mlir-opt ${ONNXMLIRWholeArchiveLibs})
whole_archive_link_mlir(onnx-mlir-opt ${MLIRWholeArchiveLibs})
if(BUILD_SHARED_LIBS)
  message(STATUS "To run dynamically linked onnx-mlir-opt, you must specify:")
  message(STATUS "LD_PRELOAD=${ONNX_MLIR_LD_PRELOAD_onnx-mlir-opt}")
endif()

target_link_libraries(onnx-mlir-opt
        OMBuilder
        OMKrnlOps
<<<<<<< HEAD
        OMKrnlToAffine
        OMKrnlToLLVM
        OMShapeInference
        OMONNXToKrnl
        OMPromotableConstOperandsOpInterface
        ${curses_lib})
whole_archive_link_mlir(onnx-mlir-opt
        ${MLIRWholeArchiveLibs})
whole_archive_link_onnx_mlir(onnx-mlir-opt
        OMKrnlToAffine
        OMKrnlToLLVM
        OMONNXToKrnl
=======
        OMONNXOps
>>>>>>> 46ef7996
        OMONNXRewrite
        ${MLIRLibs})<|MERGE_RESOLUTION|>--- conflicted
+++ resolved
@@ -15,21 +15,6 @@
 target_link_libraries(onnx-mlir-opt
         OMBuilder
         OMKrnlOps
-<<<<<<< HEAD
-        OMKrnlToAffine
-        OMKrnlToLLVM
-        OMShapeInference
-        OMONNXToKrnl
-        OMPromotableConstOperandsOpInterface
-        ${curses_lib})
-whole_archive_link_mlir(onnx-mlir-opt
-        ${MLIRWholeArchiveLibs})
-whole_archive_link_onnx_mlir(onnx-mlir-opt
-        OMKrnlToAffine
-        OMKrnlToLLVM
-        OMONNXToKrnl
-=======
         OMONNXOps
->>>>>>> 46ef7996
         OMONNXRewrite
         ${MLIRLibs})