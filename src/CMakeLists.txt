--- conflicted
+++ resolved
@@ -10,37 +10,6 @@
 
 # All ONNX-MLIR libraries.
 set(OMLibs
-<<<<<<< HEAD
-        OMBuilder
-        # Note that circular dependencies exist between
-        # ONNXOps and KrnlOps, so we include them twice
-        # for full symbol resolution.
-        OMONNXOps
-        OMKrnlOps
-        OMONNXOps
-        OMKrnlOps
-        OMSupport
-        OMKrnlToAffine
-        OMKrnlToStandard
-        OMKrnlToLLVM
-        OMONNXToKrnl
-        OMONNXToLinalg
-        OMONNXRewrite
-        OMShapeInference
-        OMShapeInferenceOpInterface
-        OMResultTypeInferenceOpInterface
-        OMHasOnnxSubgraphOpInterface
-        OMSpecializedKernelOpInterface
-        OMElideConstants
-        OMElideKrnlGlobalConstants
-        OMPackKrnlGlobalConstants
-        OMEnableMemoryPool
-        OMBundleMemoryPools
-        OMOptimizeMemoryPools
-        OMDisconnectKrnlDimFromAlloc
-        OMLowerKrnlShape
-        OMSimplifyKrnl)
-=======
   OMBuilder
   # Note that circular dependencies exist between
   # ONNXOps and KrnlOps, so we include them twice
@@ -52,7 +21,9 @@
   OMSupport
   OMKrnlToAffine
   OMKrnlToLLVM
+  OMKrnlToStandard
   OMONNXToKrnl
+  OMONNXToLinalg
   OMONNXRewrite
   OMShapeInference
   OMShapeInferenceOpInterface
@@ -68,7 +39,6 @@
   OMLowerKrnlShape
   OMSimplifyKrnl
   )
->>>>>>> ae1ff2c7
 set(OMLibs ${OMLibs} PARENT_SCOPE)
 
 add_subdirectory(Tool)
