add_subdirectory(Interface)
add_subdirectory(Dialect)
add_subdirectory(Conversion)
add_subdirectory(Transform)
add_subdirectory(Tool)
add_subdirectory(Builder)
add_subdirectory(Runtime)

add_library(MainUtils
        MainUtils.hpp
        MainUtils.cpp)
target_link_libraries(MainUtils onnx)

target_include_directories(MainUtils PRIVATE ${ONNX_MLIR_SRC_ROOT})
target_include_directories(MainUtils PRIVATE ${CMAKE_BINARY_DIR})
target_include_directories(MainUtils PRIVATE ${ONNX_MLIR_BIN_ROOT})

add_executable(onnx-mlir
        main.cpp)

<<<<<<< HEAD
target_link_libraries(onnx-mlir MainUtils)

=======
>>>>>>> be62d85a
# Locate llc, which is needed for translating LLVM bitcode
# to object file.
if(NOT EXISTS "${LLVM_PROJ_BUILD}/bin/llc")
  message(ERROR "Cannot find llc.")
endif()

# Get the compiler command name, the C++ compiler is needed to to translate
# object files to shared libraries.
get_filename_component(CXX_COMPILER_FILENAME ${CMAKE_CXX_COMPILER} NAME)
configure_file(${CMAKE_CURRENT_SOURCE_DIR}/ExternalUtil.hpp.in
        ${CMAKE_CURRENT_BINARY_DIR}/ExternalUtil.hpp)

set(ONNX_MLIR_LD_PRELOAD_onnx-mlir "" CACHE STRING "" FORCE)
whole_archive_link_mlir(onnx-mlir ${MLIRWholeArchiveLibs})
if(BUILD_SHARED_LIBS)
  message(STATUS "To run dynamically linked onnx-mlir, you must specify:")
  message(STATUS "LD_PRELOAD=${ONNX_MLIR_LD_PRELOAD_onnx-mlir}")
endif()

# Libraries specified on the target_link_libraries for the add_subdirectory
# targets get added to the end of the list here. This creates two problems:
# 1. It produces duplicated libraries being specified for the link command.
# 2. The libraries added at the end may depend on other libraries thus
#    cause linkage errors due to undefined symbols.
# So it's better not to use target_link_libraries for the add_subdirectory
# targets, or only use it for libraries that have no further dependencies
# (except system libraries such as libc).
target_link_libraries(onnx-mlir
        OMBuilder
        OMKrnlOps
        OMONNXOps
        OMShapeInference
        OMShapeInferenceOpInterface
        OMAttributePromotion
        OMPromotableConstOperandsOpInterface
        OMElideConstants
        OMElideKrnlGlobalConstants
        OMKrnlToAffine
        OMKrnlToLLVM
        OMONNXToKrnl
        OMONNXRewrite
        ${MLIRLibs}
        ${CMAKE_DL_LIBS})

if (INCLUDE_ONNX_ML)
  target_link_libraries(onnx-mlir OMMLONNXOps)
endif()

target_include_directories(onnx-mlir PRIVATE ${ONNX_MLIR_SRC_ROOT})
target_include_directories(onnx-mlir PRIVATE ${CMAKE_BINARY_DIR})
target_include_directories(onnx-mlir PRIVATE ${ONNX_MLIR_BIN_ROOT})

install(TARGETS onnx-mlir DESTINATION bin)
install(FILES Runtime/DynMemRef.h DESTINATION include)
install(TARGETS cruntime DESTINATION lib)<|MERGE_RESOLUTION|>--- conflicted
+++ resolved
@@ -17,12 +17,8 @@
 
 add_executable(onnx-mlir
         main.cpp)
-
-<<<<<<< HEAD
 target_link_libraries(onnx-mlir MainUtils)
 
-=======
->>>>>>> be62d85a
 # Locate llc, which is needed for translating LLVM bitcode
 # to object file.
 if(NOT EXISTS "${LLVM_PROJ_BUILD}/bin/llc")
