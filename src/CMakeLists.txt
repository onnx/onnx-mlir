--- conflicted
+++ resolved
@@ -54,11 +54,8 @@
         OMResultTypeInferenceOpInterface
         OMElideConstants
         OMElideKrnlGlobalConstants
-<<<<<<< HEAD
         OMPackKrnlGlobalConstants
-=======
         OMEnableMemoryPool
->>>>>>> 4ab96fbc
         OMKrnlToAffine
         OMKrnlToLLVM
         OMONNXToKrnl
