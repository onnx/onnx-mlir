add_subdirectory(Interface)
add_subdirectory(Dialect)
add_subdirectory(Conversion)
add_subdirectory(Transform)
add_subdirectory(Tool)
add_subdirectory(Builder)
add_subdirectory(Runtime)

add_executable(onnx-mlir
        MainUtils.hpp
        MainUtils.cpp
        main.cpp)

set(ONNX_MLIR_LD_PRELOAD_onnx-mlir "" CACHE STRING "" FORCE)
whole_archive_link_mlir(onnx-mlir ${MLIRWholeArchiveLibs})
if(BUILD_SHARED_LIBS)
  message(STATUS "To run dynamically linked onnx-mlir, you must specify:")
  message(STATUS "LD_PRELOAD=${ONNX_MLIR_LD_PRELOAD_onnx-mlir}")
endif()

# Libraries specified on the target_link_libraries for the add_subdirectory
# targets get added to the end of the list here. This creates two problems:
# 1. It produces duplicated libraries being specified for the link command.
# 2. The libraries added at the end may depend on other libraries thus
#    cause linkage errors due to undefined symbols.
# So it's better not to use target_link_libraries for the add_subdirectory
# targets, or only use it for libraries that have no further dependencies
# (except system libraries such as libc).
target_link_libraries(onnx-mlir
        OMBuilder
        OMKrnlOps
        OMONNXOps
        OMShapeInference
        OMShapeInferenceOpInterface
        OMAttributePromotion
        OMPromotableConstOperandsOpInterface
        OMKrnlToAffine
        OMKrnlToLLVM
        OMONNXToKrnl
        OMONNXRewrite
<<<<<<< HEAD
        OMAttributePromotion
        OMElideConstants
        OMElideKrnlGlobalConstants
        ${CMAKE_THREAD_LIBS_INIT}
=======
        ${MLIRLibs}
>>>>>>> 2dcd97a2
        ${CMAKE_DL_LIBS})

target_include_directories(onnx-mlir PRIVATE ${ONNX_MLIR_SRC_ROOT})
target_include_directories(onnx-mlir PRIVATE ${CMAKE_BINARY_DIR})
target_include_directories(onnx-mlir PRIVATE ${ONNX_MLIR_BIN_ROOT})

install(TARGETS onnx-mlir DESTINATION bin)<|MERGE_RESOLUTION|>--- conflicted
+++ resolved
@@ -34,18 +34,13 @@
         OMShapeInferenceOpInterface
         OMAttributePromotion
         OMPromotableConstOperandsOpInterface
+        OMElideConstants
+        OMElideKrnlGlobalConstants
         OMKrnlToAffine
         OMKrnlToLLVM
         OMONNXToKrnl
         OMONNXRewrite
-<<<<<<< HEAD
-        OMAttributePromotion
-        OMElideConstants
-        OMElideKrnlGlobalConstants
-        ${CMAKE_THREAD_LIBS_INIT}
-=======
         ${MLIRLibs}
->>>>>>> 2dcd97a2
         ${CMAKE_DL_LIBS})
 
 target_include_directories(onnx-mlir PRIVATE ${ONNX_MLIR_SRC_ROOT})
