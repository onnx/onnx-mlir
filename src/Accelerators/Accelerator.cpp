/*
 * SPDX-License-Identifier: Apache-2.0
 */

//===-------------------------- Accelerator.cpp -------------------------===//
//
// Copyright 2022 The IBM Research Authors.
//
// =============================================================================
//
// Accelerator base class.
//
// To enable a new accelerator, add the header include, an extern of the
// subclass and pushback that subclass variable onto acceleratorTargets.
//===----------------------------------------------------------------------===//

#include <map>

#include "src/Accelerators/Accelerator.hpp"

namespace onnx_mlir {
namespace accel {

llvm::SmallVector<Accelerator *, 4> Accelerator::acceleratorTargets;

const llvm::SmallVectorImpl<Accelerator *> &Accelerator::getAccelerators() {
  return acceleratorTargets;
}

<<<<<<< HEAD
void Accelerator::getActiveAccelerators(
    llvm::SmallVectorImpl<Accelerator *> &targets) {
  for (Accelerator *accel : acceleratorTargets)
    if (accel->isActive())
      targets.emplace_back(accel);
=======
// Help to print accelerator kinds.
static std::map<Accelerator::Kind, std::string> mapKind2Strings;

std::ostream &operator<<(std::ostream &out, const Accelerator::Kind kind) {
  if (mapKind2Strings.empty()) {
    APPLY_TO_ACCELERATORS(ACCEL_CL_ENUM_TO_STRING, mapKind2Strings);
    mapKind2Strings[Accelerator::Kind::NONE] = "NONE";
  }
  return out << mapKind2Strings[kind];
}

llvm::raw_ostream &operator<<(
    llvm::raw_ostream &out, const Accelerator::Kind kind) {
  if (mapKind2Strings.empty()) {
    APPLY_TO_ACCELERATORS(ACCEL_CL_ENUM_TO_STRING, mapKind2Strings);
    mapKind2Strings[Accelerator::Kind::NONE] = "NONE";
  }
  return out << mapKind2Strings[kind];
>>>>>>> 99eaf133
}

} // namespace accel
} // namespace onnx_mlir<|MERGE_RESOLUTION|>--- conflicted
+++ resolved
@@ -27,13 +27,13 @@
   return acceleratorTargets;
 }
 
-<<<<<<< HEAD
 void Accelerator::getActiveAccelerators(
     llvm::SmallVectorImpl<Accelerator *> &targets) {
   for (Accelerator *accel : acceleratorTargets)
     if (accel->isActive())
       targets.emplace_back(accel);
-=======
+}
+
 // Help to print accelerator kinds.
 static std::map<Accelerator::Kind, std::string> mapKind2Strings;
 
@@ -52,7 +52,6 @@
     mapKind2Strings[Accelerator::Kind::NONE] = "NONE";
   }
   return out << mapKind2Strings[kind];
->>>>>>> 99eaf133
 }
 
 } // namespace accel
