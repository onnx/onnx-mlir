--- conflicted
+++ resolved
@@ -99,11 +99,11 @@
   });
 
   mlir::registerPass([]() -> std::unique_ptr<mlir::Pass> {
-<<<<<<< HEAD
+    return onnx_mlir::zlow::createZLowDummyOpForMultiDerefPass();
+  });
+
+  mlir::registerPass([]() -> std::unique_ptr<mlir::Pass> {
     return onnx_mlir::zlow::createZLowRewriteFinalPass();
-=======
-    return onnx_mlir::zlow::createZLowDummyOpForMultiDerefPass();
->>>>>>> 607b7e1f
   });
 
   mlir::registerPass(
