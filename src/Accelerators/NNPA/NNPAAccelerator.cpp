/*
 * SPDX-License-Identifier: Apache-2.0
 */

//===-------------------------- NNPAAccelerator.cpp -----------------------===//
//
// Copyright 2022 The IBM Research Authors.
//
// =============================================================================
//
// Add accelerator support for the IBM Telum processor.
//
//===----------------------------------------------------------------------===//

#include "mlir/Conversion/LLVMCommon/TypeConverter.h"
#include "mlir/IR/BuiltinTypes.h"
#include "mlir/Transforms/Passes.h"
#include "llvm/Support/Debug.h"

#include "src/Accelerators/NNPA/Compiler/NNPACompilerUtils.hpp"
#include "src/Accelerators/NNPA/Conversion/ONNXToZHigh/ONNXLegalityCheck.hpp"
#include "src/Accelerators/NNPA/Conversion/ZHighToZLow/ZHighToZLow.hpp"
#include "src/Accelerators/NNPA/Conversion/ZLowToLLVM/ZLowToLLVM.hpp"
#include "src/Accelerators/NNPA/Dialect/ZHigh/ZHighOps.hpp"
#include "src/Accelerators/NNPA/Dialect/ZLow/ZLowOps.hpp"
#include "src/Accelerators/NNPA/NNPAAccelerator.hpp"
#include "src/Accelerators/NNPA/Pass/NNPAPasses.hpp"
#include "src/Accelerators/NNPA/Support/NNPALimit.h"
#include "src/Compiler/CompilerOptions.hpp"
#include "zdnn.h"

#include <memory>

#define DEBUG_TYPE "NNPAAccelerator"

extern llvm::cl::OptionCategory OMNNPAPassOptions;

namespace onnx_mlir {
namespace accel {

Accelerator *createNNPA() { return NNPAAccelerator::getInstance(); }

NNPAAccelerator *NNPAAccelerator::instance = nullptr;

NNPAAccelerator *NNPAAccelerator::getInstance() {
  if (instance == nullptr)
    instance = new NNPAAccelerator();
  return instance;
}

NNPAAccelerator::NNPAAccelerator() : Accelerator(Accelerator::Kind::NNPA) {
  LLVM_DEBUG(llvm::dbgs() << "Creating an NNPA accelerator\n");

  // Print a warning if mcpu is not set or < z16.
  if (!isCompatibleWithNNPALevel(NNPA_Z16))
    llvm::outs() << "Warning: No NNPA code is generated because --mcpu is not "
                    "set or < z16.\n";

  acceleratorTargets.push_back(this);
  // Order is important! libRuntimeNNPA depends on libzdnn
  addCompilerConfig(CCM_SHARED_LIB_DEPS, {"RuntimeNNPA", "zdnn"});
};

NNPAAccelerator::~NNPAAccelerator() { delete instance; }

uint64_t NNPAAccelerator::getVersionNumber() const { return ZDNN_VERNUM; }

void NNPAAccelerator::addPasses(mlir::OwningOpRef<mlir::ModuleOp> &module,
    mlir::PassManager &pm, onnx_mlir::EmissionTargetType &emissionTarget,
    std::string outputNameNoExt) const {
  LLVM_DEBUG(llvm::dbgs() << "Adding passes for NNPA accelerator\n");
  addPassesNNPA(module, pm, emissionTarget, outputNameNoExt);
}

void NNPAAccelerator::registerDialects(mlir::DialectRegistry &registry) const {
  LLVM_DEBUG(llvm::dbgs() << "Registering dialects for NNPA accelerator\n");
  registry.insert<zhigh::ZHighDialect>();
  registry.insert<zlow::ZLowDialect>();
}

void NNPAAccelerator::registerPasses(int optLevel) const {
  LLVM_DEBUG(llvm::dbgs() << "Registering passes for NNPA accelerator\n");
  mlir::registerPass([]() -> std::unique_ptr<mlir::Pass> {
    return onnx_mlir::createDevicePlacementPass(nnpaLoadDevicePlacementFile,
<<<<<<< HEAD
        nnpaSaveDevicePlacementFile, nnpaEnableZHighPerfModel);
=======
        nnpaSaveDevicePlacementFile, nnpaPlacementHeuristic);
>>>>>>> 4ec566d5
  });

  mlir::registerPass([]() -> std::unique_ptr<mlir::Pass> {
    return onnx_mlir::createONNXToZHighPass();
  });

  mlir::registerPass([]() -> std::unique_ptr<mlir::Pass> {
    return onnx_mlir::createRewriteONNXForZHighPass();
  });

  mlir::registerPass([]() -> std::unique_ptr<mlir::Pass> {
    return onnx_mlir::createZHighToONNXPass();
  });

  mlir::registerPass([]() -> std::unique_ptr<mlir::Pass> {
    return onnx_mlir::zlow::createZLowRewritePass();
  });

  mlir::registerPass([]() -> std::unique_ptr<mlir::Pass> {
    return onnx_mlir::zlow::createZLowDummyOpForMultiDerefPass();
  });

  mlir::registerPass(
      []() -> std::unique_ptr<mlir::Pass> { return createFoldStdAllocPass(); });

  mlir::registerPass([]() -> std::unique_ptr<mlir::Pass> {
    return onnx_mlir::zhigh::createZHighConstPropagationPass();
  });

  mlir::registerPass([]() -> std::unique_ptr<mlir::Pass> {
    return onnx_mlir::zhigh::createZHighLayoutPropagationPass();
  });

  mlir::registerPass([]() -> std::unique_ptr<mlir::Pass> {
    return onnx_mlir::zhigh::createZHighClipToDLFloatPass();
  });

  mlir::registerPass([]() -> std::unique_ptr<mlir::Pass> {
    return onnx_mlir::zhigh::createZHighDecomposeStickUnstickPass();
  });
}

mlir::MemRefType NNPAAccelerator::convertTensorTypeToMemRefType(
    const mlir::TensorType tensorType) const {
  assert(tensorType.hasRank() && "expected only ranked shapes");
  if (tensorType.cast<mlir::RankedTensorType>()
          .getEncoding()
          .dyn_cast_or_null<onnx_mlir::zhigh::ZTensorEncodingAttr>()) {
    onnx_mlir::zhigh::ZMemRefType zMemRefType =
        onnx_mlir::zhigh::convertZTensorToMemRefType(tensorType);
    return zMemRefType.value;
  }
  return nullptr;
}

int64_t NNPAAccelerator::getDefaultAllocAlignment(
    const mlir::TensorType tensorType) const {
  assert(tensorType.hasRank() && "expected only ranked shapes");
  if (tensorType.cast<mlir::RankedTensorType>()
          .getEncoding()
          .dyn_cast_or_null<onnx_mlir::zhigh::ZTensorEncodingAttr>())
    return gAlignment;
  return -1;
}

void NNPAAccelerator::conversionTargetONNXToKrnl(
    mlir::ConversionTarget &target) const {
  target.addLegalDialect<zlow::ZLowDialect>();
}

void NNPAAccelerator::rewritePatternONNXToKrnl(
    mlir::RewritePatternSet &patterns, mlir::TypeConverter &typeConverter,
    mlir::MLIRContext *ctx) const {
  onnx_mlir::zhigh::populateZHighToZLowConversionPattern(
      patterns, typeConverter, ctx, enableParallel);
}

void NNPAAccelerator::conversionTargetKrnlToLLVM(
    mlir::ConversionTarget &target) const {}

void NNPAAccelerator::rewritePatternKrnlToLLVM(
    mlir::RewritePatternSet &patterns, mlir::LLVMTypeConverter &typeConverter,
    mlir::MLIRContext *ctx) const {
  onnx_mlir::zlow::populateZLowToLLVMConversionPattern(
      patterns, typeConverter, ctx);
}

} // namespace accel
} // namespace onnx_mlir<|MERGE_RESOLUTION|>--- conflicted
+++ resolved
@@ -82,11 +82,7 @@
   LLVM_DEBUG(llvm::dbgs() << "Registering passes for NNPA accelerator\n");
   mlir::registerPass([]() -> std::unique_ptr<mlir::Pass> {
     return onnx_mlir::createDevicePlacementPass(nnpaLoadDevicePlacementFile,
-<<<<<<< HEAD
-        nnpaSaveDevicePlacementFile, nnpaEnableZHighPerfModel);
-=======
         nnpaSaveDevicePlacementFile, nnpaPlacementHeuristic);
->>>>>>> 4ec566d5
   });
 
   mlir::registerPass([]() -> std::unique_ptr<mlir::Pass> {
