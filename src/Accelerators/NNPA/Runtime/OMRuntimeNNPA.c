/*
 * SPDX-License-Identifier: Apache-2.0
 */

//===-------------------------- OMRuntimeNNPA.c ---------------------------===//
//
// Copyright 2022 The IBM Research Authors.
//
// =============================================================================
//
// Onnx MLIR NNPA Accelerator Runtime
//
//===----------------------------------------------------------------------===//

// Include pthreads (need special treatment on Zos).
#ifdef __MVS__
#define _OPEN_THREADS
#endif
#include <pthread.h>

#include <errno.h>
#include <stdint.h>
#include <stdio.h>
#include <stdlib.h>

#include "zdnn.h"

#ifdef __cplusplus
extern "C" {
#endif

/* Interface for device init and shutdown.
 *
 * For devices that requires initialization before execution, we suggest the
 * following interface. Assuming a device named X.
 *
 * 1. Define a variable OMIsInitAccelX initialized to zero. It should be safe
 *    to read this variable outside of a lock. Setting this value to one is done
 *    within OMInitAccelX and setting this value to zero is done within the
 *    OMShutdownAccelX.
 * 2. Define a function OMInitAccelX that initialize the device only once, and
 *    once it is initialized, set the OMIsInitAccelX value to 1. This function
 *    must be thread safe.
 * 3. Optionally define a function OMShutdownAccelX that shut down the device
 *    only once. This function is thread safe. Additional restrictions exist
 *    on this function, namely that it can only be called when provably no
 *    threads are using the accelerator. Failure to do so may result in
 *    incorrect result and/or execution failure.
 * 4. For models that use accelerator X, the compiler must insert a test of the
 *    type below before any use of accelerator's X functionality.
 *
 *    if (!OMIsInitAccelX) OMInitAccelX().
 *
 *    Calling OMInitAccelX() unconditionally is also appropriate.
 *
 * 5. Accelerators that requires a given level of support (e.g. the graph was
 *    compiled with code that requires level V), one may define a additional
 *    init function OMInitCompatibleAccelNNPA which passes the minimum level
 *    V as parameter. After initializing the function, the device is tested
 *    to see if it support level V. If not, an error is generated and the
 *    program abort.
 */

/* Init and shutdown for NNPA device.
 *
 * This test can be performed in the run_main_graph() without grabbing a lock,
 * as follows:
 *
 * if (!OMIsInitAccelNNPA) OMInitAccelNNPA();
 *
 * OMInitAccelNNPA() is thread safe, and is guaranteed to set
 * OMIsInitAccelNNPA=1 once any other threads are guaranteed to see the full
 * effects of the zdnn_init(). Because Z does not has a release consistency
 * memory subsystem, we don't need a hard memory fence between zdnn_init() and
 * OMIsInitAccelNNPA=1.
 *
 * For the OMShutdownAccelNNPA(), we simply set the OMIsInitAccelNNPA flag to
 * zero as there is currently no zdnn shutdown call. If one were added, then we
 * would follow the same code pattern as in the init function.
 */

// Define variable that tracks whether an accelerator is initialized or not.
// Initial value is uninitialized.
// Name must be OMIsInitAccelX where X=NNPA.
long OMIsInitAccelNNPA = 0;

// Mutex definitions for init and shutdown serialization.
pthread_mutex_t OMMutexForInitShutdownNNPA = PTHREAD_MUTEX_INITIALIZER;

/*!
 *  \brief Function that performs the initialization of the NNPA device.
 *
 *  Define function that performs the initialization as
 *  well as set the OMIsInitAccelNNPA to true. The function serialize
 *  potentially parallel accesses to this function so as to guarantee that the
 *  initializing code is executed exactly once.
 *  Function name must be OMInitAccelX where X=NNPA.
 */
void OMInitAccelNNPA() {
  if (!OMIsInitAccelNNPA) {
    /* Grab mutex. */
    pthread_mutex_lock(&OMMutexForInitShutdownNNPA);
    /* Test again in the mutex to see if accelerator is not initialized. */
    if (!OMIsInitAccelNNPA) {
      /* Still unitinitialized, actual init. */
      zdnn_init();
      /* No need for a fence due to strong consistency. */
      OMIsInitAccelNNPA = 1;
    } /* Release mutex. */
    pthread_mutex_unlock(&OMMutexForInitShutdownNNPA);
  }
}

/*!
 *  \brief Function that performs the initialization of the NNPA device and
 *   check that the NNPA version that the program was compiled for is compatible
 *   with the actual NNPA hardware.
 *
 *  Perform the same operations as OMInitAccelNNPA. In addition, it checks that
 *  the NNPA version that was embedded in the code when compiling the models is
 *  compatible with the NNPA version that is executing the code. If the versions
 *  are incompatible, an ERRNO=EPERM (Operation not permitted POSIX.1-2001) is
 *  set. The caller context is responsible to return NULL in the caller function
 *  so that users would know to check ERRNO to learn about why the call failed.
 *  Function name must be OMInitAccelX where X=NNPA.
 *  @param versionNum Version of the library/Architecture level that models
 *  were compiled for.
 *  @return true for compatible versions or false on incompatible versions.
 */
uint64_t OMInitCompatibleAccelNNPA(uint64_t versionNum) {
  if (!OMIsInitAccelNNPA) {
    int isCompatible = 1;
    /* Grab mutex. */
    pthread_mutex_lock(&OMMutexForInitShutdownNNPA);
    /* Test again in the mutex to see if accelerator is not initialized. */
    if (!OMIsInitAccelNNPA) {
      /* Still unitinitialized, actual init. */
      zdnn_init();
      /* Check if version is compatible */
      isCompatible = zdnn_is_version_runnable((uint32_t)versionNum);
      /* No need for a fence due to strong consistency. */
      OMIsInitAccelNNPA = 1;
    }
    /* Release mutex. */
    pthread_mutex_unlock(&OMMutexForInitShutdownNNPA);
    /* If not compatible, generate an error here */
    if (!isCompatible) {
      /* Code below has to agree with zdnn.h convention */
      unsigned long long ver_major = versionNum >> 16;
      unsigned long long ver_minor = (versionNum >> 8) & 0xff;
      unsigned long long ver_patch = versionNum & 0xff;
      fprintf(stderr,
<<<<<<< HEAD
          "Attempting to initialize zdnn with version num %llu, which is "
          "not compatible with current NNPA hardware\n",
          versionNum);
      errno = EPERM;
      return false;
=======
          "Model is running on hardware that is not compatible with "
          "the zDNN library that this model was compiled for "
          "(version num %llu.%llu.%llu). Please check that the model is "
          "running on hardware with an integrated accelerator for AI "
          "(z16 +) that supports the required zDNN library version.\n ",
          ver_major, ver_minor, ver_patch);
      exit(1);
>>>>>>> 605ed071
    }
  }
  return true;
}

/*!
 *  \brief Function that performs the shutdown of the NNPA device.
 *
 *  Function that performs the initialization as well as set the
 *  OMIsInitAccelNNPA to true. The function serialize potentially parallel
 *  accesses to this function so as to guarantee that the initializing code is
 *  executed exactly once.
 *  Function name must be OMInitAccelX where X=NNPA.
 */
void OMShutdownAccelNNPA() {
  if (OMIsInitAccelNNPA) {
    /* Grab mutex. */
    pthread_mutex_lock(&OMMutexForInitShutdownNNPA);
    /* Nothing to unitnitialize. */
    OMIsInitAccelNNPA = 0;
    /* Release mutex. */
    pthread_mutex_unlock(&OMMutexForInitShutdownNNPA);
  }
}

#ifdef __cplusplus
}
#endif<|MERGE_RESOLUTION|>--- conflicted
+++ resolved
@@ -150,21 +150,14 @@
       unsigned long long ver_minor = (versionNum >> 8) & 0xff;
       unsigned long long ver_patch = versionNum & 0xff;
       fprintf(stderr,
-<<<<<<< HEAD
-          "Attempting to initialize zdnn with version num %llu, which is "
-          "not compatible with current NNPA hardware\n",
-          versionNum);
-      errno = EPERM;
-      return false;
-=======
           "Model is running on hardware that is not compatible with "
           "the zDNN library that this model was compiled for "
           "(version num %llu.%llu.%llu). Please check that the model is "
           "running on hardware with an integrated accelerator for AI "
           "(z16 +) that supports the required zDNN library version.\n ",
           ver_major, ver_minor, ver_patch);
-      exit(1);
->>>>>>> 605ed071
+      errno = EPERM;
+      return false;
     }
   }
   return true;
