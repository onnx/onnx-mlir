--- conflicted
+++ resolved
@@ -58,102 +58,8 @@
 static zdnn_status zdnn_matmul_op_common(const zdnn_ztensor *inputA,
     const zdnn_ztensor *inputB, const zdnn_ztensor *inputC, int opType,
     zdnn_ztensor *output, bool isBcast) {
-<<<<<<< HEAD
-  // Verify that e4, e3, e1 do not exceed the maximum dimension size. Thus, we
-  // will split e2 safely.
-  OrigShape origShapeOfA;
-  getOrigShape(inputA, &origShapeOfA);
-  uint32_t maxDimSize = zdnn_get_nnpa_max_dim_idx_size();
-  if ((origShapeOfA.e4 > maxDimSize) || (origShapeOfA.e3 > maxDimSize) ||
-      (origShapeOfA.e1 > maxDimSize)) {
-    printf("[MatMul] The 1st tensor dimension exceeds maximum dimension index "
-           "size (MDIS) of %d: e4 = %d, e3 = %d, e1 = %d.\n",
-        maxDimSize, origShapeOfA.e4, origShapeOfA.e3, origShapeOfA.e1);
-    return ZDNN_EXCEEDS_MDIS;
-  }
-
-  // For a MatMul of (M,N)*(N,P),
-  // We split M that is e2 in (e4, e3, e2, e1).
-  SplitInfo splitInfoA = {
-      .origZTensor = inputA, .axis = 2, .chunkSize = OMZTensorSplitSize};
-  SplitInfo splitInfoY = {
-      .origZTensor = output, .axis = 2, .chunkSize = OMZTensorSplitSize};
-
-  double splitTime = 0.;
-  double mmTime = 0.;
-  double mergeTime = 0.;
+  double totalTime = 0.;
   struct timeval start_t, end_t;
-  float elapse;
-
-  // Dim is small or ztensor split is disabled.
-  if (!OMZTensorSplitEnabled || !initSplitInfo(&splitInfoA) ||
-      !initSplitInfo(&splitInfoY)) {
-    if (OMZTensorSplitDebug)
-      printf("[MatMul] Not split zTensor ...\n");
-    if (OMZTensorSplitDebug)
-      gettimeofday(&start_t, NULL);
-    zdnn_status status =
-        call_zdnn_matmul_op(inputA, inputB, inputC, opType, output, isBcast);
-    assert(status == ZDNN_OK && ("call_zdnn_matmul_op failed"));
-    if (OMZTensorSplitDebug) {
-      gettimeofday(&end_t, NULL);
-      elapse = get_elapse(start_t, end_t);
-      printf("[MatMul]  mm, %f, (milliseconds)\n", elapse);
-    }
-    return status;
-  }
-
-  // Split input A.
-  if (OMZTensorSplitDebug)
-    printf("[MatMul] Split the 1st ztensor along e2 into %d chunks of %d "
-           "elements \n",
-        splitInfoA.numOfChunks, splitInfoA.chunkSize);
-
-  // Split input A into chunks.
-  if (OMZTensorSplitDebug)
-    gettimeofday(&start_t, NULL);
-  splitZTensor(&splitInfoA, /*copyData=*/true);
-  splitZTensor(&splitInfoY, /*copyData=*/false);
-  if (OMZTensorSplitDebug) {
-    gettimeofday(&end_t, NULL);
-    splitTime = get_elapse(start_t, end_t);
-  }
-
-  // Call zdnn_matmul_op on each chunk.
-  if (OMZTensorSplitDebug)
-    gettimeofday(&start_t, NULL);
-
-    // Parallelize the mm part over each chunk
-    // Thread binding is done at runtime with OMP_PLACES and OMP_PROC_BIND
-#pragma omp parallel for proc_bind(spread)
-  for (uint32_t i = 0; i < splitInfoA.numOfChunks; ++i) {
-    zdnn_ztensor *zaTensor = (splitInfoA.chunks + i)->ztensor;
-    zdnn_ztensor *zyTensor = (splitInfoY.chunks + i)->ztensor;
-    zdnn_status status = call_zdnn_matmul_op(
-        zaTensor, inputB, inputC, opType, zyTensor, isBcast);
-    assert(status == ZDNN_OK);
-    if (OMZTensorSplitDebug) {
-      printf("====omp thread %u) is on cpu %d=======\n", i, sched_getcpu());
-    }
-  }
-  if (OMZTensorSplitDebug) {
-    gettimeofday(&end_t, NULL);
-    mmTime = get_elapse(start_t, end_t);
-  }
-
-  // Merging the chunks into the output.
-  if (OMZTensorSplitDebug)
-    gettimeofday(&start_t, NULL);
-  mergeZTensors(&splitInfoY);
-  if (OMZTensorSplitDebug) {
-    gettimeofday(&end_t, NULL);
-    mergeTime = get_elapse(start_t, end_t);
-=======
-  double totalTime = 0.;
-  clock_t start_time = 0, end_time = 0;
-
-  if (OMZTensorSplitDebug)
-    start_time = clock();
 
   // For a MatMul of A(M,N)*B(N,P)+C(P),
   // We split M that is e2 in (e4, e3, e2, e1), and P that is e1.
@@ -170,6 +76,10 @@
       .axis = E2,
       .numOfElemsPerTile = OMZTensorSplitSize};
 
+  if (OMZTensorSplitDebug) {
+    gettimeofday(&start_t, NULL);
+  }
+
   initSplitInfo(&splitInfoA, true, "MatMul A");
   initSplitInfo(&splitInfoB, true, "MatMul B");
   initSplitInfo(&splitInfoC, true, "MatMul C");
@@ -182,6 +92,7 @@
 
   // Call zdnn_matmul_op on each tile.
   // Iterate over the tiles along the first dim of A.
+#pragma omp parallel for
   for (uint32_t i = 0; i < splitInfoA.numOfTiles; ++i) {
     zdnn_ztensor *zaTensor = splitInfoA.tiles + i;
     zdnn_ztensor *zyTensor = splitInfoY.tiles + i;
@@ -191,6 +102,7 @@
         .numOfElemsPerTile = OMZTensorSplitSize};
     initSplitInfo(&splitInfoYB, true, "MatMul YB");
     // Iterate over the tiles along the second dim of B.
+#pragma omp parallel for
     for (uint32_t j = 0; j < splitInfoB.numOfTiles; ++j) {
       zdnn_ztensor *zbTensor = splitInfoB.tiles + j;
       zdnn_ztensor *zcTensor = splitInfoC.tiles + j;
@@ -198,6 +110,10 @@
       zdnn_status status = call_zdnn_matmul_op(
           zaTensor, zbTensor, zcTensor, opType, zybTensor, isBcast);
       assert(status == ZDNN_OK);
+      if (OMZTensorSplitDebug) {
+	printf("thread [%u, %u] is on cpu %d\n", i,j, sched_getcpu());
+      }
+
     }
     copyData(&splitInfoYB, TILES_TO_FULL);
     FreeSplitInfoData(&splitInfoYB);
@@ -213,10 +129,9 @@
   FreeSplitInfoData(&splitInfoY);
 
   if (OMZTensorSplitDebug) {
-    end_time = clock();
-    totalTime = ((float)(end_time - start_time) / (float)CLOCKS_PER_SEC) * 1000;
+    gettimeofday(&end_t, NULL);
+    totalTime = get_elapse(start_t, end_t);
     printf("[MatMul] total time, %f (milliseconds)\n", totalTime);
->>>>>>> ffbdb259
   }
 
   return ZDNN_OK;
