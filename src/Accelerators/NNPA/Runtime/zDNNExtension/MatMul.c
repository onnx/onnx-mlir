/*
 * SPDX-License-Identifier: Apache-2.0
 */

//===-------------------------- MatMul.c ----------------------------------===//
//
// Copyright 2024 The IBM Research Authors.
//
// =============================================================================
//
// A wrapper of zdnn_matmul_op for ztensor partition and parallelism.
//
//===----------------------------------------------------------------------===//

// Include pthreads (need special treatment on z/OS).
#ifdef __MVS__
#define _OPEN_THREADS
#endif
#include <pthread.h>

#include <assert.h>
#include <math.h>
#include <sched.h>
#include <stdio.h>
#include <stdlib.h>
#include <sys/time.h>

#include "zDNNExtension.h"
#include "zdnn.h"

#ifdef __cplusplus
extern "C" {
#endif

static inline zdnn_status call_zdnn_matmul_op(const zdnn_ztensor *inputA,
    const zdnn_ztensor *inputB, const zdnn_ztensor *inputC, int opType,
    zdnn_ztensor *output, bool isBcast) {
  if (isBcast)
    return zdnn_matmul_bcast_op(
        inputA, inputB, inputC, (zdnn_matmul_bcast_ops)opType, output);
  return zdnn_matmul_op(
      inputA, inputB, inputC, (zdnn_matmul_ops)opType, output);
}

// It is supposed that sched.h should have the declaration of sched_getcpu.
// No problem when a standalone test case is compiled with clang or g++.
// But in onnx-mlir, this function is not defined. Explicitly define it here
// ToFix: find the correct include file.
extern int sched_getcpu();

static zdnn_status zdnn_matmul_op_common(const zdnn_ztensor *inputA,
    const zdnn_ztensor *inputB, const zdnn_ztensor *inputC, int opType,
    zdnn_ztensor *output, bool isBcast) {
  double totalTime = 0.;
  struct timeval start_t, end_t;
  struct timeval start_t1, end_t1;

  // For a MatMul of A(M,N)*B(N,P)+C(P),
  // We split M that is e2 in (e4, e3, e2, e1), and P that is e1.
<<<<<<< HEAD
  uint32_t splitSize = OMZTensorSplitSize;
  SplitInfo siA, siB, siC, siY;
  initSplitInfo(
      &siA, inputA, E2, splitSize, /*allocTileBuffers=*/true, "MatMul A");
  initSplitInfo(
      &siB, inputB, E1, splitSize, /*allocTileBuffers=*/true, "MatMul B");
  initSplitInfo(
      &siC, inputC, E1, splitSize, /*allocTileBuffers=*/true, "MatMul C");
  initSplitInfo(
      &siY, output, E2, splitSize, /*allocTileBuffers=*/true, "MatMul Y");
=======
  SplitInfo splitInfoA = {.fullZTensor = inputA,
      .axis = E2,
      .numOfElemsPerTile = OMZTensorSplitSize};
  SplitInfo splitInfoB = {.fullZTensor = inputB,
      .axis = E1,
      .numOfElemsPerTile = OMZTensorSplitSize};
  SplitInfo splitInfoC = {.fullZTensor = inputC,
      .axis = E1,
      .numOfElemsPerTile = OMZTensorSplitSize};
  SplitInfo splitInfoY = {.fullZTensor = output,
      .axis = E2,
      .numOfElemsPerTile = OMZTensorSplitSize};

  if (OMZTensorSplitDebug) {
    gettimeofday(&start_t, NULL);
  }

  initSplitInfo(&splitInfoA, true, "MatMul A");
  initSplitInfo(&splitInfoB, true, "MatMul B");
  initSplitInfo(&splitInfoC, true, "MatMul C");
  initSplitInfo(&splitInfoY, true, "MatMul Y");
>>>>>>> 01244728

  // Copy data from A, B, C into their tiles.
  copyData(&siA, FULL_TO_TILES);
  copyData(&siB, FULL_TO_TILES);
  copyData(&siC, FULL_TO_TILES);

  if (OMZTensorSplitDebug) {
    gettimeofday(&start_t1, NULL);
  }

  // Call zdnn_matmul_op on each tile.
  // Iterate over the tiles along the first dim of A.
<<<<<<< HEAD
  for (uint32_t i = 0; i < getNumOfTiles(&siA); ++i) {
    zdnn_ztensor *za = getTile(&siA, i);
    zdnn_ztensor *zy = getTile(&siY, i);

    SplitInfo siYB;
    initSplitInfo(
        &siYB, zy, E1, splitSize, /*allocTileBuffers=*/true, "MatMul YB");
=======
  for (uint32_t i = 0; i < splitInfoA.numOfTiles; ++i) {
    zdnn_ztensor *zaTensor = splitInfoA.tiles + i;
    zdnn_ztensor *zyTensor = splitInfoY.tiles + i;

    SplitInfo splitInfoYB = {.fullZTensor = zyTensor,
        .axis = E1,
        .numOfElemsPerTile = OMZTensorSplitSize};
    initSplitInfo(&splitInfoYB, true, "MatMul YB");

>>>>>>> 01244728
    // Iterate over the tiles along the second dim of B.
    for (uint32_t j = 0; j < getNumOfTiles(&siB); ++j) {
      zdnn_ztensor *zb = getTile(&siB, j);
      zdnn_ztensor *zc = getTile(&siC, j);
      zdnn_ztensor *zyb = getTile(&siYB, j);
      zdnn_status status =
          call_zdnn_matmul_op(za, zb, zc, opType, zyb, isBcast);
      assert(status == ZDNN_OK);
      if (OMZTensorSplitDebug) {
        printf("thread [%u, %u] is on cpu %d\n", i, j, sched_getcpu());
      }
    }
    copyData(&siYB, TILES_TO_FULL);
    freeSplitInfoData(&siYB);
  }

  if (OMZTensorSplitDebug) {
    gettimeofday(&end_t1, NULL);
    totalTime = GetElapseTime(start_t1, end_t1);
    printf("[MatMul] mm loop time, %f (milliseconds)\n", totalTime);
  }

  // Copy data from the tiles back to the full ztensor.
  copyData(&siY, TILES_TO_FULL);

  // Free temporary buffers.
  freeSplitInfoData(&siA);
  freeSplitInfoData(&siB);
  freeSplitInfoData(&siC);
  freeSplitInfoData(&siY);

  if (OMZTensorSplitDebug) {
    gettimeofday(&end_t, NULL);
    totalTime = GetElapseTime(start_t, end_t);
    printf("[MatMul] total time, %f (milliseconds)\n", totalTime);
  }

  return ZDNN_OK;
}

// -----------------------------------------------------------------------------
// Extension Functions
// Same name as zdnn functions but with the `_ext` postfix.
// -----------------------------------------------------------------------------

zdnn_status zdnn_matmul_op_ext(const zdnn_ztensor *inputA,
    const zdnn_ztensor *inputB, const zdnn_ztensor *inputC, int opType,
    zdnn_ztensor *output) {
  return zdnn_matmul_op_common(
      inputA, inputB, inputC, opType, output, /*isBcast=*/false);
}

zdnn_status zdnn_matmul_bcast_op_ext(const zdnn_ztensor *inputA,
    const zdnn_ztensor *inputB, const zdnn_ztensor *inputC, int opType,
    zdnn_ztensor *output) {
  zdnn_status status = zdnn_matmul_op_common(
      inputA, inputB, inputC, opType, output, /*isBcast=*/true);
  // Compiler does not check the return result at this moment. Thus, check it
  // here.
  assert(status == ZDNN_OK);
  return status;
}

#ifdef __cplusplus
}
#endif<|MERGE_RESOLUTION|>--- conflicted
+++ resolved
@@ -57,7 +57,6 @@
 
   // For a MatMul of A(M,N)*B(N,P)+C(P),
   // We split M that is e2 in (e4, e3, e2, e1), and P that is e1.
-<<<<<<< HEAD
   uint32_t splitSize = OMZTensorSplitSize;
   SplitInfo siA, siB, siC, siY;
   initSplitInfo(
@@ -68,29 +67,10 @@
       &siC, inputC, E1, splitSize, /*allocTileBuffers=*/true, "MatMul C");
   initSplitInfo(
       &siY, output, E2, splitSize, /*allocTileBuffers=*/true, "MatMul Y");
-=======
-  SplitInfo splitInfoA = {.fullZTensor = inputA,
-      .axis = E2,
-      .numOfElemsPerTile = OMZTensorSplitSize};
-  SplitInfo splitInfoB = {.fullZTensor = inputB,
-      .axis = E1,
-      .numOfElemsPerTile = OMZTensorSplitSize};
-  SplitInfo splitInfoC = {.fullZTensor = inputC,
-      .axis = E1,
-      .numOfElemsPerTile = OMZTensorSplitSize};
-  SplitInfo splitInfoY = {.fullZTensor = output,
-      .axis = E2,
-      .numOfElemsPerTile = OMZTensorSplitSize};
 
   if (OMZTensorSplitDebug) {
     gettimeofday(&start_t, NULL);
   }
-
-  initSplitInfo(&splitInfoA, true, "MatMul A");
-  initSplitInfo(&splitInfoB, true, "MatMul B");
-  initSplitInfo(&splitInfoC, true, "MatMul C");
-  initSplitInfo(&splitInfoY, true, "MatMul Y");
->>>>>>> 01244728
 
   // Copy data from A, B, C into their tiles.
   copyData(&siA, FULL_TO_TILES);
@@ -103,7 +83,6 @@
 
   // Call zdnn_matmul_op on each tile.
   // Iterate over the tiles along the first dim of A.
-<<<<<<< HEAD
   for (uint32_t i = 0; i < getNumOfTiles(&siA); ++i) {
     zdnn_ztensor *za = getTile(&siA, i);
     zdnn_ztensor *zy = getTile(&siY, i);
@@ -111,17 +90,6 @@
     SplitInfo siYB;
     initSplitInfo(
         &siYB, zy, E1, splitSize, /*allocTileBuffers=*/true, "MatMul YB");
-=======
-  for (uint32_t i = 0; i < splitInfoA.numOfTiles; ++i) {
-    zdnn_ztensor *zaTensor = splitInfoA.tiles + i;
-    zdnn_ztensor *zyTensor = splitInfoY.tiles + i;
-
-    SplitInfo splitInfoYB = {.fullZTensor = zyTensor,
-        .axis = E1,
-        .numOfElemsPerTile = OMZTensorSplitSize};
-    initSplitInfo(&splitInfoYB, true, "MatMul YB");
-
->>>>>>> 01244728
     // Iterate over the tiles along the second dim of B.
     for (uint32_t j = 0; j < getNumOfTiles(&siB); ++j) {
       zdnn_ztensor *zb = getTile(&siB, j);
