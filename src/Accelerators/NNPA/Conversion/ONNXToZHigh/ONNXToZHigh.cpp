/*
 * SPDX-License-Identifier: Apache-2.0
 */

//====------ ONNXToZHigh.cpp - ONNX dialect to ZHigh lowering -------------===//
//
// Copyright 2019-2022 The IBM Research Authors.
//
// =============================================================================
//
// This file implements the lowering of ONNX operations to a combination of
// ONNX and ZHigh operations.
//
//===----------------------------------------------------------------------===//

#include "src/Accelerators/NNPA/Conversion/ONNXToZHigh/ONNXToZHighCommon.hpp"
#include "src/Accelerators/NNPA/Dialect/ZHigh/ZHighOps.hpp"
#include "src/Accelerators/NNPA/Pass/NNPAPasses.hpp"
#include "src/Conversion/ONNXToKrnl/RNN/RNNBase.hpp"
#include "src/Dialect/ONNX/ONNXOps.hpp"
#include "src/Dialect/ONNX/ShapeInference/ONNXShapeHelper.hpp"

using namespace mlir;

//
// LSTM/GRU specific functions
//

namespace onnx_mlir {

ArrayAttr getLSTMGRUBiasSplitShape(
    Location loc, PatternRewriter &rewriter, ArrayRef<int64_t> shapeR) {
  int64_t hiddenSize = shapeR[2];
  int splitNum = (shapeR[1] / shapeR[2]) * 2;
  std::vector<int64_t> splitShape;
  for (int i = 0; i < splitNum; i++) {
    splitShape.emplace_back(hiddenSize);
  }
  return rewriter.getI64ArrayAttr(splitShape);
}

Value getLSTMGRUZDNNWeightFromONNXWeight(
    Location loc, PatternRewriter &rewriter, Value weight, int isLSTM) {
  int64_t splitNum = isLSTM ? 4 : 3;
  RankedTensorType weightType = weight.getType().cast<RankedTensorType>();
  Type elementType = weightType.getElementType();
  ArrayRef<int64_t> weightShape = weightType.getShape();
  int64_t direction = weightShape[0];
  int64_t hiddenSize = weightShape[1] / splitNum;
  int64_t weightHiddenSize = weightShape[1];
  int64_t feature = weightShape[2];
  SmallVector<int64_t, 3> transposeShape;
  transposeShape.emplace_back(direction);
  transposeShape.emplace_back(feature);
  transposeShape.emplace_back(weightHiddenSize);
  RankedTensorType transposeType =
      RankedTensorType::get(transposeShape, elementType);
  SmallVector<int64_t, 3> perms({0, 2, 1});
  ArrayRef<int64_t> permArrayW(perms);
  ArrayAttr permAttrW = rewriter.getI64ArrayAttr(permArrayW);
  Value transposeOp =
      rewriter.create<ONNXTransposeOp>(loc, transposeType, weight, permAttrW);
  SmallVector<int64_t, 3> splitShape;
  splitShape.emplace_back(direction);
  splitShape.emplace_back(feature);
  splitShape.emplace_back(hiddenSize);
  Type splitType = RankedTensorType::get(splitShape, elementType);
  int64_t axis = 2;
  Value stickForOp;
  if (isLSTM) {
    SmallVector<Type, 4> splitTypes(splitNum, splitType);
    ONNXSplitV11Op splitOp = rewriter.create<ONNXSplitV11Op>(
        loc, splitTypes, transposeOp, axis, nullptr);
    Value i_gate = splitOp.getResults()[0];
    Value o_gate = splitOp.getResults()[1];
    Value f_gate = splitOp.getResults()[2];
    Value c_gate = splitOp.getResults()[3];
    stickForOp = rewriter.create<zhigh::ZHighStickForLSTMOp>(
        loc, f_gate, i_gate, c_gate, o_gate);
  } else { // GRU
    SmallVector<Type, 3> splitTypes(splitNum, splitType);
    ONNXSplitV11Op splitOp = rewriter.create<ONNXSplitV11Op>(
        loc, splitTypes, transposeOp, axis, nullptr);
    Value z_gate = splitOp.getResults()[0];
    Value r_gate = splitOp.getResults()[1];
    Value h_gate = splitOp.getResults()[2];
    stickForOp =
        rewriter.create<zhigh::ZHighStickForGRUOp>(loc, z_gate, r_gate, h_gate);
  }
  return stickForOp;
}

Value getLSTMGRUGetY(
    Location loc, PatternRewriter &rewriter, Value val, Value resY) {
  Value noneValue;
  if (isNoneType(resY)) {
    return noneValue;
  }
  return val;
}

Value getLSTMGRUGetYh(Location loc, PatternRewriter &rewriter, Value val,
<<<<<<< HEAD
    Value resY, Value resYh, ArrayRef<int64_t> shapeX, StringAttr direction) {
=======
    Value resY, Value resYh, Value X, StringAttr direction) {
>>>>>>> 54da71ef
  Value noneValue;
  if (isNoneType(resYh) || isNoneType(val))
    return noneValue;

  ArrayRef<int64_t> shapeX = X.getType().cast<ShapedType>().getShape();
  // Generate Y_h for onnx.LSTM from hn_output for all timestep
  Value minusOne =
      rewriter
          .create<ONNXConstantOp>(loc, nullptr, rewriter.getI64TensorAttr({-1}))
          .getResult();
  Value zero =
      rewriter
          .create<ONNXConstantOp>(loc, nullptr, rewriter.getI64TensorAttr({0}))
          .getResult();
  Value one =
      rewriter
          .create<ONNXConstantOp>(loc, nullptr, rewriter.getI64TensorAttr({1}))
          .getResult();
  // Use INT_MAX to get timestep dimension because timestep is the end of a
  // dimension. INT_MAX is recommended in ONNX.Slice to slice to the end of a
  // dimension with unknown size.
  Value intMax = rewriter
                     .create<ONNXConstantOp>(
                         loc, nullptr, rewriter.getI64TensorAttr({INT_MAX}))
                     .getResult();
  StringRef directionStr = direction.getValue();
  ArrayRef<int64_t> resYhShape =
      resYh.getType().cast<RankedTensorType>().getShape();
  int64_t T = isNoneType(resY) ? 1 : shapeX[0];
  int64_t D = resYhShape[0];
  int64_t B = resYhShape[1];
  int64_t H = resYhShape[2];
  Type elementType = resYh.getType().cast<ShapedType>().getElementType();
  Value axis = zero;
  Value step = one;
  Value ret;
  if (directionStr.equals_insensitive("forward") ||
      directionStr.equals_insensitive("reverse")) {
    Value start = directionStr.equals_insensitive("forward") ? minusOne : zero;
    Value end = directionStr.equals_insensitive("forward") ? intMax : one;

<<<<<<< HEAD
    SmallVector<int64_t> sliceShape({1, D, B, H});
    Type sliceType = RankedTensorType::get(sliceShape, elementType);
=======
    Type sliceType = RankedTensorType::get({1, D, B, H}, elementType);
>>>>>>> 54da71ef
    ONNXSliceOp sliceOp = rewriter.create<ONNXSliceOp>(
        loc, sliceType, val, start, end, axis, step);
    ret = rewriter.create<ONNXSqueezeV11Op>(
        loc, resYh.getType(), sliceOp.getResult(), rewriter.getI64ArrayAttr(0));
  } else if (directionStr.equals_insensitive("bidirectional")) {
<<<<<<< HEAD
    SmallVector<int64_t> splitShape({T, 1, B, H});
    Type splitType = RankedTensorType::get(splitShape, elementType);
    SmallVector<Type> splitTypes = {splitType, splitType};
    int64_t splitAxis = 1;
    ONNXSplitV11Op splitOp = rewriter.create<ONNXSplitV11Op>(
        loc, splitTypes, val, splitAxis, nullptr);
    SmallVector<int64_t> sliceShape({1, 1, B, H});
    Type sliceType = RankedTensorType::get(sliceShape, elementType);
=======
    Type splitType = RankedTensorType::get({T, 1, B, H}, elementType);
    SmallVector<Type> splitTypes = {splitType, splitType};
    ONNXSplitV11Op splitOp = rewriter.create<ONNXSplitV11Op>(
        loc, splitTypes, val, /*splitAxis=*/1, nullptr);
    Type sliceType = RankedTensorType::get({1, 1, B, H}, elementType);
>>>>>>> 54da71ef
    Value fwdLastSlice = rewriter.create<ONNXSliceOp>(
        loc, sliceType, splitOp.getResults()[0], minusOne, intMax, axis, step);
    Value bkwFirstSlice = rewriter.create<ONNXSliceOp>(
        loc, sliceType, splitOp.getResults()[1], zero, one, axis, step);
<<<<<<< HEAD
    SmallVector<int64_t> concatShape({1, D, B, H});
    Type concatType = RankedTensorType::get(concatShape, elementType);
    int64_t concatAxis = 1;
    Value concatOp = rewriter.create<ONNXConcatOp>(
        loc, concatType, ValueRange({fwdLastSlice, bkwFirstSlice}), concatAxis);
    SmallVector<int64_t> squeezeShape({D, B, H});
    Type squeezeType = RankedTensorType::get(squeezeShape, elementType);
=======
    Type concatType = RankedTensorType::get({1, D, B, H}, elementType);
    Value concatOp = rewriter.create<ONNXConcatOp>(loc, concatType,
        ValueRange({fwdLastSlice, bkwFirstSlice}), /*concatAxis=*/1);
    Type squeezeType = RankedTensorType::get({D, B, H}, elementType);
>>>>>>> 54da71ef
    ret = rewriter.create<ONNXSqueezeV11Op>(
        loc, squeezeType, concatOp, rewriter.getI64ArrayAttr(0));
  } else {
    llvm_unreachable("Invalid direction.");
  }
  return ret;
}

Value getLSTMGRUGetYc(
    Location loc, PatternRewriter &rewriter, Value val, Value resYc) {
  Value noneValue;
  if (isNoneType(resYc))
    return noneValue;

  zhigh::ZHighUnstickOp unstickOp =
      rewriter.create<zhigh::ZHighUnstickOp>(loc, val.getType(), val);
  return rewriter.create<ONNXSqueezeV11Op>(
      loc, resYc.getType(), unstickOp.getResult(), rewriter.getI64ArrayAttr(0));
}

SmallVector<Value, 4> emitONNXSplitOp(Location loc, PatternRewriter &rewriter,
    Value input, IntegerAttr axis, ArrayAttr split) {
  Type elementType = input.getType().cast<ShapedType>().getElementType();
  SmallVector<mlir::Type> outputTypes;
  int64_t splitNum = split.size();
  ArrayRef<int64_t> inputShape =
      input.getType().cast<RankedTensorType>().getShape();
  int64_t splitAxis = axis.cast<IntegerAttr>().getSInt();
  assert(splitAxis >= 0 && "Negative axis");
  for (int i = 0; i < splitNum; i++) {
    SmallVector<int64_t> outputShape;
    for (size_t dim = 0; dim < inputShape.size(); dim++) {
      outputShape.emplace_back((dim == (unsigned int)splitAxis)
                                   ? split[dim].cast<IntegerAttr>().getInt()
                                   : inputShape[dim]);
    }
    outputTypes.emplace_back(RankedTensorType::get(outputShape, elementType));
  }
  ONNXSplitV11Op splitOp =
      rewriter.create<ONNXSplitV11Op>(loc, outputTypes, input, axis, split);
  return splitOp.getResults();
}

/// Get kernelShapes using shape helper
template <typename OP, typename OPAdaptor, typename OPShapeHelper>
SmallVector<int64_t, 2> getArrayKernelShape(OP op) {
  OPAdaptor operandAdaptor = OPAdaptor(op);
  OPShapeHelper shapeHelper(&op);
  assert(succeeded(shapeHelper.computeShape(operandAdaptor)) &&
         "Failed to scan OP parameters successfully");

  // Check if kernelShape is literal. Only static value is supported.
  assert((llvm::any_of(shapeHelper.kernelShape, [](IndexExpr val) {
    return val.isLiteral();
  })) && "Only support static kernel_shape ");

  SmallVector<int64_t, 2> kernelShapesRet;
  kernelShapesRet.emplace_back(shapeHelper.kernelShape[0].getLiteral());
  kernelShapesRet.emplace_back(shapeHelper.kernelShape[1].getLiteral());
  return kernelShapesRet;
}

/// Get strides using shape helper
template <typename OP, typename OPAdaptor, typename OPShapeHelper>
SmallVector<int64_t, 2> getArrayStrides(OP op) {
  OPAdaptor operandAdaptor = OPAdaptor(op);
  OPShapeHelper shapeHelper(&op);
  assert(succeeded(shapeHelper.computeShape(operandAdaptor)) &&
         "Failed to scan OP parameters successfully");
  return shapeHelper.strides;
}

//===----------------------------------------------------------------------===//
// ONNX to ZHigh Lowering Pass
//===----------------------------------------------------------------------===//

namespace {
/// Include the patterns defined in the Declarative Rewrite framework.
#include "src/Accelerators/NNPA/Conversion/ONNXToZHigh/ONNXONNXToZHigh.inc"

// Enhance 'replaceONNXSumOpPatternRecursion' to allow operating recursively.
struct ONNXSumOpPatternEnhancedRecursion
    : public replaceONNXSumOpPatternRecursion {
  ONNXSumOpPatternEnhancedRecursion(MLIRContext *context)
      : replaceONNXSumOpPatternRecursion(context) {}
  void initialize() {
    // This pattern recursively unpacks one variadic operand at a time. The
    // recursion bounded as the number of variadic operands is strictly
    // decreasing.
    setHasBoundedRewriteRecursion(true);
  }
};

struct ONNXToZHighLoweringPass
    : public PassWrapper<ONNXToZHighLoweringPass, OperationPass<ModuleOp>> {

  StringRef getArgument() const override { return "convert-onnx-to-zhigh"; }

  StringRef getDescription() const override {
    return "Lower ONNX ops to ZHigh ops.";
  }

  // Make sure that we have a valid default constructor and copy
  // constructor to make sure that the options are initialized properly.
  ONNXToZHighLoweringPass() = default;
  ONNXToZHighLoweringPass(const ONNXToZHighLoweringPass &pass)
      : PassWrapper<ONNXToZHighLoweringPass, OperationPass<ModuleOp>>() {}
  ONNXToZHighLoweringPass(mlir::ArrayRef<std::string> execNodesOnCpu) {
    this->execNodesOnCpu = execNodesOnCpu;
  }
  void runOnOperation() final;

public:
  ListOption<std::string> execNodesOnCpu{*this, "execNodesOnCpu",
      llvm::cl::desc("Comma-separated list of node names in an onnx graph. The "
                     "specified nodes are forced to run on the CPU instead of "
                     "using the zDNN. The node name is an optional attribute "
                     "in onnx graph, which is `onnx_node_name` in ONNX IR"),
      llvm::cl::CommaSeparated, llvm::cl::ZeroOrMore};
};
} // end anonymous namespace.

void ONNXToZHighLoweringPass::runOnOperation() {
  ModuleOp module = getOperation();

  // The first thing to define is the conversion target. This will define the
  // final target for this lowering.
  ConversionTarget target(getContext());

  // We define the specific operations, or dialects, that are legal targets for
  // this lowering.
  target.addLegalDialect<ONNXDialect, zhigh::ZHighDialect, KrnlOpsDialect,
      StandardOpsDialect, arith::ArithmeticDialect>();

  // Combined ONNX ops to ZHigh lowering.
  // There are some combinations of ONNX ops that can be lowering into a single
  // ZHigh op, e.g. ONNXMatMul and ONNXAdd can be lowered to ZHighMatmul.
  // The lowering of such combinations should be done before the lowering of
  // a single ONNX Op, because the single op lowering might have conditions that
  // prohibit the combined ops lowering happened.
  RewritePatternSet combinedPatterns(&getContext());
  combinedPatterns.insert<replaceONNXMatMulAddPattern1>(&getContext());
  combinedPatterns.insert<replaceONNXMatMulAddPattern2>(&getContext());
  combinedPatterns.insert<replaceONNXReluConvPattern>(&getContext());
  combinedPatterns.insert<replaceONNXLogSoftmaxPattern>(&getContext());

  // It's ok to fail.
  (void)applyPatternsAndFoldGreedily(module, std::move(combinedPatterns));

  // Single ONNX to ZHigh operation lowering.
  RewritePatternSet patterns(&getContext());
  populateWithGenerated(patterns);
  patterns.insert<ONNXSumOpPatternEnhancedRecursion>(&getContext());

  // This is to make sure we don't want to alloc any MemRef at this high-level
  // representation.
  target.addIllegalOp<mlir::memref::AllocOp>();
  target.addIllegalOp<mlir::memref::DeallocOp>();

  // ONNX ops to ZHigh dialect under specific conditions.
  // When adding a new op, need to implement a method, i.e. isSuitableForZDNN,
  // for the op in ONNXLegalityCheck.cpp.
  addDynamicallyLegalOpFor<ONNXAddOp>(&target, execNodesOnCpu);
  addDynamicallyLegalOpFor<ONNXSubOp>(&target, execNodesOnCpu);
  addDynamicallyLegalOpFor<ONNXMulOp>(&target, execNodesOnCpu);
  addDynamicallyLegalOpFor<ONNXDivOp>(&target, execNodesOnCpu);
  addDynamicallyLegalOpFor<ONNXSumOp>(&target, execNodesOnCpu);
  addDynamicallyLegalOpFor<ONNXMinOp>(&target, execNodesOnCpu);
  addDynamicallyLegalOpFor<ONNXMaxOp>(&target, execNodesOnCpu);
  addDynamicallyLegalOpFor<ONNXReluOp>(&target, execNodesOnCpu);
  addDynamicallyLegalOpFor<ONNXTanhOp>(&target, execNodesOnCpu);
  addDynamicallyLegalOpFor<ONNXSigmoidOp>(&target, execNodesOnCpu);
  addDynamicallyLegalOpFor<ONNXLogOp>(&target, execNodesOnCpu);
  addDynamicallyLegalOpFor<ONNXExpOp>(&target, execNodesOnCpu);
  addDynamicallyLegalOpFor<ONNXSoftmaxOp>(&target, execNodesOnCpu);
  addDynamicallyLegalOpFor<ONNXMaxPoolSingleOutOp>(&target, execNodesOnCpu);
  addDynamicallyLegalOpFor<ONNXAveragePoolOp>(&target, execNodesOnCpu);
  addDynamicallyLegalOpFor<ONNXMatMulOp>(&target, execNodesOnCpu);
  addDynamicallyLegalOpFor<ONNXGemmOp>(&target, execNodesOnCpu);
  addDynamicallyLegalOpFor<ONNXReduceMeanOp>(&target, execNodesOnCpu);
  addDynamicallyLegalOpFor<ONNXLSTMOp>(&target, execNodesOnCpu);
  addDynamicallyLegalOpFor<ONNXGRUOp>(&target, execNodesOnCpu);
  addDynamicallyLegalOpFor<ONNXConvOp>(&target, execNodesOnCpu);

  // With the target and rewrite patterns defined, we can now attempt the
  // conversion. The conversion will signal failure if any of our `illegal`
  // operations were not converted successfully.
  if (failed(applyPartialConversion(module, target, std::move(patterns))))
    signalPassFailure();
}

std::unique_ptr<Pass> createONNXToZHighPass() {
  return std::make_unique<ONNXToZHighLoweringPass>();
}

std::unique_ptr<Pass> createONNXToZHighPass(
    mlir::ArrayRef<std::string> execNodesOnCpu) {
  return std::make_unique<ONNXToZHighLoweringPass>(execNodesOnCpu);
}

} // namespace onnx_mlir<|MERGE_RESOLUTION|>--- conflicted
+++ resolved
@@ -100,11 +100,7 @@
 }
 
 Value getLSTMGRUGetYh(Location loc, PatternRewriter &rewriter, Value val,
-<<<<<<< HEAD
-    Value resY, Value resYh, ArrayRef<int64_t> shapeX, StringAttr direction) {
-=======
     Value resY, Value resYh, Value X, StringAttr direction) {
->>>>>>> 54da71ef
   Value noneValue;
   if (isNoneType(resYh) || isNoneType(val))
     return noneValue;
@@ -146,51 +142,25 @@
     Value start = directionStr.equals_insensitive("forward") ? minusOne : zero;
     Value end = directionStr.equals_insensitive("forward") ? intMax : one;
 
-<<<<<<< HEAD
-    SmallVector<int64_t> sliceShape({1, D, B, H});
-    Type sliceType = RankedTensorType::get(sliceShape, elementType);
-=======
     Type sliceType = RankedTensorType::get({1, D, B, H}, elementType);
->>>>>>> 54da71ef
     ONNXSliceOp sliceOp = rewriter.create<ONNXSliceOp>(
         loc, sliceType, val, start, end, axis, step);
     ret = rewriter.create<ONNXSqueezeV11Op>(
         loc, resYh.getType(), sliceOp.getResult(), rewriter.getI64ArrayAttr(0));
   } else if (directionStr.equals_insensitive("bidirectional")) {
-<<<<<<< HEAD
-    SmallVector<int64_t> splitShape({T, 1, B, H});
-    Type splitType = RankedTensorType::get(splitShape, elementType);
-    SmallVector<Type> splitTypes = {splitType, splitType};
-    int64_t splitAxis = 1;
-    ONNXSplitV11Op splitOp = rewriter.create<ONNXSplitV11Op>(
-        loc, splitTypes, val, splitAxis, nullptr);
-    SmallVector<int64_t> sliceShape({1, 1, B, H});
-    Type sliceType = RankedTensorType::get(sliceShape, elementType);
-=======
     Type splitType = RankedTensorType::get({T, 1, B, H}, elementType);
     SmallVector<Type> splitTypes = {splitType, splitType};
     ONNXSplitV11Op splitOp = rewriter.create<ONNXSplitV11Op>(
         loc, splitTypes, val, /*splitAxis=*/1, nullptr);
     Type sliceType = RankedTensorType::get({1, 1, B, H}, elementType);
->>>>>>> 54da71ef
     Value fwdLastSlice = rewriter.create<ONNXSliceOp>(
         loc, sliceType, splitOp.getResults()[0], minusOne, intMax, axis, step);
     Value bkwFirstSlice = rewriter.create<ONNXSliceOp>(
         loc, sliceType, splitOp.getResults()[1], zero, one, axis, step);
-<<<<<<< HEAD
-    SmallVector<int64_t> concatShape({1, D, B, H});
-    Type concatType = RankedTensorType::get(concatShape, elementType);
-    int64_t concatAxis = 1;
-    Value concatOp = rewriter.create<ONNXConcatOp>(
-        loc, concatType, ValueRange({fwdLastSlice, bkwFirstSlice}), concatAxis);
-    SmallVector<int64_t> squeezeShape({D, B, H});
-    Type squeezeType = RankedTensorType::get(squeezeShape, elementType);
-=======
     Type concatType = RankedTensorType::get({1, D, B, H}, elementType);
     Value concatOp = rewriter.create<ONNXConcatOp>(loc, concatType,
         ValueRange({fwdLastSlice, bkwFirstSlice}), /*concatAxis=*/1);
     Type squeezeType = RankedTensorType::get({D, B, H}, elementType);
->>>>>>> 54da71ef
     ret = rewriter.create<ONNXSqueezeV11Op>(
         loc, squeezeType, concatOp, rewriter.getI64ArrayAttr(0));
   } else {
