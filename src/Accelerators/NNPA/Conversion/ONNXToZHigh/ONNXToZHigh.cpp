--- conflicted
+++ resolved
@@ -155,15 +155,11 @@
   Value noneValue;
   if (isNoneType(resYc))
     return noneValue;
-<<<<<<< HEAD
-  return rewriter.create<zhigh::ZHighUnstickOp>(loc, resYc.getType(), val);
-=======
 
   auto unstickOp =
       rewriter.create<zhigh::ZHighUnstickOp>(loc, val.getType(), val);
   return rewriter.create<ONNXSqueezeV11Op>(
       loc, resYc.getType(), unstickOp.getResult(), rewriter.getI64ArrayAttr(0));
->>>>>>> 12def630
 }
 
 SmallVector<Value, 4> emitONNXSplitOp(Location loc, PatternRewriter &rewriter,
