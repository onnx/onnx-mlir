/*
 * SPDX-License-Identifier: Apache-2.0
 */

//===--- RewriteONNXForZHigh.cpp - Rewrite ONNX ops for ZHigh lowering ----===//
//
// Copyright 2019-2023 The IBM Research Authors.
//
// =============================================================================
//
// This file implements pass for rewriting of ONNX operations to generate
// combination of ONNX and ZHigh operations.
//
// - `ONNXBatchNormalizationInferenceModeOp`
// In this pass, `ONNXBatchNormalizationInferenceModeOp` is converted into
// `ZHigh.BatchNorm`, generating `ONNX.Add`, `ONNX.Sub`, `ONNX.Mul`, `ONNX.Div`,
// and `ONNX.Sqrt` to calculate inputs(`a` and `b`) for `ZHigh.BatchNorm`.
// `ONNXToZHighLoweringPass`(`--convert-onnx-to-zhigh`) is also able to generate
// the ONNX ops, but,they are lowered to ZHigh ops. So, constant
// propagation(`--constprop-onnx`) doesn't work. To enable to work it, this
// separate pass is needed. By using this pass, constant propagation works by
// running it just after this pass.
//
//===----------------------------------------------------------------------===//

#include "src/Accelerators/NNPA/Conversion/ONNXToZHigh/RewriteONNXForZHigh.hpp"
#include "src/Accelerators/NNPA/Conversion/ONNXToZHigh/NNPALimit.h"
#include "src/Accelerators/NNPA/Conversion/ONNXToZHigh/ONNXToZHighCommon.hpp"
#include "src/Accelerators/NNPA/Dialect/ZHigh/ZHighOps.hpp"
#include "src/Accelerators/NNPA/Pass/NNPAPasses.hpp"
#include "src/Conversion/ONNXToKrnl/ONNXToKrnlCommon.hpp"
#include "src/Dialect/ONNX/DialectBuilder.hpp"
#include "src/Dialect/ONNX/ElementsAttr/WideNum.hpp"
#include "src/Dialect/ONNX/ONNXDimAnalysis.hpp"
#include "src/Dialect/ONNX/ONNXOps.hpp"
#include "src/Dialect/ONNX/ONNXOps/ShapeHelper.hpp"
#include "src/Dialect/ONNX/OnnxElementsAttrBuilder.hpp"
#include "src/Support/TypeUtilities.hpp"
#include <llvm/Support/Debug.h>
#define DEBUG_TYPE "foo"

using namespace mlir;

namespace onnx_mlir {

/// Calculate sqrt(var + epsilon) for batchnorm op A.
/// A = scale / sqrt(var + epsilon)
Value getSqrtResultBatchNormA(
    Location loc, PatternRewriter &rewriter, Value var, FloatAttr epsilon) {
  Type elementType = var.getType().cast<ShapedType>().getElementType();
  MultiDialectBuilder<OnnxBuilder> create(rewriter, loc);

  // epsilon
  RankedTensorType epsilonType = RankedTensorType::get({1}, elementType);
  DenseElementsAttr epsilonConstAttr =
      DenseElementsAttr::get<float>(epsilonType, epsilon.getValueAsDouble());
  Value epsilonConst = create.onnx.constant(epsilonConstAttr);

  // sqrt(var + epsilon)
  Value var_plus_epsilon = rewriter.create<ONNXAddOp>(loc, var, epsilonConst);
  Value sqrtResult =
      rewriter.create<ONNXSqrtOp>(loc, var.getType(), var_plus_epsilon);

  return sqrtResult;
}

// Reshape: B1xB2x...xBkxMxN to BxMxN
Value reshapeTo3D(PatternRewriter &rewriter, Location loc, Value val) {
  MultiDialectBuilder<OnnxBuilder> create(rewriter, loc);
  return create.onnx.reshapeToNDim(val, 3, /*collapseMostSignificant*/ true);
}

// Get a value that store the shape of the matmul result.
Value getMatMulResultShape(
    PatternRewriter &rewriter, Location loc, Value lhs, Value rhs) {
  MultiDialectBuilder<OnnxBuilder> create(rewriter, loc);
  int64_t lhsRank = getRank(lhs.getType());
  int64_t rhsRank = getRank(rhs.getType());
  assert((lhsRank >= 2 && rhsRank >= 2) && "Input rank must be >= 2");
  // lhs shape: B1xB2x...xBkxMxN or MxN
  // rhs shape: B1xB2x...xBkxNxP or NxP

  int64_t rank = std::max(lhsRank, rhsRank);
  Type rI64Type = RankedTensorType::get({rank}, rewriter.getI64Type());
  Type lhsRType = RankedTensorType::get({lhsRank}, rewriter.getI64Type());
  Type lhsR1Type = RankedTensorType::get({lhsRank - 1}, rewriter.getI64Type());
  Type rhsRType = RankedTensorType::get({rhsRank}, rewriter.getI64Type());
  Type rhsR2Type = RankedTensorType::get({rhsRank - 2}, rewriter.getI64Type());
  Type oneI64Type = RankedTensorType::get({1}, rewriter.getI64Type());

  Value lhsShape = create.onnx.shape(lhsRType, lhs);
  Value rhsShape = create.onnx.shape(rhsRType, rhs);

  Value zero = create.onnx.constantInt64({0});
  Value one = create.onnx.constantInt64({1});
  Value lhsR1Const = create.onnx.constantInt64({lhsRank - 1});
  Value rhsRConst = create.onnx.constantInt64({rhsRank});
  Value rhsR1Const = create.onnx.constantInt64({rhsRank - 1});

  // if lhsRank >= rhsRank:
  //   - get B1xB2x...xBkxM from lhs shape, then append P from rhs shape.
  // else
  //   - get B1xB2x...xBk from rhs shape, then append M from lhs and append P
  //   from rhs shape.
  Value shapeVal;
  if (lhsRank >= rhsRank) {
    Value bmVal =
        create.onnx.slice(lhsR1Type, lhsShape, zero, lhsR1Const, zero, one);
    Value pVal = create.onnx.slice(
        oneI64Type, rhsShape, rhsR1Const, rhsRConst, zero, one);
    shapeVal = create.onnx.concat(rI64Type, ValueRange({bmVal, pVal}), 0);
  } else {
    Value lhsR2Const = create.onnx.constantInt64({lhsRank - 2});
    Value rhsR2Const = create.onnx.constantInt64({rhsRank - 2});
    Value bVal =
        create.onnx.slice(rhsR2Type, rhsShape, zero, rhsR2Const, zero, one);
    Value mVal = create.onnx.slice(
        oneI64Type, lhsShape, lhsR2Const, lhsR1Const, zero, one);
    Value pVal = create.onnx.slice(
        oneI64Type, rhsShape, rhsR1Const, rhsRConst, zero, one);
    shapeVal = create.onnx.concat(rI64Type, ValueRange({bVal, mVal, pVal}), 0);
  }
  return shapeVal;
}

// Get result type of matmul.
Type getMatMulResultType(
    PatternRewriter &rewriter, Location loc, Value lhs, Value rhs) {
  Type elementType = getElementType(lhs.getType());
  int64_t lhsRank = getRank(lhs.getType());
  int64_t rhsRank = getRank(rhs.getType());
  assert((lhsRank >= 2 && rhsRank >= 2) && "Input rank must be >= 2");
  // lhs shape: B1xB2x...xBkxMxN or MxN
  // rhs shape: B1xB2x...xBkxNxP or NxP

  int64_t rank = std::max(lhsRank, rhsRank);
  ArrayRef<int64_t> lhsShape = getShape(lhs.getType());
  ArrayRef<int64_t> rhsShape = getShape(rhs.getType());

  // if lhsRank >= rhsRank:
  //   - get B1xB2x...xBkxM from lhs shape, then append P from rhs shape.
  // else
  //   - get B1xB2x...xBk from rhs shape, then append M from lhs and append P
  //   from rhs shape.
  if (lhsRank >= rhsRank) {
    SmallVector<int64_t, 4> resultShape(lhsShape.begin(), lhsShape.end());
    resultShape[rank - 1] = rhsShape[rhsRank - 1];
    return RankedTensorType::get(resultShape, elementType);
  }

  SmallVector<int64_t, 4> resultShape(rhsShape.begin(), rhsShape.end());
  resultShape[rank - 2] = lhsShape[lhsRank - 2];
  resultShape[rank - 1] = rhsShape[rhsRank - 1];
  return RankedTensorType::get(resultShape, elementType);
}

/// Check if A is unidirectionally broadcastable to B, e.g.
/// A: [256], B: [128x256]
/// A: [1], B: [128x256]
/// More info about unidirectional broadcasting:
/// https://github.com/onnx/onnx/blob/main/docs/Broadcasting.md
/// Note: being different from ONNX broadcasting, we return false if A and B
/// have exactly the same static shape.
bool isUniBroadcatableFirstToSecond(Value A, Value B) {
  if (!hasStaticShape(A.getType()) || !hasStaticShape(B.getType()))
    return false;
  ArrayRef<int64_t> aDims = getShape(A.getType());
  ArrayRef<int64_t> bDims = getShape(B.getType());
  // A and B have exactly the same static shape.
  if (aDims == bDims)
    return false;
  // aDims size > bDims size: not unidirectional broadcasting from A to B, but B
  // to A.
  if (aDims.size() > bDims.size())
    return false;
  // Pre-pad A's shape with dims 1 so that two shapes have the same size.
  SmallVector<int64_t> paddedADims(bDims.size(), 1);
  for (unsigned i = 0; i < aDims.size(); ++i)
    paddedADims[i + bDims.size() - aDims.size()] = aDims[i];
  // Check unidirectional broadcasting.
  return llvm::all_of(llvm::zip(paddedADims, bDims), [](auto v) {
    return ((std::get<0>(v) == 1 && std::get<1>(v) != 1) ||
            (std::get<0>(v) == std::get<1>(v)));
  });
}

/// Check a value is defined by ONNXConstantOp or not.
bool isDefinedByONNXConstantOp(Value v) {
  return isa_and_present<ONNXConstantOp>(v.getDefiningOp());
}

//
// Check if pads can be inferenced for ONNXConv op.
//
bool canInferencePadsForNNPAConv(ONNXConvOp op) {
  ONNXConvOpShapeHelper shapeHelper(op.getOperation(), {});
  shapeHelper.computeShapeAndAssertOnFailure();
  RankedTensorType inputType = op.getX().getType().cast<RankedTensorType>();
  ArrayRef<int64_t> inputShape = inputType.getShape();
  // dimension of inferenced pads should be 4D
  if (shapeHelper.pads.size() != 4)
    return false;
  // all dimensions of pad should be literal
  if (llvm::any_of(
          shapeHelper.pads, [](IndexExpr val) { return !val.isLiteral(); }))
    return false;
  // auto_pad should not be "VALID"
  if (op.getAutoPad().equals_insensitive("VALID"))
    return false;
  // image dimensions of input shape should be static
  if ((inputShape[2] == ShapedType::kDynamic) ||
      (inputShape[3] == ShapedType::kDynamic))
    return false;
  return true;
}

// Create an ArrayAttr of IntegerAttr(s) of zero values.
// This function is used for padding attribute in Conv.
ArrayAttr getPadsForNNPAConv(PatternRewriter &rewriter, Value ret) {
  ONNXConvOp op = dyn_cast<ONNXConvOp>(ret.getDefiningOp());
  ONNXConvOpShapeHelper shapeHelper(op.getOperation(), {});
  shapeHelper.computeShapeAndAssertOnFailure();
  SmallVector<int64_t, 4> vals;
  IndexExpr::getShape(shapeHelper.pads, vals);
  return rewriter.getI64ArrayAttr(vals);
}

// Pad a ArrayAttr with zeros.
//
// pads = [B1, B2, ... Bk, E1, E2, ..., Ek]
//
// becomes:
//
// pads = [0,... 0, B1, B2, ... Bk, 0,... 0, E1, E2, ..., Ek]
//         |_____|                  |_____|
//                 nZeros                    nZeros
//
// This function is used for padding attribute in Conv.
DenseElementsAttr insertZerosForNonPaddedDims(
    PatternRewriter &rewriter, ArrayAttr origAttrs, int extensionLength) {
  int nDims = (int)origAttrs.getValue().size() / 2;
  int nElements = (nDims + extensionLength) * 2;
  SmallVector<int64_t, 4> pads(nElements, 0);
  for (int i = 0; i < nDims; ++i) {
    int64_t beginPad = origAttrs.getValue()[i].cast<IntegerAttr>().getInt();
    int64_t endPad =
        origAttrs.getValue()[nDims + i].cast<IntegerAttr>().getInt();
    pads[i + extensionLength] = beginPad;
    pads[nDims + extensionLength + i + extensionLength] = endPad;
  }
  return rewriter.getI64TensorAttr(llvm::ArrayRef(pads));
}

DenseElementsAttr createDenseFloatAttrOfValue(
    PatternRewriter &rewriter, Value origValue, float constantValue) {
  Type elementType = origValue.getType().cast<TensorType>().getElementType();
  SmallVector<float, 1> wrapper(1, 0);
  wrapper[0] = constantValue;
  return DenseElementsAttr::get(
      RankedTensorType::get({}, elementType), llvm::ArrayRef(wrapper));
}

// Create an ArrayAttr of IntegerAttr(s) of zero values.
// This function is used for padding attribute in Conv.
ArrayAttr createArrayAttrOfZeros(
    PatternRewriter &rewriter, ArrayAttr origAttrs) {
  int nElements = origAttrs.getValue().size();
  SmallVector<int64_t, 4> vals(nElements, 0);
  return rewriter.getI64ArrayAttr(vals);
}

// Create Type for Padded input
Type CreatePaddedXType(Value x, ArrayAttr pads) {
  RankedTensorType inputType = x.getType().cast<RankedTensorType>();
  ArrayRef<int64_t> inputShape = inputType.getShape();
  Type elementType = inputType.getElementType();
  SmallVector<int64_t, 4> paddingShape(4, 0);
  if (pads) {
    for (int i = 0; i < 4; i++) {
      paddingShape[i] = pads.getValue()[i].cast<IntegerAttr>().getInt();
    }
  }
  SmallVector<int64_t, 4> paddedShape = {inputShape[0], inputShape[1],
      inputShape[2] + paddingShape[0] + paddingShape[2],
      inputShape[3] + paddingShape[1] + paddingShape[3]};
  Type paddedType = RankedTensorType::get(paddedShape, elementType);
  return paddedType;
}

/// This pattern is to split a large MatMul into smaller ones that fit into
/// NNPA. Given (NxK) * (K*M), the pattern considers dimensions N and/or M to
/// split, if N and/or M is greater than NNPA_MAXIMUM_DIMENSION_INDEX_SIZE
/// (MDIS).
/// For example, given A(NxK) * B(KxM), we will split A and B as follows.
// clang-format off
///
///                   K                            MDIS        MDIS    M-2*MDIS
///           <----------------------->        <----------><----------><----->
///           +------------------------+       +-----------+-----------+-----+
///         ^ |                        |     ^ |           |           |     |
///    MDIS | |                        |     | |           |           |     |
///         | |       A1               |     | |           |           |     |
///         v |                        |   K | |  B1       |  B2       |  B3 |
///           +------------------------+     | |           |           |     |
///         ^ |       A2               |     | |           |           |     |
///  N-MDIS | |                        |     v |           |           |     |
///         v +------------------------+       +-----------+-----------+-----+
///                                                         
/// Then,
/// - for A1, do (A1 * B1), (A1 * B2), (A1 * B3), and concat the results to get (A1*B)
/// - for A2, do (A2 * B1), (A2 * B2), (A2 * B3), and concat the results to get (A2*B)
/// - finally, concat (A1*B) and (A2*B) to get (A*B)
///
///
// clang-format on
//
/// Tensors are splitted into chunks of the equal size of MDIS, except the last
/// chunk.
class SplitLargeMatMulPattern : public OpRewritePattern<ONNXMatMulOp> {
public:
  using OpRewritePattern<ONNXMatMulOp>::OpRewritePattern;

  LogicalResult matchAndRewrite(
      ONNXMatMulOp matmulOp, PatternRewriter &rewriter) const override {
    // Expect N or M exceeds NNPA limitation.
    bool nExceeded = false;
    bool mExceeded = false;
    if (!canBeRewritten(matmulOp, nExceeded, mExceeded))
      return failure();

    // Rewrite
    Location loc = matmulOp.getLoc();
    Operation *op = matmulOp.getOperation();
    Value A = matmulOp.getA(); // NxK
    Value B = matmulOp.getB(); // KxM

    Type aType = A.getType();
    Type bType = B.getType();
    Type outputType = matmulOp.getY().getType();
    int64_t aRank = getRank(aType);
    int64_t bRank = getRank(bType);
    int64_t outputRank = getRank(outputType);
    ArrayRef<int64_t> outputShape = getShape(outputType);
    Type elementType = getElementType(bType);
    auto unrankedType = UnrankedTensorType::get(elementType);

<<<<<<< HEAD
    // Expect 2D or 3D input.
    if (!((aRank == 2 || aRank == 3) && (bRank == 2 || bRank == 3)))
      return failure();
    int chunkSize = getenv("CHUNKSIZE") ? atoi(getenv("CHUNKSIZE")) : -65536;
    int serialChunkSize = (chunkSize < 0) ? -chunkSize : 65536;
    LLVM_DEBUG(llvm::dbgs() << "This is debug message.\n");
    LLVM_DEBUG(llvm::dbgs() << "This is debug message.\n");
    // Expect N or M exceeds NNPA limitation.
    int64_t N = aShape[aRank - 2];
    int64_t M = bShape[bRank - 1];
    bool nExceeded = N > serialChunkSize;
    bool mExceeded = M > serialChunkSize;
    if (!(nExceeded || mExceeded))
      return failure();

    // Rewrite
=======
>>>>>>> 0850b52a
    MultiDialectBuilder<OnnxBuilder> create(rewriter, loc);
    ValueRange subAs(A), subBs(B);
    if (nExceeded) {
      // Split A along the dimension N.
      subAs = splitAlongAxis(create, A, aRank - 2, serialChunkSize);
    }
    if (mExceeded) {
      // Split B along the dimension M.
      subBs = splitAlongAxis(create, B, bRank - 1, serialChunkSize);
    }
    // Emit sub matrix multiplication.
    SmallVector<Value> resSubAs;
    for (Value a : subAs) {
      ArrayRef<int64_t> subAShape = getShape(a.getType());
      // For each matrix along dimension N, do MatMul for sub matrices along
      // dimension M.
      SmallVector<Value> subMatrices;
      for (Value b : subBs) {
        Value sm = create.onnx.matmul(unrankedType, a, b, false);
        subMatrices.emplace_back(sm);
      }
      Value res = subMatrices[0];
      if (subMatrices.size() > 1) {
        // Concat sub results along dimension M of B.
        SmallVector<int64_t> concatShape(outputShape);
        concatShape[outputRank - 2] = subAShape[aRank - 2];
        Type concatTy = RankedTensorType::get(concatShape, elementType);
        res = create.onnx.concat(concatTy, subMatrices, outputRank - 1);
      }
      resSubAs.emplace_back(res);
    }
    Value res = resSubAs[0];
    if (resSubAs.size() > 1)
      // Concat sub results along dimension N of A.
      res = create.onnx.concat(outputType, resSubAs, outputRank - 2);

    rewriter.replaceOp(op, res);
    return success();
  }

<<<<<<< HEAD
class ParallelMatMulPattern : public OpRewritePattern<ONNXMatMulOp> {
public:
  using OpRewritePattern<ONNXMatMulOp>::OpRewritePattern;

  LogicalResult matchAndRewrite(
      ONNXMatMulOp matmulOp, PatternRewriter &rewriter) const override {
    Location loc = matmulOp.getLoc();
    Operation *op = matmulOp.getOperation();
    Value A = matmulOp.getA(); // NxK
    Value B = matmulOp.getB(); // KxM

    Type aType = A.getType();
    Type bType = B.getType();
    Type outputType = matmulOp.getY().getType();
    int64_t aRank = getRank(aType);
    int64_t bRank = getRank(bType);
    int64_t outputRank = getRank(outputType);
    ArrayRef<int64_t> aShape = getShape(aType);
    ArrayRef<int64_t> bShape = getShape(bType);
    ArrayRef<int64_t> outputShape = getShape(outputType);
    Type elementType = getElementType(bType);
    auto unrankedType = UnrankedTensorType::get(elementType);
    LLVM_DEBUG(llvm::dbgs() << "This is a message for debugging 00.\n");
    // Expect 2D or 3D input.
    if (!((aRank == 2 || aRank == 3) && (bRank == 2 || bRank == 3)))
      return failure();
    // Expect N or M exceeds NNPA limitation.
    int64_t N = aShape[aRank - 2];
    int64_t M = bShape[bRank - 1];
    int chunkSize = getenv("CHUNKSIZE") ? atoi(getenv("CHUNKSIZE")) : -65536;
    chunkSize = (chunkSize > 0) ? chunkSize : 65536;
    LLVM_DEBUG(llvm::dbgs() << "chunkSize = " << chunkSize << "\n");

    bool nExceeded = N > chunkSize;
    bool mExceeded = M > chunkSize;
    if (!(nExceeded || mExceeded))
      return failure();

    // Rewrite
    MultiDialectBuilder<OnnxBuilder> create(rewriter, loc);
    ValueRange subAs(A), subBs(B);
    if (nExceeded) {
      // Split A along the dimension N.
      subAs = splitAlongAxis(create, A, aRank - 2, chunkSize);
    }
    if (mExceeded) {
      // Split B along the dimension M.
      subBs = splitAlongAxis(create, B, bRank - 1, chunkSize);
    }
    // Emit sub matrix multiplication.
    SmallVector<Value> resSubAs;
    for (Value a : subAs) {
      ArrayRef<int64_t> subAShape = getShape(a.getType());
      // For each matrix along dimension N, do MatMul for sub matrices along
      // dimension M.
      SmallVector<Value> subMatrices;
      for (Value b : subBs) {
        auto executeBodyBuilder = [&](OpBuilder &executeBuilder,
                                      Location executeLoc,
                                      ValueRange executeArgs) {
          MultiDialectBuilder<OnnxBuilder> executeCreate(
              executeBuilder, executeLoc);
          Value sm = executeCreate.onnx.matmul(unrankedType, a, b, false);
          Value smMemref = executeCreate.onnx.toMemref(sm);
          executeBuilder.create<async::YieldOp>(
              executeLoc, ValueRange{smMemref});
        };
        Value smDummy = create.onnx.matmul(unrankedType, a, b, false);
        Value smDummyMemref = create.onnx.toMemref(smDummy);
        auto execute = rewriter.create<async::ExecuteOp>(loc,
            TypeRange{smDummyMemref.getType()}, ValueRange(), ValueRange(),
            executeBodyBuilder);
        subMatrices.emplace_back(execute.getBodyResults()[0]);
      }
      SmallVector<Value> waitOps;
      for (Value subMatrix : subMatrices) {
        Value asyncAwaitOut =
            rewriter.create<async::AwaitOp>(loc, subMatrix).getResult();
        Value asyncAwaitOutTensor = create.onnx.toTensor(asyncAwaitOut);
        waitOps.emplace_back(asyncAwaitOutTensor);
      }
      Value res = waitOps[0];
      if (waitOps.size() > 1) {
        // Concat sub results along dimension M of B.
        SmallVector<int64_t> concatShape(outputShape);
        concatShape[outputRank - 2] = subAShape[aRank - 2];
        Type concatTy = RankedTensorType::get(concatShape, elementType);
        res = create.onnx.concat(concatTy, waitOps, outputRank - 1);
      }
      resSubAs.emplace_back(res);
    }
    Value res = resSubAs[0];
    if (resSubAs.size() > 1)
      // Concat sub results along dimension N of A.
      res = create.onnx.concat(outputType, resSubAs, outputRank - 2);

    rewriter.replaceOp(op, res);
    return success();
  }
};

//===----------------------------------------------------------------------===//
// Rewrite ONNX ops to ZHigh ops and ONNX ops for ZHigh.
//===----------------------------------------------------------------------===//
=======
  static bool canBeRewritten(
      ONNXMatMulOp matmulOp, bool &nExceeded, bool &mExceeded) {
    Value A = matmulOp.getA(); // NxK
    Value B = matmulOp.getB(); // KxM
>>>>>>> 0850b52a

    Type aType = A.getType();
    Type bType = B.getType();
    int64_t aRank = getRank(aType);
    int64_t bRank = getRank(bType);
    ArrayRef<int64_t> aShape = getShape(aType);
    ArrayRef<int64_t> bShape = getShape(bType);

    // Expect 2D or 3D input.
    if (!((aRank == 2 || aRank == 3) && (bRank == 2 || bRank == 3)))
      return false;

    // Expect N or M exceeds NNPA limitation.
    int64_t N = aShape[aRank - 2];
    int64_t M = bShape[bRank - 1];
    nExceeded = N > NNPA_MAXIMUM_DIMENSION_INDEX_SIZE;
    mExceeded = M > NNPA_MAXIMUM_DIMENSION_INDEX_SIZE;
    if (!(nExceeded || mExceeded))
      return false;

    return true;
  }
};

/// This pattern is to replace `C = add/sub(A, B)` by `A` when B is a zero
/// defined by Expand of scalar constant and C's shape is the same as A's shape.
/// In other words, the output does not depend on the second operand.
/// This pattern is similar to Add/SubZerosOnRhs in ConstProp.td but allows
/// dynamic shape.
template <typename OP_TYPE>
class AddSubWithRHSZeroExpandPattern : public OpRewritePattern<OP_TYPE> {
public:
  DimAnalysis *dimAnalysis;

  AddSubWithRHSZeroExpandPattern(MLIRContext *context, DimAnalysis *dimAnalysis)
      : OpRewritePattern<OP_TYPE>(context, 1001), dimAnalysis(dimAnalysis) {}

  LogicalResult matchAndRewrite(
      OP_TYPE binaryOp, PatternRewriter &rewriter) const override {
    // Match
    if (!canBeRewritten(binaryOp, dimAnalysis))
      return failure();
    // Rewrite
    rewriter.replaceOp(binaryOp.getOperation(), {binaryOp.getA()});
    return success();
  }

  static bool canBeRewritten(OP_TYPE binaryOp, const DimAnalysis *dimAnalysis) {
    Value A = binaryOp.getA();
    Value B = binaryOp.getB();
    Value C = binaryOp.getC();

<<<<<<< HEAD
  // We define the specific operations, or dialects, that are legal targets for
  // this lowering.
  target.addLegalDialect<ONNXDialect, zhigh::ZHighDialect, func::FuncDialect,
      mlir::async::AsyncDialect>();
=======
    // Match
    // C's shape is the same as A'shape.
    if (!dimAnalysis->sameShape(A, C))
      return false;
    // B is a zero defined by Expand.
    if (isa<BlockArgument>(B))
      return false;
    bool BIsZero = false;
    if (auto expandOp = dyn_cast<ONNXExpandOp>(B.getDefiningOp())) {
      Value input = expandOp.getInput();
      if (isDenseONNXConstant(input)) {
        // Expand's input is 0?
        ElementsAttr constElements = getElementAttributeFromONNXValue(input);
        Type elemType = constElements.getElementType();
        if (!elemType.isInteger(1)) { // Booleans are not supported.
          WideNum zeroWN = wideZeroDispatch(elemType, [](auto wideZero) {
            using cpptype = decltype(wideZero);
            constexpr BType TAG = toBType<cpptype>;
            return WideNum::widen<TAG>(static_cast<cpptype>(0.0));
          });
          BIsZero = ElementsAttrBuilder::allEqual(constElements, zeroWN);
        }
      }
    }
    return BIsZero;
  }
};
>>>>>>> 0850b52a

//===----------------------------------------------------------------------===//
// Rewrite ONNX ops to ZHigh ops and ONNX ops for ZHigh.
//===----------------------------------------------------------------------===//

/// Include the patterns defined in the Declarative Rewrite framework.
#include "src/Accelerators/NNPA/Conversion/ONNXToZHigh/ONNXRewriteONNXForZHigh.inc"

void getRewriteONNXForZHighPatterns(
    RewritePatternSet &patterns, DimAnalysis *dimAnalysis) {
  populateWithGenerated(patterns);
  patterns.insert<SplitLargeMatMulPattern>(patterns.getContext());
  patterns.insert<AddSubWithRHSZeroExpandPattern<ONNXAddOp>>(
      patterns.getContext(), dimAnalysis);
  patterns.insert<AddSubWithRHSZeroExpandPattern<ONNXSubOp>>(
      patterns.getContext(), dimAnalysis);
}

void getRewriteONNXForZHighDynamicallyLegal(
    mlir::ConversionTarget *target, const DimAnalysis *dimAnalysis) {
  // `ONNXBatchNormalizationInferenceModeOp` to `ZHigh.BatchNorm`,
  // generating `ONNX.Add`, `ONNX.Sub`, `ONNX.Mul`, `ONNX.Div`,
  // and `ONNX.Sqrt` to calculate inputs(`a` and `b`)
  addDynamicallyLegalOpFor<ONNXBatchNormalizationInferenceModeOp>(
      target, dimAnalysis);

  // Illegalize BinaryOp if one of the two inputs is a constant and
  // unidirectional broadcastable to the other input. Rewrite patterns will be
  // added to turn a broadcasting op into a non-broadcasting op.
  //
  // This is preferred for NNPA because NNPA BinaryOp does not support
  // broadcasting.
  addDynamicallyLegalOpFor<ONNXAddOp>(
      target, dimAnalysis, [](ONNXAddOp op, const DimAnalysis *dimAnalysis) {
        return !((isDefinedByONNXConstantOp(op.getA()) &&
                     isUniBroadcatableFirstToSecond(op.getA(), op.getB())) ||
                 (isDefinedByONNXConstantOp(op.getB()) &&
                     isUniBroadcatableFirstToSecond(op.getB(), op.getA())) ||
                 AddSubWithRHSZeroExpandPattern<ONNXAddOp>::canBeRewritten(
                     op, dimAnalysis));
      });
  addDynamicallyLegalOpFor<ONNXDivOp>(
      target, dimAnalysis, [](ONNXDivOp op, const DimAnalysis *dimAnalysis) {
        return !((isDefinedByONNXConstantOp(op.getA()) &&
                     isUniBroadcatableFirstToSecond(op.getA(), op.getB())) ||
                 (isDefinedByONNXConstantOp(op.getB()) &&
                     isUniBroadcatableFirstToSecond(op.getB(), op.getA())));
      });
  addDynamicallyLegalOpFor<ONNXMulOp>(
      target, dimAnalysis, [](ONNXMulOp op, const DimAnalysis *dimAnalysis) {
        return !((isDefinedByONNXConstantOp(op.getA()) &&
                     isUniBroadcatableFirstToSecond(op.getA(), op.getB())) ||
                 (isDefinedByONNXConstantOp(op.getB()) &&
                     isUniBroadcatableFirstToSecond(op.getB(), op.getA())));
      });
  addDynamicallyLegalOpFor<ONNXSubOp>(
      target, dimAnalysis, [](ONNXSubOp op, const DimAnalysis *dimAnalysis) {
        return !((isDefinedByONNXConstantOp(op.getA()) &&
                     isUniBroadcatableFirstToSecond(op.getA(), op.getB())) ||
                 (isDefinedByONNXConstantOp(op.getB()) &&
                     isUniBroadcatableFirstToSecond(op.getB(), op.getA())) ||
                 AddSubWithRHSZeroExpandPattern<ONNXSubOp>::canBeRewritten(
                     op, dimAnalysis));
      });

  // Determine if MatMulOp is already legal (no need to rewrite) or need to
  // rewrite. The following cases must be rewritten:
  // - both inputs are *the same* N-D (N > 3) and there is no broadcasting, or
  // - one input is N-D (N > 3) and the other is 2-D, or
  // - no input is N-D (N > 3) but dimension size exceeds NNPA limitation.
  //
  // For such cases, rewrite patterns will be added to turn MatMulOp into the
  // one where N-D will become 3-D or to split MatMul into smaller MatMuls.
  addDynamicallyLegalOpFor<ONNXMatMulOp>(
      target, dimAnalysis, [](ONNXMatMulOp op, const DimAnalysis *dimAnalysis) {
        Type aType = op.getA().getType();
        Type bType = op.getB().getType();
        if (!isRankedShapedType(aType) || !isRankedShapedType(bType))
          return true;

        int64_t aRank = getRank(aType);
        int64_t bRank = getRank(bType);
        ArrayRef<int64_t> aShape = getShape(aType);
        ArrayRef<int64_t> bShape = getShape(bType);

        // No input is N-D (N > 3) but dimension N or M (NxK * KxM) is dynamic
        // or exceeds NNPA limitation.
        bool nExceeded, mExceeded;
        if (SplitLargeMatMulPattern::canBeRewritten(op, nExceeded, mExceeded))
          return false;

        // - one input is N-D (N > 3) and the other is 2-D.
        if (aRank == 2 && bRank > 3)
          return false;
        if (bRank == 2 && aRank > 3)
          return false;

        // - both inputs are *the same* N-D, N > 3 and there is no broadcasting
        if (aRank > 3 && (aRank == bRank)) {
          bool sameBatchDims = true;
          for (int64_t i = 0; i < aRank - 2; ++i) {
            sameBatchDims &= (aShape[i] == bShape[i]);
            if (sameBatchDims && ShapedType::isDynamic(aShape[i]))
              sameBatchDims =
                  dimAnalysis->sameDynDim(op.getA(), i, op.getB(), i);
          }
          return !sameBatchDims;
        }

        // Make other cases legal.
        return true;
      });

  // Illegalize SoftmaxOp if
  // - axis is the last dimension.
  // This SoftmaxOp will be rewritten in which its input is reshaped to 3D.
  addDynamicallyLegalOpFor<ONNXSoftmaxOp>(target, dimAnalysis,
      [](ONNXSoftmaxOp op, const DimAnalysis *dimAnalysis) {
        Value input = op.getInput();
        if (auto shapedType = input.getType().dyn_cast<RankedTensorType>()) {
          if ((shapedType.getRank() > 3) &&
              ((op.getAxis() == shapedType.getRank() - 1) ||
                  (op.getAxis() == -1))) {
            return false;
          }
        }
        return true;
      });

  addDynamicallyLegalOpFor<ONNXConvOp>(
      target, dimAnalysis, [](ONNXConvOp op, const DimAnalysis *dimAnalysis) {
        return isSuitableForZDNN<ONNXConvOp>(op) ||
               !canInferencePadsForNNPAConv(op);
      });
}

<<<<<<< HEAD
    // - one input is N-D (N > 3) and the other is 2-D.
    if (aRank == 2 && bRank > 3)
      return false;
    if (bRank == 2 && aRank > 3)
      return false;
    // No input is N-D (N > 3) but dimension N or M (NxK * KxM) is dynamic or
    // exceeds NNPA limitation.
    int chunkSize = getenv("CHUNKSIZE") ? atoi(getenv("CHUNKSIZE")) : -65536;
    int serialChunkSize = (chunkSize < 0) ? -chunkSize : 65536;
    if ((aRank == 2 || aRank == 3) && (bRank == 2 || bRank == 3) &&
        ((aShape[aRank - 2] > serialChunkSize) ||
            (bShape[bRank - 1] > serialChunkSize)))
      return false;
    // - both inputs are *the same* N-D, N > 3 and there is no broadcasting
    if (aRank > 3 && (aRank == bRank)) {
      bool sameBatchDims = true;
      for (int64_t i = 0; i < aRank - 2; ++i) {
        sameBatchDims &= (aShape[i] == bShape[i]);
        if (sameBatchDims && ShapedType::isDynamic(aShape[i]))
          sameBatchDims = dimAnalysis.sameDynDim(op.getA(), i, op.getB(), i);
      }
      return !sameBatchDims;
    }
=======
struct RewriteONNXForZHighPass
    : public PassWrapper<RewriteONNXForZHighPass, OperationPass<ModuleOp>> {

  StringRef getArgument() const override { return "rewrite-onnx-for-zhigh"; }
>>>>>>> 0850b52a

  StringRef getDescription() const override {
    return "Rewrite ONNX ops for ZHigh.";
  }

  RewriteONNXForZHighPass() = default;
  void runOnOperation() final;
};

void RewriteONNXForZHighPass::runOnOperation() {
  ModuleOp module = getOperation();

  // Run the unknown dimension analysis to help check equality of unknown
  // dimensions at compile time.
  DimAnalysis dimAnalysis(module);
  dimAnalysis.analyze();

  // The first thing to define is the conversion target. This will define the
  // final target for this lowering.
  ConversionTarget target(getContext());

  // We define the specific operations, or dialects, that are legal targets for
  // this lowering.
  target.addLegalDialect<ONNXDialect, zhigh::ZHighDialect, func::FuncDialect>();
  onnx_mlir::getRewriteONNXForZHighDynamicallyLegal(&target, &dimAnalysis);

  // Single ONNX to ZHigh operation lowering.
  RewritePatternSet patterns(&getContext());
<<<<<<< HEAD
  populateWithGenerated(patterns);
  patterns.insert<SplitLargeMatMulPattern>(&getContext());
  patterns.insert<ParallelMatMulPattern>(&getContext());
=======
  onnx_mlir::getRewriteONNXForZHighPatterns(patterns, &dimAnalysis);
>>>>>>> 0850b52a

  auto function = getOperation();
  if (failed(applyPatternsAndFoldGreedily(function, std::move(patterns))))
    signalPassFailure();
  // With the target and rewrite patterns defined, we can now attempt the
  // conversion. The conversion will signal failure if any of our `illegal`
  // operations were not converted successfully.
  //  if (failed(applyPartialConversion(module, target, std::move(patterns))))
  //    signalPassFailure();
}

std::unique_ptr<Pass> createRewriteONNXForZHighPass() {
  return std::make_unique<RewriteONNXForZHighPass>();
}

} // namespace onnx_mlir<|MERGE_RESOLUTION|>--- conflicted
+++ resolved
@@ -344,27 +344,10 @@
     Type elementType = getElementType(bType);
     auto unrankedType = UnrankedTensorType::get(elementType);
 
-<<<<<<< HEAD
-    // Expect 2D or 3D input.
-    if (!((aRank == 2 || aRank == 3) && (bRank == 2 || bRank == 3)))
-      return failure();
+    MultiDialectBuilder<OnnxBuilder> create(rewriter, loc);
+    ValueRange subAs(A), subBs(B);
     int chunkSize = getenv("CHUNKSIZE") ? atoi(getenv("CHUNKSIZE")) : -65536;
     int serialChunkSize = (chunkSize < 0) ? -chunkSize : 65536;
-    LLVM_DEBUG(llvm::dbgs() << "This is debug message.\n");
-    LLVM_DEBUG(llvm::dbgs() << "This is debug message.\n");
-    // Expect N or M exceeds NNPA limitation.
-    int64_t N = aShape[aRank - 2];
-    int64_t M = bShape[bRank - 1];
-    bool nExceeded = N > serialChunkSize;
-    bool mExceeded = M > serialChunkSize;
-    if (!(nExceeded || mExceeded))
-      return failure();
-
-    // Rewrite
-=======
->>>>>>> 0850b52a
-    MultiDialectBuilder<OnnxBuilder> create(rewriter, loc);
-    ValueRange subAs(A), subBs(B);
     if (nExceeded) {
       // Split A along the dimension N.
       subAs = splitAlongAxis(create, A, aRank - 2, serialChunkSize);
@@ -403,7 +386,94 @@
     return success();
   }
 
-<<<<<<< HEAD
+  static bool canBeRewritten(
+      ONNXMatMulOp matmulOp, bool &nExceeded, bool &mExceeded) {
+    Value A = matmulOp.getA(); // NxK
+    Value B = matmulOp.getB(); // KxM
+
+    Type aType = A.getType();
+    Type bType = B.getType();
+    int64_t aRank = getRank(aType);
+    int64_t bRank = getRank(bType);
+    ArrayRef<int64_t> aShape = getShape(aType);
+    ArrayRef<int64_t> bShape = getShape(bType);
+
+    // Expect 2D or 3D input.
+    if (!((aRank == 2 || aRank == 3) && (bRank == 2 || bRank == 3)))
+      return false;
+
+    // Expect N or M exceeds NNPA limitation.
+    int64_t N = aShape[aRank - 2];
+    int64_t M = bShape[bRank - 1];
+    int chunkSize = getenv("CHUNKSIZE") ? atoi(getenv("CHUNKSIZE")) : -65536;
+    int serialChunkSize = (chunkSize < 0) ? -chunkSize : 65536;
+    nExceeded = N > serialChunkSize;
+    mExceeded = M > serialChunkSize;
+    // nExceeded = N > NNPA_MAXIMUM_DIMENSION_INDEX_SIZE;
+    // mExceeded = M > NNPA_MAXIMUM_DIMENSION_INDEX_SIZE;
+    if (!(nExceeded || mExceeded))
+      return false;
+
+    return true;
+  }
+};
+
+/// This pattern is to replace `C = add/sub(A, B)` by `A` when B is a zero
+/// defined by Expand of scalar constant and C's shape is the same as A's shape.
+/// In other words, the output does not depend on the second operand.
+/// This pattern is similar to Add/SubZerosOnRhs in ConstProp.td but allows
+/// dynamic shape.
+template <typename OP_TYPE>
+class AddSubWithRHSZeroExpandPattern : public OpRewritePattern<OP_TYPE> {
+public:
+  DimAnalysis *dimAnalysis;
+
+  AddSubWithRHSZeroExpandPattern(MLIRContext *context, DimAnalysis *dimAnalysis)
+      : OpRewritePattern<OP_TYPE>(context, 1001), dimAnalysis(dimAnalysis) {}
+
+  LogicalResult matchAndRewrite(
+      OP_TYPE binaryOp, PatternRewriter &rewriter) const override {
+    // Match
+    if (!canBeRewritten(binaryOp, dimAnalysis))
+      return failure();
+    // Rewrite
+    rewriter.replaceOp(binaryOp.getOperation(), {binaryOp.getA()});
+    return success();
+  }
+
+  static bool canBeRewritten(OP_TYPE binaryOp, const DimAnalysis *dimAnalysis) {
+    Value A = binaryOp.getA();
+    Value B = binaryOp.getB();
+    Value C = binaryOp.getC();
+
+    // Match
+    // C's shape is the same as A'shape.
+    if (!dimAnalysis->sameShape(A, C))
+      return false;
+    // B is a zero defined by Expand.
+    if (isa<BlockArgument>(B))
+      return false;
+    bool BIsZero = false;
+    if (auto expandOp = dyn_cast<ONNXExpandOp>(B.getDefiningOp())) {
+      Value input = expandOp.getInput();
+      if (isDenseONNXConstant(input)) {
+        // Expand's input is 0?
+        ElementsAttr constElements = getElementAttributeFromONNXValue(input);
+        Type elemType = constElements.getElementType();
+        if (!elemType.isInteger(1)) { // Booleans are not supported.
+          WideNum zeroWN = wideZeroDispatch(elemType, [](auto wideZero) {
+            using cpptype = decltype(wideZero);
+            constexpr BType TAG = toBType<cpptype>;
+            return WideNum::widen<TAG>(static_cast<cpptype>(0.0));
+          });
+          BIsZero = ElementsAttrBuilder::allEqual(constElements, zeroWN);
+        }
+      }
+    }
+    return BIsZero;
+  }
+};
+
 class ParallelMatMulPattern : public OpRewritePattern<ONNXMatMulOp> {
 public:
   using OpRewritePattern<ONNXMatMulOp>::OpRewritePattern;
@@ -508,102 +578,6 @@
 //===----------------------------------------------------------------------===//
 // Rewrite ONNX ops to ZHigh ops and ONNX ops for ZHigh.
 //===----------------------------------------------------------------------===//
-=======
-  static bool canBeRewritten(
-      ONNXMatMulOp matmulOp, bool &nExceeded, bool &mExceeded) {
-    Value A = matmulOp.getA(); // NxK
-    Value B = matmulOp.getB(); // KxM
->>>>>>> 0850b52a
-
-    Type aType = A.getType();
-    Type bType = B.getType();
-    int64_t aRank = getRank(aType);
-    int64_t bRank = getRank(bType);
-    ArrayRef<int64_t> aShape = getShape(aType);
-    ArrayRef<int64_t> bShape = getShape(bType);
-
-    // Expect 2D or 3D input.
-    if (!((aRank == 2 || aRank == 3) && (bRank == 2 || bRank == 3)))
-      return false;
-
-    // Expect N or M exceeds NNPA limitation.
-    int64_t N = aShape[aRank - 2];
-    int64_t M = bShape[bRank - 1];
-    nExceeded = N > NNPA_MAXIMUM_DIMENSION_INDEX_SIZE;
-    mExceeded = M > NNPA_MAXIMUM_DIMENSION_INDEX_SIZE;
-    if (!(nExceeded || mExceeded))
-      return false;
-
-    return true;
-  }
-};
-
-/// This pattern is to replace `C = add/sub(A, B)` by `A` when B is a zero
-/// defined by Expand of scalar constant and C's shape is the same as A's shape.
-/// In other words, the output does not depend on the second operand.
-/// This pattern is similar to Add/SubZerosOnRhs in ConstProp.td but allows
-/// dynamic shape.
-template <typename OP_TYPE>
-class AddSubWithRHSZeroExpandPattern : public OpRewritePattern<OP_TYPE> {
-public:
-  DimAnalysis *dimAnalysis;
-
-  AddSubWithRHSZeroExpandPattern(MLIRContext *context, DimAnalysis *dimAnalysis)
-      : OpRewritePattern<OP_TYPE>(context, 1001), dimAnalysis(dimAnalysis) {}
-
-  LogicalResult matchAndRewrite(
-      OP_TYPE binaryOp, PatternRewriter &rewriter) const override {
-    // Match
-    if (!canBeRewritten(binaryOp, dimAnalysis))
-      return failure();
-    // Rewrite
-    rewriter.replaceOp(binaryOp.getOperation(), {binaryOp.getA()});
-    return success();
-  }
-
-  static bool canBeRewritten(OP_TYPE binaryOp, const DimAnalysis *dimAnalysis) {
-    Value A = binaryOp.getA();
-    Value B = binaryOp.getB();
-    Value C = binaryOp.getC();
-
-<<<<<<< HEAD
-  // We define the specific operations, or dialects, that are legal targets for
-  // this lowering.
-  target.addLegalDialect<ONNXDialect, zhigh::ZHighDialect, func::FuncDialect,
-      mlir::async::AsyncDialect>();
-=======
-    // Match
-    // C's shape is the same as A'shape.
-    if (!dimAnalysis->sameShape(A, C))
-      return false;
-    // B is a zero defined by Expand.
-    if (isa<BlockArgument>(B))
-      return false;
-    bool BIsZero = false;
-    if (auto expandOp = dyn_cast<ONNXExpandOp>(B.getDefiningOp())) {
-      Value input = expandOp.getInput();
-      if (isDenseONNXConstant(input)) {
-        // Expand's input is 0?
-        ElementsAttr constElements = getElementAttributeFromONNXValue(input);
-        Type elemType = constElements.getElementType();
-        if (!elemType.isInteger(1)) { // Booleans are not supported.
-          WideNum zeroWN = wideZeroDispatch(elemType, [](auto wideZero) {
-            using cpptype = decltype(wideZero);
-            constexpr BType TAG = toBType<cpptype>;
-            return WideNum::widen<TAG>(static_cast<cpptype>(0.0));
-          });
-          BIsZero = ElementsAttrBuilder::allEqual(constElements, zeroWN);
-        }
-      }
-    }
-    return BIsZero;
-  }
-};
->>>>>>> 0850b52a
-
-//===----------------------------------------------------------------------===//
-// Rewrite ONNX ops to ZHigh ops and ONNX ops for ZHigh.
-//===----------------------------------------------------------------------===//
 
 /// Include the patterns defined in the Declarative Rewrite framework.
 #include "src/Accelerators/NNPA/Conversion/ONNXToZHigh/ONNXRewriteONNXForZHigh.inc"
@@ -616,6 +590,7 @@
       patterns.getContext(), dimAnalysis);
   patterns.insert<AddSubWithRHSZeroExpandPattern<ONNXSubOp>>(
       patterns.getContext(), dimAnalysis);
+  patterns.insert<ParallelMatMulPattern>(patterns.getContext());
 }
 
 void getRewriteONNXForZHighDynamicallyLegal(
@@ -736,36 +711,10 @@
       });
 }
 
-<<<<<<< HEAD
-    // - one input is N-D (N > 3) and the other is 2-D.
-    if (aRank == 2 && bRank > 3)
-      return false;
-    if (bRank == 2 && aRank > 3)
-      return false;
-    // No input is N-D (N > 3) but dimension N or M (NxK * KxM) is dynamic or
-    // exceeds NNPA limitation.
-    int chunkSize = getenv("CHUNKSIZE") ? atoi(getenv("CHUNKSIZE")) : -65536;
-    int serialChunkSize = (chunkSize < 0) ? -chunkSize : 65536;
-    if ((aRank == 2 || aRank == 3) && (bRank == 2 || bRank == 3) &&
-        ((aShape[aRank - 2] > serialChunkSize) ||
-            (bShape[bRank - 1] > serialChunkSize)))
-      return false;
-    // - both inputs are *the same* N-D, N > 3 and there is no broadcasting
-    if (aRank > 3 && (aRank == bRank)) {
-      bool sameBatchDims = true;
-      for (int64_t i = 0; i < aRank - 2; ++i) {
-        sameBatchDims &= (aShape[i] == bShape[i]);
-        if (sameBatchDims && ShapedType::isDynamic(aShape[i]))
-          sameBatchDims = dimAnalysis.sameDynDim(op.getA(), i, op.getB(), i);
-      }
-      return !sameBatchDims;
-    }
-=======
 struct RewriteONNXForZHighPass
     : public PassWrapper<RewriteONNXForZHighPass, OperationPass<ModuleOp>> {
 
   StringRef getArgument() const override { return "rewrite-onnx-for-zhigh"; }
->>>>>>> 0850b52a
 
   StringRef getDescription() const override {
     return "Rewrite ONNX ops for ZHigh.";
@@ -789,18 +738,13 @@
 
   // We define the specific operations, or dialects, that are legal targets for
   // this lowering.
-  target.addLegalDialect<ONNXDialect, zhigh::ZHighDialect, func::FuncDialect>();
+  target.addLegalDialect<ONNXDialect, zhigh::ZHighDialect, func::FuncDialect,
+      mlir::async::AsyncDialect>();
   onnx_mlir::getRewriteONNXForZHighDynamicallyLegal(&target, &dimAnalysis);
 
   // Single ONNX to ZHigh operation lowering.
   RewritePatternSet patterns(&getContext());
-<<<<<<< HEAD
-  populateWithGenerated(patterns);
-  patterns.insert<SplitLargeMatMulPattern>(&getContext());
-  patterns.insert<ParallelMatMulPattern>(&getContext());
-=======
   onnx_mlir::getRewriteONNXForZHighPatterns(patterns, &dimAnalysis);
->>>>>>> 0850b52a
 
   auto function = getOperation();
   if (failed(applyPatternsAndFoldGreedily(function, std::move(patterns))))
