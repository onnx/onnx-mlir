--- conflicted
+++ resolved
@@ -500,67 +500,59 @@
   // broadcasting.
   addDynamicallyLegalOpFor<ONNXAddOp>(
       target, dimAnalysis, [](ONNXAddOp op, const DimAnalysis *dimAnalysis) {
-<<<<<<< HEAD
-        return !isValidElementTypeAndRank(op.getA(), true) ||
-               !((isDefinedByONNXConstantOp(op.getA()) &&
-=======
         // Check NNPA level.
         if (!isCompatibleWithNNPALevel(NNPA_Z16))
           return true;
+        // Check element type.
+        if (!isValidElementTypeAndRank(op.getA(), true))
+          return true;
         return !((isDefinedByONNXConstantOp(op.getA()) &&
->>>>>>> 125b6b3a
                      isUniBroadcatableFirstToSecond(op.getA(), op.getB())) ||
-                   (isDefinedByONNXConstantOp(op.getB()) &&
-                       isUniBroadcatableFirstToSecond(op.getB(), op.getA())) ||
-                   AddSubWithRHSZeroExpandPattern<ONNXAddOp>::canBeRewritten(
-                       op, dimAnalysis));
+                 (isDefinedByONNXConstantOp(op.getB()) &&
+                     isUniBroadcatableFirstToSecond(op.getB(), op.getA())) ||
+                 AddSubWithRHSZeroExpandPattern<ONNXAddOp>::canBeRewritten(
+                     op, dimAnalysis));
       });
   addDynamicallyLegalOpFor<ONNXDivOp>(
       target, dimAnalysis, [](ONNXDivOp op, const DimAnalysis *dimAnalysis) {
-<<<<<<< HEAD
-        return !isValidElementTypeAndRank(op.getA(), true) ||
-               !((isDefinedByONNXConstantOp(op.getA()) &&
-=======
         // Check NNPA level.
         if (!isCompatibleWithNNPALevel(NNPA_Z16))
           return true;
+        // Check element type.
+        if (!isValidElementTypeAndRank(op.getA(), true))
+          return true;
         return !((isDefinedByONNXConstantOp(op.getA()) &&
->>>>>>> 125b6b3a
                      isUniBroadcatableFirstToSecond(op.getA(), op.getB())) ||
-                   (isDefinedByONNXConstantOp(op.getB()) &&
-                       isUniBroadcatableFirstToSecond(op.getB(), op.getA())));
+                 (isDefinedByONNXConstantOp(op.getB()) &&
+                     isUniBroadcatableFirstToSecond(op.getB(), op.getA())));
       });
   addDynamicallyLegalOpFor<ONNXMulOp>(
       target, dimAnalysis, [](ONNXMulOp op, const DimAnalysis *dimAnalysis) {
-<<<<<<< HEAD
-        return !isValidElementTypeAndRank(op.getA(), true) ||
-               !((isDefinedByONNXConstantOp(op.getA()) &&
-=======
         // Check NNPA level.
         if (!isCompatibleWithNNPALevel(NNPA_Z16))
           return true;
+        // Check element type.
+        if (!isValidElementTypeAndRank(op.getA(), true))
+          return true;
         return !((isDefinedByONNXConstantOp(op.getA()) &&
->>>>>>> 125b6b3a
                      isUniBroadcatableFirstToSecond(op.getA(), op.getB())) ||
-                   (isDefinedByONNXConstantOp(op.getB()) &&
-                       isUniBroadcatableFirstToSecond(op.getB(), op.getA())));
+                 (isDefinedByONNXConstantOp(op.getB()) &&
+                     isUniBroadcatableFirstToSecond(op.getB(), op.getA())));
       });
   addDynamicallyLegalOpFor<ONNXSubOp>(
       target, dimAnalysis, [](ONNXSubOp op, const DimAnalysis *dimAnalysis) {
-<<<<<<< HEAD
-        return !isValidElementTypeAndRank(op.getA(), true) ||
-               !((isDefinedByONNXConstantOp(op.getA()) &&
-=======
         // Check NNPA level.
         if (!isCompatibleWithNNPALevel(NNPA_Z16))
           return true;
+        // Check element type.
+        if (!isValidElementTypeAndRank(op.getA(), true))
+          return true;
         return !((isDefinedByONNXConstantOp(op.getA()) &&
->>>>>>> 125b6b3a
                      isUniBroadcatableFirstToSecond(op.getA(), op.getB())) ||
-                   (isDefinedByONNXConstantOp(op.getB()) &&
-                       isUniBroadcatableFirstToSecond(op.getB(), op.getA())) ||
-                   AddSubWithRHSZeroExpandPattern<ONNXSubOp>::canBeRewritten(
-                       op, dimAnalysis));
+                 (isDefinedByONNXConstantOp(op.getB()) &&
+                     isUniBroadcatableFirstToSecond(op.getB(), op.getA())) ||
+                 AddSubWithRHSZeroExpandPattern<ONNXSubOp>::canBeRewritten(
+                     op, dimAnalysis));
       });
 
   // Determine if MatMulOp is already legal (no need to rewrite) or need to
@@ -573,18 +565,14 @@
   // one where N-D will become 3-D or to split MatMul into smaller MatMuls.
   addDynamicallyLegalOpFor<ONNXMatMulOp>(
       target, dimAnalysis, [](ONNXMatMulOp op, const DimAnalysis *dimAnalysis) {
-<<<<<<< HEAD
+        // Check NNPA level.
+        if (!isCompatibleWithNNPALevel(NNPA_Z16))
+          return true;
+
         Value A = op.getA();
         Value B = op.getB();
         Type aType = A.getType();
         Type bType = B.getType();
-=======
-        // Check NNPA level.
-        if (!isCompatibleWithNNPALevel(NNPA_Z16))
-          return true;
-        Type aType = op.getA().getType();
-        Type bType = op.getB().getType();
->>>>>>> 125b6b3a
         if (!isRankedShapedType(aType) || !isRankedShapedType(bType))
           return true;
         // Check element type.
