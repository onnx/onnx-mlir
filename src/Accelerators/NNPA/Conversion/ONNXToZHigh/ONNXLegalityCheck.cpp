/*
 * SPDX-License-Identifier: Apache-2.0
 */

//===---------- ONNXLegalityCheck.cpp - Check legality for ONNX ops -------===//
//
// Copyright 2019-2023 The IBM Research Authors.
//
// =============================================================================
//
// This file contains common methods to check whether an ONNX op is suitable for
// being lowered to zDNN or not.
//
//===----------------------------------------------------------------------===//

#include "src/Accelerators/NNPA/Conversion/ONNXToZHigh/ONNXLegalityCheck.hpp"
#include "src/Accelerators/NNPA/Conversion/ONNXToZHigh/ONNXToZHighCommon.hpp"
#include "src/Accelerators/NNPA/Support/NNPALimit.h"
#include "src/Compiler/CompilerOptions.hpp"
#include "src/Conversion/ONNXToKrnl/RNN/RNNBase.hpp"
#include "src/Dialect/ONNX/ONNXDimAnalysis.hpp"
#include "src/Dialect/ONNX/ONNXOps/ShapeHelper.hpp"

using namespace mlir;
using namespace onnx_mlir;

/// Report NNPA unsupported case.
bool onnxToZHighUnsupportedReport(Operation *op, const std::string &message) {
  if (OnnxToZHighLoweringConfiguration::reportOnNNPAUnsupportedOps &&
      !message.empty()) {
    StringAttr opName = op->getName().getIdentifier();
    std::string nodeNameStr = getNodeNameInPresenceOfOpt(op);
    printf("==NNPA-UNSUPPORTEDOPS-REPORT==, %s, %s, %s\n", opName.data(),
        nodeNameStr.c_str(), message.c_str());
  }
  return false;
}

/// Report incompatibility with NNPA Level.
bool onnxToZHighInCompatibilityReport(Operation *op) {
  std::string onnxMlirNnpaLevel(NNPA_Z16);
  std::string message =
      "onnx-mlir NNPA level (" + onnxMlirNnpaLevel +
      ") is not compatible with  NNPA level specified by '-mcpu'(" + mcpu +
      ").";
  return onnxToZHighUnsupportedReport(op, message);
}

/// Convert the input NNPA level, ie. "z16", to a floating point value
/// representing the level, ie. "16.0".
float convertNNPALevel(std::string inputNNPALevel) {
  float retNNPAFloat = 0;
  try {
    retNNPAFloat = std::strtof(
        inputNNPALevel.substr(1, inputNNPALevel.size()).c_str(), NULL);
  } catch (...) {
    retNNPAFloat = 0;
  }
  return retNNPAFloat;
}

/// A function to check whether the input NNPA level, ie. "z16", is compatible
/// with the current NNPA level.
bool isCompatibleWithNNPALevel(std::string inputNNPALevel) {
  float inLevel = convertNNPALevel(inputNNPALevel);
  float mcpuLevel = convertNNPALevel(mcpu);
  if (inLevel == 0 && mcpuLevel == 0)
    return false;
  return inLevel <= mcpuLevel;
}

/// A function to check whether a value's element type is valid for zAIU or not.
/// zAIU supports only F16, F32 and BFLOAT. Since MLIR does not support BFLOAT,
/// we check F16 and F32 here only. zAIU only supports rank in range of (0, 4].
bool isValidElementTypeAndRank(Operation *op, Value val, bool donotCheckRank) {
  if (val.getType().isa<NoneType>())
    return true;
  if (auto valueType = val.getType().dyn_cast_or_null<ShapedType>()) {
    Type elementType = (valueType) ? valueType.getElementType() : val.getType();
    // Element type must be in 16 or F32.
    if (elementType.isa<FloatType>() &&
        (elementType.cast<FloatType>().getWidth() == 16 ||
            elementType.cast<FloatType>().getWidth() == 32)) {
      if (donotCheckRank)
        return true;
      // Rank must be in range of (0, 4].
      if (!valueType.hasRank()) {
        std::string message = "Value does not have rank.";
        return onnxToZHighUnsupportedReport(op, message);
      }
      int64_t rank = valueType.getRank();
      if ((rank == 0) || (rank > 5)) {
        std::string message =
            "Rank " + std::to_string(rank) +
            " is not supported. zAIU only supports rank in range of (0, 4].";
        return onnxToZHighUnsupportedReport(op, message);
      }
      return true;
    } else {
      std::string message = "Element type is not F16 or F32.";
      return onnxToZHighUnsupportedReport(op, message);
    }
  }
  std::string message = "Value is not shaped type.";
  return onnxToZHighUnsupportedReport(op, message);
}

/// Common legality check for pooling ops.
template <typename POOLOP, typename POOLOPAdaptor, typename POOLOPShapeHelper>
bool checkLegalityPoolOpsCommon(POOLOP op, Value Y) {
  POOLOPShapeHelper shapeHelper(op.getOperation(), {});
  shapeHelper.computeShapeAndAssertOnFailure();
  Value X = op.getX();
  int64_t ceilMode = op.getCeilMode();
  ShapedType inputType = X.getType().cast<ShapedType>();
  ShapedType outputType = Y.getType().cast<ShapedType>();
  ArrayRef<int64_t> shapeInput = inputType.getShape();
  ArrayRef<int64_t> shapeOutput = outputType.getShape();

  // 4D tensors(N x C x H x W) are supported as input and output.
  if (shapeInput.size() != 4 || shapeOutput.size() != 4) {
    std::string message = "4D tensors(N x C x H x W) are supported as input "
                          "and output, but the input dim size (" +
                          std::to_string(shapeInput.size()) +
                          ") is not 4, or output dim size (" +
                          std::to_string(shapeOutput.size()) + ") is not 4.";
    return onnxToZHighUnsupportedReport(op, message);
  }

  // ceil_mode not supported.
  if (ceilMode != 0) {
    std::string message = "ceil_mode not supported";
    return onnxToZHighUnsupportedReport(op, message);
  }

  // `getStrPaddingType` returns `SAME_PADDING`, `VALID_PADDING`, or empty.
  // zDNN only support padding for `SAME_PADDING` and `VALID_PADDING`.
  // When input has unknown dimension and auto_pad is `NOTSET`, paddingType is
  // empty.
  StringRef paddingType =
      getStrPaddingType<POOLOP, POOLOPAdaptor, POOLOPShapeHelper>(op);
  if (paddingType.empty()) {
    std::string message =
        "Padding type must be `SAME_PADDING` or `VALID_PADDING`, but it is "
        "neither of them. When attribute `auto_pad` is `NOTSET`, padding is "
        "computed from input dimention etc, but when input has unknown "
        "dimensions, it can't be computed.";
    return onnxToZHighUnsupportedReport(op, message);
  }

  // Check "MaxPool2D/AvgPool2D Parameter Restrictions". These restrictions are
  // described in "zDNN API Reference". Input tensor N(batchNum) and C(Channel)
  // dimensions must always match the output tensor's respective dimensions.
<<<<<<< HEAD
  if ((inputType.hasStaticShape() && outputType.hasStaticShape()) &&
      (shapeInput[0] != shapeOutput[0] || shapeInput[1] != shapeOutput[1]))
    return false;
=======
  // When unknown dimensions are included, the restrictions are not checked and
  // error messages are generated at runtime in zDNN if it doesn't meet.
  //  if ((inputType.hasStaticShape() && outputType.hasStaticShape()) &&
  //      (shapeInput[0] != shapeOutput[0] || shapeInput[1] != shapeOutput[1]))
  //      {
  if (shapeInput[0] != shapeOutput[0] || shapeInput[1] != shapeOutput[1]) {
    std::string message =
        "Batch dimension in input tensor (" + std::to_string(shapeInput[0]) +
        ") and in output tensor (" + std::to_string(shapeOutput[0]) +
        ") are not the same, or channel dimension in input tensor (" +
        std::to_string(shapeInput[1]) + ") and in output tensor (" +
        std::to_string(shapeOutput[1]) + ") are not the same.";
    return onnxToZHighUnsupportedReport(op, message);
  }
>>>>>>> b5cc0db6

  // Check if kernelShape is literal. Only static value is supported.
  if (llvm::any_of(shapeHelper.kernelShape,
          [](IndexExpr val) { return !val.isLiteral(); })) {
    std::string message = "The kernel_shape must be static value.";
    return onnxToZHighUnsupportedReport(op, message);
  }

  // Check parameter restrictions for maxpool2d/avgpool2d for each axis only
  // when input and output are of static tensor type. When unknown dimensions
  // are included, the restrictions are not checked and error messages are
  // generated at runtime in zDNN.
  if (inputType.hasStaticShape() && outputType.hasStaticShape()) {
    int64_t inputShapeH = shapeInput[2];
    int64_t inputShapeW = shapeInput[3];
    int64_t outputShapeH = shapeOutput[2];
    int64_t outputShapeW = shapeOutput[3];
    int64_t kernelShapeH = shapeHelper.kernelShape[0].getLiteral();
    int64_t kernelShapeW = shapeHelper.kernelShape[1].getLiteral();
    int64_t stridesH = shapeHelper.strides[0];
    int64_t stridesW = shapeHelper.strides[1];
    bool checkH = meetPoolParamRestrictions(op.getOperation(), inputShapeH,
        kernelShapeH, stridesH, outputShapeH, paddingType);
    if (!checkH)
      return false;
    bool checkW = meetPoolParamRestrictions(op.getOperation(), inputShapeW,
        kernelShapeW, stridesW, outputShapeW, paddingType);
    if (!checkW)
      return false;
  }

  // No check for tensors with unknown dimensions.
  return true;
}

/// Get padding type using shape helper. This returns
/// `SAME_PADDING`, `VALID_PADDING`, or empty.
template <typename OP, typename OPAdaptor, typename OPShapeHelper>
StringRef getStrPaddingType(OP op) {
  IndexExprBuilderForAnalysis createIE(op.getLoc());
  OPShapeHelper shapeHelper(op.getOperation(), {}, &createIE);
  shapeHelper.computeShapeAndAssertOnFailure();

  auto autoPad = op.getAutoPad();
  if (autoPad == "SAME_UPPER")
    return "SAME_PADDING";
  else if (autoPad == "SAME_LOWER")
    // zDNN not support SAME_LOWER.
    return StringRef();
  else if (autoPad == "VALID")
    return "VALID_PADDING";
  else {
    // Only support static pads at this moment being.
    if (llvm::any_of(
            shapeHelper.pads, [](IndexExpr val) { return !val.isLiteral(); }))
      return StringRef();

    // VALID_PADDING.
    if (llvm::all_of(shapeHelper.pads,
            [&](IndexExpr val) { return (val.getLiteral() == 0); }))
      return "VALID_PADDING";

    if (autoPad == "NOTSET") {
      // Pads must be set manually.
      // Check pad values according to SAME_PADDING in zDNN:
      // More information about SAME_PADDING:
      // https://www.pico.net/kb/what-is-the-difference-between-same-and-valid-padding-in-tf-nn-max-pool-of-tensorflow/
      // https://github.ibm.com/zosdev/AI-on-Z/wiki/SAME_PADDING
      //
      // height_out = math.ceil(height_in / strides[0])
      // width_out = math.ceil(width_in / strides[1])
      // pad_along_height
      //   = max((height_out - 1) * strides[0] + kernel_size[0] - height_in, 0)
      // pad_along_width
      //   = max((width_out - 1) * strides[1] + kernel_size[1] - width_in, 0)
      // pad_top = pad_along_height // 2
      // pad_bottom = pad_along_height - pad_top
      // pad_left = pad_along_width // 2
      // pad_right = pad_along_width - pad_left

      // Input height and width.
      IndexExpr hi = createIE.getShapeAsDim(op.getX(), 2);
      IndexExpr wi = createIE.getShapeAsDim(op.getX(), 3);
      if (!hi.isLiteral() || !wi.isLiteral())
        return StringRef();
      // Output height and width.
      IndexExpr ho = shapeHelper.getOutputDims()[2];
      IndexExpr wo = shapeHelper.getOutputDims()[3];
      if (!ho.isLiteral() || !wo.isLiteral())
        return StringRef();

      // Check if output height and width are correct.
      if (ho.getLiteral() != hi.ceilDiv(shapeHelper.strides[0]).getLiteral())
        return StringRef();
      if (wo.getLiteral() != wi.ceilDiv(shapeHelper.strides[1]).getLiteral())
        return StringRef();

      // Compute pad values according to zDNN.
      LiteralIndexExpr zeroIE(0);
      LiteralIndexExpr twoIE(2);
      IndexExpr padH =
          (ho - 1) * shapeHelper.strides[0] + shapeHelper.kernelShape[0] - hi;
      IndexExpr padW =
          (wo - 1) * shapeHelper.strides[1] + shapeHelper.kernelShape[1] - wi;
      IndexExpr pH = IndexExpr::max(padH, zeroIE);
      IndexExpr pW = IndexExpr::max(padW, zeroIE);
      if (!pH.isLiteral() || !pW.isLiteral())
        return StringRef();

      IndexExpr pHTop = pH.floorDiv(twoIE);
      IndexExpr pHBottom = pH - pHTop;
      IndexExpr pWLeft = pW.floorDiv(twoIE);
      IndexExpr pWRight = pW - pWLeft;
      // Compare ONNX pads and zDNN pads.
      if (pHTop.getLiteral() == shapeHelper.pads[0].getLiteral() &&
          pWLeft.getLiteral() == shapeHelper.pads[1].getLiteral() &&
          pHBottom.getLiteral() == shapeHelper.pads[2].getLiteral() &&
          pWRight.getLiteral() == shapeHelper.pads[3].getLiteral())
        return "SAME_PADDING";
    }
  }

  return StringRef();
}

/// Check if input, output, kernel, strides, and paddingType for each axis meet
/// parameter restrictions for maxpool. See "MaxPool2D Parameter Restrictions"
/// in "zDNN API Reference"
bool meetPoolParamRestrictions(Operation *op, int64_t inputShape,
    int64_t kernelShape, int64_t strides, int64_t outputShape,
    StringRef paddingType) {
  // TODO: Shape inference fails when `strides` is zero.
  // (third_party/onnx-mlir/src/Dialect/ONNX/ONNXOps.cpp:L204). So strides==0
  // case is not tested. Need to investigate how to handle this.
  if (strides == 0) {
    // Both input tensor's Height/Width dimension and the kernel_height/width
    // must match
    if (inputShape != kernelShape) {
      std::string message = "When the strides is zero, both input tensor's "
                            "Height or Width dimension (" +
                            std::to_string(inputShape) +
                            ")  and the kernel_height or width (" +
                            std::to_string(kernelShape) + ") must match.";
      return onnxToZHighUnsupportedReport(op, message);
    }
    // inputShape and kernelShape are less than or equal to 1024.
    if (inputShape > 1024) {
      std::string message =
          "When the strides is zero, the inputShape and kernelShape (" +
          std::to_string(inputShape) + ") must be less than or equal to 1024.";
      return onnxToZHighUnsupportedReport(op, message);
    }
    // Output tensor's height and width dimensions must be 1.
    if (outputShape != 1) {
      std::string message = "When the strides is zero, output tensor's height "
                            "or width dimensions (" +
                            std::to_string(outputShape) + ") must be 1.";
      return onnxToZHighUnsupportedReport(op, message);
    }
    // padding_type must be VALID_PADDING.
    if (!paddingType.equals("VALID_PADDING")) {
      std::string message = "When the strides is zero, padding type (" +
                            paddingType.str() + ") must be VALID_PADDING.";
      return onnxToZHighUnsupportedReport(op, message);
    }
  } else {
    // strides are greater than zero
    // kernel_width and kernel_height must be less than or equal to 64.
    if (kernelShape > 64) {
      std::string message = "When the strides (" + std::to_string(strides) +
                            ") are greater than zero, the "
                            "kernel_width and kernel_height (" +
                            std::to_string(kernelShape) +
                            ") must be less than or equal to 64.";
      return onnxToZHighUnsupportedReport(op, message);
    }
    if (paddingType.equals("SAME_PADDING")) {
      int64_t reqOutputShape = ceil((float)inputShape / strides);
      if (outputShape != reqOutputShape) {
        std::string message =
            "When the strides (" + std::to_string(strides) +
            ") and the padding type is `SAME_PADDING`, output tensor's height "
            "or "
            "width dimensions (" +
            std::to_string(outputShape) +
            ") must be equal with ceil((float)inputShape / strides)) (=" +
            std::to_string(reqOutputShape) + ").";
        return onnxToZHighUnsupportedReport(op, message);
      }
    } else { // VALID_PADDING
      int64_t reqOutputShape =
          ceil((float)(inputShape - kernelShape + 1) / strides);
      if (outputShape != reqOutputShape) {
        std::string message = "When the strides (" + std::to_string(strides) +
                              ") and the padding type is VALID_PADDING, output "
                              "tensor's height or width dimensions (" +
                              std::to_string(outputShape) +
                              ") must be equal with ceil((float)(inputShape - "
                              "kernelShape + 1) / strides)) (= " +
                              std::to_string(reqOutputShape) + ").";
        return onnxToZHighUnsupportedReport(op, message);
      }
    }
  }
  return true;
}

/// Default legality check.
template <typename OP_TYPE>
bool isSuitableForZDNN(OP_TYPE op, const DimAnalysis *dimAnalysis) {
  return false;
}

/// Check legality for ONNXAdd.
// zDNN Add, Sub, Mul, Div do not support broadcasting.
template <>
bool isSuitableForZDNN<ONNXAddOp>(
    ONNXAddOp op, const DimAnalysis *dimAnalysis) {
  // Check NNPA level.
  if (!isCompatibleWithNNPALevel(NNPA_Z16)) {
    return onnxToZHighInCompatibilityReport(op.getOperation());
  }
  if (!isValidElementTypeAndRank(op.getOperation(), op.getA()))
    return false;
  if (!isValidElementTypeAndRank(op.getOperation(), op.getB()))
    return false;
  if (!dimAnalysis->sameShape(op.getA(), op.getB()))
    return onnxToZHighUnsupportedReport(op.getOperation(),
        "The dynamic dimension analysis couldn't identify "
        "input `A` and `B` have the same shape.");
  return true;
}

/// Check legality for ONNXSub.
template <>
bool isSuitableForZDNN<ONNXSubOp>(
    ONNXSubOp op, const DimAnalysis *dimAnalysis) {
  // Check NNPA level.
  if (!isCompatibleWithNNPALevel(NNPA_Z16))
    return onnxToZHighInCompatibilityReport(op.getOperation());
  if (!isValidElementTypeAndRank(op.getOperation(), op.getA()))
    return false;
  if (!isValidElementTypeAndRank(op.getOperation(), op.getB()))
    return false;
  if (!dimAnalysis->sameShape(op.getA(), op.getB()))
    return onnxToZHighUnsupportedReport(op.getOperation(),
        "The dynamic dimension analysis couldn't identify "
        "input `A` and `B` have the same shape.");
  return true;
}

/// Check legality for ONNXMul.
template <>
bool isSuitableForZDNN<ONNXMulOp>(
    ONNXMulOp op, const DimAnalysis *dimAnalysis) {
  // Check NNPA level.
  if (!isCompatibleWithNNPALevel(NNPA_Z16))
    return onnxToZHighInCompatibilityReport(op.getOperation());
  if (!isValidElementTypeAndRank(op.getOperation(), op.getA()))
    return false;
  if (!isValidElementTypeAndRank(op.getOperation(), op.getB()))
    return false;
  if (!dimAnalysis->sameShape(op.getA(), op.getB()))
    return onnxToZHighUnsupportedReport(op.getOperation(),
        "The dynamic dimension analysis couldn't identify "
        "input `A` and `B` have the same shape.");
  return true;
}

/// Check legality for ONNXDiv.
template <>
bool isSuitableForZDNN<ONNXDivOp>(
    ONNXDivOp op, const DimAnalysis *dimAnalysis) {
  Value A = op.getA();
  Value B = op.getB();
  // Check NNPA level.
  if (!isCompatibleWithNNPALevel(NNPA_Z16))
    return onnxToZHighInCompatibilityReport(op.getOperation());
  // Broadcast with a scalar operand.
  if (isEnableScalarBcastBinary()) {
    if (isF32ScalarConstantTensor(A) &&
        isValidElementTypeAndRank(op.getOperation(), B))
      return true;
    if (isF32ScalarConstantTensor(B) &&
        isValidElementTypeAndRank(op.getOperation(), A))
      return true;
  }
  // Non-broadcast cases.
  if (!isValidElementTypeAndRank(op.getOperation(), A))
    return false;
  if (!isValidElementTypeAndRank(op.getOperation(), B))
    return false;
  if (!dimAnalysis->sameShape(A, B))
    return onnxToZHighUnsupportedReport(op.getOperation(),
        "The dynamic dimension analysis couldn't identify "
        "input `A` and `B` have the same shape.");
  return true;
}

/// Check legality for ONNXSum.
template <>
bool isSuitableForZDNN<ONNXSumOp>(
    ONNXSumOp op, const DimAnalysis *dimAnalysis) {
  // Check NNPA level.
  if (!isCompatibleWithNNPALevel(NNPA_Z16))
    return onnxToZHighInCompatibilityReport(op.getOperation());
  // Do not support a single input.
  if (op.getData_0().size() < 2)
    return onnxToZHighUnsupportedReport(op.getOperation(),
        "The input `data_0` needs to include multiple tensors.");
  // Check data type.
  if (!isValidElementTypeAndRank(op.getOperation(), op.getData_0()[0]))
    return false;
  // All inputs must have the same static shape.
  for (unsigned int i = 1; i < op.getData_0().size(); ++i) {
    // Check data type.
    if (!isValidElementTypeAndRank(op.getOperation(), op.getData_0()[i]))
      return false;
    if (!dimAnalysis->sameShape(op.getData_0()[0], op.getData_0()[i])) {
      std::string message =
          "The dimension analysis could not identify the shape of the first "
          "tensor in `data_0` is the same as that of " +
          std::to_string(i) + "-th tensor";
      return onnxToZHighUnsupportedReport(op.getOperation(), message);
    }
  }
  return true;
}

/// Check legality for ONNXMin.
/// zDNN Min/Max do not support broadcasting, and getNumOperands != 2.
template <>
bool isSuitableForZDNN<ONNXMinOp>(
    ONNXMinOp op, const DimAnalysis *dimAnalysis) {
  // Check NNPA level.
  if (!isCompatibleWithNNPALevel(NNPA_Z16))
    return onnxToZHighInCompatibilityReport(op.getOperation());
  int64_t opnum = op.getNumOperands();
  if (opnum != 2)
    return onnxToZHighUnsupportedReport(op.getOperation(),
        "The number of operands is " + std::to_string(opnum) + ", not 2.");
  if (!isValidElementTypeAndRank(op.getOperation(), op.getOperand(0)))
    return false;
  if (!isValidElementTypeAndRank(op.getOperation(), op.getOperand(1)))
    return false;
  if (!dimAnalysis->sameShape(op.getOperand(0), op.getOperand(1)))
    return onnxToZHighUnsupportedReport(op.getOperation(),
        "The dynamic dimension analysis couldn't identify "
        "the first and second tensor of input `data_0` have the same shape.");
  return true;
}

/// Check legality for ONNXMax.
/// zDNN Min/Max do not support boradcasting, and getNumOperands != 2.
template <>
bool isSuitableForZDNN<ONNXMaxOp>(
    ONNXMaxOp op, const DimAnalysis *dimAnalysis) {
  // Check NNPA level.
  if (!isCompatibleWithNNPALevel(NNPA_Z16))
    return onnxToZHighInCompatibilityReport(op.getOperation());
  int64_t opnum = op.getNumOperands();
  if (opnum != 2)
    return onnxToZHighUnsupportedReport(op.getOperation(),
        "The number of operands is " + std::to_string(opnum) + ", not 2.");
  if (!isValidElementTypeAndRank(op.getOperation(), op.getOperand(0)))
    return false;
  if (!isValidElementTypeAndRank(op.getOperation(), op.getOperand(1)))
    return false;
  if (!dimAnalysis->sameShape(op.getOperand(0), op.getOperand(1)))
    return onnxToZHighUnsupportedReport(op.getOperation(),
        "The dynamic dimension analysis couldn't identify "
        "the first and second tensor of input `data_0` have the same shape.");
  return true;
}

/// Check legality for ONNXSoftmax.
/// zDNN softmax only supports axis = rank-1 (or -1) when rank = 2 or 3). If
/// axis is not rank-1 (or -1) when rank = 2/3), keep ONNXSoftmax unchanged.
template <>
bool isSuitableForZDNN<ONNXSoftmaxOp>(
    ONNXSoftmaxOp op, const DimAnalysis *dimAnalysis) {
  // Check NNPA level.
  if (!isCompatibleWithNNPALevel(NNPA_Z16))
    return onnxToZHighInCompatibilityReport(op.getOperation());
  if (!isValidElementTypeAndRank(op.getOperation(), op.getInput()))
    return false;
  ShapedType inputType = op.getType().cast<ShapedType>();
  if (!inputType.hasRank())
    return onnxToZHighUnsupportedReport(
        op.getOperation(), "The `input` tensor doesn't have the rank.");
  int64_t rank = inputType.getRank();
  if ((rank != 2) && (rank != 3))
    return onnxToZHighUnsupportedReport(
        op.getOperation(), "The rank of input tensor (" + std::to_string(rank) +
                               ") needs to be 2 or 3.");
  if ((op.getAxis() != rank - 1) && (op.getAxis() != -1))
    return onnxToZHighUnsupportedReport(
        op.getOperation(), "The `axis` (" + std::to_string(op.getAxis()) +
                               ") needs to be `rank - 1`(" +
                               std::to_string(rank - 1) + ") or -1.");
  return true;
}

/// Check legality for ONNXRelu.
template <>
bool isSuitableForZDNN<ONNXReluOp>(
    ONNXReluOp op, const DimAnalysis *dimAnalysis) {
  // Check NNPA level.
  if (!isCompatibleWithNNPALevel(NNPA_Z16))
    return onnxToZHighInCompatibilityReport(op.getOperation());
  if (!isValidElementTypeAndRank(op.getOperation(), op.getX()))
    return false;
  ShapedType xType = op.getX().getType().cast<ShapedType>();
  if (xType.hasRank() && (xType.getRank() <= 4))
    return true;

  std::string message = xType.hasRank() ? ("The rank of input tensor (" +
                                              std::to_string(xType.getRank()) +
                                              ") needs to be 4 or less.")
                                        : "The input tensor doesn't have rank.";
  return onnxToZHighUnsupportedReport(op.getOperation(), message);
}

/// Check legality for ONNXTanh.
template <>
bool isSuitableForZDNN<ONNXTanhOp>(
    ONNXTanhOp op, const DimAnalysis *dimAnalysis) {
  // Check NNPA level.
  if (!isCompatibleWithNNPALevel(NNPA_Z16))
    return onnxToZHighInCompatibilityReport(op.getOperation());
  if (!isValidElementTypeAndRank(op.getOperation(), op.getInput()))
    return false;
  ShapedType inputType = op.getType().cast<ShapedType>();
  if (inputType.hasRank() && (inputType.getRank() <= 4))
    return true;

  std::string message = inputType.hasRank()
                            ? ("The rank of input tensor (" +
                                  std::to_string(inputType.getRank()) +
                                  ") needs to be 4 or less.")
                            : "The input tensor doesn't have rank.";
  return onnxToZHighUnsupportedReport(op.getOperation(), message);
}

/// Check legality for ONNXSigmoid.
template <>
bool isSuitableForZDNN<ONNXSigmoidOp>(
    ONNXSigmoidOp op, const DimAnalysis *dimAnalysis) {
  // Check NNPA level.
  if (!isCompatibleWithNNPALevel(NNPA_Z16))
    return onnxToZHighInCompatibilityReport(op.getOperation());
  if (!isValidElementTypeAndRank(op.getOperation(), op.getX()))
    return false;
  ShapedType xType = op.getX().getType().cast<ShapedType>();
  if (xType.hasRank() && (xType.getRank() <= 4))
    return true;

  std::string message = xType.hasRank() ? ("The rank of input tensor (" +
                                              std::to_string(xType.getRank()) +
                                              ") needs to be 4 or less.")
                                        : "The input tensor doesn't have rank.";
  return onnxToZHighUnsupportedReport(op.getOperation(), message);
}

/// Check legality for ONNXLog.
template <>
bool isSuitableForZDNN<ONNXLogOp>(
    ONNXLogOp op, const DimAnalysis *dimAnalysis) {
  // Check NNPA level.
  if (!isCompatibleWithNNPALevel(NNPA_Z16))
    return onnxToZHighInCompatibilityReport(op.getOperation());
  if (!isValidElementTypeAndRank(op.getOperation(), op.getInput()))
    return false;
  ShapedType inputType = op.getInput().getType().cast<ShapedType>();
  if (inputType.hasRank() && (inputType.getRank() <= 4))
    return true;

  std::string message = inputType.hasRank()
                            ? ("The rank of input tensor (" +
                                  std::to_string(inputType.getRank()) +
                                  ") needs to be 4 or less.")
                            : "The input tensor doesn't have rank.";
  return onnxToZHighUnsupportedReport(op.getOperation(), message);
}

/// Check legality for ONNXExp.
template <>
bool isSuitableForZDNN<ONNXExpOp>(
    ONNXExpOp op, const DimAnalysis *dimAnalysis) {
  // Check NNPA level.
  if (!isCompatibleWithNNPALevel(NNPA_Z16))
    return onnxToZHighInCompatibilityReport(op.getOperation());
  if (!isValidElementTypeAndRank(op.getOperation(), op.getInput()))
    return false;
  ShapedType inputType = op.getInput().getType().cast<ShapedType>();
  if (inputType.hasRank() && (inputType.getRank() <= 4))
    return true;

  std::string message = inputType.hasRank()
                            ? ("The rank of input tensor (" +
                                  std::to_string(inputType.getRank()) +
                                  ") needs to be 4 or less.")
                            : "The input tensor doesn't have rank.";
  return onnxToZHighUnsupportedReport(op.getOperation(), message);
}

/// Check legality for ONNXMatMul.
template <>
bool isSuitableForZDNN<ONNXMatMulOp>(
    ONNXMatMulOp op, const DimAnalysis *dimAnalysis) {
  // Check NNPA level.
  if (!isCompatibleWithNNPALevel(NNPA_Z16))
    return onnxToZHighInCompatibilityReport(op.getOperation());
  int64_t opnum = op.getNumOperands();
  if (opnum != 2)
    return onnxToZHighUnsupportedReport(op.getOperation(),
        "The number of operands is " + std::to_string(opnum) + ", not 2.");
  if (!isValidElementTypeAndRank(op.getOperation(), op.getOperand(0))) {
    return false;
  }
  if (!isValidElementTypeAndRank(op.getOperation(), op.getOperand(1))) {
    return false;
  }
  ShapedType aType = op.getOperand(0).getType().cast<ShapedType>();
  ShapedType bType = op.getOperand(1).getType().cast<ShapedType>();

  // Illegal if A or B is unranked.
  if (!aType.hasRank() || !bType.hasRank())
    return onnxToZHighUnsupportedReport(
        op.getOperation(), "A or B is unranked.");

  auto shapeA = aType.getShape();
  auto shapeB = bType.getShape();

  // In case of Tensors with unknown dimension, check only size of matrices.
  // Actual shape is not checked. If actual shape does not meet, get error at
  // runtime.
  // TODO: Support other cases
  // (https://github.com/onnx/onnx/blob/main/docs/Operators.md#MatMul) on zDNN
  // by using broadcasting etc.
  if ((shapeA.size() == 2) && (shapeB.size() == 2)) {
    // unstacked case
    if (aType.hasStaticShape() && bType.hasStaticShape()) {
      if (shapeA[1] != shapeB[0]) {
        std::string message = "Unstacked case: the 2nd dim of A (" +
                              std::to_string(shapeA[1]) +
                              ") and the 1st dim of B (" +
                              std::to_string(shapeB[0]) + ") are not the same.";
        return onnxToZHighUnsupportedReport(op.getOperation(), message);
      }
    }
    return true;
  } else if ((shapeA.size() == 3) && (shapeB.size() == 3)) {
    // stacked w/o bcast case
    if (aType.hasStaticShape() && bType.hasStaticShape()) {
      if ((shapeA[0] != shapeB[0]) || (shapeA[2] != shapeB[1])) {
        std::string message =
            "Stacked w/o bcast case: the 1st dim of A (" +
            std::to_string(shapeA[0]) + ") and the 1st dim of B (" +
            std::to_string(shapeB[0]) +
            ") are not the same, or the 3rd dim of A (" +
            std::to_string(shapeA[2]) + ") and the 2nd dim of B (" +
            std::to_string(shapeB[1]) + ") are not the same.";
        return onnxToZHighUnsupportedReport(op.getOperation(), message);
      }
    }
    return true;
  } else if ((shapeA.size() == 3) && (shapeB.size() == 2)) {
    // stacked w/ bcast
    if (aType.hasStaticShape() && bType.hasStaticShape()) {
      if (shapeA[2] != shapeB[0]) {
        std::string message = "Stacked w/ bcast case: the 3rd dim of A (" +
                              std::to_string(shapeA[2]) +
                              ") and the 1st dim of B (" +
                              std::to_string(shapeB[0]) + ") are not the same.";
        return onnxToZHighUnsupportedReport(op.getOperation(), message);
      }
    }
    return true;
  }
  return false; // unsupported case
}

/// Check legality for ONNXGemm.
template <>
bool isSuitableForZDNN<ONNXGemmOp>(
    ONNXGemmOp op, const DimAnalysis *dimAnalysis) {
  Value A = op.getA();
  Value B = op.getB();
  Value C = op.getC();

  // Check NNPA level.
  if (!isCompatibleWithNNPALevel(NNPA_Z16))
    return onnxToZHighInCompatibilityReport(op.getOperation());

  // Check data type.
  if (!isValidElementTypeAndRank(op.getOperation(), A))
    return false;
  if (!isValidElementTypeAndRank(op.getOperation(), B))
    return false;
  if (!isValidElementTypeAndRank(op.getOperation(), C))
    return false;

  ShapedType aType = A.getType().cast<ShapedType>();
  ShapedType bType = B.getType().cast<ShapedType>();
  ShapedType cType;
  ArrayRef<int64_t> aShape = aType.getShape();
  ArrayRef<int64_t> bShape = bType.getShape();
  ArrayRef<int64_t> cShape;

  bool hasC = !isNoneValue(C);
  if (hasC) {
    cType = C.getType().cast<ShapedType>();
    cShape = cType.getShape();
  }

  // Element type must be f32.
  if (!aType.getElementType().isF32() || !bType.getElementType().isF32() ||
      (hasC && !cType.getElementType().isF32()))
    return onnxToZHighUnsupportedReport(
        op.getOperation(), "Element type of `A` and `B` must be f32.");
  ;
  // A and B's rank must be 2 and C's rank must be 1 or 2.
  if ((aShape.size() != 2) || (bShape.size() != 2) ||
      (hasC && (cShape.size() != 1) && (cShape.size() != 2))) {
    std::string message = "The rank of A(" + std::to_string(aShape.size()) +
                          ") and B (" + std::to_string(bShape.size()) +
                          ") must be 2. ";
    message += hasC ? "The rank of C(" + std::to_string(cShape.size()) +
                          ") must be 1 or 2."
                    : "";
    return onnxToZHighUnsupportedReport(op.getOperation(), message);
  }

  ONNXGemmOp gemmOp = llvm::cast<ONNXGemmOp>(op);
  float alpha = gemmOp.getAlpha().convertToFloat();
  float beta = gemmOp.getBeta().convertToFloat();
  if (alpha != 1.0 || beta != 1.0) {
    std::string message = "`alpha` (" + std::to_string(alpha) +
                          ")  and `beta` (" + std::to_string(beta) +
                          ") must be 1.";
    return onnxToZHighUnsupportedReport(op.getOperation(), message);
  }
  auto bShape1 = gemmOp.getTransB() ? bShape[0] : bShape[1];
  // If C's rank is 1: Only support B's second dim is the same with C's dim
  // (A(m, n) * B(n, p) + C(p))
  if (hasC && cShape.size() == 1) {
    // Cannot check broadcasting at compile time.
    std::string message = "When the rank of C is 1, ";
    if (ShapedType::isDynamic(cShape[0])) {
      message += "The first dim of `C` need to be static dim.";
      return onnxToZHighUnsupportedReport(op.getOperation(), message);
    }
    if (cShape[0] != bShape1) {
      message += "The 2nd dim of B` must be the same as the first dim of `C`.";
      return onnxToZHighUnsupportedReport(op.getOperation(), message);
    }
  }
  return true;
}

/// Check legality for ONNXReduceMeanV13.
template <>
bool isSuitableForZDNN<ONNXReduceMeanV13Op>(
    ONNXReduceMeanV13Op op, const DimAnalysis *dimAnalysis) {
  // Check NNPA level.
  if (!isCompatibleWithNNPALevel(NNPA_Z16))
    return onnxToZHighInCompatibilityReport(op.getOperation());

  // Check data type.
  if (!isValidElementTypeAndRank(op.getOperation(), op.getData()))
    return false;

  std::optional<mlir::ArrayAttr> axes = op.getAxes();
  int64_t keepdims = op.getKeepdims();
  ShapedType dataType = op.getData().getType().cast<ShapedType>();
  auto shapeData = dataType.getShape();

  // Check keepdims.
  if ((shapeData.size() != 4) || (keepdims == 0) || !axes) {
    std::string message = "The rank of `data` (" +
                          std::to_string(shapeData.size()) +
                          ") must be 4 and `keepdims`(" +
                          std::to_string(keepdims) + ") must be 1.";
    return onnxToZHighUnsupportedReport(op.getOperation(), message);
  }

  // Check axes.
  mlir::ArrayAttr axesVal = axes.value();
  SmallVector<Attribute> axesAttrs(axesVal.begin(), axesVal.end());
  if ((axesAttrs.size() != 2) ||
      (axesAttrs[0].dyn_cast<IntegerAttr>().getInt() != 2) ||
      (axesAttrs[1].dyn_cast<IntegerAttr>().getInt() != 3)) {
    std::string message =
        axesAttrs.size() != 2
            ? ("The size of `axes`(" + std::to_string(axesAttrs.size()) +
                  ") must be 2.")
            : "The `axes`[0] (" +
                  std::to_string(
                      axesAttrs[0].dyn_cast<IntegerAttr>().getInt()) +
                  ") must be 2, and `axes`[1] (" +
                  std::to_string(
                      axesAttrs[1].dyn_cast<IntegerAttr>().getInt()) +
                  ") must be 3.";
    return onnxToZHighUnsupportedReport(op.getOperation(), message);
  }

  // Check dimensions.
  if ((shapeData[2] == ShapedType::kDynamic) ||
      (shapeData[3] == ShapedType::kDynamic)) {
    std::string message = "Height or Width dimension must be static dimension.";
    return onnxToZHighUnsupportedReport(op.getOperation(), message);
  }
  if ((shapeData[2] > 1024) || (shapeData[3] > 1024)) {
    std::string message = "Height (" + std::to_string(shapeData[2]) +
                          ") or Width (" + std::to_string(shapeData[3]) +
                          ") dimension must be less than or equal to 1024.";
    return onnxToZHighUnsupportedReport(op.getOperation(), message);
  }

  return true;
}

/// Check legality for ONNXSoftplus.
template <>
bool isSuitableForZDNN<ONNXSoftplusOp>(
    ONNXSoftplusOp op, const DimAnalysis *dimAnalysis) {
  // Check NNPA level.
  if (!isCompatibleWithNNPALevel(NNPA_Z16))
    return false;
  if (!isValidElementTypeAndRank(op.getOperation(), op.getX()))
    return false;
  return true;
}

/// Check legality for ONNXLSTM.
/// TODO: current ONNX-to-zhigh conversion does not support bi-direction
template <>
bool isSuitableForZDNN<ONNXLSTMOp>(
    ONNXLSTMOp op, const DimAnalysis *dimAnalysis) {
  StringRef direction = op.getDirection();
  Value W = op.getW();
  Value R = op.getR();
  Value B = op.getB();

  // Check NNPA level.
  if (!isCompatibleWithNNPALevel(NNPA_Z16))
    return onnxToZHighInCompatibilityReport(op.getOperation());

  // Check direction.
  if ((direction != FORWARD) && (direction != REVERSE) &&
      (direction != BIDIRECTIONAL))
    return onnxToZHighUnsupportedReport(op.getOperation(),
        "The `direction` must be `forward`, `reverse`, or `bidirectional`.");

  // Check data type.
  if (!isValidElementTypeAndRank(op.getOperation(), W))
    return false;
  if (!isValidElementTypeAndRank(op.getOperation(), R))
    return false;
  if (!isValidElementTypeAndRank(op.getOperation(), B))
    return false;

  int64_t hidden_size = R.getType().cast<ShapedType>().getShape()[2];
  std::optional<ArrayAttr> activations = op.getActivations();
  // Check if direction and hidden_size in W have static dimensions.
  ArrayRef<int64_t> wShape = W.getType().cast<ShapedType>().getShape();
  if ((wShape[0] != 1 && wShape[0] != 2) || wShape[1] == ShapedType::kDynamic) {
    std::string message =
        "The first dimension of weight tensor `W` for `num_directions` (" +
        std::to_string(wShape[0]) +
        ") must be 1 or 2, and the second dimension of it for `hidden_size` (" +
        std::to_string(wShape[1]) + ") must be static.";
    return onnxToZHighUnsupportedReport(op.getOperation(), message);
  }
  // Check if R has static dimensions, and the direction dim is 1 or 2.
  ArrayRef<int64_t> rShape = R.getType().cast<ShapedType>().getShape();
  if (!R.getType().cast<ShapedType>().hasStaticShape() ||
      (rShape[0] != 1 && rShape[0] != 2)) {
    std::string message =
        "The recurrence weight tensor `R` must have static dimension, and the "
        "first dimension of it must be 1 or 2.";
    return onnxToZHighUnsupportedReport(op.getOperation(), message);
  }
  // Check hidden_size.
  if (hidden_size > MAXIMUM_NUM_HIDDEN_SIZE_LSTM) {
    std::string message = "The `hidden_size` (" + std::to_string(hidden_size) +
                          ") must be less than or equal to " +
                          std::to_string(MAXIMUM_NUM_HIDDEN_SIZE_LSTM) + ".";
    return onnxToZHighUnsupportedReport(op.getOperation(), message);
  }
  // zDNN does not support sequence_lens.
  if (!isNoneValue(op.getSequenceLens()))
    return false;
  // check if B, initial_h and initial_c have static dimensions if given.
  if (!isNoneValue(B) && !B.getType().cast<ShapedType>().hasStaticShape())
    return onnxToZHighUnsupportedReport(
        op.getOperation(), "The bias tensor `B` must be static.");
  // check if B's direction dim is 1 or 2.
  if (!isNoneValue(B)) {
    ArrayRef<int64_t> bShape = B.getType().cast<ShapedType>().getShape();
    if (bShape[0] != 1 && bShape[0] != 2) {
      std::string message = "The first dimension of the bias tensor `B` (" +
                            std::to_string(bShape[0]) + ") must be 1 or 2.";
      return onnxToZHighUnsupportedReport(op.getOperation(), message);
    }
  }
  // zDNN does not support P(peepholes), activation_alpha and activation_beta.
  if (!isNoneValue(op.getP()) || op.getActivationAlpha() ||
      op.getActivationBeta())
    return onnxToZHighUnsupportedReport(op.getOperation(),
        "The `activation_alpha`, `activation_beta`, and the "
        "weight tensor for peepoles are not supported.");
  // zDNN support the default activations (["Sigmoid", "Tanh", "Tanh"]) only.
  if ((activations && (activations.value().size() > 0) &&
          (activations.value()[0].cast<StringAttr>().getValue() !=
              "Sigmoid")) ||
      (activations && (activations.value().size() > 1) &&
          (activations.value()[1].cast<StringAttr>().getValue() != "Tanh")) ||
      (activations && (activations.value().size() > 2) &&
          (activations.value()[2].cast<StringAttr>().getValue() != "Tanh")))
    return onnxToZHighUnsupportedReport(op.getOperation(),
        "The `activations` must be the default activations "
        "([Sigmoid, Tanh, Tanh]).");
  // zDNN does not support clip(Cell clip threshold).
  if (op.getClip())
    return onnxToZHighUnsupportedReport(
        op.getOperation(), "The `clip` is not supported.");
  // zDNN does not support hidden_size not equal to the hidden size in
  // other inputs.
  if (op.getHiddenSize() && (op.getHiddenSize().value() != hidden_size)) {
    std::string message = "The `hidden_size` in attribute (" +
                          std::to_string(op.getHiddenSize().value()) +
                          ") must be the same as the third dimension of the "
                          "recurrence weight tensor `W` (" +
                          std::to_string(hidden_size) + ").";
    return onnxToZHighUnsupportedReport(op.getOperation(), message);
  }
  // zDNN does not support input_forget.
  if (op.getInputForget() != 0)
    return onnxToZHighUnsupportedReport(op.getOperation(),
        "The `input_forget` (" + std::to_string(op.getInputForget()) +
            ") must be default value(0).");
  return true;
}

/// Check legality for ONNXGRU.
/// TODO: current ONNX-to-zhigh conversion does not support bi-direction
template <>
bool isSuitableForZDNN<ONNXGRUOp>(
    ONNXGRUOp op, const DimAnalysis *dimAnalysis) {
  StringRef direction = op.getDirection();
  Value W = op.getW();
  Value R = op.getR();
  Value B = op.getB();

  // Check NNPA level.
  if (!isCompatibleWithNNPALevel(NNPA_Z16))
    return onnxToZHighInCompatibilityReport(op.getOperation());

  // Check direction.
  if ((direction != FORWARD) && (direction != REVERSE) &&
      (direction != BIDIRECTIONAL))
    return onnxToZHighUnsupportedReport(op.getOperation(),
        "The `direction` must be `forward`, `reverse`, or `bidirectional`.");

  // Check data type.
  if (!isValidElementTypeAndRank(op.getOperation(), W))
    return false;
  if (!isValidElementTypeAndRank(op.getOperation(), R))
    return false;
  if (!isValidElementTypeAndRank(op.getOperation(), B))
    return false;

  int64_t hidden_size = R.getType().cast<ShapedType>().getShape()[2];
  std::optional<ArrayAttr> activations = op.getActivations();
  // Check if direction and hidden_size in W have static dimensions.
  ArrayRef<int64_t> wShape = W.getType().cast<ShapedType>().getShape();
  if ((wShape[0] != 1 && wShape[0] != 2) || wShape[1] == ShapedType::kDynamic) {
    std::string message =
        "The first dimension of weight tensor `W` for `num_directions` (" +
        std::to_string(wShape[0]) +
        ") must be 1 or 2, and the second dimension of it for `hidden_size` (" +
        std::to_string(wShape[1]) + ") must be static.";
    return onnxToZHighUnsupportedReport(op.getOperation(), message);
  }
  // Check if R has static dimensions.
  if (!R.getType().cast<ShapedType>().hasStaticShape()) {
    std::string message =
        "The recurrence weight tensor `R` must have static dimension.";
    return onnxToZHighUnsupportedReport(op.getOperation(), message);
  }
  // Check hidden_size.
  if (hidden_size > MAXIMUM_NUM_HIDDEN_SIZE_GRU) {
    std::string message = "The `hidden_size` (" + std::to_string(hidden_size) +
                          ") must be less than or equal to " +
                          std::to_string(MAXIMUM_NUM_HIDDEN_SIZE_GRU) + ".";
    return onnxToZHighUnsupportedReport(op.getOperation(), message);
  }
  // check if B and initial_h have static dimensions if given.
  if (!isNoneValue(B) && !B.getType().cast<ShapedType>().hasStaticShape())
    return onnxToZHighUnsupportedReport(
        op.getOperation(), "The bias tensor `B` must be static.");
  // check if B's direction dim is 1 or 2.
  if (!isNoneValue(B)) {
    ArrayRef<int64_t> bShape = B.getType().cast<ShapedType>().getShape();
    if (bShape[0] != 1 && bShape[0] != 2) {
      std::string message = "The first dimension of the bias tensor `B` (" +
                            std::to_string(bShape[0]) + ") must be 1 or 2.";
      return onnxToZHighUnsupportedReport(op.getOperation(), message);
    }
  }
  // zDNN does not support activation_alpha and activation_beta.
  if (op.getActivationAlpha() || op.getActivationBeta())
    return onnxToZHighUnsupportedReport(op.getOperation(),
        "The `activation_alpha` and `activation_beta` are not supported.");
  // zDNN support the default activations (["Sigmoid", "Tanh", "Tanh"]) only.
  if ((activations && (activations.value().size() > 0) &&
          (activations.value()[0].cast<StringAttr>().getValue() !=
              "Sigmoid")) ||
      (activations && (activations.value().size() > 1) &&
          (activations.value()[1].cast<StringAttr>().getValue() != "Tanh")) ||
      (activations && (activations.value().size() > 2) &&
          (activations.value()[2].cast<StringAttr>().getValue() != "Tanh")))
    return onnxToZHighUnsupportedReport(op.getOperation(),
        "The `activations` must be the default activations "
        "([Sigmoid, Tanh, Tanh]).");
  // zDNN does not support clip(Cell clip threshold).
  if (op.getClip())
    return onnxToZHighUnsupportedReport(
        op.getOperation(), "The `clip` is not supported.");
  // zDNN does not support hidden_size not equal to the hidden size in
  // other inputs.
  if (op.getHiddenSize() && (op.getHiddenSize().value() != hidden_size)) {
    std::string message = "The `hidden_size` in attribute (" +
                          std::to_string(op.getHiddenSize().value()) +
                          ") must be the same as the third dimension of the "
                          "recurrence weight tensor `W` (" +
                          std::to_string(hidden_size) + ").";
    return onnxToZHighUnsupportedReport(op.getOperation(), message);
  }
  // zDNN support the "linear_before_reset==1" case only.
  if (op.getLinearBeforeReset() != 1)
    return onnxToZHighUnsupportedReport(op.getOperation(),
        "The `linear_before_reset` (" +
            std::to_string(op.getLinearBeforeReset()) + ") must be 1.");
  // zDNN does not support sequence_lens and we cannot fix the result.
  // For one direction, we fix the result afterward
  if (!isNoneValue(op.getSequenceLens()) && direction == BIDIRECTIONAL)
    return onnxToZHighUnsupportedReport(op.getOperation(),
        "The `sequence_lens` is not supported when "
        "`direction` is `bidirectional`.");
  return true;
}

/// Check legality for ONNXMaxPool.
template <>
bool isSuitableForZDNN<ONNXMaxPoolSingleOutOp>(
    ONNXMaxPoolSingleOutOp op, const DimAnalysis *dimAnalysis) {
  // Check NNPA level.
  if (!isCompatibleWithNNPALevel(NNPA_Z16))
    return onnxToZHighInCompatibilityReport(op.getOperation());

  // Check data type.
  if (!isValidElementTypeAndRank(op.getOperation(), op.getX()))
    return false;

  ONNXMaxPoolSingleOutOpShapeHelper shapeHelper(op.getOperation(), {});
  shapeHelper.computeShapeAndAssertOnFailure();

  if (!checkLegalityPoolOpsCommon<ONNXMaxPoolSingleOutOp,
          ONNXMaxPoolSingleOutOpAdaptor, ONNXMaxPoolSingleOutOpShapeHelper>(
          op, op.getO_Y()))
    return false;

  // dilations not supported. Only default one is accepted.
  if (shapeHelper.dilations[0] != 1 || shapeHelper.dilations[1] != 1) {
    std::string message =
        "The `dilations` (" + std::to_string(shapeHelper.dilations[0]) + ", " +
        std::to_string(shapeHelper.dilations[1]) +
        ") is not supported. Only default `dilations` (1, 1) is supported.";
    return onnxToZHighUnsupportedReport(op.getOperation(), message);
  }

  return true;
}

/// Check legality for ONNXAveragePool.
template <>
bool isSuitableForZDNN<ONNXAveragePoolOp>(
    ONNXAveragePoolOp op, const DimAnalysis *dimAnalysis) {
  // Check NNPA level.
  if (!isCompatibleWithNNPALevel(NNPA_Z16))
    return onnxToZHighInCompatibilityReport(op.getOperation());

  // Check data type.
  if (!isValidElementTypeAndRank(op.getOperation(), op.getX()))
    return false;

  // count_include_pad not supported.
  if (op.getCountIncludePad() != 0)
    return onnxToZHighUnsupportedReport(op.getOperation(),
        "`count_include_pad` (" + std::to_string(op.getCountIncludePad()) +
            ") must be default one (0).");

  return checkLegalityPoolOpsCommon<ONNXAveragePoolOp, ONNXAveragePoolOpAdaptor,
      ONNXAveragePoolOpShapeHelper>(op, op.getY());
}

/// Check if input, output, kernel, strides, and paddingType for each axis meet
/// parameter restrictions for conv2d. See "Conv2D Parameter Restrictions"
/// in "zDNN API Reference"
static bool checkConv2DParamRestrictions(Operation *op, int64_t inputDim,
    int64_t kernelDim, int64_t stride, int64_t outputDim,
    StringRef paddingType) {
  if (stride == 0) {
    // paddingType must be VALID_PADDING.
    if (!paddingType.equals("VALID_PADDING")) {
      std::string message = "When the strides (" + std::to_string(stride) +
                            ") is zero, padding type (" + paddingType.str() +
                            ") must be VALID_PADDING.";
      return onnxToZHighUnsupportedReport(op, message);
    }
    // inputDim must be = kernel dim.
    if (inputDim != kernelDim) {
      std::string message = "When the strides (" + std::to_string(stride) +
                            ") is zero, both input tensor's "
                            "Height or Width dimension (" +
                            std::to_string(inputDim) +
                            ")  and the kernel_height or width (" +
                            std::to_string(kernelDim) + ") must match.";
      return onnxToZHighUnsupportedReport(op, message);
    }
    // inputDim and kernelDim are less than or equal to 448.
    if (inputDim > 448) {
      std::string message =
          "When the strides (" + std::to_string(stride) +
          ") is zero, the input tensor's Height or Width dimension (" +
          std::to_string(inputDim) + ") must be less than or equal to 448.";
      return onnxToZHighUnsupportedReport(op, message);
    }
    // outputDim must be 1.
    if (outputDim != 1) {
      std::string message = "When the strides (" + std::to_string(stride) +
                            ") is zero, output tensor's height "
                            "or width dimensions (" +
                            std::to_string(outputDim) + ") must be 1.";
      return onnxToZHighUnsupportedReport(op, message);
    }
  } else if (stride > 0 && stride <= 13) {
    // stride is greater than zero and less than or equal to 13.
    // kernel dim must be less than or equal to 64.
    if (kernelDim > 64) {
      std::string message =
          "When the strides (" + std::to_string(stride) +
          ") is greater than zero and less than or equal to 13, "
          "kernel_width and kernel_height (" +
          std::to_string(kernelDim) + ") must be less than or equal to 64.";
      return onnxToZHighUnsupportedReport(op, message);
    }
    if (paddingType.equals("SAME_PADDING")) {
      // height_out restriction.
      int64_t reqOutputShape = ceil((float)inputDim / stride);
      if (outputDim != reqOutputShape) {
        std::string message =
            "When the strides (" + std::to_string(stride) +
            ")  is greater than zero and less than or equal to 13, output "
            "tensor's height or width dimensions (" +
            std::to_string(outputDim) +
            ") must be equal with ceil((float)inputShape / stride)) (=" +
            std::to_string(reqOutputShape) + ").";
        return onnxToZHighUnsupportedReport(op, message);
      }
    } else { // VALID_PADDING
      // inputDim must be >= kernelDim.
      if (inputDim < kernelDim) {
        std::string message =
            "When the strides (" + std::to_string(stride) +
            ") is greater than zero and less than or equal to 13 and the "
            "padding type is VALID_PADDING, input tensor's height or width "
            "dimensions (" +
            std::to_string(inputDim) +
            ") must be less than kernel height or width dimension (" +
            std::to_string(kernelDim) + ").";
        return onnxToZHighUnsupportedReport(op, message);
      }
      // height_out restriction.
      int64_t reqOutputShape = ceil((float)(inputDim - kernelDim + 1) / stride);
      if (outputDim != reqOutputShape) {
        std::string message =
            "When the strides (" + std::to_string(stride) +
            ") is greater than zero and less than or equal to "
            "13 and the padding type is VALID_PADDING, output "
            "tensor's height or width dimensions (" +
            std::to_string(outputDim) +
            ") must be equal with ceil((float)(inputShape - "
            "kernelShape + 1) / strides)) (= " +
            std::to_string(reqOutputShape) + ").";
        return onnxToZHighUnsupportedReport(op, message);
      }
    }
  } else {
    std::string message = "When the strides (" + std::to_string(stride) +
                          ") must be less than or equal to 13.";
    return onnxToZHighUnsupportedReport(op, message);
  }

  return true;
}

/// Check legality for ONNXConvOp.
template <>
bool isSuitableForZDNN<ONNXConvOp>(
    ONNXConvOp op, const DimAnalysis *dimAnalysis) {
  // Check NNPA level.
  if (!isCompatibleWithNNPALevel(NNPA_Z16))
    return onnxToZHighInCompatibilityReport(op.getOperation());

  // Check data type.
  if (!isValidElementTypeAndRank(op.getOperation(), op.getX()))
    return false;
  if (!isValidElementTypeAndRank(op.getOperation(), op.getW()))
    return false;
  if (!isValidElementTypeAndRank(op.getOperation(), op.getB()))
    return false;

  ONNXConvOpAdaptor operandAdaptor = ONNXConvOpAdaptor(op);
  ONNXConvOpShapeHelper shapeHelper(op.getOperation(), {});
  shapeHelper.computeShapeAndAssertOnFailure();

  ShapedType inputType = op.getX().getType().cast<ShapedType>();
  ShapedType outputType = op.getY().getType().cast<ShapedType>();
  ArrayRef<int64_t> shapeInput = inputType.getShape();
  ArrayRef<int64_t> shapeOutput = outputType.getShape();

  // 4D tensors(N x C x H x W) are supported as input and output.
  if (shapeInput.size() != 4 || shapeOutput.size() != 4) {
    std::string message = "4D tensors(N x C x H x W) are supported as input "
                          "and output, but the input dim size (" +
                          std::to_string(shapeInput.size()) +
                          ") is not 4, or output dim size (" +
                          std::to_string(shapeOutput.size()) + ") is not 4.";
    return onnxToZHighUnsupportedReport(op, message);
  }

  // Do not support dynamic height and width dimensions since we can not check
  // them at compile time.
  if (ShapedType::isDynamic(shapeInput[2]) ||
      ShapedType::isDynamic(shapeInput[3]) ||
      ShapedType::isDynamic(shapeOutput[2]) ||
      ShapedType::isDynamic(shapeOutput[3]))
    return onnxToZHighUnsupportedReport(op,
        "Height and/or width have dynamic dimensions. They are not support.");

  // Do not support group.
  if (operandAdaptor.getGroup() != 1)
    return onnxToZHighUnsupportedReport(op, "`group` must be 1 (default).");

  // Do not support non-default dilations.
  if (shapeHelper.dilations[0] != 1 || shapeHelper.dilations[1] != 1) {
    std::string message =
        "The `dilations` (" + std::to_string(shapeHelper.dilations[0]) + ", " +
        std::to_string(shapeHelper.dilations[1]) +
        ") is not supported. Only default `dilations` (1, 1) is supported.";
    return onnxToZHighUnsupportedReport(op.getOperation(), message);
  }

  // `getStrPaddingType` returns `SAME_PADDING`, `VALID_PADDING`, or empty.
  // `zdnn_conv2d` only support padding for `SAME_PADDING` and `VALID_PADDING`.
  StringRef paddingType =
      getStrPaddingType<ONNXConvOp, ONNXConvOpAdaptor, ONNXConvOpShapeHelper>(
          op);

  if (paddingType.empty()) {
    std::string message =
        "Padding type must be `SAME_PADDING` or `VALID_PADDING`, but it is "
        "neither of them. When attribute `auto_pad` is `NOTSET`, padding is "
        "computed from input dimention etc, but when input has unknown "
        "dimensions, it can't be computed.";
    return onnxToZHighUnsupportedReport(op, message);
  }

  // Check if kernelShape is literal. Only static value is supported.
  if (llvm::any_of(shapeHelper.kernelShape,
          [](IndexExpr val) { return !val.isLiteral(); })) {
    std::string message = "The kernel_shape must be static value.";
    return onnxToZHighUnsupportedReport(op, message);
  }

  int64_t inputShapeH = shapeInput[2];
  int64_t inputShapeW = shapeInput[3];
  int64_t outputShapeH = shapeOutput[2];
  int64_t outputShapeW = shapeOutput[3];
  int64_t kernelShapeH = shapeHelper.kernelShape[0].getLiteral();
  int64_t kernelShapeW = shapeHelper.kernelShape[1].getLiteral();
  int64_t stridesH = shapeHelper.strides[0];
  int64_t stridesW = shapeHelper.strides[1];

  // Check parameter restrictions for conv2d for each axis.
  bool isHOK = checkConv2DParamRestrictions(
      op, inputShapeH, kernelShapeH, stridesH, outputShapeH, paddingType);
  if (!isHOK)
    return false;
  bool isWOK = checkConv2DParamRestrictions(
      op, inputShapeW, kernelShapeW, stridesW, outputShapeW, paddingType);
  if (!isWOK)
    return false;

  return true;
}

/// Check legality for ONNXBatchNormOp.
template <>
bool isSuitableForZDNN<ONNXBatchNormalizationInferenceModeOp>(
    ONNXBatchNormalizationInferenceModeOp op, const DimAnalysis *dimAnalysis) {
  ShapedType inputType = op.getX().getType().cast<ShapedType>();
  ShapedType outputType = op.getO_Y().getType().cast<ShapedType>();
  ArrayRef<int64_t> shapeInput = inputType.getShape();
  ArrayRef<int64_t> shapeOutput = outputType.getShape();

  // Check NNPA level.
  if (!isCompatibleWithNNPALevel(NNPA_Z16))
    return onnxToZHighInCompatibilityReport(op.getOperation());

  // 4D tensors(N x C x H x W) are supported as input and output.
  if (shapeInput.size() != 4 || shapeOutput.size() != 4)
    return onnxToZHighUnsupportedReport(op.getOperation(),
        "The rank of input `X` (" + std::to_string(shapeInput.size()) +
            ") and that of output `Y` (" + std::to_string(shapeOutput.size()) +
            ")  must be 4.");

  return true;
}

/// Check legality for ONNXReshapeOp.
template <>
bool isSuitableForZDNN<ONNXReshapeOp>(
    ONNXReshapeOp op, const DimAnalysis *dimAnalysis) {
  // Noop Reshape is suitable for zAIU as this pass removes such reshape ops.
  return isIdentityReshape(op, dimAnalysis);
}<|MERGE_RESOLUTION|>--- conflicted
+++ resolved
@@ -151,11 +151,6 @@
   // Check "MaxPool2D/AvgPool2D Parameter Restrictions". These restrictions are
   // described in "zDNN API Reference". Input tensor N(batchNum) and C(Channel)
   // dimensions must always match the output tensor's respective dimensions.
-<<<<<<< HEAD
-  if ((inputType.hasStaticShape() && outputType.hasStaticShape()) &&
-      (shapeInput[0] != shapeOutput[0] || shapeInput[1] != shapeOutput[1]))
-    return false;
-=======
   // When unknown dimensions are included, the restrictions are not checked and
   // error messages are generated at runtime in zDNN if it doesn't meet.
   //  if ((inputType.hasStaticShape() && outputType.hasStaticShape()) &&
@@ -170,7 +165,6 @@
         std::to_string(shapeOutput[1]) + ") are not the same.";
     return onnxToZHighUnsupportedReport(op, message);
   }
->>>>>>> b5cc0db6
 
   // Check if kernelShape is literal. Only static value is supported.
   if (llvm::any_of(shapeHelper.kernelShape,
