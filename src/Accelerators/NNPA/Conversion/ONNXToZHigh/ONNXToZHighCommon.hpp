/*
 * SPDX-License-Identifier: Apache-2.0
 */

//===---------- ONNXToZHigh.hpp - Common functions in ONNXToZHigh ---------===//
//
// Copyright 2019-2020 The IBM Research Authors.
//
// =============================================================================
//
// This file contains common methods used in ONNX to ZHigh lowering.
//
//===----------------------------------------------------------------------===//

#pragma once

#include "llvm/ADT/STLExtras.h"

#include "src/Accelerators/NNPA/Conversion/ONNXToZHigh/NNPALimit.h"
#include "src/Accelerators/NNPA/Conversion/ONNXToZHigh/ONNXLegalityCheck.hpp"
#include "src/Accelerators/NNPA/Support/LayoutHelper.hpp"
#include "src/Dialect/ONNX/ONNXDimAnalysis.hpp"

<<<<<<< HEAD
#include "mlir/Dialect/Async/IR/Async.h"
#include "mlir/IR/DialectImplementation.h"
#include "mlir/IR/FunctionImplementation.h"
#include "mlir/IR/IRMapping.h"
#include "llvm/ADT/MapVector.h"
#include "llvm/ADT/TypeSwitch.h"

=======
namespace onnx_mlir {

const std::string DEVICE_ATTRIBUTE = "device";
const std::string CPU_DEVICE = "cpu";
const std::string NNPA_DEVICE = "nnpa";
>>>>>>> 0850b52a

template <typename OP_TYPE>
void addDynamicallyLegalOpFor(mlir::ConversionTarget *target,
    const onnx_mlir::DimAnalysis *dimAnalysis,
    llvm::function_ref<bool(OP_TYPE, const DimAnalysis *)> checkLegalityFn =
        nullptr) {
  target->addDynamicallyLegalOp<OP_TYPE>([dimAnalysis, checkLegalityFn](
                                             OP_TYPE op) {
    mlir::Operation *genericOp = op.getOperation();
<<<<<<< HEAD
    mlir::StringAttr nodeName =
        genericOp->getAttrOfType<mlir::StringAttr>("onnx_node_name");
    if (nodeName) {
      bool exists =
          llvm::any_of(execNodesOnCpu, [nodeName](llvm::StringRef val) {
            return nodeName.getValue().equals_insensitive(val);
          });
      if (exists)
        return true;
    }
    /* Comment out here to disable original matmul splitting
    // Check zDNN limitations
    // TODO: Check tensor size NNPA_MAXIMUM_TENSOR_SIZE of another limitation
    bool exceedLimit =
        llvm::any_of(genericOp->getOperands(), [](mlir::Value operand) {
          if (auto valueType = operand.getType().dyn_cast<mlir::ShapedType>()) {
            // Check if static dimension size exceeds zDNN limitations
            llvm::ArrayRef<int64_t> valueShape = valueType.getShape();
            if (llvm::any_of(valueShape, [](int64_t dim) {
                  return (!mlir::ShapedType::isDynamic(dim)) &&
                         (dim > NNPA_MAXIMUM_DIMENSION_INDEX_SIZE);
                }))
              return true;
          }
          return false;
        });
    if (exceedLimit)
      return true;
    */
    return !isSuitableForZDNN<OP_TYPE>(op, dimAnalysis);
=======
    mlir::StringAttr device =
        genericOp->getAttrOfType<mlir::StringAttr>(DEVICE_ATTRIBUTE);
    assert((!device ||
               (device &&
                   (device.getValue().equals_insensitive("") ||
                       device.getValue().equals_insensitive(CPU_DEVICE) ||
                       device.getValue().equals_insensitive(NNPA_DEVICE)))) &&
           "Invalid device name");

    // If device is CPU, force to run the op on CPU.
    if (device && device.getValue().equals_insensitive(CPU_DEVICE))
      return true;

    // If not CPU, check if the op is legal for NNPA.
    bool isLegalForNNPA = false;
    if (checkLegalityFn)
      isLegalForNNPA = !checkLegalityFn(op, dimAnalysis);
    else {
      // Check zDNN limitations for each input tensors.
      // TODO: Check tensor size NNPA_MAXIMUM_TENSOR_SIZE of another limitation
      bool exceedLimit =
          llvm::any_of(genericOp->getOperands(), [](mlir::Value operand) {
            if (auto valueType =
                    operand.getType().dyn_cast<mlir::ShapedType>()) {
              // Check if static dimension size exceeds zDNN limitations
              llvm::ArrayRef<int64_t> valueShape = valueType.getShape();
              if (llvm::any_of(valueShape, [](int64_t dim) {
                    return (!mlir::ShapedType::isDynamic(dim)) &&
                           (dim > NNPA_MAXIMUM_DIMENSION_INDEX_SIZE);
                  }))
                return true;
            }
            return false;
          });
      isLegalForNNPA =
          !exceedLimit && isSuitableForZDNN<OP_TYPE>(op, dimAnalysis);
    }
    return !isLegalForNNPA;
>>>>>>> 0850b52a
  });
}

/// Get transposed tensor by using a permutation array.
mlir::Value emitONNXTranspose(mlir::Location loc,
    mlir::PatternRewriter &rewriter, mlir::Value x,
    mlir::ArrayRef<int64_t> perms);

/// Get transposed tensor by using a permutation array and a result type.
mlir::Value emitONNXTransposeWithType(mlir::Location loc,
    mlir::PatternRewriter &rewriter, mlir::Type transposedType, mlir::Value x,
    mlir::ArrayRef<int64_t> perms);

/// Split a tensor along an axis in which each chunk has a size of
/// NNPA_MAXIMUM_DIMENSION_INDEX_SIZE and the last chucnk can be smaller.
mlir::ValueRange splitAlongAxis(
    onnx_mlir::MultiDialectBuilder<onnx_mlir::OnnxBuilder> &create,
<<<<<<< HEAD
    mlir::Value X, int64_t axis,
    int64_t chunkSize = NNPA_MAXIMUM_DIMENSION_INDEX_SIZE);
=======
    mlir::Value X, int64_t axis);

} // namespace onnx_mlir
>>>>>>> 0850b52a
<|MERGE_RESOLUTION|>--- conflicted
+++ resolved
@@ -21,21 +21,13 @@
 #include "src/Accelerators/NNPA/Support/LayoutHelper.hpp"
 #include "src/Dialect/ONNX/ONNXDimAnalysis.hpp"
 
-<<<<<<< HEAD
 #include "mlir/Dialect/Async/IR/Async.h"
-#include "mlir/IR/DialectImplementation.h"
-#include "mlir/IR/FunctionImplementation.h"
-#include "mlir/IR/IRMapping.h"
-#include "llvm/ADT/MapVector.h"
-#include "llvm/ADT/TypeSwitch.h"
 
-=======
 namespace onnx_mlir {
 
 const std::string DEVICE_ATTRIBUTE = "device";
 const std::string CPU_DEVICE = "cpu";
 const std::string NNPA_DEVICE = "nnpa";
->>>>>>> 0850b52a
 
 template <typename OP_TYPE>
 void addDynamicallyLegalOpFor(mlir::ConversionTarget *target,
@@ -45,38 +37,6 @@
   target->addDynamicallyLegalOp<OP_TYPE>([dimAnalysis, checkLegalityFn](
                                              OP_TYPE op) {
     mlir::Operation *genericOp = op.getOperation();
-<<<<<<< HEAD
-    mlir::StringAttr nodeName =
-        genericOp->getAttrOfType<mlir::StringAttr>("onnx_node_name");
-    if (nodeName) {
-      bool exists =
-          llvm::any_of(execNodesOnCpu, [nodeName](llvm::StringRef val) {
-            return nodeName.getValue().equals_insensitive(val);
-          });
-      if (exists)
-        return true;
-    }
-    /* Comment out here to disable original matmul splitting
-    // Check zDNN limitations
-    // TODO: Check tensor size NNPA_MAXIMUM_TENSOR_SIZE of another limitation
-    bool exceedLimit =
-        llvm::any_of(genericOp->getOperands(), [](mlir::Value operand) {
-          if (auto valueType = operand.getType().dyn_cast<mlir::ShapedType>()) {
-            // Check if static dimension size exceeds zDNN limitations
-            llvm::ArrayRef<int64_t> valueShape = valueType.getShape();
-            if (llvm::any_of(valueShape, [](int64_t dim) {
-                  return (!mlir::ShapedType::isDynamic(dim)) &&
-                         (dim > NNPA_MAXIMUM_DIMENSION_INDEX_SIZE);
-                }))
-              return true;
-          }
-          return false;
-        });
-    if (exceedLimit)
-      return true;
-    */
-    return !isSuitableForZDNN<OP_TYPE>(op, dimAnalysis);
-=======
     mlir::StringAttr device =
         genericOp->getAttrOfType<mlir::StringAttr>(DEVICE_ATTRIBUTE);
     assert((!device ||
@@ -115,7 +75,6 @@
           !exceedLimit && isSuitableForZDNN<OP_TYPE>(op, dimAnalysis);
     }
     return !isLegalForNNPA;
->>>>>>> 0850b52a
   });
 }
 
@@ -133,11 +92,6 @@
 /// NNPA_MAXIMUM_DIMENSION_INDEX_SIZE and the last chucnk can be smaller.
 mlir::ValueRange splitAlongAxis(
     onnx_mlir::MultiDialectBuilder<onnx_mlir::OnnxBuilder> &create,
-<<<<<<< HEAD
     mlir::Value X, int64_t axis,
     int64_t chunkSize = NNPA_MAXIMUM_DIMENSION_INDEX_SIZE);
-=======
-    mlir::Value X, int64_t axis);
-
-} // namespace onnx_mlir
->>>>>>> 0850b52a
+} // namespace onnx_mlir