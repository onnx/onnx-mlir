--- conflicted
+++ resolved
@@ -97,11 +97,8 @@
 /// than it. The default chunkSize is NNPA_MAXIMUM_DIMENSION_INDEX_SIZE.
 mlir::ValueRange splitAlongAxis(
     onnx_mlir::MultiDialectBuilder<onnx_mlir::OnnxBuilder> &create,
-<<<<<<< HEAD
     mlir::Value X, int64_t axis,
     int64_t chunkSize = NNPA_MAXIMUM_DIMENSION_INDEX_SIZE);
-=======
-    mlir::Value X, int64_t axis);
 
 // Check if a value is a constant tensor of a single f32 value or not.
 bool isF32ScalarConstantTensor(mlir::Value v);
@@ -113,5 +110,4 @@
 mlir::Value getDynShape(
     mlir::Location loc, mlir::PatternRewriter &rewriter, mlir::Value x);
 
->>>>>>> 57b4e545
 } // namespace onnx_mlir