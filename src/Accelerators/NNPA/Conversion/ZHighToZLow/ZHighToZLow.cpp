/*
 * SPDX-License-Identifier: Apache-2.0
 */

//====------ ZHighToZLow.cpp - ZHigh dialect to ZLow lowering -------------===//
//
// Copyright 2019-2024 The IBM Research Authors.
//
// =============================================================================
//
// This file implements the lowering of ZHigh operations to ZLow operations.
//
//===----------------------------------------------------------------------===//

#include "llvm/Support/Debug.h"

#include "mlir/Dialect/Affine/Analysis/Utils.h"
#include "mlir/Dialect/Affine/Utils.h"
#include "mlir/IR/AsmState.h"
#include "mlir/IR/DialectResourceBlobManager.h"

#include "src/Accelerators/NNPA/Conversion/ZHighToZLow/ZHighToZLow.hpp"
#include "src/Accelerators/NNPA/Dialect/ZHigh/ZHighOps.hpp"
#include "src/Accelerators/NNPA/Dialect/ZHigh/ZHighOps/OpHelper.hpp"
#include "src/Accelerators/NNPA/Dialect/ZHigh/ZHighOps/ShapeHelper.hpp"
#include "src/Accelerators/NNPA/Dialect/ZLow/ZLowOps.hpp"
#include "src/Accelerators/NNPA/Pass/NNPAPasses.hpp"
#include "src/Accelerators/NNPA/Support/LayoutHelper.hpp"
#include "src/Accelerators/NNPA/Support/Stickify/Convert.hpp"
#include "src/Compiler/CompilerOptions.hpp"
#include "src/Conversion/ONNXToKrnl/ONNXToKrnlCommon.hpp"
#include "src/Dialect/Krnl/KrnlHelper.hpp"
#include "src/Support/TypeUtilities.hpp"

#define DEBUG_TYPE "zhigh-to-zlow"

using namespace mlir;
using namespace onnx_mlir::zlow;

namespace onnx_mlir {
namespace zhigh {

using MDBuilder = MultiDialectBuilder<IndexExprBuilderForKrnl, KrnlBuilder,
    MathBuilder, MemRefBuilder, VectorBuilder, AffineBuilder, SCFBuilder>;

//===----------------------------------------------------------------------===//
// Helper function of Zhigh to Zlow lowering
// Insert an allocation for the given dimensions and layout.
// By default, set alignment to 4K.
//===----------------------------------------------------------------------===//

Value insertAllocForZMemRefByDim(ArrayRef<IndexExpr> dims,
    ZTensorEncodingAttr::DataLayout layout, Operation *op,
    PatternRewriter &rewriter, int64_t alignment = gAlignment) {
  // Construct a MemRefType for the given dimensions and element type.
  SmallVector<int64_t, 4> shape;
  for (IndexExpr d : dims)
    shape.emplace_back((d.isLiteral() ? d.getLiteral() : ShapedType::kDynamic));
  RankedTensorType tensorType =
      RankedTensorType::get(shape, rewriter.getF32Type(),
          ZTensorEncodingAttr::get(op->getContext(), layout));
  ZMemRefType zMemRefType = convertZTensorToMemRefType(tensorType);

  // Insert alloc.
  Value alloc =
      insertAllocForZMemRef(zMemRefType, dims, op, rewriter, alignment);

  return alloc;
}

//===----------------------------------------------------------------------===//
// Helper function of Zhigh to Zlow lowering
// Insert an allocation for the given ZMemRefType.
// By default, set alignment to 4K.
//===----------------------------------------------------------------------===//

Value insertAllocForZMemRef(ZMemRefType zType, ArrayRef<IndexExpr> dims,
    Operation *op, PatternRewriter &rewriter, int64_t alignment = gAlignment) {

  Location loc = op->getLoc();
  MemRefType resType = zType.value;

  // Insert alloc.
  SmallVector<IndexExpr> dimList(dims.begin(), dims.end());
  MultiDialectBuilder<MemRefBuilder> create(rewriter, loc);
  return create.mem.alignedAlloc(resType, dimList, alignment);
}

/// Insert allocation for a 4K-aligned buffer of type
/// <sizexi8> to be used as work_area in LSTM/GRU, where size is computed as
/// follows.
//
/// Enough contiguous storage for the following stickified ztensors
/// dimensions:
///     Fused ztensor
///         dim1 = hidden_state_size
///         dim2 = batch
///         dim3 = 1
///         dim4 = numOfGates * timestep
///
///     Bias Add ztensor
///         dim1 = hidden_state_size
///         dim2 = batch
///         dim3 = 1
///         dim4 = numOfGates
///
///     C output ztensor
///         dim1 = hidden_state_size
///         dim2 = batch
///         dim3 = 1
///         dim4 = 2
///
/// For bidirectional, twice the amount of contiguous storage is required.
///
/// The start of the buffer must be 4k aligned. The work area size is
/// computed as follows.
///   zdnn_tensor_desc desc;
///   desc.dim4 = (numOfGates * timestep) + numOfGates + 2;
///   desc.dim3 = 1;
///   desc.dim2 = batch;
///   desc.dim1 = hidden_state_size;
///   uint64_t work_area_size = zdnn_getsize_ztensor(&desc);
///
/// It is unfolded to:
/// work_area_size in bytes = dim4 * dim3 *
///                           CEIL(dim2, AIU_STICKS_PER_PAGE) *
///                           CEIL(dim1, AIU_2BYTE_CELLS_PER_STICK) *
///                           AIU_PAGESIZE_IN_BYTES;
/// where CEIL(a, b) = (a + b - 1) / b,
///       AIU_STICKS_PER_PAGE = 32,
///       AIU_2BYTE_CELLS_PER_STICK = 64,
///       AIU_PAGESIZE_IN_BYTES = 4K.
///
/// timestep and batchsize are obtained from the LSTM/GRU input tensor.
/// hidden_size is obtained from the LSTM/GRU initial hidden tensor.
static Value insertAllocForWorkAreaForRNNOps(IndexExprBuilderForKrnl &createIE,
    PatternRewriter &rewriter, Location loc, Value rnnInput,
    Value rnnHiddenWeight, unsigned numOfGates, bool isDouble) {
  SmallVector<IndexExpr, 4> inputDims, hiddenWeightDims;
  createIE.getShapeAsDims(rnnInput, inputDims);
  createIE.getShapeAsDims(rnnHiddenWeight, hiddenWeightDims);

  IndexExpr timestepExp = inputDims[0];
  IndexExpr Lit2 = LitIE(2);
  IndexExpr NumOfGatesLit = LitIE(numOfGates);
  IndexExpr dim1 = hiddenWeightDims[1];
  IndexExpr dim2 = inputDims[1];
  IndexExpr dim3 = LitIE(1);
  IndexExpr dim4 = NumOfGatesLit * timestepExp + NumOfGatesLit + Lit2;

  IndexExpr Lit1 = LitIE(1);
  IndexExpr Lit32 = LitIE(32);
  IndexExpr Lit64 = LitIE(64);
  IndexExpr Lit4K = LitIE(4096);
  IndexExpr ceilDim2 = (dim2 + Lit32 - Lit1).floorDiv(Lit32);
  IndexExpr ceilDim1 = (dim1 + Lit64 - Lit1).floorDiv(Lit64);
  IndexExpr sizeExpr = dim4 * dim3 * ceilDim2 * ceilDim1 * Lit4K;

  // Double the work area if required.
  if (isDouble)
    sizeExpr = sizeExpr * Lit2;

  // Emit alloc ops.
  int64_t size =
      sizeExpr.isLiteral() ? sizeExpr.getLiteral() : ShapedType::kDynamic;
  MemRefType resultType = MemRefType::get({size}, rewriter.getIntegerType(8));
  SmallVector<IndexExpr> dims(1, sizeExpr);
  MultiDialectBuilder<MemRefBuilder> create(rewriter, loc);
  return create.mem.alignedAlloc(resultType, dims, gAlignment);
}

/// This function emits a buffer of zero elements for the given dimensions and
/// layout. If the given dimensions are static, then a stickified constant is
/// returned.
Value insertAllocOrEmitZeroConstant(ArrayRef<IndexExpr> dims,
    ZTensorEncodingAttr::DataLayout layout, Operation *op,
    PatternRewriter &rewriter, Location loc) {
  Value res;
  bool allStaticDims =
      llvm::all_of(dims, [](IndexExpr ie) { return ie.isLiteral(); });
  if (allStaticDims) {
    // Construct a MemRefType for the given dimensions and element type.
    SmallVector<int64_t, 4> shape;
    for (IndexExpr d : dims)
      shape.emplace_back(d.getLiteral());
    RankedTensorType tensorType =
        RankedTensorType::get(shape, rewriter.getF32Type(),
            ZTensorEncodingAttr::get(op->getContext(), layout));
    ZMemRefType zMemRefType = convertZTensorToMemRefType(tensorType);
    MemRefType resType =
        affine::normalizeMemRefType(mlir::cast<MemRefType>(zMemRefType.value));

    // Create a ZHighStickifiedConstantOp.
    ZHighStickifiedConstantOp stickifiedConstant =
        rewriter.create<ZHighStickifiedConstantOp>(loc, resType,
            /*value=*/nullptr,
            /*stickified=*/nullptr,
            /*allzero=*/rewriter.getBoolAttr(true),
            /*alignment=*/rewriter.getI64IntegerAttr(4096));
<<<<<<< HEAD
    // Set all zero in value attribute here, except when stickified constants
    // are generated at the time constants are stored to file.
    if (!(storeConstantsToFile && nnpaDelayStickifiedConstGen)) {
      // Use an dense resource attribute to store stickified data.
      // Attribute type: tensor<sizeInBytes x i8>
      int64_t sizeInBytes =
          affine::getIntOrFloatMemRefSizeInBytes(resType).value();
      char *rawData = (char *)malloc(sizeInBytes);
      assert(rawData && "failed to allocate memory for stickified data");
      memset(rawData, 0, sizeInBytes);
      DenseResourceElementsAttr valueAttr = DenseUI8ResourceElementsAttr::get(
          RankedTensorType::get({sizeInBytes}, rewriter.getI8Type()),
          stickifiedConstant.getOperation()
              ->getDialect()
              ->getNamespace(), // use the dialect as the blob "hint"
          HeapAsmResourceBlob::allocateAndCopyWithAlign(
              llvm::ArrayRef(rawData, sizeInBytes), alignof(char)));
      stickifiedConstant.setValueAttr(valueAttr);
      free(rawData);
    }
=======

    // Use an dense resource attribute to store stickified data.
    // Attribute type: tensor<sizeInBytes x i8>
    int64_t sizeInBytes =
        affine::getIntOrFloatMemRefSizeInBytes(resType).value();
    char *rawData = static_cast<char *>(malloc(sizeInBytes));
    assert(rawData && "failed to allocate memory for stickified data");
    memset(rawData, 0, sizeInBytes);
    DenseResourceElementsAttr valueAttr = DenseUI8ResourceElementsAttr::get(
        RankedTensorType::get({sizeInBytes}, rewriter.getI8Type()),
        stickifiedConstant.getOperation()
            ->getDialect()
            ->getNamespace(), // use the dialect as the blob "hint"
        HeapAsmResourceBlob::allocateAndCopyWithAlign(
            llvm::ArrayRef(rawData, sizeInBytes), alignof(char)));
    stickifiedConstant.setValueAttr(valueAttr);
    free(rawData);

>>>>>>> c814ad00
    res = stickifiedConstant.getResult();
  } else {
    MultiDialectBuilder<KrnlBuilder, MathBuilder> create(rewriter, loc);
    res = insertAllocForZMemRefByDim(dims, layout, op, rewriter);
    Value initValue = create.math.constant(rewriter.getF16Type(), 0);
    create.krnl.memset(res, initValue, /*delayed=*/true);
  }
  return res;
}

/// Emit instructions to allocate a buffer to store original dimensions.
Value insertShapeMemRefI64(
    PatternRewriter &rewriter, Location loc, ArrayRef<IndexExpr> originalDims) {
  MultiDialectBuilder<KrnlBuilder, MathBuilder, MemRefBuilder> create(
      rewriter, loc);
  MemRefType shapeMemRefType = MemRefType::get(
      {static_cast<int64_t>(originalDims.size())}, rewriter.getIntegerType(64));
  Value shapeMemRef = create.mem.alignedAlloc(shapeMemRefType);
  for (uint64_t i = 0; i < originalDims.size(); ++i) {
    Value dim =
        create.math.cast(rewriter.getI64Type(), originalDims[i].getValue());
    create.krnl.storeIE(dim, shapeMemRef, {LitIE(i)});
  }
  return shapeMemRef;
}

/// Get the corresponding MemRefType and layout of a given ZTensorType.
ZMemRefType convertZTensorToMemRefType(Type type) {
  ZMemRefType resZMemRefType;
  if (mlir::isa<TensorType>(type)) {
    OpBuilder b(type.getContext());
    RankedTensorType tensorType = mlir::dyn_cast<RankedTensorType>(type);
    assert(tensorType && "expected only ranked shapes");
    ArrayRef<int64_t> shape = tensorType.getShape();
    Type elementType = tensorType.getElementType();
    int64_t rank = shape.size();
    if (tensorType.getEncoding()) {
      // Obtain element type and affine map.
      AffineExpr constExpr0 = getAffineConstantExpr(0, b.getContext());
      AffineExpr constExpr31 = getAffineConstantExpr(31, b.getContext());
      AffineExpr constExpr32 = getAffineConstantExpr(32, b.getContext());
      AffineExpr constExpr64 = getAffineConstantExpr(64, b.getContext());
      unsigned e4, e3, e2, e1;
      AffineExpr n, c, h, w, res32, res64;
      SmallVector<AffineExpr, 6> dimExpr;

      ZTensorEncodingAttr::DataLayout layout = getZTensorLayout(tensorType);
      if (layout == ZTensorEncodingAttr::DataLayout::_1D) {
        // (e1) -> (1, 1, 1, e1) -> (1, ceil(e1/64), 1, 1, 32, 64)
        e1 = 0;
        n = constExpr0;
        h = b.getAffineDimExpr(e1).floorDiv(constExpr64);
        w = constExpr0;
        c = constExpr0;
        res32 = constExpr31;
        res64 = b.getAffineDimExpr(e1) % constExpr64;
      } else if (layout == ZTensorEncodingAttr::DataLayout::_2D) {
        // (e2, e1) -> (1, 1, e2, e1) -> (1, ceil(e1/64), 1, ceil(e2/32), 32
        // 64)
        e2 = 0;
        e1 = 1;
        n = constExpr0;
        h = b.getAffineDimExpr(e1).floorDiv(constExpr64);
        w = constExpr0;
        c = b.getAffineDimExpr(e2).floorDiv(constExpr32);
        res32 = b.getAffineDimExpr(e2) % constExpr32;
        res64 = b.getAffineDimExpr(e1) % constExpr64;
      } else if (layout == ZTensorEncodingAttr::DataLayout::_3D) {
        // (e3, e2, e1) -> (1, e3, e2, e1)
        // -> (1, ceil(e1/64), e3, ceil(e2/32), 32, 64)
        e3 = 0;
        e2 = 1;
        e1 = 2;
        n = constExpr0;
        h = b.getAffineDimExpr(e1).floorDiv(constExpr64);
        w = b.getAffineDimExpr(e3);
        c = b.getAffineDimExpr(e2).floorDiv(constExpr32);
        res32 = b.getAffineDimExpr(e2) % constExpr32;
        res64 = b.getAffineDimExpr(e1) % constExpr64;
      } else if (layout == ZTensorEncodingAttr::DataLayout::_4D) {
        // (e4, e3, e2, e1) -> (e4, ceil(e1/64), e3, ceil(e2/32), 32, 64)
        e4 = 0;
        e3 = 1;
        e2 = 2;
        e1 = 3;
        n = b.getAffineDimExpr(e4);
        h = b.getAffineDimExpr(e1).floorDiv(constExpr64);
        w = b.getAffineDimExpr(e3);
        c = b.getAffineDimExpr(e2).floorDiv(constExpr32);
        res32 = b.getAffineDimExpr(e2) % constExpr32;
        res64 = b.getAffineDimExpr(e1) % constExpr64;
      } else if (layout == ZTensorEncodingAttr::DataLayout::_2DS) {
        // (e4, e1) -> (e4, 1, 1, e1) -> (e4, ceil(e1/64), 1, 1, 32, 64)
        e4 = 0;
        e1 = 1;
        n = b.getAffineDimExpr(e4);
        h = b.getAffineDimExpr(e1).floorDiv(constExpr64);
        w = constExpr0;
        c = constExpr0;
        res32 = constExpr31;
        res64 = b.getAffineDimExpr(e1) % constExpr64;
      } else if (layout == ZTensorEncodingAttr::DataLayout::_3DS) {
        // (e4, e2, e1) -> (e4, 1, e2, e1)
        // -> (e4, ceil(e1/64), 1, ceil(e2/32), 32, 64)
        e4 = 0;
        e2 = 1;
        e1 = 2;
        n = b.getAffineDimExpr(e4);
        h = b.getAffineDimExpr(e1).floorDiv(constExpr64);
        w = constExpr0;
        c = b.getAffineDimExpr(e2).floorDiv(constExpr32);
        res32 = b.getAffineDimExpr(e2) % constExpr32;
        res64 = b.getAffineDimExpr(e1) % constExpr64;
      } else if (layout == ZTensorEncodingAttr::DataLayout::_4DS) {
        // for normal
        // (e4, e3, e2, e1)
        // -> (e4, ceil(e1/64), e3, ceil(e2/32), 32, 64)
        // for bidirectional rnn
        // (e4, e3, e2, e1)
        // -> (e4, ceil((2 * PADDED(e1))/64), e3, ceil(e2/32), 32, 64)
        assert((shape[1] == 1 || shape[1] == 2) &&
               "wrong direction dimension size");
        e4 = 0;
        e3 = 1;
        e2 = 2;
        e1 = 3;
        n = b.getAffineDimExpr(e4);
        if (shape[1] == 1) {
          h = b.getAffineDimExpr(e1).floorDiv(constExpr64);
        } else {
          AffineExpr padded_e1 =
              b.getAffineDimExpr(e1).ceilDiv(constExpr64) * constExpr64;
          h = (2 * padded_e1).floorDiv(constExpr64);
        }
        w = b.getAffineDimExpr(e3);
        c = b.getAffineDimExpr(e2).floorDiv(constExpr32);
        res32 = b.getAffineDimExpr(e2) % constExpr32;
        res64 = b.getAffineDimExpr(e1) % constExpr64;
      } else if (layout == ZTensorEncodingAttr::DataLayout::NHWC) {
        // (e4, e3, e2, e1) -> (e4, ceil(e1/64), e3, ceil(e2/32), 32, 64)
        e4 = 0;
        e3 = 1;
        e2 = 2;
        e1 = 3;
        n = b.getAffineDimExpr(e4);
        h = b.getAffineDimExpr(e1).floorDiv(constExpr64);
        w = b.getAffineDimExpr(e3);
        c = b.getAffineDimExpr(e2).floorDiv(constExpr32);
        res32 = b.getAffineDimExpr(e2) % constExpr32;
        res64 = b.getAffineDimExpr(e1) % constExpr64;
      } else if (layout == ZTensorEncodingAttr::DataLayout::NCHW) {
        // (e4, e3, e2, e1) -> (e4, ceil(e2/64), e1, ceil(e3/32), 32, 64)
        llvm_unreachable("Not tested yet");
        e4 = 0;
        e3 = 1;
        e2 = 2;
        e1 = 3;
        n = b.getAffineDimExpr(e4);
        h = b.getAffineDimExpr(e2).floorDiv(constExpr64);
        w = b.getAffineDimExpr(e1);
        c = b.getAffineDimExpr(e3).floorDiv(constExpr32);
        res32 = b.getAffineDimExpr(e3) % constExpr32;
        res64 = b.getAffineDimExpr(e2) % constExpr64;
      } else if (layout == ZTensorEncodingAttr::DataLayout::HWCK) {
        // HWCK (e4, e3, e2, e1) -> KHWC (ceil(e1/64), e4,, e3, ceil(e2/32),
        // 32, 64)
        e4 = 0;
        e3 = 1;
        e2 = 2;
        e1 = 3;
        n = b.getAffineDimExpr(e1).floorDiv(constExpr64);
        h = b.getAffineDimExpr(e4);
        w = b.getAffineDimExpr(e3);
        c = b.getAffineDimExpr(e2).floorDiv(constExpr32);
        res32 = b.getAffineDimExpr(e2) % constExpr32;
        res64 = b.getAffineDimExpr(e1) % constExpr64;
      } else if (layout == ZTensorEncodingAttr::DataLayout::FICO) {
        // (e4, e3, e2, e1) -> (e4, 4*ceil(e1/4/64), e3, ceil(e2/32), 32, 64)
        assert(!ShapedType::isDynamic(shape[rank - 1]) &&
               (shape[rank - 1] % 4) == 0 &&
               "wrong concatenated dimension size");
        int64_t s = shape[rank - 1] / 4;
        // ((s + 64 - 1) / 64) * 64;
        int64_t s_pad = ceil(static_cast<double>(s) / 64) * 64;
        int64_t pad_size = s_pad - s;
        AffineExpr constExprS = getAffineConstantExpr(s, b.getContext());
        if (rank == 2) {
          e2 = 0;
          e1 = 1;
          w = constExpr0;
        } else if (rank == 3) {
          e3 = 0;
          e2 = 1;
          e1 = 2;
          w = b.getAffineDimExpr(e3);
        } else {
          llvm_unreachable("Unsupported rank in ZDNN_FICO layout");
        }
        n = constExpr0;
        // shape[0] is the direction dimension for LSTM, and should be 1 or 2
        assert((shape[0] == 1 || shape[0] == 2) &&
               "wrong direction dimension size");
        h = (((rank == 2) ? shape[0] : 1) *
             (b.getAffineDimExpr(e1) +
                 pad_size * (b.getAffineDimExpr(e1).floorDiv(constExprS))))
                .floorDiv(constExpr64);
        c = b.getAffineDimExpr(e2).floorDiv(constExpr32);
        res32 = b.getAffineDimExpr(e2) % constExpr32;
        res64 = (b.getAffineDimExpr(e1) +
                    pad_size * (b.getAffineDimExpr(e1).floorDiv(constExprS))) %
                constExpr64;
      } else if (layout == ZTensorEncodingAttr::DataLayout::ZRH) {
        // (e4, e3, e2, e1) -> (e4, 3*ceil(e1/4/64), e3, ceil(e2/32), 32, 64)
        int64_t hidden_size = shape[rank - 1];
        assert(hidden_size > 0 &&
               "Dynamic dimension in hidden_size not supported "
               "in affine_map generation.");
        assert((hidden_size % 3) == 0 && "wrong concatenated dimension size.");
        int64_t s = hidden_size / 3;
        int64_t s_pad =
            ceil(static_cast<float>(s) / 64) * 64; // ((s + 64 - 1) / 64) * 64;
        int64_t pad_size = s_pad - s;
        AffineExpr constExprS = getAffineConstantExpr(s, b.getContext());
        if (rank == 2) {
          e2 = 0;
          e1 = 1;
          w = constExpr0;
        } else if (rank == 3) {
          e3 = 0;
          e2 = 1;
          e1 = 2;
          w = b.getAffineDimExpr(e3);
        } else {
          llvm_unreachable("Unsupported rank in ZDNN_ZRH layout");
        }
        n = constExpr0;
        // shape[0] is the direction dimension for GRU, and should be 1 or 2
        assert((shape[0] == 1 || shape[0] == 2) &&
               "wrong direction dimension size");
        h = (((rank == 2) ? shape[0] : 1) *
             (b.getAffineDimExpr(e1) +
                 pad_size * (b.getAffineDimExpr(e1).floorDiv(constExprS))))
                .floorDiv(constExpr64);
        c = b.getAffineDimExpr(e2).floorDiv(constExpr32);
        res32 = b.getAffineDimExpr(e2) % constExpr32;
        res64 = (b.getAffineDimExpr(e1) +
                    pad_size * (b.getAffineDimExpr(e1).floorDiv(constExprS))) %
                constExpr64;
      } else if (layout == ZTensorEncodingAttr::DataLayout::BFICO) {
        llvm_unreachable("Unsupported layout yet");
      } else if (layout == ZTensorEncodingAttr::DataLayout::BZRH) {
        llvm_unreachable("Unsupported layout yet");
      } else
        llvm_unreachable("Unsupported layout");

      dimExpr.emplace_back(n);
      dimExpr.emplace_back(h);
      dimExpr.emplace_back(w);
      dimExpr.emplace_back(c);
      dimExpr.emplace_back(res32);
      dimExpr.emplace_back(res64);
      AffineMap smap = AffineMap::get(rank, 0, dimExpr, b.getContext());
      // Output type is F16 for zAIU.
      MemRefType outType = MemRefType::get(shape, b.getF16Type());
      resZMemRefType.value =
          MemRefType::Builder(outType).setLayout(AffineMapAttr::get(smap));
      resZMemRefType.layout = convertZTensorDataLayoutToStringAttr(b, layout);
    } else { // Does not have tensorType.getEncoding().
      resZMemRefType.value = MemRefType::get(shape, elementType);
    }
  } else { // Not mlir::isa<TensorType>(type).
    resZMemRefType.value = mlir::dyn_cast<MemRefType>(type);
  }
  return resZMemRefType;
}

//===----------------------------------------------------------------------===//
// Lower ZHigh Stick to ZLow Stick
//===----------------------------------------------------------------------===//

// Support for flatten ztensor

struct ZHighToZLowStickOpLowering : public ConversionPattern {
  ZHighToZLowStickOpLowering(TypeConverter &typeConverter, MLIRContext *ctx)
      : ConversionPattern(
            typeConverter, ZHighStickOp::getOperationName(), 1, ctx) {}

  LogicalResult matchAndRewrite(Operation *op, ArrayRef<Value> operands,
      ConversionPatternRewriter &rewriter) const final {
    Location loc = op->getLoc();
    ZHighStickOp stickOp = mlir::cast<ZHighStickOp>(op);

    ZHighStickOpAdaptor operandAdaptor(operands);
    Value input = operandAdaptor.getIn();
    StringAttr layout = stickOp.getLayoutAttr();
    IntegerAttr saturation = stickOp.getSaturationAttr();

    MultiDialectBuilder<OnnxBuilder, IndexExprBuilderForKrnl> create(
        rewriter, loc);
    ZHighStickOpShapeHelper shapeHelper(op, operands, &create.krnlIE);
    shapeHelper.computeShapeAndAssertOnFailure();

    // Convert ZTensor type to MemRefType.
    ZMemRefType zMemRefType =
        convertZTensorToMemRefType(*op->result_type_begin());

    // Allocate a buffer for the result MemRef.
    Value alloc = insertAllocForZMemRef(
        zMemRefType, shapeHelper.getOutputDims(), op, rewriter);
    if (isNHWCLayout(layout)) {
      if (nnpaEnableCompilerStickUnstick) {
        // Compiler-generated stick hasn't supported NCHW yet.
        // Explicitly transpose NCHW to NHWC.
        input = create.onnx.toMemref(
            create.onnx.transposeInt64(input, ArrayRef<int64_t>({0, 2, 3, 1})));
      } else
        // Otherwise, we can directly stickify from NCHW.
        // Set pre-transformed layout to NCHW.
        layout = getNCHWLayoutAttr(rewriter);
    }

    // Else, emit a ZLow operation.
    rewriter.create<ZLowStickOp>(loc, input, alloc, layout, saturation);
    rewriter.replaceOp(op, alloc);
    return success();
  }
};

//===----------------------------------------------------------------------===//
// Lower ZHigh StickForLSTM to ZLow StickForLSTM
//===----------------------------------------------------------------------===//

struct ZHighToZLowStickForLSTMOpLowering : public ConversionPattern {
  ZHighToZLowStickForLSTMOpLowering(
      TypeConverter &typeConverter, MLIRContext *ctx)
      : ConversionPattern(
            typeConverter, ZHighStickForLSTMOp::getOperationName(), 1, ctx) {}

  LogicalResult matchAndRewrite(Operation *op, ArrayRef<Value> operands,
      ConversionPatternRewriter &rewriter) const final {
    Location loc = op->getLoc();
    ZHighStickForLSTMOpAdaptor operandAdaptor(operands);

    IndexExprBuilderForKrnl createKrnlIE(rewriter, loc);
    ZHighStickForLSTMOpShapeHelper shapeHelper(op, operands, &createKrnlIE);
    shapeHelper.computeShapeAndAssertOnFailure();

    // Convert ZTensor type to MemRefType.
    ZMemRefType zMemRefType =
        convertZTensorToMemRefType(*op->result_type_begin());

    // Allocate a buffer for the result MemRef.
    Value alloc = insertAllocForZMemRef(
        zMemRefType, shapeHelper.getOutputDims(), op, rewriter);

    // Emit a ZLow operation.
    rewriter.create<ZLowStickForLSTMOp>(loc, operandAdaptor.getFGate(),
        operandAdaptor.getIGate(), operandAdaptor.getCGate(),
        operandAdaptor.getOGate(), alloc);

    rewriter.replaceOp(op, alloc);
    return success();
  }
};

//===----------------------------------------------------------------------===//
// Lower ZHigh StickForGRU to ZLow StickForGRU
//===----------------------------------------------------------------------===//

struct ZHighToZLowStickForGRUOpLowering : public ConversionPattern {
  ZHighToZLowStickForGRUOpLowering(
      TypeConverter &typeConverter, MLIRContext *ctx)
      : ConversionPattern(
            typeConverter, ZHighStickForGRUOp::getOperationName(), 1, ctx) {}

  LogicalResult matchAndRewrite(Operation *op, ArrayRef<Value> operands,
      ConversionPatternRewriter &rewriter) const final {
    Location loc = op->getLoc();
    ZHighStickForGRUOpAdaptor operandAdaptor(operands);

    IndexExprBuilderForKrnl createKrnlIE(rewriter, loc);
    ZHighStickForGRUOpShapeHelper shapeHelper(op, operands, &createKrnlIE);
    shapeHelper.computeShapeAndAssertOnFailure();

    // Convert ZTensor type to MemRefType.
    ZMemRefType zMemRefType =
        convertZTensorToMemRefType(*op->result_type_begin());

    // Allocate a buffer for the result MemRef.
    Value alloc = insertAllocForZMemRef(
        zMemRefType, shapeHelper.getOutputDims(), op, rewriter);

    // Emit a ZLow operation.
    rewriter.create<ZLowStickForGRUOp>(loc, operandAdaptor.getZGate(),
        operandAdaptor.getRGate(), operandAdaptor.getHGate(), alloc);

    rewriter.replaceOp(op, alloc);
    return success();
  }
};

//===----------------------------------------------------------------------===//
// Lower ZHigh Unstick to ZLow Unstick
//===----------------------------------------------------------------------===//

struct ZHighToZLowUnstickOpLowering : public ConversionPattern {
  ZHighToZLowUnstickOpLowering(TypeConverter &typeConverter, MLIRContext *ctx)
      : ConversionPattern(
            typeConverter, ZHighUnstickOp::getOperationName(), 1, ctx) {}

  LogicalResult matchAndRewrite(Operation *op, ArrayRef<Value> operands,
      ConversionPatternRewriter &rewriter) const final {
    Location loc = op->getLoc();

    ZHighUnstickOpAdaptor operandAdaptor(operands);
    Value input = operandAdaptor.getIn();

    // Get layout attribute. Do not get it from the input in OpAdaptor since
    // that input is the converted type, i.e. MemRefType. Get directly from
    // Operation instead where the type is TensorType that has the layout
    // encoding attribute.
    StringAttr layout =
        getZTensorLayoutAttr(rewriter, op->getOperand(0).getType());

    MultiDialectBuilder<OnnxBuilder, IndexExprBuilderForKrnl> create(
        rewriter, loc);
    ZHighUnstickOpShapeHelper shapeHelper(op, operands, &create.krnlIE);
    shapeHelper.computeShapeAndAssertOnFailure();

    // Convert ZTensor type to MemRefType.
    ZMemRefType zMemRefType =
        convertZTensorToMemRefType(*op->result_type_begin());

    // Allocate a buffer for the result MemRef.
    Value alloc = nullptr;
    if (isNHWCLayout(layout)) {
      if (nnpaEnableCompilerStickUnstick) {
        // Compiler-generated unstick hasn't supported NCHW yet.
        // This code allocates a NHWC buffer. It gets dims from the NCHW input.
        SmallVector<IndexExpr> dimList;
        dimList.emplace_back(shapeHelper.getOutputDims()[0]);
        dimList.emplace_back(shapeHelper.getOutputDims()[2]);
        dimList.emplace_back(shapeHelper.getOutputDims()[3]);
        dimList.emplace_back(shapeHelper.getOutputDims()[1]);
        MultiDialectBuilder<MemRefBuilder> create(rewriter, loc);
        MemRefType resType = zMemRefType.value;
        ArrayRef<int64_t> shape = resType.getShape();
        alloc = create.mem.alignedAlloc(
            MemRefType::get({shape[0], shape[2], shape[3], shape[1]},
                resType.getElementType()),
            dimList);
      } else {
        // Otherwise, we can directly stickify from NCHW.
        // Set pre-transformed layout to NCHW.
        layout = getNCHWLayoutAttr(rewriter);
      }
    }
    if (alloc == nullptr)
      alloc = insertAllocForZMemRef(
          zMemRefType, shapeHelper.getOutputDims(), op, rewriter);

    // Emit a ZLow operation.
    rewriter.create<ZLowUnstickOp>(loc, input, alloc, layout);
    if (isNHWCLayout(layout) && nnpaEnableCompilerStickUnstick)
      // Compiler-generated unstick hasn't supported NCHW yet.
      // Explicitly transpose NHWC to NCHW.
      alloc =
          create.onnx.transposeInt64(alloc, ArrayRef<int64_t>({0, 3, 1, 2}));
    rewriter.replaceOp(op, alloc);
    return success();
  }
};

//===----------------------------------------------------------------------===//
// Lower ZHigh Stickified Constant to ZLow Stickified Constant
//===----------------------------------------------------------------------===//

struct ZHighToZLowStickifiedConstantOpLowering : public ConversionPattern {
  static int constantID;
  ZHighToZLowStickifiedConstantOpLowering(
      TypeConverter &typeConverter, MLIRContext *ctx)
      : ConversionPattern(typeConverter,
            ZHighStickifiedConstantOp::getOperationName(), 1, ctx) {}

  LogicalResult matchAndRewrite(Operation *op, ArrayRef<Value> operands,
      ConversionPatternRewriter &rewriter) const final {
    Location loc = op->getLoc();
    ZHighStickifiedConstantOp zhighStickifiedConstOp =
        llvm::dyn_cast<ZHighStickifiedConstantOp>(op);

    // Convert ZTensor type to MemRefType.
    ZMemRefType zMemRefType =
        convertZTensorToMemRefType(*op->result_type_begin());

    // Normalize MemRefType to get a static shape.
    assert(mlir::cast<MemRefType>(zMemRefType.value).getNumDynamicDims() == 0 &&
           "MemRefType has dynamic dimensions");
    MemRefType normalizedType =
        affine::normalizeMemRefType(mlir::cast<MemRefType>(zMemRefType.value));
    ArrayRef<int64_t> normalizedShape = normalizedType.getShape();

<<<<<<< HEAD
    // When generating stickified constants when storing constants to file,
    // create ZLowStickifiedConstantOp. Otherwise, create KrnlGlobalOp.
    Value result;
    if (storeConstantsToFile && nnpaDelayStickifiedConstGen) {
      // Create a ZLowStickifiedConstantOp.
      ZLowStickifiedConstantOp constantOp =
          rewriter.create<ZLowStickifiedConstantOp>(loc,
              mlir::cast<MemRefType>(zMemRefType.value),
              /*shape=*/
              rewriter.getI64ArrayAttr(normalizedShape),
              /*value=*/zhighStickifiedConstOp.getValueAttr(),
              /*name=*/
              rewriter.getStringAttr(
                  "constant_stickify_" + std::to_string(constantID)),
              /*stickified=*/zhighStickifiedConstOp.getStickifiedAttr(),
              /*allzero=*/zhighStickifiedConstOp.getAllzeroAttr(),
              /*offset=*/rewriter.getI64IntegerAttr(0),
              /*alignment=*/zhighStickifiedConstOp.getAlignmentAttr());
      result = constantOp.getResult();
    } else {
      // Get dense resource attribute.
      auto blob = mlir::cast<DenseResourceElementsAttr>(
          zhighStickifiedConstOp.getValue().value())
                      .getRawHandle()
                      .getBlob();
      assert(blob && "Expecting dense resource with a valid blob");
      ArrayRef<char> data = blob->getData();

      // Validate the stickified tensor.
      int64_t memRefSizeInBytes = getMemRefEltSizeInBytes(normalizedType);
      memRefSizeInBytes *= normalizedType.getNumElements();
      assert(
          (data.size() == (uint64_t)memRefSizeInBytes) &&
          "The stickified tensor's buffer size and MemRef's size mismatched");

      // Create a KrnlGlobalOp.
      KrnlGlobalOp constantOp =
          rewriter.create<KrnlGlobalOp>(loc, zMemRefType.value,
              /*shape=*/
              rewriter.getI64ArrayAttr(normalizedShape),
              /*name=*/
              rewriter.getStringAttr(
                  "constant_stickify_" + std::to_string(constantID)),
              /*value=*/zhighStickifiedConstOp.getValueAttr(),
              /*offset=*/nullptr,
              /*alignment=*/zhighStickifiedConstOp.getAlignmentAttr());
      result = constantOp.getResult();
    }
=======
    // Get dense resource attribute.
    auto blob = mlir::cast<DenseResourceElementsAttr>(
        stickifiedConstOp.getValue().value())
                    .getRawHandle()
                    .getBlob();
    assert(blob && "Expecting dense resource with a valid blob");
    ArrayRef<char> data = blob->getData();

    // Validate the stickified tensor.
    int64_t memRefSizeInBytes = getMemRefEltSizeInBytes(normalizedType);
    memRefSizeInBytes *= normalizedType.getNumElements();
    assert((data.size() == static_cast<uint64_t>(memRefSizeInBytes)) &&
           "The stickified tensor's buffer size and MemRef's size mismatched");

    // Create a KrnlGlobalOp.
    KrnlGlobalOp constantGlobal =
        rewriter.create<KrnlGlobalOp>(loc, zMemRefType.value,
            /*shape=*/
            rewriter.getI64ArrayAttr(normalizedShape),
            /*name=*/
            rewriter.getStringAttr(
                "constant_stickify_" + std::to_string(constantID)),
            /*value=*/stickifiedConstOp.getValueAttr(),
            /*offset=*/nullptr,
            /*alignment=*/stickifiedConstOp.getAlignmentAttr());

>>>>>>> c814ad00
    // Increment constant ID:
    constantID++;

    rewriter.replaceOp(op, result);
    return success();
  }
};

int ZHighToZLowStickifiedConstantOpLowering::constantID = 0;

template <typename OP_TYPE>
struct ZLowOpFor {
  using Op = void;
};

//===----------------------------------------------------------------------===//
// Lower ZHigh binary ops to ZLow.
//===----------------------------------------------------------------------===//

template <>
struct ZLowOpFor<ZHighAddOp> {
  using Op = ZLowAddOp;
};

template <>
struct ZLowOpFor<ZHighSubOp> {
  using Op = ZLowSubOp;
};

template <>
struct ZLowOpFor<ZHighMulOp> {
  using Op = ZLowMulOp;
};

template <>
struct ZLowOpFor<ZHighDivOp> {
  using Op = ZLowDivOp;
};

template <>
struct ZLowOpFor<ZHighMinOp> {
  using Op = ZLowMinOp;
};

template <>
struct ZLowOpFor<ZHighMaxOp> {
  using Op = ZLowMaxOp;
};

template <typename OP_TYPE>
struct ZHighToZLowBinaryOpLowering : public ConversionPattern {
  ZHighToZLowBinaryOpLowering(TypeConverter &typeConverter, MLIRContext *ctx)
      : ConversionPattern(typeConverter, OP_TYPE::getOperationName(), 1, ctx) {}

  LogicalResult matchAndRewrite(Operation *op, ArrayRef<Value> operands,
      ConversionPatternRewriter &rewriter) const final {
    Location loc = op->getLoc();
    Value inputA = operands[0];
    Value inputB = operands[1];

    // Helper builders.
    MultiDialectBuilder<IndexExprBuilderForKrnl> create(rewriter, loc);

    // Convert ZTensor type to MemRefType.
    ZMemRefType zMemRefType =
        convertZTensorToMemRefType(*op->result_type_begin());

    // Shape helper.
    ZHighBinaryOpShapeHelper shapeHelper(op, operands, &create.krnlIE);
    shapeHelper.computeShapeAndAssertOnFailure();

    // Allocate a buffer for the result MemRef.
    Value alloc = insertAllocForZMemRef(
        zMemRefType, shapeHelper.getOutputDims(), op, rewriter);

    // Get the original shape before it is vanished by lower passes.
    SmallVector<IndexExpr, 4> dims;
    create.krnlIE.getShapeAsDims(inputA, dims);
    Value shape = insertShapeMemRefI64(rewriter, loc, dims);

    rewriter.create<typename ZLowOpFor<OP_TYPE>::Op>(
        loc, inputA, inputB, shape, alloc, zMemRefType.layout);
    rewriter.replaceOp(op, alloc);
    return success();
  }
};

//===----------------------------------------------------------------------===//
// Lower ZHigh unary ops to ZLow.
//===----------------------------------------------------------------------===//

template <>
struct ZLowOpFor<ZHighLogOp> {
  using Op = ZLowLogOp;
};

template <>
struct ZLowOpFor<ZHighExpOp> {
  using Op = ZLowExpOp;
};

template <>
struct ZLowOpFor<ZHighReluOp> {
  using Op = ZLowReluOp;
};

template <>
struct ZLowOpFor<ZHighTanhOp> {
  using Op = ZLowTanhOp;
};

template <>
struct ZLowOpFor<ZHighSigmoidOp> {
  using Op = ZLowSigmoidOp;
};

template <typename OP_TYPE>
struct ZHighToZLowUnaryOpLowering : public ConversionPattern {
  ZHighToZLowUnaryOpLowering(TypeConverter &typeConverter, MLIRContext *ctx)
      : ConversionPattern(OP_TYPE::getOperationName(), 1, ctx) {}

  LogicalResult matchAndRewrite(Operation *op, ArrayRef<Value> operands,
      ConversionPatternRewriter &rewriter) const final {
    Location loc = op->getLoc();
    Value input = operands[0];

    // Helper builders.
    MultiDialectBuilder<IndexExprBuilderForKrnl> create(rewriter, loc);

    // Convert ZTensor type to MemRefType.
    ZMemRefType zMemRefType =
        convertZTensorToMemRefType(*op->result_type_begin());

    // Shape helper.
    ZHighUnaryOpShapeHelper shapeHelper(op, operands, &create.krnlIE);
    shapeHelper.computeShapeAndAssertOnFailure();
    SmallVector<IndexExpr, 4> &dims = shapeHelper.getOutputDims();

    // Allocate a buffer for the result MemRef.
    Value alloc = insertAllocForZMemRef(zMemRefType, dims, op, rewriter);

    // Get the original shape before it is vanished by lower passes.
    Value shape = insertShapeMemRefI64(rewriter, loc, dims);

    // Emit a ZLow operation.
    rewriter.create<typename ZLowOpFor<OP_TYPE>::Op>(
        loc, input, shape, alloc, zMemRefType.layout);
    rewriter.replaceOp(op, alloc);
    return success();
  }
};

//===----------------------------------------------------------------------===//
// Lower ZHigh Softmax to ZLow Softmax
//===----------------------------------------------------------------------===//
struct ZHighToZLowSoftmaxOpLowering : public ConversionPattern {
  ZHighToZLowSoftmaxOpLowering(TypeConverter &typeConverter, MLIRContext *ctx)
      : ConversionPattern(
            typeConverter, ZHighSoftmaxOp::getOperationName(), 1, ctx) {}
  LogicalResult matchAndRewrite(Operation *op, ArrayRef<Value> operands,
      ConversionPatternRewriter &rewriter) const final {
    Location loc = op->getLoc();
    ZHighSoftmaxOp softmaxOp = llvm::dyn_cast<ZHighSoftmaxOp>(op);
    ZHighSoftmaxOpAdaptor operandAdaptor(operands);
    Value input = operands[0];

    // Helper builders.
    MultiDialectBuilder<IndexExprBuilderForKrnl, MemRefBuilder> create(
        rewriter, loc);

    // Convert ZTensor type to MemRefType.
    ZMemRefType zMemRefType =
        convertZTensorToMemRefType(*op->result_type_begin());

    // Shape helper.
    ONNXUnaryOpShapeHelper shapeHelper(op, operands, &create.krnlIE);
    shapeHelper.computeShapeAndAssertOnFailure();
    SmallVector<IndexExpr, 4> &dims = shapeHelper.getOutputDims();

    // Allocate a buffer for the result MemRef.
    Value alloc = insertAllocForZMemRef(zMemRefType, dims, op, rewriter);

    // Get the original shape before it is vanished by lower passes.
    Value shape = insertShapeMemRefI64(rewriter, loc, dims);

    // Emit 'alloc' for work_area that is of 4K-aligned 8K bytes.
    Value workArea = create.mem.alignedAlloc(
        MemRefType::get({8 * 1024}, rewriter.getIntegerType(8)), gAlignment);

    // Emit ZLow.softmax.
    rewriter.create<ZLowSoftmaxOp>(
        loc, input, workArea, shape, alloc, softmaxOp.getActFuncAttr());
    rewriter.replaceOp(op, alloc);
    return success();
  }
};

//===----------------------------------------------------------------------===//
// Lower ZHigh MeanReduce2D to ZLow MeanReduce2D
//===----------------------------------------------------------------------===//
struct ZHighToZLowMeanReduce2DOpLowering : public ConversionPattern {
  ZHighToZLowMeanReduce2DOpLowering(
      TypeConverter &typeConverter, MLIRContext *ctx)
      : ConversionPattern(
            typeConverter, ZHighMeanReduce2DOp::getOperationName(), 1, ctx) {}
  LogicalResult matchAndRewrite(Operation *op, ArrayRef<Value> operands,
      ConversionPatternRewriter &rewriter) const final {
    Location loc = op->getLoc();
    ZHighMeanReduce2DOpAdaptor operandAdaptor(operands);
    Value input = operandAdaptor.getInput();

    // Helper builders.
    MultiDialectBuilder<IndexExprBuilderForKrnl> create(rewriter, loc);

    // Convert ZTensor type to MemRefType.
    ZMemRefType zMemRefType =
        convertZTensorToMemRefType(*op->result_type_begin());

    // Compute shape.
    ZHighMeanReduce2DOpShapeHelper shapeHelper(op, operands, &create.krnlIE);
    shapeHelper.computeShapeAndAssertOnFailure();

    // Get the original shape before it is vanished by lower passes.
    SmallVector<IndexExpr, 4> dims;
    create.krnlIE.getShapeAsDims(input, dims);
    Value shape = insertShapeMemRefI64(rewriter, loc, dims);

    // Allocate a buffer for the result MemRef.
    Value alloc = insertAllocForZMemRef(
        zMemRefType, shapeHelper.getOutputDims(), op, rewriter);

    rewriter.create<ZLowMeanReduce2DOp>(loc, input, shape, alloc);
    rewriter.replaceOp(op, alloc);
    return success();
  }
};

//===----------------------------------------------------------------------===//
// Lower ZHigh Pool2D to ZLow Pool2D
//===----------------------------------------------------------------------===//
template <typename ZHIGH_POOLOP, typename ZLOW_POOLOP>
struct ZHighToZLowPool2DOpLowering : public ConversionPattern {
  ZHighToZLowPool2DOpLowering(TypeConverter &typeConverter, MLIRContext *ctx)
      : ConversionPattern(
            typeConverter, ZHIGH_POOLOP::getOperationName(), 1, ctx) {}
  LogicalResult matchAndRewrite(Operation *op, ArrayRef<Value> operands,
      ConversionPatternRewriter &rewriter) const final {
    Location loc = op->getLoc();
    auto pool2dOp = llvm::dyn_cast<ZHIGH_POOLOP>(op);
    typename ZHIGH_POOLOP::Adaptor operandAdaptor(operands);

    // Helper builders.
    MultiDialectBuilder<IndexExprBuilderForKrnl> create(rewriter, loc);

    // Compute shape.
    ZHighPoolingOpShapeHelper<ZHIGH_POOLOP> shapeHelper(
        op, operands, &create.krnlIE);
    shapeHelper.computeShapeAndAssertOnFailure();

    // Convert type.
    ZMemRefType zMemRefType =
        convertZTensorToMemRefType(pool2dOp.getResult().getType());

    // Allocate result buffers.
    Value alloc = insertAllocForZMemRef(
        zMemRefType, shapeHelper.getOutputDims(), op, rewriter);

    // Create a buffer to store the original shape information.
    Value shapeMemRef =
        insertShapeMemRefI64(rewriter, loc, shapeHelper.allOriginalDims);

    // Create a zLow op.
    rewriter.create<ZLOW_POOLOP>(loc, operandAdaptor.getInput(), shapeMemRef,
        alloc, pool2dOp.getKernelShapeAttr(), pool2dOp.getStridesAttr(),
        pool2dOp.getPaddingTypeAttr());
    rewriter.replaceOp(op, alloc);
    return success();
  }
};

//===----------------------------------------------------------------------===//
// Lower ZHigh MatMul to ZLow MatMul
//===----------------------------------------------------------------------===//

struct ZHighToZLowMatMulOpLowering : public ConversionPattern {
  ZHighToZLowMatMulOpLowering(TypeConverter &typeConverter, MLIRContext *ctx)
      : ConversionPattern(
            typeConverter, ZHighMatMulOp::getOperationName(), 1, ctx) {}

  LogicalResult matchAndRewrite(Operation *op, ArrayRef<Value> operands,
      ConversionPatternRewriter &rewriter) const final {
    Location loc = op->getLoc();
    ZHighMatMulOpAdaptor operandAdaptor(operands);

    // Helper builders.
    MultiDialectBuilder<IndexExprBuilderForKrnl> create(rewriter, loc);

    // Compute shape.
    ZHighMatMulOpShapeHelper shapeHelper(op, operands, &create.krnlIE);
    shapeHelper.computeShapeAndAssertOnFailure();

    // Convert ZTensor type to MemRefType.
    ZMemRefType zMemRefType =
        convertZTensorToMemRefType(*op->result_type_begin());

    Value alloc = insertAllocForZMemRef(
        zMemRefType, shapeHelper.getOutputDims(), op, rewriter);

    // Get the original shape before it is vanished by lower passes.
    // Create a 1D MemRef containing necessary dimensions for constructing
    // original shapes.
    // - In case of unstacked: X(m, n) * Y(n, p) + Bias(p)
    // shape is a 1D MemRef (memref<3xindex>) whose items are:
    //   - 1st item: m
    //   - 2nd item: n
    //   - 3rd item: p
    // - In case of stacked: X(s, m, n) * Y(s, n, p) + Bias(s, p)
    //      or broadcasting: X(s, m, n) * Y(n, p) + Bias(p)
    // shape is a 1D MemRef (memref<4xindex>) whose items are:
    //   - 1st item: s
    //   - 2nd item: m
    //   - 3rd item: n
    //   - 4th item: p

    Value shapeMemRef =
        insertShapeMemRefI64(rewriter, loc, shapeHelper.allOriginalDims);

    // Prepare optional bias.
    Value bias = operandAdaptor.getB();
    if (mlir::isa<NoneType>(bias.getType())) {
      SmallVector<IndexExpr, 4> resDims, biasDims;
      create.krnlIE.getShapeAsDims(alloc, resDims);
      ZTensorEncodingAttr::DataLayout biasLayout;
      if (shapeHelper.isStacked) {
        // Bias type is 2DS.
        biasDims.emplace_back(resDims[0]);
        biasDims.emplace_back(resDims[2]);
        biasLayout = ZTensorEncodingAttr::DataLayout::_2DS;
      } else {
        // Bias type is 1D. Get the last dim size.
        biasDims.emplace_back(resDims[resDims.size() - 1]);
        biasLayout = ZTensorEncodingAttr::DataLayout::_1D;
      }
      // Allocate bias.
      bias = insertAllocOrEmitZeroConstant(
          biasDims, biasLayout, op, rewriter, loc);
    }

    // Attributes.
    int64_t bcast = (shapeHelper.isBroadcasted) ? -1 : 0;
    int64_t stacked = (shapeHelper.isStacked) ? -1 : 0;
    IntegerAttr is_bcastAttr =
        rewriter.getIntegerAttr(rewriter.getIntegerType(64, true), bcast);
    IntegerAttr is_stackedAttr =
        rewriter.getIntegerAttr(rewriter.getIntegerType(64, true), stacked);

    // Emit zlow.matmul.
    rewriter.create<ZLowMatMulOp>(loc, operandAdaptor.getX(),
        operandAdaptor.getY(), bias, shapeMemRef, alloc, is_bcastAttr,
        is_stackedAttr);
    rewriter.replaceOp(op, alloc);
    return success();
  }
};

//===----------------------------------------------------------------------===//
// Lower ZHigh LSTM to ZLow LSTM
//===----------------------------------------------------------------------===//
struct ZHighToZLowLSTMOpLowering : public ConversionPattern {
  ZHighToZLowLSTMOpLowering(TypeConverter &typeConverter, MLIRContext *ctx)
      : ConversionPattern(
            typeConverter, ZHighLSTMOp::getOperationName(), 1, ctx) {}
  LogicalResult matchAndRewrite(Operation *op, ArrayRef<Value> operands,
      ConversionPatternRewriter &rewriter) const final {
    Location loc = op->getLoc();
    ZHighLSTMOp lstmOp = llvm::dyn_cast<ZHighLSTMOp>(op);
    ZHighLSTMOpAdaptor operandAdaptor(operands);

    // Helper builders.
    MultiDialectBuilder<IndexExprBuilderForKrnl> create(rewriter, loc);

    // Compute shape.
    ZHighLSTMOpShapeHelper shapeHelper(op, operands, &create.krnlIE);
    shapeHelper.computeShapeAndAssertOnFailure();

    // Convert type.
    ZMemRefType hnZMemRefType =
        convertZTensorToMemRefType(lstmOp.getResults()[0].getType());
    ZMemRefType cfZMemRefType =
        convertZTensorToMemRefType(lstmOp.getResults()[1].getType());

    // Allocate result buffers.
    Value allocHnOutput = insertAllocForZMemRef(
        hnZMemRefType, shapeHelper.getOutputDims(0), op, rewriter);
    Value allocCfOutput = insertAllocForZMemRef(
        cfZMemRefType, shapeHelper.getOutputDims(1), op, rewriter);

    // Get the original shape before it is vanished by lower passes.
    // Create a 1D MemRef containing necessary dimensions for constructing
    // original shapes.
    // shapeMemRef :: memref<5xindex>
    // - 1st item: direction
    // - 2nd item: timestep
    // - 3rd item: batchSize
    // - 4th item: featureSize
    // - 5th item: hiddenSize
    Value shapeMemRef =
        insertShapeMemRefI64(rewriter, loc, shapeHelper.allOriginalDims);

    // Prepare optional values: input_bias, hidden_bias, initial_h, initial_c.
    Value initial_h = operandAdaptor.getH0();
    Value initial_c = operandAdaptor.getC0();
    Value input_bias = operandAdaptor.getInputBias();
    Value hidden_bias = operandAdaptor.getHiddenBias();
    if (mlir::isa<NoneType>(initial_h.getType())) {
      initial_h = insertAllocOrEmitZeroConstant(shapeHelper.hc0Shape,
          ZTensorEncodingAttr::DataLayout::_3DS, op, rewriter, loc);
    }
    if (mlir::isa<NoneType>(initial_c.getType())) {
      initial_c = insertAllocOrEmitZeroConstant(shapeHelper.hc0Shape,
          ZTensorEncodingAttr::DataLayout::_3DS, op, rewriter, loc);
    }
    if (mlir::isa<NoneType>(input_bias.getType())) {
      input_bias = insertAllocOrEmitZeroConstant(shapeHelper.biasShape,
          ZTensorEncodingAttr::DataLayout::FICO, op, rewriter, loc);
    }
    if (mlir::isa<NoneType>(hidden_bias.getType())) {
      hidden_bias = insertAllocOrEmitZeroConstant(shapeHelper.biasShape,
          ZTensorEncodingAttr::DataLayout::FICO, op, rewriter, loc);
    }

    // Prepare work area. Double the area for the bidirectional mode.
    bool isDouble = lstmOp.getDirectionAttr().getValue().equals_insensitive(
        "bidirectional");
    Value workArea = insertAllocForWorkAreaForRNNOps(create.krnlIE, rewriter,
        loc, operandAdaptor.getInput(), operandAdaptor.getHiddenWeights(),
        /*numOfGates=*/4,
        /*isDouble=*/isDouble);

    // Emit zlow.lstm.
    rewriter.create<ZLowLSTMOp>(loc, operandAdaptor.getInput(), initial_h,
        initial_c, operandAdaptor.getInputWeights(), input_bias,
        operandAdaptor.getHiddenWeights(), hidden_bias, workArea, shapeMemRef,
        allocHnOutput, allocCfOutput, lstmOp.getDirectionAttr(),
        lstmOp.getReturnAllStepsAttr(), rewriter.getStringAttr("none"));
    std::vector<Value> outputs = {allocHnOutput, allocCfOutput};
    rewriter.replaceOp(op, outputs);
    return success();
  }
};

//===----------------------------------------------------------------------===//
// Lower ZHigh GRU to ZLow GRU
//===----------------------------------------------------------------------===//
struct ZHighToZLowGRUOpLowering : public ConversionPattern {
  ZHighToZLowGRUOpLowering(TypeConverter &typeConverter, MLIRContext *ctx)
      : ConversionPattern(
            typeConverter, ZHighGRUOp::getOperationName(), 1, ctx) {}
  LogicalResult matchAndRewrite(Operation *op, ArrayRef<Value> operands,
      ConversionPatternRewriter &rewriter) const final {
    Location loc = op->getLoc();
    ZHighGRUOp gruOp = llvm::dyn_cast<ZHighGRUOp>(op);
    ZHighGRUOpAdaptor operandAdaptor(operands);

    // Helper builders.
    MultiDialectBuilder<IndexExprBuilderForKrnl> create(rewriter, loc);

    // Compute shape.
    ZHighGRUOpShapeHelper shapeHelper(op, operands, &create.krnlIE);
    shapeHelper.computeShapeAndAssertOnFailure();

    // Convert type.
    ZMemRefType hnZMemRefType =
        convertZTensorToMemRefType(gruOp.getResult().getType());

    // Allocate result buffers.
    Value allocHnOutput = insertAllocForZMemRef(
        hnZMemRefType, shapeHelper.getOutputDims(), op, rewriter);

    // Get the original shape before it is vanished by lower passes.
    // Create a 1D MemRef containing necessary dimensions for constructing
    // original shapes.
    // shapeMemRef :: memref<5xindex>
    // - 1st item: direction
    // - 2nd item: timestep
    // - 3rd item: batchSize
    // - 4th item: featureSize
    // - 5th item: hiddenSize
    Value shapeMemRef =
        insertShapeMemRefI64(rewriter, loc, shapeHelper.allOriginalDims);

    // Prepare optional values: input_bias, hidden_bias, initial_h.
    Value initial_h = operandAdaptor.getH0();
    Value input_bias = operandAdaptor.getInputBias();
    Value hidden_bias = operandAdaptor.getHiddenBias();
    if (mlir::isa<NoneType>(initial_h.getType())) {
      initial_h = insertAllocOrEmitZeroConstant(shapeHelper.h0Shape,
          ZTensorEncodingAttr::DataLayout::_3DS, op, rewriter, loc);
    }
    if (mlir::isa<NoneType>(input_bias.getType())) {
      input_bias = insertAllocOrEmitZeroConstant(shapeHelper.biasShape,
          ZTensorEncodingAttr::DataLayout::ZRH, op, rewriter, loc);
    }
    if (mlir::isa<NoneType>(hidden_bias.getType())) {
      hidden_bias = insertAllocOrEmitZeroConstant(shapeHelper.biasShape,
          ZTensorEncodingAttr::DataLayout::ZRH, op, rewriter, loc);
    }

    // Prepare work area. Double the area for the bidirectional mode.
    bool isDouble =
        gruOp.getDirectionAttr().getValue().equals_insensitive("bidirectional");
    Value workArea = insertAllocForWorkAreaForRNNOps(create.krnlIE, rewriter,
        loc, operandAdaptor.getInput(), operandAdaptor.getHiddenWeights(),
        /*numOfGates=*/3,
        /*isDouble=*/isDouble);

    // Emit zlow.gru.
    rewriter.create<ZLowGRUOp>(loc, operandAdaptor.getInput(), initial_h,
        operandAdaptor.getInputWeights(), input_bias,
        operandAdaptor.getHiddenWeights(), hidden_bias, workArea, shapeMemRef,
        allocHnOutput, gruOp.getDirectionAttr(), gruOp.getReturnAllStepsAttr(),
        rewriter.getStringAttr("none"));
    rewriter.replaceOp(op, allocHnOutput);
    return success();
  }
};

//===----------------------------------------------------------------------===//
// Lower ZHigh FixGRUY to Krnl
//===----------------------------------------------------------------------===//

struct ZHighToZLowFixGRUYOpLowering : public ConversionPattern {
  ZHighToZLowFixGRUYOpLowering(TypeConverter &typeConverter, MLIRContext *ctx)
      : ConversionPattern(
            typeConverter, ZHighFixGRUYOp::getOperationName(), 1, ctx) {}

  LogicalResult matchAndRewrite(Operation *op, ArrayRef<Value> operands,
      ConversionPatternRewriter &rewriter) const final {
    Location loc = op->getLoc();

    ZHighFixGRUYOpAdaptor operandAdaptor(operands);

    MultiDialectBuilder<KrnlBuilder, IndexExprBuilderForKrnl, MathBuilder,
        MemRefBuilder>
        create(rewriter, loc);

    // create alloc
    ZHighFixGRUYOpShapeHelper shapeHelper(op, operands, &create.krnlIE);
    shapeHelper.computeShapeAndAssertOnFailure();
    MemRefType outputMemRefType = mlir::cast<MemRefType>(
        typeConverter->convertType(op->getResults()[0].getType()));

    // Value alloc =
    //     create.mem.alignedAlloc(outputMemRefType,
    //     shapeHelper.getOutputDims(0));

    Value Y = operands[0];
    Value sequenceLens = operands[1];
    Value initialH = operands[2];
    // Let's just reuse the buffer of Y
    Value alloc = Y;

    int64_t yRank = outputMemRefType.getShape().size();

    // The loop nested for padding is as follows:
    // for (bs  from 0 to batch size ) {
    //   sequenceUB = sequence_lens[bs]
    //   for sequenceIV = max(0, sequenceUB), SEQ_LENGTH
    //     for (directionIV for directions)
    //       for (hs for hidden states)
    //         Y[sequenceIV, directionIV, bs, hs] = initValue

    // Create loop for batch
    Value iZero = create.math.constantIndex(0);
    ValueRange batchLoop = create.krnl.defineLoops(1);
    create.krnl.iterate(batchLoop, batchLoop, {iZero}, {create.mem.dim(Y, 2)},
        [&](KrnlBuilder &createKrnl, ValueRange batchIndices) {
          MathBuilder createMath(createKrnl);
          IndexExprScope ieScope(createKrnl);
          Value bs = batchIndices[0];
          Value sequenceUB = createKrnl.load(sequenceLens, {bs});
          // The lower bound for loop of padding the batch should be
          // max(0, sequenceUB) in integer type for possible negative value
          Value seqLB = createMath.cast(rewriter.getIndexType(),
              createMath.max(
                  createMath.constant(sequenceUB.getType(), 0), sequenceUB));
          SmallVector<Value, 4> yLbs;
          SmallVector<Value, 4> yUbs;
          yLbs.emplace_back(seqLB);
          yLbs.emplace_back(iZero);
          yLbs.emplace_back(iZero);
          yUbs.emplace_back(create.mem.dim(Y, 0));
          yUbs.emplace_back(create.mem.dim(Y, 1));
          yUbs.emplace_back(create.mem.dim(Y, 3));

          KrnlRegionOp regionOp = rewriter.create<KrnlRegionOp>(loc);
          rewriter.setInsertionPointToStart(&regionOp.getBodyRegion().front());
          ValueRange loops = create.krnl.defineLoops(yRank - 1);
          create.krnl.iterate(loops, loops, yLbs, yUbs,
              [&](KrnlBuilder &createKrnl, ValueRange indices) {
                Value sequenceIV(indices[0]);
                Value directionIV(indices[1]);
                Value hs(indices[2]);
                Value initial;
                if (isNoneValue(initialH)) {
                  initial = createMath.constant(
                      outputMemRefType.getElementType(), 0.);
                } else {
                  initial = createKrnl.load(initialH, {directionIV, bs, hs});
                }
                createKrnl.store(
                    initial, alloc, {sequenceIV, directionIV, bs, hs});
              });
        });

#if 0
    // This implementation is copied from GRU.cpp: calculateState.
    // The code is simple but may be less efficient.
    // I keep the code here for future to test the performance on real model
    SmallVector<Value, 4> yLbs(yRank, iZero);
    SmallVector<Value, 4> yUbs;
    for (unsigned r = 0; r < yRank; ++r) {
      yUbs.emplace_back(create.mem.dim(Y, r));
    }

    ValueRange loops = create.krnl.defineLoops(yRank);
    create.krnl.iterate(loops, loops, yLbs, yUbs,
        [&](KrnlBuilder &createKrnl, ValueRange indices) {
          MathBuilder createMath(createKrnl);
          IndexExprScope ieScope(createKrnl);
          Value sequenceIV(indices[0]);
          Value directionIV(indices[1]);
          Value bs(indices[2]), hs(indices[3]);
          Value currentV = createKrnl.load(Y, indices);
          Value sequenceUB = createKrnl.load(sequenceLens, {bs});
          Value initial;
          if (isNoneValue(initialH)) {
            initial = createMath.constant(currentV.getType(), 0.);
          } else {
            initial = createKrnl.load(initialH, {directionIV, bs, hs});
          }
          Value cond = createMath.sge(
              createMath.cast(sequenceUB.getType(), sequenceIV), sequenceUB);
          Value newV = createMath.select(cond, /*padding*/ initial, currentV);
          createKrnl.store(newV, alloc, indices);
        });
#endif

    rewriter.replaceOp(op, alloc);
    return success();
  }
};

//===----------------------------------------------------------------------===//
// Lower ZHigh FixGRUYh to Krnl
//===----------------------------------------------------------------------===//

struct ZHighToZLowFixGRUYhOpLowering : public ConversionPattern {
  ZHighToZLowFixGRUYhOpLowering(TypeConverter &typeConverter, MLIRContext *ctx)
      : ConversionPattern(
            typeConverter, ZHighFixGRUYhOp::getOperationName(), 1, ctx) {}

  LogicalResult matchAndRewrite(Operation *op, ArrayRef<Value> operands,
      ConversionPatternRewriter &rewriter) const final {
    Location loc = op->getLoc();

    ZHighFixGRUYhOpAdaptor operandAdaptor(operands);

    MultiDialectBuilder<KrnlBuilder, IndexExprBuilderForKrnl, MathBuilder,
        MemRefBuilder>
        create(rewriter, loc);

    // create alloc
    ZHighFixGRUYhOpShapeHelper shapeHelper(op, operands, &create.krnlIE);
    shapeHelper.computeShapeAndAssertOnFailure();
    MemRefType outputMemRefType = mlir::cast<MemRefType>(
        typeConverter->convertType(op->getResults()[0].getType()));
    Value alloc =
        create.mem.alignedAlloc(outputMemRefType, shapeHelper.getOutputDims(0));

    Value Y = operands[0];
    Value sequenceLens = operands[1];

    // Code copied from GRU.cpp: calculateState
    int64_t htRank = 3;
    Value iZero = create.math.constantIndex(0);
    Value iOne = create.math.constantIndex(1);
    SmallVector<Value, 2> htLbs(htRank, iZero);
    SmallVector<Value, 2> htUbs;
    for (unsigned r = 0; r < htRank; ++r) {
      // skip the first two dim for sequence and batch
      htUbs.emplace_back(create.mem.dim(Y, r + 1));
    }
    Value seqSize = create.mem.dim(Y, 0);
    ValueRange loops = create.krnl.defineLoops(htRank);
    create.krnl.iterate(loops, loops, htLbs, htUbs,
        [&](KrnlBuilder &createKrnl, ValueRange indices) {
          MathBuilder createMath(createKrnl);
          IndexExprScope ieScope(createKrnl);
          Value bs(indices[1]), hs(indices[2]);
          Value directionIV(indices[0]);
          Value sequenceUB = createKrnl.load(sequenceLens, {bs});
          Value bound = createMath.min(
              createMath.cast(seqSize.getType(), sequenceUB), seqSize);
          Value index = createMath.sub(bound, iOne);
          Value lastHt = createKrnl.load(Y, {index, directionIV, bs, hs});
          createKrnl.store(lastHt, alloc, {directionIV, bs, hs});
        });

    rewriter.replaceOp(op, alloc);
    return success();
  }
};

//===----------------------------------------------------------------------===//
// Lower ZHigh Conv2D to ZLow Conv2D
//===----------------------------------------------------------------------===//
struct ZHighToZLowConv2DOpLowering : public ConversionPattern {
  ZHighToZLowConv2DOpLowering(TypeConverter &typeConverter, MLIRContext *ctx)
      : ConversionPattern(
            typeConverter, ZHighConv2DOp::getOperationName(), 1, ctx) {}
  LogicalResult matchAndRewrite(Operation *op, ArrayRef<Value> operands,
      ConversionPatternRewriter &rewriter) const final {
    Location loc = op->getLoc();
    ZHighConv2DOp conv2dOp = llvm::dyn_cast<ZHighConv2DOp>(op);
    ZHighConv2DOpAdaptor operandAdaptor(operands);

    // Helper builders.
    MultiDialectBuilder<IndexExprBuilderForKrnl> create(rewriter, loc);

    // Compute shape.
    ZHighConv2DOpShapeHelper shapeHelper(op, operands, &create.krnlIE);
    shapeHelper.computeShapeAndAssertOnFailure();

    // Convert type.
    ZMemRefType zMemRefType =
        convertZTensorToMemRefType(conv2dOp.getResult().getType());

    // Allocate result buffers.
    Value alloc = insertAllocForZMemRef(
        zMemRefType, shapeHelper.getOutputDims(), op, rewriter);

    // Create a buffer to store the original shape information.
    Value shapeMemRef =
        insertShapeMemRefI64(rewriter, loc, shapeHelper.allOriginalDims);

    // Prepare optional values: input_bias.
    Value bias = operandAdaptor.getInputBias();
    if (mlir::isa<NoneType>(bias.getType())) {
      // Bias's shape is [Channel_out].
      SmallVector<IndexExpr> dims(1, shapeHelper.allOriginalDims[4]);
      bias = insertAllocOrEmitZeroConstant(
          dims, ZTensorEncodingAttr::DataLayout::_1D, op, rewriter, loc);
    }

    // Create a zLow op.
    rewriter.create<ZLowConv2DOp>(loc, operandAdaptor.getInput(),
        operandAdaptor.getInputKernel(), bias, shapeMemRef, alloc,
        conv2dOp.getKernelShapeAttr(), conv2dOp.getStridesAttr(),
        conv2dOp.getPaddingTypeAttr(), conv2dOp.getActFuncAttr());

    rewriter.replaceOp(op, alloc);
    return success();
  }
};

//===----------------------------------------------------------------------===//
// Lower ZHigh BatchNorm to ZLow BatchNorm
//===----------------------------------------------------------------------===//
struct ZHighToZLowBatchNormOpLowering : public ConversionPattern {
  ZHighToZLowBatchNormOpLowering(TypeConverter &typeConverter, MLIRContext *ctx)
      : ConversionPattern(
            typeConverter, ZHighBatchNormOp::getOperationName(), 1, ctx) {}
  LogicalResult matchAndRewrite(Operation *op, ArrayRef<Value> operands,
      ConversionPatternRewriter &rewriter) const final {
    Location loc = op->getLoc();
    ZHighBatchNormOpAdaptor operandAdaptor(operands);

    // Helper builders.
    MultiDialectBuilder<IndexExprBuilderForKrnl> create(rewriter, loc);

    // Convert ZTensor type to MemRefType.
    ZMemRefType zMemRefType =
        convertZTensorToMemRefType(*op->result_type_begin());

    // Shape helper.
    ONNXUnaryOpShapeHelper shapeHelper(op, operands, &create.krnlIE);
    shapeHelper.computeShapeAndAssertOnFailure();
    SmallVector<IndexExpr, 4> &dims = shapeHelper.getOutputDims();

    // Allocate a buffer for the result MemRef.
    Value alloc = insertAllocForZMemRef(zMemRefType, dims, op, rewriter);

    // Get the original shape before it is vanished by lower passes.
    Value shape = insertShapeMemRefI64(rewriter, loc, dims);

    rewriter.create<ZLowBatchNormOp>(loc, operandAdaptor.getInput(),
        operandAdaptor.getA(), operandAdaptor.getB(), shape, alloc);
    rewriter.replaceOp(op, alloc);
    return success();
  }
};

//===----------------------------------------------------------------------===//
// Lower ZHigh StickifiedConstantOfShape to ZLow
//===----------------------------------------------------------------------===//

struct ZHighToZLowStickifiedConstantOfShapeOpLowering
    : public ConversionPattern {
  ZHighToZLowStickifiedConstantOfShapeOpLowering(
      TypeConverter &typeConverter, MLIRContext *ctx)
      : ConversionPattern(typeConverter,
            ZHighStickifiedConstantOfShapeOp::getOperationName(), 1, ctx) {}

  LogicalResult matchAndRewrite(Operation *op, ArrayRef<Value> operands,
      ConversionPatternRewriter &rewriter) const final {
    Location loc = op->getLoc();
    MDBuilder create(rewriter, loc);

    auto stickOp = mlir::cast<ZHighStickifiedConstantOfShapeOp>(op);
    FloatAttr value = stickOp.getValueAttr();
    Type i16Ty = rewriter.getI16Type();
    Type i64Ty = rewriter.getI64Type();
    Type f16Ty = rewriter.getF16Type();

    // Convert the scalar value to dlfloat16.
    // Use uint16_t as container.
    float valueF32 = static_cast<float>(value.getValueAsDouble());
    uint16_t valueDLF16;
    fp32_to_dlf16(&valueF32, &valueDLF16, 1);

    // Convert ZTensor type to MemRefType.
    ZMemRefType zMemRefType =
        convertZTensorToMemRefType(*op->result_type_begin());

    // Compute the output shape.
    ZHighStickifiedConstantOfShapeOpShapeHelper shapeHelper(
        op, operands, &create.krnlIE);
    shapeHelper.computeShapeAndAssertOnFailure();

    // Allocate a buffer for the result MemRef.
    Value res = insertAllocForZMemRef(
        zMemRefType, shapeHelper.getOutputDims(), op, rewriter);

    // Create a f16 scalar memref to store dlfloat16.
    // Do not cast value from i16 to f16 but do copy data. Otherwise, the result
    // is wrong.
    // Scalar memref of i16.
    Value valueI16 = create.math.constant(i16Ty, valueDLF16);
    Value memrefI16 = create.mem.alignedAlloc(MemRefType::get({}, i16Ty));
    create.krnl.store(valueI16, memrefI16);
    // Scalar memref of f16.
    Value memrefF16 = create.mem.alignedAlloc(MemRefType::get({}, f16Ty));
    create.krnl.memcpy(memrefF16, memrefI16, create.math.constant(i64Ty, 1));

    // Now, broadcast the scalar value to the output tensor.
    // It's neat if we can do the two following statements.
    // ```C
    // Value valueF16 = create.krnl.load(memrefF16);
    // create.krnl.memset(res, valueF16, /*delayed=*/false);
    // ```
    // But, LLVM will think the load value is real a f16 value, and try to read
    // it to do some optimization, but it fails because s390x does not support
    // f16. Even though LLVM can read the f16 value, the result might be wrong
    // since it is dfloat16.
    //
    // The following manual loop does a trick that puts `create.krnl.load`
    // inside the loop, and LLVM does not seem to read the f16 value.
    uint64_t rank = mlir::cast<MemRefType>(res.getType()).getRank();
    ValueRange loopDef = create.krnl.defineLoops(rank);
    SmallVector<IndexExpr, 4> lbs(rank, LitIE(0));
    SmallVector<IndexExpr, 4> ubs = shapeHelper.getOutputDims();
    create.krnl.iterateIE(loopDef, loopDef, lbs, ubs,
        [&](KrnlBuilder &createKrnl, ValueRange indices) {
          // Keep this load inside the loop to tweak LLVM.
          Value valueF16 = createKrnl.load(memrefF16);
          createKrnl.store(valueF16, res, indices);
        });

    rewriter.replaceOp(op, res);
    return success();
  }
};

//===----------------------------------------------------------------------===//
// A template to lower ZHigh DLF16ToF32 and F32ToDLF16.
//===----------------------------------------------------------------------===//

template <typename CONVERT_OP>
struct ZHighToZLowDataConversionLowering
    : public OpConversionPattern<CONVERT_OP> {
  using OpAdaptor = typename CONVERT_OP::Adaptor;
  bool fromF32 = false;
  bool enableParallel = false;

  ZHighToZLowDataConversionLowering(TypeConverter &typeConverter,
      MLIRContext *ctx, bool fromF32, bool enableParallel)
      : OpConversionPattern<CONVERT_OP>(typeConverter, ctx), fromF32(fromF32) {
    this->enableParallel =
        enableParallel &&
        OnnxToKrnlLoweringConfiguration::enableSpecificParallelOps.isEnabled(
            CONVERT_OP::getOperationName());
  }

  LogicalResult matchAndRewrite(CONVERT_OP convertOp, OpAdaptor adaptor,
      ConversionPatternRewriter &rewriter) const final {
    Location loc = convertOp.getLoc();
    MDBuilder create(rewriter, loc);

    Operation *op = convertOp.getOperation();
    ValueRange operands = adaptor.getOperands();
    Value X = operands[0];
    int64_t rank = getRank(X.getType());

    // SIMD info.
    // Fixed VL for the conversion instruction: 8 elements per instruction
    // call. Because the VL of the zlow.conversions are not "virtualized" in
    // lengths, we manually unroll the loop containing the SIMD operations.
    // Experiments on a 1024x1024 tensors shows best results with an unrolling
    // of 8 SIMD vectors.
    int64_t archVL = 8; // Vector length as defined by z arch for this type.
    int64_t archVLHalf = archVL / 2;
    int64_t unrollVL = 8;              // Manually unroll the SIMD loop.
    int64_t totVL = unrollVL * archVL; // Total numbers of values unrolled.

    // Convert the output type to MemRef.
    Type outputTensorType = convertOp.getResult().getType();
    Type convertedType = this->typeConverter->convertType(outputTensorType);
    int64_t alignment =
        KrnlTypeConverter::getDefaultAllocAlignment(outputTensorType);
    assert(convertedType && mlir::isa<MemRefType>(convertedType) &&
           "Failed to convert type to MemRefType");

    // Types use archVL and archVL / 2.
    Type f16Type = rewriter.getF16Type();
    Type f32Type = rewriter.getF32Type();
    VectorType vecF16Type = VectorType::get({archVL}, f16Type);
    VectorType vecF32Type = VectorType::get({archVLHalf}, f32Type);

    // Compute output dims.
    DimsExpr outputDims;
    ONNXUnaryOpShapeHelper shapeHelper(op, operands, &create.krnlIE);
    shapeHelper.computeShapeAndAssertOnFailure();
    IndexExprScope allocScope(create.vec, shapeHelper.getScope());
    getIndexExprList<SymIE>(shapeHelper.getOutputDims(), outputDims);

    // Alloc memory with padding for SIMD using totVL.
    MemRefType outputMemRefType = mlir::cast<MemRefType>(convertedType);
    Value alloc = create.mem.alignedAllocWithSimdPadding(
        outputMemRefType, outputDims, totVL, alignment);

    // Flatten the input to 1D.
    int64_t collapsedInnermostLoops = rank;
    DimsExpr inputDims, flattenedInputDims;
    create.krnlIE.getShapeAsSymbols(X, inputDims);
    Value flatInput = create.mem.reshapeToFlatInnermost(
        X, inputDims, flattenedInputDims, collapsedInnermostLoops);

    // Flatten the output to 1D.
    SmallVector<IndexExpr, 4> flattenedOutputDims;
    Value flatOutput = create.mem.reshapeToFlatInnermost(
        alloc, outputDims, flattenedOutputDims, collapsedInnermostLoops);
    DimsExpr lbs(1, LitIE(0));

    // Create loop iteration (flattened to 1D) and block it by totVL.
    ValueRange loopDef = create.krnl.defineLoops(1);
    ValueRange blockedLoopDef = create.krnl.block(loopDef[0], totVL);
    SmallVector<Value, 1> optimizedLoopDef(1, blockedLoopDef[0]);

    if (enableParallel) {
      int64_t parId;
      int64_t tripCount = flattenedOutputDims[0].isLiteral()
                              ? std::ceil(flattenedOutputDims[0].getLiteral() /
                                          static_cast<float>(archVL))
                              : -1;
      if (findSuitableParallelDimension(lbs, flattenedOutputDims, 0, 1, parId,
              /*min iter for going parallel*/ 1024)) {
        create.krnl.parallel(blockedLoopDef[0]);
        onnxToKrnlParallelReport(op, /*successful*/ true, 0, tripCount,
            "dlf16-f32 conversion fully parallelized");
      } else {
        onnxToKrnlParallelReport(op, false, 0, tripCount,
            "not enough work for dlf16-f32 conversion");
      }
    }
    onnxToKrnlSimdReport(op, /*successful*/ true, archVL,
        flattenedOutputDims[0].isLiteral() ? flattenedOutputDims[0].getLiteral()
                                           : -1,
        "dlf16-f32 conversion fully flattened");

    create.krnl.iterateIE(loopDef, optimizedLoopDef, lbs, flattenedOutputDims,
        [&](KrnlBuilder &b, ValueRange loopInd) {
          MDBuilder create(b);
          // Manually unrolled loop, add archVL offset at each iterations.
          for (int64_t u = 0; u < unrollVL; ++u) {
            Value baseIdx = create.math.add(
                loopInd[0], create.math.constantIndex(u * archVL));
            Value baseIdxNext =
                create.math.add(baseIdx, create.math.constantIndex(archVLHalf));
            if (fromF32) {
              // F32 -> DLF16
              // Load archVL f32 values from the input into two vectors each
              // with archVLHalf f32 values.
              Value vecF32H = create.vec.load(vecF32Type, flatInput, {baseIdx});
              Value vecF32L =
                  create.vec.load(vecF32Type, flatInput, {baseIdxNext});
              Value vecF16 = rewriter.create<ZLowConvertF32ToDLF16VectorOp>(
                  loc, vecF32H, vecF32L);
              // Store archVL f16 values back to the output.
              create.vec.store(vecF16, flatOutput, {baseIdx});
            } else {
              // DLF16 -> F32
              // Load archVL f16 values from the input into a register.
              Value vecF16 = create.vec.load(vecF16Type, flatInput, {baseIdx});
              auto convertOp =
                  rewriter.create<ZLowConvertDLF16ToF32VectorOp>(loc, vecF16);
              Value vecF32H = convertOp.getResult(0);
              Value vecF32L = convertOp.getResult(1);
              // Store f32 values back to the output.
              create.vec.store(vecF32H, flatOutput, {baseIdx});
              create.vec.store(vecF32L, flatOutput, {baseIdxNext});
            }
          }
        });

    rewriter.replaceOp(convertOp, alloc);

    return success();
  }
};

void populateZHighToZLowConversionPattern(mlir::RewritePatternSet &patterns,
    mlir::TypeConverter &typeConverter, mlir::MLIRContext *ctx,
    bool enableParallel) {
  // Stickify and unstickify operations.
  patterns.insert<ZHighToZLowStickifiedConstantOpLowering>(typeConverter, ctx);
  patterns.insert<ZHighToZLowStickOpLowering>(typeConverter, ctx);
  patterns.insert<ZHighToZLowStickForLSTMOpLowering>(typeConverter, ctx);
  patterns.insert<ZHighToZLowStickForGRUOpLowering>(typeConverter, ctx);
  patterns.insert<ZHighToZLowStickifiedConstantOfShapeOpLowering>(
      typeConverter, ctx);
  patterns.insert<ZHighToZLowUnstickOpLowering>(typeConverter, ctx);
  patterns.insert<ZHighToZLowDataConversionLowering<ZHighDLF16ToF32Op>>(
      typeConverter, ctx, /*fromF32=*/false, enableParallel);
  patterns.insert<ZHighToZLowDataConversionLowering<ZHighF32ToDLF16Op>>(
      typeConverter, ctx, /*fromF32=*/true, enableParallel);
  // Binary operations
  patterns.insert<ZHighToZLowBinaryOpLowering<ZHighAddOp>>(typeConverter, ctx);
  patterns.insert<ZHighToZLowBinaryOpLowering<ZHighSubOp>>(typeConverter, ctx);
  patterns.insert<ZHighToZLowBinaryOpLowering<ZHighMulOp>>(typeConverter, ctx);
  patterns.insert<ZHighToZLowBinaryOpLowering<ZHighDivOp>>(typeConverter, ctx);
  patterns.insert<ZHighToZLowBinaryOpLowering<ZHighMinOp>>(typeConverter, ctx);
  patterns.insert<ZHighToZLowBinaryOpLowering<ZHighMaxOp>>(typeConverter, ctx);
  // Activations
  patterns.insert<ZHighToZLowUnaryOpLowering<ZHighLogOp>>(typeConverter, ctx);
  patterns.insert<ZHighToZLowUnaryOpLowering<ZHighExpOp>>(typeConverter, ctx);
  patterns.insert<ZHighToZLowUnaryOpLowering<ZHighReluOp>>(typeConverter, ctx);
  patterns.insert<ZHighToZLowUnaryOpLowering<ZHighTanhOp>>(typeConverter, ctx);
  patterns.insert<ZHighToZLowUnaryOpLowering<ZHighSigmoidOp>>(
      typeConverter, ctx);
  // Neural network operations.
  patterns.insert<ZHighToZLowSoftmaxOpLowering>(typeConverter, ctx);
  patterns.insert<ZHighToZLowMeanReduce2DOpLowering>(typeConverter, ctx);
  patterns.insert<ZHighToZLowMatMulOpLowering>(typeConverter, ctx);
  patterns.insert<ZHighToZLowLSTMOpLowering>(typeConverter, ctx);
  patterns.insert<ZHighToZLowGRUOpLowering>(typeConverter, ctx);
  patterns.insert<ZHighToZLowFixGRUYOpLowering>(typeConverter, ctx);
  patterns.insert<ZHighToZLowFixGRUYhOpLowering>(typeConverter, ctx);
  patterns.insert<ZHighToZLowBatchNormOpLowering>(typeConverter, ctx);
  patterns.insert<ZHighToZLowConv2DOpLowering>(typeConverter, ctx);
  patterns
      .insert<ZHighToZLowPool2DOpLowering<ZHighMaxPool2DOp, ZLowMaxPool2DOp>>(
          typeConverter, ctx);
  patterns
      .insert<ZHighToZLowPool2DOpLowering<ZHighAvgPool2DOp, ZLowAvgPool2DOp>>(
          typeConverter, ctx);
}

} // namespace zhigh
} // namespace onnx_mlir<|MERGE_RESOLUTION|>--- conflicted
+++ resolved
@@ -197,7 +197,7 @@
             /*stickified=*/nullptr,
             /*allzero=*/rewriter.getBoolAttr(true),
             /*alignment=*/rewriter.getI64IntegerAttr(4096));
-<<<<<<< HEAD
+
     // Set all zero in value attribute here, except when stickified constants
     // are generated at the time constants are stored to file.
     if (!(storeConstantsToFile && nnpaDelayStickifiedConstGen)) {
@@ -205,7 +205,7 @@
       // Attribute type: tensor<sizeInBytes x i8>
       int64_t sizeInBytes =
           affine::getIntOrFloatMemRefSizeInBytes(resType).value();
-      char *rawData = (char *)malloc(sizeInBytes);
+      char *rawData = static_cast<char *>(malloc(sizeInBytes));
       assert(rawData && "failed to allocate memory for stickified data");
       memset(rawData, 0, sizeInBytes);
       DenseResourceElementsAttr valueAttr = DenseUI8ResourceElementsAttr::get(
@@ -218,26 +218,6 @@
       stickifiedConstant.setValueAttr(valueAttr);
       free(rawData);
     }
-=======
-
-    // Use an dense resource attribute to store stickified data.
-    // Attribute type: tensor<sizeInBytes x i8>
-    int64_t sizeInBytes =
-        affine::getIntOrFloatMemRefSizeInBytes(resType).value();
-    char *rawData = static_cast<char *>(malloc(sizeInBytes));
-    assert(rawData && "failed to allocate memory for stickified data");
-    memset(rawData, 0, sizeInBytes);
-    DenseResourceElementsAttr valueAttr = DenseUI8ResourceElementsAttr::get(
-        RankedTensorType::get({sizeInBytes}, rewriter.getI8Type()),
-        stickifiedConstant.getOperation()
-            ->getDialect()
-            ->getNamespace(), // use the dialect as the blob "hint"
-        HeapAsmResourceBlob::allocateAndCopyWithAlign(
-            llvm::ArrayRef(rawData, sizeInBytes), alignof(char)));
-    stickifiedConstant.setValueAttr(valueAttr);
-    free(rawData);
-
->>>>>>> c814ad00
     res = stickifiedConstant.getResult();
   } else {
     MultiDialectBuilder<KrnlBuilder, MathBuilder> create(rewriter, loc);
@@ -739,7 +719,6 @@
         affine::normalizeMemRefType(mlir::cast<MemRefType>(zMemRefType.value));
     ArrayRef<int64_t> normalizedShape = normalizedType.getShape();
 
-<<<<<<< HEAD
     // When generating stickified constants when storing constants to file,
     // create ZLowStickifiedConstantOp. Otherwise, create KrnlGlobalOp.
     Value result;
@@ -772,9 +751,8 @@
       int64_t memRefSizeInBytes = getMemRefEltSizeInBytes(normalizedType);
       memRefSizeInBytes *= normalizedType.getNumElements();
       assert(
-          (data.size() == (uint64_t)memRefSizeInBytes) &&
+          (data.size() == static_cast<uint64_t>(memRefSizeInBytes)) &&
           "The stickified tensor's buffer size and MemRef's size mismatched");
-
       // Create a KrnlGlobalOp.
       KrnlGlobalOp constantOp =
           rewriter.create<KrnlGlobalOp>(loc, zMemRefType.value,
@@ -788,34 +766,6 @@
               /*alignment=*/zhighStickifiedConstOp.getAlignmentAttr());
       result = constantOp.getResult();
     }
-=======
-    // Get dense resource attribute.
-    auto blob = mlir::cast<DenseResourceElementsAttr>(
-        stickifiedConstOp.getValue().value())
-                    .getRawHandle()
-                    .getBlob();
-    assert(blob && "Expecting dense resource with a valid blob");
-    ArrayRef<char> data = blob->getData();
-
-    // Validate the stickified tensor.
-    int64_t memRefSizeInBytes = getMemRefEltSizeInBytes(normalizedType);
-    memRefSizeInBytes *= normalizedType.getNumElements();
-    assert((data.size() == static_cast<uint64_t>(memRefSizeInBytes)) &&
-           "The stickified tensor's buffer size and MemRef's size mismatched");
-
-    // Create a KrnlGlobalOp.
-    KrnlGlobalOp constantGlobal =
-        rewriter.create<KrnlGlobalOp>(loc, zMemRefType.value,
-            /*shape=*/
-            rewriter.getI64ArrayAttr(normalizedShape),
-            /*name=*/
-            rewriter.getStringAttr(
-                "constant_stickify_" + std::to_string(constantID)),
-            /*value=*/stickifiedConstOp.getValueAttr(),
-            /*offset=*/nullptr,
-            /*alignment=*/stickifiedConstOp.getAlignmentAttr());
-
->>>>>>> c814ad00
     // Increment constant ID:
     constantID++;
 
