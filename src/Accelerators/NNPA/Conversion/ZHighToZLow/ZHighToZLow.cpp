/*
 * SPDX-License-Identifier: Apache-2.0
 */

//====------ ZHighToZLow.cpp - ZHigh dialect to ZLow lowering -------------===//
//
// Copyright 2019-2022 The IBM Research Authors.
//
// =============================================================================
//
// This file implements the lowering of ZHigh operations to ZLow operations.
//
//===----------------------------------------------------------------------===//

#include "mlir/Dialect/Affine/Analysis/Utils.h"
#include "mlir/Dialect/Affine/Utils.h"

#include "src/Accelerators/NNPA/Conversion/ZHighToZLow/ZHighToZLow.hpp"
#include "src/Accelerators/NNPA/Dialect/ZHigh/ZHighHelper.hpp"
#include "src/Accelerators/NNPA/Dialect/ZHigh/ZHighOps.hpp"
#include "src/Accelerators/NNPA/Dialect/ZHigh/ZHighShapeHelper.hpp"
#include "src/Accelerators/NNPA/Dialect/ZLow/ZLowOps.hpp"
#include "src/Accelerators/NNPA/Pass/NNPAPasses.hpp"
#include "src/Conversion/ONNXToKrnl/ONNXToKrnlCommon.hpp"
#include "src/Dialect/Krnl/KrnlHelper.hpp"

using namespace mlir;
using namespace onnx_mlir::zlow;

// A global variable to indicate whether this pass will emit dealloc for
// allocated memrefs or not.
extern bool ONNXToKrnl_gEmitDealloc;

namespace onnx_mlir {
namespace zhigh {

/// A list of layouts associated with newly allocated MemRefs.
/// When lowering an operation, its output Tensor (e.g.
/// `tensor<1x3x5x7xf32, #zhigh.encoding<{dataLayout = "NHWC"}>>`) will be
/// converted to a Memref (e.g. `memref<1x3x5x7xf16, #map>`), and we lost the
/// layout `NHWC`. Thus, make sure to put the new MemRef and its associated
/// layout into this map, so that we can obtain the layout for the MemRef later
/// when lowering other ops.
llvm::SmallMapVector<mlir::Value, mlir::StringAttr, 4> stickedLayouts;
mlir::StringAttr readLayout(mlir::Value val) { return stickedLayouts[val]; }
void storeLayout(mlir::Value val, mlir::StringAttr layout) {
  stickedLayouts[val] = layout;
}
//===----------------------------------------------------------------------===//
// Helper function of Zhigh to Zlow lowering
// Insert an allocation and deallocation for the given dimensions and layout.
// By default, set aligment to 4K.
//===----------------------------------------------------------------------===//

Value insertAllocAndDeallocZMemRefByDim(ArrayRef<IndexExpr> dims,
    ZTensorEncodingAttr::DataLayout layout, Operation *op,
    PatternRewriter &rewriter, int64_t alignment = gAlignment) {
  // Construct a MemRefType for the given dimensions and element type.
  SmallVector<int64_t, 4> shape;
  for (IndexExpr d : dims)
    shape.emplace_back((d.isLiteral() ? d.getLiteral() : -1));
  RankedTensorType tensorType =
      RankedTensorType::get(shape, rewriter.getF32Type(),
          ZTensorEncodingAttr::get(op->getContext(), layout));
  ZMemRefType zMemRefType = convertZTensorToMemRefType(tensorType);

  // Insert alloc and dealloc.
  Value alloc =
      insertAllocAndDeallocZMemRef(zMemRefType, dims, op, rewriter, alignment);

  return alloc;
}

//===----------------------------------------------------------------------===//
// Helper function of Zhigh to Zlow lowering
// Insert an allocation and deallocation for the given ZMemRefType.
// By default, set aligment to 4K.
//===----------------------------------------------------------------------===//

Value insertAllocAndDeallocZMemRef(ZMemRefType zType, ArrayRef<IndexExpr> dims,
    Operation *op, PatternRewriter &rewriter, int64_t alignment = gAlignment) {

  Location loc = op->getLoc();
  MemRefType resType = zType.value;

  // Insert alloc and dealloc.
  Value alloc = insertAllocAndDeallocSimple(rewriter, op, resType, loc,
      SmallVector<IndexExpr>(dims.begin(), dims.end()),
      /*insertDealloc*/ ONNXToKrnl_gEmitDealloc, alignment);

  // Store the buffer's layout. Otherwise, we lost the layout.
  storeLayout(alloc, zType.layout);
  return alloc;
}

/// Insert allocation and deallocation for a 4K-aligned buffer of type
/// <sizexi8> to be used as work_area in LSTM/GRU, where size is computed as
/// follows.
//
/// Enough contiguous storage for the following stickified ztensors
/// dimensions:
///     Fused ztensor
///         dim1 = hidden_state_size
///         dim2 = batch
///         dim3 = 1
///         dim4 = numOfGates * timestep
///
///     Bias Add ztensor
///         dim1 = hidden_state_size
///         dim2 = batch
///         dim3 = 1
///         dim4 = numOfGates
///
///     C output ztensor
///         dim1 = hidden_state_size
///         dim2 = batch
///         dim3 = 1
///         dim4 = 2
///
/// For bidirectional, twice the amount of contiguous storage is required.
///
/// The start of the buffer must be 4k aligned. The work area size is
/// computed as follows.
///   zdnn_tensor_desc desc;
///   desc.dim4 = (numOfGates * timestep) + numOfGates + 2;
///   desc.dim3 = 1;
///   desc.dim2 = batch;
///   desc.dim1 = hidden_state_size;
///   uint64_t work_area_size = zdnn_getsize_ztensor(&desc);
///
/// It is unfolded to:
/// work_area_size in bytes = dim4 * dim3 *
///                           CEIL(dim2, AIU_STICKS_PER_PAGE) *
///                           CEIL(dim1, AIU_2BYTE_CELLS_PER_STICK) *
///                           AIU_PAGESIZE_IN_BYTES;
/// where CEIL(a, b) = (a + b - 1) / b,
///       AIU_STICKS_PER_PAGE = 32,
///       AIU_2BYTE_CELLS_PER_STICK = 64,
///       AIU_PAGESIZE_IN_BYTES = 4K.
///
/// timestep and batchsize are obtained from the LSTM/GRU input tensor.
/// hidden_size is obtained from the LSTM/GRU initial hidden tensor.
static Value insertAllocAndDeallocWorkAreaForRNNOps(PatternRewriter &rewriter,
    Location loc, Value rnnInput, Value rnnHiddenWeight, unsigned numOfGates,
    bool isDouble) {
  Value alloc;

  MemRefBoundsIndexCapture inputBounds(rnnInput);
  MemRefBoundsIndexCapture hiddenWeightBounds(rnnHiddenWeight);
  IndexExprScope scope(&rewriter, loc);
  DimIndexExpr timestepExp(inputBounds.getDim(0));
  IndexExpr Lit2 = LiteralIndexExpr(2);
  IndexExpr NumOfGatesLit = LiteralIndexExpr(numOfGates);
  DimIndexExpr dim1(hiddenWeightBounds.getDim(1));
  DimIndexExpr dim2(inputBounds.getDim(1));
  IndexExpr dim3 = LiteralIndexExpr(1);
  IndexExpr dim4 = NumOfGatesLit * timestepExp + NumOfGatesLit + Lit2;

  IndexExpr Lit1 = LiteralIndexExpr(1);
  IndexExpr Lit32 = LiteralIndexExpr(32);
  IndexExpr Lit64 = LiteralIndexExpr(64);
  IndexExpr Lit4K = LiteralIndexExpr(4096);
  IndexExpr ceilDim2 = (dim2 + Lit32 - Lit1).floorDiv(Lit32);
  IndexExpr ceilDim1 = (dim1 + Lit64 - Lit1).floorDiv(Lit64);
  IndexExpr sizeExpr = dim4 * dim3 * ceilDim2 * ceilDim1 * Lit4K;

  // Double the work area if required.
  if (isDouble)
    sizeExpr = sizeExpr * Lit2;

  // Emit alloc and dealloc ops.
  int64_t size = sizeExpr.isLiteral() ? sizeExpr.getLiteral() : -1;
  MemRefType resultType = MemRefType::get({size}, rewriter.getIntegerType(8));
  SmallVector<IndexExpr> dims(1, sizeExpr);
  alloc = insertAllocAndDeallocSimple(rewriter, nullptr, resultType, loc, dims,
      /*insertDealloc*/ ONNXToKrnl_gEmitDealloc, gAlignment);
  return alloc;
}

/// This function emits a buffer of zero elements for the given dimensions and
/// layout. If the given dimensions are static, then a stickified constant is
/// returned.
Value insertAllocOrEmitZeroConstant(ArrayRef<IndexExpr> dims,
    ZTensorEncodingAttr::DataLayout layout, Operation *op,
    PatternRewriter &rewriter, Location loc) {
  Value res;
  bool allStaticDims =
      llvm::all_of(dims, [](IndexExpr ie) { return ie.isLiteral(); });
  if (allStaticDims) {
    // Construct a MemRefType for the given dimensions and element type.
    SmallVector<int64_t, 4> shape;
    for (IndexExpr d : dims)
      shape.emplace_back(d.getLiteral());
    RankedTensorType tensorType =
        RankedTensorType::get(shape, rewriter.getF32Type(),
            ZTensorEncodingAttr::get(op->getContext(), layout));
    ZMemRefType zMemRefType = convertZTensorToMemRefType(tensorType);
    MemRefType resType =
        normalizeMemRefType(zMemRefType.value.cast<MemRefType>(), rewriter,
            /*numSymbolicOperands=*/0);

    // Create a ZHighStickifiedConstantOp.
    ZHighStickifiedConstantOp stickifiedConstant =
        rewriter.create<ZHighStickifiedConstantOp>(loc, resType,
            /*value=*/nullptr,
            /*alignment=*/rewriter.getI64IntegerAttr(4096));

    // Use an opaque attribute to store stickified data.
    // Attribute type: tensor<sizeInBytes x i8>
    int64_t sizeInBytes = getMemRefSizeInBytes(resType).getValue();
    char *rawData = (char *)malloc(sizeInBytes);
    memset(rawData, 0, sizeInBytes);
    OpaqueElementsAttr valueAttr =
        OpaqueElementsAttr::get(stickifiedConstant.getOperation()->getDialect(),
            RankedTensorType::get({sizeInBytes}, rewriter.getI8Type()),
            StringRef(rawData, sizeInBytes));
    stickifiedConstant.valueAttr(valueAttr);
    free(rawData);

    res = stickifiedConstant.getResult();
  } else {
    MultiDialectBuilder<KrnlBuilder, MathBuilder> create(rewriter, loc);
    res = insertAllocAndDeallocZMemRefByDim(dims, layout, op, rewriter);
    Value initValue = create.math.constant(rewriter.getF16Type(), 0);
    create.krnl.memset(res, initValue);
  }
  return res;
}

/// Emit instructions to allocate a buffer to store original dimensions.
Value insertShapeMemRefI64(
    PatternRewriter &rewriter, Location loc, ArrayRef<IndexExpr> originalDims) {
  MultiDialectBuilder<KrnlBuilder, MathBuilder> create(rewriter, loc);
  MemRefType shapeMemRefType = MemRefType::get(
      {(int64_t)originalDims.size()}, rewriter.getIntegerType(64));
  Value shapeMemRef = insertAllocAndDealloc(
      shapeMemRefType, loc, rewriter, ONNXToKrnl_gEmitDealloc);
  for (uint64_t i = 0; i < originalDims.size(); ++i) {
    Value dim =
        create.math.cast(rewriter.getI64Type(), originalDims[i].getValue());
    create.krnl.storeIE(dim, shapeMemRef, {LiteralIndexExpr(i)});
  }
  return shapeMemRef;
}

/// Get the corresponding MemRefType and layout of a given ZTensorType.
ZMemRefType convertZTensorToMemRefType(Type type) {
  ZMemRefType resZMemRefType;
  if (type.isa<TensorType>()) {
    OpBuilder b(type.getContext());
    RankedTensorType tensorType = type.dyn_cast<RankedTensorType>();
    assert(tensorType && "expected only ranked shapes");
    ArrayRef<int64_t> shape = tensorType.getShape();
    Type elementType = tensorType.getElementType();
    int64_t rank = shape.size();
    if (tensorType.getEncoding()) {
      // Obtain element type and affine map.
      AffineExpr constExpr0 = getAffineConstantExpr(0, b.getContext());
      AffineExpr constExpr31 = getAffineConstantExpr(31, b.getContext());
      AffineExpr constExpr32 = getAffineConstantExpr(32, b.getContext());
      AffineExpr constExpr64 = getAffineConstantExpr(64, b.getContext());
      unsigned e4, e3, e2, e1;
      AffineExpr n, c, h, w, res32, res64;
      SmallVector<AffineExpr, 6> dimExpr;

      ZTensorEncodingAttr::DataLayout layout = getZTensorLayout(tensorType);
      if (layout == ZTensorEncodingAttr::DataLayout::_1D) {
        // (e1) -> (1, 1, 1, e1) -> (1, ceil(e1/64), 1, 1, 32, 64)
        e1 = 0;
        n = constExpr0;
        h = b.getAffineDimExpr(e1).floorDiv(constExpr64);
        w = constExpr0;
        c = constExpr0;
        res32 = constExpr31;
        res64 = b.getAffineDimExpr(e1) % constExpr64;
      } else if (layout == ZTensorEncodingAttr::DataLayout::_2D) {
        // (e2, e1) -> (1, 1, e2, e1) -> (1, ceil(e1/64), 1, ceil(e2/32), 32
        // 64)
        e2 = 0;
        e1 = 1;
        n = constExpr0;
        h = b.getAffineDimExpr(e1).floorDiv(constExpr64);
        w = constExpr0;
        c = b.getAffineDimExpr(e2).floorDiv(constExpr32);
        res32 = b.getAffineDimExpr(e2) % constExpr32;
        res64 = b.getAffineDimExpr(e1) % constExpr64;
      } else if (layout == ZTensorEncodingAttr::DataLayout::_3D) {
        // (e3, e2, e1) -> (1, e3, e2, e1)
        // -> (1, ceil(e1/64), e3, ceil(e2/32), 32, 64)
        e3 = 0;
        e2 = 1;
        e1 = 2;
        n = constExpr0;
        h = b.getAffineDimExpr(e1).floorDiv(constExpr64);
        w = b.getAffineDimExpr(e3);
        c = b.getAffineDimExpr(e2).floorDiv(constExpr32);
        res32 = b.getAffineDimExpr(e2) % constExpr32;
        res64 = b.getAffineDimExpr(e1) % constExpr64;
      } else if (layout == ZTensorEncodingAttr::DataLayout::_4D) {
        // (e4, e3, e2, e1) -> (e4, ceil(e1/64), e3, ceil(e2/32), 32, 64)
        e4 = 0;
        e3 = 1;
        e2 = 2;
        e1 = 3;
        n = b.getAffineDimExpr(e4);
        h = b.getAffineDimExpr(e1).floorDiv(constExpr64);
        w = b.getAffineDimExpr(e3);
        c = b.getAffineDimExpr(e2).floorDiv(constExpr32);
        res32 = b.getAffineDimExpr(e2) % constExpr32;
        res64 = b.getAffineDimExpr(e1) % constExpr64;
      } else if (layout == ZTensorEncodingAttr::DataLayout::_2DS) {
        // (e4, e1) -> (e4, 1, 1, e1) -> (e4, ceil(e1/64), 1, 1, 32, 64)
        e4 = 0;
        e1 = 1;
        n = b.getAffineDimExpr(e4);
        h = b.getAffineDimExpr(e1).floorDiv(constExpr64);
        w = constExpr0;
        c = constExpr0;
        res32 = constExpr31;
        res64 = b.getAffineDimExpr(e1) % constExpr64;
      } else if (layout == ZTensorEncodingAttr::DataLayout::_3DS) {
        // (e4, e2, e1) -> (e4, 1, e2, e1)
        // -> (e4, ceil(e1/64), 1, ceil(e2/32), 32, 64)
        e4 = 0;
        e2 = 1;
        e1 = 2;
        n = b.getAffineDimExpr(e4);
        h = b.getAffineDimExpr(e1).floorDiv(constExpr64);
        w = constExpr0;
        c = b.getAffineDimExpr(e2).floorDiv(constExpr32);
        res32 = b.getAffineDimExpr(e2) % constExpr32;
        res64 = b.getAffineDimExpr(e1) % constExpr64;
      } else if (layout == ZTensorEncodingAttr::DataLayout::_4DS) {
        // for normal
        // (e4, e3, e2, e1)
        // -> (e4, ceil(e1/64), e3, ceil(e2/32), 32, 64)
        // for bidirectional rnn
        // (e4, e3, e2, e1)
        // -> (e4, ceil((2 * PADDED(e1))/64), e3, ceil(e2/32), 32, 64)
        assert((shape[1] == 1 || shape[1] == 2) &&
               "wrong direction dimension size");
        e4 = 0;
        e3 = 1;
        e2 = 2;
        e1 = 3;
        n = b.getAffineDimExpr(e4);
        if (shape[1] == 1) {
          h = b.getAffineDimExpr(e1).floorDiv(constExpr64);
        } else {
          AffineExpr padded_e1 =
              b.getAffineDimExpr(e1).ceilDiv(constExpr64) * constExpr64;
          h = (2 * padded_e1).floorDiv(constExpr64);
        }
        w = b.getAffineDimExpr(e3);
        c = b.getAffineDimExpr(e2).floorDiv(constExpr32);
        res32 = b.getAffineDimExpr(e2) % constExpr32;
        res64 = b.getAffineDimExpr(e1) % constExpr64;
      } else if (layout == ZTensorEncodingAttr::DataLayout::NHWC) {
        // (e4, e3, e2, e1) -> (e4, ceil(e1/64), e3, ceil(e2/32), 32, 64)
        e4 = 0;
        e3 = 1;
        e2 = 2;
        e1 = 3;
        n = b.getAffineDimExpr(e4);
        h = b.getAffineDimExpr(e1).floorDiv(constExpr64);
        w = b.getAffineDimExpr(e3);
        c = b.getAffineDimExpr(e2).floorDiv(constExpr32);
        res32 = b.getAffineDimExpr(e2) % constExpr32;
        res64 = b.getAffineDimExpr(e1) % constExpr64;
      } else if (layout == ZTensorEncodingAttr::DataLayout::NCHW) {
        // (e4, e3, e2, e1) -> (e4, ceil(e2/64), e1, ceil(e3/32), 32, 64)
        llvm_unreachable("Not tested yet");
        e4 = 0;
        e3 = 1;
        e2 = 2;
        e1 = 3;
        n = b.getAffineDimExpr(e4);
        h = b.getAffineDimExpr(e2).floorDiv(constExpr64);
        w = b.getAffineDimExpr(e1);
        c = b.getAffineDimExpr(e3).floorDiv(constExpr32);
        res32 = b.getAffineDimExpr(e3) % constExpr32;
        res64 = b.getAffineDimExpr(e2) % constExpr64;
      } else if (layout == ZTensorEncodingAttr::DataLayout::HWCK) {
        // HWCK (e4, e3, e2, e1) -> KHWC (ceil(e1/64), e4,, e3, ceil(e2/32),
        // 32, 64)
        e4 = 0;
        e3 = 1;
        e2 = 2;
        e1 = 3;
        n = b.getAffineDimExpr(e1).floorDiv(constExpr64);
        h = b.getAffineDimExpr(e4);
        w = b.getAffineDimExpr(e3);
        c = b.getAffineDimExpr(e2).floorDiv(constExpr32);
        res32 = b.getAffineDimExpr(e2) % constExpr32;
        res64 = b.getAffineDimExpr(e1) % constExpr64;
      } else if (layout == ZTensorEncodingAttr::DataLayout::FICO) {
        // (e4, e3, e2, e1) -> (e4, 4*ceil(e1/4/64), e3, ceil(e2/32), 32, 64)
        assert(shape[rank - 1] != -1 && (shape[rank - 1] % 4) == 0 &&
               "wrong concatenated dimension size");
        int64_t s = shape[rank - 1] / 4;
        // ((s + 64 - 1) / 64) * 64;
        int64_t s_pad = ceil((double)s / 64) * 64;
        int64_t pad_size = s_pad - s;
        AffineExpr constExprS = getAffineConstantExpr(s, b.getContext());
        if (rank == 2) {
          e2 = 0;
          e1 = 1;
          w = constExpr0;
        } else if (rank == 3) {
          e3 = 0;
          e2 = 1;
          e1 = 2;
          w = b.getAffineDimExpr(e3);
        } else {
          llvm_unreachable("Unsupported rank in ZDNN_FICO layout");
        }
        n = constExpr0;
        // shape[0] in the FICO is direction for LSTM/GRU, and should be 1 or 2
        assert((shape[0] == 1 || shape[0] == 2) &&
               "wrong direction dimension size");
        h = (shape[0] *
             (b.getAffineDimExpr(e1) +
                 pad_size * (b.getAffineDimExpr(e1).floorDiv(constExprS))))
                .floorDiv(constExpr64);
        c = b.getAffineDimExpr(e2).floorDiv(constExpr32);
        res32 = b.getAffineDimExpr(e2) % constExpr32;
        res64 = (b.getAffineDimExpr(e1) +
                    pad_size * (b.getAffineDimExpr(e1).floorDiv(constExprS))) %
                constExpr64;
      } else if (layout == ZTensorEncodingAttr::DataLayout::ZRH) {
        // (e4, e3, e2, e1) -> (e4, 3*ceil(e1/4/64), e3, ceil(e2/32), 32, 64)
        int64_t hidden_size = shape[rank - 1];
        assert(hidden_size > 0 &&
               "Dynamic dimension in hidden_size not supported "
               "in affine_map generation.");
        assert((hidden_size % 3) == 0 && "wrong concatenated dimension size.");
        int64_t s = hidden_size / 3;
        int64_t s_pad = ceil((float)s / 64) * 64; // ((s + 64 - 1) / 64) * 64;
        int64_t pad_size = s_pad - s;
        AffineExpr constExprS = getAffineConstantExpr(s, b.getContext());
        if (rank == 2) {
          e2 = 0;
          e1 = 1;
          w = constExpr0;
        } else if (rank == 3) {
          e3 = 0;
          e2 = 1;
          e1 = 2;
          w = b.getAffineDimExpr(e3);
        } else {
          llvm_unreachable("Unsupported rank in ZDNN_ZRH layout");
        }
        n = constExpr0;
        h = (b.getAffineDimExpr(e1) +
             pad_size * (b.getAffineDimExpr(e1).floorDiv(constExprS)))
                .floorDiv(constExpr64);
        c = b.getAffineDimExpr(e2).floorDiv(constExpr32);
        res32 = b.getAffineDimExpr(e2) % constExpr32;
        res64 = (b.getAffineDimExpr(e1) +
                    pad_size * (b.getAffineDimExpr(e1).floorDiv(constExprS))) %
                constExpr64;
      } else if (layout == ZTensorEncodingAttr::DataLayout::BFICO) {
        llvm_unreachable("Unsupported layout yet");
      } else if (layout == ZTensorEncodingAttr::DataLayout::BZRH) {
        llvm_unreachable("Unsupported layout yet");
      } else
        llvm_unreachable("Unsupported layout");

      dimExpr.emplace_back(n);
      dimExpr.emplace_back(h);
      dimExpr.emplace_back(w);
      dimExpr.emplace_back(c);
      dimExpr.emplace_back(res32);
      dimExpr.emplace_back(res64);
      AffineMap smap = AffineMap::get(rank, 0, dimExpr, b.getContext());
      // Output type is F16 for zAIU.
      MemRefType outType = MemRefType::get(shape, b.getF16Type());
      resZMemRefType.value =
          MemRefType::Builder(outType).setLayout(AffineMapAttr::get(smap));
      resZMemRefType.layout = convertDataLayoutToStringAttr(b, layout);
    } else {
      resZMemRefType.value = MemRefType::get(shape, elementType);
    }
  } else {
    resZMemRefType.value = type.dyn_cast<MemRefType>();
  }
  return resZMemRefType;
}

//===----------------------------------------------------------------------===//
// Lower ZHigh Stick to ZLow Stick
//===----------------------------------------------------------------------===//

struct ZHighToZLowStickOpLowering : public ConversionPattern {
  ZHighToZLowStickOpLowering(TypeConverter &typeConverter, MLIRContext *ctx)
      : ConversionPattern(
            typeConverter, ZHighStickOp::getOperationName(), 1, ctx) {}

  LogicalResult matchAndRewrite(Operation *op, ArrayRef<Value> operands,
      ConversionPatternRewriter &rewriter) const final {
    Location loc = op->getLoc();
    ZHighStickOpAdaptor operandAdaptor(operands);
    Value input = operandAdaptor.In();

    // Convert ZTensor type to MemRefType.
    ZMemRefType zMemRefType =
        convertZTensorToMemRefType(*op->result_type_begin());

    // Allocate a buffer for the result MemRef.
    MemRefBoundsIndexCapture inputBounds(input);
    IndexExprScope scope(&rewriter, loc);
    SmallVector<IndexExpr, 4> dims;
    inputBounds.getDimList(dims);
    Value alloc = insertAllocAndDeallocZMemRef(zMemRefType, dims, op, rewriter);

    // Emit a ZLow operation.
    rewriter.create<ZLowStickOp>(loc, input, alloc, zMemRefType.layout);

    rewriter.replaceOp(op, alloc);
    return success();
  }
};

//===----------------------------------------------------------------------===//
// Lower ZHigh StickForLSTM to ZLow StickForLSTM
//===----------------------------------------------------------------------===//

struct ZHighToZLowStickForLSTMOpLowering : public ConversionPattern {
  ZHighToZLowStickForLSTMOpLowering(
      TypeConverter &typeConverter, MLIRContext *ctx)
      : ConversionPattern(
            typeConverter, ZHighStickForLSTMOp::getOperationName(), 1, ctx) {}

  LogicalResult matchAndRewrite(Operation *op, ArrayRef<Value> operands,
      ConversionPatternRewriter &rewriter) const final {
    Location loc = op->getLoc();
    ZHighStickForLSTMOp stickOp = llvm::dyn_cast<ZHighStickForLSTMOp>(op);
    ZHighStickForLSTMOpAdaptor operandAdaptor(operands);

    ZHighStickForLSTMOpShapeHelper shapeHelper(&stickOp, &rewriter);
    LogicalResult shapecomputed = shapeHelper.computeShape(operandAdaptor);
    assert(succeeded(shapecomputed) && "Could not compute output shape");

    // Convert ZTensor type to MemRefType.
    ZMemRefType zMemRefType =
        convertZTensorToMemRefType(*op->result_type_begin());

    // Allocate a buffer for the result MemRef.
    Value alloc = insertAllocAndDeallocZMemRef(
        zMemRefType, shapeHelper.dimsForOutput(0), op, rewriter);

    // Emit a ZLow operation.
    rewriter.create<ZLowStickForLSTMOp>(loc, operandAdaptor.f_gate(),
        operandAdaptor.i_gate(), operandAdaptor.c_gate(),
        operandAdaptor.o_gate(), alloc);

    rewriter.replaceOp(op, alloc);
    return success();
  }
};

//===----------------------------------------------------------------------===//
// Lower ZHigh StickForGRU to ZLow StickForGRU
//===----------------------------------------------------------------------===//

struct ZHighToZLowStickForGRUOpLowering : public ConversionPattern {
  ZHighToZLowStickForGRUOpLowering(
      TypeConverter &typeConverter, MLIRContext *ctx)
      : ConversionPattern(
            typeConverter, ZHighStickForGRUOp::getOperationName(), 1, ctx) {}

  LogicalResult matchAndRewrite(Operation *op, ArrayRef<Value> operands,
      ConversionPatternRewriter &rewriter) const final {
    Location loc = op->getLoc();
    ZHighStickForGRUOp stickOp = llvm::dyn_cast<ZHighStickForGRUOp>(op);
    ZHighStickForGRUOpAdaptor operandAdaptor(operands);

    ZHighStickForGRUOpShapeHelper shapeHelper(&stickOp, &rewriter);
    LogicalResult shapecomputed = shapeHelper.computeShape(operandAdaptor);
    assert(succeeded(shapecomputed) && "Could not compute output shape");

    // Convert ZTensor type to MemRefType.
    ZMemRefType zMemRefType =
        convertZTensorToMemRefType(*op->result_type_begin());

    // Allocate a buffer for the result MemRef.
    Value alloc = insertAllocAndDeallocZMemRef(
        zMemRefType, shapeHelper.dimsForOutput(0), op, rewriter);

    // Emit a ZLow operation.
    rewriter.create<ZLowStickForGRUOp>(loc, operandAdaptor.z_gate(),
        operandAdaptor.r_gate(), operandAdaptor.h_gate(), alloc);

    rewriter.replaceOp(op, alloc);
    return success();
  }
};

//===----------------------------------------------------------------------===//
// Lower ZHigh Unstick to ZLow Unstick
//===----------------------------------------------------------------------===//

struct ZHighToZLowUnstickOpLowering : public ConversionPattern {
  ZHighToZLowUnstickOpLowering(TypeConverter &typeConverter, MLIRContext *ctx)
      : ConversionPattern(
            typeConverter, ZHighUnstickOp::getOperationName(), 1, ctx) {}

  LogicalResult matchAndRewrite(Operation *op, ArrayRef<Value> operands,
      ConversionPatternRewriter &rewriter) const final {
    Location loc = op->getLoc();
    ZHighUnstickOpAdaptor operandAdaptor(operands);
    Value input = operandAdaptor.In();

    // Convert ZTensor type to MemRefType.
    ZMemRefType zMemRefType =
        convertZTensorToMemRefType(*op->result_type_begin());

    // Allocate a buffer for the result MemRef.
    MemRefBoundsIndexCapture inputBounds(input);
    IndexExprScope scope(&rewriter, loc);
    SmallVector<IndexExpr, 4> dims;
    inputBounds.getDimList(dims);
    Value alloc = insertAllocAndDeallocZMemRef(
        zMemRefType, dims, op, rewriter, /*alignment=*/-1);

    // Emit a ZLow operation.
    rewriter.create<ZLowUnstickOp>(loc, input, alloc, readLayout(input));
    rewriter.replaceOp(op, alloc);
    return success();
  }
};

//===----------------------------------------------------------------------===//
// Lower ZHigh Stickified Constant to KrnlGlobal
//===----------------------------------------------------------------------===//

struct ZHighToZLowStickifiedConstantOpLowering : public ConversionPattern {
  static int constantID;
  ZHighToZLowStickifiedConstantOpLowering(
      TypeConverter &typeConverter, MLIRContext *ctx)
      : ConversionPattern(typeConverter,
            ZHighStickifiedConstantOp::getOperationName(), 1, ctx) {}

  LogicalResult matchAndRewrite(Operation *op, ArrayRef<Value> operands,
      ConversionPatternRewriter &rewriter) const final {
    Location loc = op->getLoc();
    ZHighStickifiedConstantOp stickifiedConstOp =
        llvm::dyn_cast<ZHighStickifiedConstantOp>(op);

    // Convert ZTensor type to MemRefType.
    ZMemRefType zMemRefType =
        convertZTensorToMemRefType(*op->result_type_begin());

    // Normalize MemRefType to get a static shape.
    assert(zMemRefType.value.cast<MemRefType>().getNumDynamicDims() == 0 &&
           "MemRefType has dynamic dimensions");
    MemRefType normalizedType =
        normalizeMemRefType(zMemRefType.value.cast<MemRefType>(), rewriter,
            /*numSymbolicOperands=*/0);
    ArrayRef<int64_t> normalizedShape = normalizedType.getShape();

    // Get Opaque attribute.
    StringRef data = stickifiedConstOp.value()
                         .getValue()
                         .cast<OpaqueElementsAttr>()
                         .getValue();

    // Validate the stickified tensor.
    int64_t memRefSizeInBytes = getMemRefEltSizeInBytes(normalizedType);
    memRefSizeInBytes *= normalizedType.getNumElements();
    assert((data.size() == (uint64_t)memRefSizeInBytes) &&
           "The stickied tensor's buffer size and MemRef's size mismatched");

    // Create a KrnlGlobalOp.
    KrnlGlobalOp constantGlobal =
        rewriter.create<KrnlGlobalOp>(loc, zMemRefType.value,
            /*shape=*/
            rewriter.getI64ArrayAttr(normalizedShape),
            /*name=*/
            rewriter.getStringAttr(
                "constant_stickify_" + std::to_string(constantID)),
            /*value=*/stickifiedConstOp.valueAttr(),
            /*offset=*/nullptr,
            /*alignment=*/stickifiedConstOp.alignmentAttr());

    // Increment constant ID:
    constantID++;

    rewriter.replaceOp(op, constantGlobal.getResult());
    return success();
  }
};

int ZHighToZLowStickifiedConstantOpLowering::constantID = 0;

template <typename OP_TYPE>
struct ZLowOpFor {
  using Op = void;
};

//===----------------------------------------------------------------------===//
// Lower ZHigh binary ops to ZLow.
//===----------------------------------------------------------------------===//

template <>
struct ZLowOpFor<ZHighAddOp> {
  using Op = ZLowAddOp;
};

template <>
struct ZLowOpFor<ZHighSubOp> {
  using Op = ZLowSubOp;
};

template <>
struct ZLowOpFor<ZHighMulOp> {
  using Op = ZLowMulOp;
};

template <>
struct ZLowOpFor<ZHighDivOp> {
  using Op = ZLowDivOp;
};

template <>
struct ZLowOpFor<ZHighMinOp> {
  using Op = ZLowMinOp;
};

template <>
struct ZLowOpFor<ZHighMaxOp> {
  using Op = ZLowMaxOp;
};

template <typename OP_TYPE>
struct ZHighToZLowBinaryOpLowering : public ConversionPattern {
  ZHighToZLowBinaryOpLowering(TypeConverter &typeConverter, MLIRContext *ctx)
      : ConversionPattern(typeConverter, OP_TYPE::getOperationName(), 1, ctx) {}

  LogicalResult matchAndRewrite(Operation *op, ArrayRef<Value> operands,
      ConversionPatternRewriter &rewriter) const final {
    Location loc = op->getLoc();
    Value inputA = operands[0];
    Value inputB = operands[1];

    // Convert ZTensor type to MemRefType.
    ZMemRefType zMemRefType =
        convertZTensorToMemRefType(*op->result_type_begin());

    // Allocate a buffer for the result MemRef.
    MemRefBoundsIndexCapture inputBounds(inputA);
    IndexExprScope scope(&rewriter, loc);
    SmallVector<IndexExpr, 4> dims;
    inputBounds.getDimList(dims);
    Value alloc = insertAllocAndDeallocZMemRef(zMemRefType, dims, op, rewriter);

    // Get the original shape before it is vanished by lower passes.
    Value shape = insertShapeMemRefI64(rewriter, loc, dims);
    rewriter.create<typename ZLowOpFor<OP_TYPE>::Op>(
        loc, inputA, inputB, shape, alloc, zMemRefType.layout);
    rewriter.replaceOp(op, alloc);
    return success();
  }
};

//===----------------------------------------------------------------------===//
// Lower ZHigh unary ops to ZLow.
//===----------------------------------------------------------------------===//

template <>
struct ZLowOpFor<ZHighLogOp> {
  using Op = ZLowLogOp;
};

template <>
struct ZLowOpFor<ZHighExpOp> {
  using Op = ZLowExpOp;
};

template <>
struct ZLowOpFor<ZHighReluOp> {
  using Op = ZLowReluOp;
};

template <>
struct ZLowOpFor<ZHighTanhOp> {
  using Op = ZLowTanhOp;
};

template <>
struct ZLowOpFor<ZHighSigmoidOp> {
  using Op = ZLowSigmoidOp;
};

template <typename OP_TYPE>
struct ZHighToZLowUnaryOpLowering : public ConversionPattern {
  ZHighToZLowUnaryOpLowering(TypeConverter &typeConverter, MLIRContext *ctx)
      : ConversionPattern(OP_TYPE::getOperationName(), 1, ctx) {}

  LogicalResult matchAndRewrite(Operation *op, ArrayRef<Value> operands,
      ConversionPatternRewriter &rewriter) const final {
    Location loc = op->getLoc();
    Value input = operands[0];

    // Convert ZTensor type to MemRefType.
    ZMemRefType zMemRefType =
        convertZTensorToMemRefType(*op->result_type_begin());

    // Allocate a buffer for the result MemRef.
    MemRefBoundsIndexCapture inputBounds(input);
    IndexExprScope scope(&rewriter, loc);
    SmallVector<IndexExpr, 4> dims;
    inputBounds.getDimList(dims);
    Value alloc = insertAllocAndDeallocZMemRef(zMemRefType, dims, op, rewriter);

    // Get the original shape before it is vanished by lower passes.
    Value shape = insertShapeMemRefI64(rewriter, loc, dims);

    // Emit a ZLow operation.
    rewriter.create<typename ZLowOpFor<OP_TYPE>::Op>(
        loc, input, shape, alloc, zMemRefType.layout);
    rewriter.replaceOp(op, alloc);
    return success();
  }
};

//===----------------------------------------------------------------------===//
// Lower ZHigh Softmax to ZLow Softmax
//===----------------------------------------------------------------------===//
struct ZHighToZLowSoftmaxOpLowering : public ConversionPattern {
  ZHighToZLowSoftmaxOpLowering(TypeConverter &typeConverter, MLIRContext *ctx)
      : ConversionPattern(
            typeConverter, ZHighSoftmaxOp::getOperationName(), 1, ctx) {}
  LogicalResult matchAndRewrite(Operation *op, ArrayRef<Value> operands,
      ConversionPatternRewriter &rewriter) const final {
    Location loc = op->getLoc();
    ZHighSoftmaxOp softmaxOp = llvm::dyn_cast<ZHighSoftmaxOp>(op);
    ZHighSoftmaxOpAdaptor operandAdaptor(operands);
    Value input = operands[0];

    // Convert ZTensor type to MemRefType.
    ZMemRefType zMemRefType =
        convertZTensorToMemRefType(*op->result_type_begin());

    // Allocate a buffer for the result MemRef.
    MemRefBoundsIndexCapture inputBounds(input);
    IndexExprScope scope(&rewriter, loc);
    SmallVector<IndexExpr, 4> dims;
    inputBounds.getDimList(dims);
    Value alloc = insertAllocAndDeallocZMemRef(zMemRefType, dims, op, rewriter);

    // Get the original shape before it is vanished by lower passes.
    Value shape = insertShapeMemRefI64(rewriter, loc, dims);

    // Emit 'alloc' and 'dealloc' for work_area that is of 4K-aligned 8K bytes.
    Value workArea = insertAllocAndDealloc(
        MemRefType::get({8 * 1024}, rewriter.getIntegerType(8)), loc, rewriter,
        /*insertDealloc=*/ONNXToKrnl_gEmitDealloc, {},
        /*alignment=*/gAlignment);

    // Emit ZLow.softmax.
    rewriter.create<ZLowSoftmaxOp>(
        loc, input, workArea, shape, alloc, softmaxOp.act_funcAttr());
    rewriter.replaceOp(op, alloc);
    return success();
  }
};

//===----------------------------------------------------------------------===//
// Lower ZHigh MeanReduce2D to ZLow MeanReduce2D
//===----------------------------------------------------------------------===//
struct ZHighToZLowMeanReduce2DOpLowering : public ConversionPattern {
  ZHighToZLowMeanReduce2DOpLowering(
      TypeConverter &typeConverter, MLIRContext *ctx)
      : ConversionPattern(
            typeConverter, ZHighMeanReduce2DOp::getOperationName(), 1, ctx) {}
  LogicalResult matchAndRewrite(Operation *op, ArrayRef<Value> operands,
      ConversionPatternRewriter &rewriter) const final {
    Location loc = op->getLoc();
    ZHighMeanReduce2DOpAdaptor operandAdaptor(operands);
    Value input = operandAdaptor.input();

    // Convert ZTensor type to MemRefType.
    ZMemRefType zMemRefType =
        convertZTensorToMemRefType(*op->result_type_begin());

    // Allocate a buffer for the result MemRef.
    MemRefBoundsIndexCapture inputBounds(input);
    IndexExprScope scope(&rewriter, loc);
    SmallVector<IndexExpr, 4> dims;
    inputBounds.getDimList(dims);

    // Get the original shape before it is vanished by lower passes.
    Value shape = insertShapeMemRefI64(rewriter, loc, dims);

    // Input is NHWC, and H and W are reduction dimensions.
    dims[1] = LiteralIndexExpr(1);
    dims[2] = LiteralIndexExpr(1);
    Value alloc = insertAllocAndDeallocZMemRef(zMemRefType, dims, op, rewriter);

    rewriter.create<ZLowMeanReduce2DOp>(loc, input, shape, alloc);
    rewriter.replaceOp(op, alloc);
    return success();
  }
};

//===----------------------------------------------------------------------===//
// Lower ZHigh Pool2D to ZLow Pool2D
//===----------------------------------------------------------------------===//
template <typename ZHIGHPOOLOP, typename ZHIGHADAPTOR, typename ZLOWPOOLOP>
struct ZHighToZLowPool2DOpLowering : public ConversionPattern {
  ZHighToZLowPool2DOpLowering(TypeConverter &typeConverter, MLIRContext *ctx)
      : ConversionPattern(
            typeConverter, ZHIGHPOOLOP::getOperationName(), 1, ctx) {}
  LogicalResult matchAndRewrite(Operation *op, ArrayRef<Value> operands,
      ConversionPatternRewriter &rewriter) const final {
    Location loc = op->getLoc();
    ZHIGHPOOLOP pool2dOp = llvm::dyn_cast<ZHIGHPOOLOP>(op);
    ZHIGHADAPTOR operandAdaptor(operands);

    // Helper builders.
    MultiDialectBuilder<KrnlBuilder, MathBuilder> create(rewriter, loc);
    IndexExprScope scope(create.krnl);

    // Infer shape.
    ZHighPoolingOpShapeHelper<ZHIGHPOOLOP, ZHIGHADAPTOR> shapeHelper(
        &pool2dOp, &rewriter);
    LogicalResult shapecomputed = shapeHelper.computeShape(operandAdaptor);
    assert(succeeded(shapecomputed) && "Could not compute output shape");

    // Convert type.
    ZMemRefType zMemRefType =
        convertZTensorToMemRefType(pool2dOp.getResult().getType());

    // Allocate result buffers.
    Value alloc = insertAllocAndDeallocZMemRef(
        zMemRefType, shapeHelper.dimsForOutput(0), op, rewriter);

    // Create a buffer to store the original shape information.
    Value shapeMemRef =
        insertShapeMemRefI64(rewriter, loc, shapeHelper.allOriginalDims);

    // Create a zLow op.
    rewriter.create<ZLOWPOOLOP>(loc, operandAdaptor.input(), shapeMemRef, alloc,
        pool2dOp.kernel_shapeAttr(), pool2dOp.stridesAttr(),
        pool2dOp.padding_typeAttr());
    rewriter.replaceOp(op, alloc);
    return success();
  }
};

//===----------------------------------------------------------------------===//
// Lower ZHigh MatMul to ZLow MatMul
//===----------------------------------------------------------------------===//

struct ZHighToZLowMatMulOpLowering : public ConversionPattern {
  ZHighToZLowMatMulOpLowering(TypeConverter &typeConverter, MLIRContext *ctx)
      : ConversionPattern(
            typeConverter, ZHighMatMulOp::getOperationName(), 1, ctx) {}

  LogicalResult matchAndRewrite(Operation *op, ArrayRef<Value> operands,
      ConversionPatternRewriter &rewriter) const final {
    Location loc = op->getLoc();
    ZHighMatMulOp matmulOp = llvm::dyn_cast<ZHighMatMulOp>(op);
    ZHighMatMulOpAdaptor operandAdaptor(operands);

    MultiDialectBuilder<KrnlBuilder, MathBuilder> create(rewriter, loc);
    IndexExprScope scope(create.krnl);

    ZHighMatMulOpShapeHelper shapeHelper(&matmulOp, &rewriter);
    LogicalResult shapecomputed = shapeHelper.computeShape(operandAdaptor);
    assert(succeeded(shapecomputed) && "Could not compute output shape");

    // Convert ZTensor type to MemRefType.
    ZMemRefType zMemRefType =
        convertZTensorToMemRefType(*op->result_type_begin());

    Value alloc = insertAllocAndDeallocZMemRef(
        zMemRefType, shapeHelper.dimsForOutput(0), op, rewriter);

    // Get the original shape before it is vanished by lower passes.
    // Create a 1D MemRef containing necessary dimensions for construcing
    // original shapes.
    // - In case of unstacked: X(m, n) * Y(n, p) + Bias(p)
    // shape is a 1D MemRef (memref<3xindex>) whose items are:
    //   - 1st item: m
    //   - 2nd item: n
    //   - 3rd item: p
    // - In case of stacked: X(s, m, n) * Y(s, n, p) + Bias(s, p)
    //      or broadcasting: X(s, m, n) * Y(n, p) + Bias(p)
    // shape is a 1D MemRef (memref<4xindex>) whose items are:
    //   - 1st item: s
    //   - 2nd item: m
    //   - 3rd item: n
    //   - 4th item: p

    Value shapeMemRef =
        insertShapeMemRefI64(rewriter, loc, shapeHelper.allOriginalDims);

    // Prepare optional bias.
    Value bias = operandAdaptor.B();
    if (bias.getType().isa<NoneType>()) {
      MemRefBoundsIndexCapture resBounds(alloc);
      SmallVector<IndexExpr, 2> biasDims;
      ZTensorEncodingAttr::DataLayout biasLayout;
      if (shapeHelper.isStacked) {
        // Bias type is 2DS.
        biasDims.emplace_back(resBounds.getDim(0));
        biasDims.emplace_back(resBounds.getDim(2));
        biasLayout = ZTensorEncodingAttr::DataLayout::_2DS;
      } else {
        // Bias type is 1D. Get the last dim size.
        biasDims.emplace_back(resBounds.getDim(resBounds.getRank() - 1));
        biasLayout = ZTensorEncodingAttr::DataLayout::_1D;
      }
      // Allocate bias.
      bias = insertAllocOrEmitZeroConstant(
          biasDims, biasLayout, op, rewriter, loc);
    }

    // Attributes.
    int64_t bcast = (shapeHelper.isBroadcasted) ? -1 : 0;
    int64_t stacked = (shapeHelper.isStacked) ? -1 : 0;
    IntegerAttr is_bcastAttr =
        rewriter.getIntegerAttr(rewriter.getIntegerType(64, true), bcast);
    IntegerAttr is_stackedAttr =
        rewriter.getIntegerAttr(rewriter.getIntegerType(64, true), stacked);

    // Emit zlow.matmul.
    rewriter.create<ZLowMatMulOp>(loc, operandAdaptor.X(), operandAdaptor.Y(),
        bias, shapeMemRef, alloc, is_bcastAttr, is_stackedAttr);
    rewriter.replaceOp(op, alloc);
    return success();
  }
};

//===----------------------------------------------------------------------===//
// Lower ZHigh LSTM to ZLow LSTM
//===----------------------------------------------------------------------===//
struct ZHighToZLowLSTMOpLowering : public ConversionPattern {
  ZHighToZLowLSTMOpLowering(TypeConverter &typeConverter, MLIRContext *ctx)
      : ConversionPattern(
            typeConverter, ZHighLSTMOp::getOperationName(), 1, ctx) {}
  LogicalResult matchAndRewrite(Operation *op, ArrayRef<Value> operands,
      ConversionPatternRewriter &rewriter) const final {
    Location loc = op->getLoc();
    ZHighLSTMOp lstmOp = llvm::dyn_cast<ZHighLSTMOp>(op);
    ZHighLSTMOpAdaptor operandAdaptor(operands);

    // Helper builders.
    MultiDialectBuilder<KrnlBuilder, MathBuilder> create(rewriter, loc);
    IndexExprScope scope(create.krnl);

    // Infer shape.
    ZHighLSTMOpShapeHelper shapeHelper(&lstmOp, &rewriter);
    LogicalResult shapecomputed = shapeHelper.computeShape(operandAdaptor);
    assert(succeeded(shapecomputed) && "Could not compute output shape");

    // Convert type.
    ZMemRefType hnZMemRefType =
        convertZTensorToMemRefType(lstmOp.getResults()[0].getType());
    ZMemRefType cfZMemRefType =
        convertZTensorToMemRefType(lstmOp.getResults()[1].getType());

    // Allocate result buffers.
    Value allocHnOutput = insertAllocAndDeallocZMemRef(
        hnZMemRefType, shapeHelper.dimsForOutput(0), op, rewriter);
    Value allocCfOutput = insertAllocAndDeallocZMemRef(
        cfZMemRefType, shapeHelper.dimsForOutput(1), op, rewriter);

    // Get the original shape before it is vanished by lower passes.
    // Create a 1D MemRef containing necessary dimensions for construcing
    // original shapes.
    // shapeMemRef :: memref<5xindex>
    // - 1st item: direction
    // - 2nd item: timestep
    // - 3rd item: batchSize
    // - 4th item: featureSize
    // - 5th item: hiddenSize
    Value shapeMemRef =
        insertShapeMemRefI64(rewriter, loc, shapeHelper.allOriginalDims);

    // Prepare optional values: input_bias, hidden_bias, initial_h, initial_c.
    Value initial_h = operandAdaptor.h0();
    Value initial_c = operandAdaptor.c0();
    Value input_bias = operandAdaptor.input_bias();
    Value hidden_bias = operandAdaptor.hidden_bias();
    if (initial_h.getType().isa<NoneType>()) {
      initial_h = insertAllocOrEmitZeroConstant(shapeHelper.hc0Shape,
          ZTensorEncodingAttr::DataLayout::_3DS, op, rewriter, loc);
    }
    if (initial_c.getType().isa<NoneType>()) {
      initial_c = insertAllocOrEmitZeroConstant(shapeHelper.hc0Shape,
          ZTensorEncodingAttr::DataLayout::_3DS, op, rewriter, loc);
    }
    if (input_bias.getType().isa<NoneType>()) {
      input_bias = insertAllocOrEmitZeroConstant(shapeHelper.biasShape,
          ZTensorEncodingAttr::DataLayout::FICO, op, rewriter, loc);
    }
    if (hidden_bias.getType().isa<NoneType>()) {
      hidden_bias = insertAllocOrEmitZeroConstant(shapeHelper.biasShape,
          ZTensorEncodingAttr::DataLayout::FICO, op, rewriter, loc);
    }

    // Prepare work area. Double the area for the bidirectional mode.
    bool isDouble =
        lstmOp.directionAttr().getValue().equals_insensitive("bidirectional");
    Value workArea = insertAllocAndDeallocWorkAreaForRNNOps(rewriter, loc,
        operandAdaptor.input(), operandAdaptor.hidden_weights(),
        /*numOfGates=*/4,
        /*isDouble=*/isDouble);

    // Emit zlow.lstm.
    rewriter.create<ZLowLSTMOp>(loc, operandAdaptor.input(), initial_h,
        initial_c, operandAdaptor.input_weights(), input_bias,
        operandAdaptor.hidden_weights(), hidden_bias, workArea, shapeMemRef,
        allocHnOutput, allocCfOutput, lstmOp.directionAttr(),
<<<<<<< HEAD
        lstmOp.return_all_stepsAttr(), lstmOp.prev_layerAttr());
=======
        lstmOp.return_all_stepsAttr(), rewriter.getStringAttr("not_set"));
>>>>>>> 0256b2c2
    std::vector<Value> outputs = {allocHnOutput, allocCfOutput};
    rewriter.replaceOp(op, outputs);
    return success();
  }
};

//===----------------------------------------------------------------------===//
// Lower ZHigh GRU to ZLow GRU
//===----------------------------------------------------------------------===//
struct ZHighToZLowGRUOpLowering : public ConversionPattern {
  ZHighToZLowGRUOpLowering(TypeConverter &typeConverter, MLIRContext *ctx)
      : ConversionPattern(
            typeConverter, ZHighGRUOp::getOperationName(), 1, ctx) {}
  LogicalResult matchAndRewrite(Operation *op, ArrayRef<Value> operands,
      ConversionPatternRewriter &rewriter) const final {
    Location loc = op->getLoc();
    ZHighGRUOp gruOp = llvm::dyn_cast<ZHighGRUOp>(op);
    ZHighGRUOpAdaptor operandAdaptor(operands);

    // Helper builders.
    MultiDialectBuilder<KrnlBuilder, MathBuilder> create(rewriter, loc);
    IndexExprScope scope(create.krnl);

    // Infer shape.
    ZHighGRUOpShapeHelper shapeHelper(&gruOp, &rewriter);
    LogicalResult shapecomputed = shapeHelper.computeShape(operandAdaptor);
    assert(succeeded(shapecomputed) && "Could not compute output shape");

    // Convert type.
    ZMemRefType hnZMemRefType =
        convertZTensorToMemRefType(gruOp.getResult().getType());

    // Allocate result buffers.
    Value allocHnOutput = insertAllocAndDeallocZMemRef(
        hnZMemRefType, shapeHelper.dimsForOutput(0), op, rewriter);

    // Get the original shape before it is vanished by lower passes.
    // Create a 1D MemRef containing necessary dimensions for construcing
    // original shapes.
    // shapeMemRef :: memref<5xindex>
    // - 1st item: direction
    // - 2nd item: timestep
    // - 3rd item: batchSize
    // - 4th item: featureSize
    // - 5th item: hiddenSize
    Value shapeMemRef =
        insertShapeMemRefI64(rewriter, loc, shapeHelper.allOriginalDims);

    // Prepare optional values: input_bias, hidden_bias, initial_h.
    Value initial_h = operandAdaptor.h0();
    Value input_bias = operandAdaptor.input_bias();
    Value hidden_bias = operandAdaptor.hidden_bias();
    if (initial_h.getType().isa<NoneType>()) {
      initial_h = insertAllocOrEmitZeroConstant(shapeHelper.h0Shape,
          ZTensorEncodingAttr::DataLayout::_3DS, op, rewriter, loc);
    }
    if (input_bias.getType().isa<NoneType>()) {
      input_bias = insertAllocOrEmitZeroConstant(shapeHelper.biasShape,
          ZTensorEncodingAttr::DataLayout::ZRH, op, rewriter, loc);
    }
    if (hidden_bias.getType().isa<NoneType>()) {
      hidden_bias = insertAllocOrEmitZeroConstant(shapeHelper.biasShape,
          ZTensorEncodingAttr::DataLayout::ZRH, op, rewriter, loc);
    }

    // Prepare work area. Double the area for the bidirectional mode.
    bool isDouble =
        gruOp.directionAttr().getValue().equals_insensitive("bidirectional");
    Value workArea = insertAllocAndDeallocWorkAreaForRNNOps(rewriter, loc,
        operandAdaptor.input(), operandAdaptor.hidden_weights(),
        /*numOfGates=*/3,
        /*isDouble=*/isDouble);

    // Emit zlow.gru.
    rewriter.create<ZLowGRUOp>(loc, operandAdaptor.input(), initial_h,
        operandAdaptor.input_weights(), input_bias,
        operandAdaptor.hidden_weights(), hidden_bias, workArea, shapeMemRef,
        allocHnOutput, gruOp.directionAttr(), gruOp.return_all_stepsAttr(),
<<<<<<< HEAD
        gruOp.prev_layerAttr());
=======
        rewriter.getStringAttr("not_set"));
>>>>>>> 0256b2c2
    rewriter.replaceOp(op, allocHnOutput);
    return success();
  }
};

//===----------------------------------------------------------------------===//
// Lower ZHigh Conv2D to ZLow Conv2D
//===----------------------------------------------------------------------===//
struct ZHighToZLowConv2DOpLowering : public ConversionPattern {
  ZHighToZLowConv2DOpLowering(TypeConverter &typeConverter, MLIRContext *ctx)
      : ConversionPattern(
            typeConverter, ZHighConv2DOp::getOperationName(), 1, ctx) {}
  LogicalResult matchAndRewrite(Operation *op, ArrayRef<Value> operands,
      ConversionPatternRewriter &rewriter) const final {
    Location loc = op->getLoc();
    ZHighConv2DOp conv2dOp = llvm::dyn_cast<ZHighConv2DOp>(op);
    ZHighConv2DOpAdaptor operandAdaptor(operands);

    // Helper builders.
    MultiDialectBuilder<KrnlBuilder, MathBuilder> create(rewriter, loc);
    IndexExprScope scope(create.krnl);

    // Infer shape.
    ZHighConv2DOpShapeHelper shapeHelper(&conv2dOp, &rewriter);
    LogicalResult shapecomputed = shapeHelper.computeShape(operandAdaptor);
    assert(succeeded(shapecomputed) && "Could not compute output shape");

    // Convert type.
    ZMemRefType zMemRefType =
        convertZTensorToMemRefType(conv2dOp.getResult().getType());

    // Allocate result buffers.
    Value alloc = insertAllocAndDeallocZMemRef(
        zMemRefType, shapeHelper.dimsForOutput(0), op, rewriter);

    // Create a buffer to store the original shape information.
    Value shapeMemRef =
        insertShapeMemRefI64(rewriter, loc, shapeHelper.allOriginalDims);

    // Prepare optional values: input_bias.
    Value bias = operandAdaptor.input_bias();
    if (bias.getType().isa<NoneType>()) {
      // Bias's shape is [Channel_out].
      SmallVector<IndexExpr> dims(1, shapeHelper.allOriginalDims[4]);
      bias = insertAllocOrEmitZeroConstant(
          dims, ZTensorEncodingAttr::DataLayout::_1D, op, rewriter, loc);
    }

    // Create a zLow op.
    rewriter.create<ZLowConv2DOp>(loc, operandAdaptor.input(),
        operandAdaptor.input_kernel(), bias, shapeMemRef, alloc,
        conv2dOp.kernel_shapeAttr(), conv2dOp.stridesAttr(),
        conv2dOp.padding_typeAttr(), conv2dOp.act_funcAttr());

    rewriter.replaceOp(op, alloc);
    return success();
  }
};

//===----------------------------------------------------------------------===//
// Lower ZHigh BatchNorm to ZLow BatchNorm
//===----------------------------------------------------------------------===//
struct ZHighToZLowBatchNormOpLowering : public ConversionPattern {
  ZHighToZLowBatchNormOpLowering(TypeConverter &typeConverter, MLIRContext *ctx)
      : ConversionPattern(
            typeConverter, ZHighBatchNormOp::getOperationName(), 1, ctx) {}
  LogicalResult matchAndRewrite(Operation *op, ArrayRef<Value> operands,
      ConversionPatternRewriter &rewriter) const final {
    Location loc = op->getLoc();
    ZHighBatchNormOpAdaptor operandAdaptor(operands);
    Value input = operandAdaptor.input();

    // Convert ZTensor type to MemRefType.
    ZMemRefType zMemRefType =
        convertZTensorToMemRefType(*op->result_type_begin());

    // Allocate a buffer for the result MemRef.
    MemRefBoundsIndexCapture inputBounds(input);
    IndexExprScope scope(&rewriter, loc);
    SmallVector<IndexExpr, 4> dims;
    inputBounds.getDimList(dims);
    Value alloc = insertAllocAndDeallocZMemRef(zMemRefType, dims, op, rewriter);

    // Get the original shape before it is vanished by lower passes.
    Value shape = insertShapeMemRefI64(rewriter, loc, dims);

    rewriter.create<ZLowBatchNormOp>(loc, operandAdaptor.input(),
        operandAdaptor.a(), operandAdaptor.b(), shape, alloc);
    rewriter.replaceOp(op, alloc);
    return success();
  }
};

struct ZHighToZLowConcatOpLowering : public ConversionPattern {
  ZHighToZLowConcatOpLowering(TypeConverter &typeConverter, MLIRContext *ctx)
      : ConversionPattern(
            typeConverter, ZHighConcatOp::getOperationName(), 1, ctx) {}

  LogicalResult matchAndRewrite(Operation *op, ArrayRef<Value> operands,
      ConversionPatternRewriter &rewriter) const final {
    // Gather info.
    auto loc = op->getLoc();

    ZHighConcatOpAdaptor operandAdaptor(operands);
    ZHighConcatOp concatOp = llvm::cast<ZHighConcatOp>(op);
    ZHighConcatOpShapeHelper shapeHelper(&concatOp, &rewriter,
        krnl::getDenseElementAttributeFromKrnlValue,
        krnl::loadDenseElementArrayValueAtIndex);
    auto shapecomputed = shapeHelper.computeShape(operandAdaptor);
    (void)shapecomputed;
    assert(succeeded(shapecomputed) && "Could not compute output shape");

    auto axis = concatOp.axis();
    unsigned int inputNum = operands.size();

    // Convert ZTensor type to MemRefType.
    ZMemRefType zMemRefType =
        convertZTensorToMemRefType(*op->result_type_begin());

    // Allocate a buffer for the result MemRef.
    Value alloc = insertAllocAndDeallocZMemRef(
        zMemRefType, shapeHelper.dimsForOutput(), op, rewriter);

    unsigned int rank = zMemRefType.value.getRank();
    MultiDialectBuilder<KrnlBuilder> create(rewriter, loc);

    // Creates loops, one for each input.
    KrnlBuilder createKrnl(rewriter, loc);
    for (unsigned int i = 0; i < inputNum; ++i) {
      OpBuilder::InsertionGuard insertGuard(rewriter);
      // Create loop.
      ValueRange loopDef = createKrnl.defineLoops(rank);
      SmallVector<IndexExpr, 4> lbs(rank, LiteralIndexExpr(0));
      MemRefBoundsIndexCapture bounds(operands[i]);
      SmallVector<IndexExpr, 4> ubs;
      bounds.getDimList(ubs);
      createKrnl.iterateIE(loopDef, loopDef, lbs, ubs,
          [&](KrnlBuilder &createKrnl, ValueRange loopInd) {
            // Indices for the read and write.
            SmallVector<Value, 4> readIndices, writeIndices;
            for (unsigned int r = 0; r < rank; ++r) {
              if (r != axis || i == 0)
                writeIndices.emplace_back(loopInd[r]);
              else {
                IndexExprScope IEScope(&rewriter, loc);
                IndexExpr writeOffset = DimIndexExpr(loopInd[r]);
                for (unsigned int j = 0; j < i; j++) {
                  MemRefBoundsIndexCapture operandJBounds(operands[j]);
                  writeOffset = writeOffset + operandJBounds.getDim(r);
                }
                writeIndices.emplace_back(writeOffset.getValue());
              }
            }
            // Insert copy.
            Value loadData = createKrnl.load(operands[i], loopInd);
            createKrnl.store(loadData, alloc, writeIndices);
          });
    }
    rewriter.replaceOp(op, alloc);
    return success();
  }
};

void populateZHighToZLowConversionPattern(mlir::RewritePatternSet &patterns,
    mlir::TypeConverter &typeConverter, mlir::MLIRContext *ctx) {
  patterns.insert<ZHighToZLowStickifiedConstantOpLowering>(typeConverter, ctx);
  patterns.insert<ZHighToZLowStickOpLowering>(typeConverter, ctx);
  patterns.insert<ZHighToZLowStickForLSTMOpLowering>(typeConverter, ctx);
  patterns.insert<ZHighToZLowStickForGRUOpLowering>(typeConverter, ctx);
  patterns.insert<ZHighToZLowUnstickOpLowering>(typeConverter, ctx);
  patterns.insert<ZHighToZLowBinaryOpLowering<ZHighAddOp>>(typeConverter, ctx);
  patterns.insert<ZHighToZLowBinaryOpLowering<ZHighSubOp>>(typeConverter, ctx);
  patterns.insert<ZHighToZLowBinaryOpLowering<ZHighMulOp>>(typeConverter, ctx);
  patterns.insert<ZHighToZLowBinaryOpLowering<ZHighDivOp>>(typeConverter, ctx);
  patterns.insert<ZHighToZLowBinaryOpLowering<ZHighMinOp>>(typeConverter, ctx);
  patterns.insert<ZHighToZLowBinaryOpLowering<ZHighMaxOp>>(typeConverter, ctx);
  patterns.insert<ZHighToZLowUnaryOpLowering<ZHighLogOp>>(typeConverter, ctx);
  patterns.insert<ZHighToZLowUnaryOpLowering<ZHighExpOp>>(typeConverter, ctx);
  patterns.insert<ZHighToZLowUnaryOpLowering<ZHighReluOp>>(typeConverter, ctx);
  patterns.insert<ZHighToZLowUnaryOpLowering<ZHighTanhOp>>(typeConverter, ctx);
  patterns.insert<ZHighToZLowUnaryOpLowering<ZHighSigmoidOp>>(
      typeConverter, ctx);
  patterns.insert<ZHighToZLowSoftmaxOpLowering>(typeConverter, ctx);
  patterns.insert<ZHighToZLowMeanReduce2DOpLowering>(typeConverter, ctx);
  patterns.insert<ZHighToZLowMatMulOpLowering>(typeConverter, ctx);
  patterns.insert<ZHighToZLowLSTMOpLowering>(typeConverter, ctx);
  patterns.insert<ZHighToZLowGRUOpLowering>(typeConverter, ctx);
  patterns.insert<ZHighToZLowBatchNormOpLowering>(typeConverter, ctx);
  patterns.insert<ZHighToZLowConv2DOpLowering>(typeConverter, ctx);
  patterns.insert<ZHighToZLowPool2DOpLowering<ZHighMaxPool2DOp,
      ZHighMaxPool2DOpAdaptor, ZLowMaxPool2DOp>>(typeConverter, ctx);
  patterns.insert<ZHighToZLowPool2DOpLowering<ZHighAvgPool2DOp,
      ZHighAvgPool2DOpAdaptor, ZLowAvgPool2DOp>>(typeConverter, ctx);
  patterns.insert<ZHighToZLowConcatOpLowering>(typeConverter, ctx);
}

} // namespace zhigh
} // namespace onnx_mlir<|MERGE_RESOLUTION|>--- conflicted
+++ resolved
@@ -1115,11 +1115,7 @@
         initial_c, operandAdaptor.input_weights(), input_bias,
         operandAdaptor.hidden_weights(), hidden_bias, workArea, shapeMemRef,
         allocHnOutput, allocCfOutput, lstmOp.directionAttr(),
-<<<<<<< HEAD
-        lstmOp.return_all_stepsAttr(), lstmOp.prev_layerAttr());
-=======
         lstmOp.return_all_stepsAttr(), rewriter.getStringAttr("not_set"));
->>>>>>> 0256b2c2
     std::vector<Value> outputs = {allocHnOutput, allocCfOutput};
     rewriter.replaceOp(op, outputs);
     return success();
@@ -1198,11 +1194,7 @@
         operandAdaptor.input_weights(), input_bias,
         operandAdaptor.hidden_weights(), hidden_bias, workArea, shapeMemRef,
         allocHnOutput, gruOp.directionAttr(), gruOp.return_all_stepsAttr(),
-<<<<<<< HEAD
-        gruOp.prev_layerAttr());
-=======
         rewriter.getStringAttr("not_set"));
->>>>>>> 0256b2c2
     rewriter.replaceOp(op, allocHnOutput);
     return success();
   }
