--- conflicted
+++ resolved
@@ -336,11 +336,8 @@
         // for bidirectional rnn
         // (e4, e3, e2, e1)
         // -> (e4, ceil((2 * PADDED(e1))/64), e3, ceil(e2/32), 32, 64)
-<<<<<<< HEAD
-=======
         assert((shape[1] == 1 || shape[1] == 2) &&
                "wrong direction dimension size");
->>>>>>> 54da71ef
         e4 = 0;
         e3 = 1;
         e2 = 2;
