# SPDX-License-Identifier: Apache-2.0

add_onnx_mlir_library(OMZLowRewrite
  ZLowRewrite.cpp

  LINK_LIBS PUBLIC
  MLIRRewrite
  MLIRTransformUtils
  MLIRViewLikeInterface
  OMZLowOps
  )

<<<<<<< HEAD
add_onnx_mlir_library(OMZLowFinalPassRewrite
  ZLowFinalPassRewrite.cpp
=======
add_onnx_mlir_library(OMZLowDummyOpForMultiDeref
  ZLowDummyOpForMultiDerefPass.cpp
>>>>>>> 607b7e1f

  LINK_LIBS PUBLIC
  MLIRRewrite
  MLIRTransformUtils
<<<<<<< HEAD
  MLIRViewLikeInterface
=======
>>>>>>> 607b7e1f
  OMZLowOps
  )<|MERGE_RESOLUTION|>--- conflicted
+++ resolved
@@ -10,20 +10,21 @@
   OMZLowOps
   )
 
-<<<<<<< HEAD
-add_onnx_mlir_library(OMZLowFinalPassRewrite
-  ZLowFinalPassRewrite.cpp
-=======
 add_onnx_mlir_library(OMZLowDummyOpForMultiDeref
   ZLowDummyOpForMultiDerefPass.cpp
->>>>>>> 607b7e1f
 
   LINK_LIBS PUBLIC
   MLIRRewrite
   MLIRTransformUtils
-<<<<<<< HEAD
+  OMZLowOps
+  )
+
+add_onnx_mlir_library(OMZLowFinalPassRewrite
+  ZLowFinalPassRewrite.cpp
+
+  LINK_LIBS PUBLIC
+  MLIRRewrite
+  MLIRTransformUtils
   MLIRViewLikeInterface
-=======
->>>>>>> 607b7e1f
   OMZLowOps
   )