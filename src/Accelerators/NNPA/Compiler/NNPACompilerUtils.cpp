--- conflicted
+++ resolved
@@ -184,7 +184,6 @@
       else {
         // Partially lower Krnl ops to Affine dialect.
         addKrnlToAffinePasses(pm);
-<<<<<<< HEAD
         // Loop sinking optimization.
         pm.addPass(zlow::createZLowLoopSinkingPass());
         // Fuse zlow ops that cannot be sinked.
@@ -197,11 +196,11 @@
         // normalize-memrefs so that access indices are automatically generated.
         // pm.addPass(zlow::createZLowInsertDLF16ConversionPass());
         // pm.addPass(mlir::createCanonicalizerPass());
-=======
+        
         // Optimizations at ZLow that needs affine map in MemRef.
         pm.addPass(zlow::createZLowRewritePass());
         pm.addPass(mlir::createCanonicalizerPass());
->>>>>>> 5db6e462
+
         // Normalize MemRefs.
         normalizeMemRefsPasses(pm);
         pm.addPass(mlir::createCanonicalizerPass());
