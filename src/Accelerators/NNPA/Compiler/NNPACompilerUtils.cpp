--- conflicted
+++ resolved
@@ -151,15 +151,10 @@
   // NOTE: FlexML sets the targetCPU flag to false, as we do not want to run
   //       the CPU specific transformations.
   // LLVM_DEBUG(llvm::dbgs() << "Adding NNPA passes" << std::endl;);
-<<<<<<< HEAD
-  if (emissionTarget >= EmitONNXIR)
-    addONNXToMLIRPasses(pm, /*target CPU*/ false);
-=======
   if (emissionTarget >= EmitONNXIR) {
     addONNXToMLIRPasses(pm, /*target CPU*/ maccel.empty());
     pm.addPass(onnx_mlir::createDevicePlacementPass(nnpaEnableZHighPerfModel));
   }
->>>>>>> c03bc49b
 
   if (emissionTarget >= EmitMLIR) {
     // Lower zAIU-compatible ONNX ops to ZHigh dialect where possible.
