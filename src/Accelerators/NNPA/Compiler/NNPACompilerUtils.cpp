/*
 * SPDX-License-Identifier: Apache-2.0
 */

//===-------------------------- NNPACompilerUtils.cpp ---------------------===//
//
// Copyright 2022 The IBM Research Authors.
//
// =============================================================================
//
// Compiler Utilities for  NNPA
//
//===----------------------------------------------------------------------===//

#include "mlir/Conversion/AffineToStandard/AffineToStandard.h"
#include "mlir/Conversion/ReconcileUnrealizedCasts/ReconcileUnrealizedCasts.h"
#include "mlir/Conversion/SCFToControlFlow/SCFToControlFlow.h"
#include "mlir/Conversion/VectorToSCF/VectorToSCF.h"
#include "mlir/Dialect/Bufferization/Transforms/Passes.h"
#include "mlir/Dialect/MemRef/Transforms/Passes.h"
#include "mlir/IR/BuiltinOps.h"
#include "mlir/Pass/PassManager.h"
#include "mlir/Pass/PassRegistry.h"
#include "mlir/Transforms/Passes.h"
#include "llvm/CodeGen/TargetPassConfig.h"
#include "llvm/IR/DataLayout.h"
#include "llvm/MC/TargetRegistry.h"
#include "llvm/Support/Debug.h"
#include "llvm/Support/TargetSelect.h"
#include "llvm/Target/TargetMachine.h"

#include "src/Accelerators/NNPA/Compiler/NNPACompilerOptions.hpp"
#include "src/Accelerators/NNPA/Compiler/NNPACompilerUtils.hpp"
#include "src/Accelerators/NNPA/Dialect/ZHigh/ZHighOps.hpp"
#include "src/Accelerators/NNPA/Dialect/ZLow/ZLowOps.hpp"
#include "src/Accelerators/NNPA/Pass/NNPAPasses.hpp"
#include "src/Compiler/CompilerOptions.hpp"
#include "src/Compiler/CompilerPasses.hpp"
#include "src/Pass/Passes.hpp"

#define DEBUG_TYPE "NNPACompilerUtils"

using namespace mlir;
using namespace onnx_mlir;

namespace onnx_mlir {

void addONNXToZHighPasses(mlir::PassManager &pm) {
  for (unsigned i = 0; i < 3; i++) {
    // Repeat this process so that shape-related ops such as Shape, Expand,
    // Gather generated during RewriteONNXForZHigh will become constants.
    pm.addPass(onnx_mlir::createRewriteONNXForZHighPass());
    // Simplify shape-related ops, including ShapeOp-to-DimOp replacement,
    // constant propagation, shape inference and canonicalize.
    pm.addPass(onnx_mlir::createSimplifyShapeRelatedOpsPass());
  }

  // Profiling ZHighIR.
  unsigned instrumentActions = instrumentControlBits;
  if (profileIR == onnx_mlir::ProfileIRs::ZHigh) {
    instrumentStage = onnx_mlir::InstrumentStages::ZHigh;
    instrumentOps = "onnx.*,zhigh.*";
    // Enable the first three bits for InstrumentBeforOp, InstrumentAfterOp and
    // InstrumentReportTime.
    // Disable the last bit for InstrumentReportMemory because of its big
    // overhead. Users can optionally enable the last bit by using
    // --InstrumentReportMemory option.
    instrumentActions |= (1 << 3) - 1;
  }

  // Insert an instrumentation before lowering onnx to zhigh to get onnx level
  // profiling.
  if (instrumentStage == onnx_mlir::InstrumentStages::Onnx)
    pm.addNestedPass<func::FuncOp>(
        onnx_mlir::createInstrumentPass(instrumentOps, instrumentActions));

  pm.addPass(onnx_mlir::createONNXToZHighPass());
  pm.addNestedPass<func::FuncOp>(onnx_mlir::createShapeInferencePass());
  // There are more opportunities for const propagation once all zhigh ops were
  // generated.
  pm.addNestedPass<func::FuncOp>(onnx_mlir::createConstPropONNXToONNXPass());
  pm.addPass(mlir::createCanonicalizerPass());
  // Layout propagation at ZHighIR.
  pm.addNestedPass<func::FuncOp>(
      onnx_mlir::zhigh::createZHighLayoutPropagationPass());
  pm.addNestedPass<func::FuncOp>(onnx_mlir::createShapeInferencePass());
  pm.addPass(mlir::createCanonicalizerPass());

  // Clip zhigh.Stick inputs if required. This is to avoid out-of-range of
  // dlfloat. Do constant propagation after clipping to remove ONNX ops used for
  // clipping such as ONNXMax if applicable.
  if (nnpaClipToDLFloatRange) {
    pm.addNestedPass<func::FuncOp>(
        onnx_mlir::zhigh::createZHighClipToDLFloatPass());
    pm.addNestedPass<func::FuncOp>(onnx_mlir::createConstPropONNXToONNXPass());
  }

  // After all optimizations, if there are still light-weight ops (e.g. add,
  // sub, ...) that are of `stick -> light-weight op -> unstick`, it's better to
  // use CPU instead of NNPA to avoid stick/unstick. CPU is efficient to handle
  // these ops, e.g vectorize the computation.
  if (nnpaEnableZHighToOnnx)
    pm.addNestedPass<func::FuncOp>(onnx_mlir::createZHighToONNXPass());

  // Constant propagation at ZHighIR: constant stickify.
  // Only support BE machines.
  bool isBE = llvm::support::endian::system_endianness() ==
              llvm::support::endianness::big;
  if (isBE)
    pm.addNestedPass<func::FuncOp>(
        onnx_mlir::zhigh::createZHighConstPropagationPass());
  // One more call to ONNX shape inference/canonicalization/... to update shape
  // if possible.
  if (enableONNXHybridPass) {
    // For starters only illustrating the new hybrid pass by replacing 3 passes
    // here. The plan is to replace most of the passes in addONNXToMLIRPasses.
    pm.addNestedPass<func::FuncOp>(onnx_mlir::createONNXHybridTransformPass());
  } else {
    pm.addNestedPass<func::FuncOp>(onnx_mlir::createShapeInferencePass());
    pm.addPass(mlir::createCanonicalizerPass());
    pm.addNestedPass<func::FuncOp>(onnx_mlir::createShapeInferencePass());
  }
  // Remove common sub-expressions.
  pm.addPass(mlir::createCSEPass());

  // Insert an instrumentation after lowering onnx to zhigh to get profiling
  // for onnx and zhigh ops.
  // Keep this pass at the end of this function.
  if (instrumentStage == onnx_mlir::InstrumentStages::ZHigh)
    pm.addNestedPass<func::FuncOp>(
        onnx_mlir::createInstrumentPass(instrumentOps, instrumentActions));
}

void normalizeMemRefsPasses(mlir::PassManager &pm) {
  // Introduce DummyOps for multiple dereferencing uses in a single op.
  // This is a bypass to avoid calling normalize-memrefs on a single op with
  // multiple dereferencing uses because normalize-memrefs does not support.
  pm.addPass(zlow::createZLowDummyOpForMultiDerefPass());
  // Normalize MemRefs.
  pm.addPass(mlir::memref::createNormalizeMemRefsPass());
  // This is needed for removing dummy ops.
  pm.addPass(mlir::createCanonicalizerPass());
}

void addPassesNNPA(mlir::OwningOpRef<mlir::ModuleOp> &module,
    mlir::PassManager &pm, EmissionTargetType &emissionTarget,
    std::string outputNameNoExt) {
  // TODO: Develop and use determineInputIRLevel for NNPA
  // InputIRLevelType inputIRLevel = determineInputIRLevel(module);

  // LLVM_DEBUG(llvm::dbgs() << "Adding NNPA passes" << std::endl;);
  if (emissionTarget >= EmitONNXIR) {
    addONNXToMLIRPasses(pm, /*target CPU*/ maccel.empty());
<<<<<<< HEAD
    pm.addPass(onnx_mlir::createDevicePlacementPass(
        nnpaLoadDevicePlacementFile, nnpaSaveDevicePlacementFile));
=======
    pm.addPass(onnx_mlir::createDevicePlacementPass(nnpaEnableZHighPerfModel));
>>>>>>> ded4d470
  }

  if (emissionTarget >= EmitMLIR) {
    // Lower zAIU-compatible ONNX ops to ZHigh dialect where possible.
    addONNXToZHighPasses(pm);

    if (nnpaEmissionTarget >= EmitZHighIR)
      emissionTarget = EmitMLIR;
    else {
      pm.addPass(mlir::createCanonicalizerPass());

      // Lower all ONNX and ZHigh ops.
      std::string optStr = getCompilerOption(OptionKind::CompilerOptLevel);
      OptLevel optLevel = OptLevel::O0;
      if (optStr == "-O0")
        optLevel = OptLevel::O0;
      else if (optStr == "-O1")
        optLevel = OptLevel::O1;
      else if (optStr == "-O2")
        optLevel = OptLevel::O2;
      else if (optStr == "-O3")
        optLevel = OptLevel::O3;
      // Lower ONNX to Krnl, ZHigh to ZLow.
      addONNXToKrnlPasses(pm, optLevel, /*enableCSE*/ true,
          instrumentONNXSignature, ONNXOpStats);

      if (nnpaEmissionTarget >= EmitZLowIR)
        emissionTarget = EmitMLIR;
      else {
        // Partially lower Krnl ops to Affine dialect.
        addKrnlToAffinePasses(pm);
        // Optimizations at ZLow that needs affine map in MemRef.
        pm.addPass(zlow::createZLowRewritePass());
        pm.addPass(mlir::createCanonicalizerPass());
        // Normalize MemRefs.
        normalizeMemRefsPasses(pm);
        // Some Knrl ops, e.g. KrnlMemset, potentially exist and will be lowered
        // to Affine when its operands are normalized.
        addKrnlToAffinePasses(pm);
        // Optimizations at ZLow after normalizing MemRefs.
        pm.addPass(zlow::createZLowRewritePass());
        pm.addPass(mlir::createCanonicalizerPass());
        // Constant folding for std.alloc.
        pm.addNestedPass<func::FuncOp>(onnx_mlir::createFoldStdAllocPass());
      }
      // Insert an instrumentation after lowering zhigh to zlow to get profiling
      // for zlow ops
      if (instrumentStage == onnx_mlir::InstrumentStages::ZLow)
        pm.addNestedPass<func::FuncOp>(onnx_mlir::createInstrumentPass(
            instrumentOps, instrumentControlBits));
    }
  }

  if (emissionTarget >= EmitLLVMIR)
    // Lower the remaining Krnl and all ZLow ops to LLVM dialect.
    addKrnlToLLVMPasses(pm, outputNameNoExt, /*enableCSE=*/true);
}

} // namespace onnx_mlir<|MERGE_RESOLUTION|>--- conflicted
+++ resolved
@@ -151,12 +151,8 @@
   // LLVM_DEBUG(llvm::dbgs() << "Adding NNPA passes" << std::endl;);
   if (emissionTarget >= EmitONNXIR) {
     addONNXToMLIRPasses(pm, /*target CPU*/ maccel.empty());
-<<<<<<< HEAD
-    pm.addPass(onnx_mlir::createDevicePlacementPass(
-        nnpaLoadDevicePlacementFile, nnpaSaveDevicePlacementFile));
-=======
-    pm.addPass(onnx_mlir::createDevicePlacementPass(nnpaEnableZHighPerfModel));
->>>>>>> ded4d470
+    pm.addPass(onnx_mlir::createDevicePlacementPass(nnpaLoadDevicePlacementFile,
+        nnpaSaveDevicePlacementFile, nnpaEnableZHighPerfModel));
   }
 
   if (emissionTarget >= EmitMLIR) {
