/*
 * SPDX-License-Identifier: Apache-2.0
 */

//===------------------ ZHighOps.cpp - ONNX Operations --------------------===//
//
// Copyright 2019-2022 The IBM Research Authors.
//
// =============================================================================
//
// This file defines the ZHigh operations in the MLIR operation set.
//
//===----------------------------------------------------------------------===//

#include <math.h>

#include "mlir/Dialect/Affine/IR/AffineOps.h"
#include "mlir/Dialect/Traits.h"
#include "mlir/IR/Block.h"
#include "mlir/IR/Builders.h"
#include "mlir/IR/BuiltinOps.h"
#include "mlir/IR/DialectImplementation.h"
#include "mlir/IR/IntegerSet.h"
#include "mlir/IR/Matchers.h"
#include "mlir/IR/OpImplementation.h"
#include "mlir/IR/PatternMatch.h"
#include "mlir/Transforms/DialectConversion.h"
#include "llvm/ADT/SetVector.h"
#include "llvm/ADT/SmallBitVector.h"
#include "llvm/ADT/TypeSwitch.h"

#include "src/Accelerators/NNPA/Dialect/ZHigh/ZHighHelper.hpp"
#include "src/Accelerators/NNPA/Dialect/ZHigh/ZHighOps.hpp"
#include "src/Accelerators/NNPA/Dialect/ZHigh/ZHighShapeHelper.hpp"
#include "src/Accelerators/NNPA/Support/LayoutHelper.hpp"
#include "src/Dialect/ONNX/ONNXOps/ShapeHelper.hpp"
#include "src/Support/Diagnostic.hpp"
#include "src/Support/TypeUtilities.hpp"
#include "zdnn.h"

using namespace mlir;

namespace mlir {

LogicalResult OpTrait::impl::verifySameOperandsAndResultLayout(Operation *op) {
  if (failed(verifyAtLeastNOperands(op, 1)) ||
      failed(verifyAtLeastNResults(op, 1)))
    return failure();

  onnx_mlir::zhigh::ZTensorEncodingAttr::DataLayout layout =
      onnx_mlir::zhigh::getZTensorLayout(op->getResult(0).getType());

  if (layout == onnx_mlir::zhigh::ZTensorEncodingAttr::DataLayout::UNDEFINED)
    return success();

  for (auto result : llvm::drop_begin(op->getResults())) {
    if (onnx_mlir::zhigh::getZTensorLayout(result.getType()) != layout)
      return op->emitOpError()
             << "requires the same layout for all operands and results";
  }
  for (auto oprd : op->getOperands()) {
    if (onnx_mlir::zhigh::getZTensorLayout(oprd.getType()) != layout)
      return op->emitOpError()
             << "requires the same layout for all operands and results";
  }
  return success();
}

} // namespace mlir

namespace onnx_mlir {
namespace zhigh {

std::vector<mlir::Type> getZHighAuxSplitResultType(
    Value input, int64_t axis, ArrayAttr split) {
  Type elementType = input.getType().cast<ShapedType>().getElementType();
  std::vector<mlir::Type> outputTypes;
  if (split.size() == 0) {
    llvm_unreachable("Unsupported split (size==0)");
  } else {
    ArrayRef<int64_t> inputShape =
        input.getType().cast<RankedTensorType>().getShape();
    int64_t splitNum = split.size();
    for (int i = 0; i < splitNum; i++) {
      SmallVector<int64_t> outputShape;
      for (unsigned int dim = 0; dim < inputShape.size(); dim++) {
        outputShape.emplace_back((dim == axis)
                                     ? split[dim].cast<IntegerAttr>().getInt()
                                     : inputShape[dim]);
      }
      outputTypes.emplace_back(RankedTensorType::get(outputShape, elementType));
    }
  }
  return outputTypes;
}

//===----------------------------------------------------------------------===//
// ZHigh Attribute
//===----------------------------------------------------------------------===//

Attribute ZTensorEncodingAttr::parse(AsmParser &parser, Type type) {
  if (failed(parser.parseLess()))
    return {};
  // Parse the data as a dictionary.
  DictionaryAttr dict;
  if (failed(parser.parseAttribute(dict)))
    return {};
  if (failed(parser.parseGreater()))
    return {};

  ZTensorEncodingAttr::DataLayout dataLayout =
      ZTensorEncodingAttr::DataLayout::UNDEFINED;

  // Process the data from the parsed dictionary value into struct-like data.
  for (const NamedAttribute &attr : dict) {
    if (attr.getName() == "dataLayout") {
      StringAttr layoutAttr = attr.getValue().dyn_cast<StringAttr>();
      if (!layoutAttr) {
        parser.emitError(
            parser.getNameLoc(), "expected a string value for data layout");
        return {};
      }
      StringRef strVal = layoutAttr.getValue();
      if (strVal.equals_insensitive(LAYOUT_1D)) {
        dataLayout = ZTensorEncodingAttr::DataLayout::_1D;
      } else if (strVal.equals_insensitive(LAYOUT_2D)) {
        dataLayout = ZTensorEncodingAttr::DataLayout::_2D;
      } else if (strVal.equals_insensitive(LAYOUT_2DS)) {
        dataLayout = ZTensorEncodingAttr::DataLayout::_2DS;
      } else if (strVal.equals_insensitive(LAYOUT_3D)) {
        dataLayout = ZTensorEncodingAttr::DataLayout::_3D;
      } else if (strVal.equals_insensitive(LAYOUT_3DS)) {
        dataLayout = ZTensorEncodingAttr::DataLayout::_3DS;
      } else if (strVal.equals_insensitive(LAYOUT_4D)) {
        dataLayout = ZTensorEncodingAttr::DataLayout::_4D;
      } else if (strVal.equals_insensitive(LAYOUT_4DS)) {
        dataLayout = ZTensorEncodingAttr::DataLayout::_4DS;
      } else if (strVal.equals_insensitive(LAYOUT_NCHW)) {
        dataLayout = ZTensorEncodingAttr::DataLayout::NCHW;
      } else if (strVal.equals_insensitive(LAYOUT_NHWC)) {
        dataLayout = ZTensorEncodingAttr::DataLayout::NHWC;
      } else if (strVal.equals_insensitive(LAYOUT_HWCK)) {
        dataLayout = ZTensorEncodingAttr::DataLayout::HWCK;
      } else if (strVal.equals_insensitive(LAYOUT_FICO)) {
        dataLayout = ZTensorEncodingAttr::DataLayout::FICO;
      } else if (strVal.equals_insensitive(LAYOUT_ZRH)) {
        dataLayout = ZTensorEncodingAttr::DataLayout::ZRH;
      } else if (strVal.equals_insensitive(LAYOUT_BFICO)) {
        dataLayout = ZTensorEncodingAttr::DataLayout::BFICO;
      } else if (strVal.equals_insensitive(LAYOUT_BZRH)) {
        dataLayout = ZTensorEncodingAttr::DataLayout::BZRH;
      } else {
        parser.emitError(
            parser.getNameLoc(), "unexpected dimension level type: ")
            << strVal;
        return {};
      }
    } else {
      parser.emitError(parser.getNameLoc(), "unexpected key: ")
          << attr.getName().str();
      return {};
    }
  }
  // Construct struct-like storage for attribute.
  return parser.getChecked<ZTensorEncodingAttr>(
      parser.getContext(), dataLayout);
}

void ZTensorEncodingAttr::print(AsmPrinter &printer) const {
  // Print the struct-like storage in dictionary fashion.
  printer << "<{dataLayout = ";
  switch (getDataLayout()) {
  case DataLayout::_1D:
    printer << "\"" << LAYOUT_1D << "\"";
    break;
  case DataLayout::_2D:
    printer << "\"" << LAYOUT_2D << "\"";
    break;
  case DataLayout::_2DS:
    printer << "\"" << LAYOUT_2DS << "\"";
    break;
  case DataLayout::_3D:
    printer << "\"" << LAYOUT_3D << "\"";
    break;
  case DataLayout::_3DS:
    printer << "\"" << LAYOUT_3DS << "\"";
    break;
  case DataLayout::_4D:
    printer << "\"" << LAYOUT_4D << "\"";
    break;
  case DataLayout::_4DS:
    printer << "\"" << LAYOUT_4DS << "\"";
    break;
  case DataLayout::NCHW:
    printer << "\"" << LAYOUT_NCHW << "\"";
    break;
  case DataLayout::NHWC:
    printer << "\"" << LAYOUT_NHWC << "\"";
    break;
  case DataLayout::HWCK:
    printer << "\"" << LAYOUT_HWCK << "\"";
    break;
  case DataLayout::FICO:
    printer << "\"" << LAYOUT_FICO << "\"";
    break;
  case DataLayout::ZRH:
    printer << "\"" << LAYOUT_ZRH << "\"";
    break;
  case DataLayout::BFICO:
    printer << "\"" << LAYOUT_BFICO << "\"";
    break;
  case DataLayout::BZRH:
    printer << "\"" << LAYOUT_BZRH << "\"";
    break;
  case DataLayout::UNDEFINED:
    llvm_unreachable("Unexpected data layout");
    break;
  }
  printer << "}>";
}

//===----------------------------------------------------------------------===//
// ZHighDialect
//===----------------------------------------------------------------------===//

/// Dialect creation, the instance will be owned by the context. This is the
/// point of registration of custom types and operations for the dialect.
void ZHighDialect::initialize() {
  addAttributes<
#define GET_ATTRDEF_LIST
#include "src/Accelerators/NNPA/Dialect/ZHigh/ZHighAttributes.cpp.inc"
      >();
  addOperations<
#define GET_OP_LIST
#include "src/Accelerators/NNPA/Dialect/ZHigh/ZHighOps.cpp.inc"
      >();
}

//===----------------------------------------------------------------------===//
// Define ZHigh Op's functions
//===----------------------------------------------------------------------===//

//===----------------------------------------------------------------------===//
// StickOp.

void ZHighStickOp::build(
    OpBuilder &builder, OperationState &state, Value input, StringAttr layout) {
  Type resType = builder.getNoneType();
  if (!input.getType().isa<NoneType>()) {
    ShapedType inputType = input.getType().cast<ShapedType>();
    int64_t rank = -1;
    if (inputType.hasRank()) {
      rank = inputType.getRank();
      ZTensorEncodingAttr::DataLayout dataLayout;
      if (layout)
        dataLayout = convertStringAttrToZTensorDataLayout(layout);
      else {
        dataLayout = getZTensorDataLayoutByRank(rank);
        // Create a layout attribute.
        layout = convertZTensorDataLayoutToStringAttr(builder, dataLayout);
      }
      // Compute shape.
      ArrayRef<int64_t> inputShape = inputType.getShape();
      SmallVector<int64_t, 4> resShape(inputShape.begin(), inputShape.end());
      // Direct stickify from NCHW to NHWC.
      if (isNHWCLayout(layout)) {
        assert((inputShape.size() == 4) && "Input must have rank 4");
        // NCHW -> NHWC
        resShape[0] = inputShape[0];
        resShape[1] = inputShape[2];
        resShape[2] = inputShape[3];
        resShape[3] = inputShape[1];
      }
      resType = RankedTensorType::get(resShape, inputType.getElementType(),
          ZTensorEncodingAttr::get(builder.getContext(), dataLayout));
    } else {
      resType = UnrankedTensorType::get(inputType.getElementType());
    }
  }
  build(builder, state, resType, input, layout);
}

LogicalResult ZHighStickOp::inferShapes(
    std::function<void(mlir::Region &)> doShapeInference) {
  if (!hasRankedType(In()))
    return success();

  OpBuilder builder(this->getContext());
  ShapedType inputType = In().getType().cast<ShapedType>();
  ArrayRef<int64_t> inputShape = inputType.getShape();

  ZHighStickOpAdaptor operandAdaptor(*this);
  ZHighStickOpShapeHelper shapeHelper(this);
  if (failed(shapeHelper.computeShape(operandAdaptor)))
    return emitError("Failed to scan ZHigh Stick parameters successfully");

  SmallVector<int64_t, 4> outputDims;
  IndexExpr::getShape(shapeHelper.dimsForOutput(0), outputDims);

  StringAttr layout = layoutAttr();
  ZTensorEncodingAttr::DataLayout dataLayout;
  if (layout)
    dataLayout = convertStringAttrToZTensorDataLayout(layout);
  else
    dataLayout = getZTensorDataLayoutByRank(inputShape.size());

  updateType(getResult(), outputDims, inputType.getElementType(),
      ZTensorEncodingAttr::get(this->getContext(), dataLayout));
  return success();
}

//===----------------------------------------------------------------------===//
// StickForLSTMOp.

LogicalResult ZHighStickForLSTMOp::inferShapes(
    std::function<void(mlir::Region &)> doShapeInference) {
  if (!hasRankedType(f_gate()) && !hasRankedType(i_gate()) &&
      !hasRankedType(c_gate()) && !hasRankedType(o_gate()))
    return success();

  ZHighStickForLSTMOpAdaptor operandAdaptor(*this);
  ZHighStickForLSTMOpShapeHelper shapeHelper(this);
  if (failed(shapeHelper.computeShape(operandAdaptor)))
    return emitError(
        "Failed to scan ZHigh StickForLSTM parameters successfully");

  SmallVector<int64_t, 4> outputDims;
  IndexExpr::getShape(shapeHelper.dimsForOutput(0), outputDims);
  Type elementType = getResult().getType().cast<ShapedType>().getElementType();
  ZTensorEncodingAttr encoding = ZTensorEncodingAttr::get(
      this->getContext(), ZTensorEncodingAttr::DataLayout::FICO);
  updateType(getResult(), outputDims, elementType, encoding);
  return success();
}

//===----------------------------------------------------------------------===//
// StickForGRUOp.

LogicalResult ZHighStickForGRUOp::inferShapes(
    std::function<void(mlir::Region &)> doShapeInference) {
  if (!hasRankedType(z_gate()) && !hasRankedType(r_gate()) &&
      !hasRankedType(h_gate()))
    return success();

  ZHighStickForGRUOpAdaptor operandAdaptor(*this);
  ZHighStickForGRUOpShapeHelper shapeHelper(this);
  if (failed(shapeHelper.computeShape(operandAdaptor)))
    return emitError(
        "Failed to scan ZHigh StickForGRU parameters successfully");

  SmallVector<int64_t, 4> outputDims;
  IndexExpr::getShape(shapeHelper.dimsForOutput(0), outputDims);
  Type elementType = getResult().getType().cast<ShapedType>().getElementType();
  ZTensorEncodingAttr encoding = ZTensorEncodingAttr::get(
      this->getContext(), ZTensorEncodingAttr::DataLayout::ZRH);
  updateType(getResult(), outputDims, elementType, encoding);
  return success();
}

//===----------------------------------------------------------------------===//
// UnstickOp

void ZHighUnstickOp::build(
    OpBuilder &builder, OperationState &state, Value input) {
  Type resType;
  ShapedType inputType = input.getType().cast<ShapedType>();
  if (hasRankedType(input)) {
    // Compute shape.
    ArrayRef<int64_t> inputShape = inputType.getShape();
    SmallVector<int64_t, 4> resShape(inputShape.begin(), inputShape.end());
    // Direct unstickify from NHWC to NCHW.
    StringAttr layout = convertZTensorDataLayoutToStringAttr(
        builder, getZTensorLayout(input.getType()));
    if (isNHWCLayout(layout)) {
      assert((inputShape.size() == 4) && "Input must have rank 4");
      // NHWC -> NCHW
      resShape[0] = inputShape[0];
      resShape[1] = inputShape[3];
      resShape[2] = inputShape[1];
      resShape[3] = inputShape[2];
    }
    resType = RankedTensorType::get(resShape, inputType.getElementType());
  } else
    resType = UnrankedTensorType::get(inputType.getElementType());
  build(builder, state, resType, input);
}

LogicalResult ZHighUnstickOp::inferShapes(
    std::function<void(mlir::Region &)> doShapeInference) {
  if (!hasRankedType(In()))
    return success();

  OpBuilder b(this->getContext());

  StringAttr layout =
      convertZTensorDataLayoutToStringAttr(b, getZTensorLayout(In().getType()));

  ZHighUnstickOpAdaptor operandAdaptor(*this);
  ZHighUnstickOpShapeHelper shapeHelper(this, layout);
  if (failed(shapeHelper.computeShape(operandAdaptor)))
    return emitError("Failed to scan ZHigh Unstick parameters successfully");

  SmallVector<int64_t, 4> outputDims;
  IndexExpr::getShape(shapeHelper.dimsForOutput(0), outputDims);
  updateType(getResult(), outputDims, getElementType(In().getType()));
  return success();
}

//===----------------------------------------------------------------------===//
// AddOp

LogicalResult ZHighAddOp::inferShapes(
    std::function<void(mlir::Region &)> doShapeInference) {
  return inferShapeForUnaryOps(this->getOperation());
}

//===----------------------------------------------------------------------===//
// SubOp

LogicalResult ZHighSubOp::inferShapes(
    std::function<void(mlir::Region &)> doShapeInference) {
  return inferShapeForUnaryOps(this->getOperation());
}

//===----------------------------------------------------------------------===//
// MulOp

LogicalResult ZHighMulOp::inferShapes(
    std::function<void(mlir::Region &)> doShapeInference) {
  return inferShapeForUnaryOps(this->getOperation());
}

//===----------------------------------------------------------------------===//
// DivOp

LogicalResult ZHighDivOp::inferShapes(
    std::function<void(mlir::Region &)> doShapeInference) {
  return inferShapeForUnaryOps(this->getOperation());
}

//===----------------------------------------------------------------------===//
// MinOp

LogicalResult ZHighMinOp::inferShapes(
    std::function<void(mlir::Region &)> doShapeInference) {
  return inferShapeForUnaryOps(this->getOperation());
}

//===----------------------------------------------------------------------===//
// MaxOp

LogicalResult ZHighMaxOp::inferShapes(
    std::function<void(mlir::Region &)> doShapeInference) {
  return inferShapeForUnaryOps(this->getOperation());
}

//===----------------------------------------------------------------------===//
// LogOp

LogicalResult ZHighLogOp::inferShapes(
    std::function<void(mlir::Region &)> doShapeInference) {
  return inferShapeForUnaryOps(this->getOperation());
}

//===----------------------------------------------------------------------===//
// ExpOp

LogicalResult ZHighExpOp::inferShapes(
    std::function<void(mlir::Region &)> doShapeInference) {
  return inferShapeForUnaryOps(this->getOperation());
}

//===----------------------------------------------------------------------===//
// ReluOp

LogicalResult ZHighReluOp::inferShapes(
    std::function<void(mlir::Region &)> doShapeInference) {
  return inferShapeForUnaryOps(this->getOperation());
}

//===----------------------------------------------------------------------===//
// TanhOp

LogicalResult ZHighTanhOp::inferShapes(
    std::function<void(mlir::Region &)> doShapeInference) {
  return inferShapeForUnaryOps(this->getOperation());
}

//===----------------------------------------------------------------------===//
// SigmoiOp

LogicalResult ZHighSigmoidOp::inferShapes(
    std::function<void(mlir::Region &)> doShapeInference) {
  return inferShapeForUnaryOps(this->getOperation());
}

//===----------------------------------------------------------------------===//
// SoftmaxOp

LogicalResult ZHighSoftmaxOp::inferShapes(
    std::function<void(mlir::Region &)> doShapeInference) {
  return inferShapeForUnaryOps(this->getOperation());
}

//===----------------------------------------------------------------------===//
// BatchNormOp

LogicalResult ZHighBatchNormOp::inferShapes(
    std::function<void(mlir::Region &)> doShapeInference) {
  return inferShapeForUnaryOps(this->getOperation());
}

//===----------------------------------------------------------------------===//
// MeanReduce2DOp

LogicalResult ZHighMeanReduce2DOp::inferShapes(
    std::function<void(mlir::Region &)> doShapeInference) {
  if (!hasRankedType(input()))
    return success();

  RankedTensorType inputType = input().getType().cast<RankedTensorType>();
  ArrayRef<int64_t> shape = inputType.getShape();

  // Input is NHWC, and H and W are reduction dimensions.
  updateType(getResult(), {shape[0], 1, 1, shape[3]},
      inputType.getElementType(), inputType.getEncoding());
  return success();
}

//===----------------------------------------------------------------------===//
// MatMulOp

LogicalResult ZHighMatMulOp::inferShapes(
    std::function<void(mlir::Region &)> doShapeInference) {
  if (!hasRankedType(X()) || !hasRankedType(Y()))
    return success();

  ZHighMatMulOpAdaptor operandAdaptor(*this);
  ZHighMatMulOpShapeHelper shapeHelper(this);
  if (failed(shapeHelper.computeShape(operandAdaptor)))
    return emitError("Failed to scan ZHigh MatMul parameters successfully");

  SmallVector<int64_t, 4> outputDims;
  IndexExpr::getShape(shapeHelper.dimsForOutput(0), outputDims);
  Type elementType = getResult().getType().cast<ShapedType>().getElementType();
  ZTensorEncodingAttr encoding;
  if (outputDims.size() == 2)
    encoding = ZTensorEncodingAttr::get(
        this->getContext(), ZTensorEncodingAttr::DataLayout::_2D);
  else if (outputDims.size() == 3)
    encoding = ZTensorEncodingAttr::get(
        this->getContext(), ZTensorEncodingAttr::DataLayout::_3DS);

  updateType(getResult(), outputDims, elementType, encoding);
  return success();
}

LogicalResult ZHighMatMulOp::verify() {
  ZHighMatMulOpAdaptor operandAdaptor(*this);
  // Get operands.
  Value X = operandAdaptor.X();
  Value Y = operandAdaptor.Y();
  Value B = operandAdaptor.B();

  // Get layouts.
  ZTensorEncodingAttr::DataLayout xLayout = getZTensorLayout(X.getType());
  ZTensorEncodingAttr::DataLayout yLayout = getZTensorLayout(Y.getType());
  // Bias can be None.
  ZTensorEncodingAttr::DataLayout bLayout;
  bool hasBias = !B.getType().isa<NoneType>();
  if (hasBias)
    bLayout = getZTensorLayout(B.getType());

  // X must be 2D or 3DS.
  if (!((xLayout == ZTensorEncodingAttr::DataLayout::_2D) ||
          (xLayout == ZTensorEncodingAttr::DataLayout::_3DS)))
    return failure();

  // If X is 2D, Y must be 2D and B must be 1D
  if (xLayout == ZTensorEncodingAttr::DataLayout::_2D) {
    if (!(yLayout == ZTensorEncodingAttr::DataLayout::_2D))
      return failure();
    if (hasBias && !(bLayout == ZTensorEncodingAttr::DataLayout::_1D))
      return failure();
  }

  // X is 3DS, valid types for (X, Y, B) are (3DS, 3DS, 2DS) or (3DS, 2D, 1D)
  if (xLayout == ZTensorEncodingAttr::DataLayout::_3DS) {
    if (yLayout == ZTensorEncodingAttr::DataLayout::_3DS) {
      if (hasBias && !(bLayout == ZTensorEncodingAttr::DataLayout::_2DS))
        return failure();
    } else if (yLayout == ZTensorEncodingAttr::DataLayout::_2D) {
      if (hasBias && !(bLayout == ZTensorEncodingAttr::DataLayout::_1D))
        return failure();
    }
  }

  return success();
}

//===----------------------------------------------------------------------===//
// LSTMOp

LogicalResult ZHighLSTMOp::verify() {
  ZHighLSTMOpAdaptor operandAdaptor(*this);
  // Get operands.
  Value W = operandAdaptor.input_weights();
  Value R = operandAdaptor.hidden_weights();
  Value WB = operandAdaptor.input_bias();
  Value RB = operandAdaptor.hidden_bias();

  // Hidden size attribute.
  int64_t hiddenSize = hidden_size();

  // Verify hidden size in W.
  if (hasRankedType(W)) {
    int64_t dim2 = W.getType().cast<RankedTensorType>().getShape()[2];
    if (!ShapedType::isDynamic(dim2) && (dim2 != hiddenSize * 4))
      return failure();
  }

  // Verify hidden size in R.
  if (hasRankedType(R)) {
    int64_t dim1 = R.getType().cast<RankedTensorType>().getShape()[1];
    int64_t dim2 = R.getType().cast<RankedTensorType>().getShape()[2];
    if (!ShapedType::isDynamic(dim1) && (dim1 != hiddenSize))
      return failure();
    if (!ShapedType::isDynamic(dim2) && (dim2 != hiddenSize * 4))
      return failure();
  }

  // Verify hidden size in WB.
  if (!WB.getType().isa<NoneType>() && hasRankedType(WB)) {
    int64_t dim1 = WB.getType().cast<RankedTensorType>().getShape()[1];
    if (!ShapedType::isDynamic(dim1) && (dim1 != hiddenSize * 4))
      return failure();
  }

  // Verify hidden size in RB.
  if (!RB.getType().isa<NoneType>() && hasRankedType(RB)) {
    int64_t dim1 = RB.getType().cast<RankedTensorType>().getShape()[1];
    if (!ShapedType::isDynamic(dim1) && (dim1 != hiddenSize * 4))
      return failure();
  }

  return success();
}

LogicalResult ZHighLSTMOp::inferShapes(
    std::function<void(mlir::Region &)> doShapeInference) {
  if (!hasRankedType(input()) || !hasRankedType(hidden_weights()))
    return success();

  Builder builder(getContext());
  ZHighLSTMOpAdaptor operandAdaptor(*this);
  ZHighLSTMOpShapeHelper shapeHelper(this);
  if (failed(shapeHelper.computeShape(operandAdaptor)))
    return emitError("Failed to scan ZHigh LSTM parameters successfully");

  // Output type is 4DS.
  SmallVector<int64_t, 4> hnOutputDims, cfOutputDims;
  IndexExpr::getShape(shapeHelper.dimsForOutput(0), hnOutputDims);
  IndexExpr::getShape(shapeHelper.dimsForOutput(1), cfOutputDims);
  Type elementType = input().getType().cast<ShapedType>().getElementType();
  ZTensorEncodingAttr encoding = ZTensorEncodingAttr::get(
      this->getContext(), ZTensorEncodingAttr::DataLayout::_4DS);
  updateType(getResults()[0], hnOutputDims, elementType, encoding);
  updateType(getResults()[1], cfOutputDims, elementType, encoding);
  return success();
}

//===----------------------------------------------------------------------===//
// GRUOp

LogicalResult ZHighGRUOp::verify() {
  ZHighGRUOpAdaptor operandAdaptor(*this);
  // Get operands.
  Value W = operandAdaptor.input_weights();
  Value R = operandAdaptor.hidden_weights();
  Value WB = operandAdaptor.input_bias();
  Value RB = operandAdaptor.hidden_bias();

  // Hidden size attribute.
  int64_t hiddenSize = hidden_size();

  // Verify hidden size in W.
  if (hasRankedType(W)) {
    int64_t dim2 = W.getType().cast<RankedTensorType>().getShape()[2];
    if (!ShapedType::isDynamic(dim2) && (dim2 != hiddenSize * 3))
      return failure();
  }

  // Verify hidden size in R.
  if (hasRankedType(R)) {
    int64_t dim1 = R.getType().cast<RankedTensorType>().getShape()[1];
    int64_t dim2 = R.getType().cast<RankedTensorType>().getShape()[2];
    if (!ShapedType::isDynamic(dim1) && (dim1 != hiddenSize))
      return failure();
    if (!ShapedType::isDynamic(dim2) && (dim2 != hiddenSize * 3))
      return failure();
  }

  // Verify hidden size in WB.
  if (!WB.getType().isa<NoneType>() && hasRankedType(WB)) {
    int64_t dim1 = WB.getType().cast<RankedTensorType>().getShape()[1];
    if (!ShapedType::isDynamic(dim1) && (dim1 != hiddenSize * 3))
      return failure();
  }

  // Verify hidden size in RB.
  if (!RB.getType().isa<NoneType>() && hasRankedType(RB)) {
    int64_t dim1 = RB.getType().cast<RankedTensorType>().getShape()[1];
    if (!ShapedType::isDynamic(dim1) && (dim1 != hiddenSize * 3))
      return failure();
  }

  return success();
}

LogicalResult ZHighGRUOp::inferShapes(
    std::function<void(mlir::Region &)> doShapeInference) {
  if (!hasRankedType(input()) || !hasRankedType(hidden_weights()))
    return success();

  Builder builder(getContext());
  ZHighGRUOpAdaptor operandAdaptor(*this);
  ZHighGRUOpShapeHelper shapeHelper(this);
  if (failed(shapeHelper.computeShape(operandAdaptor)))
    return emitError("Failed to scan ZHigh GRU parameters successfully");

  SmallVector<int64_t, 4> hnOutputDims;
  IndexExpr::getShape(shapeHelper.dimsForOutput(0), hnOutputDims);
  Type elementType = input().getType().cast<ShapedType>().getElementType();
  ZTensorEncodingAttr encoding = ZTensorEncodingAttr::get(
      this->getContext(), ZTensorEncodingAttr::DataLayout::_4DS);
  updateType(getResult(), hnOutputDims, elementType, encoding);
  return success();
}

//===----------------------------------------------------------------------===//
// Conv2DOp

LogicalResult ZHighConv2DOp::verify() {
  ZHighConv2DOpAdaptor operandAdaptor(*this);
  // Get operands.
  Value K = operandAdaptor.input_kernel();
  Value B = operandAdaptor.input_bias();

  // Verify attributes.
  // - padding_type must be SAME_PADDING or VALID_PADDING.
  StringRef paddingType = padding_type();
  if (!(paddingType.equals_insensitive("SAME_PADDING") ||
          paddingType.equals_insensitive("VALID_PADDING")))
    return failure();
  // - act_func must be ACT_NONE or ACT_RELU.
  StringRef actFunc = act_func();
  if (!(actFunc.equals_insensitive("ACT_NONE") ||
          actFunc.equals_insensitive("ACT_RELU")))
    return failure();

  // Verify bias shape.
  if (!B.getType().isa<NoneType>() && hasRankedType(B) && hasRankedType(K)) {
    int64_t channelOutB = B.getType().cast<RankedTensorType>().getShape()[0];
    int64_t channelOutK = K.getType().cast<RankedTensorType>().getShape()[3];
    if (!ShapedType::isDynamic(channelOutB) &&
        !ShapedType::isDynamic(channelOutK) && (channelOutB != channelOutK))
      return failure();
  }

  // Verify kernel shape.
  ArrayAttr kernelShape = kernel_shape();
  int64_t attrKH = kernelShape[0].cast<IntegerAttr>().getInt();
  int64_t attrKW = kernelShape[1].cast<IntegerAttr>().getInt();
  if (hasRankedType(K)) {
    int64_t KH = K.getType().cast<RankedTensorType>().getShape()[0];
    int64_t KW = K.getType().cast<RankedTensorType>().getShape()[1];
    if (!ShapedType::isDynamic(KH) && KH != attrKH)
      return failure();
    if (!ShapedType::isDynamic(KW) && KW != attrKW)
      return failure();
  }

  return success();
}

LogicalResult ZHighConv2DOp::inferShapes(
    std::function<void(mlir::Region &)> doShapeInference) {
  if (!hasRankedType(input()) || !hasRankedType(input_kernel()))
    return success();

  Builder builder(getContext());
  ZHighConv2DOpAdaptor operandAdaptor(*this);
  ZHighConv2DOpShapeHelper shapeHelper(this);
  if (failed(shapeHelper.computeShape(operandAdaptor)))
    return emitError("Failed to scan ZHigh Conv2D parameters successfully");

  SmallVector<int64_t, 4> outputDims;
  IndexExpr::getShape(shapeHelper.dimsForOutput(0), outputDims);
  RankedTensorType inputType = input().getType().cast<RankedTensorType>();
  updateType(getResult(), outputDims, inputType.getElementType(),
      inputType.getEncoding());
  return success();
}

//===----------------------------------------------------------------------===//
// MaxPool2DOp

LogicalResult ZHighMaxPool2DOp::inferShapes(
    std::function<void(mlir::Region &)> doShapeInference) {
  if (!hasRankedType(input()))
    return success();

  Builder builder(getContext());
  ZHighMaxPool2DOpAdaptor operandAdaptor(*this);
  ZHighPoolingOpShapeHelper<ZHighMaxPool2DOp, ZHighMaxPool2DOpAdaptor>
      shapeHelper(this);
  if (failed(shapeHelper.computeShape(operandAdaptor)))
    return emitError("Failed to scan ZHigh MaxPool2D parameters successfully");

  SmallVector<int64_t, 4> outputDims;
  IndexExpr::getShape(shapeHelper.dimsForOutput(0), outputDims);
  RankedTensorType inputType = input().getType().cast<RankedTensorType>();
  updateType(getResult(), outputDims, inputType.getElementType(),
      inputType.getEncoding());
  return success();
}

//===----------------------------------------------------------------------===//
// AvgPool2DOp

LogicalResult ZHighAvgPool2DOp::inferShapes(
    std::function<void(mlir::Region &)> doShapeInference) {
  if (!hasRankedType(input()))
    return success();

  Builder builder(getContext());
  ZHighAvgPool2DOpAdaptor operandAdaptor(*this);
  ZHighPoolingOpShapeHelper<ZHighAvgPool2DOp, ZHighAvgPool2DOpAdaptor>
      shapeHelper(this);
  if (failed(shapeHelper.computeShape(operandAdaptor)))
    return emitError("Failed to scan ZHigh AvgPool2D parameters successfully");

  SmallVector<int64_t, 4> outputDims;
  IndexExpr::getShape(shapeHelper.dimsForOutput(0), outputDims);
  RankedTensorType inputType = input().getType().cast<RankedTensorType>();
  updateType(getResult(), outputDims, inputType.getElementType(),
      inputType.getEncoding());
  return success();
}

<<<<<<< HEAD
=======
//===----------------------------------------------------------------------===//
// ConcatOp

LogicalResult ZHighConcatOp::verify() {
  ZHighConcatOpAdaptor operandAdaptor(*this);
  // Check all inputs.
  for (const auto &operand : operandAdaptor.getOperands()) {
    if (!hasRankedType(operand)) {
      // Won't be able to do any checking at this stage.
      return success();
    }
  }

  auto commonType =
      operandAdaptor.getOperands().front().getType().cast<RankedTensorType>();
  ArrayRef<int64_t> commonShape = commonType.getShape();
  int64_t commonRank = commonShape.size();
  int64_t axisIndex = axis();

  // axis attribute must be in the range [-r,r-1], where r = rank(inputs).
  if (axisIndex < -commonRank || axisIndex >= commonRank)
    return onnx_mlir::Diagnostic::emitAttributeOutOfRangeError(**this, "axis",
        axisIndex,
        onnx_mlir::Diagnostic::Range<int64_t>(-commonRank, commonRank - 1));

  if (axisIndex < 0)
    axisIndex += commonRank;

  for (const auto &operand : operandAdaptor.getOperands()) {
    ArrayRef<int64_t> currShape =
        operand.getType().cast<RankedTensorType>().getShape();
    if ((int64_t)currShape.size() != commonRank)
      return emitError("Concat inputs must all have the same rank");
    for (int j = 0; j < commonRank; ++j) {
      if (j == axisIndex)
        continue;
      if (!ShapedType::isDynamic(currShape[j]) &&
          !ShapedType::isDynamic(commonShape[j]) &&
          currShape[j] != commonShape[j]) {
        return emitError("Concat input dimensions must be all identical, "
                         "except for dimension on the axis of the "
                         "concatenation. Expected something compatible with: ")
               << commonType << " but got " << operand.getType() << " instead.";
      }
    }
  }

  return success();
}

LogicalResult ZHighConcatOp::inferShapes(
    std::function<void(mlir::Region &)> doShapeInference) {
  // The check of constraints is kept
  // However, current check handles dynamic dim only for the concat dim
  int inputNum = getNumOperands();
  for (int i = 0; i < inputNum; ++i) {
    if (!hasRankedType(getOperand(i)))
      return success();
  }
  // Checking value of axis parameter.
  auto commonType = getOperand(0).getType().cast<RankedTensorType>();
  auto commonShape = commonType.getShape();
  int64_t commonRank = commonShape.size();
  int64_t axisIndex = axis();
  // Negative axis means values are counted from the opposite side.
  if (axisIndex < 0) {
    axisIndex = commonRank + axisIndex;
    // Tong Chen:
    // TOFIX: attribute modification should be into canonicalization
    // I did not move the code into ShapeHelper
    auto builder = mlir::Builder(getContext());
    axisAttr(IntegerAttr::get(builder.getIntegerType(64, /*isSigned=*/true),
        APInt(64, /*value=*/axisIndex, /*isSigned=*/true)));
  }

  ZHighConcatOpAdaptor operandAdaptor(*this);
  ZHighConcatOpShapeHelper shapeHelper(this);
  if (failed(shapeHelper.computeShape(operandAdaptor)))
    return emitError("Failed to scan Tile parameters successfully");
  SmallVector<int64_t, 4> outputDims;
  IndexExpr::getShape(shapeHelper.dimsForOutput(), outputDims);
  updateType(getResult(), outputDims, commonType.getElementType(),
      commonType.getEncoding());
  return success();
}

>>>>>>> 916666dd
} // namespace zhigh
} // namespace onnx_mlir

//===----------------------------------------------------------------------===//
// TableGen'd op method definitions
// Keep this part at the end of the file.
//===----------------------------------------------------------------------===//

#define GET_OP_CLASSES
#include "src/Accelerators/NNPA/Dialect/ZHigh/ZHighOps.cpp.inc"

#define GET_ATTRDEF_CLASSES
#include "src/Accelerators/NNPA/Dialect/ZHigh/ZHighAttributes.cpp.inc"

#include "src/Accelerators/NNPA/Dialect/ZHigh/ZHighDialect.cpp.inc"<|MERGE_RESOLUTION|>--- conflicted
+++ resolved
@@ -848,95 +848,6 @@
   return success();
 }
 
-<<<<<<< HEAD
-=======
-//===----------------------------------------------------------------------===//
-// ConcatOp
-
-LogicalResult ZHighConcatOp::verify() {
-  ZHighConcatOpAdaptor operandAdaptor(*this);
-  // Check all inputs.
-  for (const auto &operand : operandAdaptor.getOperands()) {
-    if (!hasRankedType(operand)) {
-      // Won't be able to do any checking at this stage.
-      return success();
-    }
-  }
-
-  auto commonType =
-      operandAdaptor.getOperands().front().getType().cast<RankedTensorType>();
-  ArrayRef<int64_t> commonShape = commonType.getShape();
-  int64_t commonRank = commonShape.size();
-  int64_t axisIndex = axis();
-
-  // axis attribute must be in the range [-r,r-1], where r = rank(inputs).
-  if (axisIndex < -commonRank || axisIndex >= commonRank)
-    return onnx_mlir::Diagnostic::emitAttributeOutOfRangeError(**this, "axis",
-        axisIndex,
-        onnx_mlir::Diagnostic::Range<int64_t>(-commonRank, commonRank - 1));
-
-  if (axisIndex < 0)
-    axisIndex += commonRank;
-
-  for (const auto &operand : operandAdaptor.getOperands()) {
-    ArrayRef<int64_t> currShape =
-        operand.getType().cast<RankedTensorType>().getShape();
-    if ((int64_t)currShape.size() != commonRank)
-      return emitError("Concat inputs must all have the same rank");
-    for (int j = 0; j < commonRank; ++j) {
-      if (j == axisIndex)
-        continue;
-      if (!ShapedType::isDynamic(currShape[j]) &&
-          !ShapedType::isDynamic(commonShape[j]) &&
-          currShape[j] != commonShape[j]) {
-        return emitError("Concat input dimensions must be all identical, "
-                         "except for dimension on the axis of the "
-                         "concatenation. Expected something compatible with: ")
-               << commonType << " but got " << operand.getType() << " instead.";
-      }
-    }
-  }
-
-  return success();
-}
-
-LogicalResult ZHighConcatOp::inferShapes(
-    std::function<void(mlir::Region &)> doShapeInference) {
-  // The check of constraints is kept
-  // However, current check handles dynamic dim only for the concat dim
-  int inputNum = getNumOperands();
-  for (int i = 0; i < inputNum; ++i) {
-    if (!hasRankedType(getOperand(i)))
-      return success();
-  }
-  // Checking value of axis parameter.
-  auto commonType = getOperand(0).getType().cast<RankedTensorType>();
-  auto commonShape = commonType.getShape();
-  int64_t commonRank = commonShape.size();
-  int64_t axisIndex = axis();
-  // Negative axis means values are counted from the opposite side.
-  if (axisIndex < 0) {
-    axisIndex = commonRank + axisIndex;
-    // Tong Chen:
-    // TOFIX: attribute modification should be into canonicalization
-    // I did not move the code into ShapeHelper
-    auto builder = mlir::Builder(getContext());
-    axisAttr(IntegerAttr::get(builder.getIntegerType(64, /*isSigned=*/true),
-        APInt(64, /*value=*/axisIndex, /*isSigned=*/true)));
-  }
-
-  ZHighConcatOpAdaptor operandAdaptor(*this);
-  ZHighConcatOpShapeHelper shapeHelper(this);
-  if (failed(shapeHelper.computeShape(operandAdaptor)))
-    return emitError("Failed to scan Tile parameters successfully");
-  SmallVector<int64_t, 4> outputDims;
-  IndexExpr::getShape(shapeHelper.dimsForOutput(), outputDims);
-  updateType(getResult(), outputDims, commonType.getElementType(),
-      commonType.getEncoding());
-  return success();
-}
-
->>>>>>> 916666dd
 } // namespace zhigh
 } // namespace onnx_mlir
 
