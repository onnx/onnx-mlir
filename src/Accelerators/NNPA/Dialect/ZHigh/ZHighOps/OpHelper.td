// SPDX-License-Identifier: Apache-2.0

//===------- OpHelper.td - Common Pattern Match for ZHigh -----------------===//
//
// Copyright 2019-2022 The IBM Research Authors.
//
// =============================================================================
//
// Defines language-specific pattern match optimizations for ZHigh using
// Declarative Rewrite Rules (DRR) specified using TableGen records.
//
//===----------------------------------------------------------------------===//

#ifndef OP_HELPER
#define OP_HELPER

#ifndef OP_BASE
include "src/Accelerators/NNPA/Dialect/ZHigh/ZHigh.td"
include "src/Dialect/ONNX/ONNX.td"
#endif // OP_BASE

//===----------------------------------------------------------------------===//
// Pattern-Match and Rewrite
//===----------------------------------------------------------------------===//

def SameLayout: Constraint<
  CPred<"($0 && $1 &&"
        " (::onnx_mlir::zhigh::getZTensorLayout($0.getType()) == "
        "::onnx_mlir::zhigh::getZTensorLayout($1.getType())))">,
  "Two ztensors have the same layout"
>;

def NotSameLayout: Constraint<
  CPred<"($0 && $1 &&"
        " (::onnx_mlir::zhigh::getZTensorLayout($0.getType()) != "
        "::onnx_mlir::zhigh::getZTensorLayout($1.getType())))">,
  "Two ztensors have different layouts"
>;

def IsNoneType : Constraint<CPred<"mlir::isa<NoneType>(($_self).getType())">>;

// Create an ONNX Shape Op with type
def CreateShapeOp: NativeCodeCall<
<<<<<<< HEAD
  "::onnx_mlir::OnnxBuilder($_builder, $_loc).shape($0);"
>;

def Create3DShapePermuteRightmostOp: NativeCodeCall<
  "::onnx_mlir::OnnxBuilder($_builder, $_loc).shape($0, {0, 2, 1});"
=======
  "$_builder.create<mlir::ONNXShapeOp>($_loc, $0, $1, IntegerAttr(), 0)"
>>>>>>> 06ad7fb6
>;

// Get a type for a tensor that stores the shape of another tensor.
def GetShapeTypeOf: NativeCodeCall<
  "RankedTensorType::get({mlir::cast<ShapedType>($0.getType()).getRank()}, $_builder.getIntegerType(64))"
>;

def GetLayout : NativeCodeCall<
  "::onnx_mlir::zhigh::convertZTensorDataLayoutToStringAttr($_builder, "
      "::onnx_mlir::zhigh::getZTensorLayout($0.getType()))"
>;

def NoOneIsOfNHWCLayout: Constraint<
  CPred<"!::onnx_mlir::zhigh::oneIsOfLayout($0.getType(), $1.getType(), "
        "::onnx_mlir::zhigh::ZTensorEncodingAttr::DataLayout::NHWC)">,
  "No tensor is of NHWC layout"
>;

def NoOneIsOf1DLayout: Constraint<
  CPred<"!::onnx_mlir::zhigh::oneIsOfLayout($0.getType(), $1.getType(), "
        "::onnx_mlir::zhigh::ZTensorEncodingAttr::DataLayout::_1D)">,
  "No tensor is of 1D layout"
>;

def NoOneIsOf2DSLayout: Constraint<
  CPred<"!::onnx_mlir::zhigh::oneIsOfLayout($0.getType(), $1.getType(), "
        "::onnx_mlir::zhigh::ZTensorEncodingAttr::DataLayout::_2DS)">,
  "No tensor is of 2DS layout"
>;

def GetEncodingAttr : NativeCodeCall<
  "::onnx_mlir::zhigh::getZTensorEncoding($0.getType())"
>;

def GetMinusBcastConst : NativeCodeCall<
  "::onnx_mlir::zhigh::getMinusBcastConst($_builder, $_loc, $0, $1)"
>;

class GetConstantOfType<string v> : NativeCodeCall<
  "::onnx_mlir::zhigh::getConstantOfType($_builder, $_loc, $0.getType(), " # v # ")"
>;

def IsStaticShapeTensor:
  Constraint<
    CPred<
      "mlir::cast<::mlir::ShapedType>($0.getType()).hasStaticShape()">,
    "is a tensor of static shape">;

def IsPlusConstantFloat : Constraint<
  CPred<"($0.getValueAsDouble() > 0.0)">,
  "Is the float attribute is greater than 0"
>;

def TensorHas2DLayout: Constraint<
  CPred<"::onnx_mlir::is2DLayout("
        "::onnx_mlir::zhigh::convertZTensorDataLayoutToStringAttr($_builder, "
        "::onnx_mlir::zhigh::getZTensorLayout($0.getType())))">,
  "ZTensor has 2D layout"
>;

def TensorHas3DSLayout: Constraint<
  CPred<"::onnx_mlir::is3DSLayout("
        "::onnx_mlir::zhigh::convertZTensorDataLayoutToStringAttr($_builder, "
        "::onnx_mlir::zhigh::getZTensorLayout($0.getType())))">,
  "ZTensor has 3DS layout"
>;

def TensorHas4DSLayout: Constraint<
  CPred<"::onnx_mlir::is4DSLayout("
        "::onnx_mlir::zhigh::convertZTensorDataLayoutToStringAttr($_builder, "
        "::onnx_mlir::zhigh::getZTensorLayout($0.getType())))">,
  "ZTensor has 4DS layout"
>;

def TensorHasNHWCLayout: Constraint<
  CPred<"::onnx_mlir::isNHWCLayout("
        "::onnx_mlir::zhigh::convertZTensorDataLayoutToStringAttr($_builder, "
        "::onnx_mlir::zhigh::getZTensorLayout($0.getType())))">,
  "ZTensor has NHWC layout"
>;

def TensorHasNoNHWCLayout: Constraint<
  CPred<"!::onnx_mlir::isNHWCLayout("
        "::onnx_mlir::zhigh::convertZTensorDataLayoutToStringAttr($_builder, "
        "::onnx_mlir::zhigh::getZTensorLayout($0.getType())))">,
  "ZTensor has no NHWC layout"
>;

def HasNNPAUse: Constraint<
  CPred<"::onnx_mlir::zhigh::hasNNPAUse($0)">,
  "The value has NNPA users (or is consumed by an NNPA op)"
>;

def Is2DLayout : Constraint<
  CPred<"::onnx_mlir::is2DLayout($0)">,
  "Is 2D layout"
>;

def Is3DSLayout : Constraint<
  CPred<"::onnx_mlir::is3DSLayout($0)">,
  "Is 3DS layout"
>;

def IsNotNHWCLayout : Constraint<
  CPred<"!::onnx_mlir::isNHWCLayout($0)">,
  "Is not NHWC layout"
>;

/// Compose two affine maps.
def GetComposedMap : NativeCodeCall<
 "mlir::AffineMapAttr::get($0.getValue().compose($1.getValue()))"
 >;

/// Check if ONNXReshapeOp is reshaping 2D to 4D by tiling each input dimension.
def IsTiling2DTo4D : Constraint<
  CPred<"::onnx_mlir::zhigh::isTiling2DTo4D($0)">,
  "Is tiling by ONNReshapeOp"
>;

/// Check if ONNXReshapeOp is reshaping 3D to 4D by tiling leftmost input dimension.
def IsLeftmostTiling3DTo4D : Constraint<
  CPred<"::onnx_mlir::zhigh::isLeftmostTiling3DTo4D($0)">,
  "Is leftmost tiling by ONNReshapeOp"
>;

/// Check if ONNXReshapeOp is reshaping 3D to 4D by tiling rightmost input dimension.
def IsRightmostTiling3DTo4DBy64 : Constraint<
  CPred<"::onnx_mlir::zhigh::isRightmostTiling3DTo4D($0, 64)">,
  "Is rightmost tiling of size 64 by ONNReshapeOp"
>;

/// Check if ONNXReshapeOp is reshaping 4D to 2D by collapsing the first two input dimensions.
def IsCollapsing4DTo2D : Constraint<
  CPred<"::onnx_mlir::zhigh::isCollapsing4DTo2D($0)">,
  "Is collapsing by ONNXReshapeOp"
>;

/// Check if ONNXReshapeOp is reshaping 4D to 3D by collapsing the first two input dimensions.
def IsLeftmostCollapsing4DTo3D : Constraint<
  CPred<"::onnx_mlir::zhigh::isLeftmostCollapsing4DTo3D($0)">,
  "Is leftmost collapsing by ONNXReshapeOp"
>;

/// Check if ONNXReshapeOp is reshaping 4D to 3D by collapsing the last two input dimensions.
def IsRightmostCollapsing4DTo3D : Constraint<
  CPred<"::onnx_mlir::zhigh::isRightmostCollapsing4DTo3D($0)">,
  "Is rightmost collapsing by ONNXReshapeOp"
>;

def GetResultType : NativeCodeCall<
  "$0.getType()"
>;

def GetTiling2DTo4DMap : NativeCodeCall<
  "::onnx_mlir::zhigh::getTiling2DTo4DMap($_builder, $0)"
>;

def GetLeftmostTiling3DTo4DMap : NativeCodeCall<
  "::onnx_mlir::zhigh::getLeftmostTiling3DTo4DMap($_builder, $0)"
>;

def GetCollapsing4DTo2DMap: NativeCodeCall<
  "::onnx_mlir::zhigh::getCollapsing4DTo2DMap($_builder, $0)"
>;

def GetLeftmostCollapsing4DTo3DMap: NativeCodeCall<
  "::onnx_mlir::zhigh::getLeftmostCollapsing4DTo3DMap($_builder, $0)"
>;

def GetTransposeMap : NativeCodeCall<
  "::onnx_mlir::zhigh::getTransposeMap($_builder, $0)"
>;

def Is4DTransposePermutationEqualTo0213 : Constraint<
  CPred<"::onnx_mlir::zhigh::isTransposePermutationEqualTo($0, {0, 2, 1, 3})">,
  "Is 4D Transpose with pattern (0, 2, 1, 3)"
>;

<<<<<<< HEAD
def Is4DTransposePermutationEqualTo0231 : Constraint<
  CPred<"::onnx_mlir::zhigh::isTransposePermutationEqualTo($0, {0, 2, 3, 1})">,
  "Is 4D Transpose with pattern (0, 2, 3, 1)"
>;

=======
>>>>>>> 06ad7fb6
class IsShapeDimMultipleOf32<int index> : Constraint<
  CPred<"::onnx_mlir::zhigh::isShapeDimMultipleOf($0, " # index # ", 32)">,
  "The operand shape at given index is a multiple of 32"
>;

class IsShapeDimMultipleOf64<int index> : Constraint<
  CPred<"::onnx_mlir::zhigh::isShapeDimMultipleOf($0, " # index # ", 64)">,
  "The operand shape at given index is a multiple of 64"
>;

def IsIdentityAffineMap : Constraint<
  CPred<"$_self.isIdentity()">,
  "Is identity AffineMap"
>;

def GetAxisNHWC : NativeCodeCall<
  "::onnx_mlir::zhigh::getAxisNHWC($0)"
>;

def NoneIntegerAttr: NativeCodeCall<"IntegerAttr()">;

def GetDefaultSaturation : NativeCodeCall<
  "::onnx_mlir::zhigh::getDefaultSaturation($_builder)"
>;

<<<<<<< HEAD
def GetNullAttr : NativeCodeCall<"Attribute()">;

def GetZeroI64Attr: NativeCodeCall<
  "IntegerAttr::get($_builder.getIntegerType(64, /*isSigned=*/true), APInt(64, 0, /*isSigned=*/true))"
>;

def GetOneI64Attr: NativeCodeCall<
  "IntegerAttr::get($_builder.getIntegerType(64, /*isSigned=*/true), APInt(64, 1, /*isSigned=*/true))"
>;

class IsInt64NAttr<int n> : Constraint<
  CPred<"$0.getValue().getSExtValue() == " # n>, 
  "The signed extended int64 attribute equal to N"
>;

def IsCompatibleWithNNPALevelArch14: Constraint<
  CPred<"isCompatibleWithNNPALevel(NNPALevel::M14)">,
  "Input level is compatible with NNPA level"
>;

def IsCompatibleWithNNPALevelArch15: Constraint<
  CPred<"isCompatibleWithNNPALevel(NNPALevel::M15)">,
  "Input level is compatible with NNPA level"
=======
class IsConstOf<int v>: Constraint<
  CPred<"onnx_mlir::isConstOf($0, " # v # ")">,
  "Value is a s scalar constant of v"
>;

// Create an array tensor to contain three dimensions of layout 3DS.
// The tensor is created from 4DS's shape by removing the value 1 at axis 1.
// e.g. 4DS tensor: tensor<3, 1, 4, 5>,
// this function returns a tensor: tensor<3xi64> = [3, 4, 5]
def Create3DSShapeFrom4DS: NativeCodeCall<
  "::onnx_mlir::zhigh::create3DSShapeFrom4DS($_builder, $_loc, $0)"
>>>>>>> 06ad7fb6
>;

#endif // OP_HELPER<|MERGE_RESOLUTION|>--- conflicted
+++ resolved
@@ -41,15 +41,11 @@
 
 // Create an ONNX Shape Op with type
 def CreateShapeOp: NativeCodeCall<
-<<<<<<< HEAD
   "::onnx_mlir::OnnxBuilder($_builder, $_loc).shape($0);"
 >;
 
 def Create3DShapePermuteRightmostOp: NativeCodeCall<
   "::onnx_mlir::OnnxBuilder($_builder, $_loc).shape($0, {0, 2, 1});"
-=======
-  "$_builder.create<mlir::ONNXShapeOp>($_loc, $0, $1, IntegerAttr(), 0)"
->>>>>>> 06ad7fb6
 >;
 
 // Get a type for a tensor that stores the shape of another tensor.
@@ -228,14 +224,11 @@
   "Is 4D Transpose with pattern (0, 2, 1, 3)"
 >;
 
-<<<<<<< HEAD
 def Is4DTransposePermutationEqualTo0231 : Constraint<
   CPred<"::onnx_mlir::zhigh::isTransposePermutationEqualTo($0, {0, 2, 3, 1})">,
   "Is 4D Transpose with pattern (0, 2, 3, 1)"
 >;
 
-=======
->>>>>>> 06ad7fb6
 class IsShapeDimMultipleOf32<int index> : Constraint<
   CPred<"::onnx_mlir::zhigh::isShapeDimMultipleOf($0, " # index # ", 32)">,
   "The operand shape at given index is a multiple of 32"
@@ -261,7 +254,19 @@
   "::onnx_mlir::zhigh::getDefaultSaturation($_builder)"
 >;
 
-<<<<<<< HEAD
+class IsConstOf<int v>: Constraint<
+  CPred<"onnx_mlir::isConstOf($0, " # v # ")">,
+  "Value is a s scalar constant of v"
+ >;
+
+ // Create an array tensor to contain three dimensions of layout 3DS.
+ // The tensor is created from 4DS's shape by removing the value 1 at axis 1.
+ // e.g. 4DS tensor: tensor<3, 1, 4, 5>,
+ // this function returns a tensor: tensor<3xi64> = [3, 4, 5]
+ def Create3DSShapeFrom4DS: NativeCodeCall<
+   "::onnx_mlir::zhigh::create3DSShapeFrom4DS($_builder, $_loc, $0)"
+ >;
+
 def GetNullAttr : NativeCodeCall<"Attribute()">;
 
 def GetZeroI64Attr: NativeCodeCall<
@@ -273,7 +278,7 @@
 >;
 
 class IsInt64NAttr<int n> : Constraint<
-  CPred<"$0.getValue().getSExtValue() == " # n>, 
+  CPred<"$0.getValue().getSExtValue() == " # n>,
   "The signed extended int64 attribute equal to N"
 >;
 
@@ -285,19 +290,6 @@
 def IsCompatibleWithNNPALevelArch15: Constraint<
   CPred<"isCompatibleWithNNPALevel(NNPALevel::M15)">,
   "Input level is compatible with NNPA level"
-=======
-class IsConstOf<int v>: Constraint<
-  CPred<"onnx_mlir::isConstOf($0, " # v # ")">,
-  "Value is a s scalar constant of v"
->;
-
-// Create an array tensor to contain three dimensions of layout 3DS.
-// The tensor is created from 4DS's shape by removing the value 1 at axis 1.
-// e.g. 4DS tensor: tensor<3, 1, 4, 5>,
-// this function returns a tensor: tensor<3xi64> = [3, 4, 5]
-def Create3DSShapeFrom4DS: NativeCodeCall<
-  "::onnx_mlir::zhigh::create3DSShapeFrom4DS($_builder, $_loc, $0)"
->>>>>>> 06ad7fb6
 >;
 
 #endif // OP_HELPER