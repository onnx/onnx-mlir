--- conflicted
+++ resolved
@@ -78,13 +78,9 @@
   // Add the short inputFilename to the first compile phase printout so that we
   // may better determine which compilation we are dealing with.
   std::filesystem::path p(inputFilename);
-<<<<<<< HEAD
   std::string modelShortName = p.filename().string();
-=======
-  std::string modelShortName = p.filename();
   // Configure compile phase information.
   SET_TOTAL_COMPILE_PHASE(emissionTarget);
->>>>>>> b39ed162
   std::string msg =
       "Importing ONNX Model to MLIR Module from \"" + modelShortName + "\"";
   showCompilePhase(msg);
