/*
 * SPDX-License-Identifier: Apache-2.0
 */

//===-------- DisconnectKrnlDimFromAlloc.cpp ------------------------------===//
//
// Copyright 2019-2020 The IBM Research Authors.
//
// =============================================================================
//
// This pass enables the lowering of the krnl.dim operation to a series of
// instruction which do not depend on the alloc of the MemRef whose dim is
// being taken. The krnl.dim operation works in the presence of MemRefs
// which contain affine maps by ignoring the map if present.
//
//===----------------------------------------------------------------------===//

#include "mlir/Dialect/Affine/IR/AffineOps.h"
#include "mlir/Dialect/StandardOps/IR/Ops.h"
#include "mlir/Pass/Pass.h"
#include "mlir/Transforms/GreedyPatternRewriteDriver.h"

#include "src/Dialect/Krnl/KrnlOps.hpp"
#include "src/Pass/Passes.hpp"
#include "src/Support/KrnlSupport.hpp"

using namespace mlir;

namespace {

/*!
 *  RewritePattern that replaces:
 *    %0 = alloc(%d) : memref<?x10x<type>, #map>
 *    %1 = krnl.dim(%0, 0) : (memref<?x10x<type>, #map>, index) -> index
 *    %2 = krnl.dim(%0, 1) : (memref<?x10x<type>, #map>, index) -> index
 *    %3 = add %1, %2
 *  with:
 *    %0 = alloc(%d) : memref<?x10x<type>, #map>
 *    %2 = constant 10 : index
 *    %3 = add %d, %2
 *
 *  When the first argument of the krnl.dim is an input argument
 * i.e. it is not the output of an alloc operation, we emit either
 * the constant or the strandard dim operation depending on whether
 * the dimension is static or dynamic.
 *
 *  function(%arg0 : memref<?x10x<type>>) {
 *    %0 = krnl.dim(%arg0, 0) : (memref<?x10x<type>>, index) -> index
 *    %1 = krnl.dim(%arg0, 1) : memref<?x10x<type>>
 *  }
 *
 *
 *  becomes:
 *
 *  function(%arg0 : memref<?x10x<type>>) {
 *    %0 = dim %arg0, 0 : (memref<?x10x<type>>, index) -> index
 *    %1 = constant 10 : index
 *  }
 *
 *  The following case is not supported:
 *
 *  function(%arg0 : memref<?x10x<type>, #map>) {
 *    %0 = krnl.dim(%arg0, 0) : (memref<?x10x<type>, #map>, index) -> index
 *  }
 */

class DisconnectKrnlDimFromAlloc : public OpRewritePattern<KrnlDimOp> {
public:
  using OpRewritePattern<KrnlDimOp>::OpRewritePattern;

  LogicalResult matchAndRewrite(
      KrnlDimOp krnlDimOp, PatternRewriter &rewriter) const override {
    auto loc = krnlDimOp.getLoc();

    // If index is not constant, return failure.
    ConstantOp indexOp =
        dyn_cast<ConstantOp>(krnlDimOp.index().getDefiningOp());
    if (!indexOp)
      return failure();

    // Get the integer value of the index.
    int64_t index = indexOp->getAttrOfType<IntegerAttr>("value").getInt();

    // Get the shape of the MemRef argument.
    auto memRefType = krnlDimOp.alloc().getType().dyn_cast<MemRefType>();
    auto memRefShape = memRefType.getShape();
    auto rank = memRefShape.size();
    assert(index >= 0 && index < rank && "Index must be in bounds");

    // Get the defining operation of the first argument of krnl.dim.
    // If this operation is not an alloc, and the value comes from the
    // list of input arguments, the support is limited to MemRefs without
    // maps.
    auto firstArgDefOp = krnlDimOp.alloc().getDefiningOp();

    Value result;
    if (memRefShape[index] > -1) {
      // If dimension is static, then we can just emit the constant value.
      result = rewriter.create<ConstantOp>(loc,
          rewriter.getIntegerAttr(rewriter.getIndexType(), memRefShape[index]));
    } else if (firstArgDefOp && isa<memref::AllocOp>(firstArgDefOp)) {
      // Get defining operation for the MemRef argument.
<<<<<<< HEAD
      memref::AllocOp allocOp = dyn_cast<memref::AllocOp>(krnlDimOp.alloc().getDefiningOp());
=======
      memref::AllocOp allocOp =
          dyn_cast<memref::AllocOp>(krnlDimOp.alloc().getDefiningOp());
>>>>>>> 814f1af4

      // If dimension is dynamic we need to return the input alloc Value which
      // corresponds to it.
      int64_t dynDimIdx = getAllocArgIndex(allocOp, index);
      assert(dynDimIdx >= 0 && dynDimIdx < allocOp.getOperands().size() &&
             "Dynamic index outside range of alloc argument list.");
      result = allocOp.getOperands()[dynDimIdx];
    } else if (memRefType.getAffineMaps().empty()) {
      // Use a standard DimOp since no map is present.
<<<<<<< HEAD
      result =
          rewriter.create<memref::DimOp>(loc, krnlDimOp.alloc(), krnlDimOp.index());
=======
      result = rewriter.create<memref::DimOp>(
          loc, krnlDimOp.alloc(), krnlDimOp.index());
>>>>>>> 814f1af4
    } else {
      llvm_unreachable(
          "dynamic sized MemRef with map must be defined by an AllocOp");
    }

    rewriter.replaceOp(krnlDimOp, result);

    return success();
  }
};

/*!
 *  Function pass that disconnects krnl.dim emission from its MemRef alloc.
 */
class DisconnectKrnlDimFromAllocPass
    : public PassWrapper<DisconnectKrnlDimFromAllocPass, FunctionPass> {
public:
  void runOnFunction() override {
    auto function = getFunction();

    ConversionTarget target(getContext());
    RewritePatternSet patterns(&getContext());
    patterns.insert<DisconnectKrnlDimFromAlloc>(&getContext());

    applyPatternsAndFoldGreedily(function, std::move(patterns));
  }
};
} // namespace

std::unique_ptr<Pass> mlir::createDisconnectKrnlDimFromAllocPass() {
  return std::make_unique<DisconnectKrnlDimFromAllocPass>();
}<|MERGE_RESOLUTION|>--- conflicted
+++ resolved
@@ -100,12 +100,8 @@
           rewriter.getIntegerAttr(rewriter.getIndexType(), memRefShape[index]));
     } else if (firstArgDefOp && isa<memref::AllocOp>(firstArgDefOp)) {
       // Get defining operation for the MemRef argument.
-<<<<<<< HEAD
-      memref::AllocOp allocOp = dyn_cast<memref::AllocOp>(krnlDimOp.alloc().getDefiningOp());
-=======
       memref::AllocOp allocOp =
           dyn_cast<memref::AllocOp>(krnlDimOp.alloc().getDefiningOp());
->>>>>>> 814f1af4
 
       // If dimension is dynamic we need to return the input alloc Value which
       // corresponds to it.
@@ -115,13 +111,8 @@
       result = allocOp.getOperands()[dynDimIdx];
     } else if (memRefType.getAffineMaps().empty()) {
       // Use a standard DimOp since no map is present.
-<<<<<<< HEAD
-      result =
-          rewriter.create<memref::DimOp>(loc, krnlDimOp.alloc(), krnlDimOp.index());
-=======
       result = rewriter.create<memref::DimOp>(
           loc, krnlDimOp.alloc(), krnlDimOp.index());
->>>>>>> 814f1af4
     } else {
       llvm_unreachable(
           "dynamic sized MemRef with map must be defined by an AllocOp");
