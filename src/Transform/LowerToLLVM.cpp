//===------ LowerToLLVM.cpp - Lowering from KRNL+Affine+Std to LLVM -------===//
//
// Copyright 2019-2020 The IBM Research Authors.
//
// =============================================================================
//
//
//
//===----------------------------------------------------------------------===//

#include "mlir/Conversion/AffineToStandard/AffineToStandard.h"
#include "mlir/Conversion/LoopToStandard/ConvertLoopToStandard.h"
#include "mlir/Conversion/StandardToLLVM/ConvertStandardToLLVM.h"
#include "mlir/Conversion/StandardToLLVM/ConvertStandardToLLVMPass.h"
#include "mlir/Dialect/AffineOps/AffineOps.h"
#include "mlir/Dialect/LLVMIR/LLVMDialect.h"
#include "mlir/Dialect/LoopOps/LoopOps.h"
#include "mlir/Dialect/StandardOps/Ops.h"
#include "mlir/Target/LLVMIR/ModuleTranslation.h"
#include "mlir/Pass/Pass.h"
#include "mlir/Transforms/DialectConversion.h"
#include "llvm/ADT/Sequence.h"

#include "src/Conversion/ONNXToKrnl/ONNXToKrnlCommon.hpp"
#include "src/Dialect/Krnl/KrnlOps.hpp"
#include "src/Pass/Passes.hpp"

using namespace mlir;

namespace {

static FlatSymbolRefAttr getOrInsertExternFunc(StringRef funcName,
    ModuleOp module, mlir::LLVM::LLVMType funcType, PatternRewriter &rewriter) {
  auto *context = module.getContext();
  if (module.lookupSymbol<LLVM::LLVMFuncOp>(funcName)) {
    auto symbolRef = SymbolRefAttr::get(funcName, context);
    assert(symbolRef.getType() == funcType && "wrong symbol type");
    return symbolRef;
  }

  // Insert the function into the body of the parent module.
  PatternRewriter::InsertionGuard insertGuard(rewriter);
  rewriter.setInsertionPointToStart(module.getBody());
  rewriter.create<LLVM::LLVMFuncOp>(module.getLoc(), funcName, funcType);
  return SymbolRefAttr::get(funcName, context);
}

static size_t getRankFromMemRefType(LLVM::LLVMType memRefTy) {
  // Usually a MemRef is a 5-element struct, where the 4th and 5th elements in
  // this struct are arrays whose size is the rank of the tensor. In the event
  // that the corresponding tensor of this MemRef is a scalar, the 4th and 5th
  // elements will have 0-length, which in turn causes the MemRef struct to
  // degenerate into a 3-element struct. For more information, refer to
  // https://github.com/llvm/llvm-project/blob/master/mlir/docs/ConversionToLLVMDialect.md#memref-types.
  auto numElems = memRefTy.getStructNumElements();
  assert((numElems == 3 || numElems == 5) &&
         "Expect MemRef type to contain either 3 or 5 elements.");

  if (numElems == 3)
    return 0; // MemRef refers to a scalar.
  else
    return memRefTy.getStructElementType(3).getArrayNumElements();
}

/// Return a symbol reference to the memcpy function, inserting it into the
/// module if necessary.
static FlatSymbolRefAttr getOrInsertMemcpy(PatternRewriter &rewriter,
                                           ModuleOp module,
                                           LLVM::LLVMDialect *llvmDialect) {
  auto *context = module.getContext();
  if (module.lookupSymbol<LLVM::LLVMFuncOp>("llvm.memcpy.p0i8.p0i8.i64"))
    return SymbolRefAttr::get("llvm.memcpy.p0i8.p0i8.i64", context);
  // Create a function declaration for memcpy, the signature is:
  //   * `void (i8*, i8* , i64, i1)`
  auto llvmVoidTy = LLVM::LLVMType::getVoidTy(llvmDialect);
  auto llvmI8PtrTy = LLVM::LLVMType::getInt8PtrTy(llvmDialect);
  auto llvmI64Ty = LLVM::LLVMType::getInt64Ty(llvmDialect);
  auto llvmI1Ty = LLVM::LLVMType::getInt1Ty(llvmDialect);
  auto llvmFnType = LLVM::LLVMType::getFunctionTy(
      llvmVoidTy,
      ArrayRef<mlir::LLVM::LLVMType>(
          {llvmI8PtrTy, llvmI8PtrTy, llvmI64Ty, llvmI1Ty}),
      false);

  // Insert the memcpy function into the body of the parent module.
  PatternRewriter::InsertionGuard insertGuard(rewriter);
  rewriter.setInsertionPointToStart(module.getBody());
  rewriter.create<LLVM::LLVMFuncOp>(module.getLoc(),
                                    "llvm.memcpy.p0i8.p0i8.i64", llvmFnType);
  return SymbolRefAttr::get("llvm.memcpy.p0i8.p0i8.i64", context);
}

//===----------------------------------------------------------------------===//
// KRNL to LLVM: KrnlGlobalOpLowering
//===----------------------------------------------------------------------===//

class KrnlGlobalOpLowering : public ConvertToLLVMPattern {
public:
  explicit KrnlGlobalOpLowering(MLIRContext *context,
                                LLVMTypeConverter &lowering_)
      : ConvertToLLVMPattern(KrnlGlobalOp::getOperationName(), context,
                             lowering_) {}

  PatternMatchResult
  matchAndRewrite(Operation *op, ArrayRef<Value> operands,
                  ConversionPatternRewriter &rewriter) const override {
    auto *context = op->getContext();
    auto loc = op->getLoc();
    auto *llvmDialect =
        op->getContext()->getRegisteredDialect<LLVM::LLVMDialect>();
    assert(llvmDialect && "expected llvm dialect to be registered");

    auto krnlGlobalOp = llvm::dyn_cast<KrnlGlobalOp>(op);

    // Get module.
    ModuleOp module = op->getParentOfType<ModuleOp>();

    // Compute total number of elements.
    auto shape = (krnlGlobalOp.shape()).dyn_cast<ArrayAttr>();
    int64_t numElements = 1;
    for (int i=0; i<shape.size(); ++i)
      numElements *= ArrayAttrIntVal(shape, i);

    // Create the global at the entry of the module.
    LLVM::GlobalOp global;
    auto type = op->getResult(0).getType();
    auto memRefTy = type.cast<mlir::MemRefType>();
    auto llvmMemRefType =
        typeConverter.convertType(type).cast<LLVM::LLVMType>();

    // The element type of the array.
    auto globalType = typeConverter.convertType(memRefTy.getElementType());
    for (int i=shape.size() - 1; i >= 0; i--)
      globalType = LLVM::LLVMType::getArrayTy(
          globalType.cast<LLVM::LLVMType>(), ArrayAttrIntVal(shape, i));
    auto llvmGlobalType = globalType.cast<LLVM::LLVMType>();

    {
      OpBuilder::InsertionGuard insertGuard(rewriter);
      rewriter.setInsertionPointToStart(module.getBody());

      global = rewriter.create<LLVM::GlobalOp>(loc,
          llvmGlobalType, /*isConstant=*/true,
          LLVM::Linkage::Internal, "constant_000", krnlGlobalOp.value());
    }

    // Create the llvm.mlir.undef corresponding to the MemRef.
    auto llvmMemRef = MemRefDescriptor::undef(rewriter, loc, llvmMemRefType);

    // Copy over the global data:
    //  - Bitcast MemRef entry 1 to i8*
    auto llvmI8PtrTy = LLVM::LLVMType::getInt8PtrTy(llvmDialect);
    auto llvmI64Ty = LLVM::LLVMType::getInt64Ty(llvmDialect);
    Value alignedMemRefDescMemory = rewriter.create<LLVM::ExtractValueOp>(
        loc, llvmMemRefType, llvmMemRef, rewriter.getI64ArrayAttr(1));
    Value int8PtrMemRef = rewriter.create<LLVM::BitcastOp>(
        loc, llvmI8PtrTy, alignedMemRefDescMemory);
    //  - Bitcast global to i8*
    Value globalValue = rewriter.create<LLVM::AddressOfOp>(loc, global);
    Value i8PtrGlobal = rewriter.create<LLVM::BitcastOp>(
        loc, llvmI8PtrTy, globalValue);
    //  - Set size.
    Value memRefElementSize = rewriter.create<LLVM::ConstantOp>(loc,
        llvmI64Ty, rewriter.getI64IntegerAttr(
            getMemRefEltSizeInBytes(memRefTy)));
    Value numElementsValue = rewriter.create<LLVM::ConstantOp>(
        loc, llvmI64Ty, rewriter.getI64IntegerAttr(numElements));
    Value totalElementsSize = rewriter.create<LLVM::MulOp>(
        loc, memRefElementSize, numElementsValue);
    Value int64Size = rewriter.create<LLVM::SExtOp>(
        loc, llvmI64Ty, totalElementsSize);
    //  - Set volatile.
    Value isVolatile = rewriter.create<LLVM::ConstantOp>(
        loc, LLVM::LLVMType::getInt1Ty(llvmDialect),
        rewriter.getIntegerAttr(rewriter.getIntegerType(1), 0));
    //  - Copy constant data into the MemRef entry 1.
    auto memcpyRef = getOrInsertMemcpy(rewriter, module, llvmDialect);
    rewriter.create<CallOp>(
        loc, memcpyRef, LLVM::LLVMType::getVoidTy(llvmDialect),
        ArrayRef<Value>({int8PtrMemRef, i8PtrGlobal, int64Size, isVolatile}));

    // Set MemRef offset to 0.
    llvmMemRef.setConstantOffset(rewriter, loc, 0);

    // Set MemRef sizes and strides. All strides are 1.
    // Strides of other dimensions not supported yet.
    for (int i = 0; i < shape.size(); ++i) {
      llvmMemRef.setConstantSize(rewriter, loc, i, ArrayAttrIntVal(shape, i));
      llvmMemRef.setConstantStride(rewriter, loc, i, 1);
    }

    rewriter.replaceOp(op, {llvmMemRef});
    // rewriter.eraseOp(op);
    return matchSuccess();
  }

private:
  static int64_t ArrayAttrIntVal(ArrayAttr a, int i) {
    return (a.getValue()[i]).cast<IntegerAttr>().getInt();
  }
};

//===----------------------------------------------------------------------===//
// KRNL to LLVM: KrnlMemcpyOpLowering
//===----------------------------------------------------------------------===//

class KrnlMemcpyOpLowering : public ConversionPattern {
public:
  explicit KrnlMemcpyOpLowering(MLIRContext *context)
      : ConversionPattern(KrnlMemcpyOp::getOperationName(), 1, context) {}

  PatternMatchResult matchAndRewrite(Operation *op, ArrayRef<Value> operands,
      ConversionPatternRewriter &rewriter) const override {
    auto *context = op->getContext();
    KrnlMemcpyOpOperandAdaptor operandAdaptor(operands);
    auto loc = op->getLoc();
    auto *llvmDialect =
        op->getContext()->getRegisteredDialect<LLVM::LLVMDialect>();
    assert(llvmDialect && "expected llvm dialect to be registered");

    // Get a symbol reference to the memcpy function, inserting it if necessary.
    ModuleOp parentModule = op->getParentOfType<ModuleOp>();
    auto memcpyRef = getOrInsertMemcpy(rewriter, parentModule, llvmDialect);

    // First operand.
    Type dstType = operandAdaptor.dest()
                       .getType()
                       .cast<LLVM::LLVMType>()
                       .getStructElementType(1);
    Value alignedDstMemory = rewriter.create<LLVM::ExtractValueOp>(
        loc, dstType, operandAdaptor.dest(), rewriter.getI64ArrayAttr(1));
    Value alignedInt8PtrDstMemory = rewriter.create<LLVM::BitcastOp>(
        loc, LLVM::LLVMType::getInt8PtrTy(llvmDialect), alignedDstMemory);

    // Second operand.
    Type srcType = operandAdaptor.src()
                       .getType()
                       .cast<LLVM::LLVMType>()
                       .getStructElementType(1);
    Value alignedSrcMemory = rewriter.create<LLVM::ExtractValueOp>(
        loc, srcType, operandAdaptor.src(), rewriter.getI64ArrayAttr(1));
    Value alignedInt8PtrSrcMemory = rewriter.create<LLVM::BitcastOp>(
        loc, LLVM::LLVMType::getInt8PtrTy(llvmDialect), alignedSrcMemory);

    // Size.
    Value int64Size = rewriter.create<LLVM::SExtOp>(
        loc, LLVM::LLVMType::getInt64Ty(llvmDialect), operandAdaptor.size());

    // Is volatile (set to false).
    Value isVolatile = rewriter.create<LLVM::ConstantOp>(loc,
        LLVM::LLVMType::getInt1Ty(llvmDialect),
        rewriter.getIntegerAttr(rewriter.getIntegerType(1), 0));

    // Memcpy call
    rewriter.create<CallOp>(loc, memcpyRef,
        LLVM::LLVMType::getVoidTy(llvmDialect),
        ArrayRef<Value>({alignedInt8PtrDstMemory, alignedInt8PtrSrcMemory,
            int64Size, isVolatile}));

    rewriter.eraseOp(op);
    return matchSuccess();
  }
<<<<<<< HEAD
=======

private:
  /// Return a symbol reference to the memcpy function, inserting it into the
  /// module if necessary.
  static FlatSymbolRefAttr getOrInsertMemcpy(PatternRewriter &rewriter,
      ModuleOp module, LLVM::LLVMDialect *llvmDialect) {
    auto *context = module.getContext();
    if (module.lookupSymbol<LLVM::LLVMFuncOp>("llvm.memcpy.p0i8.p0i8.i64"))
      return SymbolRefAttr::get("llvm.memcpy.p0i8.p0i8.i64", context);
    // Create a function declaration for memcpy, the signature is:
    //   * `void (i8*, i8* , i64, i1)`
    auto llvmVoidTy = LLVM::LLVMType::getVoidTy(llvmDialect);
    auto llvmI8PtrTy = LLVM::LLVMType::getInt8PtrTy(llvmDialect);
    auto llvmI64Ty = LLVM::LLVMType::getInt64Ty(llvmDialect);
    auto llvmI1Ty = LLVM::LLVMType::getInt1Ty(llvmDialect);
    auto llvmFnType = LLVM::LLVMType::getFunctionTy(llvmVoidTy,
        ArrayRef<mlir::LLVM::LLVMType>(
            {llvmI8PtrTy, llvmI8PtrTy, llvmI64Ty, llvmI1Ty}),
        false);

    // Insert the memcpy function into the body of the parent module.
    PatternRewriter::InsertionGuard insertGuard(rewriter);
    rewriter.setInsertionPointToStart(module.getBody());
    rewriter.create<LLVM::LLVMFuncOp>(
        module.getLoc(), "llvm.memcpy.p0i8.p0i8.i64", llvmFnType);
    return SymbolRefAttr::get("llvm.memcpy.p0i8.p0i8.i64", context);
  }
>>>>>>> b422116f
};

//===----------------------------------------------------------------------===//
// KRNL to LLVM: KrnlEntryPointOp
//===----------------------------------------------------------------------===//

class KrnlEntryPointOpLowering : public OpRewritePattern<KrnlEntryPointOp> {
public:
  using OpRewritePattern<KrnlEntryPointOp>::OpRewritePattern;

  enum class API {
    CREATE_ORDERED_DYN_MEM_REF_DICT,
    CREATE_DYN_MEM_REF,
    GET_DYN_MEM_REF,
    SET_DYN_MEM_REF,
    GET_DATA,
    SET_DATA,
    GET_SIZES,
    GET_STRIDES,
  };

  struct ApiSpec {
    API id;
    std::string name;
    FlatSymbolRefAttr symbolRef;
    LLVM::LLVMType outputTy;
    SmallVector<LLVM::LLVMType, 4> inputTys;

    ApiSpec(API id, const std::string &name, LLVM::LLVMType outputTy,
        ArrayRef<LLVM::LLVMType> inputTys)
        : id(id), name(name), outputTy(outputTy),
          inputTys(inputTys.begin(), inputTys.end()) {}

    LLVM::LLVMType funcTy() {
      return LLVM::LLVMType::getFunctionTy(outputTy, inputTys,
          /*isVarArg=*/false);
    }
  };

  PatternMatchResult matchAndRewrite(
      KrnlEntryPointOp op, PatternRewriter &rewriter) const override {

    auto *llvmDialect =
        op.getContext()->getRegisteredDialect<LLVM::LLVMDialect>();
    assert(llvmDialect && "expected llvm dialect to be registered");
    auto module = op.getParentOfType<ModuleOp>();
    auto apiRegistry = RegisterAllApis(module, rewriter, llvmDialect);
    auto loc = op.getLoc();
    auto numOutputs =
        op.getAttrOfType<IntegerAttr>(KrnlEntryPointOp::getNumOutputsAttrName())
            .getInt();

    using LLVMType = LLVM::LLVMType;
    auto opaquePtrTy = LLVMType::getInt8PtrTy(llvmDialect);
    auto int32Ty = LLVMType::getInt32Ty(llvmDialect);

    // Rewrite Krnl Entry Point Operation to an LLVM function with a dynamic
    // signature. The signature is dynamic because it remains the same no matter
    // what the model input/output schema look like. Such dynamic signature
    // takes a opaque ptr as input, representing a ptr to a data structure
    // containing a set of dynamic memrefs wrapped in a vector; similarly the
    // output is also a opaque ptr to a data structure with output memrefs
    // wrapped within it.
    auto staticEntryPointFuncName =
        op.getAttrOfType<SymbolRefAttr>(
              KrnlEntryPointOp::getEntryPointFuncAttrName())
            .getLeafReference();
    auto dynEntryPointName = "_dyn_entry_point_" + staticEntryPointFuncName;
    assert(module.lookupSymbol(dynEntryPointName.str()) == nullptr &&
           "dynamic entry point name is not unique");
    rewriter.eraseOp(op);
    auto dynEntryPointFuncTy =
        LLVMType::getFunctionTy(opaquePtrTy, {opaquePtrTy}, false);
    auto dynamicEntryPointFunc = rewriter.create<LLVM::LLVMFuncOp>(
        loc, dynEntryPointName.str(), dynEntryPointFuncTy);
    auto &entryPointEntryBlock =
        createEntryBlock(dynEntryPointFuncTy, dynamicEntryPointFunc);
    rewriter.setInsertionPointToStart(&entryPointEntryBlock);

    // Based on the static entry point type signature, unpack dynamic memory
    // refs to corresponding static memory refs.
    auto wrappedStaticEntryPointFuncName =
        "_mlir_ciface_" + staticEntryPointFuncName.lower();
    auto *staticEntryPointFunc =
        module.lookupSymbol(wrappedStaticEntryPointFuncName);
    assert(staticEntryPointFunc &&
           isa<LLVM::LLVMFuncOp>(staticEntryPointFunc) &&
           "entry point func must exist and be an llvm func op");
    auto staticEntryPointTy = dyn_cast<LLVM::LLVMFuncOp>(staticEntryPointFunc)
                                  .getType()
                                  .dyn_cast<LLVMType>();

    // Retrieve dynamic mem refs from wrapped input, and convert every one of
    // them to static mem refs.
    SmallVector<Value, 4> staticInputs;
    auto wrappedInput = entryPointEntryBlock.getArgument(0);
    for (size_t i = 0; i < staticEntryPointTy.getFunctionNumParams(); i++) {
      // Call API function to retrieve the i-th dynamic memref.
      auto idxVal = rewriter.create<LLVM::ConstantOp>(
          loc, int32Ty, rewriter.getI32IntegerAttr(i));
      auto dynMemRef = callApi(rewriter, loc, apiRegistry, API::GET_DYN_MEM_REF,
          {wrappedInput, idxVal});

      // Create a (static) memref type corresponding to the i-th memref input to
      // the inference function on stack, and load it to memRef.
      auto memRefPtrTy = staticEntryPointTy.getFunctionParamType(i);
      auto memRefTy = memRefPtrTy.getPointerElementTy();
      auto one = rewriter.create<LLVM::ConstantOp>(
          loc, int32Ty, rewriter.getI32IntegerAttr(1));
      Value ptrToMemRef = rewriter.create<LLVM::AllocaOp>(loc, memRefPtrTy, one,
          /*alignment=*/0);

      // Fill in the memref underlying ptrToMemRef with information extracted
      // from dynMemRef.
      fillPtrToMemRefWithDynMemRef(
          dynMemRef, ptrToMemRef, rewriter, loc, apiRegistry, llvmDialect);

      // ptrToMemRef will be an input to main computation graph function.
      staticInputs.emplace_back(ptrToMemRef);
    }

    // If more than one output exists, the struct becomes a nested struct,
    // the unpacking logic can be more involved, so no support for now.
    assert(numOutputs == 1 && "only support 1 output tensor now.");

    // Call static entry point with the memref ptrs created, and get output.
    auto outputMemRefs = rewriter.create<LLVM::CallOp>(loc,
        staticEntryPointTy.getFunctionResultType(),
        rewriter.getSymbolRefAttr(wrappedStaticEntryPointFuncName),
        staticInputs);

    // Create wrapped output.
    auto wrappedOutput = callApi(
        rewriter, loc, apiRegistry, API::CREATE_ORDERED_DYN_MEM_REF_DICT, {});

    // Get the first memref returned, convert to a dynamic memref and store
    // it in the wrapped Output.
    auto outMemRef = outputMemRefs.getResult(0);
    auto outMemRefTy = outMemRef.getType().dyn_cast<LLVMType>();
    auto outMemRefRank = getRankFromMemRefType(outMemRefTy);
    auto outMemRefRankVal = rewriter.create<LLVM::ConstantOp>(
        loc, int32Ty, rewriter.getI32IntegerAttr(outMemRefRank));
    auto outDynMemRef = callApi(rewriter, loc, apiRegistry,
        API::CREATE_DYN_MEM_REF, {outMemRefRankVal});
    fillDynMemRefWithMemRef(
        outMemRef, outDynMemRef, rewriter, loc, apiRegistry, llvmDialect);
    auto zero = rewriter.create<LLVM::ConstantOp>(
        loc, int32Ty, rewriter.getI32IntegerAttr(0));
    callApi(rewriter, loc, apiRegistry, API::SET_DYN_MEM_REF,
        {wrappedOutput, zero, outDynMemRef});

    // Return wrapped output.
    rewriter.create<LLVM::ReturnOp>(
        loc, SmallVector<Value, 1>({wrappedOutput}));
    return matchSuccess();
  }

private:
  using ApiRegistry = std::map<API, ApiSpec>;

  ApiRegistry RegisterAllApis(ModuleOp &module, PatternRewriter &rewriter,
      LLVM::LLVMDialect *llvmDialect) const {
    using LLVMType = LLVM::LLVMType;
    auto voidTy = LLVMType::getVoidTy(llvmDialect);
    auto opaquePtrTy = LLVMType::getInt8PtrTy(llvmDialect);
    auto int32Ty = LLVMType::getInt32Ty(llvmDialect);
    auto int64Ty = LLVMType::getInt64Ty(llvmDialect);
    auto int64PtrTy = int64Ty.getPointerTo();

    // Declare API type as an enum value, its string name and an LLVM Type
    // specifying its signature.
    // clang-format off
    std::vector<ApiSpec> apiSpecs = {
        ApiSpec(API::CREATE_ORDERED_DYN_MEM_REF_DICT, "createOrderedDynMemRefDict", opaquePtrTy, {}),
        ApiSpec(API::CREATE_DYN_MEM_REF, "createDynMemRef", opaquePtrTy, {int32Ty}),
        ApiSpec(API::GET_DATA, "getData", opaquePtrTy, {opaquePtrTy}),
        ApiSpec(API::SET_DATA, "setData", voidTy, {opaquePtrTy, opaquePtrTy}),
        ApiSpec(API::GET_DYN_MEM_REF, "getDynMemRef", opaquePtrTy, {opaquePtrTy, int32Ty}),
        ApiSpec(API::SET_DYN_MEM_REF, "setDynMemRef", voidTy, {opaquePtrTy, int32Ty, opaquePtrTy}),
        ApiSpec(API::GET_SIZES, "getSizes", int64PtrTy, {opaquePtrTy}),
        ApiSpec(API::GET_STRIDES, "getStrides", int64PtrTy, {opaquePtrTy})
    };
    // clang-format on

    // Declare APIs in the current module and build an API registry mapping api
    // identities to a symbol reference to the API function.
    ApiRegistry registry;
    for (auto &apiSpec : apiSpecs) {
      apiSpec.symbolRef = getOrInsertExternFunc(
          apiSpec.name, module, apiSpec.funcTy(), rewriter);
      registry.emplace(apiSpec.id, apiSpec);
    }

    return registry;
  }

  // Call a registered API, return the return SSA values if only one result is
  // returned, otherwise return nullptr.
  Value callApi(PatternRewriter &rewriter, Location loc, ApiRegistry registry,
      API apiId, ArrayRef<Value> params) const {
    auto returnVals =
        rewriter.create<LLVM::CallOp>(loc, registry.at(apiId).outputTy,
            registry.at(apiId).symbolRef, ArrayRef<Value>(params));
    if (returnVals.getNumResults() == 1)
      return returnVals.getResult(0);
    return nullptr;
  }

  // Helper function to insert an entry block to LLVM function.
  // (TODO): upstream this to MLIR.
  Block &createEntryBlock(LLVM::LLVMType &dynEntryPointFuncType,
      LLVM::LLVMFuncOp &dynamicEntryPointFunc) const {
    // Add entry block:
    auto *entryPointEntryBlock = new Block();
    dynamicEntryPointFunc.push_back(entryPointEntryBlock);
    llvm::SmallVector<Type, 4> argTypes;
    for (size_t i = 0; i < dynEntryPointFuncType.getFunctionNumParams(); i++)
      argTypes.emplace_back(dynEntryPointFuncType.getFunctionParamType(i));
    entryPointEntryBlock->addArguments(argTypes);
    return *entryPointEntryBlock;
  }

  void fillPtrToMemRefWithDynMemRef(Value &dynMemRef, Value &ptrToMemRef,
      PatternRewriter &rewriter, const Location &loc,
      const std::map<API, ApiSpec> &apiRegistry,
      LLVM::LLVMDialect *llvmDialect) const {
    auto memRefPtrTy = ptrToMemRef.getType().dyn_cast<LLVM::LLVMType>();
    auto memRefTy = memRefPtrTy.getPointerElementTy();
    auto int64Ty = LLVM::LLVMType::getInt64Ty(llvmDialect);

    Value memRef = rewriter.create<LLVM::LoadOp>(loc, memRefPtrTy, ptrToMemRef);

    // Set dataPtr and alignedDataPtr;
    auto dataPtr =
        callApi(rewriter, loc, apiRegistry, API::GET_DATA, {dynMemRef});
    dataPtr = rewriter.create<LLVM::BitcastOp>(
        loc, memRefTy.getStructElementType(0), dataPtr);
    memRef = rewriter.create<LLVM::InsertValueOp>(loc, memRefTy, memRef,
        dataPtr, rewriter.getArrayAttr({rewriter.getI32IntegerAttr(0)}));
    memRef = rewriter.create<LLVM::InsertValueOp>(loc, memRefTy, memRef,
        dataPtr, rewriter.getArrayAttr({rewriter.getI32IntegerAttr(1)}));

    // Use zero offset now.
    auto zero = rewriter.create<LLVM::ConstantOp>(
        loc, int64Ty, rewriter.getI64IntegerAttr(0));
    memRef = rewriter.create<LLVM::InsertValueOp>(loc, memRefTy, memRef, zero,
        rewriter.getArrayAttr({rewriter.getI32IntegerAttr(2)}));

    // Get rank, sizes array ptr and strides array ptr.
    auto rank = getRankFromMemRefType(memRefTy);
    auto sizesArrayPtr =
        callApi(rewriter, loc, apiRegistry, API::GET_SIZES, {dynMemRef});
    auto stridesArrayPtr =
        callApi(rewriter, loc, apiRegistry, API::GET_STRIDES, {dynMemRef});

    for (decltype(rank) i = 0; i < rank; i++) {
      auto dimIdx = rewriter.create<LLVM::ConstantOp>(
          loc, int64Ty, rewriter.getI64IntegerAttr(i));

      // Insert size of the dimension.
      auto dimSizePtr = rewriter.create<LLVM::GEPOp>(loc,
          int64Ty.getPointerTo(), sizesArrayPtr, ArrayRef<Value>({dimIdx}));
      auto dimSize = rewriter.create<LLVM::LoadOp>(
          loc, int64Ty.getPointerTo(), dimSizePtr);
      memRef = rewriter.create<LLVM::InsertValueOp>(loc, memRefTy, memRef,
          dimSize,
          rewriter.getArrayAttr(
              {rewriter.getI64IntegerAttr(3), rewriter.getI64IntegerAttr(i)}));

      // Insert stride of the dimension.
      auto dimStridePtr = rewriter.create<LLVM::GEPOp>(loc,
          int64Ty.getPointerTo(), sizesArrayPtr, ArrayRef<Value>({dimIdx}));
      auto dimStride = rewriter.create<LLVM::LoadOp>(
          loc, int64Ty.getPointerTo(), dimStridePtr);
      memRef = rewriter.create<LLVM::InsertValueOp>(loc, memRefTy, memRef,
          dimStride,
          rewriter.getArrayAttr(
              {rewriter.getI64IntegerAttr(4), rewriter.getI64IntegerAttr(i)}));
    }

    rewriter.create<LLVM::StoreOp>(loc, memRef, ptrToMemRef);
  }

  void fillDynMemRefWithMemRef(Value &outMemRef, Value &outDynMemRef,
      PatternRewriter &rewriter, const Location &loc,
      const std::map<API, ApiSpec> &apiRegistry,
      LLVM::LLVMDialect *llvmDialect) const {
    auto outMemRefTy = outMemRef.getType().dyn_cast<LLVM::LLVMType>();
    auto int64Ty = LLVM::LLVMType::getInt64Ty(llvmDialect);

    // Extract the data pointer, and record it in dynamic mem ref created.
    Value outMemRefDataPtr = rewriter.create<LLVM::ExtractValueOp>(loc,
        outMemRefTy.getStructElementType(0), outMemRef,
        rewriter.getArrayAttr({rewriter.getI64IntegerAttr(0)}));
    outMemRefDataPtr = rewriter.create<LLVM::BitcastOp>(
        loc, LLVM::LLVMType::getInt8PtrTy(llvmDialect), outMemRefDataPtr);
    callApi(rewriter, loc, apiRegistry, API::SET_DATA,
        {outDynMemRef, outMemRefDataPtr});

    auto rank = getRankFromMemRefType(outMemRefTy);
    auto sizesArrayPtr =
        callApi(rewriter, loc, apiRegistry, API::GET_SIZES, {outDynMemRef});
    auto stridesArrayPtr =
        callApi(rewriter, loc, apiRegistry, API::GET_STRIDES, {outDynMemRef});

    for (decltype(rank) i = 0; i < rank; i++) {
      auto dimIdx = rewriter.create<LLVM::ConstantOp>(
          loc, int64Ty, rewriter.getI64IntegerAttr(i));

      // Transfer size of dimension from memref to dynamic memref.
      auto dimSize = rewriter.create<LLVM::ExtractValueOp>(loc, int64Ty,
          outMemRef,
          rewriter.getArrayAttr(
              {rewriter.getI64IntegerAttr(3), rewriter.getI64IntegerAttr(i)}));
      auto dimSizePtr = rewriter.create<LLVM::GEPOp>(loc,
          int64Ty.getPointerTo(), sizesArrayPtr, ArrayRef<Value>({dimIdx}));
      rewriter.create<LLVM::StoreOp>(loc, dimSize, dimSizePtr);

      // Transfer stride of dimension from memref to dynamic memref.
      auto dimStride = rewriter.create<LLVM::ExtractValueOp>(loc, int64Ty,
          outMemRef,
          rewriter.getArrayAttr(
              {rewriter.getI64IntegerAttr(4), rewriter.getI64IntegerAttr(i)}));
      auto dimStridePtr = rewriter.create<LLVM::GEPOp>(loc,
          int64Ty.getPointerTo(), stridesArrayPtr, ArrayRef<Value>({dimIdx}));
      rewriter.create<LLVM::StoreOp>(loc, dimStride, dimStridePtr);
    }
  }
};
} // end namespace

//===----------------------------------------------------------------------===//
// KRNL + Stadard + Affine dialects lowering to LLVM.
//===----------------------------------------------------------------------===//

namespace {
struct KrnlToLLVMLoweringPass : public ModulePass<KrnlToLLVMLoweringPass> {
  void runOnModule() final;
};
} // end anonymous namespace

void KrnlToLLVMLoweringPass::runOnModule() {
  // Define the target for this lowering i.e. the LLVM dialect.
  ConversionTarget target(getContext());
  target.addLegalDialect<LLVM::LLVMDialect>();
  target.addLegalOp<ModuleOp, ModuleTerminatorOp>();

  // Lower the MemRef types to a representation in LLVM.
  LLVMTypeConverter typeConverter(&getContext());

  // We have a combination of `krnl`, `affine`, and `std` operations. We
  // lower in stages until all the code is in the LLVM dialect.
  OwningRewritePatternList patterns;
  populateAffineToStdConversionPatterns(patterns, &getContext());
  populateLoopToStdConversionPatterns(patterns, &getContext());
  populateStdToLLVMConversionPatterns(typeConverter, patterns,
      /*useAlloca=*/false,
      /*emitCWrapper=*/true);

  patterns.insert<KrnlGlobalOpLowering>(&getContext(), typeConverter);

  // Lower from the `krnl` dialect i.e. the Reshape operation.
  patterns.insert<KrnlMemcpyOpLowering, KrnlEntryPointOpLowering>(
      &getContext());

  // We want to completely lower to LLVM, so we use a `FullConversion`. This
  // ensures that only legal operations will remain after the conversion.
  if (failed(
          applyFullConversion(getModule(), target, patterns, &typeConverter)))
    signalPassFailure();
}

/// Create the pass for lowering `Krnl`, `Affine` and `Std` dialects to LLVM.
std::unique_ptr<mlir::Pass> mlir::createKrnlLowerToLLVMPass() {
  return std::make_unique<KrnlToLLVMLoweringPass>();
}

static PassRegistration<KrnlToLLVMLoweringPass> pass(
    "lower-all-llvm", "Lower the Krnl Affine and Std dialects to LLVM.");<|MERGE_RESOLUTION|>--- conflicted
+++ resolved
@@ -65,8 +65,7 @@
 /// Return a symbol reference to the memcpy function, inserting it into the
 /// module if necessary.
 static FlatSymbolRefAttr getOrInsertMemcpy(PatternRewriter &rewriter,
-                                           ModuleOp module,
-                                           LLVM::LLVMDialect *llvmDialect) {
+    ModuleOp module, LLVM::LLVMDialect *llvmDialect) {
   auto *context = module.getContext();
   if (module.lookupSymbol<LLVM::LLVMFuncOp>("llvm.memcpy.p0i8.p0i8.i64"))
     return SymbolRefAttr::get("llvm.memcpy.p0i8.p0i8.i64", context);
@@ -76,8 +75,7 @@
   auto llvmI8PtrTy = LLVM::LLVMType::getInt8PtrTy(llvmDialect);
   auto llvmI64Ty = LLVM::LLVMType::getInt64Ty(llvmDialect);
   auto llvmI1Ty = LLVM::LLVMType::getInt1Ty(llvmDialect);
-  auto llvmFnType = LLVM::LLVMType::getFunctionTy(
-      llvmVoidTy,
+  auto llvmFnType = LLVM::LLVMType::getFunctionTy(llvmVoidTy,
       ArrayRef<mlir::LLVM::LLVMType>(
           {llvmI8PtrTy, llvmI8PtrTy, llvmI64Ty, llvmI1Ty}),
       false);
@@ -85,8 +83,8 @@
   // Insert the memcpy function into the body of the parent module.
   PatternRewriter::InsertionGuard insertGuard(rewriter);
   rewriter.setInsertionPointToStart(module.getBody());
-  rewriter.create<LLVM::LLVMFuncOp>(module.getLoc(),
-                                    "llvm.memcpy.p0i8.p0i8.i64", llvmFnType);
+  rewriter.create<LLVM::LLVMFuncOp>(
+      module.getLoc(), "llvm.memcpy.p0i8.p0i8.i64", llvmFnType);
   return SymbolRefAttr::get("llvm.memcpy.p0i8.p0i8.i64", context);
 }
 
@@ -260,36 +258,6 @@
     rewriter.eraseOp(op);
     return matchSuccess();
   }
-<<<<<<< HEAD
-=======
-
-private:
-  /// Return a symbol reference to the memcpy function, inserting it into the
-  /// module if necessary.
-  static FlatSymbolRefAttr getOrInsertMemcpy(PatternRewriter &rewriter,
-      ModuleOp module, LLVM::LLVMDialect *llvmDialect) {
-    auto *context = module.getContext();
-    if (module.lookupSymbol<LLVM::LLVMFuncOp>("llvm.memcpy.p0i8.p0i8.i64"))
-      return SymbolRefAttr::get("llvm.memcpy.p0i8.p0i8.i64", context);
-    // Create a function declaration for memcpy, the signature is:
-    //   * `void (i8*, i8* , i64, i1)`
-    auto llvmVoidTy = LLVM::LLVMType::getVoidTy(llvmDialect);
-    auto llvmI8PtrTy = LLVM::LLVMType::getInt8PtrTy(llvmDialect);
-    auto llvmI64Ty = LLVM::LLVMType::getInt64Ty(llvmDialect);
-    auto llvmI1Ty = LLVM::LLVMType::getInt1Ty(llvmDialect);
-    auto llvmFnType = LLVM::LLVMType::getFunctionTy(llvmVoidTy,
-        ArrayRef<mlir::LLVM::LLVMType>(
-            {llvmI8PtrTy, llvmI8PtrTy, llvmI64Ty, llvmI1Ty}),
-        false);
-
-    // Insert the memcpy function into the body of the parent module.
-    PatternRewriter::InsertionGuard insertGuard(rewriter);
-    rewriter.setInsertionPointToStart(module.getBody());
-    rewriter.create<LLVM::LLVMFuncOp>(
-        module.getLoc(), "llvm.memcpy.p0i8.p0i8.i64", llvmFnType);
-    return SymbolRefAttr::get("llvm.memcpy.p0i8.p0i8.i64", context);
-  }
->>>>>>> b422116f
 };
 
 //===----------------------------------------------------------------------===//
