--- conflicted
+++ resolved
@@ -387,13 +387,6 @@
       staticInputs.emplace_back(ptrToMemRef);
     }
 
-<<<<<<< HEAD
-//    // If more than one output exists, the struct becomes a nested struct,
-//    // the unpacking logic can be more involved, so no support for now.
-//    assert(numOutputs == 1 && "only support 1 output tensor now.");
-
-=======
->>>>>>> a270af5c
     // Call static entry point with the memref ptrs created, and get output.
     auto outMemRefs =
         rewriter
@@ -406,10 +399,6 @@
 
     std::vector<mlir::Value> outMemRefList;
     if (numOutputs == 1) {
-<<<<<<< HEAD
-      outMemRefList.emplace_back(outMemRefs);
-    } else {
-=======
       // If only one output tensor exists, the tensor's corresponding memref
       // descriptor will be returned as is.
       outMemRefList.emplace_back(outMemRefs);
@@ -417,7 +406,6 @@
       // Otherwise, if multiple tensors are to be returned, the returned value
       // is a struct. Multiple tensors' memref descriptors are packed into the
       // same struct. So we unpack them iteratively to outMemRefList.
->>>>>>> a270af5c
       for (int i = 0; i < numOutputs; i++) {
         auto position = rewriter.getArrayAttr({rewriter.getI64IntegerAttr(i)});
         auto type = outMemRefsType.getStructElementType(i);
@@ -434,12 +422,8 @@
         rewriter, loc, apiRegistry, API::CREATE_ORDERED_DYN_MEM_REF_DICT, {});
 
     for (decltype(numOutputs) i = 0; i < outMemRefList.size(); i++) {
-<<<<<<< HEAD
-      // Get the first memref returned, convert to a dynamic memref and store
-=======
       // Get the i-th memref returned, convert to a dynamic memref and store it
       // in the wrappedOutput.
->>>>>>> a270af5c
       auto memRef = outMemRefList.at(i);
       auto outMemRefTy = memRef.getType().dyn_cast<LLVMType>();
       auto outMemRefRank = getRankFromMemRefType(outMemRefTy);
@@ -650,10 +634,6 @@
   ConversionTarget target(getContext());
   target.addLegalDialect<LLVM::LLVMDialect>();
   target.addLegalOp<ModuleOp, ModuleTerminatorOp>();
-<<<<<<< HEAD
-//  target.addLegalOp<KrnlEntryPointOp>();
-=======
->>>>>>> a270af5c
 
   // Lower the MemRef types to a representation in LLVM.
   LLVMTypeConverter typeConverter(&getContext());
@@ -666,10 +646,8 @@
   populateStdToLLVMConversionPatterns(typeConverter, patterns,
       /*emitCWrapperS=*/true,
       /*useAlignedAlloc=*/false);
-<<<<<<< HEAD
+  
   patterns.insert<KrnlEntryPointOpLowering>(&getContext());
-=======
->>>>>>> a270af5c
   patterns.insert<KrnlGlobalOpLowering>(&getContext(), typeConverter);
 
   // Lower from the `krnl` dialect i.e. the Reshape operation.
