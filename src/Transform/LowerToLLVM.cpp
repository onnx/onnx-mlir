//===------ LowerToLLVM.cpp - Lowering from KRNL+Affine+Std to LLVM -------===//
//
// Copyright 2019-2020 The IBM Research Authors.
//
// =============================================================================
//
//
//
//===----------------------------------------------------------------------===//

#include "mlir/Conversion/AffineToStandard/AffineToStandard.h"
#include "mlir/Conversion/LoopToStandard/ConvertLoopToStandard.h"
#include "mlir/Conversion/StandardToLLVM/ConvertStandardToLLVM.h"
#include "mlir/Conversion/StandardToLLVM/ConvertStandardToLLVMPass.h"
#include "mlir/Dialect/Affine/IR/AffineOps.h"
#include "mlir/Dialect/LLVMIR/LLVMDialect.h"
#include "mlir/Dialect/LoopOps/LoopOps.h"
#include "mlir/Dialect/StandardOps/IR/Ops.h"
#include "mlir/Target/LLVMIR/ModuleTranslation.h"
#include "mlir/Pass/Pass.h"
#include "mlir/Transforms/DialectConversion.h"
#include "llvm/ADT/Sequence.h"

#include "src/Conversion/ONNXToKrnl/ONNXToKrnlCommon.hpp"
#include "src/Dialect/Krnl/KrnlOps.hpp"
#include "src/Pass/Passes.hpp"

using namespace mlir;

namespace {

static FlatSymbolRefAttr getOrInsertExternFunc(StringRef funcName,
    ModuleOp module, mlir::LLVM::LLVMType funcType, PatternRewriter &rewriter) {
  auto *context = module.getContext();
  if (module.lookupSymbol<LLVM::LLVMFuncOp>(funcName)) {
    auto symbolRef = SymbolRefAttr::get(funcName, context);
    assert(symbolRef.getType() == funcType && "wrong symbol type");
    return symbolRef;
  }

  // Insert the function into the body of the parent module.
  PatternRewriter::InsertionGuard insertGuard(rewriter);
  rewriter.setInsertionPointToStart(module.getBody());
  rewriter.create<LLVM::LLVMFuncOp>(module.getLoc(), funcName, funcType);
  return SymbolRefAttr::get(funcName, context);
}

static size_t getRankFromMemRefType(LLVM::LLVMType memRefTy) {
  // Usually a MemRef is a 5-element struct, where the 4th and 5th elements in
  // this struct are arrays whose size is the rank of the tensor. In the event
  // that the corresponding tensor of this MemRef is a scalar, the 4th and 5th
  // elements will have 0-length, which in turn causes the MemRef struct to
  // degenerate into a 3-element struct. For more information, refer to
  // https://github.com/llvm/llvm-project/blob/master/mlir/docs/ConversionToLLVMDialect.md#memref-types.
  auto numElems = memRefTy.getStructNumElements();
  assert((numElems == 3 || numElems == 5) &&
         "Expect MemRef type to contain either 3 or 5 elements.");

  if (numElems == 3)
    return 0; // MemRef refers to a scalar.
  else
    return memRefTy.getStructElementType(3).getArrayNumElements();
}

/// Return a symbol reference to the memcpy function, inserting it into the
/// module if necessary.
static FlatSymbolRefAttr getOrInsertMemcpy(PatternRewriter &rewriter,
    ModuleOp module, LLVM::LLVMDialect *llvmDialect) {
  auto *context = module.getContext();
  if (module.lookupSymbol<LLVM::LLVMFuncOp>("llvm.memcpy.p0i8.p0i8.i64"))
    return SymbolRefAttr::get("llvm.memcpy.p0i8.p0i8.i64", context);
  // Create a function declaration for memcpy, the signature is:
  //   * `void (i8*, i8* , i64, i1)`
  auto llvmVoidTy = LLVM::LLVMType::getVoidTy(llvmDialect);
  auto llvmI8PtrTy = LLVM::LLVMType::getInt8PtrTy(llvmDialect);
  auto llvmI64Ty = LLVM::LLVMType::getInt64Ty(llvmDialect);
  auto llvmI1Ty = LLVM::LLVMType::getInt1Ty(llvmDialect);
  auto llvmFnType = LLVM::LLVMType::getFunctionTy(llvmVoidTy,
      ArrayRef<mlir::LLVM::LLVMType>(
          {llvmI8PtrTy, llvmI8PtrTy, llvmI64Ty, llvmI1Ty}),
      false);

  // Insert the memcpy function into the body of the parent module.
  PatternRewriter::InsertionGuard insertGuard(rewriter);
  rewriter.setInsertionPointToStart(module.getBody());
  rewriter.create<LLVM::LLVMFuncOp>(
      module.getLoc(), "llvm.memcpy.p0i8.p0i8.i64", llvmFnType);
  return SymbolRefAttr::get("llvm.memcpy.p0i8.p0i8.i64", context);
}

//===----------------------------------------------------------------------===//
// KRNL to LLVM: KrnlGlobalOpLowering
//===----------------------------------------------------------------------===//

class KrnlGlobalOpLowering : public ConvertToLLVMPattern {
public:
  explicit KrnlGlobalOpLowering(MLIRContext *context,
                                LLVMTypeConverter &lowering_)
      : ConvertToLLVMPattern(KrnlGlobalOp::getOperationName(), context,
                             lowering_) {}

<<<<<<< HEAD
  PatternMatchResult
=======
  LogicalResult
>>>>>>> f16e79d7
  matchAndRewrite(Operation *op, ArrayRef<Value> operands,
                  ConversionPatternRewriter &rewriter) const override {
    auto *context = op->getContext();
    auto loc = op->getLoc();
    auto *llvmDialect =
        op->getContext()->getRegisteredDialect<LLVM::LLVMDialect>();
    assert(llvmDialect && "expected llvm dialect to be registered");

    auto krnlGlobalOp = llvm::dyn_cast<KrnlGlobalOp>(op);

    // Get module.
    ModuleOp module = op->getParentOfType<ModuleOp>();

<<<<<<< HEAD
=======
    // Global name.
    auto name = krnlGlobalOp.name();

>>>>>>> f16e79d7
    // Compute total number of elements.
    auto shape = (krnlGlobalOp.shape()).dyn_cast<ArrayAttr>();
    int64_t numElements = 1;
    for (int i=0; i<shape.size(); ++i)
      numElements *= ArrayAttrIntVal(shape, i);

    // Create the global at the entry of the module.
    LLVM::GlobalOp global;
    auto type = op->getResult(0).getType();
    auto memRefTy = type.cast<mlir::MemRefType>();
    auto llvmMemRefType =
        typeConverter.convertType(type).cast<LLVM::LLVMType>();

    // The element type of the array.
<<<<<<< HEAD
    auto globalType = typeConverter.convertType(memRefTy.getElementType());
    for (int i=shape.size() - 1; i >= 0; i--)
      globalType = LLVM::LLVMType::getArrayTy(
          globalType.cast<LLVM::LLVMType>(), ArrayAttrIntVal(shape, i));
=======
    auto constantElementType =
        typeConverter.convertType(memRefTy.getElementType());
    auto globalType = constantElementType;
    for (int i=shape.size() - 1; i >= 0; i--)
      globalType = LLVM::LLVMType::getArrayTy(
          globalType.cast<LLVM::LLVMType>(), ArrayAttrIntVal(shape, i));
    // The llvm type of the global (example: [2 x [8 x float]])
>>>>>>> f16e79d7
    auto llvmGlobalType = globalType.cast<LLVM::LLVMType>();

    {
      OpBuilder::InsertionGuard insertGuard(rewriter);
      rewriter.setInsertionPointToStart(module.getBody());

      global = rewriter.create<LLVM::GlobalOp>(loc,
          llvmGlobalType, /*isConstant=*/true,
<<<<<<< HEAD
          LLVM::Linkage::Internal, "constant_000", krnlGlobalOp.value());
    }

    // Create the llvm.mlir.undef corresponding to the MemRef.
    auto llvmMemRef = MemRefDescriptor::undef(rewriter, loc, llvmMemRefType);

    // Copy over the global data:
    //  - Bitcast MemRef entry 1 to i8*
    auto llvmI8PtrTy = LLVM::LLVMType::getInt8PtrTy(llvmDialect);
    auto llvmI64Ty = LLVM::LLVMType::getInt64Ty(llvmDialect);
    Value alignedMemRefDescMemory = rewriter.create<LLVM::ExtractValueOp>(
        loc, llvmMemRefType, llvmMemRef, rewriter.getI64ArrayAttr(1));
    Value int8PtrMemRef = rewriter.create<LLVM::BitcastOp>(
        loc, llvmI8PtrTy, alignedMemRefDescMemory);
=======
          LLVM::Linkage::Internal, name, krnlGlobalOp.value());
    }

    // Some frequently used types.
    auto llvmI8PtrTy = LLVM::LLVMType::getInt8PtrTy(llvmDialect);
    auto llvmI64Ty = LLVM::LLVMType::getInt64Ty(llvmDialect);

    // Allocate the memory where the constants will be used from.
    // This is a region of local memory and needs to be emitted as an alloca.
    auto one = rewriter.create<LLVM::ConstantOp>(loc,
        llvmI64Ty, rewriter.getI64IntegerAttr(1));
    auto alloc = rewriter.create<LLVM::AllocaOp>(
        loc, llvmGlobalType.getPointerTo(), one, /*alignment=*/0);

    // Copy constant value into the local alloca:
    //  - Bitcast alloc to i8*
    Value int8PtrAlloc = rewriter.create<LLVM::BitcastOp>(
        loc, llvmI8PtrTy, alloc);
>>>>>>> f16e79d7
    //  - Bitcast global to i8*
    Value globalValue = rewriter.create<LLVM::AddressOfOp>(loc, global);
    Value i8PtrGlobal = rewriter.create<LLVM::BitcastOp>(
        loc, llvmI8PtrTy, globalValue);
    //  - Set size.
    Value memRefElementSize = rewriter.create<LLVM::ConstantOp>(loc,
        llvmI64Ty, rewriter.getI64IntegerAttr(
            getMemRefEltSizeInBytes(memRefTy)));
    Value numElementsValue = rewriter.create<LLVM::ConstantOp>(
        loc, llvmI64Ty, rewriter.getI64IntegerAttr(numElements));
    Value totalElementsSize = rewriter.create<LLVM::MulOp>(
        loc, memRefElementSize, numElementsValue);
    Value int64Size = rewriter.create<LLVM::SExtOp>(
        loc, llvmI64Ty, totalElementsSize);
    //  - Set volatile.
    Value isVolatile = rewriter.create<LLVM::ConstantOp>(
        loc, LLVM::LLVMType::getInt1Ty(llvmDialect),
        rewriter.getIntegerAttr(rewriter.getIntegerType(1), 0));
<<<<<<< HEAD
    //  - Copy constant data into the MemRef entry 1.
    auto memcpyRef = getOrInsertMemcpy(rewriter, module, llvmDialect);
    rewriter.create<CallOp>(
        loc, memcpyRef, LLVM::LLVMType::getVoidTy(llvmDialect),
        ArrayRef<Value>({int8PtrMemRef, i8PtrGlobal, int64Size, isVolatile}));

    // Set MemRef offset to 0.
    llvmMemRef.setConstantOffset(rewriter, loc, 0);

    // Set MemRef sizes and strides. All strides are 1.
    // Strides of other dimensions not supported yet.
    for (int i = 0; i < shape.size(); ++i) {
      llvmMemRef.setConstantSize(rewriter, loc, i, ArrayAttrIntVal(shape, i));
      llvmMemRef.setConstantStride(rewriter, loc, i, 1);
    }

    rewriter.replaceOp(op, {llvmMemRef});
    // rewriter.eraseOp(op);
    return matchSuccess();
=======
    //  - Copy constant data into the alloca.
    auto memcpyRef = getOrInsertMemcpy(rewriter, module, llvmDialect);
    rewriter.create<CallOp>(
        loc, memcpyRef, LLVM::LLVMType::getVoidTy(llvmDialect),
        ArrayRef<Value>({int8PtrAlloc, i8PtrGlobal, int64Size, isVolatile}));

    // Prepare data to be inserted into MemRef.
    auto llvmConstantElementType = constantElementType.cast<LLVM::LLVMType>();
    Value typedAlloc = rewriter.create<LLVM::BitcastOp>(
      loc, llvmConstantElementType.getPointerTo(), alloc);

    // Create llvm MemRef from original MemRef and fill the data pointers.
    auto llvmMemRef = MemRefDescriptor::fromStaticShape(
      rewriter, loc, typeConverter, memRefTy, typedAlloc);

    rewriter.replaceOp(op, {llvmMemRef});
    return success();
>>>>>>> f16e79d7
  }

private:
  static int64_t ArrayAttrIntVal(ArrayAttr a, int i) {
    return (a.getValue()[i]).cast<IntegerAttr>().getInt();
  }
};

//===----------------------------------------------------------------------===//
// KRNL to LLVM: KrnlMemcpyOpLowering
//===----------------------------------------------------------------------===//

class KrnlMemcpyOpLowering : public ConversionPattern {
public:
  explicit KrnlMemcpyOpLowering(MLIRContext *context)
      : ConversionPattern(KrnlMemcpyOp::getOperationName(), 1, context) {}

  LogicalResult matchAndRewrite(Operation *op, ArrayRef<Value> operands,
        ConversionPatternRewriter &rewriter) const override {
    auto *context = op->getContext();
    KrnlMemcpyOpOperandAdaptor operandAdaptor(operands);
    auto loc = op->getLoc();
    auto *llvmDialect =
        op->getContext()->getRegisteredDialect<LLVM::LLVMDialect>();
    assert(llvmDialect && "expected llvm dialect to be registered");

    // Get a symbol reference to the memcpy function, inserting it if necessary.
    ModuleOp parentModule = op->getParentOfType<ModuleOp>();
    auto memcpyRef = getOrInsertMemcpy(rewriter, parentModule, llvmDialect);

    // First operand.
    Type dstType = operandAdaptor.dest()
                       .getType()
                       .cast<LLVM::LLVMType>()
                       .getStructElementType(1);
    Value alignedDstMemory = rewriter.create<LLVM::ExtractValueOp>(
        loc, dstType, operandAdaptor.dest(), rewriter.getI64ArrayAttr(1));
    Value alignedInt8PtrDstMemory = rewriter.create<LLVM::BitcastOp>(
        loc, LLVM::LLVMType::getInt8PtrTy(llvmDialect), alignedDstMemory);

    // Second operand.
    Type srcType = operandAdaptor.src()
                       .getType()
                       .cast<LLVM::LLVMType>()
                       .getStructElementType(1);
    Value alignedSrcMemory = rewriter.create<LLVM::ExtractValueOp>(
        loc, srcType, operandAdaptor.src(), rewriter.getI64ArrayAttr(1));
    Value alignedInt8PtrSrcMemory = rewriter.create<LLVM::BitcastOp>(
        loc, LLVM::LLVMType::getInt8PtrTy(llvmDialect), alignedSrcMemory);

    // Size.
    Value int64Size = rewriter.create<LLVM::SExtOp>(
        loc, LLVM::LLVMType::getInt64Ty(llvmDialect), operandAdaptor.size());

    // Is volatile (set to false).
    Value isVolatile = rewriter.create<LLVM::ConstantOp>(loc,
        LLVM::LLVMType::getInt1Ty(llvmDialect),
        rewriter.getIntegerAttr(rewriter.getIntegerType(1), 0));

    // Memcpy call
    rewriter.create<CallOp>(loc, memcpyRef,
        LLVM::LLVMType::getVoidTy(llvmDialect),
        ArrayRef<Value>({alignedInt8PtrDstMemory, alignedInt8PtrSrcMemory,
            int64Size, isVolatile}));

    rewriter.eraseOp(op);
    return success();
  }
};

//===----------------------------------------------------------------------===//
// KRNL to LLVM: KrnlEntryPointOp
//===----------------------------------------------------------------------===//

class KrnlEntryPointOpLowering : public OpRewritePattern<KrnlEntryPointOp> {
public:
  using OpRewritePattern<KrnlEntryPointOp>::OpRewritePattern;

  enum class API {
    CREATE_ORDERED_DYN_MEM_REF_DICT,
    CREATE_DYN_MEM_REF,
    GET_DYN_MEM_REF,
    SET_DYN_MEM_REF,
    GET_DATA,
    SET_DATA,
    GET_SIZES,
    GET_STRIDES,
  };

  struct ApiSpec {
    API id;
    std::string name;
    FlatSymbolRefAttr symbolRef;
    LLVM::LLVMType outputTy;
    SmallVector<LLVM::LLVMType, 4> inputTys;

    ApiSpec(API id, const std::string &name, LLVM::LLVMType outputTy,
        ArrayRef<LLVM::LLVMType> inputTys)
        : id(id), name(name), outputTy(outputTy),
          inputTys(inputTys.begin(), inputTys.end()) {}

    LLVM::LLVMType funcTy() {
      return LLVM::LLVMType::getFunctionTy(outputTy, inputTys,
          /*isVarArg=*/false);
    }
  };

  LogicalResult matchAndRewrite(
      KrnlEntryPointOp op, PatternRewriter &rewriter) const override {

    auto *llvmDialect =
        op.getContext()->getRegisteredDialect<LLVM::LLVMDialect>();
    assert(llvmDialect && "expected llvm dialect to be registered");
    auto module = op.getParentOfType<ModuleOp>();
    auto apiRegistry = RegisterAllApis(module, rewriter, llvmDialect);
    auto loc = op.getLoc();
    auto numOutputs =
        op.getAttrOfType<IntegerAttr>(KrnlEntryPointOp::getNumOutputsAttrName())
            .getInt();

    using LLVMType = LLVM::LLVMType;
    auto opaquePtrTy = LLVMType::getInt8PtrTy(llvmDialect);
    auto int32Ty = LLVMType::getInt32Ty(llvmDialect);

    // Rewrite Krnl Entry Point Operation to an LLVM function with a dynamic
    // signature. The signature is dynamic because it remains the same no matter
    // what the model input/output schema look like. Such dynamic signature
    // takes a opaque ptr as input, representing a ptr to a data structure
    // containing a set of dynamic memrefs wrapped in a vector; similarly the
    // output is also a opaque ptr to a data structure with output memrefs
    // wrapped within it.
    auto staticEntryPointFuncName =
        op.getAttrOfType<SymbolRefAttr>(
              KrnlEntryPointOp::getEntryPointFuncAttrName())
            .getLeafReference();
    auto dynEntryPointName = "_dyn_entry_point_" + staticEntryPointFuncName;
    assert(module.lookupSymbol(dynEntryPointName.str()) == nullptr &&
           "dynamic entry point name is not unique");
    rewriter.eraseOp(op);
    auto dynEntryPointFuncTy =
        LLVMType::getFunctionTy(opaquePtrTy, {opaquePtrTy}, false);
    auto dynamicEntryPointFunc = rewriter.create<LLVM::LLVMFuncOp>(
        loc, dynEntryPointName.str(), dynEntryPointFuncTy);
    auto &entryPointEntryBlock =
        createEntryBlock(dynEntryPointFuncTy, dynamicEntryPointFunc);
    rewriter.setInsertionPointToStart(&entryPointEntryBlock);

    // Based on the static entry point type signature, unpack dynamic memory
    // refs to corresponding static memory refs.
    auto wrappedStaticEntryPointFuncName =
        "_mlir_ciface_" + staticEntryPointFuncName.lower();
    auto *staticEntryPointFunc =
        module.lookupSymbol(wrappedStaticEntryPointFuncName);
    assert(staticEntryPointFunc &&
           isa<LLVM::LLVMFuncOp>(staticEntryPointFunc) &&
           "entry point func must exist and be an llvm func op");
    auto staticEntryPointTy = dyn_cast<LLVM::LLVMFuncOp>(staticEntryPointFunc)
                                  .getType()
                                  .dyn_cast<LLVMType>();

    // Retrieve dynamic mem refs from wrapped input, and convert every one of
    // them to static mem refs.
    SmallVector<Value, 4> staticInputs;
    auto wrappedInput = entryPointEntryBlock.getArgument(0);
    for (size_t i = 0; i < staticEntryPointTy.getFunctionNumParams(); i++) {
      // Call API function to retrieve the i-th dynamic memref.
      auto idxVal = rewriter.create<LLVM::ConstantOp>(
          loc, int32Ty, rewriter.getI32IntegerAttr(i));
      auto dynMemRef = callApi(rewriter, loc, apiRegistry, API::GET_DYN_MEM_REF,
          {wrappedInput, idxVal});

      // Create a (static) memref type corresponding to the i-th memref input to
      // the inference function on stack, and load it to memRef.
      auto memRefPtrTy = staticEntryPointTy.getFunctionParamType(i);
      auto memRefTy = memRefPtrTy.getPointerElementTy();
      auto one = rewriter.create<LLVM::ConstantOp>(
          loc, int32Ty, rewriter.getI32IntegerAttr(1));
      Value ptrToMemRef = rewriter.create<LLVM::AllocaOp>(loc, memRefPtrTy, one,
          /*alignment=*/0);

      // Fill in the memref underlying ptrToMemRef with information extracted
      // from dynMemRef.
      fillPtrToMemRefWithDynMemRef(
          dynMemRef, ptrToMemRef, rewriter, loc, apiRegistry, llvmDialect);

      // ptrToMemRef will be an input to main computation graph function.
      staticInputs.emplace_back(ptrToMemRef);
    }

    // If more than one output exists, the struct becomes a nested struct,
    // the unpacking logic can be more involved, so no support for now.
    assert(numOutputs == 1 && "only support 1 output tensor now.");

    // Call static entry point with the memref ptrs created, and get output.
    auto outputMemRefs = rewriter.create<LLVM::CallOp>(loc,
        staticEntryPointTy.getFunctionResultType(),
        rewriter.getSymbolRefAttr(wrappedStaticEntryPointFuncName),
        staticInputs);

    // Create wrapped output.
    auto wrappedOutput = callApi(
        rewriter, loc, apiRegistry, API::CREATE_ORDERED_DYN_MEM_REF_DICT, {});

    // Get the first memref returned, convert to a dynamic memref and store
    // it in the wrapped Output.
    auto outMemRef = outputMemRefs.getResult(0);
    auto outMemRefTy = outMemRef.getType().dyn_cast<LLVMType>();
    auto outMemRefRank = getRankFromMemRefType(outMemRefTy);
    auto outMemRefRankVal = rewriter.create<LLVM::ConstantOp>(
        loc, int32Ty, rewriter.getI32IntegerAttr(outMemRefRank));
    auto outDynMemRef = callApi(rewriter, loc, apiRegistry,
        API::CREATE_DYN_MEM_REF, {outMemRefRankVal});
    fillDynMemRefWithMemRef(
        outMemRef, outDynMemRef, rewriter, loc, apiRegistry, llvmDialect);
    auto zero = rewriter.create<LLVM::ConstantOp>(
        loc, int32Ty, rewriter.getI32IntegerAttr(0));
    callApi(rewriter, loc, apiRegistry, API::SET_DYN_MEM_REF,
        {wrappedOutput, zero, outDynMemRef});

    // Return wrapped output.
    rewriter.create<LLVM::ReturnOp>(
        loc, SmallVector<Value, 1>({wrappedOutput}));
    return success();
  }

private:
  using ApiRegistry = std::map<API, ApiSpec>;

  ApiRegistry RegisterAllApis(ModuleOp &module, PatternRewriter &rewriter,
      LLVM::LLVMDialect *llvmDialect) const {
    using LLVMType = LLVM::LLVMType;
    auto voidTy = LLVMType::getVoidTy(llvmDialect);
    auto opaquePtrTy = LLVMType::getInt8PtrTy(llvmDialect);
    auto int32Ty = LLVMType::getInt32Ty(llvmDialect);
    auto int64Ty = LLVMType::getInt64Ty(llvmDialect);
    auto int64PtrTy = int64Ty.getPointerTo();

    // Declare API type as an enum value, its string name and an LLVM Type
    // specifying its signature.
    // clang-format off
    std::vector<ApiSpec> apiSpecs = {
        ApiSpec(API::CREATE_ORDERED_DYN_MEM_REF_DICT, "createOrderedDynMemRefDict", opaquePtrTy, {}),
        ApiSpec(API::CREATE_DYN_MEM_REF, "createDynMemRef", opaquePtrTy, {int32Ty}),
        ApiSpec(API::GET_DATA, "getData", opaquePtrTy, {opaquePtrTy}),
        ApiSpec(API::SET_DATA, "setData", voidTy, {opaquePtrTy, opaquePtrTy}),
        ApiSpec(API::GET_DYN_MEM_REF, "getDynMemRef", opaquePtrTy, {opaquePtrTy, int32Ty}),
        ApiSpec(API::SET_DYN_MEM_REF, "setDynMemRef", voidTy, {opaquePtrTy, int32Ty, opaquePtrTy}),
        ApiSpec(API::GET_SIZES, "getSizes", int64PtrTy, {opaquePtrTy}),
        ApiSpec(API::GET_STRIDES, "getStrides", int64PtrTy, {opaquePtrTy})
    };
    // clang-format on

    // Declare APIs in the current module and build an API registry mapping api
    // identities to a symbol reference to the API function.
    ApiRegistry registry;
    for (auto &apiSpec : apiSpecs) {
      apiSpec.symbolRef = getOrInsertExternFunc(
          apiSpec.name, module, apiSpec.funcTy(), rewriter);
      registry.emplace(apiSpec.id, apiSpec);
    }

    return registry;
  }

  // Call a registered API, return the return SSA values if only one result is
  // returned, otherwise return nullptr.
  Value callApi(PatternRewriter &rewriter, Location loc, ApiRegistry registry,
      API apiId, ArrayRef<Value> params) const {
    auto returnVals =
        rewriter.create<LLVM::CallOp>(loc, registry.at(apiId).outputTy,
            registry.at(apiId).symbolRef, ArrayRef<Value>(params));
    if (returnVals.getNumResults() == 1)
      return returnVals.getResult(0);
    return nullptr;
  }

  // Helper function to insert an entry block to LLVM function.
  // (TODO): upstream this to MLIR.
  Block &createEntryBlock(LLVM::LLVMType &dynEntryPointFuncType,
      LLVM::LLVMFuncOp &dynamicEntryPointFunc) const {
    // Add entry block:
    auto *entryPointEntryBlock = new Block();
    dynamicEntryPointFunc.push_back(entryPointEntryBlock);
    llvm::SmallVector<Type, 4> argTypes;
    for (size_t i = 0; i < dynEntryPointFuncType.getFunctionNumParams(); i++)
      argTypes.emplace_back(dynEntryPointFuncType.getFunctionParamType(i));
    entryPointEntryBlock->addArguments(argTypes);
    return *entryPointEntryBlock;
  }

  void fillPtrToMemRefWithDynMemRef(Value &dynMemRef, Value &ptrToMemRef,
      PatternRewriter &rewriter, const Location &loc,
      const std::map<API, ApiSpec> &apiRegistry,
      LLVM::LLVMDialect *llvmDialect) const {
    auto memRefPtrTy = ptrToMemRef.getType().dyn_cast<LLVM::LLVMType>();
    auto memRefTy = memRefPtrTy.getPointerElementTy();
    auto int64Ty = LLVM::LLVMType::getInt64Ty(llvmDialect);

    Value memRef = rewriter.create<LLVM::LoadOp>(loc, memRefPtrTy, ptrToMemRef);

    // Set dataPtr and alignedDataPtr;
    auto dataPtr =
        callApi(rewriter, loc, apiRegistry, API::GET_DATA, {dynMemRef});
    dataPtr = rewriter.create<LLVM::BitcastOp>(
        loc, memRefTy.getStructElementType(0), dataPtr);
    memRef = rewriter.create<LLVM::InsertValueOp>(loc, memRefTy, memRef,
        dataPtr, rewriter.getArrayAttr({rewriter.getI32IntegerAttr(0)}));
    memRef = rewriter.create<LLVM::InsertValueOp>(loc, memRefTy, memRef,
        dataPtr, rewriter.getArrayAttr({rewriter.getI32IntegerAttr(1)}));

    // Use zero offset now.
    auto zero = rewriter.create<LLVM::ConstantOp>(
        loc, int64Ty, rewriter.getI64IntegerAttr(0));
    memRef = rewriter.create<LLVM::InsertValueOp>(loc, memRefTy, memRef, zero,
        rewriter.getArrayAttr({rewriter.getI32IntegerAttr(2)}));

    // Get rank, sizes array ptr and strides array ptr.
    auto rank = getRankFromMemRefType(memRefTy);
    auto sizesArrayPtr =
        callApi(rewriter, loc, apiRegistry, API::GET_SIZES, {dynMemRef});
    auto stridesArrayPtr =
        callApi(rewriter, loc, apiRegistry, API::GET_STRIDES, {dynMemRef});

    for (decltype(rank) i = 0; i < rank; i++) {
      auto dimIdx = rewriter.create<LLVM::ConstantOp>(
          loc, int64Ty, rewriter.getI64IntegerAttr(i));

      // Insert size of the dimension.
      auto dimSizePtr = rewriter.create<LLVM::GEPOp>(loc,
          int64Ty.getPointerTo(), sizesArrayPtr, ArrayRef<Value>({dimIdx}));
      auto dimSize = rewriter.create<LLVM::LoadOp>(
          loc, int64Ty.getPointerTo(), dimSizePtr);
      memRef = rewriter.create<LLVM::InsertValueOp>(loc, memRefTy, memRef,
          dimSize,
          rewriter.getArrayAttr(
              {rewriter.getI64IntegerAttr(3), rewriter.getI64IntegerAttr(i)}));

      // Insert stride of the dimension.
      auto dimStridePtr = rewriter.create<LLVM::GEPOp>(loc,
          int64Ty.getPointerTo(), sizesArrayPtr, ArrayRef<Value>({dimIdx}));
      auto dimStride = rewriter.create<LLVM::LoadOp>(
          loc, int64Ty.getPointerTo(), dimStridePtr);
      memRef = rewriter.create<LLVM::InsertValueOp>(loc, memRefTy, memRef,
          dimStride,
          rewriter.getArrayAttr(
              {rewriter.getI64IntegerAttr(4), rewriter.getI64IntegerAttr(i)}));
    }

    rewriter.create<LLVM::StoreOp>(loc, memRef, ptrToMemRef);
  }

  void fillDynMemRefWithMemRef(Value &outMemRef, Value &outDynMemRef,
      PatternRewriter &rewriter, const Location &loc,
      const std::map<API, ApiSpec> &apiRegistry,
      LLVM::LLVMDialect *llvmDialect) const {
    auto outMemRefTy = outMemRef.getType().dyn_cast<LLVM::LLVMType>();
    auto int64Ty = LLVM::LLVMType::getInt64Ty(llvmDialect);

    // Extract the data pointer, and record it in dynamic mem ref created.
    Value outMemRefDataPtr = rewriter.create<LLVM::ExtractValueOp>(loc,
        outMemRefTy.getStructElementType(0), outMemRef,
        rewriter.getArrayAttr({rewriter.getI64IntegerAttr(0)}));
    outMemRefDataPtr = rewriter.create<LLVM::BitcastOp>(
        loc, LLVM::LLVMType::getInt8PtrTy(llvmDialect), outMemRefDataPtr);
    callApi(rewriter, loc, apiRegistry, API::SET_DATA,
        {outDynMemRef, outMemRefDataPtr});

    auto rank = getRankFromMemRefType(outMemRefTy);
    auto sizesArrayPtr =
        callApi(rewriter, loc, apiRegistry, API::GET_SIZES, {outDynMemRef});
    auto stridesArrayPtr =
        callApi(rewriter, loc, apiRegistry, API::GET_STRIDES, {outDynMemRef});

    for (decltype(rank) i = 0; i < rank; i++) {
      auto dimIdx = rewriter.create<LLVM::ConstantOp>(
          loc, int64Ty, rewriter.getI64IntegerAttr(i));

      // Transfer size of dimension from memref to dynamic memref.
      auto dimSize = rewriter.create<LLVM::ExtractValueOp>(loc, int64Ty,
          outMemRef,
          rewriter.getArrayAttr(
              {rewriter.getI64IntegerAttr(3), rewriter.getI64IntegerAttr(i)}));
      auto dimSizePtr = rewriter.create<LLVM::GEPOp>(loc,
          int64Ty.getPointerTo(), sizesArrayPtr, ArrayRef<Value>({dimIdx}));
      rewriter.create<LLVM::StoreOp>(loc, dimSize, dimSizePtr);

      // Transfer stride of dimension from memref to dynamic memref.
      auto dimStride = rewriter.create<LLVM::ExtractValueOp>(loc, int64Ty,
          outMemRef,
          rewriter.getArrayAttr(
              {rewriter.getI64IntegerAttr(4), rewriter.getI64IntegerAttr(i)}));
      auto dimStridePtr = rewriter.create<LLVM::GEPOp>(loc,
          int64Ty.getPointerTo(), stridesArrayPtr, ArrayRef<Value>({dimIdx}));
      rewriter.create<LLVM::StoreOp>(loc, dimStride, dimStridePtr);
    }
  }
};
} // end namespace

//===----------------------------------------------------------------------===//
// KRNL + Stadard + Affine dialects lowering to LLVM.
//===----------------------------------------------------------------------===//

namespace {
struct KrnlToLLVMLoweringPass : public ModulePass<KrnlToLLVMLoweringPass> {
  void runOnModule() final;
};
} // end anonymous namespace

void KrnlToLLVMLoweringPass::runOnModule() {
  // Define the target for this lowering i.e. the LLVM dialect.
  ConversionTarget target(getContext());
  target.addLegalDialect<LLVM::LLVMDialect>();
  target.addLegalOp<ModuleOp, ModuleTerminatorOp>();

  // Lower the MemRef types to a representation in LLVM.
  LLVMTypeConverter typeConverter(&getContext());

  // We have a combination of `krnl`, `affine`, and `std` operations. We
  // lower in stages until all the code is in the LLVM dialect.
  OwningRewritePatternList patterns;
  populateAffineToStdConversionPatterns(patterns, &getContext());
  populateLoopToStdConversionPatterns(patterns, &getContext());
  populateStdToLLVMConversionPatterns(typeConverter, patterns,
      /*useAlloca=*/false,
      /*emitCWrapper=*/true);

  patterns.insert<KrnlGlobalOpLowering>(&getContext(), typeConverter);

  // Lower from the `krnl` dialect i.e. the Reshape operation.
  patterns.insert<KrnlMemcpyOpLowering, KrnlEntryPointOpLowering>(
      &getContext());

  // We want to completely lower to LLVM, so we use a `FullConversion`. This
  // ensures that only legal operations will remain after the conversion.
  if (failed(
          applyFullConversion(getModule(), target, patterns, &typeConverter)))
    signalPassFailure();
}

/// Create the pass for lowering `Krnl`, `Affine` and `Std` dialects to LLVM.
std::unique_ptr<mlir::Pass> mlir::createKrnlLowerToLLVMPass() {
  return std::make_unique<KrnlToLLVMLoweringPass>();
}

static PassRegistration<KrnlToLLVMLoweringPass> pass(
    "lower-all-llvm", "Lower the Krnl Affine and Std dialects to LLVM.");<|MERGE_RESOLUTION|>--- conflicted
+++ resolved
@@ -99,11 +99,7 @@
       : ConvertToLLVMPattern(KrnlGlobalOp::getOperationName(), context,
                              lowering_) {}
 
-<<<<<<< HEAD
-  PatternMatchResult
-=======
   LogicalResult
->>>>>>> f16e79d7
   matchAndRewrite(Operation *op, ArrayRef<Value> operands,
                   ConversionPatternRewriter &rewriter) const override {
     auto *context = op->getContext();
@@ -117,12 +113,9 @@
     // Get module.
     ModuleOp module = op->getParentOfType<ModuleOp>();
 
-<<<<<<< HEAD
-=======
     // Global name.
     auto name = krnlGlobalOp.name();
 
->>>>>>> f16e79d7
     // Compute total number of elements.
     auto shape = (krnlGlobalOp.shape()).dyn_cast<ArrayAttr>();
     int64_t numElements = 1;
@@ -137,12 +130,6 @@
         typeConverter.convertType(type).cast<LLVM::LLVMType>();
 
     // The element type of the array.
-<<<<<<< HEAD
-    auto globalType = typeConverter.convertType(memRefTy.getElementType());
-    for (int i=shape.size() - 1; i >= 0; i--)
-      globalType = LLVM::LLVMType::getArrayTy(
-          globalType.cast<LLVM::LLVMType>(), ArrayAttrIntVal(shape, i));
-=======
     auto constantElementType =
         typeConverter.convertType(memRefTy.getElementType());
     auto globalType = constantElementType;
@@ -150,7 +137,6 @@
       globalType = LLVM::LLVMType::getArrayTy(
           globalType.cast<LLVM::LLVMType>(), ArrayAttrIntVal(shape, i));
     // The llvm type of the global (example: [2 x [8 x float]])
->>>>>>> f16e79d7
     auto llvmGlobalType = globalType.cast<LLVM::LLVMType>();
 
     {
@@ -159,22 +145,6 @@
 
       global = rewriter.create<LLVM::GlobalOp>(loc,
           llvmGlobalType, /*isConstant=*/true,
-<<<<<<< HEAD
-          LLVM::Linkage::Internal, "constant_000", krnlGlobalOp.value());
-    }
-
-    // Create the llvm.mlir.undef corresponding to the MemRef.
-    auto llvmMemRef = MemRefDescriptor::undef(rewriter, loc, llvmMemRefType);
-
-    // Copy over the global data:
-    //  - Bitcast MemRef entry 1 to i8*
-    auto llvmI8PtrTy = LLVM::LLVMType::getInt8PtrTy(llvmDialect);
-    auto llvmI64Ty = LLVM::LLVMType::getInt64Ty(llvmDialect);
-    Value alignedMemRefDescMemory = rewriter.create<LLVM::ExtractValueOp>(
-        loc, llvmMemRefType, llvmMemRef, rewriter.getI64ArrayAttr(1));
-    Value int8PtrMemRef = rewriter.create<LLVM::BitcastOp>(
-        loc, llvmI8PtrTy, alignedMemRefDescMemory);
-=======
           LLVM::Linkage::Internal, name, krnlGlobalOp.value());
     }
 
@@ -193,7 +163,6 @@
     //  - Bitcast alloc to i8*
     Value int8PtrAlloc = rewriter.create<LLVM::BitcastOp>(
         loc, llvmI8PtrTy, alloc);
->>>>>>> f16e79d7
     //  - Bitcast global to i8*
     Value globalValue = rewriter.create<LLVM::AddressOfOp>(loc, global);
     Value i8PtrGlobal = rewriter.create<LLVM::BitcastOp>(
@@ -212,27 +181,6 @@
     Value isVolatile = rewriter.create<LLVM::ConstantOp>(
         loc, LLVM::LLVMType::getInt1Ty(llvmDialect),
         rewriter.getIntegerAttr(rewriter.getIntegerType(1), 0));
-<<<<<<< HEAD
-    //  - Copy constant data into the MemRef entry 1.
-    auto memcpyRef = getOrInsertMemcpy(rewriter, module, llvmDialect);
-    rewriter.create<CallOp>(
-        loc, memcpyRef, LLVM::LLVMType::getVoidTy(llvmDialect),
-        ArrayRef<Value>({int8PtrMemRef, i8PtrGlobal, int64Size, isVolatile}));
-
-    // Set MemRef offset to 0.
-    llvmMemRef.setConstantOffset(rewriter, loc, 0);
-
-    // Set MemRef sizes and strides. All strides are 1.
-    // Strides of other dimensions not supported yet.
-    for (int i = 0; i < shape.size(); ++i) {
-      llvmMemRef.setConstantSize(rewriter, loc, i, ArrayAttrIntVal(shape, i));
-      llvmMemRef.setConstantStride(rewriter, loc, i, 1);
-    }
-
-    rewriter.replaceOp(op, {llvmMemRef});
-    // rewriter.eraseOp(op);
-    return matchSuccess();
-=======
     //  - Copy constant data into the alloca.
     auto memcpyRef = getOrInsertMemcpy(rewriter, module, llvmDialect);
     rewriter.create<CallOp>(
@@ -250,7 +198,6 @@
 
     rewriter.replaceOp(op, {llvmMemRef});
     return success();
->>>>>>> f16e79d7
   }
 
 private:
