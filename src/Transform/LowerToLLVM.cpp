--- conflicted
+++ resolved
@@ -838,14 +838,10 @@
   populateStdToLLVMConversionPatterns(typeConverter, patterns,
       /*emitCWrapperS=*/true,
       /*useAlignedAlloc=*/false);
-<<<<<<< HEAD
+
   patterns.insert<KrnlGlobalOpLowering, KrnlPackedConstOpLowering>(
       &getContext(), typeConverter);
-=======
-
-  patterns.insert<KrnlGlobalOpLowering>(&getContext(), typeConverter);
   patterns.insert<KrnlGetRefOpLowering>(&getContext(), typeConverter);
->>>>>>> 4ab96fbc
 
   // Lower from the `krnl` dialect i.e. the Reshape operation.
   patterns.insert<KrnlMemcpyOpLowering, KrnlEntryPointOpLowering>(
