--- conflicted
+++ resolved
@@ -42,13 +42,8 @@
   LogicalResult matchAndRewrite(
       KrnlShapeOp krnlShapeOp, PatternRewriter &rewriter) const override {
     auto loc = krnlShapeOp.getLoc();
-<<<<<<< HEAD
     int64_t rank =
-        convertToMemRefType(krnlShapeOp.alloc().getType()).getShape().size();
-=======
-    auto rank =
         krnlShapeOp.alloc().getType().dyn_cast<MemRefType>().getShape().size();
->>>>>>> 31993369
 
     // Create MemRef to hold shape information.
     auto memRefType = MemRefType::get({rank}, rewriter.getIndexType());
