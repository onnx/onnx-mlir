//===-- BundleMemoryPools.cpp - Bundle Memory Pools for  internal MemRefs -===//
//
// Copyright 2019-2020 The IBM Research Authors.
//
// =============================================================================
//
// For certain cases the number of individual memory allocations required for
// all internal tensors is large and needs to be mitigated. This pass bundles
// all the internal MemRef memory pools emitted by the EnableMemoryPool pass
// int a single memory pool.
//
//===----------------------------------------------------------------------===//

#include "mlir/Dialect/Affine/IR/AffineOps.h"
#include "mlir/Dialect/StandardOps/IR/Ops.h"
#include "mlir/Pass/Pass.h"
#include "mlir/Transforms/DialectConversion.h"
#include "llvm/ADT/SetVector.h"

#include "src/Conversion/ONNXToKrnl/ONNXToKrnlCommon.hpp"
#include "src/Dialect/Krnl/KrnlOps.hpp"
#include "src/Pass/Passes.hpp"

using namespace mlir;

namespace {

//===----------------------------------------------------------------------===//
// Data structures for managing memory pools.
//===----------------------------------------------------------------------===//

// Data structure for managing dyanmic memory pool.
typedef std::map<Block *, AllocOp> BlockToDynamicPool;
std::map<FuncOp, std::unique_ptr<BlockToDynamicPool>> dynamicPoolMap;

// Handling of static memory pool on a block-basis in each function.
typedef std::map<Block *, AllocOp> BlockToStaticPool;
std::map<FuncOp, std::unique_ptr<BlockToStaticPool>> staticPoolMap;

//===----------------------------------------------------------------------===//
// Helper functions.
//===----------------------------------------------------------------------===//

/// Retrieve function which contains the current operation.
FuncOp getContainingFunction(AllocOp op) {
  Operation *parentFuncOp = op.getParentOp();

  // While parent is not a FuncOp and its cast to a FuncOp is null.
  while (!llvm::dyn_cast_or_null<FuncOp>(parentFuncOp))
    parentFuncOp = parentFuncOp->getParentOp();

  return cast<FuncOp>(parentFuncOp);
}

// Check if this value is an argument of one of the blocks nested
// around it.
bool isBlockArgument(AllocOp allocOp, Value operand) {
  // Parent operation of the current block.
  Operation *parentBlockOp;
  Block *currentBlock = allocOp.getOperation()->getBlock();

  do {
    // Check the arguments of the current block.
    for (auto arg : currentBlock->getArguments())
      if (operand == arg)
        return true;

    parentBlockOp = currentBlock->getParentOp();
    currentBlock = parentBlockOp->getBlock();

  } while (!llvm::dyn_cast_or_null<FuncOp>(parentBlockOp));

  return false;
}

KrnlGetRefOp getUnbundledGetRef(AllocOp *memPool) {
  auto parentBlock = memPool->getOperation()->getBlock();

  KrnlGetRefOp unbundledGetRef = nullptr;
  parentBlock->walk([&unbundledGetRef, memPool](KrnlGetRefOp op) {
    auto result = memPool->getResult();
    if (op.getOperands()[0] != result)
      unbundledGetRef = op;
  });

  return unbundledGetRef;
}

KrnlGetRefOp getCurrentAllocGetRef(AllocOp *allocOp) {
  auto parentBlock = allocOp->getOperation()->getBlock();

  KrnlGetRefOp currentAllocGetRef = nullptr;
  parentBlock->walk([&currentAllocGetRef, allocOp](KrnlGetRefOp op) {
    auto result = allocOp->getResult();
    if (op.getOperands()[0] == result)
      currentAllocGetRef = op;
  });

  return currentAllocGetRef;
}

//===----------------------------------------------------------------------===//
// Rewrite patterns.
//===----------------------------------------------------------------------===//

/*!
 *  RewritePattern that replaces:
 *    %mempool = alloc() : memref<<dims1>x<type>>
 *    %mem2 = alloc() : memref<<dims2>x<type>>
 *    %1 = krnl.getref %mem2 0 : memref<<dims2>x<type>>
 *  =>
 *    %mempool = alloc() : memref<<dims1 + dims2>x<type>>
 *    %1 = krnl.getref %mem1 <dims1> : memref<<dims2>x<type>>
 *
 *
 *  ASSUMPTION: All krnl.getref operations in the program have been emitted
 *              by the EnableMemoryPool pass i.e. there are no krnl.getref
 *              operations which are not related to the memory pool.
 *              krnl.getref is an operation specific to memory management
 *              for other use cases use MLIR Standard dialect operations.
 *              This assumption simplifies the code and avoids additional
 *              checks to ensure that all the participating krnl.getref
 *              operations are part of memory pooling.
 */

class KrnlBundleStaticMemoryPools : public OpRewritePattern<AllocOp> {
public:
  using OpRewritePattern<AllocOp>::OpRewritePattern;

  LogicalResult matchAndRewrite(
      AllocOp allocOp, PatternRewriter &rewriter) const override {
    auto loc = allocOp.getLoc();

    auto memRefType = convertToMemRefType(allocOp.getResult().getType());
    auto memRefShape = memRefType.getShape();

    // If alloca result is not used by getref then it cannot be part of
    // the memory pool.
    if (!checkOpResultIsUsedByGetRef(&allocOp))
      return failure();

    // Only handle constant AllocOps.
    if (!hasAllConstantDimensions(memRefType))
      return failure();

    // Alloc memory type must be byte.
    if (getMemRefEltSizeInBytes(memRefType) != 1)
      return failure();

    // Rank of the allocated MemRef must be 1.
    if (memRefShape.size() != 1)
      return failure();

    FuncOp function = getContainingFunction(allocOp);

    if (staticPoolMap.count(function) == 0) {
      return failure();
    }

    std::unique_ptr<BlockToStaticPool> &blockToStaticPool =
        staticPoolMap.at(function);

    // Get parent block.
    Block *parentBlock = allocOp.getOperation()->getBlock();

    if (blockToStaticPool->count(parentBlock) == 0) {
      allocOp.getOperation()->moveBefore(&parentBlock->front());
      // Create new entry in the block map.
      blockToStaticPool->insert(
          std::pair<Block *, AllocOp>(parentBlock, allocOp));

      // This is the initial memory pool for this block and it is
      // trivially bundled hence it's safe to return success.
      return success();
    }

    // If this parent block has been found present in the map, it means
    // a static memory bundle already exists. Fetch it.
    AllocOp staticMemPoolAlloc = blockToStaticPool->at(parentBlock);

    // If this is the alloc representing the memory pool and the function
    // already has an init block, pattern matching must fail to avoid
    // processing the dynamic memory pool a second time.
    if (allocOp == staticMemPoolAlloc)
      return failure();

    auto staticMemPoolShape =
        convertToMemRefType(staticMemPoolAlloc.getResult().getType())
            .getShape();
    int64_t currentMemPoolSize = staticMemPoolShape[0];

    // Get the getref of the current allocOp. There is exactly one such getref.
    KrnlGetRefOp currentAllocGetRef = getCurrentAllocGetRef(&allocOp);
    if (!currentAllocGetRef)
      return failure();

    // Current memory pool size is the offset for the newly bundled
    // internal MemRef. Emit the offset as a constant.
    auto offset = rewriter.create<ConstantOp>(
        loc, rewriter.getIntegerAttr(
                 rewriter.getIntegerType(64), currentMemPoolSize));

    // Size in bytes of the output of the krnl.getref operation.
    int64_t unbundledTotalSize = memRefShape[0];

    // Compute new size.
    int64_t bundleTotalSize = unbundledTotalSize + currentMemPoolSize;

    // We need to emit a new alloc which contains the additional MemRef.
    SmallVector<int64_t, 1> newMemPoolShape;
    newMemPoolShape.emplace_back(bundleTotalSize);
    auto bundledMemPoolMemRefType =
        MemRefType::get(newMemPoolShape, rewriter.getIntegerType(8));
    auto newStaticMemPoolAlloc =
        rewriter.create<AllocOp>(loc, bundledMemPoolMemRefType);

    // The newly bundled MemRef expressed as a KrnlGetRefOp.
    auto bundledMemRef = rewriter.create<KrnlGetRefOp>(loc,
        currentAllocGetRef.getResult().getType(), newStaticMemPoolAlloc,
        offset);
    rewriter.replaceOp(currentAllocGetRef, bundledMemRef.getResult());

    // Replace old memory pool with new one.
    rewriter.replaceOp(staticMemPoolAlloc, newStaticMemPoolAlloc.getResult());

    // Update data structure to contain the newly constructed static memory
    // pool.
    blockToStaticPool->erase(parentBlock);
    blockToStaticPool->insert(
        std::pair<Block *, AllocOp>(parentBlock, newStaticMemPoolAlloc));

    return success();
  }
};

/*!
 *  RewritePattern that merges a new dynamic AllocOp with the existing dynamic
 *  memory pool.
 *    %dyn_mempool = alloc(%a) : memref<?xi8>
 *    %new_alloc = alloc(%b) : memref<?xi8>
 *    %new_ref = krnl.getref %new_alloc 0 : memref<?xi8>
 *  =>
 *    %c = addi %a, %b
 *    %dyn_mempool = alloc(%c) : memref<?xi8>
 *    %new_ref = krnl.getref %dyn_mempool %a : memref<?xi8>
 */

class KrnlBundleDynamicMemoryPools : public OpRewritePattern<AllocOp> {
public:
  using OpRewritePattern<AllocOp>::OpRewritePattern;

  LogicalResult matchAndRewrite(
      AllocOp allocOp, PatternRewriter &rewriter) const override {
    auto loc = allocOp.getLoc();

    auto memRefType = convertToMemRefType(allocOp.getResult().getType());
    auto memRefShape = memRefType.getShape();

    // If alloca result is not used by getref then it cannot be part of
    // the memory pool.
    if (!checkOpResultIsUsedByGetRef(&allocOp))
      return failure();

    // Only handle dynamic allocs here.
    if (hasAllConstantDimensions(memRefType))
      return failure();

    // Alloc memory type must be byte.
    if (getMemRefEltSizeInBytes(memRefType) != 1)
      return failure();

    // Rank of the allocated MemRef must be 1.
    if (memRefShape.size() != 1)
      return failure();

    // Visit dependendent operations in the current parent block and assemble
    // a trace of operations which participate in the computation of the size
    // of the AllocOp.
    auto parentBlock = allocOp.getOperation()->getBlock();

    // Get function.
    FuncOp function = getContainingFunction(allocOp);

    // Use function to retrieve the list of blocks for this function.
    std::unique_ptr<BlockToDynamicPool> &blockToDynamicPool =
        dynamicPoolMap.at(function);

    // If this is not the first time we process an alloc in this block, avoid
    // processing the current dynamic memory pool again.
    if (blockToDynamicPool->count(parentBlock) > 0) {
      std::unique_ptr<BlockToDynamicPool> &blockToDynamicPool =
          dynamicPoolMap.at(function);
      if (allocOp == blockToDynamicPool->at(parentBlock))
        return failure();
    }

    // Initialize work queue data structure.
    Operation *op = allocOp.getOperation();
    std::vector<Value> operandList;
    for (const auto &operand : allocOp.getOperands()) {
      operandList.emplace_back(operand);
    }

    // Check if list of operations depends on dynamic local AllocOp.
    bool dependsOnLocalDynamicAlloc = false;

    // Construct the list of Values on which the current AllocOp depends on.
    llvm::SetVector<Operation *> dependentOps;
    while (operandList.size() > 0) {
      Value currentElement = operandList[0];
      Operation *definingOperation = currentElement.getDefiningOp();

      // If this value has not been seen before, process it.
      if (dependentOps.count(definingOperation) == 0) {
        // Add value to dependent values list.
        dependentOps.insert(definingOperation);

        // Add operands to work queue.
        for (const auto &operand : definingOperation->getOperands()) {
          // Check operand is not a block argument. If it is skip it, we
          // consider block arguments to be leafs.
          if (!isBlockArgument(allocOp, operand)) {
            operandList.emplace_back(operand);

            // Check if the current operation is a dim or a load and the
            // argument list involves a local AllocOp with dynamic sizes.
            // If that's the case then it means that the whole set of
            // instructions cannot be moved.
            // Check if the current operation is a DimOp or a LoadOp.
            if (llvm::dyn_cast<DimOp>(definingOperation) ||
                llvm::dyn_cast<LoadOp>(definingOperation)) {
              Operation *operandOp = operand.getDefiningOp();
              if (operandOp) {
                auto localAlloc = llvm::dyn_cast<AllocOp>(operandOp);
                if (localAlloc) {
                  auto memRefType =
                      convertToMemRefType(localAlloc.getResult().getType());
                  if (!hasAllConstantDimensions(memRefType))
                    dependsOnLocalDynamicAlloc = true;
                }

                // If operand is a getref then this alloc cannot be bundled.
                auto memPool = llvm::dyn_cast<KrnlGetRefOp>(operandOp);
                if (memPool)
                  dependsOnLocalDynamicAlloc = true;
              }
            }
          }
        }
      }

      // Erase first element from work queue.
      operandList.erase(operandList.begin());
    }

    if (dependsOnLocalDynamicAlloc)
      return failure();

    // Order the dependent values in the same order they appear in the code.
    // One cannot iterate over and make changes to the order of the operations
    // of a block. A temporary ordered list of dependent instructions is
    // necessary.
    llvm::SmallVector<Operation *, 32> orderedDependentOps;
    for (auto &op :
        llvm::make_range(parentBlock->begin(), std::prev(parentBlock->end())))
      if (dependentOps.count(&op) > 0)
        orderedDependentOps.emplace_back(&op);

    // If this is the first valid alloc we can bundle in this block, then we
    // need to move it to the top of the block as it will consitute an
    // insertion point for all other bundle-able AllocOps in the block.
    bool isFirstBundledAllocOp = blockToDynamicPool->count(parentBlock) == 0;
    if (isFirstBundledAllocOp) {
      allocOp.getOperation()->moveBefore(&parentBlock->front());

      // Create new entry in the block map.
      blockToDynamicPool->insert(
          std::pair<Block *, AllocOp>(parentBlock, allocOp));
    }

    // Move the computation instructions at the start of the block.
    AllocOp oldDynamicMemoryPool = blockToDynamicPool->at(parentBlock);
    std::reverse(orderedDependentOps.begin(), orderedDependentOps.end());
    for (auto &op : orderedDependentOps)
      op->moveBefore(&parentBlock->front());

    // Bundle MemRef type: <?xi8>
    SmallVector<int64_t, 1> memPoolShape;
    memPoolShape.emplace_back(-1);
    auto bundledMemPoolMemRefType =
        MemRefType::get(memPoolShape, rewriter.getIntegerType(8));

    // Get the getref of the current allocOp. There is exactly one such getref.
    KrnlGetRefOp currentAllocGetRef = getCurrentAllocGetRef(&allocOp);
    if (!currentAllocGetRef)
      return failure();

    // Add the current alloc size to the current MemPool size.
    Value dynamicMemoryPoolSize = oldDynamicMemoryPool.getOperand(0);
    if (isFirstBundledAllocOp) {
      Value zero = emitConstantOp(rewriter, loc, rewriter.getIndexType(), 0);
      zero.getDefiningOp()->moveBefore(oldDynamicMemoryPool);
      dynamicMemoryPoolSize = zero;
    }

    AddIOp bundledAllocOperand = rewriter.create<AddIOp>(
        loc, dynamicMemoryPoolSize, allocOp.getOperand(0));
    bundledAllocOperand.getOperation()->moveBefore(oldDynamicMemoryPool);

    // The newly bundled MemRef expressed as a KrnlGetRefOp.
    // Current memory pool size is the offset for the newly bundled
    // internal MemRef.
    Value integerDynamicMemoryPoolSize = rewriter.create<IndexCastOp>(
        loc, dynamicMemoryPoolSize, rewriter.getIntegerType(64));
    integerDynamicMemoryPoolSize.getDefiningOp()->moveBefore(
        oldDynamicMemoryPool);

    // We need to emit a new alloc which contains the additional MemRef.
    AllocOp bundledAlloc = rewriter.create<AllocOp>(
        loc, bundledMemPoolMemRefType, bundledAllocOperand.getResult());
    bundledAlloc.getOperation()->moveBefore(oldDynamicMemoryPool);

    KrnlGetRefOp bundledMemRef = rewriter.create<KrnlGetRefOp>(loc,
        currentAllocGetRef.getResult().getType(), bundledAlloc,
        integerDynamicMemoryPoolSize);

    // Replace old memory pool with new one.
    rewriter.replaceOp(oldDynamicMemoryPool, bundledAlloc.getResult());

    // Replace old getref with new getref from new memory pool.
    rewriter.replaceOp(currentAllocGetRef, bundledMemRef.getResult());

    // Update MemPool data structure.
    blockToDynamicPool->erase(parentBlock);
    blockToDynamicPool->insert(
        std::pair<Block *, AllocOp>(parentBlock, bundledAlloc));

    return success();
  }
};

/*!
 *  Function pass that enables memory pooling for MemRefs.
 */
class KrnlBundleMemoryPoolsPass
    : public PassWrapper<KrnlBundleMemoryPoolsPass, FunctionPass> {
public:
  void runOnFunction() override {
    auto function = getFunction();
<<<<<<< HEAD

    // ModuleOp module = cast<ModuleOp>(function.getParentOp());
    dynamicPoolMap.insert(
        std::pair<FuncOp, std::unique_ptr<BlockToDynamicPool>>(
            function, std::make_unique<BlockToDynamicPool>()));
=======
    initMap.insert(std::pair<FuncOp, std::unique_ptr<ONNXOperandsInitState>>(
        function, std::make_unique<ONNXOperandsInitState>()));

    staticPoolMap.insert(std::pair<FuncOp, std::unique_ptr<BlockToStaticPool>>(
        function, std::make_unique<BlockToStaticPool>()));

    // Initialize state for this function.
    std::unique_ptr<ONNXOperandsInitState> &initState = initMap.at(function);
    initState->initBlock = nullptr;
>>>>>>> 0db735f4

    ConversionTarget target(getContext());
    OwningRewritePatternList patterns;
    patterns.insert<KrnlBundleStaticMemoryPools, KrnlBundleDynamicMemoryPools>(
        &getContext());

    applyPatternsAndFoldGreedily(function, patterns);

<<<<<<< HEAD
    dynamicPoolMap.erase(function);
=======
    initMap.erase(function);
    staticPoolMap.erase(function);
>>>>>>> 0db735f4
  }
};
} // namespace

std::unique_ptr<Pass> mlir::createKrnlBundleMemoryPoolsPass() {
  return std::make_unique<KrnlBundleMemoryPoolsPass>();
}<|MERGE_RESOLUTION|>--- conflicted
+++ resolved
@@ -447,23 +447,13 @@
 public:
   void runOnFunction() override {
     auto function = getFunction();
-<<<<<<< HEAD
-
-    // ModuleOp module = cast<ModuleOp>(function.getParentOp());
+
     dynamicPoolMap.insert(
         std::pair<FuncOp, std::unique_ptr<BlockToDynamicPool>>(
             function, std::make_unique<BlockToDynamicPool>()));
-=======
-    initMap.insert(std::pair<FuncOp, std::unique_ptr<ONNXOperandsInitState>>(
-        function, std::make_unique<ONNXOperandsInitState>()));
 
     staticPoolMap.insert(std::pair<FuncOp, std::unique_ptr<BlockToStaticPool>>(
         function, std::make_unique<BlockToStaticPool>()));
-
-    // Initialize state for this function.
-    std::unique_ptr<ONNXOperandsInitState> &initState = initMap.at(function);
-    initState->initBlock = nullptr;
->>>>>>> 0db735f4
 
     ConversionTarget target(getContext());
     OwningRewritePatternList patterns;
@@ -472,12 +462,8 @@
 
     applyPatternsAndFoldGreedily(function, patterns);
 
-<<<<<<< HEAD
     dynamicPoolMap.erase(function);
-=======
-    initMap.erase(function);
     staticPoolMap.erase(function);
->>>>>>> 0db735f4
   }
 };
 } // namespace
