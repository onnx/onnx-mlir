--- conflicted
+++ resolved
@@ -137,13 +137,9 @@
         onnx_mlir::createDecomposeONNXToONNXPass());
     dynamicPM.addPass(onnx_mlir::createShapeInferencePass());
     dynamicPM.addPass(mlir::createCanonicalizerPass());
-<<<<<<< HEAD
     dynamicPM.addPass(onnx_mlir::createShapeInferencePass());
-    dynamicPM.addNestedPass<FuncOp>(onnx_mlir::createConstPropONNXToONNXPass());
-=======
     dynamicPM.addNestedPass<func::FuncOp>(
         onnx_mlir::createConstPropONNXToONNXPass());
->>>>>>> c3ee6a5e
     if (failed(runPipeline(dynamicPM, module)))
       return signalPassFailure();
     currentTag = createTagForIR(module);
