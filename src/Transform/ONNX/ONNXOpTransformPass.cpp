/*
 * SPDX-License-Identifier: Apache-2.0
 */

//===------- ONNXOpTransformPass.cpp - ONNX Op Transform ------------------===//
//
// Copyright 2019-2020 The IBM Research Authors.
//
// =============================================================================
//
// This file implements a combined pass that dynamically invoke several
// transformation on ONNX ops.
//
//===----------------------------------------------------------------------===//

#include <fstream>
#include <iostream>
#include <set>

#include "mlir/Dialect/Func/IR/FuncOps.h"
#include "mlir/IR/BuiltinTypes.h"
#include "mlir/Interfaces/CallInterfaces.h"
#include "mlir/Pass/Pass.h"
#include "mlir/Pass/PassManager.h"
#include "mlir/Support/FileUtilities.h"
#include "mlir/Transforms/Passes.h"
#include "llvm/ADT/SmallPtrSet.h"
#include "llvm/Support/MD5.h"
#include "llvm/Support/ToolOutputFile.h"

#include "src/Dialect/Krnl/KrnlOps.hpp"
#include "src/Dialect/ONNX/ONNXOps.hpp"
#include "src/Interface/ShapeInferenceOpInterface.hpp"
#include "src/Pass/Passes.hpp"

#ifdef _WIN32
#include <io.h>
#endif

using namespace mlir;

namespace {

/*!
 * This pass insert KrnlInstrumentOp before and after each ONNX ops
 */

struct ONNXOpTransformPass : public mlir::PassWrapper<ONNXOpTransformPass,
                                 OperationPass<mlir::ModuleOp>> {
  MLIR_DEFINE_EXPLICIT_INTERNAL_INLINE_TYPE_ID(ONNXOpTransformPass)

  StringRef getArgument() const override { return "onnx-op-transform"; }

  StringRef getDescription() const override {
    return "Invoke passes iteratively that transform ONNX operation.";
  }

  Option<int> onnxOpTransformThreshold{*this, "onnx-op-transform-threshold",
      llvm::cl::desc("max iteration for op transform passes."),
      llvm::cl::init(3)};

  Option<bool> onnxOpTransformReport{*this, "onnx-op-transform-report",
      llvm::cl::desc("Report diagnostic info for op transform passes."),
      llvm::cl::init(false)};

  ONNXOpTransformPass() = default;
  ONNXOpTransformPass(const ONNXOpTransformPass &pass)
      : mlir::PassWrapper<ONNXOpTransformPass,
            OperationPass<mlir::ModuleOp>>() {}
  ONNXOpTransformPass(int threshold, bool report) {
    this->onnxOpTransformThreshold = threshold;
    this->onnxOpTransformReport = report;
  }

  void runOnOperation() final;

private:
  void outputCode(mlir::ModuleOp module, std::string filename) {
    mlir::OpPrintingFlags flags;

    std::string errorMessage;
    auto output = mlir::openOutputFile(filename, &errorMessage);
    if (!output) {
      llvm::errs() << errorMessage << "\n";
      exit(1);
    }

    module->print(output->os(), flags);
    output->keep();

    // Code may be needed with flag control for debugging in future
    // if (printIR)
    // module->print(llvm::outs(), flags);
  }

  uint64_t hashFile(std::string filename) {
    std::ifstream t(filename);
    std::stringstream buffer;
    buffer << t.rdbuf();

    // Copied from current version of llvm Support/MD5.h
    // return md5.MD5Hash(buffer.str());
    llvm::MD5 Hash;
    Hash.update(buffer.str());
    llvm::MD5::MD5Result Result;
    Hash.final(Result);
    return Result.low();
  }

  uint64_t createTagForIR(mlir::ModuleOp module) {
    char tempFile[64];
#ifdef _WIN32
    strcpy(tempFile, "onnxtempdumpXXXXXX");
    _mktemp(tempFile);
#else
    strcpy(tempFile, "/tmp/onnxtempdumpXXXXXX");
    (void)mkstemp(tempFile);
#endif
    outputCode(module, tempFile);
    uint64_t r = hashFile(tempFile);
    remove(tempFile);
    return r;
  }
};

void ONNXOpTransformPass::runOnOperation() {
  auto module = getOperation();

  uint64_t currentTag = createTagForIR(module);
  uint64_t previousTag;

  int n = onnxOpTransformThreshold;
  do {
    previousTag = currentTag;
    OpPassManager dynamicPM("builtin.module");
    dynamicPM.addNestedPass<func::FuncOp>(
        onnx_mlir::createDecomposeONNXToONNXPass());
    dynamicPM.addPass(onnx_mlir::createShapeInferencePass());
    dynamicPM.addPass(mlir::createCanonicalizerPass());
    dynamicPM.addPass(onnx_mlir::createShapeInferencePass());
<<<<<<< HEAD
    dynamicPM.addNestedPass<FuncOp>(onnx_mlir::createConstPropONNXToONNXPass());
=======
    dynamicPM.addNestedPass<func::FuncOp>(
        onnx_mlir::createConstPropONNXToONNXPass());
>>>>>>> ddb548e5
    if (failed(runPipeline(dynamicPM, module)))
      return signalPassFailure();
    currentTag = createTagForIR(module);
  } while (currentTag != previousTag && --n > 0);
  if (currentTag != previousTag) {
    module->emitWarning()
        << "ONNXOpTransform did not converge after " << onnxOpTransformThreshold
        << "iterations. "
        << "You may set a higher threshold with command option";
  }
  if (onnxOpTransformReport) {
    llvm::outs() << "ONNXOpTransform iterated " << onnxOpTransformThreshold - n
                 << " times, converged "
                 << ((currentTag == previousTag) ? "true" : "false") << "\n";
  }
}

} // end anonymous namespace

/*!
 * Create an instrumentation pass.
 */
std::unique_ptr<mlir::Pass> onnx_mlir::createONNXOpTransformPass() {
  return std::make_unique<ONNXOpTransformPass>();
}

std::unique_ptr<mlir::Pass> onnx_mlir::createONNXOpTransformPass(
    int threshold, bool report) {
  return std::make_unique<ONNXOpTransformPass>(threshold, report);
}<|MERGE_RESOLUTION|>--- conflicted
+++ resolved
@@ -138,12 +138,8 @@
     dynamicPM.addPass(onnx_mlir::createShapeInferencePass());
     dynamicPM.addPass(mlir::createCanonicalizerPass());
     dynamicPM.addPass(onnx_mlir::createShapeInferencePass());
-<<<<<<< HEAD
-    dynamicPM.addNestedPass<FuncOp>(onnx_mlir::createConstPropONNXToONNXPass());
-=======
     dynamicPM.addNestedPass<func::FuncOp>(
         onnx_mlir::createConstPropONNXToONNXPass());
->>>>>>> ddb548e5
     if (failed(runPipeline(dynamicPM, module)))
       return signalPassFailure();
     currentTag = createTagForIR(module);
