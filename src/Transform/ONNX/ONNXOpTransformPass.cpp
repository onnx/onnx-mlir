--- conflicted
+++ resolved
@@ -54,15 +54,11 @@
   // NOTE: FlexML changes the default for this flag to false, as we do not want
   //       to run the CPU specific transformations.
   Option<bool> onnxOpTransformTargetCPU{*this, "onnx-op-transform-target-cpu",
-<<<<<<< HEAD
       llvm::cl::desc("Target CPU op transform passes."), llvm::cl::init(false)};
-=======
-      llvm::cl::desc("Target CPU op transform passes."), llvm::cl::init(true)};
   Option<bool> onnxOpTransformEnableSimdDataLayout{*this,
       "onnx-op-transform-simd-data-layout",
       llvm::cl::desc("Enable SIMD data layout opt in op transform passes."),
       llvm::cl::init(false)};
->>>>>>> 476e2b8f
 
   ONNXOpTransformPass() = default;
   ONNXOpTransformPass(const ONNXOpTransformPass &pass)
