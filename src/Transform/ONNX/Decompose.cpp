--- conflicted
+++ resolved
@@ -81,13 +81,8 @@
   llvm_unreachable("unexpected attribute type");
 }
 
-<<<<<<< HEAD
-arith::ConstantOp createUnitConstant(PatternRewriter &rewriter, Location loc) {
-  return rewriter.create<arith::ConstantOp>(loc, rewriter.getUnitAttr());
-=======
 Value createUnitConstant(PatternRewriter &rewriter, Location loc) {
   return rewriter.create<ONNXNoneOp>(loc);
->>>>>>> a327354f
 }
 
 // Create an DenseElementsAttr of ArrayAttr.
@@ -114,12 +109,8 @@
     PatternRewriter &rewriter, mlir::Value seq, mlir::OperandRange inputs) {
   Type resType = seq.getType();
   Location loc = seq.getLoc();
-<<<<<<< HEAD
-  Value position = rewriter.create<arith::ConstantOp>(loc, rewriter.getUnitAttr());
-=======
   Value position = rewriter.create<ONNXNoneOp>(loc);
 
->>>>>>> a327354f
   for (auto input : inputs) {
     seq = rewriter.create<ONNXSequenceInsertOp>(
         loc, resType, seq, input, position);
@@ -151,11 +142,8 @@
   MLIRContext *context = &getContext();
 
   ConversionTarget target(getContext());
-<<<<<<< HEAD
-  target.addLegalDialect<ONNXOpsDialect, arith::ArithmeticDialect, StandardOpsDialect>();
-=======
-  target.addLegalDialect<ONNXDialect, StandardOpsDialect>();
->>>>>>> a327354f
+  target.addLegalDialect<ONNXDialect, arith::ArithmeticDialect,
+      StandardOpsDialect>();
 
   // These ops will be decomposed into other ONNX ops. Hence, they will not be
   // available after this pass.
