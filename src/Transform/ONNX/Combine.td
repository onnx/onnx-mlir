//===--- ONNXCombine.td - Pattern Match Opt for ONNX Dialect--*- tablegen -===//
//
// Copyright 2019-2020 The IBM Research Authors.
//
// =============================================================================
//
// Defines language-specific pattern match optimizations for ONNX using
// Declarative Rewrite Rules (DRR) specified using TableGen records.
//
//===----------------------------------------------------------------------===//

#ifndef ONNX_COMBINE
#define ONNX_COMBINE

#ifndef OP_BASE
include "src/Dialect/ONNX/ONNXOps.td"
#endif // OP_BASE

/// Note: The DRR definition used for defining patterns is shown below:
///
/// class Pattern<
///    dag sourcePattern, list<dag> resultPatterns,
///    list<dag> additionalConstraints = [],
///    dag benefitsAdded = (addBenefit 0)
/// >;

def HasOneUse : Constraint<CPred<"$0.hasOneUse()">>;
class HasRankOf<int rank> : Constraint<CPred<"$0.getType().isa<ShapedType>() && $0.getType().cast<ShapedType>().getRank() == " # rank>>;
def HasNoneType : Constraint<CPred<"$0.getType().isa<NoneType>()">>;
def HasSameElementType : Constraint<
    CPred<"($0.getType().dyn_cast<ShapedType>().getElementType() == "
          "convertONNXTypeToMLIRType($_builder, static_cast<onnx::TensorProto_DataType>($1.cast<::mlir::IntegerAttr>().getInt())))">,
    "has same element type">;

def HasSameElementType : Constraint<
    CPred<"($0.getType().dyn_cast<ShapedType>().getElementType() == "
          "convertONNXTypeToMLIRType($_builder, static_cast<onnx::TensorProto_DataType>($1.cast<::mlir::IntegerAttr>().getInt())))">,
    "has same element type">;

//===----------------------------------------------------------------------===//
// Pattern-Match and Rewrite
//===----------------------------------------------------------------------===//

def GemmAlpha : NativeCodeCall<"$_builder.getF32FloatAttr(1.0)">;
def GemmBeta : NativeCodeCall<"$_builder.getF32FloatAttr(1.0)">;
def GemmTransA : NativeCodeCall<"$_builder.getI64IntegerAttr(0)">;
def GemmTransB : NativeCodeCall<"$_builder.getI64IntegerAttr(0)">;

// onnx.add(onnx.matmul(%X, %Y), %Z) = onnx.Gemm(%X, %Y, %Z)
def MulAddToGemmOptPattern : Pat<(ONNXAddOp (ONNXMatMulOp:$res $m1, $m2), $m3),
                                 (ONNXGemmOp $m1, $m2, $m3, (GemmAlpha), (GemmBeta), (GemmTransA), (GemmTransB)),
                                 [(HasOneUse $res), (HasRankOf<2> $m1), (HasRankOf<2> $m2)]>;

// onnx.add(onnx.Gemm(%X, %Y, None), %Z) = onnx.Gemm(%X, %Y, %Z)
def FuseGemmFollowedByAddition : Pat<(ONNXAddOp (ONNXGemmOp:$res $m1, $m2, $none, $alpha, $beta, $transA, $transB), $bias),
                                     (ONNXGemmOp $m1, $m2, $bias, $alpha, $beta, $transA, $transB),
                                     [(HasOneUse $res), (HasNoneType $none)]>;

// ONNX_Op (onnx.Identity (%X)) = ONNX_Op (%X)
def IdentityEliminationPattern : Pat<(ONNXIdentityOp $arg),
                                     (replaceWithValue $arg)>;

def ConstantPadPattern : Pat<(ONNXPadConstantValueOp $m1, (ONNXConstantOp:$res $v1, $v2), $m2, $m3),
                             (ONNXPadConstantValuePadOp $m1, $v2, $m2, $m3),
                             [(HasOneUse $res)]>;


// ONNX_Op (onnx.Cast (%X, $type)) = ONNX_Op (%X)
<<<<<<< HEAD
// No attribute
=======
>>>>>>> 4db3edc0
def CastEliminationPattern : Pat<
	(ONNXCastOp $arg, $type),
	(replaceWithValue $arg),
  [(HasSameElementType $arg, $type)]>;


#endif // ONNX_COMBINE<|MERGE_RESOLUTION|>--- conflicted
+++ resolved
@@ -32,11 +32,6 @@
           "convertONNXTypeToMLIRType($_builder, static_cast<onnx::TensorProto_DataType>($1.cast<::mlir::IntegerAttr>().getInt())))">,
     "has same element type">;
 
-def HasSameElementType : Constraint<
-    CPred<"($0.getType().dyn_cast<ShapedType>().getElementType() == "
-          "convertONNXTypeToMLIRType($_builder, static_cast<onnx::TensorProto_DataType>($1.cast<::mlir::IntegerAttr>().getInt())))">,
-    "has same element type">;
-
 //===----------------------------------------------------------------------===//
 // Pattern-Match and Rewrite
 //===----------------------------------------------------------------------===//
@@ -66,10 +61,6 @@
 
 
 // ONNX_Op (onnx.Cast (%X, $type)) = ONNX_Op (%X)
-<<<<<<< HEAD
-// No attribute
-=======
->>>>>>> 4db3edc0
 def CastEliminationPattern : Pat<
 	(ONNXCastOp $arg, $type),
 	(replaceWithValue $arg),
