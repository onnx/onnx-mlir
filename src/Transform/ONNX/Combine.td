//===--- ONNXCombine.td - Pattern Match Opt for ONNX Dialect--*- tablegen -===//
//
// Copyright 2019-2020 The IBM Research Authors.
//
// =============================================================================
//
// Defines language-specific pattern match optimizations for ONNX using
// Declarative Rewrite Rules (DRR) specified using TableGen records.
//
//===----------------------------------------------------------------------===//

#ifndef ONNX_COMBINE
#define ONNX_COMBINE

#ifndef OP_BASE
include "src/Dialect/ONNX/ONNXOps.td"
#endif // OP_BASE

/// Note: The DRR definition used for defining patterns is shown below:
///
/// class Pattern<
///    dag sourcePattern, list<dag> resultPatterns,
///    list<dag> additionalConstraints = [],
///    dag benefitsAdded = (addBenefit 0)
/// >;

// Usefult code generation invokation.
def GetNullAttr : NativeCodeCall<"Attribute()">;
// TODO: Remove GetNullPtr once corresponding attributes are supported
def GetNullPtr : NativeCodeCall<"nullptr">;

def GetUnitAttr: NativeCodeCall<"$_builder.getUnitAttr()">;

def HasOneUse : Constraint<CPred<"$0.hasOneUse()">>;
class HasRankOf<int rank> : Constraint<CPred<"$0.getType().isa<ShapedType>() && $0.getType().cast<ShapedType>().getRank() == " # rank>>;
def HasNoneType : Constraint<CPred<"$0.getType().isa<NoneType>()">>;
def HasSameElementType : Constraint<
    CPred<"($0.getType().dyn_cast<ShapedType>().getElementType() == "
          "$1.cast<::mlir::TypeAttr>().getValue())">,
    "has same element type">;

def AreTheSameAxisArray: Constraint<
    CPred<"AreTheSameAxisArray($0.getType().cast<ShapedType>().getRank(), $1, $2)">,
    "Two axis arrays are the same">;

//===----------------------------------------------------------------------===//
// Pattern-Match and Rewrite
//===----------------------------------------------------------------------===//

def GemmAlpha : NativeCodeCall<"$_builder.getF32FloatAttr(1.0)">;
def GemmBeta : NativeCodeCall<"$_builder.getF32FloatAttr(1.0)">;
def GemmTransA : NativeCodeCall<"IntegerAttr::get($_builder.getIntegerType(64, /*isSigned=*/true), APInt(64, 0, /*isSigned=*/true))">;
def GemmTransB : NativeCodeCall<"IntegerAttr::get($_builder.getIntegerType(64, /*isSigned=*/true), APInt(64, 0, /*isSigned=*/true))">;

// onnx.add(onnx.matmul(%X, %Y), %Z) = onnx.Gemm(%X, %Y, %Z)
def MulAddToGemmOptPattern : Pat<(ONNXAddOp (ONNXMatMulOp:$res $m1, $m2), $m3),
                                 (ONNXGemmOp $m1, $m2, $m3, (GemmAlpha), (GemmBeta), (GemmTransA), (GemmTransB)),
                                 [(HasOneUse $res), (HasRankOf<2> $m1), (HasRankOf<2> $m2)]>;

// onnx.add(onnx.Gemm(%X, %Y, None), %Z) = onnx.Gemm(%X, %Y, %Z)
def FuseGemmFollowedByAddition : Pat<(ONNXAddOp (ONNXGemmOp:$res $m1, $m2, $none, $alpha, $beta, $transA, $transB), $bias),
                                     (ONNXGemmOp $m1, $m2, $bias, $alpha, $beta, $transA, $transB),
                                     [(HasOneUse $res), (HasNoneType $none)]>;

// ONNX_Op (onnx.Identity (%X)) = ONNX_Op (%X)
def IdentityEliminationPattern : Pat<(ONNXIdentityOp $arg),
                                     (replaceWithValue $arg)>;

// y, mask = onnx.Dropout(x) -> y, mask = x, none
def DropoutEliminationPattern : Pattern<(ONNXDropoutOp $arg, $arg1, $arg2, $ratio),
                                        [(replaceWithValue $arg),
<<<<<<< HEAD
                                         (ONNXConstantOp (GetNullAttr), (GetUnitAttr),
                                           (GetNullPtr), (GetNullPtr), (GetNullPtr),
                                           (GetNullPtr), (GetNullPtr), (GetNullPtr))]>;

def ConstantPadPattern : Pat<(ONNXPadConstantValueOp $m1, (ONNXConstantOp:$res $v1, $v2, $v3, $v4, $v5, $v6, $v7, $v8), $m2, $m3),
                             (ONNXPadConstantValuePadOp $m1, $v2, $m2, $m3),
                             [(HasOneUse $res)]>;
=======
                                         (ONNXConstantOp (GetNullAttr), (GetUnitAttr), (GetNullAttr), (GetNullAttr), (GetNullAttr), (GetNullAttr), (GetNullAttr), (GetNullAttr))]>;
>>>>>>> 091e856d

// ONNX_Op (onnx.Cast (%X, $type)) = ONNX_Op (%X)
def CastEliminationPattern : Pat<
	(ONNXCastOp $arg, $type),
	(replaceWithValue $arg),
  [(HasSameElementType $arg, $type)]>;

// Combine transposes.
def CreateCombinedTransposedPattern :
   NativeCodeCall<"CombinedTransposePattern($_builder, $0, $1)">;

def IsIdentityPermuteAttribute :
  Constraint<CPred<"IsIdentityPermuteVector($_self)">,
    "has identity permute vector">;

def FuseTransposePattern:  Pat<
  // Transpose of a transpose.
  (ONNXTransposeOp (ONNXTransposeOp $v, $p1), $p2),
  // Transpose with combined pattern.
  (ONNXTransposeOp $v, (CreateCombinedTransposedPattern $p1, $p2))>;

def RemoveIdentityTransposePattern:  Pat<
  // Transpose with an identity pattern (e.g. {0, 1, 2, 3}).
  (ONNXTransposeOp $val, $p),
  // Remove the transpose.
  (replaceWithValue $val),
  // Check that we have indeed a identity transpose pattern.
  [(IsIdentityPermuteAttribute:$p)]>;


/// Combine squeeze and unsqueeze.
/// Squeeze {axes = [a, b, c]} (Unsqueeze {axes = [a, b, c]} (%X)) = %X
def RemoveSqueezeUnsqueezePattern:  Pat<
  // Squeeze and the unsqueeze with the same axes.
  (ONNXSqueezeOp (ONNXUnsqueezeOp $val, $u_axes), $s_axes),
  // Remove the transpose.
  (replaceWithValue $val),
  // Check that both ops use the same `axes`.
  [(AreTheSameAxisArray $val, $u_axes, $s_axes)]>;

/// Combine unsqueeze and squeeze.
/// Unsqueeze {axes = [a, b, c]} (Squeeze {axes = [a, b, c]} (%X)) = %X
def RemoveUnsqueezeSqueezePattern:  Pat<
  // Squeeze and the unsqueeze with the same axes.
  (ONNXUnsqueezeOp (ONNXSqueezeOp:$res $val, $s_axes), $u_axes),
  // Remove the transpose.
  (replaceWithValue $val),
  // Check that both ops use the same `axes`.
  [(AreTheSameAxisArray $res, $u_axes, $s_axes)]>;

#endif // ONNX_COMBINE<|MERGE_RESOLUTION|>--- conflicted
+++ resolved
@@ -69,17 +69,7 @@
 // y, mask = onnx.Dropout(x) -> y, mask = x, none
 def DropoutEliminationPattern : Pattern<(ONNXDropoutOp $arg, $arg1, $arg2, $ratio),
                                         [(replaceWithValue $arg),
-<<<<<<< HEAD
-                                         (ONNXConstantOp (GetNullAttr), (GetUnitAttr),
-                                           (GetNullPtr), (GetNullPtr), (GetNullPtr),
-                                           (GetNullPtr), (GetNullPtr), (GetNullPtr))]>;
-
-def ConstantPadPattern : Pat<(ONNXPadConstantValueOp $m1, (ONNXConstantOp:$res $v1, $v2, $v3, $v4, $v5, $v6, $v7, $v8), $m2, $m3),
-                             (ONNXPadConstantValuePadOp $m1, $v2, $m2, $m3),
-                             [(HasOneUse $res)]>;
-=======
                                          (ONNXConstantOp (GetNullAttr), (GetUnitAttr), (GetNullAttr), (GetNullAttr), (GetNullAttr), (GetNullAttr), (GetNullAttr), (GetNullAttr))]>;
->>>>>>> 091e856d
 
 // ONNX_Op (onnx.Cast (%X, $type)) = ONNX_Op (%X)
 def CastEliminationPattern : Pat<
