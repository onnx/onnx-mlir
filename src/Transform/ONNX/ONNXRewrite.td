--- conflicted
+++ resolved
@@ -67,15 +67,13 @@
 def HasNonZeroInArrayAttr: Constraint<CPred<"hasNonZeroInArrayAttr($_self)">,
                                        "has non-zero elements">;
 
-<<<<<<< HEAD
 // Create a FloatAttr whose value depends on count_include_pad.
 def getPadValueForAveragePool:
   NativeCodeCall<"getPadValueForAveragePool($_builder, $0, $1)">;
-=======
+
 // Check that a StrAttr does not contain a specific value.
 class IsNotStringAttrOfValue<string val>:
   Constraint<CPred<"$0.cast<StringAttr>().getValue() != \"" # val # "\"">>;
->>>>>>> 86740619
 
 //===----------------------------------------------------------------------===//
 // Rewrite:
@@ -171,7 +169,7 @@
      $auto_pad, $ceil_mode, $count_include_pad, $kernel_shape,
      (createArrayAttrOfZerosFrom $pads),
      $strides),
-  [(HasNonZeroInArrayAttr:$pads)]
+  [(HasNonZeroInArrayAttr:$pads), (IsNotStringAttrOfValue<"VALID"> $auto_pad)]
 >;
 
 #endif // ONNX_REWRITE