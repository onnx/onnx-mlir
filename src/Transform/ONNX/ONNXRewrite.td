//===---- ONNXRewrite.td - Pattern Match Rewriting for ONNX --*- tablegen -===//
//
// Copyright 2019 The IBM Research Authors.
//
// =============================================================================
//
// Defines language-specific pattern match optimizations for ONNX using
// Declarative Rewrite Rules (DRR) specified using TableGen records.
//
//===----------------------------------------------------------------------===//

#ifndef ONNX_REWRITE
#define ONNX_REWRITE

#ifndef OP_BASE
include "src/Dialect/ONNX/ONNXOps.td"
#endif // OP_BASE

/// Note: The DRR definition used for defining patterns is shown below:
///
/// class Pattern<
///    dag sourcePattern, list<dag> resultPatterns,
///    list<dag> additionalConstraints = [],
///    dag benefitsAdded = (addBenefit 0)
/// >;

def GetNullAttr :
   NativeCodeCall<"(Attribute) NULL">;

// Create a StringAttr from a string.
class StringAttrOfValue<string val>:
  NativeCodeCall<"$_builder.getStringAttr(\"" # val # "\")">;

// Create a DenseElementsAttr from an interger value.
// It seems Table-gen does not support `float` type, so we can not pass a float value.
class FloatAttrOfValue<int val>:
  NativeCodeCall<"createDenseFloatAttrOfValue($_builder, $0, " # val # ")">;

<<<<<<< HEAD
// Create a FloatAttr for the negative infinity.
def FloatAttrOfNegativeInfinity:
  NativeCodeCall<"createDenseFloatAttrOfValue($_builder, $0, "
                                "-std::numeric_limits<double>::infinity())">;


=======
>>>>>>> c567781f
// Create an ArrayAttr of IntergerAttr(s) of zero values.
// This function is used for padding attribute in Conv.
def createArrayAttrOfZerosFrom:
  NativeCodeCall<"createArrayAttrOfZeros($_builder, $0)">;

// Pad a ArrayAttr with zeros.
//
// pads = [B1, B2, ... Bk, E1, E2, ..., Ek]
//
// becomes:
//
// pads = [0,... 0, B1, B2, ... Bk, 0,... 0, E1, E2, ..., Ek]
//         |_____|                  |_____|
//                 nZeros                    nZeros
//
// This function is used for padding attribute in Conv.
class insertZerosForNonPaddedDims<int extensionLength>:
  NativeCodeCall<"insertZerosForNonPaddedDims($_builder, $0,"
                                              # extensionLength # ")">;

// Check whether an ArrayAttr contains non-zero values or not.
def HasNonZeroInArrayAttr: Constraint<CPred<"hasNonZeroInArrayAttr($_self)">,
                                       "has non-zero elements">;

// Check that a StrAttr does not contain a specific value.
class IsNotStringAttrOfValue<string val>:
  Constraint<CPred<"$0.cast<StringAttr>().getValue() != \"" # val # "\"">>;

//===----------------------------------------------------------------------===//
// Rewrite:
<<<<<<< HEAD
// %0 = onnx.MaxPoolSingleOutOp(%D : tensor<DShape>)
//     {pads = [b0, b1, ... bK, e0, e1, ..., eK]} ->
//         tensor<OutShape>
//
// as:
// %0 = onnx.PadConstantValuePadOp(%D)
//     {pads = [0, 0, b0, b1, ... bK, 0, 0, e0, e1, ..., eK]} ->
//     tensor<DPaddedShape>
// %1 = onnx.MaxPoolSingleOut(%0 : tensor<DPaddedShape>) {pads = [0, ..., 0]} ->
//     tensor<OutShape>
//===----------------------------------------------------------------------===//

def MaxPoolSingleOutOpPaddingPattern: Pat<
  (ONNXMaxPoolSingleOutOp:$res
     $x,
     $auto_pad, $ceil_mode, $dilation, $kernel_shape,
     $pads,
     $storage_order, $strides),
  (ONNXMaxPoolSingleOutOp
       (ONNXPadOp $x,
          (ONNXConstantOp (GetNullAttr), 
             (insertZerosForNonPaddedDims<2> $pads)),
          (ONNXConstantOp (GetNullAttr), 
             (FloatAttrOfNegativeInfinity $res)),
          (StringAttrOfValue<"constant">)),
     $auto_pad, $ceil_mode, $dilation, $kernel_shape,
     (createArrayAttrOfZerosFrom $pads),
     $storage_order, $strides),
  [(HasNonZeroInArrayAttr:$pads), (IsNotStringAttrOfValue<"VALID"> $auto_pad)]
>;

//===----------------------------------------------------------------------===//
// Rewrite:
=======
>>>>>>> c567781f
// %0 = onnx.ConvOp(%D : tensor<DShape>, %K)
//     {pads = [b0, b1, ... bK, e0, e1, ..., eK]} ->
//         tensor<OutShape>
//
// as:
// %0 = onnx.PadConstantValuePadOp(%D)
//     {pads = [0, 0, b0, b1, ... bK, 0, 0, e0, e1, ..., eK]} ->
//     tensor<DPaddedShape>
// %1 = onnx.Conv(%0 : tensor<DPaddedShape>, %K) {pads = [0, ..., 0]} ->
//     tensor<OutShape>
//===----------------------------------------------------------------------===//

def ConvOpPaddingPattern: Pat<
  (ONNXConvOp:$res
     $x,
     $w, $b, $auto_pad, $dilation, $group, $kernel_shape,
     $pads,
     $strides),
  (ONNXConvOp

    (ONNXPadOp $x,
       (ONNXConstantOp (GetNullAttr), 
          (insertZerosForNonPaddedDims<2> $pads)),
       (ONNXConstantOp (GetNullAttr), 
          (FloatAttrOfValue<0> $res)),
       (StringAttrOfValue<"constant">)),

        
     $w, $b, $auto_pad, $dilation, $group, $kernel_shape,
     (createArrayAttrOfZerosFrom $pads),
     $strides),
  [(HasNonZeroInArrayAttr:$pads), (IsNotStringAttrOfValue<"VALID"> $auto_pad)]
>;

#endif // ONNX_REWRITE<|MERGE_RESOLUTION|>--- conflicted
+++ resolved
@@ -36,15 +36,6 @@
 class FloatAttrOfValue<int val>:
   NativeCodeCall<"createDenseFloatAttrOfValue($_builder, $0, " # val # ")">;
 
-<<<<<<< HEAD
-// Create a FloatAttr for the negative infinity.
-def FloatAttrOfNegativeInfinity:
-  NativeCodeCall<"createDenseFloatAttrOfValue($_builder, $0, "
-                                "-std::numeric_limits<double>::infinity())">;
-
-
-=======
->>>>>>> c567781f
 // Create an ArrayAttr of IntergerAttr(s) of zero values.
 // This function is used for padding attribute in Conv.
 def createArrayAttrOfZerosFrom:
@@ -75,42 +66,6 @@
 
 //===----------------------------------------------------------------------===//
 // Rewrite:
-<<<<<<< HEAD
-// %0 = onnx.MaxPoolSingleOutOp(%D : tensor<DShape>)
-//     {pads = [b0, b1, ... bK, e0, e1, ..., eK]} ->
-//         tensor<OutShape>
-//
-// as:
-// %0 = onnx.PadConstantValuePadOp(%D)
-//     {pads = [0, 0, b0, b1, ... bK, 0, 0, e0, e1, ..., eK]} ->
-//     tensor<DPaddedShape>
-// %1 = onnx.MaxPoolSingleOut(%0 : tensor<DPaddedShape>) {pads = [0, ..., 0]} ->
-//     tensor<OutShape>
-//===----------------------------------------------------------------------===//
-
-def MaxPoolSingleOutOpPaddingPattern: Pat<
-  (ONNXMaxPoolSingleOutOp:$res
-     $x,
-     $auto_pad, $ceil_mode, $dilation, $kernel_shape,
-     $pads,
-     $storage_order, $strides),
-  (ONNXMaxPoolSingleOutOp
-       (ONNXPadOp $x,
-          (ONNXConstantOp (GetNullAttr), 
-             (insertZerosForNonPaddedDims<2> $pads)),
-          (ONNXConstantOp (GetNullAttr), 
-             (FloatAttrOfNegativeInfinity $res)),
-          (StringAttrOfValue<"constant">)),
-     $auto_pad, $ceil_mode, $dilation, $kernel_shape,
-     (createArrayAttrOfZerosFrom $pads),
-     $storage_order, $strides),
-  [(HasNonZeroInArrayAttr:$pads), (IsNotStringAttrOfValue<"VALID"> $auto_pad)]
->;
-
-//===----------------------------------------------------------------------===//
-// Rewrite:
-=======
->>>>>>> c567781f
 // %0 = onnx.ConvOp(%D : tensor<DShape>, %K)
 //     {pads = [b0, b1, ... bK, e0, e1, ..., eK]} ->
 //         tensor<OutShape>
