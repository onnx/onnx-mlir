# SPDX-License-Identifier: Apache-2.0

add_onnx_mlir_rewriter(Decompose)
add_onnx_mlir_rewriter(ConstProp)
add_onnx_mlir_rewriter(ConvOpt)

add_onnx_mlir_library(OMONNXRewrite
  ConstProp.cpp
  ConvOpt.cpp
  Decompose.cpp
  DecomposeEinsum.cpp
  ScrubDisposablePass.cpp

  DEPENDS
  OMONNXDecomposeIncGen
  OMONNXConstPropIncGen
  OMONNXConvOptIncGen

  LINK_LIBS PUBLIC
  MLIRTransformUtils
  OMONNXOps
  )

add_onnx_mlir_library(OMShapeInference
  ShapeInference.cpp

  LINK_LIBS PUBLIC
  OMONNXOps
  OMShapeInferenceOpInterface
  MLIRFuncDialect
  )

add_onnx_mlir_library(OMShapeInferencePass
  ShapeInferencePass.cpp

  LINK_LIBS PUBLIC
  OMONNXOps
  OMShapeInferenceOpInterface
  MLIRFuncDialect
  MLIRPass
  OMCompilerOptions
  OMShapeInference
  )

add_onnx_mlir_library(OMInstrumentONNX
  InstrumentPass.cpp
  InstrumentONNXSignaturePass.cpp

  INCLUDE_DIRS PUBLIC
  ${ONNX_MLIR_SRC_ROOT}/include

  LINK_LIBS PUBLIC
  OMCompilerOptions
  OMONNXOps
  OMKrnlOps
  MLIRPass
  )

add_onnx_mlir_library(OMOpTransform
  ONNXOpTransformPass.cpp

  LINK_LIBS PUBLIC
  OMONNXOps
  MLIRPass
  OMONNXRewrite
  OMShapeInferencePass
  MLIRTransforms
  )

add_onnx_mlir_library(OMHybridTransform
  ONNXHybridTransformPass.cpp

  LINK_LIBS PUBLIC
  OMONNXOps
  OMShapeInferenceOpInterface
  MLIRPass
  MLIRTransforms
  OMShapeInference
  )

add_onnx_mlir_library(OMONNXPreKrnlVerifyONNX
  ONNXPreKrnlVerifyPass.cpp

  LINK_LIBS PUBLIC
  OMONNXOps
  MLIRPass
  OMSupport
  )

add_onnx_mlir_library(OMONNXSimplifyShapeRelatedOps
  SimplifyShapeRelatedOps.cpp

  LINK_LIBS PUBLIC
  OMONNXOps
  OMONNXRewrite
  OMShapeInferencePass
  MLIRFuncDialect
  MLIRPass
  MLIRTransforms
  )

<<<<<<< HEAD
add_onnx_mlir_library(OMONNXReplaceNoValue
  ReplaceNoValueOperands.cpp
=======
add_onnx_mlir_library(OMONNXLayerNameToLocation
  LayerNameToLocationPass.cpp
>>>>>>> 0f856b0d

  LINK_LIBS PUBLIC
  OMONNXOps
  OMONNXRewrite
  MLIRFuncDialect
  MLIRPass
  MLIRTransforms
  )<|MERGE_RESOLUTION|>--- conflicted
+++ resolved
@@ -97,20 +97,4 @@
   MLIRFuncDialect
   MLIRPass
   MLIRTransforms
-  )
-
-<<<<<<< HEAD
-add_onnx_mlir_library(OMONNXReplaceNoValue
-  ReplaceNoValueOperands.cpp
-=======
-add_onnx_mlir_library(OMONNXLayerNameToLocation
-  LayerNameToLocationPass.cpp
->>>>>>> 0f856b0d
-
-  LINK_LIBS PUBLIC
-  OMONNXOps
-  OMONNXRewrite
-  MLIRFuncDialect
-  MLIRPass
-  MLIRTransforms
   )