add_library(OMAttributePromotion
        AttributePromotion.cpp)
target_include_directories(OMAttributePromotion
        PRIVATE ${ONNX_MLIR_SRC_ROOT} ${ONNX_MLIR_BIN_ROOT}
        ${ONNF_MLIR_SRC_ROOT})
# Header dependencies
add_dependencies(OMAttributePromotion
        OMONNXOpsInc OMPromotableConstOperandsOpInterfaceIncGen)
# Linking dependencies
add_dependencies(OMAttributePromotion
        OMPromotableConstOperandsOpInterface)
target_link_libraries(OMAttributePromotion
        onnx)

add_library(OMElideConstants
        ElideConstants.cpp)
target_include_directories(OMElideConstants
        PRIVATE ${ONNX_MLIR_SRC_ROOT} ${ONNX_MLIR_BIN_ROOT}
        ${ONNF_MLIR_SRC_ROOT})
<<<<<<< HEAD
# Header dependencies
add_dependencies(OMElideConstants OMONNXOpsInc)
# Linking dependencies
add_dependencies(OMElideConstants OMONNXOps)
=======

add_dependencies(OMElideConstants
        OMONNXOps)
target_link_libraries(OMElideConstants
        onnx)
>>>>>>> e2af5057

set(LLVM_TARGET_DEFINITIONS ONNXRewrite.td)
onnx_mlir_tablegen(ONNXRewrite.inc -gen-rewriters)
add_public_tablegen_target(OMONNXRewriteIncGen)

set(LLVM_TARGET_DEFINITIONS ONNXCombine.td)
onnx_mlir_tablegen(ONNXCombine.inc -gen-rewriters)
add_public_tablegen_target(OMONNXCombineIncGen)

set(LLVM_TARGET_DEFINITIONS ONNXDecompose.td)
onnx_mlir_tablegen(ONNXDecompose.inc -gen-rewriters)
add_public_tablegen_target(OMONNXDecomposeIncGen)

set(LLVM_TARGET_DEFINITIONS ONNXConstProp.td)
onnx_mlir_tablegen(ONNXConstProp.inc -gen-rewriters)
add_public_tablegen_target(OMONNXConstPropIncGen)

add_library(OMONNXRewrite
        ONNXRewrite.cpp
        ONNXCombine.cpp
        ONNXDecompose.cpp
        ONNXConstProp.cpp)
target_include_directories(OMONNXRewrite
        PRIVATE ${ONNX_MLIR_SRC_ROOT} ${ONNX_MLIR_BIN_ROOT}
        ${ONNF_MLIR_SRC_ROOT})
# Header dependencies
add_dependencies(OMONNXRewrite
        OMONNXOpsInc
        OMONNXRewriteIncGen
        OMONNXDecomposeIncGen
<<<<<<< HEAD
        OMONNXCombineIncGen)
# Linking dependencies
add_dependencies(OMONNXRewrite OMONNXOps)
=======
        OMONNXCombineIncGen
        OMONNXConstPropIncGen)
# Linking dependencies:
add_dependencies(OMONNXRewrite
        OMONNXOps)
target_link_libraries(OMONNXRewrite
        onnx)
>>>>>>> e2af5057

add_library(OMShapeInference ShapeInferencePass.cpp)
target_include_directories(OMShapeInference
        PRIVATE ${ONNX_MLIR_SRC_ROOT} ${ONNX_MLIR_BIN_ROOT}
        ${ONNX_MLIR_SRC_ROOT})
# Header dependencies
add_dependencies(OMShapeInference ShapeInferenceOpInterfaceIncGen)
# Linking dependencies
add_dependencies(OMShapeInference OMShapeInferenceOpInterface)<|MERGE_RESOLUTION|>--- conflicted
+++ resolved
@@ -17,18 +17,14 @@
 target_include_directories(OMElideConstants
         PRIVATE ${ONNX_MLIR_SRC_ROOT} ${ONNX_MLIR_BIN_ROOT}
         ${ONNF_MLIR_SRC_ROOT})
-<<<<<<< HEAD
+
 # Header dependencies
 add_dependencies(OMElideConstants OMONNXOpsInc)
 # Linking dependencies
 add_dependencies(OMElideConstants OMONNXOps)
-=======
 
-add_dependencies(OMElideConstants
-        OMONNXOps)
 target_link_libraries(OMElideConstants
         onnx)
->>>>>>> e2af5057
 
 set(LLVM_TARGET_DEFINITIONS ONNXRewrite.td)
 onnx_mlir_tablegen(ONNXRewrite.inc -gen-rewriters)
@@ -59,19 +55,13 @@
         OMONNXOpsInc
         OMONNXRewriteIncGen
         OMONNXDecomposeIncGen
-<<<<<<< HEAD
-        OMONNXCombineIncGen)
+        OMONNXCombineIncGen
+        OMONNXConstPropIncGen)
+
 # Linking dependencies
 add_dependencies(OMONNXRewrite OMONNXOps)
-=======
-        OMONNXCombineIncGen
-        OMONNXConstPropIncGen)
-# Linking dependencies:
-add_dependencies(OMONNXRewrite
-        OMONNXOps)
 target_link_libraries(OMONNXRewrite
         onnx)
->>>>>>> e2af5057
 
 add_library(OMShapeInference ShapeInferencePass.cpp)
 target_include_directories(OMShapeInference
