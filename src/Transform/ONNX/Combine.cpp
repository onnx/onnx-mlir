--- conflicted
+++ resolved
@@ -18,18 +18,6 @@
 using namespace mlir;
 
 namespace {
-<<<<<<< HEAD
-// // Check whether an ArrayAttr contains non-zero values or not.
-// bool HasSameType(Value origValue, IntegerAttr attr) {
-// 	Type input_elementType = origValue.getType().dyn_cast<ShapedType>().getElementType()
-// 	int64_t targetType = attr.getValue().getInt();
-// 	Type elementType = convertONNXTypeToMLIRType(
-// 	  builder, static_cast<onnx::TensorProto_DataType>(targetType))
-// 	if (input_elementType == elementType) 	return true;	     
-// 	else return false;	      
-// }
-=======
->>>>>>> 4db3edc0
 
 /// Include the patterns defined in the Declarative Rewrite framework.
 #include "src/Transform/ONNX/ONNXCombine.inc"
