--- conflicted
+++ resolved
@@ -64,9 +64,6 @@
 
 def GetNullAttr :
    NativeCodeCall<"Attribute()">;
-// TODO: Remove GetNullPtr once corresponding attributes are supported
-def GetNullPtr :
-  NativeCodeCall<"nullptr">;
 
 def GetNullFloatAttr :
         NativeCodeCall<"FloatAttr()">;
@@ -162,16 +159,8 @@
               (ONNXSqrtOp
                  (ONNXAddOp
                     $var,
-<<<<<<< HEAD
-                    (ONNXConstantOp
-                       (GetNullAttr),
-                       (createDenseElementsAttrFromFloatAttr $res, $epsilon),
-                       (GetNullPtr), (GetNullPtr), (GetNullPtr),
-                       (GetNullPtr), (GetNullPtr), (GetNullPtr))))),
-=======
                     (ONNXConstantOpFromDenseAttr
                        (createDenseElementsAttrFromFloatAttr $res, $epsilon))))),
->>>>>>> 091e856d
            (createArrayAttrOfOneToRankOf $w))),
      // b_
      (ONNXAddOp
@@ -192,34 +181,20 @@
 def ShapeToConstantPattern: Pat<
      (ONNXShapeOp $A),
      (ONNXConstantOp
-<<<<<<< HEAD
-        (GetNullAttr),
-        (createDenseElementsAttrFromShape $A),
-        (GetNullPtr), (GetNullPtr), (GetNullPtr),
-        (GetNullPtr), (GetNullPtr), (GetNullPtr)),
-=======
         (GetNullAttr), (createDenseElementsAttrFromShape $A),
         (GetNullFloatAttr), (GetNullArrayAttr), (GetNullIntegerAttr),
         (GetNullArrayAttr), (GetNullStringAttr), (GetNullArrayAttr)
      ),
->>>>>>> 091e856d
      [(IsStaticShapeTensor:$A)]
 >;
 
 def SizeToConstantPattern: Pat<
      (ONNXSizeOp $A),
      (ONNXConstantOp
-<<<<<<< HEAD
-        (GetNullAttr),
-        (createDenseElementsAttrFromSize $A),
-        (GetNullPtr), (GetNullPtr), (GetNullPtr),
-        (GetNullPtr), (GetNullPtr), (GetNullPtr)),
-=======
         (GetNullAttr), (createDenseElementsAttrFromSize $A),
         (GetNullFloatAttr), (GetNullArrayAttr), (GetNullIntegerAttr),
         (GetNullArrayAttr), (GetNullStringAttr), (GetNullArrayAttr)
      ),
->>>>>>> 091e856d
      [(IsStaticShapeTensor:$A)]
 >;
 
