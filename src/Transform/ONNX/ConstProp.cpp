/*
 * SPDX-License-Identifier: Apache-2.0
 */

//===----------- ONNXConstProp.cpp - ONNX High Level Rewriting ------------===//
//
// Copyright 2019-2020 The IBM Research Authors.
//
// =============================================================================
//
// This file implements a set of rewriters to constprop an ONNX operation into
// composition of other ONNX operations.
//
// This pass is applied before any other pass so that there is no need to
// implement shape inference for the constpropd operation. Hence, it is expected
// that there is no knowledge about tensor shape at this point
//
//===----------------------------------------------------------------------===//

#include "mlir/IR/Matchers.h"
#include "mlir/IR/PatternMatch.h"
#include "mlir/Pass/Pass.h"
#include "mlir/Transforms/DialectConversion.h"
#include "mlir/Transforms/GreedyPatternRewriteDriver.h"

#include "src/Dialect/ONNX/ONNXOps.hpp"
#include "src/Dialect/ONNX/ONNXOpsHelper.hpp"
#include "src/Dialect/ONNX/ShapeInference/ONNXShapeHelper.hpp"
#include "src/Pass/Passes.hpp"
#include "src/Support/Common.hpp"
#include "src/Support/TypeUtilities.hpp"
#include "src/Transform/ONNX/ConstPropHelper.hpp"

#include <math.h>

using namespace mlir;
using namespace onnx_mlir;

namespace {

//===----------------------------------------------------------------------===//
// Instructions to add a constant operation.
//===----------------------------------------------------------------------===//
// There is currently support for adding constant propagation for unary and
// binary arithmetic ops (binary ops support broadcast). To add an operation,
// you simply have to add a templated method on how to compute the result in
// terms of one or two inputs.
//
// The methods are:
//
// ElementWiseBinaryOpImpl and ElementWiseUnaryOpImpl
// and they need to be templated with an ONNX Operation (presuably).
//
// Then you need to add rules on how to transform the patterns; look into
// ConstProp.td for example.
//

const StringRef BUFFER_ID_ATTR = "buffer_id";

/// Buffers will be allocated to store intermediate constants during the const
/// propagation. The use of buffers is to avoid creating dense attributes which
/// are immortal by design in MLIR, leading to small memory footprint.
///
/// There are three helper functions to use when working with buffers:
/// 1) getArrayFromAttributeOrBuffer(PatternRewriter &rewriter, Operation *op)
///    - create a buffer from a dense attribute at the first time we reach the
///      const 'op' and add the buffer to the buffer pool, or
///    - get the buffer from the buffer pool if it was created.
/// 2) createConstantOpAndStoreBufferPtr(..., char *buffer)
///    - create a new ONNXConstantOp using the given buffer, and
///    - add the buffer to the buffer pool.
/// 3) allocateBufferFor(Value value, bool useMaxSize = false)
///    - create a new buffer whose size is obtained from the type of 'value'.
///
/// Note that:
///   - The buffers in the buffer pool will be automatically freed. Users don't
///     need to take care about that.
///   - If we create a buffer and do not put it on the buffer pool, please
///     make sure that it is correctly freed.
///
/// Buffer pool to store buffer pointers.
SmallVector<char *, 4> bufferPtrs;

/// A helper function to get a value of a given type from an attribute.
template <typename T>
T getAttrValue(Attribute attr) {
  llvm_unreachable("unknown operation");
}

template <>
ATTRIBUTE(unused)
double getAttrValue(Attribute attr) {
  return attr.cast<FloatAttr>().getValueAsDouble();
}

template <>
ATTRIBUTE(unused)
float getAttrValue(Attribute attr) {
  return (float)attr.cast<FloatAttr>().getValueAsDouble();
}

template <>
ATTRIBUTE(unused)
int64_t getAttrValue(Attribute attr) {
  return attr.cast<IntegerAttr>().getInt();
}

template <>
ATTRIBUTE(unused)
int32_t getAttrValue(Attribute attr) {
  return attr.cast<IntegerAttr>().getInt();
}

/// Get a data array from a given ONNXConstantOp. If data were stored in memory,
/// get from memory. Otherwise, get from the dense attribute.
char *getArrayFromAttributeOrBuffer(PatternRewriter &rewriter, Operation *op) {
  ONNXConstantOp constOp = llvm::dyn_cast_or_null<ONNXConstantOp>(op);
  assert(constOp && "Not a constant operation");
  char *res = nullptr;

  Attribute bufferIDAttr = op->getAttrOfType<::mlir::Attribute>(BUFFER_ID_ATTR);
  if (bufferIDAttr) {
    unsigned bufferId = bufferIDAttr.cast<IntegerAttr>().getUInt();
    res = bufferPtrs[bufferId];
  } else {
    DenseElementsAttr dataAttr =
        op->getAttrOfType<::mlir::Attribute>("value")
            .dyn_cast_or_null<mlir::DenseElementsAttr>();
    res = createArrayFromDenseElementsAttr(dataAttr);
    bufferPtrs.emplace_back(res);
    unsigned bufferId = bufferPtrs.size() - 1;
    // Add an attribute to store the buffer id.
    op->setAttr(BUFFER_ID_ATTR,
        IntegerAttr::get(
            rewriter.getIntegerType(/*width=*/64, /*isSigned=*/false),
            bufferId));
  }
  return res;
}

/// Get array with the exact data type for the final ONNXConstantOp.
void getArrayForFinalOutput(Operation *op, char *res) {
  ONNXConstantOp constOp = llvm::dyn_cast_or_null<ONNXConstantOp>(op);
  assert(constOp && "Not a constant operation");

  Attribute bufferIDAttr = op->getAttrOfType<::mlir::Attribute>(BUFFER_ID_ATTR);
  if (bufferIDAttr) {
    unsigned bufferId = bufferIDAttr.cast<IntegerAttr>().getUInt();
    char *resArr = bufferPtrs[bufferId];
    convertDoubleInt64ToExactType(constOp.getResult().getType(), resArr, res);
  } else {
    llvm_unreachable("Could not find the input buffer");
  }
}

/// A helper function to construct a RankedTensorType from a ShapedType.
ATTRIBUTE(unused) RankedTensorType constructRankedTensorType(ShapedType type) {
  assert(type.hasRank() && "Not a ranked type");
  return RankedTensorType::get(type.getShape(), type.getElementType());
}

/// A helper function to check whether a value is produced by a dense
/// ONNXConstantOp.
bool isFromDenseONNXConstantOp(Value result, bool trueONNXConstant = false) {
  Operation *op = result.getDefiningOp();

  ONNXConstantOp constOp = llvm::dyn_cast_or_null<ONNXConstantOp>(op);
  // Not a constant.
  if (!constOp)
    return false;

  // If the dense attribute is null, there must be buffer_id
  // attribute.
  if (!(op->getAttrOfType<::mlir::Attribute>("value"))) {
    if (trueONNXConstant)
      return false;
    if (!(op->getAttrOfType<::mlir::Attribute>(BUFFER_ID_ATTR)))
      return false;
  }
  // The other attributes must be null.
  if (op->getAttrOfType<::mlir::Attribute>("sparse_value"))
    return false;
  if (op->getAttrOfType<::mlir::Attribute>("value_float"))
    return false;
  if (op->getAttrOfType<::mlir::Attribute>("value_floats"))
    return false;
  if (op->getAttrOfType<::mlir::Attribute>("value_int"))
    return false;
  if (op->getAttrOfType<::mlir::Attribute>("value_ints"))
    return false;
  if (op->getAttrOfType<::mlir::Attribute>("value_string"))
    return false;
  if (op->getAttrOfType<::mlir::Attribute>("value_strings"))
    return false;

  return true;
}

/// A helper function to check whether a variadic value is produced by dense
/// ONNXConstantOps.
bool isVariadicOperandFromDenseONNXConstantOp(ValueRange operands) {
  return llvm::all_of(
      operands, [](Value v) { return isFromDenseONNXConstantOp(v); });
}

/// A helper function to create an ONNXConstantOp for a given data array.
/// This ONNXConstantOp is only used internally.
ONNXConstantOp createConstantOpAndStoreBufferPtr(
    PatternRewriter &rewriter, Value replacingValue, char *vt) {
  Location loc = replacingValue.getLoc();
  // int64_t maxSizeInBytes = getMaxSizeInBytes(replacingValue.getType());

  ONNXConstantOp constOp = rewriter.create<ONNXConstantOp>(loc,
      replacingValue.getType(), Attribute(), Attribute(), FloatAttr(),
      ArrayAttr(), IntegerAttr(), ArrayAttr(), StringAttr(), ArrayAttr());

  // Store the buffer pointer.
  unsigned bufferId = (unsigned)-1;
  for (unsigned i = 0; i < bufferPtrs.size(); ++i) {
    if (bufferPtrs[i] == vt) {
      bufferId = i;
      break;
    }
  }

  if (bufferId == (unsigned)-1) {
    bufferPtrs.emplace_back(vt);
    bufferId = bufferPtrs.size() - 1;
  }
  // Store the buffer id.
  constOp.getOperation()->setAttr(BUFFER_ID_ATTR,
      IntegerAttr::get(
          rewriter.getIntegerType(/*width=*/64, /*isSigned=*/false), bufferId));

  return constOp;
}

//===----------------------------------------------------------------------===//
// Code to perform constant propagation for binary in presence of broadcast.
//===----------------------------------------------------------------------===//

// Template to generate binary operation results. It takes as input the element
// type as well as the two element attributes for the operation, and return the
// result of the operation.

template <typename OP, typename T>
struct ElementWiseBinaryOpImpl {
  static T impl(T lhs, T rhs) { llvm_unreachable("unknown operation"); }
};

template <typename T>
struct ElementWiseBinaryOpImpl<ONNXAddOp, T> {
  static T impl(T lhs, T rhs) { return (lhs + rhs); }
};

template <typename T>
struct ElementWiseBinaryOpImpl<ONNXSubOp, T> {
  static T impl(T lhs, T rhs) { return (lhs - rhs); }
};

template <typename T>
struct ElementWiseBinaryOpImpl<ONNXMulOp, T> {
  static T impl(T lhs, T rhs) { return (lhs * rhs); }
};

template <typename T>
struct ElementWiseBinaryOpImpl<ONNXDivOp, T> {
  static T impl(T lhs, T rhs) { return (lhs / rhs); }
};

template <typename OP, typename T>
T ComputeConstPropElementwiseBinary(T lhs, T rhs) {
  return ElementWiseBinaryOpImpl<OP, T>::impl(lhs, rhs);
}

template <typename ElementwiseBinaryOp, typename T>
void IterateConstPropElementwiseBinary(char *lhs, char *rhs,
    ArrayRef<int64_t> lhsShape, ArrayRef<int64_t> rhsShape, char *res,
    ArrayRef<int64_t> outputShape) {
  // Rank info.
  int lhsRank = lhsShape.size();
  int rhsRank = rhsShape.size();
  int outputRank = outputShape.size();
  // Strides info.
  std::vector<int64_t> outputStrides = getStrides(outputShape);
  std::vector<int64_t> lhsStrides = getStrides(lhsShape);
  std::vector<int64_t> rhsStrides = getStrides(rhsShape);
  // Data pointers.
  T *lhsArray = reinterpret_cast<T *>(lhs);
  T *rhsArray = reinterpret_cast<T *>(rhs);
  T *resArray = reinterpret_cast<T *>(res);

  // Check broadcasting.
  bool broadcasting = false;
  if (lhsRank != rhsRank)
    broadcasting = true;
  else
    for (int i = 0; i < outputRank; ++i)
      if (lhsShape[i] != rhsShape[i]) {
        broadcasting = true;
        break;
      }

  // Do computation.
  for (int64_t i = 0; i < ShapedType::getNumElements(outputShape); ++i) {
    // Compute indices to access the output.
    std::vector<int64_t> outputIndices = getAccessIndex(i, outputStrides);

    // Compute indices to access inputs.
    SmallVector<int64_t, 4> lhsIndices(lhsRank, 0);
    SmallVector<int64_t, 4> rhsIndices(rhsRank, 0);
    if (!broadcasting) {
      for (int k = 0; k < outputRank; ++k) {
        lhsIndices[k] = outputIndices[k];
        rhsIndices[k] = outputIndices[k];
      }
    } else {
      for (int k = 0; k < outputRank; ++k) {
        // in the lhs index range.
        if (k >= outputRank - lhsRank) {
          int lhsIndex = k - outputRank + lhsRank;
          if (lhsShape[lhsIndex] == 1)
            // broadcast
            lhsIndices[lhsIndex] = 0;
          else
            lhsIndices[lhsIndex] = outputIndices[k];
        }
        // in the rhs index range.
        if (k >= outputRank - rhsRank) {
          int rhsIndex = k - outputRank + rhsRank;
          if (rhsShape[rhsIndex] == 1)
            // broadcast
            rhsIndices[rhsIndex] = 0;
          else
            rhsIndices[rhsIndex] = outputIndices[k];
        }
      }
    }

    // Calculate element-wise binary result.
    int64_t lhsOffset = getLinearAccessIndex(lhsIndices, lhsStrides);
    int64_t rhsOffset = getLinearAccessIndex(rhsIndices, rhsStrides);

    T lhsValue = *(lhsArray + lhsOffset);
    T rhsValue = *(rhsArray + rhsOffset);
    *(resArray + i) = ComputeConstPropElementwiseBinary<ElementwiseBinaryOp, T>(
        lhsValue, rhsValue);
  }
}

/// Do element-wise binary calculation of 'lhs' and 'rhs' values and create an
/// ONNXConstantOp for the result.
template <typename ElementwiseBinaryOp>
Value ConstPropElementwiseBinary(
    PatternRewriter &rewriter, Value replacingValue, Value lhs, Value rhs) {
  Type elementType =
      replacingValue.getType().cast<ShapedType>().getElementType();
  ArrayRef<int64_t> lhsShape = lhs.getType().cast<ShapedType>().getShape();
  ArrayRef<int64_t> rhsShape = rhs.getType().cast<ShapedType>().getShape();
  ArrayRef<int64_t> outputShape =
      replacingValue.getType().cast<ShapedType>().getShape();

  // Get lhs and rhs values.
  char *lhsArray = getArrayFromAttributeOrBuffer(rewriter, lhs.getDefiningOp());
  char *rhsArray = getArrayFromAttributeOrBuffer(rewriter, rhs.getDefiningOp());

  // Do calculation.
  // Use maximum size (double or int64_t) to avoid the precision loss.
  char *resArray =
      allocateBufferFor(replacingValue.getType(), /*useMaxSize=*/true);
  if (elementType.isa<FloatType>()) {
    // Use double to avoid the precision loss during computation.
    IterateConstPropElementwiseBinary<ElementwiseBinaryOp, double>(
        lhsArray, rhsArray, lhsShape, rhsShape, resArray, outputShape);
  } else if (elementType.isa<IntegerType>()) {
    // Use int64_t to avoid the precision loss during computation.
    IterateConstPropElementwiseBinary<ElementwiseBinaryOp, int64_t>(
        lhsArray, rhsArray, lhsShape, rhsShape, resArray, outputShape);
  } else
    llvm_unreachable("Unknown data type");

  // Construct a new ONNXConstantOp.
  ONNXConstantOp res =
      createConstantOpAndStoreBufferPtr(rewriter, replacingValue, resArray);

  return res.getResult();
}

//===----------------------------------------------------------------------===//
//// Code to perform constant propagation for unary operation.
//===----------------------------------------------------------------------===//

template <typename OP, typename T>
struct ElementWiseUnaryOpImpl {
  static T impl(T val) { llvm_unreachable("unknown operation"); }
};

template <typename T>
struct ElementWiseUnaryOpImpl<ONNXNegOp, T> {
  static T impl(T val) { return (-val); }
};

template <typename T>
struct ElementWiseUnaryOpImpl<ONNXSqrtOp, T> {
  static T impl(T val) { return sqrt(val); }
};

template <typename T>
struct ElementWiseUnaryOpImpl<ONNXReluOp, T> {
  static T impl(T val) {
    if (val < 0)
      return 0;
    return val;
  }
};

template <typename OP, typename T>
T ComputeConstPropElementwiseUnary(T val) {
  return ElementWiseUnaryOpImpl<OP, T>::impl(val);
}

template <typename ElementwiseUnaryOp, typename T>
void IterateConstPropElementwiseUnary(
    char *input, char *res, ArrayRef<int64_t> outputShape) {
  // Data pointers.
  T *inputArray = reinterpret_cast<T *>(input);
  T *resArray = reinterpret_cast<T *>(res);

  // Calculate element-wise unary result.
  for (int64_t i = 0; i < ShapedType::getNumElements(outputShape); ++i) {
    *(resArray + i) = ComputeConstPropElementwiseUnary<ElementwiseUnaryOp, T>(
        *(inputArray + i));
  }
}

/// Do element-wise unary calculation of 'input' value and create an
/// ONNXConstantOp for the result.
template <typename ElementwiseUnaryOp>
Value ConstPropElementwiseUnary(
    PatternRewriter &rewriter, Value replacingValue, Value constValue) {
  ShapedType replacingType = replacingValue.getType().cast<ShapedType>();
  ArrayRef<int64_t> replacingShape = replacingType.getShape();
  Type elementType = replacingType.getElementType();

  // Get the const value.
  char *constArray =
      getArrayFromAttributeOrBuffer(rewriter, constValue.getDefiningOp());

  // Do calculation.
  // Use maximum size (double or int64_t) to avoid the precision loss.
  char *resArray =
      allocateBufferFor(replacingValue.getType(), /*useMaxSize=*/true);
  if (elementType.isa<FloatType>()) {
    // Use double to avoid the precision loss during computation.
    IterateConstPropElementwiseUnary<ElementwiseUnaryOp, double>(
        constArray, resArray, replacingShape);
  } else if (elementType.isa<IntegerType>()) {
    // Use int64_t to avoid the precision loss during computation.
    IterateConstPropElementwiseUnary<ElementwiseUnaryOp, int64_t>(
        constArray, resArray, replacingShape);
  } else
    llvm_unreachable("Unknown data type");

  // Construct a new ONNXConstantOp.
  ONNXConstantOp res =
      createConstantOpAndStoreBufferPtr(rewriter, replacingValue, resArray);

  return res.getResult();
}

//===----------------------------------------------------------------------===//
// Code to perform constant propagation for transpose.
//===----------------------------------------------------------------------===//

Value ConstPropTranspose(
    PatternRewriter &rewriter, Value replacingValue, Value constValue) {
  ArrayRef<int64_t> replacingShape =
      replacingValue.getType().cast<ShapedType>().getShape();
  ArrayRef<int64_t> constShape =
      constValue.getType().cast<ShapedType>().getShape();
  Type elementType =
      replacingValue.getType().cast<ShapedType>().getElementType();

  // Get perm attribute.
  SmallVector<uint64_t, 4> perm;
  Attribute permAttr =
      replacingValue.getDefiningOp()->getAttrOfType<::mlir::Attribute>("perm");
  assert(permAttr && "permute attribute expected to be defined here");
  for (auto permVal : permAttr.cast<ArrayAttr>().getValue())
    perm.emplace_back(permVal.cast<IntegerAttr>().getInt());

  // Get the const value.
  char *constArray =
      getArrayFromAttributeOrBuffer(rewriter, constValue.getDefiningOp());

  // Do calculation.
  // Use maximum size (double or int64_t) to avoid the precision loss.
  char *resArray =
      allocateBufferFor(replacingValue.getType(), /*useMaxSize=*/true);
  ConstPropTransposeImpl(
      elementType, constArray, constShape, perm, replacingShape, resArray);

  // Construct a new ONNXConstantOp.
  ONNXConstantOp res =
      createConstantOpAndStoreBufferPtr(rewriter, replacingValue, resArray);

  return res.getResult();
}

//===----------------------------------------------------------------------===//
// Code to perform constant propagation for unsqueeze.
//===----------------------------------------------------------------------===//

Value ConstPropUnsqueeze(
    PatternRewriter &rewriter, Value replacingValue, Value input) {
  Operation *inputOp = input.getDefiningOp();

  char *resArray = getArrayFromAttributeOrBuffer(rewriter, inputOp);

  // Construct a new ONNXConstantOp.
  ONNXConstantOp res =
      createConstantOpAndStoreBufferPtr(rewriter, replacingValue, resArray);

  return res.getResult();
}

//===----------------------------------------------------------------------===//
// Code to perform constant propagation for Squeeze.
//===----------------------------------------------------------------------===//

Value ConstPropSqueeze(
    PatternRewriter &rewriter, Value replacingValue, Value input) {
  Operation *inputOp = input.getDefiningOp();

  char *resArray = getArrayFromAttributeOrBuffer(rewriter, inputOp);

  // Construct a new ONNXConstantOp.
  ONNXConstantOp res =
      createConstantOpAndStoreBufferPtr(rewriter, replacingValue, resArray);

  return res.getResult();
}

//===----------------------------------------------------------------------===//
// Code to perform constant propagation for split.
//===----------------------------------------------------------------------===//

template <typename Op>
LogicalResult ConstPropSplitPatternCommon(Op splitOp, PatternRewriter &rewriter,
    llvm::Optional<ArrayAttr> splitAttr) {
  // Basic info.
  unsigned numOfResults = splitOp.getNumResults();
  Value input = splitOp.input();
  if (!isFromDenseONNXConstantOp(input))
    return failure();
  ShapedType inputType = input.getType().cast<ShapedType>();
  ArrayRef<int64_t> inputShape = inputType.getShape();
  Type elementType = inputType.getElementType();

  // Split axis.
  uint64_t splitAxis = splitOp.axis();
  // Compute split offsets.
  SmallVector<int64_t, 4> splitOffsets;
  {
    if (!splitAttr.has_value())
      // If split attribute is not specified, split size is equally divided.
      assert(inputShape[splitAxis] % numOfResults == 0 &&
             "The dimension at the split axis is expected to be divisible by "
             "the number of results");
    int64_t offset = 0;
    for (unsigned int i = 0; i < numOfResults; ++i) {
      splitOffsets.emplace_back(offset);
      if (splitAttr.has_value())
<<<<<<< HEAD
        offset += splitAttr.getValue()[i].cast<IntegerAttr>().getInt();
=======
        offset += splitAttr.value()[i].cast<IntegerAttr>().getInt();
>>>>>>> ec4c9185
      else
        offset += inputShape[splitAxis] / numOfResults;
    }
  }

  // Get the constant input value.
  char *inputArray =
      getArrayFromAttributeOrBuffer(rewriter, input.getDefiningOp());

  SmallVector<Value, 4> replacingValues;
  SmallVector<Type, 4> replacingTypes;
  for (unsigned int i = 0; i < numOfResults; ++i) {
    replacingValues.emplace_back(splitOp.getResults()[i]);
    replacingTypes.emplace_back(splitOp.getResults()[i].getType());
  }

  // Do splitting.
  std::vector<char *> resBuffers;
  ConstPropSplitImpl(elementType, inputArray, inputShape, splitAxis,
      splitOffsets, replacingTypes, resBuffers);

  // Construct result values.
  std::vector<Value> resValues;
  for (unsigned int i = 0; i < numOfResults; ++i) {
    ONNXConstantOp res = createConstantOpAndStoreBufferPtr(
        rewriter, replacingValues[i], resBuffers[i]);
    resValues.emplace_back(res.getResult());
  }

  rewriter.replaceOp(splitOp, resValues);
  return success();
}

class ConstPropSplitPattern : public OpRewritePattern<ONNXSplitOp> {
public:
  using OpRewritePattern<ONNXSplitOp>::OpRewritePattern;

  LogicalResult matchAndRewrite(
      ONNXSplitOp splitOp, PatternRewriter &rewriter) const override {

    auto split = splitOp.split();
    auto builder = mlir::Builder(splitOp.getContext());

    llvm::Optional<ArrayAttr> optionalAttr;
    if (auto splitConstOp = getONNXConstantOp(split)) {
      // Checking value of split parameter.
      auto splitAttribute =
          createArrayAttrFromConstantOp(builder, splitConstOp);
      optionalAttr.emplace(splitAttribute);
    } else if (!split.getType().isa<NoneType>()) {
      llvm_unreachable("dynamic split not yet supported");
    }

    return ConstPropSplitPatternCommon(splitOp, rewriter, optionalAttr);
  }
};

class ConstPropSplitV11Pattern : public OpRewritePattern<ONNXSplitV11Op> {
public:
  using OpRewritePattern<ONNXSplitV11Op>::OpRewritePattern;

  LogicalResult matchAndRewrite(
      ONNXSplitV11Op splitOp, PatternRewriter &rewriter) const override {
    return ConstPropSplitPatternCommon(splitOp, rewriter, splitOp.split());
  }
};

// https://github.com/onnx/onnx/blob/main/docs/Changelog.md#ScatterND-13
/*
 * output = np.copy(data)
 * update_indices = indices.shape[:-1]
 * for idx in np.ndindex(update_indices):
 *     output[indices[idx]] = updates[idx]
 */
template <typename T>
LogicalResult ScatterNDImpl(
    PatternRewriter &rewriter, ONNXScatterNDOp scatterNdOp, char *raw_buffer) {

  char *data_value = getArrayFromAttributeOrBuffer(
      rewriter, scatterNdOp.data().getDefiningOp());
  char *indices_value = getArrayFromAttributeOrBuffer(
      rewriter, scatterNdOp.indices().getDefiningOp());
  char *updates_value = getArrayFromAttributeOrBuffer(
      rewriter, scatterNdOp.updates().getDefiningOp());

  auto data_shape = scatterNdOp.data().getType().cast<ShapedType>().getShape();
  auto indices_shape =
      scatterNdOp.indices().getType().cast<ShapedType>().getShape();
  auto updates_shape =
      scatterNdOp.updates().getType().cast<ShapedType>().getShape();

  // the output shape keep same with data, so fill with input data temporarily
  T *output_data = reinterpret_cast<T *>(data_value);
  int64_t *indices_data = reinterpret_cast<int64_t *>(indices_value);
  T *updates_data = reinterpret_cast<T *>(updates_value);

  int64_t n_slices = 1;
  int64_t slice_size = 1;

  int64_t outer_dims = indices_shape.size() - 1;
  int64_t indices_nd = indices_shape[outer_dims];
  int64_t updates_dims = updates_shape.size();

  for (int64_t i = 0; i < outer_dims; i++) {
    n_slices *= indices_shape[i];
  }

  for (int64_t i = outer_dims; i < updates_dims; i++) {
    slice_size *= updates_shape[i];
  }

  int64_t output_flat_size = ShapedType::getNumElements(data_shape);
  int64_t remain_flat_size = output_flat_size;
  std::vector<int64_t> dims_to_count(indices_nd, 0);

  for (int64_t i = 0; i < indices_nd; ++i) {
    dims_to_count[i] = remain_flat_size / data_shape[i];
    remain_flat_size = dims_to_count[i];
  }

  for (int64_t i = 0; i < n_slices; ++i) {
    int64_t to_pos = 0;
    for (int64_t j = 0; j < indices_nd; ++j) {
      int64_t idx = indices_data[i * indices_nd + j];
      // assert(0 <= idx && idx < data_shape[j]);
      to_pos += idx * dims_to_count[j];
    }
    for (int64_t j = 0; j < slice_size; j++) {
      output_data[to_pos + j] = updates_data[i * slice_size + j];
    }
  }

  std::memcpy(raw_buffer, data_value, output_flat_size * 8);
  return success();
}

class ConstPropScatterNDPattern : public OpRewritePattern<ONNXScatterNDOp> {
public:
  using OpRewritePattern<ONNXScatterNDOp>::OpRewritePattern;

  LogicalResult matchAndRewrite(
      ONNXScatterNDOp scatterNdOp, PatternRewriter &rewriter) const override {
    // Match
    if (!scatterNdOp.getResult()
             .getType()
             .template dyn_cast_or_null<RankedTensorType>())
      return failure();

    if (!isFromDenseONNXConstantOp(scatterNdOp.data()))
      return failure();

    if (!isFromDenseONNXConstantOp(scatterNdOp.indices()))
      return failure();

    if (!isFromDenseONNXConstantOp(scatterNdOp.updates()))
      return failure();

    char *result_raw_data =
        allocateBufferFor(scatterNdOp.data().getType(), /*useMaxSize=*/true);

    mlir::ShapedType shaped_type =
        scatterNdOp.data().getType().cast<ShapedType>();

    if (shaped_type.getElementType().isa<FloatType>()) {
      if (mlir::failed(
              ScatterNDImpl<double>(rewriter, scatterNdOp, result_raw_data)))
        return failure();
    } else if (shaped_type.getElementType().isa<IntegerType>()) {
      if (mlir::failed(
              ScatterNDImpl<int64_t>(rewriter, scatterNdOp, result_raw_data)))
        return failure();
    } else {
      llvm_unreachable("type not yet supported");
    }

    // Construct result values.
    ONNXConstantOp gen_const_op = createConstantOpAndStoreBufferPtr(
        rewriter, scatterNdOp.data(), result_raw_data);

    SmallVector<Value, 1> op_repl_values(1, gen_const_op.getResult());
    rewriter.replaceOp(scatterNdOp, op_repl_values);
    return success();
  }
};

//===----------------------------------------------------------------------===//
// Code to perform constant propagation for CastOp.
//===----------------------------------------------------------------------===//

Value ConstPropCast(
    PatternRewriter &rewriter, Value replacingValue, Value constValue) {
  // Get the const value using the maximum precision e.g. double, int64_t.
  char *constArray =
      getArrayFromAttributeOrBuffer(rewriter, constValue.getDefiningOp());

  // Create the result buffer.
  char *resArray =
      allocateBufferFor(replacingValue.getType(), /*useMaxSize=*/true);

  ShapedType srcType = constValue.getType().cast<ShapedType>();
  ShapedType destType = replacingValue.getType().cast<ShapedType>();
  Type srcElemType = srcType.getElementType();
  Type destElemType = destType.getElementType();

  // Convert to the maximum destination type. Values will be converted to the
  // correct type automatically when constructing the output ONNXConstantOp.
  int64_t numElements = ShapedType::getNumElements(srcType.getShape());
  if (destElemType.isa<FloatType>()) {
    if (srcElemType.isa<FloatType>())
      copyAndCastArr<double, double>(constArray, resArray, numElements);
    else
      copyAndCastArr<int64_t, double>(constArray, resArray, numElements);
  } else if (destElemType.isa<IntegerType>()) {
    if (srcElemType.isa<FloatType>())
      copyAndCastArr<double, int64_t>(constArray, resArray, numElements);
    else
      copyAndCastArr<int64_t, int64_t>(constArray, resArray, numElements);
  } else
    llvm_unreachable("Unsupport data type");

  // Construct a new ONNXConstantOp.
  ONNXConstantOp res =
      createConstantOpAndStoreBufferPtr(rewriter, replacingValue, resArray);

  return res.getResult();
}

//===----------------------------------------------------------------------===//
// Code to perform constant propagation for SliceOp.
//===----------------------------------------------------------------------===//

Value ConstPropSlice(
    PatternRewriter &rewriter, Value replacingValue, Value constValue) {
  Operation *op = replacingValue.getDefiningOp();
  ONNXSliceOp sliceOp = cast<ONNXSliceOp>(op);

  ArrayRef<int64_t> inputShape = getShape(constValue.getType());
  std::vector<int64_t> inputStrides = getStrides(inputShape);
  ArrayRef<int64_t> outputShape = getShape(replacingValue.getType());
  std::vector<int64_t> outputStrides = getStrides(outputShape);

  // Get the const value using the maximum precision e.g. double, int64_t.
  char *constArray =
      getArrayFromAttributeOrBuffer(rewriter, constValue.getDefiningOp());

  // Create the result buffer using the maximum precision e.g. double, int64_t.
  char *resArray =
      allocateBufferFor(replacingValue.getType(), /*useMaxSize=*/true);

  // Get starts, ends, axes and steps via ShapeHelper.
  ONNXSliceOpShapeHelper shapeHelper(&sliceOp);
  ONNXSliceOpAdaptor operandAdaptor(sliceOp);
  if (failed(shapeHelper.computeShape(operandAdaptor))) {
    sliceOp.emitError("Failed to scan " + ONNXSliceOp::getOperationName() +
                      " parameters successfully");
    return nullptr;
  }

  // Iterate over the output index space.
  for (int64_t i = 0; i < ShapedType::getNumElements(outputShape); ++i) {
    // Input index: "ii * step + start" for all dim.
    // Output index: "ii" for all dims.
    // where `ii` is a tensor index.
    std::vector<int64_t> outputIndices = getAccessIndex(i, outputStrides);
    SmallVector<int64_t, 4> inputIndices;
    for (unsigned k = 0; k < outputIndices.size(); ++k) {
      int64_t ii = outputIndices[k];
      inputIndices.emplace_back(ii * shapeHelper.steps[k].getLiteral() +
                                shapeHelper.starts[k].getLiteral());
    }
    int64_t inputOffset = getLinearAccessIndex(inputIndices, inputStrides);
    int64_t typeSize = 8; // both double and int64_t have size of 8 bytes.
    memcpy(
        resArray + i * typeSize, constArray + inputOffset * typeSize, typeSize);
  }

  // Construct a new ONNXConstantOp.
  ONNXConstantOp res =
      createConstantOpAndStoreBufferPtr(rewriter, replacingValue, resArray);

  return res.getResult();
}

//===----------------------------------------------------------------------===//
// Code to perform constant propagation for ConcatOp.
//===----------------------------------------------------------------------===//

Value ConstPropConcat(PatternRewriter &rewriter, Value replacingValue,
    ValueRange operands, IntegerAttr axisAttr) {
  // Get the const values using the maximum precision e.g. double, int64_t.
  SmallVector<char *, 4> inputArrays;
  for (uint64_t i = 0; i < operands.size(); ++i) {
    char *array =
        getArrayFromAttributeOrBuffer(rewriter, operands[i].getDefiningOp());
    inputArrays.emplace_back(array);
  }
  // Create the result buffer using the maximum precision e.g. double, int64_t.
  char *resArray =
      allocateBufferFor(replacingValue.getType(), /*useMaxSize=*/true);

  ArrayRef<int64_t> outputShape = getShape(replacingValue.getType());
  std::vector<int64_t> outputStrides = getStrides(outputShape);
  int64_t axis = axisAttr.getValue().getSExtValue();
  if (axis < 0)
    axis += outputShape.size();

  // If concatenation is on the outermost dimension, do memcpy for better
  // performance. Otherwise, copy elements one-by-one.
  if (axis == 0) {
    int64_t offset = 0;
    for (uint64_t i = 0; i < operands.size(); ++i) {
      int64_t sizeInBytes = getMaxSizeInBytes(operands[i].getType());
      memcpy(resArray + offset, inputArrays[i], sizeInBytes);
      offset += sizeInBytes;
    }
  } else {
    int64_t dimAtAxis = 0;
    for (uint64_t i = 0; i < operands.size(); ++i) {
      ArrayRef<int64_t> inputShape = getShape(operands[i].getType());
      std::vector<int64_t> inputStrides = getStrides(inputShape);
      for (int64_t k = 0; k < ShapedType::getNumElements(inputShape); ++k) {
        std::vector<int64_t> inputIndices = getAccessIndex(k, inputStrides);
        std::vector<int64_t> outputIndices(inputIndices);
        outputIndices[axis] += dimAtAxis;
        int64_t outputOffset =
            getLinearAccessIndex(outputIndices, outputStrides);
        int64_t typeSize = 8; // both double and int64_t have size of 8 bytes.
        memcpy(resArray + outputOffset * typeSize,
            inputArrays[i] + k * typeSize, typeSize);
      }
      dimAtAxis += inputShape[axis];
    }
  }

  // Construct a new ONNXConstantOp.
  ONNXConstantOp res =
      createConstantOpAndStoreBufferPtr(rewriter, replacingValue, resArray);

  return res.getResult();
}

//===----------------------------------------------------------------------===//
// Code to perform constant propagation for ExpandOp.
//===----------------------------------------------------------------------===//

Value ConstPropExpand(
    PatternRewriter &rewriter, Value replacingValue, Value constValue) {
  // Get the const value using the maximum precision e.g. double, int64_t.
  char *inputArray =
      getArrayFromAttributeOrBuffer(rewriter, constValue.getDefiningOp());
  // Create the result buffer using the maximum precision e.g. double, int64_t.
  char *resArray =
      allocateBufferFor(replacingValue.getType(), /*useMaxSize=*/true);

  ArrayRef<int64_t> inputShape = getShape(constValue.getType());
  std::vector<int64_t> inputStrides = getStrides(inputShape);
  ArrayRef<int64_t> outputShape = getShape(replacingValue.getType());
  std::vector<int64_t> outputStrides = getStrides(outputShape);
  int64_t inputRank = inputShape.size();
  int64_t outputRank = outputShape.size();

  for (int64_t i = 0; i < ShapedType::getNumElements(outputShape); ++i) {
    // Compute indices to access the output.
    std::vector<int64_t> outputIndices = getAccessIndex(i, outputStrides);
    // Compute indices to access the input.
    SmallVector<int64_t, 4> inputIndices;
    if (inputRank == 0) {
      inputIndices.emplace_back(0);
    } else {
      for (int inputAxis = 0; inputAxis < inputRank; ++inputAxis) {
        if (inputShape[inputAxis] == 1) {
          // broadcast
          inputIndices.emplace_back(0);
        } else {
          int outputIndex = (outputRank - inputRank) + inputAxis;
          inputIndices.emplace_back(outputIndices[outputIndex]);
        }
      }
    }

    // Calculate the final result.
    int64_t inputOffset = getLinearAccessIndex(inputIndices, inputStrides);
    int64_t outputOffset = getLinearAccessIndex(outputIndices, outputStrides);
    int64_t typeSize = 8; // both double and int64_t have size of 8 bytes.
    memcpy(resArray + outputOffset * typeSize,
        inputArray + inputOffset * typeSize, typeSize);
  }

  // Construct a new ONNXConstantOp.
  ONNXConstantOp res =
      createConstantOpAndStoreBufferPtr(rewriter, replacingValue, resArray);

  return res.getResult();
}

//===----------------------------------------------------------------------===//
// Code to perform constant propagation for GatherOp.
//===----------------------------------------------------------------------===//

Value ConstPropGather(PatternRewriter &rewriter, Value replacingValue,
    Value inputValue, Value indicesValue) {
  Operation *op = replacingValue.getDefiningOp();
  ONNXGatherOp gatherOp = cast<ONNXGatherOp>(op);

  ArrayRef<int64_t> inputShape = getShape(inputValue.getType());
  ArrayRef<int64_t> indicesShape = getShape(indicesValue.getType());
  ArrayRef<int64_t> outputShape = getShape(replacingValue.getType());
  std::vector<int64_t> inputStrides = getStrides(inputShape);
  std::vector<int64_t> indicesStrides = getStrides(indicesShape);
  std::vector<int64_t> outputStrides = getStrides(outputShape);
  int64_t inputRank = inputShape.size();
  int64_t indicesRank = indicesShape.size();

  int64_t axis = gatherOp.axis();
  if (axis < 0)
    axis += inputRank;
  int64_t axisDim = inputShape[axis];

  // Get the input value using the maximum precision e.g. double, int64_t.
  char *inputArray =
      getArrayFromAttributeOrBuffer(rewriter, inputValue.getDefiningOp());

  // Get the indices value using the maximum precision. Index is integer.
  int64_t *indicesArray = (int64_t *)getArrayFromAttributeOrBuffer(
      rewriter, indicesValue.getDefiningOp());

  // Create the result buffer using the maximum precision e.g. double, int64_t.
  char *resArray =
      allocateBufferFor(replacingValue.getType(), /*useMaxSize=*/true);

  // Iterate over the output index space.
  for (int64_t ii = 0; ii < ShapedType::getNumElements(outputShape); ++ii) {
    std::vector<int64_t> outputIndices = getAccessIndex(ii, outputStrides);
    SmallVector<int64_t, 4> inputIndices, indicesIndices;
    // Compute tensor access indices for indices: indices[jj].
    for (int j = 0; j < indicesRank; ++j)
      indicesIndices.emplace_back(outputIndices[axis + j]);
    int64_t indicesOffset =
        getLinearAccessIndex(indicesIndices, indicesStrides);
    // Get indices.
    int64_t axisIndex = *(indicesArray + indicesOffset);
    if (axisIndex < 0)
      axisIndex += axisDim;

    // Compute tensor access indices for input: input[ii + (indices[jj],) + kk]
    // First add indices ii
    for (int i = 0; i < axis; ++i)
      inputIndices.emplace_back(outputIndices[i]);
    // Then add indices[jj] at axis.
    inputIndices.emplace_back(axisIndex);
    // Then add kk.
    for (int k = axis + 1; k < inputRank; ++k)
      inputIndices.emplace_back(outputIndices[indicesRank - 1 + k]);

    // Copy values.
    int64_t inputOffset = getLinearAccessIndex(inputIndices, inputStrides);
    int64_t typeSize = 8; // both double and int64_t have size of 8 bytes.
    memcpy(resArray + ii * typeSize, inputArray + inputOffset * typeSize,
        typeSize);
  }

  // Construct a new ONNXConstantOp.
  ONNXConstantOp res =
      createConstantOpAndStoreBufferPtr(rewriter, replacingValue, resArray);

  return res.getResult();
}

//===----------------------------------------------------------------------===//
// Pattern definition.
//===----------------------------------------------------------------------===//

#include "src/Transform/ONNX/ONNXConstProp.inc"

//===----------------------------------------------------------------------===//
// Code to manage the pass.
//===----------------------------------------------------------------------===//

struct ConstPropONNXToONNXPass
    : public PassWrapper<ConstPropONNXToONNXPass, OperationPass<func::FuncOp>> {
  MLIR_DEFINE_EXPLICIT_INTERNAL_INLINE_TYPE_ID(ConstPropONNXToONNXPass)

  StringRef getArgument() const override { return "constprop-onnx"; }

  StringRef getDescription() const override {
    return "ConstProp ONNX operations into composition of "
           "other ONNX operations.";
  }

  void runOnOperation() final;
};
} // end anonymous namespace.

void ConstPropONNXToONNXPass::runOnOperation() {
  auto function = getOperation();
  MLIRContext *context = &getContext();

  ConversionTarget target(getContext());
  target.addLegalDialect<ONNXDialect>();

  RewritePatternSet patterns(context);
  populateWithGenerated(patterns);
  patterns.insert<ConstPropSplitPattern>(&getContext());
  patterns.insert<ConstPropSplitV11Pattern>(&getContext());
  patterns.insert<ConstPropScatterNDPattern>(&getContext());
  if (failed(applyPatternsAndFoldGreedily(function, std::move(patterns))))
    signalPassFailure();

  // Create DenseElementsAttr and clean up helper attributes.
  function.walk([&](ONNXConstantOp constOp) {
    Operation *op = constOp.getOperation();
    if (op->getAttrOfType<::mlir::Attribute>(BUFFER_ID_ATTR)) {
      ShapedType type = constOp.getResult().getType().cast<ShapedType>();
      char *arr = allocateBufferFor(type, /*useMaxSize=*/false);
      getArrayForFinalOutput(op, arr);
      DenseElementsAttr denseAttr =
          createDenseElementsAttrFromRawBuffer(type, arr);
      op->setAttr("value", denseAttr);
      op->removeAttr(BUFFER_ID_ATTR);
      free(arr);
    }
  });

  // Remove temporary buffers.
  for (char *ptr : bufferPtrs) {
    free(ptr);
  }
  bufferPtrs.clear();

} // end anonymous namespace

/*!
 * Create a ConstPropONNX pass.
 */
std::unique_ptr<mlir::Pass> onnx_mlir::createConstPropONNXToONNXPass() {
  return std::make_unique<ConstPropONNXToONNXPass>();
}<|MERGE_RESOLUTION|>--- conflicted
+++ resolved
@@ -571,11 +571,7 @@
     for (unsigned int i = 0; i < numOfResults; ++i) {
       splitOffsets.emplace_back(offset);
       if (splitAttr.has_value())
-<<<<<<< HEAD
-        offset += splitAttr.getValue()[i].cast<IntegerAttr>().getInt();
-=======
         offset += splitAttr.value()[i].cast<IntegerAttr>().getInt();
->>>>>>> ec4c9185
       else
         offset += inputShape[splitAxis] / numOfResults;
     }
