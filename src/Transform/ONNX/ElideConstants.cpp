--- conflicted
+++ resolved
@@ -51,15 +51,9 @@
       return emitError(loc, "Only support dense values at this time");
 
     if (constOp->value().hasValue()) {
-<<<<<<< HEAD
-      auto newConstOp = rewriter.create<ONNXConstantOp>(
-          loc, constOp->getResult().getType(), nullptr, nullptr,
-          nullptr, nullptr, nullptr, nullptr, nullptr, nullptr);
-=======
       auto newConstOp = rewriter.create<ONNXConstantOp>(loc,
           constOp->getResult().getType(), nullptr, nullptr, nullptr, nullptr,
           nullptr, nullptr, nullptr, nullptr);
->>>>>>> 091e856d
       rewriter.replaceOp(op, newConstOp.getResult());
     }
     return success();
