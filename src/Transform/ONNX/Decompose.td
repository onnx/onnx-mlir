//===- ONNXDecompose.td - Rewriting for decomposing ONNX Ops -*- tablegen -===//
//
// Copyright 2019-2020 The IBM Research Authors.
//
// =============================================================================
//
// Defines language-specific pattern match rewritings for ONNX using
// Declarative Rewrite Rules (DRR) specified using TableGen records.
//
//===----------------------------------------------------------------------===//

#ifndef ONNX_DECOMPOSE
#define ONNX_DECOMPOSE

#ifndef OP_BASE
include "src/Dialect/ONNX/ONNXOps.td"
#endif // OP_BASE

/// Note: The DRR definition used for defining patterns is shown below:
///
/// class Pattern<
///    dag sourcePattern, list<dag> resultPatterns,
///    list<dag> additionalConstraints = [],
///    dag benefitsAdded = (addBenefit 0)
/// >;

def KeepdimsTrue: NativeCodeCall<"IntegerAttr::get($_builder.getIntegerType(64, /*isSigned=*/true), APInt(64, 1, /*isSigned=*/true))">;

def KeepdimsIsTrue:
    Constraint<CPred<"$_self.cast<IntegerAttr>().getSInt() == 1">,
  "keepdims attribute is true">;

//===----------------------------------------------------------------------===//
// ONNXReduceL1Op %X = ONNXReduceSumOp (ONNXAbsOp %X)
//===----------------------------------------------------------------------===//
def ReduceL1OpPattern: Pat<(ONNXReduceL1Op $oprd, $axes, $keepdims),
                           (ONNXReduceSumOp (ONNXAbsOp $oprd), $axes, $keepdims)>;

//===----------------------------------------------------------------------===//
// ONNXReduceL2Op %X = ONNXSqrtOp (ONNXReduceSumSquareOp (%X))
//===----------------------------------------------------------------------===//
def ReduceL2OpPattern: Pat<(ONNXReduceL2Op $oprd, $axes, $keepdims),
                           (ONNXSqrtOp (ONNXReduceSumSquareOp $oprd, $axes, $keepdims))>;

//===----------------------------------------------------------------------===//
// ONNXReduceLogSumOp %X = ONNXLogOp (ONNXReduceSumOp (%X))
//===----------------------------------------------------------------------===//
def ReduceLogSumOpPattern: Pat<(ONNXReduceLogSumOp $oprd, $axes, $keepdims),
                           (ONNXLogOp (ONNXReduceSumOp $oprd, $axes, $keepdims))>;

//===----------------------------------------------------------------------===//
// ONNXReduceLogSumExpOp %X
//===----------------------------------------------------------------------===//
// keepdims is true
def ReduceLogSumExpOpPattern1: Pat<
  (ONNXReduceLogSumExpOp $oprd, $axes, $keepdims),
  (ONNXAddOp
    (ONNXReduceLogSumOp
      (ONNXExpOp
         (ONNXSubOp $oprd, (ONNXReduceMaxOp:$max $oprd, $axes, (KeepdimsTrue)))),
      $axes,
      $keepdims),
    $max),
  [(KeepdimsIsTrue:$keepdims)],
  (addBenefit 1)
>;

// keepdims is false 
def ReduceLogSumExpOpPattern2: Pat<
  (ONNXReduceLogSumExpOp $oprd, $axes, $keepdims),
  (ONNXAddOp
    (ONNXReduceLogSumOp
      (ONNXExpOp
         (ONNXSubOp $oprd, (ONNXReduceMaxOp:$max $oprd, $axes, (KeepdimsTrue)))),
      $axes,
      $keepdims),
    (ONNXSqueezeOp $max, $axes)),
  [],
  (addBenefit 0)
>;

//===----------------------------------------------------------------------===//
// ONNXReduceSumSquareOp %X = ONNXReduceSumOp (ONNXMulOp %X, %X)
//===----------------------------------------------------------------------===//
def ReduceSumSquareOpPattern: Pat<(ONNXReduceSumSquareOp $oprd, $axes, $keepdims),
                                  (ONNXReduceSumOp (ONNXMulOp $oprd, $oprd), $axes, $keepdims)>;

//===----------------------------------------------------------------------===//
// ONNXScalerOp %X, %Offest, %Scale
// x input, a offset, b scale
//===----------------------------------------------------------------------===//
// Useful test definitions.
def AttributeIsNull :
    Constraint<CPred<"! ($_self)">,
  "Attribute is null">;

def HasFloatType : Constraint<CPred<"(($_self).getType().dyn_cast<ShapedType>().getElementType().isF32())">>;

def GetNullAttr :
	NativeCodeCall<"Attribute()">;
// TODO: Remove GetNullPtr once corresponding attributes are supported
def GetNullPtr :
  NativeCodeCall<"nullptr">;

// Create a DenseElementsAttr from an ArrayAttr.
def createDenseArrayAttr:
  NativeCodeCall<"createDenseArrayAttr($_builder, $0)">;

def ScalerT : NativeCodeCall<"TypeAttr::get($_builder.getF32Type())">;

// No attribute
def ScalerNullPattern : Pat<
	(ONNXScalerOp $x, $a, $b),
	(replaceWithValue $x),
  [(HasFloatType:$x), (AttributeIsNull:$a), (AttributeIsNull:$b)],
  (addBenefit 5)>;

// No attribute, input x not float type
def ScalerNullPattern2 : Pat<
	(ONNXScalerOp $x, $a, $b),
	(ONNXCastOp $x, (ScalerT)),
	[(AttributeIsNull:$a), (AttributeIsNull:$b)],
  (addBenefit 4)>;

// No scale
def ScalerNoScalePattern : Pat<
  (ONNXScalerOp $x, $a, $b),
    (ONNXSubOp $x,
<<<<<<< HEAD
    (ONNXConstantOp (GetNullAttr), (createDenseArrayAttr $a),
      (GetNullPtr), (GetNullPtr), (GetNullPtr),
      (GetNullPtr), (GetNullPtr), (GetNullPtr))),
=======
    (ONNXConstantOpFromDenseAttr (createDenseArrayAttr $a))),
>>>>>>> 091e856d
  [(HasFloatType:$x), (AttributeIsNull:$b)],
  (addBenefit 3)>;

// No scale, input x not float type
def ScalerNoScalePattern2 : Pat<
 (ONNXScalerOp $x, $a, $b),
  (ONNXSubOp
   (ONNXCastOp $x, (ScalerT)),
<<<<<<< HEAD
   (ONNXConstantOp (GetNullAttr), (createDenseArrayAttr $a),
     (GetNullPtr), (GetNullPtr), (GetNullPtr),
     (GetNullPtr), (GetNullPtr), (GetNullPtr))
  ),
=======
   (ONNXConstantOpFromDenseAttr (createDenseArrayAttr $a))),
>>>>>>> 091e856d
  [(AttributeIsNull:$b)],
  (addBenefit 2)>;

// No offset
def ScalerNoOffsetPattern : Pat<
  (ONNXScalerOp $x, $a, $b),
  (ONNXMulOp $x,
<<<<<<< HEAD
    (ONNXConstantOp (GetNullAttr), (createDenseArrayAttr $b),
      (GetNullPtr), (GetNullPtr), (GetNullPtr),
      (GetNullPtr), (GetNullPtr), (GetNullPtr))),
=======
    (ONNXConstantOpFromDenseAttr (createDenseArrayAttr $b))),
>>>>>>> 091e856d
  [(HasFloatType:$x), (AttributeIsNull:$a)],
  (addBenefit 3)>;

// No offset, input x not float type
def ScalerNoOffsetPattern2 : Pat<
 (ONNXScalerOp $x, $a, $b),
  (ONNXMulOp
   (ONNXCastOp $x, (ScalerT)),
<<<<<<< HEAD
   (ONNXConstantOp (GetNullAttr), (createDenseArrayAttr $b),
     (GetNullPtr), (GetNullPtr), (GetNullPtr),
     (GetNullPtr), (GetNullPtr), (GetNullPtr))),
=======
   (ONNXConstantOpFromDenseAttr (createDenseArrayAttr $b))),
>>>>>>> 091e856d
  [(AttributeIsNull:$a)],
  (addBenefit 2)>;

// Normal ONNXScalerOp
def ScalerPattern : Pat<
  (ONNXScalerOp $x, $a, $b),
  (ONNXMulOp 
    (ONNXSubOp $x,
<<<<<<< HEAD
      (ONNXConstantOp (GetNullAttr), (createDenseArrayAttr $a),
        (GetNullPtr), (GetNullPtr), (GetNullPtr),
        (GetNullPtr), (GetNullPtr), (GetNullPtr))),
    (ONNXConstantOp (GetNullAttr), (createDenseArrayAttr $b),
      (GetNullPtr), (GetNullPtr), (GetNullPtr),
      (GetNullPtr), (GetNullPtr), (GetNullPtr))),
=======
      (ONNXConstantOpFromDenseAttr (createDenseArrayAttr $a))),
    (ONNXConstantOpFromDenseAttr (createDenseArrayAttr $b))),
>>>>>>> 091e856d
  [(HasFloatType:$x)],
  (addBenefit 1)>;

// Normal ONNXScalerOp, input x not float type
def ScalerPattern2 : Pat<
  (ONNXScalerOp $x, $a, $b),
  (ONNXMulOp 
    (ONNXSubOp (ONNXCastOp $x, (ScalerT)),
<<<<<<< HEAD
      (ONNXConstantOp (GetNullAttr), (createDenseArrayAttr $a),
        (GetNullPtr), (GetNullPtr), (GetNullPtr),
        (GetNullPtr), (GetNullPtr), (GetNullPtr))),
    (ONNXConstantOp (GetNullAttr), (createDenseArrayAttr $b),
      (GetNullPtr), (GetNullPtr), (GetNullPtr),
      (GetNullPtr), (GetNullPtr), (GetNullPtr))),
=======
      (ONNXConstantOpFromDenseAttr (createDenseArrayAttr $a))),
    (ONNXConstantOpFromDenseAttr (createDenseArrayAttr $b))),
>>>>>>> 091e856d
  [],
  (addBenefit 0)>;

// Express LogSoftmax using Log and Softmax.
def LogSoftmaxPattern : Pat<
  (ONNXLogSoftmaxOp $x, $axis),
  (ONNXLogOp (ONNXSoftmaxOp $x, $axis))
>;

#endif // ONNX_DECOMPOSE<|MERGE_RESOLUTION|>--- conflicted
+++ resolved
@@ -126,13 +126,7 @@
 def ScalerNoScalePattern : Pat<
   (ONNXScalerOp $x, $a, $b),
     (ONNXSubOp $x,
-<<<<<<< HEAD
-    (ONNXConstantOp (GetNullAttr), (createDenseArrayAttr $a),
-      (GetNullPtr), (GetNullPtr), (GetNullPtr),
-      (GetNullPtr), (GetNullPtr), (GetNullPtr))),
-=======
     (ONNXConstantOpFromDenseAttr (createDenseArrayAttr $a))),
->>>>>>> 091e856d
   [(HasFloatType:$x), (AttributeIsNull:$b)],
   (addBenefit 3)>;
 
@@ -141,14 +135,7 @@
  (ONNXScalerOp $x, $a, $b),
   (ONNXSubOp
    (ONNXCastOp $x, (ScalerT)),
-<<<<<<< HEAD
-   (ONNXConstantOp (GetNullAttr), (createDenseArrayAttr $a),
-     (GetNullPtr), (GetNullPtr), (GetNullPtr),
-     (GetNullPtr), (GetNullPtr), (GetNullPtr))
-  ),
-=======
    (ONNXConstantOpFromDenseAttr (createDenseArrayAttr $a))),
->>>>>>> 091e856d
   [(AttributeIsNull:$b)],
   (addBenefit 2)>;
 
@@ -156,13 +143,7 @@
 def ScalerNoOffsetPattern : Pat<
   (ONNXScalerOp $x, $a, $b),
   (ONNXMulOp $x,
-<<<<<<< HEAD
-    (ONNXConstantOp (GetNullAttr), (createDenseArrayAttr $b),
-      (GetNullPtr), (GetNullPtr), (GetNullPtr),
-      (GetNullPtr), (GetNullPtr), (GetNullPtr))),
-=======
     (ONNXConstantOpFromDenseAttr (createDenseArrayAttr $b))),
->>>>>>> 091e856d
   [(HasFloatType:$x), (AttributeIsNull:$a)],
   (addBenefit 3)>;
 
@@ -171,13 +152,7 @@
  (ONNXScalerOp $x, $a, $b),
   (ONNXMulOp
    (ONNXCastOp $x, (ScalerT)),
-<<<<<<< HEAD
-   (ONNXConstantOp (GetNullAttr), (createDenseArrayAttr $b),
-     (GetNullPtr), (GetNullPtr), (GetNullPtr),
-     (GetNullPtr), (GetNullPtr), (GetNullPtr))),
-=======
    (ONNXConstantOpFromDenseAttr (createDenseArrayAttr $b))),
->>>>>>> 091e856d
   [(AttributeIsNull:$a)],
   (addBenefit 2)>;
 
@@ -186,17 +161,8 @@
   (ONNXScalerOp $x, $a, $b),
   (ONNXMulOp 
     (ONNXSubOp $x,
-<<<<<<< HEAD
-      (ONNXConstantOp (GetNullAttr), (createDenseArrayAttr $a),
-        (GetNullPtr), (GetNullPtr), (GetNullPtr),
-        (GetNullPtr), (GetNullPtr), (GetNullPtr))),
-    (ONNXConstantOp (GetNullAttr), (createDenseArrayAttr $b),
-      (GetNullPtr), (GetNullPtr), (GetNullPtr),
-      (GetNullPtr), (GetNullPtr), (GetNullPtr))),
-=======
       (ONNXConstantOpFromDenseAttr (createDenseArrayAttr $a))),
     (ONNXConstantOpFromDenseAttr (createDenseArrayAttr $b))),
->>>>>>> 091e856d
   [(HasFloatType:$x)],
   (addBenefit 1)>;
 
@@ -205,17 +171,8 @@
   (ONNXScalerOp $x, $a, $b),
   (ONNXMulOp 
     (ONNXSubOp (ONNXCastOp $x, (ScalerT)),
-<<<<<<< HEAD
-      (ONNXConstantOp (GetNullAttr), (createDenseArrayAttr $a),
-        (GetNullPtr), (GetNullPtr), (GetNullPtr),
-        (GetNullPtr), (GetNullPtr), (GetNullPtr))),
-    (ONNXConstantOp (GetNullAttr), (createDenseArrayAttr $b),
-      (GetNullPtr), (GetNullPtr), (GetNullPtr),
-      (GetNullPtr), (GetNullPtr), (GetNullPtr))),
-=======
       (ONNXConstantOpFromDenseAttr (createDenseArrayAttr $a))),
     (ONNXConstantOpFromDenseAttr (createDenseArrayAttr $b))),
->>>>>>> 091e856d
   [],
   (addBenefit 0)>;
 
