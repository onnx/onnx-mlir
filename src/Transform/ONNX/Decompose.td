--- conflicted
+++ resolved
@@ -115,28 +115,6 @@
 // ONNXScalerOp %X, %Offest, %Scale
 // x input, a offset, b scale
 //===----------------------------------------------------------------------===//
-<<<<<<< HEAD
-// Useful test definitions.
-def AttributeIsNull :
-    Constraint<CPred<"! ($_self)">,
-  "Attribute is null">;
-
-def HasFloatType : Constraint<CPred<"(($_self).getType().dyn_cast<ShapedType>().getElementType().isF32())">>;
-
-def GetNullAttr :
-	NativeCodeCall<"Attribute()">;
-// TODO: Remove GetNullPtr once corresponding attributes are supported
-def GetNullPtr :
-  NativeCodeCall<"nullptr">;
-
-// Create a DenseElementsAttr from an ArrayAttr.
-def createDenseArrayAttr:
-  NativeCodeCall<"createDenseArrayAttr($_builder, $0)">;
-
-def ScalerT : NativeCodeCall<"TypeAttr::get($_builder.getF32Type())">;
-
-=======
->>>>>>> ca704fbb
 // No attribute
 def ScalerNullPattern
     : Pat<(ONNXScalerOp $x, $a, $b), (replaceWithValue $x),
