--- conflicted
+++ resolved
@@ -346,7 +346,85 @@
 >;
 
 //===----------------------------------------------------------------------===//
-<<<<<<< HEAD
+// ONNXReduceL1V13Op %X -> ONNXReduceL1Op %X = 
+//===----------------------------------------------------------------------===//
+def ReduceL1V13OpPattern1
+    : Pat<(ONNXReduceL1V13Op $oprd, $axes, $keepdims),
+          (ONNXReduceL1Op $oprd,
+              (CreateUnitConstant), $keepdims, (noop_with_empty_axes)),
+          [(AttributeIsNull:$axes)], (addBenefit 1)>;
+
+def ReduceL1V13OpPattern2
+    : Pat<(ONNXReduceL1V13Op $oprd, $axes, $keepdims),
+          (ONNXReduceL1Op $oprd,
+              (ONNXConstantOpFromDenseAttr(createDenseArrayAttr $axes)),
+              $keepdims, (noop_with_empty_axes)),
+          [], (addBenefit 0)>;
+
+//===----------------------------------------------------------------------===//
+// ONNXReduceL2V13Op %X -> ONNXReduceL2Op %X = 
+//===----------------------------------------------------------------------===//
+def ReduceL2V13OpPattern1
+    : Pat<(ONNXReduceL2V13Op $oprd, $axes, $keepdims),
+          (ONNXReduceL2Op $oprd,
+              (CreateUnitConstant), $keepdims, (noop_with_empty_axes)),
+          [(AttributeIsNull:$axes)], (addBenefit 1)>;
+
+def ReduceL2V13OpPattern2
+    : Pat<(ONNXReduceL2V13Op $oprd, $axes, $keepdims),
+          (ONNXReduceL2Op $oprd,
+              (ONNXConstantOpFromDenseAttr(createDenseArrayAttr $axes)),
+              $keepdims, (noop_with_empty_axes)),
+          [], (addBenefit 0)>;
+
+//===----------------------------------------------------------------------===//
+// ONNXReduceLogSumV13Op %X -> ONNXReduceLogSumOp %X = 
+//===----------------------------------------------------------------------===//
+def ReduceLogSumV13OpPattern1
+    : Pat<(ONNXReduceLogSumV13Op $oprd, $axes, $keepdims),
+          (ONNXReduceLogSumOp $oprd,
+              (CreateUnitConstant), $keepdims, (noop_with_empty_axes)),
+          [(AttributeIsNull:$axes)], (addBenefit 1)>;
+
+def ReduceLogSumV13OpPattern2
+    : Pat<(ONNXReduceLogSumV13Op $oprd, $axes, $keepdims),
+          (ONNXReduceLogSumOp $oprd,
+              (ONNXConstantOpFromDenseAttr(createDenseArrayAttr $axes)),
+              $keepdims, (noop_with_empty_axes)),
+          [], (addBenefit 0)>;
+
+//===----------------------------------------------------------------------===//
+// ONNXReduceLogSumExpV13Op %X -> ONNXReduceLogSumExpOp %X = 
+//===----------------------------------------------------------------------===//
+def ReduceLogSumExpV13OpPattern1
+    : Pat<(ONNXReduceLogSumExpV13Op $oprd, $axes, $keepdims),
+          (ONNXReduceLogSumExpOp $oprd,
+              (CreateUnitConstant), $keepdims, (noop_with_empty_axes)),
+          [(AttributeIsNull:$axes)], (addBenefit 1)>;
+
+def ReduceLogSumExpV13OpPattern2
+    : Pat<(ONNXReduceLogSumExpV13Op $oprd, $axes, $keepdims),
+          (ONNXReduceLogSumExpOp $oprd,
+              (ONNXConstantOpFromDenseAttr(createDenseArrayAttr $axes)),
+              $keepdims, (noop_with_empty_axes)),
+          [], (addBenefit 0)>;
+
+//===----------------------------------------------------------------------===//
+// ONNXReduceSumSquareV13Op %X -> ONNXReduceSumSquareOp %X = 
+//===----------------------------------------------------------------------===//
+def ReduceSumSquareV13OpPattern1
+    : Pat<(ONNXReduceSumSquareV13Op $oprd, $axes, $keepdims),
+          (ONNXReduceSumSquareOp $oprd,
+              (CreateUnitConstant), $keepdims, (noop_with_empty_axes)),
+          [(AttributeIsNull:$axes)], (addBenefit 1)>;
+
+def ReduceSumSquareV13OpPattern2
+    : Pat<(ONNXReduceSumSquareV13Op $oprd, $axes, $keepdims),
+          (ONNXReduceSumSquareOp $oprd,
+              (ONNXConstantOpFromDenseAttr(createDenseArrayAttr $axes)),
+              $keepdims, (noop_with_empty_axes)),
+          [], (addBenefit 0)>;
+
 // Decomposition for ONNXConvTransposeOp
 //===----------------------------------------------------------------------===//
 
@@ -420,86 +498,5 @@
    [(HasShapeAndRank $x), (HasShapeAndRank $w)],
    (addBenefit 0)
 >;
-=======
-// ONNXReduceL1V13Op %X -> ONNXReduceL1Op %X = 
-//===----------------------------------------------------------------------===//
-def ReduceL1V13OpPattern1
-    : Pat<(ONNXReduceL1V13Op $oprd, $axes, $keepdims),
-          (ONNXReduceL1Op $oprd,
-              (CreateUnitConstant), $keepdims, (noop_with_empty_axes)),
-          [(AttributeIsNull:$axes)], (addBenefit 1)>;
-
-def ReduceL1V13OpPattern2
-    : Pat<(ONNXReduceL1V13Op $oprd, $axes, $keepdims),
-          (ONNXReduceL1Op $oprd,
-              (ONNXConstantOpFromDenseAttr(createDenseArrayAttr $axes)),
-              $keepdims, (noop_with_empty_axes)),
-          [], (addBenefit 0)>;
-
-//===----------------------------------------------------------------------===//
-// ONNXReduceL2V13Op %X -> ONNXReduceL2Op %X = 
-//===----------------------------------------------------------------------===//
-def ReduceL2V13OpPattern1
-    : Pat<(ONNXReduceL2V13Op $oprd, $axes, $keepdims),
-          (ONNXReduceL2Op $oprd,
-              (CreateUnitConstant), $keepdims, (noop_with_empty_axes)),
-          [(AttributeIsNull:$axes)], (addBenefit 1)>;
-
-def ReduceL2V13OpPattern2
-    : Pat<(ONNXReduceL2V13Op $oprd, $axes, $keepdims),
-          (ONNXReduceL2Op $oprd,
-              (ONNXConstantOpFromDenseAttr(createDenseArrayAttr $axes)),
-              $keepdims, (noop_with_empty_axes)),
-          [], (addBenefit 0)>;
-
-//===----------------------------------------------------------------------===//
-// ONNXReduceLogSumV13Op %X -> ONNXReduceLogSumOp %X = 
-//===----------------------------------------------------------------------===//
-def ReduceLogSumV13OpPattern1
-    : Pat<(ONNXReduceLogSumV13Op $oprd, $axes, $keepdims),
-          (ONNXReduceLogSumOp $oprd,
-              (CreateUnitConstant), $keepdims, (noop_with_empty_axes)),
-          [(AttributeIsNull:$axes)], (addBenefit 1)>;
-
-def ReduceLogSumV13OpPattern2
-    : Pat<(ONNXReduceLogSumV13Op $oprd, $axes, $keepdims),
-          (ONNXReduceLogSumOp $oprd,
-              (ONNXConstantOpFromDenseAttr(createDenseArrayAttr $axes)),
-              $keepdims, (noop_with_empty_axes)),
-          [], (addBenefit 0)>;
-
-//===----------------------------------------------------------------------===//
-// ONNXReduceLogSumExpV13Op %X -> ONNXReduceLogSumExpOp %X = 
-//===----------------------------------------------------------------------===//
-def ReduceLogSumExpV13OpPattern1
-    : Pat<(ONNXReduceLogSumExpV13Op $oprd, $axes, $keepdims),
-          (ONNXReduceLogSumExpOp $oprd,
-              (CreateUnitConstant), $keepdims, (noop_with_empty_axes)),
-          [(AttributeIsNull:$axes)], (addBenefit 1)>;
-
-def ReduceLogSumExpV13OpPattern2
-    : Pat<(ONNXReduceLogSumExpV13Op $oprd, $axes, $keepdims),
-          (ONNXReduceLogSumExpOp $oprd,
-              (ONNXConstantOpFromDenseAttr(createDenseArrayAttr $axes)),
-              $keepdims, (noop_with_empty_axes)),
-          [], (addBenefit 0)>;
-
-//===----------------------------------------------------------------------===//
-// ONNXReduceSumSquareV13Op %X -> ONNXReduceSumSquareOp %X = 
-//===----------------------------------------------------------------------===//
-def ReduceSumSquareV13OpPattern1
-    : Pat<(ONNXReduceSumSquareV13Op $oprd, $axes, $keepdims),
-          (ONNXReduceSumSquareOp $oprd,
-              (CreateUnitConstant), $keepdims, (noop_with_empty_axes)),
-          [(AttributeIsNull:$axes)], (addBenefit 1)>;
-
-def ReduceSumSquareV13OpPattern2
-    : Pat<(ONNXReduceSumSquareV13Op $oprd, $axes, $keepdims),
-          (ONNXReduceSumSquareOp $oprd,
-              (ONNXConstantOpFromDenseAttr(createDenseArrayAttr $axes)),
-              $keepdims, (noop_with_empty_axes)),
-          [], (addBenefit 0)>;
-
->>>>>>> e0a1504c
 
 #endif // ONNX_DECOMPOSE