//===- ONNXDecompose.td - Rewriting for decomposing ONNX Ops -*- tablegen -===//
//
// Copyright 2019-2020 The IBM Research Authors.
//
// =============================================================================
//
// Defines language-specific pattern match rewritings for ONNX using
// Declarative Rewrite Rules (DRR) specified using TableGen records.
//
//===----------------------------------------------------------------------===//

#ifndef ONNX_DECOMPOSE
#define ONNX_DECOMPOSE

#ifndef OP_BASE
include "src/Dialect/ONNX/ONNXOps.td"
#endif // OP_BASE

/// Note: The DRR definition used for defining patterns is shown below:
///
/// class Pattern<
///    dag sourcePattern, list<dag> resultPatterns,
///    list<dag> additionalConstraints = [],
///    dag benefitsAdded = (addBenefit 0)
/// >;

//===----------------------------------------------------------------------===//
// ONNXReduceL1Op %X = ONNXReduceSumOp (ONNXAbsOp %X)
//===----------------------------------------------------------------------===//
def ReduceL1OpPattern: Pat<(ONNXReduceL1Op $oprd, $axes, $keepdims),
                           (ONNXReduceSumOp (ONNXAbsOp $oprd), $axes, $keepdims)>;

//===----------------------------------------------------------------------===//
// ONNXReduceL2Op %X = ONNXSqrtOp (ONNXReduceSumSquareOp (%X))
//===----------------------------------------------------------------------===//
def ReduceL2OpPattern: Pat<(ONNXReduceL2Op $oprd, $axes, $keepdims),
                           (ONNXSqrtOp (ONNXReduceSumSquareOp $oprd, $axes, $keepdims))>;

//===----------------------------------------------------------------------===//
// ONNXReduceLogSumOp %X = ONNXLogOp (ONNXReduceSumOp (%X))
//===----------------------------------------------------------------------===//
def ReduceLogSumOpPattern: Pat<(ONNXReduceLogSumOp $oprd, $axes, $keepdims),
                           (ONNXLogOp (ONNXReduceSumOp $oprd, $axes, $keepdims))>;

//===----------------------------------------------------------------------===//
// ONNXReduceLogSumExpOp %X = ONNXReduceLogSumOp (ONNXExpOp %X)
//===----------------------------------------------------------------------===//
def ReduceLogSumExpOpPattern: Pat<(ONNXReduceLogSumExpOp $oprd, $axes, $keepdims),
                                  (ONNXReduceLogSumOp (ONNXExpOp $oprd), $axes, $keepdims)>;

//===----------------------------------------------------------------------===//
// ONNXReduceSumSquareOp %X = ONNXReduceSumOp (ONNXMulOp %X, %X)
//===----------------------------------------------------------------------===//
def ReduceSumSquareOpPattern: Pat<(ONNXReduceSumSquareOp $oprd, $axes, $keepdims),
                                  (ONNXReduceSumOp (ONNXMulOp $oprd, $oprd), $axes, $keepdims)>;

//===----------------------------------------------------------------------===//
// ONNXScalerOp %X, %Offest, %Scale
// x input, a offset, b scale
//===----------------------------------------------------------------------===//
// Useful test definitions.
def AttributeIsNull :
    Constraint<CPred<"! ($_self)">,
  "Attribute is null">;

<<<<<<< HEAD
def AttributeNotNull :
Constraint<CPred<" ($_self)">,
        "Attribute exists">;

=======
>>>>>>> 8af5fdeb
def HasFloatType : Constraint<CPred<"(($_self).getType().dyn_cast<ShapedType>().getElementType().isF32())">>;

def GetNullAttr :
	NativeCodeCall<"Attribute()">;

// Create a DenseElementsAttr from an ArrayAttr.
def createDenseArrayAttr:
  NativeCodeCall<"createDenseArrayAttr($_builder, $0)">;

def ScalerT : NativeCodeCall<"$_builder.getI64IntegerAttr(1)">;

// No attribute
def ScalerNullPattern : Pat<
	(ONNXScalerOp $x, $a, $b),
	(replaceWithValue $x),
  [(HasFloatType:$x), (AttributeIsNull:$a), (AttributeIsNull:$b)],
<<<<<<< HEAD
  (addBenefit 4)>;
=======
  (addBenefit 5)>;
>>>>>>> 8af5fdeb

// No attribute, input x not float type
def ScalerNullPattern2 : Pat<
	(ONNXScalerOp $x, $a, $b),
	(ONNXCastOp $x, (ScalerT)),
	[(AttributeIsNull:$a), (AttributeIsNull:$b)],
<<<<<<< HEAD
  (addBenefit 3)>;
=======
  (addBenefit 4)>;
>>>>>>> 8af5fdeb

// No scale
def ScalerNoScalePattern : Pat<
  (ONNXScalerOp $x, $a, $b),
    (ONNXSubOp $x,
    (ONNXConstantOp (GetNullAttr), (createDenseArrayAttr $a))),
<<<<<<< HEAD
=======
  [(HasFloatType:$x), (AttributeIsNull:$b)],
  (addBenefit 3)>;

// No scale, input x not float type
def ScalerNoScalePattern2 : Pat<
 (ONNXScalerOp $x, $a, $b),
  (ONNXSubOp
   (ONNXCastOp $x, (ScalerT)),
   (ONNXConstantOp (GetNullAttr), (createDenseArrayAttr $a))
  ),
>>>>>>> 8af5fdeb
  [(AttributeIsNull:$b)],
  (addBenefit 2)>;

// No offset
def ScalerNoOffsetPattern : Pat<
  (ONNXScalerOp $x, $a, $b),
  (ONNXMulOp $x,
    (ONNXConstantOp (GetNullAttr), (createDenseArrayAttr $b))),
<<<<<<< HEAD
=======
  [(HasFloatType:$x), (AttributeIsNull:$a)],
  (addBenefit 3)>;

// No offset, input x not float type
def ScalerNoOffsetPattern2 : Pat<
 (ONNXScalerOp $x, $a, $b),
  (ONNXMulOp
   (ONNXCastOp $x, (ScalerT)),
   (ONNXConstantOp (GetNullAttr), (createDenseArrayAttr $b))),
>>>>>>> 8af5fdeb
  [(AttributeIsNull:$a)],
  (addBenefit 2)>;

// Normal ONNXScalerOp
def ScalerPattern : Pat<
  (ONNXScalerOp $x, $a, $b),
  (ONNXMulOp 
    (ONNXSubOp $x,
      (ONNXConstantOp (GetNullAttr), (createDenseArrayAttr $a))),
    (ONNXConstantOp (GetNullAttr), (createDenseArrayAttr $b))),
<<<<<<< HEAD
  [],
  (addBenefit 1)>;

=======
  [(HasFloatType:$x)],
  (addBenefit 1)>;

// Normal ONNXScalerOp, input x not float type
def ScalerPattern2 : Pat<
  (ONNXScalerOp $x, $a, $b),
  (ONNXMulOp 
    (ONNXSubOp (ONNXCastOp $x, (ScalerT)),
      (ONNXConstantOp (GetNullAttr), (createDenseArrayAttr $a))),
    (ONNXConstantOp (GetNullAttr), (createDenseArrayAttr $b))),
  [],
  (addBenefit 0)>;

>>>>>>> 8af5fdeb
#endif // ONNX_DECOMPOSE<|MERGE_RESOLUTION|>--- conflicted
+++ resolved
@@ -63,13 +63,6 @@
     Constraint<CPred<"! ($_self)">,
   "Attribute is null">;
 
-<<<<<<< HEAD
-def AttributeNotNull :
-Constraint<CPred<" ($_self)">,
-        "Attribute exists">;
-
-=======
->>>>>>> 8af5fdeb
 def HasFloatType : Constraint<CPred<"(($_self).getType().dyn_cast<ShapedType>().getElementType().isF32())">>;
 
 def GetNullAttr :
@@ -86,30 +79,20 @@
 	(ONNXScalerOp $x, $a, $b),
 	(replaceWithValue $x),
   [(HasFloatType:$x), (AttributeIsNull:$a), (AttributeIsNull:$b)],
-<<<<<<< HEAD
-  (addBenefit 4)>;
-=======
   (addBenefit 5)>;
->>>>>>> 8af5fdeb
 
 // No attribute, input x not float type
 def ScalerNullPattern2 : Pat<
 	(ONNXScalerOp $x, $a, $b),
 	(ONNXCastOp $x, (ScalerT)),
 	[(AttributeIsNull:$a), (AttributeIsNull:$b)],
-<<<<<<< HEAD
-  (addBenefit 3)>;
-=======
   (addBenefit 4)>;
->>>>>>> 8af5fdeb
 
 // No scale
 def ScalerNoScalePattern : Pat<
   (ONNXScalerOp $x, $a, $b),
     (ONNXSubOp $x,
     (ONNXConstantOp (GetNullAttr), (createDenseArrayAttr $a))),
-<<<<<<< HEAD
-=======
   [(HasFloatType:$x), (AttributeIsNull:$b)],
   (addBenefit 3)>;
 
@@ -120,7 +103,6 @@
    (ONNXCastOp $x, (ScalerT)),
    (ONNXConstantOp (GetNullAttr), (createDenseArrayAttr $a))
   ),
->>>>>>> 8af5fdeb
   [(AttributeIsNull:$b)],
   (addBenefit 2)>;
 
@@ -129,8 +111,6 @@
   (ONNXScalerOp $x, $a, $b),
   (ONNXMulOp $x,
     (ONNXConstantOp (GetNullAttr), (createDenseArrayAttr $b))),
-<<<<<<< HEAD
-=======
   [(HasFloatType:$x), (AttributeIsNull:$a)],
   (addBenefit 3)>;
 
@@ -140,7 +120,6 @@
   (ONNXMulOp
    (ONNXCastOp $x, (ScalerT)),
    (ONNXConstantOp (GetNullAttr), (createDenseArrayAttr $b))),
->>>>>>> 8af5fdeb
   [(AttributeIsNull:$a)],
   (addBenefit 2)>;
 
@@ -151,11 +130,6 @@
     (ONNXSubOp $x,
       (ONNXConstantOp (GetNullAttr), (createDenseArrayAttr $a))),
     (ONNXConstantOp (GetNullAttr), (createDenseArrayAttr $b))),
-<<<<<<< HEAD
-  [],
-  (addBenefit 1)>;
-
-=======
   [(HasFloatType:$x)],
   (addBenefit 1)>;
 
@@ -169,5 +143,4 @@
   [],
   (addBenefit 0)>;
 
->>>>>>> 8af5fdeb
 #endif // ONNX_DECOMPOSE