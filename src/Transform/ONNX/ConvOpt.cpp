--- conflicted
+++ resolved
@@ -199,17 +199,7 @@
     for (int i = 0; i < rank; ++i)
       outputDims.emplace_back(xShape[i]);
     outputDims[1] = Cout;
-<<<<<<< HEAD
-#if 0 // Test if that pattern below works better.
-    // Type outputType = RankedTensorType::get(outputDims, elementType);
-    // Reshape results from matrix multiply MM.
-    // Value res = create.onnx.reshape(outputType, MM, outputShapeVals);
-#else
     Value res = create.onnx.reshape(convOp.Y().getType(), MM, outputShapeVals);
-#endif
-=======
-    Value res = create.onnx.reshape(convOp.Y().getType(), MM, outputShapeVals);
->>>>>>> 6a70eba5
     // Replace op and declare success.
     rewriter.replaceOp(convOp, res);
     fprintf(stderr, "  hi alex: success in converting conv to matmul\n");
