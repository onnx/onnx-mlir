--- conflicted
+++ resolved
@@ -132,10 +132,7 @@
         op->getName().getStringRef() != "onnx.RNN" &&
         op->getName().getStringRef() != "onnx.LSTM" &&
         op->getName().getStringRef() != "onnx.GRU" &&
-<<<<<<< HEAD
         op->getName().getStringRef() != "onnx.Squeeze" &&
-        op->getName().getStringRef() != "onnx.Unsqueeze")
-=======
         op->getName().getStringRef() != "onnx.Unsqueeze" &&
         op->getName().getStringRef() != "onnx.Cast" &&
         op->getName().getStringRef() != "onnx.ConvTranspose" &&
@@ -144,7 +141,6 @@
         op->getName().getStringRef() != "onnx.QuantizeLinear" &&
         op->getName().getStringRef() != "onnx.DequantizeLinear" &&
         op->getName().getStringRef() != "onnx.ConvInteger")
->>>>>>> 4ab96fbc
       return false;
     return llvm::any_of(op->getResultTypes(), [](Type result_type) {
       return !result_type.isa<NoneType>() &&
