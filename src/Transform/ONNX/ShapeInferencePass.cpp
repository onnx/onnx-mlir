--- conflicted
+++ resolved
@@ -124,11 +124,8 @@
         op->getName().getStringRef() != "onnx.Abs" &&
         op->getName().getStringRef() != "onnx.Constant" &&
         op->getName().getStringRef() != "onnx.Concat" &&
-<<<<<<< HEAD
         op->getName().getStringRef() != "onnx.Split" &&
-=======
         op->getName().getStringRef() != "onnx.Neg" &&
->>>>>>> da80e67b
         op->getName().getStringRef() != "onnx.Unsqueeze")
       return false;
     return llvm::any_of(op->getResultTypes(), [](Type result_type) {
