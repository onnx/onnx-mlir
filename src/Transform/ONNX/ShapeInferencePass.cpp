/*
 * SPDX-License-Identifier: Apache-2.0
 */

//===------- ShapeInferencePass.cpp - Shape Inference ---------------------===//
//
// Copyright 2019-2023 The IBM Research Authors.
//
// =============================================================================
//
// ShapeInferencePass infers shapes for all operations and propagates shapes
// to their users and function signature return types.
//
//===----------------------------------------------------------------------===//

#include "mlir/Dialect/Func/IR/FuncOps.h"
#include "mlir/IR/PatternMatch.h"
#include "mlir/Interfaces/CallInterfaces.h"
#include "mlir/Pass/Pass.h"
#include "mlir/Transforms/GreedyPatternRewriteDriver.h"

#include "src/Pass/Passes.hpp"
#include "src/Transform/ONNX/ShapeInference.hpp"

using namespace mlir;

namespace onnx_mlir {

namespace {

class ShapeInferencePass
    : public PassWrapper<ShapeInferencePass, OperationPass<func::FuncOp>> {
public:
  MLIR_DEFINE_EXPLICIT_INTERNAL_INLINE_TYPE_ID(ShapeInferencePass)

  StringRef getArgument() const override { return "shape-inference"; }

  StringRef getDescription() const override { return "ONNX shape inference."; }

  LogicalResult initialize(MLIRContext *context) override {
    RewritePatternSet cumulativePatterns(context);
    getShapeInferencePatterns(cumulativePatterns);
    patterns = FrozenRewritePatternSet(std::move(cumulativePatterns));
    return success();
  }

  void runOnOperation() override {
    func::FuncOp f = getOperation();
    GreedyRewriteConfig config;
    config.useTopDownTraversal = true;
    (void)applyPatternsAndFoldGreedily(f.getBody(), patterns, config);
    inferFunctionReturnShapes(f);
  }

  FrozenRewritePatternSet patterns;
<<<<<<< HEAD

  static LogicalResult runShapeInferenceOnRegion(Region &r) {
    std::function<void(Region &)> doShapeInference = [](Region &region) {
      (void)ShapeInferencePass::runShapeInferenceOnRegion(region);
    };

    // Iterate on the operations that need shape inference i.e the operations
    // that return a dynamic shape or followed by a return op.
    for (Operation &op : r.getOps()) {
      // The shape of graph output has been imported from onnx protobuf model,
      // so the ops followed by a return op may not have dynamic shape output.
      // However, shape inference is still needed on these ops to infer optional
      // attributes.
      if (!containSubgraph(op) && !isUsedByReturnOp(op) &&
          !returnsDynamicOrUnknownShape(&op))
        continue;

      if (auto shape_op = llvm::dyn_cast<ShapeInferenceOpInterface>(op)) {
        // Verify the operation before attempting to infer the shape of the
        // produced output(s).
        std::optional<RegisteredOperationName> registeredInfo =
            op.getName().getRegisteredInfo();
        if (registeredInfo && failed(registeredInfo->verifyInvariants(&op)))
          return op.emitError("verification failed");

        // Attempt to infer the shape of the produced output(s).
        if (failed(shape_op.inferShapes(doShapeInference)))
          return op.emitError("shape inference failed");
      } else if (!llvm::dyn_cast<CallOpInterface>(op))
        return op.emitError("unable to infer shape of operation without shape "
                            "inference interface");
    }
    return success();
  }

  static bool isUsedByReturnOp(Operation &op) {
    return llvm::any_of(op.getUsers(), [](Operation *user) {
      // TODO: Only test for ONNXReturnOp once lit tests are converted
      //       to use onnx.Return.
      return isa<func::ReturnOp, ONNXReturnOp>(user);
    });
  }

  // Op needs shape inference when contains a subgraph
  // Temporary fix: only LoopOp is checked
  static bool containSubgraph(Operation &op) { return isa<ONNXLoopOp>(op); }
=======
>>>>>>> c03bc49b
};

} // end anonymous namespace

/*!
 * Create a Shape Inference pass.
 */
std::unique_ptr<Pass> createShapeInferencePass() {
  return std::make_unique<ShapeInferencePass>();
}

} // namespace onnx_mlir<|MERGE_RESOLUTION|>--- conflicted
+++ resolved
@@ -53,55 +53,6 @@
   }
 
   FrozenRewritePatternSet patterns;
-<<<<<<< HEAD
-
-  static LogicalResult runShapeInferenceOnRegion(Region &r) {
-    std::function<void(Region &)> doShapeInference = [](Region &region) {
-      (void)ShapeInferencePass::runShapeInferenceOnRegion(region);
-    };
-
-    // Iterate on the operations that need shape inference i.e the operations
-    // that return a dynamic shape or followed by a return op.
-    for (Operation &op : r.getOps()) {
-      // The shape of graph output has been imported from onnx protobuf model,
-      // so the ops followed by a return op may not have dynamic shape output.
-      // However, shape inference is still needed on these ops to infer optional
-      // attributes.
-      if (!containSubgraph(op) && !isUsedByReturnOp(op) &&
-          !returnsDynamicOrUnknownShape(&op))
-        continue;
-
-      if (auto shape_op = llvm::dyn_cast<ShapeInferenceOpInterface>(op)) {
-        // Verify the operation before attempting to infer the shape of the
-        // produced output(s).
-        std::optional<RegisteredOperationName> registeredInfo =
-            op.getName().getRegisteredInfo();
-        if (registeredInfo && failed(registeredInfo->verifyInvariants(&op)))
-          return op.emitError("verification failed");
-
-        // Attempt to infer the shape of the produced output(s).
-        if (failed(shape_op.inferShapes(doShapeInference)))
-          return op.emitError("shape inference failed");
-      } else if (!llvm::dyn_cast<CallOpInterface>(op))
-        return op.emitError("unable to infer shape of operation without shape "
-                            "inference interface");
-    }
-    return success();
-  }
-
-  static bool isUsedByReturnOp(Operation &op) {
-    return llvm::any_of(op.getUsers(), [](Operation *user) {
-      // TODO: Only test for ONNXReturnOp once lit tests are converted
-      //       to use onnx.Return.
-      return isa<func::ReturnOp, ONNXReturnOp>(user);
-    });
-  }
-
-  // Op needs shape inference when contains a subgraph
-  // Temporary fix: only LoopOp is checked
-  static bool containSubgraph(Operation &op) { return isa<ONNXLoopOp>(op); }
-=======
->>>>>>> c03bc49b
 };
 
 } // end anonymous namespace
