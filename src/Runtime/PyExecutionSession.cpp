--- conflicted
+++ resolved
@@ -90,15 +90,6 @@
     py::dtype dtype;
     if (omTensorGetDataType(omt) == onnx::TensorProto::FLOAT)
       dtype = py::dtype("float32");
-<<<<<<< HEAD
-    else if (dynMemRef->onnx_dtype == onnx::TensorProto::UINT8)
-      dtype = py::dtype("uint8");
-    else if (dynMemRef->onnx_dtype == onnx::TensorProto::INT8)
-      dtype = py::dtype("int8");
-    else if (dynMemRef->onnx_dtype == onnx::TensorProto::UINT16)
-      dtype = py::dtype("uint16");
-    else if (dynMemRef->onnx_dtype == onnx::TensorProto::INT16)
-=======
     else if (omTensorGetDataType(omt) == onnx::TensorProto::UINT8)
       dtype = py::dtype("uint8");
     else if (omTensorGetDataType(omt) == onnx::TensorProto::INT8)
@@ -106,7 +97,6 @@
     else if (omTensorGetDataType(omt) == onnx::TensorProto::UINT16)
       dtype = py::dtype("uint16");
     else if (omTensorGetDataType(omt) == onnx::TensorProto::INT16)
->>>>>>> 6bd94712
       dtype = py::dtype("int16");
     else if (omTensorGetDataType(omt) == onnx::TensorProto::INT32)
       dtype = py::dtype("int32");
