--- conflicted
+++ resolved
@@ -18,14 +18,12 @@
         PRIVATE ${ONNX_MLIR_SRC_ROOT} ${ONNX_MLIR_BIN_ROOT}
         ${ONNX_MLIR_SRC_ROOT})
 add_dependencies(pyruntime cruntime)
-<<<<<<< HEAD
 
 add_library(EmbeddedDataLoader STATIC
         EmbeddedDataLoader.h
         EmbeddedDataLoader.cpp)
 set_target_properties(EmbeddedDataLoader PROPERTIES
         POSITION_INDEPENDENT_CODE TRUE)
-=======
-install(FILES Runtime/DynMemRef.h DESTINATION include)
+install(FILES DynMemRef.h DESTINATION include)
 install(TARGETS cruntime DESTINATION lib)
->>>>>>> 028276ac
+install(TARGETS EmbeddedDataLoader DESTINATION lib)