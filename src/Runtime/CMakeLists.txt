--- conflicted
+++ resolved
@@ -33,10 +33,7 @@
         ${ONNX_MLIR_SRC_ROOT}
         ${ONNX_MLIR_BIN_ROOT}
         ${ONNX_MLIR_SRC_ROOT})
-<<<<<<< HEAD
+
 add_dependencies(PyRuntime cruntime)
-=======
-add_dependencies(pyruntime cruntime)
 install(FILES Runtime/DynMemRef.h DESTINATION include)
-install(TARGETS cruntime DESTINATION lib)
->>>>>>> e2e1fbfd
+install(TARGETS cruntime DESTINATION lib)