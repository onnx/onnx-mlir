--- conflicted
+++ resolved
@@ -121,13 +121,9 @@
         op->getName().getStringRef() != "onnx.PadConstantPad" &&
         op->getName().getStringRef() != "onnx.PadConstantValuePad" &&
         op->getName().getStringRef() != "onnx.BatchNormalizationTestMode" &&
-<<<<<<< HEAD
-        op->getName().getStringRef() != "onnx.Unsqueeze" &&
-        op->getName().getStringRef() != "onnx.Abs")
-=======
+        op->getName().getStringRef() != "onnx.Abs" &&
         op->getName().getStringRef() != "onnx.Constant" &&
         op->getName().getStringRef() != "onnx.Unsqueeze")
->>>>>>> c46880d5
       return false;
     return llvm::any_of(op->getResultTypes(), [](Type result_type) {
       return !result_type.isa<RankedTensorType>();
