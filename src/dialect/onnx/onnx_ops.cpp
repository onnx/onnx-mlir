//===- onnx_ops.cpp - MLIR ONNX Operations --------------------------------===//
//
// Copyright 2019 The IBM Research Authors.
//
// =============================================================================
//
// This file defines ONNX operations in the MLIR operation set.
//
//===----------------------------------------------------------------------===//
#include "mlir/Dialect/Traits.h"
#include "mlir/IR/Block.h"
#include "mlir/IR/Builders.h"
#include "mlir/IR/Function.h"
#include "mlir/IR/IntegerSet.h"
#include "mlir/IR/Matchers.h"
#include "mlir/IR/Module.h"
#include "mlir/IR/OpImplementation.h"
#include "mlir/IR/PatternMatch.h"
#include "llvm/ADT/SetVector.h"
#include "llvm/ADT/SmallBitVector.h"

#include "onnx_ops.hpp"

using namespace mlir;
using namespace mlir::OpTrait::util;

//===----------------------------------------------------------------------===//
// ONNX Helper functions
//===----------------------------------------------------------------------===//

static size_t ArrayAttrSize(ArrayAttr a) { return a.size(); }

static size_t ArrayAttrSize(Optional<ArrayAttr> a) {
  return a.getValue().size();
}

static int64_t ArrayAttrIntVal(ArrayAttr a, int i) {
  return (a.getValue()[i]).cast<IntegerAttr>().getInt();
}

static int64_t ArrayAttrIntVal(Optional<ArrayAttr> a, int i) {
  return (a.getValue().getValue()[i]).cast<IntegerAttr>().getInt();
}

//===----------------------------------------------------------------------===//
// Get reduction type
//===----------------------------------------------------------------------===//
RankedTensorType getReductionOutputType(
    RankedTensorType operandTy, Optional<ArrayAttr> axesAttrs, APInt keepdims) {
  int64_t rank = operandTy.getRank();

  SmallVector<int64_t, 4> axes;
  if (axesAttrs != llvm::None) {
    for (auto axisAttr : axesAttrs.getValue()) {
      int64_t axis = axisAttr.cast<IntegerAttr>().getInt();
      axis = axis >= 0 ? axis : (rank + axis);
      assert(axis >= -rank && axis <= rank - 1);
      if (std::find(axes.begin(), axes.end(), axis) == axes.end())
        axes.emplace_back(axis);
    }
  } else {
    for (decltype(rank) i = 0; i < rank; ++i) {
      axes.emplace_back(i);
    }
  }

  // Mark reduction axes.
  SmallVector<bool, 4> isReductionAxis;
  for (decltype(rank) i = 0; i < rank; ++i) {
    if (std::find(axes.begin(), axes.end(), i) != axes.end())
      isReductionAxis.emplace_back(true);
    else
      isReductionAxis.emplace_back(false);
  }

  // KeepDims
  bool isKeepdims = (keepdims == 1) ? true : false;

  SmallVector<int64_t, 4> dims;
  for (decltype(rank) i = 0; i < rank; ++i) {
    if (isReductionAxis[i]) {
      if (isKeepdims)
        dims.emplace_back(1); // reduction dimension
    } else {
      dims.emplace_back(operandTy.getShape()[i]);
    }
  }

  return RankedTensorType::get(dims, operandTy.getElementType());
}

//===----------------------------------------------------------------------===//
// GetPoolingOutputType
// Infer shape attributes output:
//   -  auto_pad set to NOTSET;
//   -  strides: set to 1 if not defined by user;
//   -  pads: set to proper value, 0 if not defined by user.
//===----------------------------------------------------------------------===//
template <typename PoolOp>
Type getPoolingOutputType(MLIRContext *ctx, Operation *op,
    Optional<ArrayAttr> dilationsOpt = llvm::None) {
  // Get operation adaptor.
  PoolOp poolOp = llvm::dyn_cast<PoolOp>(op);

  auto builder = mlir::Builder(ctx);
  Value X = poolOp.X();

  // 1) Get shape of input.
  auto xTy = X.getType().cast<RankedTensorType>();
  auto xShape = xTy.getShape();
  auto xRank = xShape.size();

  // 2) Analyse parameters. Get kernel sizes from kernel_shape attribute.
  auto kernelShape = poolOp.kernel_shape();
  if (!kernelShape)
    poolOp.emitError(
        "kernel_shape is a mandatory attribute for which there is no default");
  auto kernelRank = ArrayAttrSize(kernelShape);
  if (kernelRank > xRank)
    poolOp.emitError("kernel_shape spatial dimension is too large");
  auto kernelOffset = xRank - kernelRank;

  // Ceil mode.
  auto ceilMode = poolOp.ceil_mode().getSExtValue();

  // Strides.
  auto stridesOpt = poolOp.strides();
  if (stridesOpt.hasValue()) {
    if (ArrayAttrSize(stridesOpt) != kernelRank)
      poolOp.emitError("strides rank is not the same as the spatial rank");
    // Check values.
    for (int i = 0; i < kernelRank; ++i) {
      if (ArrayAttrIntVal(stridesOpt, i) < 1)
        poolOp.emitError("strides value must be nonzero positive");
    }
  } else {
    SmallVector<int64_t, 4> defaultVals(kernelRank, 1);
    // Convert to ArrayRef, then build attribute, then store attribute.
    ArrayRef<int64_t> defaultRefs(defaultVals);
    auto defaultAttr = builder.getI64ArrayAttr(defaultRefs);
    poolOp.stridesAttr(defaultAttr);
    stridesOpt = poolOp.strides();
  }

  // Now try to find padding, getting auto_pad attribute first.
  auto autoPad = poolOp.auto_pad();
  // And then investigate the various different cases.
  SmallVector<int64_t, 4> actualPads(2 * kernelRank, 0);
  if (autoPad == "NOTSET") {
    auto padsOpt = poolOp.pads();
    if (padsOpt.hasValue()) {
      // Pads consists of two entries for each spatial axis.
      if (ArrayAttrSize(padsOpt) != 2 * kernelRank)
        poolOp.emitError("pads rank is not twice the spatial rank");
      // Check values
      for (int i = 0; i < 2 * kernelRank; ++i) {
        int64_t p = ArrayAttrIntVal(padsOpt, i);
        if (p < 0)
          poolOp.emitError("pads value must be nonnegative");
        actualPads[i] = p;
      }
    }
  } else if (autoPad == "SAME_UPPER" || autoPad == "SAME_LOWER") {
    int64_t dilations = 1;
    for (int i = 0; i < kernelRank; ++i) {
      auto inputSpatialShape = xShape[kernelOffset + i];
      auto kernelSpatialShape = ArrayAttrIntVal(kernelShape, i);
      if (dilationsOpt.hasValue())
        dilations = ArrayAttrIntVal(dilationsOpt, i);
      auto strideSpatialShape = ArrayAttrIntVal(stridesOpt, i);
      int64_t outputSpatialShape =
          ceil((1.0 * inputSpatialShape) / (1.0 * strideSpatialShape));
      auto sumOfPad = (outputSpatialShape - 1) * strideSpatialShape +
                      ((kernelSpatialShape - 1) * dilations + 1) -
                      inputSpatialShape;
      actualPads[i] = actualPads[kernelRank + i] = sumOfPad / 2;
      if (sumOfPad % 2 != 0) {
        if (autoPad == "SAME_UPPER") {
          actualPads[kernelRank + i] += 1;
        } else {
          actualPads[i] += 1;
        }
      }
    }
  } else if (autoPad != "VALID") {
    poolOp.emitError("auto_pad of unknown / unsupported value");
  }
  // Set pads values in attributes.
  {
    ArrayRef<int64_t> defaultRefs(actualPads);
    auto defaultAttr = builder.getI64ArrayAttr(defaultRefs);
    poolOp.padsAttr(defaultAttr);
    auto defaultAutoPadAttr = builder.getStringAttr("NOTSET");
    poolOp.auto_padAttr(defaultAutoPadAttr);
  }

  // Initialize output shape.
  SmallVector<int64_t, 4> yShape(xShape.begin(), xShape.end());
  // Process for all kernel dimensions.
  int64_t dilations = 1;
  for (int i = 0; i < kernelRank; ++i) {
    auto inputSpatialShape = xShape[kernelOffset + i];
    auto padShape = actualPads[i] + actualPads[kernelRank + i];
    auto kernelSpatialShape = ArrayAttrIntVal(kernelShape, i);
    if (dilationsOpt.hasValue())
      dilations = ArrayAttrIntVal(dilationsOpt, i);
    auto strideSpatialShape = ArrayAttrIntVal(stridesOpt, i);
    double numerator = inputSpatialShape + padShape -
                       ((kernelSpatialShape - 1) * dilations + 1);
    double denominator = strideSpatialShape;
    int64_t res;
    if (ceilMode) {
      res = ceil(numerator / denominator) + 1;
    } else {
      res = floor(numerator / denominator) + 1;
    }
    yShape[kernelOffset + i] = res;
  }
  auto arrayTy = X.getType().cast<RankedTensorType>();
  auto outputTy = RankedTensorType::get(yShape, arrayTy.getElementType());
  return outputTy;
}

// ONNXOpsDialect
//===----------------------------------------------------------------------===//

/// Dialect creation, the instance will be owned by the context. This is the
/// point of registration of custom types and operations for the dialect.
ONNXOpsDialect::ONNXOpsDialect(mlir::MLIRContext *ctx)
    : mlir::Dialect(getDialectNamespace(), ctx) {
  addOperations<
#define GET_OP_LIST
#include "src/onnx.cpp.inc"
      >();
}

void ONNXEntryPointOp::build(mlir::Builder *builder,
    mlir::OperationState &state, mlir::FuncOp function, int numInputs,
    int numOutputs) {
  state.addAttribute(ONNXEntryPointOp::getEntryPointFuncAttrName(),
      builder->getSymbolRefAttr(function));
  state.addAttribute(ONNXEntryPointOp::getNumInputsAttrName(),
      builder->getI32IntegerAttr(numInputs));
  state.addAttribute(ONNXEntryPointOp::getNumOutputsAttrName(),
      builder->getI32IntegerAttr(numOutputs));
}

ONNXEntryPointOp ONNXEntryPointOp::create(mlir::Location location,
    mlir::FuncOp &func, int numInputs, int numOutputs) {
  mlir::OperationState state(location, "onnx.EntryPoint");
  Builder builder(location->getContext());
  mlir::ONNXEntryPointOp::build(&builder, state, func, numInputs, numOutputs);
  Operation *op = mlir::Operation::create(state);
  auto onnxEntryOp = llvm::cast<mlir::ONNXEntryPointOp>(op);
  return onnxEntryOp;
}

//===----------------------------------------------------------------------===//
// ONNX Operations
//===----------------------------------------------------------------------===//
// Exp
/// Infer the output shape of the ONNXExpOp. This method is required by the
/// shape inference interface.
void ONNXExpOp::inferShapes() { getResult().setType(getOperand().getType()); }

//===----------------------------------------------------------------------===//
// Tanh
/// Infer the output shape of the ONNXTanhOp. This method is required by the
/// shape inference interface.
void ONNXTanhOp::inferShapes() { getResult().setType(getOperand().getType()); }

//===----------------------------------------------------------------------===//
// Sinh
/// Infer the output shape of the ONNXSinhOp. This method is required by the
/// shape inference interface.
void ONNXSinhOp::inferShapes() { getResult().setType(getOperand().getType()); }

//===----------------------------------------------------------------------===//
// Cosh
/// Infer the output shape of the ONNXCoshOp. This method is required by the
/// shape inference interface.
void ONNXCoshOp::inferShapes() { getResult().setType(getOperand().getType()); }

//===----------------------------------------------------------------------===//
// Cos
/// Infer the output shape of the ONNXCosOp. This method is required by the
/// shape inference interface.
void ONNXCosOp::inferShapes() { getResult().setType(getOperand().getType()); }

//===----------------------------------------------------------------------===//
// Log
/// Infer the output shape of the ONNXLogOp. This method is required by the
/// shape inference interface.
void ONNXLogOp::inferShapes() { getResult().setType(getOperand().getType()); }

//===----------------------------------------------------------------------===//
// HardSigmoid
/// Infer the output shape of the ONNXHardSigmoidOp. This method is required by
/// the shape inference interface.
void ONNXHardSigmoidOp::inferShapes() {
  getResult().setType(getOperand().getType());
}

//===----------------------------------------------------------------------===//
// Sigmoid
/// Infer the output shape of the ONNXSigmoidOp. This method is required by the
/// shape inference interface.
void ONNXSigmoidOp::inferShapes() {
  getResult().setType(getOperand().getType());
}

//===----------------------------------------------------------------------===//
// Elu
/// Infer the output shape of the ONNXEluOp. This method is required by the
/// shape inference interface.
void ONNXEluOp::inferShapes() { getResult().setType(getOperand().getType()); }

//===----------------------------------------------------------------------===//
// Relu
/// Infer the output shape of the ONNXReluOp. This method is required by the
/// shape inference interface.
void ONNXReluOp::inferShapes() { getResult().setType(getOperand().getType()); }

//===----------------------------------------------------------------------===//
// LeakyRelu
/// Infer the output shape of the ONNXLeakyReluOp. This method is required by
/// the shape inference interface.
void ONNXLeakyReluOp::inferShapes() {
  getResult().setType(getOperand().getType());
}

//===----------------------------------------------------------------------===//
// Selu
/// Infer the output shape of the ONNXSeluOp. This method is required by
/// the shape inference interface.
void ONNXSeluOp::inferShapes() { getResult().setType(getOperand().getType()); }

//===----------------------------------------------------------------------===//
// Reciprocal
/// Infer the output shape of the ONNXReciprocalOp. This method is required by
/// the shape inference interface.
void ONNXReciprocalOp::inferShapes() {
  getResult().setType(getOperand().getType());
}

//===----------------------------------------------------------------------===//
// Softmax
/// Infer the output shape of the ONNXSoftmaxOp. This method is required by
/// the shape inference interface.
void ONNXSoftmaxOp::inferShapes() {
  getResult().setType(getOperand().getType());
}

//===----------------------------------------------------------------------===//
// Softplus
/// Infer the output shape of the ONNXSoftplusOp. This method is required by
/// the shape inference interface.
void ONNXSoftplusOp::inferShapes() {
  getResult().setType(getOperand().getType());
}

//===----------------------------------------------------------------------===//
// Softsign
/// Infer the output shape of the ONNXSoftsignOp. This method is required by
/// the shape inference interface.
void ONNXSoftsignOp::inferShapes() {
  getResult().setType(getOperand().getType());
}

//===----------------------------------------------------------------------===//
// Sqrt
/// Infer the output shape of the ONNXSqrtOp. This method is required by
/// the shape inference interface.
void ONNXSqrtOp::inferShapes() { getResult().setType(getOperand().getType()); }

//===----------------------------------------------------------------------===//
// Sign
/// Infer the output shape of the ONNXSignOp. This method is required by
/// the shape inference interface.
void ONNXSignOp::inferShapes() { getResult().setType(getOperand().getType()); }

//===----------------------------------------------------------------------===//
// Add
/// Infer the output shape of the ONNXAddOp. This method is required by the
/// shape inference interface.
void ONNXAddOp::inferShapes() {
  if (!getOperand(0).getType().isa<RankedTensorType>() ||
      !getOperand(1).getType().isa<RankedTensorType>())
    return;
  auto lhsTy = getOperand(0).getType().cast<RankedTensorType>();
  auto rhsTy = getOperand(1).getType().cast<RankedTensorType>();
  getResult().setType(getBroadcastedType(lhsTy, rhsTy));
}

//===----------------------------------------------------------------------===//
// Mul
/// Infer the output shape of the ONNXMulOp. This method is required by the
/// shape inference interface.
void ONNXMulOp::inferShapes() {
  if (!getOperand(0).getType().isa<RankedTensorType>() ||
      !getOperand(1).getType().isa<RankedTensorType>())
    return;
  auto lhsTy = getOperand(0).getType().cast<RankedTensorType>();
  auto rhsTy = getOperand(1).getType().cast<RankedTensorType>();
  getResult().setType(getBroadcastedType(lhsTy, rhsTy));
}

//===----------------------------------------------------------------------===//
// Div
/// Infer the output shape of the ONNXDivOp. This method is required by the
/// shape inference interface.
void ONNXDivOp::inferShapes() {
  if (!getOperand(0).getType().isa<RankedTensorType>() ||
      !getOperand(1).getType().isa<RankedTensorType>())
    return;
  auto lhsTy = getOperand(0).getType().cast<RankedTensorType>();
  auto rhsTy = getOperand(1).getType().cast<RankedTensorType>();
  getResult().setType(getBroadcastedType(lhsTy, rhsTy));
}

//===----------------------------------------------------------------------===//
// Sub
/// Infer the output shape of the ONNXSubOp. This method is required by the
/// shape inference interface.
void ONNXSubOp::inferShapes() {
  if (!getOperand(0).getType().isa<RankedTensorType>() ||
      !getOperand(1).getType().isa<RankedTensorType>())
    return;
  auto lhsTy = getOperand(0).getType().cast<RankedTensorType>();
  auto rhsTy = getOperand(1).getType().cast<RankedTensorType>();
  getResult().setType(getBroadcastedType(lhsTy, rhsTy));
}

//===----------------------------------------------------------------------===//
// And
/// Infer the output shape of the ONNXAndOp. This method is required by the
/// shape inference interface.
void ONNXAndOp::inferShapes() {
  if (!getOperand(0).getType().isa<RankedTensorType>() ||
      !getOperand(1).getType().isa<RankedTensorType>())
    return;
  auto lhsTy = getOperand(0).getType().cast<RankedTensorType>();
  auto rhsTy = getOperand(1).getType().cast<RankedTensorType>();
  getResult().setType(getBroadcastedType(lhsTy, rhsTy));
}

//===----------------------------------------------------------------------===//
// Or
/// Infer the output shape of the ONNXOrOp. This method is required by the
/// shape inference interface.
void ONNXOrOp::inferShapes() {
  if (!getOperand(0).getType().isa<RankedTensorType>() ||
      !getOperand(1).getType().isa<RankedTensorType>())
    return;
  auto lhsTy = getOperand(0).getType().cast<RankedTensorType>();
  auto rhsTy = getOperand(1).getType().cast<RankedTensorType>();
  getResult().setType(getBroadcastedType(lhsTy, rhsTy));
}

//===----------------------------------------------------------------------===//
// Xor
/// Infer the output shape of the ONNXXorOp. This method is required by the
/// shape inference interface.
void ONNXXorOp::inferShapes() {
  if (!getOperand(0).getType().isa<RankedTensorType>() ||
      !getOperand(1).getType().isa<RankedTensorType>())
    return;
  auto lhsTy = getOperand(0).getType().cast<RankedTensorType>();
  auto rhsTy = getOperand(1).getType().cast<RankedTensorType>();
  getResult().setType(getBroadcastedType(lhsTy, rhsTy));
}

//===----------------------------------------------------------------------===//

//===----------------------------------------------------------------------===//
// Sum
/// Infer the output shape of the ONNXSumOp. This method is required by the
/// shape inference interface.
void ONNXSumOp::inferShapes() {
  for (int i = 0; i < getNumOperands(); ++i) {
    if (!getOperand(i).getType().cast<RankedTensorType>())
      return;
  }
  Type resultTy = getOperand(0).getType().cast<RankedTensorType>();
  for (int i = 1; i < getNumOperands(); ++i) {
    Type nextTy = getOperand(i).getType().cast<RankedTensorType>();
    resultTy = getBroadcastedType(resultTy, nextTy);
  }
  getResult().setType(resultTy);
}

//===----------------------------------------------------------------------===//
// Max
/// Infer the output shape of the ONNXMaxOp. This method is required by the
/// shape inference interface.
void ONNXMaxOp::inferShapes() {
  for (int i = 0; i < getNumOperands(); ++i) {
    if (!getOperand(i).getType().cast<RankedTensorType>())
      return;
  }
  Type resultTy = getOperand(0).getType().cast<RankedTensorType>();
  for (int i = 1; i < getNumOperands(); ++i) {
    Type nextTy = getOperand(i).getType().cast<RankedTensorType>();
    resultTy = getBroadcastedType(resultTy, nextTy);
  }
  getResult().setType(resultTy);
}

//===----------------------------------------------------------------------===//
// Min
/// Infer the output shape of the ONNXMinOp. This method is required by the
/// shape inference interface.
void ONNXMinOp::inferShapes() {
  for (int i = 0; i < getNumOperands(); ++i) {
    if (!getOperand(i).getType().cast<RankedTensorType>())
      return;
  }
  Type resultTy = getOperand(0).getType().cast<RankedTensorType>();
  for (int i = 1; i < getNumOperands(); ++i) {
    Type nextTy = getOperand(i).getType().cast<RankedTensorType>();
    resultTy = getBroadcastedType(resultTy, nextTy);
  }
  getResult().setType(resultTy);
}

//===----------------------------------------------------------------------===//
// Identity
/// Infer the output shape of the ONNXIdentityOp. This method is required by the
/// shape inference interface.
void ONNXIdentityOp::inferShapes() {
  getResult().setType(getOperand().getType());
}

//===----------------------------------------------------------------------===//

// MatMul

void ONNXMatMulOp::inferShapes() {
  // Cannot infer shape if no shape exists.
  if (!A().getType().isa<RankedTensorType>() ||
      !B().getType().isa<RankedTensorType>())
    return;

  auto lhsTy = A().getType().cast<RankedTensorType>();
  auto rhsTy = B().getType().cast<RankedTensorType>();

  SmallVector<int64_t, 2> dims;
  auto lhsShape = lhsTy.getShape();
  auto rhsShape = rhsTy.getShape();

  if (lhsShape.size() < 1 && rhsShape.size() < 1) {
    // Multiplication by scalars is not allowed.
    emitError("Multiplication by scalar arguments not allowed");
  } else if (lhsShape.size() == 1 && rhsShape.size() == 1) {
    // Special case when both arrays are 1-dimensional and according to
    // numpy rules the types need to be extended to 1xN and Nx1. Helper sizes
    // need to be removed after the multiplication but cannot be removed if all
    // sizes are 1.
    if (lhsShape[0] != -1 && rhsShape[0] != -1 && lhsShape[0] != rhsShape[0])
      emitError("Attempt to multiply incompatible matrices");
    dims.emplace_back(1);
  } else if (lhsShape.size() == 1 && rhsShape.size() >= 2) {
    // If the first argument is 1-D, it is promoted to a matrix by prepending a
    // 1 to its dimensions. After matrix multiplication the prepended 1 is
    // removed.
    //
    // N MATMUL (s1 x s2 x... x sK x N x P)
    // =>
    // (s1 x s2 x... x sK x P)

    // Check legality of matrix multiplication.
    unsigned rhsRank = rhsShape.size();
    if (lhsShape[0] != -1 && rhsShape[rhsRank - 2] != -1 &&
        lhsShape[0] != rhsShape[rhsRank - 2])
      emitError("Attempt to multiply incompatible matrices");

    for (decltype(rhsRank) i = 0; i < rhsRank - 2; ++i)
      dims.emplace_back(rhsShape[i]);
    dims.emplace_back(rhsShape[rhsRank - 1]);
  } else if (lhsShape.size() >= 2 && rhsShape.size() == 1) {
    // If the second argument is 1-D, it is promoted to a matrix by appending a
    // 1 to its dimensions. After matrix multiplication the appended 1 is
    // removed.
    //
    // (s1 x s2 x... x sK x M x N) MATMUL N
    // =>
    // (s1 x s2 x... x sK x M)

    // Check legality of matrix multiplication.
    unsigned lhsRank = lhsShape.size();
    if (lhsShape[lhsRank - 1] != -1 && rhsShape[0] != -1 &&
        lhsShape[lhsRank - 1] != rhsShape[0])
      emitError("Attempt to multiply incompatible matrices");

    for (decltype(lhsRank) i = 0; i < lhsRank - 2; ++i)
      dims.emplace_back(lhsShape[i]);
    dims.emplace_back(lhsShape[lhsRank - 2]);
  } else if (lhsShape.size() > 2 && rhsShape.size() == 2) {
    // (s1 x s2 x... x sK x M x N) MATMUL (N x P)
    // =>
    // (s1 x s2 x... x sK x M x P)

    // Check legality of matrix multiplication.
    unsigned lhsRank = lhsShape.size();
    if (lhsShape[lhsRank - 1] != -1 && rhsShape[0] != -1 &&
        lhsShape[lhsRank - 1] != rhsShape[0])
      emitError("Attempt to multiply incompatible matrices");

    for (decltype(lhsRank) i = 0; i < lhsRank - 1; ++i)
      dims.emplace_back(lhsShape[i]);
    dims.emplace_back(rhsShape[1]);
  } else if (lhsShape.size() == 2 && rhsShape.size() > 2) {
    // (M x N) MATMUL (s1 x s2 x... x sK x N x P)
    // =>
    // (s1 x s2 x... x sK x M x P)

    // Check legality of matrix multiplication.
    unsigned rhsRank = rhsShape.size();
    if (lhsShape[1] != -1 && rhsShape[rhsRank - 2] != -1 &&
        lhsShape[1] != rhsShape[rhsRank - 2])
      emitError("Attempt to multiply incompatible matrices");

    for (decltype(rhsRank) i = 0; i < rhsRank - 2; ++i)
      dims.emplace_back(rhsShape[i]);
    dims.emplace_back(lhsShape[0]);
    dims.emplace_back(rhsShape[rhsRank - 1]);
  } else if (lhsShape.size() > 2 && rhsShape.size() > 2) {
    // (s1 x s2 x... x sK x M x N) MATMUL (t1 x t2 x... x tK x N x P)
    // =>
    // (u1 x u2 x... x uK x M x P)

    // Check legality of matrix multiplication.
    unsigned lhsRank = lhsShape.size();
    unsigned rhsRank = rhsShape.size();
    if (lhsShape[lhsRank - 1] != -1 && rhsShape[rhsRank - 2] != -1 &&
        lhsShape[lhsRank - 1] != rhsShape[rhsRank - 2])
      emitError("Attempt to multiply incompatible matrices");

    // Check and perform broadcasting for the shapes.
    SmallVector<int64_t, 2> lhsBcastShape;
    for (decltype(lhsRank) i = 0; i < lhsRank - 2; ++i)
      lhsBcastShape.emplace_back(lhsShape[i]);
    SmallVector<int64_t, 2> rhsBcastShape;
    for (decltype(rhsRank) i = 0; i < rhsRank - 2; ++i)
      rhsBcastShape.emplace_back(rhsShape[i]);
    if (!getBroadcastedShape(lhsBcastShape, rhsBcastShape, dims))
      emitError("Broadcasted dimensions are incompatible");

    dims.emplace_back(lhsShape[lhsRank - 2]);
    dims.emplace_back(rhsShape[rhsRank - 1]);
  } else {
    // This case covers all remaining combinations of 1 and 2-D matrices.
    int64_t lhsDim = lhsShape[0];
    int64_t rhsDim = rhsShape[0];
    if (lhsShape.size() > 1) {
      lhsDim = lhsShape[1];
      dims.emplace_back(lhsShape[0]);
    }

    // Check legality of matrix multiplication.
    if (lhsDim != -1 && rhsDim != -1 && lhsDim != rhsDim)
      emitError("Attempt to multiply incompatible matrices");

    if (rhsShape.size() > 1)
      dims.emplace_back(rhsShape[1]);
  }

  getResult().setType(RankedTensorType::get(dims, lhsTy.getElementType()));
}

//===----------------------------------------------------------------------===//

// Gemm

void ONNXGemmOp::inferShapes() {
  bool hasBias = !C().getType().isa<NoneType>();
  // Cannot infer shape if no shape exists.
  if (!A().getType().isa<RankedTensorType>() ||
      !B().getType().isa<RankedTensorType>() ||
      (hasBias && !C().getType().isa<RankedTensorType>()))
    return;
  auto lhsTy = A().getType().cast<RankedTensorType>();
  auto rhsTy = B().getType().cast<RankedTensorType>();

  int64_t M, N, K_A, K_B;
  M = (transA() == 0) ? lhsTy.getShape()[0] : lhsTy.getShape()[1];
  K_A = (transA() == 0) ? lhsTy.getShape()[1] : lhsTy.getShape()[0];
  N = (transB() == 0) ? rhsTy.getShape()[1] : rhsTy.getShape()[0];
  K_B = (transB() == 0) ? rhsTy.getShape()[0] : rhsTy.getShape()[1];

  if ((K_A != -1) and (K_B != -1) and (K_A != K_B)) {
    emitError("Tensor shapes mismatched");
  }

  if (hasBias) {
    // Check whether bias is unidirectional broadcasting or not.
    auto biasTy = C().getType().cast<RankedTensorType>();
    auto shape = biasTy.getShape();
    int rank = shape.size();
    if ((rank > 2) ||
        (rank >= 1 && shape[rank - 1] != -1 && N != -1 &&
            N != shape[rank - 1] && shape[rank - 1] != 1) ||
        (rank == 2 && shape[rank - 2] != -1 && M != -1 &&
            M != shape[rank - 2] && shape[rank - 2] != 1)) {
      emitError("Bias shape mismatched");
    }
  }

  SmallVector<int64_t, 2> dims;
  dims.emplace_back(M);
  dims.emplace_back(N);
  getResult().setType(RankedTensorType::get(dims, lhsTy.getElementType()));
}

/// BatchNormalizationTestMode
void ONNXBatchNormalizationTestModeOp::inferShapes() {
  // Cannot infer shape if no shape exists.
  if (!X().getType().isa<RankedTensorType>() ||
      !scale().getType().isa<RankedTensorType>() ||
      !B().getType().isa<RankedTensorType>() ||
      !mean().getType().isa<RankedTensorType>() ||
      !var().getType().isa<RankedTensorType>())
    return;

  auto inputTensorTy = X().getType().cast<RankedTensorType>();
  auto scaleTensorTy = scale().getType().cast<RankedTensorType>();
  auto biasTensorTy = B().getType().cast<RankedTensorType>();
  auto meanTensorTy = mean().getType().cast<RankedTensorType>();
  auto varianceTensorTy = var().getType().cast<RankedTensorType>();

  // Check whether the shapes of scale, bias, mean and variance are valid.
  // Operand's dimensions can be in the form of NxCxD1xD2x...xDn or N.
  // In case of N, C is assumed to be 1.
  // Shapes of scale, bias, mean and variance must be C.
  int64_t c = -1;
  if (inputTensorTy.getShape().size() == 1) {
    c = 1;
  } else if (inputTensorTy.getShape().size() > 2) {
    c = (inputTensorTy.getShape()[1] != -1) ? inputTensorTy.getShape()[1] : -1;
  } else {
    emitError("Wrong rank for the input");
  }

  if (c != -1) {
    auto s = scaleTensorTy.getShape();
    auto b = biasTensorTy.getShape();
    auto m = meanTensorTy.getShape();
    auto v = varianceTensorTy.getShape();

    if ((s.size() != 1) || (s[0] != -1 && s[0] != c))
      emitError("Wrong rank for the scale");
    if ((b.size() != 1) || (b[0] != -1 && b[0] != c))
      emitError("Wrong rank for the bias");
    if ((m.size() != 1) || (m[0] != -1 && m[0] != c))
      emitError("Wrong rank for the mean");
    if ((v.size() != 1) || (v[0] != -1 && v[0] != c))
      emitError("Wrong rank for the variance");
  }

  // The output tensor of the same shape as the input.
  getResult().setType(X().getType());
}

// TODO:
//   Verify that matrix sizes are valid for multiplication and addition.
//   Take into account the dimensionality of the matrix.

//===----------------------------------------------------------------------===//

// Reshape

void ONNXReshapeOp::inferShapes() {
  // Cannot infer shape if no shape tensor is specified.
  if (!shape().getType().isa<RankedTensorType>())
    emitError("Shape tensor not ranked");

  auto inputTensorTy = data().getType().cast<RankedTensorType>();
  auto shapeTensorTy = shape().getType().cast<RankedTensorType>();

  // Only rank 1 shape tensors are supported.
  if (shapeTensorTy.getShape().size() != 1)
    emitError("Shape tensor must have rank one");

  int64_t outputRank = shapeTensorTy.getShape()[0];

  // Shape tensor must have constant shape.
  if (outputRank < 0)
    emitError("Shape tensor must have constant shape");

  // Check if second argument of ReshapeOp is a constant.
  // Get operation that defines the second argument. If this operation is a
  // `ConstantTensor` operation, the shape of this `Reshape` operation
  // resides in the `value` attribute of the `ConstantTensor` operation.
  auto *secondArgDefiningOp = (*getODSOperands(1).begin()).getDefiningOp();
  auto constantOp =
      dyn_cast_or_null<mlir::ONNXConstantOp>(secondArgDefiningOp);

  SmallVector<int64_t, 2> dims(outputRank, -1);
  if (constantOp) {
    ArrayAttr valueAttribute = constantOp.valueAttr().dyn_cast<ArrayAttr>();

    if (!valueAttribute)
      emitError("ArrayAttr expected");

    if (valueAttribute.getValue().size() != outputRank)
      emitError("Constant value must have same rank as output");

    for (int i=0; i<outputRank; ++i)
      dims[i] = valueAttribute.getValue()[i].cast<IntegerAttr>().getInt();
  }

  getResult().setType(
      RankedTensorType::get(dims, inputTensorTy.getElementType()));
}

//===----------------------------------------------------------------------===//

// Transpose

void ONNXTransposeOp::inferShapes() {
  // Cannot infer shape if no shape exists.
  if (!data().getType().isa<RankedTensorType>())
    return;

  // Naive transposition which handles the default case of
  // reversing the shape of the tensor (similar to numpy.transpose).
  auto arrayTy = data().getType().cast<RankedTensorType>();
  SmallVector<int64_t, 2> dims;
  auto permutation = ONNXTransposeOp::permAttr();
  if (permutation) {
    // Perform transposition according to perm attribute.
    for (auto perm : permutation.getValue())
      dims.emplace_back(arrayTy.getShape()[perm.cast<IntegerAttr>().getInt()]);
  } else {
    // Default
    for (auto dim : llvm::reverse(arrayTy.getShape()))
      dims.emplace_back(dim);
  }

  getResult().setType(RankedTensorType::get(dims, arrayTy.getElementType()));
}

//===----------------------------------------------------------------------===//

// ReduceMax

void ONNXReduceMaxOp::inferShapes() {
  if (!getOperand().getType().isa<RankedTensorType>()) {
    emitError("Shape tensor not ranked");
    return;
  }

  auto operandTy = getOperand().getType().cast<RankedTensorType>();
  getResult().setType(getReductionOutputType(operandTy, axes(), keepdims()));
}

//===----------------------------------------------------------------------===//

// ReduceMin

void ONNXReduceMinOp::inferShapes() {
  if (!getOperand().getType().isa<RankedTensorType>()) {
    emitError("Shape tensor not ranked");
    return;
  }

  auto operandTy = getOperand().getType().cast<RankedTensorType>();
  getResult().setType(getReductionOutputType(operandTy, axes(), keepdims()));
}

//===----------------------------------------------------------------------===//

// ReduceProd

void ONNXReduceProdOp::inferShapes() {
  if (!getOperand().getType().isa<RankedTensorType>()) {
    emitError("Shape tensor not ranked");
    return;
  }

  auto operandTy = getOperand().getType().cast<RankedTensorType>();
  getResult().setType(getReductionOutputType(operandTy, axes(), keepdims()));
}

//===----------------------------------------------------------------------===//

// ReduceSum

void ONNXReduceSumOp::inferShapes() {
  if (!getOperand().getType().isa<RankedTensorType>()) {
    emitError("Shape tensor not ranked");
    return;
  }

  auto operandTy = getOperand().getType().cast<RankedTensorType>();
  getResult().setType(getReductionOutputType(operandTy, axes(), keepdims()));
}

//===----------------------------------------------------------------------===//

// Conv

// Support function that computes default values for dilations, strides, and
// pads.

template <class T>
static void processConvTypeParams(T *op, Value inputOperand) {
  auto builder = mlir::Builder(op->getContext());

  // 1) Get shape of input.
  auto inputShape = inputOperand.getType().cast<RankedTensorType>().getShape();
  auto inputRank = inputShape.size();

  // 2) Get kernel sizes from kernel_shape attribute.
  auto kernelShape = op->kernel_shape();
  auto kernelRank = ArrayAttrSize(kernelShape);
  auto kernelOffset = inputRank - kernelRank;

  // Dilatation.
  auto dilationsOpt = op->dilations();
  if (dilationsOpt.hasValue()) {
    if (ArrayAttrSize(dilationsOpt) != kernelRank)
      op->emitError("dialation rank is not the same as the spatial rank");
    // Test values to be greater than 0.
    for (int i = 0; i < kernelRank; ++i) {
      if (ArrayAttrIntVal(dilationsOpt, i) < 1)
        op->emitError("dialation value must be nonzero positive");
    }
  } else {
    // Default dilatation is needed, all dimensions init with 1.
    SmallVector<int64_t, 4> defaultVals(kernelRank, 1);
    // Convert to ArrayRef, then build attribute, then store attribute.
    ArrayRef<int64_t> defaultRefs(defaultVals);
    op->dilationsAttr(builder.getI64ArrayAttr(defaultRefs));
  }

  // Strides.
  auto stridesOpt = op->strides();
  if (stridesOpt.hasValue()) {
    if (ArrayAttrSize(stridesOpt) != kernelRank)
      op->emitError("strides rank is not the same as the spatial rank");
    // Check values to be greater than 0.
    for (int i = 0; i < kernelRank; ++i) {
      if (ArrayAttrIntVal(stridesOpt, i) < 1)
        op->emitError("strides value must be nonzero positive");
    }
  } else {
    // Default stride is needed, all dimensions init with 1.
    SmallVector<int64_t, 4> defaultVals(kernelRank, 1);
    // Convert to ArrayRef, then build attribute, then store attribute.
    ArrayRef<int64_t> defaultRefs(defaultVals);
    op->stridesAttr(builder.getI64ArrayAttr(defaultRefs));
  }

  // Now try to find padding, getting auto_pad attribute first.
  auto autoPad = op->auto_pad();
  // And then investigate the various different cases. Prefill pad values with
  // zeros, the most common case.
  SmallVector<int64_t, 4> actualPads(2 * kernelRank, 0);
  bool updatedPad = false;
  if (autoPad == "NOTSET") {
    auto padsOpt = op->pads();
    if (padsOpt.hasValue()) {
      // Only option where pads are not updated. Pads consists of two entries
      // for each spatial axis.
      if (ArrayAttrSize(padsOpt) != 2 * kernelRank)
        op->emitError("pads rank is not twice the spatial rank");
      // Check values, pads cannot be negative.
      for (int i = 0; i < 2 * kernelRank; ++i) {
        if (ArrayAttrIntVal(padsOpt, i) < 0)
          op->emitError("pads value must be nonnegative");
      }
    } else {
      // We have notset with no pads, they are assumed to be all zero.
      updatedPad = true;
    }
  } else if (autoPad == "SAME_UPPER" || autoPad == "SAME_LOWER") {
    // Reload dialtion and strides as they may have gotten default values.
    updatedPad = true;
    dilationsOpt = op->dilations();
    stridesOpt = op->strides();
    for (int i = 0; i < kernelRank; ++i) {
      auto inputSize = inputShape[kernelOffset + i];
      auto kernelSize = ArrayAttrIntVal(kernelShape, i);
      auto dilationVal = ArrayAttrIntVal(dilationsOpt, i);
      auto strideVal = ArrayAttrIntVal(stridesOpt, i);
      // Output size is input size divided by stride. When stride is 1, then
      // input and output are the same size, which is the usual case. When
      // stride is greater than 1, take the ceil to be sure to have each input
      // value used, as padding will be used to fill the gaps.
      int64_t outputSize = ceil((1.0 * inputSize) / (1.0 * strideVal));
      // Forumla is from ONNX MaxPool, and can be explained as follows. Pads is
      // the difference between the needed values for the computations, minus
      // the input values. The needed values for the computation is the
      // effective side of the kernel plus the number of times we jump to the
      // next kernel. Number of time we jump is (outputSize - 1). That number is
      // multiplied with the size of the jump, namely strideVal. Now for the
      // effective kernel size. It is the kernelSize + the number of times we
      // have dilation holes time the dialtion. The number of dialtion holes is
      // (kernelSize -1). Thus the effective size is "kernelSize +
      // (kernelSize-1)*dialation". This simplifies to "(kernelSize
      // -1)*dialation + 1".
      auto sumOfPad = (outputSize - 1) * strideVal +
                      ((kernelSize - 1) * dilationVal + 1) - inputSize;
      // Pad values are assumed equal on both size, at half the total value.
      actualPads[i] = actualPads[kernelRank + i] = sumOfPad / 2;
      // But if the total pad value is odd, we add 1 to begining or end
      // depending on autoPad value.
      if (sumOfPad % 2 != 0) {
        if (autoPad == "SAME_UPPER") {
          actualPads[kernelRank + i] += 1;
        } else {
          actualPads[i] += 1;
        }
      }
    }
  } else if (autoPad == "VALID") {
    // No pad, default value was set to zero, we are all set.
    updatedPad = true;
  } else {
    op->emitError("auto_pad of unknown / unsupported value");
  }
  // Set pads values in attributes, if it is needed.
  if (updatedPad) {
    ArrayRef<int64_t> defaultRefs(actualPads);
    op->padsAttr(builder.getI64ArrayAttr(defaultRefs));
  }
  // In all cases now, the acutal pad values are found in the pads attribute.
  op->auto_padAttr(builder.getStringAttr("NOTSET"));
}

// Conv

// For this operation, we define the attributes once in the original Conv
// operation class. There is no need to redefine the attribute names for the
// other classes based on Conv.
// Conv attributes output:
//   -  auto_pad set to NOTSET;
//   -  dilations, strides: set to 1 if not defined by user;
//   -  kernelShape: inferred from weight matrix if not defined by user;
//   -  pads: set to proper value, 0 if not defined by user.

void ONNXConvNoBiasOp::inferShapes() {
  // Generic shape for data input X and weight tensor W:
  // X: (N x C x D1 x D2 ... x Dn)
  // W: (M x C/group x k1 x k2 x ... x kn)

  // Cannot infer shape if no shape exists.
  if (!X().getType().isa<RankedTensorType>() ||
      !W().getType().isa<RankedTensorType>())
    return;

  auto xTy = X().getType().cast<RankedTensorType>();
  auto xShape = xTy.getShape();
  auto weightTy = W().getType().cast<RankedTensorType>();
  auto weightShape = weightTy.getShape();

  // Lowest supported convolution is a one dimensional convolution.
  if (xShape.size() < 3)
    emitError("Data input shape must be at least (NxCxD1)");

  // Check that shape of weight and data have same length.
  if (xShape.size() != weightShape.size())
    emitError("Weight size not compatible with data size");

  // Group is a required attribute and should have default value of 1.
  int64_t group = ONNXConvNoBiasOp::group().getSExtValue();
  // Check that the X.shape[1] == (W.shape[1] * group) == C condition holds.
  if (xShape[1] != -1 && weightShape[1] != -1 &&
      xShape[1] != (weightShape[1] * group))
    emitError("Channel dimension mismatch");

  // Note: the value of the group attribut only impacts the way the
  // computation is carried out and not the actual output size.

  // Number of spatial dimensions.
  auto spatialOffset = 2;
  int32_t spatialRank = xShape.size() - spatialOffset;

  // Use kernel_shape attribute if present otherwise use size from weight
  // argument.
  auto kernelShape = kernel_shape();
  if (kernelShape.hasValue()) {
    if (ArrayAttrSize(kernelShape) != spatialRank)
      emitError("kernel_shape length incompatible with spatial dimensions");
    // Have the right number of values, check them.
    for (int i = 0; i < spatialRank; ++i)
      if (ArrayAttrIntVal(kernelShape, i) < 1)
        emitError("bad kernel_shape value");
  } else {
    // Deduce shape from weight input.
    SmallVector<int64_t, 2> defaultVals;
    for (int i = 0; i < spatialRank; ++i)
      defaultVals.emplace_back(weightShape[spatialOffset + i]);
    // Convert to ArrayRef, then build attribute, then store attribute.
    ArrayRef<int64_t> defaultRefs(defaultVals);
    auto builder = mlir::Builder(getContext());
    kernel_shapeAttr(builder.getI64ArrayAttr(defaultRefs));
    kernelShape = kernel_shape();
  }

  // Process strides, dilations, and pads.
  processConvTypeParams<>(this, X());
  auto dilationsOpt = dilations();
  auto stridesOpt = strides();
  auto padsOpt = pads();

  // First two output dimensions consist of the number of batches and the
  // number of kernels being applied.
  SmallVector<int64_t, 4> outputDims;
  // Insert batch size.
  outputDims.emplace_back(xShape[0]);
  // Insert number of filters being applied (number of output channels).
  outputDims.emplace_back(weightShape[0]);

  // Then the spatial dimensions of the output are computed.
  for (int i = 0; i < spatialRank; ++i) {
    auto inputSize = xShape[spatialOffset + i];
    auto sumOfPads =
        ArrayAttrIntVal(padsOpt, i) + ArrayAttrIntVal(padsOpt, spatialRank + i);
    auto kernelSize = ArrayAttrIntVal(kernelShape, i);
    auto dilationVal = ArrayAttrIntVal(dilationsOpt, i);
    auto strideVal = ArrayAttrIntVal(stridesOpt, i);
    // Number of useful values: input plus pad - effective size of kernel (see
    // processConvTypeParams comments to see how this value is derived).
    double numerator =
        inputSize + sumOfPads - ((kernelSize - 1) * dilationVal + 1);
    // Useful number is divided by the strides.
    double denominator = strideVal;
    outputDims.emplace_back(floor(numerator / denominator) + 1);
  }
  getResult().setType(RankedTensorType::get(outputDims, xTy.getElementType()));
}

//===----------------------------------------------------------------------===//

// AveragePool
// Infer shape attributes output:
//   -  auto_pad set to NOTSET;
//   -  strides: set to 1 if not defined by user;
//   -  pads: set to proper value, 0 if not defined by user.

void ONNXAveragePoolOp::inferShapes() {
  // Cannot infer shape if no shape exists.
  if (!X().getType().isa<RankedTensorType>())
    return;

  auto outputTy = getPoolingOutputType<ONNXAveragePoolOp>(
      this->getContext(), this->getOperation());
  getResult().setType(outputTy);
}

//===----------------------------------------------------------------------===//

// MaxPoolSingleOut
// Infer shape attributes output:
//   -  auto_pad set to NOTSET;
//   -  dilations, strides: set to 1 if not defined by user;
//   -  pads: set to proper value, 0 if not defined by user.

void ONNXMaxPoolSingleOutOp::inferShapes() {
  // Cannot infer shape if no shape exists.
  if (!X().getType().isa<RankedTensorType>())
    return;

  auto builder = mlir::Builder(this->getContext());

  // Kernel shape.
  auto kernelShape = kernel_shape();
  if (!kernelShape)
    emitError(
        "kernel_shape is a mandatory attribute for which there is no default");
  auto kernelRank = ArrayAttrSize(kernelShape);

<<<<<<< HEAD
  // Dilations.
  auto dilationsOpt = dilations();
  if (dilationsOpt.hasValue()) {
    if (ArrayAttrSize(dilationsOpt) != kernelRank)
      emitError("dialation rank is not the same as the spatial rank");
    // Test values.
    for (int i = 0; i < kernelRank; ++i) {
      if (ArrayAttrIntVal(dilationsOpt, i) < 1)
        emitError("dialation value must be nonzero positive");
    }
  } else {
    // Default dilatation is needed.
    SmallVector<int64_t, 4> defaultVals(kernelRank, 1);
    // Convert to ArrayRef, then build attribute, then store attribute.
    ArrayRef<int64_t> defaultRefs(defaultVals);
    auto defaultAttr = builder.getI64ArrayAttr(defaultRefs);
    dilationsAttr(defaultAttr);
    dilationsOpt = dilations();
  }
=======
  // Ceil mode.
  auto ceilMode = ceil_mode().getSExtValue();
>>>>>>> a6582094

  // Storage order.
  auto storageOrder = storage_order().getSExtValue();
  if (storageOrder != 0)
    emitError("column major storage order not supported at this time");

<<<<<<< HEAD
  auto outputTy = getPoolingOutputType<ONNXMaxPoolSingleOutOp>(
      this->getContext(), this->getOperation(), dilationsOpt);
  getResult().setType(outputTy);
=======
  processConvTypeParams<ONNXMaxPoolSingleOutOp>(this, X());

  // Initialize output shape.
  SmallVector<int64_t, 4> yShape(xShape.begin(), xShape.end());
  auto dilationsOpt = dilations();
  auto stridesOpt = strides();
  auto padsOpt = pads();
  // Process for all kernel dimensions.
  for (int i = 0; i < kernelRank; ++i) {
    auto inputSize = xShape[kernelOffset + i];
    auto sumOfPads =
        ArrayAttrIntVal(padsOpt, i) + ArrayAttrIntVal(padsOpt, kernelRank + i);
    auto kernelSize = ArrayAttrIntVal(kernelShape, i);
    auto dilationVal = ArrayAttrIntVal(dilationsOpt, i);
    auto strideVal = ArrayAttrIntVal(stridesOpt, i);
    double numerator =
        inputSize + sumOfPads - ((kernelSize - 1) * dilationVal + 1);
    double denominator = strideVal;
    int64_t res;
    if (ceilMode) {
      res = ceil(numerator / denominator) + 1;
    } else {
      res = floor(numerator / denominator) + 1;
    }
    yShape[kernelOffset + i] = res;
  }
  auto arrayTy = X().getType().cast<RankedTensorType>();
  getResult().setType(RankedTensorType::get(yShape, arrayTy.getElementType()));
>>>>>>> a6582094
}

//===----------------------------------------------------------------------===//

static Type padShapeInferenceHelper(Value data, ArrayAttr padsOpt) {
  // Cannot infer shape if no shape exists.
  if (!data.getType().isa<RankedTensorType>())
    return (Type)NULL;
  auto dataTy = data.getType().cast<RankedTensorType>();
  auto dataShape = dataTy.getShape();
  auto dataRank = dataShape.size();
  SmallVector<int64_t, 4> outputShape(dataShape.begin(), dataShape.end());
  if (padsOpt) {
    auto padsArray = padsOpt.getValue();
    // Pads consists of two values for each axis of data.
    // The two values specify the number of elements padded before and after
    // respectively.
    for (int i = 0; i < dataRank; ++i) {
      int64_t p1 = (padsArray[2 * i]).cast<IntegerAttr>().getInt();
      int64_t p2 = (padsArray[2 * i + 1]).cast<IntegerAttr>().getInt();
      // Have to non-negative constant
      if (p1 < 0 || p2 < 0)
        return (Type)NULL;
      outputShape[i] += p1 + p2;
    }

    return (RankedTensorType::get(outputShape, dataTy.getElementType()));
  } else {
    return (Type)NULL;
  }
}

// PadConstantPad

void ONNXPadConstantPadOp::inferShapes() {
  auto outputType = padShapeInferenceHelper(data(), pads());
  if (outputType) {
    getResult().setType(outputType);
  }
  return;
}

//===----------------------------------------------------------------------===//

// PadConstantValuePad

void ONNXPadConstantValuePadOp::inferShapes() {
  auto outputType = padShapeInferenceHelper(data(), pads());
  if (outputType) {
    getResult().setType(outputType);
  } 
  return;
}

void ONNXPadConstantValuePadOp::build(Builder *builder, OperationState &state,
    Value data, ArrayAttr pads, FloatAttr constant_value, StringAttr mode) {
  Type outputType = padShapeInferenceHelper(data, pads);
  if (!outputType) {
    auto elementType = data.getType().cast<TensorType>().getElementType();
    outputType = UnrankedTensorType::get(elementType);
  }
  build(builder, state, outputType, data, pads, constant_value, mode);
}

//===----------------------------------------------------------------------===//

// Unsqueeze

void ONNXUnsqueezeOp::inferShapes() {
  if (!data().getType().isa<RankedTensorType>())
    return;

  auto operandTy = data().getType().cast<RankedTensorType>();
  int inRank = operandTy.getRank();

  ArrayAttr axisAttrs = axesAttr();
  SmallVector<int, 4> axes;
  int outRank = 0;
  if (axisAttrs) {
    outRank = inRank + axisAttrs.getValue().size();
    for (auto axisAttr : axisAttrs.getValue()) {
      int axis = axisAttr.cast<IntegerAttr>().getInt();
      axis = axis >= 0 ? axis : (outRank + axis);
      // Valid range
      assert(axis >= -outRank && axis <= outRank - 1);
      if (std::find(axes.begin(), axes.end(), axis) == axes.end())
        axes.emplace_back(axis);
      else
        emitError("Duplicated axes");
    }
  } else {
    emitError("Axes attribute is required");
  }

  SmallVector<int64_t, 4> dims;
  for (int i = 0, j = 0; i < outRank || j < inRank; ++i) {
    if (std::find(axes.begin(), axes.end(), i) != axes.end()) {
      dims.emplace_back(1);
    } else {
      dims.emplace_back(operandTy.getShape()[j++]);
    }
  }
  getResult().setType(RankedTensorType::get(dims, operandTy.getElementType()));
}

//===----------------------------------------------------------------------===//
// Constant

void ONNXConstantOp::inferShapes() {
  if ((sparse_value().hasValue() && value().hasValue()) ||
      (!sparse_value().hasValue() && !value().hasValue()))
    emitError("Require exactly one of the two attributes, either value or "
              "sparse_value");

  ElementsAttr valAttr;
  if (sparse_value().hasValue())
    valAttr = sparse_valueAttr().cast<SparseElementsAttr>();
  else
    valAttr = valueAttr().cast<DenseElementsAttr>();
  getResult().setType(valAttr.getType());
}

//===----------------------------------------------------------------------===//
// TableGen'd op method definitions
//===----------------------------------------------------------------------===//

#define GET_OP_CLASSES
#include "src/onnx.cpp.inc"<|MERGE_RESOLUTION|>--- conflicted
+++ resolved
@@ -89,136 +89,37 @@
   return RankedTensorType::get(dims, operandTy.getElementType());
 }
 
-//===----------------------------------------------------------------------===//
-// GetPoolingOutputType
-// Infer shape attributes output:
-//   -  auto_pad set to NOTSET;
-//   -  strides: set to 1 if not defined by user;
-//   -  pads: set to proper value, 0 if not defined by user.
-//===----------------------------------------------------------------------===//
-template <typename PoolOp>
-Type getPoolingOutputType(MLIRContext *ctx, Operation *op,
-    Optional<ArrayAttr> dilationsOpt = llvm::None) {
-  // Get operation adaptor.
-  PoolOp poolOp = llvm::dyn_cast<PoolOp>(op);
-
-  auto builder = mlir::Builder(ctx);
-  Value X = poolOp.X();
-
-  // 1) Get shape of input.
-  auto xTy = X.getType().cast<RankedTensorType>();
-  auto xShape = xTy.getShape();
+static void insertConvSpatialDim(SmallVector<int64_t, 4> *outputDims,
+    ArrayRef<int64_t> xShape, Optional<ArrayAttr> kernelShape,
+    Optional<ArrayAttr> padsOpt, Optional<ArrayAttr> stridesOpt,
+    Optional<ArrayAttr> dilationsOpt = llvm::None, bool ceilMode = false) {
   auto xRank = xShape.size();
-
-  // 2) Analyse parameters. Get kernel sizes from kernel_shape attribute.
-  auto kernelShape = poolOp.kernel_shape();
-  if (!kernelShape)
-    poolOp.emitError(
-        "kernel_shape is a mandatory attribute for which there is no default");
-  auto kernelRank = ArrayAttrSize(kernelShape);
-  if (kernelRank > xRank)
-    poolOp.emitError("kernel_shape spatial dimension is too large");
-  auto kernelOffset = xRank - kernelRank;
-
-  // Ceil mode.
-  auto ceilMode = poolOp.ceil_mode().getSExtValue();
-
-  // Strides.
-  auto stridesOpt = poolOp.strides();
-  if (stridesOpt.hasValue()) {
-    if (ArrayAttrSize(stridesOpt) != kernelRank)
-      poolOp.emitError("strides rank is not the same as the spatial rank");
-    // Check values.
-    for (int i = 0; i < kernelRank; ++i) {
-      if (ArrayAttrIntVal(stridesOpt, i) < 1)
-        poolOp.emitError("strides value must be nonzero positive");
-    }
-  } else {
-    SmallVector<int64_t, 4> defaultVals(kernelRank, 1);
-    // Convert to ArrayRef, then build attribute, then store attribute.
-    ArrayRef<int64_t> defaultRefs(defaultVals);
-    auto defaultAttr = builder.getI64ArrayAttr(defaultRefs);
-    poolOp.stridesAttr(defaultAttr);
-    stridesOpt = poolOp.strides();
-  }
-
-  // Now try to find padding, getting auto_pad attribute first.
-  auto autoPad = poolOp.auto_pad();
-  // And then investigate the various different cases.
-  SmallVector<int64_t, 4> actualPads(2 * kernelRank, 0);
-  if (autoPad == "NOTSET") {
-    auto padsOpt = poolOp.pads();
-    if (padsOpt.hasValue()) {
-      // Pads consists of two entries for each spatial axis.
-      if (ArrayAttrSize(padsOpt) != 2 * kernelRank)
-        poolOp.emitError("pads rank is not twice the spatial rank");
-      // Check values
-      for (int i = 0; i < 2 * kernelRank; ++i) {
-        int64_t p = ArrayAttrIntVal(padsOpt, i);
-        if (p < 0)
-          poolOp.emitError("pads value must be nonnegative");
-        actualPads[i] = p;
-      }
-    }
-  } else if (autoPad == "SAME_UPPER" || autoPad == "SAME_LOWER") {
-    int64_t dilations = 1;
-    for (int i = 0; i < kernelRank; ++i) {
-      auto inputSpatialShape = xShape[kernelOffset + i];
-      auto kernelSpatialShape = ArrayAttrIntVal(kernelShape, i);
-      if (dilationsOpt.hasValue())
-        dilations = ArrayAttrIntVal(dilationsOpt, i);
-      auto strideSpatialShape = ArrayAttrIntVal(stridesOpt, i);
-      int64_t outputSpatialShape =
-          ceil((1.0 * inputSpatialShape) / (1.0 * strideSpatialShape));
-      auto sumOfPad = (outputSpatialShape - 1) * strideSpatialShape +
-                      ((kernelSpatialShape - 1) * dilations + 1) -
-                      inputSpatialShape;
-      actualPads[i] = actualPads[kernelRank + i] = sumOfPad / 2;
-      if (sumOfPad % 2 != 0) {
-        if (autoPad == "SAME_UPPER") {
-          actualPads[kernelRank + i] += 1;
-        } else {
-          actualPads[i] += 1;
-        }
-      }
-    }
-  } else if (autoPad != "VALID") {
-    poolOp.emitError("auto_pad of unknown / unsupported value");
-  }
-  // Set pads values in attributes.
-  {
-    ArrayRef<int64_t> defaultRefs(actualPads);
-    auto defaultAttr = builder.getI64ArrayAttr(defaultRefs);
-    poolOp.padsAttr(defaultAttr);
-    auto defaultAutoPadAttr = builder.getStringAttr("NOTSET");
-    poolOp.auto_padAttr(defaultAutoPadAttr);
-  }
-
-  // Initialize output shape.
-  SmallVector<int64_t, 4> yShape(xShape.begin(), xShape.end());
-  // Process for all kernel dimensions.
-  int64_t dilations = 1;
-  for (int i = 0; i < kernelRank; ++i) {
-    auto inputSpatialShape = xShape[kernelOffset + i];
-    auto padShape = actualPads[i] + actualPads[kernelRank + i];
-    auto kernelSpatialShape = ArrayAttrIntVal(kernelShape, i);
+  auto spatialRank = ArrayAttrSize(kernelShape);
+  auto spatialOffset = xRank - spatialRank;
+
+  int64_t dilationVal = 1;
+  for (int i = 0; i < spatialRank; ++i) {
+    auto inputSize = xShape[spatialOffset + i];
+    auto sumOfPads =
+        ArrayAttrIntVal(padsOpt, i) + ArrayAttrIntVal(padsOpt, spatialRank + i);
+    auto kernelSize = ArrayAttrIntVal(kernelShape, i);
     if (dilationsOpt.hasValue())
-      dilations = ArrayAttrIntVal(dilationsOpt, i);
-    auto strideSpatialShape = ArrayAttrIntVal(stridesOpt, i);
-    double numerator = inputSpatialShape + padShape -
-                       ((kernelSpatialShape - 1) * dilations + 1);
-    double denominator = strideSpatialShape;
+      dilationVal = ArrayAttrIntVal(dilationsOpt, i);
+    auto strideVal = ArrayAttrIntVal(stridesOpt, i);
+    // Number of useful values: input plus pad - effective size of kernel (see
+    // processConvTypeParams comments to see how this value is derived).
+    double numerator =
+        inputSize + sumOfPads - ((kernelSize - 1) * dilationVal + 1);
+    // Useful number is divided by the strides.
+    double denominator = strideVal;
     int64_t res;
     if (ceilMode) {
       res = ceil(numerator / denominator) + 1;
     } else {
       res = floor(numerator / denominator) + 1;
     }
-    yShape[kernelOffset + i] = res;
-  }
-  auto arrayTy = X.getType().cast<RankedTensorType>();
-  auto outputTy = RankedTensorType::get(yShape, arrayTy.getElementType());
-  return outputTy;
+    outputDims->emplace_back(res);
+  }
 }
 
 // ONNXOpsDialect
@@ -896,27 +797,11 @@
   getResult().setType(getReductionOutputType(operandTy, axes(), keepdims()));
 }
 
-//===----------------------------------------------------------------------===//
-
-// Conv
-
-// Support function that computes default values for dilations, strides, and
-// pads.
-
 template <class T>
-static void processConvTypeParams(T *op, Value inputOperand) {
+static void processConvDilationParam(T *op, Optional<ArrayAttr> kernelShape) {
   auto builder = mlir::Builder(op->getContext());
-
-  // 1) Get shape of input.
-  auto inputShape = inputOperand.getType().cast<RankedTensorType>().getShape();
-  auto inputRank = inputShape.size();
-
-  // 2) Get kernel sizes from kernel_shape attribute.
-  auto kernelShape = op->kernel_shape();
   auto kernelRank = ArrayAttrSize(kernelShape);
-  auto kernelOffset = inputRank - kernelRank;
-
-  // Dilatation.
+
   auto dilationsOpt = op->dilations();
   if (dilationsOpt.hasValue()) {
     if (ArrayAttrSize(dilationsOpt) != kernelRank)
@@ -933,8 +818,13 @@
     ArrayRef<int64_t> defaultRefs(defaultVals);
     op->dilationsAttr(builder.getI64ArrayAttr(defaultRefs));
   }
-
-  // Strides.
+}
+
+template <class T>
+static void processConvStrideParam(T *op, Optional<ArrayAttr> kernelShape) {
+  auto builder = mlir::Builder(op->getContext());
+  auto kernelRank = ArrayAttrSize(kernelShape);
+
   auto stridesOpt = op->strides();
   if (stridesOpt.hasValue()) {
     if (ArrayAttrSize(stridesOpt) != kernelRank)
@@ -951,8 +841,20 @@
     ArrayRef<int64_t> defaultRefs(defaultVals);
     op->stridesAttr(builder.getI64ArrayAttr(defaultRefs));
   }
-
-  // Now try to find padding, getting auto_pad attribute first.
+}
+
+template <class T>
+static void processConvPadParam(T *op,
+    ArrayRef<int64_t> inputShape, Optional<ArrayAttr> kernelShape,
+    Optional<ArrayAttr> stridesOpt,
+    Optional<ArrayAttr> dilationsOpt = llvm::None) {
+  auto builder = mlir::Builder(op->getContext());
+
+  auto inputRank = inputShape.size();
+  auto kernelRank = ArrayAttrSize(kernelShape);
+  auto kernelOffset = inputRank - kernelRank;
+
+  // Try to find padding, getting auto_pad attribute first.
   auto autoPad = op->auto_pad();
   // And then investigate the various different cases. Prefill pad values with
   // zeros, the most common case.
@@ -977,12 +879,12 @@
   } else if (autoPad == "SAME_UPPER" || autoPad == "SAME_LOWER") {
     // Reload dialtion and strides as they may have gotten default values.
     updatedPad = true;
-    dilationsOpt = op->dilations();
-    stridesOpt = op->strides();
+    int64_t dilationVal = 1;
     for (int i = 0; i < kernelRank; ++i) {
       auto inputSize = inputShape[kernelOffset + i];
       auto kernelSize = ArrayAttrIntVal(kernelShape, i);
-      auto dilationVal = ArrayAttrIntVal(dilationsOpt, i);
+      if (dilationsOpt.hasValue())
+        dilationVal = ArrayAttrIntVal(dilationsOpt, i);
       auto strideVal = ArrayAttrIntVal(stridesOpt, i);
       // Output size is input size divided by stride. When stride is 1, then
       // input and output are the same size, which is the usual case. When
@@ -1028,6 +930,35 @@
   // In all cases now, the acutal pad values are found in the pads attribute.
   op->auto_padAttr(builder.getStringAttr("NOTSET"));
 }
+//===----------------------------------------------------------------------===//
+
+// Conv
+
+// Support function that computes default values for dilations, strides, and
+// pads.
+
+template <class T>
+static void processConvTypeParams(T *op, Value inputOperand) {
+  auto builder = mlir::Builder(op->getContext());
+
+  // 1) Get shape of input.
+  auto inputShape = inputOperand.getType().cast<RankedTensorType>().getShape();
+  auto inputRank = inputShape.size();
+
+  // 2) Get kernel_shape attribute.
+  auto kernelShape = op->kernel_shape();
+
+  // Dilation.
+  processConvDilationParam<T>(op, kernelShape);
+  auto dilationsOpt = op->dilations();
+
+ // Strides.
+  processConvStrideParam<T>(op, kernelShape);
+  auto stridesOpt = op->strides();
+
+  // Pads.
+  processConvPadParam<T>(op, inputShape, kernelShape, stridesOpt, dilationsOpt);
+}
 
 // Conv
 
@@ -1113,22 +1044,8 @@
   // Insert number of filters being applied (number of output channels).
   outputDims.emplace_back(weightShape[0]);
 
-  // Then the spatial dimensions of the output are computed.
-  for (int i = 0; i < spatialRank; ++i) {
-    auto inputSize = xShape[spatialOffset + i];
-    auto sumOfPads =
-        ArrayAttrIntVal(padsOpt, i) + ArrayAttrIntVal(padsOpt, spatialRank + i);
-    auto kernelSize = ArrayAttrIntVal(kernelShape, i);
-    auto dilationVal = ArrayAttrIntVal(dilationsOpt, i);
-    auto strideVal = ArrayAttrIntVal(stridesOpt, i);
-    // Number of useful values: input plus pad - effective size of kernel (see
-    // processConvTypeParams comments to see how this value is derived).
-    double numerator =
-        inputSize + sumOfPads - ((kernelSize - 1) * dilationVal + 1);
-    // Useful number is divided by the strides.
-    double denominator = strideVal;
-    outputDims.emplace_back(floor(numerator / denominator) + 1);
-  }
+  insertConvSpatialDim(
+      &outputDims, xShape, kernelShape, padsOpt, stridesOpt, dilationsOpt);
   getResult().setType(RankedTensorType::get(outputDims, xTy.getElementType()));
 }
 
@@ -1145,9 +1062,34 @@
   if (!X().getType().isa<RankedTensorType>())
     return;
 
-  auto outputTy = getPoolingOutputType<ONNXAveragePoolOp>(
-      this->getContext(), this->getOperation());
-  getResult().setType(outputTy);
+  // Get shape of input.
+  auto xTy = X().getType().cast<RankedTensorType>();
+  auto xShape = xTy.getShape();
+
+  // Kernel shape.
+  auto kernelShape = kernel_shape();
+  if (!kernelShape)
+    emitError(
+        "kernel_shape is a mandatory attribute for which there is no default");
+
+  // Ceil mode.
+  auto ceilMode = ceil_mode().getSExtValue();
+
+  // Process strides and pads.
+  processConvStrideParam<ONNXAveragePoolOp>(this, kernelShape);
+  auto stridesOpt = strides();
+  processConvPadParam<ONNXAveragePoolOp>(
+      this, xShape, kernelShape, stridesOpt, llvm::None);
+  auto padsOpt = pads();
+
+  SmallVector<int64_t, 4> outputDims;
+  // Insert batch size.
+  outputDims.emplace_back(xShape[0]);
+  outputDims.emplace_back(xShape[1]);
+
+  insertConvSpatialDim(&outputDims, xShape, kernelShape, padsOpt, stridesOpt,
+      llvm::None, ceilMode);
+  getResult().setType(RankedTensorType::get(outputDims, xTy.getElementType()));
 }
 
 //===----------------------------------------------------------------------===//
@@ -1163,79 +1105,38 @@
   if (!X().getType().isa<RankedTensorType>())
     return;
 
-  auto builder = mlir::Builder(this->getContext());
+  // Get shape of input.
+  auto xTy = X().getType().cast<RankedTensorType>();
+  auto xShape = xTy.getShape();
 
   // Kernel shape.
   auto kernelShape = kernel_shape();
   if (!kernelShape)
     emitError(
         "kernel_shape is a mandatory attribute for which there is no default");
-  auto kernelRank = ArrayAttrSize(kernelShape);
-
-<<<<<<< HEAD
-  // Dilations.
-  auto dilationsOpt = dilations();
-  if (dilationsOpt.hasValue()) {
-    if (ArrayAttrSize(dilationsOpt) != kernelRank)
-      emitError("dialation rank is not the same as the spatial rank");
-    // Test values.
-    for (int i = 0; i < kernelRank; ++i) {
-      if (ArrayAttrIntVal(dilationsOpt, i) < 1)
-        emitError("dialation value must be nonzero positive");
-    }
-  } else {
-    // Default dilatation is needed.
-    SmallVector<int64_t, 4> defaultVals(kernelRank, 1);
-    // Convert to ArrayRef, then build attribute, then store attribute.
-    ArrayRef<int64_t> defaultRefs(defaultVals);
-    auto defaultAttr = builder.getI64ArrayAttr(defaultRefs);
-    dilationsAttr(defaultAttr);
-    dilationsOpt = dilations();
-  }
-=======
-  // Ceil mode.
-  auto ceilMode = ceil_mode().getSExtValue();
->>>>>>> a6582094
 
   // Storage order.
   auto storageOrder = storage_order().getSExtValue();
   if (storageOrder != 0)
     emitError("column major storage order not supported at this time");
 
-<<<<<<< HEAD
-  auto outputTy = getPoolingOutputType<ONNXMaxPoolSingleOutOp>(
-      this->getContext(), this->getOperation(), dilationsOpt);
-  getResult().setType(outputTy);
-=======
-  processConvTypeParams<ONNXMaxPoolSingleOutOp>(this, X());
-
-  // Initialize output shape.
-  SmallVector<int64_t, 4> yShape(xShape.begin(), xShape.end());
+  // Process strides, dilations, and pads.
+  processConvTypeParams<>(this, X());
   auto dilationsOpt = dilations();
   auto stridesOpt = strides();
   auto padsOpt = pads();
-  // Process for all kernel dimensions.
-  for (int i = 0; i < kernelRank; ++i) {
-    auto inputSize = xShape[kernelOffset + i];
-    auto sumOfPads =
-        ArrayAttrIntVal(padsOpt, i) + ArrayAttrIntVal(padsOpt, kernelRank + i);
-    auto kernelSize = ArrayAttrIntVal(kernelShape, i);
-    auto dilationVal = ArrayAttrIntVal(dilationsOpt, i);
-    auto strideVal = ArrayAttrIntVal(stridesOpt, i);
-    double numerator =
-        inputSize + sumOfPads - ((kernelSize - 1) * dilationVal + 1);
-    double denominator = strideVal;
-    int64_t res;
-    if (ceilMode) {
-      res = ceil(numerator / denominator) + 1;
-    } else {
-      res = floor(numerator / denominator) + 1;
-    }
-    yShape[kernelOffset + i] = res;
-  }
-  auto arrayTy = X().getType().cast<RankedTensorType>();
-  getResult().setType(RankedTensorType::get(yShape, arrayTy.getElementType()));
->>>>>>> a6582094
+
+  // Ceil mode.
+  auto ceilMode = ceil_mode().getSExtValue();
+
+  SmallVector<int64_t, 4> outputDims;
+  // Insert batch size.
+  outputDims.emplace_back(xShape[0]);
+  outputDims.emplace_back(xShape[1]);
+
+  insertConvSpatialDim(&outputDims, xShape, kernelShape, padsOpt, stridesOpt,
+      dilationsOpt, ceilMode);
+  getResult().setType(RankedTensorType::get(outputDims, xTy.getElementType()));
 }
 
 //===----------------------------------------------------------------------===//
