--- conflicted
+++ resolved
@@ -14,7 +14,6 @@
 //===----------------------------------------------------------------------===//
 
 #include "src/Conversion/ONNXToKrnl/ONNXToKrnlCommon.hpp"
-#include "src/Support/OMOptions.hpp"
 
 extern bool gEmitDealloc = true;
 
@@ -84,12 +83,6 @@
 
   // Make sure to allocate at the beginning of the block if
   // all dimensions are known.
-  // Don't do these if memory bundling is not enabled
-  // Allow buffer management in MLIR to do the job
-
-  if (!memoryBundlingEnabled)
-    return alloc;
-
   auto *parentBlock = alloc.getOperation()->getBlock();
   if (hasAllConstantDimensions(type))
     alloc.getOperation()->moveBefore(&parentBlock->front());
@@ -132,15 +125,11 @@
   } else {
     allocOp = rewriter.create<memref::AllocOp>(loc, type, allocOperands);
   }
-<<<<<<< HEAD
-  if (memoryBundlingEnabled && insertDealloc) {
-=======
 
   if (!gEmitDealloc)
     return allocOp;
 
   if (insertDealloc) {
->>>>>>> bbb92ba2
     auto *parentBlock = allocOp.getOperation()->getBlock();
     auto dealloc = rewriter.create<memref::DeallocOp>(loc, allocOp);
     dealloc.getOperation()->moveBefore(&parentBlock->back());
