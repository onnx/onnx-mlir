//====----- ONNXToKrnlCommon.cpp - ONNX dialects to Krnl lowering ---------===//
//
// Copyright 2019 The IBM Research Authors.
//
// =============================================================================
//
// This file contains common code shared by the functions performing the
// lowering to the KRNL dialect.
//
//===----------------------------------------------------------------------===//

#include "src/Conversion/ONNXToKrnl/ONNXToKrnlCommon.hpp"

/// Check if all dimensions are perfectly divisible by
/// specified constant.
bool hasAllDimensionsDivisibleBy(MemRefType type, int64_t val) {
  auto memRefShape = type.getShape();
  for (int i = 0; i < memRefShape.size(); ++i)
    if ((memRefShape[i] < 0) || ((memRefShape[i] % val) != 0))
      return false;
  return true;
}

/// Check if all operands are scalar values at compile time.
bool hasAllScalarValues(ArrayRef<Value> values) {
  for (Value value : values) {
    if (value.getType().cast<ShapedType>().getRank() != 0)
      return false;
  }
  return true;
}

/// Get the corresponding MemRefType of a given TensorType/MemRefType.
MemRefType convertToMemRefType(Type type) {
  MemRefType memRefType;
  auto tensorType = type.dyn_cast<TensorType>();
  if (tensorType) {
    assert(tensorType.hasRank() && "expected only ranked shapes");
    memRefType =
        MemRefType::get(tensorType.getShape(), tensorType.getElementType());
  } else {
    memRefType = type.dyn_cast<MemRefType>();
  }
  return memRefType;
}

/// Insert an allocation and deallocation for the given MemRefType.
Value insertAllocAndDealloc(MemRefType type, Location loc,
    PatternRewriter &rewriter, bool insertDealloc, Value operand,
    int64_t alignment) {
  // Put together alloc operands for any dynamic dimensions of the memref.
  AllocOp alloc;
  if (operand) {
    auto memRefShape = type.getShape();
    auto rank = memRefShape.size();

    SmallVector<Value, 4> allocOperands;
    for (int i = 0; i < rank; ++i)
      if (memRefShape[i] < 0) {
        auto dim = rewriter.create<DimOp>(loc, operand, i);
        allocOperands.push_back(dim);
      }
    // Set alignment attribute. Default value is `-1`, which does not set
    // alignment.
    if (alignment >= 0) {
      IntegerAttr constAlignAttr = rewriter.getI64IntegerAttr(alignment);
      alloc =
          rewriter.create<AllocOp>(loc, type, allocOperands, constAlignAttr);
    } else {
      alloc = rewriter.create<AllocOp>(loc, type, allocOperands);
    }
  } else {
    // Set alignment attribute. Default value is `-1`, which does not set
    // alignment.
    if (alignment >= 0) {
      SmallVector<Value, 4> allocOperandsEmpty;
      IntegerAttr constAlignAttr = rewriter.getI64IntegerAttr(alignment);
      alloc = rewriter.create<AllocOp>(
          loc, type, allocOperandsEmpty, constAlignAttr);
    } else {
      alloc = rewriter.create<AllocOp>(loc, type);
    }
  }

  // Make sure to allocate at the beginning of the block if
  // all dimensions are known.
  auto *parentBlock = alloc.getOperation()->getBlock();
  if (hasAllConstantDimensions(type))
    alloc.getOperation()->moveBefore(&parentBlock->front());

  if (insertDealloc) {
    auto dealloc = rewriter.create<DeallocOp>(loc, alloc);
    dealloc.getOperation()->moveBefore(&parentBlock->back());
  }

  return alloc;
}

// Simple version of insert alloc and dealloc that does not handle alignment
// or additional operands (to be studied and added as needed). For unknown
// dimensions, it uses the index expressions to retrieve the corresponding
// values.
Value insertAllocAndDeallocSimple(PatternRewriter &rewriter, Operation *op,
    MemRefType type, Location loc, SmallVectorImpl<IndexExpr> &outputDims) {

  bool insertDealloc = checkInsertDealloc(op);

  // Constant, use the normal insert with no additional operands or alignment.
  if (hasAllConstantDimensions(type))
    return insertAllocAndDealloc(type, loc, rewriter, insertDealloc);
  // Otherwise, take the unkown operands from the output dim IndexExpressions
  SmallVector<Value, 2> allocOperands;
  auto memRefShape = type.getShape();
  auto rank = memRefShape.size();

  for (int i = 0; i < rank; ++i) {
    if (memRefShape[i] < 0) {
      // have dyn shape
      allocOperands.emplace_back(outputDims[i].getValue());
    }
  }
  AllocOp allocOp = rewriter.create<AllocOp>(loc, type, allocOperands);
  if (insertDealloc) {
    auto *parentBlock = allocOp.getOperation()->getBlock();
    auto dealloc = rewriter.create<DeallocOp>(loc, allocOp);
    dealloc.getOperation()->moveBefore(&parentBlock->back());
  }
  return allocOp;
}

// Determine if current function returns the result value of the
// current op being lowered. If it does then dealloc should not be
// inserted.
bool checkInsertDealloc(Operation *currentOp, int resultIndex) {
  auto parentBlock = currentOp->getBlock();

  bool insertDealloc = true;
  parentBlock->walk([&insertDealloc, currentOp, resultIndex](ReturnOp op) {
    // If there is at least one result to investigate.
    if (currentOp->getNumResults() > 0) {
      auto result = currentOp->getResult(resultIndex);
      for (const auto &operand : op.getOperands())
        if (operand == result)
          insertDealloc = false;
    }
  });

  return insertDealloc;
}

// Create a mapping from result type's dimensions to input type's dimensions,
// given that the result type is the result of a reduction op over the input
// type.
std::map<int64_t, int64_t> getReductionMapping(
    MemRefType inputTy, ArrayRef<int64_t> axes, bool keepdims) {
  std::map<int64_t, int64_t> OutInDimMap;
  int64_t rank = inputTy.getRank();

  // Mark reduction axes.
  std::vector<bool> isReductionAxis;
  for (decltype(rank) i = 0; i < rank; ++i) {
    if (std::find(axes.begin(), axes.end(), i) != axes.end())
      isReductionAxis.push_back(true);
    else
      isReductionAxis.push_back(false);
  }

  for (decltype(rank) inIndex = 0, outIndex = 0; inIndex < rank; ++inIndex) {
    // If it is a reduction axis, there is no relationship among dimensions.
    if (isReductionAxis[inIndex]) {
      if (keepdims)
        outIndex++;
    } else {
      OutInDimMap.insert(std::make_pair(outIndex, inIndex));
      outIndex++;
    }
  }

  return OutInDimMap;
}

// Add bounds associated with the op operand to the KRNL iteration pack.
// Dynamic dimenions are supported.
void addDimensionToPack(ConversionPatternRewriter &rewriter, Location loc,
    KrnlIterateOperandPack &pack, Value operand, int index) {
  auto shape = operand.getType().cast<MemRefType>().getShape();
  if (shape[index] < 0) {
    pack.pushConstantBound(0);
    pack.pushOperandBound(
        rewriter.create<DimOp>(loc, operand, index).getResult());
  } else {
    pack.pushConstantBound(0);
    pack.pushConstantBound(shape[index]);
  }
}

// Function that emits the definition of loops references.
void defineLoops(ConversionPatternRewriter &rewriter, Location loc,
    std::vector<Value> &loops, int64_t numLoops) {
  auto loopsOp = rewriter.create<KrnlDefineLoopsOp>(loc, numLoops);
  loops.reserve(numLoops);
  for (auto result : loopsOp.getResults())
    loops.push_back(result);
}

<<<<<<< HEAD
// Get run-time dimension information for unknown dimensions used for
// broadcasting.
std::map<int, std::map<int, Value>> getBroadcastedDimInfo(Location loc,
    ConversionPatternRewriter &rewriter, MemRefType memRefType,
    ArrayRef<Value> operands) {
  auto memRefShape = memRefType.getShape();
  int64_t rank = memRefShape.size();
  // For unknown dimensions, we need to get dimension values at runtime in
  // order to do broadcasting.
  std::map<int, std::map<int, Value>> DimInfo;
  // For each result dimension, compute the number of sharing operands.
  // Sharing operands are operands sharing the same index (counting from the
  // rightmost to the leftmost) for a given dimension.
  std::map<int, int> sharedDimCount;
  for (int reversedIdx = 0; reversedIdx < rank; ++reversedIdx) {
    int dimIdx = rank - 1 - reversedIdx;
    sharedDimCount[dimIdx] = 0;
    for (int i = 0; i < operands.size(); ++i) {
      auto shape = operands[i].getType().cast<MemRefType>().getShape();
      if (!shape.empty() && reversedIdx <= shape.size() - 1)
        sharedDimCount[dimIdx]++;
    }
  }
  // An unknown dimension can have a value of 1 or N (N > 1).
  // If its value is 1, it is broadcasted dimension.
  // Otherwise, non-broadcasted dimension.
  // We only care about unknown dimensions whose number of sharing operands is
  // more than one, since they are potentially broadcasted dimensions.
  for (int i = 0; i < operands.size(); ++i) {
    std::map<int, Value> broadcastedDims;
    auto shape = operands[i].getType().cast<MemRefType>().getShape();
    int size = shape.size();
    for (int j = 0; j < shape.size(); ++j) {
      if (shape[j] < 0 && sharedDimCount[rank - size + j] > 1) {
        auto dim = rewriter.create<DimOp>(loc, operands[i], j).getResult();
        auto one = rewriter.create<ConstantIndexOp>(loc, 1);
        auto isBroadcasted =
            rewriter.create<CmpIOp>(loc, CmpIPredicate::eq, dim, one);
        broadcastedDims.insert(std::make_pair(j, isBroadcasted));
      }
    }
    DimInfo.insert(std::make_pair(i, broadcastedDims));
  }
  return DimInfo;
}

// Extract induction variables that are used for broadcasting values of a
// given operand.
std::vector<Value> getLoopIVsForBroadcasting(Location loc,
    ConversionPatternRewriter &rewriter, ArrayRef<Value> loopIVs, Value operand,
    std::map<int, Value> broadcastedDims) {
  // `operand` must has a ranked type. This should have been checked by the
  // shape inference pass.
  auto operandShape = operand.getType().cast<MemRefType>().getShape();
  auto rank = operandShape.size();
  auto loopCount = loopIVs.size();

  std::vector<Value> newLoopIVs;
  for (unsigned reversedIdx = 0; reversedIdx < rank; ++reversedIdx) {
    auto dimIdx = rank - 1 - reversedIdx;
    auto loopIdx = loopCount - 1 - reversedIdx;
    if (operandShape[dimIdx] == 1) {
      // Broadcasted dimension
      auto zero = rewriter.create<ConstantIndexOp>(loc, 0);
      newLoopIVs.insert(newLoopIVs.begin(), zero);
    } else if ((operandShape[dimIdx] == -1) &&
               (broadcastedDims.find(dimIdx) != broadcastedDims.end())) {
      // Unknown dimension, it can have a value of 1 or N (N > 1).
      // If its value is 1, it is broadcasted dimension.
      // Otherwise, non-broadcasted dimension.
      auto zero = rewriter.create<ConstantIndexOp>(loc, 0);
      auto idx = rewriter.create<SelectOp>(
          loc, broadcastedDims[dimIdx], zero, loopIVs[loopIdx]);
      newLoopIVs.insert(newLoopIVs.begin(), idx);
    } else {
      // Non-broadcasted dimension
      newLoopIVs.insert(newLoopIVs.begin(), loopIVs[loopIdx]);
    }
  }
  return newLoopIVs;
}

=======
>>>>>>> 23a23626
Value emitPositiveInfinityConstantOp(
    ConversionPatternRewriter &rewriter, Location loc, Type type) {
  Attribute constantAttr;

  TypeSwitch<Type>(type)
      .Case<Float16Type>([&](Type) {
        // 0x7C00
        float value = std::numeric_limits<float>::infinity();
        constantAttr = rewriter.getF16FloatAttr(value);
      })
      .Case<Float32Type>([&](Type) {
        // 0x7F800000
        float value = std::numeric_limits<float>::infinity();
        constantAttr = rewriter.getF32FloatAttr(value);
      })
      .Case<Float64Type>([&](Type) {
        // 0x7FF0000000000000
        double value = std::numeric_limits<double>::infinity();
        constantAttr = rewriter.getF64FloatAttr(value);
      })
      .Case<IntegerType>([&](Type) {
        auto width = type.cast<IntegerType>().getWidth();
        // The latest llvm-project includes a patch which allows getting the
        // sign of IntegerType:
        // https://github.com/llvm/llvm-project/commit/35b685270b410f6a1351c2a527021f22330c25b9
        // as follows:
        //   auto isSigned = type.cast<IntegerType>().isSigned();
        // TODO (tungld): update the following statement once our llvm-project
        // is upgraded to include the patch.
        auto isSigned = true;
        if (width == 8) {
          if (isSigned) {
            int8_t value = std::numeric_limits<int8_t>::max();
            constantAttr = rewriter.getIntegerAttr(type, APInt(width, value));
          } else {
            uint8_t value = std::numeric_limits<uint8_t>::max();
            constantAttr = rewriter.getIntegerAttr(type, APInt(width, value));
          }
        } else if (width == 16) {
          if (isSigned) {
            int16_t value = std::numeric_limits<int16_t>::max();
            constantAttr = rewriter.getIntegerAttr(type, APInt(width, value));
          } else {
            uint16_t value = std::numeric_limits<uint16_t>::max();
            constantAttr = rewriter.getIntegerAttr(type, APInt(width, value));
          }
        } else if (width == 32) {
          if (isSigned) {
            int32_t value = std::numeric_limits<int32_t>::max();
            constantAttr = rewriter.getIntegerAttr(type, APInt(width, value));
          } else {
            uint32_t value = std::numeric_limits<uint32_t>::max();
            constantAttr = rewriter.getIntegerAttr(type, APInt(width, value));
          }
        } else if (width == 64) {
          if (isSigned) {
            int64_t value = std::numeric_limits<int64_t>::max();
            constantAttr = rewriter.getIntegerAttr(type, APInt(width, value));
          } else {
            uint64_t value = std::numeric_limits<uint64_t>::max();
            constantAttr = rewriter.getIntegerAttr(type, APInt(width, value));
          }
        } else {
          llvm_unreachable("unsupported element type");
        }
      })
      .Default([](Type) { llvm_unreachable("unsupported element type"); });
  return rewriter.create<ConstantOp>(loc, constantAttr);
}

Value emitNegativeInfinityConstantOp(
    ConversionPatternRewriter &rewriter, Location loc, Type type) {
  Attribute constantAttr;

  TypeSwitch<Type>(type)
      .Case<Float16Type>([&](Type) {
        // 0xFC00
        float value = -std::numeric_limits<float>::infinity();
        constantAttr = rewriter.getF16FloatAttr(value);
      })
      .Case<Float32Type>([&](Type) {
        // 0xFF800000
        float value = -std::numeric_limits<float>::infinity();
        constantAttr = rewriter.getF32FloatAttr(value);
      })
      .Case<Float64Type>([&](Type) {
        // 0xFFF0000000000000
        double value = -std::numeric_limits<double>::infinity();
        constantAttr = rewriter.getF64FloatAttr(value);
      })
      .Case<IntegerType>([&](Type) {
        auto width = type.cast<IntegerType>().getWidth();
        // The latest llvm-project includes a patch which allows getting the
        // sign of IntegerType:
        // https://github.com/llvm/llvm-project/commit/35b685270b410f6a1351c2a527021f22330c25b9
        // as follows:
        //   auto isSigned = type.cast<IntegerType>().isSigned();
        // TODO (tungld): update the following statement once our llvm-project
        // is upgraded to include the patch.
        auto isSigned = true;
        if (width == 8) {
          if (isSigned) {
            int8_t value = std::numeric_limits<int8_t>::min();
            constantAttr = rewriter.getIntegerAttr(type, APInt(width, value));
          } else {
            uint8_t value = std::numeric_limits<uint8_t>::min();
            constantAttr = rewriter.getIntegerAttr(type, APInt(width, value));
          }
        } else if (width == 16) {
          if (isSigned) {
            int16_t value = std::numeric_limits<int16_t>::min();
            constantAttr = rewriter.getIntegerAttr(type, APInt(width, value));
          } else {
            uint16_t value = std::numeric_limits<uint16_t>::min();
            constantAttr = rewriter.getIntegerAttr(type, APInt(width, value));
          }
        } else if (width == 32) {
          if (isSigned) {
            int32_t value = std::numeric_limits<int32_t>::min();
            constantAttr = rewriter.getIntegerAttr(type, APInt(width, value));
          } else {
            uint32_t value = std::numeric_limits<uint32_t>::min();
            constantAttr = rewriter.getIntegerAttr(type, APInt(width, value));
          }
        } else if (width == 64) {
          if (isSigned) {
            int64_t value = std::numeric_limits<int64_t>::min();
            constantAttr = rewriter.getIntegerAttr(type, APInt(width, value));
          } else {
            uint64_t value = std::numeric_limits<uint64_t>::min();
            constantAttr = rewriter.getIntegerAttr(type, APInt(width, value));
          }
        } else {
          llvm_unreachable("unsupported element type");
        }
      })
      .Default([](Type) { llvm_unreachable("unsupported element type"); });

  return rewriter.create<ConstantOp>(loc, constantAttr);
}<|MERGE_RESOLUTION|>--- conflicted
+++ resolved
@@ -203,91 +203,6 @@
     loops.push_back(result);
 }
 
-<<<<<<< HEAD
-// Get run-time dimension information for unknown dimensions used for
-// broadcasting.
-std::map<int, std::map<int, Value>> getBroadcastedDimInfo(Location loc,
-    ConversionPatternRewriter &rewriter, MemRefType memRefType,
-    ArrayRef<Value> operands) {
-  auto memRefShape = memRefType.getShape();
-  int64_t rank = memRefShape.size();
-  // For unknown dimensions, we need to get dimension values at runtime in
-  // order to do broadcasting.
-  std::map<int, std::map<int, Value>> DimInfo;
-  // For each result dimension, compute the number of sharing operands.
-  // Sharing operands are operands sharing the same index (counting from the
-  // rightmost to the leftmost) for a given dimension.
-  std::map<int, int> sharedDimCount;
-  for (int reversedIdx = 0; reversedIdx < rank; ++reversedIdx) {
-    int dimIdx = rank - 1 - reversedIdx;
-    sharedDimCount[dimIdx] = 0;
-    for (int i = 0; i < operands.size(); ++i) {
-      auto shape = operands[i].getType().cast<MemRefType>().getShape();
-      if (!shape.empty() && reversedIdx <= shape.size() - 1)
-        sharedDimCount[dimIdx]++;
-    }
-  }
-  // An unknown dimension can have a value of 1 or N (N > 1).
-  // If its value is 1, it is broadcasted dimension.
-  // Otherwise, non-broadcasted dimension.
-  // We only care about unknown dimensions whose number of sharing operands is
-  // more than one, since they are potentially broadcasted dimensions.
-  for (int i = 0; i < operands.size(); ++i) {
-    std::map<int, Value> broadcastedDims;
-    auto shape = operands[i].getType().cast<MemRefType>().getShape();
-    int size = shape.size();
-    for (int j = 0; j < shape.size(); ++j) {
-      if (shape[j] < 0 && sharedDimCount[rank - size + j] > 1) {
-        auto dim = rewriter.create<DimOp>(loc, operands[i], j).getResult();
-        auto one = rewriter.create<ConstantIndexOp>(loc, 1);
-        auto isBroadcasted =
-            rewriter.create<CmpIOp>(loc, CmpIPredicate::eq, dim, one);
-        broadcastedDims.insert(std::make_pair(j, isBroadcasted));
-      }
-    }
-    DimInfo.insert(std::make_pair(i, broadcastedDims));
-  }
-  return DimInfo;
-}
-
-// Extract induction variables that are used for broadcasting values of a
-// given operand.
-std::vector<Value> getLoopIVsForBroadcasting(Location loc,
-    ConversionPatternRewriter &rewriter, ArrayRef<Value> loopIVs, Value operand,
-    std::map<int, Value> broadcastedDims) {
-  // `operand` must has a ranked type. This should have been checked by the
-  // shape inference pass.
-  auto operandShape = operand.getType().cast<MemRefType>().getShape();
-  auto rank = operandShape.size();
-  auto loopCount = loopIVs.size();
-
-  std::vector<Value> newLoopIVs;
-  for (unsigned reversedIdx = 0; reversedIdx < rank; ++reversedIdx) {
-    auto dimIdx = rank - 1 - reversedIdx;
-    auto loopIdx = loopCount - 1 - reversedIdx;
-    if (operandShape[dimIdx] == 1) {
-      // Broadcasted dimension
-      auto zero = rewriter.create<ConstantIndexOp>(loc, 0);
-      newLoopIVs.insert(newLoopIVs.begin(), zero);
-    } else if ((operandShape[dimIdx] == -1) &&
-               (broadcastedDims.find(dimIdx) != broadcastedDims.end())) {
-      // Unknown dimension, it can have a value of 1 or N (N > 1).
-      // If its value is 1, it is broadcasted dimension.
-      // Otherwise, non-broadcasted dimension.
-      auto zero = rewriter.create<ConstantIndexOp>(loc, 0);
-      auto idx = rewriter.create<SelectOp>(
-          loc, broadcastedDims[dimIdx], zero, loopIVs[loopIdx]);
-      newLoopIVs.insert(newLoopIVs.begin(), idx);
-    } else {
-      // Non-broadcasted dimension
-      newLoopIVs.insert(newLoopIVs.begin(), loopIVs[loopIdx]);
-    }
-  }
-  return newLoopIVs;
-}
-
-=======
->>>>>>> 23a23626
 Value emitPositiveInfinityConstantOp(
     ConversionPatternRewriter &rewriter, Location loc, Type type) {
   Attribute constantAttr;
