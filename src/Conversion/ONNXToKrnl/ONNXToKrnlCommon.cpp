//====----- ONNXToKrnlCommon.cpp - ONNX dialects to Krnl lowering ---------===//
//
// Copyright 2019 The IBM Research Authors.
//
// =============================================================================
//
// This file contains common code shared by the functions performing the
// lowering to the KRNL dialect.
//
//===----------------------------------------------------------------------===//

#include "src/Conversion/ONNXToKrnl/ONNXToKrnlCommon.hpp"

<<<<<<< HEAD
/// Check if all operands are scalar values at compile time.
=======
/// Check is all dimensions are known at compile time.
bool hasAllConstantDimensions(MemRefType type) {
  auto memRefShape = type.getShape();
  for (int i = 0; i < memRefShape.size(); ++i)
    if (memRefShape[i] < 0)
      return false;
  return true;
}

/// Check if all dimensions are perfectly divisible by
/// specified constant.
bool hasAllDimensionsDivisibleBy(MemRefType type, int64_t val) {
  auto memRefShape = type.getShape();
  for (int i = 0; i < memRefShape.size(); ++i)
    if ((memRefShape[i] < 0) || ((memRefShape[i] % val) != 0))
      return false;
  return true;
}

/// Check is all operands are scalar values at compile time.
>>>>>>> 09e86315
bool hasAllScalarValues(ArrayRef<Value> values) {
  for (Value value : values) {
    if (value.getType().cast<ShapedType>().getRank() != 0)
      return false;
  }
  return true;
}

/// Get the corresponding MemRefType of a given TensorType/MemRefType.
MemRefType convertToMemRefType(Type type) {
  MemRefType memRefType;
  auto tensorType = type.dyn_cast<TensorType>();
  if (tensorType) {
    assert(tensorType.hasRank() && "expected only ranked shapes");
    memRefType =
        MemRefType::get(tensorType.getShape(), tensorType.getElementType());
  } else {
    memRefType = type.dyn_cast<MemRefType>();
  }
  return memRefType;
}

/// Insert an allocation and deallocation for the given MemRefType.
Value insertAllocAndDealloc(MemRefType type, Location loc,
    PatternRewriter &rewriter, bool insertDealloc, ArrayRef<Value> operands,
    int64_t alignment) {
  // Put together alloc operands for any dynamic dimensions of the memref.
  AllocOp alloc;
  if (!operands.empty()) {
    auto memRefShape = type.getShape();
    auto rank = memRefShape.size();

    std::map<int, Value> fromOperands;
    for (int reversedIdx = 0; reversedIdx < rank; ++reversedIdx) {
      int memRefDimIdx = rank - 1 - reversedIdx;
      if (memRefShape[memRefDimIdx] < 0) { // unknown dimension
        Value maxDim = nullptr;
        for (int i = 0; i < operands.size(); i++) {
          auto operandShape =
              operands[i].getType().cast<MemRefType>().getShape();
          int operandDimIdx = operandShape.size() - 1 - reversedIdx;

          if (operandDimIdx < 0)
            continue;

          // In case of operations with broadcasting, the dimension of the
          // alloc result is the maximum size along each dimension of the
          // operands.
          auto operandDim =
              rewriter.create<DimOp>(loc, operands[i], operandDimIdx);
          if (maxDim) {
            auto maxCondition = rewriter.create<CmpIOp>(
                loc, CmpIPredicate::sgt, operandDim, maxDim);
            maxDim = rewriter.create<SelectOp>(
                loc, maxCondition, operandDim, maxDim);
          } else {
            maxDim = operandDim;
          }
        }
        fromOperands.insert(std::make_pair(memRefDimIdx, maxDim));
      }
    }

    SmallVector<Value, 4> allocOperands;
    for (int i = 0; i < rank; ++i)
      if (memRefShape[i] < 0)
        allocOperands.push_back(fromOperands[i]);
    // Set alignment attribute. Default value is `-1`, which does not set
    // alignment.
    if (alignment >= 0) {
      IntegerAttr constAlignAttr = rewriter.getI64IntegerAttr(alignment);
      alloc =
          rewriter.create<AllocOp>(loc, type, allocOperands, constAlignAttr);
    } else {
      alloc = rewriter.create<AllocOp>(loc, type, allocOperands);
    }
  } else {
    // Set alignment attribute. Default value is `-1`, which does not set
    // alignment.
    if (alignment >= 0) {
      SmallVector<Value, 4> allocOperandsEmpty;
      IntegerAttr constAlignAttr = rewriter.getI64IntegerAttr(alignment);
      alloc = rewriter.create<AllocOp>(
          loc, type, allocOperandsEmpty, constAlignAttr);
    } else {
      alloc = rewriter.create<AllocOp>(loc, type);
    }
  }

  // Make sure to allocate at the beginning of the block if
  // all dimensions are known.
  auto *parentBlock = alloc.getOperation()->getBlock();
  if (hasAllConstantDimensions(type))
    alloc.getOperation()->moveBefore(&parentBlock->front());

  if (insertDealloc) {
    auto dealloc = rewriter.create<DeallocOp>(loc, alloc);
    dealloc.getOperation()->moveBefore(&parentBlock->back());
  }

  return alloc;
}

// Simple version of insert alloc and dealloc that does not handle alignment
// or additional operands (to be studied and added as needed). For unknown
// dimensions, it uses the index expressions to retrieve the corresponding
// values.
Value insertAllocAndDeallocSimple(PatternRewriter &rewriter, Operation *op,
    MemRefType type, Location loc, SmallVectorImpl<IndexExpr> &outputDims) {

  bool insertDealloc = checkInsertDealloc(op);

  // Constant, use the normal insert with no additional operands or alignment.
  if (hasAllConstantDimensions(type))
    return insertAllocAndDealloc(type, loc, rewriter, insertDealloc);
  // Otherwise, take the unkown operands from the output dim IndexExpressions
  SmallVector<Value, 2> allocOperands;
  auto memRefShape = type.getShape();
  auto rank = memRefShape.size();

  for (int i = 0; i < rank; ++i) {
    if (memRefShape[i] < 0) {
      // have dyn shape
      allocOperands.emplace_back(outputDims[i].getValue());
    }
  }
  AllocOp allocOp = rewriter.create<AllocOp>(loc, type, allocOperands);
  if (insertDealloc) {
    auto *parentBlock = allocOp.getOperation()->getBlock();
    auto dealloc = rewriter.create<DeallocOp>(loc, allocOp);
    dealloc.getOperation()->moveBefore(&parentBlock->back());
  }
  return allocOp;
}

// Determine if current function returns the result value of the
// current op being lowered. If it does then dealloc should not be
// inserted.
bool checkInsertDealloc(Operation *currentOp, int resultIndex) {
  auto parentBlock = currentOp->getBlock();

  bool insertDealloc = true;
  parentBlock->walk([&insertDealloc, currentOp, resultIndex](ReturnOp op) {
    // If there is at least one result to investigate.
    if (currentOp->getNumResults() > 0) {
      auto result = currentOp->getResult(resultIndex);
      for (const auto &operand : op.getOperands())
        if (operand == result)
          insertDealloc = false;
    }
  });

  return insertDealloc;
}

// Create a mapping from result type's dimensions to input type's dimensions,
// given that the result type is the result of a reduction op over the input
// type.
std::map<int64_t, int64_t> getReductionMapping(
    MemRefType inputTy, ArrayRef<int64_t> axes, bool keepdims) {
  std::map<int64_t, int64_t> OutInDimMap;
  int64_t rank = inputTy.getRank();

  // Mark reduction axes.
  std::vector<bool> isReductionAxis;
  for (decltype(rank) i = 0; i < rank; ++i) {
    if (std::find(axes.begin(), axes.end(), i) != axes.end())
      isReductionAxis.push_back(true);
    else
      isReductionAxis.push_back(false);
  }

  for (decltype(rank) inIndex = 0, outIndex = 0; inIndex < rank; ++inIndex) {
    // If it is a reduction axis, there is no relationship among dimensions.
    if (isReductionAxis[inIndex]) {
      if (keepdims)
        outIndex++;
    } else {
      OutInDimMap.insert(std::make_pair(outIndex, inIndex));
      outIndex++;
    }
  }

  return OutInDimMap;
}

// Add bounds associated with the op operand to the KRNL iteration pack.
// Dynamic dimenions are supported.
void addDimensionToPack(ConversionPatternRewriter &rewriter, Location loc,
    KrnlIterateOperandPack &pack, Value operand, int index) {
  auto shape = operand.getType().cast<MemRefType>().getShape();
  if (shape[index] < 0) {
    pack.pushConstantBound(0);
    pack.pushOperandBound(
        rewriter.create<DimOp>(loc, operand, index).getResult());
  } else {
    pack.pushConstantBound(0);
    pack.pushConstantBound(shape[index]);
  }
}

// Function that emits the definition of loops references.
void defineLoops(ConversionPatternRewriter &rewriter, Location loc,
    std::vector<Value> &loops, int64_t numLoops) {
  auto loopsOp = rewriter.create<KrnlDefineLoopsOp>(loc, numLoops);
  loops.reserve(numLoops);
  for (auto result : loopsOp.getResults())
    loops.push_back(result);
}

// Get run-time dimension information for unknown dimensions used for
// broadcasting.
std::map<int, std::map<int, Value>> getBroadcastedDimInfo(Location loc,
    ConversionPatternRewriter &rewriter, MemRefType memRefType,
    ArrayRef<Value> operands) {
  auto memRefShape = memRefType.getShape();
  int64_t rank = memRefShape.size();
  // For unknown dimensions, we need to get dimension values at runtime in
  // order to do broadcasting.
  std::map<int, std::map<int, Value>> DimInfo;
  // For each result dimension, compute the number of sharing operands.
  // Sharing operands are operands sharing the same index (counting from the
  // rightmost to the leftmost) for a given dimension.
  std::map<int, int> sharedDimCount;
  for (int reversedIdx = 0; reversedIdx < rank; ++reversedIdx) {
    int dimIdx = rank - 1 - reversedIdx;
    sharedDimCount[dimIdx] = 0;
    for (int i = 0; i < operands.size(); ++i) {
      auto shape = operands[i].getType().cast<MemRefType>().getShape();
      if (!shape.empty() && reversedIdx <= shape.size() - 1)
        sharedDimCount[dimIdx]++;
    }
  }
  // An unknown dimension can have a value of 1 or N (N > 1).
  // If its value is 1, it is broadcasted dimension.
  // Otherwise, non-broadcasted dimension.
  // We only care about unknown dimensions whose number of sharing operands is
  // more than one, since they are potentially broadcasted dimensions.
  for (int i = 0; i < operands.size(); ++i) {
    std::map<int, Value> broadcastedDims;
    auto shape = operands[i].getType().cast<MemRefType>().getShape();
    int size = shape.size();
    for (int j = 0; j < shape.size(); ++j) {
      if (shape[j] < 0 && sharedDimCount[rank - size + j] > 1) {
        auto dim = rewriter.create<DimOp>(loc, operands[i], j).getResult();
        auto one = rewriter.create<ConstantIndexOp>(loc, 1);
        auto isBroadcasted =
            rewriter.create<CmpIOp>(loc, CmpIPredicate::eq, dim, one);
        broadcastedDims.insert(std::make_pair(j, isBroadcasted));
      }
    }
    DimInfo.insert(std::make_pair(i, broadcastedDims));
  }
  return DimInfo;
}

// Extract induction variables that are used for broadcasting values of a
// given operand.
std::vector<Value> getLoopIVsForBroadcasting(Location loc,
    ConversionPatternRewriter &rewriter, ArrayRef<Value> loopIVs, Value operand,
    std::map<int, Value> broadcastedDims) {
  // `operand` must has a ranked type. This should have been checked by the
  // shape inference pass.
  auto operandShape = operand.getType().cast<MemRefType>().getShape();
  auto rank = operandShape.size();
  auto loopCount = loopIVs.size();

  std::vector<Value> newLoopIVs;
  for (unsigned reversedIdx = 0; reversedIdx < rank; ++reversedIdx) {
    auto dimIdx = rank - 1 - reversedIdx;
    auto loopIdx = loopCount - 1 - reversedIdx;
    if (operandShape[dimIdx] == 1) {
      // Broadcasted dimension
      auto zero = rewriter.create<ConstantIndexOp>(loc, 0);
      newLoopIVs.insert(newLoopIVs.begin(), zero);
    } else if ((operandShape[dimIdx] == -1) &&
               (broadcastedDims.find(dimIdx) != broadcastedDims.end())) {
      // Unknown dimension, it can have a value of 1 or N (N > 1).
      // If its value is 1, it is broadcasted dimension.
      // Otherwise, non-broadcasted dimension.
      auto zero = rewriter.create<ConstantIndexOp>(loc, 0);
      auto idx = rewriter.create<SelectOp>(
          loc, broadcastedDims[dimIdx], zero, loopIVs[loopIdx]);
      newLoopIVs.insert(newLoopIVs.begin(), idx);
    } else {
      // Non-broadcasted dimension
      newLoopIVs.insert(newLoopIVs.begin(), loopIVs[loopIdx]);
    }
  }
  return newLoopIVs;
}

Value emitPositiveInfinityConstantOp(
    ConversionPatternRewriter &rewriter, Location loc, Type type) {
  Attribute constantAttr;

  TypeSwitch<Type>(type)
      .Case<Float16Type>([&](Type) {
        // 0x7C00
        float value = std::numeric_limits<float>::infinity();
        constantAttr = rewriter.getF16FloatAttr(value);
      })
      .Case<Float32Type>([&](Type) {
        // 0x7F800000
        float value = std::numeric_limits<float>::infinity();
        constantAttr = rewriter.getF32FloatAttr(value);
      })
      .Case<Float64Type>([&](Type) {
        // 0x7FF0000000000000
        double value = std::numeric_limits<double>::infinity();
        constantAttr = rewriter.getF64FloatAttr(value);
      })
      .Case<IntegerType>([&](Type) {
        auto width = type.cast<IntegerType>().getWidth();
        // The latest llvm-project includes a patch which allows getting the
        // sign of IntegerType:
        // https://github.com/llvm/llvm-project/commit/35b685270b410f6a1351c2a527021f22330c25b9
        // as follows:
        //   auto isSigned = type.cast<IntegerType>().isSigned();
        // TODO (tungld): update the following statement once our llvm-project
        // is upgraded to include the patch.
        auto isSigned = true;
        if (width == 8) {
          if (isSigned) {
            int8_t value = std::numeric_limits<int8_t>::max();
            constantAttr = rewriter.getIntegerAttr(type, APInt(width, value));
          } else {
            uint8_t value = std::numeric_limits<uint8_t>::max();
            constantAttr = rewriter.getIntegerAttr(type, APInt(width, value));
          }
        } else if (width == 16) {
          if (isSigned) {
            int16_t value = std::numeric_limits<int16_t>::max();
            constantAttr = rewriter.getIntegerAttr(type, APInt(width, value));
          } else {
            uint16_t value = std::numeric_limits<uint16_t>::max();
            constantAttr = rewriter.getIntegerAttr(type, APInt(width, value));
          }
        } else if (width == 32) {
          if (isSigned) {
            int32_t value = std::numeric_limits<int32_t>::max();
            constantAttr = rewriter.getIntegerAttr(type, APInt(width, value));
          } else {
            uint32_t value = std::numeric_limits<uint32_t>::max();
            constantAttr = rewriter.getIntegerAttr(type, APInt(width, value));
          }
        } else if (width == 64) {
          if (isSigned) {
            int64_t value = std::numeric_limits<int64_t>::max();
            constantAttr = rewriter.getIntegerAttr(type, APInt(width, value));
          } else {
            uint64_t value = std::numeric_limits<uint64_t>::max();
            constantAttr = rewriter.getIntegerAttr(type, APInt(width, value));
          }
        } else {
          llvm_unreachable("unsupported element type");
        }
      })
      .Default([](Type) { llvm_unreachable("unsupported element type"); });
  return rewriter.create<ConstantOp>(loc, constantAttr);
}

Value emitNegativeInfinityConstantOp(
    ConversionPatternRewriter &rewriter, Location loc, Type type) {
  Attribute constantAttr;

  TypeSwitch<Type>(type)
      .Case<Float16Type>([&](Type) {
        // 0xFC00
        float value = -std::numeric_limits<float>::infinity();
        constantAttr = rewriter.getF16FloatAttr(value);
      })
      .Case<Float32Type>([&](Type) {
        // 0xFF800000
        float value = -std::numeric_limits<float>::infinity();
        constantAttr = rewriter.getF32FloatAttr(value);
      })
      .Case<Float64Type>([&](Type) {
        // 0xFFF0000000000000
        double value = -std::numeric_limits<double>::infinity();
        constantAttr = rewriter.getF64FloatAttr(value);
      })
      .Case<IntegerType>([&](Type) {
        auto width = type.cast<IntegerType>().getWidth();
        // The latest llvm-project includes a patch which allows getting the
        // sign of IntegerType:
        // https://github.com/llvm/llvm-project/commit/35b685270b410f6a1351c2a527021f22330c25b9
        // as follows:
        //   auto isSigned = type.cast<IntegerType>().isSigned();
        // TODO (tungld): update the following statement once our llvm-project
        // is upgraded to include the patch.
        auto isSigned = true;
        if (width == 8) {
          if (isSigned) {
            int8_t value = std::numeric_limits<int8_t>::min();
            constantAttr = rewriter.getIntegerAttr(type, APInt(width, value));
          } else {
            uint8_t value = std::numeric_limits<uint8_t>::min();
            constantAttr = rewriter.getIntegerAttr(type, APInt(width, value));
          }
        } else if (width == 16) {
          if (isSigned) {
            int16_t value = std::numeric_limits<int16_t>::min();
            constantAttr = rewriter.getIntegerAttr(type, APInt(width, value));
          } else {
            uint16_t value = std::numeric_limits<uint16_t>::min();
            constantAttr = rewriter.getIntegerAttr(type, APInt(width, value));
          }
        } else if (width == 32) {
          if (isSigned) {
            int32_t value = std::numeric_limits<int32_t>::min();
            constantAttr = rewriter.getIntegerAttr(type, APInt(width, value));
          } else {
            uint32_t value = std::numeric_limits<uint32_t>::min();
            constantAttr = rewriter.getIntegerAttr(type, APInt(width, value));
          }
        } else if (width == 64) {
          if (isSigned) {
            int64_t value = std::numeric_limits<int64_t>::min();
            constantAttr = rewriter.getIntegerAttr(type, APInt(width, value));
          } else {
            uint64_t value = std::numeric_limits<uint64_t>::min();
            constantAttr = rewriter.getIntegerAttr(type, APInt(width, value));
          }
        } else {
          llvm_unreachable("unsupported element type");
        }
      })
      .Default([](Type) { llvm_unreachable("unsupported element type"); });

  return rewriter.create<ConstantOp>(loc, constantAttr);
}<|MERGE_RESOLUTION|>--- conflicted
+++ resolved
@@ -11,10 +11,7 @@
 
 #include "src/Conversion/ONNXToKrnl/ONNXToKrnlCommon.hpp"
 
-<<<<<<< HEAD
-/// Check if all operands are scalar values at compile time.
-=======
-/// Check is all dimensions are known at compile time.
+/// Check if all dimensions are known at compile time.
 bool hasAllConstantDimensions(MemRefType type) {
   auto memRefShape = type.getShape();
   for (int i = 0; i < memRefShape.size(); ++i)
@@ -33,8 +30,7 @@
   return true;
 }
 
-/// Check is all operands are scalar values at compile time.
->>>>>>> 09e86315
+/// Check if all operands are scalar values at compile time.
 bool hasAllScalarValues(ArrayRef<Value> values) {
   for (Value value : values) {
     if (value.getType().cast<ShapedType>().getRank() != 0)
