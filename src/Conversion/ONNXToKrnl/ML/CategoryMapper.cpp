--- conflicted
+++ resolved
@@ -262,11 +262,7 @@
           ArrayRef<int64_t> shape =
               memref.getType().cast<ShapedType>().getShape();
           SmallVector<int64_t, 4> newShape;
-<<<<<<< HEAD
-          for (int i = 0; i < shape.size(); i++)
-=======
           for (uint64_t i = 0; i < shape.size(); i++)
->>>>>>> c3168e4d
             newShape.emplace_back(
                 (shape[i] == ShapedType::kDynamic) ? 1 : shape[i]);
           auto memRefType = MemRefType::get(
