--- conflicted
+++ resolved
@@ -255,12 +255,9 @@
 // `Tensor` directory methods:
 void populateLoweringONNXArgMaxOpPattern(
     RewritePatternSet &patterns, MLIRContext *ctx);
-<<<<<<< HEAD
 
 void populateLoweringONNXExpandOpPattern(
     RewritePatternSet &patterns, MLIRContext *ctx);
-=======
->>>>>>> 814f1af4
 
 void populateLoweringONNXUnsqueezeOpPattern(
     RewritePatternSet &patterns, MLIRContext *ctx);
