//====------ ONNXToKrnlCommon.hpp - ONNX dialects to Krnl lowering --------===//
//
// Copyright 2019 The IBM Research Authors.
//
// =============================================================================
//
// This file contains common code shared by the functions performing the
// lowering to the KRNL dialect.
//
//===----------------------------------------------------------------------===//

#pragma once

#include <map>

#include "mlir/Dialect/Affine/IR/AffineOps.h"
#include "mlir/Dialect/Linalg/IR/LinalgOps.h"
#include "mlir/Dialect/Linalg/IR/LinalgTypes.h"
#include "mlir/Dialect/StandardOps/IR/Ops.h"
#include "mlir/Dialect/StandardOps/Transforms/FuncConversions.h"
#include "mlir/Dialect/StandardOps/Transforms/Passes.h"
#include "mlir/IR/PatternMatch.h"
#include "mlir/Pass/Pass.h"
#include "mlir/Transforms/DialectConversion.h"
#include "llvm/ADT/ArrayRef.h"
#include "llvm/ADT/Sequence.h"
#include "llvm/ADT/TypeSwitch.h"

#include "src/Dialect/Krnl/KrnlHelper.hpp"
#include "src/Dialect/Krnl/KrnlOps.hpp"
#include "src/Dialect/ONNX/IndexExpr.hpp"
#include "src/Dialect/ONNX/ONNXOps.hpp"
#include "src/Dialect/ONNX/ONNXOpsHelper.hpp"
#include "src/Pass/Passes.hpp"
#include "src/Support/KrnlSupport.hpp"

using namespace mlir;

//===----------------------------------------------------------------------===//
// Common functions used when lowering the ONNX frontend dialect to KRNL.
//===----------------------------------------------------------------------===//

/// Check is all dimensions are known at compile time.
bool hasAllConstantDimensions(MemRefType type);

/// Check if all dimensions are perfectly divisible by
/// specified constant.
bool hasAllDimensionsDivisibleBy(MemRefType type, int64_t val);

/// Check is all operands are scalar values at compile time.
bool hasAllScalarValues(ArrayRef<Value> values);

/// Get the corresponding MemRefType of a given TensorType/MemRefType.
MemRefType convertToMemRefType(Type type);

/// Insert an allocation and deallocation for the given MemRefType.
Value insertAllocAndDealloc(MemRefType type, Location loc,
    PatternRewriter &rewriter, bool insertDealloc, Value operand = nullptr,
    int64_t alignment = -1);

// Insert an allocation and deallocation for the given MemRefType, handling
// compile time relying on the above function, and extracting the runtime
// definitions from the index expressions otherwise.
Value insertAllocAndDeallocSimple(PatternRewriter &rewriter, Operation *op,
    MemRefType type, Location loc, SmallVectorImpl<IndexExpr> &outputDims);

// Determine if current function returns the result value of the
// current op being lowered. If it does then dealloc should not be
// inserted.
bool checkInsertDealloc(Operation *currentOp, int resultIndex = 0);

// Create a mapping from result type's dimensions to input type's dimensions,
// given that the result type is the result of a reduction op over the input
// type.
std::map<int64_t, int64_t> getReductionMapping(
    MemRefType inputTy, ArrayRef<int64_t> axes, bool keepdims);

// Add bounds associated with the op operand to the KRNL iteration pack.
// Dynamic dimensions are supported.
void addDimensionToPack(ConversionPatternRewriter &rewriter, Location loc,
    KrnlIterateOperandPack &pack, Value operand, int index);

// Function that emits the define_loop operation to define `numLoops`
// number of krnl loops, and fill `loop` with the newly defined loops.
void defineLoops(ConversionPatternRewriter &rewriter, Location loc,
    std::vector<Value> &loops, int64_t numLoops);

// Emit a positive infinity constant of a specific type.
// Supported types: F16, F32, F64, Int8, Int16, Int32, Int64.
// In case of Integer, emit the maximum value.
Value emitPositiveInfinityConstantOp(
    ConversionPatternRewriter &rewriter, Location loc, Type type);

// Emit a negative infinity constant of a specific type.
// Supported types: F16, F32, F64, Int8, Int16, Int32, Int64.
// In case of Float, emit the negative of the positive infinity.
// In case of Integer, emit the minimum value.
Value emitNegativeInfinityConstantOp(
    ConversionPatternRewriter &rewriter, Location loc, Type type);

int64_t ArrayAttrIntVal(ArrayAttr a, int i);

//===----------------------------------------------------------------------===//
// This is to get a scalar operation of a given type for a specific operation.
//===----------------------------------------------------------------------===//
template <typename Op>
struct ScalarOp {
  using FOp = void;
  using IOp = void;
};

template <typename FOp>
using ScalarFOp = typename ScalarOp<FOp>::FOp;
template <typename IOp>
using ScalarIOp = typename ScalarOp<IOp>::IOp;

// Get the identity element of an operation.
// Return NULL if the function does not have identity.
// Specialize this for a new Op.
template <typename Op>
Value getIdentityValue(
    ConversionPatternRewriter &rewriter, Location loc, Type type) {
  return nullptr;
}

//===----------------------------------------------------------------------===//
// This is used in the innermost loop of a KrnlIterateOp to insert computation
// composed of one or many scalar ops.
// Use template specialization for each of different ONNX operations.
//===----------------------------------------------------------------------===//
template <typename Op>
Value emitScalarOpFor(ConversionPatternRewriter &rewriter, Location loc,
    Operation *op, Type elementType, ArrayRef<Value> scalarOperands) {
  if (elementType.isa<IntegerType>()) {
    return rewriter.create<ScalarIOp<Op>>(
        loc, elementType, scalarOperands, mlir::None);
  } else if (elementType.isa<FloatType>()) {
    return rewriter.create<ScalarFOp<Op>>(
        loc, elementType, scalarOperands, mlir::None);
  } else {
    llvm_unreachable("unsupported element type");
  }
}

//===----------------------------------------------------------------------===//
// Conversion from Tensor type to the Standard dialect MemRef type.
//===----------------------------------------------------------------------===//

struct TensorTypeConverter : public TypeConverter {
  using TypeConverter::TypeConverter;

  TensorTypeConverter() { addConversion(convertType); }

  static LogicalResult convertType(Type t, SmallVectorImpl<Type> &results) {
    if (auto type = convertToMemRefType(t)) {
      results.push_back(type);
      return success();
    }

    results.push_back(t);
    return success();
  }

  /// Return true if the inputs and outputs of the given function type are
  /// legal. [Taken from MLIR and adapted to only check the legality of the
  /// inputs. Once unranked results can be handled gracefully this
  /// override needs to be removed in favour of the original MLIR one.]
  bool isSignatureLegal(FunctionType funcType) {
    return llvm::all_of(
        llvm::concat<const Type>(funcType.getInputs(), funcType.getResults()),
        [this](Type type) { return isLegal(type); });
  }

  /// Return true if the operands/results of call have a legal type.
  bool isSignatureLegal(mlir::CallOp call) {
<<<<<<< HEAD
    auto f = [this]( Type type) { return isLegal(type); };
    return llvm::all_of(call.getOperandTypes(), f) && llvm::all_of(call.getResultTypes(), f);
=======
    auto f = [this](Type type) { return isLegal(type); };
    return llvm::all_of(call.getOperandTypes(), f) &&
           llvm::all_of(call.getResultTypes(), f);
>>>>>>> 40fe75a2
  }
};

//===----------------------------------------------------------------------===//
// Functions to add lowering patterns for frontend operations.
//===----------------------------------------------------------------------===//

// `ControlFlow` directory methods:

void populateLoweringONNXLoopOpPattern(
    OwningRewritePatternList &patterns, MLIRContext *ctx);

// `Math` directory methods:

void populateLoweringONNXClipOpPattern(
    OwningRewritePatternList &patterns, MLIRContext *ctx);

void populateLoweringONNXElementwiseOpPattern(
    OwningRewritePatternList &patterns, MLIRContext *ctx);

void populateLoweringONNXGemmOpPattern(
    OwningRewritePatternList &patterns, MLIRContext *ctx);

void populateLoweringONNXMatMulOpPattern(
    OwningRewritePatternList &patterns, MLIRContext *ctx);

void populateLoweringONNXReductionOpPattern(
    OwningRewritePatternList &patterns, MLIRContext *ctx);

void populateLoweringONNXSoftmaxOpPattern(
    OwningRewritePatternList &patterns, MLIRContext *ctx);

// `NN` directory methods:

void populateLoweringONNXConvOpPattern(
    OwningRewritePatternList &patterns, MLIRContext *ctx);

void populateLoweringONNXNormalizationOpPattern(
    OwningRewritePatternList &patterns, MLIRContext *ctx);

void populateLoweringONNXPoolingOpPattern(
    OwningRewritePatternList &patterns, MLIRContext *ctx);

// `RNN` directory methods:
void populateLoweringONNXGRUOpPattern(
    OwningRewritePatternList &patterns, MLIRContext *ctx);

void populateLoweringONNXLSTMOpPattern(
    OwningRewritePatternList &patterns, MLIRContext *ctx);
void populateLoweringONNXRNNOpPattern(
    OwningRewritePatternList &patterns, MLIRContext *ctx);

// `Tensor` directory methods:

void populateLoweringONNXUnsqueezeOpPattern(
    OwningRewritePatternList &patterns, MLIRContext *ctx);

void populateLoweringONNXTransposeOpPattern(
    OwningRewritePatternList &patterns, MLIRContext *ctx);

void populateLoweringONNXGatherOpPattern(
    OwningRewritePatternList &patterns, MLIRContext *ctx);

void populateLoweringONNXPadConstantValuePadOpPattern(
    OwningRewritePatternList &patterns, MLIRContext *ctx);

void populateLoweringONNXPadOpPattern(
    OwningRewritePatternList &patterns, MLIRContext *ctx);

void populateLoweringONNXReshapeOpPattern(
    OwningRewritePatternList &patterns, MLIRContext *ctx);

void populateLoweringONNXIdentityOpPattern(
    OwningRewritePatternList &patterns, MLIRContext *ctx);

void populateLoweringONNXConstantOfShapeOpPattern(
    OwningRewritePatternList &patterns, MLIRContext *ctx);

void populateLoweringONNXConstantOpPattern(
    OwningRewritePatternList &patterns, MLIRContext *ctx);

void populateLoweringONNXConcatOpPattern(
    OwningRewritePatternList &patterns, MLIRContext *ctx);

void populateLoweringONNXShapeOpPattern(
    OwningRewritePatternList &patterns, MLIRContext *ctx);

void populateLoweringONNXSliceOpPattern(
    OwningRewritePatternList &patterns, MLIRContext *ctx);

void populateLoweringONNXSqueezeOpPattern(
    OwningRewritePatternList &patterns, MLIRContext *ctx);

void populateLoweringONNXSplitOpPattern(
    OwningRewritePatternList &patterns, MLIRContext *ctx);

void populateLoweringONNXSizeOpPattern(
    OwningRewritePatternList &patterns, MLIRContext *ctx);

void populateLoweringONNXTileOpPattern(
    OwningRewritePatternList &patterns, MLIRContext *ctx);

void populateLoweringONNXFlattenOpPattern(
    OwningRewritePatternList &patterns, MLIRContext *ctx);

bool checkOpResultIsUsedByGetRef(AllocOp *allocOp);

/// This function returns the index in the list of alloc arguments of the
/// dynamic dimension corresponding to `index` in the MemRef shape.
/// As an example:
///
/// alloc(%d0, %d1, %d2) : memref<10x?x?x20x?x30xf32>
///
/// In the above alloc the list of alloc arguments is being represented by
/// %d0, %d1 and %d2. Their indices 0, 1, 2 correspond to `index` values
/// 1, 2 and 4 in the MemRef shape respectively
int64_t getAllocArgIndex(AllocOp allocOp, int64_t index);<|MERGE_RESOLUTION|>--- conflicted
+++ resolved
@@ -173,14 +173,9 @@
 
   /// Return true if the operands/results of call have a legal type.
   bool isSignatureLegal(mlir::CallOp call) {
-<<<<<<< HEAD
-    auto f = [this]( Type type) { return isLegal(type); };
-    return llvm::all_of(call.getOperandTypes(), f) && llvm::all_of(call.getResultTypes(), f);
-=======
     auto f = [this](Type type) { return isLegal(type); };
     return llvm::all_of(call.getOperandTypes(), f) &&
            llvm::all_of(call.getResultTypes(), f);
->>>>>>> 40fe75a2
   }
 };
 
