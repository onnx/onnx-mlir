--- conflicted
+++ resolved
@@ -75,16 +75,10 @@
 /// Check if all operands are scalar values at compile time.
 bool hasAllScalarValues(ArrayRef<Value> values);
 
-<<<<<<< HEAD
-=======
 /// Check if the value is a KrnlGlobalOp with a dense attribute of non-negative
 /// integer constants.
 bool indicesAreNonNegativeConstants(Value indices);
 
-/// Get the corresponding MemRefType of a given TensorType/MemRefType.
-MemRefType convertToMemRefType(Type type);
-
->>>>>>> 336c8f48
 /// Insert an allocation and deallocation for the given MemRefType.
 Value insertAllocAndDealloc(MemRefType type, Location loc,
     PatternRewriter &rewriter, bool insertDealloc, Value operand = nullptr,
