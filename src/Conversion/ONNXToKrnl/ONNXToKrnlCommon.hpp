/*
 * SPDX-License-Identifier: Apache-2.0
 */

//====------ ONNXToKrnlCommon.hpp - ONNX dialects to Krnl lowering --------===//
//
// Copyright 2019 The IBM Research Authors.
//
// =============================================================================
//
// This file contains common code shared by the functions performing the
// lowering to the KRNL dialect.
//
//===----------------------------------------------------------------------===//

#pragma once

#include <map>

#include "mlir/Dialect/Affine/IR/AffineOps.h"
#include "mlir/Dialect/Linalg/IR/LinalgOps.h"
#include "mlir/Dialect/Linalg/IR/LinalgTypes.h"
#include "mlir/Dialect/Math/IR/Math.h"
#include "mlir/Dialect/MemRef/IR/MemRef.h"
#include "mlir/Dialect/StandardOps/IR/Ops.h"
#include "mlir/Dialect/StandardOps/Transforms/FuncConversions.h"
#include "mlir/Dialect/StandardOps/Transforms/Passes.h"
#include "mlir/IR/PatternMatch.h"
#include "mlir/Pass/Pass.h"
#include "mlir/Transforms/DialectConversion.h"
#include "llvm/ADT/ArrayRef.h"
#include "llvm/ADT/Sequence.h"
#include "llvm/ADT/TypeSwitch.h"

#include "src/Dialect/Krnl/KrnlHelper.hpp"
#include "src/Dialect/Krnl/KrnlOps.hpp"
#include "src/Dialect/ONNX/IndexExpr.hpp"
#include "src/Dialect/ONNX/ONNXOps.hpp"
#include "src/Dialect/ONNX/ONNXOpsHelper.hpp"
#include "src/Pass/Passes.hpp"
#include "src/Support/KrnlSupport.hpp"
#include "src/Transform/ONNX/ConstPropHelper.hpp"

using namespace mlir;

// A global variable to indicate whether this pass will emit dealloc for
// allocated memrefs or not.
extern bool gEmitDealloc;

//===----------------------------------------------------------------------===//
// Common functions used when lowering the ONNX frontend dialect to KRNL.
//===----------------------------------------------------------------------===//

/// Check is all dimensions are known at compile time.
bool hasAllConstantDimensions(MemRefType type);

/// Check is all operands are scalar values at compile time.
bool hasAllScalarValues(ArrayRef<Value> values);

/// Get the corresponding MemRefType of a given TensorType/MemRefType.
MemRefType convertToMemRefType(Type type);

/// Insert an allocation and deallocation for the given MemRefType.
Value insertAllocAndDealloc(MemRefType type, Location loc,
    PatternRewriter &rewriter, bool insertDealloc, Value operand = nullptr,
    int64_t alignment = -1);

// Insert an allocation and deallocation for the given MemRefType, handling
// compile time relying on the above function, and extracting the runtime
// definitions from the index expressions otherwise.
Value insertAllocAndDeallocSimple(PatternRewriter &rewriter, Operation *op,
    MemRefType type, Location loc, SmallVectorImpl<IndexExpr> &outputDims,
    int64_t alignment = -1);
// Same where boolean to assert if dealloc is to be gen or not is specified
Value insertAllocAndDeallocSimple(PatternRewriter &rewriter, Operation *op,
    MemRefType type, Location loc, SmallVectorImpl<IndexExpr> &outputDims,
    bool insertDealloc, int64_t alignment = -1);

// Determine if current function returns the result value of the
// current op being lowered. If it does then dealloc should not be
// inserted.
bool checkInsertDealloc(Operation *currentOp, int resultIndex = 0);

// Create a mapping from result type's dimensions to input type's dimensions,
// given that the result type is the result of a reduction op over the input
// type.
std::map<int64_t, int64_t> getReductionMapping(
    MemRefType inputTy, ArrayRef<int64_t> axes, bool keepdims);

// Add bounds associated with the op operand to the KRNL iteration pack.
// Dynamic dimensions are supported.
void addDimensionToPack(ConversionPatternRewriter &rewriter, Location loc,
    KrnlIterateOperandPack &pack, Value operand, int index);

// Function that emits the define_loop operation to define `numLoops`
// number of krnl loops, and fill `loop` with the newly defined loops.
void defineLoops(ConversionPatternRewriter &rewriter, Location loc,
    std::vector<Value> &loops, int64_t numLoops);

// Emit a positive infinity constant of a specific type.
// Supported types: F16, F32, F64, Int8, Int16, Int32, Int64.
// In case of Integer, emit the maximum value.
Value emitPositiveInfinityConstantOp(
    ConversionPatternRewriter &rewriter, Location loc, Type type);

// Emit a negative infinity constant of a specific type.
// Supported types: F16, F32, F64, Int8, Int16, Int32, Int64.
// In case of Float, emit the negative of the positive infinity.
// In case of Integer, emit the minimum value.
Value emitNegativeInfinityConstantOp(
    ConversionPatternRewriter &rewriter, Location loc, Type type);

/// Get a dimension value from a memref. Emit a constant if the dimension is
/// constant. Otherwise, emit a dim op.
/// If the return type is different from IndexType, emit a cast op to cast the
/// output of the dim op.
Value getDimOrConstant(ConversionPatternRewriter &rewriter, Location loc,
    Value operand, int64_t axis, Type type);

/// Emit an ONNXSqueezeOp. If the input is constant, do const propagation, and
/// return a constant.
Value foldOrEmitONNXSqueezeV11Op(ConversionPatternRewriter &rewriter,
    Location loc, Type resultType, Value input, int64_t axis);

/// Emit an ONNXUnsqueezeOp. If the input is constant, do const propagation, and
/// return a constant.
Value foldOrEmitONNXUnsqueezeV11Op(ConversionPatternRewriter &rewriter,
    Location loc, Type resultType, Value input, int64_t axis);

/// Emit an ONNXSplitOp. If the input is constant, do const propagation, and
/// return constants.
/// Only support evenly splitting.
std::vector<Value> foldOrEmitONNXSplitOp(ConversionPatternRewriter &rewriter,
    Location loc, ArrayRef<Type> resultTypes, Value input, int64_t axis);

/// Emit an ONNXTransposeOp. If the input is constant, do const propagation, and
/// return a constant.
Value foldOrEmitONNXTransposeOp(ConversionPatternRewriter &rewriter,
    Location loc, Type resultType, Value input, ArrayAttr permAttr);

/// Emit MemRef ReinterpretCastOp to create a new view for 'data'.
/// The new view is created using the given 'memRefType' and 'outputDims'.
Value emitMemRefReinterpretCastOp(ConversionPatternRewriter &rewriter,
    Location loc, Value data, MemRefType memRefType,
    SmallVectorImpl<IndexExpr> &outputDims);

//===----------------------------------------------------------------------===//
// This is to get a scalar operation of a given type for a specific operation.
//===----------------------------------------------------------------------===//
template <typename Op>
struct ScalarOp {
  using FOp = void;
  using IOp = void;
};

template <typename FOp>
using ScalarFOp = typename ScalarOp<FOp>::FOp;
template <typename IOp>
using ScalarIOp = typename ScalarOp<IOp>::IOp;

// Get the identity element of an operation.
// Return NULL if the function does not have identity.
// Specialize this for a new Op.
template <typename Op>
Value getIdentityValue(
    ConversionPatternRewriter &rewriter, Location loc, Type type) {
  return nullptr;
}

//===----------------------------------------------------------------------===//
// This is used in the innermost loop of a KrnlIterateOp to insert computation
// composed of one or many scalar ops.
// Use template specialization for each of different ONNX operations.
//===----------------------------------------------------------------------===//
template <typename Op>
Value emitScalarOpFor(ConversionPatternRewriter &rewriter, Location loc,
    Operation *op, Type elementType, ArrayRef<Value> scalarOperands) {
  if (elementType.isa<IntegerType>()) {
    return rewriter.create<ScalarIOp<Op>>(
        loc, elementType, scalarOperands, mlir::None);
  } else if (elementType.isa<FloatType>()) {
    return rewriter.create<ScalarFOp<Op>>(
        loc, elementType, scalarOperands, mlir::None);
  } else {
    llvm_unreachable("unsupported element type");
  }
}

//===----------------------------------------------------------------------===//
// Conversion from Tensor type to the Standard dialect MemRef type.
//===----------------------------------------------------------------------===//

struct TensorTypeConverter : public TypeConverter {
  using TypeConverter::TypeConverter;

  TensorTypeConverter() { addConversion(convertType); }

  static LogicalResult convertType(Type t, SmallVectorImpl<Type> &results) {
    if (auto type = convertToMemRefType(t)) {
      results.push_back(type);
      return success();
    }

    results.push_back(t);
    return success();
  }

  /// Return true if the inputs and outputs of the given function type are
  /// legal. [Taken from MLIR and adapted to only check the legality of the
  /// inputs. Once unranked results can be handled gracefully this
  /// override needs to be removed in favour of the original MLIR one.]
  bool isSignatureLegal(FunctionType funcType) {
    return llvm::all_of(
        llvm::concat<const Type>(funcType.getInputs(), funcType.getResults()),
        [this](Type type) { return isLegal(type); });
  }

  /// Return true if the operands/results of call have a legal type.
  bool isSignatureLegal(mlir::CallOp call) {
    auto f = [this](Type type) { return isLegal(type); };
    return llvm::all_of(call.getOperandTypes(), f) &&
           llvm::all_of(call.getResultTypes(), f);
  }
};

//===----------------------------------------------------------------------===//
// Functions to add lowering patterns for frontend operations.
//===----------------------------------------------------------------------===//

// `ControlFlow` directory methods:

void populateLoweringONNXLoopOpPattern(
    RewritePatternSet &patterns, MLIRContext *ctx);

void populateLoweringONNXScanOpPattern(
    RewritePatternSet &patterns, MLIRContext *ctx);

// `Math` directory methods:

void populateLoweringONNXClipOpPattern(
    RewritePatternSet &patterns, MLIRContext *ctx);

void populateLoweringONNXElementwiseOpPattern(
    RewritePatternSet &patterns, MLIRContext *ctx);

void populateLoweringONNXGemmOpPattern(
    RewritePatternSet &patterns, MLIRContext *ctx);

void populateLoweringONNXLRNOpPattern(
    RewritePatternSet &patterns, MLIRContext *ctx);

void populateLoweringONNXMatMulOpPattern(
    RewritePatternSet &patterns, MLIRContext *ctx);

void populateLoweringONNXReductionOpPattern(
    RewritePatternSet &patterns, MLIRContext *ctx);

void populateLoweringONNXSoftmaxOpPattern(
    RewritePatternSet &patterns, MLIRContext *ctx);

// `NN` directory methods:

void populateLoweringONNXConvOpPattern(
    RewritePatternSet &patterns, MLIRContext *ctx);

void populateLoweringONNXNormalizationOpPattern(
    RewritePatternSet &patterns, MLIRContext *ctx);

void populateLoweringONNXPoolingOpPattern(
    RewritePatternSet &patterns, MLIRContext *ctx);

// `RNN` directory methods:
void populateLoweringONNXGRUOpPattern(
    RewritePatternSet &patterns, MLIRContext *ctx);

void populateLoweringONNXLSTMOpPattern(
    RewritePatternSet &patterns, MLIRContext *ctx);
void populateLoweringONNXRNNOpPattern(
    RewritePatternSet &patterns, MLIRContext *ctx);

// `Tensor` directory methods:
void populateLoweringONNXArgMaxOpPattern(
    RewritePatternSet &patterns, MLIRContext *ctx);

void populateLoweringONNXUnsqueezeOpPattern(
    RewritePatternSet &patterns, MLIRContext *ctx);

void populateLoweringONNXUnsqueezeV11OpPattern(
    RewritePatternSet &patterns, MLIRContext *ctx);

void populateLoweringONNXTransposeOpPattern(
    RewritePatternSet &patterns, MLIRContext *ctx);

void populateLoweringONNXGatherOpPattern(
    RewritePatternSet &patterns, MLIRContext *ctx);

void populateLoweringONNXPadConstantValuePadOpPattern(
    RewritePatternSet &patterns, MLIRContext *ctx);

void populateLoweringONNXPadOpPattern(
    RewritePatternSet &patterns, MLIRContext *ctx);

void populateLoweringONNXRangeOpPattern(
    RewritePatternSet &patterns, MLIRContext *ctx);

void populateLoweringONNXReshapeOpPattern(
    RewritePatternSet &patterns, MLIRContext *ctx);

void populateLoweringONNXIdentityOpPattern(
    RewritePatternSet &patterns, MLIRContext *ctx);

void populateLoweringONNXConstantOfShapeOpPattern(
    RewritePatternSet &patterns, MLIRContext *ctx);

void populateLoweringONNXConstantOpPattern(
    RewritePatternSet &patterns, MLIRContext *ctx);

void populateLoweringONNXConcatOpPattern(
    RewritePatternSet &patterns, MLIRContext *ctx);

void populateLoweringONNXShapeOpPattern(
    RewritePatternSet &patterns, MLIRContext *ctx);

void populateLoweringONNXSliceOpPattern(
    RewritePatternSet &patterns, MLIRContext *ctx);

void populateLoweringONNXSqueezeOpPattern(
    RewritePatternSet &patterns, MLIRContext *ctx);

void populateLoweringONNXSqueezeV11OpPattern(
    RewritePatternSet &patterns, MLIRContext *ctx);

void populateLoweringONNXSplitOpPattern(
    RewritePatternSet &patterns, MLIRContext *ctx);

void populateLoweringONNXSplitV11OpPattern(
    RewritePatternSet &patterns, MLIRContext *ctx);

void populateLoweringONNXSizeOpPattern(
    RewritePatternSet &patterns, MLIRContext *ctx);

void populateLoweringONNXTileOpPattern(
    RewritePatternSet &patterns, MLIRContext *ctx);

void populateLoweringONNXFlattenOpPattern(
    RewritePatternSet &patterns, MLIRContext *ctx);

void populateLoweringONNXResizeOpPattern(
    RewritePatternSet &patterns, MLIRContext *ctx);

void populateLoweringONNXNonZeroOpPattern(
    RewritePatternSet &patterns, MLIRContext *ctx);

<<<<<<< HEAD
void populateLoweringONNXReverseSequenceOpPattern(
=======
void populateLoweringONNXExpandOpPattern(
>>>>>>> 71c44261
    RewritePatternSet &patterns, MLIRContext *ctx);

bool checkOpResultIsUsedByGetRef(memref::AllocOp *allocOp);

/// This function returns the index in the list of alloc arguments of the
/// dynamic dimension corresponding to `index` in the MemRef shape.
/// As an example:
///
/// alloc(%d0, %d1, %d2) : memref<10x?x?x20x?x30xf32>
///
/// In the above alloc the list of alloc arguments is being represented by
/// %d0, %d1 and %d2. Their indices 0, 1, 2 correspond to `index` values
/// 1, 2 and 4 in the MemRef shape respectively
int64_t getAllocArgIndex(memref::AllocOp allocOp, int64_t index);

/// This function returns a location with the corresponding ONNX operator name
/// inside. This is useful when tracing what expanded MLIR instructions
/// correspond to what ONNX operator.
///
///
template <typename OP_TYPE>
Location ONNXLoc(Operation *op) {
  return NameLoc::get(
      Identifier::get(OP_TYPE::getOperationName(), op->getContext()),
      op->getLoc());
}<|MERGE_RESOLUTION|>--- conflicted
+++ resolved
@@ -351,11 +351,10 @@
 void populateLoweringONNXNonZeroOpPattern(
     RewritePatternSet &patterns, MLIRContext *ctx);
 
-<<<<<<< HEAD
 void populateLoweringONNXReverseSequenceOpPattern(
-=======
+    RewritePatternSet &patterns, MLIRContext *ctx);
+
 void populateLoweringONNXExpandOpPattern(
->>>>>>> 71c44261
     RewritePatternSet &patterns, MLIRContext *ctx);
 
 bool checkOpResultIsUsedByGetRef(memref::AllocOp *allocOp);
