--- conflicted
+++ resolved
@@ -148,10 +148,9 @@
     Location loc, Type resultType, Value input, ArrayAttr permAttr);
 
 /// Emit MemRef ReinterpretCastOp to create a new view for 'data'.
-/// The new view is created using the given 'memRefType' and 'outputDims'.
+/// The new view is created using the given 'outputDims'.
 Value emitMemRefReinterpretCastOp(ConversionPatternRewriter &rewriter,
-    Location loc, Value data, const MemRefType &memRefType,
-    SmallVectorImpl<IndexExpr> &outputDims);
+    Location loc, Value data, SmallVectorImpl<IndexExpr> &outputDims);
 
 /// Emit krnl iterate to compute argsort of a given MemRef along a given axis.
 /// Output MemRef has the same shape as the input MemRef but is of IndexType.
@@ -322,11 +321,9 @@
     RewritePatternSet &, TypeConverter &, MLIRContext *);
 void populateLoweringONNXGatherOpPattern(
     RewritePatternSet &, TypeConverter &, MLIRContext *);
-<<<<<<< HEAD
+void populateLoweringONNXGatherElementsOpPattern(
+    RewritePatternSet &, TypeConverter &, MLIRContext *);
 void populateLoweringONNXGatherNDOpPattern(
-=======
-void populateLoweringONNXGatherElementsOpPattern(
->>>>>>> acc8e3fa
     RewritePatternSet &, TypeConverter &, MLIRContext *);
 void populateLoweringONNXPadConstantValuePadOpPattern(
     RewritePatternSet &, TypeConverter &, MLIRContext *);
