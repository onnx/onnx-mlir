--- conflicted
+++ resolved
@@ -275,15 +275,9 @@
 void populateLoweringONNXMatMulOpPattern(
     RewritePatternSet &, TypeConverter &, MLIRContext *);
 void populateLoweringONNXRandomNormalOpPattern(
-<<<<<<< HEAD
-    RewritePatternSet &patterns, MLIRContext *ctx);
-
+    RewritePatternSet &, TypeConverter &, MLIRContext *);
 void populateLoweringONNXRandomNormalLikeOpPattern(
-    RewritePatternSet &patterns, MLIRContext *ctx);
-
-=======
-    RewritePatternSet &, TypeConverter &, MLIRContext *);
->>>>>>> a27e363c
+    RewritePatternSet &, TypeConverter &, MLIRContext *);
 void populateLoweringONNXReductionOpPattern(
     RewritePatternSet &, TypeConverter &, MLIRContext *);
 void populateLoweringONNXSoftmaxOpPattern(
