/*
 * SPDX-License-Identifier: Apache-2.0
 */

//===-------------------- Loop.cpp - Lowering Loop Op ---------------------===//
//
// Copyright 2019 The IBM Research Authors.
//
// =============================================================================
//
// This file lowers the ONNX Loop Operators to Krnl dialect.
//
//===----------------------------------------------------------------------===//

#include "mlir/Dialect/SCF/SCF.h"
#include "mlir/IR/BlockAndValueMapping.h"
#include "src/Conversion/ONNXToKrnl/ONNXToKrnlCommon.hpp"
#include <mlir/IR/BlockAndValueMapping.h>

struct ONNXLoopOpLowering : public ConversionPattern {
  explicit ONNXLoopOpLowering(MLIRContext *ctx)
      : ConversionPattern(mlir::ONNXLoopOp::getOperationName(), 1, ctx) {}

  LogicalResult matchAndRewrite(Operation *op, ArrayRef<Value> operands,
      ConversionPatternRewriter &rewriter) const final {
<<<<<<< HEAD
    auto loc = NameLoc::get(
        Identifier::get(ONNXLoopOp::getOperationName(), op->getContext()),
        op->getLoc());
=======
    auto loc = ONNXLoc<ONNXLoopOp>(op);
>>>>>>> 1b2b66de
    auto loopOp = dyn_cast<ONNXLoopOp>(op);
    ONNXLoopOpAdaptor loopOpAdapter(operands, op->getAttrDictionary());

    auto &loopBody = loopOp.body();

    // Allocate memory for two kinds of outputs:
    // - final values of loop carried dependencies, and
    // - scan output (all intermediate values returned from body func
    // concatenated together).
    SmallVector<Value, 4> outputs;
    allocateMemoryForVFinal(loc, rewriter, op, loopOpAdapter, outputs);
    allocateMemoryForScanOutput(loc, rewriter, op, loopOpAdapter, outputs);

    // Copy content of vInit to vFinal, which is used to host intermediate
    // values produced by loop body function invocation in a scope accessible by
    // all loop iterations.
    for (const auto &vInitAndFinal :
        llvm::zip(loopOpAdapter.v_initial(), outputs))
      emitCopy(rewriter, loc, std::get<0>(vInitAndFinal),
          std::get<1>(vInitAndFinal));

    // Create a memref for recording loop condition, initialize it with the
    // initial loop condition.
    auto condMemRefTy = convertToMemRefType(loopOpAdapter.cond().getType());
    Value cond;
    if (hasAllConstantDimensions(condMemRefTy))
      cond = insertAllocAndDealloc(
          condMemRefTy, loc, rewriter, /*insertDealloc=*/true);
    emitCopy(rewriter, loc, loopOpAdapter.cond(), cond);

    // Create the loop iteration.
    BuildKrnlLoop loop(rewriter, loc, 1);
    loop.createDefineOp();
    Value maxTripCount =
        rewriter.create<KrnlLoadOp>(loc, loopOpAdapter.M()).getResult();
    maxTripCount = rewriter.create<IndexCastOp>(
        loc, maxTripCount, rewriter.getIndexType());
    loop.pushBounds(0, maxTripCount);
    loop.createIterateOp();
    rewriter.setInsertionPointToStart(loop.getIterateBlock());

    {
      OpBuilder::InsertionGuard insertGuard(rewriter);

      auto condReg = rewriter.create<KrnlLoadOp>(loc, cond).getResult();
      auto ifOp = rewriter.create<scf::IfOp>(loc, condReg, false);
      rewriter.setInsertionPointToStart(&ifOp.thenRegion().front());

      // Create a scalar tensor out of loop iteration variable, as the first
      // argument passed to the body graph function.
      Value origIV = loop.getInductionVar(0);
      auto iv = rewriter.create<IndexCastOp>(loc, origIV, rewriter.getI64Type())
                    .getResult();
      Value ivMemRef =
          rewriter
              .create<AllocOp>(loc, MemRefType::get({}, rewriter.getI64Type()))
              .getResult();
      rewriter.create<KrnlStoreOp>(loc, iv, ivMemRef);

      // Make the call to loop body function.
      SmallVector<Value, 4> params = {ivMemRef, loopOpAdapter.cond()};
      for (auto value : llvm::make_range(outputs.begin(),
               outputs.begin() + loopOpAdapter.v_initial().size()))
        params.emplace_back(value);

      auto &loopBodyEntryBlock = loopBody.front();
      BlockAndValueMapping mapper;
      for (unsigned i = 0, e = params.size(); i != e; ++i) {
        // Verify that the types of the provided values match the function
        // argument types.
        BlockArgument regionArg = loopBodyEntryBlock.getArgument(i);
        mapper.map(regionArg, params[i]);
      }

      auto &thenRegion = ifOp.thenRegion();
      auto &thenBlock = thenRegion.front();

      // Split the insertion block into two, where the second block
      // `postInsertBlock` contains only the terminator operation, insert loop
      // body right before `postInsertBlock`, after all other operations created
      // within the if Op.
      Block *postInsertBlock = thenBlock.splitBlock(thenBlock.getTerminator());
      assert(loopBody.getBlocks().size() == 1 &&
             "Currently only support loop body with 1 block.");
      thenRegion.getBlocks().splice(
          postInsertBlock->getIterator(), loopBody.getBlocks());
      auto newBlocks = llvm::make_range(
          std::next(thenBlock.getIterator()), postInsertBlock->getIterator());
      auto &loopBodyBlock = *newBlocks.begin();

      auto loopBodyTerminator = loopBodyBlock.getTerminator();

      // Within inlined blocks, substitute reference to block arguments with
      // values produced by the lowered loop operation bootstrapping IR.
      auto remapOperands = [&](Operation *op1) {
        for (auto &operand : op1->getOpOperands())
          if (auto mappedOp = mapper.lookupOrNull(operand.get()))
            operand.set(mappedOp);
      };
      for (auto &block : thenRegion.getBlocks())
        block.walk(remapOperands);
      auto resultsRange =
          llvm::SmallVector<Value, 4>(loopBodyTerminator->getOperands().begin(),
              loopBodyTerminator->getOperands().end());
      rewriter.setInsertionPointToStart(postInsertBlock);

      // Cast loop body outputs from tensor type to memref type in case it has
      // not already been lowered via dummy_cast. Eventually, dummy cast becomes
      // a cast from memref type to a memref type when everything is lowered and
      // thus becomes redundant.
      SmallVector<Value, 4> bodyOutputs(
          resultsRange.begin(), resultsRange.end());
      for (int i = 0; i < bodyOutputs.size(); i++) {
        auto output = bodyOutputs[i];
        assert((output.getType().isa<TensorType>() ||
                   output.getType().isa<MemRefType>()) &&
               "Expecting loop body function output to consist of "
               "tensors/memrefs.");
        auto outputTy = output.getType().cast<ShapedType>();
        bodyOutputs[i] = rewriter
                             .create<KrnlDummyCastOp>(loc, output,
                                 MemRefType::get(outputTy.getShape(),
                                     outputTy.getElementType()))
                             .getResult();
      }

      // Copy the newly computed loop condition to pre-allocated buffer.
      emitCopy(rewriter, loc, bodyOutputs[0], cond);

      // Copy intermediate values of loop carried dependencies to MemRef outside
      // the iteration scope so next iteration can have use them as init value.
      auto vIntermediate = llvm::make_range(bodyOutputs.begin() + 1,
          bodyOutputs.begin() + 1 + loopOpAdapter.v_initial().size());
      for (auto vIntermediateToFinal : llvm::zip(vIntermediate, outputs))
        emitCopy(rewriter, loc, std::get<0>(vIntermediateToFinal),
            std::get<1>(vIntermediateToFinal));

      // Copy intermediate values of scan outputs to their corresponding slice
      // in the loop scan output tensor.
      auto scanIntermediate =
          llvm::make_range(vIntermediate.end(), bodyOutputs.end());
      auto scanOutputs = llvm::make_range(
          outputs.begin() + loopOpAdapter.v_initial().size(), outputs.end());
      for (auto scanIntermediateToFinal :
          llvm::zip(scanIntermediate, scanOutputs))
        emitCopy(rewriter, loc, std::get<0>(scanIntermediateToFinal),
            std::get<1>(scanIntermediateToFinal),
            /*writePrefix=*/{origIV});

      // Remove loop body terminator op.
      rewriter.eraseOp(loopBodyTerminator);

      // Merge the post insert block into the cloned entry block.
      loopBodyBlock.getOperations().splice(
          loopBodyBlock.end(), postInsertBlock->getOperations());
      rewriter.eraseBlock(postInsertBlock);

      // Merge the loop body block into the then block.
      thenBlock.getOperations().splice(
          thenBlock.end(), loopBodyBlock.getOperations());
      rewriter.eraseBlock(&loopBodyBlock);
    }
    rewriter.replaceOp(op, outputs);
    return success();
  }

  void allocateMemoryForVFinal(mlir::Location loc,
      ConversionPatternRewriter &rewriter, Operation *op,
      ONNXLoopOpAdaptor loopOpAdapter,
      SmallVectorImpl<mlir::Value> &outputs) const {
    auto loopOp = dyn_cast<ONNXLoopOp>(op);
    for (const auto &ioPair :
        llvm::zip(loopOpAdapter.v_initial(), loopOp.v_final())) {
      auto vInit = std::get<0>(ioPair);
      auto vFinal = std::get<1>(ioPair);

      // Allocate memory for the loop-carried dependencies, since they are
      // guaranteed to have the same shape throughout all iterations, use their
      // initial value tensors as reference when allocating memory.
      auto memRefType = convertToMemRefType(vFinal.getType());
      Value alloc;
      bool shouldDealloc = checkInsertDealloc(op);
      if (hasAllConstantDimensions(memRefType))
        alloc = insertAllocAndDealloc(memRefType, loc, rewriter, shouldDealloc);
      else
        alloc = insertAllocAndDealloc(
            memRefType, loc, rewriter, shouldDealloc, vInit);
      outputs.emplace_back(alloc);
    }
  }

  void allocateMemoryForScanOutput(mlir::Location loc,
      ConversionPatternRewriter &rewriter, Operation *op,
      ONNXLoopOpAdaptor loopOpAdapter,
      SmallVectorImpl<mlir::Value> &outputs) const {
    auto loopOp = dyn_cast<ONNXLoopOp>(op);
    for (const auto &opScanOutput : loopOp.scan_outputs()) {
      // Allocate memory for the scan outputs. There're no good "reference"
      // shape for scan outputs. So if the scan outputs do not have constant
      // dimensions in all except the leading dimensions, we simply give up. The
      // leading dimension is simply the number of iterations executed, which is
      // easier to obtain.
      auto memRefType = convertToMemRefType(opScanOutput.getType());
      Value alloc;
      bool shouldDealloc = checkInsertDealloc(op);
      if (hasAllConstantDimensions(memRefType))
        alloc = insertAllocAndDealloc(memRefType, loc, rewriter, shouldDealloc);
      else {
        auto rankedScanOutTy = memRefType;
        SmallVector<mlir::Value, 4> allocParams;
        for (int i = 0; i < rankedScanOutTy.getRank(); i++) {
          if (rankedScanOutTy.getShape()[i] == -1) {
            if (i == 0) {
              // TODO(tjingrant): in general, it is not correct to expect
              // loop operation scan output to have the leading dimension extent
              // equal to the max trip count, due to the possibility of early
              // termination.
              assert(!loopOpAdapter.M().getType().isa<NoneType>());
              Value maxTripCount =
                  rewriter.create<KrnlLoadOp>(loc, loopOpAdapter.M())
                      .getResult();
              allocParams.emplace_back(rewriter.create<IndexCastOp>(
                  loc, maxTripCount, rewriter.getIndexType()));
            } else {
              // TODO(tjingrant): we can support dynamic dimensions for scan
              // output, however, then we will be unable to allocate memory
              // before any loop body is called.
              llvm_unreachable("Loop op doesn't support dynamic dimensions for "
                               "scan output.");
            }
          }
        }
        alloc = rewriter.create<AllocOp>(loc, rankedScanOutTy, allocParams);
      }
      outputs.emplace_back(alloc);
    }
  }

  // Helper function to emit code that copies data from src to dest.
  //
  // writePrefix enables copying to a contiguous subtensor of the same shape
  // within dest. For instance, we can copy a (4x2) tensor as the first tensor
  // into a higher dimensional tensor with shape (10x4x2), i.e., a batch of 10
  // tensors, each with shape (4x2). To do so, we can invoke emitCopy(src, dest,
  // {0}).
  void emitCopy(ConversionPatternRewriter &rewriter, const Location &loc,
      const Value &src, const Value &dest,
      std::vector<Value> writePrefix = {}) const {
    OpBuilder::InsertionGuard insertGuard(rewriter);
    auto srcTy = src.getType().cast<MemRefType>();
    SmallVector<Value, 4> readIV;
    if (srcTy.getRank() > 0) {
      BuildKrnlLoop loop(rewriter, loc, srcTy.getRank());
      // Do not create defineLoo
      loop.createDefineOp();
      for (int i = 0; i < srcTy.getRank(); i++)
        loop.pushBounds(0, src, i);
      loop.createIterateOp();
      rewriter.setInsertionPointToStart(loop.getIterateBlock());
      auto loopIVs = loop.getAllInductionVar();
      readIV = SmallVector<Value, 4>(loopIVs.begin(), loopIVs.end());
    }
    SmallVector<Value, 4> writeIV(writePrefix.begin(), writePrefix.end());
    writeIV.insert(writeIV.end(), readIV.begin(), readIV.end());
    auto val = rewriter.create<KrnlLoadOp>(loc, src, readIV).getResult();
    rewriter.create<KrnlStoreOp>(loc, val, dest, writeIV);
  }
};

void populateLoweringONNXLoopOpPattern(
    OwningRewritePatternList &patterns, MLIRContext *ctx) {
  patterns.insert<ONNXLoopOpLowering>(ctx);
}<|MERGE_RESOLUTION|>--- conflicted
+++ resolved
@@ -23,13 +23,7 @@
 
   LogicalResult matchAndRewrite(Operation *op, ArrayRef<Value> operands,
       ConversionPatternRewriter &rewriter) const final {
-<<<<<<< HEAD
-    auto loc = NameLoc::get(
-        Identifier::get(ONNXLoopOp::getOperationName(), op->getContext()),
-        op->getLoc());
-=======
     auto loc = ONNXLoc<ONNXLoopOp>(op);
->>>>>>> 1b2b66de
     auto loopOp = dyn_cast<ONNXLoopOp>(op);
     ONNXLoopOpAdaptor loopOpAdapter(operands, op->getAttrDictionary());
 
