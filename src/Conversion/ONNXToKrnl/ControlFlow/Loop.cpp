/*
 * SPDX-License-Identifier: Apache-2.0
 */

//===-------------------- Loop.cpp - Lowering Loop Op ---------------------===//
//
// Copyright 2019 The IBM Research Authors.
//
// =============================================================================
//
// This file lowers the ONNX Loop Operators to Krnl dialect.
//
//===----------------------------------------------------------------------===//

#include "mlir/Dialect/SCF/SCF.h"
#include "mlir/IR/BlockAndValueMapping.h"
#include "src/Conversion/ONNXToKrnl/ONNXToKrnlCommon.hpp"

struct ONNXLoopOpLowering : public ConversionPattern {
  explicit ONNXLoopOpLowering(TypeConverter &typeConverter, MLIRContext *ctx)
      : ConversionPattern(
            typeConverter, mlir::ONNXLoopOp::getOperationName(), 1, ctx) {}

  LogicalResult matchAndRewrite(Operation *op, ArrayRef<Value> operands,
      ConversionPatternRewriter &rewriter) const final {
    auto loc = ONNXLoc<ONNXLoopOp>(op);
    auto loopOp = dyn_cast<ONNXLoopOp>(op);
    ONNXLoopOpAdaptor loopOpAdapter(operands, op->getAttrDictionary());

    auto &loopBody = loopOp.body();

    // Allocate memory for two kinds of outputs:
    // - final values of loop carried dependencies, and
    // - scan output (all intermediate values returned from body func
    // concatenated together).
    SmallVector<Value, 4> outputs;
    allocateMemoryForVFinal(loc, rewriter, op, loopOpAdapter, outputs);
    allocateMemoryForScanOutput(loc, rewriter, op, loopOpAdapter, outputs);
    MultiDialectBuilder<KrnlBuilder, MemRefBuilder, MathBuilder> create(
        rewriter, loc);

    // Copy content of vInit to vFinal, which is used to host intermediate
    // values produced by loop body function invocation in a scope accessible by
    // all loop iterations.
    for (const auto &vInitAndFinal :
        llvm::zip(loopOpAdapter.v_initial(), outputs))
      emitCopy(rewriter, loc, std::get<0>(vInitAndFinal),
          std::get<1>(vInitAndFinal));

    // Create a memref for recording loop condition, initialize it with the
    // initial loop condition.
    auto condMemRefTy = convertToMemRefType(loopOpAdapter.cond().getType());
    Value cond;
    if (hasAllConstantDimensions(condMemRefTy))
      cond = insertAllocAndDealloc(
          condMemRefTy, loc, rewriter, /*insertDealloc=*/true);
    emitCopy(rewriter, loc, loopOpAdapter.cond(), cond);

    // Create the loop iteration.
    BuildKrnlLoop loop(rewriter, loc, 1);
    loop.createDefineOp();
    KrnlBuilder createKrnl(rewriter, loc);
    Value maxTripCount = createKrnl.load(loopOpAdapter.M());

    maxTripCount = rewriter.create<arith::IndexCastOp>(
        loc, rewriter.getIndexType(), maxTripCount);
    loop.pushBounds(0, maxTripCount);
    loop.createIterateOp();
    auto afterLoop = rewriter.saveInsertionPoint();
    rewriter.setInsertionPointToStart(loop.getIterateBlock());

    {
      OpBuilder::InsertionGuard insertGuard(rewriter);

      Value condReg = createKrnl.load(cond);
      auto ifOp = rewriter.create<scf::IfOp>(loc, condReg, false);
      rewriter.setInsertionPointToStart(&ifOp.getThenRegion().front());

      // Create a scalar tensor out of loop iteration variable, as the first
      // argument passed to the body graph function.
      Value origIV = loop.getInductionVar(0);
      auto iv =
          rewriter
              .create<arith::IndexCastOp>(loc, rewriter.getI64Type(), origIV)
              .getResult();
      MemRefBuilder createMemRef(rewriter, loc);
      Value ivMemRef =
          createMemRef.alloc(MemRefType::get({}, rewriter.getI64Type()));
      createKrnl.store(iv, ivMemRef);

      // Make the call to loop body function.
      SmallVector<Value, 4> params = {ivMemRef, loopOpAdapter.cond()};
      for (auto value : llvm::make_range(outputs.begin(),
               outputs.begin() + loopOpAdapter.v_initial().size()))
        params.emplace_back(value);

      auto &loopBodyEntryBlock = loopBody.front();
      BlockAndValueMapping mapper;
      for (unsigned i = 0, e = params.size(); i != e; ++i) {
        // Verify that the types of the provided values match the function
        // argument types.
        BlockArgument regionArg = loopBodyEntryBlock.getArgument(i);
        mapper.map(regionArg, params[i]);
      }

      auto &thenRegion = ifOp.getThenRegion();
      auto &thenBlock = thenRegion.front();

      // Split the insertion block into two, where the second block
      // `postInsertBlock` contains only the terminator operation, insert loop
      // body right before `postInsertBlock`, after all other operations created
      // within the if Op.
      Block *postInsertBlock = thenBlock.splitBlock(thenBlock.getTerminator());
      assert(loopBody.getBlocks().size() == 1 &&
             "Currently only support loop body with 1 block.");
      thenRegion.getBlocks().splice(
          postInsertBlock->getIterator(), loopBody.getBlocks());
      auto newBlocks = llvm::make_range(
          std::next(thenBlock.getIterator()), postInsertBlock->getIterator());
      auto &loopBodyBlock = *newBlocks.begin();

      auto loopBodyTerminator = loopBodyBlock.getTerminator();

      // Within inlined blocks, substitute reference to block arguments with
      // values produced by the lowered loop operation bootstrapping IR.
      auto remapOperands = [&](Operation *op1) {
        for (auto &operand : op1->getOpOperands())
          if (auto mappedOp = mapper.lookupOrNull(operand.get()))
            operand.set(mappedOp);
      };
      for (auto &block : thenRegion.getBlocks())
        block.walk(remapOperands);
      auto resultsRange =
          llvm::SmallVector<Value, 4>(loopBodyTerminator->getOperands().begin(),
              loopBodyTerminator->getOperands().end());
      rewriter.setInsertionPointToStart(postInsertBlock);

      // Cast loop body outputs from tensor type to memref type in case it has
      // not already been lowered. Eventually, 'UnrealizedConversionCastOp'
      // becomes a cast from memref type to a memref type when everything is
      // lowered and thus becomes redundant.
      SmallVector<Value, 4> bodyOutputs(
          resultsRange.begin(), resultsRange.end());
      for (unsigned i = 0; i < bodyOutputs.size(); i++) {
        auto output = bodyOutputs[i];
        assert((output.getType().isa<TensorType>() ||
                   output.getType().isa<MemRefType>()) &&
               "Expecting loop body function output to consist of "
               "tensors/memrefs.");
        auto outputTy = output.getType().cast<ShapedType>();
        bodyOutputs[i] = rewriter
                             .create<UnrealizedConversionCastOp>(loc,
                                 MemRefType::get(outputTy.getShape(),
                                     outputTy.getElementType()),
                                 output)
                             .getResult(0);
      }

      // Copy the newly computed loop condition to pre-allocated buffer.
      emitCopy(rewriter, loc, bodyOutputs[0], cond);

      // Copy intermediate values of scan outputs to their corresponding slice
      // in the loop scan output tensor.
      auto vIntermediate = llvm::make_range(bodyOutputs.begin() + 1,
          bodyOutputs.begin() + 1 + loopOpAdapter.v_initial().size());
      auto scanIntermediate =
          llvm::make_range(vIntermediate.end(), bodyOutputs.end());
      auto scanOutputs = llvm::make_range(
          outputs.begin() + loopOpAdapter.v_initial().size(), outputs.end());
      for (auto scanIntermediateToFinal :
          llvm::zip(scanIntermediate, scanOutputs)) {
        auto elementType = std::get<1>(scanIntermediateToFinal)
                               .getType()
                               .cast<MemRefType>()
                               .getElementType();
        if (elementType.dyn_cast<MemRefType>()) {
          // ToDo: copy the value
          create.krnl.store(std::get<0>(scanIntermediateToFinal),
              std::get<1>(scanIntermediateToFinal), origIV);
        } else {
          emitCopy(rewriter, loc, std::get<0>(scanIntermediateToFinal),
              std::get<1>(scanIntermediateToFinal),
              /*writePrefix=*/{origIV});
        }
      }

      // Copy intermediate values of loop carried dependencies to MemRef outside
      // the iteration scope so next iteration can use them as init value.
      for (auto vIntermediateToFinal : llvm::zip(vIntermediate, outputs))
        emitCopy(rewriter, loc, std::get<0>(vIntermediateToFinal),
            std::get<1>(vIntermediateToFinal));

      // Remove loop body terminator op.
      rewriter.eraseOp(loopBodyTerminator);

      // Merge the post insert block into the cloned entry block.
      loopBodyBlock.getOperations().splice(
          loopBodyBlock.end(), postInsertBlock->getOperations());
      rewriter.eraseBlock(postInsertBlock);

      // Merge the loop body block into the then block.
      thenBlock.getOperations().splice(
          thenBlock.end(), loopBodyBlock.getOperations());
      rewriter.eraseBlock(&loopBodyBlock);
    }

    rewriter.restoreInsertionPoint(afterLoop);
    // Handle seq in outputs
    SmallVector<Value, 4> newOutputs;

    for (auto output : outputs) {
      auto seqElementType =
          output.getType().cast<MemRefType>().getElementType();
      if (seqElementType.isa<MemRefType>()) {
        // need convertion
        auto firstElement =
            create.krnl.load(output, create.math.constantIndex(0));
        SmallVector<mlir::Value, 4> allocParams;
        SmallVector<int64_t, 4> dims;
        dims.emplace_back(output.getType().cast<MemRefType>().getShape()[0]);
        if (output.getType().cast<MemRefType>().getShape()[0] == -1)
          allocParams.emplace_back(create.mem.dim(output, 0));
        for (auto i = 0;
             i < firstElement.getType().cast<MemRefType>().getRank(); i++) {
          dims.emplace_back(
              firstElement.getType().cast<MemRefType>().getShape()[i]);
          if (firstElement.getType().cast<MemRefType>().getShape()[i] == -1)
            allocParams.emplace_back(create.mem.dim(firstElement, i));
        }
        ArrayRef<int64_t> shape(dims.data(), dims.size());
        auto flatType = MemRefType::get(
            shape, firstElement.getType().cast<MemRefType>().getElementType());
        auto alloc = create.mem.alignedAlloc(flatType, allocParams);
        // copy the value
        BuildKrnlLoop loop(rewriter, loc, 1);
        loop.createDefineOp();
        loop.pushBounds(0, maxTripCount);
        loop.createIterateOp();
        auto afterCopyLoop = rewriter.saveInsertionPoint();
        rewriter.setInsertionPointToStart(loop.getIterateBlock());
        Value origIV = loop.getInductionVar(0);
        auto src = create.krnl.load(output, origIV);
        emitCopy(rewriter, loc, src, alloc, {origIV});
        rewriter.restoreInsertionPoint(afterCopyLoop);
        newOutputs.emplace_back(alloc);
      } else {
        newOutputs.emplace_back(output);
      }
    }
    rewriter.replaceOp(op, newOutputs);
    return success();
  }

  void allocateMemoryForVFinal(mlir::Location loc,
      ConversionPatternRewriter &rewriter, Operation *op,
      ONNXLoopOpAdaptor loopOpAdapter,
      SmallVectorImpl<mlir::Value> &outputs) const {
    auto loopOp = dyn_cast<ONNXLoopOp>(op);
    for (const auto &ioPair :
        llvm::zip(loopOpAdapter.v_initial(), loopOp.v_final())) {
      auto vInit = std::get<0>(ioPair);
      auto vFinal = std::get<1>(ioPair);

      // Allocate memory for the loop-carried dependencies, since they are
      // guaranteed to have the same shape throughout all iterations, use their
      // initial value tensors as reference when allocating memory.
      auto memRefType = convertToMemRefType(vFinal.getType());
      Value alloc;
      bool shouldDealloc = checkInsertDealloc(op);
      if (hasAllConstantDimensions(memRefType))
        alloc = insertAllocAndDealloc(memRefType, loc, rewriter, shouldDealloc);
      else
        alloc = insertAllocAndDealloc(
            memRefType, loc, rewriter, shouldDealloc, vInit);
      outputs.emplace_back(alloc);
    }
  }

  void allocateMemoryForScanOutput(mlir::Location loc,
      ConversionPatternRewriter &rewriter, Operation *op,
      ONNXLoopOpAdaptor loopOpAdapter,
      SmallVectorImpl<mlir::Value> &outputs) const {
    auto loopOp = dyn_cast<ONNXLoopOp>(op);
    for (const auto &opScanOutput : loopOp.scan_outputs()) {
      // Allocate memory for the scan outputs. There're no good "reference"
      // shape for scan outputs. So if the scan outputs do not have constant
      // dimensions in all except the leading dimensions, we simply give up. The
      // leading dimension is simply the number of iterations executed, which is
      // easier to obtain.
      auto memRefType = convertToMemRefType(opScanOutput.getType());
      Value alloc;
      bool shouldDealloc = checkInsertDealloc(op);
      if (hasAllConstantDimensions(memRefType))
        alloc = insertAllocAndDealloc(memRefType, loc, rewriter, shouldDealloc);
      else {
        MultiDialectBuilder<KrnlBuilder, MemRefBuilder> create(rewriter, loc);
        auto rankedScanOutTy = memRefType;
        SmallVector<mlir::Value, 4> allocParams;

        // Check the loop accumulation dimemsion
        if (rankedScanOutTy.getShape()[0] == -1) {
          // TODO(tjingrant): in general, it is not correct to expect
          // loop operation scan output to have the leading dimension extent
          // equal to the max trip count, due to the possibility of early
          // termination.
          assert(!loopOpAdapter.M().getType().isa<NoneType>());
          Value maxTripCount =
              rewriter.create<KrnlLoadOp>(loc, loopOpAdapter.M()).getResult();
          allocParams.emplace_back(rewriter.create<arith::IndexCastOp>(
              loc, rewriter.getIndexType(), maxTripCount));
        }
        bool isDynamic = false;
        // If the other dimension is dynamic, a memref cannot be allocated
        // The accumulation has to be done like sequence.
        // The sequence will be converted to a tensor after loop
        for (int i = 1; i < rankedScanOutTy.getRank(); i++) {
          if (rankedScanOutTy.getShape()[i] == -1) {
<<<<<<< HEAD
            isDynamic = true;
            break;
          }
        }
        MemRefBuilder createMemRef(rewriter, loc);
        if (isDynamic) {
          // Suppose the shape is [d1, d2, ..., dn]
          // Use memref<d1xmemref<d2, ..., dn>> to represent
          auto elementType = rankedScanOutTy.getElementType();
          // SmallVector<int64_t, 4> dims1;
          // for(auto i = 1 ; i < rankedScanOutTy.getRank(); i++)
          // dims1.emplace_back(rankedScanOutTy.getShape()[i]);
          SmallVector<int64_t, 1> dims1(rankedScanOutTy.getShape().begin() + 1,
              rankedScanOutTy.getShape().end());
          ArrayRef<int64_t> shape1(dims1.data(), dims1.size());
          auto seqElementType = MemRefType::get(shape1, elementType);
          SmallVector<int64_t, 1> dims;
          dims.emplace_back(rankedScanOutTy.getShape()[0]);
          ArrayRef<int64_t> shape(dims.data(), dims.size());
          auto seqType = MemRefType::get(shape, seqElementType);
          alloc = createMemRef.alignedAlloc(seqType, allocParams);
        } else {
          alloc = createMemRef.alignedAlloc(rankedScanOutTy, allocParams);
        }
=======
            if (i == 0) {
              // TODO(tjingrant): in general, it is not correct to expect
              // loop operation scan output to have the leading dimension extent
              // equal to the max trip count, due to the possibility of early
              // termination.
              assert(!loopOpAdapter.M().getType().isa<NoneType>());
              Value maxTripCount = create.krnl.load(loopOpAdapter.M());
              allocParams.emplace_back(rewriter.create<arith::IndexCastOp>(
                  loc, rewriter.getIndexType(), maxTripCount));
            } else {
              // TODO(tjingrant): we can support dynamic dimensions for scan
              // output, however, then we will be unable to allocate memory
              // before any loop body is called.
              llvm_unreachable("Loop op doesn't support dynamic dimensions for "
                               "scan output.");
            }
          }
        }
        alloc = create.mem.alignedAlloc(rankedScanOutTy, allocParams);
>>>>>>> 7e49205d
      }
      outputs.emplace_back(alloc);
    }
  }

  // Helper function to emit code that copies data from src to dest.
  //
  // writePrefix enables copying to a contiguous subtensor of the same shape
  // within dest. For instance, we can copy a (4x2) tensor as the first tensor
  // into a higher dimensional tensor with shape (10x4x2), i.e., a batch of 10
  // tensors, each with shape (4x2). To do so, we can invoke emitCopy(src, dest,
  // {0}).
  void emitCopy(ConversionPatternRewriter &rewriter, const Location &loc,
      const Value &src, const Value &dest,
      std::vector<Value> writePrefix = {}) const {
    OpBuilder::InsertionGuard insertGuard(rewriter);
    auto srcTy = src.getType().cast<MemRefType>();
    SmallVector<Value, 4> readIV;
    if (srcTy.getRank() > 0) {
      BuildKrnlLoop loop(rewriter, loc, srcTy.getRank());
      // Do not create defineLoo
      loop.createDefineOp();
      for (int i = 0; i < srcTy.getRank(); i++)
        loop.pushBounds(0, src, i);
      loop.createIterateOp();
      rewriter.setInsertionPointToStart(loop.getIterateBlock());
      auto loopIVs = loop.getAllInductionVar();
      readIV = SmallVector<Value, 4>(loopIVs.begin(), loopIVs.end());
    }
    SmallVector<Value, 4> writeIV(writePrefix.begin(), writePrefix.end());
    writeIV.insert(writeIV.end(), readIV.begin(), readIV.end());
    KrnlBuilder createKrnl(rewriter, loc);
    Value val = createKrnl.load(src, readIV);
    createKrnl.store(val, dest, writeIV);
  }
};

void populateLoweringONNXLoopOpPattern(RewritePatternSet &patterns,
    TypeConverter &typeConverter, MLIRContext *ctx) {
  patterns.insert<ONNXLoopOpLowering>(typeConverter, ctx);
}<|MERGE_RESOLUTION|>--- conflicted
+++ resolved
@@ -315,7 +315,6 @@
         // The sequence will be converted to a tensor after loop
         for (int i = 1; i < rankedScanOutTy.getRank(); i++) {
           if (rankedScanOutTy.getShape()[i] == -1) {
-<<<<<<< HEAD
             isDynamic = true;
             break;
           }
@@ -340,27 +339,6 @@
         } else {
           alloc = createMemRef.alignedAlloc(rankedScanOutTy, allocParams);
         }
-=======
-            if (i == 0) {
-              // TODO(tjingrant): in general, it is not correct to expect
-              // loop operation scan output to have the leading dimension extent
-              // equal to the max trip count, due to the possibility of early
-              // termination.
-              assert(!loopOpAdapter.M().getType().isa<NoneType>());
-              Value maxTripCount = create.krnl.load(loopOpAdapter.M());
-              allocParams.emplace_back(rewriter.create<arith::IndexCastOp>(
-                  loc, rewriter.getIndexType(), maxTripCount));
-            } else {
-              // TODO(tjingrant): we can support dynamic dimensions for scan
-              // output, however, then we will be unable to allocate memory
-              // before any loop body is called.
-              llvm_unreachable("Loop op doesn't support dynamic dimensions for "
-                               "scan output.");
-            }
-          }
-        }
-        alloc = create.mem.alignedAlloc(rankedScanOutTy, allocParams);
->>>>>>> 7e49205d
       }
       outputs.emplace_back(alloc);
     }
