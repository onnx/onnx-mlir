--- conflicted
+++ resolved
@@ -237,13 +237,8 @@
               // scan operation scan output to have the leading dimension extent
               // equal to the max trip count, due to the possibility of early
               // termination.
-<<<<<<< HEAD
-              auto dim =
-                  rewriter.create<memref::DimOp>(loc, scanOp.scan_inputs().front(), 0);
-=======
               auto dim = rewriter.create<memref::DimOp>(
                   loc, scanOp.scan_inputs().front(), 0);
->>>>>>> 814f1af4
               allocParams.emplace_back(dim);
             } else {
               // TODO(tjingrant): we can support dynamic dimensions for scan
@@ -254,12 +249,8 @@
             }
           }
         }
-<<<<<<< HEAD
-        alloc = rewriter.create<memref::AllocOp>(loc, rankedScanOutTy, allocParams);
-=======
         alloc =
             rewriter.create<memref::AllocOp>(loc, rankedScanOutTy, allocParams);
->>>>>>> 814f1af4
       }
       outputs.emplace_back(alloc);
     }
