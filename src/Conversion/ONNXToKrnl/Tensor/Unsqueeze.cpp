//===--------------- Unsqueeze.cpp - Lowering Unsqueeze Op ----------------===//
//
// Copyright 2019 The IBM Research Authors.
//
// =============================================================================
//
// This file lowers the ONNX Unsqueeze Operator to Krnl dialect.
//
//===----------------------------------------------------------------------===//

#include "src/Conversion/ONNXToKrnl/ONNXToKrnlCommon.hpp"

using namespace mlir;

struct ONNXUnsqueezeOpLowering : public ConversionPattern {
  ONNXUnsqueezeOpLowering(MLIRContext *ctx)
      : ConversionPattern(mlir::ONNXUnsqueezeOp::getOperationName(), 1, ctx) {}

<<<<<<< HEAD
  LogicalResult
  matchAndRewrite(Operation *op, ArrayRef<Value> operands,
                  ConversionPatternRewriter &rewriter) const final {
=======
  PatternMatchResult matchAndRewrite(Operation *op, ArrayRef<Value> operands,
      ConversionPatternRewriter &rewriter) const final {
    ONNXUnsqueezeOpOperandAdaptor operandAdaptor(operands);
>>>>>>> b422116f
    auto loc = op->getLoc();
    auto memRefType = convertToMemRefType(*op->result_type_begin());
    int outRank = memRefType.getRank();
    Value data = operandAdaptor.data();

    // Assume that `axes` has been validated by shape inference.
    // So, here we just get it.
    ArrayAttr axisAttrs = llvm::dyn_cast<ONNXUnsqueezeOp>(op).axesAttr();
    SmallVector<int, 4> axes;
    for (auto axisAttr : axisAttrs.getValue()) {
      int axis = axisAttr.cast<IntegerAttr>().getInt();
      axis = axis >= 0 ? axis : (outRank + axis);
      axes.emplace_back(axis);
    }

    // Insert an allocation and deallocation for the result of this operation.
    Value alloc;

    // Compute size in bytes.
    Value tensorSize = emitConstantOp(rewriter, loc,
        rewriter.getIntegerType(64), getMemRefEltSizeInBytes(memRefType));

    bool insertDealloc = checkInsertDealloc(op);
    auto memRefShape = memRefType.getShape();
    if (hasAllConstantDimensions(memRefType)) {
      alloc = insertAllocAndDealloc(memRefType, loc, rewriter, insertDealloc);
      for (int i = 0; i < memRefShape.size(); ++i) {
        Value dimVal = emitConstantOp(
            rewriter, loc, rewriter.getIntegerType(64), memRefShape[i]);
        tensorSize = rewriter.create<MulIOp>(loc, tensorSize, dimVal);
      }
    } else {
      // Unknown dimensions are always the operand's dimensions.
      SmallVector<Value, 4> allocOperands;
      for (int outIdx = 0, inIdx = 0; outIdx < memRefShape.size(); ++outIdx) {
        Value dimVal = nullptr;
        if (memRefShape[outIdx] < 0) {
          Value index = rewriter.create<DimOp>(loc, data, inIdx);
          dimVal = rewriter.create<IndexCastOp>(
              loc, index, rewriter.getIntegerType(64));
          allocOperands.emplace_back(index);
        } else {
          dimVal = emitConstantOp(
              rewriter, loc, rewriter.getIntegerType(64), memRefShape[outIdx]);
        }
        tensorSize = rewriter.create<MulIOp>(loc, tensorSize, dimVal);
        if (std::find(axes.begin(), axes.end(), outIdx) == axes.end())
          inIdx++;
      }
      alloc = rewriter.create<AllocOp>(loc, memRefType, allocOperands);
      auto *parentBlock = alloc.getDefiningOp()->getBlock();
      if (insertDealloc) {
        auto dealloc = rewriter.create<DeallocOp>(loc, alloc);
        dealloc.getOperation()->moveBefore(&parentBlock->back());
      }
    }
    rewriter.create<KrnlMemcpyOp>(loc, alloc, data, tensorSize);
    rewriter.replaceOp(op, alloc);
    return success();
  }
};

void populateLoweringONNXUnsqueezeOpPattern(
    OwningRewritePatternList &patterns, MLIRContext *ctx) {
  patterns.insert<ONNXUnsqueezeOpLowering>(ctx);
}<|MERGE_RESOLUTION|>--- conflicted
+++ resolved
@@ -16,15 +16,9 @@
   ONNXUnsqueezeOpLowering(MLIRContext *ctx)
       : ConversionPattern(mlir::ONNXUnsqueezeOp::getOperationName(), 1, ctx) {}
 
-<<<<<<< HEAD
-  LogicalResult
-  matchAndRewrite(Operation *op, ArrayRef<Value> operands,
-                  ConversionPatternRewriter &rewriter) const final {
-=======
-  PatternMatchResult matchAndRewrite(Operation *op, ArrayRef<Value> operands,
+  LogicalResult matchAndRewrite(Operation *op, ArrayRef<Value> operands,
       ConversionPatternRewriter &rewriter) const final {
     ONNXUnsqueezeOpOperandAdaptor operandAdaptor(operands);
->>>>>>> b422116f
     auto loc = op->getLoc();
     auto memRefType = convertToMemRefType(*op->result_type_begin());
     int outRank = memRefType.getRank();
