/*
 * SPDX-License-Identifier: Apache-2.0
 */

//===---------------- Compress.cpp - Lowering Compress Op -----------------===//
//
// Copyright 2021-2022 The IBM Research Authors.
//
// =============================================================================
//
// This file lowers the ONNX Compress Operator to Krnl dialect.
//
//===----------------------------------------------------------------------===//

#include "src/Conversion/ONNXToKrnl/ONNXToKrnlCommon.hpp"
#include "src/Dialect/ONNX/ShapeInference/ONNXShapeHelper.hpp"

using namespace mlir;

struct ONNXCompressOpLowering : public ConversionPattern {

  ONNXCompressOpLowering(TypeConverter &typeConverter, MLIRContext *ctx)
      : ConversionPattern(
            typeConverter, mlir::ONNXCompressOp::getOperationName(), 1, ctx) {}

  LogicalResult matchAndRewrite(Operation *op, ArrayRef<Value> operands,
      ConversionPatternRewriter &rewriter) const final {
    auto loc = ONNXLoc<ONNXCompressOp>(op);
    MultiDialectBuilder<KrnlBuilder, MathBuilder, MemRefBuilder> create(
        rewriter, loc);
    ONNXCompressOpAdaptor operandAdaptor(operands);
    ONNXCompressOp compressOp = llvm::dyn_cast<ONNXCompressOp>(op);

    // Get shape, also deliver normalized "axis", -1 if undef.
    ONNXCompressOpShapeHelper shapeHelper(&compressOp, &rewriter,
        getDenseElementAttributeFromKrnlValue,
        loadDenseElementArrayValueAtIndex);
    auto shapecomputed = shapeHelper.computeShape(operandAdaptor);
    assert(succeeded(shapecomputed) && "Could not compute output shape");

    // Create a few constants.
    auto bitType = rewriter.getIntegerType(1);
    Value falseVal = create.math.constant(bitType, 0);
    Value trueVal = create.math.constant(bitType, 1);
<<<<<<< HEAD
    LiteralIndexExpr zero(0), one(1);
    Optional<int64_t> axis = compressOp.axis();
=======
    LiteralIndexExpr zeroIE(0), oneIE(1);
    int axis = shapeHelper.axis;
>>>>>>> dcc313b2

    // First compute how many "true" values there are along the condition, as
    // this defines the dynamic dimension pointed to by axis.
    // Create temp memory for summing up the true value and init to zero.
    Type indexType = rewriter.getIndexType();
    MemRefType indexMemRefType = MemRefType::get({}, indexType);
    Value sumMemRef = create.mem.alloca(indexMemRefType);
    create.krnl.store(zeroIE.getValue(), sumMemRef);
    // Now create a loop to iterate over all conditions.
    Value condMemRef = operandAdaptor.condition();
    MemRefBoundsIndexCapture condBounds(condMemRef);
    ValueRange loopDef = create.krnl.defineLoops(1);
    create.krnl.iterateIE(loopDef, loopDef, {zeroIE}, {condBounds.getDim(0)},
        [&](KrnlBuilder createKrnl, ValueRange loopInd) {
          MathBuilder createMath(createKrnl);
          // Load the condition
          Value currCond = createKrnl.load(condMemRef, loopInd); // Type i1.
          Value isOn = createMath.neq(currCond, falseVal);       // Compare i1s.
          Value inc =
              createMath.select(isOn, oneIE.getValue(), zeroIE.getValue());
          Value oldSum = createKrnl.load(sumMemRef);
          Value newSum = createMath.add(oldSum, inc); // Increment by 0 or 1.
          createKrnl.store(newSum, sumMemRef);
        });
    // Now replace questionmark by actual computed size.
    Value sum = create.krnl.load(sumMemRef);
    DimIndexExpr dynDim(sum);
    shapeHelper.dimsForOutput()[axis.hasValue() ? axis.getValue() : 0] = dynDim;

    // Insert an allocation and deallocation for the result of this operation.
    MemRefType memRefType = convertToMemRefType(*op->result_type_begin());
    Value alloc = insertAllocAndDeallocSimple(
        rewriter, op, memRefType, loc, shapeHelper.dimsForOutput(0));

    // Perform the copy depending on the conditions.
    // We will store the current index to write into the output array in
    // indexMemRef. We reuse here the same memref as used to sum the true
    // predicates.
    Value writeIndexMemRef = sumMemRef;
    create.krnl.store(zeroIE.getValue(), writeIndexMemRef);
    // Get input shape.
    Value inputMemRef = operandAdaptor.input();
    MemRefBoundsIndexCapture inputBounds(inputMemRef);
    int64_t inputRank = inputBounds.getRank();
    SmallVector<IndexExpr, 4> inputLbs(inputRank, zeroIE);
    SmallVector<IndexExpr, 4> inputUbs;
    inputBounds.getSymbolList(inputUbs);

    // Consider the cases.
    if (!axis.hasValue()) {
      // We iterate over the original loops, and in the innerblock we test for
      // the condition. The output is 1D.
      //
      // readIndex = writeIndex = 0;
      // for(i, j, k...)
      //    if (readIndex<condUB) /* non affine condition */
      //       if (cond[readIndex] == true) /* non affine condition */
      //          output[writeIndex] = input[i, j, k...]
      //          writeIndex++
      //       readIndex++
      //    else break; /* not possible with affine loops... ignore */
      //
      // WriteIndex is already init to zero, create and zero readIndex

      // Try to see if we can guarantee that there are enough bits in the
      // condition tensor.
      IndexExpr condSize = condBounds.getSymbol(0);
      Value condUb = condSize.getValue();
      bool skipCond = false;
      if (condSize.isLiteral()) {
        // Make sure that the total size of the input is known at compile time
        // and is smaller that the size of the condition array.
        skipCond = true;
        int64_t inputTotSize = 1;
        for (int i = 0; i < inputRank && skipCond; ++i) {
          if (!inputUbs[i].isLiteral()) {
            skipCond = false; // Runtime input size, cannot skip test.
          } else {
            inputTotSize *= inputUbs[i].getLiteral();
            if (inputTotSize > condSize.getLiteral())
              skipCond = false; // Cond tensor too small, cannot skip test.
          }
        }
      }

      Value readIndexMemRef = create.mem.alloca(indexMemRefType);
      create.krnl.store(zeroIE.getValue(), readIndexMemRef);

      ValueRange inputLoopDef = create.krnl.defineLoops(inputRank);
      create.krnl.iterateIE(inputLoopDef, inputLoopDef, inputLbs, inputUbs,
          [&](KrnlBuilder createKrnl, ValueRange inputLoopInd) {
            MultiDialectBuilder<KrnlBuilder, MathBuilder, SCFBuilder> create(
                createKrnl);
            Value readIndex = create.krnl.load(readIndexMemRef);
            Value inBound = trueVal;
            if (!skipCond)
              inBound = create.math.slt(readIndex, condUb);
            create.scf.ifThenElse(inBound, [&](SCFBuilder &createSCF) {
              MultiDialectBuilder<KrnlBuilder, MathBuilder, SCFBuilder> create(
                  createSCF);
              Value currCond = create.krnl.load(condMemRef, {readIndex});
              Value copy = create.math.neq(currCond, falseVal);
              create.scf.ifThenElse(copy, [&](SCFBuilder &createSCF) {
                MultiDialectBuilder<KrnlBuilder, MathBuilder> create(createSCF);
                Value val = create.krnl.load(inputMemRef, inputLoopInd);
                // Copy to output.
                Value writeIndex = create.krnl.load(writeIndexMemRef);
                create.krnl.store(val, alloc, {writeIndex});
                // Update write index
                Value one = create.math.constant(indexType, 1);
                Value newWriteIndex = create.math.add(writeIndex, one);
                create.krnl.store(newWriteIndex, writeIndexMemRef);
              });
              // Update read index
              Value one = create.math.constant(indexType, 1);
              Value newReadIndex = create.math.add(readIndex, one);
              create.krnl.store(newReadIndex, readIndexMemRef);
            });
          });
    } else {
      assert(axis.hasValue() && "Expecting axis to have a value");
      // Handle case where output is multi-dimensional.
      //
      // input has rank n, axis is m in 0..n-1
      //
      // writeIndex = 0
      // for im
      //   if im < condUB) /* if larger, there are no more true vals */
      //     if cond[im] == true
      //       for i1... im-1, im+1... in
      //          val = input[i0...im-1, im, im+1...in-1]
      //          out[i0...im-1, writeIndex, im+1...in-1]
      //       writeIndex++

      // Try to see if we can guarantee that there are enough bits in the
      // condition tensor.
      IndexExpr condSize = condBounds.getSymbol(0);
      Value condUb = condSize.getValue();
      bool skipCond = false;
      IndexExpr condTest = (condSize >= inputUbs[axis.getValue()]);
      if (condTest.isLiteral() && condTest.getLiteral() != 0) {
        // Were able to prove that the ub test is always true
        skipCond = true;
      }
      int innerRank = inputRank - 1;
      // Divide the loop defs into the outer and inner loop as above
      SmallVector<IndexExpr, 4> innerLbs, innerUbs;
      // Separate here the bounds between outer and inner.
      for (int i = 0; i < inputRank; ++i) {
        if (i == axis.getValue())
          continue;
        innerLbs.emplace_back(inputLbs[i]);
        innerUbs.emplace_back(inputUbs[i]);
      }
      ValueRange axisLoopDef = create.krnl.defineLoops(1);
      create.krnl.iterateIE(axisLoopDef, axisLoopDef,
          {inputLbs[axis.getValue()]}, {inputUbs[axis.getValue()]},
          [&](KrnlBuilder createKrnl, ValueRange axisLoopInd) {
            MultiDialectBuilder<KrnlBuilder, MathBuilder, SCFBuilder> create(
                createKrnl);
            // Compute the test if we have enough condition value for current
            // index.
            Value readIndex = axisLoopInd[0];
            Value inBound = trueVal;
            if (!skipCond)
              inBound = create.math.slt(readIndex, condUb);
            create.scf.ifThenElse(inBound, [&](SCFBuilder &createSCF) {
              MultiDialectBuilder<KrnlBuilder, MathBuilder, SCFBuilder> create(
                  createSCF);
              Value currCond = create.krnl.load(condMemRef, {readIndex});
              Value copy = create.math.neq(currCond, falseVal);
              create.scf.ifThenElse(copy, [&](SCFBuilder &createSCF) {
                KrnlBuilder createKrnl(createSCF);
                // Load the write index.
                Value writeIndex = createKrnl.load(writeIndexMemRef);
                // Now iterate over the inner loops
                ValueRange innerLoopDefs = createKrnl.defineLoops(innerRank);
                createKrnl.iterateIE(innerLoopDefs, innerLoopDefs, innerLbs,
                    innerUbs,
                    [&](KrnlBuilder createKrnl, ValueRange innerLoopInd) {
                      MathBuilder createMath(createKrnl);
                      // Compute access functions for input and output.
                      SmallVector<Value, 4> inputAccessFct, outputAccessFct;
                      int skip = 0;
                      for (int i = 0; i < inputRank; ++i) {
                        if (i == axis.getValue()) {
                          inputAccessFct.emplace_back(readIndex);
                          outputAccessFct.emplace_back(writeIndex);
                          skip = 1;
                        } else {
                          inputAccessFct.emplace_back(innerLoopInd[i - skip]);
                          outputAccessFct.emplace_back(innerLoopInd[i - skip]);
                        }
                      }
                      // Now load and copy the result to the output.
                      Value val = createKrnl.load(inputMemRef, inputAccessFct);
                      createKrnl.store(val, alloc, outputAccessFct);
                    });
                // Done with copying, now increment writeIndex
                // Value writeIndex = createKrnl.load(writeIndexMemRef);
                Value one = create.math.constant(indexType, 1);
                Value newWriteIndex = create.math.add(writeIndex, one);
                create.krnl.store(newWriteIndex, writeIndexMemRef);
              }); // If we must copy.
            });   // If we are inbound for tests.
          });
    }
    rewriter.replaceOp(op, alloc);
    return success();
  }
};

void populateLoweringONNXCompressOpPattern(RewritePatternSet &patterns,
    TypeConverter &typeConverter, MLIRContext *ctx) {
  patterns.insert<ONNXCompressOpLowering>(typeConverter, ctx);
}<|MERGE_RESOLUTION|>--- conflicted
+++ resolved
@@ -42,13 +42,8 @@
     auto bitType = rewriter.getIntegerType(1);
     Value falseVal = create.math.constant(bitType, 0);
     Value trueVal = create.math.constant(bitType, 1);
-<<<<<<< HEAD
-    LiteralIndexExpr zero(0), one(1);
+    LiteralIndexExpr zeroIE(0), oneIE(1);
     Optional<int64_t> axis = compressOp.axis();
-=======
-    LiteralIndexExpr zeroIE(0), oneIE(1);
-    int axis = shapeHelper.axis;
->>>>>>> dcc313b2
 
     // First compute how many "true" values there are along the condition, as
     // this defines the dynamic dimension pointed to by axis.
