//===---------------- Concat.cpp - Lowering Concat Op -------------------===//
//
// Copyright 2019 The IBM Research Authors.
//
// =============================================================================
//
// This file lowers the ONNX Concat Operator to Krnl dialect.
//
//===----------------------------------------------------------------------===//

#include "src/Conversion/ONNXToKrnl/ONNXToKrnlCommon.hpp"
#include "src/Dialect/ONNX/ONNXShapeHelper.hpp"

using namespace mlir;

struct ONNXConcatOpLowering : public ConversionPattern {
  ONNXConcatOpLowering(MLIRContext *ctx)
      : ConversionPattern(mlir::ONNXConcatOp::getOperationName(), 1, ctx) {}

  LogicalResult matchAndRewrite(Operation *op, ArrayRef<Value> operands,
      ConversionPatternRewriter &rewriter) const final {
    // Gather info.
    auto loc = op->getLoc();

    ONNXConcatOpAdaptor operandAdaptor(operands);
    ONNXConcatOp concatOp = llvm::cast<ONNXConcatOp>(op);
    ONNXConcatOpShapeHelper shapeHelper(&concatOp, &rewriter);
    auto shapecomputed = shapeHelper.Compute(operandAdaptor);
<<<<<<< HEAD
=======
    (void)shapecomputed;
>>>>>>> 40fe75a2
    assert(succeeded(shapecomputed));

    auto axis = concatOp.axis();
    int inputNum = operands.size();

    // Alloc and dealloc.
    auto resultOperand = concatOp.concat_result();
    auto outputMemRefType = convertToMemRefType(*op->result_type_begin());
    auto resultShape = outputMemRefType.getShape();
    auto rank = resultShape.size();

    Value alloc = insertAllocAndDeallocSimple(
        rewriter, op, outputMemRefType, loc, shapeHelper.dimsForOutput(0));
    ;

    // Creates loops, one for each input.
    // IndexExpr writeOffset = IEContext.createLiteralIndex(0);
    for (int i = 0; i < inputNum; ++i) {
      OpBuilder::InsertionGuard insertGuard(rewriter);
      // Operand info.
      auto currShape = operands[i].getType().cast<MemRefType>().getShape();
      // Create loop.
      BuildKrnlLoop inputLoops(rewriter, loc, rank);
      inputLoops.createDefineOp();
      for (int r = 0; r < rank; ++r)
        inputLoops.pushBounds(0, operands[i], r);
      inputLoops.createIterateOp();
      rewriter.setInsertionPointToStart(inputLoops.getIterateBlock());

      // Indices for the read and write.
      SmallVector<Value, 4> readIndices;
      SmallVector<Value, 4> writeIndices;
      for (int r = 0; r < rank; ++r) {
        readIndices.emplace_back(inputLoops.getInductionVar(r));
        if (r != axis || i == 0) {
          writeIndices.emplace_back(inputLoops.getInductionVar(r));
        } else {
          IndexExprContext IEContext(&rewriter, loc);
          IndexExpr writeOffset =
              IEContext.createLoopInductionIndex(inputLoops.getInductionVar(r));
          for (int j = 0; j < i; j++) {
            writeOffset = writeOffset + IEContext.createDimIndexFromShapedType(
                                            operands[j], r);
          }
          writeIndices.emplace_back(writeOffset.getValue());
        }
      }
      // Insert copy.
      auto loadData =
          rewriter.create<AffineLoadOp>(loc, operands[i], readIndices);
      rewriter.create<AffineStoreOp>(loc, loadData, alloc, writeIndices);
    }
    rewriter.replaceOp(op, alloc);
    return success();
  }
};

void populateLoweringONNXConcatOpPattern(
    OwningRewritePatternList &patterns, MLIRContext *ctx) {
  patterns.insert<ONNXConcatOpLowering>(ctx);
}<|MERGE_RESOLUTION|>--- conflicted
+++ resolved
@@ -26,10 +26,7 @@
     ONNXConcatOp concatOp = llvm::cast<ONNXConcatOp>(op);
     ONNXConcatOpShapeHelper shapeHelper(&concatOp, &rewriter);
     auto shapecomputed = shapeHelper.Compute(operandAdaptor);
-<<<<<<< HEAD
-=======
     (void)shapecomputed;
->>>>>>> 40fe75a2
     assert(succeeded(shapecomputed));
 
     auto axis = concatOp.axis();
