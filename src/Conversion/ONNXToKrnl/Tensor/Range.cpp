--- conflicted
+++ resolved
@@ -112,16 +112,6 @@
       alloc = create.mem.alignedAlloc(memRefType, allocOperands);
     }
 
-<<<<<<< HEAD
-    // Create a single loop.
-    LiteralIndexExpr zeroIE(0);
-    krnl::BuildKrnlLoop krnlLoop(rewriter, loc, 1);
-
-    // Emit the definition.
-    krnlLoop.createDefineOp();
-
-=======
->>>>>>> bdb9e4e3
     SmallVector<int64_t, 1> accShape;
     accShape.emplace_back(1);
 
