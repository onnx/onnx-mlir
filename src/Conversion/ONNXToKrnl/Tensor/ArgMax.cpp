--- conflicted
+++ resolved
@@ -75,25 +75,6 @@
     KrnlBuilder createKrnl(rewriter, loc);
 
     // 1. Krnl loops to initialize the result.
-<<<<<<< HEAD
-    krnl::BuildKrnlLoop initLoops(rewriter, loc, reducedRank);
-    initLoops.createDefineOp();
-    initLoops.pushAllBounds(shapeHelper.dimsForOutput());
-    initLoops.createIterateOp();
-    auto initLoopBody = rewriter.saveInsertionPoint();
-    rewriter.setInsertionPointToStart(initLoops.getIterateBlock());
-
-    // Handle the operation:
-    SmallVector<Value, 4> loopIVs;
-    for (auto arg : initLoops.getAllInductionVar()) {
-      loopIVs.push_back(arg);
-    }
-
-    MultiDialectBuilder<KrnlBuilder, MathBuilder> create(rewriter, loc);
-    create.krnl.store(minusOne, alloc, loopIVs);
-
-    rewriter.restoreInsertionPoint(initLoopBody);
-=======
     ValueRange initLoopDef = createKrnl.defineLoops(reducedRank);
     SmallVector<IndexExpr, 4> initLbs(reducedRank, LiteralIndexExpr(0));
     createKrnl.iterateIE(initLoopDef, initLoopDef, initLbs,
@@ -101,7 +82,6 @@
         [&](KrnlBuilder &createKrnl, ValueRange loopInd) {
           createKrnl.store(minusOne, alloc, loopInd);
         });
->>>>>>> cc07aaa2
 
     // 2. Krnl loop to calculate argmax.
     MultiDialectBuilder<KrnlBuilder, MathBuilder> create(rewriter, loc);
