--- conflicted
+++ resolved
@@ -25,10 +25,7 @@
 
     ONNXSliceOpShapeHelper shapeHelper(&sliceOp, &rewriter);
     auto shapecomputed = shapeHelper.Compute(operandAdaptor);
-<<<<<<< HEAD
-=======
     (void)shapecomputed;
->>>>>>> 40fe75a2
     assert(succeeded(shapecomputed));
 
     auto outputMemRefType = convertToMemRefType(*op->result_type_begin());
