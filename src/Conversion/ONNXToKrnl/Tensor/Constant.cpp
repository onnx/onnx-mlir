--- conflicted
+++ resolved
@@ -40,13 +40,7 @@
 
   LogicalResult matchAndRewrite(Operation *op, ArrayRef<Value> operands,
       ConversionPatternRewriter &rewriter) const final {
-<<<<<<< HEAD
-    auto loc = NameLoc::get(
-        Identifier::get(ONNXConstantOp::getOperationName(), op->getContext()),
-        op->getLoc());
-=======
     auto loc = ONNXLoc<ONNXConstantOp>(op);
->>>>>>> 1b2b66de
     auto constantOp = llvm::dyn_cast<ONNXConstantOp>(op);
 
     if (constantOp.sparse_value().hasValue())
