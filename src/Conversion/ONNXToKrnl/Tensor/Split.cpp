--- conflicted
+++ resolved
@@ -30,10 +30,7 @@
     // Get a shape helper.
     ONNXSplitOpShapeHelper shapeHelper(&splitOp, &rewriter);
     auto shapecomputed = shapeHelper.Compute(operandAdaptor);
-<<<<<<< HEAD
-=======
     (void)shapecomputed;
->>>>>>> 40fe75a2
     assert(succeeded(shapecomputed));
 
     // Alloc and dealloc.
