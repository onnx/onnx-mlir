/*
 * SPDX-License-Identifier: Apache-2.0
 */

//===---------------- Flatten.cpp - Lowering Flatten Op
//-------------------===//
//
// Copyright 2019 The IBM Research Authors.
//
// =============================================================================
//
// This file lowers the ONNX Flatten Operator to Krnl dialect.
//
//===----------------------------------------------------------------------===//

#include "src/Conversion/ONNXToKrnl/ONNXToKrnlCommon.hpp"

using namespace mlir;

//===----------------------------------------------------------------------===//
// Helper function to insert alloc and dealloc ops for memref of dynamic shape.
//
// Should namespace or static be used here?
Value insertAllocAndDeallocForFlatten(MemRefType memRefType, Location loc,
    ConversionPatternRewriter &rewriter, bool insertDealloc, Value input,
    int64_t axisValue) {
  memref::AllocOp alloc;
  auto inputShape = input.getType().cast<MemRefType>().getShape();
  auto inputRank = inputShape.size();

  SmallVector<Value, 2> allocOperands;
  // Compute size for the first dimension when not constant
  if (memRefType.getShape()[0] == -1) {
    auto dimVal = emitConstantOp(rewriter, loc, rewriter.getIndexType(), 1);
    for (auto i = 0; i < axisValue; i++) {
      dimVal = rewriter.create<MulIOp>(
          loc, dimVal, rewriter.create<memref::DimOp>(loc, input, i));
    }
    allocOperands.emplace_back(dimVal);
  }

  // Compute size for the second dimension when not constant
  if (memRefType.getShape()[1] == -1) {
    auto dimVal = emitConstantOp(rewriter, loc, rewriter.getIndexType(), 1);
    for (auto i = axisValue; i < inputRank; i++) {
      dimVal = rewriter.create<MulIOp>(
          loc, dimVal, rewriter.create<memref::DimOp>(loc, input, i));
    }
    allocOperands.emplace_back(dimVal);
  }

  alloc = rewriter.create<memref::AllocOp>(loc, memRefType, allocOperands);
  if (insertDealloc) {
    auto *parentBlock = alloc.getOperation()->getBlock();
    auto dealloc = rewriter.create<memref::DeallocOp>(loc, alloc);
    dealloc.getOperation()->moveBefore(&parentBlock->back());
  }
  return alloc;
}

struct ONNXFlattenOpLowering : public ConversionPattern {
  ONNXFlattenOpLowering(MLIRContext *ctx)
      : ConversionPattern(mlir::ONNXFlattenOp::getOperationName(), 1, ctx) {}

  LogicalResult matchAndRewrite(Operation *op, ArrayRef<Value> operands,
      ConversionPatternRewriter &rewriter) const final {

    // Gather info.
    Location loc = op->getLoc();
    ONNXFlattenOp flattenOp = llvm::dyn_cast<ONNXFlattenOp>(op);

    ONNXFlattenOpAdaptor operandAdaptor(operands);
    Value input = operandAdaptor.input();
    auto inputTy = input.getType().cast<MemRefType>();
    auto inputShape = inputTy.getShape();
    auto inputRank = inputShape.size();
    auto axisValue = flattenOp.axis();
    if (axisValue < 0)
      axisValue = inputRank + axisValue;

    // Insert alloc and dealloc
    bool insertDealloc = checkInsertDealloc(op);
    MemRefType outputMemRefType = convertToMemRefType(*op->result_type_begin());
    Value alloc;
    if (hasAllConstantDimensions(outputMemRefType))
      alloc =
          insertAllocAndDealloc(outputMemRefType, loc, rewriter, insertDealloc);
    else
      alloc = insertAllocAndDeallocForFlatten(
          outputMemRefType, loc, rewriter, insertDealloc, input, axisValue);

    // Define loops and iteration trip counts (equivalent to size of input)
    ValueRange indices;
    std::vector<Value> originalLoops;
    defineLoops(rewriter, loc, originalLoops, inputRank);
    KrnlIterateOperandPack pack(rewriter, originalLoops);
    for (int i = 0; i < inputRank; ++i)
      addDimensionToPack(rewriter, loc, pack, input, i);

    // Create the loops
    auto iterateOp = rewriter.create<KrnlIterateOp>(loc, pack);
    Block &iterationBlock = iterateOp.bodyRegion().front();

    // Now perform the insertions into the body of the just generated loops.
    // Insert instructions inside the KernelIterateOp body.
    rewriter.setInsertionPointToStart(&iterationBlock);

    // Generate the load of input
    SmallVector<Value, 4> inputMemRefVal(iterationBlock.getArguments().begin(),
        iterationBlock.getArguments().end());
    auto inputVal = rewriter.create<KrnlLoadOp>(loc, input, inputMemRefVal);

    // Generate the store for output
    // Define affine map for first dim of output
    auto firstIndexAE = rewriter.getAffineConstantExpr(0);
    auto firstAccumulatedDimSizeAE = rewriter.getAffineConstantExpr(1);
    for (auto i = axisValue - 1; i >= 0; i--) {
      auto dimIndexAE = rewriter.getAffineDimExpr(i);
      firstIndexAE = firstIndexAE + dimIndexAE * firstAccumulatedDimSizeAE;
      auto dimSizeAE = rewriter.getAffineSymbolExpr(i);
      firstAccumulatedDimSizeAE = dimSizeAE * firstAccumulatedDimSizeAE;
    }
    AffineMap firstDimMap = AffineMap::get(axisValue, axisValue, firstIndexAE);

    // Create the parameter lists for the affine map
    SmallVector<Value, 4> firstMapArgList;
    for (auto i = 0; i < axisValue; i++) {
      firstMapArgList.emplace_back(iterationBlock.getArguments()[i]);
    }
    for (auto i = 0; i < axisValue; i++) {
<<<<<<< HEAD
      firstMapArgList.emplace_back(rewriter.create<memref::DimOp>(loc, input, i));
=======
      firstMapArgList.emplace_back(
          rewriter.create<memref::DimOp>(loc, input, i));
>>>>>>> 814f1af4
    }
    auto firstDimVal =
        rewriter.create<AffineApplyOp>(loc, firstDimMap, firstMapArgList);

    // Generate index for second dim of output
    auto secondIndexAE = rewriter.getAffineConstantExpr(0);
    auto secondAccumulatedDimSizeAE = rewriter.getAffineConstantExpr(1);
    // Can not use auto for i here because i may be negative
    for (int64_t i = inputRank - 1; i >= axisValue; i--) {
      auto idx = i - axisValue;
      auto dimIndexAE = rewriter.getAffineDimExpr(idx);
      secondIndexAE = secondIndexAE + dimIndexAE * secondAccumulatedDimSizeAE;
      auto dimSizeAE = rewriter.getAffineSymbolExpr(idx);
      secondAccumulatedDimSizeAE = dimSizeAE * secondAccumulatedDimSizeAE;
    }
    AffineMap secondDimMap = AffineMap::get(
        inputRank - axisValue, inputRank - axisValue, secondIndexAE);

    // Create the parameter lists for the affine map
    SmallVector<Value, 4> secondMapArgList;
    for (auto i = axisValue; i < inputRank; i++) {
      secondMapArgList.emplace_back(iterationBlock.getArguments()[i]);
    }
    for (auto i = axisValue; i < inputRank; i++) {
<<<<<<< HEAD
      secondMapArgList.emplace_back(rewriter.create<memref::DimOp>(loc, input, i));
=======
      secondMapArgList.emplace_back(
          rewriter.create<memref::DimOp>(loc, input, i));
>>>>>>> 814f1af4
    }
    auto secondDimVal =
        rewriter.create<AffineApplyOp>(loc, secondDimMap, secondMapArgList);

    // Create the store
    SmallVector<Value, 2> outputMemRefVal = {firstDimVal, secondDimVal};
    if (hasAllConstantDimensions(outputMemRefType))
      rewriter.create<KrnlStoreOp>(loc, inputVal, alloc, outputMemRefVal);
    else
      rewriter.create<KrnlStoreOp>(loc, inputVal, alloc, outputMemRefVal);

    rewriter.replaceOp(op, alloc);
    return success();
  }
};

void populateLoweringONNXFlattenOpPattern(
    RewritePatternSet &patterns, MLIRContext *ctx) {
  patterns.insert<ONNXFlattenOpLowering>(ctx);
}<|MERGE_RESOLUTION|>--- conflicted
+++ resolved
@@ -128,12 +128,8 @@
       firstMapArgList.emplace_back(iterationBlock.getArguments()[i]);
     }
     for (auto i = 0; i < axisValue; i++) {
-<<<<<<< HEAD
-      firstMapArgList.emplace_back(rewriter.create<memref::DimOp>(loc, input, i));
-=======
       firstMapArgList.emplace_back(
           rewriter.create<memref::DimOp>(loc, input, i));
->>>>>>> 814f1af4
     }
     auto firstDimVal =
         rewriter.create<AffineApplyOp>(loc, firstDimMap, firstMapArgList);
@@ -158,12 +154,8 @@
       secondMapArgList.emplace_back(iterationBlock.getArguments()[i]);
     }
     for (auto i = axisValue; i < inputRank; i++) {
-<<<<<<< HEAD
-      secondMapArgList.emplace_back(rewriter.create<memref::DimOp>(loc, input, i));
-=======
       secondMapArgList.emplace_back(
           rewriter.create<memref::DimOp>(loc, input, i));
->>>>>>> 814f1af4
     }
     auto secondDimVal =
         rewriter.create<AffineApplyOp>(loc, secondDimMap, secondMapArgList);
