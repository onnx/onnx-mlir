--- conflicted
+++ resolved
@@ -16,19 +16,11 @@
   ONNXIdentityOpLowering(MLIRContext *ctx)
       : ConversionPattern(mlir::ONNXIdentityOp::getOperationName(), 1, ctx) {}
 
-<<<<<<< HEAD
-  LogicalResult
-  matchAndRewrite(Operation *op, ArrayRef<Value> operands,
-                  ConversionPatternRewriter &rewriter) const final {
-    rewriter.replaceOp(op, operands[0]);
-    return success();
-=======
-  PatternMatchResult matchAndRewrite(Operation *op, ArrayRef<Value> operands,
+  LogicalResult matchAndRewrite(Operation *op, ArrayRef<Value> operands,
       ConversionPatternRewriter &rewriter) const final {
     ONNXIdentityOpOperandAdaptor operandAdaptor(operands);
     rewriter.replaceOp(op, operandAdaptor.input());
-    return matchSuccess();
->>>>>>> b422116f
+    return success();
   }
 };
 
