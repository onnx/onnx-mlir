--- conflicted
+++ resolved
@@ -34,10 +34,7 @@
     // Get a shape helper.
     ONNXTransposeOpShapeHelper shapeHelper(&transposeOp, &rewriter);
     auto shapecomputed = shapeHelper.Compute(operandAdaptor);
-<<<<<<< HEAD
-=======
     (void)shapecomputed;
->>>>>>> 40fe75a2
     assert(succeeded(shapecomputed));
 
     // Insert an allocation and deallocation for the result of this operation.
