--- conflicted
+++ resolved
@@ -24,11 +24,8 @@
         Tensor/Concat.cpp
         Tensor/Split.cpp
         Tensor/Gather.cpp
-<<<<<<< HEAD
+        Tensor/Size.cpp
         Tensor/Tile.cpp
-=======
-        Tensor/Size.cpp
->>>>>>> 4cc16ace
         ConvertONNXToKrnl.cpp)
 target_link_libraries(OMONNXToKrnl
         onnx)
