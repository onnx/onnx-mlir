--- conflicted
+++ resolved
@@ -35,12 +35,12 @@
       : OpConversionPattern(typeConverter, ctx) {}
 
   LogicalResult matchAndRewrite(
-      ONNXBatchNormalizationInferenceModeOp batchnormOp,
+      ONNXBatchNormalizationInferenceModeOp batchNormOp,
       ONNXBatchNormalizationInferenceModeOpAdaptor adaptor,
       ConversionPatternRewriter &rewriter) const final {
-    // batchnorm{epsilon}(x, scale, bias, mean, variance) =
+    // batchNorm{epsilon}(x, scale, bias, mean, variance) =
     //      scale * (x - mean) / sqrt(variance + epsilon) + bias
-    Operation *op = batchnormOp.getOperation();
+    Operation *op = batchNormOp.getOperation();
     Location loc = ONNXLoc<ONNXBatchNormalizationInferenceModeOp>(op);
 
     MultiDialectBuilder<KrnlBuilder, MathBuilder, MemRefBuilder> create(
@@ -383,36 +383,34 @@
   DimAnalysis *dimAnalysis;
   bool enableSIMD;
 
-<<<<<<< HEAD
   /*
-   * Handle 4 cases ('|' is where the axis is):
+   * Handle cases below ('|' is where the axis is):
    *
-   * Fully scalar: operand = 1, 1, 1, | 1, 1, 1 => gen scalar operand to be
-   * splatted
-   *
-   * Fully SIMD: operand = 1, 1, 1, | O4, O5, O6 where O4...O6 are the same
-   * as X's dims. => gen simd oper.
+   * Scalar: operand = 1, 1, 1, | 1, 1, 1 => gen scalar operand to be splatted.
    *
    * Fully specified: operand = O1, O2, O3, | O4, O5, O6 where O1..O6 are the
    * same as the X's dims => gen simd oper with one load for each outer
    * flattened loop.
    *
-   * Easy hybrid: operand = 1, O2, O3 | O4, O5, O6 where O2...O6 are the same
-   * as the X's dim. In this case the flattened outermost iteration goes over
-   * X1 x X2 x X3 iterations, but we can only go over O2 x O3 iterations for
-   * this operand. Thus the index i in 0... X1 x X2 x X3 must be reduced to i
-   * % X2 * X3.
+   * Partially specified: operand = 1, O2, O3 | O4, O5, O6 where O2...O6 are the
+   * same as the X's dim. In this case the flattened outermost iteration goes
+   * over X1 x X2 x X3 iterations, but we can only go over O2 x O3 iterations
+   * for this operand. Thus the index i in 0... X1 x X2 x X3 must be reduced to
+   * i % X2 * X3.
    *
-   * Any other cases are not broadcast compatible with the current code
-   * generation scheme.
+   * Low part (i.e. the SIMD part, after the `|`) can be scalar or fully
+   * specified. High part (i.e. non-SIMD part, before the `|`) can be scalar,
+   * partially specified, or fully specified.
    */
 
-  enum BroadcastKind {
+  enum BroadcastKind { // Legend: HighStatus_LowStatus.
     Unsupported,
-    FullyScalar,
-    FullySIMD,
-    FullySpecified,
-    EasyHybrid
+    Scalar_Scalar,                   // Flattened to 1D.
+    Scalar_FullySpecified,           // Flattened to 1D.
+    PartialSpecified_Scalar,         // Flattened to 2D.
+    PartialSpecified_FullySpecified, // Flattened to 2D.
+    FullySpecified_Scalar,           // Flattened to 2D.
+    FullySpecified_FullySpecified    // Flattened to 2D.
   };
 
   BroadcastKind isBroadcastCompatible(
@@ -423,126 +421,125 @@
     int64_t operandRank = operand.getType().cast<MemRefType>().getRank();
     modFactor = LiteralIndexExpr(1);
 
-    // X:     X0 X1 X2 | X3 X4 X5 .
-    //        ^          ^        ^
-    //        0          axis     XRank (innermostLoopCollapse=XRank-axis)
-    // Oper:     O0 O1 | O2 O3 O4 .
-    //           ^       ^        ^
-    //           0       ^        operandRank
-    //           0       operandAxis=operandRank - innermostLoopCollapse
+    // X:     X0  X1  X2 | X3  X4  X5  .
+    //        ^          | ^           ^
+    //        0          | axis        XRank
+    //        <highRank> | < lowRank>
+    // Oper:      O0  O1 | O2  O3  O4 .
+    //            ^        ^          ^
+    //            0        ^          operandRank
     //
-    // By def here, all the innermostLoopCollapse are SIMD loops.
-    int64_t innermostLoopCollapse = XRank - axis;
-
-    // First look for the fully scalar approach. If we have a scalar, broadcast
-    // is always ok.
-    if (operandRank == 0) {
+    // Here, the lowRank represents the SIMD loops.
+    int64_t lowRank = XRank - axis;
+
+    // Look at dims being 1 (scalar). Use shapeHelper.inputsDims as they have
+    // been extended with 1s to have explicit the broadcast dims (i.e.
+    // guaranteed to have the same rank as X).
+    bool highScalar = true;
+    for (int64_t i = 0; i < axis && highScalar; ++i) {
+      if (!operandDims[i].isLiteralAndIdenticalTo(1))
+        highScalar = false;
+    }
+    bool lowScalar = true;
+    for (int64_t i = axis; i < XRank && lowScalar; ++i) {
+      if (!operandDims[i].isLiteralAndIdenticalTo(1))
+        lowScalar = false;
+    }
+    if (highScalar && lowScalar) {
+      LLVM_DEBUG(llvm::dbgs() << "  operands: scalar-scalar, SIMD ok\n");
+      return BroadcastKind::Scalar_Scalar;
+    }
+
+    // Now that the all-scalar case has been eliminated, rank of operand has to
+    // be at least lowRank.
+    if (operandRank < lowRank) {
+      LLVM_DEBUG(llvm::dbgs() << "  operands: rank too small, no SIMD\n");
+      return BroadcastKind::Unsupported;
+    }
+
+    // Find out in the low part if all dims from the operand and input are
+    // identical. Iterate from the back.
+    bool lowFullySpecified = !lowScalar;
+    for (int64_t i = 0; i < lowRank && lowFullySpecified; ++i) {
+      if (!dimAnalysis->sameDim(X, -(i + 1), operand, -(i + 1)))
+        lowFullySpecified = false;
+    }
+    // Low must be scalar or fully qualified; otherwise partial broadcast in the
+    // SIMD code, which is not supported.
+    if (!(lowScalar || lowFullySpecified)) {
+      LLVM_DEBUG(llvm::dbgs()
+                 << "  operands: low not scalar/fully specified, no SIMD\n");
+      return BroadcastKind::Unsupported;
+    }
+    if (highScalar && lowFullySpecified) {
+      LLVM_DEBUG(llvm::dbgs()
+                 << "  operands: high ones, low fully specified, SIMD ok\n");
+      return BroadcastKind::Scalar_FullySpecified;
+    }
+
+    // Now find out how many dims in the high part have identical operands and
+    // input dims. Iterate from the back. Exit at the first non-identical.
+    bool highFullySpecified = !highScalar;
+    int64_t highSpecifiedCount = 0;
+    for (int64_t i = lowRank; i < operandRank && highFullySpecified; ++i) {
+      if (dimAnalysis->sameDim(X, -(i + 1), operand, -(i + 1)))
+        highSpecifiedCount++;
+      else
+        highFullySpecified = false;
+    }
+    // To be fully specified, operandRank must be the same as input rank;
+    // disable only after the loop as we still need the highSpecifiedCount for
+    // partial specified.
+    if (operandRank < XRank)
+      highFullySpecified = false;
+    // For partial specified to be valid, all the non-identical dims must be
+    // scalar.
+    bool highPartialSpecified = !(highScalar || highFullySpecified);
+    int64_t broadcastIndex = XRank - (highSpecifiedCount + lowRank);
+    for (int64_t i = 0; i < broadcastIndex && highPartialSpecified; i++) {
+      if (!operandDims[i].isLiteralAndIdenticalTo(1))
+        highPartialSpecified = false;
+    }
+    // High must be scalar, fully specified, or partial specified.
+    if (!(highScalar || highFullySpecified || highPartialSpecified)) {
+      LLVM_DEBUG(llvm::dbgs() << "  operands: high not scalar/fully/partial "
+                                 "specified, no SIMD\n");
+      return BroadcastKind::Unsupported;
+    }
+    // Cases with high fully specified.
+    if (highFullySpecified && lowFullySpecified) {
       LLVM_DEBUG(
-          llvm::dbgs() << "  operands: operandRank 1, scalar, simd ok\n");
-      return BroadcastKind::FullyScalar;
-    }
-    // Now look if operand shape indices are all 1s. Use shapeHelper.inputsDims
-    // as they have the broadcast dims explicitly filled in (guaranteed to have
-    // the same rank as X).
-    bool allOnes = true;
-    for (int64_t i = 0; i < XRank; ++i) {
-      if (!operandDims[i].isLiteralAndIdenticalTo(1)) {
-        allOnes = false;
-        break;
-      }
-    }
-    if (allOnes) {
-      LLVM_DEBUG(llvm::dbgs() << "  operands: all ones, scalar simd ok\n");
-      return BroadcastKind::FullyScalar;
-    }
-
-    // Now we know that we don't have a scalar, i.e. some dims of Operands are
-    // non-ones. Find how many identical shapes do we have between X and
-    // operand. Proceeds from the innermost dims (using negative indices).
-    int64_t numIdenticalFromInnermost = 0;
-    for (int64_t i = -1; i >= -operandRank;
-         --i) { // Neg. numbers, from the back.
-      if (!dimAnalysis->sameDim(X, i, operand, i))
-        break;
-      numIdenticalFromInnermost++;
-    }
-    // Check if we have a broadcast situation within the SIMD loops, which we
-    // don't support.
-    if (numIdenticalFromInnermost < innermostLoopCollapse) {
-      LLVM_DEBUG(
-          llvm::dbgs() << "  operands: broadcast in simd dims, no SIMD\n");
-      return BroadcastKind::Unsupported;
-    }
-    // Now look for the fully SIMD case.
-    if (operandRank == innermostLoopCollapse &&
-        numIdenticalFromInnermost == innermostLoopCollapse) {
-      // By definition, all the leading 0..axis-1 shape in inputsDims are 1.
-      LLVM_DEBUG(llvm::dbgs() << "  operands: fully SIMD case\n");
-      return BroadcastKind::FullySIMD;
-    }
-    // Now we can only handle the case if we have 1s from 0 to XRank -
-    // numIdenticalFromInnermost.
-    bool leadingOnes = true;
-    int64_t broadcastIndex = XRank - numIdenticalFromInnermost;
-    for (int64_t i = 0; i < broadcastIndex; i++) {
-      if (!operandDims[i].isLiteralAndIdenticalTo(1)) {
-        leadingOnes = false;
-        break;
-      }
-    }
-    if (!leadingOnes) {
-      LLVM_DEBUG(
-          llvm::dbgs() << "  operands: broadcast in upper dims, no simd\n");
-      return BroadcastKind::Unsupported;
-    }
-    if (broadcastIndex == 0) {
-      LLVM_DEBUG(llvm::dbgs() << "  operands: fully specified simd model\n");
-      return BroadcastKind::FullySpecified;
-    }
-    // Now we have an easy hybrid: compute the mod factor.
+          llvm::dbgs() << "  operands: fully specified low/high, SIMD ok\n");
+      return BroadcastKind::FullySpecified_FullySpecified;
+    }
+    if (highFullySpecified && lowScalar) {
+      LLVM_DEBUG(llvm::dbgs()
+                 << "  operands: high fully specified, low scalar, SIMD ok\n");
+      return BroadcastKind::FullySpecified_Scalar;
+    }
+    // Case with high partial specified, now compute the mod factor.
     for (int64_t i = broadcastIndex; i < axis; ++i) {
       modFactor = modFactor * operandDims[i];
     }
-    LLVM_DEBUG(llvm::dbgs() << "  operands: hybrid simd model\n");
-    return BroadcastKind::EasyHybrid;
-=======
-  bool isBroadcastCompatible(ONNXLayerNormalizationOpShapeHelper &shapeHelper,
-      Value operand, int64_t operandIndex, int64_t axis,
-      int64_t innermostLoopCollapse, int64_t XRank) const {
-    int64_t rank = operand.getType().cast<MemRefType>().getRank();
-    // If we have a scalar, broadcast is always ok.
-    if (rank <= 1) {
-      return true;
-    }
-    // When ranks are different, then unsuitable broadcast will happen.
-    if (rank != innermostLoopCollapse) {
-      LLVM_DEBUG(llvm::dbgs() << "  operand: bad broadcast, fail SIMD\n");
-      return false;
-    }
-    // Check that the dimensions are ok.
-    for (int64_t i = axis; i < XRank; ++i) {
-      // Should use Dim Analysis, constant dims for now.
-      if (!shapeHelper.inputsDims[operandIndex][i].isLiteralAndIdenticalTo(
-              shapeHelper.getOutputDims(0)[i])) {
-        LLVM_DEBUG(
-            llvm::dbgs() << "  operand: dynamic or different dim, fail SIMD\n");
-        return false;
-      }
-    }
-    // All good.
-    return true;
->>>>>>> e915cb91
+    if (highPartialSpecified && lowScalar) {
+      LLVM_DEBUG(
+          llvm::dbgs()
+          << "  operands: high partial specified, low scalar, SIMD ok\n");
+      return BroadcastKind::PartialSpecified_Scalar;
+    }
+    if (highPartialSpecified && lowFullySpecified) {
+      LLVM_DEBUG(llvm::dbgs() << "  operands: high partial specified, low "
+                                 "fully specified, SIMD ok\n");
+      return BroadcastKind::PartialSpecified_FullySpecified;
+    }
+    llvm_unreachable("unexpected case");
   }
 
   bool isSimdizable(MDBuilder &create, ONNXLayerNormalizationOp lnOp,
       ONNXLayerNormalizationOpAdaptor adaptor,
-<<<<<<< HEAD
       ONNXLayerNormalizationOpShapeHelper &shapeHelper, int64_t &VL,
       BroadcastKind &scaleBroadcastKind, BroadcastKind &biasBroadcastKind,
       IndexExpr &scaleModFactor, IndexExpr &biasModFactor) const {
-=======
-      ONNXLayerNormalizationOpShapeHelper &shapeHelper, int64_t &VL) const {
->>>>>>> e915cb91
     VL = 0;
     Operation *op = lnOp.getOperation();
     if (!enableSIMD) {
@@ -557,46 +554,34 @@
     DimsExpr XDims = shapeHelper.inputsDims[0];
     int64_t XRank = XMemRefType.getRank();
     int64_t axis = getAxisInRange(lnOp.getAxis(), XRank);
-    int64_t innermostLoopCollapse = XRank - axis;
+    int64_t lowRank = XRank - axis;
     // Detect if we can use SIMD based on inout/X output/Y shape.
     VectorMachineSupport *vms =
         VectorMachineSupport::getGlobalVectorMachineSupport();
 
     // Implementation relies into splitting the input X into a 2D vector, with
     // outer dim is batches, and inner dims is where the mean/stddev is
-<<<<<<< HEAD
     // performed. This approach could be extended with some work to handle
     // cases where there is no batches at all (so everything is part of
     // mean/std dev computation); this is not supported at this time. Most
     // cases seen are just the last dim for mean/std dev.
-=======
-    // performed. This approach could be extended with some work to handle cases
-    // where there is no batches at all (so everything is part of mean/std dev
-    // computation); this is not supported at this time. Most cases seen are
-    // just the last dim for mean/std dev.
->>>>>>> e915cb91
     if (axis == 0) {
       onnxToKrnlSimdReport(op, /*successful*/ false, 0, 0,
           "no simd because cannot handle case with axis=0");
       return false;
     }
 
-<<<<<<< HEAD
     // Do not want to disable SIMD for lack of sum across support at this
-    // stage. Type elementType = XMemRefType.getElementType(); if
-    // (vms->getVectorLength(GenericOps::SumAcrossGop, elementType) <= 0) {
-=======
-    // Do not want to disable SIMD for lack of sum across support at this stage.
-    // Type elementType = XMemRefType.getElementType();
+    // stage. Type elementType = XMemRefType.getElementType();
+    //
     // if (vms->getVectorLength(GenericOps::SumAcrossGop, elementType) <= 0) {
->>>>>>> e915cb91
     //   LLVM_DEBUG(llvm::dbgs() << "  SIMD: unsupported sum across, fail\n");
     //   return false;
     // }
 
     int64_t simdLoopStaticTripCount;
     VL = create.vec.computeSuitableUnrollFactor(vms, XMemRefType, XDims,
-        innermostLoopCollapse, 4, /*canPad*/ false, simdLoopStaticTripCount);
+        lowRank, 4, /*canPad*/ false, simdLoopStaticTripCount);
     LLVM_DEBUG(llvm::dbgs()
                    << "  SIMD: LayerNormalization " << simdLoopStaticTripCount
                    << " loops, VL " << VL << "\n";);
@@ -606,24 +591,16 @@
       return false;
     }
 
-<<<<<<< HEAD
     // Now if we have SIMD, check scale and Bias have compatible broadcast
     // with X/Y.
     scaleBroadcastKind =
         isBroadcastCompatible(shapeHelper, X, adaptor.getScale(),
             /*scale index*/ 1, axis, XRank, scaleModFactor);
     if (scaleBroadcastKind == BroadcastKind::Unsupported) {
-=======
-    // Now if we have SIMD, check scale and Bias have compatible broadcast with
-    // X/Y.
-    if (!isBroadcastCompatible(shapeHelper, adaptor.getScale(),
-            /*scale index*/ 1, axis, innermostLoopCollapse, XRank)) {
->>>>>>> e915cb91
       onnxToKrnlSimdReport(op, /*successful*/ false, 0, simdLoopStaticTripCount,
           "no simd because scale is not broadcast compatible");
       return false;
     }
-<<<<<<< HEAD
     if (!isNoneValue(adaptor.getB())) {
       biasBroadcastKind = isBroadcastCompatible(shapeHelper, X, adaptor.getB(),
           /*B index*/ 2, axis, XRank, biasModFactor);
@@ -636,18 +613,6 @@
     }
     onnxToKrnlSimdReport(
         op, /*successful*/ true, VL, simdLoopStaticTripCount, "successful");
-=======
-    if (!isNoneValue(adaptor.getB()) &&
-        !isBroadcastCompatible(shapeHelper, adaptor.getB(), /*bias index*/ 2,
-            axis, innermostLoopCollapse, XRank)) {
-      onnxToKrnlSimdReport(op, /*successful*/ false, 0, simdLoopStaticTripCount,
-          "no simd because bias is not broadcast compatible");
-      return false;
-    }
-    onnxToKrnlSimdReport(
-        op, /*successful*/ true, VL, simdLoopStaticTripCount, "successful");
-
->>>>>>> e915cb91
     return true;
   }
 
@@ -665,7 +630,6 @@
     shapeHelper.computeShapeAndAssertOnFailure();
 
     int64_t VL;
-<<<<<<< HEAD
     BroadcastKind scaleBroadcastKind, biasBroadcastKind;
     IndexExpr scaleModFactor, biasModFactor;
     bool isSIMD = isSimdizable(create, lnOp, adaptor, shapeHelper, VL,
@@ -673,10 +637,6 @@
     if (isSIMD) {
       return generateSIMDCode(rewriter, loc, lnOp, adaptor, shapeHelper, 4, VL,
           scaleBroadcastKind, biasBroadcastKind, scaleModFactor, biasModFactor);
-=======
-    if (isSimdizable(create, lnOp, adaptor, shapeHelper, VL)) {
-      return generateSIMDCode(rewriter, loc, lnOp, adaptor, shapeHelper, 4, VL);
->>>>>>> e915cb91
     }
     return generateONNXLayerNormalizationOpONNXCode(rewriter, loc, lnOp);
   }
@@ -705,26 +665,41 @@
     flatMemRef = create.mem.reshapeToFlat2D(memRef, inputDims, flatDims, axis);
   }
 
-<<<<<<< HEAD
   // Limitation: see restrictions on SIMD in isSimdizable.
+  int64_t getScalarFlattenedRank(BroadcastKind broadcastKind) const {
+    assert(broadcastKind != BroadcastKind::Unsupported && "supported only");
+    if (broadcastKind == BroadcastKind::Scalar_Scalar ||
+        broadcastKind == BroadcastKind::Scalar_FullySpecified)
+      return 1;
+    return 2;
+  }
 
   Value getScalarWithBroadcast(MDBuilder &create, VectorType vecType,
       Value memRef, Value zero, Value i, Value j, BroadcastKind broadcastKind,
       IndexExpr modFactor) const {
     switch (broadcastKind) {
-    case BroadcastKind::FullyScalar: {
+    case BroadcastKind::Scalar_Scalar: {
       Value scalar = create.krnl.load(memRef, {zero});
       return create.vec.splat(vecType, scalar);
     }
-    case BroadcastKind::FullySIMD: {
+    case BroadcastKind::Scalar_FullySpecified: {
       return create.vec.load(vecType, memRef, {j});
     }
-    case BroadcastKind::FullySpecified: {
-      return create.vec.load(vecType, memRef, {i, j});
-    }
-    case BroadcastKind::EasyHybrid: {
+    case BroadcastKind::PartialSpecified_Scalar: {
+      Value iii = create.math.rem(i, modFactor.getValue());
+      Value scalar = create.krnl.load(memRef, {iii, zero});
+      return create.vec.splat(vecType, scalar);
+    }
+    case BroadcastKind::PartialSpecified_FullySpecified: {
       Value iii = create.math.rem(i, modFactor.getValue());
       return create.vec.load(vecType, memRef, {iii, j});
+    }
+    case BroadcastKind::FullySpecified_Scalar: {
+      Value scalar = create.krnl.load(memRef, {i, zero});
+      return create.vec.splat(vecType, scalar);
+    }
+    case BroadcastKind::FullySpecified_FullySpecified: {
+      return create.vec.load(vecType, memRef, {i, j});
     }
     default:
       llvm_unreachable("unsupported");
@@ -734,26 +709,13 @@
   void generateIterWithSIMD(ConversionPatternRewriter &rewriter,
       MDBuilder &create, ONNXLayerNormalizationOp lnOp,
       /* flat inputs */ Value XMemRef, Value scaleMemRef, Value biasMemRef,
-=======
-  // Limitation: scale and bias are either a scalar (to be splatted) or has the
-  // same size as the flattened inner dim of X. That info is known at compile
-  // time.
-  void generateIterWithSIMD(ConversionPatternRewriter &rewriter,
-      MDBuilder &create, ONNXLayerNormalizationOp lnOp,
-      /* flat inputs */ Value XMemRef, Value scaleMemRef, Value BMemRef,
->>>>>>> e915cb91
       /* flat outputs */ Value YMemRef, Value meanMemRef, Value invStdDevMemRef,
       /* temps [B][vec] */ Value redMemRef, Value redMemRef2,
       /* index expr param */ IndexExpr redDim,
       /* value params */ Value i, Value epsilon,
-<<<<<<< HEAD
       /* int params */ int64_t B, int64_t VL, BroadcastKind scaleBroadcastKind,
       BroadcastKind biasBroadcastKind, IndexExpr scaleModFactor,
       IndexExpr biasModFactor) const {
-=======
-      /* int params */ int64_t B, int64_t VL, bool hasScalarScale,
-      bool hasScalarB) const {
->>>>>>> e915cb91
     // Vector type.
     Type elementType = YMemRef.getType().cast<ShapedType>().getElementType();
     VectorType vecType = VectorType::get({VL}, elementType);
@@ -825,7 +787,6 @@
             Value invStdDevSplat = create.vec.splat(vecType, invStdDev[d]);
             Value normalizedX = create.math.mul(XMinusMean, invStdDevSplat);
             // Process with multiplying by scale (scalar or 1D vector).
-<<<<<<< HEAD
             Value scale = getScalarWithBroadcast(create, vecType, scaleMemRef,
                 zero, ii, j, scaleBroadcastKind, scaleModFactor);
             Value Y = create.math.mul(normalizedX, scale);
@@ -833,25 +794,6 @@
             if (biasMemRef && !isNoneValue(biasMemRef)) {
               Value bias = getScalarWithBroadcast(create, vecType, biasMemRef,
                   zero, ii, j, biasBroadcastKind, biasModFactor);
-=======
-            Value scale;
-            if (hasScalarScale) {
-              Value scalar = create.krnl.load(scaleMemRef, {zero});
-              scale = create.vec.splat(vecType, scalar);
-            } else {
-              scale = create.vec.load(vecType, scaleMemRef, {j});
-            }
-            Value Y = create.math.mul(normalizedX, scale);
-            // Process with adding bias (scalar or 1D vector), if provided.
-            if (BMemRef && !isNoneValue(BMemRef)) {
-              Value bias;
-              if (hasScalarB) {
-                Value scalar = create.krnl.load(BMemRef, {zero});
-                bias = create.vec.splat(vecType, scalar);
-              } else {
-                bias = create.vec.load(vecType, BMemRef, {j});
-              }
->>>>>>> e915cb91
               Y = create.math.add(Y, bias);
             }
             create.vec.store(Y, YMemRef, {ii, j});
@@ -875,34 +817,22 @@
   LogicalResult generateSIMDCode(ConversionPatternRewriter &rewriter,
       Location loc, ONNXLayerNormalizationOp lnOp,
       ONNXLayerNormalizationOpAdaptor &adaptor,
-<<<<<<< HEAD
       ONNXLayerNormalizationOpShapeHelper &shapeHelper, int64_t B, int64_t VL,
       BroadcastKind scaleBroadcastKind, BroadcastKind biasBroadcastKind,
       IndexExpr scaleModFactor, IndexExpr biasModFactor) const {
-=======
-      ONNXLayerNormalizationOpShapeHelper &shapeHelper, int64_t B,
-      int64_t VL) const {
->>>>>>> e915cb91
     MDBuilder create(rewriter, loc);
     Value XMemRef = adaptor.getX();
     MemRefType XMemRefType = XMemRef.getType().cast<MemRefType>();
     Type elementType = XMemRefType.getElementType();
     int64_t XRank = XMemRefType.getRank();
     int64_t axis = getAxisInRange(lnOp.getAxis(), XRank);
-<<<<<<< HEAD
-    int64_t innermostLoopCollapse = XRank - axis;
-=======
->>>>>>> e915cb91
+    int64_t lowRank = XRank - axis;
     // Get epsilon as a scalar.
     Value epsilon =
         create.math.constant(elementType, lnOp.getEpsilon().convertToDouble());
 
     // Flatten X input.
-<<<<<<< HEAD
     Value XFlatMemRef, scaleFlatMemRef, biasFlatMemRef;
-=======
-    Value XFlatMemRef, scaleFlatMemRef, BFlatMemRef;
->>>>>>> e915cb91
     DimsExpr XFlatDims, flatDims;
     XFlatMemRef = create.mem.reshapeToFlat2D(
         XMemRef, shapeHelper.inputsDims[0], XFlatDims, axis);
@@ -913,14 +843,12 @@
     DimsExpr scaleDims;
     for (int64_t i = XRank - scaleRank; i < XRank; ++i)
       scaleDims.emplace_back(shapeHelper.inputsDims[1][i]);
-<<<<<<< HEAD
-    if (scaleBroadcastKind == BroadcastKind::EasyHybrid ||
-        scaleBroadcastKind == BroadcastKind::FullySpecified)
-      scaleFlatMemRef = create.mem.reshapeToFlat2D(
-          adaptor.getScale(), scaleDims, flatDims, -innermostLoopCollapse);
-    else
+    if (getScalarFlattenedRank(scaleBroadcastKind) == 1)
       scaleFlatMemRef = create.mem.reshapeToFlatInnermost(
           adaptor.getScale(), scaleDims, flatDims, scaleRank);
+    else
+      scaleFlatMemRef = create.mem.reshapeToFlat2D(
+          adaptor.getScale(), scaleDims, flatDims, -lowRank);
 
     // Fully latten bias input, if present.
     if (!isNoneValue(lnOp.getB())) {
@@ -928,29 +856,12 @@
       DimsExpr biasDims;
       for (int64_t i = XRank - biasRank; i < XRank; ++i)
         biasDims.emplace_back(shapeHelper.inputsDims[2][i]);
-      if (biasBroadcastKind == BroadcastKind::EasyHybrid ||
-          biasBroadcastKind == BroadcastKind::FullySpecified)
-        biasFlatMemRef = create.mem.reshapeToFlat2D(
-            adaptor.getB(), biasDims, flatDims, -innermostLoopCollapse);
-      else
+      if (getScalarFlattenedRank(biasBroadcastKind) == 1)
         biasFlatMemRef = create.mem.reshapeToFlatInnermost(
             adaptor.getB(), biasDims, flatDims, biasRank);
-=======
-    scaleFlatMemRef = create.mem.reshapeToFlatInnermost(
-        adaptor.getScale(), scaleDims, flatDims, scaleRank);
-
-    bool hasScalarScale = flatDims[0].isLiteralAndIdenticalTo(1);
-    // Fully latten bias input, if present.
-    bool hasScalarB = false;
-    if (!isNoneValue(lnOp.getB())) {
-      int64_t BRank = adaptor.getB().getType().cast<MemRefType>().getRank();
-      DimsExpr BDims;
-      for (int64_t i = XRank - BRank; i < XRank; ++i)
-        BDims.emplace_back(shapeHelper.inputsDims[2][i]);
-      BFlatMemRef = create.mem.reshapeToFlatInnermost(
-          adaptor.getB(), BDims, flatDims, BRank);
-      hasScalarB = flatDims[0].isLiteralAndIdenticalTo(1);
->>>>>>> e915cb91
+      else
+        biasFlatMemRef = create.mem.reshapeToFlat2D(
+            adaptor.getB(), biasDims, flatDims, -lowRank);
     }
     // Convert outputs, alloc data, and flatten them too.
     Value YMemRef, meanMemRef, invStdDevMemRef;
@@ -994,36 +905,22 @@
                     [&](SCFBuilder &scf, Value blockLocalInd) {
                       MDBuilder create(scf);
                       generateIterWithSIMD(rewriter, create, lnOp, XFlatMemRef,
-<<<<<<< HEAD
                           scaleFlatMemRef, biasFlatMemRef, YFlatMemRef,
                           meanFlatMemRef, invStdDevFlatMemRef, tmpRedMemRef,
                           tmpRedMemRef2, XFlatDims[1], blockLocalInd, epsilon,
                           1, VL, scaleBroadcastKind, biasBroadcastKind,
                           scaleModFactor, biasModFactor);
-=======
-                          scaleFlatMemRef, BFlatMemRef, YFlatMemRef,
-                          meanFlatMemRef, invStdDevFlatMemRef, tmpRedMemRef,
-                          tmpRedMemRef2, XFlatDims[1], blockLocalInd, epsilon,
-                          1, VL, hasScalarScale, hasScalarB);
->>>>>>> e915cb91
                     }); /* for inside blocked loop */
               },
               [&](SCFBuilder &scf) {
                 MDBuilder create(scf);
                 // create.krnl.printf("full tile\n");
                 generateIterWithSIMD(rewriter, create, lnOp, XFlatMemRef,
-<<<<<<< HEAD
                     scaleFlatMemRef, biasFlatMemRef, YFlatMemRef,
                     meanFlatMemRef, invStdDevFlatMemRef, tmpRedMemRef,
                     tmpRedMemRef2, XFlatDims[1], blockedLoopIndices[0], epsilon,
                     B, VL, scaleBroadcastKind, biasBroadcastKind,
                     scaleModFactor, biasModFactor);
-=======
-                    scaleFlatMemRef, BFlatMemRef, YFlatMemRef, meanFlatMemRef,
-                    invStdDevFlatMemRef, tmpRedMemRef, tmpRedMemRef2,
-                    XFlatDims[1], blockedLoopIndices[0], epsilon, B, VL,
-                    hasScalarScale, hasScalarB);
->>>>>>> e915cb91
               });
         }); /* blocked loop */
     // We don't seem to need to reshape fhe flattened memref, just pass the
