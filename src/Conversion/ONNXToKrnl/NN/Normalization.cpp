--- conflicted
+++ resolved
@@ -214,11 +214,8 @@
           ValueRange spatial2_loopDef = create.krnl.defineLoops(rank - 2);
           create.krnl.iterateIE(spatial2_loopDef, spatial2_loopDef, lbs, ubs,
               [&](KrnlBuilder &createKrnl, ValueRange spatial_loopInd) {
-<<<<<<< HEAD
                 MultiDialectBuilder<KrnlBuilder, MathBuilder> create(
                     createKrnl);
-=======
->>>>>>> ec9a7c1e
                 SmallVector<Value, 6> inputAccessFct = {
                     n.getValue(), c.getValue()};
                 for (int d = 0; d < rank - 2; ++d)
@@ -236,11 +233,8 @@
           // Iterate over kernel and add values.
           create.krnl.iterateIE(spatial_loopDef, spatial_loopDef, lbs, ubs,
               [&](KrnlBuilder &createKrnl, ValueRange spatial_loopInd) {
-<<<<<<< HEAD
                 MultiDialectBuilder<KrnlBuilder, MathBuilder> create(
                     createKrnl);
-=======
->>>>>>> ec9a7c1e
                 SmallVector<Value, 6> inputAccessFct = {
                     n.getValue(), c.getValue()};
                 for (int d = 0; d < rank - 2; ++d)
@@ -251,13 +245,9 @@
                 val = create.math.sub(val, mean);
                 val = create.math.mul(val, val);
                 Value newSum = create.math.add(oldSum, val);
-<<<<<<< HEAD
-                create.krnl.store(newSum, tmpMemRef, {});
-=======
-                createKrnl.store(newSum, tmpMemRef, {});
->>>>>>> ec9a7c1e
+                create.krnl.store(newSum, tmpMemRef);
               });
-          sum = create.krnl.load(tmpMemRef, {});
+          sum = create.krnl.load(tmpMemRef);
           // Variance is numerically off when divided by (num -1), but
           // passes the tests when divided by num, so keep that.
           Value variance = create.math.div(sum, meanDenom);
@@ -274,11 +264,8 @@
           ValueRange spatial3_loopDef = create.krnl.defineLoops(rank - 2);
           create.krnl.iterateIE(spatial3_loopDef, spatial3_loopDef, lbs, ubs,
               [&](KrnlBuilder &createKrnl, ValueRange spatial_loopInd) {
-<<<<<<< HEAD
                 MultiDialectBuilder<KrnlBuilder, MathBuilder> create(
                     createKrnl);
-=======
->>>>>>> ec9a7c1e
                 SmallVector<Value, 6> accessFct = {n.getValue(), c.getValue()};
                 for (int d = 0; d < rank - 2; ++d)
                   accessFct.emplace_back(spatial_loopInd[d]);
