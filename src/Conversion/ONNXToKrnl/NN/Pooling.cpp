--- conflicted
+++ resolved
@@ -20,7 +20,6 @@
 }
 
 template <>
-<<<<<<< HEAD
 Value getIdentityValue<ONNXAveragePoolOp>(
     ConversionPatternRewriter &rewriter, Location loc, Type type) {
   return emitConstantOp(rewriter, loc, type, 0);
@@ -33,19 +32,11 @@
 };
 
 template <>
-Value mapToLowerScalarOp<ONNXMaxPoolSingleOutOp>(Operation *op,
-    ArrayRef<Type> result_types, ArrayRef<Value> operands,
-    ConversionPatternRewriter &rewriter) {
-  auto loc = op->getLoc();
-  Value lhs = operands[0];
-  Value rhs = operands[1];
-=======
 Value emitScalarOpFor<ONNXMaxPoolSingleOutOp>(
     ConversionPatternRewriter &rewriter, Location loc, Operation *op,
     Type elementType, ArrayRef<Value> scalarOperands) {
   Value lhs = scalarOperands[0];
   Value rhs = scalarOperands[1];
->>>>>>> 7dba3244
   auto max = rewriter.create<CmpFOp>(loc, CmpFPredicate::OGT, lhs, rhs);
   auto result = rewriter.create<SelectOp>(loc, max, lhs, rhs);
   return result;
@@ -520,20 +511,12 @@
               rewriter.create<SelectOp>(loc, isNonPad, loadData, identity);
         }
 
-<<<<<<< HEAD
-        Value loadResult = rewriter.create<LoadOp>(loc, alloc, resultIndices);
-        auto nextResult = mapToLowerScalarOp<PoolOp>(
-            op, resultElementType, {loadResult, loadData}, rewriter);
-        rewriter.create<StoreOp>(loc, nextResult, alloc, resultIndices);
-=======
-        // 3.2 Do pooling.
-        auto loadData = rewriter.create<LoadOp>(loc, inputOperand, dataIndices);
-        auto loadPartialResult =
+        // Do pooling.
+        Value loadPartialResult =
             rewriter.create<LoadOp>(loc, alloc, resultIndices);
         Value result = emitScalarOpFor<ONNXMaxPoolSingleOutOp>(rewriter, loc,
             op, resultElementType, {loadPartialResult, loadData});
         rewriter.create<StoreOp>(loc, result, alloc, resultIndices);
->>>>>>> 7dba3244
       }
 
       // 2.5 Post-processing in the outer loop nest, e.g. taking average.
