//===---------------- Pooling.cpp - Lowering Pooling Ops ------------------===//
//
// Copyright 2019 The IBM Research Authors.
//
// =============================================================================
//
// This file lowers the ONNX Pooling Operators to Krnl dialect.
//
//===----------------------------------------------------------------------===//

#include "src/Conversion/ONNXToKrnl/ONNXToKrnlCommon.hpp"

using namespace mlir;

// Identity values
template <>
Value getIdentityValue<ONNXMaxPoolSingleOutOp>(
    ConversionPatternRewriter &rewriter, Location loc, Type type) {
  return emitNegativeInfinityConstantOp(rewriter, loc, type);
}

template <>
Value getIdentityValue<ONNXAveragePoolOp>(
    ConversionPatternRewriter &rewriter, Location loc, Type type) {
  return emitConstantOp(rewriter, loc, type, 0);
}

// Scalar operations
template <>
struct ScalarOp<ONNXAveragePoolOp> {
  using FOp = AddFOp;
  using IOp = AddIOp;
};

template <>
Value emitScalarOpFor<ONNXMaxPoolSingleOutOp>(
    ConversionPatternRewriter &rewriter, Location loc, Operation *op,
    Type elementType, ArrayRef<Value> scalarOperands) {
  Value lhs = scalarOperands[0];
  Value rhs = scalarOperands[1];
  auto max = rewriter.create<CmpFOp>(loc, CmpFPredicate::OGT, lhs, rhs);
  auto result = rewriter.create<SelectOp>(loc, max, lhs, rhs);
  return result;
}

//===----------------------------------------------------------------------===//
// Get dilation values
//
template <typename PoolOp>
std::vector<int64_t> getDilations(PoolOp poolOp) {
  return {};
}

// MaxPool has dilations attribute.
template <>
std::vector<int64_t> getDilations<ONNXMaxPoolSingleOutOp>(
    ONNXMaxPoolSingleOutOp poolOp) {
  std::vector<int64_t> dilations;
  auto dilationsAttribute = poolOp.dilationsAttr();
  bool isDefaultDilations = true;
  for (auto dilation : dilationsAttribute.getValue()) {
    int64_t dilationValue = dilation.cast<IntegerAttr>().getInt();
    if (dilationValue > 1 && isDefaultDilations)
      isDefaultDilations = false;
    dilations.emplace_back(dilationValue);
  }
  if (isDefaultDilations)
    return {};
  else
    return dilations;
}

//===----------------------------------------------------------------------===//
// Get count_include_pad values
//
template <typename PoolOp>
bool getCountIncludePad(PoolOp poolOp) {
  return false;
}

// AveragePool has count_include_pad attribute.
template <>
bool getCountIncludePad<ONNXAveragePoolOp>(ONNXAveragePoolOp poolOp) {
  return (poolOp.count_include_pad() == 1);
}

//===----------------------------------------------------------------------===//
// Helper function to do post-processing after applying a filter window.
//
template <typename PoolOp>
void postProcessPoolingWindow(ConversionPatternRewriter &rewriter, Location loc,
    PoolOp poolOp, Value alloc, ArrayRef<Value> resultIndices,
    ArrayRef<int64_t> kernelShape, ArrayRef<Value> poolDimValues) {}

// Calculate the average value for AveragePool.
template <>
void postProcessPoolingWindow<ONNXAveragePoolOp>(
    ConversionPatternRewriter &rewriter, Location loc, ONNXAveragePoolOp poolOp,
    Value alloc, ArrayRef<Value> resultIndices, ArrayRef<int64_t> kernelShape,
    ArrayRef<Value> poolDimValues) {
  // AveragePool's result type is FloatType, so it's safe to use DivFOp, SubFOp.
  bool countIncludePad = getCountIncludePad<ONNXAveragePoolOp>(poolOp);
  Value numerator = rewriter.create<KrnlLoadOp>(loc, alloc, resultIndices);
  Value denominator;
  if (countIncludePad) {
    int64_t kernelSize = 1;
    for (int i = 0; i < kernelShape.size(); ++i)
      kernelSize *= kernelShape[i];
    denominator =
        emitConstantOp(rewriter, loc, numerator.getType(), kernelSize);
  } else {
    denominator = poolDimValues[0];
    for (int i = 1; i < poolDimValues.size(); ++i)
      denominator = rewriter.create<MulIOp>(loc, denominator, poolDimValues[i]);
    denominator = rewriter.create<IndexCastOp>(
        loc, denominator, rewriter.getIntegerType(64));
    denominator =
        rewriter.create<SIToFPOp>(loc, denominator, numerator.getType());
  }

  Value average = rewriter.create<DivFOp>(loc, numerator, denominator);

  rewriter.create<KrnlStoreOp>(loc, average, alloc, resultIndices);
}

//===----------------------------------------------------------------------===//
// Helper function to insert alloc and dealloc ops for memref of dynamic shape.
//
Value insertAllocAndDeallocForPooling(ConversionPatternRewriter &rewriter,
    Location loc, bool insertDealloc, MemRefType memRefType, Value inputOperand,
    ArrayRef<int64_t> kernelShape, ArrayRef<int64_t> pads,
    ArrayRef<int64_t> strides, ArrayRef<int64_t> dilations, bool ceilMode) {
  AllocOp alloc;

  // Shape and rank information related to result and kernel.
  auto resultShape = memRefType.getShape();
  auto resultRank = resultShape.size();
  auto kernelRank = kernelShape.size();
  auto kernelOffset = resultRank - kernelRank;

  // Compute dimensions of the result of this operation.
  SmallVector<Value, 2> allocOperands;
  for (int i = 0; i < kernelOffset; ++i) {
    if (resultShape[i] < 0) {
      auto dim = rewriter.create<DimOp>(loc, inputOperand, i);
      allocOperands.emplace_back(dim);
    }
  }

  // Obtain an affine map to compute the output dimension.
  AffineMap dimMap = getConvDimMap(rewriter, ceilMode);
  for (int i = kernelOffset; i < resultShape.size(); ++i) {
    if (resultShape[i] < 0) {
      int spatialIndex = i - kernelOffset;
      // Prepare arguments for the affine map.
      SmallVector<Value, 4> dimArgs;
      dimArgs.emplace_back(rewriter.create<DimOp>(loc, inputOperand, i));
      dimArgs.emplace_back(emitConstantOp(
          rewriter, loc, rewriter.getIndexType(), kernelShape[spatialIndex]));
      dimArgs.emplace_back(
          emitConstantOp(rewriter, loc, rewriter.getIndexType(),
              (pads[spatialIndex] + pads[spatialIndex + kernelRank])));
      dimArgs.emplace_back(emitConstantOp(
          rewriter, loc, rewriter.getIndexType(), strides[spatialIndex]));
      dimArgs.emplace_back(
          emitConstantOp(rewriter, loc, rewriter.getIndexType(),
              dilations.empty() ? 1 : dilations[spatialIndex]));

      // Apply the affine map.
      Value dimVal = rewriter.create<AffineApplyOp>(loc, dimMap, dimArgs);
      allocOperands.emplace_back(dimVal);
    }
  }
  alloc = rewriter.create<AllocOp>(loc, memRefType, allocOperands);
  if (insertDealloc) {
    auto *parentBlock = alloc.getOperation()->getBlock();
    auto dealloc = rewriter.create<DeallocOp>(loc, alloc);
    dealloc.getOperation()->moveBefore(&parentBlock->back());
  }
  return alloc;
}

//===----------------------------------------------------------------------===//
// Template function that does pooling.
//
template <typename PoolOp>
struct ONNXPoolOpLowering : public ConversionPattern {
  ONNXPoolOpLowering(MLIRContext *ctx)
      : ConversionPattern(PoolOp::getOperationName(), 1, ctx) {}

  LogicalResult matchAndRewrite(Operation *op, ArrayRef<Value> operands,
      ConversionPatternRewriter &rewriter) const final {
    ONNXMaxPoolSingleOutOpAdaptor operandAdaptor(operands);
    auto loc = op->getLoc();

    PoolOp poolOp = llvm::dyn_cast<PoolOp>(op);

    // Read kernel_shape attribute
    SmallVector<int64_t, 4> kernelShape;
    auto kernelShapeAttribute = poolOp.kernel_shapeAttr();
    for (Attribute dim : kernelShapeAttribute.getValue())
      kernelShape.emplace_back(dim.cast<IntegerAttr>().getInt());

    // Read strides attribute
    SmallVector<int64_t, 4> strides;
    auto stridesAttribute = poolOp.stridesAttr();
    for (Attribute stride : stridesAttribute.getValue())
      strides.emplace_back(stride.cast<IntegerAttr>().getInt());

    // Read ceil_mode attribute
    auto ceilMode = poolOp.ceil_mode();

    // Read pads attribute
    SmallVector<int64_t, 4> pads;
    auto padsAttribute = poolOp.padsAttr();
    for (Attribute pad : padsAttribute.getValue())
      pads.emplace_back(pad.cast<IntegerAttr>().getInt());

    // Read dilations attribute if the op has.
    std::vector<int64_t> dilations = getDilations<PoolOp>(poolOp);
    bool isDilated = !dilations.empty();

    // Type information about the input and result of this operation.
    auto inputOperand = operandAdaptor.X();
    auto inputShape = inputOperand.getType().cast<MemRefType>().getShape();
    auto memRefType = convertToMemRefType(*op->result_type_begin());
    auto outputShape = memRefType.getShape();
    auto outputElementType = memRefType.getElementType();

    // Kernel offset in the input shape.
    int kernelOffset = inputShape.size() - kernelShape.size();

    // Context for IndexExpr.
    IndexExprContext ieContext(&rewriter, loc);

    // Insert an allocation and deallocation for the output of this operation.
    Value alloc;
    bool insertDealloc = checkInsertDealloc(op);

    if (hasAllConstantDimensions(memRefType))
      alloc = insertAllocAndDealloc(memRefType, loc, rewriter, insertDealloc);
    else {
      alloc = insertAllocAndDeallocForPooling(rewriter, loc, insertDealloc,
          memRefType, inputOperand, kernelShape, pads, strides, dilations,
          ceilMode);
    }

    // input = Pool(output)
    //
    // The input/output shapes will look like this:
    //
    // input (NxCxHxW) -> output (NxCxHOxWO)
    //
    // The loop nest will look as follows:
    //
    // kernelShape = [kH, kW]
    // pads = [ptH, ptW, pbH, pbW]
    // strides = [sH, sW]
    // dilations = [dH, dW]
    // round = ceil if ceilMode else floor
    //
    // for n in range(N):
    //   for c in range(C):
    //     for ho in range(HO):
    //       for wo in range(WO):
    //         # Initialize values for the output.
    //         output[n][c][ho][wo] = getIdentityValue(...);
    //
    //         # Thanks to Tian (@tjingrant) for the following derivation about
    //         # firstValid.
    //         # When dilation is non-unit, the first valid pixel to
    //         # apply pooling on will not be the 0-th pixel, but rather
    //         # the smallest integer n to make -pH + n * 3 greater than
    //         # or equal to 0.
    //         # We derive what is this smallest n:
    //         # -pH + n * dH >= 0
    //         #       n * dH >= pH
    //         #            n >= pH/dH
    //         # thus n = ceil(pH/dH)
    //         # thus the first valid pixel location is
    //         # ceil(pH / dilation) * dilation - pH
    //
    //         firstValidH = ceil(float(ptH / dH)) * dH - ptH
    //         startH = max(firstValidH, ho * sH - ptH)
    //         endH = min(H, ho * sH + (kH -1) * dH  + 1 - ptH)
    //
    //         firstValidW= ceil(float(pW / dW)) * dW - ptW
    //         startW = max(firstValidW, wo * sW - ptW)
    //         endW = min(W, wo * sW + (kW - 1) * dW + 1 - ptW)
    //
    //         # Apply the pooling window.
    //         # The pooling window can be smaller than the kernel when slicing
    //         # over the border edges.
    //         for hi in range(startH, endH, dH):
    //           for wi in range(startW, endW, dW):
    //             output[n, c, ho, wo] = emitScalarOpFor(output[n, c, ho, wo],
    //                                                    input[n, c, hi, wi]);
    //
    //         # The above two for-loops are rewritten as follows:
    //         # (since KrnlIterateOp has not supported `step` yet)
    //         for hp in range(endH - startH):
    //           for wp in range(endW - startW):
    //             hi = hp * dH + startH
    //             wi = wp * dW + startW
    //             output[n, c, ho, wo] = emitScalarOpFor(output[n, c, ho, wo],
    //                                                    input[n, c, hi, wi]);
    //
    //         # Do post processing such as taking average pooling:
    //         postProcessPoolingWindow(...)
    //
    // Helper functions:
    //   getIdentityValue(): to return the indentity value
    //     - negative infinity for MaxPool
    //     - 0 for AveragePool
    //   emitScalarOpFor(): to do primitive computation for Pooling, e.g.
    //     - compute max for MaxPool
    //     - compute sum for AveragePool
    //   postProcessPoolingWindow(): to do post processing over the whole
    //   pooling window, e.g.
    //     - do nothing in case of MaxPool
    //     - calculate the average in case of AveragePool, e.g.
    //         if hDim * wDim> 0:
    //           output[n, c, ho, wo] = output[n, c, ho, wo] / (hDim*wDim)
    //

    // Identity value of the operation.
    auto identity = getIdentityValue<PoolOp>(rewriter, loc, outputElementType);

    // 1. Define output loops to compute one output pixel.
    // for n in range(N):
    //   for c in range(C):
    //     for ho in range(HO):
    //       for wo in range(WO):
    BuildKrnlLoop outputLoops(rewriter, loc, outputShape.size());
    outputLoops.createDefineAndIterateOp(alloc);

    auto ipMainRegion = rewriter.saveInsertionPoint();
    rewriter.setInsertionPointToStart(outputLoops.getIterateBlock());
    {
      // 2. Emit the body of the output loop nest, which applies a pooling
      // window to a region in the input, producing one output pixel.
      SmallVector<IndexExpr, 4> outputIndices;
      for (int i = 0; i < outputShape.size(); ++i)
        outputIndices.emplace_back(
            ieContext.createLoopInductionIndex(outputLoops.getInductionVar(i)));

      // 2.1 Emit: output[n][c][ho][wo] = identity
<<<<<<< HEAD
      // Create a local reduction value for output[n][c][ho][wo].
      Value reductionVal = rewriter.create<AllocaOp>(
          loc, MemRefType::get({}, memRefType.getElementType()));
      rewriter.create<AffineStoreOp>(
          loc, identity, reductionVal, ArrayRef<Value>{});
=======
      ieContext.createKrnlStoreOp(identity, alloc, outputIndices);
>>>>>>> 3c1dee45

      // 2.2 Emit affine maps which express the lower and upper bounds for the
      // pooling window's dimensions.
      // The pooling window can be smaller than the kernel when slicing it over
      // the border edges. Thus, we will compute the start and end indices for
      // each dimension as follows.
      //   firstValidH = ceil(float(ptH / dH)) * dH - ptH
      //   startH = max(firstValidH, ho * sH - ptH)
      //   endH = min(H, ho * sH + (kH - 1) * dH  + 1 - pbH)
      //   hDim = round(float(endH - startH) / float(dH))

      // Prepare induction variables.
      SmallVector<SmallVector<IndexExpr, 4>, 4> IVExprs;
      {
        for (int i = 0; i < kernelShape.size(); ++i) {
          int j = i + kernelOffset;
          SmallVector<IndexExpr, 4> ic;
          // d0, output
          ic.emplace_back(outputIndices[j]);
          // s0, input dim
          ic.emplace_back(
              ieContext.createDimIndexFromShapedType(inputOperand, j));
          // s1, kernel dim
          ic.emplace_back(ieContext.createLiteralIndex(kernelShape[i]));
          // s2, pad dim
          ic.emplace_back(ieContext.createLiteralIndex(pads[i]));
          // s3, stride dim
          ic.emplace_back(ieContext.createLiteralIndex(strides[i]));
          // s4, dilation dim
          ic.emplace_back(
              ieContext.createLiteralIndex((isDilated) ? dilations[i] : 1));
          IVExprs.emplace_back(ic);
        }
      }

      // Compute the start and end position of the conv window.
      //   firstValidH = ceil(float(ptH / dH)) * dH - ptH
      //   startH = max(firstValidH, ho * sH - ptH)
      //   endH = min(H, ho * sH + (kH - 1) * dH  + 1 - pbH)
      SmallVector<IndexExpr, 4> windowStartExprs, windowEndExprs;
      for (int i = 0; i < kernelShape.size(); ++i) {
        std::vector<mlir::IndexExpr> exprs = getIndexExprsForConvWindow(
            ieContext, IVExprs[i], ceilMode, isDilated);
        windowStartExprs.emplace_back(exprs[0]);
        windowEndExprs.emplace_back(exprs[1]);
      }

      // Compute the size of the full conv window.
      //   hDim = round(float(endH - startH) / float(dH))
      //   wDim = round(float(endW - startW) / float(dW))
      SmallVector<Value, 4> fullWindowSize;
      for (int i = 0; i < kernelShape.size(); ++i) {
        Value dim = rewriter.create<SubIOp>(
            loc, windowEndExprs[i].getValue(), windowStartExprs[i].getValue());
        if (isDilated) {
          Value one = emitConstantOp(rewriter, loc, rewriter.getIndexType(), 1);
          Value numerator = rewriter.create<AddIOp>(loc, dim, one);
          Value denominator = IVExprs[i][5].getValue(); // dilations[i]
          dim = rewriter.create<SignedDivIOp>(loc, numerator, denominator);
          if (ceilMode) {
            auto remainder =
                rewriter.create<SignedRemIOp>(loc, numerator, denominator);
            Value zero =
                emitConstantOp(rewriter, loc, rewriter.getIndexType(), 0);
            auto isZero = rewriter.create<CmpIOp>(
                loc, CmpIPredicate::eq, remainder, zero);
            auto dimPlusOne = rewriter.create<AddIOp>(loc, dim, one);
            dim = rewriter.create<SelectOp>(loc, isZero, dim, dimPlusOne);
          }
        }
        fullWindowSize.emplace_back(dim);
      }

      // 2.3 Define pooling loops.
      //  for hp in range(hDim):
      //    for wp in range(wDim):
      //      hi = hp * dH + startH
      //      wi = wp * dW + startW
      //      output[n][c][ho][wo] =
      //        emitScalarOpFor(output[n][c][ho][wo], input[n, c, hi, wi]);
      BuildKrnlLoop poolingLoops(rewriter, loc, kernelShape.size());
      poolingLoops.createDefineOp();
      // Push bounds.
      AffineMap windowSizeMap =
          getWindowAffineMap(rewriter, ceilMode, isDilated);
      for (int i = 0; i < kernelShape.size(); ++i) {
        // Affine map's operands.
        SmallVector<Value, 4> operands;
        for (IndexExpr expr : IVExprs[i])
          operands.emplace_back(expr.getValue());
        poolingLoops.pushBounds(0, windowSizeMap, operands);
      }
      // Create a krnl iterate.
      poolingLoops.createIterateOp();

      auto ipOuterLoopRegion = rewriter.saveInsertionPoint();
      rewriter.setInsertionPointToStart(poolingLoops.getIterateBlock());
      {
        // 2.4 Emit the body of the pooling loop nest.
        // Prepare indices to access a pixel in the input.
        SmallVector<IndexExpr, 4> inputIndices;
        { // Construct inputIndices
          for (int i = 0; i < kernelOffset; ++i)
            inputIndices.emplace_back(outputIndices[i]);
          for (int i = kernelOffset; i < inputShape.size(); ++i) {
            int j = i - kernelOffset;
            IndexExpr hp = ieContext.createLoopInductionIndex(
                poolingLoops.getInductionVar(j));
            IndexExpr startH = windowStartExprs[j];
            if (isDilated) {
              // hi = hp * dH + startH
              IndexExpr dH = IVExprs[j][5];
              inputIndices.emplace_back(hp * dH + startH);
            } else {
              // hi = hp + startH
              inputIndices.emplace_back(hp + startH);
            }
          }
        }

        // Apply pooling operation.
        //      output[n][c][ho][wo] =
        //        emitScalarOpFor(output[n][c][ho][wo], input[n, c, hi, wi]);
<<<<<<< HEAD
        Value loadInput = ieContext.createLoadOp(inputOperand, inputIndices);
        Value loadPartialOutput =
            rewriter.create<AffineLoadOp>(loc, reductionVal, ArrayRef<Value>{});
        Value output = emitScalarOpFor<PoolOp>(rewriter, loc, op,
            outputElementType, {loadPartialOutput, loadInput});
        rewriter.create<AffineStoreOp>(
            loc, output, reductionVal, ArrayRef<Value>{});
=======
        Value loadInput =
            ieContext.createKrnlLoadOp(inputOperand, inputIndices);
        Value loadPartialOutput =
            ieContext.createKrnlLoadOp(alloc, outputIndices);
        Value output = emitScalarOpFor<PoolOp>(rewriter, loc, op,
            outputElementType, {loadPartialOutput, loadInput});
        ieContext.createKrnlStoreOp(output, alloc, outputIndices);
>>>>>>> 3c1dee45
      }
      rewriter.restoreInsertionPoint(ipOuterLoopRegion);
      Value output =
          rewriter.create<AffineLoadOp>(loc, reductionVal, ArrayRef<Value>{});
      ieContext.createStoreOp(output, alloc, outputIndices);

      // 2.5 Post-processing for the pooling window, e.g. taking average.
      SmallVector<Value, 4> outputIndicesInValue;
      for (IndexExpr expr : outputIndices)
        outputIndicesInValue.emplace_back(expr.getValue());
      postProcessPoolingWindow<PoolOp>(rewriter, loc, poolOp, alloc,
          outputIndicesInValue, kernelShape, fullWindowSize);
    }

    // Go back to the main region.
    rewriter.restoreInsertionPoint(ipMainRegion);

    rewriter.replaceOp(op, alloc);

    return success();
  }
};

void populateLoweringONNXPoolingOpPattern(
    OwningRewritePatternList &patterns, MLIRContext *ctx) {
  patterns.insert<ONNXPoolOpLowering<ONNXMaxPoolSingleOutOp>>(ctx);
  patterns.insert<ONNXPoolOpLowering<ONNXAveragePoolOp>>(ctx);
}<|MERGE_RESOLUTION|>--- conflicted
+++ resolved
@@ -345,15 +345,11 @@
             ieContext.createLoopInductionIndex(outputLoops.getInductionVar(i)));
 
       // 2.1 Emit: output[n][c][ho][wo] = identity
-<<<<<<< HEAD
       // Create a local reduction value for output[n][c][ho][wo].
       Value reductionVal = rewriter.create<AllocaOp>(
           loc, MemRefType::get({}, memRefType.getElementType()));
-      rewriter.create<AffineStoreOp>(
+      rewriter.create<KrnlStoreOp>(
           loc, identity, reductionVal, ArrayRef<Value>{});
-=======
-      ieContext.createKrnlStoreOp(identity, alloc, outputIndices);
->>>>>>> 3c1dee45
 
       // 2.2 Emit affine maps which express the lower and upper bounds for the
       // pooling window's dimensions.
@@ -477,28 +473,19 @@
         // Apply pooling operation.
         //      output[n][c][ho][wo] =
         //        emitScalarOpFor(output[n][c][ho][wo], input[n, c, hi, wi]);
-<<<<<<< HEAD
-        Value loadInput = ieContext.createLoadOp(inputOperand, inputIndices);
-        Value loadPartialOutput =
-            rewriter.create<AffineLoadOp>(loc, reductionVal, ArrayRef<Value>{});
-        Value output = emitScalarOpFor<PoolOp>(rewriter, loc, op,
-            outputElementType, {loadPartialOutput, loadInput});
-        rewriter.create<AffineStoreOp>(
-            loc, output, reductionVal, ArrayRef<Value>{});
-=======
         Value loadInput =
             ieContext.createKrnlLoadOp(inputOperand, inputIndices);
         Value loadPartialOutput =
-            ieContext.createKrnlLoadOp(alloc, outputIndices);
+            rewriter.create<KrnlLoadOp>(loc, reductionVal, ArrayRef<Value>{});
         Value output = emitScalarOpFor<PoolOp>(rewriter, loc, op,
             outputElementType, {loadPartialOutput, loadInput});
-        ieContext.createKrnlStoreOp(output, alloc, outputIndices);
->>>>>>> 3c1dee45
+        rewriter.create<KrnlStoreOp>(
+            loc, output, reductionVal, ArrayRef<Value>{});
       }
       rewriter.restoreInsertionPoint(ipOuterLoopRegion);
       Value output =
-          rewriter.create<AffineLoadOp>(loc, reductionVal, ArrayRef<Value>{});
-      ieContext.createStoreOp(output, alloc, outputIndices);
+          rewriter.create<KrnlLoadOp>(loc, reductionVal, ArrayRef<Value>{});
+      ieContext.createKrnlStoreOp(output, alloc, outputIndices);
 
       // 2.5 Post-processing for the pooling window, e.g. taking average.
       SmallVector<Value, 4> outputIndicesInValue;
