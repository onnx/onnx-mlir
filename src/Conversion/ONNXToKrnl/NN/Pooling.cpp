//===---------------- Pooling.cpp - Lowering Pooling Ops ------------------===//
//
// Copyright 2019 The IBM Research Authors.
//
// =============================================================================
//
// This file lowers the ONNX Pooling Operators to Krnl dialect.
//
//===----------------------------------------------------------------------===//

#include "src/Conversion/ONNXToKrnl/ONNXToKrnlCommon.hpp"

using namespace mlir;

// Identity values
template <>
Value getIdentityValue<ONNXMaxPoolSingleOutOp>(
    ConversionPatternRewriter &rewriter, Location loc, Type type) {
  return emitNegativeInfinityConstantOp(rewriter, loc, type);
}

template <>
Value getIdentityValue<ONNXAveragePoolOp>(
    ConversionPatternRewriter &rewriter, Location loc, Type type) {
  return emitConstantOp(rewriter, loc, type, 0);
}

// Scalar operations
template <>
struct ScalarOp<ONNXAveragePoolOp> {
  using FOp = AddFOp;
  using IOp = AddIOp;
};

template <>
Value emitScalarOpFor<ONNXMaxPoolSingleOutOp>(
    ConversionPatternRewriter &rewriter, Location loc, Operation *op,
    Type elementType, ArrayRef<Value> scalarOperands) {
  Value lhs = scalarOperands[0];
  Value rhs = scalarOperands[1];
  auto max = rewriter.create<CmpFOp>(loc, CmpFPredicate::OGT, lhs, rhs);
  auto result = rewriter.create<SelectOp>(loc, max, lhs, rhs);
  return result;
}

//===----------------------------------------------------------------------===//
// Get dilation values
//
template <typename PoolOp>
std::vector<int64_t> getDilations(PoolOp poolOp) {
  return {};
}

// MaxPool has dilations attribute.
template <>
std::vector<int64_t> getDilations<ONNXMaxPoolSingleOutOp>(
    ONNXMaxPoolSingleOutOp poolOp) {
  std::vector<int64_t> dilations;
  auto dilationsAttribute = poolOp.dilationsAttr();
  bool isDefaultDilations = true;
  for (auto dilation : dilationsAttribute.getValue()) {
    int64_t dilationValue = dilation.cast<IntegerAttr>().getInt();
    if (dilationValue > 1 && isDefaultDilations)
      isDefaultDilations = false;
    dilations.emplace_back(dilationValue);
  }
  if (isDefaultDilations)
    return {};
  else
    return dilations;
}

//===----------------------------------------------------------------------===//
// Get count_include_pad values
//
template <typename PoolOp>
bool getCountIncludePad(PoolOp poolOp) {
  return false;
}

// AveragePool has count_include_pad attribute.
template <>
bool getCountIncludePad<ONNXAveragePoolOp>(ONNXAveragePoolOp poolOp) {
  return (poolOp.count_include_pad() == 1);
}

//===----------------------------------------------------------------------===//
// Helper function to do post-processing after applying a filter window.
//
template <typename PoolOp>
void postProcessPoolingWindow(ConversionPatternRewriter &rewriter, Location loc,
    PoolOp poolOp, Value alloc, ArrayRef<Value> resultIndices,
    ArrayRef<int64_t> kernelShape, ArrayRef<Value> poolDimValues) {}

// Calculate the average value for AveragePool.
template <>
void postProcessPoolingWindow<ONNXAveragePoolOp>(
    ConversionPatternRewriter &rewriter, Location loc, ONNXAveragePoolOp poolOp,
    Value alloc, ArrayRef<Value> resultIndices, ArrayRef<int64_t> kernelShape,
    ArrayRef<Value> poolDimValues) {
  // AveragePool's result type is FloatType, so it's safe to use DivFOp, SubFOp.
  bool countIncludePad = getCountIncludePad<ONNXAveragePoolOp>(poolOp);
  Value numerator = rewriter.create<KrnlLoadOp>(loc, alloc, resultIndices);
  Value denominator;
  if (countIncludePad) {
    int64_t kernelSize = 1;
    for (int i = 0; i < kernelShape.size(); ++i)
      kernelSize *= kernelShape[i];
    denominator =
        emitConstantOp(rewriter, loc, numerator.getType(), kernelSize);
  } else {
    denominator = poolDimValues[0];
    for (int i = 1; i < poolDimValues.size(); ++i)
      denominator = rewriter.create<MulIOp>(loc, denominator, poolDimValues[i]);
    denominator = rewriter.create<IndexCastOp>(
        loc, denominator, rewriter.getIntegerType(64));
    denominator =
        rewriter.create<SIToFPOp>(loc, denominator, numerator.getType());
  }

  Value average = rewriter.create<DivFOp>(loc, numerator, denominator);

  rewriter.create<KrnlStoreOp>(loc, average, alloc, resultIndices);
}

//===----------------------------------------------------------------------===//
// Helper function to insert alloc and dealloc ops for memref of dynamic shape.
//
Value insertAllocAndDeallocForPooling(ConversionPatternRewriter &rewriter,
    Location loc, bool insertDealloc, MemRefType memRefType, Value inputOperand,
    ArrayRef<int64_t> kernelShape, ArrayRef<int64_t> pads,
    ArrayRef<int64_t> strides, ArrayRef<int64_t> dilations, bool ceilMode) {
  AllocOp alloc;

  // Shape and rank information related to result and kernel.
  auto resultShape = memRefType.getShape();
  auto resultRank = resultShape.size();
  auto kernelRank = kernelShape.size();
  auto kernelOffset = resultRank - kernelRank;

  // Compute dimensions of the result of this operation.
  SmallVector<Value, 2> allocOperands;
  for (int i = 0; i < kernelOffset; ++i) {
    if (resultShape[i] < 0) {
      auto dim = rewriter.create<DimOp>(loc, inputOperand, i);
      allocOperands.emplace_back(dim);
    }
  }

  // Obtain an affine map to compute the output dimension.
  AffineMap dimMap = getConvDimMap(rewriter, ceilMode);
  for (int i = kernelOffset; i < resultShape.size(); ++i) {
    if (resultShape[i] < 0) {
      int spatialIndex = i - kernelOffset;
      // Prepare arguments for the affine map.
      SmallVector<Value, 4> dimArgs;
      dimArgs.emplace_back(rewriter.create<DimOp>(loc, inputOperand, i));
      dimArgs.emplace_back(emitConstantOp(
          rewriter, loc, rewriter.getIndexType(), kernelShape[spatialIndex]));
      dimArgs.emplace_back(
          emitConstantOp(rewriter, loc, rewriter.getIndexType(),
              (pads[spatialIndex] + pads[spatialIndex + kernelRank])));
      dimArgs.emplace_back(emitConstantOp(
          rewriter, loc, rewriter.getIndexType(), strides[spatialIndex]));
      dimArgs.emplace_back(
          emitConstantOp(rewriter, loc, rewriter.getIndexType(),
              dilations.empty() ? 1 : dilations[spatialIndex]));

      // Apply the affine map.
      Value dimVal = rewriter.create<AffineApplyOp>(loc, dimMap, dimArgs);
      allocOperands.emplace_back(dimVal);
    }
  }
  alloc = rewriter.create<AllocOp>(loc, memRefType, allocOperands);
  if (insertDealloc) {
    auto *parentBlock = alloc.getOperation()->getBlock();
    auto dealloc = rewriter.create<DeallocOp>(loc, alloc);
    dealloc.getOperation()->moveBefore(&parentBlock->back());
  }
  return alloc;
}

//===----------------------------------------------------------------------===//
// Template function that does pooling.
//
template <typename PoolOp>
struct ONNXPoolOpLowering : public ConversionPattern {
  ONNXPoolOpLowering(MLIRContext *ctx)
      : ConversionPattern(PoolOp::getOperationName(), 1, ctx) {}

  LogicalResult matchAndRewrite(Operation *op, ArrayRef<Value> operands,
      ConversionPatternRewriter &rewriter) const final {
    ONNXMaxPoolSingleOutOpAdaptor operandAdaptor(operands);
    auto loc = op->getLoc();

    PoolOp poolOp = llvm::dyn_cast<PoolOp>(op);

    // Read kernel_shape attribute
    SmallVector<int64_t, 4> kernelShape;
    auto kernelShapeAttribute = poolOp.kernel_shapeAttr();
    for (Attribute dim : kernelShapeAttribute.getValue())
      kernelShape.emplace_back(dim.cast<IntegerAttr>().getInt());

    // Read strides attribute
    SmallVector<int64_t, 4> strides;
    auto stridesAttribute = poolOp.stridesAttr();
    for (Attribute stride : stridesAttribute.getValue())
      strides.emplace_back(stride.cast<IntegerAttr>().getInt());

    // Read ceil_mode attribute
    auto ceilMode = poolOp.ceil_mode();

    // Read pads attribute
    SmallVector<int64_t, 4> pads;
    auto padsAttribute = poolOp.padsAttr();
    for (Attribute pad : padsAttribute.getValue())
      pads.emplace_back(pad.cast<IntegerAttr>().getInt());

    // Read dilations attribute if the op has.
    std::vector<int64_t> dilations = getDilations<PoolOp>(poolOp);
    bool isDilated = !dilations.empty();

    // Type information about the input and result of this operation.
    auto inputOperand = operandAdaptor.X();
    auto inputShape = inputOperand.getType().cast<MemRefType>().getShape();
    auto memRefType = convertToMemRefType(*op->result_type_begin());
    auto outputShape = memRefType.getShape();
    auto outputElementType = memRefType.getElementType();

    // Kernel offset in the input shape.
    int kernelOffset = inputShape.size() - kernelShape.size();

    // Context for IndexExpr.
    IndexExprContext ieContext(&rewriter, loc);

    // Insert an allocation and deallocation for the output of this operation.
    Value alloc;
    bool insertDealloc = checkInsertDealloc(op);

    if (hasAllConstantDimensions(memRefType))
      alloc = insertAllocAndDealloc(memRefType, loc, rewriter, insertDealloc);
    else {
      alloc = insertAllocAndDeallocForPooling(rewriter, loc, insertDealloc,
          memRefType, inputOperand, kernelShape, pads, strides, dilations,
          ceilMode);
    }

    // input = Pool(output)
    //
    // The input/output shapes will look like this:
    //
    // input (NxCxHxW) -> output (NxCxHOxWO)
    //
    // The loop nest will look as follows:
    //
    // kernelShape = [kH, kW]
    // pads = [ptH, ptW, pbH, pbW]
    // strides = [sH, sW]
    // dilations = [dH, dW]
    // round = ceil if ceilMode else floor
    //
    // for n in range(N):
    //   for c in range(C):
    //     for ho in range(HO):
    //       for wo in range(WO):
    //         # Initialize values for the output.
    //         output[n][c][ho][wo] = getIdentityValue(...);
    //
    //         # Thanks to Tian (@tjingrant) for the following derivation about
    //         # firstValid.
    //         # When dilation is non-unit, the first valid pixel to
    //         # apply pooling on will not be the 0-th pixel, but rather
    //         # the smallest integer n to make -pH + n * 3 greater than
    //         # or equal to 0.
    //         # We derive what is this smallest n:
    //         # -pH + n * dH >= 0
    //         #       n * dH >= pH
    //         #            n >= pH/dH
    //         # thus n = ceil(pH/dH)
    //         # thus the first valid pixel location is
    //         # ceil(pH / dilation) * dilation - pH
    //
    //         firstValidH = ceil(float(ptH / dH)) * dH - ptH
    //         startH = max(firstValidH, ho * sH - ptH)
    //         endH = min(H, ho * sH + (kH -1) * dH  + 1 - ptH)
    //
    //         firstValidW= ceil(float(pW / dW)) * dW - ptW
    //         startW = max(firstValidW, wo * sW - ptW)
    //         endW = min(W, wo * sW + (kW - 1) * dW + 1 - ptW)
    //
    //         # Apply the pooling window.
    //         # The pooling window can be smaller than the kernel when slicing
    //         # over the border edges.
    //         for hi in range(startH, endH, dH):
    //           for wi in range(startW, endW, dW):
    //             output[n, c, ho, wo] = emitScalarOpFor(output[n, c, ho, wo],
    //                                                    input[n, c, hi, wi]);
    //
    //         # The above two for-loops are rewritten as follows:
    //         # (since KrnlIterateOp has not supported `step` yet)
    //         for hp in range(endH - startH):
    //           for wp in range(endW - startW):
    //             hi = hp * dH + startH
    //             wi = wp * dW + startW
    //             output[n, c, ho, wo] = emitScalarOpFor(output[n, c, ho, wo],
    //                                                    input[n, c, hi, wi]);
    //
    //         # Do post processing such as taking average pooling:
    //         postProcessPoolingWindow(...)
    //
    // Helper functions:
    //   getIdentityValue(): to return the indentity value
    //     - negative infinity for MaxPool
    //     - 0 for AveragePool
    //   emitScalarOpFor(): to do primitive computation for Pooling, e.g.
    //     - compute max for MaxPool
    //     - compute sum for AveragePool
    //   postProcessPoolingWindow(): to do post processing over the whole
    //   pooling window, e.g.
    //     - do nothing in case of MaxPool
    //     - calculate the average in case of AveragePool, e.g.
    //         if hDim * wDim> 0:
    //           output[n, c, ho, wo] = output[n, c, ho, wo] / (hDim*wDim)
    //

    // Identity value of the operation.
    auto identity = getIdentityValue<PoolOp>(rewriter, loc, outputElementType);

    // 1. Define output loops to compute one output pixel.
    // for n in range(N):
    //   for c in range(C):
    //     for ho in range(HO):
    //       for wo in range(WO):
    BuildKrnlLoop outputLoops(rewriter, loc, outputShape.size());
    outputLoops.createDefineAndIterateOp(alloc);

    auto ipMainRegion = rewriter.saveInsertionPoint();
    rewriter.setInsertionPointToStart(outputLoops.getIterateBlock());
    {
      // 2. Emit the body of the output loop nest, which applies a pooling
      // window to a region in the input, producing one output pixel.
      SmallVector<IndexExpr, 4> outputIndices;
      for (int i = 0; i < outputShape.size(); ++i)
        outputIndices.emplace_back(
            ieContext.createLoopInductionIndex(outputLoops.getInductionVar(i)));

      // 2.1 Emit: output[n][c][ho][wo] = identity
<<<<<<< HEAD
      rewriter.create<KrnlStoreOp>(loc, identity, alloc, outputIndices);
=======
      ieContext.createStoreOp(identity, alloc, outputIndices);
>>>>>>> 781c7112

      // 2.2 Emit affine maps which express the lower and upper bounds for the
      // pooling window's dimensions.
      // The pooling window can be smaller than the kernel when slicing it over
      // the border edges. Thus, we will compute the start and end indices for
      // each dimension as follows.
      //   firstValidH = ceil(float(ptH / dH)) * dH - ptH
      //   startH = max(firstValidH, ho * sH - ptH)
      //   endH = min(H, ho * sH + (kH - 1) * dH  + 1 - pbH)
      //   hDim = round(float(endH - startH) / float(dH))

      // Prepare induction variables.
      SmallVector<SmallVector<IndexExpr, 4>, 4> IVExprs;
      {
        for (int i = 0; i < kernelShape.size(); ++i) {
          int j = i + kernelOffset;
          SmallVector<IndexExpr, 4> ic;
          // d0, output
          ic.emplace_back(outputIndices[j]);
          // s0, input dim
          ic.emplace_back(
              ieContext.createDimIndexFromShapedType(inputOperand, j));
          // s1, kernel dim
          ic.emplace_back(ieContext.createLiteralIndex(kernelShape[i]));
          // s2, pad dim
          ic.emplace_back(ieContext.createLiteralIndex(pads[i]));
          // s3, stride dim
          ic.emplace_back(ieContext.createLiteralIndex(strides[i]));
          // s4, dilation dim
          ic.emplace_back(
              ieContext.createLiteralIndex((isDilated) ? dilations[i] : 1));
          IVExprs.emplace_back(ic);
        }
      }

      // Compute the start and end position of the conv window.
      //   firstValidH = ceil(float(ptH / dH)) * dH - ptH
      //   startH = max(firstValidH, ho * sH - ptH)
      //   endH = min(H, ho * sH + (kH - 1) * dH  + 1 - pbH)
      SmallVector<IndexExpr, 4> windowStartExprs, windowEndExprs;
      for (int i = 0; i < kernelShape.size(); ++i) {
        std::vector<mlir::IndexExpr> exprs = getIndexExprsForConvWindow(
            ieContext, IVExprs[i], ceilMode, isDilated);
        windowStartExprs.emplace_back(exprs[0]);
        windowEndExprs.emplace_back(exprs[1]);
      }

      // Compute the size of the full conv window.
      //   hDim = round(float(endH - startH) / float(dH))
      //   wDim = round(float(endW - startW) / float(dW))
      SmallVector<Value, 4> fullWindowSize;
      for (int i = 0; i < kernelShape.size(); ++i) {
        Value dim = rewriter.create<SubIOp>(
            loc, windowEndExprs[i].getValue(), windowStartExprs[i].getValue());
        if (isDilated) {
          Value one = emitConstantOp(rewriter, loc, rewriter.getIndexType(), 1);
          Value numerator = rewriter.create<AddIOp>(loc, dim, one);
          Value denominator = IVExprs[i][5].getValue(); // dilations[i]
          dim = rewriter.create<SignedDivIOp>(loc, numerator, denominator);
          if (ceilMode) {
            auto remainder =
                rewriter.create<SignedRemIOp>(loc, numerator, denominator);
            Value zero =
                emitConstantOp(rewriter, loc, rewriter.getIndexType(), 0);
            auto isZero = rewriter.create<CmpIOp>(
                loc, CmpIPredicate::eq, remainder, zero);
            auto dimPlusOne = rewriter.create<AddIOp>(loc, dim, one);
            dim = rewriter.create<SelectOp>(loc, isZero, dim, dimPlusOne);
          }
        }
        fullWindowSize.emplace_back(dim);
      }

      // 2.3 Define pooling loops.
      //  for hp in range(hDim):
      //    for wp in range(wDim):
      //      hi = hp * dH + startH
      //      wi = wp * dW + startW
      //      output[n][c][ho][wo] =
      //        emitScalarOpFor(output[n][c][ho][wo], input[n, c, hi, wi]);
      BuildKrnlLoop poolingLoops(rewriter, loc, kernelShape.size());
      poolingLoops.createDefineOp();
      // Push bounds.
      AffineMap windowSizeMap =
          getWindowAffineMap(rewriter, ceilMode, isDilated);
      for (int i = 0; i < kernelShape.size(); ++i) {
        // Affine map's operands.
        SmallVector<Value, 4> operands;
        for (IndexExpr expr : IVExprs[i])
          operands.emplace_back(expr.getValue());
        poolingLoops.pushBounds(0, windowSizeMap, operands);
      }
      // Create a krnl iterate.
      poolingLoops.createIterateOp();

      auto ipOuterLoops = rewriter.saveInsertionPoint();
      rewriter.setInsertionPointToStart(poolingLoops.getIterateBlock());
      {
        // 2.4 Emit the body of the pooling loop nest.
        // Prepare indices to access a pixel in the input.
        SmallVector<IndexExpr, 4> inputIndices;
        { // Construct inputIndices
          for (int i = 0; i < kernelOffset; ++i)
            inputIndices.emplace_back(outputIndices[i]);
          for (int i = kernelOffset; i < inputShape.size(); ++i) {
            int j = i - kernelOffset;
            IndexExpr hp = ieContext.createLoopInductionIndex(
                poolingLoops.getInductionVar(j));
            IndexExpr startH = windowStartExprs[j];
            if (isDilated) {
              // hi = hp * dH + startH
              IndexExpr dH = IVExprs[j][5];
              inputIndices.emplace_back(hp * dH + startH);
            } else {
              // hi = hp + startH
              inputIndices.emplace_back(hp + startH);
            }
          }
        }

        // Apply pooling operation.
        //      output[n][c][ho][wo] =
        //        emitScalarOpFor(output[n][c][ho][wo], input[n, c, hi, wi]);
<<<<<<< HEAD
        Value loadInput =
            rewriter.create<KrnlLoadOp>(loc, inputOperand, inputIndices);
        Value loadPartialOutput =
            rewriter.create<KrnlLoadOp>(loc, alloc, outputIndices);
        Value output = emitScalarOpFor<PoolOp>(rewriter, loc, op,
            outputElementType, {loadPartialOutput, loadInput});
        rewriter.create<KrnlStoreOp>(loc, output, alloc, outputIndices);
=======
        Value loadInput = ieContext.createLoadOp(inputOperand, inputIndices);
        Value loadPartialOutput = ieContext.createLoadOp(alloc, outputIndices);
        Value output = emitScalarOpFor<PoolOp>(rewriter, loc, op,
            outputElementType, {loadPartialOutput, loadInput});
        ieContext.createStoreOp(output, alloc, outputIndices);
>>>>>>> 781c7112
      }

      // 2.5 Post-processing for the pooling window, e.g. taking average.
      rewriter.restoreInsertionPoint(ipOuterLoops);
      SmallVector<Value, 4> outputIndicesInValue;
      for (IndexExpr expr : outputIndices)
        outputIndicesInValue.emplace_back(expr.getValue());
      postProcessPoolingWindow<PoolOp>(rewriter, loc, poolOp, alloc,
          outputIndicesInValue, kernelShape, fullWindowSize);
    }

    // Go back to the main region.
    rewriter.restoreInsertionPoint(ipMainRegion);

    rewriter.replaceOp(op, alloc);

    return success();
  }
};

void populateLoweringONNXPoolingOpPattern(
    OwningRewritePatternList &patterns, MLIRContext *ctx) {
  patterns.insert<ONNXPoolOpLowering<ONNXMaxPoolSingleOutOp>>(ctx);
  patterns.insert<ONNXPoolOpLowering<ONNXAveragePoolOp>>(ctx);
}<|MERGE_RESOLUTION|>--- conflicted
+++ resolved
@@ -345,11 +345,7 @@
             ieContext.createLoopInductionIndex(outputLoops.getInductionVar(i)));
 
       // 2.1 Emit: output[n][c][ho][wo] = identity
-<<<<<<< HEAD
-      rewriter.create<KrnlStoreOp>(loc, identity, alloc, outputIndices);
-=======
-      ieContext.createStoreOp(identity, alloc, outputIndices);
->>>>>>> 781c7112
+      ieContext.createKrnlStoreOp(identity, alloc, outputIndices);
 
       // 2.2 Emit affine maps which express the lower and upper bounds for the
       // pooling window's dimensions.
@@ -473,21 +469,13 @@
         // Apply pooling operation.
         //      output[n][c][ho][wo] =
         //        emitScalarOpFor(output[n][c][ho][wo], input[n, c, hi, wi]);
-<<<<<<< HEAD
         Value loadInput =
-            rewriter.create<KrnlLoadOp>(loc, inputOperand, inputIndices);
+            ieContext.createKrnlLoadOp(inputOperand, inputIndices);
         Value loadPartialOutput =
-            rewriter.create<KrnlLoadOp>(loc, alloc, outputIndices);
+            ieContext.createKrnlLoadOp(alloc, outputIndices);
         Value output = emitScalarOpFor<PoolOp>(rewriter, loc, op,
             outputElementType, {loadPartialOutput, loadInput});
-        rewriter.create<KrnlStoreOp>(loc, output, alloc, outputIndices);
-=======
-        Value loadInput = ieContext.createLoadOp(inputOperand, inputIndices);
-        Value loadPartialOutput = ieContext.createLoadOp(alloc, outputIndices);
-        Value output = emitScalarOpFor<PoolOp>(rewriter, loc, op,
-            outputElementType, {loadPartialOutput, loadInput});
-        ieContext.createStoreOp(output, alloc, outputIndices);
->>>>>>> 781c7112
+        ieContext.createKrnlStoreOp(output, alloc, outputIndices);
       }
 
       // 2.5 Post-processing for the pooling window, e.g. taking average.
