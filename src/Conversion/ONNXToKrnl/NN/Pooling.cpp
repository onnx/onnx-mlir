--- conflicted
+++ resolved
@@ -77,16 +77,6 @@
 //
 template <typename PoolOp>
 std::optional<ArrayAttr> getDilationAttr(PoolOp poolOp) {
-<<<<<<< HEAD
-  return std::nullopt;
-}
-
-// MaxPool has dilations attribute.
-template <>
-std::optional<ArrayAttr> getDilationAttr<ONNXMaxPoolSingleOutOp>(
-    ONNXMaxPoolSingleOutOp poolOp) {
-=======
->>>>>>> c03bc49b
   return poolOp.getDilations();
 }
 
