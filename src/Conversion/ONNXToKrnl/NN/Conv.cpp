/*
 * SPDX-License-Identifier: Apache-2.0
 */

//===--------------- Conv.cpp - Lowering Convolution Op -------------------===//
//
// Copyright 2019 The IBM Research Authors.
//
// =============================================================================
//
// This file lowers the ONNX Convolution Operators to Krnl dialect.
//
//===----------------------------------------------------------------------===//

#include "src/Conversion/ONNXToKrnl/ONNXToKrnlCommon.hpp"
#include "src/Dialect/ONNX/ONNXShapeHelper.hpp"

#define DEBUG_OPTIMIZED_OFF 0

using namespace mlir;

<<<<<<< HEAD
static int64_t ceil(int64_t a, int64_t b) {
  assert(a >= 0 && b >= 0);
  return (uint64_t)ceil(((double)a) / ((double)b));
}

=======
>>>>>>> d73dae1e
struct ONNXConvOpLowering : public ConversionPattern {
  ONNXConvOpLowering(MLIRContext *ctx)
      : ConversionPattern(mlir::ONNXConvOp::getOperationName(), 1, ctx) {}

<<<<<<< HEAD
  void convUnoptimized(ConversionPatternRewriter &rewriter,
      IndexExprScope &topScope, ONNXConvOp &convOp,
=======
  void convOriginal(ConversionPatternRewriter &rewriter,
      IndexExprScope &ieScope, ONNXConvOp &convOp,
>>>>>>> d73dae1e
      ONNXConvOpAdaptor &operandAdaptor, ONNXConvOpShapeHelper &shapeHelper,
      MemRefType &memRefType, Value alloc, SmallVectorImpl<int64_t> &pads,
      SmallVectorImpl<int64_t> &strides,
      SmallVectorImpl<int64_t> &dilations) const {
    auto loc = convOp.getLoc();
    bool isDilated = !dilations.empty();

    KrnlBuilder createKrnl(rewriter, loc);
    MathBuilder createMath(rewriter, loc);

    // Spatial data starts from the second dimension.
    int spatialStartIndex = 2;

    auto resultShape = memRefType.getShape();
    auto inputOperand = operandAdaptor.X();
    auto kernelOperand = operandAdaptor.W();
    auto biasOperand = operandAdaptor.B();
    bool hasBias = !biasOperand.getType().isa<NoneType>();
<<<<<<< HEAD
    int64_t groupNum = convOp.group();
    IndexExpr groupNumIE = LiteralIndexExpr(groupNum);
    Value fZero = emitConstantOp(rewriter, loc, memRefType.getElementType(), 0);

    // Bounds for output sizes: [N x M x HOut x WOut]:
    // where N is Batch Size,
    // where M is Channel Out (multiple of group num)
    // and where HOut & WOut are spacial dimension of output.
    int outputRank = shapeHelper.dimsForOutput(0).size();
    IndexExpr channelOut = shapeHelper.dimsForOutput(0)[1];
    IndexExpr channelOutPerGroup = channelOut.ceilDiv(groupNumIE);
    if (channelOut.isLiteral()) {
      assert(channelOutPerGroup.isLiteral() &&
             "expected div by const to result in a literal");
      assert(groupNum * channelOutPerGroup.getLiteral() ==
                 channelOut.getLiteral() &&
             "expected channel out (M) size to be a multiple of the number of "
             "groups");
    }
    // Bounds for input image X: [N x C x Hin x Win]:
    // where N is Batch Size,
    // where C is Channel In (multiple of group num)
    // and where Hin & Win are spacial dimension of input image.
    MemRefBoundsIndexCapture inputBounds(inputOperand);
    IndexExpr batchSize = inputBounds.getSymbol(0);
    IndexExpr channelIn = inputBounds.getSymbol(1);

    // Bounds for kernel/filter W: [M x C/group x kH x kW]:
    // where M is Channel Out,
    // where C/group is number of channel in per group,
    // given C is Channel In, group is the group size,
    // and where kH x kW are the kernel / filter size (e.g. 3x3, 1x1).
    MemRefBoundsIndexCapture kernelBounds(kernelOperand);
    IndexExpr channelInPerGroup = kernelBounds.getSymbol(1);
    if (channelIn.isLiteral()) {
      assert(channelInPerGroup.isLiteral() &&
             "expected channel in per group to be "
             "literal when channel in is literal");
      assert(
          groupNum * channelInPerGroup.getLiteral() == channelIn.getLiteral() &&
          "expected Channel In (C) size to be a multiple of number of groups");
    }
    // Build outer loop, iterating over batch x groups x kernel per groups
    bool hasGroup = groupNum > 1;
    IndexExpr iZero = LiteralIndexExpr(0);
    ValueRange outerLoops = createKrnl.defineLoops(hasGroup ? 3 : 2);
    SmallVector<IndexExpr, 3> outerLbs, outerUbs;
    if (hasGroup) {
      outerLbs = {iZero, iZero, iZero};
      outerUbs = {batchSize, groupNumIE, channelOutPerGroup};
    } else {
      // TODO: just see if having a loop from 0..1 is really that bad.
      // Removing this special case would simplify the code.
      outerLbs = {iZero, iZero};
      outerUbs = {batchSize, channelOut};
    }
    // for n = 0 .. N:
    //   for g = 0 .. group:
    //     for cOPG = 0 .. channelOutPerGroup:
    //       co = g * channeloutPerGroup + cIPG;
    createKrnl.iterateIE(outerLoops, outerLoops, outerLbs, outerUbs, {},
        [&](KrnlBuilder &createKrnl, ValueRange) {
      // Compute the Channel In Indices.
      ValueRange outerIndices = createKrnl.getInductionVarValue(outerLoops);
      IndexExprScope outerScope(createKrnl);
      IndexExpr channelOutIndex;         // To access the image channel.
      IndexExpr channelOutPerGroupIndex; // To access the filter channel in.
      if (hasGroup) {
        DimIndexExpr groupIndex(outerIndices[1]);
        channelOutPerGroupIndex = DimIndexExpr(outerIndices[2]);
        channelOutIndex = groupIndex * SymbolIndexExpr(channelOutPerGroup) +
                          channelOutPerGroupIndex;
      } else {
        channelOutPerGroupIndex = DimIndexExpr(outerIndices[1]);
        channelOutIndex = channelOutPerGroupIndex;
=======

    // R = Conv(D, K)
    //
    // The input/output shapes will look like this:
    //
    // D (NxCxHxW) x K (Mx C/group x KH x KW) -> R (NxMxRHxRW)
    //
    // where C & M are also known as is Channel In (C) & Out (M)
    // also, C is a multiple of the number of groups:
    //   C = group * kernelsPerGroup
    //
    // The loop nest will look as follows:
    //
    // strides = [s1, s2]
    // dilations = [d1, d2]
    // pads = [pt1, pt2, pb1, pb2]
    //
    // kernelsPerGroup = M / group;
    // for n = 0 .. N:
    //   for g = 0 .. group:
    //     for m = 0 .. kernelsPerGroup:
    //       kernel = g * kernelsPerGroup + m; // Channel out
    //       for r1 = 0 .. RH:
    //         for r2 = 0 .. RW:
    //           R[n][kernel][r1][r2] = 0;
    //
    //           # Compute the convolution window.
    //           firstValid1 = ceil(float(pt1 / d1)) * d1 - pt1
    //           start1 = max(firstValid1, r1 * s1 - pt1)
    //           end1 = min(H, r1 * s1 + (KH -1) * d1  + 1 - pt1)
    //           kernelOffset1 = min(0, r1 * s1 - pt1)
    //
    //           firstValid2= ceil(float(p2 / d2)) * d2 - pt2
    //           start2 = max(firstValid2, r2 * s2 - pt2)
    //           end2 = min(W, r2 * s2 + (KW - 1) * d2 + 1 - pt2)
    //           kernelOffset2 = min(0, r2 * s2 - pt2)
    //
    //           for c = 0 .. C/group:
    //             for cw1 in range(end1 - start1):
    //               for cw2 in range(end2 - start2):
    //                 # indices to access the data
    //                 h1 = cw1 * d1 + start1
    //                 h2 = cw2 * d2 + start2
    //                 # indices to access the kernel
    //                 k1 = h1 - kernelOffset1
    //                 k2 = h2 - kernelOffset2
    //                 # Update the output.
    //                 R[n][kernel][r1][r2] =
    //                   D[n][g * (C / group) + c][h1][h2] *
    //                   K[kernel][c][k1][k2];
    //
    // Naming:
    //   n, g, m: outer loop nest indices
    //   r1, r2: spatial loop nest indices
    //   c, k1, k2: inner loop nest indices
    //
    //
    // In the general case:
    //
    // D (NxCxD1xD2x...xDdim) x K (MxC/groupxK1xK2x...xKdim)
    //     -> R (NxMxR1xR2x...xRdim)
    //
    // The above loop nest can be adapted by increasing the number
    // of r- and k-index loop i.e. r1 r2 and k1 k2 loops.

    // Set up outermost loops: n g m r1 r2 ... rdim
    // Skip g if group is 1.

    // Before we start the iteration we need to compute the number of
    // unsplit kernels and fetch the number of groups from the attribute
    // list. Group is always a compilation constant.

    int64_t group = convOp.group();
    // Compute the number of unsplit kernels. The number of kernels
    // must be a multiple of the number of groups.
    assert(kernelShape[0] > 0 &&
           "kernel shape is expected to be constant in code below");
    int64_t kernelsPerGroup = floor(kernelShape[0] / group);
    LiteralIndexExpr kernelsPerGroupValue(kernelsPerGroup);
    auto zero = emitConstantOp(rewriter, loc, memRefType.getElementType(), 0);
    MemRefBoundsIndexCapture kernelBounds(kernelOperand);
    DimIndexExpr subchannels(kernelBounds.getDim(1));

    // 1. Define outer loops and emit empty optimization block:
    int64_t nOuterLoops =
        (group > 1) ? (spatialStartIndex + 1) : spatialStartIndex;
    BuildKrnlLoop outerLoops(rewriter, loc, nOuterLoops);
    outerLoops.createDefineOp();
    //   for n = 0 .. N:
    int nIndex = outerLoops.pushBounds(0, inputOperand, 0);
    //   for g = 0 .. N:
    int gIndex = -1;
    if (group > 1)
      gIndex = outerLoops.pushBounds(0, group);
    //   for m = 0 .. kernelsPerGroup:
    int mIndex = outerLoops.pushBounds(0, kernelsPerGroup);
    // Outer loop iterations.
    outerLoops.createIterateOp();

    rewriter.setInsertionPointToStart(outerLoops.getIterateBlock());
    {
      // 2. Emit the body of the outer loop nest.

      // 2.1 Compute kernel order number: kernel = g * kernelsPerGroup + m;
      // If group is not set then the value of the kernel ID is
      // identical to that of the loop over kernels.
      IndexExpr kernel = DimIndexExpr(outerLoops.getInductionVar(mIndex));
      if (group > 1) {
        DimIndexExpr g(outerLoops.getInductionVar(gIndex));
        kernel = g * kernelsPerGroupValue + kernel;
>>>>>>> d73dae1e
      }
      // Iterates over the output spacial dimensions
      int spacialRank = outputRank - spatialStartIndex;
      ValueRange spacialLoops = createKrnl.defineLoops(spacialRank);
      SmallVector<IndexExpr, 3> spacialLbs, spacialUbs;
      for (int s = spatialStartIndex; s < outputRank; ++s) {
        spacialLbs.emplace_back(iZero);
        spacialUbs.emplace_back(
            SymbolIndexExpr(shapeHelper.dimsForOutput(0)[s]));
      }
      // Spacial loops.
      // for h = 0 .. HOut:
      //    for w = 0 .. WOut:
      createKrnl.iterateIE(spacialLoops, spacialLoops, spacialLbs, spacialUbs,
          {}, [&](KrnlBuilder &createKrnl, ValueRange) {
            ValueRange spatialIndices =
                createKrnl.getInductionVarValue(spacialLoops);
            IndexExprScope spacialScope(createKrnl);
#if 0
                // R[n][kernel][r1][r2] = 0;
                // TODO: needed if use reduction val?
                SmallVector<IndexExpr, 4> resAccessFunc;
                resAccessFunc.emplace_back(SymbolIndexExpr(outerIndices[0]));
                resAccessFunc.emplace_back(SymbolIndexExpr(channelOutIndex));
                for (Value s : spatialIndices)
                  resAccessFunc.emplace_back(DimIndexExpr(s));
                createKrnl.storeIE(fZero, alloc, resAccessFunc);
#endif
            // Create a local reduction value and set to zero.
            MemRefType tmpType =
                MemRefType::get({}, memRefType.getElementType());
            Value reductionVal =
                createKrnl.getBuilder().create<memref::AllocaOp>(
                    createKrnl.getLoc(), tmpType);
            createKrnl.store(fZero, reductionVal);
            // Bounds for reduction loops.
            ValueRange redLoops = = createKrnl.defineLoops(spacialRank + 1);
            SmallVector<IndexExpr, 4> redLbs, redUbs;
            // First: loop over channel in per group.
            redLbs.emplace_back(iZero);
            redUbs.emplace_back(SymbolIndexExpr(channelInPerGroup));
            // For each spacial dim, do the following.
            for (int i = 0; i < spacialRank; ++i) {
              int s = i + spatialStartIndex;
              int64_t d = (isDilated) ? dilations[i] : 1;
              IndexExpr outputSpacialIndex = DimIndexExpr(spatialIndices[i]);
              int64_t start1 = ceil(pads[i], d) * d + 1 - pads[i];
              IndexExpr start2 = outputSpacialIndex * strides[i] - pad[i];
              //IndexExpr start = IndexExpr::max(start1, start2);
              IndexExpr end1 = SymbolIndexExpr(shapeHel per.dimsForOutput(0)[s]);
              IndexExpr end2 = outputSpacialIndex * strides[i] + 
            }
            // for c = 0 .. C/group:
            //   for cw1 in range(end1 - start1):
            //     for cw2 in range(end2 - start2):
          });
  }

  void convOriginal(ConversionPatternRewriter &rewriter,
      IndexExprScope &ieScope, ONNXConvOp &convOp,
      ONNXConvOpAdaptor &operandAdaptor, ONNXConvOpShapeHelper &shapeHelper,
      MemRefType &memRefType, Value alloc, SmallVectorImpl<int64_t> &pads,
      SmallVectorImpl<int64_t> &strides,
      SmallVectorImpl<int64_t> &dilations) const {
      auto loc = convOp.getLoc();
      bool isDilated = !dilations.empty();

      KrnlBuilder createKrnl(rewriter, loc);
      MathBuilder createMath(rewriter, loc);

      // Spatial data starts from the second dimension.
      int spatialStartIndex = 2;

      auto resultShape = memRefType.getShape();
      auto inputOperand = operandAdaptor.X();
      auto kernelOperand = operandAdaptor.W();
      auto kernelShape = kernelOperand.getType().cast<MemRefType>().getShape();
      auto biasOperand = operandAdaptor.B();
      bool hasBias = !biasOperand.getType().isa<NoneType>();

      // R = Conv(D, K)
      //
      // The input/output shapes will look like this:
      //
      // D (NxCxHxW) x K (Mx C/group x KH x KW) -> R (NxMxRHxRW)
      //
      // where C & M are also known as is Channel In (C) & Out (M)
      // also, C is a multiple of the number of groups:
      //   C = group * kernelsPerGroup
      //
      // The loop nest will look as follows:
      //
      // strides = [s1, s2]
      // dilations = [d1, d2]
      // pads = [pt1, pt2, pb1, pb2]
      //
      // kernelsPerGroup = M / group;
      // for n = 0 .. N:
      //   for g = 0 .. group:
      //     for m = 0 .. kernelsPerGroup:
      //       kernel = g * kernelsPerGroup + m; // Channel out
      //       for r1 = 0 .. RH:
      //         for r2 = 0 .. RW:
      //           R[n][kernel][r1][r2] = 0;
      //
      //           # Compute the convolution window.
      //           firstValid1 = ceil(float(pt1 / d1)) * d1 - pt1
      //           start1 = max(firstValid1, r1 * s1 - pt1)
      //           end1 = min(H, r1 * s1 + (KH -1) * d1  + 1 - pt1)
      //           kernelOffset1 = min(0, r1 * s1 - pt1)
      //
      //           firstValid2= ceil(float(p2 / d2)) * d2 - pt2
      //           start2 = max(firstValid2, r2 * s2 - pt2)
      //           end2 = min(W, r2 * s2 + (KW - 1) * d2 + 1 - pt2)
      //           kernelOffset2 = min(0, r2 * s2 - pt2)
      //
      //           for c = 0 .. C/group:
      //             for cw1 in range(end1 - start1):
      //               for cw2 in range(end2 - start2):
      //                 # indices to access the data
      //                 h1 = cw1 * d1 + start1
      //                 h2 = cw2 * d2 + start2
      //                 # indices to access the kernel
      //                 k1 = h1 - kernelOffset1
      //                 k2 = h2 - kernelOffset2
      //                 # Update the output.
      //                 R[n][kernel][r1][r2] =
      //                   D[n][g * (C / group) + c][h1][h2] *
      //                   K[kernel][c][k1][k2];
      //
      // Naming:
      //   n, g, m: outer loop nest indices
      //   r1, r2: spatial loop nest indices
      //   c, k1, k2: inner loop nest indices
      //
      //
      // In the general case:
      //
      // D (NxCxD1xD2x...xDdim) x K (MxC/groupxK1xK2x...xKdim)
      //     -> R (NxMxR1xR2x...xRdim)
      //
      // The above loop nest can be adapted by increasing the number
      // of r- and k-index loop i.e. r1 r2 and k1 k2 loops.

      // Set up outermost loops: n g m r1 r2 ... rdim
      // Skip g if group is 1.

      // Before we start the iteration we need to compute the number of
      // unsplit kernels and fetch the number of groups from the attribute
      // list. Group is always a compilation constant.
      int64_t group = convOp.group();
      // Compute the number of unsplit kernels. The number of kernels
      // must be a multiple of the number of groups.
      assert(kernelShape[0] > 0 &&
             "kernel shape is expected to be constant in code below");
      int64_t kernelsPerGroup = floor(kernelShape[0] / group);
      LiteralIndexExpr kernelsPerGroupValue(kernelsPerGroup);
      auto zero = emitConstantOp(rewriter, loc, memRefType.getElementType(), 0);
      MemRefBoundsIndexCapture kernelBounds(kernelOperand);
      DimIndexExpr subchannels(kernelBounds.getDim(1));

      // 1. Define outer loops and emit empty optimization block:
      int64_t nOuterLoops =
          (group > 1) ? (spatialStartIndex + 1) : spatialStartIndex;
      BuildKrnlLoop outerLoops(rewriter, loc, nOuterLoops);
      outerLoops.createDefineOp();
      //   for n = 0 .. N:
      int nIndex = outerLoops.pushBounds(0, inputOperand, 0);
      //   for g = 0 .. N:
      int gIndex = -1;
      if (group > 1)
        gIndex = outerLoops.pushBounds(0, group);
      //   for m = 0 .. kernelsPerGroup:
      int mIndex = outerLoops.pushBounds(0, kernelsPerGroup);
      // Outer loop iterations.
      outerLoops.createIterateOp();

      rewriter.setInsertionPointToStart(outerLoops.getIterateBlock());
      {
        // 2. Emit the body of the outer loop nest.

        // 2.1 Compute kernel order number: kernel = g * kernelsPerGroup + m;
        // If group is not set then the value of the kernel ID is
        // identical to that of the loop over kernels.
        IndexExpr kernel = DimIndexExpr(outerLoops.getInductionVar(mIndex));
        if (group > 1) {
          DimIndexExpr g(outerLoops.getInductionVar(gIndex));
          kernel = g * kernelsPerGroupValue + kernel;
        }
        // Evaluate kernel to emit its SSA value at this location.
        kernel.getValue();

        // 2.2 Define spatial loops
        int64_t nSpatialLoops = resultShape.size() - spatialStartIndex;
        BuildKrnlLoop spatialLoops(rewriter, loc, nSpatialLoops);
        spatialLoops.createDefineOp();
        for (int i = spatialStartIndex; i < (int)resultShape.size(); ++i)
          spatialLoops.pushBounds(0, alloc, i);

        // 2.4 Emit loop nest over output spatial dimensions.
        //   for rX = 0 .. RX
        spatialLoops.createIterateOp();
        rewriter.setInsertionPointToStart(spatialLoops.getIterateBlock());
        {
          // 3. Emit the body of the spatial loop nest.
          // 3.1 Emit: R[n][kernel][r1][r2] = 0;
          SmallVector<IndexExpr, 4> resultIndices;
          // n
          resultIndices.emplace_back(
              DimIndexExpr(outerLoops.getInductionVar(nIndex)));
          // kernel
          resultIndices.emplace_back(kernel);
          // rX
          for (auto arg : spatialLoops.getIterateBlock()->getArguments())
            resultIndices.emplace_back(DimIndexExpr(arg));

          // Initialize the output.
          createKrnl.storeIE(zero, alloc, resultIndices);

          // Create a local reduction value.
          Value reductionVal = rewriter.create<memref::AllocaOp>(
              loc, MemRefType::get({}, memRefType.getElementType()));
          createKrnl.store(zero, reductionVal);

          // Prepare induction variables.
          SmallVector<SmallVector<IndexExpr, 4>, 4> IVExprs;
          {
            MemRefBoundsIndexCapture inputBounds(inputOperand);
            for (int i = 0; i < nSpatialLoops; ++i) {
              int j = i + spatialStartIndex;
              SmallVector<IndexExpr, 4> ic;
              // d0, output
              ic.emplace_back(resultIndices[j]);
              // s0, input dim
              ic.emplace_back(inputBounds.getDim(j));
              // s1, kernel dim
              ic.emplace_back(kernelBounds.getDim(j));
              // s2, pad dim
              ic.emplace_back(LiteralIndexExpr(pads[i]));
              // s3, stride dim
              ic.emplace_back(LiteralIndexExpr(strides[i]));
              // s4, dilation dim
              ic.emplace_back(LiteralIndexExpr((isDilated) ? dilations[i] : 1));
              IVExprs.emplace_back(ic);
            }
          }

          // IndexExprs to compute:
          // - the start position of the conv window, and
          // - the relative offset of the kernel to the conv window's start
          // position.
          SmallVector<IndexExpr, 4> windowStartExprs, kernelOffsetExprs;
          for (int i = 0; i < nSpatialLoops; ++i) {
            std::vector<mlir::IndexExpr> exprs = getIndexExprsForConvWindow(
                IVExprs[i], /*ceilMode=*/true, isDilated);
            windowStartExprs.emplace_back(exprs[0]);
            kernelOffsetExprs.emplace_back(exprs[2]);
          }

          // 3.2 Define inner loops.
          int64_t nInnerLoops = 1 + (kernelShape.size() - spatialStartIndex);
          BuildKrnlLoop innerLoops(rewriter, loc, nInnerLoops);
          innerLoops.createDefineOp();
          //   for c = 0 .. C/group
          int cIndex = innerLoops.pushBounds(0, kernelOperand, 1);
          //   for cw1 in range(end1 - start1):
          //     for cw2 in range(end2 - start2):
          AffineMap windowSizeMap =
              getWindowAffineMap(rewriter, /*ceilMode=*/true, isDilated);
          for (int i = spatialStartIndex; i < (int)kernelShape.size(); ++i) {
            // Affine map's operands.
            SmallVector<Value, 4> operands;
            for (IndexExpr expr : IVExprs[i - spatialStartIndex])
              operands.emplace_back(expr.getValue());
            innerLoops.pushBounds(0, windowSizeMap, operands);
          }

          // 3.4 Emit inner loop nest.
          innerLoops.createIterateOp();

          //
          auto ipOuterLoopRegion = rewriter.saveInsertionPoint();
          rewriter.setInsertionPointToStart(innerLoops.getIterateBlock());
          {
            // 4. Emit inner loop body
            //    # indices to access the data
            //    h1 = cw1 * d1 + start1
            //    h2 = cw2 * d2 + start2
            //    # indices to access the kernel
            //    k1 = h1 - kernelOffset1
            //    k2 = h2 - kernelOffset2
            //    R[n][kernel][r1][r2] =
            //      D[n][g * (C / group) + c][h1][h2] *
            //      K[kernel][c][k1][k2];

            // 4.1 Prepare indices for accesing the data tensor.
            SmallVector<IndexExpr, 4> dataIndices;
            // n
            dataIndices.emplace_back(
                DimIndexExpr(outerLoops.getInductionVar(nIndex)));
            // g * (C / group) + c
            IndexExpr channelDepth =
                DimIndexExpr(innerLoops.getInductionVar(cIndex));
            if (group > 1) {
              DimIndexExpr g(outerLoops.getInductionVar(gIndex));
              channelDepth = g * subchannels + channelDepth;
            }
            dataIndices.emplace_back(channelDepth);
            // h1 = cw1 * d1 + start1
            for (int i = 0; i < nSpatialLoops; ++i) {
              DimIndexExpr cw1(innerLoops.getInductionVar(i + 1));
              IndexExpr start1 = windowStartExprs[i];
              if (isDilated) {
                // h1 = cw1 * d1 + start1
                IndexExpr d1 = IVExprs[i][5];
                dataIndices.emplace_back(cw1 * d1 + start1);
              } else {
                // h1 = cw1 + start1
                dataIndices.emplace_back(cw1 + start1);
              }
            }

            // 4.2 Prepare indices for accessing the kernel tensor.
            // SmallVector<Value, 4> kernelIndices;
            SmallVector<IndexExpr, 4> kernelIndices;
            // kernel
            kernelIndices.emplace_back(kernel);
            // c
            kernelIndices.emplace_back(
                DimIndexExpr(innerLoops.getInductionVar(cIndex)));
            // k1 = h1 - kernelOffset1
            for (int i = 0; i < (int)kernelShape.size() - spatialStartIndex;
                 ++i) {
              // Since the window at borders may be smaller than the kernel, we
              // have to shift kernel indices with a suitable offset.
              DimIndexExpr h1(innerLoops.getInductionVar(i + 1));
              kernelIndices.emplace_back(h1 - kernelOffsetExprs[i]);
            }

            // 4.3 Compute convolution.
            auto loadData = createKrnl.loadIE(inputOperand, dataIndices);
            auto loadKernel = createKrnl.loadIE(kernelOperand, kernelIndices);
            auto loadPartialSum = createKrnl.load(reductionVal);
            Value result = createMath.add(
                loadPartialSum, createMath.mul(loadData, loadKernel));
            // 4.4 Store computed value into output location.
            createKrnl.store(result, reductionVal);
          }
          rewriter.restoreInsertionPoint(ipOuterLoopRegion);

          auto result = createKrnl.load(reductionVal);
          // Store the result. Optionally add bias.
          if (hasBias) {
            SmallVector<IndexExpr, 4> biasIndices;
            biasIndices.emplace_back(kernel);
            auto loadBias = createKrnl.loadIE(biasOperand, biasIndices);
            auto resultWithBias = createMath.add(result, loadBias);
            createKrnl.storeIE(resultWithBias, alloc, resultIndices);
          } else
            createKrnl.storeIE(result, alloc, resultIndices);
        }
      }
<<<<<<< HEAD
=======
    }
  }

  LogicalResult matchAndRewrite(Operation *op, ArrayRef<Value> operands,
      ConversionPatternRewriter &rewriter) const final {
    auto loc = op->getLoc();
    ONNXConvOpAdaptor operandAdaptor(operands);
    ONNXConvOp convOp = llvm::dyn_cast<ONNXConvOp>(op);

    // Read dilations attribute if the op has.
    SmallVector<int64_t, 4> dilations;
    auto dilationsAttribute = convOp.dilationsAttr();
    bool isDefaultDilations = true;
    for (auto dilation : dilationsAttribute.getValue()) {
      int64_t dilationValue = dilation.cast<IntegerAttr>().getInt();
      if (dilationValue > 1 && isDefaultDilations)
        isDefaultDilations = false;
      dilations.emplace_back(dilationValue);
    }
    if (isDefaultDilations)
      dilations.clear();

    // Read pads attribute
    SmallVector<int64_t, 4> pads;
    auto padsAttribute = convOp.padsAttr();
    for (Attribute pad : padsAttribute.getValue())
      pads.emplace_back(pad.cast<IntegerAttr>().getInt());

    // Read strides attribute
    SmallVector<int64_t, 4> strides;
    auto stridesAttribute = convOp.stridesAttr();
    for (Attribute stride : stridesAttribute.getValue())
      strides.emplace_back(stride.cast<IntegerAttr>().getInt());

    // Get shape.
    ONNXConvOpShapeHelper shapeHelper(&convOp, rewriter,
        getDenseElementAttributeFromKrnlValue,
        loadDenseElementArrayValueAtIndex);
    auto shapecomputed =
        shapeHelper.Compute(operandAdaptor, convOp.kernel_shape(),
            padsAttribute, stridesAttribute, convOp.dilations());
    assert(succeeded(shapecomputed));

    // Scope for krnl ops
    IndexExprScope ieScope(rewriter, loc);

    // Insert an allocation and deallocation for the result of this operation.
    MemRefType memRefType = convertToMemRefType(*op->result_type_begin());
    Value alloc = insertAllocAndDeallocSimple(
        rewriter, op, memRefType, loc, shapeHelper.dimsForOutput(0));

    convOriginal(rewriter, ieScope, convOp, operandAdaptor, shapeHelper,
        memRefType, alloc, pads, strides, dilations);
    rewriter.replaceOp(op, alloc);
    return success();
>>>>>>> d73dae1e
  }

  LogicalResult matchAndRewrite(Operation *op, ArrayRef<Value> operands,
      ConversionPatternRewriter &rewriter) const final {
      auto loc = op->getLoc();
      ONNXConvOpAdaptor operandAdaptor(operands);
      ONNXConvOp convOp = llvm::dyn_cast<ONNXConvOp>(op);

      // Read dilations attribute if the op has.
      SmallVector<int64_t, 4> dilations;
      auto dilationsAttribute = convOp.dilationsAttr();
      bool isDefaultDilations = true;
      for (auto dilation : dilationsAttribute.getValue()) {
        int64_t dilationValue = dilation.cast<IntegerAttr>().getInt();
        if (dilationValue > 1 && isDefaultDilations)
          isDefaultDilations = false;
        dilations.emplace_back(dilationValue);
      }
      if (isDefaultDilations)
        dilations.clear();

      // Read pads attribute
      SmallVector<int64_t, 4> pads;
      auto padsAttribute = convOp.padsAttr();
      for (Attribute pad : padsAttribute.getValue())
        pads.emplace_back(pad.cast<IntegerAttr>().getInt());

      // Read strides attribute
      SmallVector<int64_t, 4> strides;
      auto stridesAttribute = convOp.stridesAttr();
      for (Attribute stride : stridesAttribute.getValue())
        strides.emplace_back(stride.cast<IntegerAttr>().getInt());

      // Get shape.
      ONNXConvOpShapeHelper shapeHelper(&convOp, rewriter,
          getDenseElementAttributeFromKrnlValue,
          loadDenseElementArrayValueAtIndex);
      auto shapecomputed =
          shapeHelper.Compute(operandAdaptor, convOp.kernel_shape(),
              padsAttribute, stridesAttribute, convOp.dilations());
      assert(succeeded(shapecomputed));

      // Scope for krnl ops
      IndexExprScope ieScope(rewriter, loc);

      // Insert an allocation and deallocation for the result of this operation.
      MemRefType memRefType = convertToMemRefType(*op->result_type_begin());
      Value alloc = insertAllocAndDeallocSimple(
          rewriter, op, memRefType, loc, shapeHelper.dimsForOutput(0));

      if (DEBUG_OPTIMIZED_OFF) {
        convOriginal(rewriter, ieScope, convOp, operandAdaptor, shapeHelper,
            memRefType, alloc, pads, strides, dilations);
      } else {
        convUnoptimized(rewriter, ieScope, convOp, operandAdaptor, shapeHelper,
            memRefType, alloc, pads, strides, dilations);
      }
      rewriter.replaceOp(op, alloc);
      return success();
  }
  };

  void populateLoweringONNXConvOpPattern(
      RewritePatternSet &patterns, MLIRContext *ctx) {
    patterns.insert<ONNXConvOpLowering>(ctx);
  }<|MERGE_RESOLUTION|>--- conflicted
+++ resolved
@@ -15,36 +15,27 @@
 #include "src/Conversion/ONNXToKrnl/ONNXToKrnlCommon.hpp"
 #include "src/Dialect/ONNX/ONNXShapeHelper.hpp"
 
-#define DEBUG_OPTIMIZED_OFF 0
+#define DEBUG_OPTIMIZED_OFF 1
 
 using namespace mlir;
 
-<<<<<<< HEAD
 static int64_t ceil(int64_t a, int64_t b) {
-  assert(a >= 0 && b >= 0);
+  assert(a >= 0 && b >= 0 && "input must be nonnegative");
   return (uint64_t)ceil(((double)a) / ((double)b));
 }
 
-=======
->>>>>>> d73dae1e
 struct ONNXConvOpLowering : public ConversionPattern {
   ONNXConvOpLowering(MLIRContext *ctx)
       : ConversionPattern(mlir::ONNXConvOp::getOperationName(), 1, ctx) {}
 
-<<<<<<< HEAD
   void convUnoptimized(ConversionPatternRewriter &rewriter,
       IndexExprScope &topScope, ONNXConvOp &convOp,
-=======
-  void convOriginal(ConversionPatternRewriter &rewriter,
-      IndexExprScope &ieScope, ONNXConvOp &convOp,
->>>>>>> d73dae1e
       ONNXConvOpAdaptor &operandAdaptor, ONNXConvOpShapeHelper &shapeHelper,
       MemRefType &memRefType, Value alloc, SmallVectorImpl<int64_t> &pads,
       SmallVectorImpl<int64_t> &strides,
       SmallVectorImpl<int64_t> &dilations) const {
     auto loc = convOp.getLoc();
     bool isDilated = !dilations.empty();
-
     KrnlBuilder createKrnl(rewriter, loc);
     MathBuilder createMath(rewriter, loc);
 
@@ -53,86 +44,222 @@
 
     auto resultShape = memRefType.getShape();
     auto inputOperand = operandAdaptor.X();
-    auto kernelOperand = operandAdaptor.W();
+    auto filterOperand = operandAdaptor.W();
     auto biasOperand = operandAdaptor.B();
     bool hasBias = !biasOperand.getType().isa<NoneType>();
-<<<<<<< HEAD
     int64_t groupNum = convOp.group();
-    IndexExpr groupNumIE = LiteralIndexExpr(groupNum);
+    bool hasGroup = groupNum > 1;
+    IndexExpr G = LiteralIndexExpr(groupNum);
     Value fZero = emitConstantOp(rewriter, loc, memRefType.getElementType(), 0);
 
-    // Bounds for output sizes: [N x M x HOut x WOut]:
+    // Bounds for output sizes: [N x CO x HO x WO]:
     // where N is Batch Size,
-    // where M is Channel Out (multiple of group num)
-    // and where HOut & WOut are spacial dimension of output.
-    int outputRank = shapeHelper.dimsForOutput(0).size();
-    IndexExpr channelOut = shapeHelper.dimsForOutput(0)[1];
-    IndexExpr channelOutPerGroup = channelOut.ceilDiv(groupNumIE);
-    if (channelOut.isLiteral()) {
-      assert(channelOutPerGroup.isLiteral() &&
+    // where CO (or M) is Channel Out (multiple of group num)
+    // and where HO & WO are spacial dimensions of the output.
+    int outputRank = shapeHelper.dimsForOutput().size();
+    IndexExpr N = shapeHelper.dimsForOutput()[0];
+    IndexExpr CO = shapeHelper.dimsForOutput()[1];
+    IndexExpr COPerGroup = CO.ceilDiv(G);
+    if (CO.isLiteral()) {
+      assert(COPerGroup.isLiteral() &&
              "expected div by const to result in a literal");
-      assert(groupNum * channelOutPerGroup.getLiteral() ==
-                 channelOut.getLiteral() &&
-             "expected channel out (M) size to be a multiple of the number of "
-             "groups");
+      assert(groupNum * COPerGroup.getLiteral() == CO.getLiteral() &&
+             "expected Channel Out (M) size to be a multiple of group num");
     }
-    // Bounds for input image X: [N x C x Hin x Win]:
+
+    // Bounds for input image X: [N x CI x HI x WI]:
     // where N is Batch Size,
-    // where C is Channel In (multiple of group num)
-    // and where Hin & Win are spacial dimension of input image.
+    // where CI (or C) is Channel In (multiple of group num),
+    // and where HI & WI are spacial dimensions of the input image.
     MemRefBoundsIndexCapture inputBounds(inputOperand);
-    IndexExpr batchSize = inputBounds.getSymbol(0);
-    IndexExpr channelIn = inputBounds.getSymbol(1);
-
-    // Bounds for kernel/filter W: [M x C/group x kH x kW]:
-    // where M is Channel Out,
-    // where C/group is number of channel in per group,
-    // given C is Channel In, group is the group size,
-    // and where kH x kW are the kernel / filter size (e.g. 3x3, 1x1).
-    MemRefBoundsIndexCapture kernelBounds(kernelOperand);
-    IndexExpr channelInPerGroup = kernelBounds.getSymbol(1);
-    if (channelIn.isLiteral()) {
-      assert(channelInPerGroup.isLiteral() &&
-             "expected channel in per group to be "
-             "literal when channel in is literal");
-      assert(
-          groupNum * channelInPerGroup.getLiteral() == channelIn.getLiteral() &&
-          "expected Channel In (C) size to be a multiple of number of groups");
+    IndexExpr CI = inputBounds.getSymbol(1);
+
+    // Bounds for kernel/filter W: [CO x CIPerGroup x KH x KW]:
+    // where CO (or M) is Channel Out,
+    // where CIPerGroup (or C/G) is number of channel in per group,
+    // and where KH x KW are the kernel / filter size (e.g. 3x3, 1x1).
+    MemRefBoundsIndexCapture filterBounds(filterOperand);
+    IndexExpr CIPerGroup = filterBounds.getSymbol(1);
+    if (CI.isLiteral()) {
+      assert(CIPerGroup.isLiteral() &&
+             "expected channel in per group to be literal when CI is literal");
+      assert(groupNum * CIPerGroup.getLiteral() == CI.getLiteral() &&
+             "expected Channel In (C) size to be a multiple of group num");
     }
-    // Build outer loop, iterating over batch x groups x kernel per groups
-    bool hasGroup = groupNum > 1;
+
+    // Determine the bounds for the loops over batch & channel out.
     IndexExpr iZero = LiteralIndexExpr(0);
     ValueRange outerLoops = createKrnl.defineLoops(hasGroup ? 3 : 2);
     SmallVector<IndexExpr, 3> outerLbs, outerUbs;
     if (hasGroup) {
       outerLbs = {iZero, iZero, iZero};
-      outerUbs = {batchSize, groupNumIE, channelOutPerGroup};
+      outerUbs = {N, G, COPerGroup};
     } else {
       // TODO: just see if having a loop from 0..1 is really that bad.
       // Removing this special case would simplify the code.
       outerLbs = {iZero, iZero};
-      outerUbs = {batchSize, channelOut};
+      outerUbs = {N, CO};
     }
+    // Iterate over the outer loops
     // for n = 0 .. N:
     //   for g = 0 .. group:
-    //     for cOPG = 0 .. channelOutPerGroup:
-    //       co = g * channeloutPerGroup + cIPG;
+    //     for coPerGroup = 0 .. COPerGroup:
+    //       co = g * COPerGroup + coPerGroup;
     createKrnl.iterateIE(outerLoops, outerLoops, outerLbs, outerUbs, {},
         [&](KrnlBuilder &createKrnl, ValueRange) {
-      // Compute the Channel In Indices.
-      ValueRange outerIndices = createKrnl.getInductionVarValue(outerLoops);
-      IndexExprScope outerScope(createKrnl);
-      IndexExpr channelOutIndex;         // To access the image channel.
-      IndexExpr channelOutPerGroupIndex; // To access the filter channel in.
-      if (hasGroup) {
-        DimIndexExpr groupIndex(outerIndices[1]);
-        channelOutPerGroupIndex = DimIndexExpr(outerIndices[2]);
-        channelOutIndex = groupIndex * SymbolIndexExpr(channelOutPerGroup) +
-                          channelOutPerGroupIndex;
-      } else {
-        channelOutPerGroupIndex = DimIndexExpr(outerIndices[1]);
-        channelOutIndex = channelOutPerGroupIndex;
-=======
+          // Compute the Channel In Indices.
+          ValueRange outerIndices = createKrnl.getInductionVarValue(outerLoops);
+          IndexExprScope outerScope(createKrnl);
+          // Compute the channel out index "co".
+          IndexExpr co;
+          DimIndexExpr g(outerIndices[1]);
+          if (hasGroup) {
+            DimIndexExpr coPerGroup(outerIndices[2]);
+            co = g * SymbolIndexExpr(COPerGroup) + coPerGroup;
+          } else {
+            co = DimIndexExpr(outerIndices[1]);
+          }
+
+          // Determine the bounds for the output spacial dimensions.
+          int spacialRank = outputRank - spatialStartIndex;
+          ValueRange outputSpacialLoops = createKrnl.defineLoops(spacialRank);
+          SmallVector<IndexExpr, 3> outputSpacialLbs, outputSpacialUbs;
+          for (int i = spatialStartIndex; i < outputRank; ++i) {
+            outputSpacialLbs.emplace_back(iZero);
+            outputSpacialUbs.emplace_back(
+                SymbolIndexExpr(shapeHelper.dimsForOutput()[i]));
+          }
+          // Spacial loops.
+          // for ho = 0 .. HO:
+          //    for wo = 0 .. WO:
+          createKrnl.iterateIE(outputSpacialLoops, outputSpacialLoops,
+              outputSpacialLbs, outputSpacialUbs, {},
+              [&](KrnlBuilder &createKrnl, ValueRange) {
+                ValueRange outputSpatialIndices =
+                    createKrnl.getInductionVarValue(outputSpacialLoops);
+                IndexExprScope outputSpacialScope(createKrnl);
+
+                // Create a local reduction value and set to zero.
+                MemRefType tmpType =
+                    MemRefType::get({}, memRefType.getElementType());
+                Value reductionVal =
+                    createKrnl.getBuilder().create<memref::AllocaOp>(
+                        createKrnl.getLoc(), tmpType);
+                createKrnl.store(fZero, reductionVal);
+
+                // Bounds for reduction loops.
+                ValueRange redLoops = createKrnl.defineLoops(spacialRank + 1);
+                SmallVector<IndexExpr, 4> redLbs, redUbs;
+                // First: loop over channel in per group.
+                redLbs.emplace_back(iZero);
+                redUbs.emplace_back(SymbolIndexExpr(CIPerGroup));
+                // For each spacial dim, do the following.
+                for (int i = 0; i < spacialRank; ++i) {
+                  // Get data for dis spacial dimension.
+                  DimIndexExpr o(outputSpatialIndices[i]);
+                  SymbolIndexExpr I(
+                      inputBounds.getSymbol(spatialStartIndex + i));
+                  SymbolIndexExpr K(
+                      filterBounds.getSymbol(spatialStartIndex + i));
+                  LiteralIndexExpr p(pads[i]); // Begining/left/top pad.
+                  LiteralIndexExpr s(strides[i]);
+                  LiteralIndexExpr d(isDilated ? dilations[i] : 1);
+                  // lb = ceil((p - o * s) / d)
+                  IndexExpr pos = p - (o * s);
+                  IndexExpr lb = pos.ceilDiv(d);
+                  redLbs.emplace_back(lb);
+                  // ub = ceil((I + p - o * s) / d)
+                  IndexExpr ipos = I + pos;
+                  IndexExpr ub = ipos.ceilDiv(d);
+                  redUbs.emplace_back(ub);
+                }
+                // for ciPerGroup = 0 .. CIPerGroup:
+                //   for kh in lb .. ub:
+                //     for kw in lb .. ub:
+                createKrnl.iterateIE(redLoops, redLoops, redLbs, redUbs, {},
+                    [&](KrnlBuilder &createKrnl, ValueRange) {
+                      ValueRange redIndices =
+                          createKrnl.getInductionVarValue(redLoops);
+                      IndexExprScope redScope(createKrnl);
+                      MathBuilder createMath(createKrnl);
+                      // Create access function for input image:
+                      // [n, ci, ho * sh + kh * dh - ph, wo * sw + kw * dw -
+                      // pw].
+                      SmallVector<IndexExpr, 4> inputAccessFct;
+                      DimIndexExpr n(outerIndices[0]);
+                      inputAccessFct.emplace_back(n);
+                      // ci = g * CIPerG + ciPerG
+                      DimIndexExpr ciPerG(redIndices[0]);
+                      IndexExpr ci =
+                          DimIndexExpr(g) * SymbolIndexExpr(CIPerGroup) +
+                          ciPerG;
+                      inputAccessFct.emplace_back(ci);
+                      for (int i = 0; i < spacialRank; ++i) {
+                        // for each spacial dims: access is o * s + k * d - p.
+                        DimIndexExpr o(outputSpatialIndices[i]);
+                        DimIndexExpr k(redIndices[1 + i]);
+                        LiteralIndexExpr p(pads[i]); // Begining/left/top pad.
+                        LiteralIndexExpr s(strides[i]);
+                        LiteralIndexExpr d(isDilated ? dilations[i] : 1);
+                        IndexExpr t = o * s + k * d - p;
+                        inputAccessFct.emplace_back(t);
+                      }
+                      Value image =
+                          createKrnl.loadIE(inputOperand, inputAccessFct);
+                      // Create access fct for filter: [co, ciPerG, kh, kw].
+                      SmallVector<IndexExpr, 4> filterAccessFct;
+                      filterAccessFct.emplace_back(DimIndexExpr(co));
+                      filterAccessFct.emplace_back(DimIndexExpr(ciPerG));
+                      for (int i = 0; i < spacialRank; ++i) {
+                        DimIndexExpr k(redIndices[1 + i]);
+                        filterAccessFct.emplace_back(k);
+                      }
+                      Value oldRed = createKrnl.load(fZero, reductionVal);
+                      Value filter =
+                          createKrnl.loadIE(filterOperand, filterAccessFct);
+                      Value mul = createMath.mul(image, filter);
+                      Value newRed = createMath.add(oldRed, mul);
+                      createKrnl.store(fZero, newRed);
+                    }); // Reduction loops.
+                // Finish the reduction and store in result array.
+                Value result = createKrnl.load(reductionVal);
+                // Store the result. Optionally add bias.
+                if (hasBias) {
+                  Value loadBias =
+                      createKrnl.loadIE(biasOperand, {DimIndexExpr(co)});
+                  result = createMath.add(result, loadBias);
+                }
+                SmallVector<IndexExpr, 4> resAccessFunc;
+                resAccessFunc.emplace_back(SymbolIndexExpr(outerIndices[0]));
+                resAccessFunc.emplace_back(SymbolIndexExpr(co));
+                for (Value o : outputSpatialIndices)
+                  resAccessFunc.emplace_back(DimIndexExpr(o));
+                createKrnl.storeIE(result, alloc, resAccessFunc);
+              }); // Output spacial loops.
+        });       // Outer loops;
+  }
+
+  void convOriginal(ConversionPatternRewriter &rewriter,
+      IndexExprScope &ieScope, ONNXConvOp &convOp,
+      ONNXConvOpAdaptor &operandAdaptor, ONNXConvOpShapeHelper &shapeHelper,
+      MemRefType &memRefType, Value alloc, SmallVectorImpl<int64_t> &pads,
+      SmallVectorImpl<int64_t> &strides,
+      SmallVectorImpl<int64_t> &dilations) const {
+    auto loc = convOp.getLoc();
+    bool isDilated = !dilations.empty();
+
+    KrnlBuilder createKrnl(rewriter, loc);
+    MathBuilder createMath(rewriter, loc);
+
+    // Spatial data starts from the second dimension.
+    int spatialStartIndex = 2;
+
+    auto resultShape = memRefType.getShape();
+    auto inputOperand = operandAdaptor.X();
+    auto kernelOperand = operandAdaptor.W();
+    auto kernelShape = kernelOperand.getType().cast<MemRefType>().getShape();
+    auto biasOperand = operandAdaptor.B();
+    bool hasBias = !biasOperand.getType().isa<NoneType>();
 
     // R = Conv(D, K)
     //
@@ -204,7 +331,6 @@
     // Before we start the iteration we need to compute the number of
     // unsplit kernels and fetch the number of groups from the attribute
     // list. Group is always a compilation constant.
-
     int64_t group = convOp.group();
     // Compute the number of unsplit kernels. The number of kernels
     // must be a multiple of the number of groups.
@@ -243,371 +369,179 @@
       if (group > 1) {
         DimIndexExpr g(outerLoops.getInductionVar(gIndex));
         kernel = g * kernelsPerGroupValue + kernel;
->>>>>>> d73dae1e
       }
-      // Iterates over the output spacial dimensions
-      int spacialRank = outputRank - spatialStartIndex;
-      ValueRange spacialLoops = createKrnl.defineLoops(spacialRank);
-      SmallVector<IndexExpr, 3> spacialLbs, spacialUbs;
-      for (int s = spatialStartIndex; s < outputRank; ++s) {
-        spacialLbs.emplace_back(iZero);
-        spacialUbs.emplace_back(
-            SymbolIndexExpr(shapeHelper.dimsForOutput(0)[s]));
-      }
-      // Spacial loops.
-      // for h = 0 .. HOut:
-      //    for w = 0 .. WOut:
-      createKrnl.iterateIE(spacialLoops, spacialLoops, spacialLbs, spacialUbs,
-          {}, [&](KrnlBuilder &createKrnl, ValueRange) {
-            ValueRange spatialIndices =
-                createKrnl.getInductionVarValue(spacialLoops);
-            IndexExprScope spacialScope(createKrnl);
-#if 0
-                // R[n][kernel][r1][r2] = 0;
-                // TODO: needed if use reduction val?
-                SmallVector<IndexExpr, 4> resAccessFunc;
-                resAccessFunc.emplace_back(SymbolIndexExpr(outerIndices[0]));
-                resAccessFunc.emplace_back(SymbolIndexExpr(channelOutIndex));
-                for (Value s : spatialIndices)
-                  resAccessFunc.emplace_back(DimIndexExpr(s));
-                createKrnl.storeIE(fZero, alloc, resAccessFunc);
-#endif
-            // Create a local reduction value and set to zero.
-            MemRefType tmpType =
-                MemRefType::get({}, memRefType.getElementType());
-            Value reductionVal =
-                createKrnl.getBuilder().create<memref::AllocaOp>(
-                    createKrnl.getLoc(), tmpType);
-            createKrnl.store(fZero, reductionVal);
-            // Bounds for reduction loops.
-            ValueRange redLoops = = createKrnl.defineLoops(spacialRank + 1);
-            SmallVector<IndexExpr, 4> redLbs, redUbs;
-            // First: loop over channel in per group.
-            redLbs.emplace_back(iZero);
-            redUbs.emplace_back(SymbolIndexExpr(channelInPerGroup));
-            // For each spacial dim, do the following.
-            for (int i = 0; i < spacialRank; ++i) {
-              int s = i + spatialStartIndex;
-              int64_t d = (isDilated) ? dilations[i] : 1;
-              IndexExpr outputSpacialIndex = DimIndexExpr(spatialIndices[i]);
-              int64_t start1 = ceil(pads[i], d) * d + 1 - pads[i];
-              IndexExpr start2 = outputSpacialIndex * strides[i] - pad[i];
-              //IndexExpr start = IndexExpr::max(start1, start2);
-              IndexExpr end1 = SymbolIndexExpr(shapeHel per.dimsForOutput(0)[s]);
-              IndexExpr end2 = outputSpacialIndex * strides[i] + 
-            }
-            // for c = 0 .. C/group:
-            //   for cw1 in range(end1 - start1):
-            //     for cw2 in range(end2 - start2):
-          });
-  }
-
-  void convOriginal(ConversionPatternRewriter &rewriter,
-      IndexExprScope &ieScope, ONNXConvOp &convOp,
-      ONNXConvOpAdaptor &operandAdaptor, ONNXConvOpShapeHelper &shapeHelper,
-      MemRefType &memRefType, Value alloc, SmallVectorImpl<int64_t> &pads,
-      SmallVectorImpl<int64_t> &strides,
-      SmallVectorImpl<int64_t> &dilations) const {
-      auto loc = convOp.getLoc();
-      bool isDilated = !dilations.empty();
-
-      KrnlBuilder createKrnl(rewriter, loc);
-      MathBuilder createMath(rewriter, loc);
-
-      // Spatial data starts from the second dimension.
-      int spatialStartIndex = 2;
-
-      auto resultShape = memRefType.getShape();
-      auto inputOperand = operandAdaptor.X();
-      auto kernelOperand = operandAdaptor.W();
-      auto kernelShape = kernelOperand.getType().cast<MemRefType>().getShape();
-      auto biasOperand = operandAdaptor.B();
-      bool hasBias = !biasOperand.getType().isa<NoneType>();
-
-      // R = Conv(D, K)
-      //
-      // The input/output shapes will look like this:
-      //
-      // D (NxCxHxW) x K (Mx C/group x KH x KW) -> R (NxMxRHxRW)
-      //
-      // where C & M are also known as is Channel In (C) & Out (M)
-      // also, C is a multiple of the number of groups:
-      //   C = group * kernelsPerGroup
-      //
-      // The loop nest will look as follows:
-      //
-      // strides = [s1, s2]
-      // dilations = [d1, d2]
-      // pads = [pt1, pt2, pb1, pb2]
-      //
-      // kernelsPerGroup = M / group;
-      // for n = 0 .. N:
-      //   for g = 0 .. group:
-      //     for m = 0 .. kernelsPerGroup:
-      //       kernel = g * kernelsPerGroup + m; // Channel out
-      //       for r1 = 0 .. RH:
-      //         for r2 = 0 .. RW:
-      //           R[n][kernel][r1][r2] = 0;
-      //
-      //           # Compute the convolution window.
-      //           firstValid1 = ceil(float(pt1 / d1)) * d1 - pt1
-      //           start1 = max(firstValid1, r1 * s1 - pt1)
-      //           end1 = min(H, r1 * s1 + (KH -1) * d1  + 1 - pt1)
-      //           kernelOffset1 = min(0, r1 * s1 - pt1)
-      //
-      //           firstValid2= ceil(float(p2 / d2)) * d2 - pt2
-      //           start2 = max(firstValid2, r2 * s2 - pt2)
-      //           end2 = min(W, r2 * s2 + (KW - 1) * d2 + 1 - pt2)
-      //           kernelOffset2 = min(0, r2 * s2 - pt2)
-      //
-      //           for c = 0 .. C/group:
-      //             for cw1 in range(end1 - start1):
-      //               for cw2 in range(end2 - start2):
-      //                 # indices to access the data
-      //                 h1 = cw1 * d1 + start1
-      //                 h2 = cw2 * d2 + start2
-      //                 # indices to access the kernel
-      //                 k1 = h1 - kernelOffset1
-      //                 k2 = h2 - kernelOffset2
-      //                 # Update the output.
-      //                 R[n][kernel][r1][r2] =
-      //                   D[n][g * (C / group) + c][h1][h2] *
-      //                   K[kernel][c][k1][k2];
-      //
-      // Naming:
-      //   n, g, m: outer loop nest indices
-      //   r1, r2: spatial loop nest indices
-      //   c, k1, k2: inner loop nest indices
-      //
-      //
-      // In the general case:
-      //
-      // D (NxCxD1xD2x...xDdim) x K (MxC/groupxK1xK2x...xKdim)
-      //     -> R (NxMxR1xR2x...xRdim)
-      //
-      // The above loop nest can be adapted by increasing the number
-      // of r- and k-index loop i.e. r1 r2 and k1 k2 loops.
-
-      // Set up outermost loops: n g m r1 r2 ... rdim
-      // Skip g if group is 1.
-
-      // Before we start the iteration we need to compute the number of
-      // unsplit kernels and fetch the number of groups from the attribute
-      // list. Group is always a compilation constant.
-      int64_t group = convOp.group();
-      // Compute the number of unsplit kernels. The number of kernels
-      // must be a multiple of the number of groups.
-      assert(kernelShape[0] > 0 &&
-             "kernel shape is expected to be constant in code below");
-      int64_t kernelsPerGroup = floor(kernelShape[0] / group);
-      LiteralIndexExpr kernelsPerGroupValue(kernelsPerGroup);
-      auto zero = emitConstantOp(rewriter, loc, memRefType.getElementType(), 0);
-      MemRefBoundsIndexCapture kernelBounds(kernelOperand);
-      DimIndexExpr subchannels(kernelBounds.getDim(1));
-
-      // 1. Define outer loops and emit empty optimization block:
-      int64_t nOuterLoops =
-          (group > 1) ? (spatialStartIndex + 1) : spatialStartIndex;
-      BuildKrnlLoop outerLoops(rewriter, loc, nOuterLoops);
-      outerLoops.createDefineOp();
-      //   for n = 0 .. N:
-      int nIndex = outerLoops.pushBounds(0, inputOperand, 0);
-      //   for g = 0 .. N:
-      int gIndex = -1;
-      if (group > 1)
-        gIndex = outerLoops.pushBounds(0, group);
-      //   for m = 0 .. kernelsPerGroup:
-      int mIndex = outerLoops.pushBounds(0, kernelsPerGroup);
-      // Outer loop iterations.
-      outerLoops.createIterateOp();
-
-      rewriter.setInsertionPointToStart(outerLoops.getIterateBlock());
+      // Evaluate kernel to emit its SSA value at this location.
+      kernel.getValue();
+
+      // 2.2 Define spatial loops
+      int64_t nSpatialLoops = resultShape.size() - spatialStartIndex;
+      BuildKrnlLoop spatialLoops(rewriter, loc, nSpatialLoops);
+      spatialLoops.createDefineOp();
+      for (int i = spatialStartIndex; i < (int)resultShape.size(); ++i)
+        spatialLoops.pushBounds(0, alloc, i);
+
+      // 2.4 Emit loop nest over output spatial dimensions.
+      //   for rX = 0 .. RX
+      spatialLoops.createIterateOp();
+      rewriter.setInsertionPointToStart(spatialLoops.getIterateBlock());
       {
-        // 2. Emit the body of the outer loop nest.
-
-        // 2.1 Compute kernel order number: kernel = g * kernelsPerGroup + m;
-        // If group is not set then the value of the kernel ID is
-        // identical to that of the loop over kernels.
-        IndexExpr kernel = DimIndexExpr(outerLoops.getInductionVar(mIndex));
-        if (group > 1) {
-          DimIndexExpr g(outerLoops.getInductionVar(gIndex));
-          kernel = g * kernelsPerGroupValue + kernel;
+        // 3. Emit the body of the spatial loop nest.
+        // 3.1 Emit: R[n][kernel][r1][r2] = 0;
+        SmallVector<IndexExpr, 4> resultIndices;
+        // n
+        resultIndices.emplace_back(
+            DimIndexExpr(outerLoops.getInductionVar(nIndex)));
+        // kernel
+        resultIndices.emplace_back(kernel);
+        // rX
+        for (auto arg : spatialLoops.getIterateBlock()->getArguments())
+          resultIndices.emplace_back(DimIndexExpr(arg));
+
+        // Initialize the output.
+        createKrnl.storeIE(zero, alloc, resultIndices);
+
+        // Create a local reduction value.
+        Value reductionVal = rewriter.create<memref::AllocaOp>(
+            loc, MemRefType::get({}, memRefType.getElementType()));
+        createKrnl.store(zero, reductionVal);
+
+        // Prepare induction variables.
+        SmallVector<SmallVector<IndexExpr, 4>, 4> IVExprs;
+        {
+          MemRefBoundsIndexCapture inputBounds(inputOperand);
+          for (int i = 0; i < nSpatialLoops; ++i) {
+            int j = i + spatialStartIndex;
+            SmallVector<IndexExpr, 4> ic;
+            // d0, output
+            ic.emplace_back(resultIndices[j]);
+            // s0, input dim
+            ic.emplace_back(inputBounds.getDim(j));
+            // s1, kernel dim
+            ic.emplace_back(kernelBounds.getDim(j));
+            // s2, pad dim
+            ic.emplace_back(LiteralIndexExpr(pads[i]));
+            // s3, stride dim
+            ic.emplace_back(LiteralIndexExpr(strides[i]));
+            // s4, dilation dim
+            ic.emplace_back(LiteralIndexExpr((isDilated) ? dilations[i] : 1));
+            IVExprs.emplace_back(ic);
+          }
         }
-        // Evaluate kernel to emit its SSA value at this location.
-        kernel.getValue();
-
-        // 2.2 Define spatial loops
-        int64_t nSpatialLoops = resultShape.size() - spatialStartIndex;
-        BuildKrnlLoop spatialLoops(rewriter, loc, nSpatialLoops);
-        spatialLoops.createDefineOp();
-        for (int i = spatialStartIndex; i < (int)resultShape.size(); ++i)
-          spatialLoops.pushBounds(0, alloc, i);
-
-        // 2.4 Emit loop nest over output spatial dimensions.
-        //   for rX = 0 .. RX
-        spatialLoops.createIterateOp();
-        rewriter.setInsertionPointToStart(spatialLoops.getIterateBlock());
+
+        // IndexExprs to compute:
+        // - the start position of the conv window, and
+        // - the relative offset of the kernel to the conv window's start
+        // position.
+        SmallVector<IndexExpr, 4> windowStartExprs, kernelOffsetExprs;
+        for (int i = 0; i < nSpatialLoops; ++i) {
+          std::vector<mlir::IndexExpr> exprs = getIndexExprsForConvWindow(
+              IVExprs[i], /*ceilMode=*/true, isDilated);
+          windowStartExprs.emplace_back(exprs[0]);
+          kernelOffsetExprs.emplace_back(exprs[2]);
+        }
+
+        // 3.2 Define inner loops.
+        int64_t nInnerLoops = 1 + (kernelShape.size() - spatialStartIndex);
+        BuildKrnlLoop innerLoops(rewriter, loc, nInnerLoops);
+        innerLoops.createDefineOp();
+        //   for c = 0 .. C/group
+        int cIndex = innerLoops.pushBounds(0, kernelOperand, 1);
+        //   for cw1 in range(end1 - start1):
+        //     for cw2 in range(end2 - start2):
+        AffineMap windowSizeMap =
+            getWindowAffineMap(rewriter, /*ceilMode=*/true, isDilated);
+        for (int i = spatialStartIndex; i < (int)kernelShape.size(); ++i) {
+          // Affine map's operands.
+          SmallVector<Value, 4> operands;
+          for (IndexExpr expr : IVExprs[i - spatialStartIndex])
+            operands.emplace_back(expr.getValue());
+          innerLoops.pushBounds(0, windowSizeMap, operands);
+        }
+
+        // 3.4 Emit inner loop nest.
+        innerLoops.createIterateOp();
+
+        //
+        auto ipOuterLoopRegion = rewriter.saveInsertionPoint();
+        rewriter.setInsertionPointToStart(innerLoops.getIterateBlock());
         {
-          // 3. Emit the body of the spatial loop nest.
-          // 3.1 Emit: R[n][kernel][r1][r2] = 0;
-          SmallVector<IndexExpr, 4> resultIndices;
+          // 4. Emit inner loop body
+          //    # indices to access the data
+          //    h1 = cw1 * d1 + start1
+          //    h2 = cw2 * d2 + start2
+          //    # indices to access the kernel
+          //    k1 = h1 - kernelOffset1
+          //    k2 = h2 - kernelOffset2
+          //    R[n][kernel][r1][r2] =
+          //      D[n][g * (C / group) + c][h1][h2] *
+          //      K[kernel][c][k1][k2];
+
+          // 4.1 Prepare indices for accesing the data tensor.
+          SmallVector<IndexExpr, 4> dataIndices;
           // n
-          resultIndices.emplace_back(
+          dataIndices.emplace_back(
               DimIndexExpr(outerLoops.getInductionVar(nIndex)));
-          // kernel
-          resultIndices.emplace_back(kernel);
-          // rX
-          for (auto arg : spatialLoops.getIterateBlock()->getArguments())
-            resultIndices.emplace_back(DimIndexExpr(arg));
-
-          // Initialize the output.
-          createKrnl.storeIE(zero, alloc, resultIndices);
-
-          // Create a local reduction value.
-          Value reductionVal = rewriter.create<memref::AllocaOp>(
-              loc, MemRefType::get({}, memRefType.getElementType()));
-          createKrnl.store(zero, reductionVal);
-
-          // Prepare induction variables.
-          SmallVector<SmallVector<IndexExpr, 4>, 4> IVExprs;
-          {
-            MemRefBoundsIndexCapture inputBounds(inputOperand);
-            for (int i = 0; i < nSpatialLoops; ++i) {
-              int j = i + spatialStartIndex;
-              SmallVector<IndexExpr, 4> ic;
-              // d0, output
-              ic.emplace_back(resultIndices[j]);
-              // s0, input dim
-              ic.emplace_back(inputBounds.getDim(j));
-              // s1, kernel dim
-              ic.emplace_back(kernelBounds.getDim(j));
-              // s2, pad dim
-              ic.emplace_back(LiteralIndexExpr(pads[i]));
-              // s3, stride dim
-              ic.emplace_back(LiteralIndexExpr(strides[i]));
-              // s4, dilation dim
-              ic.emplace_back(LiteralIndexExpr((isDilated) ? dilations[i] : 1));
-              IVExprs.emplace_back(ic);
+          // g * (C / group) + c
+          IndexExpr channelDepth =
+              DimIndexExpr(innerLoops.getInductionVar(cIndex));
+          if (group > 1) {
+            DimIndexExpr g(outerLoops.getInductionVar(gIndex));
+            channelDepth = g * subchannels + channelDepth;
+          }
+          dataIndices.emplace_back(channelDepth);
+          // h1 = cw1 * d1 + start1
+          for (int i = 0; i < nSpatialLoops; ++i) {
+            DimIndexExpr cw1(innerLoops.getInductionVar(i + 1));
+            IndexExpr start1 = windowStartExprs[i];
+            if (isDilated) {
+              // h1 = cw1 * d1 + start1
+              IndexExpr d1 = IVExprs[i][5];
+              dataIndices.emplace_back(cw1 * d1 + start1);
+            } else {
+              // h1 = cw1 + start1
+              dataIndices.emplace_back(cw1 + start1);
             }
           }
 
-          // IndexExprs to compute:
-          // - the start position of the conv window, and
-          // - the relative offset of the kernel to the conv window's start
-          // position.
-          SmallVector<IndexExpr, 4> windowStartExprs, kernelOffsetExprs;
-          for (int i = 0; i < nSpatialLoops; ++i) {
-            std::vector<mlir::IndexExpr> exprs = getIndexExprsForConvWindow(
-                IVExprs[i], /*ceilMode=*/true, isDilated);
-            windowStartExprs.emplace_back(exprs[0]);
-            kernelOffsetExprs.emplace_back(exprs[2]);
+          // 4.2 Prepare indices for accessing the kernel tensor.
+          // SmallVector<Value, 4> kernelIndices;
+          SmallVector<IndexExpr, 4> kernelIndices;
+          // kernel
+          kernelIndices.emplace_back(kernel);
+          // c
+          kernelIndices.emplace_back(
+              DimIndexExpr(innerLoops.getInductionVar(cIndex)));
+          // k1 = h1 - kernelOffset1
+          for (int i = 0; i < (int)kernelShape.size() - spatialStartIndex;
+               ++i) {
+            // Since the window at borders may be smaller than the kernel, we
+            // have to shift kernel indices with a suitable offset.
+            DimIndexExpr h1(innerLoops.getInductionVar(i + 1));
+            kernelIndices.emplace_back(h1 - kernelOffsetExprs[i]);
           }
 
-          // 3.2 Define inner loops.
-          int64_t nInnerLoops = 1 + (kernelShape.size() - spatialStartIndex);
-          BuildKrnlLoop innerLoops(rewriter, loc, nInnerLoops);
-          innerLoops.createDefineOp();
-          //   for c = 0 .. C/group
-          int cIndex = innerLoops.pushBounds(0, kernelOperand, 1);
-          //   for cw1 in range(end1 - start1):
-          //     for cw2 in range(end2 - start2):
-          AffineMap windowSizeMap =
-              getWindowAffineMap(rewriter, /*ceilMode=*/true, isDilated);
-          for (int i = spatialStartIndex; i < (int)kernelShape.size(); ++i) {
-            // Affine map's operands.
-            SmallVector<Value, 4> operands;
-            for (IndexExpr expr : IVExprs[i - spatialStartIndex])
-              operands.emplace_back(expr.getValue());
-            innerLoops.pushBounds(0, windowSizeMap, operands);
-          }
-
-          // 3.4 Emit inner loop nest.
-          innerLoops.createIterateOp();
-
-          //
-          auto ipOuterLoopRegion = rewriter.saveInsertionPoint();
-          rewriter.setInsertionPointToStart(innerLoops.getIterateBlock());
-          {
-            // 4. Emit inner loop body
-            //    # indices to access the data
-            //    h1 = cw1 * d1 + start1
-            //    h2 = cw2 * d2 + start2
-            //    # indices to access the kernel
-            //    k1 = h1 - kernelOffset1
-            //    k2 = h2 - kernelOffset2
-            //    R[n][kernel][r1][r2] =
-            //      D[n][g * (C / group) + c][h1][h2] *
-            //      K[kernel][c][k1][k2];
-
-            // 4.1 Prepare indices for accesing the data tensor.
-            SmallVector<IndexExpr, 4> dataIndices;
-            // n
-            dataIndices.emplace_back(
-                DimIndexExpr(outerLoops.getInductionVar(nIndex)));
-            // g * (C / group) + c
-            IndexExpr channelDepth =
-                DimIndexExpr(innerLoops.getInductionVar(cIndex));
-            if (group > 1) {
-              DimIndexExpr g(outerLoops.getInductionVar(gIndex));
-              channelDepth = g * subchannels + channelDepth;
-            }
-            dataIndices.emplace_back(channelDepth);
-            // h1 = cw1 * d1 + start1
-            for (int i = 0; i < nSpatialLoops; ++i) {
-              DimIndexExpr cw1(innerLoops.getInductionVar(i + 1));
-              IndexExpr start1 = windowStartExprs[i];
-              if (isDilated) {
-                // h1 = cw1 * d1 + start1
-                IndexExpr d1 = IVExprs[i][5];
-                dataIndices.emplace_back(cw1 * d1 + start1);
-              } else {
-                // h1 = cw1 + start1
-                dataIndices.emplace_back(cw1 + start1);
-              }
-            }
-
-            // 4.2 Prepare indices for accessing the kernel tensor.
-            // SmallVector<Value, 4> kernelIndices;
-            SmallVector<IndexExpr, 4> kernelIndices;
-            // kernel
-            kernelIndices.emplace_back(kernel);
-            // c
-            kernelIndices.emplace_back(
-                DimIndexExpr(innerLoops.getInductionVar(cIndex)));
-            // k1 = h1 - kernelOffset1
-            for (int i = 0; i < (int)kernelShape.size() - spatialStartIndex;
-                 ++i) {
-              // Since the window at borders may be smaller than the kernel, we
-              // have to shift kernel indices with a suitable offset.
-              DimIndexExpr h1(innerLoops.getInductionVar(i + 1));
-              kernelIndices.emplace_back(h1 - kernelOffsetExprs[i]);
-            }
-
-            // 4.3 Compute convolution.
-            auto loadData = createKrnl.loadIE(inputOperand, dataIndices);
-            auto loadKernel = createKrnl.loadIE(kernelOperand, kernelIndices);
-            auto loadPartialSum = createKrnl.load(reductionVal);
-            Value result = createMath.add(
-                loadPartialSum, createMath.mul(loadData, loadKernel));
-            // 4.4 Store computed value into output location.
-            createKrnl.store(result, reductionVal);
-          }
-          rewriter.restoreInsertionPoint(ipOuterLoopRegion);
-
-          auto result = createKrnl.load(reductionVal);
-          // Store the result. Optionally add bias.
-          if (hasBias) {
-            SmallVector<IndexExpr, 4> biasIndices;
-            biasIndices.emplace_back(kernel);
-            auto loadBias = createKrnl.loadIE(biasOperand, biasIndices);
-            auto resultWithBias = createMath.add(result, loadBias);
-            createKrnl.storeIE(resultWithBias, alloc, resultIndices);
-          } else
-            createKrnl.storeIE(result, alloc, resultIndices);
+          // 4.3 Compute convolution.
+          auto loadData = createKrnl.loadIE(inputOperand, dataIndices);
+          auto loadKernel = createKrnl.loadIE(kernelOperand, kernelIndices);
+          auto loadPartialSum = createKrnl.load(reductionVal);
+          Value result = createMath.add(
+              loadPartialSum, createMath.mul(loadData, loadKernel));
+          // 4.4 Store computed value into output location.
+          createKrnl.store(result, reductionVal);
         }
+        rewriter.restoreInsertionPoint(ipOuterLoopRegion);
+
+        auto result = createKrnl.load(reductionVal);
+        // Store the result. Optionally add bias.
+        if (hasBias) {
+          SmallVector<IndexExpr, 4> biasIndices;
+          biasIndices.emplace_back(kernel);
+          auto loadBias = createKrnl.loadIE(biasOperand, biasIndices);
+          auto resultWithBias = createMath.add(result, loadBias);
+          createKrnl.storeIE(resultWithBias, alloc, resultIndices);
+        } else
+          createKrnl.storeIE(result, alloc, resultIndices);
       }
-<<<<<<< HEAD
-=======
     }
   }
 
@@ -659,74 +593,19 @@
     Value alloc = insertAllocAndDeallocSimple(
         rewriter, op, memRefType, loc, shapeHelper.dimsForOutput(0));
 
-    convOriginal(rewriter, ieScope, convOp, operandAdaptor, shapeHelper,
-        memRefType, alloc, pads, strides, dilations);
+    if (DEBUG_OPTIMIZED_OFF) {
+      convOriginal(rewriter, ieScope, convOp, operandAdaptor, shapeHelper,
+          memRefType, alloc, pads, strides, dilations);
+    } else {
+      convUnoptimized(rewriter, ieScope, convOp, operandAdaptor, shapeHelper,
+          memRefType, alloc, pads, strides, dilations);
+    }
     rewriter.replaceOp(op, alloc);
     return success();
->>>>>>> d73dae1e
   }
-
-  LogicalResult matchAndRewrite(Operation *op, ArrayRef<Value> operands,
-      ConversionPatternRewriter &rewriter) const final {
-      auto loc = op->getLoc();
-      ONNXConvOpAdaptor operandAdaptor(operands);
-      ONNXConvOp convOp = llvm::dyn_cast<ONNXConvOp>(op);
-
-      // Read dilations attribute if the op has.
-      SmallVector<int64_t, 4> dilations;
-      auto dilationsAttribute = convOp.dilationsAttr();
-      bool isDefaultDilations = true;
-      for (auto dilation : dilationsAttribute.getValue()) {
-        int64_t dilationValue = dilation.cast<IntegerAttr>().getInt();
-        if (dilationValue > 1 && isDefaultDilations)
-          isDefaultDilations = false;
-        dilations.emplace_back(dilationValue);
-      }
-      if (isDefaultDilations)
-        dilations.clear();
-
-      // Read pads attribute
-      SmallVector<int64_t, 4> pads;
-      auto padsAttribute = convOp.padsAttr();
-      for (Attribute pad : padsAttribute.getValue())
-        pads.emplace_back(pad.cast<IntegerAttr>().getInt());
-
-      // Read strides attribute
-      SmallVector<int64_t, 4> strides;
-      auto stridesAttribute = convOp.stridesAttr();
-      for (Attribute stride : stridesAttribute.getValue())
-        strides.emplace_back(stride.cast<IntegerAttr>().getInt());
-
-      // Get shape.
-      ONNXConvOpShapeHelper shapeHelper(&convOp, rewriter,
-          getDenseElementAttributeFromKrnlValue,
-          loadDenseElementArrayValueAtIndex);
-      auto shapecomputed =
-          shapeHelper.Compute(operandAdaptor, convOp.kernel_shape(),
-              padsAttribute, stridesAttribute, convOp.dilations());
-      assert(succeeded(shapecomputed));
-
-      // Scope for krnl ops
-      IndexExprScope ieScope(rewriter, loc);
-
-      // Insert an allocation and deallocation for the result of this operation.
-      MemRefType memRefType = convertToMemRefType(*op->result_type_begin());
-      Value alloc = insertAllocAndDeallocSimple(
-          rewriter, op, memRefType, loc, shapeHelper.dimsForOutput(0));
-
-      if (DEBUG_OPTIMIZED_OFF) {
-        convOriginal(rewriter, ieScope, convOp, operandAdaptor, shapeHelper,
-            memRefType, alloc, pads, strides, dilations);
-      } else {
-        convUnoptimized(rewriter, ieScope, convOp, operandAdaptor, shapeHelper,
-            memRefType, alloc, pads, strides, dilations);
-      }
-      rewriter.replaceOp(op, alloc);
-      return success();
-  }
-  };
-
-  void populateLoweringONNXConvOpPattern(
-      RewritePatternSet &patterns, MLIRContext *ctx) {
-    patterns.insert<ONNXConvOpLowering>(ctx);
-  }+};
+
+void populateLoweringONNXConvOpPattern(
+    RewritePatternSet &patterns, MLIRContext *ctx) {
+  patterns.insert<ONNXConvOpLowering>(ctx);
+}