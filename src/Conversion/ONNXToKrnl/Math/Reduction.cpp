//===-------------- Reduction.cpp - Lowering Reduction Ops ----------------===//
//
// Copyright 2019 The IBM Research Authors.
//
// =============================================================================
//
// This file lowers the ONNX Reduction Operators to Krnl dialect.
//
//===----------------------------------------------------------------------===//

#include "src/Conversion/ONNXToKrnl/ONNXToKrnlCommon.hpp"

using namespace mlir;

// Identity values
template <>
Value getIdentityValue<ONNXReduceMaxOp>(
    ConversionPatternRewriter &rewriter, Location loc, Type type) {
  return emitNegativeInfinityConstantOp(rewriter, loc, type);
}

template <>
Value getIdentityValue<ONNXReduceMinOp>(
    ConversionPatternRewriter &rewriter, Location loc, Type type) {
  return emitPositiveInfinityConstantOp(rewriter, loc, type);
}

template <>
Value getIdentityValue<ONNXReduceProdOp>(
    ConversionPatternRewriter &rewriter, Location loc, Type type) {
  return emitConstantOp(rewriter, loc, type, 1);
}

template <>
Value getIdentityValue<ONNXReduceSumOp>(
    ConversionPatternRewriter &rewriter, Location loc, Type type) {
  return emitConstantOp(rewriter, loc, type, 0);
}

// Scalar ops
template <>
struct ScalarOp<ONNXReduceProdOp> {
  using FOp = MulFOp;
  using IOp = MulIOp;
};

template <>
struct ScalarOp<ONNXReduceSumOp> {
  using FOp = AddFOp;
  using IOp = AddIOp;
};

//===----------------------------------------------------------------------===//
// Scalar unary ops for lowering ONNXReduceMaxOp
//===----------------------------------------------------------------------===//
template <>
Value emitScalarOpFor<ONNXReduceMaxOp>(ConversionPatternRewriter &rewriter,
    Location loc, Operation *op, Type elementType,
    ArrayRef<Value> scalarOperands) {
  Value lhs = scalarOperands[0];
  Value rhs = scalarOperands[1];
  Type element_type = lhs.getType();
  if (element_type.isa<IntegerType>()) {
    auto max = rewriter.create<CmpIOp>(loc, CmpIPredicate::sgt, lhs, rhs);
    auto result = rewriter.create<SelectOp>(loc, max, lhs, rhs);
    return result;
  } else if (element_type.isa<FloatType>()) {
    auto max = rewriter.create<CmpFOp>(loc, CmpFPredicate::OGT, lhs, rhs);
    auto result = rewriter.create<SelectOp>(loc, max, lhs, rhs);
    return result;
  } else {
    emitError(loc, "unsupported element type");
    return nullptr;
  }
}

//===----------------------------------------------------------------------===//
// Scalar unary ops for lowering ONNXReduceMinOp
//===----------------------------------------------------------------------===//
template <>
Value emitScalarOpFor<ONNXReduceMinOp>(ConversionPatternRewriter &rewriter,
    Location loc, Operation *op, Type elementType,
    ArrayRef<Value> scalarOperands) {
  Value lhs = scalarOperands[0];
  Value rhs = scalarOperands[1];
  if (elementType.isa<IntegerType>()) {
    auto min = rewriter.create<CmpIOp>(loc, CmpIPredicate::slt, lhs, rhs);
    auto result = rewriter.create<SelectOp>(loc, min, lhs, rhs);
    return result;
  } else if (elementType.isa<FloatType>()) {
    auto min = rewriter.create<CmpFOp>(loc, CmpFPredicate::OLT, lhs, rhs);
    auto result = rewriter.create<SelectOp>(loc, min, lhs, rhs);
    return result;
  } else {
    emitError(loc, "unsupported element type");
    return nullptr;
  }
}

template <typename ONNXReductionOp>
struct ONNXReductionOpLowering : public ConversionPattern {
  ONNXReductionOpLowering(MLIRContext *ctx)
      : ConversionPattern(ONNXReductionOp::getOperationName(), 1, ctx) {}

<<<<<<< HEAD
  PatternMatchResult matchAndRewrite(Operation *op, ArrayRef<Value> operands,
      ConversionPatternRewriter &rewriter) const final {
=======
  LogicalResult
  matchAndRewrite(Operation *op, ArrayRef<Value> operands,
                  ConversionPatternRewriter &rewriter) const final {
>>>>>>> f16e79d7
    /*
     * Condition: reduction function must be associative and commutative.
     *
     * Example 1 (here, reduction function is `+`):
     * Induction variables: (i0, i1, i2)
     * axes = [0, 2]
     * keepdims = true
     * krnl.iterate() with (i0, i1, i2) {
     *   Y(0, i1, 0) += X(i0, i1, i2)
     * }
     *
     * Example 2 (here, reduction function is `+`):
     * Induction variables: (i0, i1, i2)
     * axes = [0, 2]
     * keepdims = false
     * krnl.iterate() with (i0, i1, i2) {
     *   Y(i1) += X(i0, i1, i2)
     * }
     *
     */
    auto loc = op->getLoc();
    auto memRefInType = operands[0].getType().cast<MemRefType>();
    auto memRefInShape = memRefInType.getShape();
    auto memRefOutType = convertToMemRefType(*op->result_type_begin());
    int64_t inRank = memRefInType.getRank();
    int64_t outRank = memRefOutType.getRank();

    // Get attributes
    ArrayAttr axisAttrs = llvm::dyn_cast<ONNXReductionOp>(op).axesAttr();
    std::vector<int64_t> axes;
    if (axisAttrs) {
      for (auto axisAttr : axisAttrs.getValue()) {
        int64_t axis = axisAttr.cast<IntegerAttr>().getInt();
        axis = axis >= 0 ? axis : (inRank + axis);
        assert(axis >= -inRank && axis <= inRank - 1);
        if (std::find(axes.begin(), axes.end(), axis) == axes.end())
          axes.push_back(axis);
      }
    } else {
      for (decltype(inRank) i = 0; i < inRank; ++i) {
        axes.push_back(i);
      }
    }
    // KeepDims
    auto keepdims = llvm::dyn_cast<ONNXReductionOp>(op).keepdims();
    bool isKeepdims = (keepdims == 1) ? true : false;

    // Get type information
    auto memRefOutShape = memRefOutType.getShape();
    auto elementOutType = memRefOutType.getElementType();
    std::map<int64_t, int64_t> outInDimMap =
        getReductionMapping(memRefInType, axes, isKeepdims);

    // Insert an allocation and deallocation for the result of this operation.
    Value alloc;
    bool insertDealloc = checkInsertDealloc(op);
    if (hasAllConstantDimensions(memRefOutType)) {
      alloc =
          insertAllocAndDealloc(memRefOutType, loc, rewriter, insertDealloc);
    } else {
      SmallVector<Value, 2> allocOperands;
      for (decltype(outRank) i = 0; i < outRank; ++i) {
        if (memRefOutShape[i] < 0) {
          auto dim = rewriter.create<DimOp>(loc, operands[0], outInDimMap[i]);
          allocOperands.push_back(dim);
        }
      }
      alloc = rewriter.create<AllocOp>(loc, memRefOutType, allocOperands);
      if (insertDealloc) {
        auto *parentBlock = alloc.getDefiningOp()->getBlock();
        auto dealloc = rewriter.create<DeallocOp>(loc, alloc);
        dealloc.getOperation()->moveBefore(&parentBlock->back());
      }
    }

    // There are two Krnl loops:
    // - One to initialize the result memref, and
    // - One to do reduction

    // Define loops to initialize the result.
    std::vector<Value> originalLoopsInit;
    std::vector<Value> optimizedLoopsInit;
    Block *optimizationBlockInit = defineLoops(
        rewriter, loc, originalLoopsInit, optimizedLoopsInit, outRank);

    // Iteration information
    KrnlIterateOperandPack packInit(
        rewriter, originalLoopsInit, optimizedLoopsInit);
    for (decltype(outRank) i = 0; i < outRank; ++i) {
      addDimensionToPack(rewriter, loc, packInit, alloc, i);
    }
    auto iterateOpInit = rewriter.create<KrnlIterateOp>(loc, packInit);
    Block &iterationBlockInit = iterateOpInit.bodyRegion().front();

    // Perform the insertions into the body of the initialization loop.
    // No optimization
    rewriter.setInsertionPointToEnd(optimizationBlockInit);
    rewriter.create<KrnlReturnLoopsOp>(loc, originalLoopsInit);

    // Insert instructions inside the KernelIterateOp body.
    rewriter.setInsertionPointToStart(&iterationBlockInit);

    // Handle the operation:
    SmallVector<Value, 4> loopIVs;
    for (auto arg : iterationBlockInit.getArguments()) {
      loopIVs.push_back(arg);
    }

    Value identity =
        getIdentityValue<ONNXReductionOp>(rewriter, loc, elementOutType);
    rewriter.create<StoreOp>(loc, identity, alloc, loopIVs);

    // Define an Krnl loop to do reduction.
    rewriter.setInsertionPointAfter(iterateOpInit);
    std::vector<Value> originalLoops, optimizedLoops;
    Block *optimizationBlock =
        defineLoops(rewriter, loc, originalLoops, optimizedLoops, inRank);
    // Iteration information
    KrnlIterateOperandPack pack(rewriter, originalLoops, optimizedLoops);
    for (decltype(inRank) i = 0; i < inRank; ++i) {
      addDimensionToPack(rewriter, loc, pack, operands[0], i);
    }
    auto iterateOp = rewriter.create<KrnlIterateOp>(loc, pack);
    Block &iterationBlock = iterateOp.bodyRegion().front();

    // Perform the insertions into the body of the reduction loop.
    // No optimization
    rewriter.setInsertionPointToEnd(optimizationBlock);
    rewriter.create<KrnlReturnLoopsOp>(loc, originalLoops);

    // Insert instructions inside the KernelIterateOp body.
    rewriter.setInsertionPointToStart(&iterationBlock);

    // Handle the operation:
    SmallVector<Value, 4> inLoopIVs, outLoopIVs;
    auto args = iterationBlock.getArguments();
    for (int i = 0; i < args.size(); ++i) {
      inLoopIVs.push_back(args[i]);
    }
    Value zeroIndex = nullptr;
    for (decltype(inRank) i = 0; i < outRank; ++i) {
      if (outInDimMap.find(i) != outInDimMap.end()) {
        outLoopIVs.push_back(inLoopIVs[outInDimMap[i]]);
      } else {
        if (zeroIndex) {
          outLoopIVs.push_back(zeroIndex);
        } else {
          zeroIndex = rewriter.create<ConstantIndexOp>(loc, 0);
          outLoopIVs.push_back(zeroIndex);
        }
      }
    }

    Value next, accumulated;
    next = rewriter.create<LoadOp>(loc, operands[0], inLoopIVs);
    accumulated = rewriter.create<LoadOp>(loc, alloc, outLoopIVs);
    accumulated = emitScalarOpFor<ONNXReductionOp>(
        rewriter, loc, op, memRefOutType.getElementType(), {accumulated, next});
    rewriter.create<StoreOp>(loc, accumulated, alloc, outLoopIVs);

    rewriter.replaceOp(op, alloc);
    return success();
  }
};

void populateLoweringONNXReductionOpPattern(
    OwningRewritePatternList &patterns, MLIRContext *ctx) {
  patterns.insert<ONNXReductionOpLowering<mlir::ONNXReduceMaxOp>,
      ONNXReductionOpLowering<mlir::ONNXReduceMinOp>,
      ONNXReductionOpLowering<mlir::ONNXReduceProdOp>,
      ONNXReductionOpLowering<mlir::ONNXReduceSumOp>>(ctx);
}<|MERGE_RESOLUTION|>--- conflicted
+++ resolved
@@ -102,14 +102,9 @@
   ONNXReductionOpLowering(MLIRContext *ctx)
       : ConversionPattern(ONNXReductionOp::getOperationName(), 1, ctx) {}
 
-<<<<<<< HEAD
-  PatternMatchResult matchAndRewrite(Operation *op, ArrayRef<Value> operands,
-      ConversionPatternRewriter &rewriter) const final {
-=======
   LogicalResult
   matchAndRewrite(Operation *op, ArrayRef<Value> operands,
                   ConversionPatternRewriter &rewriter) const final {
->>>>>>> f16e79d7
     /*
      * Condition: reduction function must be associative and commutative.
      *
