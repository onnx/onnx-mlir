/*
 * SPDX-License-Identifier: Apache-2.0
 */

//===-------------- Reduction.cpp - Lowering Reduction Ops ----------------===//
//
// Copyright 2019-2023 The IBM Research Authors.
//
// =============================================================================
//
// This file lowers the ONNX Reduction Operators to Krnl dialect.
//
//===----------------------------------------------------------------------===//

#include "mlir/IR/BuiltinTypeInterfaces.h"
#include "src/Conversion/ONNXToKrnl/ONNXToKrnlCommon.hpp"
#include "src/Dialect/Krnl/DialectBuilder.hpp"
#include "src/Dialect/ONNX/ONNXOps/ShapeHelper.hpp"

#define DEBUG_TYPE "lowering-to-krnl"
#define DEBUG_FORCE_SHUFFLE_REDUCTION 0

using namespace mlir;

namespace onnx_mlir {

// support

// Until num, inclusive. Negative numbers count from the back of the vector.
template <typename T, unsigned N>
SmallVector<T, N> firstFew(ValueRange vec, int64_t untilNum) {
  SmallVector<T, N> res;
  int64_t size = vec.size();
  if (untilNum < 0)
    untilNum += size;
  // If untilNum<0...  we get an empty vector, that is ok.
  assert(untilNum < size && "out of bound");
  for (int64_t i = 0; i <= untilNum; ++i)
    res.emplace_back(vec[i]);
  return res;
}

template <typename T, unsigned N>
SmallVector<T, N> firstFew(ArrayRef<T> vec, int64_t untilNum) {
  SmallVector<T, N> res;
  int64_t size = vec.size();
  if (untilNum < 0)
    untilNum += size;
  // If untilNum<0...  we get an empty vector, that is ok.
  assert(untilNum < size && "out of bound");
  for (int64_t i = 0; i <= untilNum; ++i)
    res.emplace_back(vec[i]);
  return res;
}

template <typename T, unsigned N>
SmallVector<T, N> firstFew(SmallVectorImpl<T> &vec, int64_t untilNum) {
  SmallVector<T, N> res;
  int64_t size = vec.size();
  if (untilNum < 0)
    untilNum += size;
  // If untilNum<0...  we get an empty vector, that is ok.
  assert(untilNum < size && "out of bound");
  for (int64_t i = 0; i <= untilNum; ++i)
    res.emplace_back(vec[i]);
  return res;
}

// From num, inclusive.  Negative numbers count from the back of the vector.
template <typename T, unsigned N>
SmallVector<T, N> lastFew(ValueRange vec, int64_t fromNum) {
  SmallVector<T, N> res;
  int64_t size = vec.size();
  if (fromNum < 0)
    fromNum += size;
  // If fromNum>= size...  we get an empty vector, that is ok.
  assert(fromNum >= 0 && "out of bound");
  for (int64_t i = fromNum; i < size; ++i)
    res.emplace_back(vec[i]);
  return res;
}

template <typename T, unsigned N>
SmallVector<T, N> lastFew(ArrayRef<T> vec, int64_t fromNum) {
  SmallVector<T, N> res;
  int64_t size = vec.size();
  if (fromNum < 0)
    fromNum += size;
  // If fromNum>= size...  we get an empty vector, that is ok.
  assert(fromNum >= 0 && "out of bound");
  for (int64_t i = fromNum; i < size; ++i)
    res.emplace_back(vec[i]);
  return res;
}

template <typename T, unsigned N>
SmallVector<T, N> lastFew(SmallVectorImpl<T> &vec, int64_t fromNum) {
  SmallVector<T, N> res;
  int64_t size = vec.size();
  if (fromNum < 0)
    fromNum += size;
  // If fromNum>= size...  we get an empty vector, that is ok.
  assert(fromNum >= 0 && "out of bound");
  for (int64_t i = fromNum; i < size; ++i)
    res.emplace_back(vec[i]);
  return res;
}
// end support

enum RLegacy { Latest, UpTo13 };

//
template <typename OP>
VectorBuilder::CombiningKind getCombiningKind() {
  llvm_unreachable("illegal combination kind");
}

// Identity values
template <>
Value getIdentityValue<ONNXReduceMaxOp>(
    ConversionPatternRewriter &rewriter, Location loc, Type type) {
  MathBuilder createMath(rewriter, loc);
  return createMath.negativeInf(type);
}

template <>
VectorBuilder::CombiningKind getCombiningKind<ONNXReduceMaxOp>() {
  return VectorBuilder::CombiningKind::MAX;
}

template <>
Value getIdentityValue<ONNXReduceMaxV13Op>(
    ConversionPatternRewriter &rewriter, Location loc, Type type) {
  MathBuilder createMath(rewriter, loc);
  return createMath.negativeInf(type);
}

template <>
VectorBuilder::CombiningKind getCombiningKind<ONNXReduceMaxV13Op>() {
  return VectorBuilder::CombiningKind::MAX;
}

template <>
Value getIdentityValue<ONNXReduceMinOp>(
    ConversionPatternRewriter &rewriter, Location loc, Type type) {
  MathBuilder createMath(rewriter, loc);
  return createMath.positiveInf(type);
}

template <>
VectorBuilder::CombiningKind getCombiningKind<ONNXReduceMinOp>() {
  return VectorBuilder::CombiningKind::MIN;
}

template <>
Value getIdentityValue<ONNXReduceMinV13Op>(
    ConversionPatternRewriter &rewriter, Location loc, Type type) {
  MathBuilder createMath(rewriter, loc);
  return createMath.positiveInf(type);
}

template <>
VectorBuilder::CombiningKind getCombiningKind<ONNXReduceMinV13Op>() {
  return VectorBuilder::CombiningKind::MIN;
}

template <>
Value getIdentityValue<ONNXReduceProdOp>(
    ConversionPatternRewriter &rewriter, Location loc, Type type) {
  MathBuilder createMath(rewriter, loc);
  return createMath.constant(type, 1);
}

template <>
VectorBuilder::CombiningKind getCombiningKind<ONNXReduceProdOp>() {
  return VectorBuilder::CombiningKind::MUL;
}

template <>
Value getIdentityValue<ONNXReduceProdV13Op>(
    ConversionPatternRewriter &rewriter, Location loc, Type type) {
  MathBuilder createMath(rewriter, loc);
  return createMath.constant(type, 1);
}

template <>
VectorBuilder::CombiningKind getCombiningKind<ONNXReduceProdV13Op>() {
  return VectorBuilder::CombiningKind::MUL;
}

template <>
Value getIdentityValue<ONNXReduceSumV11Op>(
    ConversionPatternRewriter &rewriter, Location loc, Type type) {
  MathBuilder createMath(rewriter, loc);
  return createMath.constant(type, 0);
}

template <>
VectorBuilder::CombiningKind getCombiningKind<ONNXReduceSumV11Op>() {
  return VectorBuilder::CombiningKind::ADD;
}

template <>
Value getIdentityValue<ONNXReduceSumOp>(
    ConversionPatternRewriter &rewriter, Location loc, Type type) {
  MathBuilder createMath(rewriter, loc);
  return createMath.constant(type, 0);
}

template <>
VectorBuilder::CombiningKind getCombiningKind<ONNXReduceSumOp>() {
  return VectorBuilder::CombiningKind::ADD;
}

template <>
Value getIdentityValue<ONNXReduceMeanOp>(
    ConversionPatternRewriter &rewriter, Location loc, Type type) {
  MathBuilder createMath(rewriter, loc);
  return createMath.constant(type, 0);
}

template <>
VectorBuilder::CombiningKind getCombiningKind<ONNXReduceMeanOp>() {
  return VectorBuilder::CombiningKind::ADD;
}

template <>
Value getIdentityValue<ONNXReduceMeanV13Op>(
    ConversionPatternRewriter &rewriter, Location loc, Type type) {
  MathBuilder createMath(rewriter, loc);
  return createMath.constant(type, 0);
}

template <>
VectorBuilder::CombiningKind getCombiningKind<ONNXReduceMeanV13Op>() {
  return VectorBuilder::CombiningKind::ADD;
}

// Scalar ops
template <>
struct ScalarOp<ONNXReduceProdV13Op> {
  using FOp = arith::MulFOp;
  using IOp = arith::MulIOp;
};

template <>
struct ScalarOp<ONNXReduceProdOp> {
  using FOp = arith::MulFOp;
  using IOp = arith::MulIOp;
};

template <>
struct ScalarOp<ONNXReduceSumV11Op> {
  using FOp = arith::AddFOp;
  using IOp = arith::AddIOp;
};

template <>
struct ScalarOp<ONNXReduceSumOp> {
  using FOp = arith::AddFOp;
  using IOp = arith::AddIOp;
};

template <>
struct ScalarOp<ONNXReduceMeanV13Op> {
  using FOp = arith::AddFOp;
  using IOp = arith::AddIOp;
};

template <>
struct ScalarOp<ONNXReduceMeanOp> {
  using FOp = arith::AddFOp;
  using IOp = arith::AddIOp;
};

//===----------------------------------------------------------------------===//
// Scalar unary ops for lowering ONNXReduceMaxOp
//===----------------------------------------------------------------------===//
template <>
Value emitScalarOpFor<ONNXReduceMaxV13Op>(ConversionPatternRewriter &rewriter,
    Location loc, Operation *op, Type elementType,
    ArrayRef<Value> scalarOperands) {
  MathBuilder createMath(rewriter, loc);
  Value lhs = scalarOperands[0];
  Value rhs = scalarOperands[1];
  Value max = createMath.sgt(lhs, rhs);
  return createMath.select(max, lhs, rhs);
}

template <>
Value emitScalarOpFor<ONNXReduceMaxOp>(ConversionPatternRewriter &rewriter,
    Location loc, Operation *op, Type elementType,
    ArrayRef<Value> scalarOperands) {
  MathBuilder createMath(rewriter, loc);
  Value lhs = scalarOperands[0];
  Value rhs = scalarOperands[1];
  Value max = createMath.sgt(lhs, rhs);
  return createMath.select(max, lhs, rhs);
}

//===----------------------------------------------------------------------===//
// Scalar unary ops for lowering ONNXReduceMinOp
//===----------------------------------------------------------------------===//
template <>
Value emitScalarOpFor<ONNXReduceMinV13Op>(ConversionPatternRewriter &rewriter,
    Location loc, Operation *op, Type elementType,
    ArrayRef<Value> scalarOperands) {
  MathBuilder createMath(rewriter, loc);
  Value lhs = scalarOperands[0];
  Value rhs = scalarOperands[1];
  Value min = createMath.slt(lhs, rhs);
  return createMath.select(min, lhs, rhs);
}

template <>
Value emitScalarOpFor<ONNXReduceMinOp>(ConversionPatternRewriter &rewriter,
    Location loc, Operation *op, Type elementType,
    ArrayRef<Value> scalarOperands) {
  MathBuilder createMath(rewriter, loc);
  Value lhs = scalarOperands[0];
  Value rhs = scalarOperands[1];
  Value min = createMath.slt(lhs, rhs);
  return createMath.select(min, lhs, rhs);
}

// This duplicated code can be eliminated with if constexpr in c++ 17
// Or onnx uses input for axes for all ops
template <typename ONNXReductionOp, RLegacy legacyOp>
struct ONNXReductionOpLowering : public OpConversionPattern<ONNXReductionOp> {
  using OpAdaptor = typename ONNXReductionOp::Adaptor;
  bool enableSIMD = false;
  bool computeMean = false;
  bool enableParallel = false;

  using MDBuilder =
      MultiDialectBuilder<KrnlBuilder, IndexExprBuilderForKrnl, MathBuilder,
          MemRefBuilder, VectorBuilder, AffineBuilderKrnlMem, SCFBuilder>;

  ONNXReductionOpLowering(TypeConverter &typeConverter, MLIRContext *ctx,
      bool enableSIMD, bool computeMean = false, bool enableParallel = false)
      : OpConversionPattern<ONNXReductionOp>(typeConverter, ctx),
        enableSIMD(enableSIMD), computeMean(computeMean),
        enableParallel(enableParallel) {}

  LogicalResult matchAndRewrite(ONNXReductionOp reduceOp, OpAdaptor adaptor,
      ConversionPatternRewriter &rewriter) const final {
    /*
     * Condition: reduction function must be associative and commutative.
     *
     * Example 1 (here, reduction function is `+`):
     * Induction variables: (i0, i1, i2)
     * axes = [0, 2]
     * keepdims = true
     * krnl.iterate() with (i0, i1, i2) {
     *   Y(0, i1, 0) += X(i0, i1, i2)
     * }
     *
     * Example 2 (here, reduction function is `+`):
     * Induction variables: (i0, i1, i2)
     * axes = [0, 2]
     * keepdims = false
     * krnl.iterate() with (i0, i1, i2) {
     *   Y(i1) += X(i0, i1, i2)
     * }
     *
     */

    Operation *op = reduceOp.getOperation();
    ValueRange operands = adaptor.getOperands();
    Location loc = ONNXLoc<ONNXReductionOp>(op);
    Value input = operands[0];

    //////////////////////////////////////////////////////////////////////
    // Handle type conversion.
    MemRefType memRefInType = input.getType().cast<MemRefType>();
    Type convertedOutType =
        this->typeConverter->convertType(*op->result_type_begin());
    assert(convertedOutType && convertedOutType.isa<MemRefType>() &&
           "Failed to convert type to MemRefType");
    MemRefType memRefOutType = convertedOutType.cast<MemRefType>();
    int64_t inRank = memRefInType.getRank();
    int64_t outRank = memRefOutType.getRank();
    auto memRefOutShape = memRefOutType.getShape();
    auto elementOutType = memRefOutType.getElementType();

    //////////////////////////////////////////////////////////////////////
    // Read op attributes
    // Check KeepDims attribute
    int64_t keepdims = adaptor.getKeepdims();
    bool isKeepdims = (keepdims == 1);
    bool isNoop = false;
    if constexpr (legacyOp == RLegacy::Latest) {
      // Guarded by constexpr as legacy ops don't have this attribute, which
      // defaults to false in legacy ops.
      auto noop = llvm::dyn_cast<ONNXReductionOp>(op).getNoopWithEmptyAxes();
      isNoop = (noop == 1);
    }

    //////////////////////////////////////////////////////////////////////
    // Extract raw axes from operation.
    IndexExprScope scope(&rewriter, loc);
    MDBuilder create(rewriter, loc);

    DimsExpr rawAxesIE;
    Value axesVal = nullptr;
    bool hasNoAxes = false; // Axles is a None (i.e. optional value not given).
    bool dynamicAxes = false; // No dynamic axes unless proven otherwise.
    IndexExpr axisShape0;     // Shape to be used if dynamic.
    if constexpr (legacyOp == RLegacy::Latest) {
      // Deal with operations where we find axes in the inputs.
      axesVal = adaptor.getAxes();
      if (isNoneValue(axesVal)) {
        // Default value of having no axes.
        hasNoAxes = true;
      } else {
        // Check it has a rank of 1.
        assert(
            create.krnlIE.getShapedTypeRank(axesVal) == 1 && "expect rank 1");
        axisShape0 = create.krnlIE.getShapeAsDim(axesVal, 0);

        if (!axisShape0.isLiteral())
          // Don't even know the shape of the axis... it is dynamic.
          dynamicAxes = true;
        else
          // We have a shape, try to get the array integers
          create.krnlIE.getIntFromArrayAsDims(axesVal, rawAxesIE);
      }
    } else if constexpr (legacyOp == RLegacy::UpTo13) {
      // Deal with operations where we find axes in the attributes.
      ArrayAttr axesAttrs = adaptor.getAxesAttr();
      if (!axesAttrs) {
        // Default value of having no axes.
        hasNoAxes = true;
      } else {
        // Has axes defined by the axis, get their index expressions
        create.krnlIE.getIntFromArrayAsLiterals(axesAttrs, rawAxesIE);
      }
    }

    //////////////////////////////////////////////////////////////////////
    // Characterize literal axes: make unique and within [0, inRank).
    std::vector<int64_t> uniqueLitAxes;
    llvm::BitVector litAxes(inRank, false);
    if (hasNoAxes) {
      if (isNoop) {
        // No axes and is noop, should we not just return the input array?
      } else {
        // No axes, perform a full reduction.
        for (int64_t i = 0; i < inRank; ++i) {
          uniqueLitAxes.push_back(i);
          litAxes[i] = true;
        }
      }
    } else if (!dynamicAxes) {
      // Check raw axes.
      int64_t rawAxesRank = rawAxesIE.size();
      for (int64_t i = 0; i < rawAxesRank; ++i) {
        if (!rawAxesIE[i].isLiteral()) {
          dynamicAxes = true; // Unknown axes is being reduced.
          break;
        }
        // Has a literal, normalize it.
        int64_t axis = rawAxesIE[i].getLiteral();
        if (axis < -inRank || axis > inRank - 1) {
          return emitError(loc, "axes value out of range");
        }
        int64_t newAxis = axis >= 0 ? axis : (inRank + axis);
        // Record it if new.
        if (!litAxes[newAxis]) {
          uniqueLitAxes.push_back(newAxis);
          litAxes[newAxis] = true;
        }
      }
    }

<<<<<<< HEAD
    //////////////////////////////////////////////////////////////////////
    // Process axes.
    // With static axes, use this
    std::map<int64_t, int64_t> outInDimMap;
    // Info for SIMD (requires static).
    bool horizontalSimd = false;
    bool hasHorizontalSimdSupport = false;
    bool parallelSimd = false;
    int64_t innermostLoopCollapse = 0;
    int64_t VL = 0;
    int64_t estimatedSimdLoopTripCount;

    // With dynamic axes, use this
=======
    rewriter.replaceOp(op, alloc);
    return success();
  }
};

// This duplicated code can be eliminated with if constexpr in c++ 17
// Or onnx uses input for axes for all ops
template <typename ONNXReductionOp>
struct ONNXReductionOpLowering : public OpConversionPattern<ONNXReductionOp> {
  using OpAdaptor = typename ONNXReductionOp::Adaptor;
  bool computeMean = false;

  ONNXReductionOpLowering(
      TypeConverter &typeConverter, MLIRContext *ctx, bool computeMean = false)
      : OpConversionPattern<ONNXReductionOp>(typeConverter, ctx),
        computeMean(computeMean) {}

  LogicalResult matchAndRewrite(ONNXReductionOp reduceOp, OpAdaptor adaptor,
      ConversionPatternRewriter &rewriter) const final {
    /*
     * Condition: reduction function must be associative and commutative.
     *
     * Example 1 (here, reduction function is `+`):
     * Induction variables: (i0, i1, i2)
     * axes = [0, 2]
     * keepdims = true
     * krnl.iterate() with (i0, i1, i2) {
     *   Y(0, i1, 0) += X(i0, i1, i2)
     * }
     *
     * Example 2 (here, reduction function is `+`):
     * Induction variables: (i0, i1, i2)
     * axes = [0, 2]
     * keepdims = false
     * krnl.iterate() with (i0, i1, i2) {
     *   Y(i1) += X(i0, i1, i2)
     * }
     *
     */

    Operation *op = reduceOp.getOperation();
    ValueRange operands = adaptor.getOperands();
    Location loc = ONNXLoc<ONNXReductionOp>(op);
    auto input = operands[0];
    auto axesVal = operands[1];

    auto memRefInType = input.getType().cast<MemRefType>();
    // Convert the output type to MemRefType.
    Type convertedType =
        this->typeConverter->convertType(*op->result_type_begin());
    assert(convertedType && convertedType.isa<MemRefType>() &&
           "Failed to convert type to MemRefType");
    MemRefType memRefOutType = convertedType.cast<MemRefType>();
    int64_t inRank = memRefInType.getRank();
    int64_t outRank = memRefOutType.getRank();
    MultiDialectBuilder<KrnlBuilder, IndexExprBuilderForKrnl, MathBuilder,
        MemRefBuilder>
        create(rewriter, loc);

    // KeepDims
    int64_t keepdims = adaptor.getKeepdims();
    bool isKeepdims = (keepdims == 1);

    // Noop
    auto noop = llvm::dyn_cast<ONNXReductionOp>(op).getNoopWithEmptyAxes();
    bool isNoop = (noop == 1);

    // Get axes dims
    IndexExprScope mainScope(&rewriter, loc);
    DimsExpr axesDims;
    if (isNoneValue(axesVal)) {
      if (isNoop) {
        // Axes is none and 'noop_with_empty_axes' is true. This behaves as a
        // noop, replace op with its input
        rewriter.replaceOp(op, adaptor.getData());
        return success();
      }
      // The default is to reduce over all the dimensions of the input tensor
      // if 'noop_with_empty_axes' is false
      for (int64_t i = 0; i < inRank; ++i)
        axesDims.emplace_back(LiteralIndexExpr(i));
    } else
      create.krnlIE.getShapeAsDims(axesVal, axesDims);

    // Get type information
    auto memRefOutShape = memRefOutType.getShape();
    auto elementOutType = memRefOutType.getElementType();

    bool dynamicAxes = false;
>>>>>>> 740e34eb
    Value maskVal = nullptr;
    Value falseVal = nullptr;
    Value trueVal = nullptr;
    Value valueOne = nullptr;
    if (!dynamicAxes) {
      // All axes are static, fill in the outInDimMap appropriately.
      outInDimMap =
          getReductionMapping(memRefInType, uniqueLitAxes, isKeepdims);
      // Analyze possibility of using SIMD execution.
      if (enableSIMD) {
        LLVM_DEBUG(llvm::dbgs() << "  SIMD: study if possible\n");
        // Look for horizontal reduction: innermost loops with reduction only.
        int64_t hNum = 0;
        for (int64_t i = inRank - 1; i >= 0; --i) {
          if (!litAxes[i])
            break; // Found first innermost dim without a reduction.
          hNum++;
        }
        // Currently for horizontal, requires 1) all of the reductions are
        // together in the innermost dims, and 2) not all dims are reduced.
        horizontalSimd =
            hNum > 0 && hNum == (int64_t)uniqueLitAxes.size() && hNum < inRank;
        LLVM_DEBUG(if (hNum > 0 && !horizontalSimd) llvm::dbgs()
                   << "  SIMD: unsupported horizontal simd mode\n");
        // Look for parallel reduction: innermost loops without reduction.
        int64_t pNum = 0;
        for (int64_t i = inRank - 1; i >= 0; --i) {
          if (litAxes[i])
            break; // Found first innermost dim with a reduction.
          pNum++;
        }
        parallelSimd = (pNum > 0);
        innermostLoopCollapse = hNum + pNum; // Only one nonzero.
        if (horizontalSimd || parallelSimd) {
          assert(!(horizontalSimd && parallelSimd) &&
                 "expected at most horizontal or parallel SIMD");
          VectorMachineSupport *vms =
              VectorMachineSupport::getGlobalVectorMachineSupport();
          DimsExpr inputDims;
          create.krnlIE.getShapeAsSymbols(input, inputDims);
          int64_t unroll = 4;
          if (horizontalSimd) {
#if !DEBUG_FORCE_SHUFFLE_REDUCTION
            VectorBuilder::CombiningKind kind =
                getCombiningKind<ONNXReductionOp>();
            hasHorizontalSimdSupport =
                supportedHorizontalSIMDOp(vms, kind, elementOutType);
#endif
            if (!hasHorizontalSimdSupport) {
              // Does not have SIMD horizontal support, so use a scheme that
              // unroll the innermost non-simd loop by VL. Because trip counts
              // of such loops could be small (e.g. GPT2 = 8), we don't want a
              // large VL here.
              unroll = 1;
            }
          }
          LLVM_DEBUG(llvm::dbgs()
                     << "  SIMD: study with init unroll " << unroll << "\n");
          VL = create.vec.SuitableUnrollFactor(vms, memRefInType, inputDims,
              innermostLoopCollapse, unroll, /*canPad*/ false,
              estimatedSimdLoopTripCount);
          LLVM_DEBUG(llvm::dbgs() << "  SIMD: " << innermostLoopCollapse
                                  << " loops, VL " << VL << "\n");
          if (!VL) {
            horizontalSimd = parallelSimd = false;
            LLVM_DEBUG(llvm::dbgs() << "  SIMD: no good VL\n");
          }
        }
      }
    } else {
      // Has one or more dynamic axes.
      if (!isKeepdims)
        return emitError(
            loc, "dynamic axes without getKeepdims() not implemented");

      // Define a mask memref with same size of input and bool type
      // maskVal[i] == true if ith dim will be reduced
      auto maskType =
          RankedTensorType::get({inRank}, rewriter.getIntegerType(1));
      // Convert the mask type to MemRefType.
      Type convertedMaskType = this->typeConverter->convertType(maskType);
      assert(convertedMaskType && convertedMaskType.isa<MemRefType>() &&
             "Failed to convert type to MemRefType");
      MemRefType maskTypeInMemRefType = convertedMaskType.cast<MemRefType>();
      maskVal = create.mem.alignedAlloc(maskTypeInMemRefType);
      falseVal = create.math.constant(rewriter.getIntegerType(1), 0);
      trueVal = create.math.constant(rewriter.getIntegerType(1), 1);
      valueOne = create.math.constantIndex(1);
      // Initialize mask to 0
      // Unless noop_with_empty_axesDim is false and axesDim is
      // ShapedType::kDynamic.
      Value initVal;
      if (!axisShape0.isLiteral() && !isNoop) {
        // initVal = axes.shape[0] == 0 ? true : false
        IndexExprScope axesLoopContext(&rewriter, loc);
        Value zeroIndex = create.math.constantIndex(0);
        Value cond = create.math.eq(axisShape0.getValue(), zeroIndex);
        initVal = create.math.select(cond, trueVal, falseVal);
      } else {
        // When axesDim is known, it can not be 0 due to !isNoneValue
        initVal = falseVal;
      }
      for (auto i = 0; i < inRank; i++) {
        Value indexVal = create.math.constantIndex(i);
        create.krnl.store(initVal, maskVal, indexVal);
      }

      // Consider the case when axes[i] is negative
      // maskVal[axes[i] < 0 ? axes[i]+inRank: axes[i]] = 1
      auto axesElementType =
          axesVal.getType().cast<MemRefType>().getElementType();
      auto dataDimConst = create.math.constant(axesElementType, inRank);
      Value zeroValue = create.math.constant(axesElementType, 0);
      if (!axisShape0.isLiteral()) {
        // When axes is dynamic, generate a Krnl loop
        KrnlBuilder createKrnl(rewriter, loc);
        ValueRange loopDef = createKrnl.defineLoops(1);
        if (enableParallel) {
          create.krnl.parallel(loopDef[0]);
          LLVM_DEBUG(
              llvm::dbgs() << "[Parallel Op]: " << op->getName() << "\n");
        }
        createKrnl.iterateIE(loopDef, loopDef, {LiteralIndexExpr(0)},
            {axisShape0}, [&](KrnlBuilder &createKrnl, ValueRange loopInd) {
              Value axe = createKrnl.load(axesVal, loopInd[0]);
              Value cond = create.math.slt(axe, zeroValue);
              Value dim = create.math.select(
                  cond, create.math.add(axe, dataDimConst), axe);
              Value jVal = rewriter.create<arith::IndexCastOp>(
                  loc, rewriter.getIndexType(), dim);
              createKrnl.store(trueVal, maskVal, jVal);
            });
      } else {
        int64_t axesDim = axisShape0.getLiteral();
        for (int64_t i = 0; i < axesDim; ++i) {
          Value indexVal = create.math.constantIndex(i);
          Value axe = create.krnl.load(axesVal, indexVal);
          // Check negative
          Value cond = create.math.slt(axe, zeroValue);
          Value dim =
              create.math.select(cond, create.math.add(axe, dataDimConst), axe);
          create.math.select(cond, create.math.add(axe, dataDimConst), axe);
          Value jVal = rewriter.create<arith::IndexCastOp>(
              loc, rewriter.getIndexType(), dim);
          create.krnl.store(trueVal, maskVal, jVal);
        }
      }
    }
    LLVM_DEBUG(llvm::dbgs() << "  SIMD " << (VL ? "" : "im")
                            << "possible with vector length " << VL << "\n");

    //////////////////////////////////////////////////////////////////////
    // Insert an allocation and deallocation for the result of this operation.
    Value alloc;
    if (hasAllConstantDimensions(memRefOutType)) {
      alloc = create.mem.alignedAlloc(memRefOutType);
    } else {
      SmallVector<Value, 2> allocOperands;
      for (decltype(outRank) i = 0; i < outRank; ++i) {
        if (memRefOutShape[i] == ShapedType::kDynamic) {
          if (dynamicAxes) {
            // We appear to rely here on the fact that input and output rank
            // is identical. Dim size: maskVal[i] ? 1 : inputDim[i]
            Value inputDim = create.mem.dim(input, i);
            Value indexVal = create.math.constantIndex(i);
            Value mask = create.krnl.load(maskVal, indexVal);
            Value cond = create.math.eq(mask, trueVal);
            Value dim = create.math.select(cond, valueOne, inputDim);
            allocOperands.push_back(dim);
          } else {
            Value dim = create.mem.dim(input, outInDimMap[i]);
            allocOperands.push_back(dim);
          }
        }
      }
      alloc = create.mem.alignedAlloc(memRefOutType, allocOperands);
    }

    // Used if compute mean
    Value divisorForMean = nullptr;
    if (computeMean) {
      // Compute the divisor that is the number of elements participated in
      // reduction, i.e., 'divisor = size of input / size of output'.
      IndexExprScope scope(create.krnl);
      IndexExpr inputSizeExpr = LiteralIndexExpr(1);
      for (unsigned i = 0; i < inRank; i++) {
        IndexExpr dimExpr = create.krnlIE.getShapeAsSymbol(input, i);
        inputSizeExpr = inputSizeExpr * dimExpr;
      }
      IndexExpr outputSizeExpr = LiteralIndexExpr(1);
      for (unsigned i = 0; i < outRank; i++) {
        IndexExpr dimExpr = create.krnlIE.getShapeAsSymbol(alloc, i);
        outputSizeExpr = outputSizeExpr * dimExpr;
      }
      IndexExpr divisorExpr = inputSizeExpr.floorDiv(outputSizeExpr);
      divisorForMean = create.math.cast(elementOutType, divisorExpr.getValue());
    }

    if (horizontalSimd) {
      if (hasHorizontalSimdSupport) {
        genHorizontalSimdReduction(rewriter, create, op, elementOutType, input,
            alloc, inRank, outRank, VL, innermostLoopCollapse, isKeepdims,
            divisorForMean, enableParallel);
        onnxToKrnlSimdReport(op, /*successful*/ true, VL,
            estimatedSimdLoopTripCount, "horizontal");
      } else {
        genShuffleHorizontalSimdReduction(rewriter, create, op, elementOutType,
            input, alloc, inRank, outRank, VL, innermostLoopCollapse,
            isKeepdims, divisorForMean, enableParallel);
        onnxToKrnlSimdReport(op, /*successful*/ true, VL,
            estimatedSimdLoopTripCount, "shuffle-horizontal");
      }
    } else {
      genScalarReduction(rewriter, create, op, elementOutType, input, alloc,
          inRank, outRank, dynamicAxes, maskVal, outInDimMap, divisorForMean,
          enableParallel);
      onnxToKrnlSimdReport(op, /*successful*/ false, /*vl*/ 0,
          estimatedSimdLoopTripCount,
          (parallelSimd ? "no simd because no supported for parallel scheme"
                        : "unsupported"));
    }
    rewriter.replaceOp(op, alloc);
    return success();
  }

  void genScalarReduction(ConversionPatternRewriter &rewriter,
      MDBuilder &create, Operation *op, Type elementType, Value input,
      Value alloc, int64_t inRank, int64_t outRank, bool dynamicAxes,
      Value maskVal, std::map<int64_t, int64_t> &outInDimMap,
      Value divisorForMean, bool enableParallel) const {
    //////////////////////////////////////////////////////////////////////
    // There are two required and one optional Krnl loops:
    // - One to initialize the result memref,
    // - One to do reduction, and
    // - One to compute mean (optional).

    // 1. Define loops to initialize the result.
    // Todo: consider using a krnl.memset
    ValueRange loop1Def = create.krnl.defineLoops(outRank);
    SmallVector<IndexExpr, 4> lbs1(outRank, LiteralIndexExpr(0));
    SmallVector<IndexExpr, 4> ubs1;
    create.krnlIE.getShapeAsSymbols(alloc, ubs1);
    if (enableParallel) {
      create.krnl.parallel(loop1Def[0]);
      LLVM_DEBUG(llvm::dbgs() << "[Parallel Op]: " << op->getName() << "\n");
    }
    create.krnl.iterateIE(loop1Def, loop1Def, lbs1, ubs1,
        [&](KrnlBuilder &createKrnl, ValueRange loopInd) {
          Value identity = getIdentityValue<ONNXReductionOp>(
              rewriter, create.getLoc(), elementType);
          createKrnl.store(identity, alloc, loopInd);
        });

    ValueRange loop2Def = create.krnl.defineLoops(inRank);
    SmallVector<IndexExpr, 4> lbs2(inRank, LiteralIndexExpr(0));
    SmallVector<IndexExpr, 4> ubs2;
    create.krnlIE.getShapeAsSymbols(input, ubs2);
    Value trueVal = create.math.constant(rewriter.getIntegerType(1), 1);
    // TODO Temporary disable the 2nd loop parallelism, since its outermost
    // loop could be a reduction loop, where parallelism would not be safe.
    // if (enableParallel) {
    //   create.krnl.parallel(loop2Def[0]);
    //   LLVM_DEBUG(llvm::dbgs() << "[Parallel Op]: " << op->getName() << "\n");
    // }
    create.krnl.iterateIE(loop2Def, loop2Def, lbs2, ubs2,
        [&](KrnlBuilder &kb, ValueRange loopInd) {
          MultiDialectBuilder<KrnlBuilder, MathBuilder> create(kb);
          Value zeroIndex = create.math.constantIndex(0);
          // Compute accumulator  access function.
          SmallVector<Value, 4> accumulatorAccessFct;
          for (decltype(inRank) i = 0; i < outRank; ++i) {
            if (dynamicAxes) {
              // For the reduced dim, the output index is always 0.
              Value indexVal = create.math.constantIndex(i);
              Value mask = create.krnl.load(maskVal, indexVal);
              Value cond = create.math.eq(mask, trueVal);
              Value dim = create.math.select(cond, zeroIndex, loopInd[i]);
              accumulatorAccessFct.push_back(dim);
            } else if (outInDimMap.find(i) != outInDimMap.end())
              accumulatorAccessFct.push_back(loopInd[outInDimMap[i]]);
            else
              accumulatorAccessFct.push_back(zeroIndex);
          }
          // Load accumulator value, accumulate, and store.
          Value next = create.krnl.load(input, loopInd);
          Value accumulated = create.krnl.load(alloc, accumulatorAccessFct);
          accumulated = emitScalarOpFor<ONNXReductionOp>(
              rewriter, create.getLoc(), op, elementType, {accumulated, next});
          create.krnl.store(accumulated, alloc, accumulatorAccessFct);
        });

    // 3. Define an Krnl loop to compute mean (optional).
    if (computeMean) {
      // Compute mean
      ValueRange loop3Def = create.krnl.defineLoops(outRank);
      SmallVector<IndexExpr, 4> lbs3(outRank, LiteralIndexExpr(0));
      SmallVector<IndexExpr, 4> ubs3;
      create.krnlIE.getShapeAsSymbols(alloc, ubs3);
      if (enableParallel) {
        create.krnl.parallel(loop3Def[0]);
        LLVM_DEBUG(llvm::dbgs() << "[Parallel Op]: " << op->getName() << "\n");
      }
      create.krnl.iterateIE(loop3Def, loop3Def, lbs3, ubs3,
          [&](KrnlBuilder &kb, ValueRange loopInd) {
            MultiDialectBuilder<KrnlBuilder, MathBuilder> create(kb);
            Value loadData = create.krnl.load(alloc, loopInd);
            Value meanVal = create.math.div(loadData, divisorForMean);
            create.krnl.store(meanVal, alloc, loopInd);
          });
    }
  }

  bool supportedHorizontalSIMDOp(VectorMachineSupport *vms,
      VectorBuilder::CombiningKind getCombiningKind, Type elementType) const {
    int64_t len;
    switch (getCombiningKind) {
    case VectorBuilder::CombiningKind::ADD:
      len = vms->getVectorLength(GenericOps::SumAcrossGop, elementType);
      break;
    case VectorBuilder::CombiningKind::MIN:
    case VectorBuilder::CombiningKind::MAX:
      len = vms->getVectorLength(GenericOps::SumAcrossGop, elementType);
      break;
    default:
      len = 0;
    }
    return len != 0;
  }

  void genOneHorizontalSimdReduction(ConversionPatternRewriter &rewriter,
      MDBuilder &create, Operation *op, Type elementType, VectorType vecType,
      Value tmpAlloca, Value flatInput, Value flatAlloc, Value initVec,
      Value divisorForMean, ValueRange outLoopInd, Value simdUB,
      int64_t VL) const {
    // Init temp memory to init values.
    Value zero = create.math.constantIndex(0);
    create.vec.store(initVec, tmpAlloca, {zero, zero});
    // Iterate over the SIMD blocks.
    ValueRange simdLoopDef = create.krnl.defineLoops(1);
    ValueRange blockedSimdLoopDef = create.krnl.block(simdLoopDef[0], VL);
    create.krnl.iterate(simdLoopDef, {blockedSimdLoopDef[0]}, {zero}, {simdUB},
        [&](KrnlBuilder &ck, ValueRange simdLoopInd) {
          MDBuilder create(ck);
          // Input values, loaded as a vector.
          SmallVector<Value, 4> inAccessVals(outLoopInd);
          inAccessVals.emplace_back(simdLoopInd[0]);
          Value inputVec = create.vec.load(vecType, flatInput, inAccessVals);
          Value tmpVec = create.vec.load(vecType, tmpAlloca, {zero, zero});
          // Sum into redVec
          Value accumulatedVec = emitScalarOpFor<ONNXReductionOp>(
              rewriter, create.getLoc(), op, vecType, {tmpVec, inputVec});
          create.vec.store(accumulatedVec, tmpAlloca, {zero, zero});
        });
    // Horizontal sum.
    Value reductionVec = create.vec.load(vecType, tmpAlloca, {zero, zero});
    Value accumulatedVal =
        create.vec.reduction(getCombiningKind<ONNXReductionOp>(), reductionVec);
    // other operation...
    if (computeMean) {
      accumulatedVal = create.math.div(accumulatedVal, divisorForMean);
    }
    // Store tmp into result.
    create.krnl.store(accumulatedVal, flatAlloc, outLoopInd);
  }

  void genHorizontalSimdReduction(ConversionPatternRewriter &rewriter,
      MDBuilder &create, Operation *op, Type elementType, Value input,
      Value alloc, int64_t inRank, int64_t outRank, int64_t VL,
      int64_t collapsedInnermostLoops, bool isKeepDims, Value divisorForMean,
      bool enableParallel) const {

    assert(VL > 1 && "expected simd here");
    VectorType vecType = VectorType::get({VL}, elementType);
    // Flatten the input: in[N][M][Red1][Red2] -> in[N][M][Red1*Red2]
    DimsExpr inDims, flatInDims;
    create.krnlIE.getShapeAsSymbols(input, inDims);
    Value flatInput = create.mem.reshapeToFlat(
        input, inDims, flatInDims, collapsedInnermostLoops);
    int64_t flatInRank = flatInDims.size();
    Value simdUB = flatInDims[flatInRank - 1].getValue();
    // Flatten the output: only the non-reduced dims of in: -> [N][M]
    DimsExpr outDims, flatOutDims;
    create.krnlIE.getShapeAsSymbols(alloc, outDims);
    int64_t collapseOutInnermostLoop =
        isKeepDims ? collapsedInnermostLoops + 1 : 1;
    Value flatAlloc = create.mem.reshapeToFlat(
        alloc, outDims, flatOutDims, collapseOutInnermostLoop);
    int64_t flatOutRank = flatOutDims.size();
    // Flat output should have all but the flattened SIMD loop, so there should
    // only be a 1 rank difference between the two.
    assert(flatOutRank == flatInRank - 1 && "wrong assumptions about dims");

    // Alloca a small temp vector.
    MemRefType tmpType = MemRefType::get({1, VL}, elementType);
    Value tmpAlloca = create.mem.alignedAlloca(tmpType);
    // Define loops for input dimensions, blocking the inner dim by VL
    ValueRange outLoopDef = create.krnl.defineLoops(flatOutRank);
    SmallVector<IndexExpr, 4> lbs(flatOutRank, LiteralIndexExpr(0));
    if (enableParallel) {
      create.krnl.parallel(outLoopDef[0]);
      LLVM_DEBUG(llvm::dbgs() << "[Parallel Op]: " << op->getName() << "\n");
    }
    create.krnl.iterateIE(outLoopDef, outLoopDef, lbs, flatOutDims,
        [&](KrnlBuilder &ck, ValueRange outLoopInd) {
          MDBuilder create(ck);
          Value identity = getIdentityValue<ONNXReductionOp>(
              rewriter, create.getLoc(), elementType);
          Value initVec = create.vec.splat(vecType, identity);
          genOneHorizontalSimdReduction(rewriter, create, op, elementType,
              vecType, tmpAlloca, flatInput, flatAlloc, initVec, divisorForMean,
              outLoopInd, simdUB, VL);
        });
  }

  void genVlHorizontalSimdReduction(ConversionPatternRewriter &rewriter,
      MDBuilder &create, Operation *op, Type elementType, VectorType vecType,
      Value tmpBlockedAlloca, Value flatInput, Value flatAlloc, Value initVec,
      Value divisorForMean, ValueRange blockedOutLoopInd,
      IndexExpr blockedCurrIndex, Value simdUB, int64_t VL) const {
    // Init temp memory to init values.
    Value zero = create.math.constantIndex(0);
    for (int64_t i = 0; i < VL; ++i) {
      create.vec.store(
          initVec, tmpBlockedAlloca, {create.math.constantIndex(i), zero});
    }
    // Blocked Simd loop.
    ValueRange simdLoopDef = create.krnl.defineLoops(1);
    ValueRange blockedSimdLoopDef = create.krnl.block(simdLoopDef[0], VL);
    create.krnl.iterate(simdLoopDef, {blockedSimdLoopDef[0]}, {zero}, {simdUB},
        [&](KrnlBuilder &ck, ValueRange simdLoopInd) {
          MDBuilder create(ck);
          // Loop over blocked output loop, block guaranteed to be full.
          for (int64_t i = 0; i < VL; ++i) {
            IndexExpr offset = LiteralIndexExpr(i);
            IndexExpr blockLocalIndIE = blockedCurrIndex + offset;
            Value blockLocalInd = blockLocalIndIE.getValue();
            // All of the non-blocked loop, plus the inter tile index of the
            // blocked loop, and the blocked simd loop.
            SmallVector<Value, 4> inAccessVals =
                firstFew<Value, 4>(blockedOutLoopInd, -2);
            inAccessVals.emplace_back(blockLocalInd);
            inAccessVals.emplace_back(simdLoopInd[0]);
            Value inputVec = create.vec.load(vecType, flatInput, inAccessVals);
            // The tmpInd value is between 0 and VL-1, and is local index -
            // blocked index.
            Value tmpInd = offset.getValue();
            Value tmpVec =
                create.vec.load(vecType, tmpBlockedAlloca, {tmpInd, zero});
            // Sum into redVec
            Value accumulatedVec = emitScalarOpFor<ONNXReductionOp>(
                rewriter, create.getLoc(), op, vecType, {tmpVec, inputVec});
            create.vec.store(accumulatedVec, tmpBlockedAlloca, {tmpInd, zero});
          } /* intra block output loop */
        }); /* blocked simd loop */
    // Load all temp vectors.
    SmallVector<Value, 4> redIn, redOut;
    for (int64_t i = 0; i < VL; ++i) {
      Value val = create.vec.load(
          vecType, tmpBlockedAlloca, {create.math.constantIndex(i), zero});
      redIn.emplace_back(val);
    }
    // Reduce all of the temp vectors at once.
    auto redFct = [&](Value a, Value b) -> Value {
      return emitScalarOpFor<ONNXReductionOp>(
          rewriter, create.getLoc(), op, vecType, {a, b});
    };
    create.vec.multiReduction(redIn, redFct, redOut);
    // The redOut list should have one value with SIMD of VL.
    assert(redOut.size() == 1 && "expected only one val");
    Value accumulatedVal = redOut[0];
    // Perform the mean computation if required.
    if (computeMean) {
      Value divisorForMeanVec = create.vec.splat(vecType, divisorForMean);
      accumulatedVal = create.math.div(accumulatedVal, divisorForMeanVec);
    }
    // Store final values.
    create.vec.store(accumulatedVal, flatAlloc, blockedOutLoopInd);
  }

  // Solution when there is no horizontal SIMD op support and that shuffle ops
  // are needed.
  void genShuffleHorizontalSimdReduction(ConversionPatternRewriter &rewriter,
      MDBuilder &create, Operation *op, Type elementType, Value input,
      Value alloc, int64_t inRank, int64_t outRank, int64_t VL,
      int64_t collapsedInnermostLoops, bool isKeepDims, Value divisorForMean,
      bool enableParallel) const {

    assert(VL > 1 && "expected simd here");
    IndexExpr VLIndexExpr = LiteralIndexExpr(VL);
    VectorType vecType = VectorType::get({VL}, elementType);
    // Flatten the input: in[N][M][Red1][Red2] -> in[N][M][Red1*Red2]
    DimsExpr inDims, flatInDims;
    create.krnlIE.getShapeAsSymbols(input, inDims);
    Value flatInput = create.mem.reshapeToFlat(
        input, inDims, flatInDims, collapsedInnermostLoops);
    int64_t flatInRank = flatInDims.size();
    // Flatten input last dim is all of SIMD.
    Value simdUB = flatInDims[flatInRank - 1].getValue();
    assert(flatInRank > 1 &&
           "expected at least one dim to block after the simd dim");
    // Flatten the output: only the non-reduced dims of in: -> [N][M]
    DimsExpr outDims, flatOutDims;
    create.krnlIE.getShapeAsSymbols(alloc, outDims);
    int64_t collapseOutInnermostLoop =
        isKeepDims ? collapsedInnermostLoops + 1 : 1;
    Value flatAlloc = create.mem.reshapeToFlat(
        alloc, outDims, flatOutDims, collapseOutInnermostLoop);
    int64_t flatOutRank = flatOutDims.size();
    // Flat output should have all but the flattened SIMD loop, so there should
    // only be a 1 rank difference between the two.
    assert(flatOutRank == flatInRank - 1 && "wrong assumptions about dims");

    // Alloca a small temp vector.
    MemRefType tmpBlockedType = MemRefType::get({VL, VL}, elementType);
    Value tmpBlockedAlloca = create.mem.alignedAlloca(tmpBlockedType);
    // Define loops for input dimensions, blocking the inner out dim by VL
    ValueRange outLoopDef = create.krnl.defineLoops(flatOutRank);
    ValueRange blockedOutLoopDef =
        create.krnl.block(outLoopDef[flatOutRank - 1], VL);
    // All of the non-blocked loops, plus the blocked output loop
    SmallVector<Value, 4> optimizedOutLoopDef =
        firstFew<Value, 4>(outLoopDef, -2);
    optimizedOutLoopDef.emplace_back(blockedOutLoopDef[0]);
    // Iterate only over all but the inner loop of the flattened input.
    SmallVector<IndexExpr, 4> lbs(flatOutRank, LiteralIndexExpr(0));
    if (enableParallel) {
      create.krnl.parallel(optimizedOutLoopDef[0]);
      LLVM_DEBUG(llvm::dbgs() << "[Parallel Op]: " << op->getName() << "\n");
    }
    create.krnl.iterateIE(outLoopDef, optimizedOutLoopDef, lbs, flatOutDims,
        [&](KrnlBuilder &ck, ValueRange blockedOutLoopInd) {
          MDBuilder create(ck);
          Value identity = getIdentityValue<ONNXReductionOp>(
              rewriter, create.getLoc(), elementType);
          Value initVec = create.vec.splat(vecType, identity);
          IndexExprScope innerScope(ck);
          IndexExpr blockedCurrIndex =
              DimIndexExpr(blockedOutLoopInd[flatOutRank - 1]);
          IndexExpr blockedUB =
              SymbolIndexExpr(flatOutDims[flatOutRank - 1].getValue());
          IndexExpr isFull = create.krnlIE.isTileFull(
              blockedCurrIndex, LiteralIndexExpr(VL), blockedUB);
          Value zero = create.math.constantIndex(0);
          Value isNotFullVal = create.math.slt(isFull.getValue(), zero);
          create.scf.ifThenElse(
              isNotFullVal,
              [&](SCFBuilder &scf) {
                MDBuilder create(scf);
                // create.krnl.printf("partial tile\n");
                Value startOfLastBlockVal = blockedCurrIndex.getValue();
                Value blockedUBVal = blockedUB.getValue();
                create.scf.forLoop(startOfLastBlockVal, blockedUBVal, 1,
                    [&](SCFBuilder &scf, Value blockLocalInd) {
                      MDBuilder create(scf);
                      // Output induction variables: same as the outer loop, but
                      // with the blocked index replaced by the inner index.
                      SmallVector<Value, 4> outLoopInd =
                          firstFew<Value, 4>(blockedOutLoopInd, -2);
                      outLoopInd.emplace_back(blockLocalInd);
                      // Perform reduction for one output value.
                      genOneHorizontalSimdReduction(rewriter, create, op,
                          elementType, vecType, tmpBlockedAlloca, flatInput,
                          flatAlloc, initVec, divisorForMean, outLoopInd,
                          simdUB, VL);
                    }); /* for inside blocked loop */
              },
              [&](SCFBuilder &scf) {
                MDBuilder create(scf);
                // create.krnl.printf("full tile\n");
                genVlHorizontalSimdReduction(rewriter, create, op, elementType,
                    vecType, tmpBlockedAlloca, flatInput, flatAlloc, initVec,
                    divisorForMean, blockedOutLoopInd, blockedCurrIndex, simdUB,
                    VL);
              });
        }); /* blocked out loop */
  }

}; /* struct ONNXReductionOpLowering */

void populateLoweringONNXReductionOpPattern(RewritePatternSet &patterns,
    TypeConverter &typeConverter, MLIRContext *ctx, bool enableSIMD,
    bool enableParallel) {
  patterns.insert<
      ONNXReductionOpLowering<mlir::ONNXReduceMaxV13Op, RLegacy::UpTo13>,
      ONNXReductionOpLowering<mlir::ONNXReduceMinV13Op, RLegacy::UpTo13>,
      ONNXReductionOpLowering<mlir::ONNXReduceProdV13Op, RLegacy::UpTo13>,
      ONNXReductionOpLowering<mlir::ONNXReduceSumV11Op, RLegacy::UpTo13>,
      ONNXReductionOpLowering<mlir::ONNXReduceMaxOp, RLegacy::Latest>,
      ONNXReductionOpLowering<mlir::ONNXReduceMinOp, RLegacy::Latest>,
      ONNXReductionOpLowering<mlir::ONNXReduceProdOp, RLegacy::Latest>,
      ONNXReductionOpLowering<mlir::ONNXReduceSumOp, RLegacy::Latest>>(
      typeConverter, ctx, enableSIMD, enableParallel);
  patterns.insert<
      ONNXReductionOpLowering<mlir::ONNXReduceMeanV13Op, RLegacy::UpTo13>,
      ONNXReductionOpLowering<mlir::ONNXReduceMeanOp, RLegacy::Latest>>(
      typeConverter, ctx, enableSIMD, /*computeMean=*/true, enableParallel);
}
} // namespace onnx_mlir<|MERGE_RESOLUTION|>--- conflicted
+++ resolved
@@ -443,13 +443,15 @@
     llvm::BitVector litAxes(inRank, false);
     if (hasNoAxes) {
       if (isNoop) {
-        // No axes and is noop, should we not just return the input array?
-      } else {
-        // No axes, perform a full reduction.
-        for (int64_t i = 0; i < inRank; ++i) {
-          uniqueLitAxes.push_back(i);
-          litAxes[i] = true;
-        }
+        // Axes is none and 'noop_with_empty_axes' is true. This behaves as a
+        // noop, replace op with its input
+        rewriter.replaceOp(op, adaptor.getData());
+        return success();
+      }
+      // No axes, perform a full reduction.
+      for (int64_t i = 0; i < inRank; ++i) {
+        uniqueLitAxes.push_back(i);
+        litAxes[i] = true;
       }
     } else if (!dynamicAxes) {
       // Check raw axes.
@@ -473,7 +475,6 @@
       }
     }
 
-<<<<<<< HEAD
     //////////////////////////////////////////////////////////////////////
     // Process axes.
     // With static axes, use this
@@ -487,97 +488,6 @@
     int64_t estimatedSimdLoopTripCount;
 
     // With dynamic axes, use this
-=======
-    rewriter.replaceOp(op, alloc);
-    return success();
-  }
-};
-
-// This duplicated code can be eliminated with if constexpr in c++ 17
-// Or onnx uses input for axes for all ops
-template <typename ONNXReductionOp>
-struct ONNXReductionOpLowering : public OpConversionPattern<ONNXReductionOp> {
-  using OpAdaptor = typename ONNXReductionOp::Adaptor;
-  bool computeMean = false;
-
-  ONNXReductionOpLowering(
-      TypeConverter &typeConverter, MLIRContext *ctx, bool computeMean = false)
-      : OpConversionPattern<ONNXReductionOp>(typeConverter, ctx),
-        computeMean(computeMean) {}
-
-  LogicalResult matchAndRewrite(ONNXReductionOp reduceOp, OpAdaptor adaptor,
-      ConversionPatternRewriter &rewriter) const final {
-    /*
-     * Condition: reduction function must be associative and commutative.
-     *
-     * Example 1 (here, reduction function is `+`):
-     * Induction variables: (i0, i1, i2)
-     * axes = [0, 2]
-     * keepdims = true
-     * krnl.iterate() with (i0, i1, i2) {
-     *   Y(0, i1, 0) += X(i0, i1, i2)
-     * }
-     *
-     * Example 2 (here, reduction function is `+`):
-     * Induction variables: (i0, i1, i2)
-     * axes = [0, 2]
-     * keepdims = false
-     * krnl.iterate() with (i0, i1, i2) {
-     *   Y(i1) += X(i0, i1, i2)
-     * }
-     *
-     */
-
-    Operation *op = reduceOp.getOperation();
-    ValueRange operands = adaptor.getOperands();
-    Location loc = ONNXLoc<ONNXReductionOp>(op);
-    auto input = operands[0];
-    auto axesVal = operands[1];
-
-    auto memRefInType = input.getType().cast<MemRefType>();
-    // Convert the output type to MemRefType.
-    Type convertedType =
-        this->typeConverter->convertType(*op->result_type_begin());
-    assert(convertedType && convertedType.isa<MemRefType>() &&
-           "Failed to convert type to MemRefType");
-    MemRefType memRefOutType = convertedType.cast<MemRefType>();
-    int64_t inRank = memRefInType.getRank();
-    int64_t outRank = memRefOutType.getRank();
-    MultiDialectBuilder<KrnlBuilder, IndexExprBuilderForKrnl, MathBuilder,
-        MemRefBuilder>
-        create(rewriter, loc);
-
-    // KeepDims
-    int64_t keepdims = adaptor.getKeepdims();
-    bool isKeepdims = (keepdims == 1);
-
-    // Noop
-    auto noop = llvm::dyn_cast<ONNXReductionOp>(op).getNoopWithEmptyAxes();
-    bool isNoop = (noop == 1);
-
-    // Get axes dims
-    IndexExprScope mainScope(&rewriter, loc);
-    DimsExpr axesDims;
-    if (isNoneValue(axesVal)) {
-      if (isNoop) {
-        // Axes is none and 'noop_with_empty_axes' is true. This behaves as a
-        // noop, replace op with its input
-        rewriter.replaceOp(op, adaptor.getData());
-        return success();
-      }
-      // The default is to reduce over all the dimensions of the input tensor
-      // if 'noop_with_empty_axes' is false
-      for (int64_t i = 0; i < inRank; ++i)
-        axesDims.emplace_back(LiteralIndexExpr(i));
-    } else
-      create.krnlIE.getShapeAsDims(axesVal, axesDims);
-
-    // Get type information
-    auto memRefOutShape = memRefOutType.getShape();
-    auto elementOutType = memRefOutType.getElementType();
-
-    bool dynamicAxes = false;
->>>>>>> 740e34eb
     Value maskVal = nullptr;
     Value falseVal = nullptr;
     Value trueVal = nullptr;
