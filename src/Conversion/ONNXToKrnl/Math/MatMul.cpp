--- conflicted
+++ resolved
@@ -52,13 +52,8 @@
         outputLoops.getAllInductionVar(), resAccessFct);
     // Insert res[...] = 0.
     // Create a local reduction value for res[...].
-<<<<<<< HEAD
-    Value reductionVal =
-        rewriter.create<memref::AllocaOp>(loc, MemRefType::get({}, elementType));
-=======
     Value reductionVal = rewriter.create<memref::AllocaOp>(
         loc, MemRefType::get({}, elementType));
->>>>>>> 814f1af4
     rewriter.create<KrnlStoreOp>(loc, zero, reductionVal, ArrayRef<Value>{});
 
     // Create the inner reduction loop; trip count is last dim of A.
