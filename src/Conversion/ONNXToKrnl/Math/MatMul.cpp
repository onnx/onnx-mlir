--- conflicted
+++ resolved
@@ -52,14 +52,10 @@
     outerContext.createLoopInductionIndicesFromArrayValues(
         outputLoops.getAllInductionVar(), resAccessFct);
     // Insert res[...] = 0.
-<<<<<<< HEAD
     // Create a local reduction value for res[...].
     Value reductionVal =
         rewriter.create<AllocaOp>(loc, MemRefType::get({}, elementType));
-    rewriter.create<AffineStoreOp>(loc, zero, reductionVal, ArrayRef<Value>{});
-=======
-    outerContext.createKrnlStoreOp(zero, alloc, resAccessFct);
->>>>>>> 3c1dee45
+    rewriter.create<KrnlStoreOp>(loc, zero, reductionVal, ArrayRef<Value>{});
 
     // Create the inner reduction loop; trip count is last dim of A.
     BuildKrnlLoop innerLoops(rewriter, loc, 1);
@@ -104,32 +100,22 @@
         }
       }
 
-<<<<<<< HEAD
       // Add mat mul operation.
-      Value loadedA = outerContext.createLoadOp(operandAdaptor.A(), aAccessFct);
-      Value loadedB = outerContext.createLoadOp(operandAdaptor.B(), bAccessFct);
+      Value loadedA =
+          outerContext.createKrnlLoadOp(operandAdaptor.A(), aAccessFct);
+      Value loadedB =
+          outerContext.createKrnlLoadOp(operandAdaptor.B(), bAccessFct);
       Value loadedY =
-          rewriter.create<AffineLoadOp>(loc, reductionVal, ArrayRef<Value>{});
+          rewriter.create<KrnlLoadOp>(loc, reductionVal, ArrayRef<Value>{});
       Value AB = rewriter.create<MulFOp>(loc, loadedA, loadedB);
       Value accumulated = rewriter.create<AddFOp>(loc, loadedY, AB);
-      rewriter.create<AffineStoreOp>(
+      rewriter.create<KrnlStoreOp>(
           loc, accumulated, reductionVal, ArrayRef<Value>{});
     }
     rewriter.restoreInsertionPoint(ipOuterLoopRegion);
     Value accumulated =
-        rewriter.create<AffineLoadOp>(loc, reductionVal, ArrayRef<Value>{});
-    outerContext.createStoreOp(accumulated, alloc, resAccessFct);
-=======
-    // Add mat mul operation.
-    Value loadedA =
-        outerContext.createKrnlLoadOp(operandAdaptor.A(), aAccessFct);
-    Value loadedB =
-        outerContext.createKrnlLoadOp(operandAdaptor.B(), bAccessFct);
-    Value loadedY = outerContext.createKrnlLoadOp(alloc, resAccessFct);
-    Value AB = rewriter.create<MulFOp>(loc, loadedA, loadedB);
-    Value accumulated = rewriter.create<AddFOp>(loc, loadedY, AB);
+        rewriter.create<KrnlLoadOp>(loc, reductionVal, ArrayRef<Value>{});
     outerContext.createKrnlStoreOp(accumulated, alloc, resAccessFct);
->>>>>>> 3c1dee45
 
     // Done.
     rewriter.replaceOp(op, alloc);
