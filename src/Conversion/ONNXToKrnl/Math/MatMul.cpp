--- conflicted
+++ resolved
@@ -57,21 +57,10 @@
               createKrnl);
           // Single scalar, no need for default alignment.
           Value reductionVal =
-<<<<<<< HEAD
               create.mem.alignedAlloca(MemRefType::get({}, elementType));
           create.krnl.store(fzero, reductionVal);
-          int aRank = shapeHelper.aDims.size();
-          int bRank = aRank; // Add for better readability.
-          ValueRange innerLoop = create.krnl.defineLoops(1);
-          Value innerUb = shapeHelper.aDims[aRank - 1].getValue();
-          Value izero = create.math.constantIndex(0);
-          create.krnl.iterate(innerLoop, innerLoop, {izero}, {innerUb},
-=======
-              createMemRef.alignedAlloca(MemRefType::get({}, elementType));
-          createKrnl.store(fzero, reductionVal);
           // Inner loop for reduction.
-          createKrnl.iterate({}, innerLoop, {}, {},
->>>>>>> 94b04cb7
+          create.krnl.iterate({}, innerLoop, {}, {},
               [&](KrnlBuilder &createKrnl, ValueRange innerIndex) {
                 MultiDialectBuilder<KrnlBuilder, MathBuilder> create(
                     createKrnl);
