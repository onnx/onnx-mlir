#include "src/Conversion/ONNXToKrnl/ONNXToKrnlCommon.hpp"
#include "src/Dialect/Krnl/KrnlHelper.hpp"
#include "src/Dialect/Mlir/DialectBuilder.hpp"
#include "src/Dialect/ONNX/ONNXOps/ShapeHelper.hpp"

using namespace mlir;

namespace onnx_mlir {

struct ONNXMeanVarianceNormalizationOpLowering
    : public OpConversionPattern<ONNXMeanVarianceNormalizationOp> {
  ONNXMeanVarianceNormalizationOpLowering(
      TypeConverter &typeConverter, MLIRContext *ctx)
      : OpConversionPattern(typeConverter, ctx) {}

  LogicalResult matchAndRewrite(ONNXMeanVarianceNormalizationOp op,
      ONNXMeanVarianceNormalizationOpAdaptor adaptor,
      ConversionPatternRewriter &rewriter) const final {
    Location loc = ONNXLoc<ONNXMeanVarianceNormalizationOp>(op);
    Value X = adaptor.getX();
    ArrayAttr axesAttr = adaptor.getAxes();

    MultiDialectBuilder<MathBuilder, MemRefBuilder, KrnlBuilder,
        IndexExprBuilderForKrnl>
        create(rewriter, loc);
    IndexExprScope scope(create.krnl);
<<<<<<< HEAD
    MemRefType XType = cast<MemRefType>(X.getType());
=======
    MemRefType XType = mlir::cast<MemRefType>(X.getType());
>>>>>>> f3c52fd1
    Type elementType = XType.getElementType();
    int64_t rank = XType.getRank();

    SmallVector<int64_t> axes;
    for (Attribute attr : axesAttr)
      axes.push_back(cast<IntegerAttr>(attr).getInt());

    SmallVector<int64_t> actualAxes;
    if (axes.empty() && rank > 0) {
      for (int64_t i = 0; i < rank; ++i)
        actualAxes.push_back(i);
    } else {
      actualAxes = axes;
    }
    // Compute divisor (product of sizes along reduction axes)
    // This divisor is the number of elements being reduced over
    ArrayRef<int64_t> inputShape = XType.getShape();
    Value divValue;
    if (actualAxes.empty()) {
      divValue = create.math.constant(elementType, 1.0f);
    } else {
      Value currentProduct = create.math.constant(elementType, 1.0f);
      for (int64_t current_axis : actualAxes) {
        Value dimSizeVal;
        if (inputShape[current_axis] == ShapedType::kDynamic) {
          Value dimValIndex = create.mem.dim(X, current_axis);
          dimSizeVal = create.math.cast(elementType, dimValIndex);
        } else {
          if (inputShape[current_axis] == 0) {
            currentProduct = create.math.constant(elementType, 0.0f);
            break;
          }
          dimSizeVal = create.math.constant(
              elementType, static_cast<float>(inputShape[current_axis]));
        }
        currentProduct = create.math.mul(currentProduct, dimSizeVal);
      }
      divValue = currentProduct;
    }

    SmallVector<int64_t> reductionShape;
    SmallVector<Value> reductionDynOperands;
    if (rank > 0) {
      for (int64_t i = 0; i < rank; ++i) {
        if (llvm::is_contained(actualAxes, i)) {
          reductionShape.push_back(1);
        } else {
          reductionShape.push_back(inputShape[i]);
          if (inputShape[i] == ShapedType::kDynamic) {
            reductionDynOperands.push_back(create.mem.dim(X, i));
          }
        }
      }
    }

    MemRefType reductionType = MemRefType::get(reductionShape, elementType);

    // Initialize accumulators (sumX, sumX2)
    Value zeroFloat = create.math.constant(elementType, 0.0f);
    Value sumX = create.mem.alignedAlloc(reductionType, reductionDynOperands);
    Value sumX2 = create.mem.alignedAlloc(reductionType, reductionDynOperands);
    create.krnl.memset(sumX, zeroFloat);
    create.krnl.memset(sumX2, zeroFloat);

    SmallVector<IndexExpr> lbs(rank, LitIE(0)), ubs;
    for (int64_t i = 0; i < rank; ++i)
      ubs.emplace_back(create.krnlIE.getShapeAsDim(X, i));

    // Loop over full input tensor to accumulate sum and sum of squares:
    // sumX = ∑ X
    // sumX2 = ∑ X^2
    ValueRange loops = create.krnl.defineLoops(rank);
    create.krnl.iterateIE(loops, loops, lbs, ubs,
        [&](const KrnlBuilder &createKrnl, ValueRange loopIVs) {
          MultiDialectBuilder<KrnlBuilder, MathBuilder> create(createKrnl);
          Value x = create.krnl.load(X, loopIVs);
          Value x2 = create.math.mul(x, x);

          // Map full indices to reduction indices by replacing
          // axes indices with 0 (since reduced dims collapse)
          SmallVector<Value> redIVs;
          for (int64_t i = 0; i < rank; ++i)
            redIVs.push_back(llvm::is_contained(actualAxes, i) // Use actualAxes
                                 ? create.math.constantIndex(0)
                                 : loopIVs[i]);

          Value prevSum = create.krnl.load(sumX, redIVs);
          Value prevSum2 = create.krnl.load(sumX2, redIVs);
          create.krnl.store(create.math.add(prevSum, x), sumX, redIVs);
          create.krnl.store(create.math.add(prevSum2, x2), sumX2, redIVs);
        });

    // Allocate buffers for mean and standard deviation
    Value mean = create.mem.alignedAlloc(reductionType, reductionDynOperands);
    Value stddev = create.mem.alignedAlloc(reductionType, reductionDynOperands);

    // Loop over reduced shape to compute mean and stddev
    // mean = sumX / divisor
    // variance = (sumX2 / divisor) - mean^2
    // stddev = sqrt(abs(variance))
    SmallVector<IndexExpr> redLbs(rank, LitIE(0)), redUbs;
    for (int64_t i = 0; i < rank; ++i)
      redUbs.emplace_back(llvm::is_contained(actualAxes, i) // Use actualAxes
                              ? IndexExpr(LitIE(1))
                              : create.krnlIE.getShapeAsDim(X, i));

    ValueRange redLoops = create.krnl.defineLoops(rank);
    create.krnl.iterateIE(redLoops, redLoops, redLbs, redUbs,
        [&](const KrnlBuilder &createKrnl, ValueRange redIVs) {
          MultiDialectBuilder<KrnlBuilder, MathBuilder> create(createKrnl);

          Value sX = create.krnl.load(sumX, redIVs);
          Value sX2 = create.krnl.load(sumX2, redIVs);
          Value m = create.math.div(sX, divValue);
          Value var = create.math.div(sX2, divValue);

          Value sub = create.math.sub(var, create.math.mul(m, m));
          // Variance can be slightly negative due to numerical error, so abs is
          // used
          Value std = create.math.sqrt(create.math.abs(sub));

          create.krnl.store(m, mean, redIVs);
          create.krnl.store(std, stddev, redIVs);
        });

    // Allocate buffer for normalized output tensor (same shape as X)
    SmallVector<Value> XTypeDynOperands;
    if (rank > 0) {
      for (int64_t i = 0; i < rank; ++i) {
        if (inputShape[i] == ShapedType::kDynamic) {
          XTypeDynOperands.push_back(create.mem.dim(X, i));
        }
      }
    }
    Value norm = create.mem.alignedAlloc(XType, XTypeDynOperands);

    // Normalize input tensor
    // For each element x:
    // normalized_x = (x - mean) / stddev
    // where mean and stddev are broadcast over the reduced axes.
    ValueRange normLoops = create.krnl.defineLoops(rank);
    create.krnl.iterateIE(normLoops, normLoops, lbs, ubs,
        [&](const KrnlBuilder &createKrnl, ValueRange loopIVs) {
          MultiDialectBuilder<KrnlBuilder, MathBuilder> create(createKrnl);

          SmallVector<Value> redIVs;
          for (int64_t i = 0; i < rank; ++i)
            redIVs.push_back(llvm::is_contained(actualAxes, i) // Use actualAxes
                                 ? create.math.constantIndex(0)
                                 : loopIVs[i]);

          Value x = create.krnl.load(X, loopIVs);
          Value m = create.krnl.load(mean, redIVs);
          Value std = create.krnl.load(stddev, redIVs);
          Value diff = create.math.sub(x, m);
          Value normVal = create.math.div(diff, std);
          create.krnl.store(normVal, norm, loopIVs);
        });

    rewriter.replaceOp(op, norm);
    onnxToKrnlSimdReport(op);
    return success();
  }
};

void populateLoweringONNXMeanVarianceNormalizationOpPattern(
    RewritePatternSet &patterns, TypeConverter &typeConverter,
    MLIRContext *ctx) {
  patterns.insert<ONNXMeanVarianceNormalizationOpLowering>(typeConverter, ctx);
}

} // namespace onnx_mlir<|MERGE_RESOLUTION|>--- conflicted
+++ resolved
@@ -24,11 +24,7 @@
         IndexExprBuilderForKrnl>
         create(rewriter, loc);
     IndexExprScope scope(create.krnl);
-<<<<<<< HEAD
-    MemRefType XType = cast<MemRefType>(X.getType());
-=======
     MemRefType XType = mlir::cast<MemRefType>(X.getType());
->>>>>>> f3c52fd1
     Type elementType = XType.getElementType();
     int64_t rank = XType.getRank();
 
