--- conflicted
+++ resolved
@@ -171,10 +171,6 @@
           rewriter, gemmOp, aTileType, loc, empty, true, BUFFER_ALIGN);
 #else
     ValueRange empty;
-<<<<<<< HEAD
-    Value aBuff = memref_alloc(aTileType, empty);
-    Value bBuff = memref_alloc(bTileType, empty);
-=======
     IntegerAttr alignAttr = rewriter.getI64IntegerAttr(BUFFER_ALIGN);
     Value aBuff = memref_alloc(aTileType, empty, alignAttr);
     Value bBuff = memref_alloc(bTileType, empty, alignAttr);
@@ -182,7 +178,6 @@
     if (mustTileR)
       rBuff = memref_alloc(rTileType, empty, alignAttr);
 #endif
->>>>>>> 814f1af4
 
     // 3) introduce the loops and permute them
     // I, J, K loop.
@@ -273,11 +268,6 @@
               });
             });
           });
-<<<<<<< HEAD
-        });
-    rewriter.create<memref::DeallocOp>(loc, aBuff);
-    rewriter.create<memref::DeallocOp>(loc, bBuff);
-=======
     }
 
 #if DEBUG_GLOBAL_ALLOC_FREE
@@ -287,7 +277,6 @@
     if (mustTileR)
       rewriter.create<memref::DeallocOp>(loc, rBuff);
 #endif
->>>>>>> 814f1af4
 
     // Perform the alpha/beta computations.
     float alphaLit = gemmOp.alpha().convertToFloat();
