--- conflicted
+++ resolved
@@ -171,18 +171,13 @@
           rewriter, gemmOp, aTileType, loc, empty, true, BUFFER_ALIGN);
 #else
     ValueRange empty;
-<<<<<<< HEAD
     IntegerAttr alignAttr = rewriter.getI64IntegerAttr(BUFFER_ALIGN);
-    Value aBuff = std_alloc(aTileType, empty, alignAttr);
-    Value bBuff = std_alloc(bTileType, empty, alignAttr);
+    Value aBuff = memref_alloc(aTileType, empty, alignAttr);
+    Value bBuff = memref_alloc(bTileType, empty, alignAttr);
     Value rBuff;
     if (mustTileR)
-      rBuff = std_alloc(rTileType, empty, alignAttr);
+      rBuff = memref_alloc(rTileType, empty, alignAttr);
 #endif
-=======
-    Value aBuff = memref_alloc(aTileType, empty);
-    Value bBuff = memref_alloc(bTileType, empty);
->>>>>>> 0467e30e
 
     // 3) introduce the loops and permute them
     // I, J, K loop.
@@ -273,21 +268,15 @@
               });
             });
           });
-<<<<<<< HEAD
     }
 
 #if DEBUG_GLOBAL_ALLOC_FREE
 #else
-    rewriter.create<DeallocOp>(loc, aBuff);
-    rewriter.create<DeallocOp>(loc, bBuff);
-    if (mustTileR)
-      rewriter.create<DeallocOp>(loc, rBuff);
-#endif
-=======
-        });
     rewriter.create<memref::DeallocOp>(loc, aBuff);
     rewriter.create<memref::DeallocOp>(loc, bBuff);
->>>>>>> 0467e30e
+    if (mustTileR)
+      rewriter.create<memref::DeallocOp>(loc, rBuff);
+#endif
 
     // Perform the alpha/beta computations.
     float alphaLit = gemmOp.alpha().convertToFloat();
