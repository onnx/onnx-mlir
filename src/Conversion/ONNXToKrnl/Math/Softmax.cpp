--- conflicted
+++ resolved
@@ -15,14 +15,8 @@
 struct ONNXSoftmaxOpLowering : public ConversionPattern {
   ONNXSoftmaxOpLowering(MLIRContext *ctx)
       : ConversionPattern(mlir::ONNXSoftmaxOp::getOperationName(), 1, ctx) {}
-<<<<<<< HEAD
-  LogicalResult
-  matchAndRewrite(Operation *op, ArrayRef<Value> operands,
-                  ConversionPatternRewriter &rewriter) const final {
-=======
-  PatternMatchResult matchAndRewrite(Operation *op, ArrayRef<Value> operands,
+  LogicalResult matchAndRewrite(Operation *op, ArrayRef<Value> operands,
       ConversionPatternRewriter &rewriter) const final {
->>>>>>> b422116f
     // softmax(x) = let max_x = max(x) in
     //                let exp_x = exp(x - max_x) in
     //                  let sum = sum(exp_x) in
