--- conflicted
+++ resolved
@@ -2,7 +2,7 @@
  * SPDX-License-Identifier: Apache-2.0
  */
 
-//===----------------LRN.cpp - Lowering LRN Op----------------------=== //
+//===-------------------- LRN.cpp - Lowering LRN Op -----------------------===//
 //
 // Copyright 2020-2022 The IBM Research Authors.
 //
@@ -57,89 +57,6 @@
     Value alloc = insertAllocAndDeallocSimple(
         rewriter, op, outputMemRefType, loc, shapeHelper.dimsForOutput());
 
-<<<<<<< HEAD
-    krnl::BuildKrnlLoop outputLoops(rewriter, loc, outputRank);
-    outputLoops.createDefineOp();
-    outputLoops.pushAllBounds(shapeHelper.dimsForOutput());
-    outputLoops.createIterateOp();
-    rewriter.setInsertionPointToStart(outputLoops.getIterateBlock());
-
-    // Insert computation of square_sum.
-    // square_sum[n, c, d1, ..., dk] = sum(X[n, i, d1, ..., dk] ^ 2),
-    // where max(0, c - floor((size - 1) / 2)) <= i
-    // and i<= min(C - 1, c + ceil((size - 1) / 2)).
-
-    // Get a child IndexExpr context.
-    IndexExprScope childScope(&rewriter, shapeHelper.scope);
-
-    // Compute the lower bound and upper bound for square_sum.
-    const int loopIndexForC = 1;
-    Value cValue = outputLoops.getInductionVar(loopIndexForC);
-    DimIndexExpr cIE(cValue);
-    MemRefBoundsIndexCapture inputBounds(input);
-    DimIndexExpr CIE(inputBounds.getDim(loopIndexForC));
-    SymbolIndexExpr sizeIE = LiteralIndexExpr(sizeLit);
-
-    SmallVector<IndexExpr, 2> lbMaxList;
-    lbMaxList.emplace_back(LiteralIndexExpr(0));
-    lbMaxList.emplace_back(cIE - (sizeIE - 1).floorDiv(LiteralIndexExpr(2)));
-
-    SmallVector<IndexExpr, 2> ubMinList;
-    ubMinList.emplace_back(CIE);
-    ubMinList.emplace_back(cIE + 1 + (sizeIE - 1).ceilDiv(LiteralIndexExpr(2)));
-
-    // Initialize sum, single scalar, no need for default alignment.
-    MemRefType scalarMemRefType = MemRefType::get({}, elementType, {}, 0);
-    MultiDialectBuilder<KrnlBuilder, MemRefBuilder, MathBuilder> create(
-        rewriter, loc);
-
-    Value sumAlloc = create.mem.alloc(scalarMemRefType);
-    create.krnl.store(emitConstantOp(rewriter, loc, elementType, 0), sumAlloc);
-
-    // Create the sum reduction loop
-    krnl::BuildKrnlLoop sumLoops(rewriter, loc, 1);
-    sumLoops.createDefineOp();
-    sumLoops.pushBounds(lbMaxList, ubMinList);
-    sumLoops.createIterateOp();
-    auto outputLoopBody = rewriter.saveInsertionPoint();
-    rewriter.setInsertionPointToStart(sumLoops.getIterateBlock());
-
-    // Compute quare-sum value
-    SmallVector<Value, 4> loadIndices;
-    for (int i = 0; i < outputRank; i++) {
-      if (i == loopIndexForC) {
-        Value loopVal = sumLoops.getInductionVar(0);
-        loadIndices.emplace_back(loopVal);
-      } else {
-        Value loopVal = outputLoops.getInductionVar(i);
-        loadIndices.emplace_back(loopVal);
-      }
-    }
-
-    Value loadVal = create.krnl.load(input, loadIndices);
-    Value squareVal = create.math.mul(loadVal, loadVal);
-
-    Value sumValue = create.krnl.load(sumAlloc, ArrayRef<Value>{});
-    sumValue = create.math.add(sumValue, squareVal);
-    create.krnl.store(sumValue, sumAlloc, ArrayRef<Value>{});
-
-    // Compute and store the output
-    // y = x / ((bias + (alpha / nsize) * square_sum) ** beta)
-    rewriter.restoreInsertionPoint(outputLoopBody);
-    SmallVector<Value, 4> storeIndices;
-    for (int i = 0; i < outputRank; ++i) {
-      storeIndices.emplace_back(outputLoops.getInductionVar(i));
-    }
-    Value xValue = create.krnl.load(input, storeIndices);
-    sumValue = create.krnl.load(sumAlloc);
-    Value tempValue =
-        create.math.pow(create.math.add(biasValue,
-                            create.math.mul(alphaDivSizeValue, sumValue)),
-            betaValue);
-    Value resultValue = create.math.div(xValue, tempValue);
-
-    create.krnl.store(resultValue, alloc, storeIndices);
-=======
     KrnlBuilder createKrnl(rewriter, loc);
     ValueRange outputLoopDef = createKrnl.defineLoops(outputRank);
     SmallVector<IndexExpr, 4> lbs(outputRank, LiteralIndexExpr(0));
@@ -220,7 +137,6 @@
 
           createKrnl.store(resultValue, alloc, storeIndices);
         });
->>>>>>> cc07aaa2
 
     rewriter.replaceOp(op, alloc);
 
