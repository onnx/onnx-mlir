/*
 * SPDX-License-Identifier: Apache-2.0
 */

//===---------------- Elementwise.cpp - Elementwise Ops -------------------===//
//
// Copyright 2019-2022 The IBM Research Authors.
//
// =============================================================================
//
// This file lowers ONNX element-wise operators to Krnl dialect.
//
//===----------------------------------------------------------------------===//

#include "src/Conversion/ONNXToKrnl/ONNXToKrnlCommon.hpp"
#include "src/Dialect/Krnl/DialectBuilder.hpp"
#include "src/Dialect/ONNX/ShapeInference/ONNXShapeHelper.hpp"

using namespace mlir;

namespace onnx_mlir {

/// Emit post-processing for variadic element-wise ops.
template <typename Op>
Value emitPostProcessingFor(ConversionPatternRewriter &rewriter, Location loc,
    Operation *op, Type elementType, Value scalarResult) {
  return scalarResult;
}

template <>
struct ScalarOp<ONNXTanhOp> {
  using FOp = math::TanhOp;
  using IOp = math::TanhOp; // Not used.
};

template <>
struct ScalarOp<ONNXAddOp> {
  using FOp = arith::AddFOp;
  using IOp = arith::AddIOp;
};

template <>
struct ScalarOp<ONNXAbsOp> {
  using FOp = math::AbsFOp;
  using IOp = math::AbsIOp;
};

template <>
struct ScalarOp<ONNXMulOp> {
  using FOp = arith::MulFOp;
  using IOp = arith::MulIOp;
};

template <>
struct ScalarOp<ONNXDivOp> {
  using FOp = arith::DivFOp;
  using IOp = arith::DivSIOp;
};

template <>
struct ScalarOp<ONNXSubOp> {
  using FOp = arith::SubFOp;
  using IOp = arith::SubIOp;
};

template <>
struct ScalarOp<ONNXAndOp> {
  using FOp = arith::AndIOp; // Not used.
  using IOp = arith::AndIOp;
};

template <>
struct ScalarOp<ONNXOrOp> {
  using FOp = arith::OrIOp; // Not used.
  using IOp = arith::OrIOp;
};

template <>
struct ScalarOp<ONNXXorOp> {
  using FOp = arith::XOrIOp; // Not used.
  using IOp = arith::XOrIOp;
};

template <>
struct ScalarOp<ONNXExpOp> {
  using FOp = math::ExpOp;
  using IOp = math::ExpOp; // Not used.
};

template <>
struct ScalarOp<ONNXSumOp> {
  using FOp = arith::AddFOp;
  using IOp = arith::AddIOp;
};

template <>
struct ScalarOp<ONNXCosOp> {
  using FOp = math::CosOp;
  using IOp = math::CosOp; // Not used.
};

template <>
struct ScalarOp<ONNXLogOp> {
  using FOp = math::LogOp;
  using IOp = math::LogOp; // Not used.
};

template <>
struct ScalarOp<ONNXSqrtOp> {
  using FOp = math::SqrtOp;
  using IOp = math::SqrtOp; // Not used.
};

template <>
struct ScalarOp<ONNXAtanOp> {
  using FOp = KrnlAtanOp;
  using IOp = KrnlAtanOp; // Not used.
};

template <>
struct ScalarOp<ONNXCeilOp> {
  using FOp = math::CeilOp;
  using IOp = math::CeilOp; // Not used.
};

template <>
struct ScalarOp<ONNXFloorOp> {
  using FOp = math::FloorOp;
  using IOp = math::FloorOp; // Not used.
};

template <>
struct ScalarOp<ONNXSinOp> {
  using FOp = math::SinOp;
  using IOp = math::SinOp; // Not used.
};

template <>
struct ScalarOp<ONNXPowOp> {
  using FOp = math::PowFOp;
  using IOp = math::PowFOp; // Not used.
};

template <>
struct ScalarOp<ONNXErfOp> {
  using FOp = KrnlErfOp;
  using IOp = KrnlErfOp; // Not used.
};

template <>
struct ScalarOp<ONNXIsNaNOp> {
  using FOp = KrnlIsNaNOp;
  using IOp = KrnlIsNaNOp; // Not used.
};

template <>
struct ScalarOp<ONNXAcosOp> {
  using FOp = KrnlAcosOp;
  using IOp = KrnlAcosOp; // Not used.
};

template <>
struct ScalarOp<ONNXAcoshOp> {
  using FOp = KrnlAcoshOp;
  using IOp = KrnlAcoshOp; // Not used.
};

template <>
struct ScalarOp<ONNXAsinOp> {
  using FOp = KrnlAsinOp;
  using IOp = KrnlAsinOp; // Not used.
};

template <>
struct ScalarOp<ONNXAsinhOp> {
  using FOp = KrnlAsinhOp;
  using IOp = KrnlAsinhOp; // Not used.
};

template <>
struct ScalarOp<ONNXAtanhOp> {
  using FOp = KrnlAtanhOp;
  using IOp = KrnlAtanhOp; // Not used.
};

template <>
struct ScalarOp<ONNXTanOp> {
  using FOp = KrnlTanOp;
  using IOp = KrnlTanOp; // Not used.
};

//===----------------------------------------------------------------------===//
// Scalar unary ops for lowering ONNXCastOp
//===----------------------------------------------------------------------===//
template <>
Value emitScalarOpFor<ONNXCastOp>(ConversionPatternRewriter &rewriter,
    Location loc, Operation *op, Type elementType,
    ArrayRef<Value> scalarOperands) {

  // TODO: currently don't support String to * or * to String
  MathBuilder createMath(rewriter, loc);
  return createMath.cast(elementType, scalarOperands[0]);
}

//===----------------------------------------------------------------------===//
// Scalar unary ops for lowering ONNXSinhOp
//===----------------------------------------------------------------------===//
template <>
Value emitScalarOpFor<ONNXSinhOp>(ConversionPatternRewriter &rewriter,
    Location loc, Operation *op, Type elementType,
    ArrayRef<Value> scalarOperands) {
  // ONNXSinhOp(%X) = DivFOp(SubFOp(ExpOp(%X), ExpOp(NegFOp(%X))),
  //                         ConstantOp 2)
  Value operand = scalarOperands[0];

  MathBuilder createMath(rewriter, loc);
  Value zero = createMath.constant(elementType, 0);
  Value two = createMath.constant(elementType, 2);
  Value neg = createMath.sub(zero, operand);
  Value exp = createMath.exp(operand);
  Value negExp = createMath.exp(neg);
  return createMath.div(createMath.sub(exp, negExp), two);
}

//===----------------------------------------------------------------------===//
// Scalar unary ops for lowering ONNXCoshOp
//===----------------------------------------------------------------------===//
template <>
Value emitScalarOpFor<ONNXCoshOp>(ConversionPatternRewriter &rewriter,
    Location loc, Operation *op, Type elementType,
    ArrayRef<Value> scalarOperands) {
  // ONNXCoshOp(%X) = DivFOp(AddFOp(ExpOp(%X), ExpOp(NegFOp(%X))),
  //                         ConstantOp 2)
  Value operand = scalarOperands[0];

  MathBuilder createMath(rewriter, loc);
  Value zero = createMath.constant(elementType, 0);
  Value two = createMath.constant(elementType, 2);
  Value neg = createMath.sub(zero, operand);
  Value exp = createMath.exp(operand);
  Value negExp = createMath.exp(neg);
  return createMath.div(createMath.add(exp, negExp), two);
}

//===----------------------------------------------------------------------===//
// Scalar unary ops for lowering ONNXSigmoidOp
//===----------------------------------------------------------------------===//
template <>
Value emitScalarOpFor<ONNXSigmoidOp>(ConversionPatternRewriter &rewriter,
    Location loc, Operation *op, Type elementType,
    ArrayRef<Value> scalarOperands) {
  // ONNXSigmoidOp(%X) = DivFOp(ConstantOp 1,
  //                            AddFOp(ConstantOp 1, ExpOp(NegFOp(%X))))
  Value operand = scalarOperands[0];

  MathBuilder createMath(rewriter, loc);
  Value zero = createMath.constant(elementType, 0);
  Value one = createMath.constant(elementType, 1);
  Value neg = createMath.sub(zero, operand);
  Value negExp = createMath.exp(neg);
  return createMath.div(one, createMath.add(one, negExp));
}

//===----------------------------------------------------------------------===//
// Scalar unary ops for lowering ONNXHardSigmoidOp
//===----------------------------------------------------------------------===//
template <>
Value emitScalarOpFor<ONNXHardSigmoidOp>(ConversionPatternRewriter &rewriter,
    Location loc, Operation *op, Type elementType,
    ArrayRef<Value> scalarOperands) {
  // %Y = AddFOp(MulFOp(alpha, %X), beta)
  // %Z = SelectOp(CmpFOp(OGT, %Y, Constant 0),
  //               %Y,
  //               Constant 0)
  // ONNXHardSigmoidOp(%X) = SelectOp(CmpFOp(OLT, %Z, Constant 1),
  //                                  %Z,
  //                                  Constant 1)
  Value operand = scalarOperands[0];
  auto alphaAttribute = FloatAttr::get(rewriter.getF32Type(),
      llvm::dyn_cast<ONNXHardSigmoidOp>(op).alpha().convertToFloat());
  auto betaAttribute = FloatAttr::get(rewriter.getF32Type(),
      llvm::dyn_cast<ONNXHardSigmoidOp>(op).beta().convertToFloat());

  MathBuilder createMath(rewriter, loc);
  Value zero = createMath.constant(elementType, 0);
  Value one = createMath.constant(elementType, 1);
  auto alpha = rewriter.create<arith::ConstantOp>(loc, alphaAttribute);
  auto beta = rewriter.create<arith::ConstantOp>(loc, betaAttribute);

  Value add = createMath.add(createMath.mul(alpha, operand), beta);
  auto maxPredicate =
      rewriter.create<arith::CmpFOp>(loc, arith::CmpFPredicate::OGT, add, zero);
  Value max = createMath.select(maxPredicate, add, zero);
  auto minPredicate =
      rewriter.create<arith::CmpFOp>(loc, arith::CmpFPredicate::OLT, max, one);
  return createMath.select(minPredicate, max, one);
}

//===----------------------------------------------------------------------===//
// Scalar unary ops for lowering ONNXEluOp
//===----------------------------------------------------------------------===//
template <>
Value emitScalarOpFor<ONNXEluOp>(ConversionPatternRewriter &rewriter,
    Location loc, Operation *op, Type elementType,
    ArrayRef<Value> scalarOperands) {
  // ONNXEluOp(%X) = SelectOp(CmpFOp(OLT, %X, ConstantOp 0),
  //                          MulFOp(alpha, SubFOp(ExpOp(%X), 1)),
  //                          %X)
  Value operand = scalarOperands[0];

  auto alphaAttribute = FloatAttr::get(rewriter.getF32Type(),
      llvm::dyn_cast<ONNXEluOp>(op).alpha().convertToFloat());
  MathBuilder createMath(rewriter, loc);
  Value zero = createMath.constant(elementType, 0);
  Value one = createMath.constant(elementType, 1);
  auto alpha = rewriter.create<arith::ConstantOp>(loc, alphaAttribute);
  Value exp = createMath.exp(operand);
  auto lessThanZero = rewriter.create<arith::CmpFOp>(
      loc, arith::CmpFPredicate::OLT, operand, zero);
  return createMath.select(
      lessThanZero, createMath.mul(alpha, createMath.sub(exp, one)), operand);
}

//===----------------------------------------------------------------------===//
// Scalar unary ops for lowering ONNXReluOp
//===----------------------------------------------------------------------===//
template <>
Value emitScalarOpFor<ONNXReluOp>(ConversionPatternRewriter &rewriter,
    Location loc, Operation *op, Type elementType,
    ArrayRef<Value> scalarOperands) {
  Value operand = scalarOperands[0];

  MathBuilder createMath(rewriter, loc);
  Value zero = createMath.constant(elementType, 0);
  Value geZero = createMath.sge(operand, zero);
  return createMath.select(geZero, operand, zero);
}

//===----------------------------------------------------------------------===//
// Scalar unary ops for lowering ONNXLeakyReluOp
//===----------------------------------------------------------------------===//
template <>
Value emitScalarOpFor<ONNXLeakyReluOp>(ConversionPatternRewriter &rewriter,
    Location loc, Operation *op, Type elementType,
    ArrayRef<Value> scalarOperands) {
  // ONNXLeakyReluOp(%X) = SelectOp(CmpFOp(OLT, %X, ConstantOp 0),
  //                                MulFOp(alpha, %X),
  //                                %X)
  Value operand = scalarOperands[0];

  auto alphaAttribute = FloatAttr::get(rewriter.getF32Type(),
      llvm::dyn_cast<ONNXLeakyReluOp>(op).alpha().convertToFloat());
  MathBuilder createMath(rewriter, loc);
  Value zero = createMath.constant(elementType, 0);
  auto alpha = rewriter.create<arith::ConstantOp>(loc, alphaAttribute);
  auto lessThanZero = rewriter.create<arith::CmpFOp>(
      loc, arith::CmpFPredicate::OLT, operand, zero);
  return createMath.select(
      lessThanZero, createMath.mul(alpha, operand), operand);
}

//===----------------------------------------------------------------------===//
// Scalar unary ops for lowering ONNXPReluOp
//===----------------------------------------------------------------------===//
template <>
Value emitScalarOpFor<ONNXPReluOp>(ConversionPatternRewriter &rewriter,
    Location loc, Operation *op, Type elementType,
    ArrayRef<Value> scalarOperands) {
  // ONNXPReluOp(%X) = (%slope * %X) if %X < 0 else %X

  Value operand = scalarOperands[0];
  Value slope = scalarOperands[1];

  MathBuilder createMath(rewriter, loc);
  Value zero = createMath.constant(elementType, 0);
  Value lessThanZero, result;

  if (elementType.isa<FloatType>()) {
    lessThanZero = rewriter.create<arith::CmpFOp>(
        loc, arith::CmpFPredicate::OLT, operand, zero);
    result = createMath.select(
        lessThanZero, createMath.mul(slope, operand), operand);
  } else if (elementType.isa<IntegerType>()) {
    lessThanZero = rewriter.create<arith::CmpIOp>(
        loc, arith::CmpIPredicate::slt, operand, zero);
    result = createMath.select(
        lessThanZero, createMath.mul(slope, operand), operand);
  } else
    llvm_unreachable("unsupported element type");

  return result;
}

//===----------------------------------------------------------------------===//
// Scalar unary ops for lowering ONNXSeluOp
//===----------------------------------------------------------------------===//
template <>
Value emitScalarOpFor<ONNXSeluOp>(ConversionPatternRewriter &rewriter,
    Location loc, Operation *op, Type elementType,
    ArrayRef<Value> scalarOperands) {
  // ONNXSeluOp(%X) = SelectOp(CmpFOp(OGT, %X, ConstantOp 0),
  //                           MulFOp(gamma, %X),
  //                           MulFOp(gamma,
  //                                  SubFOp(MulFOp(alpha, ExpOp(%X)),
  //                                         alpha)))
  Value operand = scalarOperands[0];
  auto alphaAttribute = FloatAttr::get(rewriter.getF32Type(),
      llvm::dyn_cast<ONNXSeluOp>(op).alpha().convertToFloat());
  auto gammaAttribute = FloatAttr::get(rewriter.getF32Type(),
      llvm::dyn_cast<ONNXSeluOp>(op).gamma().convertToFloat());

  MathBuilder createMath(rewriter, loc);
  Value zero = createMath.constant(elementType, 0);
  auto alpha = rewriter.create<arith::ConstantOp>(loc, alphaAttribute);
  auto gamma = rewriter.create<arith::ConstantOp>(loc, gammaAttribute);
  Value exp = createMath.exp(operand);
  auto greaterThanZero = rewriter.create<arith::CmpFOp>(
      loc, arith::CmpFPredicate::OGT, operand, zero);
  Value select = createMath.select(greaterThanZero, operand,
      createMath.sub(createMath.mul(alpha, exp), alpha));
  return createMath.mul(gamma, select);
}

//===----------------------------------------------------------------------===//
// Scalar unary ops for lowering ONNXReciprocalOp
//===----------------------------------------------------------------------===//
template <>
Value emitScalarOpFor<ONNXReciprocalOp>(ConversionPatternRewriter &rewriter,
    Location loc, Operation *op, Type elementType,
    ArrayRef<Value> scalarOperands) {
  // ONNXReciprocalOp(%X) = DivFOp(ConstantOp 1, %X)
  Value operand = scalarOperands[0];
  MathBuilder createMath(rewriter, loc);
  Value one = createMath.constant(elementType, 1);
  return createMath.div(one, operand);
}

//===----------------------------------------------------------------------===//
// Scalar unary ops for lowering ONNXSoftplusOp
//===----------------------------------------------------------------------===//
template <>
Value emitScalarOpFor<ONNXSoftplusOp>(ConversionPatternRewriter &rewriter,
    Location loc, Operation *op, Type elementType,
    ArrayRef<Value> scalarOperands) {
  // ONNXSoftplusOp(%X) = LogOp(AddFOp(ExpOp(%X), ConstantOp 1))
  Value operand = scalarOperands[0];

  auto exp = rewriter.create<math::ExpOp>(loc, operand);
  MathBuilder createMath(rewriter, loc);
  Value one = createMath.constant(elementType, 1);
  Value add = createMath.add(exp, one);
  auto result = rewriter.create<math::LogOp>(loc, add);

  return result;
}

//===----------------------------------------------------------------------===//
// Scalar unary ops for lowering ONNXSoftsignOp
//===----------------------------------------------------------------------===//
template <>
Value emitScalarOpFor<ONNXSoftsignOp>(ConversionPatternRewriter &rewriter,
    Location loc, Operation *op, Type elementType,
    ArrayRef<Value> scalarOperands) {
  // ONNXSoftsignOp(%X) = DivFOp(ConstantOp 1, %X)
  Value operand = scalarOperands[0];

<<<<<<< HEAD
  auto abs = rewriter.create<math::AbsFOp>(loc, operand);
=======
>>>>>>> ec4c9185
  MathBuilder createMath(rewriter, loc);
  Value abs = createMath.abs(operand);
  Value one = createMath.constant(elementType, 1);
  Value add = createMath.add(abs, one);
  return createMath.div(operand, add);
}

//===----------------------------------------------------------------------===//
// Scalar unary ops for lowering ONNXSignOp
//===----------------------------------------------------------------------===//
template <>
Value emitScalarOpFor<ONNXSignOp>(ConversionPatternRewriter &rewriter,
    Location loc, Operation *op, Type elementType,
    ArrayRef<Value> scalarOperands) {
  Value operand = scalarOperands[0];
  MathBuilder createMath(rewriter, loc);
  Value zero = createMath.constant(elementType, 0);
  Value one = createMath.constant(elementType, 1);
  Value minusOne = createMath.constant(elementType, -1);
  // TODO: unsigned int should be supported separately?
  if (elementType.isa<IntegerType>()) {
    // %Y = SelectOP(CmpIOp(GT, %X, ConstantOp 0),
    //               ConstantOp 1,
    //               COnstantOp -1)
    // ONNXSignOp(%X) = SelectOP(CmpIOp(EQ, %X, ConstantOp 0),
    //                           ConstantOp 0,
    //                           %Y)
    auto plusPredicate = rewriter.create<arith::CmpIOp>(
        loc, arith::CmpIPredicate::sgt, operand, zero);
    Value plusSelect = createMath.select(plusPredicate, one, minusOne);
    auto zeroPredicate = rewriter.create<arith::CmpIOp>(
        loc, arith::CmpIPredicate::eq, operand, zero);
    return createMath.select(zeroPredicate, zero, plusSelect);
  } else if (elementType.isa<FloatType>()) {
    // %Y = SelectOP(CmpFOp(OGT, %X, ConstantOp 0),
    //               ConstantOp 1,
    //               ConstantOp -1)
    // ONNXSignOp(%X) = SelectOP(CmpFOp(OEQ, %X, ConstantOp 0),
    //                           ConstantOp 0,
    //                           %Y)
    auto plusPredicate = rewriter.create<arith::CmpFOp>(
        loc, arith::CmpFPredicate::OGT, operand, zero);
    Value plusSelect = createMath.select(plusPredicate, one, minusOne);
    auto zeroPredicate = rewriter.create<arith::CmpFOp>(
        loc, arith::CmpFPredicate::OEQ, operand, zero);
    return createMath.select(zeroPredicate, zero, plusSelect);
  } else {
    llvm_unreachable("unsupported element type");
  }
}

//===----------------------------------------------------------------------===//
// Scalar unary ops for lowering ONNXMaxOp
//===----------------------------------------------------------------------===//
template <>
Value emitScalarOpFor<ONNXMaxOp>(ConversionPatternRewriter &rewriter,
    Location loc, Operation *op, Type elementType,
    ArrayRef<Value> scalarOperands) {
  // ONNXMaxOp(%X, %Y) = SelectOp(CmpFOp(OGT, %X, %Y),
  //                              %X,
  //                              %Y)
  Value lhs = scalarOperands[0];
  Value rhs = scalarOperands[1];
  Value max;
  if (elementType.isa<FloatType>()) {
    max = rewriter.create<arith::CmpFOp>(
        loc, arith::CmpFPredicate::OGT, lhs, rhs);
    return rewriter.create<arith::SelectOp>(loc, max, lhs, rhs);
  } else if (elementType.isa<IntegerType>()) {
    if (elementType.isUnsignedInteger()) {
      max = rewriter.create<arith::CmpIOp>(
          loc, arith::CmpIPredicate::ugt, lhs, rhs);
    } else {
      max = rewriter.create<arith::CmpIOp>(
          loc, arith::CmpIPredicate::sgt, lhs, rhs);
    }
  } else {
    llvm_unreachable("unsupported element type");
  }
  return rewriter.create<arith::SelectOp>(loc, max, lhs, rhs);
}

//===----------------------------------------------------------------------===//
// Scalar unary ops for lowering ONNXMinOp
//===----------------------------------------------------------------------===//
template <>
Value emitScalarOpFor<ONNXMinOp>(ConversionPatternRewriter &rewriter,
    Location loc, Operation *op, Type elementType,
    ArrayRef<Value> scalarOperands) {
  // ONNXMinOp(%X, %Y) = SelectOp(CmpFOp(OLT, %X, %Y),
  //                              %X,
  //                              %Y)
  Value lhs = scalarOperands[0];
  Value rhs = scalarOperands[1];
  Value min;
  if (elementType.isa<FloatType>()) {
    min = rewriter.create<arith::CmpFOp>(
        loc, arith::CmpFPredicate::OLT, lhs, rhs);
  } else if (elementType.isa<IntegerType>()) {
    if (elementType.isUnsignedInteger())
      min = rewriter.create<arith::CmpIOp>(
          loc, arith::CmpIPredicate::ult, lhs, rhs);
    else
      min = rewriter.create<arith::CmpIOp>(
          loc, arith::CmpIPredicate::slt, lhs, rhs);
  } else {
    llvm_unreachable("unsupported element type");
  }
  return rewriter.create<arith::SelectOp>(loc, min, lhs, rhs);
}

//===----------------------------------------------------------------------===//
<<<<<<< HEAD
// Scalar unary ops for lowering ONNXAbsOp
//===----------------------------------------------------------------------===//
template <>
Value emitScalarOpFor<ONNXAbsOp>(ConversionPatternRewriter &rewriter,
    Location loc, Operation *op, Type elementType,
    ArrayRef<Value> scalarOperands) {
  Value operand = scalarOperands[0];

  if (elementType.isa<FloatType>()) {
    return rewriter.create<math::AbsFOp>(loc, operand);
  } else if (elementType.isa<IntegerType>()) {
    MathBuilder createMath(rewriter, loc);
    Value zero = createMath.constant(elementType, 0);
    auto lessThanZero = rewriter.create<arith::CmpIOp>(
        loc, arith::CmpIPredicate::slt, operand, zero);
    Value negativeOperand = createMath.sub(zero, operand);
    return createMath.select(lessThanZero, negativeOperand, operand);
  } else {
    llvm_unreachable("unsupported element type");
  }
}

//===----------------------------------------------------------------------===//
=======
>>>>>>> ec4c9185
// Scalar unary ops for lowering ONNXNegOp
//===----------------------------------------------------------------------===//
template <>
Value emitScalarOpFor<ONNXNegOp>(ConversionPatternRewriter &rewriter,
    Location loc, Operation *op, Type elementType,
    ArrayRef<Value> scalarOperands) {
  Value operand = scalarOperands[0];

  if (elementType.isa<FloatType>()) {
    return rewriter.create<arith::NegFOp>(loc, operand);
  } else if (elementType.isa<IntegerType>()) {
    MathBuilder createMath(rewriter, loc);
    Value zero = createMath.constant(elementType, 0);
    return createMath.sub(zero, operand); // 0 - X = -X
  } else {
    llvm_unreachable("unsupported element type");
  }
}

//===----------------------------------------------------------------------===//
// Scalar unary ops for lowering ONNXLessOp
//===----------------------------------------------------------------------===//
template <>
Value emitScalarOpFor<ONNXLessOp>(ConversionPatternRewriter &rewriter,
    Location loc, Operation *op, Type elementType,
    ArrayRef<Value> scalarOperands) {
  Value lhs = scalarOperands[0];
  Value rhs = scalarOperands[1];

  Type inputType = lhs.getType();
  if (inputType.isa<FloatType>()) {
    return rewriter.create<arith::CmpFOp>(
        loc, arith::CmpFPredicate::OLT, lhs, rhs);
  } else if (inputType.isa<IntegerType>()) {
    return rewriter.create<arith::CmpIOp>(
        loc, arith::CmpIPredicate::slt, lhs, rhs);
  } else {
    llvm_unreachable("unsupported element type");
  }
}

//===----------------------------------------------------------------------===//
// Scalar unary ops for lowering ONNXLessOrEqualOp
//===----------------------------------------------------------------------===//
template <>
Value emitScalarOpFor<ONNXLessOrEqualOp>(ConversionPatternRewriter &rewriter,
    Location loc, Operation *op, Type elementType,
    ArrayRef<Value> scalarOperands) {
  Value lhs = scalarOperands[0];
  Value rhs = scalarOperands[1];

  Type inputType = lhs.getType();
  if (inputType.isa<FloatType>()) {
    return rewriter.create<arith::CmpFOp>(
        loc, arith::CmpFPredicate::OLE, lhs, rhs);
  } else if (inputType.isa<IntegerType>()) {
    return rewriter.create<arith::CmpIOp>(
        loc, arith::CmpIPredicate::sle, lhs, rhs);
  } else {
    llvm_unreachable("unsupported element type");
  }
}

//===----------------------------------------------------------------------===//
// Scalar unary ops for lowering ONNXGreaterOp
//===----------------------------------------------------------------------===//
template <>
Value emitScalarOpFor<ONNXGreaterOp>(ConversionPatternRewriter &rewriter,
    Location loc, Operation *op, Type elementType,
    ArrayRef<Value> scalarOperands) {
  Value lhs = scalarOperands[0];
  Value rhs = scalarOperands[1];

  Type inputType = lhs.getType();
  if (inputType.isa<FloatType>()) {
    return rewriter.create<arith::CmpFOp>(
        loc, arith::CmpFPredicate::OGT, lhs, rhs);
  } else if (inputType.isa<IntegerType>()) {
    return rewriter.create<arith::CmpIOp>(
        loc, arith::CmpIPredicate::sgt, lhs, rhs);
  } else {
    llvm_unreachable("unsupported element type");
  }
}

//===----------------------------------------------------------------------===//
// Scalar unary ops for lowering ONNXGreaterOrEqualOp
//===----------------------------------------------------------------------===//
template <>
Value emitScalarOpFor<ONNXGreaterOrEqualOp>(ConversionPatternRewriter &rewriter,
    Location loc, Operation *op, Type elementType,
    ArrayRef<Value> scalarOperands) {
  Value lhs = scalarOperands[0];
  Value rhs = scalarOperands[1];

  Type inputType = lhs.getType();
  if (inputType.isa<FloatType>()) {
    return rewriter.create<arith::CmpFOp>(
        loc, arith::CmpFPredicate::OGE, lhs, rhs);
  } else if (inputType.isa<IntegerType>()) {
    return rewriter.create<arith::CmpIOp>(
        loc, arith::CmpIPredicate::sge, lhs, rhs);
  } else {
    llvm_unreachable("unsupported element type");
  }
}

//===----------------------------------------------------------------------===//
// Scalar unary ops for lowering ONNXEqualOp
//===----------------------------------------------------------------------===//
template <>
Value emitScalarOpFor<ONNXEqualOp>(ConversionPatternRewriter &rewriter,
    Location loc, Operation *op, Type elementType,
    ArrayRef<Value> scalarOperands) {
  Value lhs = scalarOperands[0];
  Value rhs = scalarOperands[1];

  Type inputType = lhs.getType();
  if (inputType.isa<FloatType>()) {
    return rewriter.create<arith::CmpFOp>(
        loc, arith::CmpFPredicate::OEQ, lhs, rhs);
  } else if (inputType.isa<IntegerType>()) {
    return rewriter.create<arith::CmpIOp>(
        loc, arith::CmpIPredicate::eq, lhs, rhs);
  } else {
    llvm_unreachable("unsupported element type");
  }
}

//===----------------------------------------------------------------------===//
// Scalar unary ops for lowering ONNXNotOp
//===----------------------------------------------------------------------===//
template <>
Value emitScalarOpFor<ONNXNotOp>(ConversionPatternRewriter &rewriter,
    Location loc, Operation *op, Type elementType,
    ArrayRef<Value> scalarOperands) {
  Value val = scalarOperands[0];
  MathBuilder createMath(rewriter, loc);
  Value zero = createMath.constant(elementType, 0);
  Value one = createMath.constant(elementType, 1);
  Value isZero =
      rewriter.create<arith::CmpIOp>(loc, arith::CmpIPredicate::eq, val, zero);
  return createMath.select(isZero, one, zero);
}

//===----------------------------------------------------------------------===//
// Scalar unary ops for lowering ONNXModOp
//===----------------------------------------------------------------------===//
template <>
Value emitScalarOpFor<ONNXModOp>(ConversionPatternRewriter &rewriter,
    Location loc, Operation *op, Type elementType,
    ArrayRef<Value> scalarOperands) {
  Value dividend = scalarOperands[0];
  Value divisor = scalarOperands[1];

  if (elementType.isa<FloatType>()) {
    // fmod is always 1. Behavior is like numpy.fmod.
    // The sign of the remainder is the same as the dividend.
    Value rem = rewriter.create<arith::RemFOp>(loc, dividend, divisor);
    return rewriter.create<math::CopySignOp>(loc, rem, dividend);
  } else if (elementType.isa<IntegerType>()) {
    llvm_unreachable("not support integers at this moment since MLIR integers "
                     "are signless.");
  } else {
    llvm_unreachable("unsupported element type");
  }
}

//===----------------------------------------------------------------------===//
// Scalar unary ops for lowering ONNXMeanOp
//===----------------------------------------------------------------------===//
template <>
struct ScalarOp<ONNXMeanOp> {
  using FOp = arith::AddFOp;
  using IOp = arith::AddIOp;
};

template <>
Value emitPostProcessingFor<ONNXMeanOp>(ConversionPatternRewriter &rewriter,
    Location loc, Operation *op, Type elementType, Value scalarResult) {
  MathBuilder createMath(rewriter, loc);
  Value n = createMath.constant(elementType, op->getNumOperands());
  // Input and output type are floating point, so it is safe to use DivFOp.
  return createMath.div(scalarResult, n);
}

//===----------------------------------------------------------------------===//
// Scalar unary ops for lowering ONNXRoundOp
//===----------------------------------------------------------------------===//
template <>
Value emitScalarOpFor<ONNXRoundOp>(ConversionPatternRewriter &rewriter,
    Location loc, Operation *op, Type elementType,
    ArrayRef<Value> scalarOperands) {
  Value x = scalarOperands[0];
  if (elementType.isa<FloatType>()) {
    // Use numpy algorithm for rint as follows.
    // ```
    // double y, r;
    // y = npy_floor(x);
    // r = x - y;
    //
    // if (r > 0.5) {
    //     y += 1.0;
    // }
    //
    // /* Round to nearest even */
    // if (r == 0.5) {
    //     r = y - 2.0*npy_floor(0.5*y);
    //     if (r == 1.0) {
    //         y += 1.0;
    //     }
    // }
    // return y;
    // ```
    MathBuilder createMath(rewriter, loc);
    Value one = createMath.constant(elementType, 1.0);
    Value two = createMath.constant(elementType, 2.0);
    Value half = createMath.constant(elementType, 0.5);
    Value y = rewriter.create<math::FloorOp>(loc, x);
    Value r = createMath.sub(x, y);

    // r > 0.5
    Value rGreaterThanHalf =
        rewriter.create<arith::CmpFOp>(loc, arith::CmpFPredicate::OGT, r, half);
    Value y1 = createMath.select(rGreaterThanHalf, createMath.add(y, one), y);

    // r == 0.5: round to nearest even.
    Value y2 = createMath.mul(half, y);
    y2 = rewriter.create<math::FloorOp>(loc, y2);
    y2 = createMath.mul(y2, two);
    Value rr = createMath.sub(y, y2);
    Value rrEqualOne =
        rewriter.create<arith::CmpFOp>(loc, arith::CmpFPredicate::OEQ, rr, one);
    y2 = createMath.select(rrEqualOne, createMath.add(y, one), y);

    Value rEqualHalf =
        rewriter.create<arith::CmpFOp>(loc, arith::CmpFPredicate::OEQ, r, half);
    return createMath.select(rEqualHalf, y2, y1);
  } else {
    llvm_unreachable("unsupported element type");
  }
}

// Element-wise unary ops lowering to Krnl dialect.
//===----------------------------------------------------------------------===//
template <typename ElementwiseUnaryOp>
struct ONNXElementwiseUnaryOpLowering : public ConversionPattern {
  ONNXElementwiseUnaryOpLowering(TypeConverter &typeConverter, MLIRContext *ctx)
      : ConversionPattern(
            typeConverter, ElementwiseUnaryOp::getOperationName(), 1, ctx) {}
  LogicalResult matchAndRewrite(Operation *op, ArrayRef<Value> operands,
      ConversionPatternRewriter &rewriter) const final {
    Location loc = ONNXLoc<ElementwiseUnaryOp>(op);
    Value X = operands[0];

    // If type is scalar or vector, there is no need to allocate a buffer. Just
    // call scalar computation and return the result. This is efficient when
    // elementwise ops are used as activations for ops like LSTM/GRU/RNN.
    if (!X.getType().isa<TensorType>() && !X.getType().isa<MemRefType>()) {
      Value res = emitScalarOpFor<ElementwiseUnaryOp>(
          rewriter, loc, op, X.getType(), {X});
      rewriter.replaceOp(op, res);
      return success();
    }

    // Convert the output type to MemRefType.
    Type convertedType = typeConverter->convertType(*op->result_type_begin());
    assert(convertedType && convertedType.isa<MemRefType>() &&
           "Failed to convert type to MemRefType");
    MemRefType memRefType = convertedType.cast<MemRefType>();

    // Insert an allocation and deallocation for the result of this operation.
    Value alloc;
    bool insertDealloc = checkInsertDealloc(op);

    if (hasAllConstantDimensions(memRefType))
      alloc = insertAllocAndDealloc(memRefType, loc, rewriter, insertDealloc);
    else
      alloc =
          insertAllocAndDealloc(memRefType, loc, rewriter, insertDealloc, X);

    KrnlBuilder createKrnl(rewriter, loc);
    // Only create krnl.iterate if one of the operands is not scalar tensor.
    if (!hasAllScalarValues(operands)) {
      IndexExprScope childScope(&rewriter, loc);
      ValueRange loopDef = createKrnl.defineLoops(memRefType.getRank());
      SmallVector<IndexExpr, 4> lbs(memRefType.getRank(), LiteralIndexExpr(0));
      MemRefBoundsIndexCapture bounds(X);
      SmallVector<IndexExpr, 4> ubs;
      bounds.getDimList(ubs);
      createKrnl.iterateIE(loopDef, loopDef, lbs, ubs,
          [&](KrnlBuilder &createKrnl, ValueRange loopInd) {
            Value loadedVal = createKrnl.load(X, loopInd);
            auto loweredOpResult = emitScalarOpFor<ElementwiseUnaryOp>(
                rewriter, loc, op, memRefType.getElementType(), {loadedVal});
            // Store result in the resulting array.
            createKrnl.store(loweredOpResult, alloc, loopInd);
          });
    } else {
      Value loadedVal = createKrnl.load(X);
      auto loweredOpResult = emitScalarOpFor<ElementwiseUnaryOp>(
          rewriter, loc, op, memRefType.getElementType(), {loadedVal});
      // Store result in the resulting array.
      createKrnl.store(loweredOpResult, alloc);
    }

    rewriter.replaceOp(op, alloc);
    return success();
  }
};

// Element-wise binary ops lowering to Krnl dialect.
// This template can be used for binary ops that return a result whose type is
// different from the input type.
//===----------------------------------------------------------------------===//
template <typename ElementwiseBinaryOp>
struct ONNXElementwiseBinaryOpLowering : public ConversionPattern {
  bool isUniBroadcasting = false;

  ONNXElementwiseBinaryOpLowering(TypeConverter &typeConverter,
      MLIRContext *ctx, bool isUniBroadcasting = false)
      : ConversionPattern(
            typeConverter, ElementwiseBinaryOp::getOperationName(), 1, ctx) {
    this->isUniBroadcasting = isUniBroadcasting;
  }

  LogicalResult matchAndRewrite(Operation *op, ArrayRef<Value> operands,
      ConversionPatternRewriter &rewriter) const final {
    Location loc = NameLoc::get(StringAttr::get(op->getContext(),
                                    ElementwiseBinaryOp::getOperationName()),
        op->getLoc());

    // Convert the output type to MemRefType.
    Type convertedType = typeConverter->convertType(*op->result_type_begin());
    assert(convertedType && convertedType.isa<MemRefType>() &&
           "Failed to convert type to MemRefType");
    MemRefType outputMemRefType = convertedType.cast<MemRefType>();
    Type outputElementType = outputMemRefType.getElementType();
    uint64_t outputRank = outputMemRefType.getRank();

    // Shape helper.
    ONNXGenericOpBroadcastedShapeHelper shapeHelper(op, &rewriter,
        krnl::getDenseElementAttributeFromKrnlValue,
        krnl::loadDenseElementArrayValueAtIndex, /*in scope*/ nullptr,
        isUniBroadcasting);
    DimsExpr empty;
    auto shapecomputed = shapeHelper.computeShape(operands, empty);
    assert(succeeded(shapecomputed) && "Could not compute output shape");
    // Scope for krnl ops
    IndexExprScope outerScope(&rewriter, shapeHelper.scope);
    KrnlBuilder createKrnl(rewriter, loc);

    // Insert an allocation and deallocation for the result of this operation.
    Value alloc = insertAllocAndDeallocSimple(
        rewriter, op, outputMemRefType, loc, shapeHelper.dimsForOutput());

    // Only create krnl.iterate if one of the operands is not scalar tensor.
    if (!hasAllScalarValues(operands)) {
      ValueRange loopDef = createKrnl.defineLoops(outputRank);
      SmallVector<IndexExpr, 4> lbs(outputRank, LiteralIndexExpr(0));
      MemRefBoundsIndexCapture allocBounds(alloc);
      SmallVector<IndexExpr, 4> ubs;
      allocBounds.getDimList(ubs);
      createKrnl.iterateIE(loopDef, loopDef, lbs, ubs,
          [&](KrnlBuilder &createKrnl, ValueRange loopInd) {
            SmallVector<IndexExpr, 4> outputAccessExprs;
            for (uint64_t i = 0; i < outputRank; ++i)
              outputAccessExprs.emplace_back(DimIndexExpr(loopInd[i]));

            // Load the first value.
            SmallVector<IndexExpr, 4> lhsAccessExprs;
            LogicalResult res = shapeHelper.GetAccessExprs(
                operands[0], 0, outputAccessExprs, lhsAccessExprs);
            assert(succeeded(res) && "Could not compute access indices");
            Value lhs = createKrnl.loadIE(operands[0], lhsAccessExprs);

            // Load the second value.
            SmallVector<IndexExpr, 4> rhsAccessExprs;
            res = shapeHelper.GetAccessExprs(
                operands[1], 1, outputAccessExprs, rhsAccessExprs);
            assert(succeeded(res) && "Could not compute access indices");
            Value rhs = createKrnl.loadIE(operands[1], rhsAccessExprs);

            // Apply the element-wise function.
            Value result = emitScalarOpFor<ElementwiseBinaryOp>(
                rewriter, loc, op, outputElementType, {lhs, rhs});

            // Store result in the resulting array.
            createKrnl.store(result, alloc, loopInd);
          });
    } else {
      Value lhs = createKrnl.load(operands[0]);
      Value rhs = createKrnl.load(operands[1]);

      // Apply the element-wise function.
      Value result = emitScalarOpFor<ElementwiseBinaryOp>(
          rewriter, loc, op, outputElementType, {lhs, rhs});

      // Store result in the resulting array.
      createKrnl.store(result, alloc);
    }

    rewriter.replaceOp(op, alloc);

    return success();
  }
};

// Element-wise variadic ops lowering to Krnl dialect.
//===----------------------------------------------------------------------===//
template <typename ElementwiseVariadicOp>
struct ONNXElementwiseVariadicOpLowering : public ConversionPattern {
  ONNXElementwiseVariadicOpLowering(
      TypeConverter &typeConverter, MLIRContext *ctx)
      : ConversionPattern(
            typeConverter, ElementwiseVariadicOp::getOperationName(), 1, ctx) {}
  LogicalResult matchAndRewrite(Operation *op, ArrayRef<Value> operands,
      ConversionPatternRewriter &rewriter) const final {
    Location loc = NameLoc::get(StringAttr::get(op->getContext(),
                                    ElementwiseVariadicOp::getOperationName()),
        op->getLoc());
    unsigned numArgs = op->getNumOperands();

    // Convert the output type to MemRefType.
    Type convertedType = typeConverter->convertType(*op->result_type_begin());
    assert(convertedType && convertedType.isa<MemRefType>() &&
           "Failed to convert type to MemRefType");
    MemRefType outputMemRefType = convertedType.cast<MemRefType>();
    Type outputElementType = outputMemRefType.getElementType();
    uint64_t outputRank = outputMemRefType.getRank();

    // Shape helper.
    ONNXGenericOpBroadcastedShapeHelper shapeHelper(op, &rewriter,
        krnl::getDenseElementAttributeFromKrnlValue,
        krnl::loadDenseElementArrayValueAtIndex);

    // The following call is used to force no broadcasting check at runtime
    // Even when the dim is unknown at compile time
    DimsExpr empty;
    LogicalResult shapecomputed = shapeHelper.computeShape(operands, empty);
    assert(succeeded(shapecomputed) && "Could not compute output shape");
    IndexExprScope outerScope(&rewriter, shapeHelper.scope);
    KrnlBuilder createKrnl(rewriter, loc);

    // Insert an allocation and deallocation for the result of this operation.
    Value alloc = insertAllocAndDeallocSimple(
        rewriter, op, outputMemRefType, loc, shapeHelper.dimsForOutput());

    // Only create krnl.iterate if one of the operands is not scalar tensor.
    if (!hasAllScalarValues(operands)) {
      ValueRange loopDef = createKrnl.defineLoops(outputRank);
      SmallVector<IndexExpr, 4> lbs(outputRank, LiteralIndexExpr(0));
      MemRefBoundsIndexCapture allocBounds(alloc);
      SmallVector<IndexExpr, 4> ubs;
      allocBounds.getDimList(ubs);
      createKrnl.iterateIE(loopDef, loopDef, lbs, ubs,
          [&](KrnlBuilder &createKrnl, ValueRange loopInd) {
            SmallVector<IndexExpr, 4> outputAccessExprs;
            for (uint64_t i = 0; i < outputRank; ++i)
              outputAccessExprs.emplace_back(DimIndexExpr(loopInd[i]));

            // Fold over operands for each of their scalar values.
            // Obtain the first operand.
            SmallVector<IndexExpr, 4> oprdAccessExprs;
            LogicalResult res = shapeHelper.GetAccessExprs(
                operands[0], 0, outputAccessExprs, oprdAccessExprs);
            assert(succeeded(res) && "Could not compute access indices");
            Value accumulated = createKrnl.loadIE(operands[0], oprdAccessExprs);

            // Iterate over the remaining operands.
            for (unsigned i = 1; i < numArgs; i++) {
              // Obtain the next operand.
              SmallVector<IndexExpr, 4> oprdAccessExprs;
              LogicalResult res = shapeHelper.GetAccessExprs(
                  operands[i], i, outputAccessExprs, oprdAccessExprs);
              assert(succeeded(res) && "Could not compute access indices");
              Value next = createKrnl.loadIE(operands[i], oprdAccessExprs);
              // Fold.
              accumulated = emitScalarOpFor<ElementwiseVariadicOp>(
                  rewriter, loc, op, outputElementType, {accumulated, next});
            }

            Value finalResult = emitPostProcessingFor<ElementwiseVariadicOp>(
                rewriter, loc, op, outputElementType, accumulated);

            // Store result in the resulting array.
            createKrnl.storeIE(finalResult, alloc, outputAccessExprs);
          });
    } else {
      Value accumulated = createKrnl.load(operands[0]);

      // Iterate over the remaining operands.
      for (unsigned i = 1; i < numArgs; i++) {
        // Obtain the next operand.
        Value next = createKrnl.load(operands[i]);
        // Fold.
        accumulated = emitScalarOpFor<ElementwiseVariadicOp>(
            rewriter, loc, op, outputElementType, {accumulated, next});
      }

      Value finalResult = emitPostProcessingFor<ElementwiseVariadicOp>(
          rewriter, loc, op, outputElementType, accumulated);

      // Store result in the resulting array.
      createKrnl.store(finalResult, alloc);
    }

    rewriter.replaceOp(op, alloc);

    return success();
  }
};

//===----------------------------------------------------------------------===//
// where op lowering to Krnl dialect.
//===----------------------------------------------------------------------===//
struct ONNXWhereOpLowering : public ConversionPattern {
  ONNXWhereOpLowering(TypeConverter &typeConverter, MLIRContext *ctx)
      : ConversionPattern(
            typeConverter, ONNXWhereOp::getOperationName(), 1, ctx) {}

  LogicalResult matchAndRewrite(Operation *op, ArrayRef<Value> operands,
      ConversionPatternRewriter &rewriter) const final {
    Location loc = NameLoc::get(
        StringAttr::get(op->getContext(), ONNXWhereOp::getOperationName()),
        op->getLoc());

    // Convert the output type to MemRefType.
    Type convertedType = typeConverter->convertType(*op->result_type_begin());
    assert(convertedType && convertedType.isa<MemRefType>() &&
           "Failed to convert type to MemRefType");
    MemRefType outputMemRefType = convertedType.cast<MemRefType>();
    uint64_t outputRank = outputMemRefType.getRank();

    ONNXWhereOpAdaptor operandAdaptor(operands);
    // Shape helper.
    ONNXGenericOpBroadcastedShapeHelper shapeHelper(op, &rewriter,
        krnl::getDenseElementAttributeFromKrnlValue,
        krnl::loadDenseElementArrayValueAtIndex);
    DimsExpr empty;
    auto shapecomputed = shapeHelper.computeShape(operands, empty);
    assert(succeeded(shapecomputed) && "Could not compute output shape");
    // Scope for krnl ops
    IndexExprScope outerScope(&rewriter, shapeHelper.scope);
    KrnlBuilder createKrnl(rewriter, loc);

    // Insert an allocation and deallocation for the result of this operation.
    Value alloc = insertAllocAndDeallocSimple(
        rewriter, op, outputMemRefType, loc, shapeHelper.dimsForOutput());

    // Only create krnl.iterate if one of the operands is not scalar tensor.
    if (!hasAllScalarValues(operands)) {
      ValueRange loopDef = createKrnl.defineLoops(outputRank);
      SmallVector<IndexExpr, 4> lbs(outputRank, LiteralIndexExpr(0));
      MemRefBoundsIndexCapture allocBounds(alloc);
      SmallVector<IndexExpr, 4> ubs;
      allocBounds.getDimList(ubs);
      createKrnl.iterateIE(loopDef, loopDef, lbs, ubs,
          [&](KrnlBuilder &createKrnl, ValueRange loopInd) {
            SmallVector<IndexExpr, 4> outputAccessExprs;
            for (uint64_t i = 0; i < outputRank; ++i)
              outputAccessExprs.emplace_back(DimIndexExpr(loopInd[i]));

            // Load the condition value.
            SmallVector<IndexExpr, 4> condAccessExprs;
            LogicalResult res =
                shapeHelper.GetAccessExprs(operandAdaptor.condition(), 0,
                    outputAccessExprs, condAccessExprs);
            assert(succeeded(res) && "Could not compute access indices");
            Value cond =
                createKrnl.loadIE(operandAdaptor.condition(), condAccessExprs);

            // Load the first value.
            SmallVector<IndexExpr, 4> lhsAccessExprs;
            res = shapeHelper.GetAccessExprs(
                operandAdaptor.X(), 1, outputAccessExprs, lhsAccessExprs);
            assert(succeeded(res) && "Could not compute access indices");
            Value lhs = createKrnl.loadIE(operandAdaptor.X(), lhsAccessExprs);

            // Load the second value.
            SmallVector<IndexExpr, 4> rhsAccessExprs;
            res = shapeHelper.GetAccessExprs(
                operandAdaptor.Y(), 2, outputAccessExprs, rhsAccessExprs);
            assert(succeeded(res) && "Could not compute access indices");
            Value rhs = createKrnl.loadIE(operandAdaptor.Y(), rhsAccessExprs);

            // Return lhs if cond is true else rhs.
            Value result =
                rewriter.create<arith::SelectOp>(loc, cond, lhs, rhs);

            // Store result in the resulting array.
            createKrnl.storeIE(result, alloc, outputAccessExprs);
          });
    } else {
      // Load the condition value.
      Value cond = createKrnl.load(operandAdaptor.condition());

      // Load the first value.
      Value lhs = createKrnl.load(operandAdaptor.X());

      // Load the second value.
      Value rhs = createKrnl.load(operandAdaptor.Y());

      // Return lhs if cond is true else rhs.
      Value result = rewriter.create<arith::SelectOp>(loc, cond, lhs, rhs);

      // Store result in the resulting array.
      createKrnl.store(result, alloc);
    }

    rewriter.replaceOp(op, alloc);

    return success();
  }
};

void populateLoweringONNXElementwiseOpPattern(RewritePatternSet &patterns,
    TypeConverter &typeConverter, MLIRContext *ctx) {
  patterns.insert<ONNXElementwiseUnaryOpLowering<mlir::ONNXAbsOp>,
      ONNXElementwiseVariadicOpLowering<mlir::ONNXAddOp>,
      ONNXElementwiseVariadicOpLowering<mlir::ONNXAndOp>,
      ONNXElementwiseUnaryOpLowering<mlir::ONNXAtanOp>,
      ONNXElementwiseUnaryOpLowering<mlir::ONNXCastOp>,
      ONNXElementwiseUnaryOpLowering<mlir::ONNXCeilOp>,
      ONNXElementwiseUnaryOpLowering<mlir::ONNXCosOp>,
      ONNXElementwiseUnaryOpLowering<mlir::ONNXCoshOp>,
      ONNXElementwiseVariadicOpLowering<mlir::ONNXDivOp>,
      ONNXElementwiseUnaryOpLowering<mlir::ONNXEluOp>,
      ONNXElementwiseUnaryOpLowering<mlir::ONNXErfOp>,
      ONNXElementwiseUnaryOpLowering<mlir::ONNXAcosOp>,
      ONNXElementwiseUnaryOpLowering<mlir::ONNXAcoshOp>,
      ONNXElementwiseUnaryOpLowering<mlir::ONNXAsinOp>,
      ONNXElementwiseUnaryOpLowering<mlir::ONNXAsinhOp>,
      ONNXElementwiseUnaryOpLowering<mlir::ONNXAtanhOp>,
      ONNXElementwiseBinaryOpLowering<mlir::ONNXEqualOp>,
      ONNXElementwiseUnaryOpLowering<mlir::ONNXExpOp>,
      ONNXElementwiseUnaryOpLowering<mlir::ONNXFloorOp>,
      ONNXElementwiseBinaryOpLowering<mlir::ONNXGreaterOp>,
      ONNXElementwiseBinaryOpLowering<mlir::ONNXGreaterOrEqualOp>,
      ONNXElementwiseUnaryOpLowering<mlir::ONNXHardSigmoidOp>,
      ONNXElementwiseUnaryOpLowering<mlir::ONNXIsNaNOp>,
      ONNXElementwiseUnaryOpLowering<mlir::ONNXLeakyReluOp>,
      ONNXElementwiseBinaryOpLowering<mlir::ONNXLessOp>,
      ONNXElementwiseBinaryOpLowering<mlir::ONNXLessOrEqualOp>,
      ONNXElementwiseUnaryOpLowering<mlir::ONNXLogOp>,
      ONNXElementwiseVariadicOpLowering<mlir::ONNXMaxOp>,
      ONNXElementwiseVariadicOpLowering<mlir::ONNXMeanOp>,
      ONNXElementwiseVariadicOpLowering<mlir::ONNXMinOp>,
      ONNXElementwiseBinaryOpLowering<mlir::ONNXModOp>,
      ONNXElementwiseVariadicOpLowering<mlir::ONNXMulOp>,
      ONNXElementwiseUnaryOpLowering<mlir::ONNXNegOp>,
      ONNXElementwiseUnaryOpLowering<mlir::ONNXNotOp>,
      ONNXElementwiseVariadicOpLowering<mlir::ONNXOrOp>,
      ONNXElementwiseBinaryOpLowering<mlir::ONNXPowOp>,
      ONNXElementwiseUnaryOpLowering<mlir::ONNXReciprocalOp>,
      ONNXElementwiseUnaryOpLowering<mlir::ONNXReluOp>,
      ONNXElementwiseUnaryOpLowering<mlir::ONNXRoundOp>,
      ONNXElementwiseUnaryOpLowering<mlir::ONNXSeluOp>,
      ONNXElementwiseUnaryOpLowering<mlir::ONNXSigmoidOp>,
      ONNXElementwiseUnaryOpLowering<mlir::ONNXSignOp>,
      ONNXElementwiseUnaryOpLowering<mlir::ONNXSinOp>,
      ONNXElementwiseUnaryOpLowering<mlir::ONNXSinhOp>,
      ONNXElementwiseUnaryOpLowering<mlir::ONNXSoftplusOp>,
      ONNXElementwiseUnaryOpLowering<mlir::ONNXSoftsignOp>,
      ONNXElementwiseUnaryOpLowering<mlir::ONNXSqrtOp>,
      ONNXElementwiseVariadicOpLowering<mlir::ONNXSubOp>,
      ONNXElementwiseVariadicOpLowering<mlir::ONNXSumOp>,
      ONNXElementwiseUnaryOpLowering<mlir::ONNXTanOp>,
      ONNXElementwiseUnaryOpLowering<mlir::ONNXTanhOp>, ONNXWhereOpLowering,
      ONNXElementwiseVariadicOpLowering<mlir::ONNXXorOp>>(typeConverter, ctx);
  patterns.insert<ONNXElementwiseBinaryOpLowering<mlir::ONNXPReluOp>>(
      typeConverter, ctx, /*isUniBroadcasting=*/true);
}

} // namespace onnx_mlir<|MERGE_RESOLUTION|>--- conflicted
+++ resolved
@@ -464,10 +464,6 @@
   // ONNXSoftsignOp(%X) = DivFOp(ConstantOp 1, %X)
   Value operand = scalarOperands[0];
 
-<<<<<<< HEAD
-  auto abs = rewriter.create<math::AbsFOp>(loc, operand);
-=======
->>>>>>> ec4c9185
   MathBuilder createMath(rewriter, loc);
   Value abs = createMath.abs(operand);
   Value one = createMath.constant(elementType, 1);
@@ -580,32 +576,6 @@
 }
 
 //===----------------------------------------------------------------------===//
-<<<<<<< HEAD
-// Scalar unary ops for lowering ONNXAbsOp
-//===----------------------------------------------------------------------===//
-template <>
-Value emitScalarOpFor<ONNXAbsOp>(ConversionPatternRewriter &rewriter,
-    Location loc, Operation *op, Type elementType,
-    ArrayRef<Value> scalarOperands) {
-  Value operand = scalarOperands[0];
-
-  if (elementType.isa<FloatType>()) {
-    return rewriter.create<math::AbsFOp>(loc, operand);
-  } else if (elementType.isa<IntegerType>()) {
-    MathBuilder createMath(rewriter, loc);
-    Value zero = createMath.constant(elementType, 0);
-    auto lessThanZero = rewriter.create<arith::CmpIOp>(
-        loc, arith::CmpIPredicate::slt, operand, zero);
-    Value negativeOperand = createMath.sub(zero, operand);
-    return createMath.select(lessThanZero, negativeOperand, operand);
-  } else {
-    llvm_unreachable("unsupported element type");
-  }
-}
-
-//===----------------------------------------------------------------------===//
-=======
->>>>>>> ec4c9185
 // Scalar unary ops for lowering ONNXNegOp
 //===----------------------------------------------------------------------===//
 template <>
