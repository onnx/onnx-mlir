--- conflicted
+++ resolved
@@ -706,14 +706,9 @@
     auto outputRank = outputMemRefType.getRank();
 
     // Shape helper.
-<<<<<<< HEAD
-    ONNXOpBroadcastedShapeHelper shapeHelper(&rewriter, loc);
-    auto shapecomputed = shapeHelper.Compute(operands);
-=======
     ONNXOpBroadcastedShapeHelper shapeHelper(&rewriter, loc, isUniBroadcasting);
     auto shapecomputed = shapeHelper.Compute(operands);
     (void)shapecomputed;
->>>>>>> 40fe75a2
     assert(succeeded(shapecomputed));
     IndexExprContext outerContext(shapeHelper.context);
 
@@ -779,10 +774,7 @@
     // Shape helper.
     ONNXOpBroadcastedShapeHelper shapeHelper(&rewriter, loc);
     auto shapecomputed = shapeHelper.Compute(operands);
-<<<<<<< HEAD
-=======
     (void)shapecomputed;
->>>>>>> 40fe75a2
     assert(succeeded(shapecomputed));
     IndexExprContext outerContext(shapeHelper.context);
 
