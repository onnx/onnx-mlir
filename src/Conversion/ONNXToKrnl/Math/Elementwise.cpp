/*
 * SPDX-License-Identifier: Apache-2.0
 */

//===---------------- Elementwise.cpp - Elementwise Ops -------------------===//
//
// Copyright 2019 The IBM Research Authors.
//
// =============================================================================
//
// This file lowers ONNX element-wise operators to Krnl dialect.
//
//===----------------------------------------------------------------------===//

#include "src/Conversion/ONNXToKrnl/ONNXToKrnlCommon.hpp"
#include "src/Dialect/ONNX/ONNXShapeHelper.hpp"

using namespace mlir;

template <>
struct ScalarOp<ONNXTanhOp> {
  using FOp = math::TanhOp;
  using IOp = math::TanhOp; // Not used.
};

template <>
struct ScalarOp<ONNXAddOp> {
  using FOp = AddFOp;
  using IOp = AddIOp;
};

template <>
struct ScalarOp<ONNXMulOp> {
  using FOp = MulFOp;
  using IOp = MulIOp;
};

template <>
struct ScalarOp<ONNXDivOp> {
  using FOp = DivFOp;
  using IOp = SignedDivIOp;
};

template <>
struct ScalarOp<ONNXSubOp> {
  using FOp = SubFOp;
  using IOp = SubIOp;
};

template <>
struct ScalarOp<ONNXAndOp> {
  using FOp = AndOp; // Not used.
  using IOp = AndOp;
};

template <>
struct ScalarOp<ONNXOrOp> {
  using FOp = OrOp; // Not used.
  using IOp = OrOp;
};

template <>
struct ScalarOp<ONNXXorOp> {
  using FOp = XOrOp; // Not used.
  using IOp = XOrOp;
};

template <>
struct ScalarOp<ONNXExpOp> {
  using FOp = math::ExpOp;
  using IOp = math::ExpOp; // Not used.
};

template <>
struct ScalarOp<ONNXSumOp> {
  using FOp = AddFOp;
  using IOp = AddIOp;
};

template <>
struct ScalarOp<ONNXCosOp> {
  using FOp = math::CosOp;
  using IOp = math::CosOp; // Not used.
};

template <>
struct ScalarOp<ONNXLogOp> {
  using FOp = math::LogOp;
  using IOp = math::LogOp; // Not used.
};

template <>
struct ScalarOp<ONNXSqrtOp> {
  using FOp = math::SqrtOp;
  using IOp = math::SqrtOp; // Not used.
};

template <>
struct ScalarOp<ONNXAtanOp> {
  using FOp = KrnlAtanOp;
  using IOp = KrnlAtanOp; // Not used.
};

template <>
struct ScalarOp<ONNXCeilOp> {
  using FOp = CeilFOp;
  using IOp = CeilFOp; // Not used.
};

template <>
struct ScalarOp<ONNXFloorOp> {
  using FOp = FloorFOp;
  using IOp = FloorFOp; // Not used.
};

template <>
struct ScalarOp<ONNXSinOp> {
  using FOp = math::SinOp;
  using IOp = math::SinOp; // Not used.
};

template <>
struct ScalarOp<ONNXPowOp> {
  using FOp = math::PowFOp;
  using IOp = math::PowFOp; // Not used.
};

template <>
struct ScalarOp<ONNXErfOp> {
  using FOp = KrnlErfOp;
  using IOp = KrnlErfOp; // Not used.
};

template <>
struct ScalarOp<ONNXAcosOp> {
  using FOp = KrnlAcosOp;
  using IOp = KrnlAcosOp; // Not used.
};

template <>
struct ScalarOp<ONNXAcoshOp> {
  using FOp = KrnlAcoshOp;
  using IOp = KrnlAcoshOp; // Not used.
};

template <>
struct ScalarOp<ONNXAsinOp> {
  using FOp = KrnlAsinOp;
  using IOp = KrnlAsinOp; // Not used.
};

template <>
struct ScalarOp<ONNXAsinhOp> {
  using FOp = KrnlAsinhOp;
  using IOp = KrnlAsinhOp; // Not used.
};

template <>
struct ScalarOp<ONNXAtanhOp> {
  using FOp = KrnlAtanhOp;
  using IOp = KrnlAtanhOp; // Not used.
};

template <>
struct ScalarOp<ONNXTanOp> {
  using FOp = KrnlTanOp;
  using IOp = KrnlTanOp; // Not used.
};

//===----------------------------------------------------------------------===//
// Scalar unary ops for lowering ONNXCastOp
//===----------------------------------------------------------------------===//
template <>
Value emitScalarOpFor<ONNXCastOp>(ConversionPatternRewriter &rewriter,
    Location loc, Operation *op, Type elementType,
    ArrayRef<Value> scalarOperands) {
  ONNXCastOp castOp = llvm::dyn_cast<ONNXCastOp>(op);
  auto mlirtype = castOp.toAttr().getValue();
  Value operand = scalarOperands[0];
  auto origtype = operand.getType();

  // check output type is the same as expected output type
  if (elementType != mlirtype)
    llvm_unreachable("output type different from expected output type");

  // if same input and output type, return input
  if (origtype == elementType)
    return operand;

  if (origtype.isa<FloatType>()) {
    // cast from floating-point type to integer type
    if (elementType.isa<IntegerType>())
      return rewriter.create<FPToSIOp>(loc, elementType, operand);
    // cast from floating-point type to other floating-point type
    else if (elementType.isa<FloatType>()) {
      // cast from floating-point to wider floating-point
      if (origtype.getIntOrFloatBitWidth() <
          elementType.getIntOrFloatBitWidth())
        return rewriter.create<FPExtOp>(loc, elementType, operand);
      // cast from floating-point to narrower floating-point
      else
        return rewriter.create<FPTruncOp>(loc, elementType, operand);
    }
  } else if (origtype.isa<IntegerType>()) {
    // cast from integer type to floating-point type
    if (elementType.isa<FloatType>())
      return rewriter.create<SIToFPOp>(loc, elementType, operand);
    else if (elementType.isa<IntegerType>())
      // cast from integer to wider integer
      if (origtype.getIntOrFloatBitWidth() <
          elementType.getIntOrFloatBitWidth())
        return rewriter.create<SignExtendIOp>(loc, operand, elementType);
      // cast from integer to narrower integer
      else
        return rewriter.create<TruncateIOp>(loc, operand, elementType);
    else
      llvm_unreachable("unsupported element type");
  }
  llvm_unreachable("unsupported element type");
}

//===----------------------------------------------------------------------===//
// Scalar unary ops for lowering ONNXSinhOp
//===----------------------------------------------------------------------===//
template <>
Value emitScalarOpFor<ONNXSinhOp>(ConversionPatternRewriter &rewriter,
    Location loc, Operation *op, Type elementType,
    ArrayRef<Value> scalarOperands) {
  // ONNXSinhOp(%X) = DivFOp(SubFOp(ExpOp(%X), ExpOp(NegFOp(%X))),
  //                         ConstantOp 2)
  Value operand = scalarOperands[0];

  auto zero = emitConstantOp(rewriter, loc, elementType, 0);
  auto two = emitConstantOp(rewriter, loc, elementType, 2);
  auto neg = rewriter.create<SubFOp>(loc, zero, operand);
  auto exp = rewriter.create<math::ExpOp>(loc, operand);
  auto negExp = rewriter.create<math::ExpOp>(loc, neg);
  auto result = rewriter.create<DivFOp>(
      loc, rewriter.create<SubFOp>(loc, exp, negExp), two);

  return result;
}

//===----------------------------------------------------------------------===//
// Scalar unary ops for lowering ONNXCoshOp
//===----------------------------------------------------------------------===//
template <>
Value emitScalarOpFor<ONNXCoshOp>(ConversionPatternRewriter &rewriter,
    Location loc, Operation *op, Type elementType,
    ArrayRef<Value> scalarOperands) {
  // ONNXCoshOp(%X) = DivFOp(AddFOp(ExpOp(%X), ExpOp(NegFOp(%X))),
  //                         ConstantOp 2)
  Value operand = scalarOperands[0];

  auto zero = emitConstantOp(rewriter, loc, elementType, 0);
  auto two = emitConstantOp(rewriter, loc, elementType, 2);
  auto neg = rewriter.create<SubFOp>(loc, zero, operand);
  auto exp = rewriter.create<math::ExpOp>(loc, operand);
  auto negExp = rewriter.create<math::ExpOp>(loc, neg);
  auto result = rewriter.create<DivFOp>(
      loc, rewriter.create<AddFOp>(loc, exp, negExp), two);

  return result;
}

//===----------------------------------------------------------------------===//
// Scalar unary ops for lowering ONNXSigmoidOp
//===----------------------------------------------------------------------===//
template <>
Value emitScalarOpFor<ONNXSigmoidOp>(ConversionPatternRewriter &rewriter,
    Location loc, Operation *op, Type elementType,
    ArrayRef<Value> scalarOperands) {
  // ONNXSigmoidOp(%X) = DivFOp(ConstantOp 1,
  //                            AddFOp(ConstantOp 1, ExpOp(NegFOp(%X))))
  Value operand = scalarOperands[0];

  auto zero = emitConstantOp(rewriter, loc, elementType, 0);
  auto one = emitConstantOp(rewriter, loc, elementType, 1);
  auto neg = rewriter.create<SubFOp>(loc, zero, operand);
  auto negExp = rewriter.create<math::ExpOp>(loc, neg);
  auto result = rewriter.create<DivFOp>(
      loc, one, rewriter.create<AddFOp>(loc, one, negExp));

  return result;
}

//===----------------------------------------------------------------------===//
// Scalar unary ops for lowering ONNXHardSigmoidOp
//===----------------------------------------------------------------------===//
template <>
Value emitScalarOpFor<ONNXHardSigmoidOp>(ConversionPatternRewriter &rewriter,
    Location loc, Operation *op, Type elementType,
    ArrayRef<Value> scalarOperands) {
  // %Y = AddFOp(MulFOp(alpha, %X), beta)
  // %Z = SelectOp(CmpFOp(OGT, %Y, Constant 0),
  //               %Y,
  //               Constant 0)
  // ONNXHardSigmoidOp(%X) = SelectOp(CmpFOp(OLT, %Z, Constant 1),
  //                                  %Z,
  //                                  Constant 1)
  Value operand = scalarOperands[0];
  auto alphaAttribute = FloatAttr::get(rewriter.getF32Type(),
      llvm::dyn_cast<ONNXHardSigmoidOp>(op).alpha().convertToFloat());
  auto betaAttribute = FloatAttr::get(rewriter.getF32Type(),
      llvm::dyn_cast<ONNXHardSigmoidOp>(op).beta().convertToFloat());

  auto zero = emitConstantOp(rewriter, loc, elementType, 0);
  auto one = emitConstantOp(rewriter, loc, elementType, 1);
  auto alpha = rewriter.create<ConstantOp>(loc, alphaAttribute);
  auto beta = rewriter.create<ConstantOp>(loc, betaAttribute);

  auto add = rewriter.create<AddFOp>(
      loc, rewriter.create<MulFOp>(loc, alpha, operand), beta);
  auto maxPredicate =
      rewriter.create<CmpFOp>(loc, CmpFPredicate::OGT, add, zero);
  auto max = rewriter.create<SelectOp>(loc, maxPredicate, add, zero);
  auto minPredicate =
      rewriter.create<CmpFOp>(loc, CmpFPredicate::OLT, max, one);
  auto result = rewriter.create<SelectOp>(loc, minPredicate, max, one);

  return result;
}

//===----------------------------------------------------------------------===//
// Scalar unary ops for lowering ONNXEluOp
//===----------------------------------------------------------------------===//
template <>
Value emitScalarOpFor<ONNXEluOp>(ConversionPatternRewriter &rewriter,
    Location loc, Operation *op, Type elementType,
    ArrayRef<Value> scalarOperands) {
  // ONNXEluOp(%X) = SelectOp(CmpFOp(OLT, %X, ConstantOp 0),
  //                          MulFOp(alpha, SubFOp(ExpOp(%X), 1)),
  //                          %X)
  Value operand = scalarOperands[0];

  auto alphaAttribute = FloatAttr::get(rewriter.getF32Type(),
      llvm::dyn_cast<ONNXEluOp>(op).alpha().convertToFloat());
  auto zero = emitConstantOp(rewriter, loc, elementType, 0);
  auto one = emitConstantOp(rewriter, loc, elementType, 1);
  auto alpha = rewriter.create<ConstantOp>(loc, alphaAttribute);
  auto exp = rewriter.create<math::ExpOp>(loc, operand);
  auto lessThanZero =
      rewriter.create<CmpFOp>(loc, CmpFPredicate::OLT, operand, zero);
  auto result = rewriter.create<SelectOp>(loc, lessThanZero,
      rewriter.create<MulFOp>(
          loc, alpha, rewriter.create<SubFOp>(loc, exp, one)),
      operand);

  return result;
}

//===----------------------------------------------------------------------===//
// Scalar unary ops for lowering ONNXReluOp
//===----------------------------------------------------------------------===//
template <>
Value emitScalarOpFor<ONNXReluOp>(ConversionPatternRewriter &rewriter,
    Location loc, Operation *op, Type elementType,
    ArrayRef<Value> scalarOperands) {
  // ONNXReluOp(%X) = SelectOp(CmpFOp(OLT, %X, ConstantOp 0),
  //                           ConstantOp 0,
  //                           %X)
  Value operand = scalarOperands[0];

  auto zero = emitConstantOp(rewriter, loc, elementType, 0);
  auto lessThanZero =
      rewriter.create<CmpFOp>(loc, CmpFPredicate::OLT, operand, zero);
  auto result = rewriter.create<SelectOp>(loc, lessThanZero, zero, operand);

  return result;
}

//===----------------------------------------------------------------------===//
// Scalar unary ops for lowering ONNXLeakyReluOp
//===----------------------------------------------------------------------===//
template <>
Value emitScalarOpFor<ONNXLeakyReluOp>(ConversionPatternRewriter &rewriter,
    Location loc, Operation *op, Type elementType,
    ArrayRef<Value> scalarOperands) {
  // ONNXLeakyReluOp(%X) = SelectOp(CmpFOp(OLT, %X, ConstantOp 0),
  //                                MulFOp(alpha, %X),
  //                                %X)
  Value operand = scalarOperands[0];

  auto alphaAttribute = FloatAttr::get(rewriter.getF32Type(),
      llvm::dyn_cast<ONNXLeakyReluOp>(op).alpha().convertToFloat());
  auto zero = emitConstantOp(rewriter, loc, elementType, 0);
  auto alpha = rewriter.create<ConstantOp>(loc, alphaAttribute);
  auto lessThanZero =
      rewriter.create<CmpFOp>(loc, CmpFPredicate::OLT, operand, zero);
  auto result = rewriter.create<SelectOp>(
      loc, lessThanZero, rewriter.create<MulFOp>(loc, alpha, operand), operand);

  return result;
}

//===----------------------------------------------------------------------===//
// Scalar unary ops for lowering ONNXGeluOp
//===----------------------------------------------------------------------===//
template <>
Value emitScalarOpFor<ONNXGeluOp>(ConversionPatternRewriter &rewriter,
    Location loc, Operation *op, Type elementType,
    ArrayRef<Value> scalarOperands) {
  // We approximate GELU using the Swish function [1,2]:
  //
  // ONNXGeluOp(%X) = %X * sigmoid(beta * %X)
  //                = %X / [ 1 + e^(- beta * %X) ]
  // where beta = -1.703125 for bf16 (-1.702 for f32)
  //
  // [1] https://arxiv.org/pdf/1606.08415.pdf
  // [2] https://en.wikipedia.org/wiki/Swish_function
  Value operand = scalarOperands[0];
  auto operandType = operand.getType();
  auto one = emitConstantOp(rewriter, loc, operandType, 1.0);
  bool isBFloat16 = elementType.isa<BFloat16Type>();
  auto minusBeta = emitConstantOp(
      rewriter, loc, operandType, isBFloat16 ? -1.703125 : -1.702);
  auto mul = rewriter.create<MulFOp>(loc, operand, minusBeta);
  auto exp = rewriter.create<math::ExpOp>(loc, mul);
  auto add = rewriter.create<AddFOp>(loc, exp, one);
  auto result = rewriter.create<DivFOp>(loc, operand, add);
  return result;
}

//===----------------------------------------------------------------------===//
// Scalar unary ops for lowering ONNXPReluOp
//===----------------------------------------------------------------------===//
template <>
Value emitScalarOpFor<ONNXPReluOp>(ConversionPatternRewriter &rewriter,
    Location loc, Operation *op, Type elementType,
    ArrayRef<Value> scalarOperands) {
  // ONNXPReluOp(%X) = (%slope * %X) if %X < 0 else %X

  Value operand = scalarOperands[0];
  Value slope = scalarOperands[1];

  auto zero = emitConstantOp(rewriter, loc, elementType, 0);
  Value lessThanZero, result;

  if (elementType.isa<FloatType>()) {
    lessThanZero =
        rewriter.create<CmpFOp>(loc, CmpFPredicate::OLT, operand, zero);
    result = rewriter.create<SelectOp>(loc, lessThanZero,
        rewriter.create<MulFOp>(loc, slope, operand), operand);
  } else if (elementType.isa<IntegerType>()) {
    lessThanZero =
        rewriter.create<CmpIOp>(loc, CmpIPredicate::slt, operand, zero);
    result = rewriter.create<SelectOp>(loc, lessThanZero,
        rewriter.create<MulIOp>(loc, slope, operand), operand);
  } else
    llvm_unreachable("unsupported element type");

  return result;
}

//===----------------------------------------------------------------------===//
// Scalar unary ops for lowering ONNXSeluOp
//===----------------------------------------------------------------------===//
template <>
Value emitScalarOpFor<ONNXSeluOp>(ConversionPatternRewriter &rewriter,
    Location loc, Operation *op, Type elementType,
    ArrayRef<Value> scalarOperands) {
  // ONNXSeluOp(%X) = SelectOp(CmpFOp(OGT, %X, ConstantOp 0),
  //                           MulFOp(gamma, %X),
  //                           MulFOp(gamma,
  //                                  SubFOp(MulFOp(alpha, ExpOp(%X)),
  //                                         alpha)))
  Value operand = scalarOperands[0];
  auto alphaAttribute = FloatAttr::get(rewriter.getF32Type(),
      llvm::dyn_cast<ONNXSeluOp>(op).alpha().convertToFloat());
  auto gammaAttribute = FloatAttr::get(rewriter.getF32Type(),
      llvm::dyn_cast<ONNXSeluOp>(op).gamma().convertToFloat());

  auto zero = emitConstantOp(rewriter, loc, elementType, 0);
  auto alpha = rewriter.create<ConstantOp>(loc, alphaAttribute);
  auto gamma = rewriter.create<ConstantOp>(loc, gammaAttribute);
  auto exp = rewriter.create<math::ExpOp>(loc, operand);
  auto greaterThanZero =
      rewriter.create<CmpFOp>(loc, CmpFPredicate::OGT, operand, zero);
  auto select = rewriter.create<SelectOp>(loc, greaterThanZero, operand,
      rewriter.create<SubFOp>(
          loc, rewriter.create<MulFOp>(loc, alpha, exp), alpha));
  auto result = rewriter.create<MulFOp>(loc, gamma, select);

  return result;
}

//===----------------------------------------------------------------------===//
// Scalar unary ops for lowering ONNXReciprocalOp
//===----------------------------------------------------------------------===//
template <>
Value emitScalarOpFor<ONNXReciprocalOp>(ConversionPatternRewriter &rewriter,
    Location loc, Operation *op, Type elementType,
    ArrayRef<Value> scalarOperands) {
  // ONNXReciprocalOp(%X) = DivFOp(ConstantOp 1, %X)
  Value operand = scalarOperands[0];
  auto one = emitConstantOp(rewriter, loc, elementType, 1);
  auto result = rewriter.create<DivFOp>(loc, one, operand);

  return result;
}

//===----------------------------------------------------------------------===//
// Scalar unary ops for lowering ONNXSoftplusOp
//===----------------------------------------------------------------------===//
template <>
Value emitScalarOpFor<ONNXSoftplusOp>(ConversionPatternRewriter &rewriter,
    Location loc, Operation *op, Type elementType,
    ArrayRef<Value> scalarOperands) {
  // ONNXSoftplusOp(%X) = LogOp(AddFOp(ExpOp(%X), ConstantOp 1))
  Value operand = scalarOperands[0];

  auto exp = rewriter.create<math::ExpOp>(loc, operand);
  auto one = emitConstantOp(rewriter, loc, elementType, 1);
  auto add = rewriter.create<AddFOp>(loc, exp, one);
  auto result = rewriter.create<math::LogOp>(loc, add);

  return result;
}

//===----------------------------------------------------------------------===//
// Scalar unary ops for lowering ONNXSoftsignOp
//===----------------------------------------------------------------------===//
template <>
Value emitScalarOpFor<ONNXSoftsignOp>(ConversionPatternRewriter &rewriter,
    Location loc, Operation *op, Type elementType,
    ArrayRef<Value> scalarOperands) {
  // ONNXSoftsignOp(%X) = DivFOp(ConstantOp 1, %X)
  Value operand = scalarOperands[0];

  auto abs = rewriter.create<AbsFOp>(loc, operand);
  auto one = emitConstantOp(rewriter, loc, elementType, 1);
  auto add = rewriter.create<AddFOp>(loc, abs, one);
  auto result = rewriter.create<DivFOp>(loc, operand, add);

  return result;
}

//===----------------------------------------------------------------------===//
// Scalar unary ops for lowering ONNXSignOp
//===----------------------------------------------------------------------===//
template <>
Value emitScalarOpFor<ONNXSignOp>(ConversionPatternRewriter &rewriter,
    Location loc, Operation *op, Type elementType,
    ArrayRef<Value> scalarOperands) {
  Value operand = scalarOperands[0];
  // TODO: unsigned int should be supported separately?
  if (elementType.isa<IntegerType>()) {
    // %Y = SelectOP(CmpIOp(GT, %X, ConstantOp 0),
    //               ConstantOp 1,
    //               COnstantOp -1)
    // ONNXSignOp(%X) = SelectOP(CmpIOp(EQ, %X, ConstantOp 0),
    //                           ConstantOp 0,
    //                           %Y)
    auto zero = emitConstantOp(rewriter, loc, elementType, 0);
    auto one = emitConstantOp(rewriter, loc, elementType, 1);
    auto minusOne = emitConstantOp(rewriter, loc, elementType, -1);
    auto plusPredicate =
        rewriter.create<CmpIOp>(loc, CmpIPredicate::sgt, operand, zero);
    auto plusSelect =
        rewriter.create<SelectOp>(loc, plusPredicate, one, minusOne);
    auto zeroPredicate =
        rewriter.create<CmpIOp>(loc, CmpIPredicate::eq, operand, zero);
    auto result =
        rewriter.create<SelectOp>(loc, zeroPredicate, zero, plusSelect);
    return result;
  } else if (elementType.isa<FloatType>()) {
    // %Y = SelectOP(CmpFOp(OGT, %X, ConstantOp 0),
    //               ConstantOp 1,
    //               ConstantOp -1)
    // ONNXSignOp(%X) = SelectOP(CmpFOp(OEQ, %X, ConstantOp 0),
    //                           ConstantOp 0,
    //                           %Y)
    auto zero = emitConstantOp(rewriter, loc, elementType, 0);
    auto one = emitConstantOp(rewriter, loc, elementType, 1);
    auto minusOne = emitConstantOp(rewriter, loc, elementType, -1);
    auto plusPredicate =
        rewriter.create<CmpFOp>(loc, CmpFPredicate::OGT, operand, zero);
    auto plusSelect =
        rewriter.create<SelectOp>(loc, plusPredicate, one, minusOne);
    auto zeroPredicate =
        rewriter.create<CmpFOp>(loc, CmpFPredicate::OEQ, operand, zero);
    auto result =
        rewriter.create<SelectOp>(loc, zeroPredicate, zero, plusSelect);
    return result;
  } else {
    llvm_unreachable("unsupported element type");
  }
}

//===----------------------------------------------------------------------===//
// Scalar unary ops for lowering ONNXMaxOp
//===----------------------------------------------------------------------===//
template <>
Value emitScalarOpFor<ONNXMaxOp>(ConversionPatternRewriter &rewriter,
    Location loc, Operation *op, Type elementType,
    ArrayRef<Value> scalarOperands) {
  // ONNXMaxOp(%X, %Y) = SelectOp(CmpFOp(OGT, %X, %Y),
  //                              %X,
  //                              %Y)
  Value lhs = scalarOperands[0];
  Value rhs = scalarOperands[1];
  auto max = rewriter.create<CmpFOp>(loc, CmpFPredicate::OGT, lhs, rhs);
  auto result = rewriter.create<SelectOp>(loc, max, lhs, rhs);
  return result;
}

//===----------------------------------------------------------------------===//
// Scalar unary ops for lowering ONNXMinOp
//===----------------------------------------------------------------------===//
template <>
Value emitScalarOpFor<ONNXMinOp>(ConversionPatternRewriter &rewriter,
    Location loc, Operation *op, Type elementType,
    ArrayRef<Value> scalarOperands) {
  // ONNXMinOp(%X, %Y) = SelectOp(CmpFOp(OLT, %X, %Y),
  //                              %X,
  //                              %Y)
  Value lhs = scalarOperands[0];
  Value rhs = scalarOperands[1];
  auto min = rewriter.create<CmpFOp>(loc, CmpFPredicate::OLT, lhs, rhs);
  auto result = rewriter.create<SelectOp>(loc, min, lhs, rhs);
  return result;
}

//===----------------------------------------------------------------------===//
// Scalar unary ops for lowering ONNXAbsOp
//===----------------------------------------------------------------------===//
template <>
Value emitScalarOpFor<ONNXAbsOp>(ConversionPatternRewriter &rewriter,
    Location loc, Operation *op, Type elementType,
    ArrayRef<Value> scalarOperands) {
  Value operand = scalarOperands[0];

  if (elementType.isa<FloatType>()) {
    return rewriter.create<AbsFOp>(loc, operand);
  } else if (elementType.isa<IntegerType>()) {
    auto zero = emitConstantOp(rewriter, loc, elementType, 0);
    auto lessThanZero =
        rewriter.create<CmpIOp>(loc, CmpIPredicate::slt, operand, zero);
    auto negativeOperand = rewriter.create<SubIOp>(loc, zero, operand);
    return rewriter.create<SelectOp>(
        loc, lessThanZero, negativeOperand, operand);
  } else {
    llvm_unreachable("unsupported element type");
  }
}

//===----------------------------------------------------------------------===//
// Scalar unary ops for lowering ONNXNegOp
//===----------------------------------------------------------------------===//
template <>
Value emitScalarOpFor<ONNXNegOp>(ConversionPatternRewriter &rewriter,
    Location loc, Operation *op, Type elementType,
    ArrayRef<Value> scalarOperands) {
  Value operand = scalarOperands[0];

  if (elementType.isa<FloatType>()) {
    return rewriter.create<mlir::NegFOp>(loc, operand);
  } else if (elementType.isa<IntegerType>()) {
    auto zero = emitConstantOp(rewriter, loc, elementType, 0);
    return rewriter.create<mlir::SubIOp>(loc, zero, operand); // 0 - X = -X
  } else {
    llvm_unreachable("unsupported element type");
  }
}

//===----------------------------------------------------------------------===//
// Scalar unary ops for lowering ONNXLessOp
//===----------------------------------------------------------------------===//
template <>
Value emitScalarOpFor<ONNXLessOp>(ConversionPatternRewriter &rewriter,
    Location loc, Operation *op, Type elementType,
    ArrayRef<Value> scalarOperands) {
  Value lhs = scalarOperands[0];
  Value rhs = scalarOperands[1];

  Type inputType = lhs.getType();
  if (inputType.isa<FloatType>()) {
    return rewriter.create<CmpFOp>(loc, CmpFPredicate::OLT, lhs, rhs);
  } else if (inputType.isa<IntegerType>()) {
    return rewriter.create<CmpIOp>(loc, CmpIPredicate::slt, lhs, rhs);
  } else {
    llvm_unreachable("unsupported element type");
  }
}

// Element-wise unary ops lowering to Krnl dialect.
//===----------------------------------------------------------------------===//
template <typename ElementwiseUnaryOp>
struct ONNXElementwiseUnaryOpLowering : public ConversionPattern {
  ONNXElementwiseUnaryOpLowering(MLIRContext *ctx)
      : ConversionPattern(ElementwiseUnaryOp::getOperationName(), 1, ctx) {}
  LogicalResult matchAndRewrite(Operation *op, ArrayRef<Value> operands,
      ConversionPatternRewriter &rewriter) const final {
<<<<<<< HEAD
    auto loc =
        NameLoc::get(Identifier::get(ElementwiseUnaryOp::getOperationName(),
                         op->getContext()),
            op->getLoc());
=======
    auto loc = ONNXLoc<ElementwiseUnaryOp>(op);
>>>>>>> 1b2b66de
    auto X = operands[0];

    // Insert an allocation and deallocation for the result of this operation.
    auto memRefType = convertToMemRefType(*op->result_type_begin());

    Value alloc;
    bool insertDealloc = checkInsertDealloc(op);

    if (hasAllConstantDimensions(memRefType))
      alloc = insertAllocAndDealloc(memRefType, loc, rewriter, insertDealloc);
    else
      alloc =
          insertAllocAndDealloc(memRefType, loc, rewriter, insertDealloc, X);

    SmallVector<Value, 4> loopIVs;
    // Only create krnl.iterate if one of the operands is not scalar tensor.
    if (!hasAllScalarValues(operands)) {
      // Create iterateOp & get block within iterate op.
      BuildKrnlLoop loops(rewriter, loc, memRefType.getRank());
      loops.createDefineAndIterateOp(X);
      Block *iterationBlock = loops.getIterateBlock();

      // Insert instructions inside the KernelIterateOp body.
      rewriter.setInsertionPointToStart(iterationBlock);

      // Handle the operation:
      for (auto arg : iterationBlock->getArguments())
        loopIVs.push_back(arg);
    }

    auto loadedVal = rewriter.create<KrnlLoadOp>(loc, X, loopIVs);
    auto loweredOpResult = emitScalarOpFor<ElementwiseUnaryOp>(
        rewriter, loc, op, memRefType.getElementType(), {loadedVal});
    // Store result in the resulting array.
    rewriter.create<KrnlStoreOp>(loc, loweredOpResult, alloc, loopIVs);

    rewriter.replaceOp(op, alloc);
    return success();
  }
};

//  ---- ==== Apollo specific: the following two functions added
// to workaround load/store problem

static bool hasBroadcastingDimensions(
    std::map<int, std::map<int, Value>> &broadcastedDimInfo) {
  for (auto element : broadcastedDimInfo) {
    if (element.second.size() > 0)
      return true;
  }

  return false;
}

static bool hasAffineMapOperand(mlir::Operation::operand_type_range argTypes) {
  for (auto const &type : argTypes) {
    if (convertToMemRefType(type).getAffineMaps().size() > 0) {
      return true;
    }
  }

  return false;
}
//  ---- ==== Apollo specific end

// Element-wise binary ops lowering to Krnl dialect.
// This template can be used for binary ops that return a result whose type is
// different from the input type.
//===----------------------------------------------------------------------===//
template <typename ElementwiseBinaryOp>
struct ONNXElementwiseBinaryOpLowering : public ConversionPattern {
  bool isUniBroadcasting = false;

  ONNXElementwiseBinaryOpLowering(
      MLIRContext *ctx, bool isUniBroadcasting = false)
      : ConversionPattern(ElementwiseBinaryOp::getOperationName(), 1, ctx) {
    this->isUniBroadcasting = isUniBroadcasting;
  }

  LogicalResult matchAndRewrite(Operation *op, ArrayRef<Value> operands,
      ConversionPatternRewriter &rewriter) const final {
    auto loc =
        NameLoc::get(Identifier::get(ElementwiseBinaryOp::getOperationName(),
                         op->getContext()),
            op->getLoc());
    auto numArgs = op->getNumOperands();
    auto outputMemRefType = convertToMemRefType(*op->result_type_begin());
    auto outputElementType = outputMemRefType.getElementType();
    auto outputRank = outputMemRefType.getRank();

    // Shape helper.
    ONNXOpBroadcastedShapeHelper shapeHelper(&rewriter, loc, isUniBroadcasting);
    auto shapecomputed = shapeHelper.Compute(operands);
    (void)shapecomputed;
    assert(succeeded(shapecomputed));
    IndexExprScope outerScope(shapeHelper.scope);

    // Insert an allocation and deallocation for the result of this operation.
    Value alloc = insertAllocAndDeallocSimple(
        rewriter, op, outputMemRefType, loc, shapeHelper.outputDims);

    // Emit main computation.
    SmallVector<IndexExpr, 4> outputAccessExprs;
    // Only create krnl.iterate if one of the operands is not scalar tensor.
    if (!hasAllScalarValues(operands)) {
      // Create iterateOp & get block within iterate op.
      BuildKrnlLoop loops(rewriter, loc, outputRank);
      loops.createDefineAndIterateOp(alloc);
      Block *iterationBlock = loops.getIterateBlock();
      // Insert instructions inside the KernelIterateOp body.
      rewriter.setInsertionPointToStart(iterationBlock);
      // Handle the operation:
      for (auto arg : iterationBlock->getArguments())
        outputAccessExprs.emplace_back(DimIndexExpr(arg));
    }

    // Load the first value.
    SmallVector<IndexExpr, 4> lhsAccessExprs;
    LogicalResult res = shapeHelper.GetAccessExprs(
        operands[0], 0, outputAccessExprs, lhsAccessExprs);
    assert(res.succeeded());
    Value lhs = krnl_load(operands[0], lhsAccessExprs);

    // Load the second value.
    SmallVector<IndexExpr, 4> rhsAccessExprs;
    res = shapeHelper.GetAccessExprs(
        operands[1], 1, outputAccessExprs, rhsAccessExprs);
    assert(res.succeeded());
    Value rhs = krnl_load(operands[1], rhsAccessExprs);

    // Apply the element-wise function.
    Value result = emitScalarOpFor<ElementwiseBinaryOp>(
        rewriter, loc, op, outputElementType, {lhs, rhs});

    // Store result in the resulting array.
    krnl_store(result, alloc, outputAccessExprs);

    rewriter.replaceOp(op, alloc);

    return success();
  }
};

// Element-wise variadic ops lowering to Krnl dialect.
//===----------------------------------------------------------------------===//
template <typename ElementwiseVariadicOp>
struct ONNXElementwiseVariadicOpLowering : public ConversionPattern {
  ONNXElementwiseVariadicOpLowering(MLIRContext *ctx)
      : ConversionPattern(ElementwiseVariadicOp::getOperationName(), 1, ctx) {}
  LogicalResult matchAndRewrite(Operation *op, ArrayRef<Value> operands,
      ConversionPatternRewriter &rewriter) const final {
    auto loc =
        NameLoc::get(Identifier::get(ElementwiseVariadicOp::getOperationName(),
                         op->getContext()),
            op->getLoc());
    auto numArgs = op->getNumOperands();
    auto outputMemRefType = convertToMemRefType(*op->result_type_begin());
    auto outputElementType = outputMemRefType.getElementType();
    auto outputRank = outputMemRefType.getRank();

    // Shape helper.
    ONNXOpBroadcastedShapeHelper shapeHelper(&rewriter, loc);
    LogicalResult shapecomputed = shapeHelper.Compute(operands);
    assert(succeeded(shapecomputed));
    IndexExprScope outerScope;

    // Insert an allocation and deallocation for the result of this operation.
    Value alloc = insertAllocAndDeallocSimple(
        rewriter, op, outputMemRefType, loc, shapeHelper.outputDims);

    // Emit main computation.
    SmallVector<IndexExpr, 4> outputAccessExprs;
    // Only create krnl.iterate if one of the operands is not scalar tensor.
    if (!hasAllScalarValues(operands)) {
      // Create iterateOp & get block within iterate op.
      BuildKrnlLoop loops(rewriter, loc, outputRank);
      loops.createDefineAndIterateOp(alloc);
      Block *iterationBlock = loops.getIterateBlock();
      // Insert instructions inside the KernelIterateOp body.
      rewriter.setInsertionPointToStart(iterationBlock);
      // Handle the operation:
      for (auto arg : iterationBlock->getArguments())
        outputAccessExprs.emplace_back(DimIndexExpr(arg));
    }

    // Fold over operands for each of their scalar values.
    // Obtain the first operand.
    SmallVector<IndexExpr, 4> oprdAccessExprs;
    LogicalResult res = shapeHelper.GetAccessExprs(
        operands[0], 0, outputAccessExprs, oprdAccessExprs);
    assert(res.succeeded());
    Value accumulated = krnl_load(operands[0], oprdAccessExprs);

    // Iterate over the remaining operands.
    for (unsigned i = 1; i < numArgs; i++) {
      // Obtain the next operand.
      SmallVector<IndexExpr, 4> oprdAccessExprs;
      LogicalResult res = shapeHelper.GetAccessExprs(
          operands[i], i, outputAccessExprs, oprdAccessExprs);
      assert(res.succeeded());
      Value next = krnl_load(operands[i], oprdAccessExprs);
      // Fold.
      accumulated = emitScalarOpFor<ElementwiseVariadicOp>(
          rewriter, loc, op, outputElementType, {accumulated, next});
    }

    // Store result in the resulting array.
    krnl_store(accumulated, alloc, outputAccessExprs);

    rewriter.replaceOp(op, alloc);

    return success();
  }
};

void populateLoweringONNXElementwiseOpPattern(
    OwningRewritePatternList &patterns, MLIRContext *ctx) {
  patterns.insert<ONNXElementwiseUnaryOpLowering<mlir::ONNXAbsOp>,
      ONNXElementwiseVariadicOpLowering<mlir::ONNXAddOp>,
      ONNXElementwiseVariadicOpLowering<mlir::ONNXAndOp>,
      ONNXElementwiseUnaryOpLowering<mlir::ONNXAtanOp>,
      ONNXElementwiseUnaryOpLowering<mlir::ONNXCastOp>,
      ONNXElementwiseUnaryOpLowering<mlir::ONNXCeilOp>,
      ONNXElementwiseUnaryOpLowering<mlir::ONNXCosOp>,
      ONNXElementwiseUnaryOpLowering<mlir::ONNXCoshOp>,
      ONNXElementwiseVariadicOpLowering<mlir::ONNXDivOp>,
      ONNXElementwiseUnaryOpLowering<mlir::ONNXEluOp>,
      ONNXElementwiseUnaryOpLowering<mlir::ONNXGeluOp>,
      ONNXElementwiseUnaryOpLowering<mlir::ONNXErfOp>,
      ONNXElementwiseUnaryOpLowering<mlir::ONNXAcosOp>,
      ONNXElementwiseUnaryOpLowering<mlir::ONNXAcoshOp>,
      ONNXElementwiseUnaryOpLowering<mlir::ONNXAsinOp>,
      ONNXElementwiseUnaryOpLowering<mlir::ONNXAsinhOp>,
      ONNXElementwiseUnaryOpLowering<mlir::ONNXAtanhOp>,
      ONNXElementwiseUnaryOpLowering<mlir::ONNXExpOp>,
      ONNXElementwiseUnaryOpLowering<mlir::ONNXFloorOp>,
      ONNXElementwiseUnaryOpLowering<mlir::ONNXHardSigmoidOp>,
      ONNXElementwiseUnaryOpLowering<mlir::ONNXLeakyReluOp>,
      ONNXElementwiseBinaryOpLowering<mlir::ONNXLessOp>,
      ONNXElementwiseUnaryOpLowering<mlir::ONNXLogOp>,
      ONNXElementwiseVariadicOpLowering<mlir::ONNXMaxOp>,
      ONNXElementwiseVariadicOpLowering<mlir::ONNXMinOp>,
      ONNXElementwiseVariadicOpLowering<mlir::ONNXMulOp>,
      ONNXElementwiseUnaryOpLowering<mlir::ONNXNegOp>,
      ONNXElementwiseVariadicOpLowering<mlir::ONNXOrOp>,
      ONNXElementwiseBinaryOpLowering<mlir::ONNXPowOp>,
      ONNXElementwiseUnaryOpLowering<mlir::ONNXReciprocalOp>,
      ONNXElementwiseUnaryOpLowering<mlir::ONNXReluOp>,
      ONNXElementwiseUnaryOpLowering<mlir::ONNXSeluOp>,
      ONNXElementwiseUnaryOpLowering<mlir::ONNXSigmoidOp>,
      ONNXElementwiseUnaryOpLowering<mlir::ONNXSignOp>,
      ONNXElementwiseUnaryOpLowering<mlir::ONNXSinOp>,
      ONNXElementwiseUnaryOpLowering<mlir::ONNXSinhOp>,
      ONNXElementwiseUnaryOpLowering<mlir::ONNXSoftplusOp>,
      ONNXElementwiseUnaryOpLowering<mlir::ONNXSoftsignOp>,
      ONNXElementwiseUnaryOpLowering<mlir::ONNXSqrtOp>,
      ONNXElementwiseVariadicOpLowering<mlir::ONNXSubOp>,
      ONNXElementwiseVariadicOpLowering<mlir::ONNXSumOp>,
      ONNXElementwiseUnaryOpLowering<mlir::ONNXTanOp>,
      ONNXElementwiseUnaryOpLowering<mlir::ONNXTanhOp>,
      ONNXElementwiseVariadicOpLowering<mlir::ONNXXorOp>>(ctx);
  patterns.insert<ONNXElementwiseBinaryOpLowering<mlir::ONNXPReluOp>>(
      ctx, /*isUniBroadcasting=*/true);
}<|MERGE_RESOLUTION|>--- conflicted
+++ resolved
@@ -691,14 +691,7 @@
       : ConversionPattern(ElementwiseUnaryOp::getOperationName(), 1, ctx) {}
   LogicalResult matchAndRewrite(Operation *op, ArrayRef<Value> operands,
       ConversionPatternRewriter &rewriter) const final {
-<<<<<<< HEAD
-    auto loc =
-        NameLoc::get(Identifier::get(ElementwiseUnaryOp::getOperationName(),
-                         op->getContext()),
-            op->getLoc());
-=======
     auto loc = ONNXLoc<ElementwiseUnaryOp>(op);
->>>>>>> 1b2b66de
     auto X = operands[0];
 
     // Insert an allocation and deallocation for the result of this operation.
