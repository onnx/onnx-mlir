--- conflicted
+++ resolved
@@ -1748,8 +1748,8 @@
     SmallVector<Operation *, 2> &fusibleOps,
     SmallVector<EmitScalarFunc, 2> &fuseEmitFunctions) {
 
-  // Notice: Though ClipOp is classified as unary element op in this file,
-  // ClipOp requires one required input and two optional input
+  // Notice: Though ClipOp is classified as unary element op in this
+  // file, ClipOp requires one required input and two optional input
 
   return enqueueFusibleOp<
       // Unary Op
@@ -1841,27 +1841,6 @@
     return false;
   }
 
-<<<<<<< HEAD
-  bool checkFusedOp(Operation *op, SmallVector<Operation *, 2> &fusibleOps,
-      SmallVector<EmitScalarFunc, 2> &fuseEmitFunctions) {
-
-    // Notice: Though ClipOp is classified as unary element op in this
-    // file, ClipOp requires one required input and two optional input
-
-    return enqueueFusedOp<mlir::ONNXAbsOp, mlir::ONNXAtanOp, mlir::ONNXCastOp,
-        mlir::ONNXCeilOp, mlir::ONNXCosOp, mlir::ONNXCoshOp,
-        mlir::ONNXDequantizeLinearOp, mlir::ONNXEluOp, mlir::ONNXErfOp,
-        mlir::ONNXAcosOp, mlir::ONNXAcoshOp, mlir::ONNXAsinOp,
-        mlir::ONNXAsinhOp, mlir::ONNXAtanhOp, mlir::ONNXExpOp,
-        mlir::ONNXFloorOp, mlir::ONNXHardSigmoidOp, mlir::ONNXIsInfOp,
-        mlir::ONNXIsNaNOp, mlir::ONNXLeakyReluOp, mlir::ONNXLogOp,
-        mlir::ONNXNegOp, mlir::ONNXNotOp, mlir::ONNXReciprocalOp,
-        mlir::ONNXReluOp, mlir::ONNXRoundOp, mlir::ONNXSeluOp,
-        mlir::ONNXSigmoidOp, mlir::ONNXSignOp, mlir::ONNXSinOp,
-        mlir::ONNXSinhOp, mlir::ONNXSoftplusOp, mlir::ONNXSoftsignOp,
-        mlir::ONNXSqrtOp, mlir::ONNXTanOp, mlir::ONNXTanhOp>(
-        op, fusibleOps, fuseEmitFunctions);
-=======
   for (size_t i = 0; i < useOp->getOperands().size(); i++) {
     // Only input from block argument and constant is allowed,
     // if the input does not come from the defining Op
@@ -1881,7 +1860,6 @@
     ArrayRef<int64_t> inputShape = getShape(useOp->getOperand(i).getType());
     if (inputShape != defShape)
       return false;
->>>>>>> f17d6526
   }
 
   return true;
