/*
 * SPDX-License-Identifier: Apache-2.0
 */

//===--------------- LSTM.cpp - Lowering LSTM Op --------------------------===//
//
// Copyright 2019 The IBM Research Authors.
//
// =============================================================================
//
// This file lowers the ONNX LSTM Operators to Krnl dialect.
//
//===----------------------------------------------------------------------===//

#include "src/Conversion/ONNXToKrnl/RNN/RNNBase.hpp"

using namespace mlir;

struct LstmState {
  Value allH;
  Value ht;
  Value ct;
};

struct LstmActivationPack {
  RNNActivation f;
  RNNActivation g;
  RNNActivation h;
};

template <>
bool hasAllNoneOutput<ONNXLSTMOp>(ONNXLSTMOp *op) {
  return (
      isNoneType(op->Y()) && isNoneType(op->Y_h()) && isNoneType(op->Y_c()));
}

template <>
std::tuple<LstmActivationPack, LstmActivationPack>
getActivationPack<ONNXLSTMOp, LstmActivationPack>(ONNXLSTMOp *op) {
  auto direction = op->direction();
  auto activations = op->activations();
  auto activationAlpha = op->activation_alpha();
  auto activationBeta = op->activation_beta();

  LstmActivationPack activationForward, activationReverse;

  // Get activation function name.
  // Default forward functions
  activationForward.f.name = "sigmoid";
  activationForward.g.name = "tanh";
  activationForward.h.name = "tanh";
  // Default backward functions
  activationReverse.f.name = "sigmoid";
  activationReverse.g.name = "tanh";
  activationReverse.h.name = "tanh";
  if (activations) {
    ArrayAttr activationArrAttr = activations.getValue();
    if (direction == FORWARD || direction == BIDIRECTIONAL) {
      // Forward activations.
      if (activationArrAttr.size() > 0) {
        activationForward.f.name =
            activationArrAttr[0].cast<StringAttr>().getValue();
      }
      if (activationArrAttr.size() > 1) {
        activationForward.g.name =
            activationArrAttr[1].cast<StringAttr>().getValue();
      }
      if (activationArrAttr.size() > 2) {
        activationForward.h.name =
            activationArrAttr[2].cast<StringAttr>().getValue();
      }
    }

    // Reverse activations.
    if (direction == REVERSE || direction == BIDIRECTIONAL) {
      int startIndex = (direction == REVERSE) ? 0 : 3;
      if (activationArrAttr.size() > startIndex) {
        activationReverse.f.name =
            activationArrAttr[startIndex].cast<StringAttr>().getValue();
      }
      if (activationArrAttr.size() > startIndex + 1) {
        activationReverse.g.name =
            activationArrAttr[startIndex + 1].cast<StringAttr>().getValue();
      }
      if (activationArrAttr.size() > startIndex + 2) {
        activationReverse.h.name =
            activationArrAttr[startIndex + 2].cast<StringAttr>().getValue();
      }
    }
  }

  // Get alpha attributes.
  if (activationAlpha) {
    ArrayAttr activationArrAttr = activationAlpha.getValue();
    if (direction == FORWARD || direction == BIDIRECTIONAL) {
      // Forward activations.
      if (activationArrAttr.size() > 0) {
        activationForward.f.alpha = activationArrAttr[0].cast<FloatAttr>();
      }
      if (activationArrAttr.size() > 1) {
        activationForward.g.alpha = activationArrAttr[1].cast<FloatAttr>();
      }
      if (activationArrAttr.size() > 2) {
        activationForward.h.alpha = activationArrAttr[2].cast<FloatAttr>();
      }
    }

    // Reverse activations.
    if (direction == REVERSE || direction == BIDIRECTIONAL) {
      int startIndex = (direction == REVERSE) ? 0 : 3;
      if (activationArrAttr.size() > startIndex) {
        activationReverse.f.alpha =
            activationArrAttr[startIndex].cast<FloatAttr>();
      }
      if (activationArrAttr.size() > startIndex + 1) {
        activationReverse.g.alpha =
            activationArrAttr[startIndex + 1].cast<FloatAttr>();
      }
      if (activationArrAttr.size() > startIndex + 2) {
        activationReverse.h.alpha =
            activationArrAttr[startIndex + 2].cast<FloatAttr>();
      }
    }
  }

  // Get beta attributes.
  if (activationBeta) {
    ArrayAttr activationArrAttr = activationBeta.getValue();
    if (direction == FORWARD || direction == BIDIRECTIONAL) {
      // Forward activations.
      if (activationArrAttr.size() > 0) {
        activationForward.f.beta = activationArrAttr[0].cast<FloatAttr>();
      }
      if (activationArrAttr.size() > 1) {
        activationForward.g.beta = activationArrAttr[1].cast<FloatAttr>();
      }
      if (activationArrAttr.size() > 2) {
        activationForward.h.beta = activationArrAttr[2].cast<FloatAttr>();
      }
    }

    // Reverse activations.
    if (direction == REVERSE || direction == BIDIRECTIONAL) {
      int startIndex = (direction == REVERSE) ? 0 : 3;
      if (activationArrAttr.size() > startIndex) {
        activationReverse.f.beta =
            activationArrAttr[startIndex].cast<FloatAttr>();
      }
      if (activationArrAttr.size() > startIndex + 1) {
        activationReverse.g.beta =
            activationArrAttr[startIndex + 1].cast<FloatAttr>();
      }
      if (activationArrAttr.size() > startIndex + 2) {
        activationReverse.h.beta =
            activationArrAttr[startIndex + 2].cast<FloatAttr>();
      }
    }
  }

  return std::make_tuple(activationForward, activationReverse);
}

template <>
LstmState allocAndInitializeStates<ONNXLSTMOp, LstmState>(
    ConversionPatternRewriter &rewriter, Location loc, ONNXLSTMOp *op,
    typename ONNXLSTMOp::Adaptor operandAdaptor) {
  LstmState state;

  // Insert allocation and deallocation for the results of this operation.
  // Y :: [seq_length, num_directions, batch_size, hidden_size]
  state.allH = allocAllHidden(rewriter, loc, operandAdaptor.X(),
      operandAdaptor.W(), operandAdaptor.R(), op->Y(),
      checkInsertDealloc(op->getOperation(), 0));
  // Y_h :: [num_directions, batch_size, hidden_size]
  state.ht = allocHiddenOrCell(rewriter, loc, operandAdaptor.X(),
      operandAdaptor.W(), operandAdaptor.R(), op->Y_h(),
      checkInsertDealloc(op->getOperation(), 1));
  // Y_c :: [num_directions, batch_size, hidden_size]
  state.ct = allocHiddenOrCell(rewriter, loc, operandAdaptor.X(),
      operandAdaptor.W(), operandAdaptor.R(), op->Y_c(),
      checkInsertDealloc(op->getOperation(), 2));

  // Initialize ht and ct.
  initializeHiddenAndCell(rewriter, loc, state.ht, state.ct,
      operandAdaptor.initial_h(), operandAdaptor.initial_c(),
      operandAdaptor.X().getType().cast<MemRefType>().getElementType(),
      /*onlyHidden=*/false);
  return state;
}

template <>
void calculateState<ONNXLSTMOp, LstmState, LstmActivationPack>(
    ConversionPatternRewriter &rewriter, Location loc,
    typename ONNXLSTMOp::Adaptor operandAdaptor, LstmState state,
    LstmActivationPack activationPack, Value directionIV, Value sequenceIV) {

  bool hasBiasForInput = false, hasPeepholes = false;
  if (!isNoneType(operandAdaptor.B()))
    hasBiasForInput = true;
  if (!isNoneType(operandAdaptor.P()))
    hasPeepholes = true;

  // Prepare dimensions.
  auto hiddenDimSize = dimAt(operandAdaptor.R(), 2);
  Value hiddenDimVal =
      emitConstantOp(rewriter, loc, rewriter.getIndexType(), hiddenDimSize);

  auto elementType =
      operandAdaptor.X().getType().cast<ShapedType>().getElementType();

  // Prepare AffineMap to access bias, peepholes tensors.
  AffineMap accessByOffsetMap;
  {
    AffineExpr iv = rewriter.getAffineDimExpr(0);
    AffineExpr index = rewriter.getAffineSymbolExpr(0);
    AffineExpr size = rewriter.getAffineSymbolExpr(1);
    AffineExpr accessByOffsetExpr = index * size + iv;
    accessByOffsetMap = AffineMap::get(1, 2, accessByOffsetExpr);
  }

  // Prepare constant indices.
  SmallVector<Value, 4> constantIndices;
  for (int i = 0; i < 8; i++)
    constantIndices.emplace_back(
        emitConstantOp(rewriter, loc, rewriter.getIndexType(), i));

  // Equations for LSTM.
  // it = f(Xt*(Wi^T) + Ht-1*(Ri^T) + Pi (.) Ct-1 + Wbi + Rbi)
  // ft = f(Xt*(Wf^T) + Ht-1*(Rf^T) + Pf (.) Ct-1 + Wbf + Rbf)
  // ct = g(Xt*(Wc^T) + Ht-1*(Rc^T) + Wbc + Rbc)
  // Ct = ft (.) Ct-1 + it (.) ct
  // ot = f(Xt*(Wo^T) + Ht-1*(Ro^T) + Po (.) Ct + Wbo + Rbo)
  // Ht = ot (.) h(Ct)
  //
  // Shape information:
  // Xt : [seq_length, batch_size, input_size]
  // W[iofc] : [num_directions, hidden_size, input_size]
  // R[iofc] : [num_directions, hidden_size, hidden_size]
  // Ht, Ct, it, ot, ft, ct: [num_directions, batch_size, hidden_size]
  // Wb[iofc] : [num_directions, hidden_size]
  // Rb[iofc] : [num_directions, hidden_size]
  //
  // The following code will emit loops as follows:
  //     for b in 0 .. BatchDimSize
  //       for h in 0 .. HiddenDimSize
  //         for i in 0 .. InputDimSize
  //           compute Xt*(Wi^T), Xt*(Wo^T), Xt*(Wf^t), Xt*(Wc^T),
  //         for i in 0 .. HiddenDimSize
  //            compute Ht-1*(Ri^T), Ht-1*(Ro^T), Ht-1*(Rf^t), Ht-1*(Rc^T)
  //     for b in 0 .. BatchDimSize
  //       for h in 0 .. HiddenDimSize
  //         compute it, ft, ct, Ct, ot, Ht
  //         update the hidden state with the new state Ht.
  //         update the cell state with the new state Ct.
  //
  // The reason to have two loops at the top level is to avoid updating any
  // element of the hidden state while computing Ht-1*(Ri^T), Ht-1*(Ro^T),
  // Ht-1*(Rf^t), Ht-1*(Rc^T)

  // Create temporary buffers for
  //   - Xt*(Wi^T), Xt*(Wo^T), Xt*(Wf^t), Xt*(Wc^T),
  //   - Ht-1*(Ri^T), Ht-1*(Ro^T), Ht-1*(Rf^t), Ht-1*(Rc^T)
  // These tensors have shape of [batch_size, hidden_size],
  MemRefType bufMemRefType = MemRefType::get(
      {dimAt(operandAdaptor.X(), 1), hiddenDimSize}, elementType);
  bool staticDimensions = hasAllConstantDimensions(bufMemRefType);
  SmallVector<Value, 4> xwIOFC, hrIOFC;
  for (unsigned i = 0; i < 4; ++i) {
    Value xwAlloc, hrAlloc;
    if (staticDimensions) {
      xwAlloc = insertAllocAndDealloc(bufMemRefType, loc, rewriter, false);
      hrAlloc = insertAllocAndDealloc(bufMemRefType, loc, rewriter, false);
    } else {
      // Hidden size is a constant, so the batch size must be unknown here.
      Value batchSizeDim =
<<<<<<< HEAD
          rewriter.create<memref::DimOp>(loc, operandAdaptor.X(), 1).getResult();
=======
          rewriter.create<memref::DimOp>(loc, operandAdaptor.X(), 1)
              .getResult();
>>>>>>> 814f1af4
      xwAlloc = rewriter.create<memref::AllocOp>(
          loc, bufMemRefType, llvm::makeArrayRef({batchSizeDim}));
      hrAlloc = rewriter.create<memref::AllocOp>(
          loc, bufMemRefType, llvm::makeArrayRef({batchSizeDim}));
    }
    xwIOFC.emplace_back(xwAlloc);
    hrIOFC.emplace_back(hrAlloc);
  }

  // Emit instructions for matrix multiplications:
  //   Xt*(Wi^T), Xt*(Wo^T), Xt*(Wf^t), Xt*(Wc^T)
  //   Ht-1*(Ri^T), Ht-1*(Ro^T), Ht-1*(Rf^t), Ht-1*(Rc^T)
  BuildKrnlLoop matrixLoops(rewriter, loc, 2);
  matrixLoops.createDefineOp();
  // Batch size dim.
  matrixLoops.pushBounds(0, operandAdaptor.X(), 1);
  // Hidden size dim.
  matrixLoops.pushBounds(0, hiddenDimSize);
  matrixLoops.createIterateOp();
  auto ipMatrixLoops = rewriter.saveInsertionPoint();
  rewriter.setInsertionPointToStart(matrixLoops.getIterateBlock());
  {
    auto batchIV = matrixLoops.getInductionVar(0);
    auto hiddenIV = matrixLoops.getInductionVar(1);

    // IVs to access tensors.
    // [num_directions, batch_size, hidden_size]
    SmallVector<Value, 4> IVs = {directionIV, batchIV, hiddenIV};
    SmallVector<Value, 4> mIVs = {batchIV, hiddenIV};

    // Initialize matrix multiplication result.
    Value zero = emitConstantOp(rewriter, loc, elementType, 0);
    for (unsigned i = 0; i < 4; ++i) {
      rewriter.create<KrnlStoreOp>(loc, zero, xwIOFC[i], mIVs);
      rewriter.create<KrnlStoreOp>(loc, zero, hrIOFC[i], mIVs);
    }

    { // Emit instructions for matrix multiplications.
      //   Xt*(Wi^T), Xt*(Wo^T), Xt*(Wf^t), Xt*(Wc^T)
      // input_size is the reduction dimension.
      BuildKrnlLoop reductionLoops(rewriter, loc, 1);
      reductionLoops.createDefineOp();
      // Input size dim.
      reductionLoops.pushBounds(0, operandAdaptor.X(), 2);
      reductionLoops.createIterateOp();

      auto ipReductionLoops = rewriter.saveInsertionPoint();
      rewriter.setInsertionPointToStart(reductionLoops.getIterateBlock());
      {
        auto reductionIV = reductionLoops.getInductionVar(0);
        // Prepare IVs for accessing the input tensor and parameters.
        SmallVector<Value, 4> xIVs;
        SmallVector<SmallVector<Value, 4>, 4> wIOFCIVs;

        // X :: [seq_length, batch_size, input_size]
        xIVs = {sequenceIV, batchIV, reductionIV};

        // W[iofc] :: [num_directions, 4*hidden_size, input_size]
        for (unsigned i = 0; i < 4; ++i) {
          SmallVector<Value, 4> wIVs, rIVs;
          Value wHiddenIV = rewriter.create<AffineApplyOp>(loc,
              accessByOffsetMap,
              std::vector<Value>{hiddenIV, constantIndices[i], hiddenDimVal});

          wIVs = {directionIV, wHiddenIV, reductionIV};
          wIOFCIVs.emplace_back(wIVs);
        }

        Value loadX =
            rewriter.create<KrnlLoadOp>(loc, operandAdaptor.X(), xIVs);
        for (unsigned i = 0; i < 4; ++i) {
          // Xt * Wiofc
          Value loadW =
              rewriter.create<KrnlLoadOp>(loc, operandAdaptor.W(), wIOFCIVs[i]);
          Value xwVal = rewriter.create<MulFOp>(loc, loadX, loadW);
          Value loadXW = rewriter.create<KrnlLoadOp>(loc, xwIOFC[i], mIVs);
          Value nextXW = rewriter.create<AddFOp>(loc, loadXW, xwVal);
          rewriter.create<KrnlStoreOp>(loc, nextXW, xwIOFC[i], mIVs);
        }
      }
      rewriter.restoreInsertionPoint(ipReductionLoops);
    }

    { // Emit instructions for matrix multiplications.
      //   Ht-1*(Ri^T), Ht-1*(Ro^T), Ht-1*(Rf^t), Ht-1*(Rc^T)
      // hidden_size is the reduction dimension.
      BuildKrnlLoop reductionLoops(rewriter, loc, 1);
      reductionLoops.createDefineOp();
      reductionLoops.pushBounds(0, hiddenDimSize);
      reductionLoops.createIterateOp();

      auto ipReductionLoops = rewriter.saveInsertionPoint();
      rewriter.setInsertionPointToStart(reductionLoops.getIterateBlock());
      {
        auto reductionIV = reductionLoops.getInductionVar(0);
        // Prepare IVs for accessing the input tensor and parameters.
        SmallVector<Value, 4> hIVs;
        SmallVector<SmallVector<Value, 4>, 4> rIOFCIVs;

        // H :: [num_directions, batch_size, hidden_size]
        hIVs = {directionIV, batchIV, reductionIV};

        // R[iofc] :: [num_directions, 4*hidden_size, hidden_size]
        for (unsigned i = 0; i < 4; ++i) {
          SmallVector<Value, 4> rIVs;
          Value rHiddenIV = rewriter.create<AffineApplyOp>(loc,
              accessByOffsetMap,
              std::vector<Value>{hiddenIV, constantIndices[i], hiddenDimVal});
          rIVs = {directionIV, rHiddenIV, reductionIV};
          rIOFCIVs.emplace_back(rIVs);
        }

        Value loadH = rewriter.create<KrnlLoadOp>(loc, state.ht, hIVs);
        for (unsigned i = 0; i < 4; ++i) {
          // Ht-1 * Riofc
          Value loadR =
              rewriter.create<KrnlLoadOp>(loc, operandAdaptor.R(), rIOFCIVs[i]);
          Value hrVal = rewriter.create<MulFOp>(loc, loadH, loadR);
          Value loadHR = rewriter.create<KrnlLoadOp>(loc, hrIOFC[i], mIVs);
          Value nextHR = rewriter.create<AddFOp>(loc, loadHR, hrVal);
          rewriter.create<KrnlStoreOp>(loc, nextHR, hrIOFC[i], mIVs);
        }
      }
      rewriter.restoreInsertionPoint(ipReductionLoops);
    }
  }
  rewriter.restoreInsertionPoint(ipMatrixLoops);

  // Emit instructions for computing gate outputs.
  BuildKrnlLoop stateLoops(rewriter, loc, 2);
  stateLoops.createDefineOp();
  // Batch size dim.
  stateLoops.pushBounds(0, operandAdaptor.X(), 1);
  // Hidden size dim.
  stateLoops.pushBounds(0, hiddenDimSize);
  stateLoops.createIterateOp();
  auto ipStateLoops = rewriter.saveInsertionPoint();
  rewriter.setInsertionPointToStart(stateLoops.getIterateBlock());
  {
    auto batchIV = stateLoops.getInductionVar(0);
    auto hiddenIV = stateLoops.getInductionVar(1);

    // IVs to access tensors.
    // IVs for the hidden and cell states, and matrix multiplication results.
    SmallVector<Value, 4> hIVs, cIVs, mIVs;
    // IVs for the bias tensors for W and R.
    SmallVector<SmallVector<Value, 4>, 4> wbIOFCIVs, rbIOFCIVs;
    // IVs for the peepholes.
    SmallVector<SmallVector<Value, 4>, 4> pIOFIVs;

    { // Compute IVs.
      // H :: [num_directions, batch_size, hidden_size]
      hIVs = {directionIV, batchIV, hiddenIV};
      // C :: [num_directions, batch_size, hidden_size]
      cIVs = {directionIV, batchIV, hiddenIV};
      // M :: [batch_size, hidden_size] for matmul
      mIVs = {batchIV, hiddenIV};

      // Bias [Wb[iofc], Rb[iofc]] :: [num_directions, 8*hidden_size]
      if (hasBiasForInput) {
        // Wb[iofc]
        for (unsigned i = 0; i < 4; ++i) {
          Value wHiddenIV =
              rewriter.create<AffineApplyOp>(loc, accessByOffsetMap,
                  std::vector<Value>{/*iv=*/hiddenIV,
                      /*index=*/constantIndices[i], /*size=*/hiddenDimVal});
          wbIOFCIVs.emplace_back(SmallVector<Value, 2>{directionIV, wHiddenIV});
        }
        // Rb[iofc]
        for (unsigned i = 4; i < 8; ++i) {
          SmallVector<Value, 4> rbIVs;
          Value rHiddenIV =
              rewriter.create<AffineApplyOp>(loc, accessByOffsetMap,
                  std::vector<Value>{/*iv=*/hiddenIV,
                      /*index=*/constantIndices[i], /*size=*/hiddenDimVal});
          rbIOFCIVs.emplace_back(SmallVector<Value, 2>{directionIV, rHiddenIV});
        }
      }

      // Peepholes P[iof] :: [num_directions, 3*hidden_size]
      if (hasPeepholes) {
        for (unsigned i = 0; i < 3; ++i) {
          SmallVector<Value, 4> pIVs;
          Value pHiddenIV = rewriter.create<AffineApplyOp>(loc,
              accessByOffsetMap,
              std::vector<Value>{hiddenIV, constantIndices[i], hiddenDimVal});
          pIOFIVs.emplace_back(SmallVector<Value, 2>{directionIV, pHiddenIV});
        }
      }
    }

    // it = f(Xt*(Wi^T) + Ht-1*(Ri^T) + Pi (.) Ct-1 + Wbi + Rbi)
    Value loadC = rewriter.create<KrnlLoadOp>(loc, state.ct, cIVs);
    Value loadXWI = rewriter.create<KrnlLoadOp>(loc, xwIOFC[0], mIVs);
    Value loadHRI = rewriter.create<KrnlLoadOp>(loc, hrIOFC[0], mIVs);
    Value it = rewriter.create<AddFOp>(loc, loadXWI, loadHRI);
    if (hasPeepholes) {
      Value loadP =
          rewriter.create<KrnlLoadOp>(loc, operandAdaptor.P(), pIOFIVs[0]);
      Value PC = rewriter.create<MulFOp>(loc, loadP, loadC);
      it = rewriter.create<AddFOp>(loc, it, PC);
    }
    if (hasBiasForInput) {
      Value loadWB =
          rewriter.create<KrnlLoadOp>(loc, operandAdaptor.B(), wbIOFCIVs[0]);
      it = rewriter.create<AddFOp>(loc, it, loadWB);
      Value loadRB =
          rewriter.create<KrnlLoadOp>(loc, operandAdaptor.B(), rbIOFCIVs[0]);
      it = rewriter.create<AddFOp>(loc, it, loadRB);
    }
    it = applyActivation(rewriter, loc, activationPack.f, it);

    // ft = f(Xt*(Wf^T) + Ht-1*(Rf^T) + Pf (.) Ct-1 + Wbf + Rbf)
    Value loadXWF = rewriter.create<KrnlLoadOp>(loc, xwIOFC[2], mIVs);
    Value loadHRF = rewriter.create<KrnlLoadOp>(loc, hrIOFC[2], mIVs);
    Value ft = rewriter.create<AddFOp>(loc, loadXWF, loadHRF);
    if (hasPeepholes) {
      Value loadP =
          rewriter.create<KrnlLoadOp>(loc, operandAdaptor.P(), pIOFIVs[2]);
      Value PC = rewriter.create<MulFOp>(loc, loadP, loadC);
      ft = rewriter.create<AddFOp>(loc, ft, PC);
    }
    if (hasBiasForInput) {
      Value loadWB =
          rewriter.create<KrnlLoadOp>(loc, operandAdaptor.B(), wbIOFCIVs[2]);
      ft = rewriter.create<AddFOp>(loc, ft, loadWB);
      Value loadRB =
          rewriter.create<KrnlLoadOp>(loc, operandAdaptor.B(), rbIOFCIVs[2]);
      ft = rewriter.create<AddFOp>(loc, ft, loadRB);
    }
    ft = applyActivation(rewriter, loc, activationPack.f, ft);

    // ct = g(Xt*(Wc^T) + Ht-1*(Rc^T) + Wbc + Rbc)
    Value loadXWC = rewriter.create<KrnlLoadOp>(loc, xwIOFC[3], mIVs);
    Value loadHRC = rewriter.create<KrnlLoadOp>(loc, hrIOFC[3], mIVs);
    Value ct = rewriter.create<AddFOp>(loc, loadXWC, loadHRC);
    if (hasBiasForInput) {
      Value loadWB =
          rewriter.create<KrnlLoadOp>(loc, operandAdaptor.B(), wbIOFCIVs[3]);
      ct = rewriter.create<AddFOp>(loc, ct, loadWB);
      Value loadRB =
          rewriter.create<KrnlLoadOp>(loc, operandAdaptor.B(), rbIOFCIVs[3]);
      ct = rewriter.create<AddFOp>(loc, ct, loadRB);
    }
    ct = applyActivation(rewriter, loc, activationPack.g, ct);

    // Ct = ft (.) Ct-1 + it (.) ct
    Value FtCt1 = rewriter.create<MulFOp>(loc, ft, loadC);
    Value itct = rewriter.create<MulFOp>(loc, it, ct);
    Value Ct = rewriter.create<AddFOp>(loc, FtCt1, itct);
    rewriter.create<KrnlStoreOp>(loc, Ct, state.ct, cIVs);

    // ot = f(Xt*(Wo^T) + Ht-1*(Ro^T) + Po (.) Ct + Wbo + Rbo)
    Value loadXWO = rewriter.create<KrnlLoadOp>(loc, xwIOFC[1], mIVs);
    Value loadHRO = rewriter.create<KrnlLoadOp>(loc, hrIOFC[1], mIVs);
    Value ot = rewriter.create<AddFOp>(loc, loadXWO, loadHRO);
    if (hasPeepholes) {
      Value loadP =
          rewriter.create<KrnlLoadOp>(loc, operandAdaptor.P(), pIOFIVs[1]);
      Value PC = rewriter.create<MulFOp>(loc, loadP, Ct);
      ot = rewriter.create<AddFOp>(loc, ot, PC);
    }
    if (hasBiasForInput) {
      Value loadWB =
          rewriter.create<KrnlLoadOp>(loc, operandAdaptor.B(), wbIOFCIVs[1]);
      ot = rewriter.create<AddFOp>(loc, ot, loadWB);
      Value loadRB =
          rewriter.create<KrnlLoadOp>(loc, operandAdaptor.B(), rbIOFCIVs[1]);
      ot = rewriter.create<AddFOp>(loc, ot, loadRB);
    }
    ot = applyActivation(rewriter, loc, activationPack.f, ot);

    // Ht = ot (.) h(Ct)
    Value hCt = applyActivation(rewriter, loc, activationPack.h, Ct);
    Value Ht = rewriter.create<MulFOp>(loc, ot, hCt);
    rewriter.create<KrnlStoreOp>(loc, Ht, state.ht, hIVs);

    // Store the current Ht if required.
    if (!isNoneType(state.allH)) {
      SmallVector<Value, 4> allHIVs{sequenceIV, directionIV, batchIV, hiddenIV};
      rewriter.create<KrnlStoreOp>(loc, Ht, state.allH, allHIVs);
    }
  }
  rewriter.restoreInsertionPoint(ipStateLoops);
  // Deallocate the temporary results of matrix multiplications.
  for (Value v : xwIOFC)
    rewriter.create<memref::DeallocOp>(loc, v);
  for (Value v : hrIOFC)
    rewriter.create<memref::DeallocOp>(loc, v);
}

template <>
void stateToOutput<ONNXLSTMOp, LstmState>(
    ONNXLSTMOp *op, LstmState state, std::vector<Value> &outputs) {
  Value noneValue;
  outputs.emplace_back((isNoneType(op->Y()) ? noneValue : state.allH));
  outputs.emplace_back((isNoneType(op->Y_h()) ? noneValue : state.ht));
  outputs.emplace_back((isNoneType(op->Y_c()) ? noneValue : state.ct));
}

void populateLoweringONNXLSTMOpPattern(
    RewritePatternSet &patterns, MLIRContext *ctx) {
  patterns.insert<ONNXRNNOpLowering<ONNXLSTMOp, LstmState, LstmActivationPack>>(
      ctx);
}<|MERGE_RESOLUTION|>--- conflicted
+++ resolved
@@ -273,12 +273,8 @@
     } else {
       // Hidden size is a constant, so the batch size must be unknown here.
       Value batchSizeDim =
-<<<<<<< HEAD
-          rewriter.create<memref::DimOp>(loc, operandAdaptor.X(), 1).getResult();
-=======
           rewriter.create<memref::DimOp>(loc, operandAdaptor.X(), 1)
               .getResult();
->>>>>>> 814f1af4
       xwAlloc = rewriter.create<memref::AllocOp>(
           loc, bufMemRefType, llvm::makeArrayRef({batchSizeDim}));
       hrAlloc = rewriter.create<memref::AllocOp>(
