/*
 * SPDX-License-Identifier: Apache-2.0
 */

//===--------------- LSTM.cpp - Lowering LSTM Op --------------------------===//
//
// Copyright 2019 The IBM Research Authors.
//
// =============================================================================
//
// This file lowers the ONNX LSTM Operators to Krnl dialect.
//
//===----------------------------------------------------------------------===//

#include "src/Conversion/ONNXToKrnl/RNN/RNNBase.hpp"
#include "src/Transform/ONNX/ConstProp.hpp"

#include "mlir/Dialect/Affine/EDSC/Intrinsics.h"
#include "mlir/Dialect/StandardOps/EDSC/Intrinsics.h"
#include "mlir/Dialect/Vector/EDSC/Intrinsics.h"

using namespace mlir;

Value noneVal;

struct LstmState {
  Value allH;
  Value ht;
  Value ct;
};

struct LstmActivationPack {
  RNNActivation f;
  RNNActivation g;
  RNNActivation h;
};

struct LstmWeightPack {
  Value Wi;
  Value Wo;
  Value Wf;
  Value Wc;
  Value Ri;
  Value Ro;
  Value Rf;
  Value Rc;
};

struct LstmBiasPack {
  Value Wbi = noneVal;
  Value Wbo;
  Value Wbf;
  Value Wbc;
  Value Rbi;
  Value Rbo;
  Value Rbf;
  Value Rbc;
  // Put peephole here.
  Value Pi;
  Value Po;
  Value Pf;
};

template <>
bool hasAllNoneOutput<ONNXLSTMOp>(ONNXLSTMOp *op) {
  return (
      isNoneType(op->Y()) && isNoneType(op->Y_h()) && isNoneType(op->Y_c()));
}

template <>
std::tuple<LstmActivationPack, LstmActivationPack>
getActivationPack<ONNXLSTMOp, LstmActivationPack>(ONNXLSTMOp *op) {
  auto direction = op->direction();
  auto activations = op->activations();
  auto activationAlpha = op->activation_alpha();
  auto activationBeta = op->activation_beta();

  LstmActivationPack activationForward, activationReverse;

  // Get activation function name.
  // Default forward functions
  activationForward.f.name = "sigmoid";
  activationForward.g.name = "tanh";
  activationForward.h.name = "tanh";
  // Default backward functions
  activationReverse.f.name = "sigmoid";
  activationReverse.g.name = "tanh";
  activationReverse.h.name = "tanh";
  if (activations) {
    ArrayAttr activationArrAttr = activations.getValue();
    if (direction == FORWARD || direction == BIDIRECTIONAL) {
      // Forward activations.
      if (activationArrAttr.size() > 0) {
        activationForward.f.name =
            activationArrAttr[0].cast<StringAttr>().getValue();
      }
      if (activationArrAttr.size() > 1) {
        activationForward.g.name =
            activationArrAttr[1].cast<StringAttr>().getValue();
      }
      if (activationArrAttr.size() > 2) {
        activationForward.h.name =
            activationArrAttr[2].cast<StringAttr>().getValue();
      }
    }

    // Reverse activations.
    if (direction == REVERSE || direction == BIDIRECTIONAL) {
      int startIndex = (direction == REVERSE) ? 0 : 3;
      if (activationArrAttr.size() > startIndex) {
        activationReverse.f.name =
            activationArrAttr[startIndex].cast<StringAttr>().getValue();
      }
      if (activationArrAttr.size() > startIndex + 1) {
        activationReverse.g.name =
            activationArrAttr[startIndex + 1].cast<StringAttr>().getValue();
      }
      if (activationArrAttr.size() > startIndex + 2) {
        activationReverse.h.name =
            activationArrAttr[startIndex + 2].cast<StringAttr>().getValue();
      }
    }
  }

  // Get alpha attributes.
  if (activationAlpha) {
    ArrayAttr activationArrAttr = activationAlpha.getValue();
    if (direction == FORWARD || direction == BIDIRECTIONAL) {
      // Forward activations.
      if (activationArrAttr.size() > 0) {
        activationForward.f.alpha = activationArrAttr[0].cast<FloatAttr>();
      }
      if (activationArrAttr.size() > 1) {
        activationForward.g.alpha = activationArrAttr[1].cast<FloatAttr>();
      }
      if (activationArrAttr.size() > 2) {
        activationForward.h.alpha = activationArrAttr[2].cast<FloatAttr>();
      }
    }

    // Reverse activations.
    if (direction == REVERSE || direction == BIDIRECTIONAL) {
      int startIndex = (direction == REVERSE) ? 0 : 3;
      if (activationArrAttr.size() > startIndex) {
        activationReverse.f.alpha =
            activationArrAttr[startIndex].cast<FloatAttr>();
      }
      if (activationArrAttr.size() > startIndex + 1) {
        activationReverse.g.alpha =
            activationArrAttr[startIndex + 1].cast<FloatAttr>();
      }
      if (activationArrAttr.size() > startIndex + 2) {
        activationReverse.h.alpha =
            activationArrAttr[startIndex + 2].cast<FloatAttr>();
      }
    }
  }

  // Get beta attributes.
  if (activationBeta) {
    ArrayAttr activationArrAttr = activationBeta.getValue();
    if (direction == FORWARD || direction == BIDIRECTIONAL) {
      // Forward activations.
      if (activationArrAttr.size() > 0) {
        activationForward.f.beta = activationArrAttr[0].cast<FloatAttr>();
      }
      if (activationArrAttr.size() > 1) {
        activationForward.g.beta = activationArrAttr[1].cast<FloatAttr>();
      }
      if (activationArrAttr.size() > 2) {
        activationForward.h.beta = activationArrAttr[2].cast<FloatAttr>();
      }
    }

    // Reverse activations.
    if (direction == REVERSE || direction == BIDIRECTIONAL) {
      int startIndex = (direction == REVERSE) ? 0 : 3;
      if (activationArrAttr.size() > startIndex) {
        activationReverse.f.beta =
            activationArrAttr[startIndex].cast<FloatAttr>();
      }
      if (activationArrAttr.size() > startIndex + 1) {
        activationReverse.g.beta =
            activationArrAttr[startIndex + 1].cast<FloatAttr>();
      }
      if (activationArrAttr.size() > startIndex + 2) {
        activationReverse.h.beta =
            activationArrAttr[startIndex + 2].cast<FloatAttr>();
      }
    }
  }

  return std::make_tuple(activationForward, activationReverse);
}

template <>
std::tuple<LstmWeightPack, LstmWeightPack>
getWeightPack<ONNXLSTMOp, LstmWeightPack>(
    ConversionPatternRewriter &rewriter, Location loc, ONNXLSTMOp *op) {
  // Return values.
  LstmWeightPack weightForward, weightReverse;

  // gate weight: [direction, 4*hiddenSize, inputSize]
  Value W = op->W();
  // recurrent weight: [direction, 4*hiddenSize, hiddenSize]
  Value R = op->R();
  // direction
  StringRef direction = op->direction();

  ArrayRef<int64_t> wShape = W.getType().cast<ShapedType>().getShape();
  Type elementType = W.getType().cast<ShapedType>().getElementType();
  int64_t hiddenSize = wShape[1] / 4;
  int64_t inputSize = wShape[2];

  // MemRef types.
  MemRefType wType3D =
      MemRefType::get({1, 4 * hiddenSize, inputSize}, elementType);
  MemRefType wType2D =
      MemRefType::get({4 * hiddenSize, inputSize}, elementType);
  MemRefType wSplitType2D =
      MemRefType::get({hiddenSize, inputSize}, elementType);
  MemRefType wTransposeType2D =
      MemRefType::get({inputSize, hiddenSize}, elementType);

  MemRefType rType3D =
      MemRefType::get({1, 4 * hiddenSize, hiddenSize}, elementType);
  MemRefType rType2D =
      MemRefType::get({4 * hiddenSize, hiddenSize}, elementType);
  MemRefType rSplitType2D =
      MemRefType::get({hiddenSize, hiddenSize}, elementType);
  MemRefType rTransposeType2D =
      MemRefType::get({hiddenSize, hiddenSize}, elementType);
  ArrayAttr permAttr = rewriter.getI64ArrayAttr({1, 0});

  // Eliminate the direction axis from W and R.
  Value fW, bW, fR, bR;
  if (direction == FORWARD) {
    fW = rewriter.create<ONNXUnsqueezeOp>(
        loc, wType2D, W, rewriter.getI64ArrayAttr(0));
    fR = rewriter.create<ONNXUnsqueezeOp>(
        loc, rType2D, R, rewriter.getI64ArrayAttr(0));
  } else if (direction == REVERSE) {
    bW = rewriter.create<ONNXUnsqueezeOp>(
        loc, wType2D, W, rewriter.getI64ArrayAttr(0));
    bR = rewriter.create<ONNXUnsqueezeOp>(
        loc, rType2D, R, rewriter.getI64ArrayAttr(0));
  } else { // BIDIRECTIONAL
    // W
    ONNXSplitOp splitW =
        rewriter.create<ONNXSplitOp>(loc, ArrayRef<Type>{wType3D, wType3D}, W,
            /*axis=*/0, rewriter.getI64ArrayAttr({1, 1}));
    fW = rewriter.create<ONNXUnsqueezeOp>(
        loc, wType2D, splitW.getResults()[0], rewriter.getI64ArrayAttr(0));
    bW = rewriter.create<ONNXUnsqueezeOp>(
        loc, wType2D, splitW.getResults()[1], rewriter.getI64ArrayAttr(0));
    // R
    ONNXSplitOp splitR =
        rewriter.create<ONNXSplitOp>(loc, ArrayRef<Type>{rType3D, rType3D}, R,
            /*axis=*/0, nullptr);
    fR = rewriter.create<ONNXUnsqueezeOp>(
        loc, rType2D, splitR.getResults()[0], rewriter.getI64ArrayAttr(0));
    bR = rewriter.create<ONNXUnsqueezeOp>(
        loc, rType2D, splitR.getResults()[1], rewriter.getI64ArrayAttr(0));
  }

  // Split W and R into invidual weight tensors, and transpose them.
  if (direction == FORWARD || direction == BIDIRECTIONAL) {
    // W
    ONNXSplitOp splitFW = rewriter.create<ONNXSplitOp>(loc,
        ArrayRef<Type>{wSplitType2D, wSplitType2D, wSplitType2D, wSplitType2D},
        fW,
        /*axis=*/0, nullptr);
    weightForward.Wi = rewriter.create<ONNXTransposeOp>(
        loc, wTransposeType2D, splitFW.getResults()[0], permAttr);
    weightForward.Wo = rewriter.create<ONNXTransposeOp>(
        loc, wTransposeType2D, splitFW.getResults()[1], permAttr);
    weightForward.Wf = rewriter.create<ONNXTransposeOp>(
        loc, wTransposeType2D, splitFW.getResults()[2], permAttr);
    weightForward.Wc = rewriter.create<ONNXTransposeOp>(
        loc, wTransposeType2D, splitFW.getResults()[3], permAttr);
    // R
    ONNXSplitOp splitFR = rewriter.create<ONNXSplitOp>(loc,
        ArrayRef<Type>{rSplitType2D, rSplitType2D, rSplitType2D, rSplitType2D},
        fR,
        /*axis=*/0, nullptr);
    weightForward.Ri = rewriter.create<ONNXTransposeOp>(
        loc, rTransposeType2D, splitFR.getResults()[0], permAttr);
    weightForward.Ro = rewriter.create<ONNXTransposeOp>(
        loc, rTransposeType2D, splitFR.getResults()[1], permAttr);
    weightForward.Rf = rewriter.create<ONNXTransposeOp>(
        loc, rTransposeType2D, splitFR.getResults()[2], permAttr);
    weightForward.Rc = rewriter.create<ONNXTransposeOp>(
        loc, rTransposeType2D, splitFR.getResults()[3], permAttr);
  }
  if (direction == REVERSE || direction == BIDIRECTIONAL) {
    // W
    ONNXSplitOp splitBW = rewriter.create<ONNXSplitOp>(loc,
        ArrayRef<Type>{wSplitType2D, wSplitType2D, wSplitType2D, wSplitType2D},
        bW,
        /*axis=*/0, nullptr);
    weightReverse.Ri = rewriter.create<ONNXTransposeOp>(
        loc, wTransposeType2D, splitBW.getResults()[0], permAttr);
    weightReverse.Ro = rewriter.create<ONNXTransposeOp>(
        loc, wTransposeType2D, splitBW.getResults()[1], permAttr);
    weightReverse.Rf = rewriter.create<ONNXTransposeOp>(
        loc, wTransposeType2D, splitBW.getResults()[2], permAttr);
    weightReverse.Rc = rewriter.create<ONNXTransposeOp>(
        loc, wTransposeType2D, splitBW.getResults()[3], permAttr);
    // R
    ONNXSplitOp splitBR = rewriter.create<ONNXSplitOp>(loc,
        ArrayRef<Type>{rSplitType2D, rSplitType2D, rSplitType2D, rSplitType2D},
        bR,
        /*axis=*/0, nullptr);
    weightReverse.Ri = rewriter.create<ONNXTransposeOp>(
        loc, rTransposeType2D, splitBR.getResults()[0], permAttr);
    weightReverse.Ro = rewriter.create<ONNXTransposeOp>(
        loc, rTransposeType2D, splitBR.getResults()[1], permAttr);
    weightReverse.Rf = rewriter.create<ONNXTransposeOp>(
        loc, rTransposeType2D, splitBR.getResults()[2], permAttr);
    weightReverse.Rc = rewriter.create<ONNXTransposeOp>(
        loc, rTransposeType2D, splitBR.getResults()[3], permAttr);
  }
  return std::make_tuple(weightForward, weightReverse);
}

template <>
std::tuple<LstmBiasPack, LstmBiasPack> getBiasPack<ONNXLSTMOp, LstmBiasPack>(
    ConversionPatternRewriter &rewriter, Location loc, ONNXLSTMOp *op) {
  // Return values.
  LstmBiasPack biasForward, biasReverse;

  // bias: [direction, 8*hiddenSize] for both gates and recurrent.
  Value B = op->B();
  // peephold: [direction, 3*hiddenSize] for input, output and forget gates.
  Value P = op->P();

  // direction
  StringRef direction = op->direction();

  // Split B.
  if (!isNoneType(B)) {
    ArrayRef<int64_t> bShape = B.getType().cast<ShapedType>().getShape();
    Type elementType = B.getType().cast<ShapedType>().getElementType();
    int64_t hiddenSize = bShape[1] / 8;

    // MemRef types.
    MemRefType bType2D = MemRefType::get({1, 8 * hiddenSize}, elementType);
    MemRefType bType1D = MemRefType::get({8 * hiddenSize}, elementType);
    MemRefType bSplitType1D = MemRefType::get({hiddenSize}, elementType);

    // Eliminate the direction axis from B.
    Value fB, bB;
    if (direction == FORWARD) {
      fB = rewriter.create<ONNXUnsqueezeOp>(
          loc, bType1D, B, rewriter.getI64ArrayAttr(0));
      DenseElementsAttr dataAttr =
          B.getDefiningOp()
              ->getAttrOfType<::mlir::Attribute>("value")
              .dyn_cast_or_null<mlir::DenseElementsAttr>();
      char *fBArray = createArrayFromDenseAttribute(dataAttr);
      // std::vector<char *> resBuffers;
      // IterateConstPropSplit<double>(fBArray, bType1D.getShape(), 0,
      //    ArrayRef<int64_t>{0, hiddenSize},
      //    ArrayRef<Type>{bSplitType1D, bSplitType1D, bSplitType1D,
      //    bSplitType1D,
      //        bSplitType1D, bSplitType1D, bSplitType1D, bSplitType1D},
      //    resBuffers);
    } else if (direction == REVERSE) {
      bB = rewriter.create<ONNXUnsqueezeOp>(
          loc, bType1D, B, rewriter.getI64ArrayAttr(0));
    } else { // BIDIRECTIONAL
      ONNXSplitOp splitW =
          rewriter.create<ONNXSplitOp>(loc, ArrayRef<Type>{bType2D, bType2D}, B,
              /*axis=*/0, rewriter.getI64ArrayAttr({1, 1}));
      fB = rewriter.create<ONNXUnsqueezeOp>(
          loc, bType1D, splitW.getResults()[0], rewriter.getI64ArrayAttr(0));
      bB = rewriter.create<ONNXUnsqueezeOp>(
          loc, bType1D, splitW.getResults()[1], rewriter.getI64ArrayAttr(0));
    }

    // Split B into invidual bias tensors.
    if (direction == FORWARD || direction == BIDIRECTIONAL) {
      ONNXSplitOp splitB = rewriter.create<ONNXSplitOp>(loc,
          ArrayRef<Type>{bSplitType1D, bSplitType1D, bSplitType1D, bSplitType1D,
              bSplitType1D, bSplitType1D, bSplitType1D, bSplitType1D},
          fB,
          /*axis=*/0, nullptr);
      biasForward.Wbi = splitB.getResults()[0];
      biasForward.Wbo = splitB.getResults()[1];
      biasForward.Wbf = splitB.getResults()[2];
      biasForward.Wbc = splitB.getResults()[3];
      biasForward.Rbi = splitB.getResults()[4];
      biasForward.Rbo = splitB.getResults()[5];
      biasForward.Rbf = splitB.getResults()[6];
      biasForward.Rbc = splitB.getResults()[7];
    }
    if (direction == REVERSE || direction == BIDIRECTIONAL) {
      ONNXSplitOp splitB =
          rewriter.create<ONNXSplitOp>(loc, ArrayRef<Type>{bSplitType1D}, bB,
              /*axis=*/0, nullptr);
      biasReverse.Wbi = splitB.getResults()[0];
      biasReverse.Wbo = splitB.getResults()[1];
      biasReverse.Wbf = splitB.getResults()[2];
      biasReverse.Wbc = splitB.getResults()[3];
      biasReverse.Rbi = splitB.getResults()[4];
      biasReverse.Rbo = splitB.getResults()[5];
      biasReverse.Rbf = splitB.getResults()[6];
      biasReverse.Rbc = splitB.getResults()[7];
    }
  }

  // Split P.
  if (!isNoneType(P)) {
    ArrayRef<int64_t> pShape = P.getType().cast<ShapedType>().getShape();
    Type elementType = P.getType().cast<ShapedType>().getElementType();
    int64_t hiddenSize = pShape[1] / 3;

    // MemRef types.
    MemRefType pType2D = MemRefType::get({1, 3 * hiddenSize}, elementType);
    MemRefType pType1D = MemRefType::get({3 * hiddenSize}, elementType);
    MemRefType pSplitType1D = MemRefType::get({hiddenSize}, elementType);

    // Eliminate the direction axis from P.
    Value fP, bP;
    if (direction == FORWARD) {
      fP = rewriter.create<ONNXUnsqueezeOp>(
          loc, pType1D, P, rewriter.getI64ArrayAttr(0));
    } else if (direction == REVERSE) {
      bP = rewriter.create<ONNXUnsqueezeOp>(
          loc, pType1D, P, rewriter.getI64ArrayAttr(0));
    } else { // BIDIRECTIONAL
      ONNXSplitOp splitW =
          rewriter.create<ONNXSplitOp>(loc, ArrayRef<Type>{pType2D, pType2D}, P,
              /*axis=*/0, rewriter.getI64ArrayAttr({1, 1}));
      fP = rewriter.create<ONNXUnsqueezeOp>(
          loc, pType1D, splitW.getResults()[0], rewriter.getI64ArrayAttr(0));
      bP = rewriter.create<ONNXUnsqueezeOp>(
          loc, pType1D, splitW.getResults()[1], rewriter.getI64ArrayAttr(0));
    }

    // Split P into invidual tensors.
    if (direction == FORWARD || direction == BIDIRECTIONAL) {
      ONNXSplitOp splitP = rewriter.create<ONNXSplitOp>(loc,
          ArrayRef<Type>{pSplitType1D, pSplitType1D, pSplitType1D}, fP,
          /*axis=*/0, nullptr);
      biasForward.Pi = splitP.getResults()[0];
      biasForward.Po = splitP.getResults()[1];
      biasForward.Pf = splitP.getResults()[2];
    }
    if (direction == REVERSE || direction == BIDIRECTIONAL) {
      ONNXSplitOp splitP =
          rewriter.create<ONNXSplitOp>(loc, ArrayRef<Type>{pSplitType1D}, bP,
              /*axis=*/0, nullptr);
      biasReverse.Pi = splitP.getResults()[0];
      biasReverse.Po = splitP.getResults()[1];
      biasReverse.Pf = splitP.getResults()[2];
    }
  }

  return std::make_tuple(biasForward, biasReverse);
}

template <>
LstmState allocAndInitializeStates<ONNXLSTMOp, LstmState>(
    ConversionPatternRewriter &rewriter, Location loc, ONNXLSTMOp *op,
    typename ONNXLSTMOp::Adaptor operandAdaptor) {
  LstmState state;

  // Insert allocation and deallocation for the results of this operation.
  // Y :: [seq_length, num_directions, batch_size, hidden_size]
  state.allH = allocAllHidden(rewriter, loc, operandAdaptor.X(),
      operandAdaptor.W(), operandAdaptor.R(), op->Y(),
      checkInsertDealloc(op->getOperation(), 0));
  // Y_h :: [num_directions, batch_size, hidden_size]
  state.ht = allocHiddenOrCell(rewriter, loc, operandAdaptor.X(),
      operandAdaptor.W(), operandAdaptor.R(), op->Y_h(),
      checkInsertDealloc(op->getOperation(), 1));
  // Y_c :: [num_directions, batch_size, hidden_size]
  state.ct = allocHiddenOrCell(rewriter, loc, operandAdaptor.X(),
      operandAdaptor.W(), operandAdaptor.R(), op->Y_c(),
      checkInsertDealloc(op->getOperation(), 2));

  // Initialize ht and ct.
  initializeHiddenAndCell(rewriter, loc, state.ht, state.ct,
      operandAdaptor.initial_h(), operandAdaptor.initial_c(),
      operandAdaptor.X().getType().cast<MemRefType>().getElementType(),
      /*onlyHidden=*/false);
  return state;
}

template <>
void calculateState<ONNXLSTMOp, LstmState, LstmActivationPack, LstmWeightPack,
    LstmBiasPack>(ConversionPatternRewriter &rewriter, Location loc,
    typename ONNXLSTMOp::Adaptor operandAdaptor, LstmState state,
    LstmActivationPack activationPack, LstmWeightPack weightPack,
    LstmBiasPack biasPack, Value directionIV, Value sequenceIV) {

  // Scope for krnl EDSC ops
  using namespace mlir::edsc;
  // Scope for std EDSC ops
  using namespace edsc::intrinsics;
  ScopedContext scope(rewriter, loc);

  // Prepare dimensions.
  Value batchSizeVal = getDimOrConstant(
      rewriter, loc, operandAdaptor.X(), 1, rewriter.getIndexType());
  Value inputSizeVal = getDimOrConstant(
      rewriter, loc, operandAdaptor.X(), 2, rewriter.getIndexType());
  Value hiddenSizeVal = getDimOrConstant(
      rewriter, loc, operandAdaptor.R(), 2, rewriter.getIndexType());

  auto elementType =
      operandAdaptor.X().getType().cast<ShapedType>().getElementType();
  bool hasBiasForInput = false, hasPeepholes = false;
  if (!isNoneType(operandAdaptor.B()))
    hasBiasForInput = true;
  if (!isNoneType(operandAdaptor.P()))
    hasPeepholes = true;

  // Equations for LSTM.
  // it = f(Xt*(Wi^T) + Ht-1*(Ri^T) + Pi (.) Ct-1 + Wbi + Rbi)
  // ft = f(Xt*(Wf^T) + Ht-1*(Rf^T) + Pf (.) Ct-1 + Wbf + Rbf)
  // ct = g(Xt*(Wc^T) + Ht-1*(Rc^T) + Wbc + Rbc)
  // Ct = ft (.) Ct-1 + it (.) ct
  // ot = f(Xt*(Wo^T) + Ht-1*(Ro^T) + Po (.) Ct + Wbo + Rbo)
  // Ht = ot (.) h(Ct)
  //
  // Shape information:
  // Xt : [seq_length, batch_size, input_size]
  // W[iofc] : [num_directions, hidden_size, input_size]
  // R[iofc] : [num_directions, hidden_size, hidden_size]
  // Ht, Ct, it, ot, ft, ct: [num_directions, batch_size, hidden_size]
  // Wb[iofc] : [num_directions, hidden_size]
  // Rb[iofc] : [num_directions, hidden_size]
<<<<<<< HEAD

  // Copy Xt.
  Value Xt;
  MemRefType XtType = MemRefType::get(
      {dimAt(operandAdaptor.X(), 1), dimAt(operandAdaptor.X(), 2)},
      elementType);
  if (hasAllConstantDimensions(XtType))
    Xt = insertAllocAndDealloc(XtType, loc, rewriter, true);
  else {
    auto memRefShape = XtType.getShape();
    SmallVector<Value, 2> allocOperands;
    if (memRefShape[0] < 0) {
      allocOperands.emplace_back(batchSizeVal);
=======
  //
  // The following code will emit loops as follows:
  //     for b in 0 .. BatchDimSize
  //       for h in 0 .. HiddenDimSize
  //         for i in 0 .. InputDimSize
  //           compute Xt*(Wi^T), Xt*(Wo^T), Xt*(Wf^t), Xt*(Wc^T),
  //         for i in 0 .. HiddenDimSize
  //            compute Ht-1*(Ri^T), Ht-1*(Ro^T), Ht-1*(Rf^t), Ht-1*(Rc^T)
  //     for b in 0 .. BatchDimSize
  //       for h in 0 .. HiddenDimSize
  //         compute it, ft, ct, Ct, ot, Ht
  //         update the hidden state with the new state Ht.
  //         update the cell state with the new state Ct.
  //
  // The reason to have two loops at the top level is to avoid updating any
  // element of the hidden state while computing Ht-1*(Ri^T), Ht-1*(Ro^T),
  // Ht-1*(Rf^t), Ht-1*(Rc^T)

  // Create temporary buffers for
  //   - Xt*(Wi^T), Xt*(Wo^T), Xt*(Wf^t), Xt*(Wc^T),
  //   - Ht-1*(Ri^T), Ht-1*(Ro^T), Ht-1*(Rf^t), Ht-1*(Rc^T)
  // These tensors have shape of [batch_size, hidden_size],
  MemRefType bufMemRefType = MemRefType::get(
      {dimAt(operandAdaptor.X(), 1), hiddenDimSize}, elementType);
  bool staticDimensions = hasAllConstantDimensions(bufMemRefType);
  SmallVector<Value, 4> xwIOFC, hrIOFC;
  for (unsigned i = 0; i < 4; ++i) {
    Value xwAlloc, hrAlloc;
    if (staticDimensions) {
      xwAlloc = insertAllocAndDealloc(bufMemRefType, loc, rewriter, false);
      hrAlloc = insertAllocAndDealloc(bufMemRefType, loc, rewriter, false);
    } else {
      // Hidden size is a constant, so the batch size must be unknown here.
      Value batchSizeDim =
          rewriter.create<memref::DimOp>(loc, operandAdaptor.X(), 1)
              .getResult();
      xwAlloc = rewriter.create<memref::AllocOp>(
          loc, bufMemRefType, llvm::makeArrayRef({batchSizeDim}));
      hrAlloc = rewriter.create<memref::AllocOp>(
          loc, bufMemRefType, llvm::makeArrayRef({batchSizeDim}));
>>>>>>> ea9ec8aa
    }
    if (memRefShape[1] < 0) {
      allocOperands.emplace_back(inputSizeVal);
    }
    Xt = rewriter.create<AllocOp>(loc, XtType, allocOperands);
    // auto *parentBlock = Xt.getDefiningOp()->getBlock();
    // auto dealloc = rewriter.create<DeallocOp>(loc, Xt);
    // dealloc.getOperation()->moveBefore(&parentBlock->back());
  }
  BuildKrnlLoop xtLoops(rewriter, loc, 2);
  xtLoops.createDefineOp();
  xtLoops.pushBounds(0, batchSizeVal);
  xtLoops.pushBounds(0, inputSizeVal);
  xtLoops.createIterateOp();
  {
    PatternRewriter::InsertionGuard insertGuard(rewriter);
    rewriter.setInsertionPointToStart(xtLoops.getIterateBlock());
    auto batchIV = xtLoops.getInductionVar(0);
    auto inputIV = xtLoops.getInductionVar(1);
    Value val = krnl_load(
        operandAdaptor.X(), ArrayRef<Value>{sequenceIV, batchIV, inputIV});
    krnl_store(val, Xt, ArrayRef<Value>{batchIV, inputIV});
  }

  // Copy Ht
  Value Ht;
  MemRefType HtType = MemRefType::get(
      {dimAt(operandAdaptor.X(), 1), dimAt(operandAdaptor.R(), 2)},
      elementType);
  if (hasAllConstantDimensions(HtType))
    Ht = insertAllocAndDealloc(HtType, loc, rewriter, true);
  else {
    auto memRefShape = HtType.getShape();
    SmallVector<Value, 2> allocOperands;
    if (memRefShape[0] < 0) {
      allocOperands.emplace_back(batchSizeVal);
    }
    if (memRefShape[1] < 0) {
      allocOperands.emplace_back(hiddenSizeVal);
    }
    Ht = rewriter.create<AllocOp>(loc, HtType, allocOperands);
    // auto *parentBlock = Ht.getDefiningOp()->getBlock();
    // auto dealloc = rewriter.create<DeallocOp>(loc, Ht);
    // dealloc.getOperation()->moveBefore(&parentBlock->back());
  }
  Value Ct;
  MemRefType CtType = MemRefType::get(
      {dimAt(operandAdaptor.X(), 1), dimAt(operandAdaptor.R(), 2)},
      elementType);
  if (hasAllConstantDimensions(CtType))
    Ct = insertAllocAndDealloc(CtType, loc, rewriter, true);
  else {
    auto memRefShape = CtType.getShape();
    SmallVector<Value, 2> allocOperands;
    if (memRefShape[0] < 0) {
      allocOperands.emplace_back(batchSizeVal);
    }
    if (memRefShape[1] < 0) {
      allocOperands.emplace_back(hiddenSizeVal);
    }
    Ct = rewriter.create<AllocOp>(loc, CtType, allocOperands);
    // auto *parentBlock = Ct.getDefiningOp()->getBlock();
    // auto dealloc = rewriter.create<DeallocOp>(loc, Ct);
    // dealloc.getOperation()->moveBefore(&parentBlock->back());
  }

  BuildKrnlLoop htLoops(rewriter, loc, 2);
  htLoops.createDefineOp();
  htLoops.pushBounds(0, batchSizeVal);
  htLoops.pushBounds(0, hiddenSizeVal);
  htLoops.createIterateOp();
  {
    PatternRewriter::InsertionGuard insertGuard(rewriter);
    rewriter.setInsertionPointToStart(htLoops.getIterateBlock());
    auto batchIV = htLoops.getInductionVar(0);
    auto hiddenIV = htLoops.getInductionVar(1);
    // Copy Ht.
    Value val =
        krnl_load(state.ht, ArrayRef<Value>{directionIV, batchIV, hiddenIV});
    krnl_store(val, Ht, ArrayRef<Value>{batchIV, hiddenIV});
    // Copy Ct.
    val = krnl_load(state.ct, ArrayRef<Value>{directionIV, batchIV, hiddenIV});
    krnl_store(val, Ct, ArrayRef<Value>{batchIV, hiddenIV});
  }

  MemRefType matrixType = MemRefType::get(
      {dimAt(operandAdaptor.X(), 1), dimAt(operandAdaptor.R(), 2)},
      elementType);

  // it = f(Xt*(Wi^T) + Ht-1*(Ri^T) + Pi (.) Ct-1 + Wbi + Rbi)
  Value XtWi =
      rewriter.create<ONNXMatMulOp>(loc, matrixType, Xt, weightPack.Wi);
  Value HtRi =
      rewriter.create<ONNXMatMulOp>(loc, matrixType, Ht, weightPack.Ri);
  Value it = rewriter.create<ONNXAddOp>(loc, matrixType, XtWi, HtRi);
  if (hasBiasForInput) {
    it = rewriter.create<ONNXAddOp>(loc, matrixType, it, biasPack.Wbi);
    it = rewriter.create<ONNXAddOp>(loc, matrixType, it, biasPack.Rbi);
  }
  if (hasPeepholes) {
    Value PiCt = rewriter.create<ONNXMulOp>(loc, matrixType, biasPack.Pi, Ct);
    it = rewriter.create<ONNXAddOp>(loc, matrixType, it, PiCt);
  }
  it = applyActivation(rewriter, loc, activationPack.f, it);

  // ft = f(Xt*(Wf^T) + Ht-1*(Rf^T) + Pf (.) Ct-1 + Wbf + Rbf)
  Value XtWf =
      rewriter.create<ONNXMatMulOp>(loc, matrixType, Xt, weightPack.Wf);
  Value HtRf =
      rewriter.create<ONNXMatMulOp>(loc, matrixType, Ht, weightPack.Rf);
  Value ft = rewriter.create<ONNXAddOp>(loc, matrixType, XtWf, HtRf);
  if (hasBiasForInput) {
    ft = rewriter.create<ONNXAddOp>(loc, matrixType, ft, biasPack.Wbf);
    ft = rewriter.create<ONNXAddOp>(loc, matrixType, ft, biasPack.Rbf);
  }
  if (hasPeepholes) {
    Value PfCt = rewriter.create<ONNXMulOp>(loc, matrixType, biasPack.Pf, Ct);
    ft = rewriter.create<ONNXAddOp>(loc, matrixType, ft, PfCt);
  }
  ft = applyActivation(rewriter, loc, activationPack.f, ft);

  // ct = g(Xt*(Wc^T) + Ht-1*(Rc^T) + Wbc + Rbc)
  Value XtWc =
      rewriter.create<ONNXMatMulOp>(loc, matrixType, Xt, weightPack.Wc);
  Value HtRc =
      rewriter.create<ONNXMatMulOp>(loc, matrixType, Ht, weightPack.Rc);
  Value ct = rewriter.create<ONNXAddOp>(loc, matrixType, XtWc, HtRc);
  if (hasBiasForInput) {
    ct = rewriter.create<ONNXAddOp>(loc, matrixType, ct, biasPack.Wbc);
    ct = rewriter.create<ONNXAddOp>(loc, matrixType, ct, biasPack.Rbc);
  }
  ct = applyActivation(rewriter, loc, activationPack.g, ct);

  // Ct = ft (.) Ct-1 + it (.) ct
  Value ftCt = rewriter.create<ONNXMulOp>(loc, matrixType, ft, Ct);
  Value itct = rewriter.create<ONNXMulOp>(loc, matrixType, it, ct);
  Value nextCt = rewriter.create<ONNXAddOp>(loc, matrixType, ftCt, itct);

  // ot = f(Xt*(Wo^T) + Ht-1*(Ro^T) + Po (.) Ct + Wbo + Rbo)
  Value XtWo =
      rewriter.create<ONNXMatMulOp>(loc, matrixType, Xt, weightPack.Wo);
  Value HtRo =
      rewriter.create<ONNXMatMulOp>(loc, matrixType, Ht, weightPack.Ro);
  Value ot = rewriter.create<ONNXAddOp>(loc, matrixType, XtWo, HtRo);
  if (hasBiasForInput) {
    ot = rewriter.create<ONNXAddOp>(loc, matrixType, ot, biasPack.Wbo);
    ot = rewriter.create<ONNXAddOp>(loc, matrixType, ot, biasPack.Rbo);
  }
  if (hasPeepholes) {
    Value PoCt =
        rewriter.create<ONNXMulOp>(loc, matrixType, biasPack.Po, nextCt);
    ot = rewriter.create<ONNXAddOp>(loc, matrixType, ot, PoCt);
  }
  ot = applyActivation(rewriter, loc, activationPack.f, ot);

  // Ht = ot (.) h(Ct)
  Value nextHt = applyActivation(rewriter, loc, activationPack.h, nextCt);
  nextHt = rewriter.create<ONNXMulOp>(loc, matrixType, ot, nextHt);

  // Store the intermediate Ht, Ct.
  BuildKrnlLoop stateLoops(rewriter, loc, 2);
  stateLoops.createDefineOp();
  stateLoops.pushBounds(0, batchSizeVal);
  stateLoops.pushBounds(0, hiddenSizeVal);
  stateLoops.createIterateOp();
  {
    PatternRewriter::InsertionGuard insertGuard(rewriter);
    rewriter.setInsertionPointToStart(stateLoops.getIterateBlock());

    auto batchIV = stateLoops.getInductionVar(0);
    auto hiddenIV = stateLoops.getInductionVar(1);

    Value val = krnl_load(nextHt, ArrayRef<Value>{batchIV, hiddenIV});
    krnl_store(val, state.ht, ArrayRef<Value>{directionIV, batchIV, hiddenIV});

    if (!isNoneType(state.allH)) {
      SmallVector<Value, 4> allHIVs{sequenceIV, directionIV, batchIV, hiddenIV};
      krnl_store(val, state.allH, allHIVs);
    }

    val = krnl_load(nextCt, ArrayRef<Value>{batchIV, hiddenIV});
    krnl_store(val, state.ct, ArrayRef<Value>{directionIV, batchIV, hiddenIV});
  }
<<<<<<< HEAD
=======
  rewriter.restoreInsertionPoint(ipStateLoops);
  // Deallocate the temporary results of matrix multiplications.
  for (Value v : xwIOFC)
    rewriter.create<memref::DeallocOp>(loc, v);
  for (Value v : hrIOFC)
    rewriter.create<memref::DeallocOp>(loc, v);
>>>>>>> ea9ec8aa
}

template <>
void stateToOutput<ONNXLSTMOp, LstmState>(
    ONNXLSTMOp *op, LstmState state, std::vector<Value> &outputs) {
  Value noneValue;
  outputs.emplace_back((isNoneType(op->Y()) ? noneValue : state.allH));
  outputs.emplace_back((isNoneType(op->Y_h()) ? noneValue : state.ht));
  outputs.emplace_back((isNoneType(op->Y_c()) ? noneValue : state.ct));
}

void populateLoweringONNXLSTMOpPattern(
<<<<<<< HEAD
    OwningRewritePatternList &patterns, MLIRContext *ctx) {
  patterns.insert<ONNXRNNOpLowering<ONNXLSTMOp, LstmState, LstmActivationPack,
      LstmWeightPack, LstmBiasPack>>(ctx);
=======
    RewritePatternSet &patterns, MLIRContext *ctx) {
  patterns.insert<ONNXRNNOpLowering<ONNXLSTMOp, LstmState, LstmActivationPack>>(
      ctx);
>>>>>>> ea9ec8aa
}<|MERGE_RESOLUTION|>--- conflicted
+++ resolved
@@ -13,7 +13,7 @@
 //===----------------------------------------------------------------------===//
 
 #include "src/Conversion/ONNXToKrnl/RNN/RNNBase.hpp"
-#include "src/Transform/ONNX/ConstProp.hpp"
+#include "src/Transform/ONNX/ConstPropHelper.hpp"
 
 #include "mlir/Dialect/Affine/EDSC/Intrinsics.h"
 #include "mlir/Dialect/StandardOps/EDSC/Intrinsics.h"
@@ -349,63 +349,160 @@
     MemRefType bSplitType1D = MemRefType::get({hiddenSize}, elementType);
 
     // Eliminate the direction axis from B.
-    Value fB, bB;
-    if (direction == FORWARD) {
-      fB = rewriter.create<ONNXUnsqueezeOp>(
-          loc, bType1D, B, rewriter.getI64ArrayAttr(0));
-      DenseElementsAttr dataAttr =
+    if (!llvm::dyn_cast_or_null<ONNXConstantOp>(B.getDefiningOp())) {
+      Value fB, bB;
+      if (direction == FORWARD) {
+        fB = rewriter.create<ONNXUnsqueezeOp>(
+            loc, bType1D, B, rewriter.getI64ArrayAttr(0));
+      } else if (direction == REVERSE) {
+        bB = rewriter.create<ONNXUnsqueezeOp>(
+            loc, bType1D, B, rewriter.getI64ArrayAttr(0));
+      } else { // BIDIRECTIONAL
+        ONNXSplitOp splitW = rewriter.create<ONNXSplitOp>(loc,
+            ArrayRef<Type>{bType2D, bType2D}, B,
+            /*axis=*/0, rewriter.getI64ArrayAttr({1, 1}));
+        fB = rewriter.create<ONNXUnsqueezeOp>(
+            loc, bType1D, splitW.getResults()[0], rewriter.getI64ArrayAttr(0));
+        bB = rewriter.create<ONNXUnsqueezeOp>(
+            loc, bType1D, splitW.getResults()[1], rewriter.getI64ArrayAttr(0));
+      }
+
+      // Split B into invidual bias tensors.
+      if (direction == FORWARD || direction == BIDIRECTIONAL) {
+        ONNXSplitOp splitB = rewriter.create<ONNXSplitOp>(loc,
+            ArrayRef<Type>{bSplitType1D, bSplitType1D, bSplitType1D,
+                bSplitType1D, bSplitType1D, bSplitType1D, bSplitType1D,
+                bSplitType1D},
+            fB,
+            /*axis=*/0, nullptr);
+        biasForward.Wbi = splitB.getResults()[0];
+        biasForward.Wbo = splitB.getResults()[1];
+        biasForward.Wbf = splitB.getResults()[2];
+        biasForward.Wbc = splitB.getResults()[3];
+        biasForward.Rbi = splitB.getResults()[4];
+        biasForward.Rbo = splitB.getResults()[5];
+        biasForward.Rbf = splitB.getResults()[6];
+        biasForward.Rbc = splitB.getResults()[7];
+      }
+      if (direction == REVERSE || direction == BIDIRECTIONAL) {
+        ONNXSplitOp splitB =
+            rewriter.create<ONNXSplitOp>(loc, ArrayRef<Type>{bSplitType1D}, bB,
+                /*axis=*/0, nullptr);
+        biasReverse.Wbi = splitB.getResults()[0];
+        biasReverse.Wbo = splitB.getResults()[1];
+        biasReverse.Wbf = splitB.getResults()[2];
+        biasReverse.Wbc = splitB.getResults()[3];
+        biasReverse.Rbi = splitB.getResults()[4];
+        biasReverse.Rbo = splitB.getResults()[5];
+        biasReverse.Rbf = splitB.getResults()[6];
+        biasReverse.Rbc = splitB.getResults()[7];
+      }
+    } else {
+      std::vector<char *> forwardBuffers, backwardBuffers;
+      char *bArray = createArrayFromDenseElementsAttr(
           B.getDefiningOp()
               ->getAttrOfType<::mlir::Attribute>("value")
-              .dyn_cast_or_null<mlir::DenseElementsAttr>();
-      char *fBArray = createArrayFromDenseAttribute(dataAttr);
-      // std::vector<char *> resBuffers;
-      // IterateConstPropSplit<double>(fBArray, bType1D.getShape(), 0,
-      //    ArrayRef<int64_t>{0, hiddenSize},
-      //    ArrayRef<Type>{bSplitType1D, bSplitType1D, bSplitType1D,
-      //    bSplitType1D,
-      //        bSplitType1D, bSplitType1D, bSplitType1D, bSplitType1D},
-      //    resBuffers);
-    } else if (direction == REVERSE) {
-      bB = rewriter.create<ONNXUnsqueezeOp>(
-          loc, bType1D, B, rewriter.getI64ArrayAttr(0));
-    } else { // BIDIRECTIONAL
-      ONNXSplitOp splitW =
-          rewriter.create<ONNXSplitOp>(loc, ArrayRef<Type>{bType2D, bType2D}, B,
-              /*axis=*/0, rewriter.getI64ArrayAttr({1, 1}));
-      fB = rewriter.create<ONNXUnsqueezeOp>(
-          loc, bType1D, splitW.getResults()[0], rewriter.getI64ArrayAttr(0));
-      bB = rewriter.create<ONNXUnsqueezeOp>(
-          loc, bType1D, splitW.getResults()[1], rewriter.getI64ArrayAttr(0));
-    }
-
-    // Split B into invidual bias tensors.
-    if (direction == FORWARD || direction == BIDIRECTIONAL) {
-      ONNXSplitOp splitB = rewriter.create<ONNXSplitOp>(loc,
-          ArrayRef<Type>{bSplitType1D, bSplitType1D, bSplitType1D, bSplitType1D,
-              bSplitType1D, bSplitType1D, bSplitType1D, bSplitType1D},
-          fB,
-          /*axis=*/0, nullptr);
-      biasForward.Wbi = splitB.getResults()[0];
-      biasForward.Wbo = splitB.getResults()[1];
-      biasForward.Wbf = splitB.getResults()[2];
-      biasForward.Wbc = splitB.getResults()[3];
-      biasForward.Rbi = splitB.getResults()[4];
-      biasForward.Rbo = splitB.getResults()[5];
-      biasForward.Rbf = splitB.getResults()[6];
-      biasForward.Rbc = splitB.getResults()[7];
-    }
-    if (direction == REVERSE || direction == BIDIRECTIONAL) {
-      ONNXSplitOp splitB =
-          rewriter.create<ONNXSplitOp>(loc, ArrayRef<Type>{bSplitType1D}, bB,
-              /*axis=*/0, nullptr);
-      biasReverse.Wbi = splitB.getResults()[0];
-      biasReverse.Wbo = splitB.getResults()[1];
-      biasReverse.Wbf = splitB.getResults()[2];
-      biasReverse.Wbc = splitB.getResults()[3];
-      biasReverse.Rbi = splitB.getResults()[4];
-      biasReverse.Rbo = splitB.getResults()[5];
-      biasReverse.Rbf = splitB.getResults()[6];
-      biasReverse.Rbc = splitB.getResults()[7];
+              .dyn_cast_or_null<mlir::DenseElementsAttr>());
+      if (direction == FORWARD) {
+        ConstPropSplitImpl(elementType, bArray,
+            ArrayRef<int64_t>{8 * hiddenSize},
+            /*splitAxis=*/0, /*splitOffsets=*/
+            ArrayRef<int64_t>{0, hiddenSize, 2 * hiddenSize, 3 * hiddenSize,
+                4 * hiddenSize, 5 * hiddenSize, 6 * hiddenSize, 7 * hiddenSize},
+            ArrayRef<Type>{bSplitType1D, bSplitType1D, bSplitType1D,
+                bSplitType1D, bSplitType1D, bSplitType1D, bSplitType1D,
+                bSplitType1D},
+            forwardBuffers);
+      } else if (direction == REVERSE) {
+        ConstPropSplitImpl(elementType, bArray,
+            ArrayRef<int64_t>{8 * hiddenSize},
+            /*splitAxis=*/0, /*splitOffsets=*/
+            ArrayRef<int64_t>{0, hiddenSize, 2 * hiddenSize, 3 * hiddenSize,
+                4 * hiddenSize, 5 * hiddenSize, 6 * hiddenSize, 7 * hiddenSize},
+            ArrayRef<Type>{bSplitType1D, bSplitType1D, bSplitType1D,
+                bSplitType1D, bSplitType1D, bSplitType1D, bSplitType1D,
+                bSplitType1D},
+            backwardBuffers);
+      } else { // BIDIRECTIONAL
+        std::vector<char *> fbBuffers;
+        // Split along the first axis (direction).
+        ConstPropSplitImpl(elementType, bArray,
+            ArrayRef<int64_t>{2, 8 * hiddenSize},
+            /*splitAxis=*/0, /*splitOffsets=*/ArrayRef<int64_t>{0, 1},
+            ArrayRef<Type>{bType2D, bType2D}, fbBuffers);
+        // Split along the second axis (hidden size) for forward.
+        ConstPropSplitImpl(elementType, fbBuffers[0],
+            ArrayRef<int64_t>{8 * hiddenSize},
+            /*splitAxis=*/0, /*splitOffsets=*/
+            ArrayRef<int64_t>{0, hiddenSize, 2 * hiddenSize, 3 * hiddenSize,
+                4 * hiddenSize, 5 * hiddenSize, 6 * hiddenSize, 7 * hiddenSize},
+            ArrayRef<Type>{bSplitType1D, bSplitType1D, bSplitType1D,
+                bSplitType1D, bSplitType1D, bSplitType1D, bSplitType1D,
+                bSplitType1D},
+            forwardBuffers);
+        // Split along the second axis (hidden size) for backward.
+        ConstPropSplitImpl(elementType, fbBuffers[1],
+            ArrayRef<int64_t>{8 * hiddenSize},
+            /*splitAxis=*/0, /*splitOffsets=*/ArrayRef<int64_t>{0, hiddenSize},
+            ArrayRef<Type>{bSplitType1D, bSplitType1D, bSplitType1D,
+                bSplitType1D, bSplitType1D, bSplitType1D, bSplitType1D,
+                bSplitType1D},
+            backwardBuffers);
+      }
+
+      // Split B into invidual bias tensors.
+      if (direction == FORWARD || direction == BIDIRECTIONAL) {
+        biasForward.Wbi = createDenseONNXConstantOp(
+            rewriter, loc, bSplitType1D, forwardBuffers[0])
+                              .getResult();
+        biasForward.Wbo = createDenseONNXConstantOp(
+            rewriter, loc, bSplitType1D, forwardBuffers[1])
+                              .getResult();
+        biasForward.Wbf = createDenseONNXConstantOp(
+            rewriter, loc, bSplitType1D, forwardBuffers[2])
+                              .getResult();
+        biasForward.Wbc = createDenseONNXConstantOp(
+            rewriter, loc, bSplitType1D, forwardBuffers[3])
+                              .getResult();
+        biasForward.Rbi = createDenseONNXConstantOp(
+            rewriter, loc, bSplitType1D, forwardBuffers[4])
+                              .getResult();
+        biasForward.Rbo = createDenseONNXConstantOp(
+            rewriter, loc, bSplitType1D, forwardBuffers[5])
+                              .getResult();
+        biasForward.Rbf = createDenseONNXConstantOp(
+            rewriter, loc, bSplitType1D, forwardBuffers[6])
+                              .getResult();
+        biasForward.Rbc = createDenseONNXConstantOp(
+            rewriter, loc, bSplitType1D, forwardBuffers[7])
+                              .getResult();
+      }
+      if (direction == REVERSE || direction == BIDIRECTIONAL) {
+        biasReverse.Wbi = createDenseONNXConstantOp(
+            rewriter, loc, bSplitType1D, backwardBuffers[0])
+                              .getResult();
+        biasReverse.Wbo = createDenseONNXConstantOp(
+            rewriter, loc, bSplitType1D, backwardBuffers[1])
+                              .getResult();
+        biasReverse.Wbf = createDenseONNXConstantOp(
+            rewriter, loc, bSplitType1D, backwardBuffers[2])
+                              .getResult();
+        biasReverse.Wbc = createDenseONNXConstantOp(
+            rewriter, loc, bSplitType1D, backwardBuffers[3])
+                              .getResult();
+        biasReverse.Rbi = createDenseONNXConstantOp(
+            rewriter, loc, bSplitType1D, backwardBuffers[4])
+                              .getResult();
+        biasReverse.Rbo = createDenseONNXConstantOp(
+            rewriter, loc, bSplitType1D, backwardBuffers[5])
+                              .getResult();
+        biasReverse.Rbf = createDenseONNXConstantOp(
+            rewriter, loc, bSplitType1D, backwardBuffers[6])
+                              .getResult();
+        biasReverse.Rbc = createDenseONNXConstantOp(
+            rewriter, loc, bSplitType1D, backwardBuffers[7])
+                              .getResult();
+      }
     }
   }
 
@@ -532,7 +629,6 @@
   // Ht, Ct, it, ot, ft, ct: [num_directions, batch_size, hidden_size]
   // Wb[iofc] : [num_directions, hidden_size]
   // Rb[iofc] : [num_directions, hidden_size]
-<<<<<<< HEAD
 
   // Copy Xt.
   Value Xt;
@@ -546,53 +642,11 @@
     SmallVector<Value, 2> allocOperands;
     if (memRefShape[0] < 0) {
       allocOperands.emplace_back(batchSizeVal);
-=======
-  //
-  // The following code will emit loops as follows:
-  //     for b in 0 .. BatchDimSize
-  //       for h in 0 .. HiddenDimSize
-  //         for i in 0 .. InputDimSize
-  //           compute Xt*(Wi^T), Xt*(Wo^T), Xt*(Wf^t), Xt*(Wc^T),
-  //         for i in 0 .. HiddenDimSize
-  //            compute Ht-1*(Ri^T), Ht-1*(Ro^T), Ht-1*(Rf^t), Ht-1*(Rc^T)
-  //     for b in 0 .. BatchDimSize
-  //       for h in 0 .. HiddenDimSize
-  //         compute it, ft, ct, Ct, ot, Ht
-  //         update the hidden state with the new state Ht.
-  //         update the cell state with the new state Ct.
-  //
-  // The reason to have two loops at the top level is to avoid updating any
-  // element of the hidden state while computing Ht-1*(Ri^T), Ht-1*(Ro^T),
-  // Ht-1*(Rf^t), Ht-1*(Rc^T)
-
-  // Create temporary buffers for
-  //   - Xt*(Wi^T), Xt*(Wo^T), Xt*(Wf^t), Xt*(Wc^T),
-  //   - Ht-1*(Ri^T), Ht-1*(Ro^T), Ht-1*(Rf^t), Ht-1*(Rc^T)
-  // These tensors have shape of [batch_size, hidden_size],
-  MemRefType bufMemRefType = MemRefType::get(
-      {dimAt(operandAdaptor.X(), 1), hiddenDimSize}, elementType);
-  bool staticDimensions = hasAllConstantDimensions(bufMemRefType);
-  SmallVector<Value, 4> xwIOFC, hrIOFC;
-  for (unsigned i = 0; i < 4; ++i) {
-    Value xwAlloc, hrAlloc;
-    if (staticDimensions) {
-      xwAlloc = insertAllocAndDealloc(bufMemRefType, loc, rewriter, false);
-      hrAlloc = insertAllocAndDealloc(bufMemRefType, loc, rewriter, false);
-    } else {
-      // Hidden size is a constant, so the batch size must be unknown here.
-      Value batchSizeDim =
-          rewriter.create<memref::DimOp>(loc, operandAdaptor.X(), 1)
-              .getResult();
-      xwAlloc = rewriter.create<memref::AllocOp>(
-          loc, bufMemRefType, llvm::makeArrayRef({batchSizeDim}));
-      hrAlloc = rewriter.create<memref::AllocOp>(
-          loc, bufMemRefType, llvm::makeArrayRef({batchSizeDim}));
->>>>>>> ea9ec8aa
     }
     if (memRefShape[1] < 0) {
       allocOperands.emplace_back(inputSizeVal);
     }
-    Xt = rewriter.create<AllocOp>(loc, XtType, allocOperands);
+    Xt = rewriter.create<memref::AllocOp>(loc, XtType, allocOperands);
     // auto *parentBlock = Xt.getDefiningOp()->getBlock();
     // auto dealloc = rewriter.create<DeallocOp>(loc, Xt);
     // dealloc.getOperation()->moveBefore(&parentBlock->back());
@@ -628,7 +682,7 @@
     if (memRefShape[1] < 0) {
       allocOperands.emplace_back(hiddenSizeVal);
     }
-    Ht = rewriter.create<AllocOp>(loc, HtType, allocOperands);
+    Ht = rewriter.create<memref::AllocOp>(loc, HtType, allocOperands);
     // auto *parentBlock = Ht.getDefiningOp()->getBlock();
     // auto dealloc = rewriter.create<DeallocOp>(loc, Ht);
     // dealloc.getOperation()->moveBefore(&parentBlock->back());
@@ -648,7 +702,7 @@
     if (memRefShape[1] < 0) {
       allocOperands.emplace_back(hiddenSizeVal);
     }
-    Ct = rewriter.create<AllocOp>(loc, CtType, allocOperands);
+    Ct = rewriter.create<memref::AllocOp>(loc, CtType, allocOperands);
     // auto *parentBlock = Ct.getDefiningOp()->getBlock();
     // auto dealloc = rewriter.create<DeallocOp>(loc, Ct);
     // dealloc.getOperation()->moveBefore(&parentBlock->back());
@@ -771,15 +825,6 @@
     val = krnl_load(nextCt, ArrayRef<Value>{batchIV, hiddenIV});
     krnl_store(val, state.ct, ArrayRef<Value>{directionIV, batchIV, hiddenIV});
   }
-<<<<<<< HEAD
-=======
-  rewriter.restoreInsertionPoint(ipStateLoops);
-  // Deallocate the temporary results of matrix multiplications.
-  for (Value v : xwIOFC)
-    rewriter.create<memref::DeallocOp>(loc, v);
-  for (Value v : hrIOFC)
-    rewriter.create<memref::DeallocOp>(loc, v);
->>>>>>> ea9ec8aa
 }
 
 template <>
@@ -792,13 +837,7 @@
 }
 
 void populateLoweringONNXLSTMOpPattern(
-<<<<<<< HEAD
     OwningRewritePatternList &patterns, MLIRContext *ctx) {
   patterns.insert<ONNXRNNOpLowering<ONNXLSTMOp, LstmState, LstmActivationPack,
       LstmWeightPack, LstmBiasPack>>(ctx);
-=======
-    RewritePatternSet &patterns, MLIRContext *ctx) {
-  patterns.insert<ONNXRNNOpLowering<ONNXLSTMOp, LstmState, LstmActivationPack>>(
-      ctx);
->>>>>>> ea9ec8aa
 }