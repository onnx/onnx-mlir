/*
 * SPDX-License-Identifier: Apache-2.0
 */

//===--------------- RNNBase.cpp - Lowering RNN Ops -----------------------===//
//
// Copyright 2019 The IBM Research Authors.
//
// =============================================================================
//
// This file defines base functions for lowerng the ONNX RNN Operators.
//
//===----------------------------------------------------------------------===//

#include "src/Conversion/ONNXToKrnl/RNN/RNNBase.hpp"

using namespace mlir;

// Check a Value's type is none or not.
bool isNoneType(Value val) { return val.getType().isa<NoneType>(); }

// Get a dimension of the tensor's shape.
int64_t dimAt(Value val, int index) {
  return val.getType().cast<ShapedType>().getShape()[index];
}

/// Insert Allocate and Deallocate for the all hidden output.
/// Shape :: [seq_length, num_directions, batch_size, hidden_size]
Value allocAllHidden(ConversionPatternRewriter &rewriter, Location loc, Value X,
    Value W, Value R, Value output, bool insertDealloc) {
  Value alloc;
  if (!isNoneType(output)) {
    auto memRefType = convertToMemRefType(output.getType());
    if (hasAllConstantDimensions(memRefType))
      alloc = insertAllocAndDealloc(memRefType, loc, rewriter, insertDealloc);
    else {
      auto memRefShape = memRefType.getShape();
      SmallVector<Value, 2> allocOperands;
      if (memRefShape[0] < 0) {
        // Get seq_length from X.
        auto dim = rewriter.create<memref::DimOp>(loc, X, 0);
        allocOperands.emplace_back(dim);
      }
      if (memRefShape[1] < 0) {
        // Get num_directions from W.
        auto dim = rewriter.create<memref::DimOp>(loc, W, 0);
        allocOperands.emplace_back(dim);
      }
      if (memRefShape[2] < 0) {
        // Get batch_size from X.
        auto dim = rewriter.create<memref::DimOp>(loc, X, 1);
        allocOperands.emplace_back(dim);
      }
      if (memRefShape[3] < 0) {
        // Get hidden_size from R.
        auto dim = rewriter.create<memref::DimOp>(loc, R, 2);
        allocOperands.emplace_back(dim);
      }
      alloc = rewriter.create<memref::AllocOp>(loc, memRefType, allocOperands);
      if (insertDealloc) {
        auto *parentBlock = alloc.getDefiningOp()->getBlock();
        auto dealloc = rewriter.create<memref::DeallocOp>(loc, alloc);
        dealloc.getOperation()->moveBefore(&parentBlock->back());
      }
    }
  } else {
    alloc = output;
  }
  return alloc;
}

/// Insert Allocate and Deallocate for the hidden or cell output.
/// Shape :: [num_directions, batch_size, hidden_size]
Value allocHiddenOrCell(ConversionPatternRewriter &rewriter, Location loc,
    Value X, Value W, Value R, Value output, bool insertDealloc) {
  MemRefType memRefType;
  if (!isNoneType(output))
    memRefType = convertToMemRefType(output.getType());
  else {
    memRefType = MemRefType::get(
        {/*num_directions=*/dimAt(W, 0), /*batch_size=*/dimAt(X, 1),
            /*hidden_size=*/dimAt(R, 2)},
        X.getType().cast<ShapedType>().getElementType());
    // The hidden or cell is not a return value but a temporary value, so always
    // dealloc it.
    insertDealloc = true;
  }

  Value alloc;
  if (hasAllConstantDimensions(memRefType))
    alloc = insertAllocAndDealloc(memRefType, loc, rewriter, insertDealloc);
  else {
    auto memRefShape = memRefType.getShape();
    SmallVector<Value, 2> allocOperands;
    if (memRefShape[0] < 0) {
      // Get num_directions from W.
      auto dim = rewriter.create<memref::DimOp>(loc, W, 0);
      allocOperands.emplace_back(dim);
    }
    if (memRefShape[1] < 0) {
      // Get batch_size from X.
      auto dim = rewriter.create<memref::DimOp>(loc, X, 1);
      allocOperands.emplace_back(dim);
    }
    if (memRefShape[2] < 0) {
      // Get hidden_size from R.
      auto dim = rewriter.create<memref::DimOp>(loc, R, 2);
      allocOperands.emplace_back(dim);
    }
    alloc = rewriter.create<memref::AllocOp>(loc, memRefType, allocOperands);
    if (insertDealloc) {
      auto *parentBlock = alloc.getDefiningOp()->getBlock();
      auto dealloc = rewriter.create<memref::DeallocOp>(loc, alloc);
      dealloc.getOperation()->moveBefore(&parentBlock->back());
    }
  }

  return alloc;
}

// Initialize the hidden and cell states.
void initializeHiddenAndCell(ConversionPatternRewriter &rewriter, Location loc,
    Value ht, Value ct, Value initialH, Value initialC, Type elementType,
    bool onlyHidden) {
  Value zero = emitConstantOp(rewriter, loc, elementType, 0);
  int nLoops = 3;
  BuildKrnlLoop initializationLoops(rewriter, loc, nLoops);
  initializationLoops.createDefineAndIterateOp(ht);
  auto ipInitializationLoops = rewriter.saveInsertionPoint();
  rewriter.setInsertionPointToStart(initializationLoops.getIterateBlock());
  {
    SmallVector<Value, 4> IVs;
    for (int i = 0; i < nLoops; ++i)
      IVs.emplace_back(initializationLoops.getInductionVar(i));

    Value hiddenVal = zero;
    if (!isNoneType(initialH))
      hiddenVal = rewriter.create<KrnlLoadOp>(loc, initialH, IVs);
    rewriter.create<KrnlStoreOp>(loc, hiddenVal, ht, IVs);

    if (!onlyHidden) {
      Value cellVal = zero;
      if (!isNoneType(initialC))
        cellVal = rewriter.create<KrnlLoadOp>(loc, initialC, IVs);
      rewriter.create<KrnlStoreOp>(loc, cellVal, ct, IVs);
    }
  }
  rewriter.restoreInsertionPoint(ipInitializationLoops);
}

// Apply an activation function on a given operand.
Value applyActivation(ConversionPatternRewriter &rewriter, Location loc,
    RNNActivation activation, Value operand) {
  Value res;

<<<<<<< HEAD
  // TODO: remove this once all implementations has changed.
  bool isScalar = !operand.getType().isa<ShapedType>();

  MemRefType memRefType;
  Value alloc;
  if (isScalar) {
    memRefType = MemRefType::get({}, operand.getType(), {}, 0);
    alloc = rewriter.create<AllocOp>(loc, memRefType);
    rewriter.create<KrnlStoreOp>(loc, operand, alloc, ArrayRef<Value>{});
  } else {
    memRefType = operand.getType().cast<MemRefType>();
    alloc = operand;
  }
=======
  MemRefType scalarMemRefType =
      MemRefType::get({}, scalarOperand.getType(), {}, 0);
  Value alloc = rewriter.create<memref::AllocOp>(loc, scalarMemRefType);
  rewriter.create<KrnlStoreOp>(loc, scalarOperand, alloc, ArrayRef<Value>{});
>>>>>>> ea9ec8aa

  std::vector<mlir::NamedAttribute> attributes;
  if (activation.alpha) {
    attributes.emplace_back(
        rewriter.getNamedAttr("alpha", activation.alpha.getValue()));
  }
  if (activation.beta) {
    attributes.emplace_back(
        rewriter.getNamedAttr("beta", activation.beta.getValue()));
  }

  if (activation.name.equals_lower("relu"))
    res = rewriter.create<ONNXReluOp>(loc, memRefType, alloc);
  else if (activation.name.equals_lower("tanh"))
    res = rewriter.create<ONNXTanhOp>(loc, memRefType, alloc);
  else if (activation.name.equals_lower("sigmoid"))
    res = rewriter.create<ONNXSigmoidOp>(loc, memRefType, alloc);
  else if (activation.name.equals_lower("affine"))
    llvm_unreachable("Unsupported activation");
  else if (activation.name.equals_lower("leakyrelu"))
    res = rewriter.create<ONNXLeakyReluOp>(loc, memRefType, alloc, attributes);
  else if (activation.name.equals_lower("thresholdedrelu"))
    res = rewriter.create<ONNXThresholdedReluOp>(
        loc, memRefType, alloc, attributes);
  else if (activation.name.equals_lower("scaledtanh"))
    llvm_unreachable("Unsupported activation");
  else if (activation.name.equals_lower("hardsigmoid"))
    res =
        rewriter.create<ONNXHardSigmoidOp>(loc, memRefType, alloc, attributes);
  else if (activation.name.equals_lower("elu"))
    res = rewriter.create<ONNXEluOp>(loc, memRefType, alloc, attributes);
  else if (activation.name.equals_lower("softsign"))
    res = rewriter.create<ONNXSoftsignOp>(loc, memRefType, alloc);
  else if (activation.name.equals_lower("softplus"))
    res = rewriter.create<ONNXSoftplusOp>(loc, memRefType, alloc);
  else
    llvm_unreachable("Unsupported activation");

  if (isScalar)
    res = rewriter.create<KrnlLoadOp>(loc, res);

  return res;
}<|MERGE_RESOLUTION|>--- conflicted
+++ resolved
@@ -153,7 +153,6 @@
     RNNActivation activation, Value operand) {
   Value res;
 
-<<<<<<< HEAD
   // TODO: remove this once all implementations has changed.
   bool isScalar = !operand.getType().isa<ShapedType>();
 
@@ -161,18 +160,12 @@
   Value alloc;
   if (isScalar) {
     memRefType = MemRefType::get({}, operand.getType(), {}, 0);
-    alloc = rewriter.create<AllocOp>(loc, memRefType);
+    alloc = rewriter.create<memref::AllocOp>(loc, memRefType);
     rewriter.create<KrnlStoreOp>(loc, operand, alloc, ArrayRef<Value>{});
   } else {
     memRefType = operand.getType().cast<MemRefType>();
     alloc = operand;
   }
-=======
-  MemRefType scalarMemRefType =
-      MemRefType::get({}, scalarOperand.getType(), {}, 0);
-  Value alloc = rewriter.create<memref::AllocOp>(loc, scalarMemRefType);
-  rewriter.create<KrnlStoreOp>(loc, scalarOperand, alloc, ArrayRef<Value>{});
->>>>>>> ea9ec8aa
 
   std::vector<mlir::NamedAttribute> attributes;
   if (activation.alpha) {
