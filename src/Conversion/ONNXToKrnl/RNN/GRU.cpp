--- conflicted
+++ resolved
@@ -282,12 +282,8 @@
     } else {
       // Hidden size is a constant, so the batch size must be unknown here.
       Value batchSizeDim =
-<<<<<<< HEAD
-          rewriter.create<memref::DimOp>(loc, operandAdaptor.X(), 1).getResult();
-=======
           rewriter.create<memref::DimOp>(loc, operandAdaptor.X(), 1)
               .getResult();
->>>>>>> 814f1af4
       xwHMemRef = rewriter.create<memref::AllocOp>(
           loc, bufMemRefType, llvm::makeArrayRef({batchSizeDim}));
       rhMemRef = rewriter.create<memref::AllocOp>(
