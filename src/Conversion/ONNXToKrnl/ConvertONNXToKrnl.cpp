--- conflicted
+++ resolved
@@ -314,17 +314,10 @@
   FrontendToKrnlLoweringPass() = default;
   FrontendToKrnlLoweringPass(const FrontendToKrnlLoweringPass &pass)
       : PassWrapper<FrontendToKrnlLoweringPass, OperationPass<ModuleOp>>() {}
-<<<<<<< HEAD
   FrontendToKrnlLoweringPass(bool enableTiling, bool enableSIMD,
       bool enableParallel, std::string opsForCall) {
     // Below, need explicit assignment to enable implicit conversion of bool to
     // Option<bool>.
-=======
-  FrontendToKrnlLoweringPass(
-      bool enableTiling, bool enableSIMD, bool enableParallel) {
-    // Below, need explicit assignment to enable implicit conversion of bool
-    // to Option<bool>.
->>>>>>> 1ccfbfc7
     this->enableTiling = enableTiling;
     this->enableSIMD = enableSIMD;
     this->enableParallel = enableParallel;
