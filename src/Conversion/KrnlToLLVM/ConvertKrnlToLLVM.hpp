--- conflicted
+++ resolved
@@ -75,13 +75,9 @@
     mlir::LLVMTypeConverter &typeConverter, mlir::RewritePatternSet &patterns,
     mlir::MLIRContext *ctx);
 
-<<<<<<< HEAD
-void checkConstantOutputs(
-    mlir::ModuleOp &module, llvm::SmallVectorImpl<bool> &constantOutputs);
-=======
 void determineOwnershipForOutputOMTensors(
-    ModuleOp &module, SmallVectorImpl<bool> &outputOMTensorOwnerships);
->>>>>>> 49abf210
+    mlir::ModuleOp &module, llvm::SmallVectorImpl<bool> &outputOMTensorOwnerships);
+
 
 void recordEntryPointSignatures(mlir::ModuleOp &module,
     llvm::SmallVectorImpl<std::string> &entryPointNames,
