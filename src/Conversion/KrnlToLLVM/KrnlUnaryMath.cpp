--- conflicted
+++ resolved
@@ -181,7 +181,6 @@
   // declare float <mathFuncName>(float)
   //
   FlatSymbolRefAttr getOrInsertUnaryMathFunction(PatternRewriter &rewriter,
-<<<<<<< HEAD
       ModuleOp module, std::string mathFuncName, mlir::Type llvmInType,
       mlir::Type llvmOutType) const {
     auto *context = module.getContext();
@@ -199,12 +198,6 @@
     rewriter.create<LLVM::LLVMFuncOp>(
         module.getLoc(), mathFuncName, llvmFnType);
     return SymbolRefAttr::get(context, mathFuncName);
-=======
-      ModuleOp module, std::string mathFuncName, mlir::Type llvmType) const {
-    MultiDialectBuilder<LLVMBuilder> create(rewriter, module.getLoc());
-    return create.llvm.getOrInsertSymbolRef(
-        module, StringRef(mathFuncName), llvmType, {llvmType});
->>>>>>> b989ea79
   }
 };
 
