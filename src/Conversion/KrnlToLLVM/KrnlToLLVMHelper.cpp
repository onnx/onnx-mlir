/*
 * SPDX-License-Identifier: Apache-2.0
 */

//===------ KrnlToLLVMHelper.cpp ------------------------------------------===//
//
// Copyright 2022 The IBM Research Authors.
//
// =============================================================================
//
// Implements utility functions for the Krnl to LLVM dialect conversion.
//
//===----------------------------------------------------------------------===//

#include "src/Conversion/KrnlToLLVM/KrnlToLLVMHelper.hpp"
#include "mlir/Target/LLVMIR/TypeToLLVM.h"
#include "src/Dialect/Krnl/KrnlOps.hpp"
#include "llvm/ADT/TypeSwitch.h"

using namespace mlir;
using namespace onnx_mlir;

namespace onnx_mlir {
namespace krnl {

static const int32_t MinGlobalAlign = 16;

int64_t getRankFromMemRefType(LLVM::LLVMStructType memRefTy) {
  // Usually a MemRef is a 5-element struct, where the 4th and 5th elements in
  // this struct are arrays whose size is the rank of the tensor. In the event
  // that the corresponding tensor of this MemRef is a scalar, the 4th and 5th
  // elements will have 0-length, which in turn causes the MemRef struct to
  // degenerate into a 3-element struct. For more information, refer to
  // https://github.com/llvm/llvm-project/blob/main/mlir/docs/ConversionToLLVMDialect.md#memref-types.
  size_t numElems = memRefTy.getBody().size();
  assert((numElems == 3 || numElems == 5) &&
         "Expect MemRef type to contain either 3 or 5 elements.");

  return (numElems == 3) ? 0 // MemRef refers to a scalar.
                         : memRefTy.getBody()[3]
                               .cast<LLVM::LLVMArrayType>()
                               .getNumElements();
}

// Convert an MLIR type to the correspoding ONNX type.
onnx::TensorProto::DataType mlirTypeToOnnxType(Type elemType) {
  onnx::TensorProto::DataType onnxType = onnx::TensorProto::UNDEFINED;

  TypeSwitch<Type>(elemType)
      .Case<BFloat16Type>(
          [&](BFloat16Type) { onnxType = onnx::TensorProto::BFLOAT16; })
      .Case<ComplexType>([&](ComplexType type) {
        if (type.getElementType().isa<Float32Type>())
          onnxType = onnx::TensorProto::COMPLEX64;
        else if (type.getElementType().isa<Float64Type>())
          onnxType = onnx::TensorProto::COMPLEX128;
      })
      .Case<Float16Type>(
          [&](Float16Type) { onnxType = onnx::TensorProto::FLOAT16; })
      .Case<Float32Type>(
          [&](Float32Type) { onnxType = onnx::TensorProto::FLOAT; })
      .Case<Float64Type>(
          [&](Float64Type) { onnxType = onnx::TensorProto::DOUBLE; })
      .Case<IntegerType>([&](IntegerType type) {
        switch (type.getWidth()) {
        case 1:
          // only a signless type can be a bool.
          onnxType = (type.isSigned() || type.isUnsigned())
                         ? onnx::TensorProto::UNDEFINED
                         : onnx::TensorProto::BOOL;
          break;
        case 8:
          onnxType = type.isUnsigned() ? onnx::TensorProto::UINT8
                                       : onnx::TensorProto::INT8;
          break;
        case 16:
          onnxType = type.isUnsigned() ? onnx::TensorProto::UINT16
                                       : onnx::TensorProto::INT16;
          break;
        case 32:
          onnxType = type.isUnsigned() ? onnx::TensorProto::UINT32
                                       : onnx::TensorProto::INT32;
          break;
        case 64:
          onnxType = type.isUnsigned() ? onnx::TensorProto::UINT64
                                       : onnx::TensorProto::INT64;
          break;
        }
      })
      .Case<LLVM::LLVMStructType>(
          [&](LLVM::LLVMStructType) { onnxType = onnx::TensorProto::STRING; });

  if (onnxType == onnx::TensorProto::UNDEFINED) {
    elemType.dump();
    llvm_unreachable("MLIR type cannot be converted to ONNX type");
  }

  return onnxType;
}

void fillOMTensorWithMemRef(Value &outMemRef, Value &outOMTensor,
    int64_t outOwning, PatternRewriter &rewriter, const Location &loc,
    const RuntimeAPIRegistry &apiRegistry, ModuleOp &module) {
  MLIRContext *context = module.getContext();
  auto outMemRefTy = outMemRef.getType().dyn_cast<LLVM::LLVMStructType>();
  auto int64Ty = IntegerType::get(context, 64);

  // Set ownership, i.e., free after OMTensor is destroyed.
  Value owning = rewriter.create<LLVM::ConstantOp>(
      loc, int64Ty, rewriter.getI64IntegerAttr(outOwning));

  // Extract the allocated pointer.
  Value outMemRefAllocatedPtr =
      rewriter.create<LLVM::ExtractValueOp>(loc, outMemRefTy.getBody()[0],
          outMemRef, rewriter.getArrayAttr({rewriter.getI64IntegerAttr(0)}));
  outMemRefAllocatedPtr = rewriter.create<LLVM::BitcastOp>(loc,
      LLVM::LLVMPointerType::get(IntegerType::get(context, 8)),
      outMemRefAllocatedPtr);

  // Extract the aligned pointer.
  Value outMemRefAlignedPtr =
      rewriter.create<LLVM::ExtractValueOp>(loc, outMemRefTy.getBody()[1],
          outMemRef, rewriter.getArrayAttr({rewriter.getI64IntegerAttr(1)}));
  outMemRefAlignedPtr = rewriter.create<LLVM::BitcastOp>(loc,
      LLVM::LLVMPointerType::get(IntegerType::get(context, 8)),
      outMemRefAlignedPtr);

  // Set ownership, allocated and aligned pointer.
  RuntimeAPI::callApi(rewriter, loc, apiRegistry, RuntimeAPI::API::SET_DATA,
      {outOMTensor, owning, outMemRefAllocatedPtr, outMemRefAlignedPtr});

  Type elemTy =
      outMemRefTy.getBody()[0].cast<LLVM::LLVMPointerType>().getElementType();

  onnx::TensorProto::DataType onnxTy = krnl::mlirTypeToOnnxType(elemTy);
  auto onnxTyVal = rewriter.create<LLVM::ConstantOp>(
      loc, int64Ty, rewriter.getI64IntegerAttr(onnxTy));
  RuntimeAPI::callApi(rewriter, loc, apiRegistry,
      RuntimeAPI::API::SET_DATA_TYPE, {outOMTensor, onnxTyVal});

  int64_t rank = krnl::getRankFromMemRefType(outMemRefTy);
  Value sizesArrayPtr = RuntimeAPI::callApi(rewriter, loc, apiRegistry,
      RuntimeAPI::API::GET_DATA_SHAPE, {outOMTensor});
  Value stridesArrayPtr = RuntimeAPI::callApi(rewriter, loc, apiRegistry,
      RuntimeAPI::API::GET_DATA_STRIDES, {outOMTensor});

  for (decltype(rank) i = 0; i < rank; i++) {
    auto dimIdx = rewriter.create<LLVM::ConstantOp>(
        loc, int64Ty, rewriter.getI64IntegerAttr(i));

    // Transfer size of dimension from memref to dynamic memref.
    auto dimSize = rewriter.create<LLVM::ExtractValueOp>(loc, int64Ty,
        outMemRef,
        rewriter.getArrayAttr(
            {rewriter.getI64IntegerAttr(3), rewriter.getI64IntegerAttr(i)}));
    auto dimSizePtr =
        rewriter.create<LLVM::GEPOp>(loc, LLVM::LLVMPointerType::get(int64Ty),
            sizesArrayPtr, ArrayRef<Value>({dimIdx}));
    rewriter.create<LLVM::StoreOp>(loc, dimSize, dimSizePtr);

    // Transfer stride of dimension from memref to dynamic memref.
    auto dimStride = rewriter.create<LLVM::ExtractValueOp>(loc, int64Ty,
        outMemRef,
        rewriter.getArrayAttr(
            {rewriter.getI64IntegerAttr(4), rewriter.getI64IntegerAttr(i)}));
    auto dimStridePtr =
        rewriter.create<LLVM::GEPOp>(loc, LLVM::LLVMPointerType::get(int64Ty),
            stridesArrayPtr, ArrayRef<Value>({dimIdx}));
    rewriter.create<LLVM::StoreOp>(loc, dimStride, dimStridePtr);
  }
}

LLVM::GlobalOp getOrCreateGlobalString(StringRef str, Location loc,
    OpBuilder &builder, ModuleOp module, LLVMTypeConverter *typeConverter) {
  assert(typeConverter && "Expecting a valid LLVM type converter");
  LLVM::GlobalOp global = module.lookupSymbol<LLVM::GlobalOp>(str);
  if (!global) {
    // Create the global at the entry of the module.
    OpBuilder::InsertionGuard insertGuard(builder);
    builder.setInsertionPointToStart(module.getBody());

    auto i8Type = IntegerType::get(builder.getContext(), 8);
    auto type = LLVM::LLVMArrayType::get(i8Type, str.size());
    global = builder.create<LLVM::GlobalOp>(loc, type, /*isConstant=*/true,
        LLVM::Linkage::Internal, str, builder.getStringAttr(str));

    krnl::setAlignment(global, nullptr, module, builder, *typeConverter);
  }

  return global;
}

// Return a pointer to the first character in a global string.
Value getPtrToGlobalString(
    const LLVM::GlobalOp &global, Location loc, OpBuilder &builder) {
  Type i8Type = IntegerType::get(builder.getContext(), 8);
  Type i8PtrType = LLVM::LLVMPointerType::get(i8Type);
  Type i64Type = IntegerType::get(builder.getContext(), 64);
  Value globalPtr = builder.create<LLVM::AddressOfOp>(loc, global);
  Value zero =
      builder.create<LLVM::ConstantOp>(loc, i64Type, builder.getIndexAttr(0));

  return builder.create<LLVM::GEPOp>(
      loc, i8PtrType, globalPtr, ArrayRef<Value>({zero, zero}));
}

void setAlignment(LLVM::GlobalOp &global, IntegerAttr alignmentAttr,
    ModuleOp module, OpBuilder &builder, LLVMTypeConverter &typeConverter) {
  if (alignmentAttr && alignmentAttr.getValue().getSExtValue() != 0)
    global.setAlignmentAttr(alignmentAttr);
  else if (module->getAttr(LLVM::LLVMDialect::getDataLayoutAttrName())) {
    // TODO: use MLIR data layout when it becomes available.
    llvm::LLVMContext llvmContext;
    int32_t align = LLVM::TypeToLLVMIRTranslator(llvmContext)
                        .getPreferredAlignment(
                            global.getType(), typeConverter.getDataLayout());
    align = std::max(align, MinGlobalAlign);
    global.setAlignmentAttr(builder.getI64IntegerAttr(align));
  } else
    global.setAlignmentAttr(builder.getI64IntegerAttr(MinGlobalAlign));
}

<<<<<<< HEAD
std::string a2e_s(std::string a_s) {
  // https://www.ibm.com/docs/en/iis/11.7?topic=tables-ascii-ebcdic
  std::string a2e[128] = {"0x00", "0x01", "0x02", "0x03", "0x1A", "0x09",
      "0x1A", "0x7F", "0x1A", "0x1A", "0x1A", "0x0B", "0x0C", "0x0D", "0x0E",
      "0x0F", "0x10", "0x11", "0x12", "0x13", "0x3C", "0x3D", "0x32", "0x26",
      "0x18", "0x19", "0x3F", "0x27", "0x1C", "0x1D", "0x1E", "0x1F", "0x40",
      "0x4F", "0x7F", "0x7B", "0x5B", "0x6C", "0x50", "0x7D", "0x4D", "0x5D",
      "0x5C", "0x4E", "0x6B", "0x60", "0x4B", "0x61", "0xF0", "0xF1", "0xF2",
      "0xF3", "0xF4", "0xF5", "0xF6", "0xF7", "0xF8", "0xF9", "0x7A", "0x5E",
      "0x4C", "0x7E", "0x6E", "0x6F", "0x7C", "0xC1", "0xC2", "0xC3", "0xC4",
      "0xC5", "0xC6", "0xC7", "0xC8", "0xC9", "0xD1", "0xD2", "0xD3", "0xD4",
      "0xD5", "0xD6", "0xD7", "0xD8", "0xD9", "0xE2", "0xE3", "0xE4", "0xE5",
      "0xE6", "0xE7", "0xE8", "0xE9", "0x4A", "0xE0", "0x5A", "0x5F", "0x6D",
      "0x79", "0x81", "0x82", "0x83", "0x84", "0x85", "0x86", "0x87", "0x88",
      "0x89", "0x91", "0x92", "0x93", "0x94", "0x95", "0x96", "0x97", "0x98",
      "0x99", "0xA2", "0xA3", "0xA4", "0xA5", "0xA6", "0xA7", "0xA8", "0xA9",
      "0xC0", "0x6A", "0xD0", "0xA1", "0x07"};
  std::string r;
  const char *s = a_s.c_str();
  while (*s) {
    std::string hex = a2e[(int)*s];
    unsigned char dec = (unsigned char)std::stoul(hex.c_str(), nullptr, 16);
    r.push_back(dec);
    s++;
  }
  r.push_back('\0');
  return r;
}

=======
Optional<FlatSymbolRefAttr> getFunctionDeclaration(
    ModuleOp module, StringRef funcName) {
  if (module.lookupSymbol<LLVM::LLVMFuncOp>(funcName))
    return SymbolRefAttr::get(module.getContext(), funcName);
  else
    return None;
}

/// Return a symbol reference to the strncmp function, inserting it into the
/// module if necessary.
FlatSymbolRefAttr getOrInsertStrncmp(OpBuilder &builder, ModuleOp module) {
  constexpr const char *funcName = "strncmp";
  Optional<FlatSymbolRefAttr> optFuncDecl =
      krnl::getFunctionDeclaration(module, funcName);
  if (optFuncDecl.hasValue())
    return optFuncDecl.getValue();

  // Create 'strncmp' function signature: `i32 (i8*, i8*, i64)`
  MLIRContext *ctx = module.getContext();
  Type i8Type = IntegerType::get(ctx, 8);
  Type i8PtrTy = LLVM::LLVMPointerType::get(i8Type);
  Type fnType = LLVM::LLVMFunctionType::get(builder.getI32Type(),
      ArrayRef<Type>({i8PtrTy, i8PtrTy, builder.getI64Type()}), false);

  // Insert the function declaration the module.
  PatternRewriter::InsertionGuard insertGuard(builder);
  builder.setInsertionPointToStart(module.getBody());
  builder.create<LLVM::LLVMFuncOp>(module.getLoc(), funcName, fnType);

  return SymbolRefAttr::get(ctx, funcName);
}

} // namespace krnl
>>>>>>> e53ef4c9
} // namespace onnx_mlir<|MERGE_RESOLUTION|>--- conflicted
+++ resolved
@@ -220,7 +220,38 @@
     global.setAlignmentAttr(builder.getI64IntegerAttr(MinGlobalAlign));
 }
 
-<<<<<<< HEAD
+Optional<FlatSymbolRefAttr> getFunctionDeclaration(
+    ModuleOp module, StringRef funcName) {
+  if (module.lookupSymbol<LLVM::LLVMFuncOp>(funcName))
+    return SymbolRefAttr::get(module.getContext(), funcName);
+  else
+    return None;
+}
+
+/// Return a symbol reference to the strncmp function, inserting it into the
+/// module if necessary.
+FlatSymbolRefAttr getOrInsertStrncmp(OpBuilder &builder, ModuleOp module) {
+  constexpr const char *funcName = "strncmp";
+  Optional<FlatSymbolRefAttr> optFuncDecl =
+      krnl::getFunctionDeclaration(module, funcName);
+  if (optFuncDecl.hasValue())
+    return optFuncDecl.getValue();
+
+  // Create 'strncmp' function signature: `i32 (i8*, i8*, i64)`
+  MLIRContext *ctx = module.getContext();
+  Type i8Type = IntegerType::get(ctx, 8);
+  Type i8PtrTy = LLVM::LLVMPointerType::get(i8Type);
+  Type fnType = LLVM::LLVMFunctionType::get(builder.getI32Type(),
+      ArrayRef<Type>({i8PtrTy, i8PtrTy, builder.getI64Type()}), false);
+
+  // Insert the function declaration the module.
+  PatternRewriter::InsertionGuard insertGuard(builder);
+  builder.setInsertionPointToStart(module.getBody());
+  builder.create<LLVM::LLVMFuncOp>(module.getLoc(), funcName, fnType);
+
+  return SymbolRefAttr::get(ctx, funcName);
+}
+
 std::string a2e_s(std::string a_s) {
   // https://www.ibm.com/docs/en/iis/11.7?topic=tables-ascii-ebcdic
   std::string a2e[128] = {"0x00", "0x01", "0x02", "0x03", "0x1A", "0x09",
@@ -250,39 +281,5 @@
   return r;
 }
 
-=======
-Optional<FlatSymbolRefAttr> getFunctionDeclaration(
-    ModuleOp module, StringRef funcName) {
-  if (module.lookupSymbol<LLVM::LLVMFuncOp>(funcName))
-    return SymbolRefAttr::get(module.getContext(), funcName);
-  else
-    return None;
-}
-
-/// Return a symbol reference to the strncmp function, inserting it into the
-/// module if necessary.
-FlatSymbolRefAttr getOrInsertStrncmp(OpBuilder &builder, ModuleOp module) {
-  constexpr const char *funcName = "strncmp";
-  Optional<FlatSymbolRefAttr> optFuncDecl =
-      krnl::getFunctionDeclaration(module, funcName);
-  if (optFuncDecl.hasValue())
-    return optFuncDecl.getValue();
-
-  // Create 'strncmp' function signature: `i32 (i8*, i8*, i64)`
-  MLIRContext *ctx = module.getContext();
-  Type i8Type = IntegerType::get(ctx, 8);
-  Type i8PtrTy = LLVM::LLVMPointerType::get(i8Type);
-  Type fnType = LLVM::LLVMFunctionType::get(builder.getI32Type(),
-      ArrayRef<Type>({i8PtrTy, i8PtrTy, builder.getI64Type()}), false);
-
-  // Insert the function declaration the module.
-  PatternRewriter::InsertionGuard insertGuard(builder);
-  builder.setInsertionPointToStart(module.getBody());
-  builder.create<LLVM::LLVMFuncOp>(module.getLoc(), funcName, fnType);
-
-  return SymbolRefAttr::get(ctx, funcName);
-}
-
 } // namespace krnl
->>>>>>> e53ef4c9
 } // namespace onnx_mlir