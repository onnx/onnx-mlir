//===------ LowerToLLVM.cpp - Lowering from KRNL+Affine+Std to LLVM -------===//
//
// Copyright 2019-2020 The IBM Research Authors.
//
// =============================================================================
//
//
//
//===----------------------------------------------------------------------===//

#include "mlir/Conversion/AffineToStandard/AffineToStandard.h"
#include "mlir/Conversion/SCFToStandard/SCFToStandard.h"
#include "mlir/Conversion/ShapeToStandard/ShapeToStandard.h"
#include "mlir/Conversion/StandardToLLVM/ConvertStandardToLLVMPass.h"
#include "mlir/Conversion/VectorToLLVM/ConvertVectorToLLVM.h"
#include "mlir/Dialect/Affine/IR/AffineOps.h"
#include "mlir/Dialect/LLVMIR/LLVMDialect.h"
#include "mlir/Dialect/SCF/SCF.h"
#include "mlir/Dialect/StandardOps/IR/Ops.h"
#include "mlir/Pass/Pass.h"
#include "mlir/Target/LLVMIR/ModuleTranslation.h"
#include "mlir/Transforms/DialectConversion.h"
#include "onnx/onnx_pb.h"
#include "llvm/ADT/Sequence.h"

#include "src/Conversion/KrnlToLLVM/KrnlToLLVM.hpp"
#include "src/Conversion/ONNXToKrnl/ONNXToKrnlCommon.hpp"
#include "src/Dialect/Krnl/KrnlOps.hpp"
#include "src/Pass/Passes.hpp"

using namespace mlir;

namespace {

static onnx::TensorProto::DataType llvmTypeToOnnxType(
    mlir::LLVM::LLVMType elemType) {
  if (elemType.isFloatTy())
    return onnx::TensorProto::FLOAT;
  if (elemType.isUnsignedInteger(8))
    return onnx::TensorProto::UINT8;
  if (elemType.isSignedInteger(8))
    return onnx::TensorProto::INT8;
  if (elemType.isUnsignedInteger(16))
    return onnx::TensorProto::UINT16;
  if (elemType.isSignedInteger(16))
    return onnx::TensorProto::INT16;
  if (elemType.isSignedInteger(32))
    return onnx::TensorProto::INT32;
  if (elemType.isSignedInteger(64))
    return onnx::TensorProto::INT64;
  // TODO, wait for Tong's input about how string is represented in MLIR.
  if (elemType.isInteger(1))
    return onnx::TensorProto::BOOL;
  if (elemType.isHalfTy())
    return onnx::TensorProto::FLOAT16;
  if (elemType.isDoubleTy())
    return onnx::TensorProto::DOUBLE;
  if (elemType.isUnsignedInteger(32))
    return onnx::TensorProto::UINT32;
  if (elemType.isUnsignedInteger(64))
    return onnx::TensorProto::INT64;
  // LLVM Dialect does not have signed/unsigned int, only signless int
  if (elemType.isIntegerTy(8))
    return onnx::TensorProto::INT8;
  if (elemType.isIntegerTy(16))
    return onnx::TensorProto::INT16;
  if (elemType.isIntegerTy(32))
    return onnx::TensorProto::INT32;
  if (elemType.isIntegerTy(64))
    return onnx::TensorProto::INT64;
  // Complex types don't seem to exist in LLVM Dialect.
  elemType.dump();
  llvm_unreachable("Unexpected LLVM type, cannot be converted to ONNX type.");
}

static FlatSymbolRefAttr getOrInsertExternFunc(StringRef funcName,
    ModuleOp module, mlir::LLVM::LLVMType funcType, PatternRewriter &rewriter) {
  auto *context = module.getContext();
  if (auto sym = module.lookupSymbol<LLVM::LLVMFuncOp>(funcName)) {
    assert(sym.getType() == funcType && "wrong symbol type");
    return SymbolRefAttr::get(funcName, context);
  }

  // Insert the function into the body of the parent module.
  PatternRewriter::InsertionGuard insertGuard(rewriter);
  rewriter.setInsertionPointToStart(module.getBody());
  rewriter.create<LLVM::LLVMFuncOp>(module.getLoc(), funcName, funcType);
  return SymbolRefAttr::get(funcName, context);
}

static size_t getRankFromMemRefType(LLVM::LLVMType memRefTy) {
  // Usually a MemRef is a 5-element struct, where the 4th and 5th elements in
  // this struct are arrays whose size is the rank of the tensor. In the event
  // that the corresponding tensor of this MemRef is a scalar, the 4th and 5th
  // elements will have 0-length, which in turn causes the MemRef struct to
  // degenerate into a 3-element struct. For more information, refer to
  // https://github.com/llvm/llvm-project/blob/master/mlir/docs/ConversionToLLVMDialect.md#memref-types.
  auto numElems = memRefTy.getStructNumElements();
  assert((numElems == 3 || numElems == 5) &&
         "Expect MemRef type to contain either 3 or 5 elements.");

  if (numElems == 3)
    return 0; // MemRef refers to a scalar.
  else
    return memRefTy.getStructElementType(3).getArrayNumElements();
}

/// Return a symbol reference to the memcpy function, inserting it into the
/// module if necessary.
static FlatSymbolRefAttr getOrInsertMemcpy(
    PatternRewriter &rewriter, ModuleOp module) {
  auto *context = module.getContext();
  if (module.lookupSymbol<LLVM::LLVMFuncOp>("llvm.memcpy.p0i8.p0i8.i64"))
    return SymbolRefAttr::get("llvm.memcpy.p0i8.p0i8.i64", context);
  // Create a function declaration for memcpy, the signature is:
  //   * `void (i8*, i8* , i64, i1)`
  auto llvmVoidTy = LLVM::LLVMType::getVoidTy(context);
  auto llvmI8PtrTy = LLVM::LLVMType::getInt8PtrTy(context);
  auto llvmI64Ty = LLVM::LLVMType::getInt64Ty(context);
  auto llvmI1Ty = LLVM::LLVMType::getInt1Ty(context);
  auto llvmFnType = LLVM::LLVMType::getFunctionTy(llvmVoidTy,
      ArrayRef<mlir::LLVM::LLVMType>(
          {llvmI8PtrTy, llvmI8PtrTy, llvmI64Ty, llvmI1Ty}),
      false);

  // Insert the memcpy function into the body of the parent module.
  PatternRewriter::InsertionGuard insertGuard(rewriter);
  rewriter.setInsertionPointToStart(module.getBody());
  rewriter.create<LLVM::LLVMFuncOp>(
      module.getLoc(), "llvm.memcpy.p0i8.p0i8.i64", llvmFnType);
  return SymbolRefAttr::get("llvm.memcpy.p0i8.p0i8.i64", context);
}

//===----------------------------------------------------------------------===//
// KRNL to LLVM: KrnlGetRefOpLowering
//===----------------------------------------------------------------------===//

class KrnlGetRefOpLowering : public ConvertToLLVMPattern {
public:
  explicit KrnlGetRefOpLowering(
      MLIRContext *context, LLVMTypeConverter &lowering_)
      : ConvertToLLVMPattern(
            KrnlGetRefOp::getOperationName(), context, lowering_) {}

  LogicalResult matchAndRewrite(Operation *op, ArrayRef<Value> operands,
      ConversionPatternRewriter &rewriter) const override {
    auto *context = op->getContext();
    auto loc = op->getLoc();

    KrnlGetRefOpAdaptor operandAdaptor(operands);

    // This is the type of the krnl.getref output. This type is used
    // for the type of the internal MemRef.
    auto type = op->getResult(0).getType();
    auto memRefTy = type.cast<mlir::MemRefType>();
    auto llvmMemRefType =
        typeConverter.convertType(type).cast<LLVM::LLVMType>();
    auto outputElementType =
        typeConverter.convertType(memRefTy.getElementType());

    // This is the start of the memory pool containing the output MemRef.
    Type memPoolType = operandAdaptor.mempool()
                           .getType()
                           .cast<LLVM::LLVMType>()
                           .getStructElementType(1);
    Value alignedMemPoolBase = rewriter.create<LLVM::ExtractValueOp>(loc,
        memPoolType, operandAdaptor.mempool(), rewriter.getI64ArrayAttr(1));

    // Get pointer using the offset.
    auto offset = operandAdaptor.offset();
    auto llvmMemPoolType =
        typeConverter.convertType(memPoolType).cast<LLVM::LLVMType>();
    auto outputMemPoolTypePtrAlloc = rewriter.create<LLVM::GEPOp>(
        loc, llvmMemPoolType, alignedMemPoolBase, ArrayRef<Value>({offset}));

    // Bitcast to output MemRef type i.e. from i8* to the element type
    // of the output MemRef.
    auto llvmOutputElementType = outputElementType.cast<LLVM::LLVMType>();
    Value outputTypedPtrAlloc = rewriter.create<LLVM::BitcastOp>(
        loc, llvmOutputElementType.getPointerTo(), outputMemPoolTypePtrAlloc);

    // Create llvm MemRef from original MemRef and fill the data pointers.
    auto llvmMemRef = MemRefDescriptor::fromStaticShape(
        rewriter, loc, typeConverter, memRefTy, outputTypedPtrAlloc);

    rewriter.replaceOp(op, {llvmMemRef});
    return success();
  }

private:
  static int64_t ArrayAttrIntVal(ArrayAttr a, int i) {
    return (a.getValue()[i]).cast<IntegerAttr>().getInt();
  }
};

//===----------------------------------------------------------------------===//
// KRNL to LLVM: KrnlGlobalOpLowering
//===----------------------------------------------------------------------===//

class KrnlGlobalOpLowering : public ConvertToLLVMPattern {
public:
  explicit KrnlGlobalOpLowering(
      MLIRContext *context, LLVMTypeConverter &lowering_)
      : ConvertToLLVMPattern(
            KrnlGlobalOp::getOperationName(), context, lowering_) {}

  LogicalResult matchAndRewrite(Operation *op, ArrayRef<Value> operands,
      ConversionPatternRewriter &rewriter) const override {
    auto *context = op->getContext();
    auto loc = op->getLoc();

    auto krnlGlobalOp = llvm::dyn_cast<KrnlGlobalOp>(op);

    // Get module.
    ModuleOp module = op->getParentOfType<ModuleOp>();

    // Global name.
    auto name = krnlGlobalOp.name();

    // Compute total number of elements.
    auto shape = (krnlGlobalOp.shape()).dyn_cast<ArrayAttr>();
    int64_t numElements = 1;
    for (int i = 0; i < shape.size(); ++i)
      numElements *= ArrayAttrIntVal(shape, i);

    // Create the global at the entry of the module.
    LLVM::GlobalOp global;
    auto type = op->getResult(0).getType();
    auto memRefTy = type.cast<mlir::MemRefType>();
    auto llvmMemRefType =
        typeConverter.convertType(type).cast<LLVM::LLVMType>();

    // The element type of the array.
    auto constantElementType =
        typeConverter.convertType(memRefTy.getElementType());
    auto globalType = constantElementType;
    for (int i = shape.size() - 1; i >= 0; i--)
      globalType = LLVM::LLVMType::getArrayTy(
          globalType.cast<LLVM::LLVMType>(), ArrayAttrIntVal(shape, i));
    // The llvm type of the global (example: [2 x [8 x float]])
    auto llvmGlobalType = globalType.cast<LLVM::LLVMType>();

    mlir::Value alloc;
    if (krnlGlobalOp.value().hasValue()) {
      {
        OpBuilder::InsertionGuard insertGuard(rewriter);
        rewriter.setInsertionPointToStart(module.getBody());

        assert(krnlGlobalOp.value().hasValue() &&
               "Krnl Global must always have a value");
        global = rewriter.create<LLVM::GlobalOp>(loc, llvmGlobalType,
            /*isConstant=*/true, LLVM::Linkage::Internal, name,
            krnlGlobalOp.value().getValue());
      }

      // Some frequently used types.
      auto llvmI8PtrTy = LLVM::LLVMType::getInt8PtrTy(context);
      auto llvmI64Ty = LLVM::LLVMType::getInt64Ty(context);

      // Allocate the memory where the constants will be used from.
      // This is a region of local memory and needs to be emitted as an alloca.
      auto one = rewriter.create<LLVM::ConstantOp>(
          loc, llvmI64Ty, rewriter.getI64IntegerAttr(1));
      alloc = rewriter.create<LLVM::AllocaOp>(
          loc, llvmGlobalType.getPointerTo(), one, /*alignment=*/0);

      // Copy constant value into the local alloca:
      //  - Bitcast alloc to i8*
      Value int8PtrAlloc =
          rewriter.create<LLVM::BitcastOp>(loc, llvmI8PtrTy, alloc);
      //  - Bitcast global to i8*
      Value globalValue = rewriter.create<LLVM::AddressOfOp>(loc, global);
      Value i8PtrGlobal =
          rewriter.create<LLVM::BitcastOp>(loc, llvmI8PtrTy, globalValue);
      //  - Set size.
      Value memRefElementSize =
          rewriter.create<LLVM::ConstantOp>(loc, llvmI64Ty,
              rewriter.getI64IntegerAttr(getMemRefEltSizeInBytes(memRefTy)));
      Value numElementsValue = rewriter.create<LLVM::ConstantOp>(
          loc, llvmI64Ty, rewriter.getI64IntegerAttr(numElements));
      Value totalElementsSize = rewriter.create<LLVM::MulOp>(
          loc, memRefElementSize, numElementsValue);
      Value int64Size =
          rewriter.create<LLVM::SExtOp>(loc, llvmI64Ty, totalElementsSize);
      //  - Set volatile.
      Value isVolatile = rewriter.create<LLVM::ConstantOp>(loc,
          LLVM::LLVMType::getInt1Ty(context),
          rewriter.getIntegerAttr(rewriter.getIntegerType(1), 0));
      //  - Copy constant data into the alloca.
      auto memcpyRef = getOrInsertMemcpy(rewriter, module);
      rewriter.create<CallOp>(loc, memcpyRef, ArrayRef<Type>({}),
          ArrayRef<Value>({int8PtrAlloc, i8PtrGlobal, int64Size, isVolatile}));
    } else {
      // Some frequently used types.
      auto llvmI8PtrTy = LLVM::LLVMType::getInt8PtrTy(context);
      auto llvmI64Ty = LLVM::LLVMType::getInt64Ty(context);

      // Allocate the memory where the constants will be used from.
      // This is a region of local memory and needs to be emitted as an alloca.
      auto one = rewriter.create<LLVM::ConstantOp>(
          loc, llvmI64Ty, rewriter.getI64IntegerAttr(1));

      auto base = module.lookupSymbol<LLVM::GlobalOp>("packedConst");
      assert(base && "Cannot find symbol packedConst.");

      Value constPackBasePtrAddr =
          rewriter.create<LLVM::AddressOfOp>(loc, base);
      Value constPackBasePtr = rewriter.create<LLVM::LoadOp>(
          loc, base.getType(), constPackBasePtrAddr);
      auto offset = rewriter.create<LLVM::ConstantOp>(loc, llvmI64Ty,
          rewriter.getI64IntegerAttr(
              krnlGlobalOp.offsetAttr().getValue().getSExtValue()));
      alloc = rewriter.create<LLVM::GEPOp>(
          loc, llvmI8PtrTy, constPackBasePtr, ValueRange({offset}));
    }
    // Prepare data to be inserted into MemRef.
    auto llvmConstantElementType = constantElementType.cast<LLVM::LLVMType>();
    Value typedAlloc = rewriter.create<LLVM::BitcastOp>(
        loc, llvmConstantElementType.getPointerTo(), alloc);

    // Create llvm MemRef from original MemRef and fill the data pointers.
    auto llvmMemRef = MemRefDescriptor::fromStaticShape(
        rewriter, loc, typeConverter, memRefTy, typedAlloc);

    rewriter.replaceOp(op, {llvmMemRef});
    return success();
  }

private:
  static int64_t ArrayAttrIntVal(ArrayAttr a, int i) {
    return (a.getValue()[i]).cast<IntegerAttr>().getInt();
  }
};

//===----------------------------------------------------------------------===//
// KRNL to LLVM: KrnlMemcpyOpLowering
//===----------------------------------------------------------------------===//

class KrnlMemcpyOpLowering : public ConversionPattern {
public:
  explicit KrnlMemcpyOpLowering(MLIRContext *context)
      : ConversionPattern(KrnlMemcpyOp::getOperationName(), 1, context) {}

  LogicalResult matchAndRewrite(Operation *op, ArrayRef<Value> operands,
      ConversionPatternRewriter &rewriter) const override {
    auto *context = op->getContext();
    KrnlMemcpyOpAdaptor operandAdaptor(operands);
    auto loc = op->getLoc();

    // Get a symbol reference to the memcpy function, inserting it if necessary.
    ModuleOp parentModule = op->getParentOfType<ModuleOp>();
    auto memcpyRef = getOrInsertMemcpy(rewriter, parentModule);

    // First operand.
    Type dstType = operandAdaptor.dest()
                       .getType()
                       .cast<LLVM::LLVMType>()
                       .getStructElementType(1);
    Value alignedDstMemory = rewriter.create<LLVM::ExtractValueOp>(
        loc, dstType, operandAdaptor.dest(), rewriter.getI64ArrayAttr(1));
    Value alignedInt8PtrDstMemory = rewriter.create<LLVM::BitcastOp>(
        loc, LLVM::LLVMType::getInt8PtrTy(context), alignedDstMemory);

    // Second operand.
    Type srcType = operandAdaptor.src()
                       .getType()
                       .cast<LLVM::LLVMType>()
                       .getStructElementType(1);
    Value alignedSrcMemory = rewriter.create<LLVM::ExtractValueOp>(
        loc, srcType, operandAdaptor.src(), rewriter.getI64ArrayAttr(1));
    Value alignedInt8PtrSrcMemory = rewriter.create<LLVM::BitcastOp>(
        loc, LLVM::LLVMType::getInt8PtrTy(context), alignedSrcMemory);

    // Size.
    Value int64Size = rewriter.create<LLVM::SExtOp>(
        loc, LLVM::LLVMType::getInt64Ty(context), operandAdaptor.size());

    // Is volatile (set to false).
    Value isVolatile = rewriter.create<LLVM::ConstantOp>(loc,
        LLVM::LLVMType::getInt1Ty(context),
        rewriter.getIntegerAttr(rewriter.getIntegerType(1), 0));

    // Memcpy call
    rewriter.create<CallOp>(loc, memcpyRef, ArrayRef<Type>({}),
        ArrayRef<Value>({alignedInt8PtrDstMemory, alignedInt8PtrSrcMemory,
            int64Size, isVolatile}));

    rewriter.eraseOp(op);
    return success();
  }
};

//===----------------------------------------------------------------------===//
// KRNL to LLVM: KrnlEntryPointOp
//===----------------------------------------------------------------------===//

class KrnlEntryPointOpLowering : public OpRewritePattern<KrnlEntryPointOp> {
public:
  using OpRewritePattern<KrnlEntryPointOp>::OpRewritePattern;

  enum class API {
    CREATE_ORDERED_DYN_MEM_REF_DICT,
    CREATE_DYN_MEM_REF,
    GET_DYN_MEM_REF,
    SET_DYN_MEM_REF,
    GET_DATA,
    SET_DATA,
    GET_SIZES,
    GET_STRIDES,
    SET_DTYPE,
    GET_DTYPE,
  };

  struct ApiSpec {
    API id;
    std::string name;
    FlatSymbolRefAttr symbolRef;
    LLVM::LLVMType outputTy;
    SmallVector<LLVM::LLVMType, 4> inputTys;

    ApiSpec(API id, const std::string &name, LLVM::LLVMType outputTy,
        ArrayRef<LLVM::LLVMType> inputTys)
        : id(id), name(name), outputTy(outputTy),
          inputTys(inputTys.begin(), inputTys.end()) {}

    LLVM::LLVMType funcTy() {
      return LLVM::LLVMType::getFunctionTy(outputTy, inputTys,
          /*isVarArg=*/false);
    }
  };

  LogicalResult matchAndRewrite(
      KrnlEntryPointOp op, PatternRewriter &rewriter) const override {

    auto module = op.getParentOfType<ModuleOp>();
    auto *context = module.getContext();
    auto apiRegistry = RegisterAllApis(module, rewriter);
    auto loc = op.getLoc();
    auto numOutputs =
        op.getAttrOfType<IntegerAttr>(KrnlEntryPointOp::getNumOutputsAttrName())
            .getInt();

    using LLVMType = LLVM::LLVMType;
    auto opaquePtrTy = LLVMType::getInt8PtrTy(context);
    auto int32Ty = LLVMType::getInt32Ty(context);

    // Rewrite Krnl Entry Point Operation to an LLVM function with a dynamic
    // signature. The signature is dynamic because it remains the same no matter
    // what the model input/output schema look like. Such dynamic signature
    // takes a opaque ptr as input, representing a ptr to a data structure
    // containing a set of dynamic memrefs wrapped in a vector; similarly the
    // output is also a opaque ptr to a data structure with output memrefs
    // wrapped within it.
    auto staticEntryPointFuncName =
        op.getAttrOfType<SymbolRefAttr>(
              KrnlEntryPointOp::getEntryPointFuncAttrName())
            .getLeafReference();
    auto dynEntryPointName = "_dyn_entry_point_" + staticEntryPointFuncName;
    assert(module.lookupSymbol(dynEntryPointName.str()) == nullptr &&
           "dynamic entry point name is not unique");
    rewriter.eraseOp(op);
    auto dynEntryPointFuncTy =
        LLVMType::getFunctionTy(opaquePtrTy, {opaquePtrTy}, false);
    auto dynamicEntryPointFunc = rewriter.create<LLVM::LLVMFuncOp>(
        loc, dynEntryPointName.str(), dynEntryPointFuncTy);
    auto &entryPointEntryBlock =
        createEntryBlock(dynEntryPointFuncTy, dynamicEntryPointFunc);
    rewriter.setInsertionPointToStart(&entryPointEntryBlock);

    // Based on the static entry point type signature, unpack dynamic memory
    // refs to corresponding static memory refs.
    auto wrappedStaticEntryPointFuncName =
        "_mlir_ciface_" + staticEntryPointFuncName.lower();
    auto *staticEntryPointFunc =
        module.lookupSymbol(wrappedStaticEntryPointFuncName);
    assert(staticEntryPointFunc &&
           isa<LLVM::LLVMFuncOp>(staticEntryPointFunc) &&
           "entry point func must exist and be an llvm func op");
    auto staticEntryPointTy = dyn_cast<LLVM::LLVMFuncOp>(staticEntryPointFunc)
                                  .getType()
                                  .dyn_cast<LLVMType>();

    // Retrieve dynamic mem refs from wrapped input, and convert every one of
    // them to static mem refs.
    SmallVector<Value, 4> staticInputs;
    auto wrappedInput = entryPointEntryBlock.getArgument(0);
    for (size_t i = 0; i < staticEntryPointTy.getFunctionNumParams(); i++) {
      // Call API function to retrieve the i-th dynamic memref.
      auto idxVal = rewriter.create<LLVM::ConstantOp>(
          loc, int32Ty, rewriter.getI32IntegerAttr(i));
      auto dynMemRef = callApi(rewriter, loc, apiRegistry, API::GET_DYN_MEM_REF,
          {wrappedInput, idxVal});

      // Create a (static) memref type corresponding to the i-th memref input to
      // the inference function on stack, and load it to memRef.
      auto memRefPtrTy = staticEntryPointTy.getFunctionParamType(i);
      auto memRefTy = memRefPtrTy.getPointerElementTy();
      auto one = rewriter.create<LLVM::ConstantOp>(
          loc, int32Ty, rewriter.getI32IntegerAttr(1));
      Value ptrToMemRef = rewriter.create<LLVM::AllocaOp>(loc, memRefPtrTy, one,
          /*alignment=*/0);

      // Fill in the memref underlying ptrToMemRef with information extracted
      // from dynMemRef.
      fillPtrToMemRefWithRtMemRef(
          dynMemRef, ptrToMemRef, rewriter, loc, apiRegistry, module);

      // ptrToMemRef will be an input to main computation graph function.
      staticInputs.emplace_back(ptrToMemRef);
    }

    // Call static entry point with the memref ptrs created, and get output.
    auto outMemRefs =
        rewriter
            .create<LLVM::CallOp>(loc,
                staticEntryPointTy.getFunctionResultType(),
                rewriter.getSymbolRefAttr(wrappedStaticEntryPointFuncName),
                staticInputs)
            .getResult(0);
    auto outMemRefsType = outMemRefs.getType().dyn_cast<LLVMType>();

    std::vector<mlir::Value> outMemRefList;
    if (numOutputs == 1) {
      // If only one output tensor exists, the tensor's corresponding memref
      // descriptor will be returned as is.
      outMemRefList.emplace_back(outMemRefs);
    } else {
      // Otherwise, if multiple tensors are to be returned, the returned value
      // is a struct. Multiple tensors' memref descriptors are packed into the
      // same struct. So we unpack them iteratively to outMemRefList.
      for (int i = 0; i < numOutputs; i++) {
        auto position = rewriter.getArrayAttr({rewriter.getI64IntegerAttr(i)});
        auto type = outMemRefsType.getStructElementType(i);
        auto extractOp = rewriter.create<LLVM::ExtractValueOp>(loc,
            /*res=*/type,
            /*type=*/outMemRefs,
            /*position=*/position);
        outMemRefList.emplace_back(extractOp.getResult());
      }
    }

    // Create wrapped output.
    auto wrappedOutput = callApi(
        rewriter, loc, apiRegistry, API::CREATE_ORDERED_DYN_MEM_REF_DICT, {});

    for (decltype(numOutputs) i = 0; i < outMemRefList.size(); i++) {
      // Get the i-th memref returned, convert to a dynamic memref and store it
      // in the wrappedOutput.
      auto memRef = outMemRefList.at(i);
      auto outMemRefTy = memRef.getType().dyn_cast<LLVMType>();
      auto outMemRefRank = getRankFromMemRefType(outMemRefTy);
      auto outMemRefRankVal = rewriter.create<LLVM::ConstantOp>(
          loc, int32Ty, rewriter.getI32IntegerAttr(outMemRefRank));
      auto outRtMemRef = callApi(rewriter, loc, apiRegistry,
          API::CREATE_DYN_MEM_REF, {outMemRefRankVal});
      fillRtMemRefWithMemRef(
          memRef, outRtMemRef, rewriter, loc, apiRegistry, module);
      auto idx = rewriter.create<LLVM::ConstantOp>(
          loc, int32Ty, rewriter.getI32IntegerAttr(i));
      callApi(rewriter, loc, apiRegistry, API::SET_DYN_MEM_REF,
          {wrappedOutput, idx, outRtMemRef});
    }
    // Return wrapped output.
    rewriter.create<LLVM::ReturnOp>(
        loc, SmallVector<Value, 1>({wrappedOutput}));
    return success();
  }

private:
  using ApiRegistry = std::map<API, ApiSpec>;

  ApiRegistry RegisterAllApis(
      ModuleOp &module, PatternRewriter &rewriter) const {
    auto *context = module.getContext();
    using LLVMType = LLVM::LLVMType;
    auto voidTy = LLVMType::getVoidTy(context);
    auto opaquePtrTy = LLVMType::getInt8PtrTy(context);
    auto int32Ty = LLVMType::getInt32Ty(context);
    auto int64Ty = LLVMType::getInt64Ty(context);
    auto int64PtrTy = int64Ty.getPointerTo();

    // Declare API type as an enum value, its string name and an LLVM Type
    // specifying its signature.
    // clang-format off
    std::vector<ApiSpec> apiSpecs = {
        ApiSpec(API::CREATE_ORDERED_DYN_MEM_REF_DICT, "createOrderedRtMemRefDict", opaquePtrTy, {}),
        ApiSpec(API::CREATE_DYN_MEM_REF, "createRtMemRef", opaquePtrTy, {int32Ty}),
        ApiSpec(API::GET_DATA, "getData", opaquePtrTy, {opaquePtrTy}),
        ApiSpec(API::SET_DATA, "setData", voidTy, {opaquePtrTy, opaquePtrTy}),
        ApiSpec(API::GET_DYN_MEM_REF, "getRtMemRef", opaquePtrTy, {opaquePtrTy, int32Ty}),
        ApiSpec(API::SET_DYN_MEM_REF, "setRtMemRef", voidTy, {opaquePtrTy, int32Ty, opaquePtrTy}),
        ApiSpec(API::GET_SIZES, "getSizes", int64PtrTy, {opaquePtrTy}),
        ApiSpec(API::GET_STRIDES, "getStrides", int64PtrTy, {opaquePtrTy}),
        ApiSpec(API::GET_DTYPE, "getDType", int32Ty, {opaquePtrTy}),
        ApiSpec(API::SET_DTYPE, "setDType", voidTy, {opaquePtrTy, int32Ty}),
    };
    // clang-format on

    // Declare APIs in the current module and build an API registry mapping api
    // identities to a symbol reference to the API function.
    ApiRegistry registry;
    for (auto &apiSpec : apiSpecs) {
      apiSpec.symbolRef = getOrInsertExternFunc(
          apiSpec.name, module, apiSpec.funcTy(), rewriter);
      registry.emplace(apiSpec.id, apiSpec);
    }

    return registry;
  }

  // Call a registered API, return the return SSA values if only one result is
  // returned, otherwise return nullptr.
  Value callApi(PatternRewriter &rewriter, Location loc, ApiRegistry registry,
      API apiId, ArrayRef<Value> params) const {
    SmallVector<Type, 1> outputTys;
    auto outputTy = registry.at(apiId).outputTy;
    if (!outputTy.isVoidTy())
      outputTys.emplace_back(outputTy);
    auto returnVals =
        rewriter.create<LLVM::CallOp>(loc, ArrayRef<Type>(outputTys),
            registry.at(apiId).symbolRef, ArrayRef<Value>(params));
    if (returnVals.getNumResults() == 1)
      return returnVals.getResult(0);
    return nullptr;
  }

  // Helper function to insert an entry block to LLVM function.
  // (TODO): upstream this to MLIR.
  Block &createEntryBlock(LLVM::LLVMType &dynEntryPointFuncType,
      LLVM::LLVMFuncOp &dynamicEntryPointFunc) const {
    // Add entry block:
    auto *entryPointEntryBlock = new Block();
    dynamicEntryPointFunc.push_back(entryPointEntryBlock);
    llvm::SmallVector<Type, 4> argTypes;
    for (size_t i = 0; i < dynEntryPointFuncType.getFunctionNumParams(); i++)
      argTypes.emplace_back(dynEntryPointFuncType.getFunctionParamType(i));
    entryPointEntryBlock->addArguments(argTypes);
    return *entryPointEntryBlock;
  }

  void fillPtrToMemRefWithRtMemRef(Value &dynMemRef, Value &ptrToMemRef,
      PatternRewriter &rewriter, const Location &loc,
      const std::map<API, ApiSpec> &apiRegistry, ModuleOp &module) const {
    auto *context = module.getContext();
    auto memRefPtrTy = ptrToMemRef.getType().dyn_cast<LLVM::LLVMType>();
    auto memRefTy = memRefPtrTy.getPointerElementTy();
    auto int64Ty = LLVM::LLVMType::getInt64Ty(context);

<<<<<<< HEAD
    Value memRef =
        rewriter.create<LLVM::UndefOp>(loc, memRefPtrTy.getPointerElementTy());
=======
    Value memRef = rewriter.create<LLVM::LoadOp>(loc, memRefTy, ptrToMemRef);
>>>>>>> c738e0fb

    // Set dataPtr and alignedDataPtr;
    auto dataPtr =
        callApi(rewriter, loc, apiRegistry, API::GET_DATA, {dynMemRef});
    dataPtr = rewriter.create<LLVM::BitcastOp>(
        loc, memRefTy.getStructElementType(0), dataPtr);
    memRef = rewriter.create<LLVM::InsertValueOp>(loc, memRefTy, memRef,
        dataPtr, rewriter.getArrayAttr({rewriter.getI32IntegerAttr(0)}));
    memRef = rewriter.create<LLVM::InsertValueOp>(loc, memRefTy, memRef,
        dataPtr, rewriter.getArrayAttr({rewriter.getI32IntegerAttr(1)}));

    // Use zero offset now.
    auto zero = rewriter.create<LLVM::ConstantOp>(
        loc, int64Ty, rewriter.getI64IntegerAttr(0));
    memRef = rewriter.create<LLVM::InsertValueOp>(loc, memRefTy, memRef, zero,
        rewriter.getArrayAttr({rewriter.getI32IntegerAttr(2)}));

    // Get rank, sizes array ptr and strides array ptr.
    auto rank = getRankFromMemRefType(memRefTy);
    auto sizesArrayPtr =
        callApi(rewriter, loc, apiRegistry, API::GET_SIZES, {dynMemRef});
    auto stridesArrayPtr =
        callApi(rewriter, loc, apiRegistry, API::GET_STRIDES, {dynMemRef});

    for (decltype(rank) i = 0; i < rank; i++) {
      auto dimIdx = rewriter.create<LLVM::ConstantOp>(
          loc, int64Ty, rewriter.getI64IntegerAttr(i));

      // Insert size of the dimension.
      auto dimSizePtr = rewriter.create<LLVM::GEPOp>(loc,
          int64Ty.getPointerTo(), sizesArrayPtr, ArrayRef<Value>({dimIdx}));
      auto dimSize = rewriter.create<LLVM::LoadOp>(
          loc, int64Ty.getPointerTo(), dimSizePtr);
      memRef = rewriter.create<LLVM::InsertValueOp>(loc, memRefTy, memRef,
          dimSize,
          rewriter.getArrayAttr(
              {rewriter.getI64IntegerAttr(3), rewriter.getI64IntegerAttr(i)}));

      // Insert stride of the dimension.
      auto dimStridePtr = rewriter.create<LLVM::GEPOp>(loc,
          int64Ty.getPointerTo(), sizesArrayPtr, ArrayRef<Value>({dimIdx}));
      auto dimStride = rewriter.create<LLVM::LoadOp>(
          loc, int64Ty.getPointerTo(), dimStridePtr);
      memRef = rewriter.create<LLVM::InsertValueOp>(loc, memRefTy, memRef,
          dimStride,
          rewriter.getArrayAttr(
              {rewriter.getI64IntegerAttr(4), rewriter.getI64IntegerAttr(i)}));
    }

    rewriter.create<LLVM::StoreOp>(loc, memRef, ptrToMemRef);
  }

  void fillRtMemRefWithMemRef(Value &outMemRef, Value &outRtMemRef,
      PatternRewriter &rewriter, const Location &loc,
      const std::map<API, ApiSpec> &apiRegistry, ModuleOp &module) const {
    auto *context = module.getContext();
    auto outMemRefTy = outMemRef.getType().dyn_cast<LLVM::LLVMType>();
    auto int64Ty = LLVM::LLVMType::getInt64Ty(context);
    auto int32Ty = LLVM::LLVMType::getInt32Ty(context);

    // Extract the data pointer, and record it in dynamic mem ref created.
    Value outMemRefDataPtr = rewriter.create<LLVM::ExtractValueOp>(loc,
        outMemRefTy.getStructElementType(0), outMemRef,
        rewriter.getArrayAttr({rewriter.getI64IntegerAttr(0)}));
    outMemRefDataPtr = rewriter.create<LLVM::BitcastOp>(
        loc, LLVM::LLVMType::getInt8PtrTy(context), outMemRefDataPtr);
    callApi(rewriter, loc, apiRegistry, API::SET_DATA,
        {outRtMemRef, outMemRefDataPtr});
    auto elemTy = outMemRefTy.getStructElementType(0).getPointerElementTy();
    auto onnxTy = llvmTypeToOnnxType(elemTy);
    auto onnxTyVal = rewriter.create<LLVM::ConstantOp>(
        loc, int32Ty, rewriter.getI32IntegerAttr(onnxTy));
    callApi(
        rewriter, loc, apiRegistry, API::SET_DTYPE, {outRtMemRef, onnxTyVal});

    auto rank = getRankFromMemRefType(outMemRefTy);
    auto sizesArrayPtr =
        callApi(rewriter, loc, apiRegistry, API::GET_SIZES, {outRtMemRef});
    auto stridesArrayPtr =
        callApi(rewriter, loc, apiRegistry, API::GET_STRIDES, {outRtMemRef});

    for (decltype(rank) i = 0; i < rank; i++) {
      auto dimIdx = rewriter.create<LLVM::ConstantOp>(
          loc, int64Ty, rewriter.getI64IntegerAttr(i));

      // Transfer size of dimension from memref to dynamic memref.
      auto dimSize = rewriter.create<LLVM::ExtractValueOp>(loc, int64Ty,
          outMemRef,
          rewriter.getArrayAttr(
              {rewriter.getI64IntegerAttr(3), rewriter.getI64IntegerAttr(i)}));
      auto dimSizePtr = rewriter.create<LLVM::GEPOp>(loc,
          int64Ty.getPointerTo(), sizesArrayPtr, ArrayRef<Value>({dimIdx}));
      rewriter.create<LLVM::StoreOp>(loc, dimSize, dimSizePtr);

      // Transfer stride of dimension from memref to dynamic memref.
      auto dimStride = rewriter.create<LLVM::ExtractValueOp>(loc, int64Ty,
          outMemRef,
          rewriter.getArrayAttr(
              {rewriter.getI64IntegerAttr(4), rewriter.getI64IntegerAttr(i)}));
      auto dimStridePtr = rewriter.create<LLVM::GEPOp>(loc,
          int64Ty.getPointerTo(), stridesArrayPtr, ArrayRef<Value>({dimIdx}));
      rewriter.create<LLVM::StoreOp>(loc, dimStride, dimStridePtr);
    }
  }
};

//===----------------------------------------------------------------------===//
// KRNL to LLVM: KrnlPackedConstOpLowering
//===----------------------------------------------------------------------===//

class KrnlPackedConstOpLowering : public ConvertToLLVMPattern {
public:
  explicit KrnlPackedConstOpLowering(
      MLIRContext *context, LLVMTypeConverter &lowering_)
      : ConvertToLLVMPattern(
            KrnlPackedConstantOp::getOperationName(), context, lowering_) {}

  LogicalResult matchAndRewrite(Operation *op, ArrayRef<Value> operands,
      ConversionPatternRewriter &rewriter) const override {
    auto *context = op->getContext();
    ModuleOp module = op->getParentOfType<ModuleOp>();
    auto loc = op->getLoc();

    auto packedConstOp = llvm::dyn_cast<KrnlPackedConstantOp>(op);
    LLVM::GlobalOp globalBase;
    // Some frequently used types.
    auto llvmI8PtrTy = LLVM::LLVMType::getInt8PtrTy(context);
    auto llvmI64Ty = LLVM::LLVMType::getInt64Ty(context);
    {
      OpBuilder::InsertionGuard insertGuard(rewriter);
      rewriter.setInsertionPointToStart(module.getBody());

      globalBase = rewriter.create<LLVM::GlobalOp>(loc, llvmI8PtrTy,
          /*isConstant=*/false, LLVM::Linkage::Internal, "packedConst",
          nullptr);
    }

    auto mainFunc = module.lookupSymbol<FuncOp>("main_graph");
    assert(mainFunc);

    rewriter.setInsertionPoint(
        &mainFunc.getBody().front(), mainFunc.getBody().front().begin());

    //  - Initialize the global constant base.
    Value basePtrAddr = rewriter.create<LLVM::AddressOfOp>(loc, globalBase);
    auto getEmbeddedConstPoolRef = getOrInsertExternFunc(
        KrnlPackedConstantOp::getEmbeddedDataLoaderMethodName(), module,
        LLVM::LLVMType::getFunctionTy(
            llvmI8PtrTy, {llvmI64Ty}, /*isVarArg=*/false),
        rewriter);
    auto constPackSize = rewriter.create<LLVM::ConstantOp>(loc,
        LLVM::LLVMType::getInt64Ty(context), packedConstOp.size_in_bytesAttr());
    Value alloc = rewriter
                      .create<CallOp>(loc, getEmbeddedConstPoolRef, llvmI8PtrTy,
                          ArrayRef<Value>({constPackSize}))
                      .getResult(0);
    rewriter.create<LLVM::StoreOp>(loc, alloc, basePtrAddr);
    {
      OpBuilder::InsertionGuard insertGuard(rewriter);
      rewriter.setInsertionPointToStart(module.getBody());

      // Record constant pack *file path* as a global variable (by recording the
      // file path string's underlying char array + its length).
      const auto &fileNameAttr = packedConstOp.file_nameAttr();
      auto type = LLVM::LLVMType::getArrayTy(
          LLVM::LLVMType::getInt8Ty(context), fileNameAttr.getValue().size());
      rewriter.create<LLVM::GlobalOp>(loc, type, /*isConstant=*/true,
          LLVM::Linkage::External,
          mlir::KrnlPackedConstantOp::getConstPackFilePathSymbolName(),
          fileNameAttr);
      type = LLVM::LLVMType::getInt64Ty(context);
      rewriter.create<LLVM::GlobalOp>(loc, type, /*isConstant=*/true,
          LLVM::Linkage::External,
          mlir::KrnlPackedConstantOp::getConstPackFilePathStrLenSymbolName(),
          rewriter.getI64IntegerAttr(fileNameAttr.getValue().size()));

      // Record constant pack *file name* as a global variable (by recording the
      // file name string's underlying char array + its length).
      auto constPackFileName =
          llvm::sys::path::filename(fileNameAttr.getValue());
      type = LLVM::LLVMType::getArrayTy(
          LLVM::LLVMType::getInt8Ty(context), constPackFileName.size());
      rewriter.create<LLVM::GlobalOp>(loc, type, /*isConstant=*/true,
          LLVM::Linkage::External,
          mlir::KrnlPackedConstantOp::getConstPackFileNameSymbolName(),
          rewriter.getStringAttr(constPackFileName));
      type = LLVM::LLVMType::getInt64Ty(context);
      rewriter.create<LLVM::GlobalOp>(loc, type, /*isConstant=*/true,
          LLVM::Linkage::External,
          mlir::KrnlPackedConstantOp::getConstPackFileNameStrLenSymbolName(),
          rewriter.getI64IntegerAttr(constPackFileName.size()));

      type = LLVM::LLVMType::getInt8Ty(context);
      rewriter.create<LLVM::GlobalOp>(loc, type, /*isConstant=*/true,
          LLVM::Linkage::External,
          mlir::KrnlPackedConstantOp::getConstPackIsLESymbolName(),
          rewriter.getI8IntegerAttr(packedConstOp.is_le()));
    }

    rewriter.eraseOp(op);
    return success();
  }

private:
  static int64_t ArrayAttrIntVal(ArrayAttr a, int i) {
    return (a.getValue()[i]).cast<IntegerAttr>().getInt();
  }
};
} // end namespace

void mlir::populateAffineAndKrnlToLLVMConversion(
    OwningRewritePatternList &patterns, MLIRContext *ctx,
    LLVMTypeConverter &typeConverter) {
  populateAffineToStdConversionPatterns(patterns, ctx);
  populateLoopToStdConversionPatterns(patterns, ctx);
  populateShapeToStandardConversionPatterns(patterns, ctx);
  populateVectorToLLVMMatrixConversionPatterns(typeConverter, patterns);
  populateVectorToLLVMConversionPatterns(typeConverter, patterns);
  populateStdToLLVMConversionPatterns(typeConverter, patterns);

  patterns.insert<KrnlGlobalOpLowering, KrnlPackedConstOpLowering>(
      ctx, typeConverter);
  patterns.insert<KrnlGetRefOpLowering>(ctx, typeConverter);
  patterns.insert<KrnlMemcpyOpLowering, KrnlEntryPointOpLowering>(ctx);
}

//===----------------------------------------------------------------------===//
// KRNL + Standard + Affine dialects lowering to LLVM.
//===----------------------------------------------------------------------===//

namespace {
struct ConvertKrnlToLLVMPass
    : public PassWrapper<ConvertKrnlToLLVMPass, OperationPass<ModuleOp>> {
  void runOnOperation() final;
};
} // end anonymous namespace

void ConvertKrnlToLLVMPass::runOnOperation() {
  // Define the target for this lowering i.e. the LLVM dialect.
  ConversionTarget target(getContext());
  target.addLegalDialect<LLVM::LLVMDialect>();
  target.addLegalOp<ModuleOp, ModuleTerminatorOp>();
  target.addIllegalOp<LLVM::DialectCastOp>();

  // Lower the MemRef types to a representation in LLVM.
  LowerToLLVMOptions options;
  options.emitCWrappers = true;
  LLVMTypeConverter typeConverter(&getContext(), options);

  // We have a combination of `krnl`, `affine`, and `std` operations. We
  // lower in stages until all the code is in the LLVM dialect.
  OwningRewritePatternList patterns;
  populateAffineAndKrnlToLLVMConversion(patterns, &getContext(), typeConverter);

  // We want to completely lower to LLVM, so we use a `FullConversion`. This
  // ensures that only legal operations will remain after the conversion.
  if (failed(applyFullConversion(getOperation(), target, patterns))) {
    signalPassFailure();
  }
}

/// Create the pass for lowering `Krnl`, `Affine` and `Std` dialects to LLVM.
std::unique_ptr<mlir::Pass> mlir::createConvertKrnlToLLVMPass() {
  return std::make_unique<ConvertKrnlToLLVMPass>();
}<|MERGE_RESOLUTION|>--- conflicted
+++ resolved
@@ -646,12 +646,7 @@
     auto memRefTy = memRefPtrTy.getPointerElementTy();
     auto int64Ty = LLVM::LLVMType::getInt64Ty(context);
 
-<<<<<<< HEAD
-    Value memRef =
-        rewriter.create<LLVM::UndefOp>(loc, memRefPtrTy.getPointerElementTy());
-=======
-    Value memRef = rewriter.create<LLVM::LoadOp>(loc, memRefTy, ptrToMemRef);
->>>>>>> c738e0fb
+    Value memRef = rewriter.create<LLVM::UndefOp>(loc, memRefTy);
 
     // Set dataPtr and alignedDataPtr;
     auto dataPtr =
