--- conflicted
+++ resolved
@@ -864,6 +864,8 @@
   populateAffineToStdConversionPatterns(patterns, ctx);
   populateLoopToStdConversionPatterns(patterns, ctx);
   populateShapeToStandardConversionPatterns(patterns, ctx);
+  populateVectorToLLVMMatrixConversionPatterns(typeConverter, patterns);
+  populateVectorToLLVMConversionPatterns(typeConverter, patterns);
   populateStdToLLVMConversionPatterns(typeConverter, patterns);
 
   patterns.insert<KrnlGlobalOpLowering, KrnlPackedConstOpLowering>(
@@ -898,23 +900,7 @@
   // We have a combination of `krnl`, `affine`, and `std` operations. We
   // lower in stages until all the code is in the LLVM dialect.
   OwningRewritePatternList patterns;
-<<<<<<< HEAD
-  populateAffineToStdConversionPatterns(patterns, &getContext());
-  populateLoopToStdConversionPatterns(patterns, &getContext());
-  populateVectorToLLVMMatrixConversionPatterns(typeConverter, patterns);
-  populateVectorToLLVMConversionPatterns(typeConverter, patterns);
-  populateStdToLLVMConversionPatterns(typeConverter, patterns);
-
-  patterns.insert<KrnlGlobalOpLowering, KrnlPackedConstOpLowering>(
-      &getContext(), typeConverter);
-  patterns.insert<KrnlGetRefOpLowering>(&getContext(), typeConverter);
-
-  // Lower from the `krnl` dialect i.e. the Reshape operation.
-  patterns.insert<KrnlMemcpyOpLowering, KrnlEntryPointOpLowering>(
-      &getContext());
-=======
   populateAffineAndKrnlToLLVMConversion(patterns, &getContext(), typeConverter);
->>>>>>> f278f081
 
   // We want to completely lower to LLVM, so we use a `FullConversion`. This
   // ensures that only legal operations will remain after the conversion.
