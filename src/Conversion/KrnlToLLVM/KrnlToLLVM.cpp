--- conflicted
+++ resolved
@@ -38,12 +38,7 @@
 
 namespace {
 
-<<<<<<< HEAD
-static onnx::TensorProto::DataType llvmTypeToOnnxType(
-    mlir::Type elemType) {
-=======
 static onnx::TensorProto::DataType llvmTypeToOnnxType(mlir::Type elemType) {
->>>>>>> 7f11783c
   if (elemType.isa<Float32Type>())
     return onnx::TensorProto::FLOAT;
   if (elemType.isUnsignedInteger(8))
@@ -131,12 +126,7 @@
   auto llvmI64Ty = IntegerType::get(context, 64);
   auto llvmI1Ty = IntegerType::get(context, 1);
   auto llvmFnType = LLVM::LLVMFunctionType::get(llvmVoidTy,
-<<<<<<< HEAD
-      ArrayRef<mlir::Type>(
-          {llvmI8PtrTy, llvmI8PtrTy, llvmI64Ty, llvmI1Ty}),
-=======
       ArrayRef<mlir::Type>({llvmI8PtrTy, llvmI8PtrTy, llvmI64Ty, llvmI1Ty}),
->>>>>>> 7f11783c
       false);
 
   // Insert the memcpy function into the body of the parent module.
@@ -158,12 +148,8 @@
     rewriter.setInsertionPointToStart(module.getBody());
     SmallVector<Type, 2> callArgTypes = {converter.getIndexType()};
     // aligned_alloc(size_t alignment, size_t size)
-<<<<<<< HEAD
-    auto voidPtrType = LLVM::LLVMPointerType::get(IntegerType::get(&converter.getContext(), 8));
-=======
     auto voidPtrType = LLVM::LLVMPointerType::get(
         IntegerType::get(&converter.getContext(), 8));
->>>>>>> 7f11783c
     allocFunc =
         rewriter.create<LLVM::LLVMFuncOp>(rewriter.getUnknownLoc(), "malloc",
             LLVM::LLVMFunctionType::get(voidPtrType, callArgTypes,
@@ -183,15 +169,9 @@
     return SymbolRefAttr::get(context, mathFuncName);
 
   // Create function declaration.
-<<<<<<< HEAD
-  // auto llvmF32Ty = LLVM::LLVMFloatType::get(context);
-  auto llvmFnType = LLVM::LLVMFunctionType::get(
-      llvmType, ArrayRef<mlir::Type>({llvmType}));
-=======
   // auto llvmF32Ty = FloatType::get(context);
   auto llvmFnType =
       LLVM::LLVMFunctionType::get(llvmType, ArrayRef<mlir::Type>({llvmType}));
->>>>>>> 7f11783c
 
   // Insert the unary math function into the body of the parent module.
   PatternRewriter::InsertionGuard insertGuard(rewriter);
@@ -224,12 +204,7 @@
     auto type = op->getResult(0).getType();
     auto memRefTy = type.cast<mlir::MemRefType>();
 
-<<<<<<< HEAD
-    auto llvmMemRefType =
-        typeConverter->convertType(type).cast<Type>();
-=======
     auto llvmMemRefType = typeConverter->convertType(type).cast<Type>();
->>>>>>> 7f11783c
     auto outputElementType =
         typeConverter->convertType(memRefTy.getElementType());
 
@@ -243,26 +218,16 @@
 
     // Get pointer using the offset.
     auto offset = operandAdaptor.offset();
-<<<<<<< HEAD
-    auto llvmMemPoolType =
-        typeConverter->convertType(memPoolType).cast<Type>();
-=======
     auto llvmMemPoolType = typeConverter->convertType(memPoolType).cast<Type>();
->>>>>>> 7f11783c
     auto outputMemPoolTypePtrAlloc = rewriter.create<LLVM::GEPOp>(
         loc, llvmMemPoolType, alignedMemPoolBase, ArrayRef<Value>({offset}));
 
     // Bitcast to output MemRef type i.e. from i8* to the element type
     // of the output MemRef.
     auto llvmOutputElementType = outputElementType.cast<Type>();
-<<<<<<< HEAD
-    Value outputTypedPtrAlloc = rewriter.create<LLVM::BitcastOp>(
-        loc, LLVM::LLVMPointerType::get(llvmOutputElementType), outputMemPoolTypePtrAlloc);
-=======
     Value outputTypedPtrAlloc = rewriter.create<LLVM::BitcastOp>(loc,
         LLVM::LLVMPointerType::get(llvmOutputElementType),
         outputMemPoolTypePtrAlloc);
->>>>>>> 7f11783c
 
     // Handle the static case.
     if (hasAllConstantDimensions(memRefTy)) {
@@ -381,12 +346,7 @@
     LLVM::GlobalOp global;
     auto type = op->getResult(0).getType();
     auto memRefTy = type.cast<mlir::MemRefType>();
-<<<<<<< HEAD
-    auto llvmMemRefType =
-        typeConverter->convertType(type).cast<Type>();
-=======
     auto llvmMemRefType = typeConverter->convertType(type).cast<Type>();
->>>>>>> 7f11783c
 
     // The element type of the array.
     auto constantElementType =
@@ -394,12 +354,7 @@
     auto globalType = constantElementType;
 
     if (shape.empty()) {
-<<<<<<< HEAD
-      globalType =
-          LLVM::LLVMArrayType::get(globalType.cast<Type>(), 1);
-=======
       globalType = LLVM::LLVMArrayType::get(globalType.cast<Type>(), 1);
->>>>>>> 7f11783c
     } else {
       for (int i = shape.size() - 1; i >= 0; i--)
         globalType = LLVM::LLVMArrayType::get(
@@ -422,12 +377,8 @@
       }
 
       // Some frequently used types.
-<<<<<<< HEAD
-      auto llvmI8PtrTy = LLVM::LLVMPointerType::get(IntegerType::get(context, 8));
-=======
       auto llvmI8PtrTy =
           LLVM::LLVMPointerType::get(IntegerType::get(context, 8));
->>>>>>> 7f11783c
       auto llvmI64Ty = IntegerType::get(context, 64);
 
       // Allocate the memory where the constants will be used from.
@@ -456,27 +407,17 @@
       Value int64Size =
           rewriter.create<LLVM::SExtOp>(loc, llvmI64Ty, totalElementsSize);
       //  - Set volatile.
-<<<<<<< HEAD
-      Value isVolatile = rewriter.create<LLVM::ConstantOp>(loc,
-          IntegerType::get(context, 1),
-          rewriter.getIntegerAttr(rewriter.getIntegerType(1), 0));
-=======
       Value isVolatile =
           rewriter.create<LLVM::ConstantOp>(loc, IntegerType::get(context, 1),
               rewriter.getIntegerAttr(rewriter.getIntegerType(1), 0));
->>>>>>> 7f11783c
       //  - Copy constant data into the alloca.
       auto memcpyRef = getOrInsertMemcpy(rewriter, module);
       rewriter.create<CallOp>(loc, memcpyRef, ArrayRef<Type>({}),
           ArrayRef<Value>({int8PtrAlloc, i8PtrGlobal, int64Size, isVolatile}));
     } else {
       // Some frequently used types.
-<<<<<<< HEAD
-      auto llvmI8PtrTy = LLVM::LLVMPointerType::get(IntegerType::get(context, 8));
-=======
       auto llvmI8PtrTy =
           LLVM::LLVMPointerType::get(IntegerType::get(context, 8));
->>>>>>> 7f11783c
       auto llvmI64Ty = IntegerType::get(context, 64);
 
       // Allocate the memory where the constants will be used from.
@@ -542,14 +483,9 @@
                        .getBody()[1];
     Value alignedDstMemory = rewriter.create<LLVM::ExtractValueOp>(
         loc, dstType, operandAdaptor.dest(), rewriter.getI64ArrayAttr(1));
-<<<<<<< HEAD
-    Value alignedInt8PtrDstMemory = rewriter.create<LLVM::BitcastOp>(
-        loc, LLVM::LLVMPointerType::get(IntegerType::get(context, 8)), alignedDstMemory);
-=======
     Value alignedInt8PtrDstMemory = rewriter.create<LLVM::BitcastOp>(loc,
         LLVM::LLVMPointerType::get(IntegerType::get(context, 8)),
         alignedDstMemory);
->>>>>>> 7f11783c
 
     // Second operand.
     Type srcType = operandAdaptor.src()
@@ -558,29 +494,18 @@
                        .getBody()[1];
     Value alignedSrcMemory = rewriter.create<LLVM::ExtractValueOp>(
         loc, srcType, operandAdaptor.src(), rewriter.getI64ArrayAttr(1));
-<<<<<<< HEAD
-    Value alignedInt8PtrSrcMemory = rewriter.create<LLVM::BitcastOp>(
-        loc, LLVM::LLVMPointerType::get(IntegerType::get(context, 8)), alignedSrcMemory);
-=======
     Value alignedInt8PtrSrcMemory = rewriter.create<LLVM::BitcastOp>(loc,
         LLVM::LLVMPointerType::get(IntegerType::get(context, 8)),
         alignedSrcMemory);
->>>>>>> 7f11783c
 
     // Size.
     Value int64Size = rewriter.create<LLVM::SExtOp>(
         loc, IntegerType::get(context, 64), operandAdaptor.size());
 
     // Is volatile (set to false).
-<<<<<<< HEAD
-    Value isVolatile = rewriter.create<LLVM::ConstantOp>(loc,
-        IntegerType::get(context, 1),
-        rewriter.getIntegerAttr(rewriter.getIntegerType(1), 0));
-=======
     Value isVolatile =
         rewriter.create<LLVM::ConstantOp>(loc, IntegerType::get(context, 1),
             rewriter.getIntegerAttr(rewriter.getIntegerType(1), 0));
->>>>>>> 7f11783c
 
     // Memcpy call
     rewriter.create<CallOp>(loc, memcpyRef, ArrayRef<Type>({}),
@@ -704,15 +629,9 @@
     mlir::Type inType = op->getOperand(0).getType();
     mlir::Type llvmType;
     if (inType.isF32())
-<<<<<<< HEAD
-      llvmType = Float32Type::get(context);
-    else if (inType.isF64())
-      llvmType = Float64Type::get(context);
-=======
       llvmType = FloatType::getF32(context);
     else if (inType.isF64())
       llvmType = FloatType::getF64(context);
->>>>>>> 7f11783c
 
     // Insert and/or get reference to elementary math function declaration.
     assert(
@@ -756,13 +675,8 @@
     Type outputTy;
     SmallVector<Type, 4> inputTys;
 
-<<<<<<< HEAD
-    ApiSpec(API id, const std::string &name, Type outputTy,
-        ArrayRef<Type> inputTys)
-=======
     ApiSpec(
         API id, const std::string &name, Type outputTy, ArrayRef<Type> inputTys)
->>>>>>> 7f11783c
         : id(id), name(name), outputTy(outputTy),
           inputTys(inputTys.begin(), inputTys.end()) {}
 
@@ -779,15 +693,9 @@
     auto *context = module.getContext();
     auto apiRegistry = RegisterAllApis(module, rewriter);
     auto loc = op.getLoc();
-<<<<<<< HEAD
-    auto numOutputs =
-        op->getAttrOfType<IntegerAttr>(KrnlEntryPointOp::getNumOutputsAttrName())
-            .getInt();
-=======
     auto numOutputs = op->getAttrOfType<IntegerAttr>(
                             KrnlEntryPointOp::getNumOutputsAttrName())
                           .getInt();
->>>>>>> 7f11783c
 
     auto opaquePtrTy = LLVM::LLVMPointerType::get(IntegerType::get(context, 8));
     auto int32Ty = IntegerType::get(context, 32);
@@ -908,24 +816,15 @@
     auto outOmtPtrsArr =
         rewriter
             .create<LLVM::CallOp>(loc,
-<<<<<<< HEAD
-                LLVM::LLVMPointerType::get(IntegerType::get(module.getContext(), 8)), mallocSym,
-                ArrayRef<Value>(outputOmtPtrsArraySizeInByte))
-=======
                 LLVM::LLVMPointerType::get(
                     IntegerType::get(module.getContext(), 8)),
                 mallocSym, ArrayRef<Value>(outputOmtPtrsArraySizeInByte))
->>>>>>> 7f11783c
             .getResult(0);
     outOmtPtrsArr = rewriter
                         .create<LLVM::BitcastOp>(loc,
                             LLVM::LLVMPointerType::get(
-<<<<<<< HEAD
-                                LLVM::LLVMPointerType::get(IntegerType::get(module.getContext(), 8)),
-=======
                                 LLVM::LLVMPointerType::get(
                                     IntegerType::get(module.getContext(), 8)),
->>>>>>> 7f11783c
                                 0),
                             outOmtPtrsArr)
                         .getResult();
@@ -1033,13 +932,8 @@
 
   // Helper function to insert an entry block to LLVM function.
   // (TODO): upstream this to MLIR.
-<<<<<<< HEAD
-  Block &createEntryBlock(Type &dynEntryPoint,
-      LLVM::LLVMFuncOp &dynamicEntryPointFunc) const {
-=======
   Block &createEntryBlock(
       Type &dynEntryPoint, LLVM::LLVMFuncOp &dynamicEntryPointFunc) const {
->>>>>>> 7f11783c
     // Add entry block:
     auto *entryPointEntryBlock = new Block();
     auto dynEntryPointFuncType = dynEntryPoint.cast<LLVM::LLVMFunctionType>();
@@ -1126,20 +1020,6 @@
         loc, int32Ty, rewriter.getI32IntegerAttr(1));
 
     // Extract the allocated pointer.
-<<<<<<< HEAD
-    Value outMemRefAllocatedPtr = rewriter.create<LLVM::ExtractValueOp>(loc,
-        outMemRefTy.getBody()[0], outMemRef,
-        rewriter.getArrayAttr({rewriter.getI64IntegerAttr(0)}));
-    outMemRefAllocatedPtr = rewriter.create<LLVM::BitcastOp>(
-        loc, LLVM::LLVMPointerType::get(IntegerType::get(context, 8)), outMemRefAllocatedPtr);
-
-    // Extract the aligned pointer.
-    Value outMemRefAlignedPtr = rewriter.create<LLVM::ExtractValueOp>(loc,
-        outMemRefTy.getBody()[1], outMemRef,
-        rewriter.getArrayAttr({rewriter.getI64IntegerAttr(1)}));
-    outMemRefAlignedPtr = rewriter.create<LLVM::BitcastOp>(
-        loc, LLVM::LLVMPointerType::get(IntegerType::get(context, 8)), outMemRefAlignedPtr);
-=======
     Value outMemRefAllocatedPtr =
         rewriter.create<LLVM::ExtractValueOp>(loc, outMemRefTy.getBody()[0],
             outMemRef, rewriter.getArrayAttr({rewriter.getI64IntegerAttr(0)}));
@@ -1154,7 +1034,6 @@
     outMemRefAlignedPtr = rewriter.create<LLVM::BitcastOp>(loc,
         LLVM::LLVMPointerType::get(IntegerType::get(context, 8)),
         outMemRefAlignedPtr);
->>>>>>> 7f11783c
 
     // Set ownership, allocated and aligned pointer.
     callApi(rewriter, loc, apiRegistry, API::SET_DATA,
@@ -1245,13 +1124,8 @@
         LLVM::LLVMFunctionType::get(
             llvmI8PtrTy, {llvmI64Ty}, /*isVarArg=*/false),
         rewriter);
-<<<<<<< HEAD
-    auto constPackSize = rewriter.create<LLVM::ConstantOp>(loc,
-        IntegerType::get(context, 64), packedConstOp.size_in_bytesAttr());
-=======
     auto constPackSize = rewriter.create<LLVM::ConstantOp>(
         loc, IntegerType::get(context, 64), packedConstOp.size_in_bytesAttr());
->>>>>>> 7f11783c
     Value alloc = rewriter
                       .create<CallOp>(loc, getEmbeddedConstPoolRef, llvmI8PtrTy,
                           ArrayRef<Value>({constPackSize}))
@@ -1266,15 +1140,6 @@
       const auto &fileNameAttr = packedConstOp.file_nameAttr();
       auto fileNameAttrArrayType = LLVM::LLVMArrayType::get(
           IntegerType::get(context, 8), fileNameAttr.getValue().size());
-<<<<<<< HEAD
-      rewriter.create<LLVM::GlobalOp>(loc, fileNameAttrArrayType, /*isConstant=*/true,
-          LLVM::Linkage::External,
-          mlir::KrnlPackedConstantOp::getConstPackFilePathSymbolName(),
-          fileNameAttr);
-      auto fileNameAttrIntType = IntegerType::get(context, 64);
-      rewriter.create<LLVM::GlobalOp>(loc, fileNameAttrIntType, /*isConstant=*/true,
-          LLVM::Linkage::External,
-=======
       rewriter.create<LLVM::GlobalOp>(loc, fileNameAttrArrayType,
           /*isConstant=*/true, LLVM::Linkage::External,
           mlir::KrnlPackedConstantOp::getConstPackFilePathSymbolName(),
@@ -1282,7 +1147,6 @@
       auto fileNameAttrIntType = IntegerType::get(context, 64);
       rewriter.create<LLVM::GlobalOp>(loc, fileNameAttrIntType,
           /*isConstant=*/true, LLVM::Linkage::External,
->>>>>>> 7f11783c
           mlir::KrnlPackedConstantOp::getConstPackFilePathStrLenSymbolName(),
           rewriter.getI64IntegerAttr(fileNameAttr.getValue().size()));
 
@@ -1292,13 +1156,8 @@
           llvm::sys::path::filename(fileNameAttr.getValue());
       auto fileNameArrayType = LLVM::LLVMArrayType::get(
           IntegerType::get(context, 8), constPackFileName.size());
-<<<<<<< HEAD
-      rewriter.create<LLVM::GlobalOp>(loc, fileNameArrayType, /*isConstant=*/true,
-          LLVM::Linkage::External,
-=======
       rewriter.create<LLVM::GlobalOp>(loc, fileNameArrayType,
           /*isConstant=*/true, LLVM::Linkage::External,
->>>>>>> 7f11783c
           mlir::KrnlPackedConstantOp::getConstPackFileNameSymbolName(),
           rewriter.getStringAttr(constPackFileName));
       auto fileNameIntType = IntegerType::get(context, 64);
