--- conflicted
+++ resolved
@@ -177,7 +177,7 @@
             LLVM::LLVMFunctionType::get(llvmVoidTy, callArgTypes,
                 /*isVarArg=*/false));
   }
-  return SymbolRefAttr::get("free", ctx);
+  return SymbolRefAttr::get(ctx, "free");
 }
 
 // This function emits a declaration of the form:
@@ -410,7 +410,7 @@
               IntegerType::get(context, 8), sizeInBytes);
           global = rewriter.create<LLVM::GlobalOp>(loc, llvmArrayI8Ty,
               /*isConstant=*/true, LLVM::Linkage::Internal, name,
-              StringAttr::get(data, context));
+              StringAttr::get(context, data));
         } else {
           // DenseElementsAttr
           global = rewriter.create<LLVM::GlobalOp>(loc, llvmGlobalType,
@@ -432,14 +432,9 @@
 
       auto one = rewriter.create<LLVM::ConstantOp>(
           loc, llvmI64Ty, rewriter.getI64IntegerAttr(1));
-<<<<<<< HEAD
-      alloc = rewriter.create<LLVM::AllocaOp>(
-          loc, LLVM::LLVMPointerType::get(llvmGlobalType), one, /*alignment=*/0);
-=======
       alloc = rewriter.create<LLVM::AllocaOp>(loc,
           LLVM::LLVMPointerType::get(llvmGlobalType), one,
           /*alignment=*/alignment);
->>>>>>> e0c71838
 
       // Copy constant value into the local alloca:
       //  - Bitcast alloc to i8*
@@ -1401,24 +1396,14 @@
 void mlir::populateAffineAndKrnlToLLVMConversion(
     OwningRewritePatternList &patterns, MLIRContext *ctx,
     LLVMTypeConverter &typeConverter) {
-<<<<<<< HEAD
   populateAffineToStdConversionPatterns(patterns);
   populateLoopToStdConversionPatterns(patterns);
-=======
-
-  populateAffineToStdConversionPatterns(patterns, ctx);
-  populateLoopToStdConversionPatterns(patterns, ctx);
->>>>>>> e0c71838
 
   populateShapeToStandardConversionPatterns(patterns);
   populateVectorToLLVMMatrixConversionPatterns(typeConverter, patterns);
   populateVectorToLLVMConversionPatterns(typeConverter, patterns);
-<<<<<<< HEAD
+  populateVectorToLLVMMatrixConversionPatterns(typeConverter, patterns);
   populateStdExpandOpsPatterns(patterns);
-=======
-  populateVectorToLLVMMatrixConversionPatterns(typeConverter, patterns);
-  populateStdExpandOpsPatterns(ctx, patterns);
->>>>>>> e0c71838
   populateStdToLLVMConversionPatterns(typeConverter, patterns);
 
   patterns.insert<KrnlGlobalOpLowering, KrnlPackedConstOpLowering,
@@ -1451,11 +1436,10 @@
 void ConvertKrnlToLLVMPass::runOnOperation() {
 
   {
-    OwningRewritePatternList patterns;
-    vector::populateVectorToVectorCanonicalizationPatterns(
-        patterns, &getContext());
-    vector::populateVectorSlicesLoweringPatterns(patterns, &getContext());
-    vector::populateVectorContractLoweringPatterns(patterns, &getContext());
+    OwningRewritePatternList patterns(&getContext());
+    vector::populateVectorToVectorCanonicalizationPatterns(patterns);
+    vector::populateVectorSlicesLoweringPatterns(patterns);
+    vector::populateVectorContractLoweringPatterns(patterns);
     applyPatternsAndFoldGreedily(getOperation(), std::move(patterns));
   }
   // Define the target for this lowering i.e. the LLVM dialect.
