--- conflicted
+++ resolved
@@ -466,74 +466,9 @@
     Value globalValue = rewriter.create<LLVM::AddressOfOp>(loc, global);
     auto globalPtrType =
         LLVM::LLVMPointerType::get(constantElementType.cast<Type>());
-<<<<<<< HEAD
-
-    Value localValue, alignedLocalValue;
-    if (alignmentAttr && alignmentAttr.getValue().getSExtValue() != 0) {
-      // Some frequently used types.
-      auto llvmI8PtrTy =
-          LLVM::LLVMPointerType::get(IntegerType::get(context, 8));
-
-      // Compute allocation size.
-      Value alignment = createIndexConstant(
-          rewriter, loc, alignmentAttr.getValue().getSExtValue());
-      Value sizeBytes = createIndexConstant(rewriter, loc, sizeInBytes);
-      // Adjust the allocation size to consider alignment.
-      Value sizeBytesWithAligment =
-          rewriter.create<LLVM::AddOp>(loc, sizeBytes, alignment);
-
-      // Allocate a local buffer for the constant.
-      FlatSymbolRefAttr mallocSym = getOrInsertMalloc(rewriter, module);
-      Value i8PtrLocal = rewriter
-                             .create<LLVM::CallOp>(loc, llvmI8PtrTy, mallocSym,
-                                 ArrayRef<Value>(sizeBytesWithAligment))
-                             .getResult(0);
-
-      // Bitcast the local buffer to the MemRefType's element type.
-      localValue =
-          rewriter.create<LLVM::BitcastOp>(loc, globalPtrType, i8PtrLocal);
-
-      // Compute the aligned pointer.
-      Type intPtrType = getIntPtrType(memRefTy.getMemorySpaceAsInt());
-      Value intPtrLocal =
-          rewriter.create<LLVM::PtrToIntOp>(loc, intPtrType, localValue);
-      Value intAlignment = createAligned(rewriter, loc, intPtrLocal, alignment);
-      alignedLocalValue =
-          rewriter.create<LLVM::IntToPtrOp>(loc, globalPtrType, intAlignment);
-
-      // Copy constant values into the local aligned buffer:
-      //  - Bitcast alignedPtr to i8*
-      Value i8AlignedPtrLocal =
-          rewriter.create<LLVM::BitcastOp>(loc, llvmI8PtrTy, alignedLocalValue);
-      //  - Bitcast global to i8*
-      Value i8PtrGlobal =
-          rewriter.create<LLVM::BitcastOp>(loc, llvmI8PtrTy, globalValue);
-      //  - Set volatile.
-      Value isVolatile =
-          rewriter.create<LLVM::ConstantOp>(loc, IntegerType::get(context, 1),
-              rewriter.getIntegerAttr(rewriter.getIntegerType(1), 0));
-      //  - Call memcpy.
-      FlatSymbolRefAttr memcpyRef = getOrInsertMemcpy(rewriter, module);
-      rewriter.create<CallOp>(loc, memcpyRef, ArrayRef<Type>({}),
-          ArrayRef<Value>(
-              {i8AlignedPtrLocal, i8PtrGlobal, sizeBytes, isVolatile}));
-
-      // Insert deallocation for the local buffer.
-      Block *parentBlock = i8PtrLocal.getDefiningOp()->getBlock();
-      FlatSymbolRefAttr deallocSym = getOrInsertDealloc(rewriter, module);
-      LLVM::CallOp dealloc = rewriter.create<LLVM::CallOp>(
-          loc, TypeRange(), deallocSym, ArrayRef<Value>(i8PtrLocal));
-      dealloc.getOperation()->moveBefore(&parentBlock->back());
-    } else {
-      // Bitcast the global to the MemRefType's element type.
-      localValue =
-          rewriter.create<LLVM::BitcastOp>(loc, globalPtrType, globalValue);
-    }
-=======
     // Bitcast the global to the MemRefType's element type.
     Value localValue =
         rewriter.create<LLVM::BitcastOp>(loc, globalPtrType, globalValue);
->>>>>>> 89350e76
 
     // Create llvm MemRef from original MemRef and fill the data pointers.
     auto llvmMemRef = MemRefDescriptor::fromStaticShape(
