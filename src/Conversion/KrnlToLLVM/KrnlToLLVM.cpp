--- conflicted
+++ resolved
@@ -35,13 +35,8 @@
 namespace {
 
 static onnx::TensorProto::DataType llvmTypeToOnnxType(
-<<<<<<< HEAD
     mlir::Type elemType) {
   if (elemType.isa<Float32Type>())
-=======
-    mlir::LLVM::LLVMType elemType) {
-  if (elemType.isa<LLVM::LLVMFloatType>())
->>>>>>> 40fe75a2
     return onnx::TensorProto::FLOAT;
   if (elemType.isUnsignedInteger(8))
     return onnx::TensorProto::UINT8;
@@ -56,22 +51,15 @@
   if (elemType.isSignedInteger(64))
     return onnx::TensorProto::INT64;
   // TODO, wait for Tong's input about how string is represented in MLIR.
-<<<<<<< HEAD
   if (elemType.isa<Float16Type>())
     return onnx::TensorProto::FLOAT16;
   if (elemType.isa<Float64Type>())
-=======
-  if (elemType.isa<LLVM::LLVMHalfType>())
-    return onnx::TensorProto::FLOAT16;
-  if (elemType.isa<LLVM::LLVMDoubleType>())
->>>>>>> 40fe75a2
     return onnx::TensorProto::DOUBLE;
   if (elemType.isUnsignedInteger(32))
     return onnx::TensorProto::UINT32;
   if (elemType.isUnsignedInteger(64))
     return onnx::TensorProto::INT64;
   // LLVM Dialect does not have signed/unsigned int, only signless int
-<<<<<<< HEAD
   if (auto llvmIntType = elemType.dyn_cast<IntegerType>()) {
     if (llvmIntType.getWidth() == 1)
       return onnx::TensorProto::BOOL;
@@ -82,18 +70,6 @@
     if (llvmIntType.getWidth() == 32)
       return onnx::TensorProto::INT32;
     if (llvmIntType.getWidth() == 64)
-=======
-  if (auto llvmIntType = elemType.dyn_cast<LLVM::LLVMIntegerType>()) {
-    if (llvmIntType.getBitWidth() == 1)
-      return onnx::TensorProto::BOOL;
-    if (llvmIntType.getBitWidth() == 8)
-      return onnx::TensorProto::INT8;
-    if (llvmIntType.getBitWidth() == 16)
-      return onnx::TensorProto::INT16;
-    if (llvmIntType.getBitWidth() == 32)
-      return onnx::TensorProto::INT32;
-    if (llvmIntType.getBitWidth() == 64)
->>>>>>> 40fe75a2
       return onnx::TensorProto::INT64;
   }
   // Complex types don't seem to exist in LLVM Dialect.
@@ -143,20 +119,11 @@
   // Create a function declaration for memcpy, the signature is:
   //   * `void (i8*, i8* , i64, i1)`
   auto llvmVoidTy = LLVM::LLVMVoidType::get(context);
-<<<<<<< HEAD
   auto llvmI8PtrTy = LLVM::LLVMPointerType::get(IntegerType::get(context, 8));
   auto llvmI64Ty = IntegerType::get(context, 64);
   auto llvmI1Ty = IntegerType::get(context, 1);
   auto llvmFnType = LLVM::LLVMFunctionType::get(llvmVoidTy,
       ArrayRef<mlir::Type>(
-=======
-  auto llvmI8PtrTy =
-      LLVM::LLVMPointerType::get(LLVM::LLVMIntegerType::get(context, 8));
-  auto llvmI64Ty = LLVM::LLVMIntegerType::get(context, 64);
-  auto llvmI1Ty = LLVM::LLVMIntegerType::get(context, 1);
-  auto llvmFnType = LLVM::LLVMFunctionType::get(llvmVoidTy,
-      ArrayRef<mlir::LLVM::LLVMType>(
->>>>>>> 40fe75a2
           {llvmI8PtrTy, llvmI8PtrTy, llvmI64Ty, llvmI1Ty}),
       false);
 
@@ -179,12 +146,7 @@
     rewriter.setInsertionPointToStart(module.getBody());
     SmallVector<Type, 2> callArgTypes = {converter.getIndexType()};
     // aligned_alloc(size_t alignment, size_t size)
-<<<<<<< HEAD
     auto voidPtrType = LLVM::LLVMPointerType::get(IntegerType::get(&converter.getContext(), 8));
-=======
-    auto voidPtrType = LLVM::LLVMPointerType::get(
-        LLVM::LLVMIntegerType::get(&converter.getContext(), 8));
->>>>>>> 40fe75a2
     allocFunc =
         rewriter.create<LLVM::LLVMFuncOp>(rewriter.getUnknownLoc(), "malloc",
             LLVM::LLVMFunctionType::get(voidPtrType, callArgTypes,
@@ -218,11 +180,7 @@
     auto memRefTy = type.cast<mlir::MemRefType>();
 
     auto llvmMemRefType =
-<<<<<<< HEAD
         typeConverter->convertType(type).cast<Type>();
-=======
-        typeConverter->convertType(type).cast<LLVM::LLVMType>();
->>>>>>> 40fe75a2
     auto outputElementType =
         typeConverter->convertType(memRefTy.getElementType());
 
@@ -237,26 +195,15 @@
     // Get pointer using the offset.
     auto offset = operandAdaptor.offset();
     auto llvmMemPoolType =
-<<<<<<< HEAD
         typeConverter->convertType(memPoolType).cast<Type>();
-=======
-        typeConverter->convertType(memPoolType).cast<LLVM::LLVMType>();
->>>>>>> 40fe75a2
     auto outputMemPoolTypePtrAlloc = rewriter.create<LLVM::GEPOp>(
         loc, llvmMemPoolType, alignedMemPoolBase, ArrayRef<Value>({offset}));
 
     // Bitcast to output MemRef type i.e. from i8* to the element type
     // of the output MemRef.
-<<<<<<< HEAD
     auto llvmOutputElementType = outputElementType.cast<Type>();
     Value outputTypedPtrAlloc = rewriter.create<LLVM::BitcastOp>(
         loc, LLVM::LLVMPointerType::get(llvmOutputElementType), outputMemPoolTypePtrAlloc);
-=======
-    auto llvmOutputElementType = outputElementType.cast<LLVM::LLVMType>();
-    Value outputTypedPtrAlloc = rewriter.create<LLVM::BitcastOp>(loc,
-        LLVM::LLVMPointerType::get(llvmOutputElementType),
-        outputMemPoolTypePtrAlloc);
->>>>>>> 40fe75a2
 
     // Handle the static case.
     if (hasAllConstantDimensions(memRefTy)) {
@@ -376,11 +323,7 @@
     auto type = op->getResult(0).getType();
     auto memRefTy = type.cast<mlir::MemRefType>();
     auto llvmMemRefType =
-<<<<<<< HEAD
         typeConverter->convertType(type).cast<Type>();
-=======
-        typeConverter->convertType(type).cast<LLVM::LLVMType>();
->>>>>>> 40fe75a2
 
     // The element type of the array.
     auto constantElementType =
@@ -389,19 +332,11 @@
 
     if (shape.empty()) {
       globalType =
-<<<<<<< HEAD
           LLVM::LLVMArrayType::get(globalType.cast<Type>(), 1);
     } else {
       for (int i = shape.size() - 1; i >= 0; i--)
         globalType = LLVM::LLVMArrayType::get(
             globalType.cast<Type>(), ArrayAttrIntVal(shape, i));
-=======
-          LLVM::LLVMArrayType::get(globalType.cast<LLVM::LLVMType>(), 1);
-    } else {
-      for (int i = shape.size() - 1; i >= 0; i--)
-        globalType = LLVM::LLVMArrayType::get(
-            globalType.cast<LLVM::LLVMType>(), ArrayAttrIntVal(shape, i));
->>>>>>> 40fe75a2
     }
     // The llvm type of the global (example: [2 x [8 x float]])
     auto llvmGlobalType = globalType.cast<Type>();
@@ -420,26 +355,15 @@
       }
 
       // Some frequently used types.
-<<<<<<< HEAD
       auto llvmI8PtrTy = LLVM::LLVMPointerType::get(IntegerType::get(context, 8));
       auto llvmI64Ty = IntegerType::get(context, 64);
-=======
-      auto llvmI8PtrTy =
-          LLVM::LLVMPointerType::get(LLVM::LLVMIntegerType::get(context, 8));
-      auto llvmI64Ty = LLVM::LLVMIntegerType::get(context, 64);
->>>>>>> 40fe75a2
 
       // Allocate the memory where the constants will be used from.
       // This is a region of local memory and needs to be emitted as an alloca.
       auto one = rewriter.create<LLVM::ConstantOp>(
           loc, llvmI64Ty, rewriter.getI64IntegerAttr(1));
-<<<<<<< HEAD
       alloc = rewriter.create<LLVM::AllocaOp>(
           loc, LLVM::LLVMPointerType::get(llvmGlobalType), one, /*alignment=*/0);
-=======
-      alloc = rewriter.create<LLVM::AllocaOp>(loc,
-          LLVM::LLVMPointerType::get(llvmGlobalType), one, /*alignment=*/0);
->>>>>>> 40fe75a2
 
       // Copy constant value into the local alloca:
       //  - Bitcast alloc to i8*
@@ -461,11 +385,7 @@
           rewriter.create<LLVM::SExtOp>(loc, llvmI64Ty, totalElementsSize);
       //  - Set volatile.
       Value isVolatile = rewriter.create<LLVM::ConstantOp>(loc,
-<<<<<<< HEAD
           IntegerType::get(context, 1),
-=======
-          LLVM::LLVMIntegerType::get(context, 1),
->>>>>>> 40fe75a2
           rewriter.getIntegerAttr(rewriter.getIntegerType(1), 0));
       //  - Copy constant data into the alloca.
       auto memcpyRef = getOrInsertMemcpy(rewriter, module);
@@ -473,14 +393,8 @@
           ArrayRef<Value>({int8PtrAlloc, i8PtrGlobal, int64Size, isVolatile}));
     } else {
       // Some frequently used types.
-<<<<<<< HEAD
       auto llvmI8PtrTy = LLVM::LLVMPointerType::get(IntegerType::get(context, 8));
       auto llvmI64Ty = IntegerType::get(context, 64);
-=======
-      auto llvmI8PtrTy =
-          LLVM::LLVMPointerType::get(LLVM::LLVMIntegerType::get(context, 8));
-      auto llvmI64Ty = LLVM::LLVMIntegerType::get(context, 64);
->>>>>>> 40fe75a2
 
       // Allocate the memory where the constants will be used from.
       // This is a region of local memory and needs to be emitted as an alloca.
@@ -545,14 +459,8 @@
                        .getBody()[1];
     Value alignedDstMemory = rewriter.create<LLVM::ExtractValueOp>(
         loc, dstType, operandAdaptor.dest(), rewriter.getI64ArrayAttr(1));
-<<<<<<< HEAD
     Value alignedInt8PtrDstMemory = rewriter.create<LLVM::BitcastOp>(
         loc, LLVM::LLVMPointerType::get(IntegerType::get(context, 8)), alignedDstMemory);
-=======
-    Value alignedInt8PtrDstMemory = rewriter.create<LLVM::BitcastOp>(loc,
-        LLVM::LLVMPointerType::get(LLVM::LLVMIntegerType::get(context, 8)),
-        alignedDstMemory);
->>>>>>> 40fe75a2
 
     // Second operand.
     Type srcType = operandAdaptor.src()
@@ -561,7 +469,6 @@
                        .getBody()[1];
     Value alignedSrcMemory = rewriter.create<LLVM::ExtractValueOp>(
         loc, srcType, operandAdaptor.src(), rewriter.getI64ArrayAttr(1));
-<<<<<<< HEAD
     Value alignedInt8PtrSrcMemory = rewriter.create<LLVM::BitcastOp>(
         loc, LLVM::LLVMPointerType::get(IntegerType::get(context, 8)), alignedSrcMemory);
 
@@ -572,19 +479,6 @@
     // Is volatile (set to false).
     Value isVolatile = rewriter.create<LLVM::ConstantOp>(loc,
         IntegerType::get(context, 1),
-=======
-    Value alignedInt8PtrSrcMemory = rewriter.create<LLVM::BitcastOp>(loc,
-        LLVM::LLVMPointerType::get(LLVM::LLVMIntegerType::get(context, 8)),
-        alignedSrcMemory);
-
-    // Size.
-    Value int64Size = rewriter.create<LLVM::SExtOp>(
-        loc, LLVM::LLVMIntegerType::get(context, 64), operandAdaptor.size());
-
-    // Is volatile (set to false).
-    Value isVolatile = rewriter.create<LLVM::ConstantOp>(loc,
-        LLVM::LLVMIntegerType::get(context, 1),
->>>>>>> 40fe75a2
         rewriter.getIntegerAttr(rewriter.getIntegerType(1), 0));
 
     // Memcpy call
@@ -629,11 +523,7 @@
         : id(id), name(name), outputTy(outputTy),
           inputTys(inputTys.begin(), inputTys.end()) {}
 
-<<<<<<< HEAD
     Type funcTy() {
-=======
-    LLVM::LLVMType funcTy() {
->>>>>>> 40fe75a2
       return LLVM::LLVMFunctionType::get(outputTy, inputTys,
           /*isVarArg=*/false);
     }
@@ -650,16 +540,9 @@
         op.getAttrOfType<IntegerAttr>(KrnlEntryPointOp::getNumOutputsAttrName())
             .getInt();
 
-<<<<<<< HEAD
     auto opaquePtrTy = LLVM::LLVMPointerType::get(IntegerType::get(context, 8));
     auto int32Ty = IntegerType::get(context, 32);
     auto int64Ty = IntegerType::get(context, 64);
-=======
-    auto opaquePtrTy =
-        LLVM::LLVMPointerType::get(LLVM::LLVMIntegerType::get(context, 8));
-    auto int32Ty = LLVM::LLVMIntegerType::get(context, 32);
-    auto int64Ty = LLVM::LLVMIntegerType::get(context, 64);
->>>>>>> 40fe75a2
 
     // Rewrite Krnl Entry Point Operation to an LLVM function with a dynamic
     // signature. The signature is dynamic because it remains the same no matter
@@ -739,12 +622,7 @@
     // Call static entry point with the memref ptrs created, and get output.
     auto outMemRefs =
         rewriter
-<<<<<<< HEAD
-            .create<LLVM::CallOp>(loc,
-                staticEntryPointTy.getReturnType(),
-=======
             .create<LLVM::CallOp>(loc, staticEntryPointTy.getReturnType(),
->>>>>>> 40fe75a2
                 rewriter.getSymbolRefAttr(wrappedStaticEntryPointFuncName),
                 staticInputs)
             .getResult(0);
@@ -781,7 +659,6 @@
     auto outOmtPtrsArr =
         rewriter
             .create<LLVM::CallOp>(loc,
-<<<<<<< HEAD
                 LLVM::LLVMPointerType::get(IntegerType::get(module.getContext(), 8)), mallocSym,
                 ArrayRef<Value>(outputOmtPtrsArraySizeInByte))
             .getResult(0);
@@ -792,21 +669,6 @@
                                 0),
                             outOmtPtrsArr)
                         .getResult();
-=======
-                LLVM::LLVMPointerType::get(
-                    LLVM::LLVMIntegerType::get(module.getContext(), 8)),
-                mallocSym, ArrayRef<Value>(outputOmtPtrsArraySizeInByte))
-            .getResult(0);
-    outOmtPtrsArr =
-        rewriter
-            .create<LLVM::BitcastOp>(loc,
-                LLVM::LLVMPointerType::get(
-                    LLVM::LLVMPointerType::get(
-                        LLVM::LLVMIntegerType::get(module.getContext(), 8)),
-                    0),
-                outOmtPtrsArr)
-            .getResult();
->>>>>>> 40fe75a2
 
     for (decltype(numOutputs) i = 0; i < outMemRefList.size(); i++) {
       // Get the i-th memref returned, convert to a dynamic memref and store it
@@ -852,18 +714,10 @@
     auto *context = module.getContext();
 
     auto voidTy = LLVM::LLVMVoidType::get(context);
-<<<<<<< HEAD
     auto opaquePtrTy = LLVM::LLVMPointerType::get(IntegerType::get(context, 8));
     auto opaquePtrPtrTy = LLVM::LLVMPointerType::get(opaquePtrTy);
     auto int32Ty = IntegerType::get(context, 32);
     auto int64Ty = IntegerType::get(context, 64);
-=======
-    auto opaquePtrTy =
-        LLVM::LLVMPointerType::get(LLVM::LLVMIntegerType::get(context, 8));
-    auto opaquePtrPtrTy = LLVM::LLVMPointerType::get(opaquePtrTy);
-    auto int32Ty = LLVM::LLVMIntegerType::get(context, 32);
-    auto int64Ty = LLVM::LLVMIntegerType::get(context, 64);
->>>>>>> 40fe75a2
     auto int64PtrTy = LLVM::LLVMPointerType::get(int64Ty);
 
     // Declare API type as an enum value, its string name and an LLVM Type
@@ -919,11 +773,7 @@
 
   // Helper function to insert an entry block to LLVM function.
   // (TODO): upstream this to MLIR.
-<<<<<<< HEAD
   Block &createEntryBlock(Type &dynEntryPoint,
-=======
-  Block &createEntryBlock(LLVM::LLVMType &dynEntryPoint,
->>>>>>> 40fe75a2
       LLVM::LLVMFuncOp &dynamicEntryPointFunc) const {
     // Add entry block:
     auto *entryPointEntryBlock = new Block();
@@ -942,11 +792,7 @@
     auto *context = module.getContext();
     auto memRefPtrTy = ptrToMemRef.getType().dyn_cast<LLVM::LLVMPointerType>();
     auto memRefTy = memRefPtrTy.getElementType();
-<<<<<<< HEAD
     auto int64Ty = IntegerType::get(context, 64);
-=======
-    auto int64Ty = LLVM::LLVMIntegerType::get(context, 64);
->>>>>>> 40fe75a2
 
     Value memRef = rewriter.create<LLVM::UndefOp>(loc, memRefTy);
 
@@ -978,14 +824,8 @@
           loc, int64Ty, rewriter.getI64IntegerAttr(i));
 
       // Insert size of the dimension.
-<<<<<<< HEAD
       auto dimSizePtr = rewriter.create<LLVM::GEPOp>(loc,
           LLVM::LLVMPointerType::get(int64Ty), sizesArrayPtr, ArrayRef<Value>({dimIdx}));
-=======
-      auto dimSizePtr =
-          rewriter.create<LLVM::GEPOp>(loc, LLVM::LLVMPointerType::get(int64Ty),
-              sizesArrayPtr, ArrayRef<Value>({dimIdx}));
->>>>>>> 40fe75a2
       auto dimSize = rewriter.create<LLVM::LoadOp>(
           loc, LLVM::LLVMPointerType::get(int64Ty), dimSizePtr);
       memRef = rewriter.create<LLVM::InsertValueOp>(loc, memRefTy, memRef,
@@ -994,14 +834,9 @@
               {rewriter.getI64IntegerAttr(3), rewriter.getI64IntegerAttr(i)}));
 
       // Insert stride of the dimension.
-<<<<<<< HEAD
-      auto dimStridePtr = rewriter.create<LLVM::GEPOp>(loc,
-          LLVM::LLVMPointerType::get(int64Ty), stridesArrayPtr, ArrayRef<Value>({dimIdx}));
-=======
       auto dimStridePtr =
           rewriter.create<LLVM::GEPOp>(loc, LLVM::LLVMPointerType::get(int64Ty),
               stridesArrayPtr, ArrayRef<Value>({dimIdx}));
->>>>>>> 40fe75a2
       auto dimStride = rewriter.create<LLVM::LoadOp>(
           loc, LLVM::LLVMPointerType::get(int64Ty), dimStridePtr);
       memRef = rewriter.create<LLVM::InsertValueOp>(loc, memRefTy, memRef,
@@ -1018,20 +853,14 @@
       const std::map<API, ApiSpec> &apiRegistry, ModuleOp &module) const {
     auto *context = module.getContext();
     auto outMemRefTy = outMemRef.getType().dyn_cast<LLVM::LLVMStructType>();
-<<<<<<< HEAD
     auto int64Ty = IntegerType::get(context, 64);
     auto int32Ty = IntegerType::get(context, 32);
-=======
-    auto int64Ty = LLVM::LLVMIntegerType::get(context, 64);
-    auto int32Ty = LLVM::LLVMIntegerType::get(context, 32);
->>>>>>> 40fe75a2
 
     // Set ownership to true, i.e., free after OMTensor is destroyed.
     Value owning = rewriter.create<LLVM::ConstantOp>(
         loc, int32Ty, rewriter.getI32IntegerAttr(1));
 
     // Extract the allocated pointer.
-<<<<<<< HEAD
     Value outMemRefAllocatedPtr = rewriter.create<LLVM::ExtractValueOp>(loc,
         outMemRefTy.getBody()[0], outMemRef,
         rewriter.getArrayAttr({rewriter.getI64IntegerAttr(0)}));
@@ -1044,33 +873,13 @@
         rewriter.getArrayAttr({rewriter.getI64IntegerAttr(1)}));
     outMemRefAlignedPtr = rewriter.create<LLVM::BitcastOp>(
         loc, LLVM::LLVMPointerType::get(IntegerType::get(context, 8)), outMemRefAlignedPtr);
-=======
-    Value outMemRefAllocatedPtr =
-        rewriter.create<LLVM::ExtractValueOp>(loc, outMemRefTy.getBody()[0],
-            outMemRef, rewriter.getArrayAttr({rewriter.getI64IntegerAttr(0)}));
-    outMemRefAllocatedPtr = rewriter.create<LLVM::BitcastOp>(loc,
-        LLVM::LLVMPointerType::get(LLVM::LLVMIntegerType::get(context, 8)),
-        outMemRefAllocatedPtr);
-
-    // Extract the aligned pointer.
-    Value outMemRefAlignedPtr =
-        rewriter.create<LLVM::ExtractValueOp>(loc, outMemRefTy.getBody()[1],
-            outMemRef, rewriter.getArrayAttr({rewriter.getI64IntegerAttr(1)}));
-    outMemRefAlignedPtr = rewriter.create<LLVM::BitcastOp>(loc,
-        LLVM::LLVMPointerType::get(LLVM::LLVMIntegerType::get(context, 8)),
-        outMemRefAlignedPtr);
->>>>>>> 40fe75a2
 
     // Set ownership, allocated and aligned pointer.
     callApi(rewriter, loc, apiRegistry, API::SET_DATA,
         {outOMTensor, owning, outMemRefAllocatedPtr, outMemRefAlignedPtr});
 
-<<<<<<< HEAD
-    auto elemTy = outMemRefTy.getBody()[0].cast<LLVM::LLVMPointerType>().getElementType();
-=======
     auto elemTy =
         outMemRefTy.getBody()[0].cast<LLVM::LLVMPointerType>().getElementType();
->>>>>>> 40fe75a2
     auto onnxTy = llvmTypeToOnnxType(elemTy);
     auto onnxTyVal = rewriter.create<LLVM::ConstantOp>(
         loc, int32Ty, rewriter.getI32IntegerAttr(onnxTy));
@@ -1092,14 +901,9 @@
           outMemRef,
           rewriter.getArrayAttr(
               {rewriter.getI64IntegerAttr(3), rewriter.getI64IntegerAttr(i)}));
-<<<<<<< HEAD
-      auto dimSizePtr = rewriter.create<LLVM::GEPOp>(loc,
-          LLVM::LLVMPointerType::get(int64Ty), sizesArrayPtr, ArrayRef<Value>({dimIdx}));
-=======
       auto dimSizePtr =
           rewriter.create<LLVM::GEPOp>(loc, LLVM::LLVMPointerType::get(int64Ty),
               sizesArrayPtr, ArrayRef<Value>({dimIdx}));
->>>>>>> 40fe75a2
       rewriter.create<LLVM::StoreOp>(loc, dimSize, dimSizePtr);
 
       // Transfer stride of dimension from memref to dynamic memref.
@@ -1107,14 +911,9 @@
           outMemRef,
           rewriter.getArrayAttr(
               {rewriter.getI64IntegerAttr(4), rewriter.getI64IntegerAttr(i)}));
-<<<<<<< HEAD
-      auto dimStridePtr = rewriter.create<LLVM::GEPOp>(loc,
-          LLVM::LLVMPointerType::get(int64Ty), stridesArrayPtr, ArrayRef<Value>({dimIdx}));
-=======
       auto dimStridePtr =
           rewriter.create<LLVM::GEPOp>(loc, LLVM::LLVMPointerType::get(int64Ty),
               stridesArrayPtr, ArrayRef<Value>({dimIdx}));
->>>>>>> 40fe75a2
       rewriter.create<LLVM::StoreOp>(loc, dimStride, dimStridePtr);
     }
   }
@@ -1140,14 +939,8 @@
     auto packedConstOp = llvm::dyn_cast<KrnlPackedConstantOp>(op);
     LLVM::GlobalOp globalBase;
     // Some frequently used types.
-<<<<<<< HEAD
     auto llvmI8PtrTy = LLVM::LLVMPointerType::get(IntegerType::get(context, 8));
     auto llvmI64Ty = IntegerType::get(context, 64);
-=======
-    auto llvmI8PtrTy =
-        LLVM::LLVMPointerType::get(LLVM::LLVMIntegerType::get(context, 8));
-    auto llvmI64Ty = LLVM::LLVMIntegerType::get(context, 64);
->>>>>>> 40fe75a2
     {
       OpBuilder::InsertionGuard insertGuard(rewriter);
       rewriter.setInsertionPointToStart(module.getBody());
@@ -1171,12 +964,7 @@
             llvmI8PtrTy, {llvmI64Ty}, /*isVarArg=*/false),
         rewriter);
     auto constPackSize = rewriter.create<LLVM::ConstantOp>(loc,
-<<<<<<< HEAD
         IntegerType::get(context, 64), packedConstOp.size_in_bytesAttr());
-=======
-        LLVM::LLVMIntegerType::get(context, 64),
-        packedConstOp.size_in_bytesAttr());
->>>>>>> 40fe75a2
     Value alloc = rewriter
                       .create<CallOp>(loc, getEmbeddedConstPoolRef, llvmI8PtrTy,
                           ArrayRef<Value>({constPackSize}))
@@ -1189,7 +977,6 @@
       // Record constant pack *file path* as a global variable (by recording the
       // file path string's underlying char array + its length).
       const auto &fileNameAttr = packedConstOp.file_nameAttr();
-<<<<<<< HEAD
       auto fileNameAttrArrayType = LLVM::LLVMArrayType::get(
           IntegerType::get(context, 8), fileNameAttr.getValue().size());
       rewriter.create<LLVM::GlobalOp>(loc, fileNameAttrArrayType, /*isConstant=*/true,
@@ -1199,18 +986,6 @@
       auto fileNameAttrIntType = IntegerType::get(context, 64);
       rewriter.create<LLVM::GlobalOp>(loc, fileNameAttrIntType, /*isConstant=*/true,
           LLVM::Linkage::External,
-=======
-      auto fileNameAttrArrayType =
-          LLVM::LLVMArrayType::get(LLVM::LLVMIntegerType::get(context, 8),
-              fileNameAttr.getValue().size());
-      rewriter.create<LLVM::GlobalOp>(loc, fileNameAttrArrayType,
-          /*isConstant=*/true, LLVM::Linkage::External,
-          mlir::KrnlPackedConstantOp::getConstPackFilePathSymbolName(),
-          fileNameAttr);
-      auto fileNameAttrIntType = LLVM::LLVMIntegerType::get(context, 64);
-      rewriter.create<LLVM::GlobalOp>(loc, fileNameAttrIntType,
-          /*isConstant=*/true, LLVM::Linkage::External,
->>>>>>> 40fe75a2
           mlir::KrnlPackedConstantOp::getConstPackFilePathStrLenSymbolName(),
           rewriter.getI64IntegerAttr(fileNameAttr.getValue().size()));
 
@@ -1219,31 +994,18 @@
       auto constPackFileName =
           llvm::sys::path::filename(fileNameAttr.getValue());
       auto fileNameArrayType = LLVM::LLVMArrayType::get(
-<<<<<<< HEAD
           IntegerType::get(context, 8), constPackFileName.size());
       rewriter.create<LLVM::GlobalOp>(loc, fileNameArrayType, /*isConstant=*/true,
           LLVM::Linkage::External,
           mlir::KrnlPackedConstantOp::getConstPackFileNameSymbolName(),
           rewriter.getStringAttr(constPackFileName));
       auto fileNameIntType = IntegerType::get(context, 64);
-=======
-          LLVM::LLVMIntegerType::get(context, 8), constPackFileName.size());
-      rewriter.create<LLVM::GlobalOp>(loc, fileNameArrayType,
-          /*isConstant=*/true, LLVM::Linkage::External,
-          mlir::KrnlPackedConstantOp::getConstPackFileNameSymbolName(),
-          rewriter.getStringAttr(constPackFileName));
-      auto fileNameIntType = LLVM::LLVMIntegerType::get(context, 64);
->>>>>>> 40fe75a2
       rewriter.create<LLVM::GlobalOp>(loc, fileNameIntType, /*isConstant=*/true,
           LLVM::Linkage::External,
           mlir::KrnlPackedConstantOp::getConstPackFileNameStrLenSymbolName(),
           rewriter.getI64IntegerAttr(constPackFileName.size()));
 
-<<<<<<< HEAD
       auto type = IntegerType::get(context, 8);
-=======
-      auto type = LLVM::LLVMIntegerType::get(context, 8);
->>>>>>> 40fe75a2
       rewriter.create<LLVM::GlobalOp>(loc, type, /*isConstant=*/true,
           LLVM::Linkage::External,
           mlir::KrnlPackedConstantOp::getConstPackIsLESymbolName(),
