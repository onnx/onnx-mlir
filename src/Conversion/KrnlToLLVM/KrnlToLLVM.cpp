--- conflicted
+++ resolved
@@ -203,21 +203,6 @@
     Value outputTypedPtrAlloc = rewriter.create<LLVM::BitcastOp>(
         loc, llvmOutputElementType.getPointerTo(), outputMemPoolTypePtrAlloc);
 
-<<<<<<< HEAD
-    // Create llvm MemRef from original MemRef and fill the data pointers.
-    if (memRefTy.hasStaticShape()) {
-      auto llvmMemRef = MemRefDescriptor::fromStaticShape(
-          rewriter, loc, typeConverter, memRefTy, outputTypedPtrAlloc);
-      rewriter.replaceOp(op, {llvmMemRef});
-    } else {
-      auto llvmMemRef = MemRefDescriptor::undef(
-          rewriter, loc, typeConverter.convertType(memRefTy));
-      llvmMemRef.setAllocatedPtr(rewriter, loc, outputTypedPtrAlloc);
-      llvmMemRef.setAlignedPtr(rewriter, loc, outputTypedPtrAlloc);
-      rewriter.replaceOp(op, {llvmMemRef});
-    }
-
-=======
     // Handle the static case.
     if (hasAllConstantDimensions(memRefTy)) {
       // Create llvm MemRef from original MemRef and fill the data pointers.
@@ -292,7 +277,6 @@
     }
 
     rewriter.replaceOp(op, {memRefDescriptor});
->>>>>>> 8867f54d
     return success();
   }
 
@@ -1074,12 +1058,8 @@
 
   // We want to completely lower to LLVM, so we use a `FullConversion`. This
   // ensures that only legal operations will remain after the conversion.
-<<<<<<< HEAD
-  if (failed(applyFullConversion(getOperation(), target, std::move(patterns)))) {
-=======
   if (failed(
           applyFullConversion(getOperation(), target, std::move(patterns)))) {
->>>>>>> 8867f54d
     signalPassFailure();
   }
 }
