--- conflicted
+++ resolved
@@ -478,15 +478,9 @@
       return WalkResult::advance();
 
     // Ignore constants of bool.
-<<<<<<< HEAD
-    // For an unknown reason, enabling constants of bool caused segfault in the
-    // IBM granite.20B model (The model with KV cache) at 1265 input tokens.
-    // See issue https://github.com/onnx/onnx-mlir/issues/2713.
-=======
     // For an unknown reason, enabling constants of bool caused segfault in
     // the IBM granite.20B model (The model with KV cache) at 1265 input
     // tokens. See issue https://github.com/onnx/onnx-mlir/issues/2713.
->>>>>>> 1e4e156d
     if (llvm::cast<MemRefType>(op.getResult().getType())
             .getElementType()
             .isInteger(1))
@@ -967,10 +961,7 @@
       verifyInputTensors);
   krnl::populateLoweringKrnlCallOpPattern(typeConverter, patterns, ctx);
   krnl::populateLoweringKrnlFindIndexOpPattern(typeConverter, patterns, ctx);
-<<<<<<< HEAD
   // krnl::populateLoweringKrnlGlobalOpPattern(typeConverter, patterns, ctx);
-=======
->>>>>>> 1e4e156d
   krnl::populateLoweringConstantOpInterfacePattern(
       typeConverter, patterns, ctx);
   krnl::populateLoweringKrnlInstrumentOpPattern(typeConverter, patterns, ctx);
