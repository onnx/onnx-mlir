--- conflicted
+++ resolved
@@ -410,15 +410,10 @@
   MLIRContext *ctx = &getContext();
   const auto &dataLayoutAnalysis = getAnalysis<DataLayoutAnalysis>();
   LowerToLLVMOptions options(ctx, dataLayoutAnalysis.getAtOrAbove(module));
-<<<<<<< HEAD
-  options.useOpaquePointers = true;
-=======
-
   // There are many places where we still rely on non-opaque pointers. Disable
   // opaque-pointers until we migrated the affected code parts
-  options.useOpaquePointers = false;
-
->>>>>>> 8c01b6f9
+  options.useOpaquePointers = true;
+
   KRNL_ENTRY_POINT_ID = 0;
 
   // Record entry point names and their input/output signatures.
