--- conflicted
+++ resolved
@@ -115,14 +115,8 @@
 
   // We define the specific operations, or dialects, that are legal targets for
   // this lowering.
-<<<<<<< HEAD
   target.addLegalDialect<Torch::TorchDialect>();
-=======
-  target
-      .addLegalDialect<Torch::TorchDialect>();
-  target
-      .addLegalDialect<torch::TorchConversion::TorchConversionDialect>();
->>>>>>> 727011c1
+  target.addLegalDialect<torch::TorchConversion::TorchConversionDialect>();
 
   // Needed to support unsigned int computations. To be removed if we use a
   // scheme that does not rely on the UnrealizedConversionCastOp.
