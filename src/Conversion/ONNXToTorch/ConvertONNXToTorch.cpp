/*
 * SPDX-License-Identifier: Apache-2.0
 */

//====- ConvertONNXToTorch.cpp - ONNX dialects to Torch lowering -===//
//
// Copyright 2019-2022 The IBM Research Authors.
//
// ========================================================================
//
// This file implements the lowering of frontend operations to a combination
// of Torch IR and standard operations.
//
//===------------------------------------------------------------------===//

#include "mlir/Dialect/SCF/SCF.h"
#include "mlir/Dialect/StandardOps/Transforms/FuncConversions.h"
#include "src/Conversion/ONNXToTorch/ONNXToTorchCommon.hpp"
#include "llvm/Support/CommandLine.h"

using namespace mlir;
using namespace mlir::torch;
using namespace mlir::torch::Torch;

void populateONNXToTorchConversionPattern(RewritePatternSet &patterns,
    TypeConverter &typeConverter, MLIRContext *ctx, bool enableTiling) {

  populateLoweringONNXToTorchConvOpPattern(patterns, typeConverter, ctx);
  populateLoweringONNXToTorchConstantPadNdOpPattern(
      patterns, typeConverter, ctx);
  populateLoweringONNXToTorchLeakyReluOpPattern(patterns, typeConverter, ctx);
  populateLoweringONNXToTorchMaxPoolSingleOutOpPattern(
      patterns, typeConverter, ctx);
  populateLoweringONNXToTorchConstOpPattern(patterns, typeConverter, ctx);
  populateLoweringONNXToTorchGlobalAveragePoolOpPattern(
      patterns, typeConverter, ctx);
  populateLoweringONNXToTorchReduceMeanOpPattern(patterns, typeConverter, ctx);
  populateLoweringONNXToTorchGemmOpPattern(patterns, typeConverter, ctx);
  populateLoweringONNXToTorchSoftmaxOpPattern(patterns, typeConverter, ctx);
  populateLoweringONNXToTorchAddOpPattern (patterns, typeConverter, ctx);
  populateLoweringONNXToTorchFlattenOpPattern(patterns, typeConverter, ctx);
  populateLoweringONNXToTorchElementwiseOpPattern(patterns, typeConverter, ctx);
<<<<<<< HEAD
  populateLoweringONNXToTorchSqueezeOpPattern(patterns, typeConverter, ctx);
=======
  populateLoweringONNXToTorchConcatOpPattern (patterns, typeConverter, ctx);
>>>>>>> c9123dac
  populateLoweringONNXToTorchBinaryOpPattern(patterns, typeConverter, ctx);
}

//===-----------------------------------------------------------------===//
// Frontend to Torch Dialect lowering pass
//===-----------------------------------------------------------------===//

/// This is a partial lowering to Torch loops of the ONNX operations.
namespace {
struct FrontendToTorchLoweringPass
    : public PassWrapper<FrontendToTorchLoweringPass,
          OperationPass<::mlir::ModuleOp>> {

  StringRef getArgument() const override { return "convert-onnx-to-torch"; }

  StringRef getDescription() const override {
    return "Lower frontend ops to Torch dialect.";
  }

  // Make sure that we have a valid default constructor and copy
  // constructor to make sure that the options are initialized properly.
  FrontendToTorchLoweringPass() = default;
  FrontendToTorchLoweringPass(const FrontendToTorchLoweringPass &pass)
      : PassWrapper<FrontendToTorchLoweringPass, OperationPass<ModuleOp>>() {}
  FrontendToTorchLoweringPass(bool emitDealloc, bool enableTiling) {
    // Below, need explicit assignment to enable implicit conversion of
    // bool to Option<bool>.
    this->emitDealloc = emitDealloc;
    this->enableTiling = enableTiling;
  }
  FrontendToTorchLoweringPass(int optLevel)
      : FrontendToTorchLoweringPass(false, optLevel >= 3) {}

  void runOnOperation() final;

public:
  // Some ops (RNN ops for example) are lowered to other ONNX ops such as
  // ONNXMatMulOp, ONNXSplitOp, ONNXTransposeOp, etc. These ONNX ops are then
  // lowered into krnl ops in this pass.
  //
  // To write LIT tests for operations that are lowered to other ONNX
  // operations, we do not need to check the final generated krnl code
  // (which is lengthy). It is more convenient to check the intermediate
  // generated code including ONNX ops.
  // We trust the lowering of the other ONNX ops.
  //
  // This flag is used in LIT tests to stop the lowering of the other
  // ONNX ops.
  // Usage: onnx-mlir-opt --convert-onnx-to-krnl='emit-intermediate-ir'
  Option<bool> emitIntermediateIR{*this, "emit-intermediate-ir",
      llvm::cl::desc(
          "Emit intermediate IR rather than lowering to the krnl dialect."),
      llvm::cl::init(false)};
  Option<bool> emitDealloc{*this, "emit-dealloc",
      llvm::cl::desc("Emit dealloc for allocated memrefs or not."),
      llvm::cl::init(false)};
  Option<bool> enableTiling{*this, "enable-tiling",
      llvm::cl::desc("Enable loop tiling and unrolling optimizations"),
      llvm::cl::init(false)};
};

} // end anonymous namespace.

void FrontendToTorchLoweringPass::runOnOperation() {
  ModuleOp module = getOperation();
  // The first thing to define is the conversion target. This will define the
  // final target for this lowering.
  ConversionTarget target(getContext());

  // We define the specific operations, or dialects, that are legal targets
  // for this lowering.
  target.addLegalDialect<Torch::TorchDialect>();
  target
      .addLegalDialect<torch::TorchConversion::TorchConversionDialect>();

  // Needed to support unsigned int computations. To be removed if we use a
  // scheme that does not rely on the UnrealizedConversionCastOp.
  //target.addLegalOp<::mlir::UnrealizedConversionCastOp>();

  // If `emitDealloc` is turned off, make sure we don't have buffer
  // deallocation at this level. Will use MLIR buffer-deallocation for
  // this purpose instead.
  if (!emitDealloc)
    target.addIllegalOp<mlir::memref::DeallocOp>();

  // Now that the conversion target has been defined, we just need to provide
  // the set of patterns that will lower the frontend operations.
  RewritePatternSet patterns(&getContext());

  // Convert types to legal types for the Krnl dialect.
  TorchTypeConverter torchTypeConverter;
  // Define patterns.
  populateONNXToTorchConversionPattern(
      patterns, torchTypeConverter, &getContext(), enableTiling);

  // With the target and rewrite patterns defined, we can now attempt the
  // conversion. The conversion will signal failure if any of our `illegal`
  // operations were not converted successfully.
  if (failed(applyPartialConversion(module, target, std::move(patterns)))) {
    signalPassFailure();
  }
}

std::unique_ptr<Pass> onnx_mlir::createLowerToTorchPass() {
  return std::make_unique<FrontendToTorchLoweringPass>();
}

std::unique_ptr<Pass> onnx_mlir::createLowerToTorchPass(int optLevel) {
  return std::make_unique<FrontendToTorchLoweringPass>(optLevel);
}<|MERGE_RESOLUTION|>--- conflicted
+++ resolved
@@ -23,28 +23,26 @@
 using namespace mlir::torch::Torch;
 
 void populateONNXToTorchConversionPattern(RewritePatternSet &patterns,
-    TypeConverter &typeConverter, MLIRContext *ctx, bool enableTiling) {
+                                          TypeConverter &typeConverter,
+                                          MLIRContext *ctx, bool enableTiling) {
 
   populateLoweringONNXToTorchConvOpPattern(patterns, typeConverter, ctx);
-  populateLoweringONNXToTorchConstantPadNdOpPattern(
-      patterns, typeConverter, ctx);
+  populateLoweringONNXToTorchConstantPadNdOpPattern(patterns, typeConverter,
+                                                    ctx);
   populateLoweringONNXToTorchLeakyReluOpPattern(patterns, typeConverter, ctx);
-  populateLoweringONNXToTorchMaxPoolSingleOutOpPattern(
-      patterns, typeConverter, ctx);
+  populateLoweringONNXToTorchMaxPoolSingleOutOpPattern(patterns, typeConverter,
+                                                       ctx);
   populateLoweringONNXToTorchConstOpPattern(patterns, typeConverter, ctx);
-  populateLoweringONNXToTorchGlobalAveragePoolOpPattern(
-      patterns, typeConverter, ctx);
+  populateLoweringONNXToTorchGlobalAveragePoolOpPattern(patterns, typeConverter,
+                                                        ctx);
   populateLoweringONNXToTorchReduceMeanOpPattern(patterns, typeConverter, ctx);
   populateLoweringONNXToTorchGemmOpPattern(patterns, typeConverter, ctx);
   populateLoweringONNXToTorchSoftmaxOpPattern(patterns, typeConverter, ctx);
-  populateLoweringONNXToTorchAddOpPattern (patterns, typeConverter, ctx);
+  populateLoweringONNXToTorchAddOpPattern(patterns, typeConverter, ctx);
   populateLoweringONNXToTorchFlattenOpPattern(patterns, typeConverter, ctx);
   populateLoweringONNXToTorchElementwiseOpPattern(patterns, typeConverter, ctx);
-<<<<<<< HEAD
   populateLoweringONNXToTorchSqueezeOpPattern(patterns, typeConverter, ctx);
-=======
-  populateLoweringONNXToTorchConcatOpPattern (patterns, typeConverter, ctx);
->>>>>>> c9123dac
+  populateLoweringONNXToTorchConcatOpPattern(patterns, typeConverter, ctx);
   populateLoweringONNXToTorchBinaryOpPattern(patterns, typeConverter, ctx);
 }
 
@@ -56,7 +54,7 @@
 namespace {
 struct FrontendToTorchLoweringPass
     : public PassWrapper<FrontendToTorchLoweringPass,
-          OperationPass<::mlir::ModuleOp>> {
+                         OperationPass<::mlir::ModuleOp>> {
 
   StringRef getArgument() const override { return "convert-onnx-to-torch"; }
 
@@ -94,14 +92,17 @@
   // This flag is used in LIT tests to stop the lowering of the other
   // ONNX ops.
   // Usage: onnx-mlir-opt --convert-onnx-to-krnl='emit-intermediate-ir'
-  Option<bool> emitIntermediateIR{*this, "emit-intermediate-ir",
+  Option<bool> emitIntermediateIR{
+      *this, "emit-intermediate-ir",
       llvm::cl::desc(
           "Emit intermediate IR rather than lowering to the krnl dialect."),
       llvm::cl::init(false)};
-  Option<bool> emitDealloc{*this, "emit-dealloc",
+  Option<bool> emitDealloc{
+      *this, "emit-dealloc",
       llvm::cl::desc("Emit dealloc for allocated memrefs or not."),
       llvm::cl::init(false)};
-  Option<bool> enableTiling{*this, "enable-tiling",
+  Option<bool> enableTiling{
+      *this, "enable-tiling",
       llvm::cl::desc("Enable loop tiling and unrolling optimizations"),
       llvm::cl::init(false)};
 };
@@ -117,12 +118,11 @@
   // We define the specific operations, or dialects, that are legal targets
   // for this lowering.
   target.addLegalDialect<Torch::TorchDialect>();
-  target
-      .addLegalDialect<torch::TorchConversion::TorchConversionDialect>();
+  target.addLegalDialect<torch::TorchConversion::TorchConversionDialect>();
 
   // Needed to support unsigned int computations. To be removed if we use a
   // scheme that does not rely on the UnrealizedConversionCastOp.
-  //target.addLegalOp<::mlir::UnrealizedConversionCastOp>();
+  // target.addLegalOp<::mlir::UnrealizedConversionCastOp>();
 
   // If `emitDealloc` is turned off, make sure we don't have buffer
   // deallocation at this level. Will use MLIR buffer-deallocation for
@@ -137,8 +137,8 @@
   // Convert types to legal types for the Krnl dialect.
   TorchTypeConverter torchTypeConverter;
   // Define patterns.
-  populateONNXToTorchConversionPattern(
-      patterns, torchTypeConverter, &getContext(), enableTiling);
+  populateONNXToTorchConversionPattern(patterns, torchTypeConverter,
+                                       &getContext(), enableTiling);
 
   // With the target and rewrite patterns defined, we can now attempt the
   // conversion. The conversion will signal failure if any of our `illegal`
