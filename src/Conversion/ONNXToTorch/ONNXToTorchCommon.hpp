/*
 * SPDX-License-Identifier: Apache-2.0
 */

//====- ONNXToTorchCommon.hpp - ONNX dialects to Torch lowering -===//
//
// Copyright 2019-2022 The IBM Research Authors.
//
// ========================================================================
//
// This file contains common code shared by the functions performing the
// lowering to the KRNL dialect.
//
//===-----------------------------------------------------------------===//

#pragma once

#include <map>

#include "mlir/Dialect/Affine/IR/AffineOps.h"
#include "mlir/Dialect/Linalg/IR/Linalg.h"
#include "mlir/Dialect/Math/IR/Math.h"
#include "mlir/Dialect/MemRef/IR/MemRef.h"
#include "mlir/Dialect/StandardOps/IR/Ops.h"
#include "mlir/Dialect/StandardOps/Transforms/FuncConversions.h"
#include "mlir/Dialect/StandardOps/Transforms/Passes.h"
#include "mlir/IR/PatternMatch.h"
#include "mlir/Pass/Pass.h"
#include "mlir/Transforms/DialectConversion.h"
#include "llvm/ADT/ArrayRef.h"
#include "llvm/ADT/Sequence.h"
#include "llvm/ADT/TypeSwitch.h"
#include "llvm/Transforms/Scalar/LICM.h"

#include "src/Dialect/Krnl/KrnlHelper.hpp"
#include "src/Dialect/Krnl/KrnlOps.hpp"
#include "src/Dialect/ONNX/IndexExpr.hpp"
#include "src/Dialect/ONNX/ONNXOps.hpp"
#include "src/Dialect/ONNX/ONNXOpsHelper.hpp"
#include "src/Pass/Passes.hpp"
#include "src/Support/KrnlSupport.hpp"
#include "src/Transform/ONNX/ConstPropHelper.hpp"

#include "mlir/Dialect/StandardOps/IR/Ops.h"
#include "mlir/IR/BuiltinTypes.h"
#include "mlir/Interfaces/CallInterfaces.h"
#include "mlir/Pass/Pass.h"
#include "mlir/Support/FileUtilities.h"
#include "llvm/ADT/SmallPtrSet.h"
#include "llvm/Support/MD5.h"
#include "llvm/Support/ToolOutputFile.h"

#include "src/Dialect/Krnl/KrnlOps.hpp"
#include "src/Dialect/ONNX/ONNXOps.hpp"
#include "src/Pass/Passes.hpp"
#include "src/Support/OMOptions.hpp"

#include "mlir/Transforms/DialectConversion.h"
#include "torch-mlir/Dialect/Torch/IR/TorchDialect.h"
#include "torch-mlir/Dialect/Torch/IR/TorchOps.h"
#include "torch-mlir/Dialect/Torch/Transforms/Passes.h"
#include "torch-mlir/Dialect/Torch/Utils/Utils.h"
#include "llvm/ADT/StringExtras.h"

#include "torch-mlir/Dialect/TorchConversion/IR/TorchConversionDialect.h"
#include "torch-mlir/Dialect/TorchConversion/IR/TorchConversionOps.h"
#include "torch-mlir/Dialect/TorchConversion/Transforms/BackendTypeConversion.h"

using namespace mlir;
using namespace mlir::torch;
using namespace mlir::torch::Torch;

// A global variable to indicate whether this pass will emit dealloc for
// allocated memrefs or not during the conversion of ONNX to Krnl.
// extern bool ONNXToKrnl_gEmitDealloc;

//===-----------------------------------------------------------------===//
// Type conversion from Onnx types to Krnl types:
//   - from Tensor type to the Standard dialect MemRef type
//   - from onnx.StringType to krnl.StringType
//===-----------------------------------------------------------------===//

class TorchTypeConverter : public TypeConverter {
public:
  using TypeConverter::TypeConverter;

  TorchTypeConverter();

  /// Return true if the inputs and outputs of the given function type are
  /// legal. [Taken from MLIR and adapted to only check the legality of the
  /// inputs. Once unranked results can be handled gracefully this
  /// override needs to be removed in favour of the original MLIR one.]
  bool isSignatureLegal(FunctionType funcType) {
    return llvm::all_of(
        llvm::concat<const Type>(funcType.getInputs(), funcType.getResults()),
        [this](Type type) { return isLegal(type); });
  }

  /// Return true if the operands/results of call have a legal type.
  bool isSignatureLegal(mlir::CallOp call) {
    auto f = [this](Type type) { return isLegal(type); };
    return llvm::all_of(call.getOperandTypes(), f) &&
           llvm::all_of(call.getResultTypes(), f);
  }
};

//===-----------------------------------------------------------------===//
// Functions to add lowering patterns for frontend operations.
//===-----------------------------------------------------------------===//

// `NN` directory methods:
void populateLoweringONNXToTorchConvOpPattern(
    RewritePatternSet &, TypeConverter &, MLIRContext *);

void populateLoweringONNXToTorchConstOpPattern(
    RewritePatternSet &, TypeConverter &, MLIRContext *);

void populateLoweringONNXToTorchLeakyReluOpPattern(
    RewritePatternSet &, TypeConverter &, MLIRContext *);

void populateLoweringONNXToTorchMaxPoolSingleOutOpPattern(
    RewritePatternSet &, TypeConverter &, MLIRContext *);

void populateLoweringONNXToTorchConstantPadNdOpPattern(
    RewritePatternSet &, TypeConverter &, MLIRContext *);

void populateLoweringONNXToTorchGlobalAveragePoolOpPattern(
    RewritePatternSet &, TypeConverter &, MLIRContext *);

void populateLoweringONNXToTorchReduceMeanOpPattern(
    RewritePatternSet &, TypeConverter &, MLIRContext *);

void populateLoweringONNXToTorchGemmOpPattern(
    RewritePatternSet &, TypeConverter &, MLIRContext *);

void populateLoweringONNXToTorchSoftmaxOpPattern(
    RewritePatternSet &, TypeConverter &, MLIRContext *);

void populateLoweringONNXToTorchAddOpPattern(
    RewritePatternSet &, TypeConverter &, MLIRContext *);

void populateLoweringONNXToTorchElementwiseOpPattern(
    RewritePatternSet &, TypeConverter &, MLIRContext *);

void populateLoweringONNXToTorchFlattenOpPattern (
    RewritePatternSet &, TypeConverter &, MLIRContext *);

void populateLoweringONNXToTorchElementwiseOpPattern(
    RewritePatternSet &, TypeConverter &, MLIRContext *);

<<<<<<< HEAD
void populateLoweringONNXToTorchConcatOpPattern(
=======
void populateLoweringONNXToTorchBinaryOpPattern(
>>>>>>> f3518587
    RewritePatternSet &, TypeConverter &, MLIRContext *);<|MERGE_RESOLUTION|>--- conflicted
+++ resolved
@@ -148,9 +148,8 @@
 void populateLoweringONNXToTorchElementwiseOpPattern(
     RewritePatternSet &, TypeConverter &, MLIRContext *);
 
-<<<<<<< HEAD
 void populateLoweringONNXToTorchConcatOpPattern(
-=======
+    RewritePatternSet &, TypeConverter &, MLIRContext *);
+
 void populateLoweringONNXToTorchBinaryOpPattern(
->>>>>>> f3518587
     RewritePatternSet &, TypeConverter &, MLIRContext *);