/*
 * SPDX-License-Identifier: Apache-2.0
 */

//====- ONNXToTorchCommon.hpp - ONNX dialects to Torch lowering -===//
//
// Copyright 2019-2022 The IBM Research Authors.
//
// ========================================================================
//
// This file contains common code shared by the functions performing the
// lowering to the KRNL dialect.
//
//===-----------------------------------------------------------------===//

#pragma once

#include <map>

#include "mlir/Dialect/Affine/IR/AffineOps.h"
#include "mlir/Dialect/Linalg/IR/Linalg.h"
#include "mlir/Dialect/Math/IR/Math.h"
#include "mlir/Dialect/MemRef/IR/MemRef.h"
#include "mlir/Dialect/StandardOps/IR/Ops.h"
#include "mlir/Dialect/StandardOps/Transforms/FuncConversions.h"
#include "mlir/Dialect/StandardOps/Transforms/Passes.h"
#include "mlir/IR/PatternMatch.h"
#include "mlir/Pass/Pass.h"
#include "mlir/Transforms/DialectConversion.h"
#include "llvm/ADT/ArrayRef.h"
#include "llvm/ADT/Sequence.h"
#include "llvm/ADT/TypeSwitch.h"
#include "llvm/Transforms/Scalar/LICM.h"

#include "src/Dialect/Krnl/KrnlHelper.hpp"
#include "src/Dialect/Krnl/KrnlOps.hpp"
#include "src/Dialect/ONNX/IndexExpr.hpp"
#include "src/Dialect/ONNX/ONNXOps.hpp"
#include "src/Dialect/ONNX/ONNXOpsHelper.hpp"
#include "src/Pass/Passes.hpp"
#include "src/Support/KrnlSupport.hpp"
#include "src/Transform/ONNX/ConstPropHelper.hpp"

#include "mlir/Dialect/StandardOps/IR/Ops.h"
#include "mlir/IR/BuiltinTypes.h"
#include "mlir/Interfaces/CallInterfaces.h"
#include "mlir/Pass/Pass.h"
#include "mlir/Support/FileUtilities.h"
#include "llvm/ADT/SmallPtrSet.h"
#include "llvm/Support/MD5.h"
#include "llvm/Support/ToolOutputFile.h"

#include "src/Dialect/Krnl/KrnlOps.hpp"
#include "src/Dialect/ONNX/ONNXOps.hpp"
#include "src/Pass/Passes.hpp"
#include "src/Support/OMOptions.hpp"

#include "mlir/Transforms/DialectConversion.h"
#include "torch-mlir/Dialect/Torch/IR/TorchDialect.h"
#include "torch-mlir/Dialect/Torch/IR/TorchOps.h"
#include "torch-mlir/Dialect/Torch/Transforms/Passes.h"
#include "torch-mlir/Dialect/Torch/Utils/Utils.h"
#include "llvm/ADT/StringExtras.h"

#include "torch-mlir/Dialect/TorchConversion/IR/TorchConversionDialect.h"
#include "torch-mlir/Dialect/TorchConversion/IR/TorchConversionOps.h"
#include "torch-mlir/Dialect/TorchConversion/Transforms/BackendTypeConversion.h"

using namespace mlir;
using namespace mlir::torch;
using namespace mlir::torch::Torch;

// A global variable to indicate whether this pass will emit dealloc for
// allocated memrefs or not during the conversion of ONNX to Krnl.
// extern bool ONNXToKrnl_gEmitDealloc;

//===-----------------------------------------------------------------===//
// Type conversion from Onnx types to Krnl types:
//   - from Tensor type to the Standard dialect MemRef type
//   - from onnx.StringType to krnl.StringType
//===-----------------------------------------------------------------===//

class TorchTypeConverter : public TypeConverter {
public:
  using TypeConverter::TypeConverter;

  TorchTypeConverter();

  /// Return true if the inputs and outputs of the given function type are
  /// legal. [Taken from MLIR and adapted to only check the legality of the
  /// inputs. Once unranked results can be handled gracefully this
  /// override needs to be removed in favour of the original MLIR one.]
  bool isSignatureLegal(FunctionType funcType) {
    return llvm::all_of(
        llvm::concat<const Type>(funcType.getInputs(), funcType.getResults()),
        [this](Type type) { return isLegal(type); });
  }

  /// Return true if the operands/results of call have a legal type.
  bool isSignatureLegal(mlir::CallOp call) {
    auto f = [this](Type type) { return isLegal(type); };
    return llvm::all_of(call.getOperandTypes(), f) &&
           llvm::all_of(call.getResultTypes(), f);
  }
};

//===-----------------------------------------------------------------===//
// Functions to add lowering patterns for frontend operations.
//===-----------------------------------------------------------------===//

// `NN` directory methods:
void populateLoweringONNXToTorchConvOpPattern(
    RewritePatternSet &, TypeConverter &, MLIRContext *);

void populateLoweringONNXToTorchConstOpPattern(
    RewritePatternSet &, TypeConverter &, MLIRContext *);

void populateLoweringONNXToTorchLeakyReluOpPattern(
    RewritePatternSet &, TypeConverter &, MLIRContext *);

void populateLoweringONNXToTorchMaxPoolSingleOutOpPattern(
    RewritePatternSet &, TypeConverter &, MLIRContext *);

void populateLoweringONNXToTorchConstantPadNdOpPattern(
    RewritePatternSet &, TypeConverter &, MLIRContext *);

void populateLoweringONNXToTorchGlobalAveragePoolOpPattern(
    RewritePatternSet &, TypeConverter &, MLIRContext *);

void populateLoweringONNXToTorchReduceMeanOpPattern(
    RewritePatternSet &, TypeConverter &, MLIRContext *);

void populateLoweringONNXToTorchGemmOpPattern(
    RewritePatternSet &, TypeConverter &, MLIRContext *);

void populateLoweringONNXToTorchSoftmaxOpPattern(
    RewritePatternSet &, TypeConverter &, MLIRContext *);

void populateLoweringONNXToTorchAddOpPattern(
    RewritePatternSet &, TypeConverter &, MLIRContext *);

void populateLoweringONNXToTorchElementwiseOpPattern(
    RewritePatternSet &, TypeConverter &, MLIRContext *);

<<<<<<< HEAD
void populateLoweringONNXToTorchSqueezeOpPattern(
=======
void populateLoweringONNXToTorchFlattenOpPattern (
    RewritePatternSet &, TypeConverter &, MLIRContext *);

void populateLoweringONNXToTorchElementwiseOpPattern(
    RewritePatternSet &, TypeConverter &, MLIRContext *);

void populateLoweringONNXToTorchBinaryOpPattern(
>>>>>>> f3518587
    RewritePatternSet &, TypeConverter &, MLIRContext *);<|MERGE_RESOLUTION|>--- conflicted
+++ resolved
@@ -142,9 +142,9 @@
 void populateLoweringONNXToTorchElementwiseOpPattern(
     RewritePatternSet &, TypeConverter &, MLIRContext *);
 
-<<<<<<< HEAD
 void populateLoweringONNXToTorchSqueezeOpPattern(
-=======
+    RewritePatternSet &, TypeConverter &, MLIRContext *);
+
 void populateLoweringONNXToTorchFlattenOpPattern (
     RewritePatternSet &, TypeConverter &, MLIRContext *);
 
@@ -152,5 +152,4 @@
     RewritePatternSet &, TypeConverter &, MLIRContext *);
 
 void populateLoweringONNXToTorchBinaryOpPattern(
->>>>>>> f3518587
     RewritePatternSet &, TypeConverter &, MLIRContext *);