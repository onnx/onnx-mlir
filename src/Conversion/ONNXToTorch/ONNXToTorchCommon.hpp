--- conflicted
+++ resolved
@@ -133,15 +133,11 @@
 void populateLoweringONNXToTorchGemmOpPattern(
     RewritePatternSet &, TypeConverter &, MLIRContext *);
 
-<<<<<<< HEAD
 void populateLoweringONNXToTorchSoftmaxOpPattern(
-=======
+    RewritePatternSet &, TypeConverter &, MLIRContext *);
+
 void populateLoweringONNXToTorchFlattenOpPattern (
->>>>>>> e2955fec
     RewritePatternSet &, TypeConverter &, MLIRContext *);
 
 void populateLoweringONNXToTorchElementwiseOpPattern(
-    RewritePatternSet &, TypeConverter &, MLIRContext *);
-
-
-
+    RewritePatternSet &, TypeConverter &, MLIRContext *);