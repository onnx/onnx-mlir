--- conflicted
+++ resolved
@@ -133,14 +133,13 @@
 void populateLoweringONNXToTorchGemmOpPattern(
     RewritePatternSet &, TypeConverter &, MLIRContext *);
 
-<<<<<<< HEAD
 void populateLoweringONNXToTorchSoftmaxOpPattern(
-=======
+    RewritePatternSet &, TypeConverter &, MLIRContext *);
+
 void populateLoweringONNXToTorchAddOpPattern(
     RewritePatternSet &, TypeConverter &, MLIRContext *);
 
 void populateLoweringONNXToTorchElementwiseOpPattern(
->>>>>>> 5b5c47cc
     RewritePatternSet &, TypeConverter &, MLIRContext *);
 
 void populateLoweringONNXToTorchFlattenOpPattern (
