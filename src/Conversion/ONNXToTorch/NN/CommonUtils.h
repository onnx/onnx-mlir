--- conflicted
+++ resolved
@@ -55,10 +55,6 @@
     Type ty, Location loc, ConversionPatternRewriter &rewriter,
     int default_val = 0);
 Torch::ValueTensorType toTorchType(mlir::MLIRContext *ctx, Type t);
-<<<<<<< HEAD
-
 Torch::ValueTensorType toSI64SignedType(mlir::MLIRContext *ctx, Type t);
-=======
 mlir::Value getTorchTensor(Value operand, ConversionPatternRewriter &rewriter,
-    mlir::MLIRContext *context, Location loc);
->>>>>>> c9123dac
+    mlir::MLIRContext *context, Location loc);