/*
 * SPDX-License-Identifier: Apache-2.0
 */

//===--------------- CommonUtils.h -------------------===//
//
// Copyright 2019-2022 The IBM Research Authors.
//
// =============================================================================

#include "src/Conversion/ONNXToTorch/ONNXToTorchCommon.hpp"
#include "src/Dialect/ONNX/ShapeInference/ONNXShapeHelper.hpp"

#include <fstream>
#include <iostream>
#include <set>
#include <vector>

#include "mlir/Dialect/StandardOps/IR/Ops.h"
#include "mlir/IR/BuiltinTypes.h"
#include "mlir/Interfaces/CallInterfaces.h"
#include "mlir/Pass/Pass.h"
#include "mlir/Support/FileUtilities.h"
#include "llvm/ADT/SmallPtrSet.h"
#include "llvm/Support/MD5.h"
#include "llvm/Support/ToolOutputFile.h"

#include "src/Dialect/Krnl/KrnlOps.hpp"
#include "src/Dialect/ONNX/ONNXOps.hpp"
#include "src/Pass/Passes.hpp"
#include "src/Support/OMOptions.hpp"

#include "mlir/Transforms/DialectConversion.h"
#include "torch-mlir/Dialect/Torch/IR/TorchDialect.h"
#include "torch-mlir/Dialect/Torch/IR/TorchOps.h"
#include "torch-mlir/Dialect/Torch/Transforms/Passes.h"
#include "torch-mlir/Dialect/Torch/Utils/Utils.h"
#include "llvm/ADT/StringExtras.h"

#include "torch-mlir/Dialect/TorchConversion/IR/TorchConversionDialect.h"
#include "torch-mlir/Dialect/TorchConversion/IR/TorchConversionOps.h"
#include "torch-mlir/Dialect/TorchConversion/Transforms/BackendTypeConversion.h"

#ifdef _WIN32
#include <io.h>
#endif

using namespace mlir;
using namespace mlir::torch;
using namespace mlir::torch::Torch;

std::vector<Value>
createPadsArrayAttribute(::mlir::ArrayAttr pads, Type ty, Location loc,
                         ConversionPatternRewriter &rewriter);
std::vector<Value> createArrayAttribute(::mlir::ArrayAttr onnxArrayAttr,
                                        Type ty, Location loc,
                                        ConversionPatternRewriter &rewriter,
                                        int default_val = 0);
Torch::ValueTensorType toTorchType(mlir::MLIRContext *ctx, Type t);
mlir::Value getTorchTensor(Value operand, ConversionPatternRewriter &rewriter,
<<<<<<< HEAD
    mlir::MLIRContext *context, Location loc);
Value getIntValue(int val, ConversionPatternRewriter &rewriter,
                  mlir::MLIRContext *context, Location loc);
std::vector<int> toVector(mlir::ArrayAttr axesAttr);
=======
                           mlir::MLIRContext *context, Location loc);
Value getIntValue(int val, ConversionPatternRewriter &rewriter,
                  mlir::MLIRContext *context, Location loc);
>>>>>>> 95b34edc
<|MERGE_RESOLUTION|>--- conflicted
+++ resolved
@@ -58,13 +58,7 @@
                                         int default_val = 0);
 Torch::ValueTensorType toTorchType(mlir::MLIRContext *ctx, Type t);
 mlir::Value getTorchTensor(Value operand, ConversionPatternRewriter &rewriter,
-<<<<<<< HEAD
     mlir::MLIRContext *context, Location loc);
 Value getIntValue(int val, ConversionPatternRewriter &rewriter,
                   mlir::MLIRContext *context, Location loc);
-std::vector<int> toVector(mlir::ArrayAttr axesAttr);
-=======
-                           mlir::MLIRContext *context, Location loc);
-Value getIntValue(int val, ConversionPatternRewriter &rewriter,
-                  mlir::MLIRContext *context, Location loc);
->>>>>>> 95b34edc
+std::vector<int> toVector(mlir::ArrayAttr axesAttr);