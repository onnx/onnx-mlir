--- conflicted
+++ resolved
@@ -49,17 +49,15 @@
 using namespace mlir::torch;
 using namespace mlir::torch::Torch;
 
-std::vector<Value> createPadsArrayAttribute(::mlir::ArrayAttr pads, Type ty,
-    Location loc, ConversionPatternRewriter &rewriter);
+std::vector<Value>
+createPadsArrayAttribute(::mlir::ArrayAttr pads, Type ty, Location loc,
+                         ConversionPatternRewriter &rewriter);
 std::vector<Value> createArrayAttribute(::mlir::ArrayAttr onnxArrayAttr,
-    Type ty, Location loc, ConversionPatternRewriter &rewriter,
-    int default_val = 0);
+                                        Type ty, Location loc,
+                                        ConversionPatternRewriter &rewriter,
+                                        int default_val = 0);
 Torch::ValueTensorType toTorchType(mlir::MLIRContext *ctx, Type t);
 mlir::Value getTorchTensor(Value operand, ConversionPatternRewriter &rewriter,
-<<<<<<< HEAD
                            mlir::MLIRContext *context, Location loc);
 Value getIntValue(int val, ConversionPatternRewriter &rewriter,
-                  mlir::MLIRContext *context, Location loc);
-=======
-    mlir::MLIRContext *context, Location loc);
->>>>>>> c9123dac
+                  mlir::MLIRContext *context, Location loc);