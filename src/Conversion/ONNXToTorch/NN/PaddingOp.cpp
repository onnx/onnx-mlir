/*
 * SPDX-License-Identifier: Apache-2.0
 */

//===------- PaddingOp.cpp ------------------===//
//
// Copyright 2019-2020 The IBM Research Authors.
//
// ========================================================================
//
// This file implements a combined pass that dynamically invoke several
// transformation on ONNX ops.
//
//===-----------------------------------------------------------------===//
#include "src/Conversion/ONNXToTorch/ONNXToTorchCommon.hpp"

#ifdef _WIN32
#include <io.h>
#endif

using namespace mlir;
using namespace mlir::torch;
using namespace mlir::torch::Torch;
using namespace mlir::torch::TorchConversion;

/**
 * ONNX Pad operation
 *   “Given a tensor containing the data to be padded (data),
 *   a tensor containing the number of start and end pad values for
 *   axis (pads), (optionally) a mode, and (optionally) constant_value,
 *   ” “a padded tensor (output) is generated.
 *
 * Attributes:
 *   mode	::mlir::StringAttr	string attribute
 *
 * Operands:
 * data	  tensor of 8-bit/16-bit/32-bit/64-bit unsigned integer values or
 * 	  tensor of 8-bit/16-bit/32-bit/64-bit signless integer values or
 * 	  tensor of bfloat16 type values or tensor of 16-bit/32-bit/64-bit
 * 	  float values or tensor of string type values or tensor of 1-bit
 * 	  signless integer values or tensor of complex type with
 * 	  32-bit/64-bit float elements values or memref of any type values.
 *
 * pads   tensor of 64-bit signless integer values or memref of
 * 	  any type values.
 *
 * constant_value
 * 	  tensor of 8-bit/16-bit/32-bit/64-bit unsigned integer values or
 *        tensor of 8-bit/16-bit/32-bit/64-bit signless integer values or
 *        tensor of bfloat16 type values or tensor of 16-bit/32-bit/64-bit
 *        float values or tensor of string type values or tensor of 1-bit
 *        signless integer values or tensor of complex type with
 *        32-bit/64-bit float elements values or memref of any type values
 *        or none type.
 *
 *Results:
 * output
 *        tensor of 8-bit/16-bit/32-bit/64-bit unsigned integer values or
 *        tensor of 8-bit/16-bit/32-bit/64-bit signless integer values or
 *        tensor of bfloat16 type values or tensor of 16-bit/32-bit/64-bit
 *        float values or tensor of string type values or tensor of 1-bit
 *        signless integer values or tensor of complex type with
 *        32-bit/64-bit float elements values or memref of any type values
 *        or none type.
 *
 * Validation
 * ----------
 * ./scripts/docker/build_with_docker.py --external-build --build-dir build
 *--command
 *"build/Ubuntu1804-Release/third-party/onnx-mlir/Release/bin/onnx-mlir
 *--EmitONNXIR --debug --run-torch-pass
 * /home/sachin/try10/FlexML/third-party/onnx-mlir/third_party/onnx/onnx/
 * backend/test/data/pytorch-operator/test_operator_pad/model.onnx"
 *
 */

typedef struct dim_pads {
  int dim_start;
  int dim_end;
} dim_pads;

class ONNXConstantPadNdOpToTorchLowering : public ConversionPattern {
public:
  ONNXConstantPadNdOpToTorchLowering(
      TypeConverter &typeConverter, MLIRContext *ctx)
      : ConversionPattern(
            typeConverter, mlir::ONNXPadOp::getOperationName(), 1, ctx) {}

  LogicalResult matchAndRewrite(Operation *op, ArrayRef<Value> operands,
      ConversionPatternRewriter &rewriter) const final {

    ONNXPadOp op1 = llvm::dyn_cast<ONNXPadOp>(op);
    ONNXPadOpAdaptor adapter = ONNXPadOpAdaptor(op1);
    mlir::MLIRContext *context = op1.getContext();
    Location loc = op1.getLoc();

<<<<<<< HEAD
    Value data = op1.data();                  // ONNX operands
    auto pads = op1.pads();                   // ONNX operands
    Value const_value = op1.constant_value(); // ONNX operands

=======
    Value data = op1.data();                 // ONNX operands
    auto pads = op1.pads();                  // ONNX operands
    Value constValue = op1.constant_value(); // ONNX operands

    // creating the DenseElementsAttr using pads values.
>>>>>>> fba59385
    DenseElementsAttr denseAttr = getDenseElementAttributeFromONNXValue(pads);

    // Reading the ONNX side pads values and store in the array.
    std::vector<APInt> intValues;
    for (auto n : denseAttr.getValues<APInt>())
      intValues.push_back(n);

    // Rearrange the pad values.
    // ONNX : b1, e1, b2, e2, b3, e3, b4, e4
    // TORCH : b1, b2, b3, b4, e1, e2, e3, e4
    // TORCH : b4, b3, b2, b1, e4, e3, e2, e1
    dim_pads dimArray[intValues.size()];
    std::vector<Value> translatePadsList;
    auto intType = IntegerType::get(op1.getContext(), 64);
    if (intValues.size() != 0) {
      unsigned int dimSize = intValues.size() / 2;
      int j = dimSize - 1;
      unsigned int lastNonZero = 0;
      for (unsigned int i = 0; i < dimSize; i++) {
        dimArray[i].dim_start = intValues[j].getZExtValue();
        dimArray[i].dim_end = intValues[j + dimSize].getZExtValue();
        if (dimArray[i].dim_start != 0 || dimArray[i].dim_end != 0)
          lastNonZero = i;
        --j;
      }

      // read the onnx pad values from array(dim_start values)
      for (unsigned int i = 0; i < lastNonZero + 1; i++) {
        auto f0 = IntegerAttr::get(intType, (dimArray[i].dim_start));
        Value p0v = rewriter.create<ConstantIntOp>(loc, f0);
        translatePadsList.push_back(p0v);

        auto f1 = IntegerAttr::get(intType, (dimArray[i].dim_end));
        Value p1v = rewriter.create<ConstantIntOp>(loc, f1);
        translatePadsList.push_back(p1v);
      }
    }

<<<<<<< HEAD
    TensorType data_tensor_type = data.getType().cast<TensorType>();

    auto dataTy = Torch::ValueTensorType::get(context,
        data_tensor_type.getShape(), data_tensor_type.getElementType());
=======
    TensorType dataTensorType = data.getType().cast<TensorType>();

    auto dataType = Torch::ValueTensorType::get(
        context, dataTensorType.getShape(), dataTensorType.getElementType());
>>>>>>> fba59385

    auto dataTorchTensor =
        rewriter.create<torch::TorchConversion::FromBuiltinTensorOp>(
            loc, dataType, data);

    DenseElementsAttr valueAttr =
        getDenseElementAttributeFromONNXValue(constValue);
    auto valueIt = valueAttr.getValues<FloatAttr>().begin();
    auto valueFloat = (*valueIt).cast<FloatAttr>().getValueAsDouble();
    auto floatVal =
        FloatAttr::get(mlir::FloatType::getF64(context), valueFloat);
    auto constTorchTensor = rewriter.create<ConstantFloatOp>(loc, floatVal);

    auto padsList1 = rewriter.create<PrimListConstructOp>(loc,
        Torch::ListType::get(rewriter.getType<Torch::IntType>()),
        ValueRange{translatePadsList});

<<<<<<< HEAD
    TensorType op_tensor_type = op->getResult(0).getType().cast<TensorType>();
    auto resultTy = Torch::ValueTensorType::get(op1.getContext(),
        op_tensor_type.getShape(), op_tensor_type.getElementType());

    Value atenconstantpad = rewriter.create<AtenConstantPadNdOp>(
        loc, resultTy, dtt, padsList1, ctt);

    Value result = atenconstantpad;
=======
    for (auto p : padsList1.elements()) {
      llvm::outs() << " padding list element: "
                   << "\n"
                   << p << "\n"
                   << "\n";
    }

    TensorType opTensorType = op->getResult(0).getType().cast<TensorType>();
    auto resultType = Torch::ValueTensorType::get(op1.getContext(),
        opTensorType.getShape(), opTensorType.getElementType());

    Value result = rewriter.create<AtenConstantPadNdOp>(
        loc, resultType, dataTorchTensor, padsList1, constTorchTensor);

    llvm::outs() << "AtenConstantPadNdOp operation creation"
                 << "\n"
                 << result << "\n"
                 << "\n";
>>>>>>> fba59385

    rewriter.replaceOpWithNewOp<torch::TorchConversion::ToBuiltinTensorOp>(
        op, op->getResult(0).getType(), result);

    return success();
  }
};

void populateLoweringONNXToTorchConstantPadNdOpPattern(
    RewritePatternSet &patterns, TypeConverter &typeConverter,
    MLIRContext *ctx) {
  patterns.insert<ONNXConstantPadNdOpToTorchLowering>(typeConverter, ctx);
}<|MERGE_RESOLUTION|>--- conflicted
+++ resolved
@@ -94,18 +94,11 @@
     mlir::MLIRContext *context = op1.getContext();
     Location loc = op1.getLoc();
 
-<<<<<<< HEAD
-    Value data = op1.data();                  // ONNX operands
-    auto pads = op1.pads();                   // ONNX operands
-    Value const_value = op1.constant_value(); // ONNX operands
-
-=======
     Value data = op1.data();                 // ONNX operands
     auto pads = op1.pads();                  // ONNX operands
     Value constValue = op1.constant_value(); // ONNX operands
 
     // creating the DenseElementsAttr using pads values.
->>>>>>> fba59385
     DenseElementsAttr denseAttr = getDenseElementAttributeFromONNXValue(pads);
 
     // Reading the ONNX side pads values and store in the array.
@@ -144,17 +137,10 @@
       }
     }
 
-<<<<<<< HEAD
-    TensorType data_tensor_type = data.getType().cast<TensorType>();
-
-    auto dataTy = Torch::ValueTensorType::get(context,
-        data_tensor_type.getShape(), data_tensor_type.getElementType());
-=======
     TensorType dataTensorType = data.getType().cast<TensorType>();
 
     auto dataType = Torch::ValueTensorType::get(
         context, dataTensorType.getShape(), dataTensorType.getElementType());
->>>>>>> fba59385
 
     auto dataTorchTensor =
         rewriter.create<torch::TorchConversion::FromBuiltinTensorOp>(
@@ -172,35 +158,12 @@
         Torch::ListType::get(rewriter.getType<Torch::IntType>()),
         ValueRange{translatePadsList});
 
-<<<<<<< HEAD
-    TensorType op_tensor_type = op->getResult(0).getType().cast<TensorType>();
-    auto resultTy = Torch::ValueTensorType::get(op1.getContext(),
-        op_tensor_type.getShape(), op_tensor_type.getElementType());
-
-    Value atenconstantpad = rewriter.create<AtenConstantPadNdOp>(
-        loc, resultTy, dtt, padsList1, ctt);
-
-    Value result = atenconstantpad;
-=======
-    for (auto p : padsList1.elements()) {
-      llvm::outs() << " padding list element: "
-                   << "\n"
-                   << p << "\n"
-                   << "\n";
-    }
-
     TensorType opTensorType = op->getResult(0).getType().cast<TensorType>();
     auto resultType = Torch::ValueTensorType::get(op1.getContext(),
         opTensorType.getShape(), opTensorType.getElementType());
 
     Value result = rewriter.create<AtenConstantPadNdOp>(
         loc, resultType, dataTorchTensor, padsList1, constTorchTensor);
-
-    llvm::outs() << "AtenConstantPadNdOp operation creation"
-                 << "\n"
-                 << result << "\n"
-                 << "\n";
->>>>>>> fba59385
 
     rewriter.replaceOpWithNewOp<torch::TorchConversion::ToBuiltinTensorOp>(
         op, op->getResult(0).getType(), result);
