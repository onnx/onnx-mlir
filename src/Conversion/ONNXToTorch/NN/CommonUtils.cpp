#include "CommonUtils.h"

typedef struct dim_pads {
  int dim_start;
  int dim_end;
} dim_pads;

std::vector<Value>
createPadsArrayAttribute(::mlir::ArrayAttr pads, Type ty, Location loc,
                         ConversionPatternRewriter &rewriter) {
  // Reading the ONNX side pads values and store in the array.
  std::vector<Value> translatepadsList;
  if (!pads)
    return translatepadsList;

  bool is_symmetric = true;
  for (unsigned int i = 0; i < pads.size(); i += 2) {
    if (pads[i] != pads[i + 1]) {
      is_symmetric = false;
      break;
    }
  }

  dim_pads dimArray[pads.size()];
  if (is_symmetric) {
    for (unsigned int i = 0; i < pads.size(); i += 2) {
      auto pad_value =
          (pads[i].dyn_cast<IntegerAttr>()).getValue().getZExtValue();
      auto f0 = IntegerAttr::get(ty, pad_value);
      Value p0v = rewriter.create<ConstantIntOp>(loc, f0);
      translatepadsList.push_back(p0v);
    }
  } else {
    int j = 0;
    for (unsigned int i = 0; i < pads.size(); i++) {
      dimArray[j].dim_start =
          (pads[i].dyn_cast<IntegerAttr>()).getValue().getZExtValue();
      i++;
      dimArray[j].dim_end =
          (pads[i].dyn_cast<IntegerAttr>()).getValue().getZExtValue();
      j++;
    }

    // read the onnx pad values from array(dim_start values)
    int k = 0;
    for (unsigned int i = 0; i < pads.size(); i = i + 2) {
      auto f0 = IntegerAttr::get(ty, (dimArray[k].dim_start));
      Value p0v = rewriter.create<ConstantIntOp>(loc, f0);
      translatepadsList.push_back(p0v);
      k++;
    }

    // read the onnx pad values from array(dim_end values)
    k = 0;
    for (unsigned int i = 0; i < pads.size(); i = i + 2) {
      auto f1 = IntegerAttr::get(ty, (dimArray[k].dim_end));
      Value p1v = rewriter.create<ConstantIntOp>(loc, f1);
      translatepadsList.push_back(p1v);
      k++;
    }
  }
  return translatepadsList;
}

std::vector<Value> createArrayAttribute(::mlir::ArrayAttr onnxArrayAttr,
                                        Type ty, Location loc,
                                        ConversionPatternRewriter &rewriter,
                                        int default_val) {
  std::vector<Value> operandArrayValues;
  if (onnxArrayAttr) {
    for (unsigned int i = 0; i < onnxArrayAttr.size(); i++) {
      auto f1 = IntegerAttr::get(
          ty,
          (onnxArrayAttr[i].dyn_cast<IntegerAttr>()).getValue().getZExtValue());
      Value p1v = rewriter.create<ConstantIntOp>(loc, f1);
      operandArrayValues.push_back(p1v);
    }
  } else {
    auto f0 = IntegerAttr::get(ty, default_val);
    Value p0v = rewriter.create<ConstantIntOp>(loc, f0);
    operandArrayValues = {p0v, p0v};
  }
  return operandArrayValues;
}

/// Converts ONNX operand of type tensor to Torch tensor
///
/// Typical usage:
/// \code
///   auto operandType = toTorchType(context, unaryOp.getOperand().getType());
/// \endcode
///
/// \param ctx: context of the operand
/// \param t: tensor type of the operand
///
/// \returns Torch::ValueTensorType conversion from tensor
Torch::ValueTensorType toTorchType(mlir::MLIRContext *ctx, Type t) {
  auto type = t.template dyn_cast<TensorType>();
  return Torch::ValueTensorType::get(ctx, type.getShape(),
                                     type.getElementType());
}

/// Get Torch tensor from mlir::Value tensor
///
/// \param operand: operand tensor
/// \param rewriter: rewriter object related to the operator
/// \param context: context related to operator
/// \param loc: location related to operator
///
/// \returns mlir::Value tensor of torch type
mlir::Value getTorchTensor(Value operand, ConversionPatternRewriter &rewriter,
                           mlir::MLIRContext *context, Location loc) {
  auto operandType = toTorchType(context, operand.getType());
  return rewriter.create<torch::TorchConversion::FromBuiltinTensorOp>(
      loc, operandType, operand);
}

/// Get mlir::Value from int
///
<<<<<<< HEAD
/// \param val: input integer
=======
/// \param val: operand tensor
>>>>>>> 95b34edc
/// \param rewriter: rewriter object related to the operator
/// \param context: context related to operator
/// \param loc: location related to operator
///
<<<<<<< HEAD
/// \returns mlir::Value of constant integer
=======
/// \returns mlir::Value int
>>>>>>> 95b34edc
Value getIntValue(int val, ConversionPatternRewriter &rewriter,
                  mlir::MLIRContext *context, Location loc) {
  auto iType = IntegerType::get(context, 64);
  auto iVal = IntegerAttr::get(iType, val);
  return rewriter.create<ConstantIntOp>(loc, iVal);
<<<<<<< HEAD
}

/// Get vector of ints from mlir::ArrayAttr<IntegerAttr>
///
/// \param operand: operand tensor
/// \param rewriter: rewriter object related to the operator
/// \param context: context related to operator
/// \param loc: location related to operator
///
/// \returns vector of integers
std::vector<int> toVector(mlir::ArrayAttr arr) {
  std::vector<int> elements;

  for (auto element : arr) {
    auto j = element.dyn_cast<IntegerAttr>();
    int64_t k = j.getValue().getSExtValue();
    elements.push_back(k);
  }

  return elements;
=======
>>>>>>> 95b34edc
}<|MERGE_RESOLUTION|>--- conflicted
+++ resolved
@@ -117,26 +117,17 @@
 
 /// Get mlir::Value from int
 ///
-<<<<<<< HEAD
 /// \param val: input integer
-=======
-/// \param val: operand tensor
->>>>>>> 95b34edc
 /// \param rewriter: rewriter object related to the operator
 /// \param context: context related to operator
 /// \param loc: location related to operator
 ///
-<<<<<<< HEAD
 /// \returns mlir::Value of constant integer
-=======
-/// \returns mlir::Value int
->>>>>>> 95b34edc
 Value getIntValue(int val, ConversionPatternRewriter &rewriter,
                   mlir::MLIRContext *context, Location loc) {
   auto iType = IntegerType::get(context, 64);
   auto iVal = IntegerAttr::get(iType, val);
   return rewriter.create<ConstantIntOp>(loc, iVal);
-<<<<<<< HEAD
 }
 
 /// Get vector of ints from mlir::ArrayAttr<IntegerAttr>
@@ -157,6 +148,4 @@
   }
 
   return elements;
-=======
->>>>>>> 95b34edc
 }