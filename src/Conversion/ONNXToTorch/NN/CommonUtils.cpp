--- conflicted
+++ resolved
@@ -22,11 +22,6 @@
       break;
     }
   }
-<<<<<<< HEAD
-  assert(is_symmetric &&
-         "Frontend transformations only handle symmetric padding");
-=======
->>>>>>> 4a80c7b4
 
   dim_pads dimArray[pads.size()];
   if (is_symmetric) {
