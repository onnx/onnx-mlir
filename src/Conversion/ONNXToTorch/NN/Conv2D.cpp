--- conflicted
+++ resolved
@@ -54,10 +54,12 @@
 using namespace mlir;
 using namespace mlir::torch;
 using namespace mlir::torch::Torch;
+
 /*
 std::vector<Value> setUpSymmetricPadding(ConversionPatternRewriter &rewriter,
                                          Location &loc, ::mlir::ArrayAttr &pads,
 Type ty) { dim_pads dimArray[pads.size()]; std::vector<Value> translatepadsList;
+
 
   bool is_symmetric = true;
   for (unsigned int i = 0; i < pads.size(); i += 2) {
@@ -94,7 +96,6 @@
       k++;
     }
 
-<<<<<<< HEAD
     // read the onnx pad values from array(dim_end values)
     k = 0;
     for (unsigned int i = 0; i < pads.size(); i = i + 2) {
@@ -108,8 +109,6 @@
 }
 */
 
-=======
->>>>>>> b676b344
 struct ONNXConvOpToTorchLowering : public ConversionPattern {
   ONNXConvOpToTorchLowering(TypeConverter &typeConverter, MLIRContext *ctx)
       : ConversionPattern(
@@ -144,48 +143,6 @@
     auto strides_AR = strides.getValue();
     ::mlir::ArrayAttr stridesArrayAttr = mlir::ArrayAttr::get(context, strides);
 
-<<<<<<< HEAD
-    // Reading the ONNX side pads values and store in the array.
-    std::vector<Value> translatepadsList;
-
-    if (pads) {
-      auto translatepadsAttrList = setUpSymmetricPadding(pads, group.getType());
-      for (auto padAttr : translatepadsAttrList) {
-        Value p1v = rewriter.create<ConstantIntOp>(loc, padAttr);
-        translatepadsList.push_back(p1v);
-      }
-    }
-
-    std::vector<Value> dilationonnxList;
-    std::vector<Value> kernalshapeonnxList;
-    std::vector<Value> stridesonnxList;
-
-    // reading the dilation values.
-    if (dilations) {
-      for (unsigned int i = 0; i < dilations.size(); i++) {
-        auto f1 = IntegerAttr::get(group.getType(),
-            (dilations[i].dyn_cast<IntegerAttr>()).getValue().getZExtValue());
-        Value p1v = rewriter.create<ConstantIntOp>(loc, f1);
-        dilationonnxList.push_back(p1v);
-      }
-    } else {
-      auto c1 = IntegerAttr::get(group.getType(), 1);
-      Value p1v = rewriter.create<ConstantIntOp>(loc, c1);
-      dilationonnxList = {p1v, p1v};
-    }
-
-    // reading the kernal_shape values.
-    if (kernal_shape) {
-      for (unsigned int i = 0; i < kernal_shape.size(); i++) {
-        auto f1 = IntegerAttr::get(
-            group.getType(), (kernal_shape[i].dyn_cast<IntegerAttr>())
-                                 .getValue()
-                                 .getZExtValue());
-        Value p1v = rewriter.create<ConstantIntOp>(loc, f1);
-        kernalshapeonnxList.push_back(p1v);
-      }
-    }
-=======
     std::vector<Value> translatepadsList =
         createPadsArrayAttribute(pads, group.getType(), loc, rewriter);
     std::vector<Value> dilationonnxList =
@@ -194,9 +151,9 @@
         createArrayAttribute(kernal_shape, group.getType(), loc, rewriter);
     std::vector<Value> stridesonnxList =
         createArrayAttribute(strides, group.getType(), loc, rewriter);
->>>>>>> b676b344
 
     // If group Value is null, assigning default value.
+
     auto zero = 0;
     auto ty = IntegerType::get(op1.getContext(), 64);
     auto f00 = IntegerAttr::get(ty, zero);
