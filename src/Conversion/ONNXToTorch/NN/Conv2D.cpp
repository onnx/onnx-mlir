--- conflicted
+++ resolved
@@ -147,22 +147,10 @@
               loc, bType, b);
     }
 
-<<<<<<< HEAD
-    Value atenconv2d = rewriter.create<AtenConv2dOp>( loc, resultTy, 
-		 xtt, wtt, btt, stridesList, padsList, dilationList, f1v);
-
-    Value result = atenconv2d;
-=======
     // emit the Conv2d operation in Torch side using "AtenConv2dOp".
     Value result = rewriter.create<AtenConv2dOp>(loc, resultType, xTorchTensor,
         wTorchTensor, bTorchTensor, stridesList, padsList, dilationList,
         oneConstOp);
-
-    llvm::outs() << "AtenConv2d operation creation "
-                 << "\n"
-                 << result << "\n"
-                 << "\n";
->>>>>>> fba59385
 
     rewriter.replaceOpWithNewOp<torch::TorchConversion::ToBuiltinTensorOp>(
         op, op->getResult(0).getType(), result);
