/*
 * SPDX-License-Identifier: Apache-2.0
 */

//===------- ConstOp.cpp - ONNX Op Transform ------------------===//
//
// Copyright 2019-2020 The IBM Research Authors.
//
// =================================================================
//
// This file implements a combined pass that dynamically invoke several
// transformation on ONNX ops.
//
//===------------------------------------------------------------===//

#include "src/Conversion/ONNXToTorch/ONNXToTorchCommon.hpp"

#ifdef _WIN32
#include <io.h>
#endif

using namespace mlir;
using namespace mlir::torch;
using namespace mlir::torch::Torch;

/**
 * ONNX Constant  operation
 *
 * Creates the constant tensor.
 *
 * Operands : None.
 *
 * Validation
 * ----------
 * /scripts/docker/build_with_docker.py --external-build --build-dir build
 * --command
 * "build/Ubuntu1804-Release/third-party/onnx-mlir/Release/bin/onnx-mlir
 * --EmitONNXIR --debug --run-torch-pass
 * third-party/onnx-mlir/third_party/onnx/onnx/backend/test/data/node/
 * test_constant/model.onnx"
 *
 * Limitations
 * -----------
 * uses literal.
 *
 * TODO: Not handling String attribute in the ConstOp.
 */
class ONNXConstOpToTorchLowering : public ConversionPattern {
public:
  ONNXConstOpToTorchLowering(TypeConverter &typeConverter, MLIRContext *ctx)
      : ConversionPattern(
            typeConverter, mlir::ONNXConstantOp::getOperationName(), 1, ctx) {}

  LogicalResult matchAndRewrite(Operation *op, ArrayRef<Value> operands,
      ConversionPatternRewriter &rewriter) const final {

    auto loc = op->getLoc();
    mlir::MLIRContext *context = op->getContext();
    ONNXConstantOp op1 = llvm::dyn_cast<ONNXConstantOp>(op);

    auto valueAttribute = op1.valueAttr(); // ::mlir::Attribute

    // Steps
    // 1) Extract float attributes array from ONNX and compare with
    //      the Netron file,
    // 2) Find the shape of this array in step 1,
    // 3) Create the result type,
    // 4) Create the torch tensor of shape as in 2,
    // 5) Create the torch op and replace it.

<<<<<<< HEAD
    TensorType op_tensor_type = op->getResult(0).getType().cast<TensorType>();
    ::mlir::Attribute value_attr_finalized;
    Type element_type;
    if (op_tensor_type) {
=======
    TensorType opTensorType = op->getResult(0).getType().cast<TensorType>();
    ::mlir::Attribute valueAttrFinalized;
    Type elementType;
    if (opTensorType) {
      // ElementType is integer type.
>>>>>>> fba59385
      if (auto integerType =
              opTensorType.getElementType().dyn_cast<IntegerType>()) {
        elementType = IntegerType::get(
            context, integerType.getWidth(), IntegerType::Signed);
        // creating the Dense Attribute for the valueAttribute.
        auto denseValueAttr =
            valueAttribute.dyn_cast<::mlir::DenseElementsAttr>();
        // getting the shape  of the opTensorType
        ShapedType denseValueType =
            RankedTensorType::get(opTensorType.getShape(), elementType);
        std::vector<APInt> intValues;
        for (auto n : denseValueAttr.getValues<APInt>())
          intValues.push_back(n);
        auto newDenseValueAttr =
            DenseElementsAttr::get(denseValueType, intValues);
        valueAttrFinalized = newDenseValueAttr;
      } else if (auto floatType = opTensorType.getElementType()
                                      .dyn_cast<::mlir::FloatType>()) {
        // ElementType is float type
        elementType = ::mlir::FloatType::getF32(context);
        auto denseValueAttr =
            valueAttribute.dyn_cast<::mlir::DenseElementsAttr>();
        ShapedType denseValueType =
            RankedTensorType::get(opTensorType.getShape(), elementType);
        std::vector<APFloat> floatValues;
        for (auto n : denseValueAttr.getValues<APFloat>())
          floatValues.push_back(n);
        auto newDenseValueAttr =
            DenseElementsAttr::get(denseValueType, floatValues);
        valueAttrFinalized = newDenseValueAttr;
      } else {
        elementType = opTensorType.getElementType();
        valueAttrFinalized = valueAttribute;
      }
    } else {
      if (auto intType = valueAttribute.getType().cast<IntegerType>()) {
        elementType = ::mlir::IntegerType::get(
            context, intType.getWidth(), IntegerType::Signed);
        valueAttrFinalized = valueAttribute;
      } else if (valueAttribute.getType().cast<::mlir::FloatType>()) {
        elementType = ::mlir::FloatType::getF32(context);
        valueAttrFinalized = valueAttribute;
      }
    }
    auto resultType = Torch::ValueTensorType::get(
        op1.getContext(), opTensorType.getShape(), elementType);

<<<<<<< HEAD
    Value literal = rewriter.create<Torch::ValueTensorLiteralOp>(
        loc, resultTy, value_attr_finalized);

    Value result = literal;

    rewriter.replaceOpWithNewOp<torch::TorchConversion::ToBuiltinTensorOp>(
        op, op->getResult(0).getType(), result);

=======
    Value result = rewriter.create<Torch::ValueTensorLiteralOp>(
        loc, resultType, valueAttrFinalized);

    llvm::outs() << "ValueTensorLiteralOp operation creation"
                 << "\n"
                 << result << "\n"
                 << "\n";
    rewriter.replaceOpWithNewOp<torch::TorchConversion::ToBuiltinTensorOp>(
        op, op->getResult(0).getType(), result);
>>>>>>> fba59385
    return success();
  }
};

void populateLoweringONNXToTorchConstOpPattern(RewritePatternSet &patterns,
    TypeConverter &typeConverter, MLIRContext *ctx) {
  patterns.insert<ONNXConstOpToTorchLowering>(typeConverter, ctx);
}<|MERGE_RESOLUTION|>--- conflicted
+++ resolved
@@ -68,18 +68,11 @@
     // 4) Create the torch tensor of shape as in 2,
     // 5) Create the torch op and replace it.
 
-<<<<<<< HEAD
-    TensorType op_tensor_type = op->getResult(0).getType().cast<TensorType>();
-    ::mlir::Attribute value_attr_finalized;
-    Type element_type;
-    if (op_tensor_type) {
-=======
     TensorType opTensorType = op->getResult(0).getType().cast<TensorType>();
     ::mlir::Attribute valueAttrFinalized;
     Type elementType;
     if (opTensorType) {
       // ElementType is integer type.
->>>>>>> fba59385
       if (auto integerType =
               opTensorType.getElementType().dyn_cast<IntegerType>()) {
         elementType = IntegerType::get(
@@ -127,26 +120,11 @@
     auto resultType = Torch::ValueTensorType::get(
         op1.getContext(), opTensorType.getShape(), elementType);
 
-<<<<<<< HEAD
-    Value literal = rewriter.create<Torch::ValueTensorLiteralOp>(
-        loc, resultTy, value_attr_finalized);
-
-    Value result = literal;
+    Value result = rewriter.create<Torch::ValueTensorLiteralOp>(
+        loc, resultType, valueAttrFinalized);
 
     rewriter.replaceOpWithNewOp<torch::TorchConversion::ToBuiltinTensorOp>(
         op, op->getResult(0).getType(), result);
-
-=======
-    Value result = rewriter.create<Torch::ValueTensorLiteralOp>(
-        loc, resultType, valueAttrFinalized);
-
-    llvm::outs() << "ValueTensorLiteralOp operation creation"
-                 << "\n"
-                 << result << "\n"
-                 << "\n";
-    rewriter.replaceOpWithNewOp<torch::TorchConversion::ToBuiltinTensorOp>(
-        op, op->getResult(0).getType(), result);
->>>>>>> fba59385
     return success();
   }
 };
