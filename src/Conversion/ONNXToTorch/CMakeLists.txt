--- conflicted
+++ resolved
@@ -19,11 +19,8 @@
   NN/AddOp.cpp
   NN/FlattenOp.cpp
   NN/ElementwiseOp.cpp
-<<<<<<< HEAD
   NN/SqueezeOp.cpp
-=======
   NN/BinaryOps.cpp
->>>>>>> f3518587
 
   LINK_LIBS PUBLIC
   OMConstPropHelper
