--- conflicted
+++ resolved
@@ -8,11 +8,7 @@
   NN/Conv2D.cpp
   NN/ConstOp.cpp
   NN/ElementwiseOp.cpp
-<<<<<<< HEAD
-  NN/Gemm.cpp
-=======
   NN/GlobalAveragePool.cpp
->>>>>>> 95b34edc
   NN/LeakyReluOp.cpp
   NN/MaxPoolSingleOutOp.cpp
   NN/PaddingOp.cpp
