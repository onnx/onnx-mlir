--- conflicted
+++ resolved
@@ -249,12 +249,6 @@
           insertPt++;
         movableOp->erase();
       } else if (transferPt.loopsToSkip.has_value()) {
-<<<<<<< HEAD
-        std::optional<AffineForOp> loopToSkip;
-        loopToSkip = transferPt.loopsToSkip.value().empty()
-                         ? loopToSkip
-                         : loopRefToOp[transferPt.loopsToSkip.value().front()];
-=======
         // This Movable is the kind that record a list of loopRefs
         // associated with a KrnlIterate.
         std::optional<AffineForOp> loopToSkip;
@@ -263,7 +257,6 @@
                 ? loopToSkip
                 : llvm::cast<AffineForOp>(
                       loopRefToOp[transferPt.loopsToSkip.value().front()]);
->>>>>>> c03bc49b
 
         // Move iterator to point to the next AffineFor Op.
         while (insertPt != loopBody.end() &&
