--- conflicted
+++ resolved
@@ -301,13 +301,6 @@
   if (currentNestedForOps.empty()) {
     // If no loops are involved, simply move operations from within iterateOp
     // body region to the parent region of iterateOp.
-<<<<<<< HEAD
-    builder.setInsertionPointAfter(iterateOp);
-    iterateOp.bodyRegion().walk([&](Operation *op) {
-      if (!op->hasTrait<OpTrait::IsTerminator>())
-        op->replaceAllUsesWith(builder.clone(*op));
-    });
-=======
     auto *parentBlock = iterateOp->getBlock();
     auto &iterateOpEntryBlock = iterateOp.bodyRegion().front();
     // Transfer body region operations to parent region, without the terminator
@@ -316,7 +309,6 @@
         iterateOpEntryBlock.getOperations(),
         iterateOpEntryBlock.front().getIterator(),
         iterateOpEntryBlock.getTerminator()->getIterator());
->>>>>>> 091e856d
   } else {
     // Transfer krnl.iterate region to innermost for op.
     auto innermostForOp = currentNestedForOps.back().second;
