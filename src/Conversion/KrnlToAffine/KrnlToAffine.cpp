/*
 * SPDX-License-Identifier: Apache-2.0
 */

//===-------------- LowerKrnl.cpp - Krnl Dialect Lowering -----------------===//
//
// Copyright 2019-2020 The IBM Research Authors.
//
// =============================================================================
//
//
//
//===----------------------------------------------------------------------===//

#include "mlir/Dialect/Affine/IR/AffineOps.h"
#include "mlir/Dialect/MemRef/EDSC/Intrinsics.h"
#include "mlir/Dialect/StandardOps/IR/Ops.h"
#include "mlir/Dialect/Vector/VectorOps.h"
#include "mlir/IR/BuiltinTypes.h"
#include "mlir/IR/IntegerSet.h"
#include "mlir/IR/Types.h"
#include "mlir/Pass/Pass.h"
#include "mlir/Transforms/DialectConversion.h"
#include "mlir/Transforms/LoopUtils.h"

#include "src/Conversion/ONNXToKrnl/ONNXToKrnlCommon.hpp"
#include "src/Dialect/Krnl/KrnlOps.hpp"
#include "src/Dialect/ONNX/IndexExpr.hpp"
#include "src/Pass/Passes.hpp"
#include "src/Support/KrnlSupport.hpp"

// EDSC intrinsics (which include all builder methods too).
#include "mlir/Dialect/Affine/EDSC/Intrinsics.h"
#include "mlir/Dialect/StandardOps/EDSC/Intrinsics.h"
#include "mlir/Dialect/Vector/EDSC/Intrinsics.h"

#define DEBUG_MALLOC 0
#define DEBUG_GLOBAL_ALLOC_FREE 0
#define BUFFER_ALIGN 64

using namespace mlir;

namespace {
// Since Krnl Dialect allows optimizations to be specified in the form of
// recipes without being applied, some IR block may exist under Krnl loops
// corresponding to loops that will be materialized only after relevant
// optimization recipes are applied; these Krnl loops serve as anchors for IR
// placement as we progressively apply optimization recipes, creating new
// concrete loops that will correspond to these optimized loop references.
// Whenever a concrete loop gets materialized and is referred to by Krnl loop
// reference %loop_ref, we will need to maintain the relative positioning of IR
// block and their parent loop operations; we do so by moving IR blocks while
// Krnl Dialect lowering proceeds.
//
// Consider the following example, where we specify the recipe for a
// 2-dimensional tiled loop, and insert memory allocation/deallocation aimed to
// set up and clean up per-tile temporary buffer:
//
// %ii, %ij = krnl.define_loops 2
// %ib, %il = krnl.block %ii 5 : (!krnl.loop) -> (!krnl.loop, !krnl.loop)
// %jb, %jl = krnl.block %ij 4 : (!krnl.loop) -> (!krnl.loop, !krnl.loop)
// krnl.permute(%ib, %il, %jb, %jl) [0, 2, 1, 3] : !krnl.loop, !krnl.loop,
//     !krnl.loop, !krnl.loop
// krnl.iterate(%ib, %jb) with (%ii -> %i = 0 to 10, %ij -> %j = 0 to 20) {
//   %alloc = alloc() : memref<10 x f32>
//   krnl.iterate(%il, %jl) with () {
//     %foo = addi %i, %j : index
//   }
//   dealloc %alloc : memref<10 x f32>
//  }
//
// The temporary buffer allocation/deallocation are placed within loops that
// have yet to be materialized because loop tiling and loop permutation are only
// specified as recipes without actually being applied at Krnl Dialect level.
// Therefore as we proceed to lower Krnl Dialect, there will be no place for
// these (blocks of) operations to exist until the corresponding concrete outer
// loops emerge, as a result of optimizations being applied. Upon materializing
// such a loop, we will move these (blocks of) operations to the corresponding
// regions in the newly created loops.
//
// We use LoopBody mover to:
// - register, for each Krnl loop reference, blocks of operations
//   that should be contained directly beneath the corresponding concrete loops
//   as the moving plan in the beginning of the Krnl Dialect lowering.
// - subsequently, when the concrete loops corresponding to the Krnl loop
//   reference is materialized, IR blocks will be moved to appropriate locations
//   based on information recorded as moving plan.
//
// Thus, for the above IR, the following moving plan will be registered:
// - For %ib, %jb, the list of operation nested directly under is:
//    - alloc() operation,
//    - materialized loops corresponding to %il, %jl,
//    - dealloc() operation.
// - For %il, %jl, the list of operations nested directly under is:
//    - addi operation.
//
// Subsequently, lowering will start with affine ops materialized corresponding
// to the reference to un-optimized loops:
//
// affine.for %i = 0 to 10 {
//   affine.for %j = 0 to 20 {
//     %foo = addi %i, %j : index
//   }
// }
//
// Since the tiling has not taken place yet, tile coordinate iteration loops
// have not been materialized, therefore the alloc and dealloc operations do not
// fit in the IR presently yet. Instead, they will be placed within a
// krnl.movable op region, to indicate that their positioning is subject to
// change.
//
// krnl.movable {
//   %alloc = alloc() : memref<10 x f32>;
// }
// krnl.movable {
//   dealloc %alloc : memref<10 x f32>
// }
//
// As we lower the optimization recipes, outer loops will eventually manifest as
// affine loops. When the destination loops emerge, content within the
// krnl.movable op will be transferred to appropriate locations, too, resulting
// in the following final lowered IR:
//
// affine.for ib = 0 to 10 step 5 {
//   affine.for jb = 0 to 20 step 4 {
//     %alloc = alloc() : memref<10xf32>
//     affine.for %il = ... {
//       affine.for %jl = ... {
//         %foo = addi %il, %jl : index
//       }
//     }
//     dealloc %alloc : memref<10xf32>
//   }
// }
//
// As specified by the high-level Krnl Dialect.
class LoopBodyMover {
public:
  /*!
   * Represents either:
   * - a list of operations to be moved, or
   * - a particular set of loop nests expected in the destination loop body.
   *     This is helpful because we're only adjusting the relative positioning
   *     of IR blocks with respect to the concrete loops as we lowering the Krnl
   *     Dialect by applying the optimization recipes. Therefore, clearly
   *     moving IR blocks alone is sufficient to achieve our goal, and recording
   *     the position of expected loop nests in the destination loop body simply
   *     helps determine the correct relative position of IR blocks with respect
   *     to inner loops.
   */
  struct Movable {
    llvm::Optional<KrnlMovableOp> movableOp;
    llvm::Optional<llvm::SmallVector<mlir::Value, 4>> loopsToSkip;

    explicit Movable(KrnlMovableOp op) : movableOp(op) {}
    explicit Movable(KrnlIterateOp op) {
      auto operandRange = op->getOperands();
      loopsToSkip = llvm::SmallVector<Value, 4>(operandRange.begin(),
          operandRange.begin() + op.getNumOptimizedLoops());
    }
  };

  /*!
   * Register in our moving plan that content in the movable op should be moved
   * under the concrete loops corresponding to loop.
   * @param movable IR blocks enclosed in krnl.movable op to move around.
   * @param loop The Krnl Loop referring to the concrete loop sourrounding the
   * content of the movable op in the lowered IR.
   */
  void toMoveUnder(const Movable &movable, KrnlIterateOp loop) {
    Value innerMostLoopHandler =
        loop.getOperand(loop.getNumOptimizedLoops() - 1);
    movingPlan[innerMostLoopHandler].push_back(movable);
  }

  /*!
   * Signal that the concrete loop corresponding to loopRef has been
   * materialized, and therefore we can transfer operations to its loop body as
   * specified by moving plan.
   * @param loopRef Krnl loop ref corresponding to the concrete loop being
   * materialized.
   * @param loopRefToOp A dictionary keeping track of the correspondence between
   * Krnl loop references and concrete loops.
   * @param erase whether to erase entries in the moving plan corresponding to
   * this action.
   */
  void moveOne(Value loopRef,
      llvm::SmallDenseMap<Value, AffineForOp, 4> &loopRefToOp,
      bool erase = true) {
    assert(loopRefToOp.count(loopRef) >= 0 &&
           "Can't find affine for operation associated with .");
    AffineForOp forOp = loopRefToOp[loopRef];
    Block &loopBody = forOp.getLoopBody().front();
    auto insertPt = loopBody.begin();

    auto opsToTransfer = movingPlan[loopRef];
    if (erase)
      movingPlan.erase(loopRef);

    for (Movable transferPt : opsToTransfer) {
      assert(insertPt != loopBody.end());
      assert(
          transferPt.loopsToSkip.hasValue() != transferPt.movableOp.hasValue());
      if (transferPt.movableOp.hasValue()) {
        auto movableOp = transferPt.movableOp.getValue();

        loopBody.getOperations().splice(insertPt,
            movableOp.getBody()->getOperations(), movableOp.getBody()->begin(),
            movableOp.getBody()->getTerminator()->getIterator());

        // After insertion, the insertion point iterator will remain valid
        // and points to the operation before which new operations can be
        // inserted, unless it happens to point to the extraction point, too
        // (aka, the movable op from which operations are drawn). In this
        // case, we increment it to its next operation. Notably, this has to
        // be done after the movable op is disconnected from the basic block.
        // Otherwise the iterator is invalidated and iterator increment
        // doesn't work anymore.
        if (insertPt == movableOp->getIterator())
          insertPt++;
        movableOp->erase();
      } else if (transferPt.loopsToSkip.hasValue()) {
        llvm::Optional<AffineForOp> loopToSkip;
        loopToSkip =
            transferPt.loopsToSkip.getValue().empty()
                ? loopToSkip
                : loopRefToOp[transferPt.loopsToSkip.getValue().front()];

        // Move iterator to point to the next AffineFor Op.
        while (insertPt != loopBody.end() &&
               !dyn_cast_or_null<AffineForOp>(&*insertPt)) {
          assert(dyn_cast_or_null<KrnlMovableOp>(&*insertPt));
          insertPt++;
        }

        // Assert that now insertion point points to the loop to skip.
        if (loopToSkip)
          assert(insertPt == loopToSkip.getValue()->getIterator());

        // Skip loop by incrementing insertion point.
        insertPt++;
      }
    }
  }

  void moveAll(llvm::SmallDenseMap<Value, AffineForOp, 4> &loopRefToOp) {
    for (const auto &pair : movingPlan)
      moveOne(pair.first, loopRefToOp, /*erase=*/false);
  }

private:
  llvm::DenseMap<mlir::Value, llvm::SmallVector<Movable, 4>> movingPlan;
};

void removeOps(llvm::SmallPtrSetImpl<Operation *> &opsToErase) {
  // Remove lowered operations topologically; if ops are not removed
  // topologically, memory error will occur.
  size_t numOpsToRemove = opsToErase.size();
  // Given N operations to remove topologically, and that we remove
  // at least one operation during each pass through opsToErase, we
  // can only have a maximum of N passes through opsToErase.
  for (size_t i = 0; i < numOpsToRemove; i++) {
    for (auto op : opsToErase) {
      bool safeToDelete = op->use_empty();
      safeToDelete &= llvm::all_of(op->getRegions(), [](Region &region) {
        return llvm::all_of(region.getBlocks(), [](Block &block) {
          return (block.getOperations().size() == 0) ||
                 (block.getOperations().size() == 1 &&
<<<<<<< HEAD
                     block.getOperations().front()
=======
                     block.getOperations()
                         .front()
>>>>>>> 814f1af4
                         .hasTrait<OpTrait::IsTerminator>());
        });
      });

      if (safeToDelete) {
        op->erase();
        opsToErase.erase(op);
        // Restart, itr has been invalidated.
        break;
      }
    }
    if (opsToErase.empty())
      break;
  }
}

//===----------------------------------------------------------------------===//
// Krnl to Affine Rewrite Patterns: KrnlTerminator operation.
//===----------------------------------------------------------------------===//

class KrnlTerminatorLowering : public OpRewritePattern<KrnlTerminatorOp> {
public:
  using OpRewritePattern<KrnlTerminatorOp>::OpRewritePattern;

  LogicalResult matchAndRewrite(
      KrnlTerminatorOp op, PatternRewriter &rewriter) const override {
    rewriter.replaceOpWithNewOp<AffineYieldOp>(op);
    return success();
  }
};

void lowerIterateOp(KrnlIterateOp &iterateOp, OpBuilder &builder,
    llvm::SmallDenseMap<Value, AffineForOp, 4> &refToOps) {
  builder.setInsertionPointAfter(iterateOp);
  SmallVector<std::pair<Value, AffineForOp>, 4> currentNestedForOps;
  auto boundMapAttrs =
      iterateOp->getAttrOfType<ArrayAttr>(KrnlIterateOp::getBoundsAttrName())
          .getValue();
  auto operandItr =
      iterateOp.operand_begin() + iterateOp.getNumOptimizedLoops();
  for (size_t boundIdx = 0; boundIdx < boundMapAttrs.size(); boundIdx += 2) {
    // Consume input loop operand, at this stage, do not do anything with it.
    auto unoptimizedLoopRef = *(operandItr++);

    // Organize operands into lower/upper bounds in affine.for ready formats.
    llvm::SmallVector<Value, 4> lbOperands, ubOperands;
    AffineMap lbMap, ubMap;
    for (int boundType = 0; boundType < 2; boundType++) {
      auto &operands = boundType == 0 ? lbOperands : ubOperands;
      auto &map = boundType == 0 ? lbMap : ubMap;
      map =
          boundMapAttrs[boundIdx + boundType].cast<AffineMapAttr>().getValue();
      operands.insert(
          operands.end(), operandItr, operandItr + map.getNumInputs());
      std::advance(operandItr, map.getNumInputs());
    }
    auto forOp = builder.create<AffineForOp>(
        iterateOp.getLoc(), lbOperands, lbMap, ubOperands, ubMap);

    currentNestedForOps.emplace_back(std::make_pair(unoptimizedLoopRef, forOp));
    builder.setInsertionPoint(currentNestedForOps.back().second.getBody(),
        currentNestedForOps.back().second.getBody()->begin());
  }

  // Replace induction variable references from those introduced by a
  // single krnl.iterate to those introduced by multiple affine.for
  // operations.
  for (int64_t i = 0; i < (int64_t)currentNestedForOps.size() - 1; i++) {
    auto iterateIV = iterateOp.bodyRegion().front().getArgument(0);
    auto forIV = currentNestedForOps[i].second.getBody()->getArgument(0);
    iterateIV.replaceAllUsesWith(forIV);
    iterateOp.bodyRegion().front().eraseArgument(0);
  }

  // Pop krnl.iterate body region block arguments, leave the last one
  // for convenience (it'll be taken care of by region inlining).
  while (iterateOp.bodyRegion().front().getNumArguments() > 1)
    iterateOp.bodyRegion().front().eraseArgument(0);

  if (currentNestedForOps.empty()) {
    // If no loops are involved, simply move operations from within iterateOp
    // body region to the parent region of iterateOp.
    auto *parentBlock = iterateOp->getBlock();
    auto &iterateOpEntryBlock = iterateOp.bodyRegion().front();
    // Transfer body region operations to parent region, without the terminator
    // op.
    parentBlock->getOperations().splice(iterateOp->getIterator(),
        iterateOpEntryBlock.getOperations(),
        iterateOpEntryBlock.front().getIterator(),
        iterateOpEntryBlock.getTerminator()->getIterator());
  } else {
    // Transfer krnl.iterate region to innermost for op.
    auto innermostForOp = currentNestedForOps.back().second;
    innermostForOp.region().getBlocks().clear();
    auto &innerMostRegion = innermostForOp.region();
    innerMostRegion.getBlocks().splice(
        innerMostRegion.end(), iterateOp.bodyRegion().getBlocks());
  }

  for (const auto &pair : currentNestedForOps)
    refToOps.try_emplace(pair.first, pair.second);
}

//===----------------------------------------------------------------------===//
// ConvertKrnlToAffinePass
//===----------------------------------------------------------------------===//

/// This is a partial lowering to affine loops of the krnl dialect operations.
/// At this stage the dialect will contain standard operations as well like
/// add and multiply, this pass will leave these operations intact.
struct ConvertKrnlToAffinePass
    : public PassWrapper<ConvertKrnlToAffinePass, FunctionPass> {
  void runOnFunction() final;
};

LogicalResult interpretOperation(Operation *op, OpBuilder &builder,
    llvm::SmallDenseMap<Value, AffineForOp, 4> &loopRefToOp,
    llvm::SmallPtrSetImpl<Operation *> &opsToErase, LoopBodyMover &mover) {
  // Recursively interpret nested operations.
  for (auto &region : op->getRegions())
    for (auto &block : region.getBlocks()) {
      auto &blockOps = block.getOperations();
      for (auto itr = blockOps.begin(); itr != blockOps.end();)
        if (failed(interpretOperation(
                &(*itr), builder, loopRefToOp, opsToErase, mover))) {
          return failure();
        } else {
          ++itr;
        }
    }

  if (auto defineOp = dyn_cast_or_null<KrnlDefineLoopsOp>(op)) {
    // Collect users of defineLoops operations that are iterate operations.
    std::vector<KrnlIterateOp> iterateOps;
    for (auto result : op->getResults())
      for (auto *user : result.getUsers())
        if (auto iterateOp = dyn_cast_or_null<KrnlIterateOp>(user))
          if (std::find(iterateOps.begin(), iterateOps.end(), iterateOp) ==
              iterateOps.end())
            iterateOps.push_back(dyn_cast<KrnlIterateOp>(user));

    // Lower iterate operations and record the mapping between loop references
    // and affine for loop operations in loopRefToOp map.
    if (!iterateOps.empty()) {
      for (auto opToLower : iterateOps) {
        if (opsToErase.count(opToLower) == 0) {
          lowerIterateOp(opToLower, builder, loopRefToOp);
          opsToErase.insert(opToLower);
        }
      }
    }
    opsToErase.insert(op);
    return success();
  } else if (auto iterateOp = dyn_cast_or_null<KrnlIterateOp>(op)) {
    // If an iterateOp has no unoptimized loop references, then we need to lower
    // them manually.
    if (opsToErase.count(op) == 0) {
      lowerIterateOp(iterateOp, builder, loopRefToOp);
      opsToErase.insert(iterateOp);
    }
    return success();
  } else if (auto blockOp = dyn_cast_or_null<KrnlBlockOp>(op)) {
    SmallVector<AffineForOp, 2> tiledLoops;
    SmallVector<AffineForOp, 1> loopsToTile = {loopRefToOp[blockOp.loop()]};

    if (failed(tilePerfectlyNested(
            loopsToTile, blockOp.tile_sizeAttr().getInt(), &tiledLoops))) {
      return failure();
    }

    assert(tiledLoops.size() == 2);
    assert(blockOp.getNumResults() == 2);

    // Record the tiled loop references, and their corresponding tiled
    // for loops in loopRefToLoop.
    loopRefToOp.erase(loopRefToOp.find_as(blockOp.loop()));
    loopRefToOp[blockOp.getResult(0)] = tiledLoops[0];
    loopRefToOp[blockOp.getResult(1)] = tiledLoops[1];

    opsToErase.insert(op);
    return success();
  } else if (auto permuteOp = dyn_cast_or_null<KrnlPermuteOp>(op)) {
    // TODO(tjingrant): call it whenever an operation lowering completes.
    removeOps(opsToErase);
    // Collect loops to permute.
    SmallVector<AffineForOp, 4> loopsToPermute;
    std::transform(permuteOp.operand_begin(), permuteOp.operand_end(),
        std::back_inserter(loopsToPermute),
        [&](const Value &val) { return loopRefToOp[val]; });

    // Construct permutation map from integer array attribute.
    SmallVector<unsigned int, 4> permuteMap;
    for (const auto &attr : permuteOp.map().getAsRange<IntegerAttr>())
      permuteMap.emplace_back(attr.getValue().getSExtValue());

    // Perform loop permutation.
    permuteLoops(loopsToPermute, permuteMap);

    opsToErase.insert(op);
    return success();
  } else if (auto unrollOp = dyn_cast_or_null<KrnlUnrollOp>(op)) {
    // Unroll the affine for loop fully.
    auto loopRef = unrollOp.loop();
    auto loopToUnroll = loopRefToOp[loopRef];
    mover.moveOne(loopRef, loopRefToOp);

    // Assert that there's no floating code within the loop to be unrolled.
    loopToUnroll.walk([](KrnlMovableOp op) {
      llvm_unreachable("Loop to unroll must not contain movable op.");
    });
    LogicalResult res = loopUnrollFull(loopToUnroll);
    assert(succeeded(res) && "failed to unroll");
    opsToErase.insert(op);
    return success();
  }

  return success();
}

//===----------------------------------------------------------------------===//
// Krnl to Affine Rewrite Patterns: KrnlLoad operation.
//===----------------------------------------------------------------------===//

/// KrnlLoad will be lowered to std.load or affine.load, depending on whether
/// the access indices are all affine maps or not.
class KrnlLoadLowering : public OpRewritePattern<KrnlLoadOp> {
public:
  using OpRewritePattern<KrnlLoadOp>::OpRewritePattern;

  LogicalResult matchAndRewrite(
      KrnlLoadOp op, PatternRewriter &rewriter) const override {
    Location loc = op.getLoc();
    KrnlLoadOpAdaptor operandAdaptor = KrnlLoadOpAdaptor(op);

    // Prepare inputs.
    Value memref = operandAdaptor.memref();
    SmallVector<Value, 4> indices = operandAdaptor.indices();

    // Check whether all indices are affine maps or not.
    bool affineIndices =
        !llvm::any_of(indices, [](Value v) { return !isValidDim(v); });

    if (affineIndices)
      rewriter.replaceOpWithNewOp<AffineLoadOp>(op, memref, indices);
    else
      rewriter.replaceOpWithNewOp<memref::LoadOp>(op, memref, indices);

    return success();
  }
};

//===----------------------------------------------------------------------===//
// Krnl to Affine Rewrite Patterns: KrnlStore operation.
//===----------------------------------------------------------------------===//

/// KrnlStore will be lowered to std.store or affine.store, depending on whether
/// the access indices are all affine maps or not.
class KrnlStoreLowering : public OpRewritePattern<KrnlStoreOp> {
public:
  using OpRewritePattern<KrnlStoreOp>::OpRewritePattern;

  LogicalResult matchAndRewrite(
      KrnlStoreOp op, PatternRewriter &rewriter) const override {
    Location loc = op.getLoc();
    KrnlStoreOpAdaptor operandAdaptor = KrnlStoreOpAdaptor(op);

    // Prepare inputs.
    Value value = operandAdaptor.value();
    Value memref = operandAdaptor.memref();
    SmallVector<Value, 4> indices = operandAdaptor.indices();

    // Check whether all indices are affine maps or not.
    bool affineIndices =
        !llvm::any_of(indices, [](Value v) { return !isValidDim(v); });

    if (affineIndices)
      rewriter.replaceOpWithNewOp<AffineStoreOp>(op, value, memref, indices);
    else
      rewriter.replaceOpWithNewOp<memref::StoreOp>(op, value, memref, indices);

    return success();
  }
};

//===----------------------------------------------------------------------===//
// Krnl to Affine Rewrite Patterns: Krnl MatMul operation.
//===----------------------------------------------------------------------===//

using namespace mlir::edsc;
using namespace mlir::edsc::ops;
using namespace mlir::edsc::intrinsics;

static void affineLoopBuilder(ValueRange lbOperands, AffineMap &lbMap,
    ValueRange ubOperands, AffineMap &ubMap, int64_t step,
    function_ref<void(Value)> bodyBuilderFn) {
  // Fetch the builder and location.
  assert(ScopedContext::getContext() && "EDSC ScopedContext not set up");
  OpBuilder &builder = ScopedContext::getBuilderRef();
  Location loc = ScopedContext::getLocation();

  // Create the actual loop and call the body builder, if provided, after
  // updating the scoped context.
  builder.create<AffineForOp>(loc, lbOperands, lbMap, ubOperands, ubMap, step,
      llvm::None,
      [&](OpBuilder &nestedBuilder, Location nestedLoc, Value iv,
          ValueRange itrArgs) {
        if (bodyBuilderFn) {
          ScopedContext nestedContext(nestedBuilder, nestedLoc);
          OpBuilder::InsertionGuard guard(nestedBuilder);
          bodyBuilderFn(iv);
        }
        nestedBuilder.create<AffineYieldOp>(nestedLoc);
      });
}

static void affineLoopBuilder(IndexExpr lb, IndexExpr ub, int64_t step,
    function_ref<void(Value)> bodyBuilderFn) {
  AffineMap lbMap, ubMap;
  SmallVector<Value, 8> lbOperands, ubOperands;
  lb.getAffineMapAndOperands(lbMap, lbOperands);
  ub.getAffineMapAndOperands(ubMap, ubOperands);
  affineLoopBuilder(lbOperands, lbMap, ubOperands, ubMap, step, bodyBuilderFn);
}

// Affine expressions compared to >= 0
static IndexExpr isFullTile(IndexExpr UB, IndexExpr block, IndexExpr GI) {
  // Determine if the current tile is full. It is full if the begining of
  // the tile (nGI) is smaller or equal to UB - bloc, namely
  //   PredicateIndexExpr nIsFullTile = (nGI <= (nUB - nBlock));
  // However, if UB is divisible by Block, then its full no matter what.
  if (UB.isLiteral() && (UB.getLiteral() % block.getLiteral() == 0)) {
    // Last tile is guaranteed to be full because UB is divisable by block.
    return LiteralIndexExpr(1); // 1 >= 0 is true
  }
  // true if GI <= (UB - block), namely UB - block - GI >= 0
  IndexExpr res = UB - block - GI;
  return res;
}

static IndexExpr trip(IndexExpr UB, IndexExpr block, IndexExpr GI) {
  // Trip count in general: min(UB - GI, Block).
  UB.debugPrint("trip UB");
  block.debugPrint("trip block");
  GI.debugPrint("trip GI");
  //   IndexExpr nTrip = IndexExpr::min(nUB - nGI, nBlock);
  if (UB.isLiteral() && (UB.getLiteral() % block.getLiteral() == 0)) {
    // Last tile is guaranteed to be full, so trip is always full.
    return block;
  }
  return IndexExpr::min(UB - GI, block);
}

static IndexExpr partialTrip(IndexExpr UB, IndexExpr block, IndexExpr GI) {
  // Trip count for partial tiles: leftover = UB - GI in general. If UB is
  // known at compile time, then without loss of generality, leftover = (UB-
  // GI) % Block, and since GI is by definition a multiple of Block (GI is
  // index at begining of tile), then leftover = UB % Block.
  //   IndexExpr nPartialTrip = nUB.isLiteral() ? nUB % nBlock : nUB - nGI;
  if (UB.isLiteral()) {
    IndexExpr partialTrip = UB % block;
    assert(partialTrip.isLiteral() && "op on 2 literals has to be literal");
    return partialTrip;
  }
  // don't have to take the mod since we know we have a partial tile already.
  return UB - GI;
}

static IndexExpr startInBuffer(
    IndexExpr globalStart, IndexExpr tileSize, IndexExpr globalUB) {
  if (tileSize.isLiteral() && globalUB.isLiteral() &&
      tileSize.getLiteral() == globalUB.getLiteral()) {
    // No need to take the mod when the tile size is the entire data.
    return globalStart;
  }
  return globalStart % tileSize;
}

// KrnlMatmul will be lowered to vector and affine expressions
class KrnlMatmulLowering : public OpRewritePattern<KrnlMatMulOp> {
public:
  using OpRewritePattern<KrnlMatMulOp>::OpRewritePattern;

  LogicalResult matchAndRewrite(
      KrnlMatMulOp op, PatternRewriter &rewriter) const override {
    Location loc = op.getLoc();
    KrnlMatMulOpAdaptor operandAdaptor = KrnlMatMulOpAdaptor(op);

    // Option.
    bool fullUnrollAndJam = op.unroll();

    // Operands and types.
    Type elementType =
        operandAdaptor.A().getType().cast<MemRefType>().getElementType();
    bool simdize = op.simdize();
    // Init scope and emit constants.
    ScopedContext scope(rewriter, op.getLoc());
    IndexExprScope indexScope(rewriter, op.getLoc());

    // Gather A, B, C tile sizes.
    SmallVector<IndexExpr, 2> aTileSize, bTileSize, cTileSize;
    Value A(operandAdaptor.A()), B(operandAdaptor.B()), C(operandAdaptor.C());
    MemRefBoundsIndexCapture aBounds(A), bBounds(B), cBounds(C);
    int64_t aRank(aBounds.getRank()), bRank(bBounds.getRank()),
        cRank(cBounds.getRank());
    // Tile sizes for A/B/C are determined by their memref unless explicitly
    // specified by an optional argument. That allows A/B/C memrefs to be
    // padded if needed for SIMD/unroll and jam, for example.
    ArrayAttributeIndexCapture aSizeCapture(op.aTileSizeAttr());
    if (aSizeCapture.size())
      aTileSize = {aSizeCapture.getLiteral(0), aSizeCapture.getLiteral(1)};
    else
      aTileSize = {aBounds.getSymbol(aRank - 2), aBounds.getSymbol(aRank - 1)};
    ArrayAttributeIndexCapture bSizeCapture(op.bTileSizeAttr());
    if (bSizeCapture.size())
      bTileSize = {bSizeCapture.getLiteral(0), bSizeCapture.getLiteral(1)};
    else
      bTileSize = {bBounds.getSymbol(bRank - 2), bBounds.getSymbol(bRank - 1)};
    ArrayAttributeIndexCapture cSizeCapture(op.cTileSizeAttr());
    if (cSizeCapture.size())
      cTileSize = {cSizeCapture.getLiteral(0), cSizeCapture.getLiteral(1)};
    else
      cTileSize = {cBounds.getSymbol(cRank - 2), cBounds.getSymbol(cRank - 1)};

    // Gather N, M, K compute tile size. This is the size of the computations,
    // if the tile is full. Because computation in the buffers could be further
    // subtiled, the default size can be overridden from the tile sizes using
    // the computeTileSize attribute. Tiles may not be full if they are at the
    // outer boundaries of the original data.
    IndexExpr iComputeTileSize = cTileSize[0];
    IndexExpr jComputeTileSize = cTileSize[1];
    IndexExpr kComputeTileSize = aTileSize[1];
    ArrayAttributeIndexCapture computeSizeCapture(op.computeTileSizeAttr());
    if (computeSizeCapture.size()) {
      iComputeTileSize = computeSizeCapture.getLiteral(0);
      jComputeTileSize = computeSizeCapture.getLiteral(1);
      kComputeTileSize = computeSizeCapture.getLiteral(2);
    }

    // If we simdize, its along M for the full compute tile.
    IndexExpr vectorLen = jComputeTileSize;
    if (!vectorLen.isLiteral()) {
      // Cannot simdize if the vector length is not a compile time constant.
      simdize = false;
    }
    if (!bBounds.isLiteral(bRank - 1) || !cBounds.isLiteral(cRank - 1)) {
      // Cannot simdize if the last dim of B or C are not constant.
      simdize = false;
    }
    if (simdize) {
      int64_t VL = vectorLen.getLiteral();
      if (bBounds.getShape(bRank - 1) % VL != 0 ||
          cBounds.getShape(cRank - 1) % VL != 0) {
        // If the memref of B and C are not multiple of the vector length in
        // their last dim, then we cannot simdize either.
        simdize = false;
      }
    }
    if (!simdize)
      vectorLen = LiteralIndexExpr(1);

    // Now get global start indices, which would define the first element of the
    // tiles in the original computations.
    DimIndexExpr iComputeStart(operandAdaptor.iComputeStart()),
        jComputeStart(operandAdaptor.jComputeStart()),
        kComputeStart(operandAdaptor.kComputeStart());
    // And get the global upper bound of the original computations.
    SymbolIndexExpr iGlobalUB(operandAdaptor.iGlobalUB()),
        jGlobalUB(operandAdaptor.jGlobalUB()),
        kGlobalUB(operandAdaptor.kGlobalUB());
    // A[i, k];
    SmallVector<IndexExpr, 4> aStart, bStart, cStart;
    for (int t = 0; t < aRank - 2; t++)
      aStart.emplace_back(SymbolIndexExpr(operandAdaptor.aMemStart()[t]));
    aStart.emplace_back(
        iComputeStart - DimIndexExpr(operandAdaptor.aMemStart()[aRank - 2]));
    aStart.emplace_back(
        kComputeStart - DimIndexExpr(operandAdaptor.aMemStart()[aRank - 1]));
    // B[k, j];
    for (int t = 0; t < bRank - 2; t++)
      bStart.emplace_back(SymbolIndexExpr(operandAdaptor.bMemStart()[t]));
    bStart.emplace_back(
        kComputeStart - DimIndexExpr(operandAdaptor.bMemStart()[bRank - 2]));
    bStart.emplace_back(
        jComputeStart - DimIndexExpr(operandAdaptor.bMemStart()[bRank - 1]));
    // C[i, j]
    for (int t = 0; t < cRank - 2; t++)
      cStart.emplace_back(SymbolIndexExpr(operandAdaptor.cMemStart()[t]));
    cStart.emplace_back(
        iComputeStart - DimIndexExpr(operandAdaptor.cMemStart()[cRank - 2]));
    cStart.emplace_back(
        jComputeStart - DimIndexExpr(operandAdaptor.cMemStart()[cRank - 1]));

    SmallVector<IndexExpr, 4> bVecStart(bStart), cVecStart(cStart);
    bVecStart[bRank - 1] = bStart[bRank - 1].floorDiv(vectorLen);
    cVecStart[cRank - 1] = cStart[cRank - 1].floorDiv(vectorLen);

    // Now determine if we have full/partial tiles. This is determined by the
    // outer dimensions of the original computations, as by definition tiling
    // within the buffer always results in full tiles. In other words, partial
    // tiles only occurs because of "runing out" of the original data.
    IndexExpr iIsFullTile =
        isFullTile(iGlobalUB, iComputeTileSize, iComputeStart);
    IndexExpr jIsFullTile =
        isFullTile(jGlobalUB, jComputeTileSize, jComputeStart);
    IndexExpr kIsFullTile =
        isFullTile(kGlobalUB, kComputeTileSize, kComputeStart);
    SmallVector<IndexExpr, 3> allFullTiles = {
        iIsFullTile, jIsFullTile, kIsFullTile};

    SmallVector<IndexExpr, 1> jFullTiles = {jIsFullTile};
    // And if the tiles are not full, determine how many elements to compute.
    // With overcompute, this could be relaxed.
    IndexExpr iTrip = trip(
        iGlobalUB, iComputeTileSize, iComputeStart); // May or may not be full.
    IndexExpr jTrip = trip(
        jGlobalUB, jComputeTileSize, jComputeStart); // May or may not be full.
    IndexExpr kTrip = trip(
        kGlobalUB, kComputeTileSize, kComputeStart); // May or may not be full.
    IndexExpr jPartialTrip =
        partialTrip(jGlobalUB, jComputeTileSize, jComputeStart);

    using namespace edsc::op;

    // Currently, there is a bug in unroll and jam which crashes if there is an
    // affine if/then/else. No crash if only if-then.
    if (iIsFullTile.isLiteralAndGreaterThan(-1) &&
        jIsFullTile.isLiteralAndGreaterThan(-1) &&
        kIsFullTile.isLiteralAndGreaterThan(-1)) {
      // this is ok, only a if-then below.
    } else {
      fullUnrollAndJam = false;
    }
    if (simdize) {
      // SIMD code generator.
      // clang-format off
      genIfThenElseWithoutParams(rewriter, allFullTiles,
        /* then full */ [&](ValueRange) {
        genSimd(rewriter, op, elementType, aStart, bVecStart, cVecStart,
          iComputeTileSize, jComputeTileSize, kComputeTileSize,
          vectorLen, fullUnrollAndJam); 
      }, /* has some partial tiles */ [&](ValueRange) {
        // Trip regardless of full/partial for N & K
        // Test if SIMD dim (M) is full.
        genIfThenElseWithoutParams(rewriter, jFullTiles,
          /* full SIMD */ [&](ValueRange) {
          genSimd(rewriter, op, elementType, aStart, bVecStart, cVecStart,
            iTrip, jComputeTileSize, kTrip, vectorLen, false);
        }, /* else partial SIMD */ [&](ValueRange) {
          if (false && jPartialTrip.isLiteral() && jPartialTrip.getLiteral() >=2) {
            // has a known trip count along the simd dimension of at least 2
            // elements, use simd again.
            genSimd(rewriter, op, elementType, aStart, bVecStart, cVecStart,
              iTrip, jPartialTrip, kTrip, vectorLen, false);
          } else {
            genScalar(rewriter, op, elementType, aStart, bStart,  cStart,
              iTrip, jPartialTrip, kTrip, false);
          }
        });
      });
      // clang-format on
    } else {
      // Scalar code generator.
      // clang-format off
      genIfThenElseWithoutParams(rewriter, allFullTiles,
        /* then full */ [&](ValueRange) {
        genScalar(rewriter, op, elementType, aStart, bStart, cStart,
          iComputeTileSize, jComputeTileSize, kComputeTileSize,
          fullUnrollAndJam); 
      }, /* else partial */ [&](ValueRange) {
        genScalar(rewriter, op, elementType, aStart, bStart, cStart,
          iTrip, jTrip, kTrip, false);
      });
      // clang-format on
    }
    rewriter.eraseOp(op);
    return success();
  }

private:
  void genScalar(PatternRewriter &rewriter, KrnlMatMulOp op, Type elementType,
      ArrayRef<IndexExpr> aStart, ArrayRef<IndexExpr> bStart,
      ArrayRef<IndexExpr> cStart, IndexExpr I, IndexExpr J, IndexExpr K,
      bool unrollJam) const {
    // Get operands.Î
    KrnlMatMulOpAdaptor operandAdaptor(op);
    Value A(operandAdaptor.A()), B(operandAdaptor.B()), C(operandAdaptor.C());
    int64_t aRank(aStart.size()), bRank(bStart.size()), cRank(cStart.size());
    MemRefType CTmpType = MemRefType::get({}, elementType);
#if DEBUG_MALLOC
#if DEBUG_GLOBAL_ALLOC_FREE
    SmallVector<IndexExpr, 1> empty;
    Value TmpC = insertAllocAndDeallocSimple(
        rewriter, op, CTmpType, op.getLoc(), empty, true, BUFFER_ALIGN);
#else
    ValueRange empty;
    IntegerAttr constAlignAttr = rewriter.getI64IntegerAttr(BUFFER_ALIGN);
    Value TmpC = std_alloc(CTmpType, empty, constAlignAttr);
#endif
#else
    IntegerAttr constAlignAttr = rewriter.getI64IntegerAttr(BUFFER_ALIGN);
    Value TmpC = memref_alloca(CTmpType, constAlignAttr);
#endif

    // For i, j loops.
    using namespace edsc::op;
    LiteralIndexExpr zero(0);
    Value jSaved;
    // clang-format off
    affineLoopBuilder(zero, I, 1, [&](Value i) {
      affineLoopBuilder(zero, J, 1, [&](Value j) {
        // Defines induction variables, and possibly initialize C.
        jSaved = j;
        // Alloc and init temp c storage.
<<<<<<< HEAD
        Value TmpC = memref_alloca(CTmpType);
=======
>>>>>>> 814f1af4
        AffineIndexedValue TTmpC(TmpC);
        SmallVector<Value, 4> cAccess;
        // CC(i + cStart0.getValue(), j + cStart1.getValue());
        IndexExpr::getValues(cStart, cAccess);
        cAccess[cRank-2] = i + cAccess[cRank-2];
        cAccess[cRank-1] = j + cAccess[cRank-1];
        TTmpC() = affine_load(C, cAccess);
        // Sum over k.
        affineLoopBuilder(zero, K, 1, [&](Value k) {
          SmallVector<Value, 4> aAccess, bAccess;
          // AA(i + aStart0.getValue(), k + aStart1.getValue())
          IndexExpr::getValues(aStart, aAccess);
          aAccess[aRank-2] = i + aAccess[aRank-2];
          aAccess[aRank-1] = k + aAccess[aRank-1];
          Value a = affine_load(A, aAccess);
          // BB(k + bStart0.getValue(), j + bStart1.getValue())
          IndexExpr::getValues(bStart, bAccess);
          bAccess[bRank-2] = k + bAccess[bRank-2];
          bAccess[bRank-1] = j + bAccess[bRank-1];
          Value b = affine_load(B, bAccess);
          TTmpC() = a * b + TTmpC();
        });
        // Store temp result into C(i, j)
        affine_store(TTmpC(), C, cAccess);
      });
    });
#if DEBUG_MALLOC
#if DEBUG_GLOBAL_ALLOC_FREE
#else
    rewriter.create<DeallocOp>(op.getLoc(), TmpC);
#endif
#endif
    // clang-format on
    if (unrollJam && J.isLiteral()) {
      // Unroll and jam. Seems to support only one operation at this time.
      auto jLoop = getForInductionVarOwner(jSaved);
      LogicalResult res = loopUnrollJamUpToFactor(jLoop, J.getLiteral());
      assert(succeeded(res) && "failed to optimize");
    }
  }

  void genSimd(PatternRewriter &rewriter, KrnlMatMulOp op, Type elementType,
      ArrayRef<IndexExpr> aStart, ArrayRef<IndexExpr> bStart,
      ArrayRef<IndexExpr> cStart, IndexExpr I, IndexExpr J, IndexExpr K,
      IndexExpr vectorLen, bool unrollJam) const {
    // can simdize only if K is compile time
    assert(J.isLiteral() &&
           "can only simdize with compile time blocking factor on simd axis");
    // Get operands.
    KrnlMatMulOpAdaptor operandAdaptor = KrnlMatMulOpAdaptor(op);
    Value A(operandAdaptor.A()), B(operandAdaptor.B()), C(operandAdaptor.C());
    int64_t aRank(aStart.size()), bRank(bStart.size()), cRank(cStart.size());

    // Generate the vector type conversions.
    int64_t VL = vectorLen.getLiteral();
    VectorType vecType = VectorType::get({VL}, elementType);
    MemRefType CTmpType = MemRefType::get({}, vecType);
    Value vecB = krnl_vector_type_cast(B, VL);
    Value vecC = krnl_vector_type_cast(C, VL);

#if DEBUG_MALLOC
#if DEBUG_GLOBAL_ALLOC_FREE
    SmallVector<IndexExpr, 1> empty;
    Value TmpC = insertAllocAndDeallocSimple(
        rewriter, op, CTmpType, op.getLoc(), empty, true, BUFFER_ALIGN);
#else
    ValueRange empty;
    IntegerAttr alignAttr = rewriter.getI64IntegerAttr(BUFFER_ALIGN);
    Value TmpC = std_alloc(CTmpType, empty, alignAttr);
#endif
#else
    IntegerAttr alignAttr = rewriter.getI64IntegerAttr(BUFFER_ALIGN);
    Value TmpC = memref_alloca(CTmpType, alignAttr);
#endif

    // Iterates over the I indices (j are simd dim).
    Value iSaved;
    using namespace edsc::op;
    LiteralIndexExpr zero(0);
    // clang-format off
    affineLoopBuilder(zero, I, 1, [&](Value i) {
      iSaved = i; // Saved for unroll and jam.
      // Alloca temp vector TmpC and save C(i)/0.0 into it.
<<<<<<< HEAD
      Value TmpC = memref_alloca(CTmpType);
=======
>>>>>>> 814f1af4
      AffineIndexedValue TTmpC(TmpC);
      SmallVector<Value, 4> cAccess;
      // cAccess = {i + cStart0.getValue(), cStart1.getValue()};
      IndexExpr::getValues(cStart, cAccess);
      cAccess[cRank-2] = i + cAccess[cRank-2];
      TTmpC() = affine_load(vecC, cAccess);
      // Sum over k.
      affineLoopBuilder(zero, K, 1, [&](Value k) {
        // Value a = AA(i + aStart0.getValue(), k + aStart1.getValue());
        SmallVector<Value, 4> aAccess, bAccess;
        IndexExpr::getValues(aStart, aAccess);
        aAccess[aRank-2] = i + aAccess[aRank-2];
        aAccess[aRank-1] = k + aAccess[aRank-1];
        Value a = affine_load(A, aAccess);
        Value va = vector_broadcast(vecType, a);
        // bAccess = {k + bStart0.getValue(), bStart1.getValue()};
        IndexExpr::getValues(bStart, bAccess);
        bAccess[bRank-2] = k + bAccess[bRank-2];
        Value vb = affine_load(vecB, bAccess);
        TTmpC() = vector_fma(va, vb, TTmpC());
      });
      // Store temp result into C(i)
      Value tmpResults = TTmpC();
      int64_t JLit = J.getLiteral();
      if (JLit != VL) {
        // create vector constant
        SmallVector<int64_t, 8> mask;
        for(int64_t i=0; i<VL; i++)
          mask.emplace_back((i<JLit) ? i : VL+i);
        // permute
        Value originalCvec = affine_load(vecC, cAccess);
        tmpResults = rewriter.create<vector::ShuffleOp>(op.getLoc(),
          tmpResults, originalCvec, mask);
      }
      //CCvec(i + CStart0.getValue(), CStart1.getValue()) = tmpResults;
      affine_store(tmpResults, vecC, cAccess);
    });
#if DEBUG_MALLOC
#if DEBUG_GLOBAL_ALLOC_FREE
#else
    rewriter.create<DeallocOp>(op.getLoc(), TmpC);
#endif
#endif

    // clang-format on
    if (false && unrollJam && I.isLiteral()) {
      // Unroll and jam. Seems to support only one operation at this time.
      auto iLoop = getForInductionVarOwner(iSaved);
      LogicalResult res = loopUnrollJamUpToFactor(iLoop, I.getLiteral());
      assert(succeeded(res) && "failed to optimize");
    }
  }

  void genIfThenElseWithoutParams(PatternRewriter &rewriter,
      SmallVectorImpl<IndexExpr> &conditions,
      function_ref<void(ValueRange)> thenFn,
      function_ref<void(ValueRange)> elseFn) const {

    IndexExprScope &scope = IndexExprScope::getCurrentScope();
    int64_t rank = conditions.size();
    SmallVector<bool, 4> isEq(rank, false);
    SmallVector<AffineExpr, 4> affineCond;
    bool allTrue = true;
    bool allFalse = true;
    for (IndexExpr i : conditions) {
      assert(i.isAffine() && "conditions expected to be affine");
      affineCond.emplace_back(i.getAffineExpr());
      if (i.isLiteral()) {
        if (i.getLiteral() < 0) // Inequality is expr >= 0, test if false.
          allTrue = false;
        if (i.getLiteral() >= 0) // Inequality is expr >= 0, test if true.
          allFalse = false;
      } else {
        allTrue = false;
        allFalse = false;
      }
    }
    auto inset = IntegerSet::get(
        scope.getNumDims(), scope.getNumSymbols(), affineCond, isEq);
    SmallVector<Value, 8> dimAndSymbolList;
    scope.getDimAndSymbolList(dimAndSymbolList);
    auto ifOp = rewriter.create<AffineIfOp>(
        scope.getLoc(), inset, dimAndSymbolList, true);
    Block *thenBlock = ifOp.getThenBlock();
    Block *elseBlock = ifOp.getElseBlock();
    if (!allFalse) {
      appendToBlock(thenBlock, [&](ValueRange args) { thenFn(args); });
    }
    if (!allTrue) {
      appendToBlock(elseBlock, [&](ValueRange args) { elseFn(args); });
    }
  }
};

//===----------------------------------------------------------------------===//
// Krnl to Affine Rewrite Patterns: Krnl Copy to Buffer operation.
//===----------------------------------------------------------------------===//

class KrnlCopyToBufferLowering : public OpRewritePattern<KrnlCopyToBufferOp> {
public:
  using OpRewritePattern<KrnlCopyToBufferOp>::OpRewritePattern;

  LogicalResult matchAndRewrite(
      KrnlCopyToBufferOp op, PatternRewriter &rewriter) const override {
    // Get info from operands.
    KrnlCopyToBufferOpAdaptor operandAdaptor = KrnlCopyToBufferOpAdaptor(op);
    Value buffMemref(operandAdaptor.buffer());
    Value sourceMemref(operandAdaptor.source());
    ValueRange startVals(operandAdaptor.starts());
    Value padVal(operandAdaptor.padValue());
    int64_t srcRank =
        sourceMemref.getType().cast<MemRefType>().getShape().size();
    int64_t buffRank =
        buffMemref.getType().cast<MemRefType>().getShape().size();
    int64_t srcOffset = srcRank - buffRank;
    assert(srcOffset >= 0 && "offset expected non negative");
    ScopedContext scope(rewriter, op.getLoc());
    IndexExprScope indexScope(rewriter, op.getLoc());
    SmallVector<IndexExpr, 4> starts, bufferReadUBs, bufferPadUBs;
    MemRefBoundsIndexCapture buffBounds(buffMemref);
    MemRefBoundsIndexCapture sourceBounds(sourceMemref);
    getIndexExprList<DimIndexExpr>(startVals, starts);
    ArrayAttributeIndexCapture padCapture(op.padToNextAttr(), 1);
    ArrayAttributeIndexCapture readSizeCapture(op.tileSizeAttr());
    // Handle possible transpose by having an indirect array for indices
    // used in conjunction with source.
    SmallVector<int64_t, 4> srcIndexMap, srcLoopMap;
    generateIndexMap(srcIndexMap, srcRank, op.transpose());
    generateIndexMap(srcLoopMap, buffRank, op.transpose());

    // Overread not currently used, will if we simdize reads or
    // unroll and jam loops.
    // ArrayAttributeIndexCapture overCapture(op.overreadToNextAttr(), 1);

    // Determine here bufferReadUBs, which determine how many values of source
    // memeref to copy into the buffer. Also determine bufferPadUBs, which is
    // the upper bound past bufferReadUBs that must be padded.
    // This is only done on the dimensions shared between src memref and buffer.
    LiteralIndexExpr zero(0);
    for (long buffIndex = 0; buffIndex < buffRank; ++buffIndex) {
      long srcIndex = srcIndexMap[srcOffset + buffIndex];
      // Compute how many values to read.
      IndexExpr sourceBound =
          sourceBounds.getSymbol(srcIndex); // Source memref size.
      IndexExpr blockSize =
          buffBounds.getSymbol(buffIndex); // Buffer memref size.
      if (readSizeCapture.size()) {
        int64_t memSize = blockSize.getLiteral();
        blockSize = readSizeCapture.getLiteral(buffIndex); // Size from param.
        assert(blockSize.getLiteral() <= memSize &&
               "readTileSize cannot be larger than the buffer size");
      }
      IndexExpr startGI =
          starts[srcIndex]; // Global index in source memref of tile.
      IndexExpr bufferRead = trip(sourceBound, blockSize, startGI);
      bufferRead.debugPrint("buffer read");
      bufferReadUBs.emplace_back(bufferRead);
      // Determine the UB until which to pad
      IndexExpr padToNext = padCapture.getLiteral(buffIndex);
      int64_t padToNextLit =
          padToNext.getLiteral(); // Will assert if undefined.
      int64_t blockSizeLit = blockSize.getLiteral(); // Will assert if not lit.
      if (bufferRead.isLiteralAndIdenticalTo(blockSizeLit)) {
        // Read the full buffer already, nothing to do.
        bufferPadUBs.emplace_back(zero);
      } else if (bufferRead.isLiteral() &&
                 bufferRead.getLiteral() % padToNextLit == 0) {
        // We are already reading to the end of a line.
        bufferPadUBs.emplace_back(zero);
      } else if (padToNextLit == 1) {
        // Add pad % 1... namely no pad, nothing to do.
        bufferPadUBs.emplace_back(zero);
      } else if (padToNextLit == blockSizeLit) {
        // Pad to end.
        bufferPadUBs.emplace_back(blockSize);
      } else {
        assert(padToNextLit > 1 && padToNextLit < blockSizeLit &&
               "out of range padToLit");
        IndexExpr newPadUB = (bufferRead.ceilDiv(padToNext)) * padToNext;
        bufferPadUBs.emplace_back(newPadUB);
      }
    }
    SmallVector<Value, 4> loopIndices;
    genCopyLoops(buffMemref, sourceMemref, srcLoopMap, padVal, zero, starts,
        bufferReadUBs, bufferPadUBs, loopIndices, 0, buffRank, false);
    rewriter.eraseOp(op);
    return success();
  }

  void genCopyLoops(Value buffMemref, Value sourceMemref,
      SmallVectorImpl<int64_t> &srcLoopMap, Value padVal, IndexExpr zero,
      SmallVectorImpl<IndexExpr> &starts, SmallVectorImpl<IndexExpr> &readUBs,
      SmallVectorImpl<IndexExpr> &padUBs, SmallVectorImpl<Value> &loopIndices,
      int64_t i, int64_t buffRank, bool padPhase) const {
    if (i == buffRank) {
      // create new scope and import index expressions
      IndexExprScope currScope;
      SmallVector<IndexExpr, 4> currLoopIndices, currStarts;
      getIndexExprList<DimIndexExpr>(loopIndices, currLoopIndices);
      if (!padPhase) {
        SmallVector<IndexExpr, 4> currLoadIndices;
        getIndexExprList<DimIndexExpr>(starts, currStarts);
        int64_t srcRank = starts.size();
        int64_t srcOffset = srcRank - buffRank;
        for (long srcIndex = 0; srcIndex < srcRank; ++srcIndex) {
          if (srcIndex < srcOffset) {
            // Dimensions that are unique to source memref, just use starts.
            currLoadIndices.emplace_back(currStarts[srcIndex]);
          } else {
            // Dimensions that are shared by source memref & buffer, add loop
            // indices to starts.
            int64_t buffIndex = srcIndex - srcOffset;
            currLoadIndices.emplace_back(
                currLoopIndices[srcLoopMap[buffIndex]] + currStarts[srcIndex]);
          }
        }
        Value sourceVal = krnl_load(sourceMemref, currLoadIndices);
        krnl_store(sourceVal, buffMemref, currLoopIndices);
      } else {
        krnl_store(padVal, buffMemref, currLoopIndices);
      }
    } else {
      using namespace edsc::op;
      Value readUBVal = readUBs[i].getValue();
      if (readUBs[i].isLiteralAndIdenticalTo(0)) {
        // Nothing to read, skip.
      } else {
        affineLoopBuilder(zero, readUBs[i], 1, [&](Value index) {
          loopIndices.emplace_back(index);
          genCopyLoops(buffMemref, sourceMemref, srcLoopMap, padVal, zero,
              starts, readUBs, padUBs, loopIndices, i + 1, buffRank,
              /*no pad phase*/ false);
          loopIndices.pop_back_n(1);
        });
      }
      if (padUBs[i].isLiteralAndIdenticalTo(0)) {
        // No padding needed.
      } else {
        affineLoopBuilder(readUBs[i], padUBs[i], 1, [&](Value index) {
          loopIndices.emplace_back(index);
          genCopyLoops(buffMemref, sourceMemref, srcLoopMap, padVal, zero,
              starts, readUBs, padUBs, loopIndices, i + 1, buffRank,
              /*pad phase*/ true);
          loopIndices.pop_back_n(1);
        });
      }
      // For next level up of padding, if any, will not copy data anymore
      readUBs[i] = zero;
    }
  }
};

//===----------------------------------------------------------------------===//
// Krnl to Affine Rewrite Patterns: Krnl Copy from Buffer operation.
//===----------------------------------------------------------------------===//

class KrnlCopyFromBufferLowering
    : public OpRewritePattern<KrnlCopyFromBufferOp> {
public:
  using OpRewritePattern<KrnlCopyFromBufferOp>::OpRewritePattern;

  LogicalResult matchAndRewrite(
      KrnlCopyFromBufferOp op, PatternRewriter &rewriter) const override {
    KrnlCopyFromBufferOpAdaptor operandAdaptor =
        KrnlCopyFromBufferOpAdaptor(op);
    Value buffMemref(operandAdaptor.buffer());
    Value destMemref(operandAdaptor.dest());
    ValueRange startVals(operandAdaptor.starts());
    int64_t destRank =
        destMemref.getType().cast<MemRefType>().getShape().size();
    int64_t buffRank =
        buffMemref.getType().cast<MemRefType>().getShape().size();
    int64_t destOffset = destRank - buffRank;
    assert(destOffset >= 0 && "offset expected non negative");
    ArrayAttributeIndexCapture writeSizeCapture(op.tileSizeAttr());

    ScopedContext scope(rewriter, op.getLoc());
    IndexExprScope indexScope(rewriter, op.getLoc());
    SmallVector<IndexExpr, 4> starts, bufferWriteUBs;
    MemRefBoundsIndexCapture buffBounds(buffMemref);
    MemRefBoundsIndexCapture destBounds(destMemref);
    getIndexExprList<DimIndexExpr>(startVals, starts);
    SmallVector<Value, 4> loopIndices;
    LiteralIndexExpr zero(0);

    for (long buffIndex = 0; buffIndex < buffRank; ++buffIndex) {
      long destIndex = destOffset + buffIndex;
      // Compute how many values to read.
      IndexExpr destBound =
          destBounds.getSymbol(destIndex); // Source memref size.
      IndexExpr blockSize =
          buffBounds.getSymbol(buffIndex); // Buffer memref size.
      if (writeSizeCapture.size()) {
        int64_t memSize = blockSize.getLiteral();
        blockSize = writeSizeCapture.getLiteral(buffIndex); // Size from param.
        assert(blockSize.getLiteral() <= memSize &&
               "writeTileSize cannot be larger than the buffer size");
      }
      IndexExpr startGI =
          starts[destIndex]; // Global index in dest memref of tile.
      IndexExpr bufferWrite = trip(destBound, blockSize, startGI);
      bufferWrite.debugPrint("buffer wrote");
      bufferWriteUBs.emplace_back(bufferWrite);
    }
    genCopyLoops(buffMemref, destMemref, zero, starts, bufferWriteUBs,
        loopIndices, 0, buffRank);
    rewriter.eraseOp(op);
    return success();
  }

  void genCopyLoops(Value buffMemref, Value destMemref, IndexExpr zero,
      SmallVectorImpl<IndexExpr> &starts, SmallVectorImpl<IndexExpr> &writeUBs,
      SmallVectorImpl<Value> &loopIndices, int64_t i, int64_t buffRank) const {
    if (i == buffRank) {
      // create new scope and import index expressions
      IndexExprScope currScope;
      SmallVector<IndexExpr, 4> currLoopIndices, currStarts;
      getIndexExprList<DimIndexExpr>(loopIndices, currLoopIndices);
      getIndexExprList<SymbolIndexExpr>(starts, currStarts);
      int64_t destRank = starts.size();
      int64_t destOffset = destRank - buffRank;
      SmallVector<IndexExpr, 4> currStoreIndices;
      for (long destIndex = 0; destIndex < destRank; ++destIndex) {
        if (destIndex < destOffset) {
          // Dimensions that are unique to source memref, just use starts.
          currStoreIndices.emplace_back(currStarts[destIndex]);
        } else {
          // Dimensions that are shared by source memref & buffer, add loop
          // indices to starts.
          int64_t buffIndex = destIndex - destOffset;
          currStoreIndices.emplace_back(
              currLoopIndices[buffIndex] + currStarts[destIndex]);
        }
      }
      Value destVal = krnl_load(buffMemref, currLoopIndices);
      krnl_store(destVal, destMemref, currStoreIndices);
    } else {
      using namespace edsc::op;
      if (writeUBs[i].isLiteralAndIdenticalTo(0)) {
        // Nothing to write.
      } else {
        // Loop to copy the data.
        affineLoopBuilder(zero, writeUBs[i], 1, [&](Value index) {
          loopIndices.emplace_back(index);
          genCopyLoops(buffMemref, destMemref, zero, starts, writeUBs,
              loopIndices, i + 1, buffRank);
          loopIndices.pop_back_n(1);
        });
      }
    }
  }
};

/*!
 * Helper function to separate the operations nested directly within a
 * Krnl.iterate op into two kinds:
 * - the first kind is contiguous sequence of operations that will need to be
 *     moved to a concrete loop when it materializes.
 * - the second kind is anchors, which are Krnl loop operations. They need not
 *     be moved because they are the references, and IR blocks will be
 *     positioned relative to these anchors.
 *
 * And record the moving plans in mover.
 *
 * @param root root Krnl iterate operation.
 * @param builder operation builder.
 * @param mover loop body mover.
 */
void markLoopBodyAsMovable(
    KrnlIterateOp root, OpBuilder builder, LoopBodyMover &mover) {
  auto &bodyRegion = root.bodyRegion();

  if (root.getNumOptimizedLoops() == 0)
    return;

  for (auto &block : bodyRegion.getBlocks()) {
    assert(!block.empty() && "IterateOp body block shouldn't be empty.");

    // Delimeter ops are delimeters of a movable chunk of code.
    llvm::SmallVector<Operation *> delimeterOps(block.getOps<KrnlIterateOp>());
    delimeterOps.push_back(block.getTerminator());
    Operation *movableBeginOp = &block.front();
    for (auto delimeterOp : delimeterOps) {
      Block::iterator movableBegin = movableBeginOp->getIterator();

      // If no op to extract, continue;
      if (movableBegin == delimeterOp->getIterator())
        continue;

      auto movableOp = builder.create<KrnlMovableOp>(delimeterOp->getLoc());
      auto &movableRegion = movableOp.region();
      auto *entryBlock = new Block;
      movableRegion.push_back(entryBlock);
      entryBlock->getOperations().splice(entryBlock->end(),
          block.getOperations(), movableBegin, delimeterOp->getIterator());
      KrnlMovableOp::ensureTerminator(
          movableRegion, builder, delimeterOp->getLoc());

      mover.toMoveUnder(LoopBodyMover::Movable(movableOp), root);
      if (auto iterateOp = dyn_cast_or_null<KrnlIterateOp>(delimeterOp))
        mover.toMoveUnder(LoopBodyMover::Movable(iterateOp), root);

      movableBeginOp = delimeterOp->getNextNode();
    }
  }
}

void ConvertKrnlToAffinePass::runOnFunction() {
  OpBuilder builder(&getContext());
  FuncOp funcOp = getFunction();

  // We use the end of the function body as a staging area for movable ops.
  builder.setInsertionPoint(
      &funcOp.body().front(), funcOp.body().front().without_terminator().end());
  LoopBodyMover mover;
  funcOp.walk(
      [&](KrnlIterateOp op) { markLoopBodyAsMovable(op, builder, mover); });

  // Interpret krnl dialect operations while looping recursively through
  // operations within the current function, note that erasing operations
  // while iterating is tricky because it can invalidate the iterator, so we
  // collect the operations to be erased in a small ptr set `opsToErase`, and
  // only erase after iteration completes.
  llvm::SmallDenseMap<Value, AffineForOp, 4> loopRefToOp;
  llvm::SmallPtrSet<Operation *, 4> opsToErase;
  if (failed(interpretOperation(
          funcOp, builder, loopRefToOp, opsToErase, mover))) {
    signalPassFailure();
    return;
  }

  funcOp->walk([&](Operation *op) {
    if (SpecializedKernelOpInterface kernelOp =
            dyn_cast<SpecializedKernelOpInterface>(op)) {
      OperandRange loopRefs = kernelOp.getLoopRefs();
      for (auto loopRef : loopRefs)
        opsToErase.insert(loopRefToOp[loopRef]);
      kernelOp.getLoopRefs().clear();
    }

    if (auto convertOp =
            dyn_cast_or_null<KrnlGetInductionVariableValueOp>(op)) {
      auto zippedOperandsResults =
          llvm::zip(op->getOperands(), op->getResults());
      for (const auto &operandAndResult : zippedOperandsResults) {
        auto operand = std::get<0>(operandAndResult);
        auto result = std::get<1>(operandAndResult);
        result.replaceAllUsesWith(loopRefToOp[operand].getInductionVar());
      }
      opsToErase.insert(op);
    }
  });
  removeOps(opsToErase);
  assert(opsToErase.empty());

  // Move loop body under appropriate newly created affine loops.
  mover.moveAll(loopRefToOp);

  ConversionTarget target(getContext());
  // Legal/illegal ops.
  target.addIllegalOp<KrnlTerminatorOp>();
  // krnl.dim operations must be lowered prior to this pass.
  target.addIllegalOp<KrnlDimOp>();
  target.addIllegalOp<KrnlMatMulOp>();
  target.addIllegalOp<KrnlCopyToBufferOp>();
  target.addIllegalOp<KrnlCopyFromBufferOp>();
  target.addLegalOp<AffineYieldOp>();
  target.addLegalOp<AffineLoadOp>();
  target.addLegalOp<AffineStoreOp>();
  target.addLegalOp<KrnlVectorTypeCastOp>();
<<<<<<< HEAD
  target.addLegalDialect<mlir::AffineDialect,
      mlir::memref::MemRefDialect, mlir::StandardOpsDialect,
      mlir::vector::VectorDialect>();
=======
  target.addLegalDialect<mlir::AffineDialect, mlir::memref::MemRefDialect,
      mlir::StandardOpsDialect, mlir::vector::VectorDialect>();
>>>>>>> 814f1af4
  // Patterns.
  RewritePatternSet patterns(&getContext());
  patterns.insert<KrnlTerminatorLowering>(&getContext());
  patterns.insert<KrnlLoadLowering>(&getContext());
  patterns.insert<KrnlStoreLowering>(&getContext());
  patterns.insert<KrnlMatmulLowering>(&getContext());
  patterns.insert<KrnlCopyToBufferLowering>(&getContext());
  patterns.insert<KrnlCopyFromBufferLowering>(&getContext());

  DenseSet<Operation *> unconverted;
  if (failed(applyPartialConversion(
          getFunction(), target, std::move(patterns), &unconverted)))
    signalPassFailure();
}

} // namespace

std::unique_ptr<Pass> mlir::createConvertKrnlToAffinePass() {
  return std::make_unique<ConvertKrnlToAffinePass>();
}<|MERGE_RESOLUTION|>--- conflicted
+++ resolved
@@ -266,12 +266,8 @@
         return llvm::all_of(region.getBlocks(), [](Block &block) {
           return (block.getOperations().size() == 0) ||
                  (block.getOperations().size() == 1 &&
-<<<<<<< HEAD
-                     block.getOperations().front()
-=======
                      block.getOperations()
                          .front()
->>>>>>> 814f1af4
                          .hasTrait<OpTrait::IsTerminator>());
         });
       });
@@ -885,10 +881,6 @@
         // Defines induction variables, and possibly initialize C.
         jSaved = j;
         // Alloc and init temp c storage.
-<<<<<<< HEAD
-        Value TmpC = memref_alloca(CTmpType);
-=======
->>>>>>> 814f1af4
         AffineIndexedValue TTmpC(TmpC);
         SmallVector<Value, 4> cAccess;
         // CC(i + cStart0.getValue(), j + cStart1.getValue());
@@ -972,10 +964,6 @@
     affineLoopBuilder(zero, I, 1, [&](Value i) {
       iSaved = i; // Saved for unroll and jam.
       // Alloca temp vector TmpC and save C(i)/0.0 into it.
-<<<<<<< HEAD
-      Value TmpC = memref_alloca(CTmpType);
-=======
->>>>>>> 814f1af4
       AffineIndexedValue TTmpC(TmpC);
       SmallVector<Value, 4> cAccess;
       // cAccess = {i + cStart0.getValue(), cStart1.getValue()};
@@ -1446,14 +1434,8 @@
   target.addLegalOp<AffineLoadOp>();
   target.addLegalOp<AffineStoreOp>();
   target.addLegalOp<KrnlVectorTypeCastOp>();
-<<<<<<< HEAD
-  target.addLegalDialect<mlir::AffineDialect,
-      mlir::memref::MemRefDialect, mlir::StandardOpsDialect,
-      mlir::vector::VectorDialect>();
-=======
   target.addLegalDialect<mlir::AffineDialect, mlir::memref::MemRefDialect,
       mlir::StandardOpsDialect, mlir::vector::VectorDialect>();
->>>>>>> 814f1af4
   // Patterns.
   RewritePatternSet patterns(&getContext());
   patterns.insert<KrnlTerminatorLowering>(&getContext());
