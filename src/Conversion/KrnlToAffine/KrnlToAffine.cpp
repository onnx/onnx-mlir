--- conflicted
+++ resolved
@@ -638,8 +638,7 @@
     // Gather A, B, C tile sizes.
     SmallVector<IndexExpr, 2> aTileSize, bTileSize, cTileSize;
     Value A(operandAdaptor.A()), B(operandAdaptor.B()), C(operandAdaptor.C());
-<<<<<<< HEAD
-    MemRefBoundIndexCapture aBounds(A), bBounds(B), cBounds(C);
+    MemRefBoundsIndexCapture aBounds(A), bBounds(B), cBounds(C);
     int64_t aRank(aBounds.getRank()), bRank(bBounds.getRank()),
         cRank(cBounds.getRank());
     // Tile sizes for A/B/C are determined by their memref unless explicitly
@@ -655,31 +654,12 @@
       bTileSize = {bSizeCapture.getLiteral(0), bSizeCapture.getLiteral(1)};
     else
       bTileSize = {bBounds.getSymbol(bRank - 2), bBounds.getSymbol(bRank - 1)};
-    cBounds.getLiteralList(cTileSize);
     ArrayAttributeIndexCapture cSizeCapture(op.cTileSizeAttr());
     if (cSizeCapture.size())
       cTileSize = {cSizeCapture.getLiteral(0), cSizeCapture.getLiteral(1)};
     else
       cTileSize = {cBounds.getSymbol(cRank - 2), cBounds.getSymbol(cRank - 1)};
 
-=======
-    MemRefBoundsIndexCapture aBounds(A), bBounds(B), cBounds(C);
-    // Tile sizes for A/B/C are determined by their memref unless explicitly
-    // specified by an optional argument. That allows A/B/C memrefs to be
-    // padded if needed for SIMD/unroll and jam, for example.
-    aBounds.getSymbolList(aTileSize);
-    ArrayAttributeIndexCapture ASizeCapture(op.aTileSizeAttr());
-    if (ASizeCapture.size())
-      aTileSize = {ASizeCapture.getLiteral(0), ASizeCapture.getLiteral(1)};
-    bBounds.getSymbolList(bTileSize);
-    ArrayAttributeIndexCapture BSizeCapture(op.bTileSizeAttr());
-    if (BSizeCapture.size())
-      bTileSize = {BSizeCapture.getLiteral(0), BSizeCapture.getLiteral(1)};
-    cBounds.getSymbolList(cTileSize);
-    ArrayAttributeIndexCapture CSizeCapture(op.cTileSizeAttr());
-    if (CSizeCapture.size())
-      cTileSize = {CSizeCapture.getLiteral(0), CSizeCapture.getLiteral(1)};
->>>>>>> 7ef753a9
     // Check consitency. If the dimensions were padded differently for
     // A, B, or C, and the optional A/B/C TileSize attributes were given,
     // we take the these optional sizes into consideration. Meaning, we
