--- conflicted
+++ resolved
@@ -37,22 +37,15 @@
   TosaBuilder(const DialectBuilder &db) : DialectBuilder(db) {}
   virtual ~TosaBuilder() {}
 
-<<<<<<< HEAD
-  mlir::Value reshape(mlir::Value &value, llvm::ArrayRef<int64_t> shape);
-  mlir::Value transpose(mlir::Value &value, llvm::ArrayRef<int32_t> perm);
-  mlir::Value slice(mlir::Value &inputConst, llvm::ArrayRef<int64_t> size,
-      llvm::ArrayRef<int64_t> start);
   llvm::Optional<mlir::Value> gather(mlir::Value resultValue,
       mlir::Value inputValue, mlir::Value indicesValue, int32_t batchDims,
       int32_t axis);
-=======
   mlir::Value mul(mlir::Value &lhs, mlir::Value &rhs, int32_t shift = 0);
 
   mlir::Value transpose(mlir::Value &value, llvm::ArrayRef<int32_t> perm);
   mlir::Value slice(mlir::Value &inputConst, llvm::ArrayRef<int64_t> size,
       llvm::ArrayRef<int64_t> start);
   mlir::Value reshape(mlir::Value &value, llvm::ArrayRef<int64_t> shape);
->>>>>>> d19a991e
 
   mlir::Value getConst(
       llvm::ArrayRef<int64_t> vec, llvm::ArrayRef<int64_t> shape);
