--- conflicted
+++ resolved
@@ -56,29 +56,13 @@
   mlir::Value getConst(
       llvm::ArrayRef<float> vec, llvm::ArrayRef<int64_t> shape);
   // Create a 32-bit float constant operator from a float
-<<<<<<< HEAD
   // The tensor will have the same rank as shape but all dimensions will
   // have size 1 (differs from tensorflow impl.)
   mlir::Value getSplattedConst(float val, llvm::ArrayRef<int64_t> shape = {});
-=======
   // The tensor will have the same rank as shape but with axis 1 (differs from
   // tensorflow impl.)
   mlir::Value getConst(float val, llvm::ArrayRef<int64_t> shape = {});
   
-  // Creates a constant of shape <1x1x...x1> of rank `rank` with all values set to
-  // `value`.
-  template<typename T>
-  mlir::Value getSplattedConst(T value, uint rank) {
-    llvm::SmallVector<int64_t, 4> tmpTensor;
-    for (uint i = 0; i < rank; ++i) {
-      tmpTensor.emplace_back(1);
-    }
-    std::vector zpVec = std::vector<T>{value};
-    return getConst(zpVec, tmpTensor);
-  }
-
->>>>>>> 0f856b0d
-
 protected:
   template <typename T>
   bool testNumberOfElementsMatch(
