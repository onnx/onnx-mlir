# SPDX-License-Identifier: Apache-2.0

add_onnx_mlir_library(OMONNXToTOSA
  ConvertONNXToTOSA.cpp
  ONNXToTOSALegalizeUtils.cpp

  Math/Elementwise.cpp
  Tensor/Constant.cpp
<<<<<<< HEAD
  Tensor/PaddingOp.cpp
=======
>>>>>>> b9c3ad86

  LINK_LIBS PUBLIC
  OMONNXOps
  MLIRTosaDialect
  MLIRTransforms
  )<|MERGE_RESOLUTION|>--- conflicted
+++ resolved
@@ -6,10 +6,7 @@
 
   Math/Elementwise.cpp
   Tensor/Constant.cpp
-<<<<<<< HEAD
   Tensor/PaddingOp.cpp
-=======
->>>>>>> b9c3ad86
 
   LINK_LIBS PUBLIC
   OMONNXOps
