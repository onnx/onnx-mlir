# SPDX-License-Identifier: Apache-2.0

add_onnx_mlir_library(OMONNXToTOSA
  ConvertONNXToTOSA.cpp
  ONNXToTOSALegalizeUtils.cpp

  Math/Elementwise.cpp
  Math/Softmax.cpp
  Math/Gemm.cpp
<<<<<<< HEAD
  NN/MaxPoolSingleOut.cpp

=======
  Tensor/Constant.cpp
  Tensor/PaddingOp.cpp
>>>>>>> 0f881ba2

  LINK_LIBS PUBLIC
  OMONNXOps
  MLIRTosaDialect
  MLIRTransforms
  )<|MERGE_RESOLUTION|>--- conflicted
+++ resolved
@@ -7,13 +7,10 @@
   Math/Elementwise.cpp
   Math/Softmax.cpp
   Math/Gemm.cpp
-<<<<<<< HEAD
+  Tensor/Constant.cpp
+  Tensor/PaddingOp.cpp
   NN/MaxPoolSingleOut.cpp
 
-=======
-  Tensor/Constant.cpp
-  Tensor/PaddingOp.cpp
->>>>>>> 0f881ba2
 
   LINK_LIBS PUBLIC
   OMONNXOps
