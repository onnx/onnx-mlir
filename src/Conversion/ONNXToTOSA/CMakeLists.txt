--- conflicted
+++ resolved
@@ -5,13 +5,10 @@
   ONNXToTOSALegalizeUtils.cpp
 
   Math/Elementwise.cpp
-<<<<<<< HEAD
   Math/Conv2D.cpp
-=======
   Math/Softmax.cpp
   Math/Gemm.cpp
   Tensor/Reshape.cpp
->>>>>>> 058d507c
   Tensor/Constant.cpp
   Tensor/PaddingOp.cpp
 
