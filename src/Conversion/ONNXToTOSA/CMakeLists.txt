# SPDX-License-Identifier: Apache-2.0

add_onnx_mlir_library(OMONNXToTOSA
  ConvertONNXToTOSA.cpp
  ONNXToTOSALegalizeUtils.cpp

  Math/Elementwise.cpp
  Math/Softmax.cpp
  Tensor/Constant.cpp
<<<<<<< HEAD
  Math/Gemm.cpp

=======
  Tensor/PaddingOp.cpp
>>>>>>> 731fcfae

  LINK_LIBS PUBLIC
  OMONNXOps
  MLIRTosaDialect
  MLIRTransforms
  )<|MERGE_RESOLUTION|>--- conflicted
+++ resolved
@@ -6,13 +6,9 @@
 
   Math/Elementwise.cpp
   Math/Softmax.cpp
+  Math/Gemm.cpp
   Tensor/Constant.cpp
-<<<<<<< HEAD
-  Math/Gemm.cpp
-
-=======
   Tensor/PaddingOp.cpp
->>>>>>> 731fcfae
 
   LINK_LIBS PUBLIC
   OMONNXOps
