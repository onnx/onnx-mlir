/*
 * SPDX-License-Identifier: Apache-2.0
 */

//====------ DialectBuilder.hpp - TOSA dialect builder --------------------===//
//
// Copyright (c) 2022-2023 Advanced Micro Devices, Inc.
//
// =============================================================================
//
// This file contains the dialect build for the TOSA dialect. Uses the same
// implementation as ONNXToMhlo with minor differences.
//
//===----------------------------------------------------------------------===//

#include "mlir/Dialect/Arith/IR/Arith.h"

#include "src/Conversion/ONNXToTOSA/DialectBuilder.hpp"
#include "src/Conversion/ONNXToTOSA/ONNXToTOSALegalizeUtils.hpp"
#include "src/Conversion/ONNXToTOSA/ONNXToTOSACommon.hpp"
#include "src/Dialect/ONNX/ONNXOps.hpp"

using namespace mlir;

namespace onnx_mlir {

template <typename T>
bool TosaBuilder::testNumberOfElementsMatch(
    ArrayRef<T> vec, ArrayRef<int64_t> shape) {
  uint64_t numTotalElements = 1;
  for (int64_t a : shape) {
    numTotalElements *= a;
  }
  return (vec.size() == numTotalElements);
}

template <typename T>
Value TosaBuilder::createConstFromRankedTensorAndVec(
    ArrayRef<T> vec, RankedTensorType &constType) {
  auto constAttr = DenseElementsAttr::get(constType, vec);

  Value constOp =
      rewriter().create<mlir::tosa::ConstOp>(loc(), constType, constAttr);
  return constOp;
}

template <typename T>
Value TosaBuilder::createConst(
    ArrayRef<T> vec, ArrayRef<int64_t> shape, Type &type) {
  assert(testNumberOfElementsMatch(vec, shape) &&
         "getConstTensor(): number of elements mismatch.");

  auto constType = RankedTensorType::get(shape, type);

  Value constOp = this->createConstFromRankedTensorAndVec(vec, constType);
  return constOp;
}

Value TosaBuilder::expandRank(Value input, int64_t rank) {
  auto inputType = input.getType().cast<ShapedType>();
  int64_t inputRank = inputType.getRank();
  assert(inputRank <= rank && "cannot reduce rank of operation");
  if (inputRank == rank)
    return input;

  llvm::SmallVector<int64_t, 4> newShape(rank - inputRank, 1);
  llvm::transform(inputType.getShape(), std::back_inserter(newShape),
      [](const int64_t shape) { return shape; });
  return this->reshape(input, newShape);
}

Value TosaBuilder::getConst(ArrayRef<int64_t> vec, ArrayRef<int64_t> shape) {
  auto elementType = rewriter().getIntegerType(sizeof(int64_t) * 8);
  Value constOp = this->createConst<int64_t>(vec, shape, elementType);
  return constOp;
}

Value TosaBuilder::getConst(ArrayRef<int32_t> vec, ArrayRef<int64_t> shape) {
  auto elementType = rewriter().getIntegerType(sizeof(int32_t) * 8);
  Value constOp = this->createConst<int32_t>(vec, shape, elementType);
  return constOp;
}

Value TosaBuilder::getConst(ArrayRef<float> vec, ArrayRef<int64_t> shape) {
  auto elementType = rewriter().getF32Type();
  Value constOp = this->createConst<float>(vec, shape, elementType);
  return constOp;
}

Value TosaBuilder::getSplattedConst(float val, llvm::ArrayRef<int64_t> shape) {
  auto constType = tosa::reduceAxisToOne(shape, rewriter().getF32Type());
  auto constAttr = DenseElementsAttr::get(constType, val);

  auto constOp =
      rewriter().create<mlir::tosa::ConstOp>(loc(), constType, constAttr);
  return constOp;
}

Value TosaBuilder::reshape(mlir::Value &value, llvm::ArrayRef<int64_t> shape) {
  auto shapeAttr = rewriter().getDenseI64ArrayAttr(shape);
  auto valueType = value.getType().cast<ShapedType>();
  Type newValueType =
      RankedTensorType::get(llvm::SmallVector<int64_t, 4>(shape.size(), ShapedType::kDynamic),
          valueType.getElementType());
  return tosa::CreateOpAndInfer<mlir::tosa::ReshapeOp>(
      rewriter(), loc(), newValueType, value, shapeAttr);
}

Value TosaBuilder::transpose(mlir::Value &value, llvm::ArrayRef<int32_t> perm) {
  int64_t valueRank = value.getType().cast<RankedTensorType>().getRank();
  assert((valueRank == (int64_t)perm.size()) &&
         "value and perm vector don't have the same rank");
  // Create Permutation Const
  Value permList = this->getConst(perm, {valueRank});
  auto valueType = value.getType().cast<ShapedType>();
  // get new value type
  Type newValueType = RankedTensorType::get(
      llvm::SmallVector<int64_t, 4>(
          valueType.getShape().size(), ShapedType::kDynamic),
      valueType.getElementType());
  // create transpose for value
  Value newValue = tosa::CreateOpAndInfer<mlir::tosa::TransposeOp>(
      rewriter(), loc(), newValueType, value, permList);
  return newValue;
}

Value TosaBuilder::slice(Value &inputConst, llvm::ArrayRef<int64_t> size,
    llvm::ArrayRef<int64_t> start) {
  DenseI64ArrayAttr sizeAttr = rewriter().getDenseI64ArrayAttr(size);
  DenseI64ArrayAttr startAttr = rewriter().getDenseI64ArrayAttr(start);
  Value newSliceInput =
      tosa::CreateOpAndInfer<mlir::tosa::SliceOp>(rewriter(), loc(),
          RankedTensorType::get(
              llvm::SmallVector<int64_t, 4>(size.size(), ShapedType::kDynamic),
              inputConst.getType().cast<ShapedType>().getElementType()),
          inputConst, startAttr, sizeAttr);
  return newSliceInput;
}

<<<<<<< HEAD
llvm::Optional<Value> TosaBuilder::gather(Value resultValue, Value inputValue,
    Value indicesValue, int32_t batchDims, int32_t axis) {
  return tosa::convertGatherOp(rewriter(), loc(), resultValue, inputValue,
      indicesValue, batchDims, axis);
};
=======
Value TosaBuilder::reshape(mlir::Value &value, llvm::ArrayRef<int64_t> shape) {
  auto shapeAttr = rewriter().getDenseI64ArrayAttr(shape);
  auto valueType = value.getType().cast<ShapedType>();
  Type newValueType = RankedTensorType::get(
      llvm::SmallVector<int64_t, 4>(shape.size(), ShapedType::kDynamic),
      valueType.getElementType());
  return tosa::CreateOpAndInfer<mlir::tosa::ReshapeOp>(
      rewriter(), loc(), newValueType, value, shapeAttr);
}

Value TosaBuilder::mul(mlir::Value &lhs, mlir::Value &rhs, int32_t shift) {
  auto lhsType = lhs.getType().cast<ShapedType>();
  auto rhsType = rhs.getType().cast<ShapedType>();
  assert(lhsType.getElementType() == rhsType.getElementType() &&
         "lhs and rhs have different element types");

  auto outputRank = lhsType.getRank() > rhsType.getRank() ? lhsType.getRank()
                                                          : rhsType.getRank();
  lhs = this->expandRank(lhs, outputRank);
  rhs = this->expandRank(rhs, outputRank);
  Type newValueType = RankedTensorType::get(
      llvm::SmallVector<int64_t, 4>(outputRank, ShapedType::kDynamic),
      lhsType.getElementType());
  return tosa::CreateOpAndInfer<mlir::tosa::MulOp>(
      rewriter(), loc(), newValueType, lhs, rhs, shift);
}
>>>>>>> d19a991e

// =============================================================================
// IndexExpr Builder for Lowering using Shape/TOSA Dialect.
// =============================================================================

// Return null if none is found.
ElementsAttr IndexExprBuilderForTosa::getConst(Value value) {
  auto definingOp = value.getDefiningOp();
  // If we have a cast between index/integer, skip it, i.e. get the defining op
  // that is the input to the cast.
  if (auto castOp = dyn_cast_or_null<arith::IndexCastOp>(definingOp)) {
    Value input = castOp.getIn();
    definingOp = input.getDefiningOp();
  }
  if (auto constOp = dyn_cast_or_null<mlir::tosa::ConstOp>(definingOp)) {
    if (constOp.getValueAttr())
      return constOp.getValueAttr().dyn_cast<DenseElementsAttr>();
  } else if (auto constOp = dyn_cast_or_null<ONNXConstantOp>(definingOp)) {
    if (constOp.getValue().has_value())
      return constOp.getValueAttr().dyn_cast<DenseElementsAttr>();
  }
  return nullptr;
}

Value IndexExprBuilderForTosa::getVal(Value intArrayVal, uint64_t i) {
  MultiDialectBuilder<AffineBuilder, MathBuilder> create(*this);
  // Need to add some acceptable dialects to MHLO conversion.
  llvm_unreachable(
      "unimplemented (see IndexExprBuilderForKrnl for functionality).");
}

Value IndexExprBuilderForTosa::getShapeVal(
    Value tensorOrMemrefValue, uint64_t i) {
  ShapeBuilder createShape(*this);
  return createShape.dim(tensorOrMemrefValue, i);
}

} // namespace onnx_mlir<|MERGE_RESOLUTION|>--- conflicted
+++ resolved
@@ -137,13 +137,11 @@
   return newSliceInput;
 }
 
-<<<<<<< HEAD
 llvm::Optional<Value> TosaBuilder::gather(Value resultValue, Value inputValue,
     Value indicesValue, int32_t batchDims, int32_t axis) {
   return tosa::convertGatherOp(rewriter(), loc(), resultValue, inputValue,
       indicesValue, batchDims, axis);
 };
-=======
 Value TosaBuilder::reshape(mlir::Value &value, llvm::ArrayRef<int64_t> shape) {
   auto shapeAttr = rewriter().getDenseI64ArrayAttr(shape);
   auto valueType = value.getType().cast<ShapedType>();
@@ -170,7 +168,6 @@
   return tosa::CreateOpAndInfer<mlir::tosa::MulOp>(
       rewriter(), loc(), newValueType, lhs, rhs, shift);
 }
->>>>>>> d19a991e
 
 // =============================================================================
 // IndexExpr Builder for Lowering using Shape/TOSA Dialect.
