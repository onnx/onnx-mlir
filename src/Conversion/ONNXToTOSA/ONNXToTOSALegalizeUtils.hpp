--- conflicted
+++ resolved
@@ -31,29 +31,19 @@
 namespace onnx_mlir {
 namespace tosa {
 
-<<<<<<< HEAD
 // ONNX can use negative indices for axis while TOSA cannot. This functions
 // makes sure the axis is in the right range for TOSA.
 int64_t convertNegativeAxis(int64_t axis, int64_t inputRank);
 
-// Get a vector of indexExpr and extract the Int64 values
-llvm::SmallVector<int64_t> createInt64VectorFromIndexExpr(
-    llvm::ArrayRef<IndexExpr> indexVector);
-
-=======
->>>>>>> c7071e11
 // Create a RankedTensorType with shape and all elements being 1
 mlir::RankedTensorType reduceAxisToOne(llvm::ArrayRef<int64_t> shape,
     mlir::Type elementType, mlir::Attribute encoding = {});
 
-<<<<<<< HEAD
 template <typename T>
 T getValueFromTosaConst(mlir::Value &val) {
   return val.getDefiningOp<mlir::tosa::ConstOp>().getValue().cast<T>();
 }
 
-=======
->>>>>>> c7071e11
 // Creates a TOSA operation and performs shape inference on the individual
 // op. This allows shape inference during the framework to TOSA lowering.
 template <typename TosaOp, typename... Args>
