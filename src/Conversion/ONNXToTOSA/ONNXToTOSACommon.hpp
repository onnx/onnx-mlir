--- conflicted
+++ resolved
@@ -59,26 +59,15 @@
 using TOSAOp = typename TOSADialectOp<Op>::Op;
 
 // `Math` directory methods:
-<<<<<<< HEAD
-void populateLoweringONNXElementwiseOpToTOSAPattern(
-    ConversionTarget &, RewritePatternSet &, TypeConverter &, MLIRContext *);
-void populateLoweringONNXSoftmaxOpToTOSAPattern(
-    ConversionTarget &, RewritePatternSet &, TypeConverter &, MLIRContext *);
-void populateLoweringONNXGemmOpToTOSAPattern(
-    ConversionTarget &, RewritePatternSet &, TypeConverter &, MLIRContext *);
-
-// `NN` directory methods:
-void populateLoweringONNXMaxPoolSingleOutOpToTOSAPattern(
-    ConversionTarget &, RewritePatternSet &, TypeConverter &, MLIRContext *);
-
-=======
 void populateLoweringONNXElementwiseOpToTOSAPattern(mlir::ConversionTarget &,
     mlir::RewritePatternSet &, mlir::TypeConverter &, mlir::MLIRContext *);
 void populateLoweringONNXSoftmaxOpToTOSAPattern(mlir::ConversionTarget &,
     mlir::RewritePatternSet &, mlir::TypeConverter &, mlir::MLIRContext *);
 void populateLoweringONNXGemmOpToTOSAPattern(mlir::ConversionTarget &,
     mlir::RewritePatternSet &, mlir::TypeConverter &, mlir::MLIRContext *);
->>>>>>> 058d507c
+// `NN` directory methods:
+void populateLoweringONNXMaxPoolSingleOutOpToTOSAPattern(
+    mlir::ConversionTarget &, mlir::RewritePatternSet &, mlir::TypeConverter &, mlir::MLIRContext *);
 // `Tensor` directory methods:
 void populateLoweringONNXReshapeOpToTOSAPattern(mlir::ConversionTarget &,
     mlir::RewritePatternSet &, mlir::TypeConverter &, mlir::MLIRContext *);
