/*
 * SPDX-License-Identifier: Apache-2.0
 */

//====------ ONNXToTOSACommon.hpp - ONNX dialects to TOSA lowering --------===//
//
// Copyright (c) 2022 Advanced Micro Devices, Inc.
//
// =============================================================================
//
// This file contains common code shared by the functions performing the
// lowering to the TOSA dialect.
//
//===----------------------------------------------------------------------===//

#include "mlir/Dialect/Quant/QuantTypes.h"
#include "mlir/Dialect/Tosa/IR/TosaOps.h"

#include "mlir/IR/MLIRContext.h"
#include "mlir/Pass/Pass.h"
#include "mlir/Transforms/GreedyPatternRewriteDriver.h"

#include "src/Dialect/ONNX/DialectBuilder.hpp"
#include "src/Dialect/ONNX/ONNXOps.hpp"
#include "src/Dialect/ONNX/ONNXOpsHelper.hpp"
#include "src/Pass/Passes.hpp"
#include "src/Transform/ONNX/ConstPropHelper.hpp"

//===----------------------------------------------------------------------===//
// Functions to add lowering patterns for frontend operations.
//===----------------------------------------------------------------------===//

namespace onnx_mlir {

//===----------------------------------------------------------------------===//
// Check for valid TOSA types.
//===----------------------------------------------------------------------===//

inline bool isTOSASignedInt(mlir::Type type) {
  mlir::IntegerType intType = type.dyn_cast<mlir::IntegerType>();
  std::set<unsigned> intWidth{8, 16, 32, 48, 64};
  return intType && intType.isSignless() &&
         (intWidth.find(intType.getWidth()) != intWidth.end());
}

inline bool isTOSAFloat(mlir::Type type) {
  return type.isa<mlir::BFloat16Type, mlir::Float16Type, mlir::Float32Type>();
}

//===----------------------------------------------------------------------===//
// This is to get a TOSA operation of a given type for a specific operation.
//===----------------------------------------------------------------------===//
template <typename ONNXOp>
struct TOSADialectOp {
  using Op = void;
};

template <typename Op>
using TOSAOp = typename TOSADialectOp<Op>::Op;

// `Math` directory methods:
<<<<<<< HEAD
void populateLoweringONNXElementwiseOpToTOSAPattern(
    ConversionTarget &, RewritePatternSet &, TypeConverter &, MLIRContext *);

void populateLoweringONNXConstOpToTOSAPattern(
    ConversionTarget &, RewritePatternSet &, TypeConverter &, MLIRContext *);
void populateLoweringONNXPadOpToTOSAPattern(
    ConversionTarget &, RewritePatternSet &, TypeConverter &, MLIRContext *);
=======
void populateLoweringONNXElementwiseOpToTOSAPattern(mlir::ConversionTarget &,
    mlir::RewritePatternSet &, mlir::TypeConverter &, mlir::MLIRContext *);
>>>>>>> 3d0e804d
} // namespace onnx_mlir<|MERGE_RESOLUTION|>--- conflicted
+++ resolved
@@ -30,6 +30,8 @@
 // Functions to add lowering patterns for frontend operations.
 //===----------------------------------------------------------------------===//
 
+using namespace mlir;
+
 namespace onnx_mlir {
 
 //===----------------------------------------------------------------------===//
@@ -59,7 +61,6 @@
 using TOSAOp = typename TOSADialectOp<Op>::Op;
 
 // `Math` directory methods:
-<<<<<<< HEAD
 void populateLoweringONNXElementwiseOpToTOSAPattern(
     ConversionTarget &, RewritePatternSet &, TypeConverter &, MLIRContext *);
 
@@ -67,8 +68,4 @@
     ConversionTarget &, RewritePatternSet &, TypeConverter &, MLIRContext *);
 void populateLoweringONNXPadOpToTOSAPattern(
     ConversionTarget &, RewritePatternSet &, TypeConverter &, MLIRContext *);
-=======
-void populateLoweringONNXElementwiseOpToTOSAPattern(mlir::ConversionTarget &,
-    mlir::RewritePatternSet &, mlir::TypeConverter &, mlir::MLIRContext *);
->>>>>>> 3d0e804d
 } // namespace onnx_mlir