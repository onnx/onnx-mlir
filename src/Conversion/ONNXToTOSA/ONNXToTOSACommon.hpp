--- conflicted
+++ resolved
@@ -61,18 +61,11 @@
 using TOSAOp = typename TOSADialectOp<Op>::Op;
 
 // `Math` directory methods:
-void populateLoweringONNXElementwiseOpToTOSAPattern(
-<<<<<<< HEAD
-    ConversionTarget &, RewritePatternSet &, TypeConverter &, MLIRContext *);
+void populateLoweringONNXElementwiseOpToTOSAPattern(mlir::ConversionTarget &,
+    mlir::RewritePatternSet &, mlir::TypeConverter &, mlir::MLIRContext *);
 
 void populateLoweringONNXConstOpToTOSAPattern(
     ConversionTarget &, RewritePatternSet &, TypeConverter &, MLIRContext *);
 void populateLoweringONNXPadOpToTOSAPattern(
     ConversionTarget &, RewritePatternSet &, TypeConverter &, MLIRContext *);
-=======
-    mlir::ConversionTarget &, mlir::RewritePatternSet &, mlir::TypeConverter &, mlir:: MLIRContext *);
-
-void populateLoweringONNXConstOpToTOSAPattern(
-    mlir::ConversionTarget &, mlir::RewritePatternSet &, mlir::TypeConverter &, mlir::MLIRContext *);
->>>>>>> b9c3ad86
 } // namespace onnx_mlir