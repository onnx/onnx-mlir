--- conflicted
+++ resolved
@@ -111,6 +111,28 @@
   // reorder padding according to the passed order and considering ceilMode.
   return rewriter.getI64ArrayAttr({padOrder[0], padOrder[1] + ceilConstants[0],
       padOrder[2], padOrder[3] + ceilConstants[1]});
+}
+
+
+inline mlir::LogicalResult getAvgPool2dAccType(mlir::PatternRewriter &rewriter, mlir::Value input,
+                                  mlir::TypeAttr &accType) {
+  auto inputTy = llvm::dyn_cast<mlir::ShapedType>(input.getType());
+  if (!inputTy)
+    return mlir::failure();
+  auto inputETy = inputTy.getElementType();
+
+  if (auto quantType =
+          llvm::dyn_cast<mlir::quant::UniformQuantizedType>(inputETy))
+    inputETy = quantType.getStorageType();
+
+  // Tosa supports FP16 and FP32 accumulator type for FP16 input. When the time
+  // FP16 is supported, the accumulator type can be selected based on trade-off
+  // between performance and accuracy. Set to FP32 by default.
+  accType = inputETy.isa<mlir::FloatType>()
+                ? mlir::TypeAttr::get(rewriter.getF32Type())
+                : mlir::TypeAttr::get(rewriter.getIntegerType(32));
+
+  return mlir::success();
 }
 
 // Lower MaxPool and AveragePool to TOSA ops.
@@ -173,8 +195,26 @@
   auto newKernelShape =
       rewriter.getDenseI64ArrayAttr(mlir::extractFromI64ArrayAttr(kernelShape));
 
-  input = tosa::CreateOpAndInfer<TOSAPoolOp>(
-      rewriter, loc, newResultType, input, newKernelShape, strides, newPads);
+  static_assert(std::is_same<TOSAPoolOp, mlir::tosa::MaxPool2dOp>::value ||
+                      std::is_same<TOSAPoolOp, mlir::tosa::AvgPool2dOp>::value,
+                  "Expected either tosa::MaxPool2dOp or tosa::AvgPool2dOp");
+  if constexpr (std::is_same<TOSAPoolOp, mlir::tosa::MaxPool2dOp>::value) {
+      input = rewriter
+                          .create<TOSAPoolOp>(loc, newResultType, input, newKernelShape,
+                                          strides, newPads)
+                          .getResult();
+  } else if constexpr (std::is_same<TOSAPoolOp, mlir::tosa::AvgPool2dOp>::value) {
+      mlir::TypeAttr accType;
+      if (failed(tosa::getAvgPool2dAccType(rewriter, input, accType))) {
+         (void)rewriter.notifyMatchFailure(
+          op, "Failed to get accumulator type for pooling");
+        return std::nullopt;
+      }
+      input = rewriter
+                          .create<TOSAPoolOp>(loc, newResultType, input, newKernelShape,
+                                          strides, newPads, accType)
+                          .getResult();
+  }
 
   // Revert to original shape (NCHW)
   // Construct the old result shape out of the new one
@@ -299,7 +339,6 @@
     mlir::RewritePatternSet &, mlir::TypeConverter &, mlir::MLIRContext *);
 void populateLoweringONNXConstOpToTOSAPattern(mlir::ConversionTarget &,
     mlir::RewritePatternSet &, mlir::TypeConverter &, mlir::MLIRContext *);
-<<<<<<< HEAD
 void populateLoweringONNXPadOpToTOSAPattern(mlir::ConversionTarget &,
     mlir::RewritePatternSet &, mlir::TypeConverter &, mlir::MLIRContext *);
 void populateLoweringONNXFlattenOpToTOSAPattern(mlir::ConversionTarget &,
@@ -312,8 +351,5 @@
     mlir::RewritePatternSet &, mlir::TypeConverter &, mlir::MLIRContext *);
 // 'Flow' directory methods:
 void populateLoweringONNXEntryPointOpToTOSAPattern(mlir::ConversionTarget &,
-=======
-void populateLoweringONNXReshapeOpToTOSAPattern(mlir::ConversionTarget &,
->>>>>>> 4dc2f59b
     mlir::RewritePatternSet &, mlir::TypeConverter &, mlir::MLIRContext *);
 } // namespace onnx_mlir