/*
 * SPDX-License-Identifier: Apache-2.0
 */

//====------ ONNXToTOSACommon.hpp - ONNX dialects to TOSA lowering --------===//
//
// Copyright (c) 2022 Advanced Micro Devices, Inc.
//
// =============================================================================
//
// This file contains common code shared by the functions performing the
// lowering to the TOSA dialect.
//
//===----------------------------------------------------------------------===//

#include "mlir/Dialect/Quant/QuantTypes.h"
#include "mlir/Dialect/Tosa/IR/TosaOps.h"

#include "mlir/IR/MLIRContext.h"
#include "mlir/Pass/Pass.h"
#include "mlir/Transforms/GreedyPatternRewriteDriver.h"

#include "src/Dialect/ONNX/DialectBuilder.hpp"
#include "src/Dialect/ONNX/ONNXOps.hpp"
#include "src/Dialect/ONNX/ONNXOpsHelper.hpp"
#include "src/Pass/Passes.hpp"
#include "src/Transform/ONNX/ConstPropHelper.hpp"

//===----------------------------------------------------------------------===//
// Functions to add lowering patterns for frontend operations.
//===----------------------------------------------------------------------===//

using namespace mlir;

namespace onnx_mlir {

//===----------------------------------------------------------------------===//
// Check for valid TOSA types.
//===----------------------------------------------------------------------===//

inline bool isTOSASignedInt(mlir::Type type) {
  mlir::IntegerType intType = type.dyn_cast<mlir::IntegerType>();
  std::set<unsigned> intWidth{8, 16, 32, 48, 64};
  return intType && intType.isSignless() &&
         (intWidth.find(intType.getWidth()) != intWidth.end());
}

inline bool isTOSAFloat(mlir::Type type) {
  return type.isa<mlir::BFloat16Type, mlir::Float16Type, mlir::Float32Type>();
}

//===----------------------------------------------------------------------===//
// This is to get a TOSA operation of a given type for a specific operation.
//===----------------------------------------------------------------------===//
template <typename ONNXOp>
struct TOSADialectOp {
  using Op = void;
};

template <typename Op>
using TOSAOp = typename TOSADialectOp<Op>::Op;

// `Math` directory methods:
void populateLoweringONNXElementwiseOpToTOSAPattern(
<<<<<<< HEAD
    ConversionTarget &, RewritePatternSet &, TypeConverter &, MLIRContext *);
// `Tensor` directory methods:
void populateLoweringONNXReshapeOpToTOSAPattern(
    ConversionTarget &, RewritePatternSet &, TypeConverter &, MLIRContext *);
=======
    mlir::ConversionTarget &, mlir::RewritePatternSet &, mlir::TypeConverter &, mlir:: MLIRContext *);

void populateLoweringONNXConstOpToTOSAPattern(
    mlir::ConversionTarget &, mlir::RewritePatternSet &, mlir::TypeConverter &, mlir::MLIRContext *);
>>>>>>> b9c3ad86
} // namespace onnx_mlir<|MERGE_RESOLUTION|>--- conflicted
+++ resolved
@@ -62,15 +62,10 @@
 
 // `Math` directory methods:
 void populateLoweringONNXElementwiseOpToTOSAPattern(
-<<<<<<< HEAD
     ConversionTarget &, RewritePatternSet &, TypeConverter &, MLIRContext *);
 // `Tensor` directory methods:
 void populateLoweringONNXReshapeOpToTOSAPattern(
     ConversionTarget &, RewritePatternSet &, TypeConverter &, MLIRContext *);
-=======
-    mlir::ConversionTarget &, mlir::RewritePatternSet &, mlir::TypeConverter &, mlir:: MLIRContext *);
-
 void populateLoweringONNXConstOpToTOSAPattern(
-    mlir::ConversionTarget &, mlir::RewritePatternSet &, mlir::TypeConverter &, mlir::MLIRContext *);
->>>>>>> b9c3ad86
+    ConversionTarget &, RewritePatternSet &, TypeConverter &, MLIRContext *);
 } // namespace onnx_mlir