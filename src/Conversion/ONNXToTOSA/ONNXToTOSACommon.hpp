--- conflicted
+++ resolved
@@ -92,13 +92,8 @@
 
 inline bool isTOSAInt(mlir::Type type) {
   mlir::IntegerType intType = type.dyn_cast<mlir::IntegerType>();
-<<<<<<< HEAD
-  std::set<unsigned> intWidth{8, 16, 32, 48, 64};
+  std::set<unsigned> intWidth{1, 8, 16, 32, 48, 64};
   return intType && (intType.isSignless() || intType.isUnsignedInteger()) &&
-=======
-  std::set<unsigned> intWidth{1, 8, 16, 32, 48, 64};
-  return intType && intType.isSignless() &&
->>>>>>> c2bd1fad
          (intWidth.find(intType.getWidth()) != intWidth.end());
 }
 
