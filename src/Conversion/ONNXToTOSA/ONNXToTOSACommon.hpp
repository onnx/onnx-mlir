/*
 * SPDX-License-Identifier: Apache-2.0
 */

//====------ ONNXToTOSACommon.hpp - ONNX dialects to TOSA lowering --------===//
//
// Copyright (c) 2022 Advanced Micro Devices, Inc.
//
// =============================================================================
//
// This file contains common code shared by the functions performing the
// lowering to the TOSA dialect.
//
//===----------------------------------------------------------------------===//

#include "mlir/Dialect/Quant/QuantTypes.h"
#include "mlir/Dialect/Tosa/IR/TosaOps.h"

#include "mlir/IR/MLIRContext.h"
#include "mlir/Pass/Pass.h"
#include "mlir/Transforms/GreedyPatternRewriteDriver.h"

#include "src/Dialect/ONNX/DialectBuilder.hpp"
#include "src/Dialect/ONNX/ONNXOps.hpp"
#include "src/Dialect/ONNX/ONNXOpsHelper.hpp"
#include "src/Pass/Passes.hpp"
#include "src/Transform/ONNX/ConstPropHelper.hpp"

//===----------------------------------------------------------------------===//
// Functions to add lowering patterns for frontend operations.
//===----------------------------------------------------------------------===//

namespace onnx_mlir {

//===----------------------------------------------------------------------===//
// Check for valid TOSA types.
//===----------------------------------------------------------------------===//

inline bool isTOSASignedInt(mlir::Type type) {
  mlir::IntegerType intType = type.dyn_cast<mlir::IntegerType>();
  std::set<unsigned> intWidth{8, 16, 32, 48, 64};
  return intType && intType.isSigned() &&
         (intWidth.find(intType.getWidth()) != intWidth.end());
}

inline bool isTOSAFloat(mlir::Type type) {
  return type.isa<mlir::BFloat16Type, mlir::Float16Type, mlir::Float32Type>();
}

//===----------------------------------------------------------------------===//
// This is to get a TOSA operation of a given type for a specific operation.
//===----------------------------------------------------------------------===//
template <typename ONNXOp>
struct TOSADialectOp {
  using Op = void;
};

template <typename Op>
using TOSAOp = typename TOSADialectOp<Op>::Op;

// `Math` directory methods:
<<<<<<< HEAD
void populateLoweringONNXElementwiseOpToTOSAPattern(
    ConversionTarget &, RewritePatternSet &, TypeConverter &, MLIRContext *);
void populateLoweringONNXSoftmaxOpToTOSAPattern(
    ConversionTarget &, RewritePatternSet &, TypeConverter &, MLIRContext *);
=======
void populateLoweringONNXElementwiseOpToTOSAPattern(mlir::ConversionTarget &,
    mlir::RewritePatternSet &, mlir::TypeConverter &, mlir::MLIRContext *);
>>>>>>> 4900aca6
} // namespace onnx_mlir<|MERGE_RESOLUTION|>--- conflicted
+++ resolved
@@ -59,13 +59,8 @@
 using TOSAOp = typename TOSADialectOp<Op>::Op;
 
 // `Math` directory methods:
-<<<<<<< HEAD
 void populateLoweringONNXElementwiseOpToTOSAPattern(
     ConversionTarget &, RewritePatternSet &, TypeConverter &, MLIRContext *);
 void populateLoweringONNXSoftmaxOpToTOSAPattern(
     ConversionTarget &, RewritePatternSet &, TypeConverter &, MLIRContext *);
-=======
-void populateLoweringONNXElementwiseOpToTOSAPattern(mlir::ConversionTarget &,
-    mlir::RewritePatternSet &, mlir::TypeConverter &, mlir::MLIRContext *);
->>>>>>> 4900aca6
 } // namespace onnx_mlir