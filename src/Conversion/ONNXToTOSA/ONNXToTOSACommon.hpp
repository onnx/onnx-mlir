--- conflicted
+++ resolved
@@ -77,14 +77,12 @@
     mlir::RewritePatternSet &, mlir::TypeConverter &, mlir::MLIRContext *);
 void populateLoweringONNXConvOpToTOSAPattern(mlir::ConversionTarget &,
     mlir::RewritePatternSet &, mlir::TypeConverter &, mlir::MLIRContext *);
-<<<<<<< HEAD
 void populateLoweringONNXReduceMeanOpToTOSAPattern(mlir::ConversionTarget &,
     mlir::RewritePatternSet &, mlir::TypeConverter &, mlir::MLIRContext *);
-=======
 // `NN` directory methods:
 void populateLoweringONNXMaxPoolSingleOutOpToTOSAPattern(
-    mlir::ConversionTarget &, mlir::RewritePatternSet &, mlir::TypeConverter &, mlir::MLIRContext *);
->>>>>>> 21e2d9f3
+    mlir::ConversionTarget &, mlir::RewritePatternSet &, mlir::TypeConverter &,
+    mlir::MLIRContext *);
 // `Tensor` directory methods:
 void populateLoweringONNXReshapeOpToTOSAPattern(mlir::ConversionTarget &,
     mlir::RewritePatternSet &, mlir::TypeConverter &, mlir::MLIRContext *);
