/*
 * SPDX-License-Identifier: Apache-2.0
 */

//==== ONNXToTosaLegalizeUtils.cpp - ONNX dialects to TOSA lowering Utils-===//
//
// Copyright 2020 The TensorFlow Authors. All Rights Reserved.
// Copyright (c) 2022-2023 Advanced Micro Devices, Inc.
//
// =============================================================================
//
// This file contains common utils shared by the functions performing the
// lowering to the TOSA dialect.
//
//===----------------------------------------------------------------------===//

#include "mlir/Dialect/Tosa/Utils/QuantUtils.h"
#include "mlir/Dialect/Tosa/Utils/ShapeUtils.h" // from @llvm-project
#include "mlir/IR/BuiltinAttributes.h"          // from @llvm-project
#include "mlir/IR/BuiltinTypeInterfaces.h"
#include "mlir/IR/BuiltinTypes.h"                 // from @llvm-project
#include "mlir/IR/PatternMatch.h"                 // from @llvm-project
#include "mlir/Interfaces/InferTypeOpInterface.h" // from @llvm-project
#include "mlir/Support/LLVM.h"

#include "src/Conversion/ONNXToTOSA/DialectBuilder.hpp"
#include "src/Conversion/ONNXToTOSA/ONNXToTOSACommon.hpp"
#include "src/Conversion/ONNXToTOSA/ONNXToTOSALegalizeUtils.hpp" // from @llvm-project
#include "llvm/ADT/STLExtras.h"
#include "llvm/ADT/SmallVector.h"
#include "llvm/IR/DerivedTypes.h"
#include <cstdint>
#include <src/Dialect/Mlir/IndexExpr.hpp>

using namespace mlir;
namespace onnx_mlir {
namespace tosa {

<<<<<<< HEAD
int64_t convertNegativeAxis(int64_t axis, int64_t inputRank) {
  if (axis < 0)
    axis += inputRank;

  // Check if axis is in correct range.
  assert(
      (axis >= 0 && axis < inputRank) && "axis attribute not in correct range");

  return axis;
}

llvm::SmallVector<int64_t> createInt64VectorFromIndexExpr(
    llvm::ArrayRef<IndexExpr> indexVector) {
  llvm::SmallVector<int64_t, 4> literalVector(indexVector.size());
  llvm::transform(indexVector, literalVector.begin(),
      [](const auto &indexExpr) { return indexExpr.getLiteral(); });
  return literalVector;
}

mlir::RankedTensorType reduceAxisToOne(llvm::ArrayRef<int64_t> shape,
    mlir::Type elementType, mlir::Attribute encoding) {
=======
mlir::RankedTensorType reduceAxisToOne(
    llvm::ArrayRef<int64_t> shape, Type elementType, Attribute encoding) {
>>>>>>> f7d8db53
  return mlir::RankedTensorType::get(
      llvm::SmallVector<int64_t, 4>(shape.size(), 1), elementType, encoding);
}

<<<<<<< HEAD
mlir::ElementsAttr getElementsAttrFromConst(mlir::Value &val) {
  if (auto source = val.getDefiningOp<mlir::ONNXConstantOp>()) {
    if (source.getValue())
      return cast<mlir::ElementsAttr>(source.getValue().value());
  }
  // if the constant is not an onnx.const it has to be a tosa.const
  assert(val.getDefiningOp<mlir::tosa::ConstOp>());
  return tosa::getValueFromTosaConst<ElementsAttr>(val);
}

// Create a TOSA rescale op from input framework tensor, zero points and
// rounding mode
Value buildRescale(PatternRewriter &rewriter, Operation *op,
    ShapedType output_type, Value input_val, double scale, int64_t input_zp,
    int64_t output_zp, bool double_round, bool scale32) {
  int32_t multiplier;
  int32_t shift;

  int32_t scale_width = scale32 ? 32 : 16;

  mlir::tosa::computeMultiplierAndShift(scale, multiplier, shift, scale_width);

  auto rescale_op = CreateOpAndInfer<mlir::tosa::RescaleOp>(rewriter,
      op->getLoc(), output_type, input_val,
      rewriter.getI32IntegerAttr(static_cast<int32_t>(input_zp)),
      rewriter.getI32IntegerAttr(static_cast<int32_t>(output_zp)),
      rewriter.getDenseI32ArrayAttr({multiplier}),
      rewriter.getDenseI8ArrayAttr({(int8_t)shift}),
      rewriter.getBoolAttr(scale32), rewriter.getBoolAttr(double_round),
      rewriter.getBoolAttr(false));

  return rescale_op.getResult();
}

// Creates TOSA rescale op with int32 output
Value buildRescaleToInt32(PatternRewriter &rewriter, Operation *op,
    Value input_val, double input_scale, int64_t input_zp) {
  // Output is always int32 type
  auto input_type = dyn_cast<mlir::ShapedType>(input_val.getType());
  assert(input_type);
  auto output_type = input_type.clone(rewriter.getI32Type());

  return buildRescale(rewriter, op, output_type, input_val, input_scale,
      input_zp, 0, false, true);
}

mlir::Value buildOnnxToTosaPaddingConstOp(mlir::PatternRewriter &rewriter,
    llvm::ArrayRef<int64_t> onnxPads, mlir::Location loc,
=======
Value buildOnnxToTosaPaddingConstOp(mlir::PatternRewriter &rewriter,
    llvm::ArrayRef<int64_t> onnxPads, Location loc,
>>>>>>> f7d8db53
    const std::initializer_list<int64_t> &initialVals,
    const std::initializer_list<int64_t> &lastVals) {

  // Create a new pad vec in the right format
  // ONNX : [b1, b2, b3, b4, e1, e2, e3, e4]
  // TOSA :[[b1, e1], [b2, e2], [b3, e3], [b4, e4]]

  // Adds any initial or last vals, not included in onnxPads.
  llvm::SmallVector<int64_t, 8> tosaPads{initialVals};

  const unsigned int dimSize = onnxPads.size() / 2;
  for (unsigned int i = 0; i < dimSize; i++) {
    tosaPads.push_back(onnxPads[i]);
    tosaPads.push_back(onnxPads[i + dimSize]);
  }
  tosaPads.insert(tosaPads.end(), lastVals.begin(), lastVals.end());

  // TOSA format groups dimensions by 2.
  const unsigned int numberOfDims = tosaPads.size() / 2;
  TosaBuilder tosaBuilder(rewriter, loc);
  return tosaBuilder.getConst(tosaPads, {numberOfDims, 2});
}

mlir::Value expandShape(mlir::PatternRewriter &rewriter, mlir::Location loc,
    mlir::Value tensor, size_t axis, size_t rank) {
  auto inTy = cast<ShapedType>(tensor.getType());
  llvm::SmallVector<int64_t> newShape(rank, 1);
  newShape[axis] = inTy.getNumElements();
  auto resultTy = RankedTensorType::get(newShape, inTy.getElementType());

  return rewriter.createOrFold<mlir::tosa::ReshapeOp>(
      loc, resultTy, tensor, newShape);
}

} // namespace tosa
} // namespace onnx_mlir<|MERGE_RESOLUTION|>--- conflicted
+++ resolved
@@ -36,7 +36,6 @@
 namespace onnx_mlir {
 namespace tosa {
 
-<<<<<<< HEAD
 int64_t convertNegativeAxis(int64_t axis, int64_t inputRank) {
   if (axis < 0)
     axis += inputRank;
@@ -56,17 +55,12 @@
   return literalVector;
 }
 
-mlir::RankedTensorType reduceAxisToOne(llvm::ArrayRef<int64_t> shape,
-    mlir::Type elementType, mlir::Attribute encoding) {
-=======
 mlir::RankedTensorType reduceAxisToOne(
     llvm::ArrayRef<int64_t> shape, Type elementType, Attribute encoding) {
->>>>>>> f7d8db53
   return mlir::RankedTensorType::get(
       llvm::SmallVector<int64_t, 4>(shape.size(), 1), elementType, encoding);
 }
 
-<<<<<<< HEAD
 mlir::ElementsAttr getElementsAttrFromConst(mlir::Value &val) {
   if (auto source = val.getDefiningOp<mlir::ONNXConstantOp>()) {
     if (source.getValue())
@@ -114,11 +108,7 @@
 }
 
 mlir::Value buildOnnxToTosaPaddingConstOp(mlir::PatternRewriter &rewriter,
-    llvm::ArrayRef<int64_t> onnxPads, mlir::Location loc,
-=======
-Value buildOnnxToTosaPaddingConstOp(mlir::PatternRewriter &rewriter,
     llvm::ArrayRef<int64_t> onnxPads, Location loc,
->>>>>>> f7d8db53
     const std::initializer_list<int64_t> &initialVals,
     const std::initializer_list<int64_t> &lastVals) {
 
