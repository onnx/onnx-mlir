/*
 * SPDX-License-Identifier: Apache-2.0
 */

//===---------------- Conv2D.cpp - Conv2D Op --------------------===//
//
// Copyright (c) 2022 Advanced Micro Devices, Inc.
//
// =============================================================================
//
// This file lowers ONNX conv operator to TOSA dialect.
//
//===----------------------------------------------------------------------===//

#include "mlir/Dialect/Tosa/IR/TosaOps.h"
#include "src/Conversion/ONNXToTOSA/ONNXToTOSACommon.hpp"
#include "src/Conversion/ONNXToTOSA/ONNXToTOSALegalizeUtils.hpp"
#include "src/Dialect/ONNX/ONNXOps.hpp"
<<<<<<< HEAD
#include "llvm/ADT/None.h"
#include "llvm/ADT/SmallVector.h"
#include <cstdint>
=======
>>>>>>> f4856998

using namespace mlir;

namespace onnx_mlir {

namespace {

class ONNXConvOpLoweringToTOSA : public OpConversionPattern<ONNXConvOp> {
public:
  using OpConversionPattern<ONNXConvOp>::OpConversionPattern;
  using OpAdaptor = typename ONNXConvOp::Adaptor;
  LogicalResult matchAndRewrite(ONNXConvOp op, OpAdaptor adaptor,
      ConversionPatternRewriter &rewriter) const override {
    auto input = adaptor.X();
    auto weights = adaptor.W();
    auto bias = adaptor.B();

    auto weightType = weights.getType().cast<ShapedType>();

    auto weightShape = weightType.getShape();

    StringAttr autopad = adaptor.auto_padAttr();
    ArrayAttr dilations = adaptor.dilationsAttr();
    IntegerAttr group = adaptor.groupAttr();
    ArrayAttr pads = adaptor.padsAttr();
    ArrayAttr strides = adaptor.stridesAttr();

    Type resultType = getTypeConverter()->convertType(op.getResult().getType());

    // if (group.getSInt() != 1) {
    //   return rewriter.notifyMatchFailure(
    //       op, "ONNX Conv grouping not supported");
    // }

    // NOTE: we would like if inferShapes() had filled in explicit padding
    // but currently inferShapes() does not do this for ConvOp (it does for
    // ConvTransposeOp). We have not implemented code for autopad so fail.
    if (autopad && autopad != "NOTSET")
      return op.emitError("padding must be explicit");

    // Convert input [N,C,H,W] -> [N,H,W,C]
    Value newInput =
        tosa::createTosaTransposedTensor(rewriter, op, input, {0, 2, 3, 1});

    // Convert weights [M,C,H,W] -> [M,H,W,C]
    Value newWeight =
        tosa::createTosaTransposedTensor(rewriter, op, weights, {0, 2, 3, 1});

    if (bias.getType().isa<NoneType>()) {
      DenseElementsAttr newBiasAttr = DenseElementsAttr::get(
          RankedTensorType::get({weightShape[0]}, rewriter.getF32Type()),
          {0.0F});
      bias = rewriter.create<tosa::ConstOp>(
          op->getLoc(), newBiasAttr.getType(), newBiasAttr);
    }
    if (!dilations) {
      dilations = rewriter.getI64ArrayAttr({1, 1});
    }
    if (!strides) {
      strides = rewriter.getI64ArrayAttr({1, 1});
    }
    if (!pads) {
      pads = rewriter.getI64ArrayAttr({0, 0, 0, 0});
    } else {
      llvm::SmallVector<int64_t, 4> newPadVec = extractFromI64ArrayAttr(pads);
      pads = rewriter.getI64ArrayAttr(
          {newPadVec[0], newPadVec[2], newPadVec[1], newPadVec[3]});
    }

    Value conv2D = NULL;
    if (group.getSInt() == 1) {
      Type newConvOutputType = RankedTensorType::get(
          {-1, -1, -1, -1}, resultType.cast<ShapedType>().getElementType());

      conv2D = tosa::CreateOpAndInfer<tosa::Conv2DOp>(rewriter, op->getLoc(),
          newConvOutputType, newInput, newWeight, bias, pads, strides,
          dilations);
    } else {
      const int64_t groups = group.getSInt();
      auto newInputShape = newInput.getType().cast<ShapedType>().getShape();
      const int sizeOfSlice = weightShape[1];
      const int64_t kernelSize = weightShape[0] / groups;
      ArrayAttr sizeAttr = rewriter.getI64ArrayAttr(
          {newInputShape[0], newInputShape[1], newInputShape[2], sizeOfSlice});
      ArrayAttr kernelSizeAttr = rewriter.getI64ArrayAttr(
          {kernelSize, weightShape[2], weightShape[3], weightShape[1]});
      llvm::SmallVector<Value> sliceValues;
      for (int64_t i = 0; i < groups; i++) {
        ArrayAttr startAttr =
            rewriter.getI64ArrayAttr({0, 0, 0, i * sizeOfSlice });
        Value newSliceInput =
            tosa::CreateOpAndInfer<tosa::SliceOp>(rewriter, op->getLoc(),
                RankedTensorType::get({-1, -1, -1, -1},
                    newInput.getType().cast<ShapedType>().getElementType()),
                newInput, startAttr, sizeAttr);

        ArrayAttr startKernelAttr =
            rewriter.getI64ArrayAttr({0, 0, 0, i * kernelSize });

        Value newSliceWeight =
            tosa::CreateOpAndInfer<tosa::SliceOp>(rewriter, op->getLoc(),
                RankedTensorType::get({-1, -1, -1, -1},
                    newInput.getType().cast<ShapedType>().getElementType()),
                newWeight, startKernelAttr, kernelSizeAttr);

        Type newConvOutputType = RankedTensorType::get(
            {-1, -1, -1, -1}, resultType.cast<ShapedType>().getElementType());

        conv2D = tosa::CreateOpAndInfer<tosa::Conv2DOp>(rewriter, op->getLoc(),
            newConvOutputType, newSliceInput, newSliceWeight, bias, pads,
            strides, dilations);
        sliceValues.push_back(conv2D);
      }
      Type newConcatOutputType = RankedTensorType::get(
          {-1, -1, -1, -1}, resultType.cast<ShapedType>().getElementType());
      conv2D = tosa::CreateOpAndInfer<tosa::ConcatOp>(
          rewriter, op->getLoc(), newConcatOutputType, sliceValues, 3);
    }

    // Convert output [N,H,W,M] -> [N,M,H,W]
    Value newOutput =
        tosa::createTosaTransposedTensor(rewriter, op, conv2D, {0, 3, 1, 2});

    rewriter.replaceOp(op, {newOutput});
    return success();
  }
};
} // namespace

void populateLoweringONNXConvOpToTOSAPattern(ConversionTarget &target,
    RewritePatternSet &patterns, TypeConverter &typeConverter,
    MLIRContext *ctx) {
  patterns.insert<ONNXConvOpLoweringToTOSA>(typeConverter, ctx);
}

} // namespace onnx_mlir<|MERGE_RESOLUTION|>--- conflicted
+++ resolved
@@ -16,12 +16,6 @@
 #include "src/Conversion/ONNXToTOSA/ONNXToTOSACommon.hpp"
 #include "src/Conversion/ONNXToTOSA/ONNXToTOSALegalizeUtils.hpp"
 #include "src/Dialect/ONNX/ONNXOps.hpp"
-<<<<<<< HEAD
-#include "llvm/ADT/None.h"
-#include "llvm/ADT/SmallVector.h"
-#include <cstdint>
-=======
->>>>>>> f4856998
 
 using namespace mlir;
 
@@ -101,17 +95,18 @@
           dilations);
     } else {
       const int64_t groups = group.getSInt();
+      const int64_t sizeOfSlice = weightShape[1];
+      const int64_t kernelSize = weightShape[0] / groups;
       auto newInputShape = newInput.getType().cast<ShapedType>().getShape();
-      const int sizeOfSlice = weightShape[1];
-      const int64_t kernelSize = weightShape[0] / groups;
       ArrayAttr sizeAttr = rewriter.getI64ArrayAttr(
           {newInputShape[0], newInputShape[1], newInputShape[2], sizeOfSlice});
       ArrayAttr kernelSizeAttr = rewriter.getI64ArrayAttr(
           {kernelSize, weightShape[2], weightShape[3], weightShape[1]});
+
       llvm::SmallVector<Value> sliceValues;
       for (int64_t i = 0; i < groups; i++) {
         ArrayAttr startAttr =
-            rewriter.getI64ArrayAttr({0, 0, 0, i * sizeOfSlice });
+            rewriter.getI64ArrayAttr({0, 0, 0, i * sizeOfSlice});
         Value newSliceInput =
             tosa::CreateOpAndInfer<tosa::SliceOp>(rewriter, op->getLoc(),
                 RankedTensorType::get({-1, -1, -1, -1},
@@ -119,7 +114,7 @@
                 newInput, startAttr, sizeAttr);
 
         ArrayAttr startKernelAttr =
-            rewriter.getI64ArrayAttr({0, 0, 0, i * kernelSize });
+            rewriter.getI64ArrayAttr({i * kernelSize, 0, 0, 0});
 
         Value newSliceWeight =
             tosa::CreateOpAndInfer<tosa::SliceOp>(rewriter, op->getLoc(),
