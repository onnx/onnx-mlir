/*
 * SPDX-License-Identifier: Apache-2.0
 */

//===---------------- Elementwise.cpp - Elementwise Op --------------------===//
//
// Copyright (c) 2022 Advanced Micro Devices, Inc.
//
// =============================================================================
//
// This file lowers ONNX element-wise operators to TOSA dialect.
//
//===----------------------------------------------------------------------===//

#include "mlir/IR/BuiltinTypeInterfaces.h"
#include "mlir/IR/BuiltinTypes.h"
#include "mlir/IR/Matchers.h"
#include "mlir/IR/PatternMatch.h"
#include "mlir/IR/TypeUtilities.h"
#include "mlir/Support/LogicalResult.h"
#include "src/Conversion/ONNXToTOSA/ONNXToTOSACommon.hpp"
#include "src/Conversion/ONNXToTOSA/ONNXToTOSALegalizeUtils.hpp"
#include <src/Conversion/ONNXToTOSA/DialectBuilder.hpp>

using namespace mlir;

namespace onnx_mlir {

template <>
struct TOSADialectOp<ONNXNegOp> {
  using Op = mlir::tosa::NegateOp;
};

struct AbsIOSupportedTypes {
  static LogicalResult checkType(
      ConversionPatternRewriter &rewriter, Type scalarType, Operation *op) {
    if (!mlir::isa<mlir::BFloat16Type, mlir::Float16Type, mlir::Float32Type>(
            scalarType) &&
        !scalarType.isSignlessInteger(/*width=*/32)) {
      return rewriter.notifyMatchFailure(op,
          "this operation only supports signless 32 integer or fp16, fp32"
          " or bf16");
    }
    return success();
  }
};

struct ErfIOSupportedTypes {
  static LogicalResult checkType(
      ConversionPatternRewriter &rewriter, Type scalarType, Operation *op) {
    if (!mlir::isa<mlir::BFloat16Type, mlir::Float16Type, mlir::Float32Type>(
            scalarType)) {
      return rewriter.notifyMatchFailure(
          op, "this operation only supports fp16, fp32 or bf16");
    }
    return success();
  }
};

struct IsIntOrFloat {
  static LogicalResult checkType(
      ConversionPatternRewriter &rewriter, Type scalarType, Operation *op) {
    if (!isTOSAFloat(scalarType) && !isTOSASignedInt(scalarType)) {
      return rewriter.notifyMatchFailure(
          op, "this operation only supports signed integer or float types");
    }
    return success();
  }
};

struct IsInt {
  static LogicalResult checkType(
      ConversionPatternRewriter &rewriter, Type scalarType, Operation *op) {
    if (!isTOSASignedInt(scalarType)) {
      return rewriter.notifyMatchFailure(
          op, "this operation only supports int types");
    }
    return success();
  }
};

struct IsFloat {
  static LogicalResult checkType(
      ConversionPatternRewriter &rewriter, Type scalarType, Operation *op) {
    if (!isTOSAFloat(scalarType)) {
      return rewriter.notifyMatchFailure(
          op, "this operation only supports float types");
    }
    return success();
  }
};

struct IsBool {
  static LogicalResult checkType(
      ConversionPatternRewriter &rewriter, Type scalarType, Operation *op) {
    if (!isTOSABool(scalarType)) {
      return rewriter.notifyMatchFailure(
          op, "this operation only supports bool type");
    }
    return success();
  }
};

template <typename OpAdaptorT, typename TypeChecker>
LogicalResult checkBasicTosaRequirementsForBinaryOps(
    ConversionPatternRewriter &rewriter, Operation *op, OpAdaptorT adaptor,
    Type resultType) {
  Value lhs = adaptor.getOperands()[0];
  auto lhsType = lhs.getType().dyn_cast<TensorType>();

  Value rhs = adaptor.getOperands()[1];
  auto rhsType = rhs.getType().dyn_cast<TensorType>();

  auto resultTensorType = resultType.dyn_cast<TensorType>();
  if (!lhsType || !rhsType || !resultTensorType) {
    return rewriter.notifyMatchFailure(op, "Tosa only supports TensorTypes");
  }

  Type resultElementType = resultTensorType.getElementType();

  if (failed(TypeChecker::checkType(rewriter, resultElementType, op))) {
    return failure();
  }

  return success();
}

// Element-wise unary ops lowering to TOSA dialect.
//===----------------------------------------------------------------------===//
template <typename ElementwiseUnaryOpONNX, typename ElementwiseUnaryOpTOSA,
    typename InputType, typename OutputType>
class ONNXElementwiseUnaryOpLoweringToTOSA
    : public OpConversionPattern<ElementwiseUnaryOpONNX> {
public:
  using OpConversionPattern<ElementwiseUnaryOpONNX>::OpConversionPattern;
  using OpAdaptor = typename ElementwiseUnaryOpONNX::Adaptor;
  LogicalResult matchAndRewrite(ElementwiseUnaryOpONNX op, OpAdaptor adaptor,
      ConversionPatternRewriter &rewriter) const override {

    Value input = *adaptor.getODSOperands(0).begin();
    auto inputType = input.getType().dyn_cast<TensorType>();
    Value output = op.getResult();
    auto outputType = output.getType().dyn_cast<TensorType>();

    if (!inputType || !outputType) {
      return rewriter.notifyMatchFailure(op, "Tosa only supports TensorTypes");
    }

    Type inputElementType = inputType.getElementType();
    Type outputElementType = outputType.getElementType();

    if (failed(InputType::checkType(rewriter, inputElementType, op)))
      return failure();

    if (failed(InputType::checkType(rewriter, outputElementType, op)))
      return failure();

    rewriter.replaceOpWithNewOp<ElementwiseUnaryOpTOSA>(
        op, op.getType(), *adaptor.getODSOperands(0).begin());
    return success();
  }
};

template <typename ONNXOpT, typename TosaOpT, typename TypeChecker>
class ONNXBinaryElementwiseOpLoweringToTOSA
    : public OpConversionPattern<ONNXOpT> {
public:
  using OpConversionPattern<ONNXOpT>::OpConversionPattern;
  using OpAdaptor = typename ONNXOpT::Adaptor;
  LogicalResult matchAndRewrite(ONNXOpT op, OpAdaptor adaptor,
      ConversionPatternRewriter &rewriter) const override {

    if (failed(checkBasicTosaRequirementsForBinaryOps<OpAdaptor, TypeChecker>(
            rewriter, op, adaptor, op.getResult().getType())))
      return failure();

    auto loc = op.getLoc();
    Value lhs = adaptor.getOperands()[0];
    Value rhs = adaptor.getOperands()[1];

    if (TosaOpT::template hasTrait<
            mlir::OpTrait::ResultsBroadcastableShape>()) {

      IndexExprBuilderForTosa createTosaIE(rewriter, op->getLoc());
      ONNXBroadcastOpShapeHelper shapeHelper(op, {}, &createTosaIE);
      shapeHelper.computeShapeAndAssertOnFailure();

      if (shapeHelper.hasRankBroadcast()) {
        TosaBuilder tosaBuilder(rewriter, loc);
        llvm::SmallVector<Value, 4> newValues =
            tosaBuilder.equalizeRanks({lhs, rhs});
        lhs = newValues[0];
        rhs = newValues[1];
      }
    }

    rewriter.replaceOpWithNewOp<TosaOpT>(op, op.getType(), lhs, rhs);

    return success();
  }
};

class ONNXMulOpLoweringToTosa : public OpConversionPattern<ONNXMulOp> {
public:
  using OpConversionPattern::OpConversionPattern;
  LogicalResult matchAndRewrite(ONNXMulOp op, OpAdaptor adaptor,
      ConversionPatternRewriter &rewriter) const override {
    if (failed(checkBasicTosaRequirementsForBinaryOps<OpAdaptor, IsIntOrFloat>(
            rewriter, op, adaptor, op.getResult().getType())))
      return failure();

    Value lhs = adaptor.getA();
    Value rhs = adaptor.getB();

    TosaBuilder tosaBuilder(rewriter, op->getLoc());
    Value mulOp = tosaBuilder.mul(lhs, rhs);
    rewriter.replaceOp(op, {mulOp});

    return success();
  }
};

class ONNXReluOpLoweringToTOSA : public OpConversionPattern<ONNXReluOp> {
public:
  using OpConversionPattern::OpConversionPattern;
  LogicalResult matchAndRewrite(ONNXReluOp op, OpAdaptor adaptor,
      ConversionPatternRewriter &rewriter) const override {

    Value input = adaptor.getX();

    // Quantized types are not supported right now (in type conversion).
    // Once they are, the input should be rescaled for quantized types. (TBD)
    // Maps to `tosa.clamp` which has both int and fp limits.
    rewriter.replaceOpWithNewOp<mlir::tosa::ClampOp>(op, op.getType(), input,
        rewriter.getI64IntegerAttr(0),
        rewriter.getI64IntegerAttr(std::numeric_limits<int32_t>::max()),
        rewriter.getF32FloatAttr(0.0f),
        rewriter.getF32FloatAttr(std::numeric_limits<float>::max()));
    return success();
  }
};

// Support for prelu/leakyrelu adapted from tensorflow to tosa implementation
static LogicalResult LegalizeFloatingPointPrelu(Operation *op,
    PatternRewriter &rewriter, Value input, float alpha,
    TensorType outputType) {
  auto loc = op->getLoc();
  TosaBuilder tosaBuilder(rewriter, loc);
  Value constZero = tosaBuilder.getSplattedConst(0.0, outputType.getShape());

  auto mul = tosa::CreateOpAndInfer<mlir::tosa::MulOp>(rewriter, op->getLoc(),
      outputType, input,
      tosaBuilder.getSplattedConst(alpha, outputType.getShape()),
      /*shift=*/0);

  auto greaterEqual =
      tosa::CreateOpAndInfer<mlir::tosa::GreaterEqualOp>(rewriter, op->getLoc(),
          UnrankedTensorType::get(rewriter.getI1Type()), input, constZero);

  tosa::CreateReplaceOpAndInfer<mlir::tosa::SelectOp>(
      rewriter, op, outputType, greaterEqual, input, mul.getResult());

  return success();
}

class ONNXLeakyReluOpLoweringToTOSA
    : public OpConversionPattern<ONNXLeakyReluOp> {
public:
  using OpConversionPattern::OpConversionPattern;
  using OpAdaptor = ONNXLeakyReluOp::Adaptor;
  LogicalResult matchAndRewrite(ONNXLeakyReluOp op, OpAdaptor adaptor,
      ConversionPatternRewriter &rewriter) const override {

    auto outputType = op.getResult().getType().cast<TensorType>();

    if (!outputType.getElementType().isF32()) {
      return rewriter.notifyMatchFailure(op, "only float is supported");
    }

    // ONNX docs: alpha : float (default 0.01)
    float alpha = 0.01;
    FloatAttr alphaAttr = adaptor.getAlphaAttr();
    if (alphaAttr) {
      // No easy interface in MLIR to get value as float
      alpha = alphaAttr.getValueAsDouble();
    }
    return LegalizeFloatingPointPrelu(
        op, rewriter, adaptor.getX(), alpha, outputType);
  }
};

class ONNXClipOpLoweringToTOSA : public OpConversionPattern<ONNXClipOp> {
public:
  using OpConversionPattern::OpConversionPattern;
  using OpAdaptor = ONNXClipOp::Adaptor;
  LogicalResult matchAndRewrite(ONNXClipOp op, OpAdaptor adaptor,
      ConversionPatternRewriter &rewriter) const override {

    auto res = adaptor.getInput();
    auto min = adaptor.getMin();
    auto max = adaptor.getMax();

    auto matchIntOrFloat = [&](Value val) -> std::tuple<bool, int64_t, float> {
      APInt valueInt(64, 0);
      APFloat valueFloat(0.0f);
      if (matchPattern(val, m_ConstantInt(&valueInt))) {
        auto intVal = valueInt.getSExtValue();
        return {true, intVal, static_cast<float>(intVal)};
      }
      if (matchPattern(val, m_ConstantFloat(&valueFloat))) {
        float floatVal = valueFloat.convertToFloat();
        return {true, static_cast<int64_t>(floatVal), floatVal};
      }
      return {false, 0, 0.0};
    };

    // Use ClampOp if min and max are splat constants.
    // Otherwise, MaximumOp and MinimumOp to clamp min and max, respectively.
    auto [isSplatConstMin, minInt, minFloat] = matchIntOrFloat(min);
    auto [isSplatConstMax, maxInt, maxFloat] = matchIntOrFloat(max);
    if (isSplatConstMin && isSplatConstMax) {
      rewriter.replaceOpWithNewOp<mlir::tosa::ClampOp>(op, op.getType(), res,
          rewriter.getI64IntegerAttr(minInt),
          rewriter.getI64IntegerAttr(maxInt),
          rewriter.getF32FloatAttr(minFloat),
          rewriter.getF32FloatAttr(maxFloat));
    } else {
      if (!isNoneValue(min)) {
        res = tosa::CreateOpAndInfer<mlir::tosa::MaximumOp>(
            rewriter, op->getLoc(), op.getType(), res, min);
      }
      if (!isNoneValue(max)) {
        res = tosa::CreateOpAndInfer<mlir::tosa::MinimumOp>(
            rewriter, op->getLoc(), op.getType(), res, max);
      }
      rewriter.replaceOp(op, res);
    }
    return success();
  }
};

class ONNXDivOpLoweringToTOSA : public OpConversionPattern<ONNXDivOp> {
public:
  using OpConversionPattern::OpConversionPattern;
  LogicalResult matchAndRewrite(ONNXDivOp op, OpAdaptor adaptor,
      ConversionPatternRewriter &rewriter) const override {
    Value lhs = adaptor.getA();
    Value rhs = adaptor.getB();
    auto resultType = op.getResult().getType().template cast<TensorType>();
    Type resultElementType = resultType.getElementType();

    TosaBuilder tosaBuilder(rewriter, op->getLoc());

    if (resultElementType.isSignlessInteger(32)) {
      // tosa::DivOp takes 32-but signless integers as inputs
      Value divOp = tosaBuilder.intdiv(lhs, rhs);
      rewriter.replaceOp(op, {divOp});
      return success();
    }
    // If it is not a 32-bit signless integer, decompose ONNXDivOp into
    // tosa::ReciprocalOp and tosa::MulOp
    Value reciprocalOp = tosaBuilder.reciprocal(rhs);
    Value mulOp = tosaBuilder.mul(lhs, reciprocalOp);
    rewriter.replaceOp(op, {mulOp});
    return success();
  }
};

class ONNXHardSigmoidOpLoweringToTOSA
    : public OpConversionPattern<ONNXHardSigmoidOp> {
public:
  using OpConversionPattern::OpConversionPattern;
  LogicalResult matchAndRewrite(ONNXHardSigmoidOp op, OpAdaptor adaptor,
      ConversionPatternRewriter &rewriter) const override {
    // ONNXHardSigmoid -> TOSA:
    // - tosa.add(input, beta/alpha)
    // - tosa.clamp(add) with min = 0, and max = 1/alpha
    // - tosa.mul(clamp, alpha)
    Value input = adaptor.getX();

    auto resultType = op.getResult().getType().template cast<TensorType>();
    auto resultElementType = resultType.getElementType();

    TosaBuilder tosaBuilder(rewriter, op->getLoc());

    auto alpha = adaptor.getAlpha();

    auto betaOverAlpha = adaptor.getBeta();
    betaOverAlpha.divide(alpha, APFloat::rmNearestTiesToEven);

    APFloat oneOverAlpha(alpha.getSemantics(), 1);
    oneOverAlpha.divide(alpha, APFloat::rmNearestTiesToEven);

    Value constBetaOverAlpha =
        tosaBuilder.getSplattedConst(betaOverAlpha.convertToDouble(),
            resultType.getShape(), resultElementType);
    Value constAlpha = tosaBuilder.getSplattedConst(
        alpha.convertToDouble(), resultType.getShape(), resultElementType);

    auto addOp =
        tosaBuilder.binaryOp<mlir::tosa::AddOp>(input, constBetaOverAlpha);
    Value clampOp = tosa::CreateOpAndInfer<mlir::tosa::ClampOp>(rewriter,
        op->getLoc(), resultType, addOp, rewriter.getI64IntegerAttr(0),
        rewriter.getI64IntegerAttr(oneOverAlpha.convertToDouble()),
        rewriter.getF32FloatAttr(0),
        rewriter.getF32FloatAttr(oneOverAlpha.convertToDouble()));
    auto mulOp = tosaBuilder.mul(clampOp, constAlpha);

    rewriter.replaceOp(op, {mulOp});
    return success();
  }
};

static void populateLoweringONNXElementwiseBinaryTemplateOpToTOSAPattern(
    RewritePatternSet &patterns, TypeConverter &typeConverter,
    MLIRContext *ctx) {
<<<<<<< HEAD
  patterns.insert<ONNXBinaryElementwiseOpLoweringToTOSA<ONNXAddOp,
                      mlir::tosa::AddOp, IsIntOrFloat>,
      ONNXBinaryElementwiseOpLoweringToTOSA<ONNXSubOp, mlir::tosa::SubOp,
          IsIntOrFloat>,
      ONNXBinaryElementwiseOpLoweringToTOSA<ONNXPowOp, mlir::tosa::PowOp,
          IsFloat>>(typeConverter, ctx);
=======
  patterns.insert<ONNXBinaryElementwiseOpLoweringToTOSA<ONNXAndOp,
                      mlir::tosa::LogicalAndOp>,
      ONNXBinaryElementwiseOpLoweringToTOSA<ONNXBitwiseAndOp,
          mlir::tosa::BitwiseAndOp>,
      ONNXBinaryElementwiseOpLoweringToTOSA<ONNXOrOp, mlir::tosa::LogicalOrOp>,
      ONNXBinaryElementwiseOpLoweringToTOSA<ONNXBitwiseOrOp,
          mlir::tosa::BitwiseOrOp>,
      ONNXBinaryElementwiseOpLoweringToTOSA<ONNXAddOp, mlir::tosa::AddOp>,
      ONNXBinaryElementwiseOpLoweringToTOSA<ONNXSubOp, mlir::tosa::SubOp>>(
      typeConverter, ctx);
>>>>>>> 1a00015b
}

static void populateLoweringONNXElementwiseUnaryTemplateOpToTOSAPattern(
    RewritePatternSet &patterns, TypeConverter &typeConverter,
    MLIRContext *ctx) {
  patterns.insert<ONNXElementwiseUnaryOpLoweringToTOSA<ONNXNegOp,
                      mlir::tosa::NegateOp, IsIntOrFloat, IsIntOrFloat>,
      ONNXElementwiseUnaryOpLoweringToTOSA<ONNXCeilOp, mlir::tosa::CeilOp,
          IsIntOrFloat, IsIntOrFloat>,
      ONNXElementwiseUnaryOpLoweringToTOSA<ONNXFloorOp, mlir::tosa::FloorOp,
          IsIntOrFloat, IsIntOrFloat>,
      ONNXElementwiseUnaryOpLoweringToTOSA<ONNXExpOp, mlir::tosa::ExpOp,
          IsIntOrFloat, IsIntOrFloat>,
      ONNXElementwiseUnaryOpLoweringToTOSA<ONNXLogOp, mlir::tosa::LogOp,
          IsIntOrFloat, IsIntOrFloat>,
      ONNXElementwiseUnaryOpLoweringToTOSA<ONNXReciprocalOp,
          mlir::tosa::ReciprocalOp, IsIntOrFloat, IsIntOrFloat>,
      ONNXElementwiseUnaryOpLoweringToTOSA<ONNXTanhOp, mlir::tosa::TanhOp,
          IsIntOrFloat, IsIntOrFloat>,
      ONNXElementwiseUnaryOpLoweringToTOSA<ONNXSigmoidOp, mlir::tosa::SigmoidOp,
          IsIntOrFloat, IsIntOrFloat>,
      ONNXElementwiseUnaryOpLoweringToTOSA<ONNXBitwiseNotOp,
          mlir::tosa::BitwiseNotOp, IsInt, IsInt>,
      ONNXElementwiseUnaryOpLoweringToTOSA<ONNXNotOp, mlir::tosa::LogicalNotOp,
          IsBool, IsBool>,
      ONNXElementwiseUnaryOpLoweringToTOSA<ONNXAbsOp, mlir::tosa::AbsOp,
          AbsIOSupportedTypes, AbsIOSupportedTypes>,
      ONNXElementwiseUnaryOpLoweringToTOSA<ONNXErfOp, mlir::tosa::ErfOp,
          ErfIOSupportedTypes, ErfIOSupportedTypes>>(typeConverter, ctx);
}

void populateLoweringONNXElementwiseOpToTOSAPattern(ConversionTarget &target,
    RewritePatternSet &patterns, TypeConverter &typeConverter,
    MLIRContext *ctx) {
  patterns.insert<ONNXReluOpLoweringToTOSA, ONNXLeakyReluOpLoweringToTOSA,
      ONNXMulOpLoweringToTosa, ONNXClipOpLoweringToTOSA,
      ONNXDivOpLoweringToTOSA, ONNXHardSigmoidOpLoweringToTOSA>(
      typeConverter, ctx);

  populateLoweringONNXElementwiseBinaryTemplateOpToTOSAPattern(
      patterns, typeConverter, ctx);
  populateLoweringONNXElementwiseUnaryTemplateOpToTOSAPattern(
      patterns, typeConverter, ctx);
}

} // namespace onnx_mlir<|MERGE_RESOLUTION|>--- conflicted
+++ resolved
@@ -414,25 +414,20 @@
 static void populateLoweringONNXElementwiseBinaryTemplateOpToTOSAPattern(
     RewritePatternSet &patterns, TypeConverter &typeConverter,
     MLIRContext *ctx) {
-<<<<<<< HEAD
-  patterns.insert<ONNXBinaryElementwiseOpLoweringToTOSA<ONNXAddOp,
-                      mlir::tosa::AddOp, IsIntOrFloat>,
+  patterns.insert<ONNXBinaryElementwiseOpLoweringToTOSA<ONNXAndOp,
+                      mlir::tosa::LogicalAndOp, IsBool>,
+      ONNXBinaryElementwiseOpLoweringToTOSA<ONNXBitwiseAndOp,
+          mlir::tosa::BitwiseAndOp, IsInt>,
+      ONNXBinaryElementwiseOpLoweringToTOSA<ONNXOrOp, mlir::tosa::LogicalOrOp,
+          IsBool>,
+      ONNXBinaryElementwiseOpLoweringToTOSA<ONNXBitwiseOrOp,
+          mlir::tosa::BitwiseOrOp, IsInt>,
+      ONNXBinaryElementwiseOpLoweringToTOSA<ONNXAddOp, mlir::tosa::AddOp,
+          IsIntOrFloat>,
       ONNXBinaryElementwiseOpLoweringToTOSA<ONNXSubOp, mlir::tosa::SubOp,
           IsIntOrFloat>,
       ONNXBinaryElementwiseOpLoweringToTOSA<ONNXPowOp, mlir::tosa::PowOp,
           IsFloat>>(typeConverter, ctx);
-=======
-  patterns.insert<ONNXBinaryElementwiseOpLoweringToTOSA<ONNXAndOp,
-                      mlir::tosa::LogicalAndOp>,
-      ONNXBinaryElementwiseOpLoweringToTOSA<ONNXBitwiseAndOp,
-          mlir::tosa::BitwiseAndOp>,
-      ONNXBinaryElementwiseOpLoweringToTOSA<ONNXOrOp, mlir::tosa::LogicalOrOp>,
-      ONNXBinaryElementwiseOpLoweringToTOSA<ONNXBitwiseOrOp,
-          mlir::tosa::BitwiseOrOp>,
-      ONNXBinaryElementwiseOpLoweringToTOSA<ONNXAddOp, mlir::tosa::AddOp>,
-      ONNXBinaryElementwiseOpLoweringToTOSA<ONNXSubOp, mlir::tosa::SubOp>>(
-      typeConverter, ctx);
->>>>>>> 1a00015b
 }
 
 static void populateLoweringONNXElementwiseUnaryTemplateOpToTOSAPattern(
