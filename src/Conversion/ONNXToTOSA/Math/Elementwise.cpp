/*
 * SPDX-License-Identifier: Apache-2.0
 */

//===---------------- Elementwise.cpp - Elementwise Op --------------------===//
//
// Copyright (c) 2022 Advanced Micro Devices, Inc.
//
// =============================================================================
//
// This file lowers ONNX element-wise operators to TOSA dialect.
//
//===----------------------------------------------------------------------===//

#include "mlir/IR/BuiltinTypeInterfaces.h"
#include "mlir/IR/BuiltinTypes.h"
#include "mlir/IR/Matchers.h"
#include "mlir/IR/PatternMatch.h"
#include "mlir/IR/TypeUtilities.h"
#include "mlir/Support/LogicalResult.h"
#include "src/Conversion/ONNXToTOSA/ONNXToTOSACommon.hpp"
#include "src/Conversion/ONNXToTOSA/ONNXToTOSALegalizeUtils.hpp"
#include <src/Conversion/ONNXToTOSA/DialectBuilder.hpp>

using namespace mlir;

namespace onnx_mlir {

template <>
struct TOSADialectOp<ONNXNegOp> {
  using Op = mlir::tosa::NegateOp;
};

struct AbsIOSupportedTypes {
  static LogicalResult checkType(
      ConversionPatternRewriter &rewriter, Type scalarType, Operation *op) {
    if (!mlir::isa<mlir::BFloat16Type, mlir::Float16Type, mlir::Float32Type>(
            scalarType) &&
        !scalarType.isSignlessInteger(/*width=*/32)) {
      return rewriter.notifyMatchFailure(op,
          "this operation only supports signless 32 integer or fp16, fp32"
          " or bf16");
    }
    return success();
  }
};

struct ErfIOSupportedTypes {
  static LogicalResult checkType(
      ConversionPatternRewriter &rewriter, Type scalarType, Operation *op) {
    if (!mlir::isa<mlir::BFloat16Type, mlir::Float16Type, mlir::Float32Type>(
            scalarType)) {
      return rewriter.notifyMatchFailure(
          op, "this operation only supports fp16, fp32 or bf16");
    }
    return success();
  }
};

struct IsIntOrFloat {
  static LogicalResult checkType(
      ConversionPatternRewriter &rewriter, Type scalarType, Operation *op) {
    if (!isTOSAFloat(scalarType) && !isTOSASignedInt(scalarType)) {
      return rewriter.notifyMatchFailure(
          op, "this operation only supports signed integer or float types");
    }
    return success();
  }
};

struct IsInt {
  static LogicalResult checkType(
      ConversionPatternRewriter &rewriter, Type scalarType, Operation *op) {
    if (!isTOSASignedInt(scalarType)) {
      return rewriter.notifyMatchFailure(
          op, "this operation only supports int types");
    }
    return success();
  }
};

struct IsFloat {
  static LogicalResult checkType(
      ConversionPatternRewriter &rewriter, Type scalarType, Operation *op) {
    if (!isTOSAFloat(scalarType)) {
      return rewriter.notifyMatchFailure(
          op, "this operation only supports float types");
    }
    return success();
  }
};

struct IsBool {
  static LogicalResult checkType(
      ConversionPatternRewriter &rewriter, Type scalarType, Operation *op) {
    if (!isTOSABool(scalarType)) {
      return rewriter.notifyMatchFailure(
          op, "this operation only supports bool type");
    }
    return success();
  }
};

template <typename OpAdaptorT, typename TypeChecker>
LogicalResult checkBasicTosaRequirementsForBinaryOps(
    ConversionPatternRewriter &rewriter, Operation *op, OpAdaptorT adaptor,
    Type resultType) {
  Value lhs = adaptor.getOperands()[0];
  auto lhsType = lhs.getType().dyn_cast<TensorType>();

  Value rhs = adaptor.getOperands()[1];
  auto rhsType = rhs.getType().dyn_cast<TensorType>();

  auto resultTensorType = resultType.dyn_cast<TensorType>();
  if (!lhsType || !rhsType || !resultTensorType) {
    return rewriter.notifyMatchFailure(op, "Tosa only supports TensorTypes");
  }

  Type resultElementType = resultTensorType.getElementType();

  if (failed(TypeChecker::checkType(rewriter, resultElementType, op))) {
    return failure();
  }

  return success();
}

// Element-wise unary ops lowering to TOSA dialect.
//===----------------------------------------------------------------------===//
template <typename ElementwiseUnaryOpONNX, typename ElementwiseUnaryOpTOSA,
    typename InputType, typename OutputType>
class ONNXElementwiseUnaryOpLoweringToTOSA
    : public OpConversionPattern<ElementwiseUnaryOpONNX> {
public:
  using OpConversionPattern<ElementwiseUnaryOpONNX>::OpConversionPattern;
  using OpAdaptor = typename ElementwiseUnaryOpONNX::Adaptor;
  LogicalResult matchAndRewrite(ElementwiseUnaryOpONNX op, OpAdaptor adaptor,
      ConversionPatternRewriter &rewriter) const override {

    Value input = *adaptor.getODSOperands(0).begin();
    auto inputType = input.getType().dyn_cast<TensorType>();
    Value output = op.getResult();
    auto outputType = output.getType().dyn_cast<TensorType>();

    if (!inputType || !outputType) {
      return rewriter.notifyMatchFailure(op, "Tosa only supports TensorTypes");
    }

    Type inputElementType = inputType.getElementType();
    Type outputElementType = outputType.getElementType();

    if (failed(InputType::checkType(rewriter, inputElementType, op)))
      return failure();

    if (failed(InputType::checkType(rewriter, outputElementType, op)))
      return failure();

    rewriter.replaceOpWithNewOp<ElementwiseUnaryOpTOSA>(
        op, op.getType(), *adaptor.getODSOperands(0).begin());
    return success();
  }
};

template <typename ONNXOpT, typename TosaOpT, typename TypeChecker>
class ONNXBinaryElementwiseOpLoweringToTOSA
    : public OpConversionPattern<ONNXOpT> {
public:
  using OpConversionPattern<ONNXOpT>::OpConversionPattern;
  using OpAdaptor = typename ONNXOpT::Adaptor;
  LogicalResult matchAndRewrite(ONNXOpT op, OpAdaptor adaptor,
      ConversionPatternRewriter &rewriter) const override {

    if (failed(checkBasicTosaRequirementsForBinaryOps<OpAdaptor, TypeChecker>(
            rewriter, op, adaptor, op.getResult().getType())))
      return failure();

    auto loc = op.getLoc();
    Value lhs = adaptor.getOperands()[0];
    Value rhs = adaptor.getOperands()[1];

    if (TosaOpT::template hasTrait<
            mlir::OpTrait::ResultsBroadcastableShape>()) {

      IndexExprBuilderForTosa createTosaIE(rewriter, op->getLoc());
      ONNXBroadcastOpShapeHelper shapeHelper(op, {}, &createTosaIE);
      shapeHelper.computeShapeAndAssertOnFailure();

      if (shapeHelper.hasRankBroadcast()) {
        TosaBuilder tosaBuilder(rewriter, loc);
        llvm::SmallVector<Value, 4> newValues =
            tosaBuilder.equalizeRanks({lhs, rhs});
        lhs = newValues[0];
        rhs = newValues[1];
      }
    }

    rewriter.replaceOpWithNewOp<TosaOpT>(op, op.getType(), lhs, rhs);

    return success();
  }
};

class ONNXMulOpLoweringToTosa : public OpConversionPattern<ONNXMulOp> {
public:
  using OpConversionPattern::OpConversionPattern;
  LogicalResult matchAndRewrite(ONNXMulOp op, OpAdaptor adaptor,
      ConversionPatternRewriter &rewriter) const override {
    if (failed(checkBasicTosaRequirementsForBinaryOps<OpAdaptor, IsIntOrFloat>(
            rewriter, op, adaptor, op.getResult().getType())))
      return failure();

    Value lhs = adaptor.getA();
    Value rhs = adaptor.getB();

    TosaBuilder tosaBuilder(rewriter, op->getLoc());
    Value mulOp = tosaBuilder.mul(lhs, rhs);
    rewriter.replaceOp(op, {mulOp});

    return success();
  }
};

class ONNXReluOpLoweringToTOSA : public OpConversionPattern<ONNXReluOp> {
public:
  using OpConversionPattern::OpConversionPattern;
  LogicalResult matchAndRewrite(ONNXReluOp op, OpAdaptor adaptor,
      ConversionPatternRewriter &rewriter) const override {

    Value input = adaptor.getX();

    // Quantized types are not supported right now (in type conversion).
    // Once they are, the input should be rescaled for quantized types. (TBD)
    // Maps to `tosa.clamp` which has both int and fp limits.
    rewriter.replaceOpWithNewOp<mlir::tosa::ClampOp>(op, op.getType(), input,
        rewriter.getI64IntegerAttr(0),
        rewriter.getI64IntegerAttr(std::numeric_limits<int32_t>::max()),
        rewriter.getF32FloatAttr(0.0f),
        rewriter.getF32FloatAttr(std::numeric_limits<float>::max()));
    return success();
  }
};

class ONNXDivOpLoweringToTOSA : public OpConversionPattern<ONNXDivOp> {
public:
  using OpConversionPattern::OpConversionPattern;
  LogicalResult matchAndRewrite(ONNXDivOp op, OpAdaptor adaptor,
      ConversionPatternRewriter &rewriter) const override {
    Value lhs = adaptor.getA();
    Value rhs = adaptor.getB();
    auto resultType = op.getResult().getType().template cast<TensorType>();
    Type resultElementType = resultType.getElementType();

    TosaBuilder tosaBuilder(rewriter, op->getLoc());

    if (resultElementType.isSignlessInteger(32)) {
      // tosa::DivOp takes 32-but signless integers as inputs
      Value divOp = tosaBuilder.intdiv(lhs, rhs);
      rewriter.replaceOp(op, {divOp});
      return success();
    }
    // If it is not a 32-bit signless integer, decompose ONNXDivOp into
    // tosa::ReciprocalOp and tosa::MulOp
    Value reciprocalOp = tosaBuilder.reciprocal(rhs);
    Value mulOp = tosaBuilder.mul(lhs, reciprocalOp);
    rewriter.replaceOp(op, {mulOp});
    return success();
  }
};

// Support for prelu/leakyrelu adapted from tensorflow to tosa implementation
static LogicalResult LegalizeFloatingPointPrelu(Operation *op,
    PatternRewriter &rewriter, Value input, float alpha,
    TensorType outputType) {
  auto loc = op->getLoc();
  TosaBuilder tosaBuilder(rewriter, loc);
  Value constZero = tosaBuilder.getSplattedConst(0.0, outputType.getShape());

  auto mul = tosa::CreateOpAndInfer<mlir::tosa::MulOp>(rewriter, op->getLoc(),
      outputType, input,
      tosaBuilder.getSplattedConst(alpha, outputType.getShape()),
      /*shift=*/0);

  auto greaterEqual =
      tosa::CreateOpAndInfer<mlir::tosa::GreaterEqualOp>(rewriter, op->getLoc(),
          UnrankedTensorType::get(rewriter.getI1Type()), input, constZero);

  tosa::CreateReplaceOpAndInfer<mlir::tosa::SelectOp>(
      rewriter, op, outputType, greaterEqual, input, mul.getResult());

  return success();
}

class ONNXLeakyReluOpLoweringToTOSA
    : public OpConversionPattern<ONNXLeakyReluOp> {
public:
  using OpConversionPattern::OpConversionPattern;
  using OpAdaptor = ONNXLeakyReluOp::Adaptor;
  LogicalResult matchAndRewrite(ONNXLeakyReluOp op, OpAdaptor adaptor,
      ConversionPatternRewriter &rewriter) const override {

    auto outputType = op.getResult().getType().cast<TensorType>();

    if (!outputType.getElementType().isF32()) {
      return rewriter.notifyMatchFailure(op, "only float is supported");
    }

    // ONNX docs: alpha : float (default 0.01)
    float alpha = 0.01;
    FloatAttr alphaAttr = adaptor.getAlphaAttr();
    if (alphaAttr) {
      // No easy interface in MLIR to get value as float
      alpha = alphaAttr.getValueAsDouble();
    }
    return LegalizeFloatingPointPrelu(
        op, rewriter, adaptor.getX(), alpha, outputType);
  }
};

class ONNXClipOpLoweringToTOSA : public OpConversionPattern<ONNXClipOp> {
public:
  using OpConversionPattern::OpConversionPattern;
  using OpAdaptor = ONNXClipOp::Adaptor;
  LogicalResult matchAndRewrite(ONNXClipOp op, OpAdaptor adaptor,
      ConversionPatternRewriter &rewriter) const override {

    auto res = adaptor.getInput();
    auto min = adaptor.getMin();
    auto max = adaptor.getMax();

    auto matchIntOrFloat = [&](Value val) -> std::tuple<bool, int64_t, float> {
      APInt valueInt(64, 0);
      APFloat valueFloat(0.0f);
      if (matchPattern(val, m_ConstantInt(&valueInt))) {
        auto intVal = valueInt.getSExtValue();
        return {true, intVal, static_cast<float>(intVal)};
      }
      if (matchPattern(val, m_ConstantFloat(&valueFloat))) {
        float floatVal = valueFloat.convertToFloat();
        return {true, static_cast<int64_t>(floatVal), floatVal};
      }
      return {false, 0, 0.0};
    };

    // Use ClampOp if min and max are splat constants.
    // Otherwise, MaximumOp and MinimumOp to clamp min and max, respectively.
    auto [isSplatConstMin, minInt, minFloat] = matchIntOrFloat(min);
    auto [isSplatConstMax, maxInt, maxFloat] = matchIntOrFloat(max);
    if (isSplatConstMin && isSplatConstMax) {
      rewriter.replaceOpWithNewOp<mlir::tosa::ClampOp>(op, op.getType(), res,
          rewriter.getI64IntegerAttr(minInt),
          rewriter.getI64IntegerAttr(maxInt),
          rewriter.getF32FloatAttr(minFloat),
          rewriter.getF32FloatAttr(maxFloat));
    } else {
      if (!isNoneValue(min)) {
        res = tosa::CreateOpAndInfer<mlir::tosa::MaximumOp>(
            rewriter, op->getLoc(), op.getType(), res, min);
      }
      if (!isNoneValue(max)) {
        res = tosa::CreateOpAndInfer<mlir::tosa::MinimumOp>(
            rewriter, op->getLoc(), op.getType(), res, max);
      }
      rewriter.replaceOp(op, res);
    }
    return success();
  }
};

<<<<<<< HEAD
=======
class ONNXDivOpLoweringToTOSA : public OpConversionPattern<ONNXDivOp> {
public:
  using OpConversionPattern::OpConversionPattern;
  LogicalResult matchAndRewrite(ONNXDivOp op, OpAdaptor adaptor,
      ConversionPatternRewriter &rewriter) const override {
    Value lhs = adaptor.getA();
    Value rhs = adaptor.getB();
    auto resultType = op.getResult().getType().template cast<TensorType>();
    Type resultElementType = resultType.getElementType();

    TosaBuilder tosaBuilder(rewriter, op->getLoc());

    if (resultElementType.isSignlessInteger(32)) {
      // tosa::DivOp takes 32-but signless integers as inputs
      Value divOp = tosaBuilder.intdiv(lhs, rhs);
      rewriter.replaceOp(op, {divOp});
      return success();
    }
    // If it is not a 32-bit signless integer, decompose ONNXDivOp into
    // tosa::ReciprocalOp and tosa::MulOp
    Value reciprocalOp = tosaBuilder.reciprocal(rhs);
    Value mulOp = tosaBuilder.mul(lhs, reciprocalOp);
    rewriter.replaceOp(op, {mulOp});
    return success();
  }
};

class ONNXSqrtOpLoweringToTOSA : public OpConversionPattern<ONNXSqrtOp> {
public:
  using OpConversionPattern::OpConversionPattern;
  LogicalResult matchAndRewrite(ONNXSqrtOp op, OpAdaptor adaptor,
      ConversionPatternRewriter &rewriter) const override {

    auto resultTensorType = op.getResult().getType().cast<TensorType>();
    if (failed(IsFloat::checkType(
            rewriter, resultTensorType.getElementType(), op))) {
      return failure();
    }

    Value input = op.getX();
    TosaBuilder tosaBuilder(rewriter, op->getLoc());
    Value sqrtOp = tosaBuilder.sqrt(input);
    rewriter.replaceOp(op, {sqrtOp});
    return success();
  }
};

class ONNXEluOpLoweringToTOSA : public OpConversionPattern<ONNXEluOp> {
public:
  using OpConversionPattern::OpConversionPattern;
  LogicalResult matchAndRewrite(ONNXEluOp op, OpAdaptor adaptor,
      ConversionPatternRewriter &rewriter) const override {
    // ELU(x) = x                     if x >= 0
    //         alpha * (exp(x) - 1.)  if x <  0

    auto resultTensorType = op.getResult().getType().cast<TensorType>();
    if (failed(IsFloat::checkType(
            rewriter, resultTensorType.getElementType(), op))) {
      return failure();
    }

    Value input = op.getX();

    TosaBuilder tosaBuilder(rewriter, op->getLoc());

    Value one = tosaBuilder.getSplattedConst(
        1.0, resultTensorType.getShape(), resultTensorType.getElementType());
    Value alpha =
        tosaBuilder.getSplattedConst(adaptor.getAlpha().convertToDouble(),
            resultTensorType.getShape(), resultTensorType.getElementType());
    Value constZero = tosaBuilder.getSplattedConst(
        0.0, resultTensorType.getShape(), resultTensorType.getElementType());

    Value exp = tosaBuilder.exp(input);
    Value expMinusOne = tosaBuilder.binaryOp<mlir::tosa::SubOp>(exp, one);
    Value alphaTimesExpMinusOne = tosaBuilder.mul(expMinusOne, alpha);
    Value greaterEqual = tosaBuilder.greaterEqual(input, constZero);

    tosa::CreateReplaceOpAndInfer<mlir::tosa::SelectOp>(rewriter, op,
        resultTensorType, greaterEqual, input, alphaTimesExpMinusOne);
    return success();
  }
};

class ONNXHardSigmoidOpLoweringToTOSA
    : public OpConversionPattern<ONNXHardSigmoidOp> {
public:
  using OpConversionPattern::OpConversionPattern;
  LogicalResult matchAndRewrite(ONNXHardSigmoidOp op, OpAdaptor adaptor,
      ConversionPatternRewriter &rewriter) const override {
    // ONNXHardSigmoid -> TOSA:
    // - tosa.add(input, beta/alpha)
    // - tosa.clamp(add) with min = 0, and max = 1/alpha
    // - tosa.mul(clamp, alpha)
    Value input = adaptor.getX();

    auto resultType = op.getResult().getType().template cast<TensorType>();
    auto resultElementType = resultType.getElementType();

    TosaBuilder tosaBuilder(rewriter, op->getLoc());

    auto alpha = adaptor.getAlpha();

    auto betaOverAlpha = adaptor.getBeta();
    betaOverAlpha.divide(alpha, APFloat::rmNearestTiesToEven);

    APFloat oneOverAlpha(alpha.getSemantics(), 1);
    oneOverAlpha.divide(alpha, APFloat::rmNearestTiesToEven);

    Value constBetaOverAlpha =
        tosaBuilder.getSplattedConst(betaOverAlpha.convertToDouble(),
            resultType.getShape(), resultElementType);
    Value constAlpha = tosaBuilder.getSplattedConst(
        alpha.convertToDouble(), resultType.getShape(), resultElementType);

    auto addOp =
        tosaBuilder.binaryOp<mlir::tosa::AddOp>(input, constBetaOverAlpha);
    Value clampOp = tosa::CreateOpAndInfer<mlir::tosa::ClampOp>(rewriter,
        op->getLoc(), resultType, addOp, rewriter.getI64IntegerAttr(0),
        rewriter.getI64IntegerAttr(oneOverAlpha.convertToDouble()),
        rewriter.getF32FloatAttr(0),
        rewriter.getF32FloatAttr(oneOverAlpha.convertToDouble()));
    auto mulOp = tosaBuilder.mul(clampOp, constAlpha);

    rewriter.replaceOp(op, {mulOp});
    return success();
  }
};

>>>>>>> caebd575
static void populateLoweringONNXElementwiseBinaryTemplateOpToTOSAPattern(
    RewritePatternSet &patterns, TypeConverter &typeConverter,
    MLIRContext *ctx) {
  patterns.insert<ONNXBinaryElementwiseOpLoweringToTOSA<ONNXAndOp,
                      mlir::tosa::LogicalAndOp, IsBool>,
      ONNXBinaryElementwiseOpLoweringToTOSA<ONNXBitwiseAndOp,
          mlir::tosa::BitwiseAndOp, IsInt>,
      ONNXBinaryElementwiseOpLoweringToTOSA<ONNXOrOp, mlir::tosa::LogicalOrOp,
          IsBool>,
      ONNXBinaryElementwiseOpLoweringToTOSA<ONNXBitwiseOrOp,
          mlir::tosa::BitwiseOrOp, IsInt>,
      ONNXBinaryElementwiseOpLoweringToTOSA<ONNXXorOp, mlir::tosa::LogicalXorOp,
          IsBool>,
      ONNXBinaryElementwiseOpLoweringToTOSA<ONNXBitwiseXorOp,
          mlir::tosa::BitwiseXorOp, IsInt>,
      ONNXBinaryElementwiseOpLoweringToTOSA<ONNXAddOp, mlir::tosa::AddOp,
          IsIntOrFloat>,
      ONNXBinaryElementwiseOpLoweringToTOSA<ONNXSubOp, mlir::tosa::SubOp,
          IsIntOrFloat>,
      ONNXBinaryElementwiseOpLoweringToTOSA<ONNXPowOp, mlir::tosa::PowOp,
          IsFloat>,
      ONNXBinaryElementwiseOpLoweringToTOSA<ONNXMinOp, mlir::tosa::MinimumOp,
          IsIntOrFloat>,
      ONNXBinaryElementwiseOpLoweringToTOSA<ONNXMaxOp, mlir::tosa::MaximumOp,
          IsIntOrFloat>>(typeConverter, ctx);
}

static void populateLoweringONNXElementwiseUnaryTemplateOpToTOSAPattern(
    RewritePatternSet &patterns, TypeConverter &typeConverter,
    MLIRContext *ctx) {
  patterns.insert<ONNXElementwiseUnaryOpLoweringToTOSA<ONNXNegOp,
                      mlir::tosa::NegateOp, IsIntOrFloat, IsIntOrFloat>,
      ONNXElementwiseUnaryOpLoweringToTOSA<ONNXCeilOp, mlir::tosa::CeilOp,
          IsIntOrFloat, IsIntOrFloat>,
      ONNXElementwiseUnaryOpLoweringToTOSA<ONNXFloorOp, mlir::tosa::FloorOp,
          IsIntOrFloat, IsIntOrFloat>,
      ONNXElementwiseUnaryOpLoweringToTOSA<ONNXExpOp, mlir::tosa::ExpOp,
          IsIntOrFloat, IsIntOrFloat>,
      ONNXElementwiseUnaryOpLoweringToTOSA<ONNXLogOp, mlir::tosa::LogOp,
          IsIntOrFloat, IsIntOrFloat>,
      ONNXElementwiseUnaryOpLoweringToTOSA<ONNXReciprocalOp,
          mlir::tosa::ReciprocalOp, IsIntOrFloat, IsIntOrFloat>,
      ONNXElementwiseUnaryOpLoweringToTOSA<ONNXTanhOp, mlir::tosa::TanhOp,
          IsIntOrFloat, IsIntOrFloat>,
      ONNXElementwiseUnaryOpLoweringToTOSA<ONNXSigmoidOp, mlir::tosa::SigmoidOp,
          IsIntOrFloat, IsIntOrFloat>,
      ONNXElementwiseUnaryOpLoweringToTOSA<ONNXBitwiseNotOp,
          mlir::tosa::BitwiseNotOp, IsInt, IsInt>,
      ONNXElementwiseUnaryOpLoweringToTOSA<ONNXNotOp, mlir::tosa::LogicalNotOp,
          IsBool, IsBool>,
      ONNXElementwiseUnaryOpLoweringToTOSA<ONNXAbsOp, mlir::tosa::AbsOp,
          AbsIOSupportedTypes, AbsIOSupportedTypes>,
      ONNXElementwiseUnaryOpLoweringToTOSA<ONNXErfOp, mlir::tosa::ErfOp,
          ErfIOSupportedTypes, ErfIOSupportedTypes>>(typeConverter, ctx);
}

void populateLoweringONNXElementwiseOpToTOSAPattern(ConversionTarget &target,
    RewritePatternSet &patterns, TypeConverter &typeConverter,
    MLIRContext *ctx) {
<<<<<<< HEAD

  patterns.insert<ONNXReluOpLoweringToTOSA,
      ONNXLeakyReluOpLoweringToTOSA, ONNXMulOpLoweringToTosa,
      ONNXClipOpLoweringToTOSA, ONNXDivOpLoweringToTOSA>(typeConverter, ctx);
=======
  patterns.insert<ONNXReluOpLoweringToTOSA, ONNXLeakyReluOpLoweringToTOSA,
      ONNXMulOpLoweringToTosa, ONNXClipOpLoweringToTOSA,
      ONNXDivOpLoweringToTOSA, ONNXHardSigmoidOpLoweringToTOSA,
      ONNXSqrtOpLoweringToTOSA, ONNXEluOpLoweringToTOSA>(typeConverter, ctx);
>>>>>>> caebd575

  populateLoweringONNXElementwiseBinaryTemplateOpToTOSAPattern(
      patterns, typeConverter, ctx);
  populateLoweringONNXElementwiseUnaryTemplateOpToTOSAPattern(
      patterns, typeConverter, ctx);
}

} // namespace onnx_mlir<|MERGE_RESOLUTION|>--- conflicted
+++ resolved
@@ -366,8 +366,6 @@
   }
 };
 
-<<<<<<< HEAD
-=======
 class ONNXDivOpLoweringToTOSA : public OpConversionPattern<ONNXDivOp> {
 public:
   using OpConversionPattern::OpConversionPattern;
@@ -497,7 +495,6 @@
   }
 };
 
->>>>>>> caebd575
 static void populateLoweringONNXElementwiseBinaryTemplateOpToTOSAPattern(
     RewritePatternSet &patterns, TypeConverter &typeConverter,
     MLIRContext *ctx) {
@@ -557,17 +554,10 @@
 void populateLoweringONNXElementwiseOpToTOSAPattern(ConversionTarget &target,
     RewritePatternSet &patterns, TypeConverter &typeConverter,
     MLIRContext *ctx) {
-<<<<<<< HEAD
-
-  patterns.insert<ONNXReluOpLoweringToTOSA,
-      ONNXLeakyReluOpLoweringToTOSA, ONNXMulOpLoweringToTosa,
-      ONNXClipOpLoweringToTOSA, ONNXDivOpLoweringToTOSA>(typeConverter, ctx);
-=======
   patterns.insert<ONNXReluOpLoweringToTOSA, ONNXLeakyReluOpLoweringToTOSA,
       ONNXMulOpLoweringToTosa, ONNXClipOpLoweringToTOSA,
       ONNXDivOpLoweringToTOSA, ONNXHardSigmoidOpLoweringToTOSA,
       ONNXSqrtOpLoweringToTOSA, ONNXEluOpLoweringToTOSA>(typeConverter, ctx);
->>>>>>> caebd575
 
   populateLoweringONNXElementwiseBinaryTemplateOpToTOSAPattern(
       patterns, typeConverter, ctx);
