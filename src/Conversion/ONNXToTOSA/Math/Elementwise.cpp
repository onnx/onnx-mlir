--- conflicted
+++ resolved
@@ -48,12 +48,8 @@
 };
 
 template <typename ONNXOpT, typename TosaOpT>
-<<<<<<< HEAD
-class ONNXAddSubOpLoweringToTOSA : public OpConversionPattern<ONNXOpT> {
-=======
 class ONNXBinaryElementwiseOpLoweringToTOSA
     : public OpConversionPattern<ONNXOpT> {
->>>>>>> c6b2ee83
 public:
   using OpConversionPattern<ONNXOpT>::OpConversionPattern;
   using OpAdaptor = typename ONNXOpT::Adaptor;
@@ -178,16 +174,10 @@
     RewritePatternSet &patterns, TypeConverter &typeConverter,
     MLIRContext *ctx) {
   patterns.insert<ONNXElementwiseUnaryOpLoweringToTOSA<ONNXNegOp>,
-<<<<<<< HEAD
-      ONNXFloorOpLoweringToTOSA, ONNXReluOpLoweringToTOSA,
-      ONNXAddSubOpLoweringToTOSA<ONNXAddOp, mlir::tosa::AddOp>,
-      ONNXAddSubOpLoweringToTOSA<ONNXSubOp, mlir::tosa::SubOp>,
-      ONNXLeakyReluOpLoweringToTOSA>(typeConverter, ctx);
-=======
       ONNXBinaryElementwiseOpLoweringToTOSA<ONNXAddOp, mlir::tosa::AddOp>,
       ONNXBinaryElementwiseOpLoweringToTOSA<ONNXSubOp, mlir::tosa::SubOp>,
-      ONNXFloorOpLoweringToTOSA, ONNXReluOpLoweringToTOSA>(typeConverter, ctx);
->>>>>>> c6b2ee83
+      ONNXFloorOpLoweringToTOSA, ONNXReluOpLoweringToTOSA,
+      ONNXLeakyReluOpLoweringToTOSA>(typeConverter, ctx);
 }
 
 } // namespace onnx_mlir