--- conflicted
+++ resolved
@@ -180,7 +180,33 @@
   }
 };
 
-<<<<<<< HEAD
+class ONNXDivOpLoweringToTOSA : public OpConversionPattern<ONNXDivOp> {
+public:
+  using OpConversionPattern::OpConversionPattern;
+  LogicalResult matchAndRewrite(ONNXDivOp op, OpAdaptor adaptor,
+      ConversionPatternRewriter &rewriter) const override {
+    Value lhs = adaptor.getA();
+    Value rhs = adaptor.getB();
+    auto resultType = op.getResult().getType().template cast<TensorType>();
+    Type resultElementType = resultType.getElementType();
+
+    TosaBuilder tosaBuilder(rewriter, op->getLoc());
+
+    if (resultElementType.isSignlessInteger(32)) {
+      // tosa::DivOp takes 32-but signless integers as inputs
+      Value divOp = tosaBuilder.intdiv(lhs, rhs);
+      rewriter.replaceOp(op, {divOp});
+      return success();
+    }
+    // If it is not a 32-bit signless integer, decompose ONNXDivOp into
+    // tosa::ReciprocalOp and tosa::MulOp
+    Value reciprocalOp = tosaBuilder.reciprocal(rhs);
+    Value mulOp = tosaBuilder.mul(lhs, reciprocalOp);
+    rewriter.replaceOp(op, {mulOp});
+    return success();
+  }
+};
+
 // Support for prelu/leakyrelu adapted from tensorflow to tosa implementation
 static LogicalResult LegalizeFloatingPointPrelu(Operation *op,
     PatternRewriter &rewriter, Value input, float alpha,
@@ -188,36 +214,6 @@
   auto loc = op->getLoc();
   TosaBuilder tosaBuilder(rewriter, loc);
   Value constZero = tosaBuilder.getSplattedConst(0.0, outputType.getShape());
-=======
-class ONNXDivOpLoweringToTOSA : public OpConversionPattern<ONNXDivOp> {
-public:
-  using OpConversionPattern::OpConversionPattern;
-  LogicalResult matchAndRewrite(ONNXDivOp op, OpAdaptor adaptor,
-      ConversionPatternRewriter &rewriter) const override {
-    Value lhs = adaptor.getA();
-    Value rhs = adaptor.getB();
-    auto resultType = op.getResult().getType().template cast<TensorType>();
-    Type resultElementType = resultType.getElementType();
-
-    TosaBuilder tosaBuilder(rewriter, op->getLoc());
-
-    if (resultElementType.isSignlessInteger(32)) {
-      // tosa::DivOp takes 32-but signless integers as inputs
-      Value divOp = tosaBuilder.intdiv(lhs, rhs);
-      rewriter.replaceOp(op, {divOp});
-      return success();
-    }
-    // If it is not a 32-bit signless integer, decompose ONNXDivOp into
-    // tosa::ReciprocalOp and tosa::MulOp
-    Value reciprocalOp = tosaBuilder.reciprocal(rhs);
-    Value mulOp = tosaBuilder.mul(lhs, reciprocalOp);
-    rewriter.replaceOp(op, {mulOp});
-    return success();
-  }
-};
-
-} // namespace
->>>>>>> c03bc49b
 
   auto mul = tosa::CreateOpAndInfer<mlir::tosa::MulOp>(rewriter, op->getLoc(),
       outputType, input,
@@ -342,7 +338,6 @@
     MLIRContext *ctx) {
   patterns.insert<
       ONNXBinaryElementwiseOpLoweringToTOSA<ONNXAddOp, mlir::tosa::AddOp>,
-<<<<<<< HEAD
       ONNXBinaryElementwiseOpLoweringToTOSA<ONNXSubOp, mlir::tosa::SubOp>>(
       typeConverter, ctx);
 }
@@ -371,19 +366,15 @@
 void populateLoweringONNXElementwiseOpToTOSAPattern(ConversionTarget &target,
     RewritePatternSet &patterns, TypeConverter &typeConverter,
     MLIRContext *ctx) {
-  patterns.insert<ONNXReluOpLoweringToTOSA, ONNXLeakyReluOpLoweringToTOSA,
-      ONNXMulOpLoweringToTosa, ONNXClipOpLoweringToTOSA,
-      ONNXDivOpLoweringToTOSA>(typeConverter, ctx);
+
+  patterns.insert<ONNXReluOpLoweringToTOSA,
+      ONNXLeakyReluOpLoweringToTOSA, ONNXMulOpLoweringToTosa,
+      ONNXClipOpLoweringToTOSA, ONNXDivOpLoweringToTOSA>(typeConverter, ctx);
 
   populateLoweringONNXElementwiseBinaryTemplateOpToTOSAPattern(
       patterns, typeConverter, ctx);
   populateLoweringONNXElementwiseUnaryTemplateOpToTOSAPattern(
       patterns, typeConverter, ctx);
-=======
-      ONNXBinaryElementwiseOpLoweringToTOSA<ONNXSubOp, mlir::tosa::SubOp>,
-      ONNXFloorOpLoweringToTOSA, ONNXReluOpLoweringToTOSA,
-      ONNXDivOpLoweringToTOSA>(typeConverter, ctx);
->>>>>>> c03bc49b
 }
 
 } // namespace onnx_mlir