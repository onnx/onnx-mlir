/*
 * SPDX-License-Identifier: Apache-2.0
 */

//===---------------- Padding.cpp - Padding Op --------------------===//
//
// Copyright 2019-2020 The IBM Research Authors.
// Copyright (c) 2022 Advanced Micro Devices, Inc.
//
// =============================================================================
//
// This file lowers ONNX padding operator to TOSA dialect.
//
//===----------------------------------------------------------------------===//

#include "mlir/Dialect/Tosa/IR/TosaOps.h"
#include "mlir/IR/BuiltinAttributeInterfaces.h"
#include "mlir/IR/BuiltinAttributes.h"
#include "mlir/IR/BuiltinTypes.h"
#include "mlir/IR/TypeUtilities.h"
#include "src/Conversion/ONNXToTOSA/ONNXToTOSACommon.hpp"
#include "src/Conversion/ONNXToTOSA/ONNXToTOSALegalizeUtils.hpp"
#include "src/Dialect/ONNX/ONNXOps.hpp"
#include "llvm/ADT/None.h"
#include "llvm/ADT/SmallVector.h"
#include "llvm/Support/Casting.h"

using namespace mlir;

namespace onnx_mlir {

class ONNXPadOpLoweringToTOSA : public OpConversionPattern<ONNXPadOp> {
public:
  using OpConversionPattern<ONNXPadOp>::OpConversionPattern;
  using OpAdaptor = typename ONNXPadOp::Adaptor;
  LogicalResult matchAndRewrite(ONNXPadOp op, OpAdaptor adaptor,
      ConversionPatternRewriter &rewriter) const final {

    Location loc = op.getLoc();

    Value data = adaptor.getData();
    Value pads = adaptor.getPads();
    Value constValue = adaptor.getConstantValue();

    if (!(adaptor.getMode() == "constant")) {
      return rewriter.notifyMatchFailure(
          op, "only 'constant' mode is supported");
    }

    if (!pads.getDefiningOp<mlir::tosa::ConstOp>() ||
        !(constValue.getDefiningOp<mlir::tosa::ConstOp>() ||
            constValue.getDefiningOp<ONNXNoneOp>())) {
      return rewriter.notifyMatchFailure(
          op, "only tosa.const operands are supported");
    }
    // creating the DenseElementsAttr using pads values.
    auto denseAttr = tosa::getValueFromTosaConst<ElementsAttr>(pads);

    // Reading the ONNX side pads values and store in the array.
    llvm::SmallVector<int64_t, 8> intValues;
    bool paddingNeeded = false;
    for (auto n : denseAttr.getValues<APInt>()) {
      intValues.push_back(n.getZExtValue());
      if (!n.isZero())
        paddingNeeded = true;
    }
    if (!paddingNeeded) {
      // We do not need to represent the no-op pad in the resulting MLIR
      rewriter.replaceOp(op, {data});
      return success();
    }

    Value padsList1 =
        tosa::buildOnnxToTosaPaddingConstOp(rewriter, intValues, loc, {}, {});

    mlir::Type resultType =
        getTypeConverter()->convertType(op.getResult().getType());

    float valueFloat = 0.0F;
    if (!constValue.getType().dyn_cast<NoneType>()) {
      auto valueAttr =
          tosa::getValueFromTosaConst<ElementsAttr>(constValue);
      auto valueIt = valueAttr.getValues<FloatAttr>().begin();
      // Need float for F32 Type
<<<<<<< HEAD
      valueFloat = (*valueIt).cast<FloatAttr>().getValueAsDouble();
=======
      float valueFloat = (*valueIt).cast<FloatAttr>().getValueAsDouble();

      TosaBuilder tosaBuilder(rewriter, loc);
      Value constTosaTensor =
          tosaBuilder.getConst(valueFloat);

      rewriter.replaceOpWithNewOp<mlir::tosa::PadOp>(
          op, resultType, data, padsList1, constTosaTensor);
    } else {
      rewriter.replaceOpWithNewOp<mlir::tosa::PadOp>(
          op, resultType, data, padsList1);
>>>>>>> 0f856b0d
    }
    auto constType = RankedTensorType::get({}, rewriter.getF32Type());
    auto constAttr = DenseElementsAttr::get(constType, valueFloat);
    Value constTosaTensor = rewriter.create<mlir::tosa::ConstOp>(
        op->getLoc(), constType, constAttr);

    rewriter.replaceOpWithNewOp<mlir::tosa::PadOp>(
        op, resultType, data, padsList1, constTosaTensor);

    return success();
  }
};

void populateLoweringONNXPadOpToTOSAPattern(ConversionTarget &target,
    RewritePatternSet &patterns, TypeConverter &typeConverter,
    MLIRContext *ctx) {
  patterns.insert<ONNXPadOpLoweringToTOSA>(typeConverter, ctx);
}

} // namespace onnx_mlir<|MERGE_RESOLUTION|>--- conflicted
+++ resolved
@@ -82,9 +82,6 @@
           tosa::getValueFromTosaConst<ElementsAttr>(constValue);
       auto valueIt = valueAttr.getValues<FloatAttr>().begin();
       // Need float for F32 Type
-<<<<<<< HEAD
-      valueFloat = (*valueIt).cast<FloatAttr>().getValueAsDouble();
-=======
       float valueFloat = (*valueIt).cast<FloatAttr>().getValueAsDouble();
 
       TosaBuilder tosaBuilder(rewriter, loc);
@@ -96,7 +93,6 @@
     } else {
       rewriter.replaceOpWithNewOp<mlir::tosa::PadOp>(
           op, resultType, data, padsList1);
->>>>>>> 0f856b0d
     }
     auto constType = RankedTensorType::get({}, rewriter.getF32Type());
     auto constAttr = DenseElementsAttr::get(constType, valueFloat);
