/*
 * SPDX-License-Identifier: Apache-2.0
 */

//===---------------- Gather.cpp - Gather Op ------------------------------===//
//
// Copyright (c) 2022 Advanced Micro Devices, Inc.
//
// =============================================================================
//
// This file lowers ONNX GatherOp to TOSA dialect.
//
//===----------------------------------------------------------------------===//

#include "mlir/Dialect/Tosa/IR/TosaOps.h"
#include "mlir/Interfaces/InferTypeOpInterface.h"
#include "src/Conversion/ONNXToTOSA/ONNXToTOSACommon.hpp"
#include "src/Conversion/ONNXToTOSA/ONNXToTOSALegalizeUtils.hpp"
#include "src/Dialect/ONNX/ONNXOps.hpp"
#include "llvm/ADT/SmallVector.h"

using namespace mlir;

namespace onnx_mlir {

namespace {

class ONNXGatherLoweringToTOSA : public OpConversionPattern<ONNXGatherOp> {
public:
  using OpConversionPattern::OpConversionPattern;
  using OpAdaptor = typename ONNXGatherOp::Adaptor;
  LogicalResult matchAndRewrite(ONNXGatherOp op, OpAdaptor adaptor,
      ConversionPatternRewriter &rewriter) const override {

    auto loc = op.getLoc();

    TosaBuilder tosaBuilder(rewriter, loc);

    Value input = adaptor.getData();
    Value indices = adaptor.getIndices();
    int64_t axis = adaptor.getAxis();

    auto result = op.getResult();

    auto inputType = dyn_cast<TensorType>(input.getType());
    if (!onnx_mlir::isRankedShapedType(inputType))
      return rewriter.notifyMatchFailure(op, "input is not a ranked tensor");
<<<<<<< HEAD

    if (!hasStaticShape(result.getType()))
      return rewriter.notifyMatchFailure(op, "dynamic shapes not supported");

=======
    auto resultTy = dyn_cast<TensorType>(op.getType());
    if (!onnx_mlir::isRankedShapedType(resultTy))
      return rewriter.notifyMatchFailure(op, "result is not a ranked tensor");
>>>>>>> eda75862
    int64_t inputRank = onnx_mlir::getRank(inputType);

    // onnx allows values beetween [-r, r-1] where r is the rank
    axis = tosa::convertNegativeAxis(axis, inputRank);

    auto indicesType = indices.getType().cast<ShapedType>();

    APInt indicesVal;
    if (indicesType.getRank() == 0 &&
        matchPattern(indices, m_ConstantInt(&indicesVal)) &&
        indicesVal.getSExtValue() >= 0) {
      llvm::SmallVector<int64_t, 4> starts(inputType.getRank(), 0);
      llvm::SmallVector<int64_t, 4> size{inputType.getShape()};
      starts[axis] = indicesVal.getSExtValue();
      size[axis] = 1;
      Value sliceOp = tosaBuilder.slice(input, size, starts);
      auto reshape = tosaBuilder.reshape(sliceOp, resultTy.getShape());
      rewriter.replaceOp(op, reshape);
      return success();
    }

    SmallVector<int32_t, 4> newIndicesValues;
    newIndicesValues.resize(indicesType.getNumElements());

    ArrayRef<int64_t> inputShape = inputType.cast<ShapedType>().getShape();

    // ONNX allows negative indices and TOSA doesn't.
    // We will emit ops to compute
    //   newIndices = indices >= 0 ? indices : indices + dimSize
    // element-wise.

    // Create an 1x..x1 constant containing the size of the gathered dimension.
    auto dimSize = tosaBuilder.getSplattedConst(
        inputShape[axis], indicesType.getElementType(), indicesType.getShape());
    auto indicesPlusDimSize =
        tosaBuilder.binaryOp<mlir::tosa::AddOp>(indices, dimSize);

    auto zero = tosaBuilder.getSplattedConst(
        (int64_t)0, indicesType.getElementType(), indicesType.getShape());
    auto indicesPositive = tosaBuilder.greaterEqual(indices, zero);

    auto newIndices =
        tosaBuilder.select(indicesPositive, indices, indicesPlusDimSize);

    auto newGather =
        tosaBuilder.gather(result, input, newIndices, 0, (int32_t)axis);

    if (!newGather.has_value()) {
      return failure();
    }
    rewriter.replaceOp(op, newGather.value());

    return success();
  }
};

} // namespace

void populateLoweringONNXGatherOpToTOSAPattern(ConversionTarget &target,
    RewritePatternSet &patterns, TypeConverter &typeConverter,
    MLIRContext *ctx) {
  patterns.insert<ONNXGatherLoweringToTOSA>(ctx);
}

} // namespace onnx_mlir<|MERGE_RESOLUTION|>--- conflicted
+++ resolved
@@ -45,16 +45,13 @@
     auto inputType = dyn_cast<TensorType>(input.getType());
     if (!onnx_mlir::isRankedShapedType(inputType))
       return rewriter.notifyMatchFailure(op, "input is not a ranked tensor");
-<<<<<<< HEAD
 
     if (!hasStaticShape(result.getType()))
       return rewriter.notifyMatchFailure(op, "dynamic shapes not supported");
 
-=======
     auto resultTy = dyn_cast<TensorType>(op.getType());
     if (!onnx_mlir::isRankedShapedType(resultTy))
       return rewriter.notifyMatchFailure(op, "result is not a ranked tensor");
->>>>>>> eda75862
     int64_t inputRank = onnx_mlir::getRank(inputType);
 
     // onnx allows values beetween [-r, r-1] where r is the rank
