--- conflicted
+++ resolved
@@ -12,10 +12,6 @@
 //
 //===----------------------------------------------------------------------===//
 
-<<<<<<< HEAD
-#include "mlir/Dialect/Func/Transforms/FuncConversions.h"
-=======
->>>>>>> b9c3ad86
 #include "mlir/IR/BuiltinTypes.h"
 #include "src/Conversion/ONNXToTOSA/ONNXToTOSACommon.hpp"
 #include "mlir/Transforms/DialectConversion.h"
@@ -65,12 +61,8 @@
   // conversion failures. Quantized types are not supported right now.
   TypeConverter typeConverter;
   typeConverter.addConversion([](Type type) -> Optional<Type> {
-<<<<<<< HEAD
-    if (isTOSASignedInt(type) || isTOSAFloat(type) || type.isa<NoneType>())
-=======
     if (isTOSASignedInt(type) || isTOSAFloat(type) ||
         type.isa<mlir::NoneType>())
->>>>>>> b9c3ad86
       return type;
     return llvm::None;
   });
