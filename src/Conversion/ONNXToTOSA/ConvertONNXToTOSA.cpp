--- conflicted
+++ resolved
@@ -47,7 +47,6 @@
       target, patterns, typeConverter, ctx);
   populateLoweringONNXConstOpToTOSAPattern(
       target, patterns, typeConverter, ctx);
-<<<<<<< HEAD
   populateLoweringONNXPadOpToTOSAPattern(target, patterns, typeConverter, ctx);
   populateLoweringONNXFlattenOpToTOSAPattern(
       target, patterns, typeConverter, ctx);
@@ -69,9 +68,8 @@
       target, patterns, typeConverter, ctx);
   // Flow
   populateLoweringONNXEntryPointOpToTOSAPattern(
-=======
+      target, patterns, typeConverter, ctx);
   populateLoweringONNXReshapeOpToTOSAPattern(
->>>>>>> 4dc2f59b
       target, patterns, typeConverter, ctx);
 }
 
