/*
 * SPDX-License-Identifier: Apache-2.0
 */

//====------ ConvertONNXToTOSA.cpp - ONNX dialects to TOSA lowering -------===//
//
// Copyright (c) 2022 Arm Limited.
// Copyright (c) 2022-2023 Advanced Micro Devices, Inc.
//
// =============================================================================
//
// This file implements the lowering of frontend operations to the TOSA dialect.
//
//===----------------------------------------------------------------------===//

#include "mlir/Dialect/Shape/IR/Shape.h"
#include "mlir/Dialect/Tosa/IR/TosaOps.h"
#include "mlir/IR/BuiltinTypes.h"
#include "mlir/Transforms/DialectConversion.h"
#include "src/Conversion/ONNXToTOSA/ONNXToTOSACommon.hpp"
#include <mlir/Dialect/Arith/IR/Arith.h>

using namespace mlir;

namespace onnx_mlir {

void populateONNXToTOSAConversionPattern(ConversionTarget &target,
    RewritePatternSet &patterns, TypeConverter &typeConverter, MLIRContext *ctx,
    int64_t groupedConvThreshold) {
  // Math
  populateLoweringONNXElementwiseOpToTOSAPattern(
      target, patterns, typeConverter, ctx);
  populateLoweringONNXReduceOpsToTOSAPattern(
      target, patterns, typeConverter, ctx);
  populateLoweringONNXGemmOpToTOSAPattern(target, patterns, typeConverter, ctx);
  populateLoweringONNXSoftmaxOpToTOSAPattern(
      target, patterns, typeConverter, ctx);
  populateLoweringONNXConvOpToTOSAPattern(
      target, patterns, typeConverter, ctx, groupedConvThreshold);
  // Tensor
  populateLoweringONNXConcatOpToTOSAPattern(
      target, patterns, typeConverter, ctx);
  populateLoweringONNXReshapeOpToTOSAPattern(
      target, patterns, typeConverter, ctx);
  populateLoweringONNXGatherOpToTOSAPattern(
      target, patterns, typeConverter, ctx);
  populateLoweringONNXResizeOpToTOSAPattern(
      target, patterns, typeConverter, ctx);
  populateLoweringONNXShrinkOpToTOSAPattern(
      target, patterns, typeConverter, ctx);
  populateLoweringONNXConstOpToTOSAPattern(
      target, patterns, typeConverter, ctx);
  populateLoweringONNXEyeLikeOpToTOSAPattern(
      target, patterns, typeConverter, ctx);
  populateLoweringONNXPadOpToTOSAPattern(target, patterns, typeConverter, ctx);
  populateLoweringONNXFlattenOpToTOSAPattern(
      target, patterns, typeConverter, ctx);
  populateLoweringONNXSliceOpToTOSAPattern(
      target, patterns, typeConverter, ctx);
  populateLoweringONNXSplitOpToTOSAPattern(
      target, patterns, typeConverter, ctx);
  populateLoweringONNXSqueezeOpToTOSAPattern(
      target, patterns, typeConverter, ctx);
  populateLoweringONNXTileOpToTOSAPattern(target, patterns, typeConverter, ctx);
  populateLoweringONNXExpandOpToTOSAPattern(
      target, patterns, typeConverter, ctx);
  populateLoweringONNXTransposeOpToTOSAPattern(
      target, patterns, typeConverter, ctx);
  // NN
  populateLoweringONNXMaxPoolSingleOutOpToTOSAPattern(
      target, patterns, typeConverter, ctx);
  populateLoweringONNXAveragePoolOpToTOSAPattern(
      target, patterns, typeConverter, ctx);
  populateLoweringONNXQuantizeLinearOpToTOSAPattern(
      target, patterns, typeConverter, ctx);
  populateLoweringONNXDequantizeLinearOpToTOSAPattern(
      target, patterns, typeConverter, ctx);
  populateLoweringONNXMatMulOpToTOSAPattern(
      target, patterns, typeConverter, ctx);
  populateLoweringONNXBatchNormalizationOpToTOSAPattern(
      target, patterns, typeConverter, ctx);
  // Flow
  populateLoweringONNXEntryPointOpToTOSAPattern(
      target, patterns, typeConverter, ctx);
  populateLoweringONNXReshapeOpToTOSAPattern(
      target, patterns, typeConverter, ctx);
  populateLoweringONNXResizeOpToTOSAPattern(
      target, patterns, typeConverter, ctx);
}

// Performs lowering to TOSA dialect
struct FrontendToTosaLoweringPass
    : public PassWrapper<FrontendToTosaLoweringPass, OperationPass<ModuleOp>> {
  StringRef getArgument() const override { return "convert-onnx-to-tosa"; }

  StringRef getDescription() const override {
    return "Lower frontend ops to TOSA dialect.";
  }

  FrontendToTosaLoweringPass() = default;
  FrontendToTosaLoweringPass(const FrontendToTosaLoweringPass &pass)
      : PassWrapper<FrontendToTosaLoweringPass, OperationPass<ModuleOp>>() {}

  void getDependentDialects(DialectRegistry &registry) const override {
    registry.insert<mlir::tosa::TosaDialect, mlir::shape::ShapeDialect>();
  }
  void runOnOperation() final;

public:
  Option<int64_t> groupedConvThreshold{*this, "grouped-conv-threshold",
      llvm::cl::desc("The threshold used to decompose grouped convolution "
                     "into a concatenation of tosa.conv2d operations"),
      llvm::cl::ZeroOrMore,
      llvm::cl::init(std::numeric_limits<int64_t>::max())};
};

void FrontendToTosaLoweringPass::runOnOperation() {
  ModuleOp module = getOperation();
  // Define final conversion target
  MLIRContext *context = &getContext();
  RewritePatternSet patterns(context);
  ConversionTarget target(*context);

  // We use the type converter to legalize types before any conversion patterns
  // are executed. This ensures that we do not need to trigger separate
  // conversion failures. Quantized types are not supported right now.
  TypeConverter typeConverter;
  typeConverter.addConversion([](Type type) -> std::optional<Type> {
<<<<<<< HEAD
    if (isTOSAInt(type) || isa<FloatType>(type) || type.isa<NoneType>() ||
        isTOSABool(type))
=======
    if (isTOSASignedInt(type) || isTOSAFloat(type) || mlir::isa<NoneType>(type))
>>>>>>> 0831202d
      return type;
    return std::nullopt;
  });
  typeConverter.addConversion([&](TensorType type) -> std::optional<Type> {
    if (typeConverter.isLegal(type.getElementType()))
      return type;
    return std::nullopt;
  });

  // Define legal dialects and operations
  target.addLegalDialect<mlir::tosa::TosaDialect, func::FuncDialect,
      mlir::arith::ArithDialect, mlir::shape::ShapeDialect>();

  // Define patterns
  populateONNXToTOSAConversionPattern(
      target, patterns, typeConverter, context, groupedConvThreshold);

  if (failed(applyPartialConversion(module, target, std::move(patterns)))) {
    signalPassFailure();
  }
}

std::unique_ptr<Pass> createConvertONNXToTOSAPass() {
  return std::make_unique<FrontendToTosaLoweringPass>();
}

} // namespace onnx_mlir<|MERGE_RESOLUTION|>--- conflicted
+++ resolved
@@ -126,12 +126,8 @@
   // conversion failures. Quantized types are not supported right now.
   TypeConverter typeConverter;
   typeConverter.addConversion([](Type type) -> std::optional<Type> {
-<<<<<<< HEAD
-    if (isTOSAInt(type) || isa<FloatType>(type) || type.isa<NoneType>() ||
+    if (isTOSAInt(type) || isa<FloatType>(type) || isa<NoneType>(type) ||
         isTOSABool(type))
-=======
-    if (isTOSASignedInt(type) || isTOSAFloat(type) || mlir::isa<NoneType>(type))
->>>>>>> 0831202d
       return type;
     return std::nullopt;
   });
