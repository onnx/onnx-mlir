--- conflicted
+++ resolved
@@ -32,7 +32,6 @@
   populateLoweringONNXSoftmaxOpToTOSAPattern(
       target, patterns, typeConverter, ctx);
   populateLoweringONNXConvOpToTOSAPattern(target, patterns, typeConverter, ctx);
-<<<<<<< HEAD
   populateLoweringONNXReduceMeanOpToTOSAPattern(
       target, patterns, typeConverter, ctx);
   // Tensor
@@ -50,7 +49,8 @@
   populateLoweringONNXFlattenOpToTOSAPattern(
       target, patterns, typeConverter, ctx);
   populateLoweringONNXPadOpToTOSAPattern(target, patterns, typeConverter, ctx);
-  populateLoweringONNXSliceOpToTOSAPattern(target, patterns, typeConverter, ctx);
+  populateLoweringONNXSliceOpToTOSAPattern(
+      target, patterns, typeConverter, ctx);
   // NN
   populateLoweringONNXMaxPoolSingleOutOpToTOSAPattern(
       target, patterns, typeConverter, ctx);
@@ -58,13 +58,6 @@
       target, patterns, typeConverter, ctx);
   // Flow
   populateLoweringONNXEntryPointOpToTOSAPattern(
-=======
-  // NN
-  populateLoweringONNXMaxPoolSingleOutOpToTOSAPattern(
-      target, patterns, typeConverter, ctx);
-  // Tensor
-  populateLoweringONNXConstOpToTOSAPattern(
->>>>>>> c7071e11
       target, patterns, typeConverter, ctx);
 }
 
@@ -99,12 +92,7 @@
   // conversion failures. Quantized types are not supported right now.
   TypeConverter typeConverter;
   typeConverter.addConversion([](Type type) -> Optional<Type> {
-<<<<<<< HEAD
-    if (isTOSASignedInt(type) || isTOSAFloat(type) ||
-        type.isa<mlir::NoneType>())
-=======
     if (isTOSASignedInt(type) || isTOSAFloat(type) || type.isa<NoneType>())
->>>>>>> c7071e11
       return type;
     return std::nullopt;
   });
@@ -115,11 +103,7 @@
   });
 
   // Define legal dialects and operations
-<<<<<<< HEAD
-  target.addLegalDialect<mlir::tosa::TosaDialect, mlir::func::FuncDialect,
-=======
-  target.addLegalDialect<tosa::TosaDialect, func::FuncDialect,
->>>>>>> c7071e11
+  target.addLegalDialect<mlir::tosa::TosaDialect, func::FuncDialect,
       mlir::arith::ArithDialect>();
 
   // Define patterns
