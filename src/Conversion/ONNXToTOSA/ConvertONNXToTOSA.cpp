--- conflicted
+++ resolved
@@ -29,17 +29,13 @@
   populateLoweringONNXGemmOpToTOSAPattern(target, patterns, typeConverter, ctx);
   populateLoweringONNXSoftmaxOpToTOSAPattern(
       target, patterns, typeConverter, ctx);
+  populateLoweringONNXConvOpToTOSAPattern(target, patterns, typeConverter, ctx);
   // Tensor
   populateLoweringONNXReshapeOpToTOSAPattern(
       target, patterns, typeConverter, ctx);
   populateLoweringONNXConstOpToTOSAPattern(
       target, patterns, typeConverter, ctx);
-<<<<<<< HEAD
-
-  populateLoweringONNXConvOpToTOSAPattern(target, patterns, typeConverter, ctx);
-=======
   populateLoweringONNXPadOpToTOSAPattern(target, patterns, typeConverter, ctx);
->>>>>>> 058d507c
 }
 
 // Performs lowering to TOSA dialect
