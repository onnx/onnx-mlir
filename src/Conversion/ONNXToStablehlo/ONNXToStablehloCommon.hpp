--- conflicted
+++ resolved
@@ -218,9 +218,5 @@
     RewritePatternSet &, MLIRContext *);
 void populateLoweringONNXSoftmaxOpToStablehloPattern(
     RewritePatternSet &patterns, MLIRContext *ctx);
-<<<<<<< HEAD
 } // namespace onnx_mlir
-=======
-} // namespace onnx_mlir
-#endif
->>>>>>> 8d036c12
+#endif