/*
 * SPDX-License-Identifier: Apache-2.0
 */

//====-- ONNXToStablehloCommon.hpp - ONNX dialects to Stablehlo lowering--===//
//
// Copyright 2022-2024
//
// =============================================================================
//
// This file contains common code shared by the functions performing the
// lowering to the Stablehlo dialect.
//
//===----------------------------------------------------------------------===//

#ifndef ONNX_MLIR_ONNX_TO_STABLEHLO_H
#define ONNX_MLIR_ONNX_TO_STABLEHLO_H

#include "mlir/Dialect/Affine/IR/AffineOps.h"
#include "mlir/Dialect/Linalg/IR/Linalg.h"
#include "mlir/Dialect/Math/IR/Math.h"
#include "mlir/Dialect/MemRef/IR/MemRef.h"
#include "mlir/Dialect/Tensor/IR/Tensor.h"
#include "mlir/IR/PatternMatch.h"
#include "mlir/Pass/Pass.h"
#include "mlir/Transforms/DialectConversion.h"
#include "src/Conversion/ONNXToStablehlo/DialectBuilder.hpp"
#include "src/Dialect/Mlir/DialectBuilder.hpp"
#include "src/Dialect/Mlir/IndexExpr.hpp"
#include "src/Dialect/ONNX/DialectBuilder.hpp"
#include "src/Dialect/ONNX/ONNXOps.hpp"
#include "src/Dialect/ONNX/ONNXOps/OpHelper.hpp"
#include "src/Pass/Passes.hpp"
#include "stablehlo/dialect/StablehloOps.h"
#include "llvm/ADT/ArrayRef.h"
#include "llvm/ADT/Sequence.h"
#include "llvm/ADT/TypeSwitch.h"

using namespace mlir;

//===----------------------------------------------------------------------===//
// Functions to add lowering patterns for frontend operations.
//===----------------------------------------------------------------------===//

namespace onnx_mlir {

//===----------------------------------------------------------------------===//
// This is to get a stablehlo operation of a given type for a specific
// operation.
//===----------------------------------------------------------------------===//
template <typename ONNXOp>
struct StablehloDialectOp {
  using Op = void;
};

template <typename ONNXOp>
using StablehloOp = typename StablehloDialectOp<ONNXOp>::Op;

//===----------------------------------------------------------------------===//
// Common functions used when lowering the ONNX frontend dialect to Stablehlo.
//===----------------------------------------------------------------------===//

// Get shaped constant zero for the given input Type. If the input type
// doesn't have static shape, then add dynamic broadcast.
Value getShapedZero(
    Location loc, ConversionPatternRewriter &rewriter, Value &inp);

// Get shaped constant for the given input Type and float value. If the
// input type doesn't have static shape, then add dynamic broadcast.
template <typename T>
Value getShapedFloat(Location loc, ConversionPatternRewriter &rewriter,
    const T &value, Value &inp) {
  Value broadcastedValue;
  ShapedType inpType = mlir::cast<ShapedType>(inp.getType());
  if (inpType.hasStaticShape())
    broadcastedValue = rewriter.create<stablehlo::ConstantOp>(
        loc, DenseElementsAttr::get(inpType,
                 rewriter.getFloatAttr(inpType.getElementType(), value)));
  else {
    Type elemType = inpType.getElementType();
    Value floatValue = rewriter.create<stablehlo::ConstantOp>(
        loc, rewriter.getFloatAttr(elemType, value));
    Value shape = rewriter.create<shape::ShapeOfOp>(loc, inp);
    broadcastedValue = rewriter.create<stablehlo::DynamicBroadcastInDimOp>(
        loc, inpType, floatValue, shape, rewriter.getDenseI64ArrayAttr({}));
  }
  return broadcastedValue;
}

// Get shaped constant for the given input Type and int value. If the input
// type doesn't have static shape, then add dynamic broadcast.
template <typename T>
Value getShapedInt(Location loc, ConversionPatternRewriter &rewriter,
    const T &value, Value &inp) {
  Value broadcastedValue;
  ShapedType inpType = mlir::cast<ShapedType>(inp.getType());
  if (inpType.hasStaticShape())
    broadcastedValue = rewriter.create<stablehlo::ConstantOp>(
        loc, DenseElementsAttr::get(inpType,
                 rewriter.getIntegerAttr(inpType.getElementType(), value)));
  else {
    Type elemType = inpType.getElementType();
    Value intValue = rewriter.create<stablehlo::ConstantOp>(
        loc, rewriter.getIntegerAttr(elemType, value));
    Value shape = rewriter.create<shape::ShapeOfOp>(loc, inp);
    broadcastedValue = rewriter.create<stablehlo::DynamicBroadcastInDimOp>(
        loc, inpType, intValue, shape, rewriter.getDenseI64ArrayAttr({}));
  }
  return broadcastedValue;
}

llvm::SmallVector<Value, 4> getBroadcastedOperands(Operation *op,
    ConversionPatternRewriter &rewriter, Location loc, int64_t outputRank);

llvm::SmallVector<Value, 4> getBroadcastedOperands(
    llvm::SmallVector<Value, 4> &operands, Type outputType,
    ConversionPatternRewriter &rewriter, Location loc, int64_t outputRank);

mlir::ElementsAttr getElementAttributeFromConstValue(mlir::Value value);

DenseIntElementsAttr GetI64ElementsAttr(
    ArrayRef<int64_t> values, Builder *builder);

//===----------------------------------------------------------------------===//
// Fold and emit support.
//===----------------------------------------------------------------------===//

/// Emit an ONNXSqueezeOp. If the input is constant, do const propagation, and
/// return a constant.
mlir::Value foldOrEmitONNXSqueezeOpStablehlo(
    mlir::ConversionPatternRewriter &rewriter, mlir::Location loc,
    mlir::Type resultType, mlir::Value input, int64_t axis);

/// Emit an ONNXUnsqueezeOp. If the input is constant, do const propagation, and
/// return a constant.
mlir::Value foldOrEmitONNXUnsqueezeOpStablehlo(
    mlir::ConversionPatternRewriter &rewriter, mlir::Location loc,
    mlir::Type resultType, mlir::Value input, int64_t axis);

/// Emit an ONNXSplitOp. If the input is constant, do const propagation, and
/// return constants.
/// Only support evenly splitting.
std::vector<mlir::Value> foldOrEmitONNXSplitOpStablehlo(
    mlir::ConversionPatternRewriter &rewriter, mlir::Location loc,
    llvm::ArrayRef<mlir::Type> resultTypes, mlir::Value input, int64_t axis);

/// Emit an ONNXTransposeOp. If the input is constant, do const propagation, and
/// return a constant.
mlir::Value foldOrEmitONNXTransposeOpStablehlo(
    mlir::ConversionPatternRewriter &rewriter, mlir::Location loc,
    mlir::Type resultType, mlir::Value input, mlir::ArrayAttr permAttr);

// `Math` directory methods:
void populateLoweringONNXClipOpToStablehloPattern(
    RewritePatternSet &, MLIRContext *);
void populateLoweringONNXElementwiseOpToStablehloPattern(
    RewritePatternSet &, MLIRContext *);
void populateLoweringONNXGemmOpToStablehloPattern(
    RewritePatternSet &, MLIRContext *);
void populateLoweringONNXMatMulOpToStablehloPattern(
    RewritePatternSet &, MLIRContext *);
void populateLoweringONNXReductionOpToStablehloPattern(
    RewritePatternSet &, MLIRContext *);
// `NN` directory methods:
void populateLoweringONNXConvOpToStablehloPattern(
    RewritePatternSet &, MLIRContext *);
void populateLoweringONNXConvTransposeOpToStablehloPattern(
    RewritePatternSet &, MLIRContext *);
void populateLoweringONNXNormalizationOpToStablehloPattern(
    RewritePatternSet &, MLIRContext *);
void populateLoweringONNXPoolingOpToStablehloPattern(
    RewritePatternSet &, MLIRContext *);
// `RNN` directory methods:
void populateLoweringONNXLSTMOpToStablehloPattern(
    RewritePatternSet &, MLIRContext *, bool);
// `Tensor` directory methods:
void populateLoweringONNXArgMaxOpToStablehloPattern(
    RewritePatternSet &, MLIRContext *);
void populateLoweringONNXConcatOpToStablehloPattern(
    RewritePatternSet &, MLIRContext *);
void populateLoweringONNXConstantOpToStablehloPattern(
    RewritePatternSet &, MLIRContext *);
void populateLoweringONNXDimOpToStablehloPattern(
    RewritePatternSet &, MLIRContext *);
void populateLoweringONNXDepthToSpaceOpToStablehloPattern(
    RewritePatternSet &, MLIRContext *);
void populateLoweringONNXExpandOpToStablehloPattern(
    RewritePatternSet &, MLIRContext *);
void populateLoweringONNXFlattenOpToStablehloPattern(
    RewritePatternSet &, MLIRContext *);
void populateLoweringONNXGatherOpToStablehloPattern(
    RewritePatternSet &, MLIRContext *);
void populateLoweringONNXGatherElementsOpToStablehloPattern(
    RewritePatternSet &, MLIRContext *);
void populateLoweringONNXIdentityOpToStablehloPattern(
    RewritePatternSet &, MLIRContext *);
void populateLoweringONNXOneHotOpToStablehloPattern(
    RewritePatternSet &, MLIRContext *);
void populateLoweringONNXPadOpToStablehloPattern(
    RewritePatternSet &, MLIRContext *);
void populateLoweringONNXReshapeOpToStablehloPattern(
    RewritePatternSet &, MLIRContext *);
void populateLoweringONNXScatterNDOpToStablehloPattern(
    RewritePatternSet &, MLIRContext *);
void populateLoweringONNXShapeOpToStablehloPattern(
    RewritePatternSet &, MLIRContext *);
void populateLoweringONNXSliceOpToStablehloPattern(
    RewritePatternSet &, MLIRContext *);
void populateLoweringONNXSplitOpToStablehloPattern(
    RewritePatternSet &, MLIRContext *);
void populateLoweringONNXSqueezeOpToStablehloPattern(
    RewritePatternSet &, MLIRContext *);
void populateLoweringONNXTileOpToStablehloPattern(
    RewritePatternSet &, MLIRContext *);
void populateLoweringONNXTransposeOpToStablehloPattern(
    RewritePatternSet &, MLIRContext *);
void populateLoweringONNXUnsqueezeOpToStablehloPattern(
    RewritePatternSet &, MLIRContext *);
<<<<<<< HEAD
} // namespace onnx_mlir
#endif
=======
void populateLoweringONNXSoftmaxOpToStablehloPattern(
    RewritePatternSet &patterns, MLIRContext *ctx);
} // namespace onnx_mlir
>>>>>>> 226a0d6f
<|MERGE_RESOLUTION|>--- conflicted
+++ resolved
@@ -216,11 +216,7 @@
     RewritePatternSet &, MLIRContext *);
 void populateLoweringONNXUnsqueezeOpToStablehloPattern(
     RewritePatternSet &, MLIRContext *);
-<<<<<<< HEAD
-} // namespace onnx_mlir
-#endif
-=======
 void populateLoweringONNXSoftmaxOpToStablehloPattern(
     RewritePatternSet &patterns, MLIRContext *ctx);
 } // namespace onnx_mlir
->>>>>>> 226a0d6f
+#endif