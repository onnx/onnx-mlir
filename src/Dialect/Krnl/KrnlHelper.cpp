--- conflicted
+++ resolved
@@ -288,12 +288,8 @@
     assert(!upperBoundMustBeConstant && "Bound expected to be constant.");
     pack->pushOperandBound(
         rewriter
-<<<<<<< HEAD
-            .create<memref::DimOp>(loc, upperBoundMemRefOperand, upperBoundMemRefIndex)
-=======
             .create<memref::DimOp>(
                 loc, upperBoundMemRefOperand, upperBoundMemRefIndex)
->>>>>>> 814f1af4
             .getResult());
   } else
     pack->pushConstantBound(shape[upperBoundMemRefIndex]);
