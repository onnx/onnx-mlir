--- conflicted
+++ resolved
@@ -14,11 +14,5 @@
 
 # Linking dependencies:
 add_dependencies(OMKrnlOps
-<<<<<<< HEAD
-        OMSpecializedKernelOpInterface)
-=======
         OMSpecializedKernelOpInterface
-        OMSimplifyKrnl)
-
-install(TARGETS OMKrnlOps DESTINATION lib)
->>>>>>> 6d57303b
+        OMSimplifyKrnl)