// SPDX-License-Identifier: Apache-2.0

//===--------------------- Krnl.td - MLIR Operations ---------*- tablegen -===//
//
// Copyright 2019-2022 The IBM Research Authors.
//
// =============================================================================
//
// This file contains TableGen definition of krnl operations.
//
// REQUEST:
// When you perform a change to the KRNL dialect, please follow the steps below
// to update the Krnl dialect documentation.
//
// 1) cd onnx-mlir/build
// 2) make onnx-mlir-docs
// 3) the newly build krnl.md file resides in the docs/Dialects directory.
//===----------------------------------------------------------------------===//

include "mlir/IR/OpBase.td"
include "mlir/Dialect/Shape/IR/ShapeBase.td"
include "mlir/Dialect/Bufferization/IR/AllocationOpInterface.td"
include "mlir/Interfaces/CastInterfaces.td"
include "mlir/Interfaces/LoopLikeInterface.td"
include "mlir/Interfaces/SideEffectInterfaces.td"
include "mlir/Interfaces/ViewLikeInterface.td"
include "src/Interface/SpecializedKernelOpInterface.td"

def Krnl_Dialect : Dialect {
  let name = "krnl";
  let cppNamespace = "::mlir";
<<<<<<< HEAD
  let useFoldAPI = kEmitFoldAdaptorFolder;
  let useDefaultTypePrinterParser = 1;  
=======
  let useDefaultTypePrinterParser = 1;
  let useFoldAPI = kEmitFoldAdaptorFolder;
>>>>>>> 040a0371
  let dependentDialects = [
    "AffineDialect",
    "arith::ArithDialect",
    "func::FuncDialect",
    "linalg::LinalgDialect",
    "math::MathDialect",
    "memref::MemRefDialect",
    "scf::SCFDialect",
    "shape::ShapeDialect",
  ];
}

def StringType : Type<CPred<"$_self.isa<krnl::StringType>()">, "string type">;

// Require regions to have krnl.terminate terminator operation.
def ImplicitKrnlTerminator : SingleBlockImplicitTerminator<"KrnlTerminatorOp">;

def KrnlCallOp : Op<Krnl_Dialect, "call",
    [DeclareOpInterfaceMethods<MemoryEffectsOpInterface>]
  > {
  let summary = "call operation";
  let description = [{
    The call operation provides a generic way to call an external function
    at Krnl level.  The `funcName` determines which function to call.
    The `result` is the Value to store the function return. Currently only
    one output is supported. The `result` has to be resulted memref.
    Since resolution of the output MemRef involves shape inference on ONNX Op,
    resolution should be done at lowering ONNX Op, not within krnl.Call.
    Another reason is that Krnl.call need to be defined with AllocationOp
    interface if `result` is allocated inside this Op.
    The parameters can be of any type: MemRef, NoneType or any llvm type.
    Different types of parameters will be converted, if needed, when KrnlCallOp
    is lowered. Attributes will be converted to parameters too (To be Added).
    The function signature will be determined with the types of parameters.
    An LLVM::CallOp to either a runtime library or a llvm intrinsic function
    will be generated.
    The krnl.call op will be lowered to llvm at krnl-to-llvm conversion.
  }];

  let arguments = (ins StrAttr:$funcName, AnyType:$result, Variadic<AnyType>:$parameters);

  // builders to build KrnlCallOp from op and operands, helping conversion from onnx to krnl.
  // The name of function can be determined by the op name and elemnt type of the return,
  // or given to builder if the simple rule does not work
  // Attributes of the op will be propagated to KrnlCallOp if the copyAttrs is true
  let builders = [OpBuilder<(ins "mlir::Value":$result, "mlir::Operation *":$op, "mlir::ValueRange":$operands, "bool":$copyAttrs)>,
      OpBuilder<(ins "std::string":$funcNameStr, "mlir::Value":$result, "mlir::Operation *":$op, "mlir::ValueRange":$operands, "bool":$copyAttrs)>];
}

def KrnlDefineLoopsOp : Op<Krnl_Dialect, "define_loops"> {
  let summary = "define_loops operation";
  let description = [{
    The "krnl.define_loops" operation is used to define input loops,
    those are the for loops appearing in the input program that we
    intend to optimize.
  }];

  let results = (outs Variadic<AnyType>);

  let skipDefaultBuilders = 1;
  let builders = [ OpBuilder<(ins "int64_t":$num_loops)> ];

  let hasCustomAssemblyFormat = 1;

  let extraClassDeclaration = [{
    static StringRef getNumLoopsAttrName() { return "num_loops"; }

    // Helper function to extract the number of loops being defined.
    int64_t getNumLoops() {
      auto num_loops = (*this)->getAttrOfType<IntegerAttr>(getNumLoopsAttrName())
                           .getValue()
                           .getSExtValue();
      return num_loops;
    }
  }];
}

def KrnlIterateOp : Op<Krnl_Dialect, "iterate", [ImplicitKrnlTerminator,
    DeclareOpInterfaceMethods<LoopLikeOpInterface>]> {
  let summary = "iterate operation";
  let description = [{
    The "krnl.iterate" operation is conceptually equivalent to a nested for loops.

    For instance, say we have the following two
    ```
    %l0, %l1 = krnl.define_loops 2
    %o0, %o1 = krnl.optimize_loops  {
        // Identity schedule.
        krnl.return_loops %l0, %l1
    }
    ```

    Then, consider the following krnl.iterate operation:
    ```
    krnl.iterate (%o0, %o1) with (%l0 -> %i0 = 0 to 10, %l1 -> %i1 = 0 to 10) {
      // Some operations.
    }
    ```

    It is equivalent to:
    ```
    for (i0 = 0; i0 < 10; i0++)
      for (i1 = 0; i1 < 10; i1++)
        // Some operations.
    ```
  }];

  let arguments = (ins Variadic<AnyType>);

  let regions = (region SizedRegion<1>:$bodyRegion);

  let skipDefaultBuilders = 1;
  let builders = [
    // Main builder.
    OpBuilder<(ins "onnx_mlir::krnl::KrnlIterateOperandPack":$operandPack,
      CArg<"ValueRange", "std::nullopt">:$iterArgs,
      CArg<"function_ref<void(OpBuilder &, Location, ValueRange)>", "nullptr">:$bodyBuilderFn)>,
    // Builder for the optimized iterate op.
    OpBuilder<(ins
      CArg<"ValueRange">:$originalLoops, CArg<"ValueRange">:$optimizedLoops,
      CArg<"ValueRange">:$lbs, CArg<"ValueRange">:$ubs, CArg<"ValueRange">:$iterArgs,
      CArg<"function_ref<void(OpBuilder &, Location, ValueRange)>">:$bodyBuilderFn)>,
    // Builder for the optimized iterate op with IndexExpr
    OpBuilder<(ins
      CArg<"ValueRange">:$originalLoops, CArg<"ValueRange">:$optimizedLoops,
      CArg<"ArrayRef<onnx_mlir::IndexExpr>">:$lbs, CArg<"ArrayRef<onnx_mlir::IndexExpr>">:$ubs,
      CArg<"ValueRange">:$iterArgs,
      CArg<"function_ref<void(OpBuilder &, Location, ValueRange)>">:$bodyBuilderFn)>
  ];

  let hasCustomAssemblyFormat = 1;
  let hasVerifier = 1;

  let extraClassDeclaration = [{
    // In krnl.iterate operation, operands are stored as such
    // - Optimized krnl.loops.
    // - Input krnl.loops and their operand bounds. (TODO(Tian) explain better how we store them).

    // We record the number of optimized and input loops to separate these three
    // group of operands out.
    static StringRef getNumOptimizedLoopsAttrName() { return "num_optimized_loops"; }

    int64_t getNumOptimizedLoops() {
      auto num_optimized_loops =
        (*this)->getAttrOfType<IntegerAttr>(getNumOptimizedLoopsAttrName())
          .getValue()
          .getSExtValue();
      return num_optimized_loops;
    }

    // Get name of the attribute for storing bound represented using affine maps.
      static StringRef getBoundsAttrName() { return "bounds"; }
  }];
}

// ONNX sequence type (!onnx.Seq) is implemented with memref of memref.
// When an element(tensor/memref) is stored into a sequence, it becomes
// invisible to the bufferization analysis. When onnx-mlir invokes
// bufferization::Deallocation pass to insert memref::dealloc, the element
// may be freed. Therefore, element need to be copied when inserted into
// a sequence. 'copy' here means to allocate a new memref and copy the content
// of the memref. The copy is a costly op to maintain the SSA requirement.
// To reduce the overhead of copy, elements are not copied when
// a new sequence is created from an exist sequence. However, when an element
// is extracted from a sequence (krnl.seqextract), the element will be
// copied and return. This copy can be further avoided if the extraction is
// the last reference (by extract or erase from any sequence) of this element.
// ToDo: handle an element in multiple sequences with copy
// ToDo: use the one-shot interface for space manangement.

def KrnlSeqAllocOp : Op<Krnl_Dialect, "seqalloc", [MemRefsNormalizable,
    DeclareOpInterfaceMethods<MemoryEffectsOpInterface>,
    DeclareOpInterfaceMethods<AllocationOpInterface, ["buildDealloc", "buildClone"]>]> {
  let summary = "Krnl create a sequence";
  let description = [{
    This op allocates a memref for a new sequence according to the input Type and length.
    The output is tagged with Allocate side effect, and a deallocation is defined for
    sequence. This deallocation will free all the elements in the sequence as well as
    the sequence itself.
  }];
  let arguments = (ins Variadic<Index>:$length);
  let results = (outs AnyMemRef:$output);
}

def KrnlSeqDeallocOp : Op<Krnl_Dialect, "seqdealloc", [MemRefsNormalizable]> {
  let summary = "Krnl dealloc a sequence";
  let description = [{
    This op deallocate the elements in the sequence and the sequence itself
    with memref::dealloc. This Op is a deep dealloc for sequence type.
  }];
  let arguments = (ins AnyMemRef:$input_sequence);
}

def KrnlSeqExtractOp : Op<Krnl_Dialect, "seqextract", [MemRefsNormalizable,
    DeclareOpInterfaceMethods<MemoryEffectsOpInterface>,
    DeclareOpInterfaceMethods<AllocationOpInterface, ["buildDealloc", "buildClone"]>]> {
  let summary = "Krnl load from a sequence";
  let description = [{
    This op loads an element from the input sequence 'seq' at position 'index'.
    The loaded element is copied and then return.
    The position value is guaranteed to be positive. Negative position allowed
    by ONNX Op definition should be handled before lowered to KrnlSeqExtract.

    Attribute 'copy' provides an optimization for copying.
    When the attribute 'copy' is 1 (default value): the extracted element is copied and then return.
    When the attribute 'copy' is 0: the extracted element is directly returned
    without copy.

    The returned element is marked as allocated by this Op with the bufferation
    interface so that deallocation can be generated correctly through the
    Bufferization::Deallocation pass.
  }];
  let arguments = (ins AnyMemRef:$seq,
                       Index:$index,
                       DefaultValuedAttr<UI1Attr, "1">:$copy);

  let results = (outs AnyType:$output);
}

def KrnlSeqStoreOp : Op<Krnl_Dialect, "seqstore", [MemRefsNormalizable]> {
  let summary = "Krnl store into a seq";
  let description = [{
    This op is similar to KrnSeqInsertOp but assumes that the input seq has
    the space for the new element and
    only need to copy the element and store it into the sequence.
    There is no return of a new seq, different from KrnlSeqInsertOp.
    This Op is introduced to accumulate a dynamic tensor in a LoopOp with
    statically known iteration count.
  }];
  let arguments = (ins AnyType:$input,
                       AnyMemRef:$seq,
                       Index:$index);
}

def KrnlTerminatorOp : Op<Krnl_Dialect, "terminate", [Terminator]> {
  let summary = "Krnl terminator operation";
  let description = [{
    Krnl terminator is a special terminator operation for blocks inside krnl
    iterate operations. It unconditionally transmits the control flow to the
    successor of the operation enclosing the region.

    This operation does _not_ have a custom syntax. However, krnl control
    operations omit the terminator in their custom syntax for brevity.
  }];
}

def KrnlRegionOp : Op<Krnl_Dialect, "region", [NoTerminator, SingleBlock,
    AffineScope]> {
  let summary = "Affine boundary for krnl loops";
  let description = [{
    This Op has a region with AffineScope trait and is used to limit the
    scope of `affine.for`. The loop inside `krnl.region` can be affined if
    its boundary is defined at the level of `krnl.region`. The `krnl.region` does
    not guarantee or require the loops inside it to be affine.
    With `krnl.region`, a krnl loop may not be  affine if its boundary symbol
    is not defined inside a enclosing region without AffineScope trait.
    In MLIR, FuncOp has the AffineScope trait.
    The `krnl.region` will be removed after affine.for is lowered.
    ToFix: current `krnl.region` does not have input and output. You cannot
    create a new memref inside the region and use it outside of the region.
  }];

  let regions = (region SizedRegion<1>:$bodyRegion);

  let skipDefaultBuilders = 1;
  let builders = [
    // Main builder.
    OpBuilder<(ins
      CArg<"function_ref<void(OpBuilder &, Location)>", "nullptr">:$bodyBuilderFn)>,
  ];
}

def KrnlEntryPointOp : Op<Krnl_Dialect, "entry_point"> {
  let summary = "Indicate ONNX entry point";
  let description = [{The "krnl.entry_point" function indicates the main entry
                           point of ONNX model.}];
  let builders = [ OpBuilder<(ins "SymbolRefAttr":$funcAttr, "IntegerAttr":$numInputs,
                                  "IntegerAttr":$numOutputs, "StringAttr":$signature)> ];

  let extraClassDeclaration = [{
    static StringRef getEntryPointFuncAttrName() { return "func"; }
    static StringRef getNumInputsAttrName() { return "numInputs"; }
    static StringRef getNumOutputsAttrName() { return "numOutputs"; }
    static StringRef getSignatureAttrName() { return "signature"; }
  }];
}

def KrnlMemcpyOp : Op<Krnl_Dialect, "memcpy", [MemRefsNormalizable]> {
  let summary = "Krnl memcpy operation";
  let description = [{
    Copy `num_elems` elements from `src` to `dest` MemRef.

    Starting positions for `src` and `dest` are defined by `src_offset` and
    `dest_offset`, respectively.

    It is the users' responsibility to make sure there is no out-of-bound read/write.
  }];

  let arguments = (ins AnyMemRef:$dest, AnyMemRef:$src, I64:$num_elems,
                       Index:$dest_offset, Index:$src_offset);
}

def KrnlGlobalOp : Op<Krnl_Dialect, "global", [Pure, MemRefsNormalizable]> {
  let summary = "Krnl global operation";
  let description = [{
    Operation for holding global data values. A global constant can have a
    meaningful name recorded as its `name` attribute. Its content is stored
    in the `value` dense/opaque element attribute.
  }];

  let arguments = (ins AnyAttr:$shape,
    StrAttr:$name, OptionalAttr<AnyAttr>:$value, OptionalAttr<I64Attr>:$offset,
    OptionalAttr<I64Attr>:$alignment);
  let results = (outs AnyTypeOf<[AnyMemRef]>:$output);
}

def KrnlGetRefOp : Op<Krnl_Dialect, "getref", [MemRefsNormalizable]> {
  let summary = "Krnl a MemRef from within another MemRef starting at a specific offset.";
  let description = [{
    Retrieves a MemRef from within another MemRef:

```
    "krnl.getref"(%memref, %offset)
```
    The offset is an integer which is used as an index into the input MemRef. It works
    just like an array index.
  }];

  let arguments = (ins AnyTypeOf<[AnyMemRef]>:$mempool, AnyInteger:$offset,
                   Variadic<Index>:$value);
  let results = (outs AnyTypeOf<[AnyMemRef]>:$output);

  let builders = [
    OpBuilder<(ins "Type":$resultType, "Value":$mempool, "Value":$offset), [{
      build($_builder, $_state, resultType, mempool, offset, {});
    }]>,
    ];

  let extraClassDeclaration = [{
    /// Returns the symbolic operands (the ones in square brackets), which bind
    /// to the symbols of the memref's layout map.
    operand_range getDynamicSizes() {
      return {operand_begin() + 2, operand_end()};
    }
  }];
}

def KrnlBlockOp : Op<Krnl_Dialect, "block"> {
  let summary = "Krnl block operation";
  let description = [{
    Block a single for loop by a constant tile size. For instance,
    ```
    $ib, $il = krnl.block %i, 4
    ```
    means to block the for loop referred to by %i using a tile size of 4.
  }];

  let arguments = (ins AnyType:$loop, I64Attr:$tile_size);
  let results = (outs AnyType:$loop_block, AnyType:$loop_local);

  let builders = [ OpBuilder<(ins "Value": $loop, "int64_t":$tile_size)> ];
  let assemblyFormat = [{
      $loop $tile_size attr-dict `:` functional-type($loop, results)
  }];
}

def KrnlPermuteOp : Op<Krnl_Dialect, "permute"> {
  let summary = "Krnl permute operation";
  let description = [{
    Permute a set of affine for loops using a specified permutation map.
    The permutation map `map` should be constructed in such way that the
    for loop referred to by the i-th operand to permute operation is sent
    to the `map[i]`-th position.

    For example, the following krnl dialect IR:
    ```
    %ii, %jj, %kk = krnl.define_loops 3
    krnl.permute(%ii, %jj, %kk) [1, 2, 0] : !krnl.loop, !krnl.loop, !krnl.loop
    krnl.iterate (%ii, %jj, %kk) with (%ii -> %i = 0 to 10, %jj -> %j = 0 to 20, %kk -> %k = 0 to 30) {}
    ```
    will be lowered to:
    ```
    // Referenced by %kk
    affine.for %arg0 = 0 to 30 {
      // Referenced by %ii
      affine.for %arg1 = 0 to 10 {
        // Referenced by %jj
        affine.for %arg2 = 0 to 20 {
        }
      }
    }
    ```

    For a more complicated example, we demonstrate 3-D tiling using krnl.block in
    conjunction with krnl.permute:
    ```
    %ii, %jj, %kk = krnl.define_loops 3
    // Blocking each loop by a factor of 4.
    %ib, %il = krnl.block %ii 4 : (!krnl.loop) -> (!krnl.loop, !krnl.loop)
    %jb, %jl = krnl.block %jj 4 : (!krnl.loop) -> (!krnl.loop, !krnl.loop)
    %kb, %kl = krnl.block %kk 4 : (!krnl.loop) -> (!krnl.loop, !krnl.loop)
    // Move iteration over tile coordinates to be the outer loops and iterateion over
    // the inter-tile elements to be the inner loops.
    krnl.permute(%ib, %il, %jb, %jl, %kb, %kl) [0, 3, 1, 4, 2, 5] : !krnl.loop, !krnl.loop, !krnl.loop, !krnl.loop, !krnl.loop, !krnl.loop
    krnl.iterate(%ib, %il, %jb, %jl, %kb, %kl) with (%ii -> %i = 0 to 1024, %jj -> %j = 0 to 2048, %kk -> %k = 0 to 4096)  {
    }
    ```

    The above IR gets lowered to:
    ```
    affine.for %arg0 = 0 to 1024 step 4 {
      affine.for %arg1 = 0 to 2048 step 4 {
        affine.for %arg2 = 0 to 4096 step 4 {
          affine.for %arg3 = #map0(%arg0) to #map1(%arg0) {
            affine.for %arg4 = #map0(%arg1) to #map1(%arg1) {
              affine.for %arg5 = #map0(%arg2) to #map1(%arg2) {
              }
            }
          }
        }
      }
    }
    ```
  }];

  let arguments = (ins Variadic<AnyType>:$loops, I64ArrayAttr:$map);

  let builders = [ OpBuilder<(ins "ValueRange": $loops, "ArrayRef<int64_t>":$map)> ];
  let assemblyFormat = [{
      `(` $loops `)` $map attr-dict `:` type($loops)
  }];
}

def KrnlUnrollOp : Op<Krnl_Dialect, "unroll"> {
  let summary = "Krnl unroll operation";
  let description = [{
    Fully unroll the specified loops.
    ```
    krnl.unroll %i
    ```
    unrolls the loop referred to by %i fully.
  }];

  let arguments = (ins AnyType:$loop);

  let assemblyFormat = [{
      $loop attr-dict `:` type($loop)
  }];
}

def KrnlDimOp : Op<Krnl_Dialect, "dim", [MemRefsNormalizable]> {
  let summary = "Krnl dimensions operation.";
  let description = [{
    Emits the dimension of a MemRef independent of the MemRef alloc:

    ```
    "krnl.dim"(%memref, %index)
    ```

    The index identifies the dimension within the shape which is going to be emitted.
    Initially the krnl.dim operation depends on the alloc of the MemRef.
    Unlike the std.dim operation which maintains a dependency on the alloc of the MemRef, the dimension emitted by krnl.dim will not depend on the alloc operation of the MemRef once the krnl.dim operation is lowered.

    Any changes to the original MemRef size after the krnl.dim has been lowered will not be picked up by the emitted dimension. This allows the original MemRef to be safely modified via code transformations or affine map normalization without the risk of changing the value already emitted via krnl.dim.
  }];

  let arguments = (ins AnyTypeOf<[AnyMemRef]>:$alloc, Index:$index);
  let results = (outs Index:$dimension);
}

def KrnlShapeOp : Op<Krnl_Dialect, "shape", [MemRefsNormalizable]> {
  let summary = "Krnl operation to retrieve the shape of a MemRef.";
  let description = [{
    Extracts the shape of a MemRef:
    ```
      "krnl.shape"(%memref)
    ```
    The return result is of `shape.type`.
  }];

  let arguments = (ins AnyTypeOf<[AnyMemRef]>:$alloc);
  let results = (outs AnyTypeOf<[AnyMemRef]>:$shape);
}

def KrnlErfOp : Op<Krnl_Dialect, "erf"> {
  let summary = "Krnl erf scalar operation";
  let description = [{
    Krnl erf scalar operation.
  }];

  let arguments = (ins AnyFloat:$in);
  let results = (outs AnyFloat:$out);
}

def KrnlIsInfOp : Op<Krnl_Dialect, "isinf"> {
  let summary = "Krnl isinf scalar operation";
  let description = [{
    Krnl isinf scalar operation.
  }];

  let arguments = (ins AnyFloat:$in);
  let results = (outs I1:$out);
}

def KrnlIsNaNOp : Op<Krnl_Dialect, "isnan"> {
  let summary = "Krnl isnan scalar operation";
  let description = [{
    Krnl isnan scalar operation.
  }];

  let arguments = (ins AnyFloat:$in);
  let results = (outs I1:$out);
}

def KrnlAcosOp : Op<Krnl_Dialect, "acos"> {
  let summary = "Krnl acos scalar operation";
  let description = [{
    Krnl acos scalar operation.
  }];

  let arguments = (ins AnyFloat:$in);
  let results = (outs AnyFloat:$out);
}

def KrnlAcoshOp : Op<Krnl_Dialect, "acosh"> {
  let summary = "Krnl acosh scalar operation";
  let description = [{
    Krnl acosh scalar operation.
  }];

  let arguments = (ins AnyFloat:$in);
  let results = (outs AnyFloat:$out);
}

def KrnlAsinOp : Op<Krnl_Dialect, "asin"> {
  let summary = "Krnl asin scalar operation";
  let description = [{
    Krnl asin scalar operation.
  }];

  let arguments = (ins AnyFloat:$in);
  let results = (outs AnyFloat:$out);
}

def KrnlAsinhOp : Op<Krnl_Dialect, "asinh"> {
  let summary = "Krnl asinh scalar operation";
  let description = [{
    Krnl asinh scalar operation.
  }];

  let arguments = (ins AnyFloat:$in);
  let results = (outs AnyFloat:$out);
}

def KrnlAtanOp : Op<Krnl_Dialect, "atan"> {
  let summary = "Krnl atan scalar operation";
  let description = [{
    Krnl atan scalar operation.
  }];

  let arguments = (ins AnyFloat:$in);
  let results = (outs AnyFloat:$out);
}

def KrnlAtanhOp : Op<Krnl_Dialect, "atanh"> {
  let summary = "Krnl atanh scalar operation";
  let description = [{
    Krnl atanh scalar operation.
  }];

  let arguments = (ins AnyFloat:$in);
  let results = (outs AnyFloat:$out);
}

def KrnlTanOp : Op<Krnl_Dialect, "tan"> {
  let summary = "Krnl tan scalar operation";
  let description = [{
    Krnl tan scalar operation.
  }];

  let arguments = (ins AnyFloat:$in);
  let results = (outs AnyFloat:$out);
}


def KrnlLoadOp : Op<Krnl_Dialect, "load",
  [TypesMatchWith<"result type matches element type of 'memref'",
                  "memref", "result",
                  "$_self.cast<MemRefType>().getElementType()">,
                  MemRefsNormalizable]> {
  let summary = "A Krnl operation to load data from the memref.";

  let description = [{
    The `krnl.load` op reads an element from a memref specified by an index
    list. The output of load is a new value with the same type as the elements
    of the memref. The arity of indices is the rank of the memref (i.e., if the
    memref loaded from is of rank 3, then 3 indices are required for the load
    following the memref identifier).
  }];

  let arguments = (ins Arg<AnyMemRef, "the reference to load from",
                           [MemRead]>:$memref,
                       Variadic<Index>:$indices);
  let results = (outs AnyType:$result);

  let builders = [
    OpBuilder<(ins "Value":$memref, CArg<"ValueRange", "{}">:$indices), [{
      auto memrefType = memref.getType().cast<MemRefType>();
      $_state.addOperands(memref);
      $_state.addOperands(indices);
      $_state.types.push_back(memrefType.getElementType());
    }]>];

  let assemblyFormat = [{$memref `[` $indices `]` attr-dict `:` type($memref)}];

  let extraClassDeclaration = [{
    void setMemRef(Value value) { setOperand(0, value); }
    MemRefType getMemRefType() {
      return getMemref().getType().cast<MemRefType>();
    }
  }];
}

def KrnlStoreOp : Op<Krnl_Dialect, "store",
     [TypesMatchWith<"type of 'value' matches element type of 'memref'",
                     "memref", "value",
                     "$_self.cast<MemRefType>().getElementType()">,
                     MemRefsNormalizable]> {
  let summary = "A Krnl operation to store data to the memref.";
  let description = [{
    The `krnl.store` stores a value to a memref location given by indices. The
    value stored should have the same type as the elemental type of the memref.
    The number of arguments provided within brackets need to match the rank of
    the memref.
  }];

  let arguments = (ins AnyType:$value,
                       Arg<AnyMemRef, "the reference to store to",
                           [MemWrite]>:$memref,
                       Variadic<Index>:$indices);

  let builders = [
    OpBuilder<(ins "Value":$valueToStore, "Value":$memref), [{
      $_state.addOperands(valueToStore);
      $_state.addOperands(memref);
    }]>];

  let assemblyFormat = [{
    $value `,` $memref `[` $indices `]` attr-dict `:` type($memref)
  }];

  let extraClassDeclaration = [{
      void setMemRef(Value value) { setOperand(1, value); }
      MemRefType getMemRefType() {
        return getMemref().getType().cast<MemRefType>();
      }
  }];
}

def KrnlMovableOp : Op<Krnl_Dialect, "movable", [ImplicitKrnlTerminator]> {
  let summary = "Krnl movable operation";
  let description = [{
     Encapsulates a list of operations, which should be moved under a newly lowered
     affine for operation eventually, but cannot presently because the destination
     affine for operation is not materialized yet.

     This operation is automatically generated by the lowering of Krnl to affine dialect
     to assist with maintaining the relative positioning of loop and inner-loop statements.
     This construct is particularly helpful, for example, for lowering statements that
     are nested imperfectly between an "eager" and a "lazy" loop.
  }];

  let regions = (region AnyRegion:$region);

  let assemblyFormat = [{
      $region attr-dict
  }];

}

def KrnlGetInductionVariableValueOp : Op<Krnl_Dialect, "get_induction_var_value"> {
  let summary = "Krnl ";
  let description = [{
     Krnl operation to convert loop references to corresponding induction
     variable values. This is useful for accessing optimized loop induction
     variables, as they are not otherwise accessible during Krnl Dialect.

     For example, this operation can be applied to loop references corresponding to
     inter-tile iterations. The return values will be the starting index of the
     current tile being iterated over.
  }];

  let arguments = (ins Variadic<AnyType> : $loops);
  let results = (outs Variadic<AnyType> : $ind_var_vals);

  let builders = [ OpBuilder<(ins "ValueRange": $loops)>];

  let assemblyFormat = [{
      `(` $loops `)` attr-dict `:` functional-type($loops, results)
  }];

}

// =============================================================================

def KrnlVectorTypeCastOp : Op<Krnl_Dialect, "vector_type_cast", [Pure,
    MemRefsNormalizable, DeclareOpInterfaceMethods<CastOpInterface>, ViewLikeOpInterface]> {
  let summary = "vector type cast operation";
  let description = [{
    The "vector_type_cast" operation converts a memref from an non-vector
    element type to another memref of a vector elemental type while not changing
    the source memref's element type. The last dimension size of the source
    dimension is divided (floor division) by the vector size to obtain the
    corresponding dimension for target memref type.

    ```
    %MV = vector_type_cast %M : memref<64x16xf32> to memref<64x2xvector<8xf32>>
    %AV = vector_type_cast %A : memref<?x?xf32> to memref<?x?xvector<8xf32>>
    ```
  }];

  let arguments = (ins AnyMemRef:$source);
  let results = (outs AnyMemRef:$result);

  let hasFolder = 1;
  let builders = [ OpBuilder<(ins "Value": $source, "int64_t": $vectorLen)> ];

  let assemblyFormat = [{
    $source attr-dict `:` type($source) `to` type($result)
  }];

  let extraClassDeclaration = [{
    /// Return the view source.
    Value getViewSource() { return getSource(); }
  }];
}

// =============================================================================

def KrnlSpecializedKernel : Op<Krnl_Dialect, "specialized_kernel",
                            [DeclareOpInterfaceMethods<SpecializedKernelOpInterface>]> {
  let summary = "Krnl specialized kernel op";
  let description = [{
    Krnl operation to convert.
  }];

  let arguments = (ins Variadic<AnyType> : $loops);

  let assemblyFormat = [{
      `(` $loops `)` attr-dict `:` type($loops)
  }];
}

// =============================================================================

def KrnlMatMulOp : Op<Krnl_Dialect, "matmul", [AttrSizedOperandSegments,
       DeclareOpInterfaceMethods<SpecializedKernelOpInterface>, MemRefsNormalizable]> {
  let summary = "Matmul operation for a single pannel.";
  let description = [{
    Perform a matrix multiplication AA * BB + CC with sizes `[IxK] * [KxJ] + [IxJ]`.
    The original matrices AA, BB, and CC can be buffered in buffered arrays
    which may be padded. The original matrices and the padded array might
    have a higher rank than 2, but the actual matrix multiplication operation
    only deal with the innermost 2 ranks of the matrices to perform its matrix
    multiplication operations.

    The computations may also compute only a sub-tile of the buffered arrays.
    This region is depicted using stars '*' below.

    All indices passed to this operation are the global indices in the original
    computation, so as to better know if we have boundary conditions.

    ORIGINAL ARRAY: denoted as AA, BB, CC with sizes AA: `*xIxK`; BB: `*xKxJ`; CC: `*xI*J`).

    BUFFER ARRAYS: denoted as A, B, and C. Note that this operation does
      not require the use of buffers arrays. If none are used, then A=AA,
      B=BB, C=CC. If buffers are used, it is the responsibility of the caller
      to properly fill the buffers with the appropriate data. Buffers are
      typically used for cache tiling.

     ORIGINAL ARRAY

```
     -------------------------------------------------
     |                                               ]
     |                                               ]
     |             buffer array       buffer pad     ]
     |            (3)---------------- ++++           ]
     |             |                 |   +           ]
     |             |     (1)****     |   +           ]
     |             |      *    *     |   +           ]
     |             |      *    *     |   +           ]
     |             |      ****(5)    |   +           ]
     |             |                 |   +           ]
     |             |                 |   +           ]
     |             ------------------|   +           ]
     |             +                     +           ]
     |             +++++++++++++++++++++(4)          ]
     |                                               ]
     -----------------------------------------------(2)
```

* (1) `iGlobalIndexComputeStart`/`jGlobalIndexComputeStart`/`kGlobalIndexComputeStart`,
   required, each three are global 1D indices.
* (2) `iGlobalUB`/`jGlobalUB`/`jGlobalUB`, required, each three are global 1D indices.
* (3) `aGlobalIndexMemStart`/`bGlobalIndexMemStart`/`cGlobalIndexMemStart`,
   required, global nD indices with the same rank as the buffers A, B, and C.
* (4) `aTileSize`/`bTileSize`/`cTileSize`, required when padding, each 2D sizes.
* (5) `computeTileSizes`, required when tiled computation within buffer, 3D sizes (I, J, K).

    The `iGlobalIndexComputeStart`/`jGlobalIndexComputeStart`/
    `kGlobalIndexComputeStart` (1) indicate the global indices of the
    first element of a tile to be computed in the original computations.

    The `iGlobalUB`/`jGlobalUB`/`kGlobalUB` (2) indicate the global upper bounds
    in the original computations.

    We provide 3 buffers for matrix multiply: A, B, and C. For each buffer,
    we indicate the global indices pointing the beginning of the buffer:
    `aGlobalIndexMemStart`, `bGlobalIndexMemStart`, and `cGlobalIndexMemStart` (3).
    If no buffers are used, i.e. the computation starts directly in the
    original memory, the global index is 0. If a buffer for AA is used to
    put data into it starting at indices `[i1, k1]`, where `i1` & `k1` are the
    global indices in the original computations, then `aGlobalIndexMemStart0`
    and `aGlobalIndexMemStart1` are `i1` & `k1`, respectively.

    If the A, B, or C buffers are larger than the actual data tile they
    contain (see `copy_to_tile_buffer`), then the actual tile size must be
    given using an optional attribute: `aTileSize`, `bTileSize`, or `cTileSize` (4).
    These optional tile size have a rank of 2, and their values must be
    equal or smaller than their corresponding buffer memrefs.

    If the computation are further tiled with respect to the size of the
    buffers A, B, or C, then the actual computation tile is given by
    the optional tile attribute `computeTileSize` (5). Its rank is 3, for the
    I, J, and K dimension. The actual A, B, and C buffer tile size
    (possibly specified by the optional parameters) must be a multiple of
    the I, J, and K `computeTileSizes`, in their respective
    dimensions (A: `[IxK]`, B: `[KxJ]`, C: `[IxJ]`).

    Note that the buffers A, B, and C can be of higher dimensionality than
    the traditional 2D mentioned up to now, because of broadcasting rules.
    At this time, we only support broadcast of arrays having ranks of 2 or
    more. Because of the broadcast rules, the higher dimensions have a
    constant index during one matrix multiply. These fixed indices are
    given as prefix dimensions in the starting indices for AA, BB, and CC
    as described above. E.g. if AA has a rank of 3, and BB has a rank of 2,
    the starting indices for AA are `[d, i1, k1]` where `i1` and `k1` are as
    above, and d is index pointing to the current instance of the `IxK`
    AA matrix to be computed. B start indices would be unchanged at `[k1, j1]`.

    Simdize is used to state if simdization is requested.
    Unrolling is used to unroll and jam loops as warranted.

    Below is an example calculating a matrix multiply with pre-zeroed
    C matrix with the sizes below.

```
    %A: memref<40x60xf32>, %B: memref<60x80xf32>, %C: memref<40x80xf32>

    // 3 tiled loops.
    %ii, %jj, %kk = krnl.define_loops 3
    %ib, %il = krnl.block %ii 10 : (!krnl.loop) -> (!krnl.loop, !krnl.loop)
    %jb, %jl = krnl.block %jj 8 : (!krnl.loop) -> (!krnl.loop, !krnl.loop)
    %kb, %kl = krnl.block %kk 10 : (!krnl.loop) -> (!krnl.loop, !krnl.loop)
    // 3 subtiles.
    %ilb, %ill = krnl.block %il 5 : (!krnl.loop) -> (!krnl.loop, !krnl.loop)
    %jlb, %jll = krnl.block %jl 4 : (!krnl.loop) -> (!krnl.loop, !krnl.loop)
    %klb, %kll = krnl.block %kl 5 : (!krnl.loop) -> (!krnl.loop, !krnl.loop)
    // Permute.
    krnl.permute(%ib, %ilb, %ill, %jb, %jlb, %jll, %kb, %klb, %kll)
        [0, 3, 6, 1, 4, 7, 2, 5, 8] :
        !krnl.loop, !krnl.loop, !krnl.loop, !krnl.loop, !krnl.loop,
        !krnl.loop, !krnl.loop, !krnl.loop, !krnl.loop
    // Outer 2 for i, j.
    krnl.iterate(%ib, %jb) with (%ii -> %i = 0 to 40,
                                 %jj -> %j = 0 to 80,
                                 %kk -> %k = 0 to 60) {
        %i1, %j1 = krnl.get_induction_var_value(%ib, %jb) :
          (!krnl.loop,!krnl.loop) -> (index, index)
        // Fill C buffer.
        %Cbuff = alloca(): memref<10x8xf32>  // n x m_simd
        krnl.copy_to_tile_buffer %Cbuff, %C[%i1, %j1], %f0 :
          memref<10x8xf32>, memref<40x80xf32>
        // Outer 1 for k.
        krnl.iterate(%kb) with () {
            %k1 = krnl.get_induction_var_value(%kb) : (!krnl.loop) -> (index)
            // Fill A and B buffer
            %Abuff = alloca(): memref<10x10xf32> // i x k
            %Bbuff = alloca(): memref<10x8xf32>  // k x j_simd
            krnl.copy_to_tile_buffer %Abuff, %A[%i1, %k1], %f0 :
              memref<10x10xf32>, memref<40x60xf32>
            krnl.copy_to_tile_buffer %Bbuff, %B[%k1, %j1], %f0 :
              memref<10x8xf32>, memref<60x80xf32>

            // Inner iterations for subtiles.
            krnl.iterate(%ilb, %jlb, %klb) with () {
                %i2, %j2, %k2 = krnl.get_induction_var_value(%ilb, %jlb, %klb) :
                (!krnl.loop,!krnl.loop,!krnl.loop) -> (index,index,index)

                krnl.matmul %Abuff[%i1, %k1], %Bbuff[%k1, %j1], %Cbuff[%i1, %j1],
                    (%ill, %jll, %kll), (%i2, %j2, %k2), (%c40, %c80, %c60)
                    { computeTileSize=[5,4,5], simdize=false, unroll=false } :
                    memref<10x10xf32>, memref<10x8xf32>, memref<10x8xf32>,
                    (!krnl.loop,!krnl.loop,!krnl.loop)
            }
        }
        // Copy back the data into C.
        krnl.copy_from_tile_buffer %Cbuff, %C[%i1, %j1] :
          memref<10x8xf32>, memref<40x80xf32>
    }
```

    Note that code is simdized along the J dim (last dim of B and C matrices).
    For simd to be enabled, the simdized flag must be set to true, and the
    following condition must be true:
    1) The vector length is the second entry of (i, j, k) compute tile size.
       The vector length must be a compile time constant.
  }];

  let arguments = (ins
    // Buffer/memory used and indices that correspoond to the beginning
    // of each buffer/memory.
    Arg<AnyMemRef, "Mult A [NxK]", [MemRead]>:$A,
    Variadic<Index>: $aGlobalIndexMemStart,
    Arg<AnyMemRef, "Mult B [KxM]", [MemRead]>:$B,
    Variadic<Index>: $bGlobalIndexMemStart,
    Arg<AnyMemRef, "Add into C [NxM]", [MemRead, MemWrite]>:$C,
    Variadic<Index>: $cGlobalIndexMemStart,
    // Loops involved, and indices pointing to the start of the compute
    // subtile.
    Variadic<AnyType> : $loops,
    Index: $iGlobalIndexComputeStart,
    Index: $jGlobalIndexComputeStart,
    Index: $kGlobalIndexComputeStart,
    // Global upper bound for the entire computations.
    Index: $iGlobalUB, Index: $jGlobalUB, Index: $kGlobalUB,
    // Optional argument to override defaults.
    OptionalAttr<I64ArrayAttr>:$computeTileSize,
    OptionalAttr<I64ArrayAttr>:$aTileSize,
    OptionalAttr<I64ArrayAttr>:$bTileSize,
    OptionalAttr<I64ArrayAttr>:$cTileSize,
    // Optimizations.
    DefaultValuedAttr<BoolAttr, "true">:$simdize,
    DefaultValuedAttr<BoolAttr, "true">:$unroll,
    DefaultValuedAttr<BoolAttr, "false">:$overcompute);

  let builders = [
    // include all parameters
    OpBuilder<(ins
      "Value": $A, "ValueRange": $aStart, // Both same rank
      "Value": $B, "ValueRange": $bStart, // Both same rank.
      "Value": $C, "ValueRange": $cStart, // Both same rank.
      "ValueRange": $loops, // Rank 3: (i,j,k).
      "Value": $iGlobalIndexComputeStart,
      "Value": $jGlobalIndexComputeStart,
      "Value": $kGlobalIndexComputeStart,
      "Value": $iGlobalUB, "Value": $jGlobalUB, "Value": $kGlobalUB,
      "ArrayRef<int64_t>": $computeTileSize, // Rank 3: (i,j,k).
      "ArrayRef<int64_t>": $aTileSize, // Rank 2: (rightmost 2 dims).
      "ArrayRef<int64_t>": $bTileSize, // Rank 2: (rightmost 2 dims).
      "ArrayRef<int64_t>": $cTileSize, // Rank 2: (rightmost 2 dims).
      "bool": $simdize,
      "bool": $unroll,
      "bool": $overcompute)>,
    // use default for all tile sizes
    OpBuilder<(ins
      "Value": $A, "ValueRange": $aStart, // Both same rank.
      "Value": $B, "ValueRange": $bStart, // Both same rank.
      "Value": $C, "ValueRange": $cStart, // Both same rank.
      "ValueRange": $loops, // Rank 3: (i,j,k).
      "Value": $iGlobalIndexComputeStart,
      "Value": $jGlobalIndexComputeStart,
      "Value": $kGlobalIndexComputeStart,
      "Value": $iGlobalUB, "Value": $jGlobalUB, "Value": $kGlobalUB,
      "bool": $simdize,
      "bool": $unroll,
      "bool": $overcompute)>
    ];

  let hasVerifier = 1;

  let assemblyFormat = [{
    $A `[` $aGlobalIndexMemStart `]` `,`
    $B `[` $bGlobalIndexMemStart `]` `,`
    $C `[` $cGlobalIndexMemStart `]` `,`
    `(` $loops `)` `,`
    `(` $iGlobalIndexComputeStart `,` $jGlobalIndexComputeStart `,`
        $kGlobalIndexComputeStart `)` `,`
    `(` $iGlobalUB `,` $jGlobalUB `,` $kGlobalUB `)`
    attr-dict `:` type($A) `,` type($B)`,` type($C) `,` `(` type($loops) `)`
  }];
}

def KrnlCopyToBufferOp : Op<Krnl_Dialect, "copy_to_tile_buffer", [
    TypesMatchWith<"type of 'padValue' matches element type of 'source'",
                  "source", "padValue",
                  "$_self.cast<MemRefType>().getElementType()">,
    TypesMatchWith<"type of 'padValue' matches element type of 'buffer'",
                  "buffer", "padValue",
                   "$_self.cast<MemRefType>().getElementType()">,
    MemRefsNormalizable]> {
  let summary = "Copy to buffer.";
  let description = [{
    Operation that copy a source memory to a buffer memory.
    Starts indicate where the source data starts to come from within
    the source memory. Start values must be at multiples of buffer size
    in all dimensions. The buffer rank and dimensions are compile time
    constants.

    The buffer will be entirely filled with the source data. By default,
    the amount of data to copy is given by the size of the buffer.
    In some cases, we may want to oversize a buffer for better cache,
    simd, or loop unroll and jam reasons. If that is the case, the
    actual tile size of the data to be copied over is given by an
    optional tileSize attribute. This attributes has the same rank as
    the buffer size, and each dimension must be smaller or equal to
    the actual buffer size.

    If there is not enough data in the source memory to fill the buffer,
    because the operation reaches the upper bounds of the source memory,
    several actions may happen.

    * If`padToNext` attribute is given, the pad value will be copied from
      the last source data of to the next index for which index modulo `padToNext`
      is zero, i.e. to the end of a "cache line" of side `padToLine`. Pad
      of 1 means no padding, pad of buffer size means fully pad the buffer.
      Default is no padding (1). `PadValue` is used to initialized the padded
      areas.

    * If `overreadToNext` attribute is given, the copy may read source past
      its upper bound value. This enable optimized code, e.g. using SIMD
      read operations even if going past the last value of the source
      memory, or unrolling and jamming copy loops to reduce memory latency.
      `overreadToNext` is expressed like padToNext: value of 1 means no
      reading past boundary; value of buffer size enables reading
      as many additional source value as needed to fill the full
      buffer. Default is buffer-size.

    `padToNext` and `overreadToNex`t are of the same rank as source and memory
    memrefs.
  }];

  let arguments = (ins
    Arg<AnyMemRef, "buffer", [MemWrite]>:$buffer, // Buffer.
    Arg<AnyMemRef, "memory", [MemRead]>:$source, // Source, possibly tranposed.
    Variadic<Index>:$starts, // Rank of source, possibly transposed.
    AnyType: $padValue, // Rank of bufffer.
    OptionalAttr<I64ArrayAttr>:$tileSize, // Rank of bufffer.
    OptionalAttr<I64ArrayAttr>:$padToNext, // Rank of bufffer.
    DefaultValuedAttr<BoolAttr, "false">:$transpose); // Transposed or not.

  let builders = [
    OpBuilder<(ins "Value": $buffer, "Value": $source,
      "ValueRange": $starts, "Value": $padValue,
      "ArrayRef<int64_t>": $tileSize, "ArrayRef<int64_t>": $padToNext,
      "bool": $transpose)>,
    OpBuilder<(ins "Value": $buffer, "Value": $source,
      "ValueRange": $starts, "Value": $padValue,
      "bool": $transpose)>
  ];

  let hasVerifier = 1;

  let assemblyFormat = [{
    $buffer `,` $source `[` $starts `]` `,`  $padValue  attr-dict
     `:` type($buffer) `,` type($source)
  }];
}

def KrnlCopyFromBufferOp : Op<Krnl_Dialect, "copy_from_tile_buffer",
    [MemRefsNormalizable]> {
  let summary = "Copy from buffer.";
  let description = [{
    Operation that copy a destination memory from a buffer memory.
    Starts indicate where the buffer data starts to go into the destination
    memory. Start values must be at multiples of buffer size in all dimensions.
    The buffer rank and dimensions are compile time constants.

    If the buffer was oversized with respect of the actual data contained
    in the tile, the actual tile size can be given using the tileSize
    optional attribute. This attributes has the same rank as the buffer size,
    and each dimension must be smaller or equal to the actual buffer size.
  }];

  let arguments = (ins Arg<AnyMemRef, "buffer", [MemRead]>:$buffer,
    Arg<AnyMemRef, "dest", [MemWrite]>:$dest,
    Variadic<Index>:$starts, // Rank of destination.
    OptionalAttr<I64ArrayAttr>:$tileSize); // Rank of buffer.

  let builders = [
    OpBuilder<(ins "Value": $buffer, "Value": $dest,
      "ValueRange": $starts, "ArrayRef<int64_t>": $tileSize)>,
    OpBuilder<(ins "Value": $buffer, "Value": $dest, "ValueRange": $starts)>
  ];

  let hasVerifier = 1;

  let assemblyFormat = [{
    $buffer `,` $dest `[` $starts `]`  attr-dict `:` type($buffer) `,` type($dest)
  }];
}

def KrnlInstrumentOp : Op<Krnl_Dialect, "runtime_instrument",
    []> {
  let summary = "instrumentation point.";
  let description = [{
    Operation that invokes the runtime instrument utility.
    May be used for gdb.
  }];

  let arguments = (ins StrAttr:$opName,
                       I64Attr:$tag,
                       OptionalAttr<StrAttr>:$nodeName);

  let builders = [ OpBuilder<(ins "Operation *": $op, "int ": $tag)> ];
}

def KrnlMemsetOp : Op<Krnl_Dialect, "memset", [MemRefsNormalizable,
    TypesMatchWith<"type of 'value' matches element type of 'dest'",
                   "dest", "value",
                   "$_self.cast<MemRefType>().getElementType()">]> {
  let summary = "Set buffer to a given value.";
  let description = [{
    Krnl operation that sets a buffer to a given value.
    In case that the buffer is a MemRef with affine_map, `delayed` indicates
    whether we set values along original or extended iteration space.

    For example, given
    - an affine_map `#tile = affine_map < (i)->(i floordiv 4, i mod 4) >`, and
    - a buffer of type `memref<5xf32, #tile>`

    Original iteration space is along the first axis that has 5 elements.

    If we do normalization, the memref becomes `memref<2x4xf32>`. Now we have
    an extended iteration space along two axes of sizes 2 and 4, respectively.
    This extended iteration space has 8 elements in total.

    If `delayed = false`, the original iteration space is used to set values.
    In the above example, only 5 out of 8 elementes will be set to the given value.

    If `delayed = true`, the extended iteration space is used to set values.
    In the above example, all 8 elements will be set to the given value.

  }];

  let arguments = (ins AnyMemRef:$dest, AnyType: $value,
    DefaultValuedAttr<BoolAttr, "false">:$delayed);

  let assemblyFormat = [{ $dest `,` $value attr-dict `:` type($dest) }];
}

def KrnlStrlenOp : Op<Krnl_Dialect, "strlen", [Pure]> {
  let summary = "Compute the length of a string.";
  let description = [{
    Krnl operation that computes the length of a string.
  }];

  let arguments = (ins StringType:$str);
  let results = (outs I64:$res);
}

def KrnlStrncmpOp : Op<Krnl_Dialect, "strncmp", [Pure]> {
  let summary = "Perform string comparison up to N bytes.";
  let description = [{
    Krnl operation that performs a string comparison up to N bytes.
  }];

  let arguments = (ins StringType:$str1, StringType:$str2, I64:$len);
  let results = (outs I32:$res);
}

def KrnlRandomNormalOp : Op<Krnl_Dialect, "random_normal",
    [MemRefsNormalizable]> {
  let summary = "Generate a random normal tensor.";
  let description = [{
    Operation that generates a random normally distributed tensor.
  }];

  let arguments = (ins AnyTypeOf<[AnyMemRef]>:$output,
    Index:$numberOfValues,
    AnyFloat:$mean,
    AnyFloat:$scale,
    AnyFloat:$seed);
}

def KrnlFindIndexOp : Op<Krnl_Dialect, "find_index",
    [Pure, MemRefsNormalizable]> {
  let summary = "Retrieve an index into a perfect hash table described by G and V.";
  let description = [{
    This operation can be used to generate a call to a runtime function which,
    given two arrays of int32_t values (G and V), which are used to represent a perfect
    hash table for a dictionary, returns the index corresponding to the input value.
    The index returned is valid only if 'input' is in the dictionary described by G and V.
  }];

  let arguments = (ins AnyTypeOf<[StringType, I64]>:$input, I32MemRef:$G, I32MemRef:$V, I32:$len);
  let results = (outs Index:$index);
}

def KrnlPrintTensorOp : Op<Krnl_Dialect, "print_tensor", [MemRefsNormalizable]> {
  let summary = "Print a tensor.";
  let description = [{
    This operation can be used to generate a call to a runtime function which prints a tensor.
    At the beginning of the msg string, user can add formatting instructions. The flags are:

    *  `%s`: detailed signature (including shape, type, offsets),
    *  `%t`: compact type (ala MLIR: `32x16xfloat`),
    *  `%d`: data values.

    When no formatting is provided, `%s%d` is used (detailed signature and data) by default.
    Print operation ends with a newline, except when only requesting a compact types (`%t`).
  }];

  let arguments = (ins StrAttr:$msg, AnyMemRef:$input);
}

def KrnlPrintOp : Op<Krnl_Dialect, "print", [MemRefsNormalizable]> {
  let summary = "Print a value.";
  let description = [{
    This operation can be used to print the input value. The user needs to provide a
    format string (à la printf) to specify how to print the input value.
    If the input value is not specified the operator will print the format string.
  }];

  let arguments = (ins StrAttr:$format, Optional<AnyType>:$input);
}<|MERGE_RESOLUTION|>--- conflicted
+++ resolved
@@ -29,13 +29,8 @@
 def Krnl_Dialect : Dialect {
   let name = "krnl";
   let cppNamespace = "::mlir";
-<<<<<<< HEAD
-  let useFoldAPI = kEmitFoldAdaptorFolder;
-  let useDefaultTypePrinterParser = 1;  
-=======
   let useDefaultTypePrinterParser = 1;
   let useFoldAPI = kEmitFoldAdaptorFolder;
->>>>>>> 040a0371
   let dependentDialects = [
     "AffineDialect",
     "arith::ArithDialect",
