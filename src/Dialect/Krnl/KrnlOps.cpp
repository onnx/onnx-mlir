/*
 * SPDX-License-Identifier: Apache-2.0
 */

//===---------------------- KrnlOps.cpp - Krnl Operations -----------------===//
//
// Copyright 2019-2020 The IBM Research Authors.
//
// =============================================================================
//
// This file contains implementations of krnl operations.
//
//===----------------------------------------------------------------------===//

#include "mlir/Dialect/Bufferization/IR/Bufferization.h"
#include "mlir/IR/DialectImplementation.h"
#include "llvm/ADT/TypeSwitch.h"

#include "src/Dialect/Krnl/KrnlOps.hpp"
#include "src/Dialect/ONNX/ONNXOpsHelper.hpp"

using namespace mlir;
using namespace onnx_mlir;

//===----------------------------------------------------------------------===//
// KrnlDialect
//===----------------------------------------------------------------------===//

void KrnlDialect::initialize() {
  addTypes<krnl::LoopType, krnl::StringType>();
  addOperations<
#define GET_OP_LIST
#include "src/Dialect/Krnl/KrnlOps.cpp.inc"
      >();
}

Type KrnlDialect::parseType(DialectAsmParser &parser) const {
  StringRef keyword;
  if (parser.parseKeyword(&keyword))
    return Type();
  MLIRContext *context = getContext();

  if (keyword == "loop")
    return krnl::LoopType::get(context);
  if (keyword == "string")
    return krnl::StringType::get(context);

  parser.emitError(parser.getNameLoc(), "unknown krnl type: " + keyword);
  return Type();
}

void KrnlDialect::printType(Type type, DialectAsmPrinter &os) const {
  TypeSwitch<Type>(type)
      .Case<krnl::LoopType>([&](Type) { os << "loop"; })
      .Case<krnl::StringType>([&](Type) { os << "string"; })
      .Default([](Type) { llvm_unreachable("Unexpected 'krnl' type kind"); });
}

namespace mlir {

//===----------------------------------------------------------------------===//
// KrnlCallOp
//===----------------------------------------------------------------------===//

static std::string typeToString(Type ty) {
  std::string str;
  llvm::raw_string_ostream out(str);
  ty.print(out);
  return out.str();
}

void KrnlCallOp::build(OpBuilder &builder, ::mlir::OperationState &odsState,
    std::string funcNameStr, Value resultVal, Operation *op,
    ValueRange operands, bool copyAttrs) {
  // Creates parameters for KrnlCall for Optional input (with NoneType)
  // The semantics of optional input is ONNX Op specific and should be
  // handled when lowering ONNX Op, not lowering KrnlCall.
  // For now, None input is picked out from parameters of KrnCall.
  // The Op will decide which external function to call based on the input.
  // For future work: it might be possible to assume None type is
  // always for a tensor and implemented with a nullptr in llvm.
  // Then the None input can be handled inside the external function.
  // Currently, onnx-mlir::NoneType is not handled by typeConverter of
  // ONNXToKrnl conversion.
  SmallVector<Value, 4> allInputs;
  allInputs.emplace_back(resultVal);
  for (auto operand : operands) {
    if (!isFromNone(operand))
      allInputs.emplace_back(operand);
  }

  StringAttr funcNameAttr = builder.getStringAttr(funcNameStr);
  auto namedAttr = builder.getNamedAttr("funcName", funcNameAttr);
  if (!copyAttrs) {
    build(builder, odsState, funcNameAttr, resultVal, allInputs);
  } else {
    std::vector<NamedAttribute> attributes;
    attributes.emplace_back(namedAttr);
    for (auto namedAttr : op->getAttrs()) {
      attributes.emplace_back(namedAttr);
    }
    build(builder, odsState, TypeRange(), ValueRange(allInputs), attributes);
  }
}

void KrnlCallOp::build(OpBuilder &builder, ::mlir::OperationState &odsState,
    Value resultVal, Operation *op, ValueRange operands, bool copyAttrs) {
  // Create funcName
  std::string name = op->getName().getStringRef().str();
  std::replace(name.begin(), name.end(), '.', '_');
  ShapedType resultType = resultVal.getType().cast<ShapedType>();
  Type elementType = resultType.getElementType();
  std::string funcNameStr = name + "_" + typeToString(elementType);

  build(builder, odsState, funcNameStr, resultVal, op, operands, copyAttrs);
}

void KrnlCallOp::getEffects(
    SmallVectorImpl<SideEffects::EffectInstance<MemoryEffects::Effect>>
        &effects) {
  for (auto parameter : parameters()) {
    effects.emplace_back(MemoryEffects::Read::get(), parameter,
        SideEffects::DefaultResource::get());
  }
  effects.emplace_back(MemoryEffects::Write::get(), result(),
      SideEffects::DefaultResource::get());
}

//===----------------------------------------------------------------------===//
// KrnlDefineLoopsOp
//===----------------------------------------------------------------------===//

void KrnlDefineLoopsOp::build(
    OpBuilder &builder, OperationState &result, int64_t num_loops) {
  // Create the same number of dimension handlers as the number of
  // dimensions in the associated integer set.
  result.types.append(num_loops, krnl::LoopType::get(builder.getContext()));
  result.addAttribute(
      getNumLoopsAttrName(), builder.getI64IntegerAttr(num_loops));
}

void KrnlDefineLoopsOp::print(OpAsmPrinter &printer) {
  auto numLoopAttr = (*this)->getAttrOfType<IntegerAttr>(
      KrnlDefineLoopsOp::getNumLoopsAttrName());
  printer << ' ' << numLoopAttr.getValue().getSExtValue();
}

ParseResult KrnlDefineLoopsOp::parse(
    OpAsmParser &parser, OperationState &result) {
  // Parse the attribute indicating number of loops defined.
  IntegerAttr numLoops;
  auto &builder = parser.getBuilder();
  auto intType = builder.getIntegerType(64);
  if (parser.parseAttribute(numLoops, intType,
          KrnlDefineLoopsOp::getNumLoopsAttrName(), result.attributes))
    return failure();

  auto loopTypes =
      llvm::SmallVector<Type, 4>(numLoops.getValue().getSExtValue(),
          krnl::LoopType::get(builder.getContext()));
  if (parser.addTypesToList(loopTypes, result.types))
    return failure();
  return success();
}

//===----------------------------------------------------------------------===//
// KrnlIterateOp
//===----------------------------------------------------------------------===//

/*!
 * Build a Krnl Dialect iterate operation.
 * input_loops: a collection of input krnl.loops being optimized.
 * optimized_loops: a collection of optimized (scheduled) krnl.loops.
 * operand_bounds: a collection of SSA value bounds.
 * const_bounds: a collection of constant bounds.
 * bound_types: a collection of integer values indicating how bounds are
 * given. 0 : bound is given as an integer in const_bounds. 1 : bound is given
 * as an operand in operand_bounds. 2 : bound is given as an affine map.
 * (TODO).
 *
 * The following example illustrates how induction variable bounds are parsed
 * from builder function inputs:
 *
 * - operand_bounds = [N, M]
 * - const_bounds = [10, 20]
 * - bound_types = [0, 1, 1, 0]
 *
 * Then the bounds will be parsed as:
 *   %i0 = 10 to N : %i1 = M to 20
 */
void KrnlIterateOp::build(OpBuilder &builder, OperationState &result,
    krnl::KrnlIterateOperandPack operandPack, ValueRange iterArgs,
    function_ref<void(OpBuilder &, Location, ValueRange)> bodyBuilderFn) {
  // Record optimized loops and the number of such loops.
  result.addOperands(operandPack.getOperands());
  result.addAttribute(
      KrnlIterateOp::getBoundsAttrName(), operandPack.getAttributes());
  result.addAttribute(getNumOptimizedLoopsAttrName(),
      builder.getI64IntegerAttr(operandPack.getNumOptimizedLoops()));

  // Create a region and a block for the body. The arguments of the region are
  // the loop induction variables; there can be multiple induction variables
  // associated with the same krnl.iterate operation.
  Region *bodyRegion = result.addRegion();
  auto *body = new Block();
  auto body_args = llvm::SmallVector<Type, 4>(
      operandPack.getNumInputLoops(), IndexType::get(builder.getContext()));
  auto body_arg_locs = llvm::SmallVector<Location, 4>(
      operandPack.getNumInputLoops(), result.location);
  body->addArguments(body_args, body_arg_locs);
  bodyRegion->push_back(body);

  // If nonnull, invoke the lambda function that creates the loop body. This
  // feature is used to build structured operations using lambda. Parameters
  // to the functions are the builder, location, and arguments passed as
  // iterArgs.
  if (bodyBuilderFn) {
    PatternRewriter::InsertionGuard insertGuard(builder);
    builder.setInsertionPointToStart(body);
    bodyBuilderFn(builder, result.location, iterArgs);
    ensureTerminator(*bodyRegion, builder, result.location);
  } else {
    ensureTerminator(*bodyRegion, builder, result.location);
  }
}

void KrnlIterateOp::build(OpBuilder &builder, OperationState &result,
    ValueRange originalLoops, ValueRange optimizedLoops, ValueRange lbs,
    ValueRange ubs, ValueRange iterArgs,
    function_ref<void(OpBuilder &, Location, ValueRange)> bodyBuilderFn) {
  assert(lbs.size() == ubs.size() && "expected matching number of lb & ub");
  // TODO: May want to change KrnlIterateOperandPack to use ValueRanges...
  SmallVector<Value, 4> origLoops, optLoops;
  for (auto org : originalLoops)
    origLoops.emplace_back(org);
  for (auto opt : optimizedLoops)
    optLoops.emplace_back(opt);
  krnl::KrnlIterateOperandPack pack(builder, origLoops, optLoops);
  for (unsigned int i = 0; i < lbs.size(); ++i) {
    pack.pushOperandBound(lbs[i]);
    pack.pushOperandBound(ubs[i]);
  }
  // Fill in this iterate op using the main build function.
  build(builder, result, pack, iterArgs, bodyBuilderFn);
}

void KrnlIterateOp::build(OpBuilder &builder, OperationState &result,
    ValueRange originalLoops, ValueRange optimizedLoops,
    ArrayRef<IndexExpr> lbs, ArrayRef<IndexExpr> ubs, ValueRange iterArgs,
    function_ref<void(OpBuilder &, Location, ValueRange)> bodyBuilderFn) {
  assert(lbs.size() == ubs.size() && "expected matching number of lb & ub");
  SmallVector<Value, 4> origLoops, optLoops;
  for (auto org : originalLoops)
    origLoops.emplace_back(org);
  for (auto opt : optimizedLoops)
    optLoops.emplace_back(opt);
  krnl::KrnlIterateOperandPack pack(builder, origLoops, optLoops);
  for (unsigned int i = 0; i < lbs.size(); ++i) {
    pack.pushIndexExprBound(lbs[i], /*isLb*/ true);
    pack.pushIndexExprBound(ubs[i], /*isLb*/ false);
  }
  // Fill in this iterate op using the main build function.
  build(builder, result, pack, iterArgs, bodyBuilderFn);
}

void KrnlIterateOp::print(OpAsmPrinter &printer) {
  printer << "(";
  // Print optimized loops:
  auto numOptimizedLoops = getNumOptimizedLoops();
  printer.printOperands(operand_begin(), operand_begin() + numOptimizedLoops);
  printer << ") with (";

  // In the event where body region has been lowered, do not print body.
  if (bodyRegion().empty()) {
    printer << ")";
    return;
  }
  auto inductionVars = bodyRegion().begin()->getArguments();
  auto boundItr =
      (*this)
          ->getAttrOfType<ArrayAttr>(KrnlIterateOp::getBoundsAttrName())
          .getValue()
          .begin();
  auto operandItr = operand_begin() + numOptimizedLoops;

  std::string delimiter;
  for (auto &var : inductionVars) {
    printer << delimiter;
    printer.printOperand(*operandItr++);
    printer << " -> ";
    printer.printOperand(var);
    printer << " = ";
    krnl::printBound(
        (*boundItr++).cast<AffineMapAttr>(), operandItr, "max", printer);
    printer << " to ";
    krnl::printBound(
        (*boundItr++).cast<AffineMapAttr>(), operandItr, "min", printer);
    delimiter = ", ";
  }

  printer << ")";
  printer.printRegion(bodyRegion(), /*printEntryBlockArgs=*/false,
      /*printBlockTerminators=*/false);
}

namespace {

struct LoopParser {
  // Parse input loops and their lower and upper bounds.
  SmallVector<OpAsmParser::UnresolvedOperand, 4> inductionVarRefs;
  SmallVector<Attribute, 4> boundMaps;
  OpAsmParser &parser;
  const Type loopType;

  LoopParser(OpAsmParser &parser, Type loopType)
      : parser(parser), loopType(loopType) {}

  // A method to parse a lower or upper bound.
  ParseResult parseBound(bool isUpper, OperationState &result) {
    Builder builder = parser.getBuilder();

    // 'min' / 'max' prefixes are generally syntactic sugar, but are required
    // if the map has multiple results.
    bool failedToParsedMinMax =
        failed(parser.parseOptionalKeyword(isUpper ? "min" : "max"));

    // Try parse an SSA operand.
    OpAsmParser::UnresolvedOperand ssa;
    OptionalParseResult ssaParseResult = parser.parseOptionalOperand(ssa);
    if (ssaParseResult.has_value()) {
      if (failed(ssaParseResult.value()) ||
          parser.resolveOperand(ssa, builder.getIndexType(), result.operands))
        return failure();

      AffineMap map = builder.getSymbolIdentityMap();
      boundMaps.emplace_back(AffineMapAttr::get(map));
      return success();
    }

    // Bound is not an SSA id, then it must be an integer.
    // Parse an integer constant attribute.
    // Get the attribute location.
    llvm::SMLoc attrLoc = parser.getCurrentLocation();
    Attribute boundAttr;
    NamedAttrList tempBoundAttrContainer;
    if (parser.parseAttribute(
            boundAttr, builder.getIndexType(), "temp", tempBoundAttrContainer))
      return failure();

    if (auto affineMapAttr = boundAttr.dyn_cast<AffineMapAttr>()) {
      unsigned currentNumOperands = result.operands.size();
      unsigned numDims = 0;
      if (parseDimAndSymbolList(parser, result.operands, numDims))
        return failure();

      auto map = affineMapAttr.getValue();
      if (map.getNumDims() != numDims)
        return parser.emitError(parser.getNameLoc(),
            "dim operand count and integer set dim count must match");

      unsigned numDimAndSymbolOperands =
          result.operands.size() - currentNumOperands;
      if (numDims + map.getNumSymbols() != numDimAndSymbolOperands)
        return parser.emitError(parser.getNameLoc(),
            "symbol operand count and integer set symbol count must match");

      // If the map has multiple results, make sure that we parsed the min/max
      // prefix.
      if (map.getNumResults() > 1 && failedToParsedMinMax) {
        if (isUpper)
          return parser.emitError(attrLoc,
              "upper loop bound affine map with multiple "
              "results requires 'min' prefix");
        return parser.emitError(attrLoc,
            "lower loop bound affine map with multiple "
            "results requires 'max' prefix");
      }
      boundMaps.emplace_back(AffineMapAttr::get(map));
      return success();
    }

    if (auto integerAttr = boundAttr.dyn_cast<IntegerAttr>()) {
      AffineMap map =
          builder.getConstantAffineMap(integerAttr.getValue().getSExtValue());
      boundMaps.emplace_back(AffineMapAttr::get(map));
    }
    return success();
  }

  ParseResult parse(OperationState &result) {
    // Parse an input loop operand;
    OpAsmParser::UnresolvedOperand loop;
    if (parser.parseOperand(loop) ||
        parser.resolveOperand(loop, loopType, result.operands) ||
        parser.parseArrow())
      return failure();

    // Parse induction variable.
    OpAsmParser::UnresolvedOperand inductionVar;
    if (parser.parseOperand(inductionVar, /*allowResultNumber=*/false) ||
        parser.parseEqual())
      return failure();
    inductionVarRefs.emplace_back(inductionVar);

    // Parse bound par (min to max).
    if (parseBound(/*isUpper=*/false, result) || parser.parseKeyword("to") ||
        parseBound(/*isUpper=*/true, result))
      return failure();

    return success();
  }

}; // struct LoopParser

} // namespace

ParseResult KrnlIterateOp::parse(OpAsmParser &parser, OperationState &result) {
  auto builder = parser.getBuilder();

  Type loopType = krnl::LoopType::get(result.getContext());

  // Parse optimized loops:
  SmallVector<OpAsmParser::UnresolvedOperand, 4> optimizedLoopRefs;
  if (parser.parseOperandList(
          optimizedLoopRefs, OpAsmParser::Delimiter::Paren) ||
      parser.resolveOperands(optimizedLoopRefs, loopType, result.operands))
    return failure();

  // Record how many optimized loops did we parse.
  result.addAttribute(KrnlIterateOp::getNumOptimizedLoopsAttrName(),
      builder.getI64IntegerAttr(optimizedLoopRefs.size()));

  LoopParser loopParser(parser, loopType);

  if (parser.parseKeyword("with") || parser.parseLParen())
    return failure();

  if (failed(parser.parseOptionalRParen())) {
    if (parser.parseCommaSeparatedList(
            [&] { return loopParser.parse(result); }) ||
        parser.parseRParen())
      return failure();
  }

  result.addAttribute(KrnlIterateOp::getBoundsAttrName(),
      builder.getArrayAttr(loopParser.boundMaps));

  Region *region = result.addRegion();

  SmallVector<OpAsmParser::Argument> entryArgs;
  for (OpAsmParser::UnresolvedOperand name : loopParser.inductionVarRefs) {
    OpAsmParser::Argument arg;
    arg.ssaName = name;
    arg.type = builder.getIndexType();
    entryArgs.push_back(arg);
  }

  if (parser.parseRegion(*region, entryArgs))
    return failure();

  // Ensure iterate region is closed off with krnl.terminate.
  KrnlIterateOp::ensureTerminator(
      *region, parser.getBuilder(), result.location);

  return success();
}

Region &KrnlIterateOp::getLoopBody() { return bodyRegion(); }

LogicalResult KrnlIterateOp::verify() {
  // TODO: Verify number of induction variable bounds matches the number of
  // input loops.
  return success();
}

void KrnlRegionOp::build(OpBuilder &builder, OperationState &result,
    function_ref<void(OpBuilder &, Location)> bodyBuilderFn) {

  Region *bodyRegion = result.addRegion();
  auto *body = new Block();
  llvm::SmallVector<Type, 4> body_args;
  llvm::SmallVector<Location, 4> body_arg_locs;
  body->addArguments(body_args, body_arg_locs);
  bodyRegion->push_back(body);

  if (bodyBuilderFn) {
    PatternRewriter::InsertionGuard insertGuard(builder);
    builder.setInsertionPointToStart(body);
    bodyBuilderFn(builder, result.location);
  }
}

//===----------------------------------------------------------------------===//
// KrnlEntryPointOp
//===----------------------------------------------------------------------===//

void KrnlEntryPointOp::build(mlir::OpBuilder &builder, OperationState &state,
    SymbolRefAttr funcAttr, IntegerAttr numInputs, IntegerAttr numOutputs,
    StringAttr signature) {
  state.addAttribute(KrnlEntryPointOp::getEntryPointFuncAttrName(), funcAttr);
  state.addAttribute(KrnlEntryPointOp::getNumInputsAttrName(), numInputs);
  state.addAttribute(KrnlEntryPointOp::getNumOutputsAttrName(), numOutputs);
  state.addAttribute(KrnlEntryPointOp::getSignatureAttrName(), signature);
}

void KrnlInstrumentOp::build(mlir::OpBuilder &builder, OperationState &state,
    Operation *op, int tag = 0) {
  const char *opName = op->getName().getStringRef().data();
  int64_t opID = 0;
  // getName() result is "onnx.opName"
  // Put only the opName part in the opID within its size
  strncpy((char *)&opID, opName + 5, sizeof(decltype(opID)) - 1);
  IntegerAttr attr = builder.getI64IntegerAttr(opID);
  auto tagAttr = builder.getI64IntegerAttr(tag);
  StringAttr nameAttr = builder.getStringAttr(StringRef(opName));
  state.addAttribute("opName", nameAttr);
  state.addAttribute("opID", attr);
  state.addAttribute("tag", tagAttr);
}

//===----------------------------------------------------------------------===//
// KrnlBlockOp
//===----------------------------------------------------------------------===//

void KrnlBlockOp::build(::mlir::OpBuilder &odsBuilder,
    ::mlir::OperationState &odsState, Value odsLoop, int64_t odsTileSize) {
  SmallVector<Type, 4> blockResType(
      2, krnl::LoopType::get(odsBuilder.getContext()));
  build(odsBuilder, odsState, blockResType, odsLoop,
      odsBuilder.getI64IntegerAttr(odsTileSize));
}

//===----------------------------------------------------------------------===//
// KrnlPermuteOp
//===----------------------------------------------------------------------===//

void KrnlPermuteOp::build(::mlir::OpBuilder &odsBuilder,
    ::mlir::OperationState &odsState, ValueRange odsLoops,
    ArrayRef<int64_t> odsMap) {
  uint64_t rank = odsLoops.size();
  assert(rank >= 2 && "permute needs 2 or more loops");
  assert(odsMap.size() == rank && "loop and size size must be identical");
  for (unsigned int i = 0; i < rank; ++i) {
    assert(odsMap[i] >= 0 && odsMap[i] < (int64_t)rank && "bad permute");
    for (unsigned int j = i + 1; j < rank; ++j)
      assert(
          odsMap[i] != odsMap[j] && "map should be a strict permute pattern");
  }
  ValueRange loopRange(odsLoops);
  ArrayAttr mapAttr = odsBuilder.getI64ArrayAttr(odsMap);
  build(odsBuilder, odsState, loopRange, mapAttr);
}

//===----------------------------------------------------------------------===//
// KrnlGetInductionVariableValueOp
//===----------------------------------------------------------------------===//

void KrnlGetInductionVariableValueOp::build(::mlir::OpBuilder &odsBuilder,
    ::mlir::OperationState &odsState, ValueRange odsLoops) {
  int64_t rank = odsLoops.size();
  SmallVector<Type, 6> types(rank, odsBuilder.getIndexType());
  ArrayRef<NamedAttribute> noAttr({});
  build(odsBuilder, odsState, types, odsLoops, noAttr);
}

//===----------------------------------------------------------------------===//
// KrnlVectorTypeCastOp
//===----------------------------------------------------------------------===//

// Use the sourceMemRef as a template to create the result type, where all the
// dimensions are copied but for the last one that is divided by vectorLen, as
// the elementary type of the result is vectorLen x elementary type. Supports
// only 1D vectors.
void KrnlVectorTypeCastOp::build(OpBuilder &builder, OperationState &state,
    Value sourceMemRef, int64_t vectorLen) {
  MemRefType sourceType = sourceMemRef.getType().cast<MemRefType>();
  Type elementType = sourceType.getElementType();
  auto sourceShape = sourceType.getShape();
  int rank = sourceShape.size();
  VectorType vecType = VectorType::get({vectorLen}, elementType);
  SmallVector<int64_t, 4> vectorShape;
  for (int i = 0; i < rank - 1; ++i)
    vectorShape.emplace_back(sourceShape[i]);
  assert(sourceShape[rank - 1] > 0 &&
         "expected compile time, strictly positive last dim");
  assert(sourceShape[rank - 1] % vectorLen == 0 &&
         "last dim must be a multiple of vector length");
  vectorShape.emplace_back(sourceShape[rank - 1] / vectorLen);
  MemRefType resultType = MemRefType::get(vectorShape, vecType);
  build(builder, state, resultType, sourceMemRef);
}

bool KrnlVectorTypeCastOp::areCastCompatible(
    TypeRange inputs, TypeRange outputs) {
  if (inputs.size() != 1 || outputs.size() != 1)
    return false;
  Type a = inputs.front(), b = outputs.front();

  auto aT = a.dyn_cast<MemRefType>();
  auto bT = b.dyn_cast<MemRefType>();

  if (!aT || !bT)
    return false;

  if (aT.getLayout() != bT.getLayout())
    return false;

  if (aT.getMemorySpace() != bT.getMemorySpace())
    return false;

  if (aT.getRank() != bT.getRank())
    return false;

  // With rank 0, there is no vec cast.
  if (aT.getRank() == 0)
    return false;

  // Should have the same shape up until the last n-1 dimensions.
  // Replace this by std::equal.
  for (unsigned i = 0, e = aT.getRank() - 1; i < e; ++i)
    if (aT.getDimSize(i) != bT.getDimSize(i))
      return false;

  // Source memref can't have vector element type.
  if (auto shapedEltType = aT.getElementType().dyn_cast<ShapedType>())
    return false;

  auto shapedEltTypeB = bT.getElementType().dyn_cast<ShapedType>();
  if (!shapedEltTypeB)
    return false;

  auto eltA = aT.getElementType();
  auto eltB = shapedEltTypeB.getElementType();
  if (eltA != eltB)
    return false;

  int64_t lastDimA = aT.getShape().back();
  int64_t lastDimB = bT.getShape().back();

  // If one of them is dynamic but not the other, they are incompatible.
  if (lastDimA * lastDimB < 0)
    return false;

  if (!ShapedType::isDynamic(lastDimA) && !ShapedType::isDynamic(lastDimB) &&
      lastDimA / shapedEltTypeB.getNumElements() != lastDimB)
    return false;

  return true;
}

/// This is a common class used for patterns of the form
/// "someop(memrefcast) -> someop".  It folds the source of any memref_cast
/// into the root operation directly.
static LogicalResult foldMemRefCast(Operation *op) {
  bool folded = false;
  for (OpOperand &operand : op->getOpOperands()) {
    auto cast = operand.get().getDefiningOp<memref::CastOp>();
    if (cast && !cast.getOperand().getType().isa<UnrankedMemRefType>()) {
      operand.set(cast.getOperand());
      folded = true;
    }
  }
  return success(folded);
}

OpFoldResult KrnlVectorTypeCastOp::fold(ArrayRef<Attribute> operands) {
  if (OpFoldResult folded = OpFoldResult())
    return folded;
  return succeeded(foldMemRefCast(*this)) ? getResult() : Value();
}

MutableOperandRange KrnlSpecializedKernel::getLoopRefs() {
  return loopsMutable();
}

//===----------------------------------------------------------------------===//
// KrnlMatMulOp
//===----------------------------------------------------------------------===//

void KrnlMatMulOp::build(::mlir::OpBuilder &odsBuilder,
    ::mlir::OperationState &odsState, Value odsA, ValueRange aOdsStart,
    Value odsB, ValueRange bOdsStart, Value odsC, ValueRange cOdsStart,
    ValueRange odsLoops, Value iOdsComputeStart, Value jOdsComputeStart,
    Value kOdsComputeStart, Value iOdsGlobalUB, Value jOdsGlobalUB,
    Value kOdsGlobalUB, ArrayRef<int64_t> odsComputeTileSize,
    ArrayRef<int64_t> aOdsTileSize, ArrayRef<int64_t> bOdsTileSize,
    ArrayRef<int64_t> cOdsTileSize, bool odsSimdize, bool odsUnroll,
    bool odsOvercompute) {
  // Massage types.
  ValueRange loopRange(odsLoops);
  ArrayAttr computeTileSizeAttr =
      odsBuilder.getI64ArrayAttr(odsComputeTileSize);
  ArrayAttr aTileSizeAttr = odsBuilder.getI64ArrayAttr(aOdsTileSize);
  ArrayAttr bTileSizeAttr = odsBuilder.getI64ArrayAttr(bOdsTileSize);
  ArrayAttr cTileSizeAttr = odsBuilder.getI64ArrayAttr(cOdsTileSize);

  build(odsBuilder, odsState, odsA, aOdsStart, odsB, bOdsStart, odsC, cOdsStart,
      loopRange, iOdsComputeStart, jOdsComputeStart, kOdsComputeStart,
      iOdsGlobalUB, jOdsGlobalUB, kOdsGlobalUB, computeTileSizeAttr,
      aTileSizeAttr, bTileSizeAttr, cTileSizeAttr, odsSimdize, odsUnroll,
      odsOvercompute);
}

void KrnlMatMulOp::build(::mlir::OpBuilder &odsBuilder,
    ::mlir::OperationState &odsState, Value odsA, ValueRange aOdsStart,
    Value odsB, ValueRange bOdsStart, Value odsC, ValueRange cOdsStart,
    ValueRange odsLoops, Value iOdsComputeStart, Value jOdsComputeStart,
    Value kOdsComputeStart, Value iOdsGlobalUB, Value jOdsGlobalUB,
    Value kOdsGlobalUB, bool odsSimdize, bool odsUnroll, bool odsOvercompute) {
  // Massage types.
  ValueRange loopRange(odsLoops);
  ArrayRef<int64_t> empty;

  build(odsBuilder, odsState, odsA, aOdsStart, odsB, bOdsStart, odsC, cOdsStart,
      loopRange, iOdsComputeStart, jOdsComputeStart, kOdsComputeStart,
      iOdsGlobalUB, jOdsGlobalUB, kOdsGlobalUB, empty, empty, empty, empty,
      odsSimdize, odsUnroll, odsOvercompute);
}

LogicalResult KrnlMatMulOp::verify() {
  KrnlMatMulOpAdaptor operandAdaptor = KrnlMatMulOpAdaptor(*this);
  uint64_t aRank =
      operandAdaptor.A().getType().cast<MemRefType>().getShape().size();
  uint64_t bRank =
      operandAdaptor.B().getType().cast<MemRefType>().getShape().size();
  uint64_t cRank =
      operandAdaptor.C().getType().cast<MemRefType>().getShape().size();
  if (!(aRank >= 2 && bRank >= 2 && cRank >= 2))
    return emitOpError("currently only support ranks >=2");
  if (operandAdaptor.aGlobalIndexMemStart().size() != aRank)
    return emitOpError(
        "aGlobalIndexMemStart should have same rank as memref A");
  if (operandAdaptor.bGlobalIndexMemStart().size() != bRank)
    return emitOpError(
        "bGlobalIndexMemStart should have same rank as memref A");
  if (operandAdaptor.cGlobalIndexMemStart().size() != cRank)
    return emitOpError(
        "cGlobalIndexMemStart should have same rank as memref A");
  if (operandAdaptor.loops().size() != 3)
    return emitOpError("loops rank should be 3 (i,j,k)");

  if (operandAdaptor.computeTileSize().has_value()) {
<<<<<<< HEAD
    ArrayAttr computeAttr = operandAdaptor.computeTileSize().getValue();
=======
    ArrayAttr computeAttr = operandAdaptor.computeTileSize().value();
>>>>>>> ec4c9185
    if (!(computeAttr.size() == 0 || computeAttr.size() == 3))
      return emitOpError("computeTileSize rank should be 0 or 3");
  }
  if (operandAdaptor.aTileSize().has_value()) {
<<<<<<< HEAD
    ArrayAttr aTileAttr = operandAdaptor.aTileSize().getValue();
=======
    ArrayAttr aTileAttr = operandAdaptor.aTileSize().value();
>>>>>>> ec4c9185
    if (!(aTileAttr.size() == 0 || aTileAttr.size() == 2))
      return emitOpError("aTileSize rank should be 0 or 2");
  }
  if (operandAdaptor.bTileSize().has_value()) {
<<<<<<< HEAD
    ArrayAttr bTileAttr = operandAdaptor.bTileSize().getValue();
=======
    ArrayAttr bTileAttr = operandAdaptor.bTileSize().value();
>>>>>>> ec4c9185
    if (!(bTileAttr.size() == 0 || bTileAttr.size() == 2))
      return emitOpError("bTileSize rank should be 0 or 2");
  }
  if (operandAdaptor.cTileSize().has_value()) {
<<<<<<< HEAD
    ArrayAttr cTileAttr = operandAdaptor.cTileSize().getValue();
=======
    ArrayAttr cTileAttr = operandAdaptor.cTileSize().value();
>>>>>>> ec4c9185
    if (!(cTileAttr.size() == 0 || cTileAttr.size() == 2))
      return emitOpError("cTileSize rank should be 0 or 2");
  }
  return success();
}

MutableOperandRange KrnlMatMulOp::getLoopRefs() { return loopsMutable(); }

//===----------------------------------------------------------------------===//
// KrnlCopyToBufferOp
//===----------------------------------------------------------------------===//

void KrnlCopyToBufferOp::build(::mlir::OpBuilder &odsBuilder,
    ::mlir::OperationState &odsState, Value odsBufferMemref, Value odsMemref,
    ValueRange odsStarts, Value odsPadValue, ArrayRef<int64_t> odsTileSize,
    ArrayRef<int64_t> odsPadToNext, bool odsTranspose) {
  // Massage types.
  ValueRange startsRange(odsStarts);
  ArrayAttr tileSizeAttr = odsBuilder.getI64ArrayAttr(odsTileSize);
  ArrayAttr padToNextAttr = odsBuilder.getI64ArrayAttr(odsPadToNext);
  build(odsBuilder, odsState, odsBufferMemref, odsMemref, startsRange,
      odsPadValue, tileSizeAttr, padToNextAttr, odsTranspose);
}

void KrnlCopyToBufferOp::build(::mlir::OpBuilder &odsBuilder,
    ::mlir::OperationState &odsState, Value odsBufferMemref, Value odsMemref,
    ValueRange odsStarts, Value odsPadValue, bool odsTranspose) {
  // Massage types.
  ValueRange startsRange(odsStarts);
  ArrayRef<int64_t> empty;
  build(odsBuilder, odsState, odsBufferMemref, odsMemref, startsRange,
      odsPadValue, empty, empty, odsTranspose);
}

LogicalResult KrnlCopyToBufferOp::verify() {
  KrnlCopyToBufferOpAdaptor opAdaptor = KrnlCopyToBufferOpAdaptor(*this);
  MemRefBoundsIndexCapture buffCapture(opAdaptor.buffer());
  MemRefBoundsIndexCapture srcCapture(opAdaptor.source());
  int64_t bufferRank = buffCapture.getRank();
  int64_t srcRank = srcCapture.getRank();
  int64_t startRank = opAdaptor.starts().size();
  if (!buffCapture.areAllLiteral())
    return emitOpError("buffer expect constant dimensions");
  if (srcRank < bufferRank)
    return emitOpError("Rank of memref cannot be smaller than buffer");
  if (startRank != srcRank)
    return emitOpError("Rank of starts and memrefs must be identical");
  if (opAdaptor.tileSize()) {
    int64_t tRank = opAdaptor.tileSize().value().size();
    if (!(tRank == 0 || tRank == bufferRank))
      return emitOpError("Rank of tileSize must be identical to buffer");
  }
  if (opAdaptor.padToNext()) {
    int64_t padRank = opAdaptor.padToNext().value().size();
    if (!(padRank == 0 || padRank == bufferRank))
      return emitOpError("Rank of padToNext must be identical to buffer");
  }
  if (opAdaptor.transpose()) {
    if (bufferRank < 2)
      return emitOpError(
          "To transpose buffer, its rank must be greater than 1");
  }

  return success();
}

//===----------------------------------------------------------------------===//
// KrnlCopyFromBufferOp
//===----------------------------------------------------------------------===//

void KrnlCopyFromBufferOp::build(::mlir::OpBuilder &odsBuilder,
    ::mlir::OperationState &odsState, Value odsBufferMemref, Value odsMemref,
    ValueRange odsStarts, ArrayRef<int64_t> odsTileSize) {
  // Massage types.
  ValueRange startsRange(odsStarts);
  ArrayAttr tileSizeAttr = odsBuilder.getI64ArrayAttr(odsTileSize);
  build(odsBuilder, odsState, odsBufferMemref, odsMemref, startsRange,
      tileSizeAttr);
}

void KrnlCopyFromBufferOp::build(::mlir::OpBuilder &odsBuilder,
    ::mlir::OperationState &odsState, Value odsBufferMemref, Value odsMemref,
    ValueRange odsStarts) {
  // Massage types.
  ValueRange startsRange(odsStarts);
  ArrayRef<int64_t> empty;
  build(odsBuilder, odsState, odsBufferMemref, odsMemref, startsRange, empty);
}

LogicalResult KrnlCopyFromBufferOp::verify() {
  KrnlCopyFromBufferOpAdaptor opAdaptor = KrnlCopyFromBufferOpAdaptor(*this);
  MemRefBoundsIndexCapture buffCapture(opAdaptor.buffer());
  int64_t bufferRank = buffCapture.getRank();
  int64_t destRank =
      opAdaptor.dest().getType().cast<MemRefType>().getShape().size();
  int64_t startRank = opAdaptor.starts().size();
  if (!buffCapture.areAllLiteral())
    return emitOpError("buffer expect constant dimensions");
  if (destRank < bufferRank)
    return emitOpError("Rank of memref cannot be smaller than buffer");
  if (startRank != destRank)
    return emitOpError("Rank of starts and memrefs must be identical");
  if (opAdaptor.tileSize()) {
    int64_t tRank = opAdaptor.tileSize().value().size();
    if (!(tRank == 0 || tRank == bufferRank))
      return emitOpError("Rank of tileSize must be identical to buffer");
  }
  return success();
}

void KrnlSeqExtractOp::getEffects(
    SmallVectorImpl<SideEffects::EffectInstance<MemoryEffects::Effect>>
        &effects) {
  effects.emplace_back(
      MemoryEffects::Read::get(), seq(), SideEffects::DefaultResource::get());
  effects.emplace_back(MemoryEffects::Write::get(), output(),
      SideEffects::DefaultResource::get());
  effects.emplace_back(MemoryEffects::Allocate::get(), output(),
      SideEffects::DefaultResource::get());
}

Optional<Operation *> KrnlSeqExtractOp::buildDealloc(
    OpBuilder &builder, Value alloc) {
  auto loc = alloc.getLoc();
  MultiDialectBuilder<MemRefBuilder> create(builder, loc);
  return create.mem.dealloc(alloc).getOperation();
}

Optional<Value> KrnlSeqExtractOp::buildClone(OpBuilder &builder, Value alloc) {
  return builder.create<bufferization::CloneOp>(alloc.getLoc(), alloc)
      .getResult();
}

} // namespace mlir

#define GET_OP_CLASSES
#include "src/Dialect/Krnl/KrnlOps.cpp.inc"

#include "src/Dialect/Krnl/KrnlDialect.cpp.inc"<|MERGE_RESOLUTION|>--- conflicted
+++ resolved
@@ -740,38 +740,22 @@
     return emitOpError("loops rank should be 3 (i,j,k)");
 
   if (operandAdaptor.computeTileSize().has_value()) {
-<<<<<<< HEAD
-    ArrayAttr computeAttr = operandAdaptor.computeTileSize().getValue();
-=======
     ArrayAttr computeAttr = operandAdaptor.computeTileSize().value();
->>>>>>> ec4c9185
     if (!(computeAttr.size() == 0 || computeAttr.size() == 3))
       return emitOpError("computeTileSize rank should be 0 or 3");
   }
   if (operandAdaptor.aTileSize().has_value()) {
-<<<<<<< HEAD
-    ArrayAttr aTileAttr = operandAdaptor.aTileSize().getValue();
-=======
     ArrayAttr aTileAttr = operandAdaptor.aTileSize().value();
->>>>>>> ec4c9185
     if (!(aTileAttr.size() == 0 || aTileAttr.size() == 2))
       return emitOpError("aTileSize rank should be 0 or 2");
   }
   if (operandAdaptor.bTileSize().has_value()) {
-<<<<<<< HEAD
-    ArrayAttr bTileAttr = operandAdaptor.bTileSize().getValue();
-=======
     ArrayAttr bTileAttr = operandAdaptor.bTileSize().value();
->>>>>>> ec4c9185
     if (!(bTileAttr.size() == 0 || bTileAttr.size() == 2))
       return emitOpError("bTileSize rank should be 0 or 2");
   }
   if (operandAdaptor.cTileSize().has_value()) {
-<<<<<<< HEAD
-    ArrayAttr cTileAttr = operandAdaptor.cTileSize().getValue();
-=======
     ArrayAttr cTileAttr = operandAdaptor.cTileSize().value();
->>>>>>> ec4c9185
     if (!(cTileAttr.size() == 0 || cTileAttr.size() == 2))
       return emitOpError("cTileSize rank should be 0 or 2");
   }
