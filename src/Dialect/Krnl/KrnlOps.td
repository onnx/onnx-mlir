--- conflicted
+++ resolved
@@ -406,7 +406,7 @@
   }];
 }
 
-<<<<<<< HEAD
+
 def KrnlErfOp : Op<Krnl_Dialect, "erf"> {
   let summary = "Krnl erf scalar operation";
   let description = [{
@@ -419,7 +419,7 @@
   let parser = ?;
   let printer = ?;
 }
-=======
+
 def KrnlLoadOp : Op<Krnl_Dialect, "load",
   [TypesMatchWith<"result type matches element type of 'memref'",
                   "memref", "result",
@@ -502,5 +502,4 @@
   let assemblyFormat = [{
     $value `,` $memref `[` $indices `]` attr-dict `:` type($memref)
   }];
-}
->>>>>>> e40ed84e
+}