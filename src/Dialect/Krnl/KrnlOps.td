--- conflicted
+++ resolved
@@ -127,13 +127,8 @@
   let summary = "Indicate ONNX entry point";
   let description = [{The "krnl.entry_point" function indicates the main entry
                            point of ONNX model.}];
-<<<<<<< HEAD
   let builders = [ OpBuilder<(ins "SymbolRefAttr":$funcAttr, "IntegerAttr":$numInputs,
-                                  "IntegerAttr":$numOutputs)> ];
-=======
-  let builders = [ OpBuilderDAG<(ins "SymbolRefAttr":$funcAttr, "IntegerAttr":$numInputs,
-                                     "IntegerAttr":$numOutputs, "StringAttr":$signature)> ];
->>>>>>> e0c71838
+                                  "IntegerAttr":$numOutputs, "StringAttr":$signature)> ];
 
   let extraClassDeclaration = [{
     static StringRef getEntryPointFuncAttrName() { return "func"; }
@@ -268,7 +263,7 @@
   let arguments = (ins
     AnyType:$loop, I64Attr:$tile_size);
   let results = (outs AnyType:$loop_block, AnyType:$loop_local);
-  let builders = [ OpBuilderDAG<(ins "Value": $loop, "int64_t":$tile_size)> ];
+  let builders = [ OpBuilder<(ins "Value": $loop, "int64_t":$tile_size)> ];
   let assemblyFormat = [{
       $loop $tile_size attr-dict `:` functional-type($loop, results)
   }];
@@ -335,7 +330,7 @@
 
   let arguments = (ins Variadic<AnyType>:$loops, I64ArrayAttr:$map);
   let results = (outs);
-  let builders = [ OpBuilderDAG<(ins "ValueRange": $loops, "ArrayRef<int64_t>":$map)> ];
+  let builders = [ OpBuilder<(ins "ValueRange": $loops, "ArrayRef<int64_t>":$map)> ];
   let assemblyFormat = [{
       `(` $loops `)` $map attr-dict `:` type($loops)
   }];
@@ -642,7 +637,7 @@
 
   let arguments = (ins Variadic<AnyType> : $loops);
   let results = (outs Variadic<AnyType> : $ind_var_vals);
-  let builders = [ OpBuilderDAG<(ins "ValueRange": $loops)>];
+  let builders = [ OpBuilder<(ins "ValueRange": $loops)>];
 
   let assemblyFormat = [{
       `(` $loops `)` attr-dict `:` functional-type($loops, results)
@@ -839,7 +834,7 @@
     DefaultValuedAttr<BoolAttr, "true">:$unroll,
     DefaultValuedAttr<BoolAttr, "false">:$overcompute);
 
-  let builders = [ OpBuilderDAG<(ins 
+  let builders = [ OpBuilder<(ins 
       "Value": $A, "ValueRange": $aStart, // Both same rank.
       "Value": $B, "ValueRange": $bStart, // Both same rank.
       "Value": $C, "ValueRange": $cStart, // Both same rank.
@@ -926,7 +921,7 @@
     OptionalAttr<I64ArrayAttr>:$tileSize,
     OptionalAttr<I64ArrayAttr>:$padToNext);
 
-  let builders = [ OpBuilderDAG<(ins "Value": $bufferMemref, "Value": $memref, 
+  let builders = [ OpBuilder<(ins "Value": $bufferMemref, "Value": $memref, 
       "ValueRange": $starts, "Value": $padValue, 
       "ArrayRef<int64_t>": $tileSize, "ArrayRef<int64_t>": $padToNext
     )> ];
@@ -959,7 +954,7 @@
     Variadic<Index>:$starts,
     OptionalAttr<I64ArrayAttr>:$tileSize);
 
-  let builders = [ OpBuilderDAG<(ins "Value": $bufferMemref, "Value": $memref, 
+  let builders = [ OpBuilder<(ins "Value": $bufferMemref, "Value": $memref, 
       "ValueRange": $starts, "ArrayRef<int64_t>": $tileSize
     )> ];
 
