--- conflicted
+++ resolved
@@ -370,7 +370,7 @@
   switch (getKind()) {
   case IndexExprKind::NonAffine:
   case IndexExprKind::Predicate:
-    // Its ok to use a nonaffine index expressions from enclosing scopes.
+    // Its ok to use a non-affine index expressions from enclosing scopes.
     assert(hasValue() && "must have value to be used from enclosing scopes");
     return getScope().isEnclosingScope();
     break;
@@ -574,23 +574,7 @@
   bool canBeAffine = (affineExprFct != nullptr);
   bool resIsAffine = resIsLit || (canBeAffine && isAffine() && b.isAffine() &&
                                      (!affineWithLitB || b.isLiteral()));
-  bool hasMinMaxA = false, hasMinMaxB = false;
-  if (propagateIntoMinMax) {
-    Value valA = this->getValue();
-    hasMinMaxA = valA.getDefiningOp<affine::AffineMinOp>() ||
-                 valA.getDefiningOp<affine::AffineMaxOp>();
-    Value valB = b.getValue();
-    hasMinMaxB = valB.getDefiningOp<affine::AffineMinOp>() ||
-                 valB.getDefiningOp<affine::AffineMaxOp>();
-    // Can handle only cases where either a or b are min/max and the other one
-    // is affine.
-    propagateIntoMinMax = (hasMinMaxA && !hasMinMaxB && b.isAffine()) ||
-                          (!hasMinMaxA && hasMinMaxB && this->isAffine());
-    fprintf(stderr, "hi alex, propagate is %d\n", (int)propagateIntoMinMax);
-  }
-
   if (resIsAffine)
-    fprintf(stderr, "hi alex, res can be affine\n");
   // Test if we have a neutral value.
   if (hasNeutralA && isIdentical(*this, neutralVal))
     return b.deepCopy(); // Copy of the other value (use same questionmark).
@@ -610,44 +594,6 @@
     // Use affine values.
     return affineExprFct(*this, b);
   // See if we have a min/max on one side that we can propagate into.
-<<<<<<< HEAD
-  if (propagateIntoMinMax) {
-    fprintf(stderr, "hi alex, detected a propagate into min/max\n");
-    // Of the two inputs, find out the one with the min/max, and the other one.
-    IndexExpr minMaxIE = hasMinMaxA ? *this : b;
-    // Retrieve the map and list of dim/symbols in the current scope
-    bool isMin;
-    llvm::SmallVector<Value, 8> vals;
-    AffineMap map;
-    assert(minMaxIE.retrieveAffineMinMax(isMin, vals, map) &&
-           "expected min or max");
-    Operation *minMaxOp = minMaxIE.getValue().getDefiningOp();
-    fprintf(stderr, "minmax op\n");
-    minMaxOp->dump();
-    for (Value val : vals) {
-      fprintf(stderr, "  dump vals\n");
-      val.dump();
-    }
-    fprintf(stderr, "done dump oper\nDump map\n");
-    map.dump();
-    llvm::SmallVector<IndexExpr, 4> updatedMinMaxExprs;
-    for (AffineExpr affineExpr : map.getResults()) {
-      IndexExpr oldAffineExpr = AffineIndexExpr(affineExpr);
-      IndexExpr newAffineExpr;
-      if (hasMinMaxA)
-        newAffineExpr = affineExprFct(oldAffineExpr, b);
-      else
-        newAffineExpr = affineExprFct(*this, oldAffineExpr);
-      updatedMinMaxExprs.emplace_back(newAffineExpr);
-      fprintf(stderr, "  hi alex, origin expr and new expr\n");
-      oldAffineExpr.debugPrint("  old version");
-      newAffineExpr.debugPrint("  updated version");
-    }
-    if (isMin) {
-      return IndexExpr::min(updatedMinMaxExprs);
-    }
-    return IndexExpr::max(updatedMinMaxExprs);
-=======
   if (canBeAffine && propagateIntoMinMax) {
     Value valA = this->getValue();
     bool hasMinMaxA = valA.getDefiningOp<affine::AffineMinOp>() ||
@@ -683,7 +629,6 @@
       }
       return IndexExpr::max(updatedMinMaxExprs);
     }
->>>>>>> f7d8db53
   }
   // Use values.
   return valueFct(*this, b);
@@ -941,11 +886,7 @@
   // Neutral value: a + 0 = a, 0 + b = b.
   if (areFloat(b))
     return binaryOp(
-<<<<<<< HEAD
-        b, true, false, true, true, 0.0, litFloatFct, nullptr, valueFct);
-=======
         b, false, false, true, true, 0.0, litFloatFct, nullptr, valueFct);
->>>>>>> f7d8db53
   return binaryOp(
       b, true, false, true, true, 0.0, litFct, affineExprFct, valueFct);
 }
@@ -965,17 +906,9 @@
     return NonAffineIndexExpr(createMath.sub(aa.getValue(), bb.getValue()));
   };
   // Neutral value: a - 0 = a.
-  fprintf(stderr, "hi alex, has sub\n");
-  this->debugPrint("  A - b");
-  b.debugPrint("  a - B");
-
   if (areFloat(b))
     return binaryOp(
-<<<<<<< HEAD
-        b, true, false, false, true, 0.0, litFloatFct, nullptr, valueFct);
-=======
         b, false, false, false, true, 0.0, litFloatFct, nullptr, valueFct);
->>>>>>> f7d8db53
   return binaryOp(
       b, true, false, false, true, 0.0, litFct, affineExprFct, valueFct);
 }
@@ -1356,13 +1289,8 @@
 // IndexExpr Ops Derivatives
 //===----------------------------------------------------------------------===//
 
-<<<<<<< HEAD
-bool IndexExpr::retrieveAffineMinMax(bool &isMin,
-    llvm::SmallVectorImpl<mlir::Value> &vals, mlir::AffineMap &map) const {
-=======
 bool IndexExpr::retrieveAffineMinMax(
     bool &isMin, llvm::SmallVectorImpl<Value> &vals, AffineMap &map) const {
->>>>>>> f7d8db53
   Value val = this->getValue();
   auto minOp = val.getDefiningOp<affine::AffineMinOp>();
   auto maxOp = val.getDefiningOp<affine::AffineMaxOp>();
