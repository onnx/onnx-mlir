/*
 * SPDX-License-Identifier: Apache-2.0
 */

//===---- DialectBuilder.hpp - Helper functions for MLIR dialects -----===//
//
// Copyright 2019-2023 The IBM Research Authors.
//
// =============================================================================
//
// This file contains helper functions for building MLIR operations.
//
//===----------------------------------------------------------------------===//

#pragma once

#include "mlir/Dialect/Affine/IR/AffineOps.h"
#include "mlir/Dialect/Arith/IR/Arith.h"
#include "mlir/Dialect/Func/IR/FuncOps.h"
#include "mlir/Dialect/MemRef/IR/MemRef.h"
#include "mlir/Dialect/Utils/ReshapeOpsUtils.h"
#include "mlir/IR/Builders.h"
#include "mlir/IR/IntegerSet.h"
#include "mlir/IR/Matchers.h"
#include "mlir/IR/PatternMatch.h"
#include "mlir/IR/Value.h"

// Please do not add dependences on ONNX or KRNL dialects.
#include "src/Dialect/Mlir/IndexExpr.hpp"
#include "src/Dialect/Mlir/VectorMachineSupport.hpp"

#include <functional>

namespace onnx_mlir {

struct DialectBuilder {
  // Constructor for analysis (no code generation, get builder disabled).
  DialectBuilder(mlir::Location loc) : builder(nullptr), location(loc) {}
  // Constructors for code generation.
  DialectBuilder(mlir::OpBuilder &b, mlir::Location loc)
      : builder(&b), location(loc) {}
  DialectBuilder(const DialectBuilder &db)
      : builder(db.builder), location(db.location) {}
  virtual ~DialectBuilder() {}
  DialectBuilder(DialectBuilder &&) = delete;
  DialectBuilder &operator=(const DialectBuilder &) = delete;
  DialectBuilder &&operator=(const DialectBuilder &&) = delete;

  // Public getters of builder and location.
  mlir::OpBuilder &getBuilder() const { return b(); }
  mlir::OpBuilder *getBuilderPtr() const { return builder; } // Possibly null.
  mlir::Location getLoc() const { return loc(); }

protected:
  // Private getters of builder and location (concise version).
  mlir::OpBuilder &b() const {
    assert(builder);
    return *builder;
  }
  mlir::Location loc() const { return location; }

private:
  mlir::OpBuilder *builder;
  mlir::Location location;
};

//===----------------------------------------------------------------------===//
// Math Builder
//===----------------------------------------------------------------------===//

/// Helper struct to build simple arithmetic quantities with minimal type
/// inference support. Code is adapted to support the DialectBuilder super-class
/// that facilitate the building of other dialect builders using another dialect
/// builder.

//===----------------------------------------------------------------------===//
// Original code for MathBuilder is copied from LLVM MLIR Utils.cpp
// Modified here to add operations, add super class.
// License added here for this class for completeness.
// Part of the LLVM Project, under the Apache License v2.0 with LLVM Exceptions.
// See https://llvm.org/LICENSE.txt for license information.
// SPDX-License-Identifier: Apache-2.0 WITH LLVM-exception
//===----------------------------------------------------------------------===//

struct MathBuilder final : DialectBuilder {
  MathBuilder(mlir::Location loc) : DialectBuilder(loc) {}
  MathBuilder(mlir::OpBuilder &b, mlir::Location loc)
      : DialectBuilder(b, loc) {}
  MathBuilder(const DialectBuilder &db) : DialectBuilder(db) {}
  virtual ~MathBuilder() {}

  // Support for vectors: we provide queries that work regardless of if we have
  // (1) a scalar or (2) a vector of a basic element type.
  static bool isVector(mlir::Type type);
  // The method belows ignore the vectors part of the type to provide answer on
  // the basic element types alone.
  static bool isIntegerWithVector(mlir::Type elementOrVectorType);
  static bool isUnsignedIntegerWithVector(mlir::Type elementOrVectorType);
  static bool isFloatWithVector(mlir::Type elementOrVectorType);
  // Return the basic element type regardless of if we are given (1) a scalar or
  // (2) a vector of a basic element type.
  static mlir::Type elementTypeWithVector(mlir::Type elementOrVectorType);
  // Return a type of the same vector shape as vectorType with a basic element
  // type of elementType. When vectorType is null, then the returned type is
  // simply a scalar of elementType.
  static mlir::Type getTypeWithVector(
      mlir::VectorType vectorType, mlir::Type elementType);

  mlir::Value abs(mlir::Value val) const;
  mlir::Value add(mlir::Value lhs, mlir::Value rhs) const;
  mlir::Value andi(mlir::Value lhs, mlir::Value rhs) const;     // Int only.
  mlir::Value ceil(mlir::Value val) const;                      // Float only.
  mlir::Value ceilDiv(mlir::Value lhs, mlir::Value rhs) const;  // Int only.
  mlir::Value copySign(mlir::Value rem, mlir::Value div) const; // Float only.
  mlir::Value div(mlir::Value lhs, mlir::Value rhs) const;
  mlir::Value exp(mlir::Value val) const;                       // Float only.
  mlir::Value exp2(mlir::Value val) const;                      // Float only.
  mlir::Value floor(mlir::Value val) const;                     // Float only.
  mlir::Value floorDiv(mlir::Value lhs, mlir::Value rhs) const; // Int only.
  mlir::Value fma(mlir::Value lhs, mlir::Value rhs, mlir::Value acc) const;
  mlir::Value log(mlir::Value val) const;  // Float only.
  mlir::Value log2(mlir::Value val) const; // Float only.
  mlir::Value mul(mlir::Value lhs, mlir::Value rhs) const;
  mlir::Value neg(mlir::Value val) const;
  mlir::Value ori(mlir::Value lhs, mlir::Value rhs) const;  // Int only.
  mlir::Value pow(mlir::Value base, mlir::Value exp) const; // Float only.
  mlir::Value rem(mlir::Value lhs, mlir::Value rhs) const;
  mlir::Value sqrt(mlir::Value val) const; // Float only.
  mlir::Value sub(mlir::Value lhs, mlir::Value rhs) const;
  mlir::Value xori(mlir::Value lhs, mlir::Value rhs) const; // Int only.

  mlir::Value select(mlir::Value cmp, mlir::Value lhs, mlir::Value rhs) const;
  mlir::Value gt(mlir::Value lhs, mlir::Value rhs) const;
  mlir::Value ge(mlir::Value lhs, mlir::Value rhs) const;
  mlir::Value lt(mlir::Value lhs, mlir::Value rhs) const;
  mlir::Value le(mlir::Value lhs, mlir::Value rhs) const;
  mlir::Value eq(mlir::Value lhs, mlir::Value rhs) const;
  mlir::Value neq(mlir::Value lhs, mlir::Value rhs) const;
  // Signed versions (index/signless/signed int or float)
  mlir::Value sgt(mlir::Value lhs, mlir::Value rhs) const; // No unsigned.
  mlir::Value sge(mlir::Value lhs, mlir::Value rhs) const; // No unsigned.
  mlir::Value slt(mlir::Value lhs, mlir::Value rhs) const; // No unsigned.
  mlir::Value sle(mlir::Value lhs, mlir::Value rhs) const; // No unsigned.
  // Unsigned versions
  mlir::Value ugt(mlir::Value lhs, mlir::Value rhs) const; // Unsigned int only
  mlir::Value uge(mlir::Value lhs, mlir::Value rhs) const; // Unsigned int only
  mlir::Value ult(mlir::Value lhs, mlir::Value rhs) const; // Unsigned int only
  mlir::Value ule(mlir::Value lhs, mlir::Value rhs) const; // Unsigned int only

  mlir::Value min(mlir::Value lhs, mlir::Value rhs) const;
  mlir::Value max(mlir::Value lhs, mlir::Value rhs) const;

  mlir::Value constant(mlir::Type type, double val) const;
  mlir::Value constantIndex(int64_t val) const;

  mlir::TypedAttr negativeInfAttr(mlir::Type type) const;
  mlir::TypedAttr positiveInfAttr(mlir::Type type) const;

  /// Emit a negative infinity constant of a specific type. Supported types:
  /// F16, F32, F64, Int8, Int16, Int32, Int64. In case of Float, emit the
  /// negative of the positive infinity. In case of Integer, emit the minimum
  /// mlir::Value.
  mlir::Value negativeInf(mlir::Type type) const;

  /// Emit a positive infinity constant of a specific type. Supported types:
  /// F16, F32, F64, Int8, Int16, Int32, Int64. In case of Integer, emit the
  /// maximum mlir::Value.
  mlir::Value positiveInf(mlir::Type type) const;

  // Cast handle bool/int/float/index elementary types. Do not convert
  // signed/index to unsigned.
  mlir::Value cast(mlir::Type destType, mlir::Value val) const;
  mlir::Value castToIndex(mlir::Value val) const;

  // Add indexOffsets to the least significant indices. So if indices are (i, j,
  // k, l) and offsets are (K, L), the results will be (i, j, k+K, l+L).
  void addOffsetToLeastSignificant(mlir::ValueRange indices,
      mlir::ValueRange offsets,
      llvm::SmallVectorImpl<mlir::Value> &computedIndices) const;
  void addOffsetToLeastSignificant(mlir::ArrayRef<IndexExpr> indices,
      mlir::ValueRange offsets,
      llvm::SmallVectorImpl<mlir::Value> &computedIndices) const;

private:
  mlir::Value createArithCmp(
      mlir::Value lhs, mlir::Value rhs, mlir::arith::CmpIPredicate pred) const;
  mlir::Value createArithCmp(
      mlir::Value lhs, mlir::Value rhs, mlir::arith::CmpFPredicate pred) const;
  mlir::Value castToSignless(mlir::Value source, int64_t width) const;
  mlir::Value castToUnsigned(mlir::Value source, int64_t width) const;
};

//===----------------------------------------------------------------------===//
// Shape Builder
//===----------------------------------------------------------------------===//

struct ShapeBuilder final : DialectBuilder {
  ShapeBuilder(mlir::Location loc) : DialectBuilder(loc) {}
  ShapeBuilder(mlir::OpBuilder &b, mlir::Location loc)
      : DialectBuilder(b, loc) {}
  ShapeBuilder(const DialectBuilder &db) : DialectBuilder(db) {}
  virtual ~ShapeBuilder() {}

  mlir::Value dim(mlir::Value val, int64_t index) const;
  mlir::Value shapeOf(mlir::Value val) const;
  mlir::Value getExtent(mlir::Value val, int64_t index) const;
};

//===----------------------------------------------------------------------===//
// MemRef Builder with added support for aligned memory
//===----------------------------------------------------------------------===//

// Default alignment attribute for all allocation of memory. On most system, it
// numElems is 16 bytes.
static constexpr int64_t gDefaultAllocAlign = 16;

struct MemRefBuilder final : DialectBuilder {
  MemRefBuilder(mlir::Location loc) : DialectBuilder(loc) {}
  MemRefBuilder(mlir::OpBuilder &b, mlir::Location loc)
      : DialectBuilder(b, loc) {}
  MemRefBuilder(const DialectBuilder &db) : DialectBuilder(db) {}
  virtual ~MemRefBuilder() {}

  // Constants
  static const int64_t defaultAlign;

  // Info: get static and dynamic size of memory in number of elementary type.
  // Array of vector types are not supported at this time.
  //
  // If range r>0: include dims in range [ 0, min(r, rank) ).
  // Range r==0: noop, look at no data.
  // If r<=: include dims from [ max(0, r+rank) to rank ).
  //
  // Default value includes the entire range. Return true if static only within
  // the specified range.
  bool getStaticAndDynamicMemSize(mlir::MemRefType type,
      mlir::ValueRange dynSymbols, int64_t &staticSize, IndexExpr &dynSize,
      int64_t range = 1000) const;
  bool getStaticAndDynamicMemSize(mlir::MemRefType type,
      llvm::SmallVectorImpl<IndexExpr> &dims, int64_t &staticSize,
      IndexExpr &dynSize, int64_t range = 1000) const;

  // Alloc for static shapes without alignment.
  mlir::memref::AllocOp alloc(mlir::MemRefType type) const;
  // Alloc for static/dynamic shapes without alignment.
  mlir::memref::AllocOp alloc(
      mlir::MemRefType type, mlir::ValueRange dynSymbols) const;
  mlir::memref::AllocOp alloc(
      mlir::Value operandOfSameType, mlir::MemRefType type) const;
  mlir::memref::AllocOp alloc(
      mlir::MemRefType type, llvm::SmallVectorImpl<IndexExpr> &dims) const;

  // Alloc for static shapes with alignment.
  // Minimum alignment is gDefaultAllocAlign.
  mlir::memref::AllocOp alignedAlloc(
      mlir::MemRefType type, int64_t align = defaultAlign) const;
  // Alloc for static/dynamic shapes with alignment.
  mlir::memref::AllocOp alignedAlloc(mlir::MemRefType type,
      mlir::ValueRange dynSymbols, int64_t align = defaultAlign) const;
  mlir::memref::AllocOp alignedAlloc(mlir::Value operandOfSameType,
      mlir::MemRefType type, int64_t align = defaultAlign) const;
  mlir::memref::AllocOp alignedAlloc(mlir::MemRefType type,
      llvm::SmallVectorImpl<IndexExpr> &dims,
      int64_t align = defaultAlign) const;

  // Alloc for shapes with alignment and padding for safe full SIMD operations.
  // Padding may be added so that every values in the shape may safely be
  // computed by a SIMD operation (or possibly multiple ones when simdUnroll>1).
  // Minimum alignment is gDefaultAllocAlign.
  // Operation does not support layouts at this time.
  //
  // Alloc for static shapes with alignment and SIMD padding.
  mlir::Value alignedAllocWithSimdPadding(mlir::MemRefType type, int64_t VL = 1,
      int64_t align = defaultAlign) const;
  // Alloc for static/dynamic shapes with alignment and SIMD padding.
  mlir::Value alignedAllocWithSimdPadding(mlir::MemRefType type,
      mlir::ValueRange dynSymbols, int64_t VL = 1,
      int64_t align = defaultAlign) const;
  mlir::Value alignedAllocWithSimdPadding(mlir::Value operandOfSameType,
      mlir::MemRefType type, int64_t VL = 1,
      int64_t align = defaultAlign) const;
  mlir::Value alignedAllocWithSimdPadding(mlir::MemRefType type,
      llvm::SmallVectorImpl<IndexExpr> &dims, int64_t simdVLUnroll = 1,
      int64_t align = defaultAlign) const;

  // The alloca instruction allocates memory on the stack frame of the currently
  // executing function, to be automatically released when this function returns
  // to its caller. It is strongly suggested to place alloca instructions
  // outside of a loop.
  mlir::memref::AllocaOp alloca(mlir::MemRefType type) const;
  mlir::memref::AllocaOp alignedAlloca(
      mlir::MemRefType type, int64_t align = defaultAlign) const;

  mlir::memref::DeallocOp dealloc(mlir::Value val) const;

  // Reshapes.
  mlir::memref::ReshapeOp reshape(mlir::MemRefType outputType,
      mlir::Value valToReshape, mlir::Value outputShapeStoredInMem) const;
  // Reshape to dimensions passed by destDims. Will create data-structure to
  // hold the dims, save into it, and the perform the actual reshape.
  mlir::memref::ReshapeOp reshape(llvm::SmallVectorImpl<IndexExpr> &outputDims,
      mlir::Value valToReshape) const;
  // Flatten innermost dimensions of a MemRef. User provide the value to reshape
  // (valToReshape), its dims (dims), and the number of innermost loops to
  // collapse (dimsToFlatten). The function computes the new flattened
  // dimensions (flattenDims) and return the flattened value. Values of
<<<<<<< HEAD
  // dimsToFlatten are in the [1, rank of input] range.  Legal only on types
=======
  // dimsToFlatten are in the [1, rank of input] range. Legal only on types
>>>>>>> e915cb91
  // with identity layouts.
  mlir::Value reshapeToFlatInnermost(mlir::Value valToReshape,
      llvm::SmallVectorImpl<IndexExpr> &dims,
      llvm::SmallVectorImpl<IndexExpr> &flattenDims,
      int64_t dimsToFlatten) const;
  // Flatten to a 2D MemRef, with outer dim including outermost dim to axis -1,
  // and inner dim including the remaining innermost dims. Values of axis are
<<<<<<< HEAD
  // in the [1, rank of input) range. Negative axis values are taken from the
  // back. Legal only on types with identity layouts.
=======
  // in the [1, rank of input) range. Legal only on types with identity layouts.
>>>>>>> e915cb91
  mlir::Value reshapeToFlat2D(mlir::Value valToReshape,
      llvm::SmallVectorImpl<IndexExpr> &dims,
      llvm::SmallVectorImpl<IndexExpr> &flattenDims, int64_t axis) const;
  // Perform the reverse operation; given a flattened value, unflatten it by
  // giving the function its original unflattened dimensions (outputDims) and
  // type (outputType). Legal only on types with identity layouts.
  mlir::memref::ReshapeOp reshapeFromFlat(mlir::Value valToReshape,
      llvm::SmallVectorImpl<IndexExpr> &outputDims,
      mlir::MemRefType outputType) const;

  // Casts.
  mlir::memref::CastOp cast(
      mlir::Value input, mlir::MemRefType outputType) const;
  mlir::Value reinterpretCast(
      mlir::Value input, llvm::SmallVectorImpl<IndexExpr> &outputDims) const;

  // Does not support layouts at this time. Does only work for values that are
  // then loaded with affine or memref scalar load/store (MLIR limitations).
  mlir::Value collapseShape(mlir::Value input,
      llvm::ArrayRef<mlir::ReassociationIndices> reassociation);

  // Create a view of input value (<byte size>xi8) starting at byteOffset and
  // shaped by outputType.
  mlir::memref::ViewOp view(mlir::Value input, int64_t byteOffset,
      mlir::MemRefType outputType, mlir::ValueRange outputDynSymbols) const;

  // Create a subview of val. Size of 1 => remove that dim.
  mlir::memref::SubViewOp subView(mlir::Value val,
      llvm::SmallVectorImpl<IndexExpr> &offsets, // Offset for each val dims.
      llvm::SmallVectorImpl<IndexExpr> &sizes,   // Sizes for each val dims.
      llvm::SmallVectorImpl<IndexExpr> &strides) // Stride for each val dims.
      const;

  mlir::Value dim(mlir::Value val, int64_t index) const;
  mlir::Value dim(mlir::Value val, mlir::Value index) const;

private:
  mlir::IntegerAttr computeAlignment(int64_t alignment) const;
  void computeDynSymbols(
      mlir::MemRefType type, // Use type to determine dynamic dimensions.
      llvm::SmallVectorImpl<IndexExpr> &dims, // Get dyn syms from index expr.
      llvm::SmallVectorImpl<mlir::Value> &dynSymbols) // Output dim symbols.
      const;
  void computeDynSymbols(
      mlir::Value operandOfSameType, // Extract dyn symbols from this value.
      mlir::MemRefType type, // Use type to determine dynamic dimensions.
      llvm::SmallVectorImpl<mlir::Value> &dynSymbols) // Output dim symbols.
      const;
};

//===----------------------------------------------------------------------===//
// Structured Control Flow (SCF) Builder
//===----------------------------------------------------------------------===//

struct SCFBuilder final : DialectBuilder {
  SCFBuilder(mlir::Location loc) : DialectBuilder(loc) {}
  SCFBuilder(mlir::OpBuilder &b, mlir::Location loc) : DialectBuilder(b, loc) {}
  SCFBuilder(const DialectBuilder &db) : DialectBuilder(db) {}
  virtual ~SCFBuilder() {}

  /// Create an if then with optional else. Construct does not generate a result
  /// (unlike some scf::if) and introduces the yields automatically.
  void ifThenElse(mlir::Value cond,
      mlir::function_ref<void(SCFBuilder &createSCF)> thenFn,
      mlir::function_ref<void(SCFBuilder &createSCF)> elseFn = nullptr) const;
  // Create a for loop.
  void forLoop(mlir::Value lowerBound, mlir::Value upperBound, int64_t step,
      mlir::function_ref<void(SCFBuilder &, mlir::Value)> bodyFn) const;
  // Create a parallel for loop.
  void parallelLoop(mlir::ValueRange lowerBounds, mlir::ValueRange upperBounds,
      mlir::ValueRange steps,
      mlir::function_ref<void(SCFBuilder &, mlir::ValueRange)> bodyFn) const;
  void yield() const;
};

//===----------------------------------------------------------------------===//
// Vector Builder
//===----------------------------------------------------------------------===//

struct VectorBuilder final : DialectBuilder {
  VectorBuilder(mlir::Location loc) : DialectBuilder(loc) {}
  VectorBuilder(mlir::OpBuilder &b, mlir::Location loc)
      : DialectBuilder(b, loc) {}
  VectorBuilder(const DialectBuilder &db) : DialectBuilder(db) {}
  virtual ~VectorBuilder() {}

  using F2 = std::function<mlir::Value(mlir::Value const, mlir::Value const)>;
  enum CombiningKind { ADD, MUL, MAX, MIN, AND, OR, XOR };

  // Get the machine SIMD vector length for the given elementary type.
  // This can help guide certain optimizations.
  int64_t getMachineVectorLength(const mlir::Type &elementType) const;
  int64_t getMachineVectorLength(const mlir::VectorType &vecType) const;
  int64_t getMachineVectorLength(mlir::Value vecValue) const;

  // Vector load: memref is expected to be scalar, will load a vector's worth of
  // values: e.g.
  // %result = vector.load %base[%i, %j] : memref<100x100xf32>, vector<8xf32>.
  mlir::Value load(mlir::VectorType vecType, mlir::Value memref,
      mlir::ValueRange indices = {}) const;
  // When ranks of offsets<indices, add offsets to the least significant dims.
  mlir::Value load(mlir::VectorType vecType, mlir::Value memref,
      mlir::ValueRange indices, mlir::ValueRange offsets) const;
  mlir::Value loadIE(mlir::VectorType vecType, mlir::Value memref,
      llvm::ArrayRef<IndexExpr> indices, mlir::ValueRange offsets) const;
  // Vector store: memref can be a scalar, will store the vector values.
  void store(
      mlir::Value val, mlir::Value memref, mlir::ValueRange indices = {}) const;
  // When ranks of offsets<indices, add offsets to the least significant dims.
  void store(mlir::Value val, mlir::Value memref, mlir::ValueRange indices,
      mlir::ValueRange offsets) const;
  void storeIE(mlir::Value val, mlir::Value memref,
      llvm::ArrayRef<IndexExpr> indices, mlir::ValueRange offsets) const;

  // Splat: a single value is copied.
  mlir::Value splat(mlir::VectorType vecType, mlir::Value val) const;
  // Broadcast: possibly a N dim vector is copied to M>N dim vector.
  mlir::Value broadcast(mlir::VectorType vecType, mlir::Value val) const;
  // Shuffle: use mask to determine which value to write to the output.
  mlir::Value shuffle(mlir::Value lhs, mlir::Value rhs,
      llvm::SmallVectorImpl<int64_t> &mask) const;
  mlir::Value fma(mlir::Value lhs, mlir::Value rhs, mlir::Value acc) const;

  // Composite functions.
  mlir::Value mergeHigh(mlir::Value lhs, mlir::Value rhs, int64_t step) const;
  mlir::Value mergeLow(mlir::Value lhs, mlir::Value rhs, int64_t step) const;
  mlir::Value reduction(CombiningKind kind, mlir::Value value) const;
  void multiReduction(llvm::SmallVectorImpl<mlir::Value> &inputVecArray,
      F2 reductionFct, llvm::SmallVectorImpl<mlir::Value> &outputVecArray);

  // Compute a suitable SIMD Vector length (which may be a multiple of the
  // hardware vector length, up to maxSimdUnroll times). If the dims are too
  // small, return 0 (no suitable simd). The collapsedInnermostLoops parameter
  // indicates how many inner dimensions of the memref are considered for
  // vectorization. If all of them are considered and padding is possible, then
  // we can always generate SIMD code with the maxSIMD unroll factor. Otherwise,
  // we must ensure that the cumulative static size (dynamic sizes are ignored
  // here ) of the array is a multiple of the Vector Length associated with this
  // type. If it is not, then no SIMD code gen is possible (return 0). If it is
  // possible, return the largest SIMD unroll factor (starting at maxSimdUnroll)
  // that divide the cumulative static size of the memref being collapsed for
  // SIMD.
  // simdLoopStaticTripCount: provide an estimation of the SIMD loop trip
  // count. If runtime, return -1; if cannot simdize, return 0; if compile time
  // (or a multiple of a compile time value): return that literal.
  int64_t computeSuitableUnrollFactor(VectorMachineSupport *vms,
      mlir::MemRefType memRefType, llvm::SmallVectorImpl<IndexExpr> &memRefDims,
      int64_t collapsedInnermostLoops, int64_t maxSimdUnroll, bool canPad,
      int64_t &simdLoopStaticTripCount) const;

private:
  bool isPowerOf2(uint64_t num) const;
  uint64_t getLengthOf1DVector(mlir::Value vec) const;
};

//===----------------------------------------------------------------------===//
// Affine Builder
//===----------------------------------------------------------------------===//

template <class LOAD_OP, class STORE_OP>
struct GenericAffineBuilder final : DialectBuilder {
  GenericAffineBuilder(mlir::Location loc) : DialectBuilder(loc) {}
  GenericAffineBuilder(mlir::OpBuilder &b, mlir::Location loc)
      : DialectBuilder(b, loc) {}
  GenericAffineBuilder(const DialectBuilder &db) : DialectBuilder(db) {}
  virtual ~GenericAffineBuilder() {}

  mlir::Value load(mlir::Value memref, mlir::ValueRange indices = {}) const;
  // When ranks of offsets<indices, add offsets to the least significant dims.
  mlir::Value load(mlir::Value memref, mlir::ValueRange indices,
      mlir::ValueRange offsets) const;
  mlir::Value loadIE(mlir::Value memref, llvm::ArrayRef<IndexExpr> indices,
      mlir::ValueRange offsets) const;

  void store(
      mlir::Value val, mlir::Value memref, mlir::ValueRange indices = {}) const;
  // When ranks of offsets<indices, add offsets to the least significant dims.
  void store(mlir::Value val, mlir::Value memref, mlir::ValueRange indices,
      mlir::ValueRange offsets) const;
  void storeIE(mlir::Value val, mlir::Value memref,
      llvm::ArrayRef<IndexExpr> indices, mlir::ValueRange offsets) const;

  void forIE(IndexExpr lb, IndexExpr ub, int64_t step,
      mlir::function_ref<void(GenericAffineBuilder &, mlir::Value)> builderFn)
      const;
  void forIE(llvm::SmallVectorImpl<IndexExpr> &lbs,
      llvm::SmallVectorImpl<IndexExpr> &ubs,
      llvm::SmallVectorImpl<int64_t> &steps,
      mlir::function_ref<void(GenericAffineBuilder &, mlir::ValueRange)>
          builderFn) const;

  // This if then else construct has no arguments to the blocks.
  void ifThenElse(IndexExprScope &scope,
      llvm::SmallVectorImpl<IndexExpr> &conditions,
      mlir::function_ref<void(GenericAffineBuilder &createAffine)> thenFn,
      mlir::function_ref<void(GenericAffineBuilder &createAffine)> elseFn)
      const;

  // AffineApplyOp
  mlir::Value apply(mlir::AffineMap map, mlir::ValueRange operands) const;

  void yield() const;

private:
  // Support for multiple forIE loops.
  void recursionForIE(llvm::SmallVectorImpl<IndexExpr> &lbs,
      llvm::SmallVectorImpl<IndexExpr> &ubs,
      llvm::SmallVectorImpl<int64_t> &steps,
      llvm::SmallVectorImpl<mlir::Value> &loopIndices,
      mlir::function_ref<void(GenericAffineBuilder &, mlir::ValueRange)>
          builderFn) const;

  // Support for adding blocks.
  void appendToBlock(mlir::Block *block,
      mlir::function_ref<void(mlir::ValueRange)> builderFn) const;
};

// Affine builder uses affine load and store for memory operations. A later
// definition of AffineBuilderKrnlMem will use Krnl load and store for memory
// operations. We recommend to use AffineBuilderKrnlMem when converting the Krnl
// dialect into the affine dialect.
using AffineBuilder = GenericAffineBuilder<mlir::affine::AffineLoadOp,
    mlir::affine::AffineStoreOp>;

//===----------------------------------------------------------------------===//
// LLVM Builder
//===----------------------------------------------------------------------===//

struct LLVMBuilder final : DialectBuilder {
  using voidFuncRef = mlir::function_ref<void(LLVMBuilder &createLLVM)>;
  using valueFuncRef = mlir::function_ref<mlir::Value(LLVMBuilder &createLLVM)>;

  LLVMBuilder(mlir::Location loc) : DialectBuilder(loc) {}
  LLVMBuilder(mlir::OpBuilder &b, mlir::Location loc)
      : DialectBuilder(b, loc) {}
  LLVMBuilder(const DialectBuilder &db) : DialectBuilder(db) {}
  virtual ~LLVMBuilder() {}

  // AddOp
  mlir::Value add(mlir::Value lhs, mlir::Value rhs) const;

  // AddressOfOp
  mlir::Value addressOf(mlir::LLVM::GlobalOp op) const;

  // AllocaOp
  mlir::Value _alloca(mlir::Type resultType, mlir::Type elementType,
      mlir::Value size, int64_t alignment) const;

  // BitcastOp
  mlir::Value bitcast(mlir::Type type, mlir::Value val) const;

  // BrOp
  void br(
      llvm::ArrayRef<mlir::Value> destOperands, mlir::Block *destBlock) const;

  // CallOp
  mlir::Value call(mlir::ArrayRef<mlir::Type> resultTypes,
      llvm::StringRef funcName, mlir::ArrayRef<mlir::Value> inputs) const;
  mlir::Value call(mlir::ArrayRef<mlir::Type> resultTypes,
      mlir::FlatSymbolRefAttr funcSymbol,
      mlir::ArrayRef<mlir::Value> inputs) const;

  // CondBrOp
  void condBr(mlir::Value cond, mlir::Block *trueBlock,
      llvm::ArrayRef<mlir::Value> trueOperands, mlir::Block *falseBlock,
      llvm::ArrayRef<mlir::Value> falseOperands) const;

  // ConstantOp
  mlir::Value constant(mlir::Type type, int64_t val) const;
  mlir::Value constant(mlir::Type type, double val) const;

  // ExtractValueOp
  mlir::Value extractValue(mlir::Type resultType, mlir::Value container,
      llvm::ArrayRef<int64_t> position) const;

  // FuncOp
  mlir::LLVM::LLVMFuncOp func(llvm::StringRef name, mlir::Type type,
      bool createUniqueFunc = false) const;

  // GEPOp
  mlir::Value getElemPtr(mlir::Type resultType, mlir::Type elemType,
      mlir::Value base, llvm::ArrayRef<mlir::LLVM::GEPArg> indices) const;

  // GlobalOp
  mlir::LLVM::GlobalOp globalOp(mlir::Type resultType, bool isConstant,
      mlir::LLVM::Linkage, llvm::StringRef name, mlir::Attribute attr,
      uint64_t alignment = 0, bool uniqueName = true) const;

  // ICmpOp
  mlir::Value icmp(
      mlir::LLVM::ICmpPredicate cond, mlir::Value lhs, mlir::Value rhs) const;

  // InsertValueOp
  mlir::Value insertValue(mlir::Type resultType, mlir::Value container,
      mlir::Value val, llvm::ArrayRef<int64_t> position) const;

  // Inttoptr
  mlir::Value inttoptr(mlir::Type type, mlir::Value val) const;

  // LoadOp
  mlir::Value load(mlir::Type elementType, mlir::Value addr) const;

  // MulOp
  mlir::Value mul(mlir::Value lhs, mlir::Value rhs) const;

  // NullOp
  mlir::Value null(mlir::Type type) const;

  // Ptrtoint
  mlir::Value ptrtoint(mlir::Type type, mlir::Value val) const;

  // ReturnOp
  void _return() const;
  void _return(mlir::Value val) const;

  // SExtOp
  mlir::Value sext(mlir::Type type, mlir::Value val) const;

  // StoreOp
  void store(mlir::Value val, mlir::Value addr) const;

  //===--------------------------------------------------------------------===//
  // Helper functions
  //===--------------------------------------------------------------------===//

  // Get or insert a function declaration at the beginning of the module.
  mlir::FlatSymbolRefAttr getOrInsertSymbolRef(mlir::ModuleOp module,
      llvm::StringRef symName, mlir::Type resultType,
      llvm::ArrayRef<mlir::Type> operandTypes, bool isVarArg = false) const;

  /// Generate code that looks like "if then with optional else" at LLVM.
  /// The following prototype code will be generated:
  /// ```
  /// llvm.condBr cond, ^thenBlock, ^elseBlock
  /// ^thenBlock:
  ///   thenBody
  /// ^elseBlock:
  ///   elseBody
  /// ^mainBlock
  ///   ...
  /// ```
  void ifThenElse(valueFuncRef cond, voidFuncRef thenFn,
      voidFuncRef elseFn = nullptr) const;

  /// Postfix a symbol with the value of `onnx-mlir.symbol-postfix` in the
  /// module attribute.
  static inline std::string SymbolPostfix(
      mlir::ModuleOp &module, std::string symbol) {
    std::string postfix = "";
    if (mlir::StringAttr postfixAttr = module->getAttrOfType<mlir::StringAttr>(
            "onnx-mlir.symbol-postfix")) {
      if (!postfixAttr.getValue().empty())
        postfix = "_" + postfixAttr.getValue().lower();
    }
    return symbol + postfix;
  }
};

//===----------------------------------------------------------------------===//
// Multi Dialect Builder
//===----------------------------------------------------------------------===//

/*
  Instead of creating multiple builders, e.g.

  KrnlBuilder createKrnl(rewriter, loc);
  MathBuilder createMath(createKrnl);
  MemRefBuilder createMemRef(createKrnl);

  createKrnl.defineLoop(1);
  createMath.add(i1, i2);
  createMemRef.alloca(type);

  We can create a single builder composed of multiple types

  MultiDialectBuilder<KrnlBuilder, MathBuilder, MemRefBuilder>
    create(rewriter, loc);

  create.krnl.defineLoop(1);
  create.math.add(i1, i2);
  create.mem.alloca(type);

  Types that can be used here are
  *  AffineBuilder, access field with affine
  *  AffineBuilderKrnlMem, access field with affineKMem
  *  KrnlBuilder, access field with krnl
  *  MathBuilder, access field with math
  *  MemRefBuilder, access field with mem
  *  ONNXBuilder, access field with onnx
  *  SCFBuilder, access field with scf
  *  VectorBuilder, access field with vec
*/

// Anchor class.
template <class... Ts>
struct MultiDialectBuilder {
  MultiDialectBuilder(mlir::OpBuilder &b, mlir::Location loc)
      : builder(&b), location(loc) {}
  MultiDialectBuilder(const DialectBuilder &db)
      : builder(db.getBuilderPtr()), location(db.getLoc()) {}

  // Public getters of builder and location.
  mlir::OpBuilder &getBuilder() const {
    assert(builder);
    return *builder;
  }
  mlir::OpBuilder *getBuilderPtr() const { return builder; }
  mlir::Location getLoc() const { return location; }

private:
  mlir::OpBuilder *builder;
  mlir::Location location;
};

// Recursive class specialized for MathBuilder refereed to as math.
template <class... Ts>
struct MultiDialectBuilder<MathBuilder, Ts...> : MultiDialectBuilder<Ts...> {
  MultiDialectBuilder(mlir::OpBuilder &b, mlir::Location loc)
      : MultiDialectBuilder<Ts...>(b, loc), math(b, loc) {}
  MultiDialectBuilder(const DialectBuilder &db)
      : MultiDialectBuilder<Ts...>(db), math(db) {}
  MathBuilder math;
};

// Recursive class specialized for ShapeBuilder refereed to as shape.
template <class... Ts>
struct MultiDialectBuilder<ShapeBuilder, Ts...> : MultiDialectBuilder<Ts...> {
  MultiDialectBuilder(mlir::OpBuilder &b, mlir::Location loc)
      : MultiDialectBuilder<Ts...>(b, loc), shape(b, loc) {}
  MultiDialectBuilder(const DialectBuilder &db)
      : MultiDialectBuilder<Ts...>(db), shape(db) {}
  ShapeBuilder shape;
};

// Recursive class specialized for MemRefBuilder refereed to as mem.
template <class... Ts>
struct MultiDialectBuilder<MemRefBuilder, Ts...> : MultiDialectBuilder<Ts...> {
  MultiDialectBuilder(mlir::OpBuilder &b, mlir::Location loc)
      : MultiDialectBuilder<Ts...>(b, loc), mem(b, loc) {}
  MultiDialectBuilder(const DialectBuilder &db)
      : MultiDialectBuilder<Ts...>(db), mem(db) {}
  MemRefBuilder mem;
};

// Recursive class specialized for AffineBuilder refereed to as affine.
template <class... Ts>
struct MultiDialectBuilder<AffineBuilder, Ts...> : MultiDialectBuilder<Ts...> {
  MultiDialectBuilder(mlir::OpBuilder &b, mlir::Location loc)
      : MultiDialectBuilder<Ts...>(b, loc), affine(b, loc) {}
  MultiDialectBuilder(const DialectBuilder &db)
      : MultiDialectBuilder<Ts...>(db), affine(db) {}
  AffineBuilder affine;
};

// Recursive class specialized for SCFBuilder refereed to as scf.
template <class... Ts>
struct MultiDialectBuilder<SCFBuilder, Ts...> : MultiDialectBuilder<Ts...> {
  MultiDialectBuilder(mlir::OpBuilder &b, mlir::Location loc)
      : MultiDialectBuilder<Ts...>(b, loc), scf(b, loc) {}
  MultiDialectBuilder(const DialectBuilder &db)
      : MultiDialectBuilder<Ts...>(db), scf(db) {}
  SCFBuilder scf;
};

// Recursive class specialized for VectorBuilder refereed to as vec.
template <class... Ts>
struct MultiDialectBuilder<VectorBuilder, Ts...> : MultiDialectBuilder<Ts...> {
  MultiDialectBuilder(mlir::OpBuilder &b, mlir::Location loc)
      : MultiDialectBuilder<Ts...>(b, loc), vec(b, loc) {}
  MultiDialectBuilder(const DialectBuilder &db)
      : MultiDialectBuilder<Ts...>(db), vec(db) {}
  VectorBuilder vec;
};

// Recursive class specialized for LLVMBuilder refereed to as llvm.
template <class... Ts>
struct MultiDialectBuilder<LLVMBuilder, Ts...> : MultiDialectBuilder<Ts...> {
  MultiDialectBuilder(mlir::OpBuilder &b, mlir::Location loc)
      : MultiDialectBuilder<Ts...>(b, loc), llvm(b, loc) {}
  MultiDialectBuilder(const DialectBuilder &db)
      : MultiDialectBuilder<Ts...>(db), llvm(db) {}
  LLVMBuilder llvm;
};

// Include template implementations.
#include "DialectBuilder.hpp.inc"

} // namespace onnx_mlir<|MERGE_RESOLUTION|>--- conflicted
+++ resolved
@@ -304,11 +304,7 @@
   // (valToReshape), its dims (dims), and the number of innermost loops to
   // collapse (dimsToFlatten). The function computes the new flattened
   // dimensions (flattenDims) and return the flattened value. Values of
-<<<<<<< HEAD
-  // dimsToFlatten are in the [1, rank of input] range.  Legal only on types
-=======
   // dimsToFlatten are in the [1, rank of input] range. Legal only on types
->>>>>>> e915cb91
   // with identity layouts.
   mlir::Value reshapeToFlatInnermost(mlir::Value valToReshape,
       llvm::SmallVectorImpl<IndexExpr> &dims,
@@ -316,12 +312,8 @@
       int64_t dimsToFlatten) const;
   // Flatten to a 2D MemRef, with outer dim including outermost dim to axis -1,
   // and inner dim including the remaining innermost dims. Values of axis are
-<<<<<<< HEAD
   // in the [1, rank of input) range. Negative axis values are taken from the
   // back. Legal only on types with identity layouts.
-=======
-  // in the [1, rank of input) range. Legal only on types with identity layouts.
->>>>>>> e915cb91
   mlir::Value reshapeToFlat2D(mlir::Value valToReshape,
       llvm::SmallVectorImpl<IndexExpr> &dims,
       llvm::SmallVectorImpl<IndexExpr> &flattenDims, int64_t axis) const;
