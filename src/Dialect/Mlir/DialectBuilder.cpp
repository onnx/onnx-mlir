/*
 * SPDX-License-Identifier: Apache-2.0
 */

//===------ DialectBuilder.cpp - Helper functions for MLIR dialects -------===//
//
// Copyright 2019-2023 The IBM Research Authors.
//
// =============================================================================
//
// This file contains helper functions for building MLIR operations.
//
//===----------------------------------------------------------------------===//

#include "mlir/Dialect/Func/IR/FuncOps.h"
#include "mlir/Dialect/LLVMIR/LLVMDialect.h"
#include "mlir/Dialect/Math/IR/Math.h"
#include "mlir/Dialect/MemRef/IR/MemRef.h"
#include "mlir/Dialect/SCF/IR/SCF.h"
#include "mlir/Dialect/Shape/IR/Shape.h"
#include "mlir/Dialect/Utils/ReshapeOpsUtils.h"
#include "mlir/Dialect/Vector/IR/VectorOps.h"
#include "mlir/IR/IRMapping.h"
#include "llvm/ADT/TypeSwitch.h"
#include "llvm/Support/Debug.h"

// Please do not add dependences on ONNX or KRNL dialects.
#include "src/Dialect/Mlir/DialectBuilder.hpp"
#include "src/Dialect/Mlir/VectorMachineSupport.hpp"

#include <algorithm>

#define DEBUG_TYPE "dialect-builder"

using namespace mlir;

namespace onnx_mlir {

//===----------------------------------------------------------------------===//
// Original code for MathBuilder is copied from LLVM MLIR Utils.cpp
// Modified here to add operations, add super class.
// License added here for this class for completeness.
// Part of the LLVM Project, under the Apache License v2.0 with LLVM Exceptions.
// See https://llvm.org/LICENSE.txt for license information.
// SPDX-License-Identifier: Apache-2.0 WITH LLVM-exception
//===----------------------------------------------------------------------===//

// Test for unsigned as signless are treated as signed. For reference, check in
// MLIR AffineToStandard where comparison of indices are done with slt and sgt,
// for example. Indices are signless. Also, in ONNX, we currently treat all
// ONNX Integers as MLIR signless, and only flag the ONNX Unsigned Integer as
// MLIR unsigned integer.

/* static */ bool MathBuilder::isVector(Type type) {
  return type.dyn_cast<VectorType>() != nullptr;
}

/* static */ Type MathBuilder::elementTypeWithVector(Type elementOrVectorType) {
  VectorType vectorType = elementOrVectorType.dyn_cast<VectorType>();
  if (vectorType)
    return vectorType.getElementType();
  return elementOrVectorType;
}

/* static */ Type MathBuilder::getTypeWithVector(
    VectorType vectorType, Type elementType) {
  if (vectorType)
    return VectorType::get(vectorType.getShape(), elementType);
  return elementType;
}

/* static */ bool MathBuilder::isIntegerWithVector(Type elementOrVectorType) {
  Type elementType = elementTypeWithVector(elementOrVectorType);
  return elementType.isa<IntegerType>() || elementType.isa<IndexType>();
}

/* static */ bool MathBuilder::isUnsignedIntegerWithVector(
    Type elementOrVectorType) {
  Type elementType = elementTypeWithVector(elementOrVectorType);
  return elementType.isUnsignedInteger();
}

/* static */ bool MathBuilder::isFloatWithVector(Type elementOrVectorType) {
  Type elementType = elementTypeWithVector(elementOrVectorType);
  return elementType.isa<FloatType>();
}

Value MathBuilder::abs(Value val) const {
  if (isIntegerWithVector(val.getType()))
    return b().create<math::AbsIOp>(loc(), val);
  if (isFloatWithVector(val.getType()))
    return b().create<math::AbsFOp>(loc(), val);
  llvm_unreachable("expected int or float");
}

Value MathBuilder::andi(Value lhs, Value rhs) const {
  assert(lhs.getType() == rhs.getType() && "expected same type");
  if (isIntegerWithVector(lhs.getType()))
    return b().create<arith::AndIOp>(loc(), lhs, rhs);
  llvm_unreachable("expected int");
}

Value MathBuilder::ori(Value lhs, Value rhs) const {
  assert(lhs.getType() == rhs.getType() && "expected same type");
  if (isIntegerWithVector(lhs.getType()))
    return b().create<arith::OrIOp>(loc(), lhs, rhs);
  llvm_unreachable("expected int");
}

Value MathBuilder::xori(Value lhs, Value rhs) const {
  assert(lhs.getType() == rhs.getType() && "expected same type");
  if (isIntegerWithVector(lhs.getType()))
    return b().create<arith::XOrIOp>(loc(), lhs, rhs);
  llvm_unreachable("expected int");
}

Value MathBuilder::add(Value lhs, Value rhs) const {
  assert(lhs.getType() == rhs.getType() && "expected same type");
  if (isIntegerWithVector(lhs.getType())) {
    Type elemType = elementTypeWithVector(lhs.getType());
    if (elemType.isUnsignedInteger()) {
      unsigned elemWidth = elemType.cast<IntegerType>().getWidth();
      Value castLhs = castToSignless(lhs, elemWidth);
      Value castRhs = castToSignless(rhs, elemWidth);
      Value castAdd =
          b().create<arith::AddUIExtendedOp>(loc(), castLhs, castRhs).getSum();
      return castToUnsigned(castAdd, elemWidth);
    } else
      return b().create<arith::AddIOp>(loc(), lhs, rhs);
  }
  if (isFloatWithVector(lhs.getType()))
    return b().create<arith::AddFOp>(loc(), lhs, rhs);
  llvm_unreachable("expected int or float");
}

Value MathBuilder::sub(Value lhs, Value rhs) const {
  assert(lhs.getType() == rhs.getType() && "expected same type");
  if (isIntegerWithVector(lhs.getType()))
    return b().create<arith::SubIOp>(loc(), lhs, rhs);
  if (isFloatWithVector(lhs.getType()))
    return b().create<arith::SubFOp>(loc(), lhs, rhs);
  llvm_unreachable("expected int or float");
}

Value MathBuilder::mul(Value lhs, Value rhs) const {
  assert(lhs.getType() == rhs.getType() && "expected same type");
  if (isIntegerWithVector(lhs.getType())) {
    Type elemType = elementTypeWithVector(lhs.getType());
    if (elemType.isUnsignedInteger()) {
      unsigned elemWidth = elemType.cast<IntegerType>().getWidth();
      Value castLhs = castToSignless(lhs, elemWidth);
      Value castRhs = castToSignless(rhs, elemWidth);
      Value castMul =
          b().create<arith::MulUIExtendedOp>(loc(), castLhs, castRhs).getLow();
      return castToUnsigned(castMul, elemWidth);
    } else
      return b().create<arith::MulIOp>(loc(), lhs, rhs);
  }
  if (isFloatWithVector(lhs.getType()))
    return b().create<arith::MulFOp>(loc(), lhs, rhs);
  llvm_unreachable("expected int or float");
}

Value MathBuilder::div(Value lhs, Value rhs) const {
  assert(lhs.getType() == rhs.getType() && "expected same type");
  if (isFloatWithVector(lhs.getType()))
    return b().create<arith::DivFOp>(loc(), lhs, rhs);
  if (isUnsignedIntegerWithVector(lhs.getType()))
    return b().create<arith::DivUIOp>(loc(), lhs, rhs);
  if (isIntegerWithVector(lhs.getType()))
    return b().create<arith::DivSIOp>(loc(), lhs, rhs);
  llvm_unreachable("expected int or float");
}

Value MathBuilder::rem(Value lhs, Value rhs) const {
  assert(lhs.getType() == rhs.getType() && "expected same type");
  if (isFloatWithVector(lhs.getType()))
    return b().create<arith::RemFOp>(loc(), lhs, rhs);
  if (isUnsignedIntegerWithVector(lhs.getType()))
    return b().create<arith::RemUIOp>(loc(), lhs, rhs);
  if (isIntegerWithVector(lhs.getType()))
    return b().create<arith::RemSIOp>(loc(), lhs, rhs);
  llvm_unreachable("expected int or float");
}

Value MathBuilder::copySign(mlir::Value rem, mlir::Value dividend) const {
  assert(rem.getType() == dividend.getType() && "expected same type");
  if (isFloatWithVector(rem.getType()))
    return b().create<math::CopySignOp>(loc(), rem, dividend);
  llvm_unreachable("expected float");
}

Value MathBuilder::ceilDiv(Value lhs, Value rhs) const {
  assert(lhs.getType() == rhs.getType() && "expected same type");
  if (isUnsignedIntegerWithVector(lhs.getType()))
    return b().create<arith::CeilDivUIOp>(loc(), lhs, rhs);
  if (isIntegerWithVector(lhs.getType()))
    return b().create<arith::CeilDivSIOp>(loc(), lhs, rhs);
  llvm_unreachable("expected int");
}

Value MathBuilder::floorDiv(Value lhs, Value rhs) const {
  assert(lhs.getType() == rhs.getType() && "expected same type");
  if (isUnsignedIntegerWithVector(lhs.getType()))
    // Using regular unsigned div is ok as it rounds toward zero.
    return b().create<arith::DivUIOp>(loc(), lhs, rhs);
  if (isIntegerWithVector(lhs.getType()))
    return b().create<arith::FloorDivSIOp>(loc(), lhs, rhs);
  llvm_unreachable("expected int");
}

// return (lhs * rhs) + acc
Value MathBuilder::fma(Value lhs, Value rhs, Value acc) const {
  assert((lhs.getType() == rhs.getType()) && (rhs.getType() == acc.getType()) &&
         "expected same type");
  if (isFloatWithVector(lhs.getType()) && !isa<FloatType>(lhs.getType()))
    return b().create<vector::FMAOp>(loc(), lhs, rhs, acc);
  return add(mul(lhs, rhs), acc);
}

Value MathBuilder::exp(Value val) const {
  if (isFloatWithVector(val.getType()))
    return b().create<math::ExpOp>(loc(), val);
  llvm_unreachable("expected float");
}

Value MathBuilder::exp2(Value val) const {
  if (isFloatWithVector(val.getType()))
    return b().create<math::Exp2Op>(loc(), val);
  llvm_unreachable("expected float");
}

Value MathBuilder::log(Value val) const {
  if (isFloatWithVector(val.getType()))
    return b().create<math::LogOp>(loc(), val);
  llvm_unreachable("expected float");
}

Value MathBuilder::log2(Value val) const {
  if (isFloatWithVector(val.getType()))
    return b().create<math::Log2Op>(loc(), val);
  llvm_unreachable("expected float");
}

Value MathBuilder::sqrt(Value val) const {
  if (isFloatWithVector(val.getType()))
    return b().create<math::SqrtOp>(loc(), val);
  llvm_unreachable("expected float");
}

Value MathBuilder::pow(Value base, Value exp) const {
  if (isFloatWithVector(base.getType()))
    return b().create<math::PowFOp>(loc(), base, exp);
  llvm_unreachable("expected base float");
}

Value MathBuilder::neg(Value val) const {
  if (isIntegerWithVector(val.getType()))
    // Returns 0 - val.
    return sub(constant(val.getType(), 0), val);
  if (isFloatWithVector(val.getType()))
    return b().create<arith::NegFOp>(loc(), val);
  llvm_unreachable("expected int or float");
}

Value MathBuilder::ceil(Value val) const {
  if (isFloatWithVector(val.getType()))
    return b().create<math::CeilOp>(loc(), val);
  llvm_unreachable("expected float");
}

Value MathBuilder::floor(Value val) const {
  if (isFloatWithVector(val.getType()))
    return b().create<math::FloorOp>(loc(), val);
  llvm_unreachable("expected float");
}

Value MathBuilder::min(Value lhs, Value rhs) const {
  assert(lhs.getType() == rhs.getType() && "expected same type");
  if (isFloatWithVector(lhs.getType()))
    return b().create<arith::MinNumFOp>(loc(), lhs, rhs);
  if (isUnsignedIntegerWithVector(lhs.getType()))
    return b().create<arith::MinUIOp>(loc(), lhs, rhs);
  if (isIntegerWithVector(lhs.getType()))
    return b().create<arith::MinSIOp>(loc(), lhs, rhs);
  llvm_unreachable("expected int or float");
}

Value MathBuilder::max(Value lhs, Value rhs) const {
  assert(lhs.getType() == rhs.getType() && "expected same type");
  if (isFloatWithVector(lhs.getType()))
    return b().create<arith::MaxNumFOp>(loc(), lhs, rhs);
  if (isUnsignedIntegerWithVector(lhs.getType()))
    return b().create<arith::MaxUIOp>(loc(), lhs, rhs);
  if (isIntegerWithVector(lhs.getType()))
    return b().create<arith::MaxSIOp>(loc(), lhs, rhs);
  llvm_unreachable("expected int or float");
}

Value MathBuilder::sgt(Value lhs, Value rhs) const {
  assert(lhs.getType() == rhs.getType() && "expected same type");
  if (isIntegerWithVector(lhs.getType()))
    return createArithCmp(lhs, rhs, arith::CmpIPredicate::sgt);
  if (isFloatWithVector(lhs.getType()))
    return createArithCmp(lhs, rhs, arith::CmpFPredicate::OGT);
  llvm_unreachable("expected int or float");
}

Value MathBuilder::sge(Value lhs, Value rhs) const {
  assert(lhs.getType() == rhs.getType() && "expected same type");
  if (isIntegerWithVector(lhs.getType()))
    return createArithCmp(lhs, rhs, arith::CmpIPredicate::sge);
  if (isFloatWithVector(lhs.getType()))
    return createArithCmp(lhs, rhs, arith::CmpFPredicate::OGE);
  llvm_unreachable("expected int or float");
}

Value MathBuilder::slt(Value lhs, Value rhs) const {
  assert(lhs.getType() == rhs.getType() && "expected same type");
  if (isIntegerWithVector(lhs.getType()))
    return createArithCmp(lhs, rhs, arith::CmpIPredicate::slt);
  if (isFloatWithVector(lhs.getType()))
    return createArithCmp(lhs, rhs, arith::CmpFPredicate::OLT);
  llvm_unreachable("expected int or float");
}

Value MathBuilder::sle(Value lhs, Value rhs) const {
  assert(lhs.getType() == rhs.getType() && "expected same type");
  if (isIntegerWithVector(lhs.getType()))
    return createArithCmp(lhs, rhs, arith::CmpIPredicate::sle);
  if (isFloatWithVector(lhs.getType()))
    return createArithCmp(lhs, rhs, arith::CmpFPredicate::OLE);
  llvm_unreachable("expected int or float");
}

Value MathBuilder::ugt(Value lhs, Value rhs) const {
  assert(lhs.getType() == rhs.getType() && "expected same type");
  if (isUnsignedIntegerWithVector(lhs.getType()))
    return createArithCmp(lhs, rhs, arith::CmpIPredicate::ugt);
  llvm_unreachable("expected unsigned int");
}

Value MathBuilder::uge(Value lhs, Value rhs) const {
  assert(lhs.getType() == rhs.getType() && "expected same type");
  if (isUnsignedIntegerWithVector(lhs.getType()))
    return createArithCmp(lhs, rhs, arith::CmpIPredicate::uge);
  llvm_unreachable("expected unsigned int");
}

Value MathBuilder::ult(Value lhs, Value rhs) const {
  assert(lhs.getType() == rhs.getType() && "expected same type");
  if (isUnsignedIntegerWithVector(lhs.getType()))
    return createArithCmp(lhs, rhs, arith::CmpIPredicate::ult);
  llvm_unreachable("expected unsigned int");
}

Value MathBuilder::ule(Value lhs, Value rhs) const {
  assert(lhs.getType() == rhs.getType() && "expected same type");
  if (isUnsignedIntegerWithVector(lhs.getType()))
    return createArithCmp(lhs, rhs, arith::CmpIPredicate::ule);
  llvm_unreachable("expected unsigned int");
}

Value MathBuilder::gt(Value lhs, Value rhs) const {
  if (isUnsignedIntegerWithVector(lhs.getType()))
    return ugt(lhs, rhs);
  return sgt(lhs, rhs);
}

Value MathBuilder::ge(Value lhs, Value rhs) const {
  if (isUnsignedIntegerWithVector(lhs.getType()))
    return uge(lhs, rhs);
  return sge(lhs, rhs);
}

Value MathBuilder::lt(Value lhs, Value rhs) const {
  if (isUnsignedIntegerWithVector(lhs.getType()))
    return ult(lhs, rhs);
  return slt(lhs, rhs);
}

Value MathBuilder::le(Value lhs, Value rhs) const {
  if (isUnsignedIntegerWithVector(lhs.getType()))
    return ule(lhs, rhs);
  return sle(lhs, rhs);
}

Value MathBuilder::eq(Value lhs, Value rhs) const {
  assert(lhs.getType() == rhs.getType() && "expected same type");
  if (isIntegerWithVector(lhs.getType()))
    return createArithCmp(lhs, rhs, arith::CmpIPredicate::eq);
  if (isFloatWithVector(lhs.getType()))
    return createArithCmp(lhs, rhs, arith::CmpFPredicate::OEQ);
  llvm_unreachable("expected int or float");
}

Value MathBuilder::neq(Value lhs, Value rhs) const {
  assert(lhs.getType() == rhs.getType() && "expected same type");
  if (isIntegerWithVector(lhs.getType()))
    return createArithCmp(lhs, rhs, arith::CmpIPredicate::ne);
  if (isFloatWithVector(lhs.getType()))
    return createArithCmp(lhs, rhs, arith::CmpFPredicate::ONE);
  llvm_unreachable("expected int or float");
}

Value MathBuilder::select(Value cmp, Value lhs, Value rhs) const {
  assert(lhs.getType() == rhs.getType() && "expected same type");
  return b().create<arith::SelectOp>(loc(), cmp, lhs, rhs);
}

Value MathBuilder::constant(Type type, double val) const {
  Value constant = nullptr;
  // Could be a vector type; look at the element type.
  Type elementType = elementTypeWithVector(type);
  TypeSwitch<Type>(elementType)
      .Case<Float16Type>([&](Type) {
        constant =
            b().create<arith::ConstantOp>(loc(), b().getF16FloatAttr(val));
      })
      .Case<Float32Type>([&](Type) {
        constant =
            b().create<arith::ConstantOp>(loc(), b().getF32FloatAttr(val));
      })
      .Case<Float64Type>([&](Type) {
        constant =
            b().create<arith::ConstantOp>(loc(), b().getF64FloatAttr(val));
      })
      .Case<IntegerType>([&](IntegerType elementType) {
        assert(val == (int64_t)val && "value is ambiguous");
        unsigned width = elementType.getWidth();

        if (width == 1)
          constant =
              b().create<arith::ConstantOp>(loc(), b().getBoolAttr(val != 0));
        else {
          // If unsigned, create a signless constant, then cast it to unsigned.
          if (elementType.isUnsignedInteger()) {
            Type signlessTy = b().getIntegerType(width);
            constant = b().create<arith::ConstantOp>(loc(),
                b().getIntegerAttr(signlessTy, APInt(width, (int64_t)val)));
            constant = castToUnsigned(constant, width);
          } else {
            constant = b().create<arith::ConstantOp>(loc(),
                b().getIntegerAttr(elementType, APInt(width, (int64_t)val)));
          }
        }
      })
      .Case<IndexType>([&](Type elementType) {
        constant = b().create<arith::ConstantOp>(
            loc(), b().getIntegerAttr(elementType, val));
      })
      .Default([](Type) { llvm_unreachable("unsupported element type"); });

  assert(constant != nullptr && "Expecting valid constant value");
  if (type.isa<VectorType>()) {
    // For vectors, need to splat the constant.
    MultiDialectBuilder<VectorBuilder> create(*this);
    VectorType vecType = type.dyn_cast<VectorType>();
    constant = create.vec.splat(vecType, constant);
  }
  return constant;
}

Value MathBuilder::constantIndex(int64_t val) const {
  IntegerAttr constantAttr = b().getIntegerAttr(b().getIndexType(), val);
  return b().create<arith::ConstantOp>(loc(), constantAttr);
}

TypedAttr MathBuilder::negativeInfAttr(mlir::Type type) const {
  TypedAttr attr;
  TypeSwitch<Type>(type)
      .Case<Float32Type>([&](Type) {
        attr = b().getF32FloatAttr(-std::numeric_limits<float>::infinity());
      })
      .Case<Float64Type>([&](Type) {
        attr = b().getF64FloatAttr(-std::numeric_limits<double>::infinity());
      })
      .Case<IntegerType>([&](IntegerType type) {
        unsigned width = type.getWidth();
        bool isSignless = type.isSignless();
        bool isSigned = type.isSigned();
        int64_t value;
        switch (width) {
        case 8:
          value = (isSignless || isSigned)
                      ? std::numeric_limits<int8_t>::min()
                      : std::numeric_limits<uint8_t>::min();
          break;
        case 16:
          value = (isSignless || isSigned)
                      ? std::numeric_limits<int16_t>::min()
                      : std::numeric_limits<uint16_t>::min();
          break;
        case 32:
          value = (isSignless || isSigned)
                      ? std::numeric_limits<int32_t>::min()
                      : std::numeric_limits<uint32_t>::min();
          break;
        case 64:
          value = (isSignless || isSigned)
                      ? std::numeric_limits<int64_t>::min()
                      : std::numeric_limits<uint64_t>::min();
          break;
        default:
          llvm_unreachable("unsupported element type");
        }
        attr = b().getIntegerAttr(type, APInt(width, value));
      })
      .Default([](Type) { llvm_unreachable("unsupported element type"); });
  assert(attr != nullptr && "Expecting valid attribute");
  return attr;
}

TypedAttr MathBuilder::positiveInfAttr(mlir::Type type) const {
  TypedAttr attr;
  TypeSwitch<Type>(type)
      .Case<Float32Type>([&](Type) {
        attr = b().getF32FloatAttr(std::numeric_limits<float>::infinity());
      })
      .Case<Float64Type>([&](Type) {
        attr = b().getF64FloatAttr(std::numeric_limits<double>::infinity());
      })
      .Case<IntegerType>([&](IntegerType type) {
        unsigned width = type.getWidth();
        bool isSignless = type.isSignless();
        bool isSigned = type.isSigned();
        int64_t value;
        switch (width) {
        case 8:
          value = (isSignless || isSigned)
                      ? std::numeric_limits<int8_t>::max()
                      : std::numeric_limits<uint8_t>::max();
          break;
        case 16:
          value = (isSignless || isSigned)
                      ? std::numeric_limits<int16_t>::max()
                      : std::numeric_limits<uint16_t>::max();
          break;
        case 32:
          value = (isSignless || isSigned)
                      ? std::numeric_limits<int32_t>::max()
                      : std::numeric_limits<uint32_t>::max();
          break;
        case 64:
          value = (isSignless || isSigned)
                      ? std::numeric_limits<int64_t>::max()
                      : std::numeric_limits<uint64_t>::max();
          break;
        default:
          llvm_unreachable("unsupported element type");
        }
        attr = b().getIntegerAttr(type, APInt(width, value));
      })
      .Default([](Type) { llvm_unreachable("unsupported element type"); });
  assert(attr != nullptr && "Expecting valid attribute");
  return attr;
}

Value MathBuilder::negativeInf(Type type) const {
  // Strip vector type if any.
  Type elementType = elementTypeWithVector(type);
  TypedAttr attr = negativeInfAttr(elementType);
  Value constant = b().create<arith::ConstantOp>(loc(), attr);
  assert(constant != nullptr && "Expecting valid constant value");
  if (type.isa<VectorType>()) {
    // For vectors, need to splat the constant.
    MultiDialectBuilder<VectorBuilder> create(*this);
    VectorType vecType = type.dyn_cast<VectorType>();
    constant = create.vec.splat(vecType, constant);
  }
  return constant;
}

Value MathBuilder::positiveInf(Type type) const {
  // Strip vector type if any.
  Type elementType = elementTypeWithVector(type);
  TypedAttr attr = positiveInfAttr(elementType);
  Value constant = b().create<arith::ConstantOp>(loc(), attr);
  assert(constant != nullptr && "Expecting valid constant value");
  if (type.isa<VectorType>()) {
    // For vectors, need to splat the constant.
    MultiDialectBuilder<VectorBuilder> create(*this);
    VectorType vecType = type.dyn_cast<VectorType>();
    constant = create.vec.splat(vecType, constant);
  }
  return constant;
}

Value MathBuilder::createArithCmp(
    Value lhs, Value rhs, arith::CmpIPredicate pred) const {
  Type type = lhs.getType();
  assert(type == rhs.getType() && "Operands should have the same type");
  assert(isIntegerWithVector(type) && "expected int");
  return b().create<arith::CmpIOp>(loc(), pred, lhs, rhs);
}

Value MathBuilder::createArithCmp(
    Value lhs, Value rhs, arith::CmpFPredicate pred) const {
  Type type = lhs.getType();
  assert(type == rhs.getType() && "Operands should have the same type");
  assert(isFloatWithVector(type) && "expected float");
  return b().create<arith::CmpFOp>(loc(), pred, lhs, rhs);
}

// Several operations in the arith dialect require signless integers. This
// cast remove the sign of integer types for successful processing, to the
// best of my understanding.
Value MathBuilder::castToSignless(Value val, int64_t width) const {
  Type valType = val.getType();
  VectorType vecType = valType.dyn_cast<VectorType>();
  Type valElemType = elementTypeWithVector(valType);
  assert(valElemType.isa<IntegerType>() && !valElemType.isSignlessInteger() &&
         "Expecting signed integer type");
  Type destType = getTypeWithVector(vecType, b().getIntegerType(width));
  return b()
      .create<UnrealizedConversionCastOp>(loc(), destType, val)
      .getResult(0);
}

Value MathBuilder::castToUnsigned(Value val, int64_t width) const {
  Type valType = val.getType();
  VectorType vecType = valType.dyn_cast<VectorType>();
  Type valElemType = elementTypeWithVector(valType);
  assert(valElemType.isa<IntegerType>() && "Expecting integer type");
  Type destType =
      getTypeWithVector(vecType, b().getIntegerType(width, false /*signed*/));
  return b()
      .create<UnrealizedConversionCastOp>(loc(), destType, val)
      .getResult(0);
}

// Methods inspired from MLIR TosaToLinalg CastOp.
Value MathBuilder::cast(Type destType, Value src) const {
  // Get element type and vector types (if any, i.e. possibly nullptr).
  Type srcType = src.getType();
  VectorType srcVecType = srcType.dyn_cast<VectorType>();
  VectorType destVecType = destType.dyn_cast<VectorType>();
  Type srcElemType = elementTypeWithVector(srcType);
  Type destElemType = elementTypeWithVector(destType);
  // Make sure we don't mix vector and scalars.
  assert(((srcVecType && destVecType) || (!srcVecType && !destVecType)) &&
         "expect both to be scalars or vectors");
  // Check if we even need a cast.
  if (srcType == destType)
    return src;

  // Process index types first.
  if (srcElemType.isa<IndexType>()) {
    // If the source is an index type, first convert it into a signless int of
    // size 64.
    srcElemType = b().getIntegerType(64);
    srcType = getTypeWithVector(srcVecType, srcElemType);
    src = b().create<arith::IndexCastOp>(loc(), srcType, src);
  }
  bool destIsIndex = false;
  Type savedDestType = destType; // Used when destIsIndex is true.
  if (destElemType.isa<IndexType>()) {
    // If the dest is an index type, pretend for now that we want it to be
    // converted to signless int of size 64.
    destElemType = b().getIntegerType(64);
    destType = getTypeWithVector(destVecType, destElemType);
    destIsIndex = true;
  }

  // Only support Integer or Float type at this stage. Index were transformed
  // to signless int.
  // TODO: add support for shaped tensor (MemRef, Vector, Tensor?) if needed.
  assert((srcElemType.isa<IntegerType>() || srcElemType.isa<FloatType>()) &&
         "support only float or int");
  assert((destElemType.isa<IntegerType>() || destElemType.isa<FloatType>()) &&
         "support only float or int");
  // Get source and dest type width.
  int64_t srcElemWidth = srcElemType.getIntOrFloatBitWidth();
  int64_t destElemWidth = destElemType.getIntOrFloatBitWidth();
  bool bitExtend = srcElemWidth < destElemWidth;
  bool bitTrunc = srcElemWidth > destElemWidth;

  LLVM_DEBUG(llvm::dbgs() << "srcType: " << srcType << "\n";
             llvm::dbgs() << "destType: " << destType << "\n";);

  // Handle boolean first because they need special handling.
  // Boolean to int/float conversions. Boolean are unsigned.
  if (srcElemType.isInteger(1)) {
    if (destElemType.isa<FloatType>()) {
      return b().create<arith::UIToFPOp>(loc(), destType, src);
    } else {
      Value dest = b().create<arith::ExtUIOp>(loc(), destType, src);
      if (destIsIndex)
        dest = b().create<arith::IndexCastOp>(loc(), savedDestType, dest);
      return dest;
    }
  }

  // Int/Float to booleans, just compare value to be unequal zero.
  if (destElemType.isInteger(1)) {
    Type constantType = srcType;
    if (srcElemType.isa<IntegerType>() && !srcElemType.isSignlessInteger()) {
      // An integer constant must be signless.
      unsigned srcElemWidth = srcElemType.cast<IntegerType>().getWidth();
      constantType = getTypeWithVector(
          srcVecType, IntegerType::get(srcElemType.getContext(), srcElemWidth));
      src = castToSignless(src, srcElemWidth);
    }
    Value zero = constant(constantType, 0);
    return neq(src, zero);
  }

  // Float to float conversions.
  if (srcElemType.isa<FloatType>() && destElemType.isa<FloatType>()) {
    assert((bitExtend || bitTrunc) && "expected extend or trunc");
    if (bitExtend)
      return b().create<arith::ExtFOp>(loc(), destType, src);
    else
      return b().create<arith::TruncFOp>(loc(), destType, src);
  }

  // Float to int conversions.
  if (srcElemType.isa<FloatType>() && destElemType.isa<IntegerType>()) {
    // TosaToLinalg in MLIR uses a fancier algorithm that clamps values to
    // min/max signed/unsigned integer values.
    if (destType.isUnsignedInteger()) {
      Type castType = b().getIntegerType(destElemWidth);
      Value cast = b().create<arith::FPToUIOp>(loc(), castType, src);
      return castToUnsigned(cast, destElemWidth);
    } else {
      // Handle signed int.
      Value dest = b().create<arith::FPToSIOp>(loc(), destType, src);
      if (destIsIndex)
        dest = b().create<arith::IndexCastOp>(loc(), savedDestType, dest);
      return dest;
    }
  }

  // Int to float conversion.
  if (srcElemType.isa<IntegerType>() && destElemType.isa<FloatType>()) {
    if (srcElemType.isUnsignedInteger()) {
      Value cast = castToSignless(src, srcElemWidth);
      return b().create<arith::UIToFPOp>(loc(), destType, cast);
    } else {
      // Handle signed int.
      return b().create<arith::SIToFPOp>(loc(), destType, src);
    }
  }

  // Int to int conversion.
  if (srcType.isa<IntegerType>() && destType.isa<IntegerType>()) {
    if (srcType.isUnsignedInteger()) {
      // Unsigned to unsigned/signed conversion.
      // Same bit width for unsigned to signed conversion.
      if ((srcElemWidth == destElemWidth) && destType.isSignlessInteger())
        return castToSignless(src, srcElemWidth);
      // Different bit width.
      assert((bitExtend || bitTrunc) && "expected extend or trunc");
      // Has to convert to signless first, and reconvert output to unsigned.
      Value cast = castToSignless(src, srcElemWidth);
      Type castType = b().getIntegerType(destElemWidth);
      if (bitExtend) {
        cast = b().create<arith::ExtUIOp>(loc(), castType, cast);
      } else {
        // TosaToLinalg use a clipping algo, not sure if needed.
        cast = b().create<arith::TruncIOp>(loc(), castType, cast);
      }
      if (destType.isUnsignedInteger()) {
        // Unsigned to unsigned conversion.
        return castToUnsigned(cast, destElemWidth);
      } else {
        // Unsigned to signed conversion.
        return cast;
      }
    } else {
      // Signed to unsigned/signed conversion.
      // Handle signed integer
      // Same bit width for signed to unsigned conversion.
      if ((srcElemWidth == destElemWidth) && destType.isUnsignedInteger())
        return castToUnsigned(src, srcElemWidth);
      // Different bit width.
      Value dest = src;
      if (bitExtend)
        dest = b().create<arith::ExtSIOp>(loc(), destType, src);
      if (bitTrunc)
        // TosaToLinalg use a clipping algo
        dest = b().create<arith::TruncIOp>(loc(), destType, src);
      if (destIsIndex)
        return b().create<arith::IndexCastOp>(loc(), b().getIndexType(), dest);
      if (destType.isUnsignedInteger()) {
        return castToUnsigned(dest, destElemWidth);
      } else {
        return dest;
      }
    }
  }

  // Handled all the cases supported so far.
  llvm_unreachable("unsupported element type");
  return nullptr;
}

Value MathBuilder::castToIndex(Value src) const {
  return cast(b().getIndexType(), src);
}

// Add offsets to least significant values in indices. So if indices has 4
// values, (i, j, k, l) and offsets has 2 values (K, L), the results will be (i,
// j, k+K, l+L).
void MathBuilder::addOffsetToLeastSignificant(mlir::ValueRange indices,
    mlir::ValueRange offsets,
    llvm::SmallVectorImpl<mlir::Value> &computedIndices) const {
  int64_t indexRank = indices.size();
  int64_t offsetRank = offsets.size();
  int64_t firstOffset = indexRank - offsetRank;
  assert(firstOffset >= 0 && "indexOffset should not have a higher rank than "
                             "the indices in the memref");
  computedIndices.clear();
  for (int64_t i = 0; i < indexRank; i++) {
    if (i < firstOffset) {
      computedIndices.emplace_back(indices[i]);
    } else {
      computedIndices.emplace_back(add(offsets[i - firstOffset], indices[i]));
    }
  }
}

void MathBuilder::addOffsetToLeastSignificant(mlir::ArrayRef<IndexExpr> indices,
    ValueRange offsets, llvm::SmallVectorImpl<Value> &computedIndices) const {
  SmallVector<Value, 4> indexValues;
  IndexExpr::getValues(indices, indexValues);
  addOffsetToLeastSignificant(indexValues, offsets, computedIndices);
}

//===----------------------------------------------------------------------===//
// Shape support.
//===----------------------------------------------------------------------===//

Value ShapeBuilder::dim(Value val, int64_t index) const {
  Value inputShape = shapeOf(val);
  return getExtent(inputShape, index);
}

Value ShapeBuilder::shapeOf(Value val) const {
  return b().create<shape::ShapeOfOp>(loc(), val);
}

Value ShapeBuilder::getExtent(Value val, int64_t index) const {
  return b().create<shape::GetExtentOp>(loc(), val, index);
}

//===----------------------------------------------------------------------===//
// Memref support, including inserting default alignment.
//===----------------------------------------------------------------------===//

const int64_t MemRefBuilder::defaultAlign = -1;

//===----------------------------------------------------------------------===//
// Helper private functions.

// Compute alignment, which is at least gDefaultAllocAlign.
IntegerAttr MemRefBuilder::computeAlignment(int64_t alignment) const {
  alignment = (alignment > gDefaultAllocAlign ? alignment : gDefaultAllocAlign);
  return b().getI64IntegerAttr(alignment);
}

// Alloc calls need a list of values, only for the dynamic shapes. Extract these
// values from the list of index expressions that represent the shape of the
// memref.
void MemRefBuilder::computeDynSymbols(MemRefType type,
    llvm::SmallVectorImpl<IndexExpr> &dims,
    llvm::SmallVectorImpl<Value> &dynSymbols) const {
  dynSymbols.clear();
  int64_t rank = type.getRank();
  ArrayRef<int64_t> shape = type.getShape();
  for (int64_t i = 0; i < rank; ++i)
    if (shape[i] == ShapedType::kDynamic)
      dynSymbols.emplace_back(dims[i].getValue());
}

// Alloc calls need a list of values, only for the dynamic shapes. Extract these
// values from an existing operands that has the same shape. Use dim ops for
// each dynamic dimension.
void MemRefBuilder::computeDynSymbols(Value operandOfSameType, MemRefType type,
    llvm::SmallVectorImpl<Value> &dynSymbols) const {
  dynSymbols.clear();
  if (operandOfSameType == nullptr)
    return;
  int64_t rank = type.getRank();
  ArrayRef<int64_t> shape = type.getShape();
  for (int64_t i = 0; i < rank; ++i)
    if (shape[i] == ShapedType::kDynamic)
      dynSymbols.emplace_back(dim(operandOfSameType, i));
}

//===----------------------------------------------------------------------===//
// Alloc functions without alignment.

memref::AllocOp MemRefBuilder::alloc(MemRefType type) const {
  llvm::SmallVector<Value, 4> dynSymbols;
  return alloc(type, dynSymbols);
}

memref::AllocOp MemRefBuilder::alloc(
    MemRefType type, ValueRange dynSymbols) const {
  // Constant, ignore the dynamic symbols.
  if (dynSymbols.size() == 0)
    return b().create<memref::AllocOp>(loc(), type);
  return b().create<memref::AllocOp>(loc(), type, dynSymbols);
}

memref::AllocOp MemRefBuilder::alloc(
    Value operandOfSameType, MemRefType type) const {
  llvm::SmallVector<Value, 4> dynSymbols;
  computeDynSymbols(operandOfSameType, type, dynSymbols);
  return alloc(type, dynSymbols);
}

memref::AllocOp MemRefBuilder::alloc(
    MemRefType type, llvm::SmallVectorImpl<IndexExpr> &dims) const {
  llvm::SmallVector<Value, 4> dynSymbols;
  computeDynSymbols(type, dims, dynSymbols);
  return alloc(type, dynSymbols);
}

//===----------------------------------------------------------------------===//
// Alloc functions with alignment.

memref::AllocOp MemRefBuilder::alignedAlloc(
    MemRefType type, int64_t alignment) const {
  llvm::SmallVector<Value, 4> dynSymbols;
  return alignedAlloc(type, dynSymbols, alignment);
}

memref::AllocOp MemRefBuilder::alignedAlloc(
    MemRefType type, ValueRange dynSymbols, int64_t alignment) const {
  // Drop align for scalars.
  if (type.getShape().size() == 0)
    return alloc(type, dynSymbols);
  // Has array, use alignment.
  IntegerAttr alignmentAttr = computeAlignment(alignment);
  // Constant, ignore the dynamic symbols.
  if (dynSymbols.size() == 0)
    return b().create<memref::AllocOp>(loc(), type, alignmentAttr);
  return b().create<memref::AllocOp>(loc(), type, dynSymbols, alignmentAttr);
}

memref::AllocOp MemRefBuilder::alignedAlloc(
    Value operandOfSameType, MemRefType type, int64_t alignment) const {
  llvm::SmallVector<Value, 4> dynSymbols;
  computeDynSymbols(operandOfSameType, type, dynSymbols);
  return alignedAlloc(type, dynSymbols, alignment);
}

memref::AllocOp MemRefBuilder::alignedAlloc(MemRefType type,
    llvm::SmallVectorImpl<IndexExpr> &dims, int64_t alignment) const {
  llvm::SmallVector<Value, 4> dynSymbols;
  computeDynSymbols(type, dims, dynSymbols);
  return alignedAlloc(type, dynSymbols, alignment);
}

//===----------------------------------------------------------------------===//
// Info about memory size.

// Compute static and dynamic size of memref in elements. Return true if has
// static size.
bool MemRefBuilder::getStaticAndDynamicMemSize(MemRefType type,
    ValueRange dynSymbols, int64_t &staticSize, IndexExpr &dynSize,
    int64_t range) const {
  Type elementType = type.getElementType();
  assert(!(elementType.isa<VectorType>()) && "unsupported vector type");
  ArrayRef<int64_t> shape = type.getShape();
  staticSize = 1;                // Multiplication of static sizes.
  dynSize = LiteralIndexExpr(1); // Multiplication of dyn sizes.
  bool staticShape = true;       // Static until proven otherwise.
  int64_t rank = type.getRank();
  // Process with range [lb inclusive, ub exclusive)
  int64_t lb = 0, ub = rank;
  if (range == 0)
    // Empty range, nothing to do.
    return staticShape;
  if (range > 0) {
    // Positive range r: interval is [ 0, min(r, rank) ).
    ub = (range < rank) ? range : rank;
  } else {
    // Negative range r: interval is [ max(0, r+rank) to rank ).
    range += rank;
    lb = range > 0 ? range : 0;
  }
  assert(lb >= 0 && ub <= rank && "out of bound range");
  int64_t iDim = 0;
  for (int64_t i = 0; i < rank; ++i) {
    if (shape[i] == ShapedType::kDynamic) {
      assert(iDim < (int64_t)dynSymbols.size() && "not enough dynamic symbols");
      if (i >= lb && i < ub) {
        // Keep track of static shape and dynamic sizes only when inbounds.
        staticShape = false;
        dynSize = dynSize * SymbolIndexExpr(dynSymbols[iDim]);
      }
      iDim++;
    } else {
      // Has constant shape.
      if (i >= lb && i < ub) {
        // Keep track of static size only when inbounds.
        staticSize *= shape[i];
      }
    }
  }
  return staticShape;
}

bool MemRefBuilder::getStaticAndDynamicMemSize(MemRefType type,
    llvm::SmallVectorImpl<IndexExpr> &dims, int64_t &staticSize,
    IndexExpr &dynSize, int64_t range) const {
  llvm::SmallVector<Value, 4> dynSymbols;
  computeDynSymbols(type, dims, dynSymbols);
  return getStaticAndDynamicMemSize(
      type, dynSymbols, staticSize, dynSize, range);
}

//===----------------------------------------------------------------------===//
// Alloc functions with alignment and padding for SIMD

Value MemRefBuilder::alignedAllocWithSimdPadding(
    mlir::MemRefType type, int64_t simdUnroll, int64_t alignment) const {
  llvm::SmallVector<Value, 4> dynSymbols;
  return alignedAllocWithSimdPadding(type, dynSymbols, simdUnroll, alignment);
}

Value MemRefBuilder::alignedAllocWithSimdPadding(MemRefType type,
    ValueRange dynSymbols, int64_t VL, int64_t alignment) const {
  Type elementType = type.getElementType();
  assert(!hasNonIdentityLayout(type) && "unsupported layout");
  assert(!(elementType.isa<VectorType>()) && "unsupported vector type");
  assert(VL >= 1 && "expected positive simd unroll factor");
  // Compute total size of memref (in unit of element type).
  int64_t staticSize;
  IndexExpr dynSize;
  bool staticShape =
      getStaticAndDynamicMemSize(type, dynSymbols, staticSize, dynSize);
  // Get vector length for this element type, multiplied by the unroll factor.
  // If the static size component is already a multiple of VL, no matter the
  // values of the dynamic shapes, the last value is part of a full SIMD. No
  // need for extra padding then.
  if (staticSize % VL == 0)
    return alignedAlloc(type, dynSymbols, alignment);

  // We now need some padding. VL as this is an upper bound on padding. Padding
  // in element size.
  int64_t paddingSize = VL;
  if (staticShape)
    // Static shape: we can pad by the exact right amount.
    paddingSize = VL - staticSize % VL;

  // Allocate data as byte.
  int64_t bitWidth = elementType.getIntOrFloatBitWidth();
  IndexExpr totPaddedByteSize;
  if (bitWidth % 8 == 0) {
    // We have elements that have sizes of 1 or more bytes.
    int64_t byteWidth = bitWidth / 8;
    IndexExpr totByteSize = LiteralIndexExpr(staticSize * byteWidth) * dynSize;
    totPaddedByteSize = totByteSize + LiteralIndexExpr(paddingSize * byteWidth);
  } else {
    // We have sub-byte element sizes. Need to do precise computations. Namely
    // first compute tot total number of bits (including static/dynamic
    // and padding bit sizes), and then doing a ceil division by
    // 8 (number of bits in a byte).
    IndexExpr totBitSize = LiteralIndexExpr(staticSize * bitWidth) * dynSize;
    IndexExpr totPaddedBitSize =
        totBitSize + LiteralIndexExpr(paddingSize * bitWidth);
    totPaddedByteSize = totPaddedBitSize.ceilDiv(LiteralIndexExpr(8));
  }
  if (staticShape)
    assert(totPaddedByteSize.isLiteral() && "expected literal padded tot size");
  // Construct memref for padded array of bytes.
  memref::AllocOp paddedAlloc;
  if (totPaddedByteSize.isLiteral()) {
    MemRefType paddedType =
        MemRefType::get({totPaddedByteSize.getLiteral()}, b().getI8Type());
    paddedAlloc = alignedAlloc(paddedType, alignment);
  } else {
    MemRefType paddedType =
        MemRefType::get({ShapedType::kDynamic}, b().getI8Type());
    paddedAlloc =
        alignedAlloc(paddedType, {totPaddedByteSize.getValue()}, alignment);
  }
  // Used to create a subview, it does not appear that the view cares about
  // whether the entire input data participates in the viewed data or not.
  return view(paddedAlloc, /*offset*/ 0, type, dynSymbols);
}

Value MemRefBuilder::alignedAllocWithSimdPadding(Value operandOfSameType,
    MemRefType type, int64_t VL, int64_t alignment) const {
  llvm::SmallVector<Value, 4> dynSymbols;
  computeDynSymbols(operandOfSameType, type, dynSymbols);
  return alignedAllocWithSimdPadding(type, dynSymbols, VL, alignment);
}

Value MemRefBuilder::alignedAllocWithSimdPadding(MemRefType type,
    llvm::SmallVectorImpl<IndexExpr> &dims, int64_t VL,
    int64_t alignment) const {
  llvm::SmallVector<Value, 4> dynSymbols;
  computeDynSymbols(type, dims, dynSymbols);
  return alignedAllocWithSimdPadding(type, dynSymbols, VL, alignment);
}

//===----------------------------------------------------------------------===//
// Alloca

memref::AllocaOp MemRefBuilder::alloca(MemRefType type) const {
  return b().create<memref::AllocaOp>(loc(), type);
}

memref::AllocaOp MemRefBuilder::alignedAlloca(
    MemRefType type, int64_t alignment) const {
  // Drop align for scalars.
  if (type.getShape().size() == 0)
    return b().create<memref::AllocaOp>(loc(), type);
  // Has array, use alignment.
  IntegerAttr alignmentAttr = computeAlignment(alignment);
  return b().create<memref::AllocaOp>(loc(), type, alignmentAttr);
}

//===----------------------------------------------------------------------===//
// Dealloc.

memref::DeallocOp MemRefBuilder::dealloc(Value val) const {
  return b().create<memref::DeallocOp>(loc(), val);
}

//===----------------------------------------------------------------------===//
// Reshape.

memref::ReshapeOp MemRefBuilder::reshape(
    MemRefType destType, Value valToReshape, Value destShapeStoredInMem) const {
  return b().create<memref::ReshapeOp>(
      loc(), destType, valToReshape, destShapeStoredInMem);
}

// Flatten the innermost dimsToFlatten of the value valToReshape. Return in
// flattenSize the cumulative size of the flattened dimensions. If flattenSize
// is -1, flatten them all. Expect to flatten at least 1 dim (which is a noop).
// Output rank is Rank(input) - dimsToFlatten + 1.
Value MemRefBuilder::reshapeToFlat(Value valToReshape,
    llvm::SmallVectorImpl<IndexExpr> &dims,
    llvm::SmallVectorImpl<IndexExpr> &flattenedDims,
    int64_t dimsToFlatten) const {
  // Parse input.
  MemRefType inputType = valToReshape.getType().cast<MemRefType>();
  int64_t inputRank = inputType.getRank();
  assert(inputRank == (int64_t)dims.size() && "rank mismatch");
  Type elementType = inputType.getElementType();
  assert(!hasNonIdentityLayout(inputType) && "MemRef is not normalized");
  // Set/check dimsToFlatten.
  if (dimsToFlatten == -1)
    dimsToFlatten = inputRank;
  assert(dimsToFlatten > 0 && dimsToFlatten <= inputRank &&
         "out of range dimsToFlatten");
  if (dimsToFlatten == 1) {
    // Flattening of the last dim is really no flattening at all. Return
    // original value before doing the actual reshaping, which is unnecessary.
    flattenedDims = dims;
    return valToReshape;
  }
  MultiDialectBuilder<AffineBuilder, MathBuilder> create(*this);
  // Compute total number of flattened elements.
  IndexExpr numOfFlattenedElements = LiteralIndexExpr(1);
  for (int64_t d = inputRank - dimsToFlatten; d < inputRank; ++d)
    numOfFlattenedElements = numOfFlattenedElements * dims[d];
  // Shape for reshaping from N-D to M-D saved into memory.
  int64_t outputRank = (inputRank - dimsToFlatten) + 1;
  Type indexType = b().getIndexType();
  Value outputShapeInMem =
      alignedAlloc(MemRefType::get({outputRank}, indexType));
  llvm::SmallVector<int64_t, 4> outputShape;
  // Compute shape and store it in memory.
  flattenedDims.clear();
  for (int64_t d = 0; d < outputRank; ++d) {
    Value dd = create.math.constantIndex(d);
    IndexExpr shapeIE =
        (d == outputRank - 1) ? numOfFlattenedElements : dims[d];
    flattenedDims.emplace_back(shapeIE);
    create.affine.store(shapeIE.getValue(), outputShapeInMem, {dd});
    outputShape.emplace_back(shapeIE.getShape());
  }
  // Reshape the input N-D MemRef into a M-D MemRef.
  MemRefType outputType = MemRefType::get(outputShape, elementType);
  return reshape(outputType, valToReshape, outputShapeInMem);
}

memref::ReshapeOp MemRefBuilder::reshapeFromFlat(Value valToReshape,
    llvm::SmallVectorImpl<IndexExpr> &dims, MemRefType outputType) const {
  assert(!hasNonIdentityLayout(outputType) && "MemRef is not normalized");
  MultiDialectBuilder<AffineBuilder, MathBuilder> create(*this);
  Type indexType = b().getIndexType();
  int64_t rank = outputType.getRank();
  // Shape for reshaping from N1D to N-D saved into memory.
  Value shapeND = alignedAlloc(MemRefType::get({rank}, indexType));
  for (int64_t i = 0; i < rank; ++i) {
    Value index = create.math.constantIndex(i);
    create.affine.store(dims[i].getValue(), shapeND, {index});
  }
  // Reshape the 1-D MemRef into a N-D MemRef.
  return reshape(outputType, valToReshape, shapeND);
}

//===----------------------------------------------------------------------===//
// Casts and views.

memref::CastOp MemRefBuilder::cast(Value input, MemRefType outputType) const {
  return b().create<memref::CastOp>(loc(), outputType, input);
}

Value MemRefBuilder::reinterpretCast(
    Value input, SmallVectorImpl<IndexExpr> &outputDims) const {
  // Compute new sizes and strides.
  int64_t rank = outputDims.size();
  SmallVector<IndexExpr, 4> sizesIE, stridesIE;
  sizesIE.resize(rank);
  stridesIE.resize(rank);
  IndexExpr strideIE = LiteralIndexExpr(1);
  for (int i = rank - 1; i >= 0; --i) {
    sizesIE[i] = outputDims[i];
    stridesIE[i] = strideIE;
    if (i > 0)
      strideIE = strideIE * sizesIE[i];
  }
  // Compute output type
  SmallVector<int64_t, 4> outputShape;
  SmallVector<OpFoldResult, 4> sizes, strides;
  IndexExpr::getShape(outputDims, outputShape);
  IndexExpr::getOpOrFoldResults(sizesIE, sizes);
  IndexExpr::getOpOrFoldResults(stridesIE, strides);
  Type elementType = input.getType().cast<ShapedType>().getElementType();
  MemRefType outputMemRefType = MemRefType::get(outputShape, elementType);

  return b().create<memref::ReinterpretCastOp>(loc(), outputMemRefType, input,
      /*offset=*/b().getIndexAttr(0), sizes, strides);
}

Value MemRefBuilder::collapseShape(
    Value input, ArrayRef<ReassociationIndices> reassociation) {
  // Extract input info.
  MemRefType inputType = input.getType().cast<MemRefType>();
  assert(inputType && "expected input with memref type");
  assert(!hasNonIdentityLayout(inputType) &&
         "collapse only for identity layout at this time");
  int64_t inputRank = inputType.getRank();
  ArrayRef<int64_t> inputShape = inputType.getShape();
  // Compute shape of output.
  int64_t outputRank = reassociation.size();
  SmallVector<int64_t, 4> outputShape;
  for (int64_t r = 0; r < outputRank; ++r) {
    int64_t indexNum = reassociation[r].size();
    assert(indexNum > 0 && "expect one or more index in reassociation indices");
    // Compute the cumulative size of the output dim as the product of all dim
    // of the sizes in the input being re-associated with this output.
    int64_t currShape = 1;
    for (int64_t i = 0; i < indexNum; i++) {
      int64_t ii = reassociation[r][i];
      assert(ii >= 0 && ii < inputRank && "out of bound reassociation index");
      int64_t ss = inputShape[ii];
      if (ss == ShapedType::kDynamic) {
        // If a re-associated shapes is dynamic, output is dynamic.
        currShape = ShapedType::kDynamic;
        break;
      }
      currShape *= ss;
    }
    outputShape.emplace_back(currShape);
  }
  // Compute type of output.
  MemRefType outputType =
      MemRefType::get(outputShape, inputType.getElementType());
  // Create collapse shape op.
  return b().create<memref::CollapseShapeOp>(
      loc(), outputType, input, reassociation);
}

memref::ViewOp MemRefBuilder::view(Value input, int64_t byteOffset,
    MemRefType outputType, ValueRange outputDynSymbols) const {
  MultiDialectBuilder<MathBuilder> create(*this);
  Value offset = create.math.constantIndex(byteOffset);
  // auto offset = b().createOrFold<arith::ConstantIndexOp>(byteOffset);
  return b().create<memref::ViewOp>(
      loc(), outputType, input, offset, outputDynSymbols);
}

memref::SubViewOp MemRefBuilder::subView(Value input,
    llvm::SmallVectorImpl<IndexExpr> &offsetsIE,
    llvm::SmallVectorImpl<IndexExpr> &sizesIE,
    llvm::SmallVectorImpl<IndexExpr> &stridesIE) const {
  SmallVector<OpFoldResult, 4> offsets, sizes, strides;
  IndexExpr::getOpOrFoldResults(offsetsIE, offsets);
  IndexExpr::getOpOrFoldResults(sizesIE, sizes);
  IndexExpr::getOpOrFoldResults(stridesIE, strides);
  SmallVector<int64_t, 4> outputShape;
  IndexExpr::getShape(sizesIE, outputShape);
  MemRefType inputType = input.getType().dyn_cast<MemRefType>();
  MemRefLayoutAttrInterface layout;
  MemRefType outputType = MemRefType::get(outputShape,
      inputType.getElementType(), layout, inputType.getMemorySpace());
  return b().create<memref::SubViewOp>(
      loc(), outputType, input, offsets, sizes, strides);
}

//===----------------------------------------------------------------------===//
// Dims.

Value MemRefBuilder::dim(Value val, int64_t index) const {
  assert(index >= 0 && "Expecting a valid index");
  return dim(val, b().create<arith::ConstantIndexOp>(loc(), index));
}

Value MemRefBuilder::dim(Value val, Value index) const {
  // assert((val.getType().isa<MemRefType>() ||
  //           val.getType().isa<UnrankedMemRefType>()) &&
  //       "memref::DimOp expects input operand to have MemRefType or "
  //       "UnrankedMemRefType");
  return Value(b().createOrFold<memref::DimOp>(loc(), val, index));
}

//===----------------------------------------------------------------------===//
// Structured Control Flow (SCF).
//===----------------------------------------------------------------------===//

void SCFBuilder::ifThenElse(Value cond,
    function_ref<void(SCFBuilder &createSCF)> thenFn,
    function_ref<void(SCFBuilder &createSCF)> elseFn) const {
  if (!elseFn) {
    b().create<scf::IfOp>(loc(), cond,
        /* then */
        [&](OpBuilder &childBuilder, Location childLoc) {
          SCFBuilder scfBuilder(childBuilder, childLoc);
          thenFn(scfBuilder);
          yield();
        });
  } else {
    b().create<scf::IfOp>(
        loc(), cond,
        /* then */
        [&](OpBuilder &childBuilder, Location childLoc) {
          SCFBuilder scfBuilder(childBuilder, childLoc);
          thenFn(scfBuilder);
          b().create<scf::YieldOp>(loc());
        },
        /*else*/
        [&](OpBuilder &childBuilder, Location childLoc) {
          SCFBuilder scfBuilder(childBuilder, childLoc);
          elseFn(scfBuilder);
          yield();
        });
  }
}

void SCFBuilder::forLoop(Value lowerBound, Value upperBound, int64_t step,
    function_ref<void(SCFBuilder &createSCF, Value)> bodyFn) const {
  MathBuilder createMath(*this);
  Value stepVal = createMath.constantIndex(step);
  b().create<scf::ForOp>(loc(), lowerBound, upperBound, stepVal, std::nullopt,
      [&](OpBuilder &childBuilder, Location childLoc, Value inductionVar,
          ValueRange args) {
        SCFBuilder builder(childBuilder, childLoc);
        bodyFn(builder, inductionVar);
        yield();
      });
}

void SCFBuilder::parallelLoop(ValueRange lowerBounds, ValueRange upperBounds,
    ValueRange steps,
    function_ref<void(SCFBuilder &createSCF, ValueRange)> bodyFn) const {
  // SmallVectorImpl<Value> ivStorage;
  b().create<scf::ParallelOp>(loc(), lowerBounds, upperBounds, steps,
      [&](OpBuilder &childBuilder, Location childLoc,
          ValueRange inductionVars) {
        SCFBuilder builder(childBuilder, childLoc);
        bodyFn(builder, inductionVars);
        yield();
      });
}

void SCFBuilder::yield() const { b().create<scf::YieldOp>(loc()); }

//===----------------------------------------------------------------------===//
// Vector Builder
//===----------------------------------------------------------------------===//

int64_t VectorBuilder::getMachineVectorLength(const Type &elementType) const {
  VectorMachineSupport *vms =
      VectorMachineSupport::getGlobalVectorMachineSupport();
  // Even if unsupported, we can always compute one result per vector.
  return std::max((int64_t)1, vms->getVectorLength(elementType));
}

int64_t VectorBuilder::getMachineVectorLength(const VectorType &vecType) const {
  return getMachineVectorLength(vecType.getElementType());
}

int64_t VectorBuilder::getMachineVectorLength(Value vecValue) const {
  VectorType vecType = vecValue.getType().dyn_cast_or_null<VectorType>();
  assert(vecType && "expected vector type");
  return getMachineVectorLength(vecType.getElementType());
}

Value VectorBuilder::load(
    VectorType vecType, Value memref, ValueRange indices) const {
  return b().create<vector::LoadOp>(loc(), vecType, memref, indices);
}
mlir::Value VectorBuilder::load(mlir::VectorType vecType, mlir::Value memref,
    mlir::ValueRange indices, mlir::ValueRange offsets) const {
  llvm::SmallVector<mlir::Value, 4> computedIndices;
  MultiDialectBuilder<MathBuilder> create(*this);
  create.math.addOffsetToLeastSignificant(indices, offsets, computedIndices);
  return load(vecType, memref, computedIndices);
}

mlir::Value VectorBuilder::loadIE(mlir::VectorType vecType, mlir::Value memref,
    llvm::ArrayRef<IndexExpr> indices, mlir::ValueRange offsets) const {
  llvm::SmallVector<mlir::Value, 4> computedIndices;
  MultiDialectBuilder<MathBuilder> create(*this);
  create.math.addOffsetToLeastSignificant(indices, offsets, computedIndices);
  return load(vecType, memref, computedIndices);
}

void VectorBuilder::store(Value val, Value memref, ValueRange indices) const {
  b().create<vector::StoreOp>(loc(), val, memref, indices);
}

void VectorBuilder::store(mlir::Value val, mlir::Value memref,
    mlir::ValueRange indices, mlir::ValueRange offsets) const {
  llvm::SmallVector<mlir::Value, 4> computedIndices;
  MultiDialectBuilder<MathBuilder> create(*this);
  create.math.addOffsetToLeastSignificant(indices, offsets, computedIndices);
  store(val, memref, computedIndices);
}

void VectorBuilder::storeIE(mlir::Value val, mlir::Value memref,
    llvm::ArrayRef<IndexExpr> indices, mlir::ValueRange offsets) const {
  llvm::SmallVector<mlir::Value, 4> computedIndices;
  MultiDialectBuilder<MathBuilder> create(*this);
  create.math.addOffsetToLeastSignificant(indices, offsets, computedIndices);
  store(val, memref, computedIndices);
}

Value VectorBuilder::fma(Value lhs, Value rhs, Value acc) const {
  return b().create<vector::FMAOp>(loc(), lhs, rhs, acc);
}

// Val is required to be a index/integer/float.
Value VectorBuilder::splat(VectorType vecType, Value val) const {
  return b().create<vector::SplatOp>(loc(), vecType, val);
}

Value VectorBuilder::broadcast(VectorType vecType, Value val) const {
  return b().create<vector::BroadcastOp>(loc(), vecType, val);
}

Value VectorBuilder::shuffle(
    Value lhs, Value rhs, SmallVectorImpl<int64_t> &mask) const {
  return b().create<vector::ShuffleOp>(loc(), lhs, rhs, mask);
}

Value VectorBuilder::typeCast(Type resTy, Value val) const {
  return b().create<vector::TypeCastOp>(loc(), resTy, val);
}

// Private vector utilities.
bool VectorBuilder::isPowerOf2(uint64_t num) const {
  return (num & (num - 1)) == 0;
}

uint64_t VectorBuilder::getLengthOf1DVector(Value vec) const {
  VectorType vecType = vec.getType().dyn_cast_or_null<VectorType>();
  assert(vecType && "expected a vector type");
  auto vecShape = vecType.getShape();
  assert(vecShape.size() == 1 && "expected a 1D vector");
  return vecShape[0];
}

Value VectorBuilder::mergeHigh(Value lhs, Value rhs, int64_t step) const {
  // Inputs: lrs <l0, l1, l2, l3, l4, l5, l6, l7>;
  //         rhs <r0, r1, r2, r3, r4, r5, r6, r7>.
  // Merge alternatively the low (least significant) values of lrs and rhs
  // Step 1:     <(l0), (r0), (l1), (r1), (l2), (r2), (l3), (r3)> (1x sizes)
  // Step 2:     <(l0, l1),   (r0, r1),   (l2, l3),   (r2, r3)>   (2x sizes)
  // Step 4:     <(l0, l1, l2, l3),       (r0, r1, r2, r3)>       (4x sizes)
  uint64_t VL = getLengthOf1DVector(lhs);
  assert(getLengthOf1DVector(rhs) == VL && "expected same sized vectors");
  assert(isPowerOf2(VL) && "expected power of 2 vector length");
  SmallVector<int64_t, 8> mask(VL, 0);
  int i = 0;
  int64_t pairsOfLhsRhs = VL / (2 * step);
  int64_t firstHalf = 0;
  for (int64_t p = 0; p < pairsOfLhsRhs; ++p) {
    // One step-sized item from the LHS
    for (int64_t e = 0; e < step; ++e)
      mask[i++] = firstHalf + p * step + e;
    // One step-sized item from the RHS (RHS offset is VL for the shuffle op).
    for (int64_t e = 0; e < step; ++e)
      mask[i++] = firstHalf + VL + p * step + e;
  }
  return shuffle(lhs, rhs, mask);
}

Value VectorBuilder::mergeLow(Value lhs, Value rhs, int64_t step) const {
  // Inputs: lrs <l0, l1, l2, l3, l4, l5, l6, l7>;
  //         rhs <r0, r1, r2, r3, r4, r5, r6, r7>.
  // Merge alternatively the low (least significant) values of lrs and rhs
  // Step 1:     <(l4), (r4), (l5), (r5), (l6), (r6), (l7), (r7)> (1x sizes)
  // Step 2:     <(l4, l5),   (r4, r5),   (l6, l7),   (r6, r7)>   (2x sizes)
  // Step 4:     <(l4, l5, l6, l7),       (r4, r5, r6, r7)>       (4x sizes)
  uint64_t VL = getLengthOf1DVector(lhs);
  assert(getLengthOf1DVector(rhs) == VL && "expected same sized vectors");
  assert(isPowerOf2(VL) && "expected power of 2 vector length");
  SmallVector<int64_t, 8> mask(VL, 0);
  int i = 0;
  int64_t pairsOfLhsRhs = VL / (2 * step);
  int64_t secondHalf = VL / 2;
  for (int64_t p = 0; p < pairsOfLhsRhs; ++p) {
    // One step-sized item from the LHS
    for (int64_t e = 0; e < step; ++e)
      mask[i++] = secondHalf + p * step + e;
    // One step-sized item from the RHS (RHS offset is VL for the shuffle op).
    for (int64_t e = 0; e < step; ++e)
      mask[i++] = secondHalf + VL + p * step + e;
  }
  return shuffle(lhs, rhs, mask);
}

Value VectorBuilder::reduction(
    VectorBuilder::CombiningKind kind, Value value) const {
  Type type = value.getType();
  switch (kind) {
  case CombiningKind::ADD: {
    return b().create<vector::ReductionOp>(
        loc(), vector::CombiningKind::ADD, value);
  }
  case CombiningKind::MUL: {
    return b().create<vector::ReductionOp>(
        loc(), vector::CombiningKind::MUL, value);
  }
  case CombiningKind::MAX: {
    if (MathBuilder::isUnsignedIntegerWithVector(type))
      return b().create<vector::ReductionOp>(
          loc(), vector::CombiningKind::MAXUI, value);
    if (MathBuilder::isIntegerWithVector(type))
      return b().create<vector::ReductionOp>(
          loc(), vector::CombiningKind::MAXSI, value);
    if (MathBuilder::isFloatWithVector(type))
      return b().create<vector::ReductionOp>(
          loc(), vector::CombiningKind::MAXF, value);
    llvm_unreachable("unknown type in max");
  }
  case CombiningKind::MIN: {
    if (MathBuilder::isUnsignedIntegerWithVector(type))
      return b().create<vector::ReductionOp>(
          loc(), vector::CombiningKind::MINUI, value);
    if (MathBuilder::isIntegerWithVector(type))
      return b().create<vector::ReductionOp>(
          loc(), vector::CombiningKind::MINSI, value);
    if (MathBuilder::isFloatWithVector(type))
      return b().create<vector::ReductionOp>(
          loc(), vector::CombiningKind::MINF, value);
    llvm_unreachable("unknown type in min");
  }
  case CombiningKind::AND: {
    if (MathBuilder::isIntegerWithVector(type))
      return b().create<vector::ReductionOp>(
          loc(), vector::CombiningKind::AND, value);
    llvm_unreachable("unknown type in and");
  }
  case CombiningKind::OR: {
    if (MathBuilder::isIntegerWithVector(type))
      return b().create<vector::ReductionOp>(
          loc(), vector::CombiningKind::OR, value);
    llvm_unreachable("unknown type in or");
  }
  case CombiningKind::XOR: {
    if (MathBuilder::isIntegerWithVector(type))
      return b().create<vector::ReductionOp>(
          loc(), vector::CombiningKind::XOR, value);
    llvm_unreachable("unknown type in xor");
  }
  } // Switch.
  llvm_unreachable("unknown combining kind");
}

// Do a parallel-simd reduction of N vectors of SIMD length VL.
// Restrictions:
// *  VL is the vector length of the machine SIMD vectors.
// *  N is a multiple of VL as we can perform consecutive VL x VL
//    reductions.
// For example, when we passe N=VL input vectors, the output has one vector;
// when we passe N=2VL input vectors, the output has 2 vectors...

void VectorBuilder::multiReduction(SmallVectorImpl<Value> &inputVecArray,
    F2 reductionFct, SmallVectorImpl<Value> &outputVecArray) {
  uint64_t N = inputVecArray.size();
  assert(N > 0 && "expected at least one value to reduce");
  uint64_t VL = getLengthOf1DVector(inputVecArray[0]);
  uint64_t machineVL = getMachineVectorLength(inputVecArray[0]);
  // TODO alex, should relax this
  assert(VL == machineVL && "only natural sizes supported at this time");
  assert(N % machineVL == 0 &&
         "can only reduces multiple of VL vectors at this time");
  LLVM_DEBUG(llvm::dbgs() << "reduction with N " << N << ", VL " << VL
                          << ", mVL " << machineVL << "\n";);

  // Emplace all input vectors in a temporary array.
  SmallVector<Value, 8> tmpArray;
  for (uint64_t i = 0; i < N; ++i) {
    tmpArray.emplace_back(inputVecArray[i]);
    // Also verify that all have the same vector length.
    assert(getLengthOf1DVector(inputVecArray[i]) == VL &&
           "different vector length");
  }

  // Reductions of full physical vectors.
  outputVecArray.clear();
  MultiDialectBuilder<MathBuilder> create(*this);
  // Process each block of machineVL input vectors at a time.
  for (uint64_t r = 0; r < N; r += machineVL) {
    // Algorithm for the set of input arrays from tmp[r] to
    // tmp[r+machineVL-1].
    // With machineVL inputs, we have machineVL/2 initial pairs.
    uint64_t numPairs = machineVL / 2;
    // While we have pairs...
    for (uint64_t step = 1; step < machineVL; step = step * 2) {
      // For each pair, reduce pair 2p and 2p+1 and save sum into p.
      for (uint64_t p = 0; p < numPairs; ++p) {
        Value highVal =
            mergeHigh(tmpArray[r + 2 * p], tmpArray[r + 2 * p + 1], step);
        Value lowVal =
            mergeLow(tmpArray[r + 2 * p], tmpArray[r + 2 * p + 1], step);
        Value red = reductionFct(highVal, lowVal);
        tmpArray[r + p] = red;
      }
      numPairs = numPairs / 2; // Pair number decrease by power of 2.
    }
    // Completed the machineVL x machineVL reduction, save it in the output.
    outputVecArray.emplace_back(tmpArray[r]);
  }
}

int64_t VectorBuilder::computeSuitableUnrollFactor(VectorMachineSupport *vms,
    MemRefType memRefType, llvm::SmallVectorImpl<IndexExpr> &memRefDims,
    int64_t collapsedInnermostLoops, int64_t maxSimdUnroll, bool canPad,
    int64_t &estimatedSimdLoopTripCount) const {
  assert(collapsedInnermostLoops > 0 && "expected at least one collapsed loop");
  assert(maxSimdUnroll > 0 && "expected positive max simd unroll");
  estimatedSimdLoopTripCount = 0; // Initially assume no SIMD.
  Type elementType = memRefType.getElementType();
  int64_t VL = vms->getVectorLength(elementType);
  LLVM_DEBUG(llvm::dbgs() << "  simd hw VL is " << VL << "\n");
  if (VL == 0) {
    LLVM_DEBUG(llvm::dbgs() << "  simd disabled: no simd\n");
    return 0;
  }
  MemRefBuilder createMem(*this);
  int64_t staticSize;
  IndexExpr dynSize;
  bool isStaticSize = createMem.getStaticAndDynamicMemSize(
      memRefType, memRefDims, staticSize, dynSize, -collapsedInnermostLoops);
  if (isStaticSize && staticSize < VL) {
    LLVM_DEBUG(llvm::dbgs() << "  simd disabled: trip count " << staticSize
                            << " too short for a VL of " << VL << "\n");
    return 0;
  }
  // Unless otherwise disabled, here is the estimated trip count.
  estimatedSimdLoopTripCount = staticSize > 1 ? staticSize : -1;
  if (canPad && collapsedInnermostLoops == (int64_t)memRefType.getRank()) {
    // Fully collapsed and can add padding to be fine
    return maxSimdUnroll * VL;
  }
  // We have a partially flattened operator. Since we do only simdize entire
  // loops (i.e. we don't support scalar epilogues at this time), make sure
  // the static size is a multiple of the VL. Get the VL of the store
  // (output's element type).
  if (staticSize % VL != 0) {
    LLVM_DEBUG(llvm::dbgs() << "  simd disabled: partial flattened dims "
                            << collapsedInnermostLoops << " with size "
                            << staticSize << " is not 0 mod VL " << VL << "\n");
    return 0;
  }
  // See if we can get a unroll factor.
  for (int64_t u = maxSimdUnroll; u > 0; --u) {
    if (staticSize % (u * VL) == 0) {
      LLVM_DEBUG(llvm::dbgs()
                 << "  partial flattened dims " << collapsedInnermostLoops
                 << " with size " << staticSize << " works with VL " << VL
                 << " and unroll " << u << "\n");
      return u * VL;
    }
  }
  llvm_unreachable("should always find u==1 feasible");
}

//===----------------------------------------------------------------------===//
// LLVM Builder
//===----------------------------------------------------------------------===//

Value LLVMBuilder::add(Value lhs, Value rhs) const {
  return b().create<LLVM::AddOp>(loc(), lhs, rhs);
}

Value LLVMBuilder::addressOf(LLVM::GlobalOp op) const {
  return b().create<LLVM::AddressOfOp>(loc(), op);
}

Value LLVMBuilder::_alloca(
    Type resultType, Type elementType, Value size, int64_t alignment) const {
  return b().create<LLVM::AllocaOp>(
      loc(), resultType, elementType, size, alignment);
}

Value LLVMBuilder::andi(Value lhs, Value rhs) const {
  assert(lhs.getType() == rhs.getType() && "expected same type");
  return b().create<LLVM::AndOp>(loc(), lhs, rhs);
}

Value LLVMBuilder::bitcast(Type type, Value val) const {
  return b().create<LLVM::BitcastOp>(loc(), type, val);
}

void LLVMBuilder::br(ArrayRef<Value> destOperands, Block *destBlock) const {
  b().create<LLVM::BrOp>(loc(), destOperands, destBlock);
}

Value LLVMBuilder::call(ArrayRef<Type> resultTypes, StringRef funcName,
    ArrayRef<Value> inputs) const {
  assert((resultTypes.size() == 0 || resultTypes.size() == 1) &&
         "LLVM:CallOp must return either 0 or 1 value");
  LLVM::CallOp callOp =
      b().create<LLVM::CallOp>(loc(), resultTypes, funcName, inputs);
  // CallOp may return either 0 or 1 value.
  if (resultTypes.empty())
    return nullptr;
  return callOp.getResult();
}

Value LLVMBuilder::call(ArrayRef<Type> resultTypes,
    FlatSymbolRefAttr funcSymbol, ArrayRef<Value> inputs) const {
  assert((resultTypes.size() == 0 || resultTypes.size() == 1) &&
         "LLVM:CallOp must return either 0 or 1 value");
  LLVM::CallOp callOp =
      b().create<LLVM::CallOp>(loc(), resultTypes, funcSymbol, inputs);
  // CallOp may return either 0 or 1 value.
  if (resultTypes.empty())
    return nullptr;
  return callOp.getResult();
}

void LLVMBuilder::condBr(Value cond, Block *trueBlock,
    llvm::ArrayRef<Value> trueOperands, Block *falseBlock,
    llvm::ArrayRef<Value> falseOperands) const {
  b().create<LLVM::CondBrOp>(
      loc(), cond, trueBlock, trueOperands, falseBlock, falseOperands);
}

Value LLVMBuilder::constant(Type type, int64_t val) const {
  Value constant = nullptr;
  TypeSwitch<Type>(type)
      .Case<IntegerType>([&](IntegerType type) {
        unsigned width = type.getWidth();
        if (width == 1)
          constant = b().create<LLVM::ConstantOp>(
              loc(), type, b().getBoolAttr(val != 0));
        else {
          assert(type.isSignless() &&
                 "LLVM::ConstantOp requires a signless type.");
          constant = b().create<LLVM::ConstantOp>(loc(), type,
              b().getIntegerAttr(type, APInt(width, (int64_t)val)));
        }
      })
      .Case<IndexType>([&](Type) {
        constant = b().create<LLVM::ConstantOp>(
            loc(), type, b().getIntegerAttr(type, val));
      })
      .Default([](Type) { llvm_unreachable("unsupported element type"); });

  assert(constant != nullptr && "Expecting valid constant value");
  return constant;
}

Value LLVMBuilder::constant(Type type, double val) const {
  Value constant = nullptr;
  TypeSwitch<Type>(type)
      .Case<Float16Type>([&](Type) {
        constant =
            b().create<LLVM::ConstantOp>(loc(), type, b().getF16FloatAttr(val));
      })
      .Case<Float32Type>([&](Type) {
        constant =
            b().create<LLVM::ConstantOp>(loc(), type, b().getF32FloatAttr(val));
      })
      .Case<Float64Type>([&](Type) {
        constant =
            b().create<LLVM::ConstantOp>(loc(), type, b().getF64FloatAttr(val));
      })
      .Default([](Type) { llvm_unreachable("unsupported element type"); });

  assert(constant != nullptr && "Expecting valid constant value");
  return constant;
}

Value LLVMBuilder::extractElement(
    Type resultType, Value container, int64_t position) const {
  Value posVal = constant(b().getI64Type(), position);
  return b().create<LLVM::ExtractElementOp>(
      loc(), resultType, container, posVal);
}

Value LLVMBuilder::extractValue(
    Type resultType, Value container, ArrayRef<int64_t> position) const {
  return b().create<LLVM::ExtractValueOp>(
      loc(), resultType, container, position);
}

LLVM::LLVMFuncOp LLVMBuilder::func(
    StringRef funcName, Type funcType, bool createUniqueFunc) const {
  // If createUniqueFunc, we create two functions: name and name_postfix.
  // They have the same signatures and `name` will call `name_postfix`.
  // `name_postfix` funtion is expected to be unique across all generated
  // modules, allowing to run multiple models at the same time.
  LLVM::LLVMFuncOp funcOp =
      b().create<LLVM::LLVMFuncOp>(loc(), funcName, funcType);
  if (!createUniqueFunc)
    return funcOp;

  // Create uniqueFuncOp if there exists a postfix.
  // Since `funcOp` calls `uniqueFuncOp`, put `uniqueFuncOp`'s definition before
  // `funcOp`.
  b().setInsertionPoint(funcOp);
  ModuleOp module = funcOp.getOperation()->getParentOfType<ModuleOp>();
  std::string uniqueFuncName =
      LLVMBuilder::SymbolPostfix(module, funcName.str());
  if (uniqueFuncName == funcName.str())
    return funcOp;

  auto uniqueFuncType = cast<LLVM::LLVMFunctionType>(funcType);
  LLVM::LLVMFuncOp uniqueFuncOp =
      b().create<LLVM::LLVMFuncOp>(loc(), uniqueFuncName, uniqueFuncType);

  // Call uniqueFuncOp inside funcOp.
  Block *entryBlock = funcOp.addEntryBlock();
  OpBuilder::InsertionGuard bodyGuard(b());
  b().setInsertionPointToStart(entryBlock);
  ValueRange args = entryBlock->getArguments();
  TypeRange resultTypes = uniqueFuncType.getReturnTypes();
  assert((resultTypes.size() == 0 || resultTypes.size() == 1) &&
         "LLVM:CallOp must return either 0 or 1 value");
  if (resultTypes.size() == 0 || isa<LLVM::LLVMVoidType>(resultTypes[0])) {
    b().create<LLVM::CallOp>(loc(), ArrayRef<Type>({}), uniqueFuncName, args);
    b().create<LLVM::ReturnOp>(loc(), ArrayRef<Value>({}));
  } else {
    LLVM::CallOp callOp =
        b().create<LLVM::CallOp>(loc(), resultTypes, uniqueFuncName, args);
    b().create<LLVM::ReturnOp>(loc(), ArrayRef<Value>({callOp.getResult()}));
  }

  return uniqueFuncOp;
}

Value LLVMBuilder::getElemPtr(Type resultType, Type elemType, Value base,
    ArrayRef<LLVM::GEPArg> indices) const {
  return b().create<LLVM::GEPOp>(loc(), resultType, elemType, base, indices);
}

LLVM::GlobalOp LLVMBuilder::globalOp(Type resultType, bool isConstant,
    LLVM::Linkage linkage, StringRef name, Attribute valueAttr,
    uint64_t alignment, bool uniqueName) const {
  LLVM::GlobalOp gop = b().create<LLVM::GlobalOp>(loc(), resultType,
      /*isConstant=*/isConstant, linkage, name, valueAttr);
  if (!uniqueName)
    return gop;

  // Append to `name` a unique string to make it unique across multiple
  // generated LLVMIR.
  ModuleOp module = gop.getOperation()->getParentOfType<ModuleOp>();
  gop.setName(LLVMBuilder::SymbolPostfix(module, name.str()));
  return gop;
}

Value LLVMBuilder::icmp(LLVM::ICmpPredicate cond, Value lhs, Value rhs) const {
  return b().create<LLVM::ICmpOp>(loc(), cond, lhs, rhs);
}

Value LLVMBuilder::insertElement(Value vec, Value val, int64_t position) const {
  Value posVal = constant(b().getI64Type(), position);
  return b().create<LLVM::InsertElementOp>(loc(), vec, val, posVal);
}

Value LLVMBuilder::insertValue(Type resultType, Value container, Value val,
    llvm::ArrayRef<int64_t> position) const {
  return b().create<LLVM::InsertValueOp>(
      loc(), resultType, container, val, position);
}

Value LLVMBuilder::inttoptr(Type type, Value val) const {
  return b().create<LLVM::IntToPtrOp>(loc(), type, val);
}

<<<<<<< HEAD
Value LLVMBuilder::lshr(Value lhs, Value rhs) const {
  return b().create<LLVM::LShrOp>(loc(), lhs, rhs);
}

Value LLVMBuilder::load(Value addr) const {
  return b().create<LLVM::LoadOp>(loc(), addr);
=======
Value LLVMBuilder::load(Type elementType, Value addr) const {
  return b().create<LLVM::LoadOp>(loc(), elementType, addr);
>>>>>>> 5db6e462
}

Value LLVMBuilder::mul(Value lhs, Value rhs) const {
  return b().create<LLVM::MulOp>(loc(), lhs, rhs);
}

Value LLVMBuilder::null(Type type) const {
  return b().create<LLVM::NullOp>(loc(), type);
}

<<<<<<< HEAD
Value LLVMBuilder::nullI8Ptr() const {
  Type I8PtrTy = LLVM::LLVMPointerType::get(b().getI8Type());
  return b().create<LLVM::NullOp>(loc(), I8PtrTy);
}

Value LLVMBuilder::ori(Value lhs, Value rhs) const {
  assert(lhs.getType() == rhs.getType() && "expected same type");
  return b().create<LLVM::OrOp>(loc(), lhs, rhs);
}

=======
>>>>>>> 5db6e462
Value LLVMBuilder::ptrtoint(Type type, Value val) const {
  return b().create<LLVM::PtrToIntOp>(loc(), type, val);
}

void LLVMBuilder::_return() const {
  b().create<LLVM::ReturnOp>(loc(), ArrayRef<Value>{});
}

void LLVMBuilder::_return(Value val) const {
  b().create<LLVM::ReturnOp>(loc(), ArrayRef<Value>({val}));
}

Value LLVMBuilder::select(Value cmp, Value lhs, Value rhs) const {
  assert(lhs.getType() == rhs.getType() && "expected same type");
  return b().create<LLVM::SelectOp>(loc(), cmp, lhs, rhs);
}

Value LLVMBuilder::sext(Type type, Value val) const {
  return b().create<LLVM::SExtOp>(loc(), type, val);
}

Value LLVMBuilder::shl(Value lhs, Value rhs) const {
  return b().create<LLVM::ShlOp>(loc(), lhs, rhs);
}

void LLVMBuilder::store(Value val, Value addr) const {
  b().create<LLVM::StoreOp>(loc(), val, addr);
}

Value LLVMBuilder::trunc(Type type, Value val) const {
  return b().create<LLVM::TruncOp>(loc(), type, val);
}

Value LLVMBuilder::zext(Type type, Value val) const {
  return b().create<LLVM::ZExtOp>(loc(), type, val);
}

FlatSymbolRefAttr LLVMBuilder::getOrInsertSymbolRef(ModuleOp module,
    StringRef funcName, Type resultType, ArrayRef<Type> operandTypes,
    bool isVarArg) const {
  if (!module.lookupSymbol<LLVM::LLVMFuncOp>(funcName)) {
    OpBuilder::InsertionGuard guard(b());
    b().setInsertionPointToStart(module.getBody());
    LLVM::LLVMFunctionType funcType =
        LLVM::LLVMFunctionType::get(resultType, operandTypes, isVarArg);
    b().create<LLVM::LLVMFuncOp>(module.getLoc(), funcName, funcType);
  }
  return SymbolRefAttr::get(b().getContext(), funcName);
}

void LLVMBuilder::ifThenElse(
    valueFuncRef cond, voidFuncRef thenFn, voidFuncRef elseFn) const {
  LLVMBuilder createLLVM(b(), loc());

  // Split the current block into IF, THEN, ELSE and END blocks.
  Block *ifBlock, *thenBlock, *elseBlock, *endBlock;
  ifBlock = b().getInsertionBlock();
  endBlock = ifBlock->splitBlock(b().getInsertionPoint());
  thenBlock = b().createBlock(
      ifBlock->getParent(), std::next(Region::iterator(ifBlock)));
  if (elseFn)
    elseBlock = b().createBlock(
        thenBlock->getParent(), std::next(Region::iterator(thenBlock)));
  else
    elseBlock = endBlock;

  // Emit code for the IF block.
  b().setInsertionPointToEnd(ifBlock);
  Value condVal = cond(createLLVM);

  // Branch the block into the THEN and ELSE blocks.
  createLLVM.condBr(condVal, thenBlock, {}, elseBlock, {});

  // Emit code for the THEN block.
  b().setInsertionPointToStart(thenBlock);
  thenFn(createLLVM);
  if (thenBlock->hasNoSuccessors() && !isa<LLVM::ReturnOp>(thenBlock->back()))
    br({}, endBlock);

  // Emit code for the ELSE block if required.
  b().setInsertionPointToStart(elseBlock);
  if (elseFn) {
    elseFn(createLLVM);
    if (elseBlock->hasNoSuccessors() && !isa<LLVM::ReturnOp>(elseBlock->back()))
      br({}, endBlock);
  }

  // End if-then-else and return to the main body.
  b().setInsertionPointToStart(endBlock);
}

} // namespace onnx_mlir<|MERGE_RESOLUTION|>--- conflicted
+++ resolved
@@ -1895,17 +1895,12 @@
   return b().create<LLVM::IntToPtrOp>(loc(), type, val);
 }
 
-<<<<<<< HEAD
 Value LLVMBuilder::lshr(Value lhs, Value rhs) const {
   return b().create<LLVM::LShrOp>(loc(), lhs, rhs);
 }
 
-Value LLVMBuilder::load(Value addr) const {
-  return b().create<LLVM::LoadOp>(loc(), addr);
-=======
 Value LLVMBuilder::load(Type elementType, Value addr) const {
   return b().create<LLVM::LoadOp>(loc(), elementType, addr);
->>>>>>> 5db6e462
 }
 
 Value LLVMBuilder::mul(Value lhs, Value rhs) const {
@@ -1916,19 +1911,11 @@
   return b().create<LLVM::NullOp>(loc(), type);
 }
 
-<<<<<<< HEAD
-Value LLVMBuilder::nullI8Ptr() const {
-  Type I8PtrTy = LLVM::LLVMPointerType::get(b().getI8Type());
-  return b().create<LLVM::NullOp>(loc(), I8PtrTy);
-}
-
 Value LLVMBuilder::ori(Value lhs, Value rhs) const {
   assert(lhs.getType() == rhs.getType() && "expected same type");
   return b().create<LLVM::OrOp>(loc(), lhs, rhs);
 }
 
-=======
->>>>>>> 5db6e462
 Value LLVMBuilder::ptrtoint(Type type, Value val) const {
   return b().create<LLVM::PtrToIntOp>(loc(), type, val);
 }
