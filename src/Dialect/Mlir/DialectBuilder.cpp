--- conflicted
+++ resolved
@@ -1637,16 +1637,10 @@
       loc(), memref, indices, isWrite, locality, isData);
 }
 
-<<<<<<< HEAD
-void MemRefBuilder::prefetchIE(Value memref,
-    llvm::SmallVectorImpl<IndexExpr> &indices, bool isWrite, unsigned locality,
-    bool isData) {
+void MemRefBuilder::prefetchIE(Value memref, ArrayRef<IndexExpr> indices,
+    bool isWrite, unsigned locality, bool isData) {
   if (disableMemRefPrefetch)
     return;
-=======
-void MemRefBuilder::prefetchIE(Value memref, ArrayRef<IndexExpr> indices,
-    bool isWrite, unsigned locality, bool isData) {
->>>>>>> f7d8db53
   SmallVector<Value, 4> indexVals;
   IndexExpr::getValues(indices, indexVals);
   prefetch(memref, indexVals, isWrite, locality, isData);
