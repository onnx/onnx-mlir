/*
 * SPDX-License-Identifier: Apache-2.0
 */

//===----------------ONNXShapeHelper.cpp - help for shapes----------------=== //
//
// Copyright 2020 The IBM Research Authors.
//
// =============================================================================
//
// This file has the computations to compute the shapes using the new index expr
// approach.
//
//===----------------------------------------------------------------------===//

#include "src/Dialect/ONNX/ONNXOpsHelper.hpp"
#include "src/Dialect/ONNX/ONNXShapeHelper.hpp"

#include <algorithm>

using namespace mlir;

#define DEBUG 0

#if DEBUG
#include <iostream>
using namespace std;
#endif

//===----------------------------------------------------------------------===//
// ONNX Op Shape Helper
//===----------------------------------------------------------------------===//

template <class OP>
ONNXOpShapeHelper<OP>::ONNXOpShapeHelper(OP *newOp)
    : op(newOp), scope(nullptr, newOp->getLoc()),
      fGetDenseVal(getDenseElementAttributeFromONNXValue), fLoadVal(nullptr),
      outputsDims() {
  setNumberOfOutputs(op->getOperation()->getNumResults());
}

template <class OP>
ONNXOpShapeHelper<OP>::ONNXOpShapeHelper(OP *newOp,
    ConversionPatternRewriter &rewriter,
    ArrayValueIndexCapture::GetDenseVal fGetDenseValInput,
    ArrayValueIndexCapture::LoadVal fLoadVal)
    : op(newOp), scope(&rewriter, newOp->getLoc()), fLoadVal(fLoadVal),
      outputsDims() {
  setNumberOfOutputs(op->getOperation()->getNumResults());
  // Get the dense value by combining provided function (if any) with the
  // default one.
  fGetDenseVal = [=](Value array) {
    DenseElementsAttr res = nullptr;
    // Try with the provided method, if any.
    if (fGetDenseValInput)
      res = fGetDenseValInput(array);
    // If provided method was not provided or failed, try default ONNX method.
    if (!res)
      res = getDenseElementAttributeFromONNXValue(array);
    return res;
  };
}

//===----------------------------------------------------------------------===//
// ONNX Op Shape Helper for ArgMax
//===----------------------------------------------------------------------===//
ONNXArgMaxOpShapeHelper::ONNXArgMaxOpShapeHelper(ONNXArgMaxOp *newOp)
    : ONNXOpShapeHelper<ONNXArgMaxOp>(newOp) {}

ONNXArgMaxOpShapeHelper::ONNXArgMaxOpShapeHelper(ONNXArgMaxOp *newOp,
    ConversionPatternRewriter &rewriter,
    ArrayValueIndexCapture::GetDenseVal fGetDenseVal,
    ArrayValueIndexCapture::LoadVal fLoadVal)
    : ONNXOpShapeHelper<ONNXArgMaxOp>(newOp, rewriter, fGetDenseVal, fLoadVal) {
}

LogicalResult ONNXArgMaxOpShapeHelper::Compute(
    ONNXArgMaxOpAdaptor operandAdaptor) {
  // Get info about input data operand.
  Value data = operandAdaptor.data();
  int64_t dataRank = data.getType().cast<ShapedType>().getRank();

  // axis is a required attribute and should have default value of 0.
  int64_t axisValue = op->axis();

  // Accepted axis range is [-r, r-1] where r = rank(data).
  if (axisValue < -1 * (int64_t)dataRank || axisValue >= (int64_t)dataRank) {
    return op->emitError("ArgMax axis value out of bound");
  }

  if (axisValue < 0) {
    axisValue = dataRank + axisValue;
    auto builder = mlir::Builder(op->getContext());
    op->axisAttr(IntegerAttr::get(builder.getIntegerType(64, /*isSigned=*/true),
        APInt(64, /*value=*/axisValue, /*isSigned=*/true)));
  }

  // keepdims is a required attribute and should have default value of 1.
  int64_t keepdims = op->keepdims();
  bool isKeepdims = (keepdims == 1) ? true : false;

  // Compute outputDims
  DimsExpr outputDims;
  MemRefBoundsIndexCapture dataBounds(data);
  int reducedRank = isKeepdims ? dataRank : dataRank - 1;
  outputDims.resize(reducedRank);
  for (auto i = 0; i < reducedRank; i++) {
    DimIndexExpr dimOutput;
    if (isKeepdims) {
      if (i != axisValue)
        dimOutput = dataBounds.getDim(i);
      else
        dimOutput = LiteralIndexExpr(1);
    } else {
      if (i < axisValue)
        dimOutput = dataBounds.getDim(i);
      else
        dimOutput = dataBounds.getDim(i + 1);
    }
    outputDims[i] = dimOutput;
  }

  // Save the final result.
  dimsForOutput(0) = outputDims;

  return success();
}

//===----------------------------------------------------------------------===//
// ONNX Op Shape Helper for Broadcasting
//===----------------------------------------------------------------------===//

ONNXOpBroadcastedShapeHelper::ONNXOpBroadcastedShapeHelper(
    ConversionPatternRewriter *rewriter, Location loc, bool uniBroadcasting,
    bool noBroadcasting)
    : scope(rewriter, loc), isUniBroadcasting(uniBroadcasting),
      isNoBroadcasting(noBroadcasting) {}

LogicalResult ONNXOpBroadcastedShapeHelper::Compute(
    ArrayRef<Value> operands, DimsExpr &additionalOperand) {
  // if additionalOperand is not used, we expect a zero-sized vector.
  // A temporary IndexExpr vector for the output.
  DimsExpr dimsExpr;
  int64_t numOfInputs = operands.size();

  // Compute rank of the output. Rank of the output is the maximum rank of all
  // operands.
  int additionalOperRank = additionalOperand.size();
  outputRank = additionalOperRank > 0 ? additionalOperRank : -1;
  for (int64_t i = 0; i < numOfInputs; ++i) {
    int64_t r = operands[i].getType().cast<ShapedType>().getRank();
    outputRank = std::max(outputRank, r);
  }
  dimsExpr.resize(outputRank);

  // Prepare dims for every input. Prepend 1s if the input's shape has smaller
  // rank, so that all the shapes have the same rank.
  LiteralIndexExpr one(1);
  for (int64_t i = 0; i < numOfInputs; ++i) {
    MemRefBoundsIndexCapture bounds(operands[i]);
    int64_t r = bounds.getRank();
    // Prepend 1s.
    DimsExpr dims;
    for (int64_t k = 0; k < outputRank - r; ++k)
      dims.emplace_back(one);
    // Get from the input.
    for (int64_t k = 0; k < r; ++k)
      dims.emplace_back(bounds.getDim(k));
    inputsDims.emplace_back(dims);
  }
  // Handle the additional operand here.
  if (additionalOperRank > 0) {
    DimsExpr additionalDims(outputRank - additionalOperRank, one);
    for (int64_t k = 0; k < additionalOperRank; ++k)
      additionalDims.emplace_back(additionalOperand[k]);
  }

  // Initialize the output with the first operand.
  dimsExpr = inputsDims[0];

  // Note on IndexExpr. When we are not allowed to generate code, QuestionMark
  // stands for anything but a literal. When we are allowed to generate code,
  // there should be no more QuestionMarks as we are allowed to generate
  // affine/symbols/dims/non-affine expressions. Since this code predominantly
  // runs when we can gen code (as it actually does gen max ops), we should use
  // !isLiteral() for anything that is runtime. The comments were left
  // unchanged.

  //  Now compute each broadcasted dimension for the output. folding over the
  //  other operands along the current dimension index.
  for (int64_t i = 1; i < numOfInputs; ++i) {
    for (int64_t j = 0; j < outputRank; ++j) {
      // Set the output dimension based on the two dimension values.
      // Dimension value can be one of 1, QuestionMark, LiteralNot1.
      IndexExpr currentDimExpr = dimsExpr[j];
      IndexExpr nextDimExpr = inputsDims[i][j];

      // 1 - QuestionMark
      // 1 - LiteralNot1
      // 1 - 1
      if (currentDimExpr.isLiteralAndIdenticalTo(1)) {
        if (!isUniBroadcasting && !isNoBroadcasting)
          dimsExpr[j] = nextDimExpr;
        continue;
      }

      if (currentDimExpr.isLiteralAndDifferentThan(1)) {
        // LiteralNot1 - LiteralNot1 => keep unchanged with verifying.
        if (nextDimExpr.isLiteralAndDifferentThan(1))
          assert(currentDimExpr.isLiteralAndIdenticalTo(nextDimExpr));
        // Keep unchanged without verifying:
        //   - LiteralNot1 - QuestionMark
        //   - LiteralNot1 - 1
        continue;
      }

      // QuestionMark - 1 => keep unchanged.
      if (!currentDimExpr.isLiteral() && nextDimExpr.isLiteralAndIdenticalTo(1))
        continue;

      // QuestionMark - LiteralNot1 => set to LiteralNot1 without verifying.
      if (!currentDimExpr.isLiteral() &&
          nextDimExpr.isLiteralAndDifferentThan(1)) {
        dimsExpr[j] = nextDimExpr;
        continue;
      }

      // QuestionMark - QuestionMark
      if (!isUniBroadcasting) {
        SmallVector<IndexExpr, 2> exprs({currentDimExpr, nextDimExpr});
        dimsExpr[j] = IndexExpr::max(exprs);
      }
    }
  }

  // Set the final output.
  outputDims = dimsExpr;

  return success();
}

LogicalResult ONNXOpBroadcastedShapeHelper::GetAccessExprs(Value operand,
    unsigned operandIndex, const SmallVectorImpl<IndexExpr> &outputAccessExprs,
    SmallVectorImpl<IndexExpr> &operandAccessExprs) {
  if (isNoBroadcasting || (isUniBroadcasting && operandIndex == 0)) {
    for (IndexExpr ie : outputAccessExprs)
      operandAccessExprs.emplace_back(ie);
    return success();
  }

  auto operandRank = operand.getType().cast<ShapedType>().getRank();
  for (decltype(operandRank) i = 0; i < operandRank; ++i) {
    // Shape helper may pretend 1s, thus adjust dimension index accordingly.
    auto dimIndex = outputRank - operandRank + i;
    SymbolIndexExpr dim(inputsDims[operandIndex][dimIndex]);

    // Compute access index based on broadcasting rules.
    // If all other operand dims are 1, just use the output access index.
    // Otherwise, emit a select op.
    bool allOtherInputDimsAreOne = true;
    for (unsigned int i = 0; i < inputsDims.size(); ++i) {
      if (i == operandIndex)
        continue;
      IndexExpr dim = inputsDims[i][dimIndex];
      if (!dim.isLiteralAndIdenticalTo(1)) {
        allOtherInputDimsAreOne = false;
        break;
      }
    }
    if (allOtherInputDimsAreOne) {
      operandAccessExprs.emplace_back(outputAccessExprs[dimIndex]);
    } else {
      operandAccessExprs.emplace_back(
          IndexExpr::select(dim > 1, outputAccessExprs[dimIndex], 0));
    }
  }

  return success();
}

//===----------------------------------------------------------------------===//
// ONNX Slice Op Shape Helper
//===----------------------------------------------------------------------===//

ONNXSliceOpShapeHelper::ONNXSliceOpShapeHelper(ONNXSliceOp *newOp)
    : ONNXOpShapeHelper<ONNXSliceOp>(newOp), starts(), ends(), steps() {}

ONNXSliceOpShapeHelper::ONNXSliceOpShapeHelper(ONNXSliceOp *newOp,
    ConversionPatternRewriter &rewriter,
    ArrayValueIndexCapture::GetDenseVal fGetDenseVal,
    ArrayValueIndexCapture::LoadVal fLoadVal)
    : ONNXOpShapeHelper<ONNXSliceOp>(newOp, rewriter, fGetDenseVal, fLoadVal),
      starts(), ends(), steps() {}

LogicalResult ONNXSliceOpShapeHelper::Compute(
    ONNXSliceOpAdaptor operandAdaptor) {
  // Shape inference indicated by passing a null rewriter pointer.
  Operation *genericOp = reinterpret_cast<Operation *>(op);

  // Output dims of results.
  DimsExpr outputDims;

  // Get info about input data operand.
  Value data = operandAdaptor.data();
  uint64_t dataRank = data.getType().cast<ShapedType>().getShape().size();

  // Get each of the axes, and save the literal values in axesIntLit.
  SmallVector<int64_t, 2> axesIntLit;
  Value axes = operandAdaptor.axes();
  if (axes.getType().isa<NoneType>()) {
    // If `axes` are omitted, they are set to `[0, ..., nDim-1]`."
    for (unsigned int i = 0; i < dataRank; ++i)
      axesIntLit.emplace_back(i);
  } else if (auto valueAttribute = fGetDenseVal(axes)) {
    // If `axes` are constants, read them."
    for (IntegerAttr value : valueAttribute.getValues<IntegerAttr>()) {
      int64_t axis = value.cast<IntegerAttr>().getInt();
      if (axis < 0)
        axis += dataRank;
      if (!(axis >= 0 && axis < (int64_t)dataRank))
        return op->emitError("Axes contains an out-of-bound index");
      axesIntLit.emplace_back(axis);
    }
  } else {
    return op->emitError("Axes must be known at compile time");
  }
  uint64_t sliceRank = axesIntLit.size();

  // Initialize context and results (start & output)
  starts.resize(dataRank);
  steps.resize(dataRank);
  ends.resize(dataRank);
  outputDims.resize(dataRank);

  // SmallVector<uint64_t, 1> index1D(1, 0);
  ArrayValueIndexCapture startsCapture(
      genericOp, operandAdaptor.starts(), fGetDenseVal, fLoadVal);
  ArrayValueIndexCapture endsCapture(
      genericOp, operandAdaptor.ends(), fGetDenseVal, fLoadVal);
  ArrayValueIndexCapture stepsCapture(
      genericOp, operandAdaptor.steps(), fGetDenseVal, fLoadVal);
  MemRefBoundsIndexCapture dataBounds(data);
  for (uint64_t i = 0; i < sliceRank; i++) {
    // i is index in start/step/end/output
    // ii is logical index in mem/loop bounds
    int ii = axesIntLit[i];
    // Get start, end, step, and dim index expressions.
    // Get start.
    SymbolIndexExpr startInput(startsCapture.getSymbol(i));
    if (startInput.isUndefined())
      return op->emitError("start input parameter could not be processed");
    // Get end.
    SymbolIndexExpr endInput(endsCapture.getSymbol(i));
    if (endInput.isUndefined())
      return op->emitError("end input parameter could not be processed");
    // Get step.
    SymbolIndexExpr stepInput(stepsCapture.getSymbol(i));
    if (stepInput.isUndefined())
      return op->emitError("step input parameter could not be processed");
    if (stepInput.isLiteral() && stepInput.getLiteral() == 0)
      return op->emitError("step input parameter cannot be zero");
    // Get dim.
    DimIndexExpr dimInput(dataBounds.getDim(ii));

    // Now proceed with the computations for start/end/dim.
    // Calculation for start: start < 0 ? start + dim : start.
    IndexExpr startPos =
        IndexExpr::select(startInput < 0, startInput + dimInput, startInput);
    // Step < 0: clamp(0, start, dim -1) else clamp(0, start, dim)
    IndexExpr neg = startPos.clamp(0, dimInput - 1);
    IndexExpr pos = startPos.clamp(0, dimInput);
    IndexExpr startFinal = IndexExpr::select(stepInput < 0, neg, pos);

    // Calculation for end: end<0 -> end + dim else -> end;
    // special case end <= -inf -> -1;  end >= inf -> dim;
    int64_t negInf = std::numeric_limits<int32_t>::min();
    int64_t posInf = std::numeric_limits<int32_t>::max();
    IndexExpr endPos =
        IndexExpr::select(endInput < 0, endInput + dimInput, endInput);
    endPos = endPos.selectOrSelf(endInput <= negInf, -1);
    endPos = endPos.selectOrSelf(endInput >= posInf, dimInput);
    // End: step<0: clamp(-1, end, dim); step>0 clamp(0, end, dim)
    neg = endPos.clamp(-1, dimInput);
    pos = endPos.clamp(0, dimInput);
    IndexExpr endFinal = IndexExpr::select(stepInput < 0, neg, pos);

    // Calculation for output size.
    IndexExpr dimOutputFinal = (endFinal - startFinal).ceilDiv(stepInput);
    // should use a max
    dimOutputFinal = dimOutputFinal.selectOrSelf(dimOutputFinal < 0, 0);

    // Save results
    starts[ii] = startFinal;
    steps[ii] = stepInput;
    ends[ii] = endFinal;
    outputDims[ii] = dimOutputFinal;
  }

  // Handle the default for the non-axis arrays; they are detected with 0
  // steps (illegal value).
  for (uint64_t i = 0; i < dataRank; ++i) {
    if (steps[i].isUndefined()) {
      // have one unset, put the defaults (start was already at zero, so we
      // are fine).
      starts[i] = LiteralIndexExpr(0);
      steps[i] = LiteralIndexExpr(1);
      DimIndexExpr dimInput(dataBounds.getDim(i));
      ends[i] = dimInput;
      outputDims[i] = dimInput;
    }
  }

  // Save the final result.
  dimsForOutput(0) = outputDims;

  return success();
}

//===----------------------------------------------------------------------===//
// ONNX Tile Op Shape Helper
//===----------------------------------------------------------------------===//

ONNXTileOpShapeHelper::ONNXTileOpShapeHelper(ONNXTileOp *newOp)
    : ONNXOpShapeHelper<ONNXTileOp>(newOp) {}

ONNXTileOpShapeHelper::ONNXTileOpShapeHelper(ONNXTileOp *newOp,
    ConversionPatternRewriter &rewriter,
    ArrayValueIndexCapture::GetDenseVal fGetDenseVal,
    ArrayValueIndexCapture::LoadVal fLoadVal)
    : ONNXOpShapeHelper<ONNXTileOp>(newOp, rewriter, fGetDenseVal, fLoadVal) {}

LogicalResult ONNXTileOpShapeHelper::Compute(ONNXTileOpAdaptor operandAdaptor) {
  // Shape inference indicated by passing a null rewriter pointer.
  Operation *genericOp = reinterpret_cast<Operation *>(op);

  // Get info about input data operand.
  Value input = operandAdaptor.input();
  // TOFIX: need to check is_a<ShapedType>?
  int64_t inputRank = input.getType().cast<ShapedType>().getShape().size();
  Value repeats = operandAdaptor.repeats();

  // Compute outputDims
  DimsExpr outputDims;
  outputDims.resize(inputRank);
  MemRefBoundsIndexCapture inputBounds(input);
  ArrayValueIndexCapture repeatsCapture(
      genericOp, repeats, fGetDenseVal, fLoadVal);
  for (auto i = 0; i < inputRank; i++) {
    DimIndexExpr dimInput(inputBounds.getDim(i));
    SymbolIndexExpr repeatsValue(repeatsCapture.getSymbol(i));
    IndexExpr dimOutput = dimInput * repeatsValue;
    outputDims[i] = dimOutput;
  }
  dimsForOutput(0) = outputDims;
  return success();
}

//===----------------------------------------------------------------------===//
// ONNX Gemm Op Shape Helper
//===----------------------------------------------------------------------===//

ONNXGemmOpShapeHelper::ONNXGemmOpShapeHelper(ONNXGemmOp *newOp)
    : ONNXOpShapeHelper<ONNXGemmOp>(newOp), aDims(), bDims(), cDims(),
      hasBias(false), cRank(-1) {}

ONNXGemmOpShapeHelper::ONNXGemmOpShapeHelper(ONNXGemmOp *newOp,
    ConversionPatternRewriter &rewriter,
    ArrayValueIndexCapture::GetDenseVal fGetDenseVal,
    ArrayValueIndexCapture::LoadVal fLoadVal)
    : ONNXOpShapeHelper<ONNXGemmOp>(newOp, rewriter, fGetDenseVal, fLoadVal),
      aDims(), bDims(), cDims(), hasBias(false), cRank(-1) {}

LogicalResult ONNXGemmOpShapeHelper::Compute(ONNXGemmOpAdaptor operandAdaptor) {
  // Shape inference indicated by passing a null rewriter pointer.
  // Output dims of result.
  DimsExpr outputDims;

  // Get info.
  Value A = operandAdaptor.A();
  Value B = operandAdaptor.B();
  Value C = operandAdaptor.C();
  hasBias = !C.getType().isa<NoneType>();

  // Test ranks.
  if (A.getType().cast<ShapedType>().getShape().size() != 2)
    return op->emitError("Gemm with A should be a 2D tensor");
  if (B.getType().cast<ShapedType>().getShape().size() != 2)
    return op->emitError("Gemm with B should be a 2D tensor");
  cRank = 0;
  if (hasBias) {
    cRank = C.getType().cast<ShapedType>().getShape().size();
    if (cRank > 2)
      return op->emitError("Gemm with C should be a 1D or 2D tensor");
  }
  // Scan dimensions of A with/without transpose.
  MemRefBoundsIndexCapture ABounds(A);
  if (op->transA() == 0) {
    aDims = {ABounds.getDim(0), ABounds.getDim(1)};
  } else {
    aDims = {ABounds.getDim(1), ABounds.getDim(0)};
  }
  // Scan dimensions of B with/without transpose.
  MemRefBoundsIndexCapture BBounds(B);
  if (op->transB() == 0) {
    bDims = {BBounds.getDim(0), BBounds.getDim(1)};
  } else {
    bDims = {BBounds.getDim(1), BBounds.getDim(0)};
  }
  // Set output dims of result, creating a copy of it to be safe.
  outputDims = {aDims[0].deepCopy(), bDims[1].deepCopy()};
  // Bias C can be a (unidirectional) broadcast.
  MemRefBoundsIndexCapture CBounds(C);
  if (hasBias) {
    if (cRank == 0) {
      // Broadcast for scalar: both dims are 1.
      cDims = {LiteralIndexExpr(1), LiteralIndexExpr(1)};
    } else if (cRank == 1) {
      // First dim is the one padded.
      cDims = {LiteralIndexExpr(1), CBounds.getDim(0)};
    } else {
      assert(cRank == 2 && "illegal path");
      cDims = {CBounds.getDim(0), CBounds.getDim(1)};
    }
  }
  // Check static dimensions, if we can.
  if (aDims[1].isLiteral() && bDims[0].isLiteral() &&
      aDims[1].getLiteral() != bDims[0].getLiteral()) {
    return op->emitError("Gemm 2nd dim of A is different than 1st dim of B");
  }
  if (hasBias) {
    // Check first dim.
    if (outputDims[0].isLiteral() && cDims[0].isLiteral()) {
      if (cDims[0].getLiteral() == 1 ||
          cDims[0].getLiteral() == outputDims[0].getLiteral()) {
        // We are fine.
      } else {
        return op->emitError("bias add has bad dimension on first dim");
      }
    }
    // Check second dim.
    if (outputDims[1].isLiteral() && cDims[1].isLiteral()) {
      if (cDims[1].getLiteral() == 1 ||
          cDims[1].getLiteral() == outputDims[1].getLiteral()) {
        // We are fine.
      } else {
        return op->emitError("bias add has bad dimension on second dim");
      }
    }
  }
  // Save the final result.
  dimsForOutput(0) = outputDims;

  scope.debugPrint("scope from inside gemm compute");
  return success();
}

//===----------------------------------------------------------------------===//
// ONNX MatMul Op Shape Helper
//===----------------------------------------------------------------------===//

ONNXMatMulOpShapeHelper::ONNXMatMulOpShapeHelper(ONNXMatMulOp *newOp)
    : ONNXOpShapeHelper<ONNXMatMulOp>(newOp), aDims(), bDims(), aPadDims(),
      bPadDims() {}

ONNXMatMulOpShapeHelper::ONNXMatMulOpShapeHelper(ONNXMatMulOp *newOp,
    ConversionPatternRewriter &rewriter,
    ArrayValueIndexCapture::GetDenseVal fGetDenseVal,
    ArrayValueIndexCapture::LoadVal fLoadVal)
    : ONNXOpShapeHelper<ONNXMatMulOp>(newOp, rewriter, fGetDenseVal, fLoadVal),
      aDims(), bDims(), aPadDims(), bPadDims() {}

LogicalResult ONNXMatMulOpShapeHelper::Compute(
    ONNXMatMulOpAdaptor operandAdaptor) {
  // Shape inference indicated by passing a null rewriter pointer.
  // Output dims of result.
  DimsExpr outputDims;

  // Get info.
  Value A = operandAdaptor.A();
  Value B = operandAdaptor.B();
  MemRefBoundsIndexCapture ABounds(A);
  MemRefBoundsIndexCapture BBounds(B);

  // Size all the arrays to padded length.
  int paddedRank = std::max(ABounds.getRank(), BBounds.getRank());
  paddedRank = std::max(paddedRank, 2);
  aDims.resize(paddedRank);
  bDims.resize(paddedRank);
  aPadDims.resize(paddedRank, false);
  bPadDims.resize(paddedRank, false);

  // Add the dims of A. All of the aDim[0]...aDim[aRank-1] are in the
  // rightmost positions, prepended by 1s to fit the paddedRankSize. (1,1,1...
  // 1, aDim[0]...aDim[aRank-1])
  LiteralIndexExpr one(1);
  int aOffset = paddedRank - ABounds.getRank();
  for (int i = 0; i < aOffset; ++i) {
    aDims[i] = one;
    aPadDims[i] = true;
  }
  for (unsigned int i = 0; i < ABounds.getRank(); ++i) {
    aDims[i + aOffset] = ABounds.getDim(i);
    aPadDims[i + aOffset] = false; // Pad false even if dim is sized 1.
  }
  // for B: two cases. If bRank = 1, we pad the rightmost position. Namely we
  // get (1...,1, bDim[0], 1). We use one padding credit for the rightmost
  // position. Otherwise, when bRank>1, we only pad the leading positions.
  // Namely we get (1,1,1...,1, bDim[0],.... bDim[bRank-1])
  int bOffset = paddedRank - BBounds.getRank();
  if (BBounds.getRank() == 1) {
    bDims[paddedRank - 1] = one;
    bPadDims[paddedRank - 1] = true;
    bOffset--;
  }
  for (int i = 0; i < bOffset; ++i) {
    bDims[i] = one;
    bPadDims[i] = true;
  }
  for (unsigned int i = 0; i < BBounds.getRank(); ++i) {
    bDims[i + bOffset] = BBounds.getDim(i);
    bPadDims[i + bOffset] = false; // Pad false even if dim is sized 1.
  }
  assert(aDims.size() == bDims.size() && "padded A&B must have same size");

  // Fill in the output dimensions, start with the non-matmul dims.
  for (int i = 0; i < paddedRank - 2; ++i) {
    // Check for broadcast, then literals, then runtime for both.
    if (aDims[i].isLiteralAndIdenticalTo(1)) {
      // A is broadcast, use B dim.
      outputDims.emplace_back(bDims[i]);
    } else if (bDims[i].isLiteralAndIdenticalTo(1)) {
      // B is a broadcast, use A dim.
      outputDims.emplace_back(aDims[i]);
    } else if (aDims[i].isLiteral() && bDims[i].isLiteral()) {
      // No broadcast, both literals, make sure they have the same value.
      if (aDims[i].getLiteral() != bDims[i].getLiteral())
        return op->emitError("Incompatible size detected");
      outputDims.emplace_back(aDims[i]);
    } else if (aDims[i].isLiteral()) {
      // A dim is a literal; use it here for output and b, since b
      // is guaranteed not to be a broadcast (earlier tests).
      outputDims.emplace_back(aDims[i]);
      bDims[i] = aDims[i]; // Add runtime check if desired.
    } else if (bDims[i].isLiteral()) {
      // A dim is a literal; use it here for output and a, since a
      // is guaranteed not to be a broadcast (earlier tests).
      outputDims.emplace_back(bDims[i]);
      aDims[i] = bDims[i]; // Add runtime check if desired.
    } else {
      // Have no broadcast or literal, just pick a for output; add runtime
      // check if desired.
      outputDims.emplace_back(aDims[i]);
    }
  }
  // We now check get the last two dimensions: NxK times KxM.
  int aN = paddedRank - 2;
  int aK = paddedRank - 1;
  int bK = paddedRank - 2;
  int bM = paddedRank - 1;
  // And test the K dimensions.
  if (aDims[aK].isLiteral() && bDims[bK].isLiteral()) {
    if (aDims[aK].getLiteral() != bDims[bK].getLiteral())
      return op->emitError("reduction dimension must be the same");
  } else if (aDims[aK].isLiteral()) {
    // Save aK dims into bK dims, in case bK dims was runtime
    bDims[bK] = aDims[aK];
  } else if (bDims[bK].isLiteral()) {
    // Save bK dims into aK dims, in case aK dims was runtime
    aDims[aK] = bDims[bK];
  }
  // Add lower N x M dimensions if they are not padded dimensions.
  if (!aPadDims[aN])
    outputDims.emplace_back(aDims[aN]);
  if (!bPadDims[bM])
    outputDims.emplace_back(bDims[bM]);
  // For the case where both aRank == bRank == 1
  if (ABounds.getRank() == 1 && BBounds.getRank() == 1) {
    outputDims.emplace_back(one);
  }
  // Save the final result.
  dimsForOutput(0) = outputDims;
  return success();
}

//===----------------------------------------------------------------------===//
// ONNX Split Op Shape Helper
//===----------------------------------------------------------------------===//

template <typename ShapeHelper, typename OperandAdaptor>
LogicalResult ONNXSplitOpShapeHelperCommon(ShapeHelper *shapeHelper,
    OperandAdaptor operandAdaptor, ArrayRef<IndexExpr> indexExprArray) {
  // Shape inference indicated by passing a null rewriter pointer.
  // Get info about input and output data.
  auto op = shapeHelper->op;
  unsigned int numOfResults = op->getNumResults();
  auto rank =
      operandAdaptor.input().getType().template cast<ShapedType>().getRank();

  // Checking value of axis parameter.
  int64_t axisIndex = op->axis();
  if (axisIndex < -rank || axisIndex >= rank)
    return op->emitError("Split axis value out of bound");
  // Negative axis means values are counted from the opposite side.
  if (axisIndex < 0) {
    axisIndex = rank + axisIndex;
    auto builder = mlir::Builder(op->getContext());
    op->axisAttr(IntegerAttr::get(builder.getIntegerType(64, /*isSigned=*/true),
        APInt(64, /*value=*/axisIndex, /*isSigned=*/true)));
  }

  SmallVector<IndexExpr, 4> splitDims;
  MemRefBoundsIndexCapture inputBounds(operandAdaptor.input());
  if (!indexExprArray.empty()) {
    if (indexExprArray.size() != numOfResults)
      return op->emitError("Split size not equal to the number of results");
    for (unsigned int i = 0; i < numOfResults; ++i) {
      LiteralIndexExpr dim(indexExprArray[i]);
      splitDims.emplace_back(dim);
    }
  } else {
    // If split parameter is not specified, the dimension is split to
    // equal-sized parts.
    DimIndexExpr splitInputDim(inputBounds.getDim(axisIndex));
    LiteralIndexExpr numOfPartitions(numOfResults);
    if (splitInputDim.isLiteral() &&
        (splitInputDim.getLiteral() % numOfResults != 0))
      return op->emitError("The dimension at the split axis is "
                           "expected to be divisible by the number of results");
    for (unsigned int i = 0; i < numOfResults; ++i) {
      IndexExpr splitDim = splitInputDim.ceilDiv(numOfPartitions);
      splitDims.emplace_back(splitDim);
    }
  }

  // Build result types.
  for (unsigned int i = 0; i < numOfResults; ++i) {
    DimsExpr outputDims;
    outputDims.resize(rank);
    for (unsigned int j = 0; j < rank; ++j) {
      if (j == axisIndex) {
        outputDims[j] = splitDims[i];
      } else {
        outputDims[j] = inputBounds.getDim(j);
      }
    }
    shapeHelper->dimsForOutput(i) = outputDims;
  }
  return success();
}

ONNXSplitOpShapeHelper::ONNXSplitOpShapeHelper(ONNXSplitOp *newOp)
    : ONNXOpShapeHelper<ONNXSplitOp>(newOp) {}

ONNXSplitOpShapeHelper::ONNXSplitOpShapeHelper(ONNXSplitOp *newOp,
    ConversionPatternRewriter &rewriter,
    ArrayValueIndexCapture::GetDenseVal fGetDenseVal,
    ArrayValueIndexCapture::LoadVal fLoadVal)
    : ONNXOpShapeHelper<ONNXSplitOp>(newOp, rewriter, fGetDenseVal, fLoadVal) {}

LogicalResult ONNXSplitOpShapeHelper::Compute(
    ONNXSplitOpAdaptor operandAdaptor) {

  auto split = op->split();

  SmallVector<IndexExpr, 4> indexExprArray;
  if (auto splitConstOp = getONNXConstantOp(split)) {
    Operation *genericOp = reinterpret_cast<Operation *>(op);
    ArrayValueIndexCapture splitCapture(
        genericOp, split, fGetDenseVal, fLoadVal);
    auto splitRank =
        splitConstOp.valueAttr().dyn_cast_or_null<DenseElementsAttr>().size();
    splitCapture.getSymbolList(splitRank, indexExprArray);
  } else if (!split.getType().template isa<NoneType>()) {
    llvm_unreachable("dynamic split not yet supported");
  }

  return ONNXSplitOpShapeHelperCommon(this, operandAdaptor, indexExprArray);
}

ONNXSplitV11OpShapeHelper::ONNXSplitV11OpShapeHelper(ONNXSplitV11Op *newOp)
    : ONNXOpShapeHelper<ONNXSplitV11Op>(newOp) {}

ONNXSplitV11OpShapeHelper::ONNXSplitV11OpShapeHelper(ONNXSplitV11Op *newOp,
    ConversionPatternRewriter &rewriter,
    ArrayValueIndexCapture::GetDenseVal fGetDenseVal,
    ArrayValueIndexCapture::LoadVal fLoadVal)
    : ONNXOpShapeHelper<ONNXSplitV11Op>(
          newOp, rewriter, fGetDenseVal, fLoadVal) {}

LogicalResult ONNXSplitV11OpShapeHelper::Compute(
    ONNXSplitV11OpAdaptor operandAdaptor) {
  auto splitAttr = op->split();
  SmallVector<IndexExpr, 4> indexExprArray;
  if (splitAttr.hasValue()) {
    ArrayAttributeIndexCapture splitCapture(splitAttr.getValue());
    auto splitRank = splitCapture.size();
    for (unsigned i = 0; i < splitRank; ++i) {
      indexExprArray.emplace_back(splitCapture.getLiteral(i));
    }
  }
  return ONNXSplitOpShapeHelperCommon(this, operandAdaptor, indexExprArray);
}

//===----------------------------------------------------------------------===//
// ONNX Gather Op Shape Helper
//===----------------------------------------------------------------------===//

ONNXGatherOpShapeHelper::ONNXGatherOpShapeHelper(ONNXGatherOp *newOp)
    : ONNXOpShapeHelper<ONNXGatherOp>(newOp), dataDims(), indicesDims(),
      positiveConstantIndices(false) {}

ONNXGatherOpShapeHelper::ONNXGatherOpShapeHelper(ONNXGatherOp *newOp,
    ConversionPatternRewriter &rewriter,
    ArrayValueIndexCapture::GetDenseVal fGetDenseVal,
    ArrayValueIndexCapture::LoadVal fLoadVal)
    : ONNXOpShapeHelper<ONNXGatherOp>(newOp, rewriter, fGetDenseVal, fLoadVal),
      dataDims(), indicesDims(), positiveConstantIndices(false) {}

LogicalResult ONNXGatherOpShapeHelper::Compute(
    ONNXGatherOpAdaptor operandAdaptor) {
  // Shape inference indicated by passing a null rewriter pointer.
  // Read data and indices shapes as dim indices.
  MemRefBoundsIndexCapture dataBounds(operandAdaptor.data());
  MemRefBoundsIndexCapture indicesBounds(operandAdaptor.indices());
  dataBounds.getDimList(dataDims);
  indicesBounds.getDimList(indicesDims);

  // Read constant 'axis' attribute and normalize when negative.
  int64_t axisIndex = op->axis();
  // The 'axis' value must be in [-rank, rank-1].
  int dataRank = dataDims.size();
  if (axisIndex < -dataRank || axisIndex >= dataRank)
    return op->emitError("Gather axis value out of bound");
  // Convert a negative axis to a positive axis.
  if (axisIndex < 0) {
    axisIndex += dataRank;
    auto builder = mlir::Builder(op->getContext());
    op->axisAttr(IntegerAttr::get(builder.getIntegerType(64, /*isSigned=*/true),
        APInt(64, /*value=*/axisIndex, /*isSigned=*/true)));
  }

  // If 'indices' is a constant tensor, check whether its values are valid.
  if (dataDims[axisIndex].isLiteral()) {
    auto valueAttribute = fGetDenseVal(operandAdaptor.indices());
    if (valueAttribute) {
      int64_t dataDimAtAxis = dataDims[axisIndex].getLiteral();
      positiveConstantIndices = true;
      for (auto value : valueAttribute.getValues<IntegerAttr>()) {
        auto index = value.cast<IntegerAttr>().getInt();
        if (index < -dataDimAtAxis || index >= dataDimAtAxis)
          return op->emitError("Indices tensor contains an out-of-bound index");
        if (index < 0)
          // TODO: make the negative consant number positive.
          positiveConstantIndices = false;
      }
    }
  }

  // Output has rank of 'indicesRank + (dataRank - 1).
  // Output shape is constructed from 'input' by:
  //    replacing the dimension at 'axis' in 'input' by the shape of
  //    'indices'.
  for (int i = 0; i < dataRank; ++i) {
    if (i == axisIndex)
      for (IndexExpr d : indicesDims)
        dimsForOutput(0).emplace_back(d);
    else
      dimsForOutput(0).emplace_back(dataDims[i]);
  }

  return success();
}

//===----------------------------------------------------------------------===//
// ONNX Concat Op Shape Helper
//===----------------------------------------------------------------------===//

ONNXConcatOpShapeHelper::ONNXConcatOpShapeHelper(ONNXConcatOp *newOp)
    : ONNXOpShapeHelper<ONNXConcatOp>(newOp) {}

ONNXConcatOpShapeHelper::ONNXConcatOpShapeHelper(ONNXConcatOp *newOp,
    ConversionPatternRewriter &rewriter,
    ArrayValueIndexCapture::GetDenseVal fGetDenseVal,
    ArrayValueIndexCapture::LoadVal fLoadVal)
    : ONNXOpShapeHelper<ONNXConcatOp>(newOp, rewriter, fGetDenseVal, fLoadVal) {
}

LogicalResult ONNXConcatOpShapeHelper::Compute(
    ONNXConcatOpAdaptor operandAdaptor) {

  int inputNum = op->getNumOperands();
  Value firstInput = operandAdaptor.getODSOperands(0)[0];
  auto commonType = firstInput.getType().cast<ShapedType>();
  auto commonShape = commonType.getShape();
  auto commonRank = commonShape.size();
  int64_t axisIndex = op->axis();

  // Negative axis means values are counted from the opposite side.
  // TOFIX should be in normalization pass
  if (axisIndex < 0) {
    axisIndex = commonRank + axisIndex;
  }

  IndexExpr cumulativeAxisSize = LiteralIndexExpr(0);
  for (int i = 0; i < inputNum; ++i) {
    Value currentInput = operandAdaptor.getODSOperands(0)[i];
    MemRefBoundsIndexCapture currInputBounds(currentInput);
    DimIndexExpr currentSize(currInputBounds.getDim(axisIndex));
    cumulativeAxisSize = cumulativeAxisSize + currentSize;
  }

  DimsExpr outputDims;
  MemRefBoundsIndexCapture firstInputBounds(firstInput);
  outputDims.resize(commonRank);
  for (unsigned int i = 0; i < commonRank; i++) {
    if (i == axisIndex) {
      outputDims[i] = cumulativeAxisSize;
    } else {
      outputDims[i] = firstInputBounds.getDim(i);
    }
  }

  dimsForOutput(0) = outputDims;
  return success();
}

//===----------------------------------------------------------------------===//
// ONNX Transpose Op Shape Helper
//===----------------------------------------------------------------------===//

ONNXTransposeOpShapeHelper::ONNXTransposeOpShapeHelper(ONNXTransposeOp *newOp)
    : ONNXOpShapeHelper<ONNXTransposeOp>(newOp) {}

ONNXTransposeOpShapeHelper::ONNXTransposeOpShapeHelper(ONNXTransposeOp *newOp,
    ConversionPatternRewriter &rewriter,
    ArrayValueIndexCapture::GetDenseVal fGetDenseVal,
    ArrayValueIndexCapture::LoadVal fLoadVal)
    : ONNXOpShapeHelper<ONNXTransposeOp>(
          newOp, rewriter, fGetDenseVal, fLoadVal) {}

LogicalResult ONNXTransposeOpShapeHelper::Compute(
    ONNXTransposeOpAdaptor operandAdaptor) {
  // Shape inference indicated by passing a null rewriter pointer.
  // Basic information.
  auto rank = operandAdaptor.data().getType().cast<ShapedType>().getRank();

  // Transposition which handles the default case of
  // reversing the shape of the tensor (similar to numpy.transpose).
  ArrayAttr permAttr = op->permAttr();
  if (!permAttr) {
    // Generate reverse order for default transpose operation.
    SmallVector<int64_t, 4> defaultVals;
    auto builder = mlir::Builder(op->getContext());
    for (int i = rank - 1; i >= 0; --i)
      defaultVals.emplace_back(i);
    // Set default attribute.
    ArrayRef<int64_t> defaultRefs(defaultVals);
    op->permAttr(builder.getI64ArrayAttr(defaultRefs));
    permAttr = op->permAttr();
  }

  // Perform transposition according to perm attribute.
  DimsExpr transposedDims;
  MemRefBoundsIndexCapture dataBounds(operandAdaptor.data());
  for (decltype(rank) i = 0; i < rank; ++i) {
    int64_t inputIndex = ArrayAttrIntVal(permAttr, i);
    transposedDims.emplace_back(dataBounds.getDim(inputIndex));
  }

  // Set type for the first output.
  dimsForOutput(0) = transposedDims;
  return success();
}

//===----------------------------------------------------------------------===//
// ONNX LRN Op Shape Helper
//===----------------------------------------------------------------------===//
ONNXLRNOpShapeHelper::ONNXLRNOpShapeHelper(ONNXLRNOp *newOp)
    : ONNXOpShapeHelper<ONNXLRNOp>(newOp) {}

ONNXLRNOpShapeHelper::ONNXLRNOpShapeHelper(ONNXLRNOp *newOp,
    ConversionPatternRewriter &rewriter,
    ArrayValueIndexCapture::GetDenseVal fGetDenseVal,
    ArrayValueIndexCapture::LoadVal fLoadVal)
    : ONNXOpShapeHelper<ONNXLRNOp>(newOp, rewriter, fGetDenseVal, fLoadVal) {}

LogicalResult ONNXLRNOpShapeHelper::Compute(ONNXLRNOpAdaptor operandAdaptor) {
  // Shape inference indicated by passing a null rewriter pointer.
  // Basic information.
  auto rank = operandAdaptor.X().getType().cast<ShapedType>().getRank();

  // Perform transposition according to perm attribute.
  DimsExpr outputDims;
  MemRefBoundsIndexCapture XBounds(operandAdaptor.X());
  for (decltype(rank) i = 0; i < rank; ++i) {
    outputDims.emplace_back(XBounds.getDim(i));
  }

  // Set type for the first output.
  dimsForOutput(0) = outputDims;
  return success();
}

//===----------------------------------------------------------------------===//
// ONNX Generic Pooling Op Shape Helper
//===----------------------------------------------------------------------===//

template <typename OP_TYPE, typename OP_ADAPTOR>
ONNXGenericPoolShapeHelper<OP_TYPE, OP_ADAPTOR>::ONNXGenericPoolShapeHelper(
    OP_TYPE *newOp, bool hasFilter, bool ceilMode)
    : ONNXOpShapeHelper<OP_TYPE>(newOp), hasFilter(hasFilter),
      ceilMode(ceilMode) {}

template <typename OP_TYPE, typename OP_ADAPTOR>
ONNXGenericPoolShapeHelper<OP_TYPE, OP_ADAPTOR>::ONNXGenericPoolShapeHelper(
    OP_TYPE *newOp, bool hasFilter, bool ceilMode,
    ConversionPatternRewriter &rewriter,
    ArrayValueIndexCapture::GetDenseVal fGetDenseVal,
    ArrayValueIndexCapture::LoadVal fLoadVal)
    : ONNXOpShapeHelper<OP_TYPE>(newOp, rewriter, fGetDenseVal, fLoadVal),
      hasFilter(hasFilter), ceilMode(ceilMode) {}

template <typename OP_TYPE, typename OP_ADAPTOR>
LogicalResult ONNXGenericPoolShapeHelper<OP_TYPE, OP_ADAPTOR>::Compute(
    OP_ADAPTOR operandAdaptor, Value filterValue,
    Optional<ArrayAttr> kernelShapeOpt, Optional<ArrayAttr> padOpt,
    Optional<ArrayAttr> strideOpt, Optional<ArrayAttr> dilationOpt) {
  // Shape inference indicated by passing a null rewriter pointer.
  // Basic information.
  Value xValue = (Value)operandAdaptor.X();
  int64_t rank = xValue.getType().cast<ShapedType>().getRank();
  int64_t spatialOffset = 2;
  int64_t spatialRank = rank - spatialOffset;

  MemRefBoundsIndexCapture XBounds(operandAdaptor.X());
  MemRefBoundsIndexCapture WBounds(filterValue);

  // Fill the stride, dilation, kernel.
  for (int i = 0; i < spatialRank; ++i) {
    // Strides, default 1.
    strides.emplace_back(
        strideOpt.hasValue() ? ArrayAttrIntVal(strideOpt, i) : 1);
    // Dilations, default 1.
    dilations.emplace_back(
        dilationOpt.hasValue() ? ArrayAttrIntVal(dilationOpt, i) : 1);
    // Kernel shape from attribute, default from Weight's spatial dims.
    if (kernelShapeOpt.hasValue()) {
      kernelShape.emplace_back(
          LiteralIndexExpr(ArrayAttrIntVal(kernelShapeOpt, i)));
    } else if (hasFilter) {
      int ii = i + spatialOffset;
      kernelShape.emplace_back(WBounds.getSymbol(ii));
    } else {
      llvm_unreachable("should have tested the availability of kernel shape");
    }
  }
  // Pads, at this stage a given compile-time literal or default 0.
  for (int i = 0; i < 2 * spatialRank; ++i) {
    int64_t p = padOpt.hasValue() ? ArrayAttrIntVal(padOpt, i) : 0;
    pads.emplace_back(LiteralIndexExpr(p));
  }

  // Handle output size: start by inserting batch size and output channels.
  DimsExpr outputDims;
  outputDims.emplace_back(XBounds.getDim(0));
  if (hasFilter)
    outputDims.emplace_back(WBounds.getDim(0)); // CO may be different from CI.
  else
    outputDims.emplace_back(XBounds.getDim(1)); // CO is CI.

  // Insert dimensions for the spatial axes. From MaxPool:
  // https://github.com/onnx/onnx/blob/master/docs/Operators.md#maxpool
  //
  // NOSET:
  //  * O[i] = floor((I[i] + P[i] - ((K[i] - 1) * d[i] + 1)) / s[i] + 1)
  // VALID:
  // * O[i] = floor((I[i] - {(K[i] - 1) * d[i] + 1} + 1) / s[i])
  // * P = 0
  // SAME_LOWER or SAME_UPPER:
  // * O[i] = ceil(I[i] / s[i])
  // * p' = (O[i] - 1) * s[i] + ((K[i] - 1) * d[i] + 1) - I[i]
  // * P[i] = p' / 2, if odd, first or second are increased by one.
  auto autoPad = ONNXOpShapeHelper<OP_TYPE>::op->auto_pad();
  LiteralIndexExpr zero(0);
  LiteralIndexExpr one(1);
  for (int64_t i = 0; i < spatialRank; ++i) {
    int64_t ii = i + spatialOffset;
    IndexExpr I = XBounds.getDim(ii);
    IndexExpr K = kernelShape[i];
    LiteralIndexExpr d(dilations[i]);
    LiteralIndexExpr s(strides[i]);
    IndexExpr t1 = K - one;
    IndexExpr kdTerm = t1 * d + one; // (k - 1) * d + 1
    if (autoPad == "NOTSET") {
      IndexExpr p = pads[i] + pads[i + spatialRank]; // Sum both pads.
      IndexExpr t1 = I + p; // Compute floor/ceil((I + p - kdTerm) / s) + 1.
      IndexExpr t2 = t1 - kdTerm;
      IndexExpr O;
      if (ceilMode)
        O = t2.ceilDiv(s);
      else
        O = t2.floorDiv(s);
      O = O + one;
      // Set output dim, and pads already set, nothing more to do.
      outputDims.emplace_back(O);
    } else if (autoPad == "VALID") {
      IndexExpr t1 = I - kdTerm; // Compute ceil((I - kdTerm +1)/s).
      IndexExpr t2 = t1 + one;
      IndexExpr O = t2.ceilDiv(s);
      // Set output dim, and pads already set to zero, nothing more to do.
      outputDims.emplace_back(O);
    } else if (autoPad == "SAME_UPPER" || autoPad == "SAME_LOWER") {
      // Compute output as O = ceil(I/s).
      IndexExpr O = I.ceilDiv(s);
      outputDims.emplace_back(O);
      // Compute sum of pads padSum = (O -1)*s + kdTerm - I.
      IndexExpr t1 = O - one;
      IndexExpr t2 = t1 * s + kdTerm;
      IndexExpr t3 = t2 - I;
      IndexExpr padSum = IndexExpr::max(t3, zero);
      // Single pad value is padSump / 2.
      IndexExpr p = padSum.floorDiv(2);
      // Increment is 1 when pp % 2 != 0
      IndexExpr test = (padSum % 2) != zero;
      IndexExpr inc = IndexExpr::select(test, one, zero);
      // Increment 1st value for SAME_LOWER and 2nd for SAME_UPPER.
      if (autoPad == "SAME_UPPER") {
        pads[i] = p;
        pads[i + spatialRank] = p + inc;
      } else { // SAME_LOWER.
        pads[i] = p + inc;
        pads[i + spatialRank] = p;
      }
    }
  }

#if DEBUG
  if (outputDims.size() == 4) {
    cerr << "2d conv const params";
    if (outputDims[0].isLiteral())
      cerr << ", N " << outputDims[0].getLiteral();
    if (outputDims[1].isLiteral())
      cerr << ", CO " << outputDims[1].getLiteral();
    if (outputDims[2].isLiteral())
      cerr << ", WO " << outputDims[2].getLiteral();
    if (outputDims[3].isLiteral())
      cerr << ", HO " << outputDims[3].getLiteral();
    if (pads[0].isLiteral())
      cerr << ", ph begin " << pads[0].getLiteral();
    if (pads[2].isLiteral())
      cerr << ", ph end " << pads[2].getLiteral();
    if (pads[1].isLiteral())
      cerr << ", pw begin " << pads[1].getLiteral();
    if (pads[3].isLiteral())
      cerr << ", pw end " << pads[3].getLiteral();
    cerr << endl;
  }
#endif

  // Set type for the first output.
  ONNXOpShapeHelper<OP_TYPE>::dimsForOutput(0) = outputDims;
  return success();
}

//===----------------------------------------------------------------------===//
// ONNX Conv Op Shape Helper
//===----------------------------------------------------------------------===//

ONNXConvOpShapeHelper::ONNXConvOpShapeHelper(ONNXConvOp *newOp)
    : ONNXGenericPoolShapeHelper<ONNXConvOp, ONNXConvOpAdaptor>(
          newOp, true /*hasFilter*/, false /*hasCeil*/) {}

ONNXConvOpShapeHelper::ONNXConvOpShapeHelper(ONNXConvOp *newOp,
    ConversionPatternRewriter &rewriter,
    ArrayValueIndexCapture::GetDenseVal fGetDenseVal,
    ArrayValueIndexCapture::LoadVal fLoadVal)
    : ONNXGenericPoolShapeHelper<ONNXConvOp, ONNXConvOpAdaptor>(newOp,
          true /*hasFilter*/, false /*hasCeil*/, rewriter, fGetDenseVal,
          fLoadVal) {}

LogicalResult ONNXConvOpShapeHelper::Compute(ONNXConvOpAdaptor operandAdaptor) {
  return ONNXGenericPoolShapeHelper<ONNXConvOp, ONNXConvOpAdaptor>::Compute(
      operandAdaptor, operandAdaptor.W(), op->kernel_shape(), op->pads(),
      op->strides(), op->dilations());
}

//===----------------------------------------------------------------------===//
// ONNX Max Pool Single Out Ops Shape Helper
//===----------------------------------------------------------------------===//

ONNXMaxPoolSingleOutOpShapeHelper::ONNXMaxPoolSingleOutOpShapeHelper(
    ONNXMaxPoolSingleOutOp *newOp)
    : ONNXGenericPoolShapeHelper<ONNXMaxPoolSingleOutOp,
          ONNXMaxPoolSingleOutOpAdaptor>(
          newOp, false /*hasFilter*/, newOp->ceil_mode()) {}

ONNXMaxPoolSingleOutOpShapeHelper::ONNXMaxPoolSingleOutOpShapeHelper(
    ONNXMaxPoolSingleOutOp *newOp, ConversionPatternRewriter &rewriter,
    ArrayValueIndexCapture::GetDenseVal fGetDenseVal,
    ArrayValueIndexCapture::LoadVal fLoadVal)
    : ONNXGenericPoolShapeHelper<ONNXMaxPoolSingleOutOp,
          ONNXMaxPoolSingleOutOpAdaptor>(newOp, false /*hasFilter*/,
          newOp->ceil_mode(), rewriter, fGetDenseVal, fLoadVal) {}

LogicalResult ONNXMaxPoolSingleOutOpShapeHelper::Compute(
    ONNXMaxPoolSingleOutOpAdaptor operandAdaptor) {
  return ONNXGenericPoolShapeHelper<ONNXMaxPoolSingleOutOp,
      ONNXMaxPoolSingleOutOpAdaptor>::Compute(operandAdaptor, nullptr,
      op->kernel_shape(), op->pads(), op->strides(), op->dilations());
}

//===----------------------------------------------------------------------===//
// ONNX Max Pool Single Out Ops Shape Helper
//===----------------------------------------------------------------------===//

ONNXAveragePoolOpShapeHelper::ONNXAveragePoolOpShapeHelper(
    ONNXAveragePoolOp *newOp)
    : ONNXGenericPoolShapeHelper<ONNXAveragePoolOp, ONNXAveragePoolOpAdaptor>(
          newOp, false /*hasFilter*/, newOp->ceil_mode()) {}

ONNXAveragePoolOpShapeHelper::ONNXAveragePoolOpShapeHelper(
    ONNXAveragePoolOp *newOp, ConversionPatternRewriter &rewriter,
    ArrayValueIndexCapture::GetDenseVal fGetDenseVal,
    ArrayValueIndexCapture::LoadVal fLoadVal)
    : ONNXGenericPoolShapeHelper<ONNXAveragePoolOp, ONNXAveragePoolOpAdaptor>(
          newOp, false /*hasFilter*/, newOp->ceil_mode(), rewriter,
          fGetDenseVal, fLoadVal) {}

LogicalResult ONNXAveragePoolOpShapeHelper::Compute(
    ONNXAveragePoolOpAdaptor operandAdaptor) {
  return ONNXGenericPoolShapeHelper<ONNXAveragePoolOp,
      ONNXAveragePoolOpAdaptor>::Compute(operandAdaptor, nullptr,
      op->kernel_shape(), op->pads(), op->strides(), None);
}

//===----------------------------------------------------------------------===//
// ONNX Reshape Op Shape Helper
//===----------------------------------------------------------------------===//

ONNXReshapeOpShapeHelper::ONNXReshapeOpShapeHelper(ONNXReshapeOp *newOp)
    : ONNXOpShapeHelper<ONNXReshapeOp>(newOp) {}

ONNXReshapeOpShapeHelper::ONNXReshapeOpShapeHelper(ONNXReshapeOp *newOp,
    ConversionPatternRewriter &rewriter,
    ArrayValueIndexCapture::GetDenseVal fGetDenseVal,
    ArrayValueIndexCapture::LoadVal fLoadVal)
    : ONNXOpShapeHelper<ONNXReshapeOp>(
          newOp, rewriter, fGetDenseVal, fLoadVal) {}

LogicalResult ONNXReshapeOpShapeHelper::Compute(
    ONNXReshapeOpAdaptor operandAdaptor) {
  // Shape inference indicated by passing a null rewriter pointer.
  Operation *genericOp = reinterpret_cast<Operation *>(op);

  // Output dims of results.
  DimsExpr outputDims;

  // Get info about input data operand.
  Value data = operandAdaptor.data();
  MemRefBoundsIndexCapture dataBounds(data);
  int64_t dataRank = data.getType().cast<ShapedType>().getShape().size();

  // Get info about shape operand.
  Value shape = operandAdaptor.shape();
  ArrayValueIndexCapture shapeCapture(genericOp, shape, fGetDenseVal, fLoadVal);
  int64_t outputRank = shape.getType().cast<ShapedType>().getShape()[0];
  assert(outputRank != -1 && "Shape tensor must have constant shape");

  // Initialize context and results.
  outputDims.resize(outputRank);

  // Shape values can be 0, -1, or N (N > 0).
  //   - 0: the output dim is setting to the input dim at the same index.
  //   Thus, it must happen at the index < dataRank.
  //   - -1: the output dim is calculated from the other output dims. No more
  //   than one dim in the output has value -1.

  // Compute the total number of elements using the input data operand.
  IndexExpr numOfElements = LiteralIndexExpr(1);
  for (unsigned i = 0; i < dataRank; ++i)
    numOfElements = numOfElements * dataBounds.getDim(i);

  // Compute the total number of elements from the shape values.
  IndexExpr numOfElementsFromShape = LiteralIndexExpr(1);
  for (unsigned i = 0; i < outputRank; ++i) {
    SymbolIndexExpr dimShape(shapeCapture.getSymbol(i));
    if (dimShape.isUndefined())
      return op->emitError("shape input parameter could not be processed");
    IndexExpr dim;
    if (i < dataRank)
      // dimShape == 0: use dim from the input.
      dim = dimShape.selectOrSelf(dimShape == 0, dataBounds.getDim(i));
    else
      dim = dimShape;

    // Just store the dim as it is. Real value for -1 will be computed later.
    outputDims[i] = dim;

    // dimShape == -1: use 1 to compute the number of elements to avoid
    // negative value.
    dim = dim.selectOrSelf(dim == -1, LiteralIndexExpr(1));
    numOfElementsFromShape = numOfElementsFromShape * dim;
  }

  // All the output dims except the one with -1 are computed. Thus, only
  // update the dim with -1 here.
  for (unsigned i = 0; i < outputRank; ++i)
    outputDims[i] = outputDims[i].selectOrSelf(
        outputDims[i] == -1, numOfElements.floorDiv(numOfElementsFromShape));

  // Save the final result.
  dimsForOutput(0) = outputDims;

  return success();
}

//===----------------------------------------------------------------------===//
// ONNX Squeeze Op Shape Helper
//===----------------------------------------------------------------------===//

template <typename ShapeHelper, typename OperandAdaptor>
LogicalResult ONNXSqueezeOpShapeHelperCommon(ShapeHelper *shapeHelper,
    OperandAdaptor operandAdaptor, ArrayRef<IndexExpr> indexExprArray) {
  // Shape inference indicated by passing a null rewriter pointer.
  auto op = shapeHelper->op;
  Operation *genericOp = reinterpret_cast<Operation *>(op);

  // Output dims of results.
  DimsExpr outputDims;

  // Get info about input data operand.
  Value data = operandAdaptor.data();
  MemRefBoundsIndexCapture dataBounds(data);
  int64_t dataRank = data.getType().cast<ShapedType>().getShape().size();

  // Get axis values. They are expected to be normalized before so that there
  // is no negative values.
  SmallVector<int64_t, 4> axes;
  for (auto axisAttr : indexExprArray) {
    int64_t axis = axisAttr.getLiteral();
    assert(axis >= 0 && "Invalid axis");
    axes.emplace_back(axis);
  }

  for (int i = 0; i < dataRank; ++i)
    if (std::find(axes.begin(), axes.end(), i) == axes.end())
      outputDims.emplace_back(dataBounds.getDim(i));

  // Save the final result.
  shapeHelper->dimsForOutput(0) = outputDims;

  return success();
}

ONNXSqueezeOpShapeHelper::ONNXSqueezeOpShapeHelper(ONNXSqueezeOp *newOp)
    : ONNXOpShapeHelper<ONNXSqueezeOp>(newOp) {}

ONNXSqueezeOpShapeHelper::ONNXSqueezeOpShapeHelper(ONNXSqueezeOp *newOp,
    ConversionPatternRewriter &rewriter,
    ArrayValueIndexCapture::GetDenseVal fGetDenseVal,
    ArrayValueIndexCapture::LoadVal fLoadVal)
    : ONNXOpShapeHelper<ONNXSqueezeOp>(
          newOp, rewriter, fGetDenseVal, fLoadVal) {}

LogicalResult ONNXSqueezeOpShapeHelper::Compute(
    ONNXSqueezeOpAdaptor operandAdaptor) {
  auto axes = op->axes();
  SmallVector<IndexExpr, 4> indexExprArray;
  if (auto axesConstOp = getONNXConstantOp(axes)) {
    Operation *genericOp = reinterpret_cast<Operation *>(op);
    ArrayValueIndexCapture axesCapture(genericOp, axes, fGetDenseVal, fLoadVal);
    auto axesRank = axesConstOp.getType().cast<ShapedType>().getShape()[0];
    axesCapture.getSymbolList(axesRank, indexExprArray);
  } else if (!axes.getType().template isa<NoneType>()) {
    llvm_unreachable("dynamic axes not yet supported");
  }

  return ONNXSqueezeOpShapeHelperCommon(this, operandAdaptor, indexExprArray);
}

ONNXSqueezeV11OpShapeHelper::ONNXSqueezeV11OpShapeHelper(
    ONNXSqueezeV11Op *newOp)
    : ONNXOpShapeHelper<ONNXSqueezeV11Op>(newOp) {}

ONNXSqueezeV11OpShapeHelper::ONNXSqueezeV11OpShapeHelper(
    ONNXSqueezeV11Op *newOp, ConversionPatternRewriter &rewriter,
    ArrayValueIndexCapture::GetDenseVal fGetDenseVal,
    ArrayValueIndexCapture::LoadVal fLoadVal)
    : ONNXOpShapeHelper<ONNXSqueezeV11Op>(
          newOp, rewriter, fGetDenseVal, fLoadVal) {}

LogicalResult ONNXSqueezeV11OpShapeHelper::Compute(
    ONNXSqueezeV11OpAdaptor operandAdaptor) {
  auto axesAttr = op->axes();
  SmallVector<IndexExpr, 4> indexExprArray;
  if (axesAttr.hasValue()) {
    ArrayAttributeIndexCapture axesCapture(axesAttr.getValue());
    auto axesRank = axesCapture.size();
    for (unsigned i = 0; i < axesRank; ++i) {
      indexExprArray.emplace_back(axesCapture.getLiteral(i));
    }
  }
  return ONNXSqueezeOpShapeHelperCommon(this, operandAdaptor, indexExprArray);
}

//===----------------------------------------------------------------------===//
// ONNX Unsqueeze Op Shape Helper
//===----------------------------------------------------------------------===//

template <typename ShapeHelper, typename OperandAdaptor>
LogicalResult ONNXUnsqueezeOpShapeHelperCommon(ShapeHelper *shapeHelper,
    OperandAdaptor operandAdaptor, ArrayRef<IndexExpr> indexExprArray) {
  // Shape inference indicated by passing a null rewriter pointer.
  auto op = shapeHelper->op;
  Operation *genericOp = reinterpret_cast<Operation *>(op);

  // Output dims of results.
  DimsExpr outputDims;

  // Get info about input data operand.
  Value data = operandAdaptor.data();
  MemRefBoundsIndexCapture dataBounds(data);
  int64_t dataRank = data.getType().cast<ShapedType>().getShape().size();

  // Get axis values. They are expected to be normalized before so that there
  // is no negative values.
  SmallVector<int64_t, 4> axes;
  for (auto axisAttr : indexExprArray) {
    int64_t axis = axisAttr.getLiteral();
    assert(axis >= 0 && "Invalid axis");
    axes.emplace_back(axis);
  }

  int64_t outRank = dataRank + axes.size();
  for (int i = 0, j = 0; i < outRank || j < dataRank; ++i)
    if (std::find(axes.begin(), axes.end(), i) != axes.end())
      outputDims.emplace_back(LiteralIndexExpr(1));
    else
      outputDims.emplace_back(dataBounds.getDim(j++));

  // Save the final result.
  shapeHelper->dimsForOutput(0) = outputDims;

  return success();
}

ONNXUnsqueezeOpShapeHelper::ONNXUnsqueezeOpShapeHelper(ONNXUnsqueezeOp *newOp)
    : ONNXOpShapeHelper<ONNXUnsqueezeOp>(newOp) {}

ONNXUnsqueezeOpShapeHelper::ONNXUnsqueezeOpShapeHelper(ONNXUnsqueezeOp *newOp,
    ConversionPatternRewriter &rewriter,
    ArrayValueIndexCapture::GetDenseVal fGetDenseVal,
    ArrayValueIndexCapture::LoadVal fLoadVal)
    : ONNXOpShapeHelper<ONNXUnsqueezeOp>(
          newOp, rewriter, fGetDenseVal, fLoadVal) {}

LogicalResult ONNXUnsqueezeOpShapeHelper::Compute(
    ONNXUnsqueezeOpAdaptor operandAdaptor) {
  auto axes = op->axes();
  SmallVector<IndexExpr, 4> indexExprArray;
  if (auto axesConstOp = getONNXConstantOp(axes)) {
    Operation *genericOp = reinterpret_cast<Operation *>(op);
    ArrayValueIndexCapture axesCapture(genericOp, axes, fGetDenseVal, fLoadVal);
    auto axesRank = axesConstOp.getType().cast<ShapedType>().getShape()[0];
    axesCapture.getSymbolList(axesRank, indexExprArray);
  } else if (!axes.getType().template isa<NoneType>()) {
    llvm_unreachable("dynamic axes not yet supported");
  }

  return ONNXUnsqueezeOpShapeHelperCommon(this, operandAdaptor, indexExprArray);
}

ONNXUnsqueezeV11OpShapeHelper::ONNXUnsqueezeV11OpShapeHelper(
    ONNXUnsqueezeV11Op *newOp)
    : ONNXOpShapeHelper<ONNXUnsqueezeV11Op>(newOp) {}

ONNXUnsqueezeV11OpShapeHelper::ONNXUnsqueezeV11OpShapeHelper(
    ONNXUnsqueezeV11Op *newOp, ConversionPatternRewriter &rewriter,
    ArrayValueIndexCapture::GetDenseVal fGetDenseVal,
    ArrayValueIndexCapture::LoadVal fLoadVal)
    : ONNXOpShapeHelper<ONNXUnsqueezeV11Op>(
          newOp, rewriter, fGetDenseVal, fLoadVal) {}

LogicalResult ONNXUnsqueezeV11OpShapeHelper::Compute(
    ONNXUnsqueezeV11OpAdaptor operandAdaptor) {
  auto axesAttr = op->axes();
  SmallVector<IndexExpr, 4> indexExprArray;
  ArrayAttributeIndexCapture axesCapture(axesAttr);
  auto axesRank = axesCapture.size();
  for (unsigned i = 0; i < axesRank; ++i) {
    indexExprArray.emplace_back(axesCapture.getLiteral(i));
  }
  return ONNXUnsqueezeOpShapeHelperCommon(this, operandAdaptor, indexExprArray);
}

//===----------------------------------------------------------------------===//
// ONNX Shape Op Shape Helper
//===----------------------------------------------------------------------===//

ONNXShapeOpShapeHelper::ONNXShapeOpShapeHelper(ONNXShapeOp *newOp)
    : ONNXOpShapeHelper<ONNXShapeOp>(newOp) {}

ONNXShapeOpShapeHelper::ONNXShapeOpShapeHelper(ONNXShapeOp *newOp,
    ConversionPatternRewriter &rewriter,
    ArrayValueIndexCapture::GetDenseVal fGetDenseVal,
    ArrayValueIndexCapture::LoadVal fLoadVal)
    : ONNXOpShapeHelper<ONNXShapeOp>(newOp, rewriter, fGetDenseVal, fLoadVal) {}

LogicalResult ONNXShapeOpShapeHelper::Compute(
    ONNXShapeOpAdaptor operandAdaptor) {

  // Get info about input data operand.
  Value data = operandAdaptor.data();
  MemRefBoundsIndexCapture dataBounds(data);
  int64_t dataRank = dataBounds.getRank();

  // To be initalized from op (opset > 13)
  int64_t start = 0;
  int64_t end = dataRank; // Default value if option not defined.

  // Handle negative values.
  if (start < 0)
    start = start + dataRank;
  if (end < 0)
    end = end + dataRank;
  if (start < 0 || start > dataRank)
    return op->emitError("start value is out of bound");
  if (end < 0 || end > dataRank)
    return op->emitError("end value is out of bound");

  for (int64_t i = start; i < end; ++i)
    dimsForOutput(0).emplace_back(dataBounds.getDim(i));
  return success();
}

//===----------------------------------------------------------------------===//
<<<<<<< HEAD
// ONNX ReverseSequence Op Shape Helper
//===----------------------------------------------------------------------===//

ONNXReverseSequenceOpShapeHelper::ONNXReverseSequenceOpShapeHelper(
    ONNXReverseSequenceOp *newOp)
    : ONNXOpShapeHelper<ONNXReverseSequenceOp>(newOp) {}

ONNXReverseSequenceOpShapeHelper::ONNXReverseSequenceOpShapeHelper(
    ONNXReverseSequenceOp *newOp, ConversionPatternRewriter &rewriter,
    ArrayValueIndexCapture::GetDenseVal fGetDenseVal,
    ArrayValueIndexCapture::LoadVal fLoadVal)
    : ONNXOpShapeHelper<ONNXReverseSequenceOp>(
          newOp, rewriter, fGetDenseVal, fLoadVal) {}

LogicalResult ONNXReverseSequenceOpShapeHelper::Compute(
    ONNXReverseSequenceOpAdaptor operandAdaptor) {

  // Get info about input data operand.
  Value input = operandAdaptor.input();
  MemRefBoundsIndexCapture inputBounds(input);
  int64_t inputRank = inputBounds.getRank();

  for (int64_t i = 0; i < inputRank; ++i)
    dimsForOutput(0).emplace_back(inputBounds.getDim(i));
=======
// ONNX Pad Op Shape Helper
//===----------------------------------------------------------------------===//

ONNXPadOpShapeHelper::ONNXPadOpShapeHelper(ONNXPadOp *newOp)
    : ONNXOpShapeHelper<ONNXPadOp>(newOp), pads() {}

ONNXPadOpShapeHelper::ONNXPadOpShapeHelper(ONNXPadOp *newOp,
    ConversionPatternRewriter &rewriter,
    ArrayValueIndexCapture::GetDenseVal fGetDenseVal,
    ArrayValueIndexCapture::LoadVal fLoadVal)
    : ONNXOpShapeHelper<ONNXPadOp>(newOp, rewriter, fGetDenseVal, fLoadVal),
      pads() {}

LogicalResult ONNXPadOpShapeHelper::Compute(ONNXPadOpAdaptor operandAdaptor) {
  // Shape inference indicated by passing a null rewriter pointer.
  Operation *genericOp = reinterpret_cast<Operation *>(op);

  // Output dims of results.
  DimsExpr outputDims;

  // Get info about input data operand.
  MemRefBoundsIndexCapture dataBounds(operandAdaptor.data());
  uint64_t dataRank = dataBounds.getRank();

  // Initialize context and results (pads & output)
  pads.resize(2 * dataRank); // pads two sides of each axis.
  outputDims.resize(dataRank);

  // `pads` format is : [x1_begin, x2_begin,...,x1_end, x2_end,...],
  // where
  // - xi_begin: the number of pad values added at the beginning of axis `i`
  // - xi_end: the number of pad values added at the end of axis `i`.
  ArrayValueIndexCapture padsCapture(
      genericOp, operandAdaptor.pads(), fGetDenseVal, fLoadVal);

  // Calculate output dimension sizes.
  for (uint64_t i = 0; i < dataRank; i++) {
    // Get begin/end pads.
    SymbolIndexExpr padBegin(padsCapture.getSymbol(i));
    SymbolIndexExpr padEnd(padsCapture.getSymbol(i + dataRank));
    if (padBegin.isUndefined() || padEnd.isUndefined())
      return op->emitError("pad parameter could not be processed");
    // Get input dim.
    DimIndexExpr dimInput(dataBounds.getDim(i));

    // Calculation for output size.
    IndexExpr dimOutputFinal = padBegin + dimInput + padEnd;

    // Save results.
    pads[i] = padBegin;
    pads[i + dataRank] = padEnd;
    outputDims[i] = dimOutputFinal;
  }

  // Save the final result.
  dimsForOutput(0) = outputDims;

>>>>>>> e4639fff
  return success();
}<|MERGE_RESOLUTION|>--- conflicted
+++ resolved
@@ -1534,7 +1534,6 @@
 }
 
 //===----------------------------------------------------------------------===//
-<<<<<<< HEAD
 // ONNX ReverseSequence Op Shape Helper
 //===----------------------------------------------------------------------===//
 
@@ -1559,7 +1558,11 @@
 
   for (int64_t i = 0; i < inputRank; ++i)
     dimsForOutput(0).emplace_back(inputBounds.getDim(i));
-=======
+
+  return success();
+}
+
+//===----------------------------------------------------------------------===//
 // ONNX Pad Op Shape Helper
 //===----------------------------------------------------------------------===//
 
@@ -1617,6 +1620,5 @@
   // Save the final result.
   dimsForOutput(0) = outputDims;
 
->>>>>>> e4639fff
   return success();
 }