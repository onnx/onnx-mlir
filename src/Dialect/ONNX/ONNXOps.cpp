--- conflicted
+++ resolved
@@ -3224,19 +3224,11 @@
 }
 
 //===----------------------------------------------------------------------===//
-<<<<<<< HEAD
-// GatherND
-//===----------------------------------------------------------------------===//
-
-LogicalResult ONNXGatherNDOp::verify() {
-  ONNXGatherNDOpAdaptor operandAdaptor(*this);
-=======
 // GatherElements
 //===----------------------------------------------------------------------===//
 
 LogicalResult ONNXGatherElementsOp::verify() {
   ONNXGatherElementsOpAdaptor operandAdaptor(*this);
->>>>>>> acc8e3fa
   if (llvm::any_of(operandAdaptor.getOperands(),
           [](const Value &op) { return !hasShapeAndRank(op); }))
     return success(); // Won't be able to do any checking at this stage.
@@ -3248,7 +3240,73 @@
   auto indicesType = indices.getType().cast<ShapedType>();
   int64_t dataRank = dataType.getRank();
   int64_t indicesRank = indicesType.getRank();
-<<<<<<< HEAD
+  int64_t axis = this->axis();
+
+  // All inputs must have the same rank, and the rank must be strictly greater
+  // than zero.
+  if (dataRank < 1)
+    return onnx_mlir::Diagnostic::emitOperandHasUnexpectedRankError(
+        *this->getOperation(), data, dataRank, "> 0");
+  if (indicesRank != dataRank)
+    return onnx_mlir::Diagnostic::emitOperandHasUnexpectedRankError(
+        *this->getOperation(), indices, indicesRank, std::to_string(dataRank));
+
+  // axis attribute must be in the range [-r,r-1], where r = rank(data).
+  if (axis < -dataRank || axis >= dataRank)
+    return onnx_mlir::Diagnostic::emitAttributeOutOfRangeError(
+        *this->getOperation(), "axis", axis,
+        onnx_mlir::Diagnostic::Range<int64_t>(-dataRank, dataRank - 1));
+
+  // All index values in 'indices' are expected to be within bounds [-s, s-1]
+  // along axis of size s.
+  ArrayRef<int64_t> dataShape = dataType.getShape();
+  const int64_t dataDimAtAxis = dataShape[axis];
+  if (dataDimAtAxis >= 0)
+    if (DenseElementsAttr valueAttribute =
+            getDenseElementAttributeFromONNXValue(indices))
+      for (IntegerAttr value : valueAttribute.getValues<IntegerAttr>()) {
+        int64_t index = value.getInt();
+        if (index >= -dataDimAtAxis && index < dataDimAtAxis)
+          continue;
+
+        return onnx_mlir::Diagnostic::emitAttributeOutOfRangeError(
+            *this->getOperation(), "indices", index,
+            onnx_mlir::Diagnostic::Range<int64_t>(
+                -dataDimAtAxis, dataDimAtAxis - 1));
+      }
+
+  return success();
+}
+
+LogicalResult ONNXGatherElementsOp::inferShapes(
+    std::function<void(mlir::Region &)> doShapeInference) {
+  // Cannot infer the output shape if the operands shape is not yet known.
+  if (llvm::any_of(this->getOperands(),
+          [](const Value &op) { return !hasShapeAndRank(op); }))
+    return success();
+
+  auto elementType = data().getType().cast<ShapedType>().getElementType();
+  return shapeHelperInferShapes<ONNXGatherElementsOpShapeHelper,
+      ONNXGatherElementsOp, ONNXGatherElementsOpAdaptor>(*this, elementType);
+}
+
+//===----------------------------------------------------------------------===//
+// GatherND
+//===----------------------------------------------------------------------===//
+
+LogicalResult ONNXGatherNDOp::verify() {
+  ONNXGatherNDOpAdaptor operandAdaptor(*this);
+  if (llvm::any_of(operandAdaptor.getOperands(),
+          [](const Value &op) { return !hasShapeAndRank(op); }))
+    return success(); // Won't be able to do any checking at this stage.
+
+  // Get operands and attributes.
+  Value data = operandAdaptor.data();
+  Value indices = operandAdaptor.indices();
+  auto dataType = data.getType().cast<ShapedType>();
+  auto indicesType = indices.getType().cast<ShapedType>();
+  int64_t dataRank = dataType.getRank();
+  int64_t indicesRank = indicesType.getRank();
   int64_t b = batch_dims();
 
   // 'data' and 'indices' must have rank strictly greater than zero.
@@ -3313,47 +3371,10 @@
         n++;
       }
   }
-=======
-  int64_t axis = this->axis();
-
-  // All inputs must have the same rank, and the rank must be strictly greater
-  // than zero.
-  if (dataRank < 1)
-    return onnx_mlir::Diagnostic::emitOperandHasUnexpectedRankError(
-        *this->getOperation(), data, dataRank, "> 0");
-  if (indicesRank != dataRank)
-    return onnx_mlir::Diagnostic::emitOperandHasUnexpectedRankError(
-        *this->getOperation(), indices, indicesRank, std::to_string(dataRank));
-
-  // axis attribute must be in the range [-r,r-1], where r = rank(data).
-  if (axis < -dataRank || axis >= dataRank)
-    return onnx_mlir::Diagnostic::emitAttributeOutOfRangeError(
-        *this->getOperation(), "axis", axis,
-        onnx_mlir::Diagnostic::Range<int64_t>(-dataRank, dataRank - 1));
-
-  // All index values in 'indices' are expected to be within bounds [-s, s-1]
-  // along axis of size s.
-  ArrayRef<int64_t> dataShape = dataType.getShape();
-  const int64_t dataDimAtAxis = dataShape[axis];
-  if (dataDimAtAxis >= 0)
-    if (DenseElementsAttr valueAttribute =
-            getDenseElementAttributeFromONNXValue(indices))
-      for (IntegerAttr value : valueAttribute.getValues<IntegerAttr>()) {
-        int64_t index = value.getInt();
-        if (index >= -dataDimAtAxis && index < dataDimAtAxis)
-          continue;
-
-        return onnx_mlir::Diagnostic::emitAttributeOutOfRangeError(
-            *this->getOperation(), "indices", index,
-            onnx_mlir::Diagnostic::Range<int64_t>(
-                -dataDimAtAxis, dataDimAtAxis - 1));
-      }
->>>>>>> acc8e3fa
-
-  return success();
-}
-
-<<<<<<< HEAD
+
+  return success();
+}
+
 LogicalResult ONNXGatherNDOp::inferShapes(
     std::function<void(mlir::Region &)> doShapeInference) {
   // Cannot infer the shape of the output if the inputs shape is not yet known.
@@ -3365,18 +3386,6 @@
   return shapeHelperInferShapes<ONNXGatherNDOpShapeHelper, ONNXGatherNDOp,
       ONNXGatherNDOpAdaptor>(*this, elementType);
   return success();
-=======
-LogicalResult ONNXGatherElementsOp::inferShapes(
-    std::function<void(mlir::Region &)> doShapeInference) {
-  // Cannot infer the output shape if the operands shape is not yet known.
-  if (llvm::any_of(this->getOperands(),
-          [](const Value &op) { return !hasShapeAndRank(op); }))
-    return success();
-
-  auto elementType = data().getType().cast<ShapedType>().getElementType();
-  return shapeHelperInferShapes<ONNXGatherElementsOpShapeHelper,
-      ONNXGatherElementsOp, ONNXGatherElementsOpAdaptor>(*this, elementType);
->>>>>>> acc8e3fa
 }
 
 //===----------------------------------------------------------------------===//
@@ -3895,18 +3904,6 @@
   return success();
 }
 
-<<<<<<< HEAD
-LogicalResult ONNXGatherElementsOp::inferShapes(
-    std::function<void(mlir::Region &)> doShapeInference) {
-  return emitError(NOT_IMPLEMENTED_MESSAGE);
-}
-
-=======
-LogicalResult ONNXGatherNDOp::inferShapes(
-    std::function<void(mlir::Region &)> doShapeInference) {
-  return emitError(NOT_IMPLEMENTED_MESSAGE);
-}
->>>>>>> acc8e3fa
 LogicalResult ONNXGreaterOp::inferShapes(
     std::function<void(mlir::Region &)> doShapeInference) {
   Builder b(getContext());
