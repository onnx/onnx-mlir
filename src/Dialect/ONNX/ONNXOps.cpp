--- conflicted
+++ resolved
@@ -4063,18 +4063,11 @@
 
 LogicalResult ONNXIsNaNOp::inferShapes(
     std::function<void(mlir::Region &)> doShapeInference) {
-<<<<<<< HEAD
-  if (!hasShapeAndRank(X()))
-    return success();
-
-  auto inputShape = X().getType().cast<ShapedType>().getShape();
-=======
   ONNXIsNaNOpAdaptor operandAdaptor(*this);
-  if (!hasShapeAndRank(X()))
+  if (!hasShapeAndRank(operandAdaptor.X()))
     return success();
 
   ArrayRef<int64_t> inputShape = X().getType().cast<ShapedType>().getShape();
->>>>>>> 2b601c96
   IntegerType i1Type = IntegerType::get(getContext(), 1, IntegerType::Signless);
   getResult().setType(RankedTensorType::get(inputShape, i1Type));
   return success();
