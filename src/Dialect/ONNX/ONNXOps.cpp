--- conflicted
+++ resolved
@@ -120,13 +120,6 @@
   }
   op.getResult().setType(resultTy);
   return success();
-}
-
-// Determine whether all operands of a given operator have shape and rank.
-template <typename ADAPTOR>
-bool allOperandsHaveShapeAndRank(ADAPTOR &operandAdaptor) {
-  return llvm::all_of(operandAdaptor.getOperands(),
-      [](const Value &op) { return hasShapeAndRank(op); });
 }
 
 #define NOT_IMPLEMENTED_MESSAGE                                                \
@@ -621,8 +614,9 @@
 
 LogicalResult ONNXArgMaxOp::verify() {
   ONNXArgMaxOpAdaptor operandAdaptor(*this);
-  if (!allOperandsHaveShapeAndRank<ONNXArgMaxOpAdaptor>(operandAdaptor))
-    return success(); // Won't be able to do any checking at this stage.
+  if (llvm::any_of(operandAdaptor.getOperands(),
+          [](const Value &op) { return !hasShapeAndRank(op); }))
+    return success();
 
   int64_t rank = data().getType().cast<ShapedType>().getRank();
   int64_t axisIndex = axis();
@@ -653,8 +647,9 @@
 
 LogicalResult ONNXArgMinOp::verify() {
   ONNXArgMinOpAdaptor operandAdaptor(*this);
-  if (!allOperandsHaveShapeAndRank<ONNXArgMinOpAdaptor>(operandAdaptor))
-    return success(); // Won't be able to do any checking at this stage.
+  if (llvm::any_of(operandAdaptor.getOperands(),
+          [](const Value &op) { return !hasShapeAndRank(op); }))
+    return success();
 
   int64_t rank = data().getType().cast<ShapedType>().getRank();
   int64_t axisIndex = axis();
@@ -2687,55 +2682,12 @@
 // Concat
 //===----------------------------------------------------------------------===//
 
-<<<<<<< HEAD
-// Verify that all input tensors of the supplied operator have the expected
-// rank, and that all the operands have the same dimensions except for an
-// excluded dimension.
-static LogicalResult verifySameShape(
-    Operation &op, ValueRange operands, const int64_t excludedDim) {
-  assert(llvm::all_of(operands, [](const Value &operand) {
-    return operand.getType().isa<RankedTensorType>();
-  }) && "Expecting all operands to be ranked tensors");
-
-  auto type = operands.front().getType().cast<RankedTensorType>();
-  ArrayRef<int64_t> expectedShape = type.getShape();
-  int64_t expectedRank = expectedShape.size();
-  assert(excludedDim >= 0 && excludedDim < expectedRank &&
-         "excludedDim must be in the range [0, expectedRank-1]");
-
-  for (Value operand : operands) {
-    ArrayRef<int64_t> operandShape =
-        operand.getType().cast<RankedTensorType>().getShape();
-    int64_t operandRank = operandShape.size();
-    if (operandRank != expectedRank)
-      return onnx_mlir::Diagnostic::emitOperandHasUnexpectedRankError(
-          op, operand, operandRank, std::to_string(expectedRank));
-
-    for (int64_t dim = 0; dim < expectedRank; ++dim) {
-      if (dim == excludedDim)
-        continue;
-      if (operandShape[dim] != -1 && expectedShape[dim] != -1 &&
-          operandShape[dim] != expectedShape[dim])
-        return onnx_mlir::Diagnostic::emitDimensionHasUnexpectedValueError(op,
-            operand, dim, operandShape[dim],
-            std::to_string(expectedShape[dim]));
-    }
-  }
-=======
 LogicalResult ONNXConcatOp::verify() {
+  // Cannot verify semantics if the operands do not have a known shape yet.
   ONNXConcatOpAdaptor operandAdaptor(*this);
-  if (!allOperandsHaveShapeAndRank<ONNXConcatOpAdaptor>(operandAdaptor))
-    return success(); // Won't be able to do any checking at this stage.
->>>>>>> d431949f
-
-  return success();
-}
-
-LogicalResult ONNXConcatOp::verify() {
-  ONNXConcatOpAdaptor operandAdaptor(*this);
-  for (const auto &operand : operandAdaptor.getOperands())
-    if (!hasShapeAndRank(operand))
-      return success(); // Won't be able to do any checking at this stage.
+  if (llvm::any_of(operandAdaptor.getOperands(),
+          [](const Value &op) { return !hasShapeAndRank(op); }))
+    return success();
 
   auto commonType =
       operandAdaptor.getOperands().front().getType().cast<ShapedType>();
@@ -2752,33 +2704,29 @@
   if (axisIndex < 0)
     axisIndex += commonRank;
 
-<<<<<<< HEAD
   // All input tensors must have the same shape, except for the dimension size
   // of the axis to concatenate on.
-  return verifySameShape(
-      *this->getOperation(), operandAdaptor.getOperands(), axisIndex);
-=======
-  for (const Value &operand : operandAdaptor.getOperands()) {
-    ArrayRef<int64_t> currShape =
+  for (Value operand : operandAdaptor.getOperands()) {
+    ArrayRef<int64_t> operandShape =
         operand.getType().cast<ShapedType>().getShape();
-    if ((int64_t)currShape.size() != commonRank)
-      return emitOpError("Concat inputs must all have the same rank");
-    for (int j = 0; j < commonRank; ++j) {
-      if (j == axisIndex)
+    int64_t operandRank = operandShape.size();
+    if (operandRank != commonRank)
+      return onnx_mlir::Diagnostic::emitOperandHasUnexpectedRankError(
+          *this->getOperation(), operand, operandRank,
+          std::to_string(commonRank));
+
+    for (int64_t dim = 0; dim < commonRank; ++dim) {
+      if (dim == axisIndex)
         continue;
-      if (currShape[j] != -1 && commonShape[j] != -1 &&
-          currShape[j] != commonShape[j]) {
-        return emitOpError(
-                   "Concat input dimensions must be all identical, "
-                   "except for dimension on the axis of the "
-                   "concatenation. Expected something compatible with: ")
-               << commonType << " but got " << operand.getType() << " instead.";
-      }
+      if (operandShape[dim] != -1 && commonShape[dim] != -1 &&
+          operandShape[dim] != commonShape[dim])
+        return onnx_mlir::Diagnostic::emitDimensionHasUnexpectedValueError(
+            *this->getOperation(), operand, dim, operandShape[dim],
+            std::to_string(commonShape[dim]));
     }
   }
 
   return success();
->>>>>>> d431949f
 }
 
 LogicalResult ONNXConcatOp::inferShapes(
@@ -3736,9 +3684,11 @@
 //===----------------------------------------------------------------------===//
 
 LogicalResult ONNXCompressOp::verify() {
+  // Cannot check constraints if the shape of the inputs is not yet knwon.
   ONNXCompressOpAdaptor operandAdaptor(*this);
-  if (!allOperandsHaveShapeAndRank(operandAdaptor))
-    return success(); // Won't be able to do any checking at this stage.
+  if (llvm::any_of(operandAdaptor.getOperands(),
+          [](const Value &op) { return !hasShapeAndRank(op); }))
+    return success();
 
   int64_t inputRank = input().getType().cast<ShapedType>().getRank();
   Optional<int64_t> optionalAxis = axis();
