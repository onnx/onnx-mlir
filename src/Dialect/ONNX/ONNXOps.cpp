--- conflicted
+++ resolved
@@ -69,17 +69,9 @@
 
 // Handle shapes for operations with a single output.
 template <class SHAPE_HELPER, class OP, class ADAPTOR>
-<<<<<<< HEAD
-LogicalResult shapeHelperInferShapes(OP *op, Value typeOper) {
-  assert(op && "Expecting a non-null pointer");
-  SHAPE_HELPER shapeHelper(op);
-
-  ADAPTOR operandAdaptor(*op);
-=======
 static LogicalResult shapeHelperInferShapes(OP &op, Type elementType) {
   SHAPE_HELPER shapeHelper(&op);
   ADAPTOR operandAdaptor(op);
->>>>>>> cc3ee05c
   if (failed(shapeHelper.computeShape(operandAdaptor)))
     return op.emitError("Failed to scan " + OP::getOperationName() +
                         " parameters successfully");
@@ -92,16 +84,10 @@
 
 // Handle shapes for operations with multiple outputs.
 template <class SHAPE_HELPER, class OP, class ADAPTOR>
-<<<<<<< HEAD
-LogicalResult shapeHelperInferMultipleShapes(OP *op, Value typeOper) {
-  assert(op && "Expecting a non-null pointer");
-  SHAPE_HELPER shapeHelper(op);
-=======
 static LogicalResult shapeHelperInferMultipleShapes(
     OP &op, TypeRange elementTypes) {
   assert(elementTypes.size() == op.getNumResults() &&
          "Incorrect elementTypes size");
->>>>>>> cc3ee05c
 
   SHAPE_HELPER shapeHelper(&op);
   ADAPTOR operandAdaptor(op);
@@ -635,12 +621,8 @@
 //===----------------------------------------------------------------------===//
 
 LogicalResult ONNXArgMaxOp::verify() {
-<<<<<<< HEAD
   ONNXArgMaxOpAdaptor operandAdaptor(*this);
   if (!allOperandsHaveShapeAndRank<ONNXArgMaxOpAdaptor>(operandAdaptor))
-=======
-  if (!hasShapeAndRank(data()))
->>>>>>> cc3ee05c
     return success(); // Won't be able to do any checking at this stage.
 
   int64_t rank = data().getType().cast<ShapedType>().getRank();
