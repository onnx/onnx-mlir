//===------------------ ONNXOps.cpp - ONNX Operations ---------------------===//
//
// Copyright 2019-2020 The IBM Research Authors.
//
// =============================================================================
//
// This file provides definition of ONNX dialect operations.
//
//===----------------------------------------------------------------------===//

#include "mlir/Dialect/Traits.h"
#include "mlir/IR/Block.h"
#include "mlir/IR/Builders.h"
#include "mlir/IR/DialectImplementation.h"
#include "mlir/IR/Function.h"
#include "mlir/IR/IntegerSet.h"
#include "mlir/IR/Matchers.h"
#include "mlir/IR/Module.h"
#include "mlir/IR/OpImplementation.h"
#include "mlir/IR/PatternMatch.h"
#include "llvm/ADT/SetVector.h"
#include "llvm/ADT/SmallBitVector.h"
#include "llvm/Support/FormatVariadic.h"

#include "ONNXOps.hpp"

using namespace mlir;
using namespace mlir::OpTrait::util;
using namespace mlir::onnxmlir;

//===----------------------------------------------------------------------===//
// ONNX Helper functions
//===----------------------------------------------------------------------===//

static size_t ArrayAttrSize(ArrayAttr a) { return a.size(); }

static size_t ArrayAttrSize(Optional<ArrayAttr> a) {
  return a.getValue().size();
}

static int64_t ArrayAttrIntVal(ArrayAttr a, int i) {
  return (a.getValue()[i]).cast<IntegerAttr>().getInt();
}

static int64_t ArrayAttrIntVal(Optional<ArrayAttr> a, int i) {
  return (a.getValue().getValue()[i]).cast<IntegerAttr>().getInt();
}

// Returns the ConstantOp which defines an MLIR Value or null.
static mlir::ONNXConstantOp getONNXConstantOp(Value value) {
  return dyn_cast_or_null<mlir::ONNXConstantOp>(value.getDefiningOp());
}

// This method substitutes any uses of dimensions and symbols (e.g.
// dim#0 with dimReplacements[0]) in an affine map, simplifies the modified
// affine map, and returns an integer constant.
int64_t AffineMapIntConstant(Builder &builder, AffineMap map,
    ArrayRef<int64_t> dimReplacements, ArrayRef<int64_t> symReplacements,
    unsigned numResultDims, unsigned numResultSyms) {
  // Prepare affine expressions.
  SmallVector<AffineExpr, 4> dimExprs, symExprs;
  for (int64_t dim : dimReplacements) {
    AffineExpr exp = builder.getAffineConstantExpr(dim);
    dimExprs.emplace_back(exp);
  }
  for (int64_t sym : symReplacements) {
    AffineExpr exp = builder.getAffineConstantExpr(sym);
    symExprs.emplace_back(exp);
  }
  // Replace all the affine map's arguments with real values and evaluate the
  // map.
  AffineMap replacedDimMap = map.replaceDimsAndSymbols(
      dimExprs, symExprs, numResultDims, numResultSyms);
  AffineMap simplifiedMap = simplifyAffineMap(replacedDimMap);
  return simplifiedMap.getSingleConstantResult();
}

//===----------------------------------------------------------------------===//
// Get reduction type
//===----------------------------------------------------------------------===//
RankedTensorType getReductionOutputType(
    RankedTensorType operandTy, Optional<ArrayAttr> axesAttrs, APInt keepdims) {
  int64_t rank = operandTy.getRank();

  SmallVector<int64_t, 4> axes;
  if (axesAttrs != llvm::None) {
    for (auto axisAttr : axesAttrs.getValue()) {
      int64_t axis = axisAttr.cast<IntegerAttr>().getInt();
      axis = axis >= 0 ? axis : (rank + axis);
      assert(axis >= -rank && axis <= rank - 1);
      if (std::find(axes.begin(), axes.end(), axis) == axes.end())
        axes.emplace_back(axis);
    }
  } else {
    for (decltype(rank) i = 0; i < rank; ++i) {
      axes.emplace_back(i);
    }
  }

  // Mark reduction axes.
  SmallVector<bool, 4> isReductionAxis;
  for (decltype(rank) i = 0; i < rank; ++i) {
    if (std::find(axes.begin(), axes.end(), i) != axes.end())
      isReductionAxis.emplace_back(true);
    else
      isReductionAxis.emplace_back(false);
  }

  // KeepDims
  bool isKeepdims = (keepdims == 1) ? true : false;

  SmallVector<int64_t, 4> dims;
  for (decltype(rank) i = 0; i < rank; ++i) {
    if (isReductionAxis[i]) {
      if (isKeepdims)
        dims.emplace_back(1); // reduction dimension
    } else {
      dims.emplace_back(operandTy.getShape()[i]);
    }
  }

  return RankedTensorType::get(dims, operandTy.getElementType());
}

//===----------------------------------------------------------------------===//
// Support function that computes default values for dilations.
//===----------------------------------------------------------------------===//
template <class T>
static LogicalResult processConvDilationParam(
    T *op, Optional<ArrayAttr> kernelShape) {
  auto builder = mlir::Builder(op->getContext());
  auto kernelRank = ArrayAttrSize(kernelShape);

  auto dilationsOpt = op->dilations();
  if (dilationsOpt.hasValue()) {
    if (ArrayAttrSize(dilationsOpt) != kernelRank) {
      return op->emitError(
          "dialation rank is not the same as the spatial rank");
    }
    // Test values to be greater than 0.
    for (int i = 0; i < kernelRank; ++i) {
      if (ArrayAttrIntVal(dilationsOpt, i) < 1) {
        return op->emitError("dialation value must be nonzero positive");
      }
    }
  } else {
    // Default dilatation is needed, all dimensions init with 1.
    SmallVector<int64_t, 4> defaultVals(kernelRank, 1);
    // Convert to ArrayRef, then build attribute, then store attribute.
    ArrayRef<int64_t> defaultRefs(defaultVals);
    op->dilationsAttr(builder.getI64ArrayAttr(defaultRefs));
  }
  return success();
}

//===----------------------------------------------------------------------===//
// Support function that computes default values for strides.
//===----------------------------------------------------------------------===//
template <class T>
static LogicalResult processConvStrideParam(
    T *op, Optional<ArrayAttr> kernelShape) {
  auto builder = mlir::Builder(op->getContext());
  auto kernelRank = ArrayAttrSize(kernelShape);

  auto stridesOpt = op->strides();
  if (stridesOpt.hasValue()) {
    if (ArrayAttrSize(stridesOpt) != kernelRank)
      return op->emitError("strides rank is not the same as the spatial rank");
    // Check values to be greater than 0.
    for (int i = 0; i < kernelRank; ++i) {
      if (ArrayAttrIntVal(stridesOpt, i) < 1)
        return op->emitError("strides value must be nonzero positive");
    }
  } else {
    // Default stride is needed, all dimensions init with 1.
    SmallVector<int64_t, 4> defaultVals(kernelRank, 1);
    // Convert to ArrayRef, then build attribute, then store attribute.
    ArrayRef<int64_t> defaultRefs(defaultVals);
    op->stridesAttr(builder.getI64ArrayAttr(defaultRefs));
  }
  return success();
}

//===----------------------------------------------------------------------===//
// Support function that computes default values for pads.
//===----------------------------------------------------------------------===//
template <class T>
static LogicalResult processConvPadParam(T *op, ArrayRef<int64_t> inputShape,
    Optional<ArrayAttr> kernelShape, Optional<ArrayAttr> stridesOpt,
    Optional<ArrayAttr> dilationsOpt = llvm::None) {
  auto builder = mlir::Builder(op->getContext());

  auto inputRank = inputShape.size();
  auto kernelRank = ArrayAttrSize(kernelShape);
  auto kernelOffset = inputRank - kernelRank;

  // Try to find padding, getting auto_pad attribute first.
  auto autoPad = op->auto_pad();
  // And then investigate the various different cases. Prefill pad values with
  // zeros, the most common case.
  SmallVector<int64_t, 4> actualPads(2 * kernelRank, 0);
  bool updatedPad = false;
  if (autoPad == "NOTSET") {
    auto padsOpt = op->pads();
    if (padsOpt.hasValue()) {
      // Only option where pads are not updated. Pads consists of two entries
      // for each spatial axis.
      if (ArrayAttrSize(padsOpt) != 2 * kernelRank) {
        return op->emitError("pads rank is not twice the spatial rank");
      }
      // Check values, pads cannot be negative.
      for (int i = 0; i < 2 * kernelRank; ++i) {
        if (ArrayAttrIntVal(padsOpt, i) < 0) {
          return op->emitError("pads value must be nonnegative");
        }
      }
    } else {
      // We have notset with no pads, they are assumed to be all zero.
      updatedPad = true;
    }
  } else if (autoPad == "SAME_UPPER" || autoPad == "SAME_LOWER") {
    // Reload dialtion and strides as they may have gotten default values.
    updatedPad = true;
    int64_t dilationVal = 1;
    for (int i = 0; i < kernelRank; ++i) {
      auto inputSize = inputShape[kernelOffset + i];
      auto kernelSize = ArrayAttrIntVal(kernelShape, i);
      if (dilationsOpt.hasValue())
        dilationVal = ArrayAttrIntVal(dilationsOpt, i);
      auto strideVal = ArrayAttrIntVal(stridesOpt, i);
      // Output size is input size divided by stride. When stride is 1, then
      // input and output are the same size, which is the usual case. When
      // stride is greater than 1, take the ceil to be sure to have each input
      // value used, as padding will be used to fill the gaps.
      int64_t outputSize = ceil((1.0 * inputSize) / (1.0 * strideVal));
      // Forumla is from ONNX MaxPool, and can be explained as follows. Pads is
      // the difference between the needed values for the computations, minus
      // the input values. The needed values for the computation is the
      // effective side of the kernel plus the number of times we jump to the
      // next kernel. Number of time we jump is (outputSize - 1). That number is
      // multiplied with the size of the jump, namely strideVal. Now for the
      // effective kernel size. It is the kernelSize + the number of times we
      // have dilation holes time the dialtion. The number of dialtion holes is
      // (kernelSize -1). Thus the effective size is "kernelSize +
      // (kernelSize-1)*dialation". This simplifies to "(kernelSize
      // -1)*dialation + 1".
      auto sumOfPad = (outputSize - 1) * strideVal +
                      ((kernelSize - 1) * dilationVal + 1) - inputSize;
      // Pad values are assumed equal on both size, at half the total value.
      actualPads[i] = actualPads[kernelRank + i] = sumOfPad / 2;
      // But if the total pad value is odd, we add 1 to begining or end
      // depending on autoPad value.
      if (sumOfPad % 2 != 0) {
        if (autoPad == "SAME_UPPER") {
          actualPads[kernelRank + i] += 1;
        } else {
          actualPads[i] += 1;
        }
      }
    }
  } else if (autoPad == "VALID") {
    // No pad, default value was set to zero, we are all set.
    updatedPad = true;
  } else {
    return op->emitError("auto_pad of unknown / unsupported value");
  }
  // Set pads values in attributes, if it is needed.
  if (updatedPad) {
    ArrayRef<int64_t> defaultRefs(actualPads);
    op->padsAttr(builder.getI64ArrayAttr(defaultRefs));
  }
  // In all cases now, the acutal pad values are found in the pads attribute.
  op->auto_padAttr(builder.getStringAttr("NOTSET"));
  return success();
}

//===----------------------------------------------------------------------===//
// Support function computing default values for dilations, strides, and pads.
//===----------------------------------------------------------------------===//
template <class T>
static LogicalResult processConvTypeParams(T *op, Value inputOperand) {
  auto builder = mlir::Builder(op->getContext());

  // 1) Get shape of input.
  auto inputShape = inputOperand.getType().cast<RankedTensorType>().getShape();
  auto inputRank = inputShape.size();

  // 2) Get kernel_shape attribute.
  auto kernelShape = op->kernel_shape();

  // Dilation.
  LogicalResult res = processConvDilationParam<T>(op, kernelShape);
  if (failed(res))
    return res;
  auto dilationsOpt = op->dilations();

  // Strides.
  res = processConvStrideParam<T>(op, kernelShape);
  if (failed(res))
    return res;
  auto stridesOpt = op->strides();

  // Pads.
  return processConvPadParam<T>(
      op, inputShape, kernelShape, stridesOpt, dilationsOpt);
}

//===----------------------------------------------------------------------===//
// Compute spatial dimensions given dilations, strides, pads, and ceil mode.
//===----------------------------------------------------------------------===//
static void insertConvSpatialDim(SmallVector<int64_t, 4> *outputDims,
    Builder &builder, ArrayRef<int64_t> xShape, Optional<ArrayAttr> kernelShape,
    Optional<ArrayAttr> padsOpt, Optional<ArrayAttr> stridesOpt,
    Optional<ArrayAttr> dilationsOpt = llvm::None, bool ceilMode = false) {
  auto spatialRank = ArrayAttrSize(kernelShape);
  auto spatialOffset = xShape.size() - spatialRank;

  // Get an affine map to compute the output dimension.
  AffineMap dimMap = getConvDimMap(builder, ceilMode);
  for (int i = 0; i < spatialRank; ++i) {
    int64_t res = -1;
    if (xShape[spatialOffset + i] != -1) {
      auto inputSize = xShape[spatialOffset + i];
      auto kernelSize = ArrayAttrIntVal(kernelShape, i);
      auto sumOfPads = ArrayAttrIntVal(padsOpt, i) +
                       ArrayAttrIntVal(padsOpt, spatialRank + i);
      auto strideVal = ArrayAttrIntVal(stridesOpt, i);
      int64_t dilationVal = 1;
      if (dilationsOpt.hasValue())
        dilationVal = ArrayAttrIntVal(dilationsOpt, i);
      res = AffineMapIntConstant(builder, dimMap, {inputSize},
          {kernelSize, sumOfPads, strideVal, dilationVal}, 1, 4);
    }
    outputDims->emplace_back(res);
  }
}

//===----------------------------------------------------------------------===//
// Support function that infers shape for RNN operations.
//===----------------------------------------------------------------------===//
template <typename T>
static LogicalResult RNNShapeInference(T *op) {
  Value X = op->X();
  Value W = op->W();
  Value R = op->R();

  if (!X.getType().isa<RankedTensorType>() ||
      !W.getType().isa<RankedTensorType>() ||
      !R.getType().isa<RankedTensorType>()) {
    return op->emitError("Input tensor not ranked");
  }

  auto xTy = X.getType().cast<RankedTensorType>();
  auto elementType = xTy.getElementType();

  // xShape :: [seq_length, batch_size, input_size]
  auto xShape = xTy.getShape();
  // wShape :: [num_directions, 4*hidden_size, input_size]
  auto wShape = W.getType().cast<RankedTensorType>().getShape();
  // rShape :: [num_directions, 4*hidden_size, hidden_size]
  auto rShape = R.getType().cast<RankedTensorType>().getShape();

  if (xShape.size() != 3) {
    return op->emitError("The first input tensor must have rank 3");
  }
  if (wShape.size() != 3) {
    return op->emitError("The second input tensor must have rank 3");
  }
  if (rShape.size() != 3) {
    return op->emitError("The third input tensor must have rank 3");
  }

  // Get sequence length, batch size and input size.
  auto sequenceLength = xShape[0];
  auto batchSize = xShape[1];
  auto inputSize = xShape[2];

  // Get hidden size from hidden_size attribute.
  int64_t hiddenSize = -1;
  if (op->hidden_size().hasValue()) {
    hiddenSize = op->hidden_size().getValue().getSExtValue();
  } else {
    // Infer hidden_size from wShape and rShape if possible.
    if (rShape[2] != -1)
      hiddenSize = rShape[2];
    else if (rShape[1] != -1)
      hiddenSize = rShape[1] / 4;
    else if (wShape[1] != -1)
      hiddenSize = wShape[1] / 4;
    // Update hidden_size attribute.
    if (hiddenSize != -1) {
      auto builder = mlir::Builder(op->getContext());
      op->hidden_sizeAttr(builder.getI64IntegerAttr(hiddenSize));
    }
  }

  // Get direction.
  int numDirection;
  if ((op->direction() == "forward") || (op->direction() == "reverse"))
    numDirection = 1;
  else if (op->direction() == "bidirectional")
    numDirection = 2;
  else
    numDirection = -1;
  if (numDirection == -1) {
    return op->emitError(
        "direction attribute muse be one of the strings: forward, "
        "reverse, and bidirectional");
  }

  // Set result types.
  unsigned numOfResults = op->getNumResults();
  if (numOfResults > 0) {
    // Y :: [seq_length, num_directions, batch_size, hidden_size]
    Type yTy = op->getResults()[0].getType();
    if (!yTy.isa<NoneType>()) {
      yTy = RankedTensorType::get(
          {sequenceLength, numDirection, batchSize, hiddenSize}, elementType);
      op->getResults()[0].setType(yTy);
    }
  }
  if (numOfResults > 1) {
    // Y_h :: [num_directions, batch_size, hidden_size]
    Type yhTy = op->getResults()[1].getType();
    if (!yhTy.isa<NoneType>()) {
      yhTy = RankedTensorType::get(
          {numDirection, batchSize, hiddenSize}, elementType);
      op->getResults()[1].setType(yhTy);
    }
  }
  if (numOfResults > 2) {
    // Y_c :: [num_directions, batch_size, hidden_size]
    Type ycTy = op->getResults()[2].getType();
    if (!ycTy.isa<NoneType>()) {
      ycTy = RankedTensorType::get(
          {numDirection, batchSize, hiddenSize}, elementType);
      op->getResults()[2].setType(ycTy);
    }
  }
  return success();
}

static void insertConvTransposeSpatialDim(SmallVectorImpl<int64_t> &outputDims,
    ArrayRef<int64_t> xShape, Optional<ArrayAttr> kernelShape,
    Optional<ArrayAttr> padsOpt, Optional<ArrayAttr> stridesOpt,
    Optional<ArrayAttr> outputPadsOpt, Optional<ArrayAttr> outputShapeOpt,
    Optional<ArrayAttr> dilationsOpt = llvm::None, bool ceilMode = false) {
  auto xRank = xShape.size();
  auto spatialRank = ArrayAttrSize(kernelShape);
  auto spatialOffset = xRank - spatialRank;

  int64_t dilationVal = 1;
  int64_t outputPadsVal = 0;
  // output_shape[i] = stride[i] * (input_size[i] - 1) + output_padding[i] +
  // ((kernel_shape[i] - 1) * dilations[i] + 1) - pads[start_i] - pads[end_i]
  for (int i = 0; i < spatialRank; ++i) {
    auto inputSize = xShape[spatialOffset + i];
    auto sumOfPads =
        ArrayAttrIntVal(padsOpt, i) + ArrayAttrIntVal(padsOpt, spatialRank + i);
    auto kernelSize = ArrayAttrIntVal(kernelShape, i);
    if (dilationsOpt.hasValue())
      dilationVal = ArrayAttrIntVal(dilationsOpt, i);
    auto strideVal = ArrayAttrIntVal(stridesOpt, i);
    if (outputPadsOpt.hasValue())
      outputPadsVal = ArrayAttrIntVal(outputPadsOpt, i);
    // Number of useful values: input plus pad - effective size of kernel (see
    // processConvTypeParams comments to see how this value is derived).
    int64_t res = strideVal * (inputSize - 1) + outputPadsVal +
                  ((kernelSize - 1) * dilationVal + 1) - sumOfPads;
    outputDims.emplace_back(res);
  }
}

//===----------------------------------------------------------------------===//
// ONNXOpsDialect
//===----------------------------------------------------------------------===//

/// Dialect creation, the instance will be owned by the context. This is the
/// point of registration of custom types and operations for the dialect.
ONNXOpsDialect::ONNXOpsDialect(mlir::MLIRContext *ctx)
    : mlir::Dialect(getDialectNamespace(), ctx) {
  addOperations<
#define GET_OP_LIST
#include "src/Dialect/ONNX/ONNXOps.cpp.inc"
      >();
  addTypes<StringType>();
}

mlir::Type ONNXOpsDialect::parseType(mlir::DialectAsmParser &parser) const {
  if (parser.parseKeyword("String"))
    return Type();

  return StringType::get(getContext());
}

void ONNXOpsDialect::printType(
    mlir::Type type, mlir::DialectAsmPrinter &printer) const {
  printer << "String";
}

void ONNXEntryPointOp::build(mlir::OpBuilder &builder,
    mlir::OperationState &state, mlir::FuncOp function, int numInputs,
    int numOutputs) {
  state.addAttribute(ONNXEntryPointOp::getEntryPointFuncAttrName(),
      builder.getSymbolRefAttr(function));
  state.addAttribute(ONNXEntryPointOp::getNumInputsAttrName(),
      builder.getI32IntegerAttr(numInputs));
  state.addAttribute(ONNXEntryPointOp::getNumOutputsAttrName(),
      builder.getI32IntegerAttr(numOutputs));
}

ONNXEntryPointOp ONNXEntryPointOp::create(mlir::Location location,
    mlir::FuncOp &func, int numInputs, int numOutputs) {
  mlir::OperationState state(location, "onnx.EntryPoint");
  OpBuilder builder(location->getContext());
  mlir::ONNXEntryPointOp::build(builder, state, func, numInputs, numOutputs);
  Operation *op = mlir::Operation::create(state);
  auto onnxEntryOp = llvm::cast<mlir::ONNXEntryPointOp>(op);
  return onnxEntryOp;
}

//===----------------------------------------------------------------------===//
// ONNX Operations
//===----------------------------------------------------------------------===//
// Exp
/// Infer the output shape of the ONNXExpOp. This method is required by the
/// shape inference interface.
LogicalResult ONNXExpOp::inferShapes() {
  getResult().setType(getOperand().getType());
  return success();
}

//===----------------------------------------------------------------------===//
// Atan
//===----------------------------------------------------------------------===//
/// Infer the output shape of the ONNXAtanOp. This method is required by the
/// shape inference interface.
LogicalResult ONNXAtanOp::inferShapes() {
  getResult().setType(getOperand().getType());
  return success();
}

//===----------------------------------------------------------------------===//
// Tan
//===----------------------------------------------------------------------===//
/// Infer the output shape of the ONNXTanOp. This method is required by the
/// shape inference interface.
LogicalResult ONNXTanOp::inferShapes() {
  getResult().setType(getOperand().getType());
  return success();
}

//===----------------------------------------------------------------------===//
// Tanh
/// Infer the output shape of the ONNXTanhOp. This method is required by the
/// shape inference interface.
LogicalResult ONNXTanhOp::inferShapes() {
  getResult().setType(getOperand().getType());
  return success();
}

//===----------------------------------------------------------------------===//
// Sin
//===----------------------------------------------------------------------===//
/// Infer the output shape of the ONNXSinOp. This method is required by the
/// shape inference interface.
LogicalResult ONNXSinOp::inferShapes() {
  getResult().setType(getOperand().getType());
  return success();
}

//===----------------------------------------------------------------------===//
// Sinh
//===----------------------------------------------------------------------===//
/// Infer the output shape of the ONNXSinhOp. This method is required by the
/// shape inference interface.
LogicalResult ONNXSinhOp::inferShapes() {
  getResult().setType(getOperand().getType());
  return success();
}

//===----------------------------------------------------------------------===//
// Cosh
//===----------------------------------------------------------------------===//
/// Infer the output shape of the ONNXCoshOp. This method is required by the
/// shape inference interface.
LogicalResult ONNXCoshOp::inferShapes() {
  getResult().setType(getOperand().getType());
  return success();
}

//===----------------------------------------------------------------------===//
// Cos
//===----------------------------------------------------------------------===//
/// Infer the output shape of the ONNXCosOp. This method is required by the
/// shape inference interface.
LogicalResult ONNXCosOp::inferShapes() {
  getResult().setType(getOperand().getType());
  return success();
}

//===----------------------------------------------------------------------===//
// Log
//===----------------------------------------------------------------------===//
/// Infer the output shape of the ONNXLogOp. This method is required by the
/// shape inference interface.
LogicalResult ONNXLogOp::inferShapes() {
  getResult().setType(getOperand().getType());
  return success();
}

//===----------------------------------------------------------------------===//
// HardSigmoid
//===----------------------------------------------------------------------===//
/// Infer the output shape of the ONNXHardSigmoidOp. This method is required by
/// the shape inference interface.
LogicalResult ONNXHardSigmoidOp::inferShapes() {
  getResult().setType(getOperand().getType());
  return success();
}

//===----------------------------------------------------------------------===//
// Sigmoid
//===----------------------------------------------------------------------===//
/// Infer the output shape of the ONNXSigmoidOp. This method is required by the
/// shape inference interface.
LogicalResult ONNXSigmoidOp::inferShapes() {
  getResult().setType(getOperand().getType());
  return success();
}

//===----------------------------------------------------------------------===//
// Elu
//===----------------------------------------------------------------------===//
/// Infer the output shape of the ONNXEluOp. This method is required by the
/// shape inference interface.
LogicalResult ONNXEluOp::inferShapes() {
  getResult().setType(getOperand().getType());
  return success();
}

//===----------------------------------------------------------------------===//
// Relu
//===----------------------------------------------------------------------===//
/// Infer the output shape of the ONNXReluOp. This method is required by the
/// shape inference interface.
LogicalResult ONNXReluOp::inferShapes() {
  getResult().setType(getOperand().getType());
  return success();
}

//===----------------------------------------------------------------------===//
// LeakyRelu
//===----------------------------------------------------------------------===//
/// Infer the output shape of the ONNXLeakyReluOp. This method is required by
/// the shape inference interface.
LogicalResult ONNXLeakyReluOp::inferShapes() {
  getResult().setType(getOperand().getType());
  return success();
}

//===----------------------------------------------------------------------===//
// Selu
//===----------------------------------------------------------------------===//
/// Infer the output shape of the ONNXSeluOp. This method is required by
/// the shape inference interface.
LogicalResult ONNXSeluOp::inferShapes() {
  getResult().setType(getOperand().getType());
  return success();
}

//===----------------------------------------------------------------------===//
// Reciprocal
//===----------------------------------------------------------------------===//
/// Infer the output shape of the ONNXReciprocalOp. This method is required by
/// the shape inference interface.
LogicalResult ONNXReciprocalOp::inferShapes() {
  getResult().setType(getOperand().getType());
  return success();
}

//===----------------------------------------------------------------------===//
// Softmax
//===----------------------------------------------------------------------===//
/// Infer the output shape of the ONNXSoftmaxOp. This method is required by
/// the shape inference interface.
LogicalResult ONNXSoftmaxOp::inferShapes() {
  getResult().setType(getOperand().getType());
  return success();
}

//===----------------------------------------------------------------------===//
// Softplus
//===----------------------------------------------------------------------===//
/// Infer the output shape of the ONNXSoftplusOp. This method is required by
/// the shape inference interface.
LogicalResult ONNXSoftplusOp::inferShapes() {
  getResult().setType(getOperand().getType());
  return success();
}

//===----------------------------------------------------------------------===//
// Softsign
//===----------------------------------------------------------------------===//
/// Infer the output shape of the ONNXSoftsignOp. This method is required by
/// the shape inference interface.
LogicalResult ONNXSoftsignOp::inferShapes() {
  getResult().setType(getOperand().getType());
  return success();
}

//===----------------------------------------------------------------------===//
// Sqrt
//===----------------------------------------------------------------------===//
/// Infer the output shape of the ONNXSqrtOp. This method is required by
/// the shape inference interface.
LogicalResult ONNXSqrtOp::inferShapes() {
  getResult().setType(getOperand().getType());
  return success();
}

//===----------------------------------------------------------------------===//
// Sign
//===----------------------------------------------------------------------===//
/// Infer the output shape of the ONNXSignOp. This method is required by
/// the shape inference interface.
LogicalResult ONNXSignOp::inferShapes() {
  getResult().setType(getOperand().getType());
  return success();
}

//===----------------------------------------------------------------------===//
// Abs
//===----------------------------------------------------------------------===//
/// Infer the output shape of the ONNXAbsOp. This method is required by the
/// shape inference interface.
LogicalResult ONNXAbsOp::inferShapes() {
  getResult().setType(getOperand().getType());
  return success();
}

//===----------------------------------------------------------------------===//
// Add
//===----------------------------------------------------------------------===//
/// Infer the output shape of the ONNXAddOp. This method is required by the
/// shape inference interface.
LogicalResult ONNXAddOp::inferShapes() {
  if (!getOperand(0).getType().isa<RankedTensorType>() ||
      !getOperand(1).getType().isa<RankedTensorType>())
    return emitError("Input tensor(s) not ranked");
  auto lhsTy = getOperand(0).getType().cast<RankedTensorType>();
  auto rhsTy = getOperand(1).getType().cast<RankedTensorType>();
  getResult().setType(getBroadcastedType(lhsTy, rhsTy));
  return success();
}

//===----------------------------------------------------------------------===//
// Mul
//===----------------------------------------------------------------------===//
/// Infer the output shape of the ONNXMulOp. This method is required by the
/// shape inference interface.
LogicalResult ONNXMulOp::inferShapes() {
  if (!getOperand(0).getType().isa<RankedTensorType>() ||
      !getOperand(1).getType().isa<RankedTensorType>())
    return emitError("Input tensor(s) not ranked");
  auto lhsTy = getOperand(0).getType().cast<RankedTensorType>();
  auto rhsTy = getOperand(1).getType().cast<RankedTensorType>();
  getResult().setType(getBroadcastedType(lhsTy, rhsTy));
  return success();
}

//===----------------------------------------------------------------------===//
// Div
//===----------------------------------------------------------------------===//
/// Infer the output shape of the ONNXDivOp. This method is required by the
/// shape inference interface.
LogicalResult ONNXDivOp::inferShapes() {
  if (!getOperand(0).getType().isa<RankedTensorType>() ||
      !getOperand(1).getType().isa<RankedTensorType>())
    return emitError("Input tensor(s) not ranked");
  auto lhsTy = getOperand(0).getType().cast<RankedTensorType>();
  auto rhsTy = getOperand(1).getType().cast<RankedTensorType>();
  getResult().setType(getBroadcastedType(lhsTy, rhsTy));
  return success();
}

//===----------------------------------------------------------------------===//
// Sub
//===----------------------------------------------------------------------===//
/// Infer the output shape of the ONNXSubOp. This method is required by the
/// shape inference interface.
LogicalResult ONNXSubOp::inferShapes() {
  if (!getOperand(0).getType().isa<RankedTensorType>() ||
      !getOperand(1).getType().isa<RankedTensorType>())
    return emitError("Input tensor(s) not ranked");
  auto lhsTy = getOperand(0).getType().cast<RankedTensorType>();
  auto rhsTy = getOperand(1).getType().cast<RankedTensorType>();
  getResult().setType(getBroadcastedType(lhsTy, rhsTy));
  return success();
}

//===----------------------------------------------------------------------===//
// And
//===----------------------------------------------------------------------===//
/// Infer the output shape of the ONNXAndOp. This method is required by the
/// shape inference interface.
LogicalResult ONNXAndOp::inferShapes() {
  if (!getOperand(0).getType().isa<RankedTensorType>() ||
      !getOperand(1).getType().isa<RankedTensorType>())
    return emitError("Input tensor(s) not ranked");
  auto lhsTy = getOperand(0).getType().cast<RankedTensorType>();
  auto rhsTy = getOperand(1).getType().cast<RankedTensorType>();
  getResult().setType(getBroadcastedType(lhsTy, rhsTy));
  return success();
}

//===----------------------------------------------------------------------===//
// Or
//===----------------------------------------------------------------------===//
/// Infer the output shape of the ONNXOrOp. This method is required by the
/// shape inference interface.
LogicalResult ONNXOrOp::inferShapes() {
  if (!getOperand(0).getType().isa<RankedTensorType>() ||
      !getOperand(1).getType().isa<RankedTensorType>())
    return emitError("Input tensor(s) not ranked");
  auto lhsTy = getOperand(0).getType().cast<RankedTensorType>();
  auto rhsTy = getOperand(1).getType().cast<RankedTensorType>();
  getResult().setType(getBroadcastedType(lhsTy, rhsTy));
  return success();
}

//===----------------------------------------------------------------------===//
// Xor
//===----------------------------------------------------------------------===//
/// Infer the output shape of the ONNXXorOp. This method is required by the
/// shape inference interface.
LogicalResult ONNXXorOp::inferShapes() {
  if (!getOperand(0).getType().isa<RankedTensorType>() ||
      !getOperand(1).getType().isa<RankedTensorType>())
    return emitError("Input tensor(s) not ranked");
  auto lhsTy = getOperand(0).getType().cast<RankedTensorType>();
  auto rhsTy = getOperand(1).getType().cast<RankedTensorType>();
  getResult().setType(getBroadcastedType(lhsTy, rhsTy));
  return success();
}

//===----------------------------------------------------------------------===//
// Sum
//===----------------------------------------------------------------------===//
/// Infer the output shape of the ONNXSumOp. This method is required by the
/// shape inference interface.
LogicalResult ONNXSumOp::inferShapes() {
  for (int i = 0; i < getNumOperands(); ++i) {
    if (!getOperand(i).getType().cast<RankedTensorType>())
      return emitError("Input tensor(s) not ranked");
  }
  Type resultTy = getOperand(0).getType().cast<RankedTensorType>();
  for (int i = 1; i < getNumOperands(); ++i) {
    Type nextTy = getOperand(i).getType().cast<RankedTensorType>();
    resultTy = getBroadcastedType(resultTy, nextTy);
  }
  getResult().setType(resultTy);
  return success();
}

//===----------------------------------------------------------------------===//
// Max
//===----------------------------------------------------------------------===//
/// Infer the output shape of the ONNXMaxOp. This method is required by the
/// shape inference interface.
LogicalResult ONNXMaxOp::inferShapes() {
  for (int i = 0; i < getNumOperands(); ++i) {
    if (!getOperand(i).getType().cast<RankedTensorType>())
      return emitError("Input tensor(s) not ranked");
  }
  Type resultTy = getOperand(0).getType().cast<RankedTensorType>();
  for (int i = 1; i < getNumOperands(); ++i) {
    Type nextTy = getOperand(i).getType().cast<RankedTensorType>();
    resultTy = getBroadcastedType(resultTy, nextTy);
  }
  getResult().setType(resultTy);
  return success();
}

//===----------------------------------------------------------------------===//
// Min
//===----------------------------------------------------------------------===//
/// Infer the output shape of the ONNXMinOp. This method is required by the
/// shape inference interface.
LogicalResult ONNXMinOp::inferShapes() {
  for (int i = 0; i < getNumOperands(); ++i) {
    if (!getOperand(i).getType().cast<RankedTensorType>())
      return emitError("Input tensor(s) not ranked");
  }
  Type resultTy = getOperand(0).getType().cast<RankedTensorType>();
  for (int i = 1; i < getNumOperands(); ++i) {
    Type nextTy = getOperand(i).getType().cast<RankedTensorType>();
    resultTy = getBroadcastedType(resultTy, nextTy);
  }
  getResult().setType(resultTy);
  return success();
}

//===----------------------------------------------------------------------===//
// Neg
//===----------------------------------------------------------------------===//
/// Infer the output shape of the ONNXNegOp. This method is required by the
/// shape inference interface.
LogicalResult ONNXNegOp::inferShapes() {
  getResult().setType(getOperand().getType());
  return success();
}

//===----------------------------------------------------------------------===//
// Identity
//===----------------------------------------------------------------------===//
/// Infer the output shape of the ONNXIdentityOp. This method is required by the
/// shape inference interface.
LogicalResult ONNXIdentityOp::inferShapes() {
  getResult().setType(getOperand().getType());
  return success();
}

//===----------------------------------------------------------------------===//
// MatMul
//===----------------------------------------------------------------------===//

LogicalResult ONNXMatMulOp::inferShapes() {
  // Cannot infer shape if no shape exists.
  if (!A().getType().isa<RankedTensorType>() ||
      !B().getType().isa<RankedTensorType>())
    return emitError("Input tensor(s) not ranked");

  auto lhsTy = A().getType().cast<RankedTensorType>();
  auto rhsTy = B().getType().cast<RankedTensorType>();

  SmallVector<int64_t, 2> dims;
  auto lhsShape = lhsTy.getShape();
  auto rhsShape = rhsTy.getShape();

  if (lhsShape.size() < 1 && rhsShape.size() < 1) {
    // Multiplication by scalars is not allowed.
    return emitError("Multiplication by scalar arguments not allowed");
  } else if (lhsShape.size() == 1 && rhsShape.size() == 1) {
    // Special case when both arrays are 1-dimensional and according to
    // numpy rules the types need to be extended to 1xN and Nx1. Helper sizes
    // need to be removed after the multiplication but cannot be removed if all
    // sizes are 1.
    if (lhsShape[0] != -1 && rhsShape[0] != -1 && lhsShape[0] != rhsShape[0])
      return emitError("Attempt to multiply incompatible matrices");
    dims.emplace_back(1);
  } else if (lhsShape.size() == 1 && rhsShape.size() >= 2) {
    // If the first argument is 1-D, it is promoted to a matrix by prepending a
    // 1 to its dimensions. After matrix multiplication the prepended 1 is
    // removed.
    //
    // N MATMUL (s1 x s2 x... x sK x N x P)
    // =>
    // (s1 x s2 x... x sK x P)

    // Check legality of matrix multiplication.
    unsigned rhsRank = rhsShape.size();
    if (lhsShape[0] != -1 && rhsShape[rhsRank - 2] != -1 &&
        lhsShape[0] != rhsShape[rhsRank - 2])
      return emitError("Attempt to multiply incompatible matrices");
    for (decltype(rhsRank) i = 0; i < rhsRank - 2; ++i)
      dims.emplace_back(rhsShape[i]);
    dims.emplace_back(rhsShape[rhsRank - 1]);
  } else if (lhsShape.size() >= 2 && rhsShape.size() == 1) {
    // If the second argument is 1-D, it is promoted to a matrix by appending a
    // 1 to its dimensions. After matrix multiplication the appended 1 is
    // removed.
    //
    // (s1 x s2 x... x sK x M x N) MATMUL N
    // =>
    // (s1 x s2 x... x sK x M)

    // Check legality of matrix multiplication.
    unsigned lhsRank = lhsShape.size();
    if (lhsShape[lhsRank - 1] != -1 && rhsShape[0] != -1 &&
        lhsShape[lhsRank - 1] != rhsShape[0])
      return emitError("Attempt to multiply incompatible matrices");
    for (decltype(lhsRank) i = 0; i < lhsRank - 2; ++i)
      dims.emplace_back(lhsShape[i]);
    dims.emplace_back(lhsShape[lhsRank - 2]);
  } else if (lhsShape.size() > 2 && rhsShape.size() == 2) {
    // (s1 x s2 x... x sK x M x N) MATMUL (N x P)
    // =>
    // (s1 x s2 x... x sK x M x P)

    // Check legality of matrix multiplication.
    unsigned lhsRank = lhsShape.size();
    if (lhsShape[lhsRank - 1] != -1 && rhsShape[0] != -1 &&
        lhsShape[lhsRank - 1] != rhsShape[0])
      return emitError("Attempt to multiply incompatible matrices");
    for (decltype(lhsRank) i = 0; i < lhsRank - 1; ++i)
      dims.emplace_back(lhsShape[i]);
    dims.emplace_back(rhsShape[1]);
  } else if (lhsShape.size() == 2 && rhsShape.size() > 2) {
    // (M x N) MATMUL (s1 x s2 x... x sK x N x P)
    // =>
    // (s1 x s2 x... x sK x M x P)

    // Check legality of matrix multiplication.
    unsigned rhsRank = rhsShape.size();
    if (lhsShape[1] != -1 && rhsShape[rhsRank - 2] != -1 &&
        lhsShape[1] != rhsShape[rhsRank - 2])
      return emitError("Attempt to multiply incompatible matrices");
    for (decltype(rhsRank) i = 0; i < rhsRank - 2; ++i)
      dims.emplace_back(rhsShape[i]);
    dims.emplace_back(lhsShape[0]);
    dims.emplace_back(rhsShape[rhsRank - 1]);
  } else if (lhsShape.size() > 2 && rhsShape.size() > 2) {
    // (s1 x s2 x... x sK x M x N) MATMUL (t1 x t2 x... x tK x N x P)
    // =>
    // (u1 x u2 x... x uK x M x P)

    // Check legality of matrix multiplication.
    unsigned lhsRank = lhsShape.size();
    unsigned rhsRank = rhsShape.size();
    if (lhsShape[lhsRank - 1] != -1 && rhsShape[rhsRank - 2] != -1 &&
        lhsShape[lhsRank - 1] != rhsShape[rhsRank - 2])
      return emitError("Attempt to multiply incompatible matrices");
    // Check and perform broadcasting for the shapes.
    SmallVector<int64_t, 2> lhsBcastShape;
    for (decltype(lhsRank) i = 0; i < lhsRank - 2; ++i)
      lhsBcastShape.emplace_back(lhsShape[i]);
    SmallVector<int64_t, 2> rhsBcastShape;
    for (decltype(rhsRank) i = 0; i < rhsRank - 2; ++i)
      rhsBcastShape.emplace_back(rhsShape[i]);
    if (!getBroadcastedShape(lhsBcastShape, rhsBcastShape, dims))
      return emitError("Broadcasted dimensions are incompatible");
    dims.emplace_back(lhsShape[lhsRank - 2]);
    dims.emplace_back(rhsShape[rhsRank - 1]);
  } else {
    // This case covers all remaining combinations of 1 and 2-D matrices.
    int64_t lhsDim = lhsShape[0];
    int64_t rhsDim = rhsShape[0];
    if (lhsShape.size() > 1) {
      lhsDim = lhsShape[1];
      dims.emplace_back(lhsShape[0]);
    }

    // Check legality of matrix multiplication.
    if (lhsDim != -1 && rhsDim != -1 && lhsDim != rhsDim)
      return emitError("Attempt to multiply incompatible matrices");
    if (rhsShape.size() > 1)
      dims.emplace_back(rhsShape[1]);
  }

  getResult().setType(RankedTensorType::get(dims, lhsTy.getElementType()));
  return success();
}

// Gemm
LogicalResult ONNXGemmOp::inferShapes() {
  bool hasBias = !C().getType().isa<NoneType>();
  // Cannot infer shape if no shape exists.
  if (!A().getType().isa<RankedTensorType>() ||
      !B().getType().isa<RankedTensorType>() ||
      (hasBias && !C().getType().isa<RankedTensorType>()))
    return emitError("Input tensor(s) not ranked");
  auto lhsTy = A().getType().cast<RankedTensorType>();
  auto rhsTy = B().getType().cast<RankedTensorType>();

  int64_t M, N, K_A, K_B;
  M = (transA() == 0) ? lhsTy.getShape()[0] : lhsTy.getShape()[1];
  K_A = (transA() == 0) ? lhsTy.getShape()[1] : lhsTy.getShape()[0];
  N = (transB() == 0) ? rhsTy.getShape()[1] : rhsTy.getShape()[0];
  K_B = (transB() == 0) ? rhsTy.getShape()[0] : rhsTy.getShape()[1];

  if ((K_A != -1) && (K_B != -1) && (K_A != K_B))
    return emitError("Tensor shapes mismatched");

  if (hasBias) {
    // Check whether bias is unidirectional broadcasting or not.
    auto biasTy = C().getType().cast<RankedTensorType>();
    auto shape = biasTy.getShape();
    int rank = shape.size();
    if ((rank > 2) ||
        (rank >= 1 && shape[rank - 1] != -1 && N != -1 &&
            N != shape[rank - 1] && shape[rank - 1] != 1) ||
        (rank == 2 && shape[rank - 2] != -1 && M != -1 &&
            M != shape[rank - 2] && shape[rank - 2] != 1))
      return emitError("Bias shape mismatched");
  }

  SmallVector<int64_t, 2> dims;
  dims.emplace_back(M);
  dims.emplace_back(N);
  getResult().setType(RankedTensorType::get(dims, lhsTy.getElementType()));
  return success();
}

/// BatchNormalizationTestMode
LogicalResult ONNXBatchNormalizationTestModeOp::inferShapes() {
  // Cannot infer shape if no shape exists.
  if (!X().getType().isa<RankedTensorType>() ||
      !scale().getType().isa<RankedTensorType>() ||
      !B().getType().isa<RankedTensorType>() ||
      !mean().getType().isa<RankedTensorType>() ||
      !var().getType().isa<RankedTensorType>())
    return emitError("Input tensor(s) not ranked");

  auto inputTensorTy = X().getType().cast<RankedTensorType>();
  auto scaleTensorTy = scale().getType().cast<RankedTensorType>();
  auto biasTensorTy = B().getType().cast<RankedTensorType>();
  auto meanTensorTy = mean().getType().cast<RankedTensorType>();
  auto varianceTensorTy = var().getType().cast<RankedTensorType>();

  // Check whether the shapes of scale, bias, mean and variance are valid.
  // Operand's dimensions can be in the form of NxCxD1xD2x...xDn or N.
  // In case of N, C is assumed to be 1.
  // Shapes of scale, bias, mean and variance must be C.
  int64_t c = -1;
  if (inputTensorTy.getShape().size() == 1) {
    c = 1;
  } else if (inputTensorTy.getShape().size() > 2) {
    c = (inputTensorTy.getShape()[1] != -1) ? inputTensorTy.getShape()[1] : -1;
  } else {
    return emitError("Wrong rank for the input");
  }

  if (c != -1) {
    auto s = scaleTensorTy.getShape();
    auto b = biasTensorTy.getShape();
    auto m = meanTensorTy.getShape();
    auto v = varianceTensorTy.getShape();

    if ((s.size() != 1) || (s[0] != -1 && s[0] != c))
      return emitError("Wrong rank for the scale");
    if ((b.size() != 1) || (b[0] != -1 && b[0] != c))
      return emitError("Wrong rank for the bias");
    if ((m.size() != 1) || (m[0] != -1 && m[0] != c))
      return emitError("Wrong rank for the mean");
    if ((v.size() != 1) || (v[0] != -1 && v[0] != c))
      return emitError("Wrong rank for the variance");
  }

  // The output tensor of the same shape as the input.
  getResult().setType(X().getType());
  return success();
}

// TODO:
//   Verify that matrix sizes are valid for multiplication and addition.
//   Take into account the dimensionality of the matrix.

//===----------------------------------------------------------------------===//
// Reshape
//===----------------------------------------------------------------------===//

LogicalResult ONNXReshapeOp::inferShapes() {
  // Cannot infer shape if no shape tensor is specified.
  if (!data().getType().isa<RankedTensorType>())
    return emitError("Input data tensor not ranked");

  if (!shape().getType().isa<RankedTensorType>())
    return emitError("Shape tensor not ranked");

  auto inputTensorTy = data().getType().cast<RankedTensorType>();
  auto shapeTensorTy = shape().getType().cast<RankedTensorType>();

  // Only rank 1 shape tensors are supported.
  if (shapeTensorTy.getShape().size() != 1)
    return emitError("Shape tensor must have rank one");
  int64_t outputRank = shapeTensorTy.getShape()[0];

  // Shape tensor must have constant shape.
  if (outputRank < 0)
    return emitError("Shape tensor must have constant shape");
  // Compute total number of elements.
  int64_t totalInputSize = 1;
  for (auto inputDim : inputTensorTy.getShape())
    totalInputSize *= inputDim;

  // Check if second argument of ReshapeOp is a constant.
  auto constantOp = getONNXConstantOp(shape());

  SmallVector<int64_t, 2> dims(outputRank, -1);
  if (constantOp) {
    DenseElementsAttr valueAttribute =
        constantOp.valueAttr().dyn_cast<DenseElementsAttr>();
    if (!valueAttribute)
      return emitError("DenseElementsAttr expected");
    // Get dims from valueAttribute.
    auto valueIt = valueAttribute.getValues<IntegerAttr>().begin();
    for (int i = 0; i < outputRank; ++i)
      dims[i] = (*valueIt++).cast<IntegerAttr>().getInt();

    if (valueIt != valueAttribute.getValues<IntegerAttr>().end())
      return emitError("Constant value must have same rank as output");
    int64_t numberOfDynamicInputs = 0;
    int64_t totalKnownDimsSize = 1;
    int64_t dynamicValueIndex = -1;
    for (int i = 0; i < outputRank; ++i) {
      // Set output dimension.
      if (dims[i] == 0)
        dims[i] = inputTensorTy.getShape()[i];

      if (dims[i] < 0) {
        numberOfDynamicInputs++;
        dynamicValueIndex = i;
      } else {
        totalKnownDimsSize *= dims[i];
      }
    }

    // If the number of dynamic inputs is 1 then deduce the missing value
    // based on the total input size. The total input size must be greater
    // than 0 i.e. all constant dimensions.
    // TODO: Support dynamic input dimensons.
    if (numberOfDynamicInputs == 1 && totalKnownDimsSize > 0 &&
        totalInputSize > 0)
      dims[dynamicValueIndex] = totalInputSize / totalKnownDimsSize;
  }

  getResult().setType(
      RankedTensorType::get(dims, inputTensorTy.getElementType()));
  return success();
}

// Transpose

LogicalResult ONNXTransposeOp::inferShapes() {
  // Cannot infer shape if no shape exists.
  if (!data().getType().isa<RankedTensorType>())
    return emitError("Input tensor not ranked");

  // Naive transposition which handles the default case of
  // reversing the shape of the tensor (similar to numpy.transpose).
  auto arrayTy = data().getType().cast<RankedTensorType>();
  SmallVector<int64_t, 2> dims;
  auto permutation = ONNXTransposeOp::permAttr();
  if (!permutation) {
    // Generate revese order for default transpose operation.
    SmallVector<int64_t, 4> defaultVals;
    auto builder = mlir::Builder(getContext());
    auto rank = arrayTy.getShape().size();
    for (int i = rank - 1; i >= 0; --i)
      defaultVals.emplace_back(i);
    // Set default attribute.
    ArrayRef<int64_t> defaultRefs(defaultVals);
    permAttr(builder.getI64ArrayAttr(defaultRefs));
    permutation = permAttr();
  }
  // Perform transposition according to perm attribute.
  for (auto perm : permutation.getValue())
    dims.emplace_back(arrayTy.getShape()[perm.cast<IntegerAttr>().getInt()]);
  getResult().setType(RankedTensorType::get(dims, arrayTy.getElementType()));
  return success();
}

//===----------------------------------------------------------------------===//
// ReduceMax
//===----------------------------------------------------------------------===//

LogicalResult ONNXReduceMaxOp::inferShapes() {
  if (!getOperand().getType().isa<RankedTensorType>())
    return emitError("Input tensor not ranked");

  auto operandTy = getOperand().getType().cast<RankedTensorType>();
  getResult().setType(getReductionOutputType(operandTy, axes(), keepdims()));
  return success();
}

//===----------------------------------------------------------------------===//
// ReduceMin
//===----------------------------------------------------------------------===//

LogicalResult ONNXReduceMinOp::inferShapes() {
  if (!getOperand().getType().isa<RankedTensorType>())
    return emitError("Input tensor not ranked");

  auto operandTy = getOperand().getType().cast<RankedTensorType>();
  getResult().setType(getReductionOutputType(operandTy, axes(), keepdims()));
  return success();
}

//===----------------------------------------------------------------------===//
// ReduceProd
//===----------------------------------------------------------------------===//

LogicalResult ONNXReduceProdOp::inferShapes() {
  if (!getOperand().getType().isa<RankedTensorType>())
    return emitError("Input tensor not ranked");

  auto operandTy = getOperand().getType().cast<RankedTensorType>();
  getResult().setType(getReductionOutputType(operandTy, axes(), keepdims()));
  return success();
}

//===----------------------------------------------------------------------===//
// ReduceSum
//===----------------------------------------------------------------------===//

LogicalResult ONNXReduceSumOp::inferShapes() {
  if (!getOperand().getType().isa<RankedTensorType>())
    return emitError("Input tensor not ranked");

  auto operandTy = getOperand().getType().cast<RankedTensorType>();
  getResult().setType(getReductionOutputType(operandTy, axes(), keepdims()));
  return success();
}

//===----------------------------------------------------------------------===//
// Conv
//===----------------------------------------------------------------------===//

// For this operation, we define the attributes once in the original Conv
// operation class. There is no need to redefine the attribute names for the
// other classes based on Conv.
// Conv attributes output:
//   -  auto_pad set to NOTSET;
//   -  dilations, strides: set to 1 if not defined by user;
//   -  kernelShape: inferred from weight matrix if not defined by user;
//   -  pads: set to proper value, 0 if not defined by user.

LogicalResult ONNXConvOp::inferShapes() {
  // Generic shape for data input X, weight tensor W, and optional bias B
  // X: (N x C x D1 x D2 ... x Dn)
  // W: (M x C/group x k1 x k2 x ... x kn)
  // B: (M) Optional

  bool hasBias = !B().getType().isa<NoneType>();

  // Cannot infer shape if no shape exists.
  if (!X().getType().isa<RankedTensorType>() ||
      !W().getType().isa<RankedTensorType>() ||
      (hasBias && !B().getType().isa<RankedTensorType>()))
    return emitError("Input tensor not ranked");

  auto xTy = X().getType().cast<RankedTensorType>();
  auto xShape = xTy.getShape();
  auto weightTy = W().getType().cast<RankedTensorType>();
  auto weightShape = weightTy.getShape();
  auto builder = mlir::Builder(this->getContext());

  // Lowest supported convolution is a one dimensional convolution.
  if (xShape.size() < 3)
    return emitError("Data input shape must be at least (NxCxD1)");

  // Check that shape of weight and data have same length.
  if (xShape.size() != weightShape.size())
    return emitError("Weight size not compatible with data size");

  // Group is a required attribute and should have default value of 1.
  int64_t group = ONNXConvOp::group().getSExtValue();

  // Check if the attribute actually exists. If it does not then add it.
  if (!groupAttr())
    groupAttr(builder.getI64IntegerAttr(group));

  // Check that the X.shape[1] == (W.shape[1] * group) == C condition holds.
  if (xShape[1] != -1 && weightShape[1] != -1 &&
      xShape[1] != (weightShape[1] * group))
    return emitError("Channel dimension mismatch");

  // Check the size of bias.
  if (hasBias) {
    auto bTx = B().getType().cast<RankedTensorType>();
    auto bShape = bTx.getShape();
    if (bShape.size() != 1)
      return emitError("bias should be one dimensional");
    if (bShape[0] != weightShape[0])
      return emitError("bias should have same dimensions "
                       "as weight's first dimension");
  }

  // Note: the value of the group attribut only impacts the way the
  // computation is carried out and not the actual output size.

  // Number of spatial dimensions.
  auto spatialOffset = 2;
  int32_t spatialRank = xShape.size() - spatialOffset;

  // Use kernel_shape attribute if present otherwise use size from weight
  // argument.
  auto kernelShape = kernel_shape();
  if (kernelShape.hasValue()) {
    if (ArrayAttrSize(kernelShape) != spatialRank)
      return emitError(
          "kernel_shape length incompatible with spatial dimensions");
    // Have the right number of values, check them.
    for (int i = 0; i < spatialRank; ++i)
      if (ArrayAttrIntVal(kernelShape, i) < 1)
        return emitError("bad kernel_shape value");
  } else {
    // Deduce shape from weight input.
    SmallVector<int64_t, 2> defaultVals;
    for (int i = 0; i < spatialRank; ++i)
      defaultVals.emplace_back(weightShape[spatialOffset + i]);
    // Convert to ArrayRef, then build attribute, then store attribute.
    ArrayRef<int64_t> defaultRefs(defaultVals);
    auto builder = mlir::Builder(getContext());
    kernel_shapeAttr(builder.getI64ArrayAttr(defaultRefs));
    kernelShape = kernel_shape();
  }

  // Process strides, dilations, and pads.
  processConvTypeParams<>(this, X());
  auto dilationsOpt = dilations();
  auto stridesOpt = strides();
  auto padsOpt = pads();

  // First two output dimensions consist of the number of batches and the
  // number of kernels being applied.
  SmallVector<int64_t, 4> outputDims;
  // Insert batch size.
  outputDims.emplace_back(xShape[0]);
  // Insert number of filters being applied (number of output channels).
  outputDims.emplace_back(weightShape[0]);
  // Compute and insert spatial dims.
  insertConvSpatialDim(&outputDims, builder, xShape, kernelShape, padsOpt,
      stridesOpt, dilationsOpt);

  getResult().setType(RankedTensorType::get(outputDims, xTy.getElementType()));
  return success();
}

//===----------------------------------------------------------------------===//
// ConvTranspose
//===----------------------------------------------------------------------===//

// For this operation, we define the attributes once in the original Conv
// operation class. There is no need to redefine the attribute names for the
// other classes based on Conv.
// Conv attributes output:
//   -  auto_pad set to NOTSET;
//   -  dilations, strides: set to 1 if not defined by user;
//   -  kernelShape: inferred from weight matrix if not defined by user;
//   -  pads: set to proper value, 0 if not defined by user.

LogicalResult ONNXConvTransposeOp::inferShapes() {
  // Generic shape for data input X, weight tensor W, and optional bias B
  // X: (N x C x D1 x D2 ... x Dn)
  // W: (M x C/group x k1 x k2 x ... x kn)
  // B: (M) Optional

  bool hasBias = !B().getType().isa<NoneType>();

  // Cannot infer shape if no shape exists.
  if (!X().getType().isa<RankedTensorType>() ||
      !W().getType().isa<RankedTensorType>() ||
      (hasBias && !B().getType().isa<RankedTensorType>())) {
    return emitError("Input tensor not ranked");
  }

  auto xTy = X().getType().cast<RankedTensorType>();
  auto xShape = xTy.getShape();
  auto weightTy = W().getType().cast<RankedTensorType>();
  auto weightShape = weightTy.getShape();
  auto builder = mlir::Builder(this->getContext());

  // Lowest supported convolution is a one dimensional convolution.
  if (xShape.size() < 3) {
    return emitError("Data input shape must be at least (NxCxD1)");
  }

  // Check that shape of weight and data have same length.
  if (xShape.size() != weightShape.size()) {
    return emitError("Weight size not compatible with data size");
  }

  // Group is a required attribute and should have default value of 1.
  int64_t group = ONNXConvTransposeOp::group().getSExtValue();

  // Check if the attribute actually exists. If it does not then add it.
  if (!groupAttr())
    groupAttr(builder.getI64IntegerAttr(group));

  // Check that the X.shape[1] == (W.shape[0] * group) == C condition holds.
  if (xShape[1] != -1 && weightShape[0] != -1 &&
      xShape[1] != (weightShape[0] * group)) {
    return emitError("Channel dimension mismatch");
  }

  // Check the size of bias.
  if (hasBias) {
    auto bTx = B().getType().cast<RankedTensorType>();
    auto bShape = bTx.getShape();
    if (bShape.size() != 1) {
      return emitError("bias should be one dimensional");
    }
    if (bShape[0] != weightShape[1]) {
      return emitError(
          "bias should have same dimensions as weight's second dimension");
    }
  }

  // Note: the value of the group attribut only impacts the way the
  // computation is carried out and not the actual output size.

  // Number of spatial dimensions.
  auto spatialOffset = 2;
  int32_t spatialRank = xShape.size() - spatialOffset;

  // Use kernel_shape attribute if present otherwise use size from weight
  // argument.
  auto kernelShape = kernel_shape();
  if (kernelShape.hasValue()) {
    if (ArrayAttrSize(kernelShape) != spatialRank) {
      return emitError(
          "kernel_shape length incompatible with spatial dimensions");
    }
    // Have the right number of values, check them.
    for (int i = 0; i < spatialRank; ++i)
      if (ArrayAttrIntVal(kernelShape, i) < 1) {
        return emitError("bad kernel_shape value");
      }
  } else {
    // Deduce shape from weight input.
    SmallVector<int64_t, 2> defaultVals;
    for (int i = 0; i < spatialRank; ++i)
      defaultVals.emplace_back(weightShape[spatialOffset + i]);
    // Convert to ArrayRef, then build attribute, then store attribute.
    ArrayRef<int64_t> defaultRefs(defaultVals);
    auto builder = mlir::Builder(getContext());
    kernel_shapeAttr(builder.getI64ArrayAttr(defaultRefs));
    kernelShape = kernel_shape();
  }

  // Process strides, dilations, and pads.
  processConvTypeParams<>(this, X());
  auto dilationsOpt = dilations();
  auto stridesOpt = strides();
  auto padsOpt = pads();
  auto outputPads = output_padding();
  auto outputShape = output_shape();
  // TODO: handle the spatial dimension computation if output shape is specified
  assert(!outputShape.hasValue() && "unhandled option in ConvTranspose");

  // First two output dimensions consist of the number of batches and the
  // number of kernels being applied.
  SmallVector<int64_t, 4> outputDims;
  // Insert batch size.
  outputDims.emplace_back(xShape[0]);
  // Insert number of filters being applied (number of output channels).
  outputDims.emplace_back(weightShape[1]);
  // Compute and insert spatial dims.
  insertConvTransposeSpatialDim(outputDims, xShape, kernelShape, padsOpt,
      stridesOpt, outputPads, outputShape, dilationsOpt);

  // Set the output shape if it's not already set
  if (!outputShape.hasValue()) {
    output_shapeAttr(builder.getI64ArrayAttr(outputDims));
  }

  getResult().setType(RankedTensorType::get(outputDims, xTy.getElementType()));
  return success();
}

//===----------------------------------------------------------------------===//
// AveragePool
//===----------------------------------------------------------------------===//

// Infer shape attributes output:
//   -  auto_pad set to NOTSET;
//   -  strides: set to 1 if not defined by user;
//   -  pads: set to proper value, 0 if not defined by user.

LogicalResult ONNXAveragePoolOp::inferShapes() {
  // Cannot infer shape if no shape exists.
  if (!X().getType().isa<RankedTensorType>())
    return emitError("Input tensor not ranked");

  auto builder = mlir::Builder(getContext());

  // Get shape of input.
  auto xTy = X().getType().cast<RankedTensorType>();
  auto xShape = xTy.getShape();

  // Kernel shape.
  auto kernelShape = kernel_shape();
  if (!kernelShape)
    return emitError(
        "kernel_shape is a mandatory attribute for which there is no default");

  // Ceil mode.
  auto ceilMode = ceil_mode().getSExtValue();

  // Process strides and pads.
  LogicalResult res =
      processConvStrideParam<ONNXAveragePoolOp>(this, kernelShape);
  if (failed(res))
    return res;
  auto stridesOpt = strides();
  res = processConvPadParam<ONNXAveragePoolOp>(
      this, xShape, kernelShape, stridesOpt, llvm::None);
  if (failed(res))
    return res;
  auto padsOpt = pads();

  SmallVector<int64_t, 4> outputDims;
  // Insert batch size.
  outputDims.emplace_back(xShape[0]);
  outputDims.emplace_back(xShape[1]);
  // Compute and insert spatial dims.
  insertConvSpatialDim(&outputDims, builder, xShape, kernelShape, padsOpt,
      stridesOpt, llvm::None, ceilMode);

  getResult().setType(RankedTensorType::get(outputDims, xTy.getElementType()));
  return success();
}

//===----------------------------------------------------------------------===//
// MaxPoolSingleOut
//===----------------------------------------------------------------------===//

// Infer shape attributes output:
//   -  auto_pad set to NOTSET;
//   -  dilations, strides: set to 1 if not defined by user;
//   -  pads: set to proper value, 0 if not defined by user.

LogicalResult ONNXMaxPoolSingleOutOp::inferShapes() {
  // Cannot infer shape if no shape exists.
  if (!X().getType().isa<RankedTensorType>())
    return emitError("Input tensor not ranked");

  auto builder = mlir::Builder(getContext());

  // Get shape of input.
  auto xTy = X().getType().cast<RankedTensorType>();
  auto xShape = xTy.getShape();

  // Kernel shape.
  auto kernelShape = kernel_shape();
  if (!kernelShape)
    return emitError(
        "kernel_shape is a mandatory attribute for which there is no default");

  // Storage order.
  auto storageOrder = storage_order().getSExtValue();
  if (storageOrder != 0)
    return emitError("column major storage order not supported at this time");

  // Process strides, dilations, and pads.
  processConvTypeParams<>(this, X());
  auto dilationsOpt = dilations();
  auto stridesOpt = strides();
  auto padsOpt = pads();

  // Ceil mode.
  auto ceilMode = ceil_mode().getSExtValue();

  SmallVector<int64_t, 4> outputDims;
  // Insert batch size.
  outputDims.emplace_back(xShape[0]);
  outputDims.emplace_back(xShape[1]);
  // Compute and insert spatial dims.
  insertConvSpatialDim(&outputDims, builder, xShape, kernelShape, padsOpt,
      stridesOpt, dilationsOpt, ceilMode);

  getResult().setType(RankedTensorType::get(outputDims, xTy.getElementType()));
  return success();
}

//===----------------------------------------------------------------------===//
// Pad
//===----------------------------------------------------------------------===//

LogicalResult ONNXPadOp::inferShapes() {
  // Cannot infer shape if no shape exists.
  if (!data().getType().isa<RankedTensorType>())
    return emitError("Pad: unknown input shape");

  // Cannot infer if the pads is not constant
  DenseElementsAttr padsAttributes =
      getAttr("pads").dyn_cast_or_null<mlir::DenseElementsAttr>();
  if (!padsAttributes)
    return emitError("Pad: unknown pads");

  auto dataTy = data().getType().cast<RankedTensorType>();
  auto dataShape = dataTy.getShape();
  auto dataRank = dataTy.getRank();
  SmallVector<int64_t, 4> outputShape(dataShape.begin(), dataShape.end());

  // Get pads from valueAttribute.
  SmallVector<int64_t, 2> pads(dataRank * 2, -1);
  auto valueIt = padsAttributes.getValues<IntegerAttr>().begin();
  for (int64_t i = 0; i < dataRank * 2; ++i)
    pads[i] = (*valueIt++).cast<IntegerAttr>().getInt();

  // Pads consists of two values for each axis of data.
  // The two values specify the number of elements padded before and after
  // respectively.
  for (int64_t i = 0; i < dataRank; ++i) {
    int64_t p1 = pads[i];
    int64_t p2 = pads[i + dataRank];
    // Have to non-negative constant
    if (p1 < 0 || p2 < 0)
      return emitError("padding value can not be negative");
    if (outputShape[i] != -1)
      outputShape[i] += p1 + p2;
  }

  auto outputType = RankedTensorType::get(outputShape, dataTy.getElementType());
  getResult().setType(outputType);
  return success();
}

static Type padShapeInferenceHelper(Value data, ArrayAttr padsOpt) {
  // Cannot infer shape if no shape exists.
  if (!data.getType().isa<RankedTensorType>())
    return (Type)NULL;
  auto dataTy = data.getType().cast<RankedTensorType>();
  auto dataShape = dataTy.getShape();
  auto dataRank = dataShape.size();
  SmallVector<int64_t, 4> outputShape(dataShape.begin(), dataShape.end());
  if (padsOpt) {
    auto padsArray = padsOpt.getValue();
    // Pads consists of two values for each axis of data.
    // The two values specify the number of elements padded before and after
    // respectively.
    for (int i = 0; i < dataRank; ++i) {
      int64_t p1 = (padsArray[i]).cast<IntegerAttr>().getInt();
      int64_t p2 = (padsArray[i + dataRank]).cast<IntegerAttr>().getInt();
      // Have to non-negative constant
      if (p1 < 0 || p2 < 0)
        return (Type)NULL;
      if (outputShape[i] != -1)
        outputShape[i] += p1 + p2;
    }

    return (RankedTensorType::get(outputShape, dataTy.getElementType()));
  } else {
    return (Type)NULL;
  }
}

//===----------------------------------------------------------------------===//
// PadConstantPad
//===----------------------------------------------------------------------===//

LogicalResult ONNXPadConstantPadOp::inferShapes() {
  auto outputType = padShapeInferenceHelper(data(), pads());
  if (!outputType)
    return emitError("missing output");
  getResult().setType(outputType);
  return success();
}

//===----------------------------------------------------------------------===//
// PadConstantValuePad
//===----------------------------------------------------------------------===//

LogicalResult ONNXPadConstantValuePadOp::inferShapes() {
  auto outputType = padShapeInferenceHelper(data(), pads());
  if (!outputType)
    return emitError("missing output");
  getResult().setType(outputType);
  return success();
}

void ONNXPadConstantValuePadOp::build(OpBuilder &builder, OperationState &state,
    Value data, ArrayAttr pads, FloatAttr constant_value, StringAttr mode) {
  Type outputType = padShapeInferenceHelper(data, pads);
  if (!outputType) {
    auto elementType = data.getType().cast<TensorType>().getElementType();
    outputType = UnrankedTensorType::get(elementType);
  }
  build(builder, state, outputType, data, pads, constant_value, mode);
}

//===----------------------------------------------------------------------===//
// Unsqueeze
//===----------------------------------------------------------------------===//

LogicalResult ONNXUnsqueezeOp::inferShapes() {
  if (!data().getType().isa<RankedTensorType>())
    return emitError("Input tensor not ranked");

  auto operandTy = data().getType().cast<RankedTensorType>();
  int inRank = operandTy.getRank();

  ArrayAttr axisAttrs = axesAttr();
  SmallVector<int, 4> axes;
  int outRank = 0;
  if (axisAttrs) {
    outRank = inRank + axisAttrs.getValue().size();
    for (auto axisAttr : axisAttrs.getValue()) {
      int axis = axisAttr.cast<IntegerAttr>().getInt();
      axis = axis >= 0 ? axis : (outRank + axis);
      // Valid range
      assert(axis >= -outRank && axis <= outRank - 1);
      if (std::find(axes.begin(), axes.end(), axis) == axes.end())
        axes.emplace_back(axis);
      else
        return emitError("Duplicated axes");
    }
  } else
    return emitError("Axes attribute is required");

  SmallVector<int64_t, 4> dims;
  for (int i = 0, j = 0; i < outRank || j < inRank; ++i) {
    if (std::find(axes.begin(), axes.end(), i) != axes.end()) {
      dims.emplace_back(1);
    } else {
      dims.emplace_back(operandTy.getShape()[j++]);
    }
  }
  getResult().setType(RankedTensorType::get(dims, operandTy.getElementType()));
  return success();
}

//===----------------------------------------------------------------------===//

// Squeeze

LogicalResult ONNXSqueezeOp::inferShapes() {
  if (!data().getType().isa<RankedTensorType>())
    return emitError("Input tensor not ranked");

  auto operandTy = data().getType().cast<RankedTensorType>();
  int64_t inRank = operandTy.getRank();

  ArrayAttr axisAttrs = axesAttr();
  if (!axisAttrs)
    return emitError("Axes attribute is required");

  SmallVector<int64_t, 4> axes;
  bool hasNegativeAxis = false;
  for (auto axisAttr : axisAttrs.getValue()) {
    int64_t axis = axisAttr.cast<IntegerAttr>().getInt();
    if (axis < -inRank || axis >= inRank)
      return emitError("Invalid axis value");
    if (axis < 0) {
      axis = inRank + axis;
      hasNegativeAxis = true;
    }
    if (std::find(axes.begin(), axes.end(), axis) != axes.end())
      return emitError("Duplicated axes");
    axes.emplace_back(axis);
  }
  if (hasNegativeAxis) {
    // Update axes attribute so that it contains only positive values.
    auto builder = mlir::Builder(getContext());
    ArrayRef<int64_t> defaultRefs(axes);
    axesAttr(builder.getI64ArrayAttr(defaultRefs));
  }

  SmallVector<int64_t, 4> dims;
  for (int i = 0; i < inRank; ++i) {
    if (std::find(axes.begin(), axes.end(), i) == axes.end()) {
      dims.emplace_back(operandTy.getShape()[i]);
    }
  }
  getResult().setType(RankedTensorType::get(dims, operandTy.getElementType()));
  return success();
}

// Cast
//===----------------------------------------------------------------------===//

LogicalResult ONNXCastOp::inferShapes() {
  ShapedType inputType = input().getType().dyn_cast<ShapedType>();
  if (!inputType) {
    return emitError("Non-shaped input type");
  }

  auto getOutputType = [&inputType](Type elementType) -> Type {
    if (inputType.hasRank()) {
      return RankedTensorType::get(inputType.getShape(), elementType);
    }
    return UnrankedTensorType::get(elementType);
  };

  int64_t targetType = toAttr().getInt();
  OpBuilder builder(getContext());
  if (auto elementType = convertONNXTypeToMLIRType(
          builder, static_cast<onnx::TensorProto_DataType>(targetType))) {
    getResult().setType(getOutputType(elementType));
  } else {
    return emitOpError("Unable to get the element type for to = " +
                       std::to_string(targetType));
  }
  return success();
}

//===----------------------------------------------------------------------===//
// Scaler
//===----------------------------------------------------------------------===//

LogicalResult ONNXScalerOp::inferShapes() {
  ShapedType inputType = X().getType().dyn_cast<ShapedType>();
<<<<<<< HEAD
  if (!inputType) {
    return emitError("Non-shaped input type");
  }

  auto getOutputType = [&inputType](Type elementType) -> Type {
    if (inputType.hasRank()) {
      return RankedTensorType::get(inputType.getShape(), elementType);
    }
    return UnrankedTensorType::get(elementType);
  };

  FloatType f32Type = FloatType::getF32(getContext());
  getResult().setType(getOutputType(f32Type));
=======
  getResult().setType(RankedTensorType::get(
      inputType.getShape(), FloatType::getF32(getContext())));
>>>>>>> 8300eb09
  return success();
}

//===----------------------------------------------------------------------===//
// Constant
//===----------------------------------------------------------------------===//

LogicalResult ONNXConstantOp::inferShapes() {
  if ((sparse_value().hasValue() && value().hasValue()) ||
      (!sparse_value().hasValue() && !value().hasValue()))
    return emitError("Require exactly one of the two attributes, "
                     "either value or sparse_value");
  ElementsAttr valAttr;
  if (sparse_value().hasValue())
    valAttr = sparse_valueAttr().cast<SparseElementsAttr>();
  else
    valAttr = valueAttr().cast<DenseElementsAttr>();
  getResult().setType(valAttr.getType());
  return success();
}

//===----------------------------------------------------------------------===//
// Concat
//===----------------------------------------------------------------------===//

LogicalResult ONNXConcatOp::inferShapes() {
  int inputNum = getNumOperands();
  for (int i = 0; i < inputNum; ++i) {
    if (!getOperand(i).getType().isa<RankedTensorType>())
      return emitError("Input tensor(s) not ranked");
  }
  // Checking value of axis parameter.
  auto commonType = getOperand(0).getType().cast<RankedTensorType>();
  auto commonShape = commonType.getShape();
  auto commonRank = commonShape.size();
  auto axisIndex = axis().getSExtValue();
  // Negative axis means values are counted from the opposite side.
  if (axisIndex < 0) {
    axisIndex = commonRank + axisIndex;
    auto builder = mlir::Builder(getContext());
    axisAttr(builder.getI64IntegerAttr(axisIndex));
  }
  if (axisIndex >= commonRank)
    return emitError("Concat axis value out of bound");
  // Initial cummlative size is that of the first operand.
  int cummulativeAxisSize = commonShape[axisIndex];

  // Compute the cummlative size with all of the other ones, and make sure
  // that the other sizes are all alike.
  for (int i = 1; i < inputNum; ++i) {
    auto currShape =
        getOperand(i).getType().cast<RankedTensorType>().getShape();
    if (currShape.size() != commonRank)
      return emitError("Concat input must all have the same rank");
    for (int j = 0; j < commonRank; ++j) {
      if (j == axisIndex) {
        // Check that the value is positive.
        if (currShape[j] <= 0)
          return emitError("Concat axis being concatenated is "
                           "expected to be known at compile time for now");
      } else if (currShape[j] != commonShape[j]) {
        return emitError(
            "Concat input dimensions must be all identical, "
            "except for dimension on the axis of the concatenation");
      }
    }
    cummulativeAxisSize += currShape[axisIndex];
  }

  // Set output size and type
  SmallVector<int64_t, 4> outputDims;
  for (int j = 0; j < commonRank; ++j)
    outputDims.emplace_back(
        j == axisIndex ? cummulativeAxisSize : commonShape[j]);
  getResult().setType(
      RankedTensorType::get(outputDims, commonType.getElementType()));
  return success();
}

//===----------------------------------------------------------------------===//
// RNN
//===----------------------------------------------------------------------===//

LogicalResult ONNXRNNOp::inferShapes() { return RNNShapeInference<>(this); }

//===----------------------------------------------------------------------===//
// LSTM
//===----------------------------------------------------------------------===//

LogicalResult ONNXLSTMOp::inferShapes() { return RNNShapeInference<>(this); }

//===----------------------------------------------------------------------===//
// GRU
//===----------------------------------------------------------------------===//

LogicalResult ONNXGRUOp::inferShapes() { return RNNShapeInference<>(this); }

//===----------------------------------------------------------------------===//
// Split
//===----------------------------------------------------------------------===//

LogicalResult ONNXSplitOp::inferShapes() {
  if (!getOperand().getType().cast<RankedTensorType>())
    return emitError("Input tensor not ranked");

  int numOfResults = getNumResults();
  auto inputType = getOperand().getType().cast<RankedTensorType>();
  auto inputShape = inputType.getShape();
  int64_t inputRank = inputShape.size();

  // Checking value of axis parameter.
  auto axisIndex = axis().getSExtValue();
  if (axisIndex < -inputRank || axisIndex >= inputRank)
    return emitError("Split axis value out of bound");
  // Negative axis means values are counted from the opposite side.
  if (axisIndex < 0) {
    axisIndex = inputRank + axisIndex;
    auto builder = mlir::Builder(getContext());
    axisAttr(builder.getI64IntegerAttr(axisIndex));
  }

  // Checking value of split parameter.
  auto splitAttribute = split();
  SmallVector<int64_t, 4> splitLengths;
  if (splitAttribute.hasValue()) {
    if (ArrayAttrSize(splitAttribute) != numOfResults)
      return emitError("Split size not equal to the number of results");
    for (int i = 0; i < numOfResults; ++i)
      splitLengths.emplace_back(ArrayAttrIntVal(splitAttribute, i));

  } else {
    if (inputShape[axisIndex] <= 0)
      return emitError("The dimension at the split axis is "
                       "expected to be known at compile time");
    if (inputShape[axisIndex] % numOfResults != 0)
      return emitError("The dimension at the split axis is "
                       "expected to be divisible by the number of results");
    // If split parameter is not specified, the dimension is split to
    // equal-sized parts.
    for (int i = 0; i < numOfResults; ++i)
      splitLengths.emplace_back(inputShape[axisIndex] / numOfResults);
    // Build attribute and store attribute.
    auto builder = mlir::Builder(getContext());
    splitAttr(builder.getI64ArrayAttr(llvm::makeArrayRef(splitLengths)));
  }

  // Build result types.
  for (int i = 0; i < numOfResults; ++i) {
    SmallVector<int64_t, 3> resultShape;
    for (int j = 0; j < inputRank; ++j) {
      if (j == axisIndex) {
        resultShape.emplace_back(splitLengths[i]);
      } else {
        resultShape.emplace_back(inputShape[j]);
      }
    }
    getResults()[i].setType(
        RankedTensorType::get(resultShape, inputType.getElementType()));
  }
  return success();
}

//===----------------------------------------------------------------------===//
// Flatten
//===----------------------------------------------------------------------===//

LogicalResult ONNXFlattenOp::inferShapes() {
  assert(axis() == 1 && "ONNXFlattenOp can only handle axis=1 for now");
  auto inTy = input().getType().dyn_cast<ShapedType>();
  if (!inTy) {
    return emitOpError("Input is a non-shaped type");
  }
  auto outTy = output().getType().dyn_cast<ShapedType>();
  if (!outTy) {
    return emitOpError("Output is a non-shaped type");
  }

  // TODO(tjingrant): Seems like we can also fairly easily support the case
  //                  where the batch dimension is dynamic
  if (!outTy.hasStaticShape()) {
    auto inShape = inTy.getShape();
    assert(inShape.size() >= 1 && "ONNXFlattenOp inShape.size() should be > 0");
    uint64_t outDim = 1;
    for (auto it = inShape.begin() + 1; it < inShape.end(); it++) {
      outDim *= *it;
    }

    SmallVector<int64_t, 2> dims;
    // https://pytorch.org/docs/master/generated/torch.nn.Flatten.html
    dims.emplace_back(inShape[0]);
    dims.emplace_back(outDim);
    getResult().setType(RankedTensorType::get(dims, outTy.getElementType()));
  }

  return success();
}

//===----------------------------------------------------------------------===//
// DynamicQuantizeLinear
//===----------------------------------------------------------------------===//

LogicalResult ONNXDynamicQuantizeLinearOp::inferShapes() {
  auto inTy = x().getType().dyn_cast<RankedTensorType>();
  if (!inTy || !inTy.hasStaticShape()) {
    return emitOpError("Input is not a statically-shaped type");
  }

  auto yTy = y().getType().cast<ShapedType>();
  auto yScaleTy = y_scale().getType().cast<ShapedType>();
  auto yZPTy = y_zero_point().getType().cast<ShapedType>();

  IntegerType ui8Type =
      IntegerType::get(8, IntegerType::Unsigned, getContext());
  FloatType f32Type = FloatType::getF32(getContext());

  RankedTensorType scalarType = RankedTensorType::get({}, f32Type);
  RankedTensorType y_zero_point_type = RankedTensorType::get({}, ui8Type);

  // Set the types for the scalars
  if (!yScaleTy.hasStaticShape()) {
    y_scale().setType(scalarType);
  }

  if (!yZPTy.hasStaticShape()) {
    y_zero_point().setType(y_zero_point_type);
  }

  if (!yTy.hasStaticShape()) {
    RankedTensorType outType = RankedTensorType::get(inTy.getShape(), ui8Type);
    y().setType(outType);
  }

  return success();
}

//===----------------------------------------------------------------------===//
// QuantizeLinear
//===----------------------------------------------------------------------===//

LogicalResult ONNXQuantizeLinearOp::inferShapes() {
  auto inTy = x().getType().dyn_cast<RankedTensorType>();
  if (!inTy || !inTy.hasStaticShape()) {
    return emitOpError("Input is not a statically-shaped type");
  }

  auto yTy = y().getType().cast<ShapedType>();

  if (!yTy.hasStaticShape()) {
    // TODO: Unfortunately, we can't tell if this should be signed or unsigned
    //       here...
    IntegerType i8Type = IntegerType::get(8, getContext());
    RankedTensorType outType = RankedTensorType::get(inTy.getShape(), i8Type);
    y().setType(outType);
  }

  return success();
}

//===----------------------------------------------------------------------===//
// DequantizeLinear
//===----------------------------------------------------------------------===//

LogicalResult ONNXDequantizeLinearOp::inferShapes() {
  auto inTy = x().getType().dyn_cast<RankedTensorType>();
  if (!inTy || !inTy.hasStaticShape()) {
    return emitOpError("Input is not a statically-shaped type");
  }

  auto yTy = y().getType().cast<ShapedType>();

  if (!yTy.hasStaticShape()) {
    FloatType f32 = FloatType::getF32(getContext());
    RankedTensorType outType = RankedTensorType::get(inTy.getShape(), f32);
    y().setType(outType);
  }

  return success();
}

//===----------------------------------------------------------------------===//
// ConvInteger - copied almost exactly from Conv (X -> x, W -> w, no bias)
//===----------------------------------------------------------------------===//

LogicalResult ONNXConvIntegerOp::inferShapes() {
  // Generic shape for data input X, weight tensor W
  // X: (N x C x D1 x D2 ... x Dn)
  // W: (M x C/group x k1 x k2 x ... x kn)

  // Cannot infer shape if no shape exists.
  if (!x().getType().isa<RankedTensorType>() ||
      !w().getType().isa<RankedTensorType>()) {
    return emitOpError("Input tensor not ranked");
  }

  auto xTy = x().getType().cast<RankedTensorType>();
  if (!xTy.getElementType().isInteger(8)) {
    return emitOpError("Invalid input type");
  }
  auto xShape = xTy.getShape();
  auto weightTy = w().getType().cast<RankedTensorType>();
  if (!weightTy.getElementType().isInteger(8)) {
    return emitOpError("Invalid input type");
  }
  auto weightShape = weightTy.getShape();
  auto builder = mlir::Builder(this->getContext());

  // Lowest supported convolution is a one dimensional convolution.
  if (xShape.size() < 3) {
    return emitOpError("Data input shape must be at least (NxCxD1)");
  }

  // Check that shape of weight and data have same length.
  if (xShape.size() != weightShape.size()) {
    return emitError("Weight size not compatible with data size");
  }

  // Group is a required attribute and should have default value of 1.
  int64_t group = ONNXConvIntegerOp::group().getSExtValue();

  // Check if the attribute actually exists. If it does not then add it.
  if (!groupAttr())
    groupAttr(builder.getI64IntegerAttr(group));

  // Check that the X.shape[1] == (W.shape[1] * group) == C condition holds.
  if (xShape[1] != -1 && weightShape[1] != -1 &&
      xShape[1] != (weightShape[1] * group)) {
    return emitOpError("Channel dimension mismatch");
  }

  // Note: the value of the group attribut only impacts the way the
  // computation is carried out and not the actual output size.

  // Number of spatial dimensions.
  auto spatialOffset = 2;
  int32_t spatialRank = xShape.size() - spatialOffset;

  // Use kernel_shape attribute if present otherwise use size from weight
  // argument.
  auto kernelShape = kernel_shape();
  if (kernelShape.hasValue()) {
    if (ArrayAttrSize(kernelShape) != spatialRank) {
      return emitOpError(
          "kernel_shape length incompatible with spatial dimensions");
    }
    // Have the right number of values, check them.
    for (int i = 0; i < spatialRank; ++i)
      if (ArrayAttrIntVal(kernelShape, i) < 1) {
        return emitError("bad kernel_shape value");
      }
  } else {
    // Deduce shape from weight input.
    SmallVector<int64_t, 2> defaultVals;
    for (int i = 0; i < spatialRank; ++i)
      defaultVals.emplace_back(weightShape[spatialOffset + i]);
    // Convert to ArrayRef, then build attribute, then store attribute.
    ArrayRef<int64_t> defaultRefs(defaultVals);
    auto builder = mlir::Builder(getContext());
    kernel_shapeAttr(builder.getI64ArrayAttr(defaultRefs));
    kernelShape = kernel_shape();
  }

  // Process strides, dilations, and pads.
  processConvTypeParams<>(this, x());
  auto dilationsOpt = dilations();
  auto stridesOpt = strides();
  auto padsOpt = pads();

  // First two output dimensions consist of the number of batches and the
  // number of kernels being applied.
  SmallVector<int64_t, 4> outputDims;
  // Insert batch size.
  outputDims.emplace_back(xShape[0]);
  // Insert number of filters being applied (number of output channels).
  outputDims.emplace_back(weightShape[0]);
  // Compute and insert spatial dims.
  insertConvSpatialDim(&outputDims, builder, xShape, kernelShape, padsOpt,
      stridesOpt, dilationsOpt);

  // ONNX spec specifies the output type as an int32
  Type outputType = IntegerType::get(32, getContext());
  getResult().setType(RankedTensorType::get(outputDims, outputType));
  return success();
}

//===----------------------------------------------------------------------===//
// Shape
//===----------------------------------------------------------------------===//

LogicalResult ONNXShapeOp::inferShapes() {
  // Cannot infer shape if no shape exists.
  if (!data().getType().isa<RankedTensorType>())
    return emitError("Input tensor not ranked");

  // Output is an 1D int64 tensor containing the shape of the input tensor.
  int64_t rank = data().getType().cast<RankedTensorType>().getRank();
  SmallVector<int64_t, 1> outDims(1, rank);
  getResult().setType(
      RankedTensorType::get(outDims, IntegerType::get(64, getContext())));
  return success();
}

//===----------------------------------------------------------------------===//
// Tile
//===----------------------------------------------------------------------===//

LogicalResult ONNXTileOp::inferShapes() {
  // Cannot infer shape if no shape exists.
  if (!input().getType().isa<RankedTensorType>())
    return emitError("Input tensor not ranked");

  // Read 'repeats' value.
  if (!repeats().getType().isa<RankedTensorType>())
    return emitError("Repeats tensor not ranked");

  auto inputTensorTy = input().getType().cast<RankedTensorType>();
  auto repeatsTensorTy = repeats().getType().cast<RankedTensorType>();

  // 'repeats' tensor is an 1D tensor.
  if (repeatsTensorTy.getShape().size() != 1)
    return emitError("Repeats tensor must have rank one");

  // 'repeats' tensor must have constant shape.
  int64_t repeatsLength = repeatsTensorTy.getShape()[0];
  if (repeatsLength < 0)
    return emitError("Repeats tensor must have constant shape");

  // Check the 1D repeats tensor length.
  int64_t inputRank = inputTensorTy.getShape().size();
  if (inputRank != repeatsLength)
    return emitError("Repeats tensor must have the same length as the input's "
                     "dimension number.");

  // Check if second argument of TileOp is a constant.
  auto constantOp = getONNXConstantOp(repeats());

  // Compute output's dimensions: output_dim[i] = input_dim[i] * repeats[i]
  SmallVector<int64_t, 2> dims(inputRank, -1);
  if (constantOp) {
    // 1. Initialize output_dim with values from 'input'.
    //   output_dim[i] = input[i]
    for (decltype(inputRank) i = 0; i < inputRank; ++i)
      dims[i] = inputTensorTy.getShape()[i];

    // 2. Update output_dim using values from 'repeats'.
    // Do this only for static 'input_dim[i]'.
    //   if (output_dim[i] != -1) output_dim[i] *= repeats[i]
    DenseElementsAttr valueAttribute =
        constantOp.valueAttr().dyn_cast<DenseElementsAttr>();
    if (!valueAttribute)
      return emitError("DenseElementsAttr expected");
    // Get repeat values from valueAttribute.
    auto valueIt = valueAttribute.getValues<IntegerAttr>().begin();
    for (int i = 0; i < inputRank; ++i)
      if (dims[i] != -1)
        dims[i] *= (*valueIt++).cast<IntegerAttr>().getInt();

    if (valueIt != valueAttribute.getValues<IntegerAttr>().end())
      return emitError("Constant value must have same length as output's rank");
  }

  getResult().setType(
      RankedTensorType::get(dims, inputTensorTy.getElementType()));

  return success();
}

//===----------------------------------------------------------------------===//
// Gather
//===----------------------------------------------------------------------===//

LogicalResult ONNXGatherOp::inferShapes() {
  // Cannot infer shape if no shape exists.
  if (!data().getType().isa<RankedTensorType>())
    return emitError("Input tensor not ranked");
  if (!indices().getType().isa<RankedTensorType>())
    return emitError("Indices tensor not ranked");

  auto inputShape = data().getType().cast<RankedTensorType>().getShape();
  auto indicesShape = indices().getType().cast<RankedTensorType>().getShape();
  int64_t inputRank = inputShape.size();
  int64_t indicesRank = indicesShape.size();

  if (inputRank < 1)
    return emitError("Input tensor must have rank >= 1");

  // Read 'axis' attribute.
  auto axisIndex = axis().getSExtValue();
  // 'axis' must be in [-rank, rank-1]
  if (axisIndex < -inputRank || axisIndex >= inputRank)
    return emitError("Gather axis value out of bound");
  // Convert a negative axis to a positive axis.
  if (axisIndex < 0) {
    axisIndex += inputRank;
    auto builder = mlir::Builder(getContext());
    axisAttr(builder.getI64IntegerAttr(axisIndex));
  }

  // If 'indices' is a constant, check whether its values are valid or not.
  auto constantOp = getONNXConstantOp(indices());
  if (constantOp && inputShape[axisIndex] != -1) {
    DenseElementsAttr valueAttribute =
        constantOp.valueAttr().dyn_cast<DenseElementsAttr>();
    if (!valueAttribute)
      return emitError("DenseElementsAttr expected");
    for (auto value : valueAttribute.getValues<IntegerAttr>()) {
      auto index = value.cast<IntegerAttr>().getInt();
      if (index < -inputShape[axisIndex] || index >= inputShape[axisIndex])
        return emitError("Indices tensor contains an out-of-bound index");
    }
  }

  // Output has rank of 'indicesRank + (inputRank - 1).
  // Output shape is constructed from 'input' by:
  //    replacing the dimension at 'axis' in 'input' by the shape of 'indices'.
  SmallVector<int64_t, 1> outDims;
  for (decltype(inputRank) i = 0; i < inputRank; ++i) {
    if (i == axisIndex)
      for (decltype(indicesRank) j = 0; j < indicesRank; ++j)
        outDims.emplace_back(indicesShape[j]);
    else
      outDims.emplace_back(inputShape[i]);
  }

  getResult().setType(RankedTensorType::get(
      outDims, data().getType().cast<RankedTensorType>().getElementType()));
  return success();
}

//===----------------------------------------------------------------------===//
// ConstantOfShape
//===----------------------------------------------------------------------===//

LogicalResult ONNXConstantOfShapeOp::inferShapes() {
  Type elementType;

  // 'value' attribute is a one-element tensor whose value and datatype are used
  // to set the output tensor's value and datatype..
  if (value().hasValue()) {
    elementType =
        valueAttr().cast<DenseElementsAttr>().getType().getElementType();
  } else {
    // If 'value' attribute is not specified, it defaults to a tensor of value 0
    // and datatype float32.
    elementType = FloatType::getF32(getContext());

    llvm::SmallVector<int64_t, 2> dims(1, 1);
    auto tensorType = mlir::RankedTensorType::get(dims, elementType);

    llvm::SmallVector<float, 1> values(1, 0.);
    valueAttr(
        mlir::DenseElementsAttr::get(tensorType, llvm::makeArrayRef(values)));
  }

  // 'input' must be a 1D tensor.
  auto inputShape = input().getType().cast<RankedTensorType>().getShape();
  if (inputShape.size() != 1)
    return emitError("Input tensor must be a 1D tensor");
  if (inputShape[0] == -1)
    return emitError("Input tensor must have static shape");
  if (inputShape[0] == 0) {
    // If 'input' is an empty tensor, the output would be a scalar.
    getResult().setType(RankedTensorType::get({}, elementType));
    return success();
  }

  // Calculate output dimensions.
  SmallVector<int64_t, 4> outputDims(inputShape[0], -1);
  // If 'input' is a constant, check whether its values are valid or not.
  // If the values are valid, it is possible to infer shape.
  if (auto constantOp = getONNXConstantOp(input())) {
    DenseElementsAttr valueAttribute =
        constantOp.valueAttr().dyn_cast<DenseElementsAttr>();
    // Get repeat values from valueAttribute.
    auto valueIt = valueAttribute.getValues<IntegerAttr>().begin();
    for (int i = 0; i < inputShape[0]; ++i) {
      auto dim = (*valueIt++).cast<IntegerAttr>().getInt();
      if (dim < 0)
        return emitError("All values of the input tensor must be >=0");
      outputDims[i] = dim;
    }

    if (valueIt != valueAttribute.getValues<IntegerAttr>().end())
      return emitError("Constant value must have same length as output's rank");
  }

  getResult().setType(RankedTensorType::get(outputDims, elementType));
  return success();
}

//===----------------------------------------------------------------------===//
// Slice
//===----------------------------------------------------------------------===//

LogicalResult ONNXSliceOp::inferShapes() {
  // Cannot infer shape if no shape exists.
  if (!data().getType().isa<RankedTensorType>())
    return emitError("Input tensor not ranked");

  auto elementType = data().getType().cast<ShapedType>().getElementType();
  auto dataShape = data().getType().cast<ShapedType>().getShape();
  int64_t numDims = dataShape.size();

  SmallVector<int64_t, 2> outputDims(numDims, -1);
  // If 'starts', 'ends', 'axes', and 'steps' are constants, check whether their
  // values are valid or not. If the values are valid, it is possible to infer
  // shape.
  //
  // 'starts', 'ends', and 'steps' are for each axis in the list of axes, so
  // processing 'axes' first.

  // Check and get 'axes' tensor.
  SmallVector<int64_t, 2> axesValue;
  if (axes().getType().isa<NoneType>()) {
    // If `axes` are omitted, they are set to `[0, ..., ndim-1]`."
    for (int i = 0; i < numDims; ++i)
      axesValue.emplace_back(i);
  } else if (auto constantOp = getONNXConstantOp(axes())) {
    // If `axes` are constants, read them."
    DenseElementsAttr valueAttribute =
        constantOp.valueAttr().dyn_cast<DenseElementsAttr>();
    for (auto value : valueAttribute.getValues<IntegerAttr>()) {
      int64_t axis = value.cast<IntegerAttr>().getInt();
      if (axis < -numDims || axis >= numDims)
        return emitError("Axes contains an out-of-bound index");
      if (axis < 0)
        axis += numDims;
      if (dataShape[axis] == -1) {
        // It is unsafe to infer shape for an axis with an unknown dimension,
        // since we can not validate 'start' and 'end' values from this
        // dimension.
        getResult().setType(RankedTensorType::get(outputDims, elementType));
        return success();
      }
      axesValue.emplace_back(axis);
    }
  } else {
    // Cannot infer a static shape.
    getResult().setType(RankedTensorType::get(outputDims, elementType));
    return success();
  }

  // Check 'starts' tensor.
  SmallVector<int64_t, 2> startsValue;
  if (auto constantOp = getONNXConstantOp(starts())) {
    DenseElementsAttr valueAttribute =
        constantOp.valueAttr().dyn_cast<DenseElementsAttr>();
    int i = 0;
    for (auto value : valueAttribute.getValues<IntegerAttr>()) {
      int64_t axis = axesValue[i];
      int64_t index = value.cast<IntegerAttr>().getInt();
      if (index < -dataShape[axis])
        index = 0;
      else if (index > dataShape[axis])
        index = dataShape[axis];
      else if (index < 0)
        index += dataShape[axis];
      startsValue.emplace_back(index);
      i++;
    }
    if (i != axesValue.size())
      emitError("starts and axes tensors must have the same length");
  } else {
    // Cannot infer a static shape.
    getResult().setType(RankedTensorType::get(outputDims, elementType));
    return success();
  }

  // Check 'ends' tensor.
  SmallVector<int64_t, 2> endsValue;
  if (auto constantOp = getONNXConstantOp(ends())) {
    DenseElementsAttr valueAttribute =
        constantOp.valueAttr().dyn_cast<DenseElementsAttr>();
    int i = 0;
    for (auto value : valueAttribute.getValues<IntegerAttr>()) {
      int64_t axis = axesValue[i];
      int64_t index = value.cast<IntegerAttr>().getInt();
      if (index < -dataShape[axis])
        index = 0;
      else if (index > dataShape[axis])
        index = dataShape[axis];
      else if (index < 0)
        index += dataShape[axis];
      endsValue.emplace_back(index);
      i++;
    }
    if (i != axesValue.size())
      emitError("ends and axes tensors must have the same length");
  } else {
    // Cannot infer a static shape.
    getResult().setType(RankedTensorType::get(outputDims, elementType));
    return success();
  }

  // Check and get 'steps' tensor.
  SmallVector<int64_t, 2> stepsValue;
  if (steps().getType().isa<NoneType>()) {
    // If `steps` are omitted, they are set to `[1, ..., 1]` of len(starts)."
    for (int i = 0; i < startsValue.size(); ++i)
      stepsValue.emplace_back(1);
  } else if (auto constantOp = getONNXConstantOp(steps())) {
    // If `steps` are constants, read them."
    DenseElementsAttr valueAttribute =
        constantOp.valueAttr().dyn_cast<DenseElementsAttr>();
    int i = 0;
    for (auto value : valueAttribute.getValues<IntegerAttr>()) {
      int64_t index = value.cast<IntegerAttr>().getInt();
      if (index == 0)
        emitError("step cannot be zero");
      stepsValue.emplace_back(index);
      i++;
    }
    if (i != axesValue.size())
      emitError("steps and axes tensors must have the same length");
  } else {
    // Cannot infer a static shape.
    getResult().setType(RankedTensorType::get(outputDims, elementType));
    return success();
  }

  // All 'starts', 'ends', 'steps' values are valid. Now calculate output
  // dimensions for axes in 'axes'.
  for (int i = 0; i < axesValue.size(); i++) {
    int64_t axis = axesValue[i];
    int64_t start = startsValue[i];
    int64_t end = endsValue[i];
    int64_t step = stepsValue[i];
    if (step < 0)
      step = -step;

    int64_t q = (end - start) / step;
    int64_t r = (end - start) % step;
    if (r != 0)
      q += 1;
    outputDims[axis] = q;
  }

  getResult().setType(RankedTensorType::get(outputDims, elementType));
  return success();
}

//===----------------------------------------------------------------------===//
// TableGen'd op method definitions
//===----------------------------------------------------------------------===//

#define GET_OP_CLASSES
#include "src/Dialect/ONNX/ONNXOps.cpp.inc"<|MERGE_RESOLUTION|>--- conflicted
+++ resolved
@@ -1883,24 +1883,8 @@
 
 LogicalResult ONNXScalerOp::inferShapes() {
   ShapedType inputType = X().getType().dyn_cast<ShapedType>();
-<<<<<<< HEAD
-  if (!inputType) {
-    return emitError("Non-shaped input type");
-  }
-
-  auto getOutputType = [&inputType](Type elementType) -> Type {
-    if (inputType.hasRank()) {
-      return RankedTensorType::get(inputType.getShape(), elementType);
-    }
-    return UnrankedTensorType::get(elementType);
-  };
-
-  FloatType f32Type = FloatType::getF32(getContext());
-  getResult().setType(getOutputType(f32Type));
-=======
   getResult().setType(RankedTensorType::get(
       inputType.getShape(), FloatType::getF32(getContext())));
->>>>>>> 8300eb09
   return success();
 }
 
