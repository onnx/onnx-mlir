/*
 * SPDX-License-Identifier: Apache-2.0
 */

//===------------------ ONNXOps.cpp - ONNX Operations ---------------------===//
//
// Copyright 2019-2022 The IBM Research Authors.
//
// =============================================================================
//
// This file provides definition of ONNX dialect operations.
//
//===----------------------------------------------------------------------===//

#include "mlir/Dialect/Traits.h"
#include "mlir/IR/Block.h"
#include "mlir/IR/Builders.h"
#include "mlir/IR/BuiltinOps.h"
#include "mlir/IR/DialectImplementation.h"
#include "mlir/IR/IntegerSet.h"
#include "mlir/IR/Matchers.h"
#include "mlir/IR/OpImplementation.h"
#include "mlir/IR/PatternMatch.h"
#include "llvm/ADT/SetVector.h"
#include "llvm/ADT/SmallBitVector.h"
#include "llvm/ADT/TypeSwitch.h"
#include "llvm/Support/FormatVariadic.h"

#include "src/Dialect/ONNX/ONNXOps.hpp"
#include "src/Dialect/ONNX/ONNXOpsHelper.hpp"
#include "src/Dialect/ONNX/ShapeInference/ONNXShapeHelper.hpp"
#include "src/Support/Diagnostic.hpp"

#include <string>

using namespace mlir;
using namespace mlir::OpTrait::util;
using namespace onnx_mlir;

//===----------------------------------------------------------------------===//
// Tablegen Type Definitions
//===----------------------------------------------------------------------===//
// Explanation: the type implementation is used in dialect initialization.
// If ONNXTypes.cpp.inc is included in ONNXTypes.cpp, compilation error occurs.
#define GET_TYPEDEF_CLASSES
#include "src/Dialect/ONNX/ONNXTypes.cpp.inc"

//===----------------------------------------------------------------------===//
// ONNXDialect initialization
//===----------------------------------------------------------------------===//

/// Dialect creation, the instance will be owned by the context. This is the
/// point of registration of custom types and operations for the dialect.
void ONNXDialect::initialize() {
  addOperations<
#define GET_OP_LIST
#include "src/Dialect/ONNX/ONNXOps.cpp.inc"
      >();

  addTypes<
#define GET_TYPEDEF_LIST
#include "src/Dialect/ONNX/ONNXTypes.cpp.inc"
      >();
}

//===----------------------------------------------------------------------===//
// ONNX Helper functions for shape helpers
//===----------------------------------------------------------------------===//

// Handle shapes for operations with a single output.
template <class SHAPE_HELPER, class OP, class ADAPTOR>
static LogicalResult shapeHelperInferShapes(OP &op, Type elementType) {
  SHAPE_HELPER shapeHelper(&op);
  ADAPTOR operandAdaptor(op);
  if (failed(shapeHelper.computeShape(operandAdaptor)))
    return op.emitError("Failed to scan " + OP::getOperationName() +
                        " parameters successfully");

  SmallVector<int64_t, 4> outputDims;
  IndexExpr::getShape(shapeHelper.dimsForOutput(), outputDims);
  op.getResult().setType(RankedTensorType::get(outputDims, elementType));
  return success();
}

// Handle shapes for operations with multiple outputs.
template <class SHAPE_HELPER, class OP, class ADAPTOR>
static LogicalResult shapeHelperInferMultipleShapes(
    OP &op, TypeRange elementTypes) {
  assert(elementTypes.size() == op.getNumResults() &&
         "Incorrect elementTypes size");

  SHAPE_HELPER shapeHelper(&op);
  ADAPTOR operandAdaptor(op);
  if (failed(shapeHelper.computeShape(operandAdaptor)))
    return op.emitError("Failed to scan " + OP::getOperationName() +
                        " parameters successfully");

  for (unsigned i = 0; i < op.getNumResults(); ++i) {
    SmallVector<int64_t, 4> outputDims;
    IndexExpr::getShape(shapeHelper.dimsForOutput(i), outputDims);
    op.getResults()[i].setType(
        RankedTensorType::get(outputDims, elementTypes[i]));
  }
  return success();
}

// Handle shape inference for numpy style broadcasting operators.
template <class OP, class ADAPTOR>
static LogicalResult inferShapeForBroadcastingOps(
    OP &op, Type elementType = nullptr) {
  ADAPTOR operandAdaptor(op);
  if (llvm::any_of(operandAdaptor.getOperands(),
          [](const Value &op) { return !hasShapeAndRank(op); }))
    return success(); // cannot infer when the operands shape is not yet known.

  auto resultTy = op.getOperand(0).getType().template cast<ShapedType>();
  for (unsigned i = 1; i < op->getNumOperands(); ++i) {
    auto nextTy = op.getOperand(i).getType().template cast<ShapedType>();
    resultTy = getBroadcastedType(resultTy, nextTy, elementType);
  }
  op.getResult().setType(resultTy);
  return success();
}

#define NOT_IMPLEMENTED_MESSAGE                                                \
  (getOperationName() +                                                        \
      ": is not supported at this time. Please open an issue on "              \
      "https://github.com/onnx/onnx-mlir and/or consider contribute code. "    \
      "Error encountered in shape inference.")

//===----------------------------------------------------------------------===//
// ONNX Helper functions
//===----------------------------------------------------------------------===//

// This method substitutes any uses of dimensions and symbols (e.g.
// dim#0 with dimReplacements[0]) in an affine map, simplifies the modified
// affine map, and returns an integer constant.
int64_t AffineMapIntConstant(Builder &builder, AffineMap map,
    ArrayRef<int64_t> dimReplacements, ArrayRef<int64_t> symReplacements,
    unsigned numResultDims, unsigned numResultSyms) {
  // Prepare affine expressions.
  SmallVector<AffineExpr, 4> dimExprs, symExprs;
  for (int64_t dim : dimReplacements) {
    AffineExpr exp = builder.getAffineConstantExpr(dim);
    dimExprs.emplace_back(exp);
  }
  for (int64_t sym : symReplacements) {
    AffineExpr exp = builder.getAffineConstantExpr(sym);
    symExprs.emplace_back(exp);
  }
  // Replace all the affine map's arguments with real values and evaluate the
  // map.
  AffineMap replacedDimMap = map.replaceDimsAndSymbols(
      dimExprs, symExprs, numResultDims, numResultSyms);
  AffineMap simplifiedMap = simplifyAffineMap(replacedDimMap);
  return simplifiedMap.getSingleConstantResult();
}

//===----------------------------------------------------------------------===//
// Get reduction type
//===----------------------------------------------------------------------===//
RankedTensorType getReductionOutputType(RankedTensorType operandTy,
    Optional<ArrayAttr> axesAttrs, uint64_t keepdims) {
  int64_t rank = operandTy.getRank();

  SmallVector<int64_t, 4> axes;
  if (axesAttrs != llvm::None) {
    for (auto axisAttr : axesAttrs.getValue()) {
      int64_t axis = axisAttr.cast<IntegerAttr>().getInt();
      axis = axis >= 0 ? axis : (rank + axis);
      assert(axis >= -rank && axis <= rank - 1);
      if (std::find(axes.begin(), axes.end(), axis) == axes.end())
        axes.emplace_back(axis);
    }
  } else {
    for (decltype(rank) i = 0; i < rank; ++i) {
      axes.emplace_back(i);
    }
  }

  // Mark reduction axes.
  SmallVector<bool, 4> isReductionAxis;
  for (decltype(rank) i = 0; i < rank; ++i) {
    if (std::find(axes.begin(), axes.end(), i) != axes.end())
      isReductionAxis.emplace_back(true);
    else
      isReductionAxis.emplace_back(false);
  }

  // KeepDims
  bool isKeepdims = (keepdims == 1) ? true : false;

  SmallVector<int64_t, 4> dims;
  for (decltype(rank) i = 0; i < rank; ++i) {
    if (isReductionAxis[i]) {
      if (isKeepdims)
        dims.emplace_back(1); // reduction dimension
    } else {
      dims.emplace_back(operandTy.getShape()[i]);
    }
  }

  return RankedTensorType::get(dims, operandTy.getElementType());
}

// Reduction with axes is from ConstantOp.
// Only ReduceSum call this function now.
static RankedTensorType getReductionOutputType(RankedTensorType operandTy,
    DenseElementsAttr axesAttrs, uint64_t keepdims,
    uint64_t noop_with_empty_axes) {
  int64_t rank = operandTy.getRank();

  SmallVector<int64_t, 4> axes;
  if (axesAttrs) {
    for (auto element : axesAttrs.getValues<IntegerAttr>()) {
      int64_t axis = element.getInt();
      if (axis < -rank || axis > rank - 1) {
        return RankedTensorType();
      }
      axis = axis >= 0 ? axis : (rank + axis);
      if (std::find(axes.begin(), axes.end(), axis) == axes.end())
        axes.emplace_back(axis);
    }
  }
  if (axes.size() == 0) {
    if (!noop_with_empty_axes) {
      for (decltype(rank) i = 0; i < rank; ++i) {
        axes.emplace_back(i);
      }
    }
  }

  // Mark reduction axes.
  SmallVector<bool, 4> isReductionAxis;
  for (decltype(rank) i = 0; i < rank; ++i) {
    if (std::find(axes.begin(), axes.end(), i) != axes.end())
      isReductionAxis.emplace_back(true);
    else
      isReductionAxis.emplace_back(false);
  }

  // KeepDims
  bool isKeepdims = (keepdims == 1) ? true : false;

  SmallVector<int64_t, 4> dims;
  for (decltype(rank) i = 0; i < rank; ++i) {
    if (isReductionAxis[i]) {
      if (isKeepdims)
        dims.emplace_back(1); // reduction dimension
    } else {
      dims.emplace_back(operandTy.getShape()[i]);
    }
  }

  return RankedTensorType::get(dims, operandTy.getElementType());
}

//===----------------------------------------------------------------------===//
// Support function that computes default values for dilations.
//===----------------------------------------------------------------------===//
template <class T>
static LogicalResult processConvDilationParam(
    T *op, Optional<ArrayAttr> kernelShape) {
  auto builder = mlir::Builder(op->getContext());
  auto kernelRank = ArrayAttrSize(kernelShape);

  auto dilationsOpt = op->dilations();
  if (dilationsOpt.hasValue()) {
    if (ArrayAttrSize(dilationsOpt) != kernelRank) {
      return op->emitError("dilation rank is not the same as the spatial rank");
    }
    // Test values to be greater than 0.
    for (decltype(kernelRank) i = 0; i < kernelRank; ++i) {
      if (ArrayAttrIntVal(dilationsOpt, i) < 1) {
        return op->emitError("dilation value must be nonzero positive");
      }
    }
  } else {
    // Default dilatation is needed, all dimensions init with 1.
    SmallVector<int64_t, 4> defaultVals(kernelRank, 1);
    // Convert to ArrayRef, then build attribute, then store attribute.
    ArrayRef<int64_t> defaultRefs(defaultVals);
    op->dilationsAttr(builder.getI64ArrayAttr(defaultRefs));
  }
  return success();
}

//===----------------------------------------------------------------------===//
// Support function that computes default values for strides.
//===----------------------------------------------------------------------===//
template <class T>
static LogicalResult processConvStrideParam(
    T *op, Optional<ArrayAttr> kernelShape) {
  auto builder = mlir::Builder(op->getContext());
  auto kernelRank = ArrayAttrSize(kernelShape);

  auto stridesOpt = op->strides();
  if (stridesOpt.hasValue()) {
    if (ArrayAttrSize(stridesOpt) != kernelRank)
      return op->emitError("strides rank is not the same as the spatial rank");
    // Check values to be greater than 0.
    for (decltype(kernelRank) i = 0; i < kernelRank; ++i) {
      if (ArrayAttrIntVal(stridesOpt, i) < 1)
        return op->emitError("strides value must be nonzero positive");
    }
  } else {
    // Default stride is needed, all dimensions init with 1.
    SmallVector<int64_t, 4> defaultVals(kernelRank, 1);
    // Convert to ArrayRef, then build attribute, then store attribute.
    ArrayRef<int64_t> defaultRefs(defaultVals);
    op->stridesAttr(builder.getI64ArrayAttr(defaultRefs));
  }
  return success();
}

//===----------------------------------------------------------------------===//
// Support function that computes default values for pads.
//===----------------------------------------------------------------------===//
template <class T>
static LogicalResult processConvPadParam(T *op, ArrayRef<int64_t> inputShape,
    Optional<ArrayAttr> kernelShape, Optional<ArrayAttr> stridesOpt,
    Optional<ArrayAttr> dilationsOpt = llvm::None) {
  auto builder = mlir::Builder(op->getContext());

  auto inputRank = inputShape.size();
  auto kernelRank = ArrayAttrSize(kernelShape);
  auto kernelOffset = inputRank - kernelRank;

  // Try to find padding, getting auto_pad attribute first.
  auto autoPad = op->auto_pad();
  // And then investigate the various different cases. Prefill pad values with
  // zeros, the most common case.
  SmallVector<int64_t, 4> actualPads(2 * kernelRank, 0);
  bool updatedPad = false;
  if (autoPad == "NOTSET") {
    auto padsOpt = op->pads();
    if (padsOpt.hasValue()) {
      // Only option where pads are not updated. Pads consists of two entries
      // for each spatial axis.
      if (ArrayAttrSize(padsOpt) != 2 * kernelRank) {
        return op->emitError("pads rank is not twice the spatial rank");
      }
      // Check values, pads cannot be negative.
      for (decltype(kernelRank) i = 0; i < 2 * kernelRank; ++i) {
        if (ArrayAttrIntVal(padsOpt, i) < 0) {
          return op->emitError("pads value must be nonnegative");
        }
      }
    } else {
      // We have notset with no pads, they are assumed to be all zero.
      updatedPad = true;
    }
  } else if (autoPad == "SAME_UPPER" || autoPad == "SAME_LOWER") {
    // Reload dilation and strides as they may have gotten default values.
    updatedPad = true;
    int64_t dilationVal = 1;
    for (decltype(kernelRank) i = 0; i < kernelRank; ++i) {
      auto inputSize = inputShape[kernelOffset + i];
      if (inputSize < 0)
        return op->emitError("Conv Pads defined as SAME_UPPER or SAME_LOWER "
                             "requires compile time X sizes");
      auto kernelSize = ArrayAttrIntVal(kernelShape, i);
      if (dilationsOpt.hasValue())
        dilationVal = ArrayAttrIntVal(dilationsOpt, i);
      auto strideVal = ArrayAttrIntVal(stridesOpt, i);
      // Output size is input size divided by stride. When stride is 1, then
      // input and output are the same size, which is the usual case. When
      // stride is greater than 1, take the ceil to be sure to have each input
      // value used, as padding will be used to fill the gaps.
      int64_t outputSize = ceil((1.0 * inputSize) / (1.0 * strideVal));
      // Formula is from ONNX MaxPool, and can be explained as follows. Pads
      // is the difference between the needed values for the computations,
      // minus the input values. The needed values for the computation is the
      // effective side of the kernel plus the number of times we jump to the
      // next kernel. Number of time we jump is (outputSize - 1). That number
      // is multiplied with the size of the jump, namely strideVal. Now for
      // the effective kernel size. It is the kernelSize + the number of times
      // we have dilation holes time the dilation. The number of dilation
      // holes is (kernelSize -1). Thus the effective size is "kernelSize +
      // (kernelSize-1)*dilation". This simplifies to "(kernelSize
      // -1)*dilation + 1".
      auto sumOfPad = (outputSize - 1) * strideVal +
                      ((kernelSize - 1) * dilationVal + 1) - inputSize;
      // Pad values are assumed equal on both size, at half the total value.
      actualPads[i] = actualPads[kernelRank + i] = sumOfPad / 2;
      // But if the total pad value is odd, we add 1 to begining or end
      // depending on autoPad value.
      if (sumOfPad % 2 != 0) {
        if (autoPad == "SAME_UPPER") {
          actualPads[kernelRank + i] += 1;
        } else {
          actualPads[i] += 1;
        }
      }
    }
  } else if (autoPad == "VALID") {
    // No pad, default value was set to zero, we are all set.
    updatedPad = true;
  } else {
    return op->emitError("auto_pad of unknown / unsupported value");
  }
  // Set pads values in attributes, if it is needed.
  if (updatedPad) {
    ArrayRef<int64_t> defaultRefs(actualPads);
    op->padsAttr(builder.getI64ArrayAttr(defaultRefs));
  }
  // In all cases now, the actual pad values are found in the pads attribute.
  op->auto_padAttr(builder.getStringAttr("NOTSET"));
  return success();
}

//===----------------------------------------------------------------------===//
// Support function computing default values for dilations, strides, and pads.
//===----------------------------------------------------------------------===//
template <class T>
static LogicalResult processConvTypeParams(T *op, Value inputOperand) {
  // 1) Get shape of input. Shape is not guaranteed to be compile time constant.
  auto inputShape = inputOperand.getType().cast<RankedTensorType>().getShape();

  // 2) Get kernel_shape attribute. They were previously computed. At this time,
  // they are guranteed to be compile time constant.
  auto kernelShape = op->kernel_shape();

  // Dilation. It is compile time constants (filled to default 1 value if not
  // explicitely given as input).
  LogicalResult res = processConvDilationParam<T>(op, kernelShape);
  if (failed(res))
    return res;
  auto dilationsOpt = op->dilations();

  // Strides. It is compile time constants (filled to default 1 value if not
  // explicitely given as input).
  res = processConvStrideParam<T>(op, kernelShape);
  if (failed(res))
    return res;
  auto stridesOpt = op->strides();

  // Pads.
  return processConvPadParam<T>(
      op, inputShape, kernelShape, stridesOpt, dilationsOpt);
}

//===----------------------------------------------------------------------===//
// Compute spatial dimensions given dilations, strides, pads, and ceil mode.
//===----------------------------------------------------------------------===//
static void insertConvSpatialDim(SmallVector<int64_t, 4> *outputDims,
    Builder &builder, ArrayRef<int64_t> xShape, Optional<ArrayAttr> kernelShape,
    Optional<ArrayAttr> padsOpt, Optional<ArrayAttr> stridesOpt,
    Optional<ArrayAttr> dilationsOpt = llvm::None, bool ceilMode = false) {
  auto spatialRank = ArrayAttrSize(kernelShape);
  auto spatialOffset = xShape.size() - spatialRank;

  // Get an affine map to compute the output dimension.
  AffineMap dimMap = getConvDimMap(builder, ceilMode);
  for (unsigned int i = 0; i < spatialRank; ++i) {
    int64_t res = -1;
    if (xShape[spatialOffset + i] != -1) {
      auto inputSize = xShape[spatialOffset + i];
      auto kernelSize = ArrayAttrIntVal(kernelShape, i);
      auto sumOfPads = ArrayAttrIntVal(padsOpt, i) +
                       ArrayAttrIntVal(padsOpt, spatialRank + i);
      auto strideVal = ArrayAttrIntVal(stridesOpt, i);
      int64_t dilationVal = 1;
      if (dilationsOpt.hasValue())
        dilationVal = ArrayAttrIntVal(dilationsOpt, i);
      res = AffineMapIntConstant(builder, dimMap, {inputSize},
          {kernelSize, sumOfPads, strideVal, dilationVal}, 1, 4);
    }
    outputDims->emplace_back(res);
  }
}

//===----------------------------------------------------------------------===//
// Support function that infers shape for RNN operations.
//===----------------------------------------------------------------------===//
template <typename T>
static LogicalResult RNNShapeInference(T *op) {
  Value X = op->X();
  Value W = op->W();
  Value R = op->R();

  if (!X.getType().isa<RankedTensorType>() ||
      !W.getType().isa<RankedTensorType>() ||
      !R.getType().isa<RankedTensorType>()) {
    return success();
  }

  auto xTy = X.getType().cast<RankedTensorType>();
  auto elementType = xTy.getElementType();

  // xShape :: [seq_length, batch_size, input_size]
  auto xShape = xTy.getShape();
  // wShape :: [num_directions, 4*hidden_size, input_size]
  auto wShape = W.getType().cast<RankedTensorType>().getShape();
  // rShape :: [num_directions, 4*hidden_size, hidden_size]
  auto rShape = R.getType().cast<RankedTensorType>().getShape();

  if (xShape.size() != 3) {
    return op->emitError("The first input tensor must have rank 3");
  }
  if (wShape.size() != 3) {
    return op->emitError("The second input tensor must have rank 3");
  }
  if (rShape.size() != 3) {
    return op->emitError("The third input tensor must have rank 3");
  }

  // Get sequence length, batch size and input size.
  auto sequenceLength = xShape[0];
  auto batchSize = xShape[1];

  // Get hidden size from hidden_size attribute.
  int64_t hiddenSize = -1;
  if (op->hidden_size().hasValue()) {
    hiddenSize = op->hidden_size().getValue();
  } else {
    // Infer hidden_size from wShape and rShape if possible.
    if (rShape[2] != -1)
      hiddenSize = rShape[2];
    else if (rShape[1] != -1)
      hiddenSize = rShape[1] / 4;
    else if (wShape[1] != -1)
      hiddenSize = wShape[1] / 4;
    // Update hidden_size attribute.
    if (hiddenSize != -1) {
      auto builder = mlir::Builder(op->getContext());
      auto hiddenSizeAttr =
          IntegerAttr::get(builder.getIntegerType(64, /*isSigned=*/true),
              APInt(64, /*value=*/hiddenSize, /*isSigned=*/true));
      op->hidden_sizeAttr(hiddenSizeAttr);
    }
  }

  // Get direction.
  int numDirection;
  if ((op->direction() == "forward") || (op->direction() == "reverse"))
    numDirection = 1;
  else if (op->direction() == "bidirectional")
    numDirection = 2;
  else
    numDirection = -1;
  if (numDirection == -1) {
    return op->emitError(
        "direction attribute must be one of the strings: forward, "
        "reverse, and bidirectional");
  }

  // Set result types.
  unsigned numOfResults = op->getNumResults();
  if (numOfResults > 0) {
    // Y :: [seq_length, num_directions, batch_size, hidden_size]
    Type yTy = op->getResults()[0].getType();
    if (!yTy.isa<NoneType>()) {
      yTy = RankedTensorType::get(
          {sequenceLength, numDirection, batchSize, hiddenSize}, elementType);
      op->getResults()[0].setType(yTy);
    }
  }
  if (numOfResults > 1) {
    // Y_h :: [num_directions, batch_size, hidden_size]
    Type yhTy = op->getResults()[1].getType();
    if (!yhTy.isa<NoneType>()) {
      yhTy = RankedTensorType::get(
          {numDirection, batchSize, hiddenSize}, elementType);
      op->getResults()[1].setType(yhTy);
    }
  }
  if (numOfResults > 2) {
    // Y_c :: [num_directions, batch_size, hidden_size]
    Type ycTy = op->getResults()[2].getType();
    if (!ycTy.isa<NoneType>()) {
      ycTy = RankedTensorType::get(
          {numDirection, batchSize, hiddenSize}, elementType);
      op->getResults()[2].setType(ycTy);
    }
  }
  return success();
}

static void insertConvTransposeSpatialDim(SmallVectorImpl<int64_t> &outputDims,
    ArrayRef<int64_t> xShape, Optional<ArrayAttr> kernelShape,
    Optional<ArrayAttr> padsOpt, Optional<ArrayAttr> stridesOpt,
    Optional<ArrayAttr> outputPadsOpt, Optional<ArrayAttr> outputShapeOpt,
    Optional<ArrayAttr> dilationsOpt = llvm::None, bool ceilMode = false) {
  auto xRank = xShape.size();
  auto spatialRank = ArrayAttrSize(kernelShape);
  auto spatialOffset = xRank - spatialRank;

  int64_t dilationVal = 1;
  int64_t outputPadsVal = 0;
  // output_shape[i] = stride[i] * (input_size[i] - 1) + output_padding[i] +
  // ((kernel_shape[i] - 1) * dilations[i] + 1) - pads[start_i] - pads[end_i]
  for (unsigned int i = 0; i < spatialRank; ++i) {
    auto inputSize = xShape[spatialOffset + i];
    auto sumOfPads =
        ArrayAttrIntVal(padsOpt, i) + ArrayAttrIntVal(padsOpt, spatialRank + i);
    auto kernelSize = ArrayAttrIntVal(kernelShape, i);
    if (dilationsOpt.hasValue())
      dilationVal = ArrayAttrIntVal(dilationsOpt, i);
    auto strideVal = ArrayAttrIntVal(stridesOpt, i);
    if (outputPadsOpt.hasValue())
      outputPadsVal = ArrayAttrIntVal(outputPadsOpt, i);
    // Number of useful values: input plus pad - effective size of kernel (see
    // processConvTypeParams comments to see how this value is derived).
    int64_t res = strideVal * (inputSize - 1) + outputPadsVal +
                  ((kernelSize - 1) * dilationVal + 1) - sumOfPads;
    outputDims.emplace_back(res);
  }
}

//===----------------------------------------------------------------------===//
// ONNXArgMaxOp
//===----------------------------------------------------------------------===//

LogicalResult ONNXArgMaxOp::verify() {
  if (!hasShapeAndRank(data()))
    return success(); // Won't be able to do any checking at this stage.

  auto type = data().getType().cast<RankedTensorType>();
  ArrayRef<int64_t> shape = type.getShape();
  int64_t rank = shape.size();
  int64_t axisIndex = axis();

  // axis value must be in the range [-rank, rank-1].
  if (axisIndex < -rank || axisIndex >= rank)
    return onnx_mlir::Diagnostic::emitAttributeOutOfRangeError(
        *this->getOperation(), "axis", axisIndex,
        onnx_mlir::Diagnostic::Range<int64_t>(-rank, rank - 1));

  return success();
}

LogicalResult ONNXArgMaxOp::inferShapes(
    std::function<void(mlir::Region &)> doShapeInference) {
  if (!hasShapeAndRank(data()))
    return success();

  // ONNX spec specifies the reduced type as an int64
  auto elementType = IntegerType::get(getContext(), 64);
  return shapeHelperInferShapes<ONNXArgMaxOpShapeHelper, ONNXArgMaxOp,
      ONNXArgMaxOpAdaptor>(*this, elementType);
}

//===----------------------------------------------------------------------===//
// ONNXArgMinOp
//===----------------------------------------------------------------------===//

LogicalResult ONNXArgMinOp::verify() {
  // Won't be able to do any further verification at this stage.
  if (!hasShapeAndRank(data()))
    return success();

  auto type = data().getType().cast<RankedTensorType>();
  ArrayRef<int64_t> shape = type.getShape();
  int64_t rank = shape.size();
  int64_t axisIndex = axis();

  // axis value must be in the range [-rank, rank-1].
  if (axisIndex >= rank || axisIndex < -rank)
    return onnx_mlir::Diagnostic::emitAttributeOutOfRangeError(
        *this->getOperation(), "axis", axisIndex,
        onnx_mlir::Diagnostic::Range<int64_t>(-rank, rank - 1));

  return success();
}

LogicalResult ONNXArgMinOp::inferShapes(
    std::function<void(mlir::Region &)> doShapeInference) {
  if (!hasShapeAndRank(data()))
    return success();

  // ONNX spec specifies the reduced type as an int64
  auto elementType = IntegerType::get(getContext(), 64);
  return shapeHelperInferShapes<ONNXArgMinOpShapeHelper, ONNXArgMinOp,
      ONNXArgMinOpAdaptor>(*this, elementType);
}

//===----------------------------------------------------------------------===//
// ONNXEntryPointOp
//===----------------------------------------------------------------------===//

void ONNXEntryPointOp::build(mlir::OpBuilder &builder,
    mlir::OperationState &state, mlir::FuncOp function, int numInputs,
    int numOutputs, std::string signature) {
  state.addAttribute(ONNXEntryPointOp::getEntryPointFuncAttrName(),
      SymbolRefAttr::get(function));
  state.addAttribute(ONNXEntryPointOp::getNumInputsAttrName(),
      builder.getI32IntegerAttr(numInputs));
  state.addAttribute(ONNXEntryPointOp::getNumOutputsAttrName(),
      builder.getI32IntegerAttr(numOutputs));
  state.addAttribute(ONNXEntryPointOp::getSignatureAttrName(),
      builder.getStringAttr(signature));
}

ONNXEntryPointOp ONNXEntryPointOp::create(mlir::Location location,
    mlir::FuncOp &func, int numInputs, int numOutputs, std::string signature) {
  mlir::OperationState state(location, "onnx.EntryPoint");
  OpBuilder builder(location->getContext());
  mlir::ONNXEntryPointOp::build(
      builder, state, func, numInputs, numOutputs, signature);
  Operation *op = mlir::Operation::create(state);
  auto onnxEntryOp = llvm::cast<mlir::ONNXEntryPointOp>(op);
  return onnxEntryOp;
}

//===----------------------------------------------------------------------===//
// ONNXNoneOp
//===----------------------------------------------------------------------===//

OpFoldResult ONNXNoneOp::fold(ArrayRef<Attribute> operands) {
  return valueAttr();
}

//===----------------------------------------------------------------------===//
// ONNX Operations
//===----------------------------------------------------------------------===//

//===----------------------------------------------------------------------===//
// Exp
//===----------------------------------------------------------------------===//
/// Infer the output shape of the ONNXExpOp. This method is required by the
/// shape inference interface.
LogicalResult ONNXExpOp::inferShapes(
    std::function<void(mlir::Region &)> doShapeInference) {
  getResult().setType(getOperand().getType());
  return success();
}

//===----------------------------------------------------------------------===//
// Atan
//===----------------------------------------------------------------------===//
/// Infer the output shape of the ONNXAtanOp. This method is required by the
/// shape inference interface.
LogicalResult ONNXAtanOp::inferShapes(
    std::function<void(mlir::Region &)> doShapeInference) {
  getResult().setType(getOperand().getType());
  return success();
}

//===----------------------------------------------------------------------===//
// Tan
//===----------------------------------------------------------------------===//
/// Infer the output shape of the ONNXTanOp. This method is required by the
/// shape inference interface.
LogicalResult ONNXTanOp::inferShapes(
    std::function<void(mlir::Region &)> doShapeInference) {
  getResult().setType(getOperand().getType());
  return success();
}

//===----------------------------------------------------------------------===//
// Tanh
//===----------------------------------------------------------------------===//
/// Infer the output shape of the ONNXTanhOp. This method is required by the
/// shape inference interface.
LogicalResult ONNXTanhOp::inferShapes(
    std::function<void(mlir::Region &)> doShapeInference) {
  getResult().setType(getOperand().getType());
  return success();
}

//===----------------------------------------------------------------------===//
// Sin
//===----------------------------------------------------------------------===//
/// Infer the output shape of the ONNXSinOp. This method is required by the
/// shape inference interface.
LogicalResult ONNXSinOp::inferShapes(
    std::function<void(mlir::Region &)> doShapeInference) {
  getResult().setType(getOperand().getType());
  return success();
}

//===----------------------------------------------------------------------===//
// Sinh
//===----------------------------------------------------------------------===//
/// Infer the output shape of the ONNXSinhOp. This method is required by the
/// shape inference interface.
LogicalResult ONNXSinhOp::inferShapes(
    std::function<void(mlir::Region &)> doShapeInference) {
  getResult().setType(getOperand().getType());
  return success();
}

//===----------------------------------------------------------------------===//
// Cosh
//===----------------------------------------------------------------------===//
/// Infer the output shape of the ONNXCoshOp. This method is required by the
/// shape inference interface.
LogicalResult ONNXCoshOp::inferShapes(
    std::function<void(mlir::Region &)> doShapeInference) {
  getResult().setType(getOperand().getType());
  return success();
}

//===----------------------------------------------------------------------===//
// Cos
//===----------------------------------------------------------------------===//
/// Infer the output shape of the ONNXCosOp. This method is required by the
/// shape inference interface.
LogicalResult ONNXCosOp::inferShapes(
    std::function<void(mlir::Region &)> doShapeInference) {
  getResult().setType(getOperand().getType());
  return success();
}

//===----------------------------------------------------------------------===//
// Acos
//===----------------------------------------------------------------------===//
/// Infer the output shape of the ONNXAcosOp. This method is required by the
/// shape inference interface.
LogicalResult ONNXAcosOp::inferShapes(
    std::function<void(mlir::Region &)> doShapeInference) {
  getResult().setType(getOperand().getType());
  return success();
}

//===----------------------------------------------------------------------===//
// Acosh
//===----------------------------------------------------------------------===//
/// Infer the output shape of the ONNXAcoshOp. This method is required by the
/// shape inference interface.
LogicalResult ONNXAcoshOp::inferShapes(
    std::function<void(mlir::Region &)> doShapeInference) {
  getResult().setType(getOperand().getType());
  return success();
}

//===----------------------------------------------------------------------===//
// Asin
//===----------------------------------------------------------------------===//
/// Infer the output shape of the ONNXAsinOp. This method is required by the
/// shape inference interface.
LogicalResult ONNXAsinOp::inferShapes(
    std::function<void(mlir::Region &)> doShapeInference) {
  getResult().setType(getOperand().getType());
  return success();
}

//===----------------------------------------------------------------------===//
// Asinh
//===----------------------------------------------------------------------===//
/// Infer the output shape of the ONNXAsinhOp. This method is required by the
/// shape inference interface.
LogicalResult ONNXAsinhOp::inferShapes(
    std::function<void(mlir::Region &)> doShapeInference) {
  getResult().setType(getOperand().getType());
  return success();
}

//===----------------------------------------------------------------------===//
// Atanh
//===----------------------------------------------------------------------===//
/// Infer the output shape of the ONNXAtanhOp. This method is required by the
/// shape inference interface.
LogicalResult ONNXAtanhOp::inferShapes(
    std::function<void(mlir::Region &)> doShapeInference) {
  getResult().setType(getOperand().getType());
  return success();
}

//===----------------------------------------------------------------------===//
// Log
//===----------------------------------------------------------------------===//
/// Infer the output shape of the ONNXLogOp. This method is required by the
/// shape inference interface.
LogicalResult ONNXLogOp::inferShapes(
    std::function<void(mlir::Region &)> doShapeInference) {
  getResult().setType(getOperand().getType());
  return success();
}

//===----------------------------------------------------------------------===//
// HardSigmoid
//===----------------------------------------------------------------------===//
/// Infer the output shape of the ONNXHardSigmoidOp. This method is required by
/// the shape inference interface.
LogicalResult ONNXHardSigmoidOp::inferShapes(
    std::function<void(mlir::Region &)> doShapeInference) {
  getResult().setType(getOperand().getType());
  return success();
}

//===----------------------------------------------------------------------===//
// Sigmoid
//===----------------------------------------------------------------------===//
/// Infer the output shape of the ONNXSigmoidOp. This method is required by the
/// shape inference interface.
LogicalResult ONNXSigmoidOp::inferShapes(
    std::function<void(mlir::Region &)> doShapeInference) {
  getResult().setType(getOperand().getType());
  return success();
}

//===----------------------------------------------------------------------===//
// Elu
//===----------------------------------------------------------------------===//
/// Infer the output shape of the ONNXEluOp. This method is required by the
/// shape inference interface.
LogicalResult ONNXEluOp::inferShapes(
    std::function<void(mlir::Region &)> doShapeInference) {
  getResult().setType(getOperand().getType());
  return success();
}

//===----------------------------------------------------------------------===//
// Relu
//===----------------------------------------------------------------------===//
/// Infer the output shape of the ONNXReluOp. This method is required by the
/// shape inference interface.
LogicalResult ONNXReluOp::inferShapes(
    std::function<void(mlir::Region &)> doShapeInference) {
  getResult().setType(getOperand().getType());
  return success();
}

//===----------------------------------------------------------------------===//
// LeakyRelu
//===----------------------------------------------------------------------===//
/// Infer the output shape of the ONNXLeakyReluOp. This method is required by
/// the shape inference interface.
LogicalResult ONNXLeakyReluOp::inferShapes(
    std::function<void(mlir::Region &)> doShapeInference) {
  getResult().setType(getOperand().getType());
  return success();
}

//===----------------------------------------------------------------------===//
// Selu
//===----------------------------------------------------------------------===//
/// Infer the output shape of the ONNXSeluOp. This method is required by
/// the shape inference interface.
LogicalResult ONNXSeluOp::inferShapes(
    std::function<void(mlir::Region &)> doShapeInference) {
  getResult().setType(getOperand().getType());
  return success();
}

// Sequence related operations
// The general form for seq is seq<tensor<*xT>>
// Tensors will be add to or removed from a seq dynamically.
// The tensor type in a seq should be a summary of all the tensor type in
// the seq.
// It is possible seq<tensor<*xT>> can be refined into seq<RankedTensor>,
// or even seq<StaticShapedTensor> if all the tensors have common shape info
// It is important to refine the type for seq in onnx-mlir because static
// type is used. If seq of unranked tensor remains, onnx-mlir can not handle
// the unranked tensor retrieved from the seq.
// Here is the rules for shape inferences of seq-related ops:
// * A seq is started empty as the result of SequenceEmpty. We can track this
//   property with a tag in seq type or along dataflow.
// * When the an element is added, we can merge its shape with that in seq.
// * when an element is removed from seq, the seq becomes empty if it is the
//   last tenor in the seq (known statically).
// Since the seq is usually used as a parameter of a graph (e.g. for LoopOp),
// shape inference for region may need improvement.

//===----------------------------------------------------------------------===//
// SequenceInsertOp
//===----------------------------------------------------------------------===//

LogicalResult ONNXSequenceInsertOp::inferShapes(
    std::function<void(mlir::Region &)> doShapeInference) {
  SeqType seqType = input_sequence().getType().dyn_cast<mlir::SeqType>();
  ShapedType tensorType = tensor().getType().dyn_cast<ShapedType>();
  ShapedType seqTensorType = seqType.getElementType().cast<ShapedType>();

  // Merge the tensor type for the seq and the inserted tensor
  // Pick the weaker attr: known dim > unknown dim > unranked
  // If inference gets an unranked tensor, no need to update the result

  // When the input seq is empty, inherit the tensor type
  if (seqType.getLength() == 0) {
    getResult().setType(SeqType::get(tensorType, 1));
    return success();
  }

  auto newLength = seqType.getLength() == -1 ? -1 : seqType.getLength() + 1;

  // When one of the tensor is unranked
  if (!tensorType.hasRank()) {
    getResult().setType(SeqType::get(tensorType, newLength));
    return success();
  }
  if (!seqTensorType.hasRank()) {
    getResult().setType(SeqType::get(seqTensorType, newLength));
    return success();
  }

  // Merge when both are ranked
  auto seqShape = seqTensorType.getShape();
  auto seqRank = seqTensorType.getRank();
  if (seqRank == -1)
    return success();

  auto tensorShape = tensorType.getShape();
  auto tensorRank = tensorType.getRank();
  if (tensorRank != seqRank)
    return success();
  SmallVector<int64_t, 4> dims;
  for (auto i = 0; i < tensorRank; i++) {
    dims.emplace_back(seqShape[i] != tensorShape[i] ? -1 : tensorShape[i]);
  }
  getResult().setType(SeqType::get(
      mlir::RankedTensorType::get(dims, tensorType.getElementType()),
      newLength));

  return success();
}

LogicalResult ONNXSequenceInsertOp::verify() {
  ONNXSequenceInsertOpAdaptor operandAdaptor =
      ONNXSequenceInsertOpAdaptor(*this);

  // These cast should be guaranteed by default verifier
  Type seqElementType = operandAdaptor.input_sequence()
                            .getType()
                            .dyn_cast<mlir::SeqType>()
                            .getElementType();
  Type elementType1 = seqElementType.dyn_cast<ShapedType>().getElementType();
  ShapedType insertType =
      operandAdaptor.tensor().getType().dyn_cast<ShapedType>();
  Type elementType2 = insertType.getElementType();

  if (elementType1 != elementType2) {
    return emitError("Element types of the tensor in seqence and input "
                     "have to be the same");
  }
  return success();
}

//===----------------------------------------------------------------------===//
// ConcatFromSequenceOp
//===----------------------------------------------------------------------===//

LogicalResult ONNXConcatFromSequenceOp::inferShapes(
    std::function<void(mlir::Region &)> doShapeInference) {
  return success();
}

//===----------------------------------------------------------------------===//
// SequenceAtOp
//===----------------------------------------------------------------------===//

LogicalResult ONNXSequenceAtOp::inferShapes(
    std::function<void(mlir::Region &)> doShapeInference) {
  auto outputType = getResult().getType();
  auto inputElementType =
      input_sequence().getType().cast<SeqType>().getElementType();
  if (!inputElementType.isa<UnrankedTensorType>() &&
      outputType.isa<UnrankedTensorType>()) {
    getResult().setType(inputElementType);
  }
  return success();
}

//===----------------------------------------------------------------------===//
// SequenceConstructOp
//===----------------------------------------------------------------------===//

LogicalResult ONNXSequenceConstructOp::inferShapes(
    std::function<void(mlir::Region &)> doShapeInference) {
  return success();
}

//===----------------------------------------------------------------------===//
// SequenceEmptyOp
//===----------------------------------------------------------------------===//

LogicalResult ONNXSequenceEmptyOp::verify() {
  // For the Optional dtypeAttr, the default type is F32
  auto builder = mlir::OpBuilder(getContext());
  Type elementType;
  if (dtypeAttr()) {
    elementType = convertONNXTypeToMLIRType(builder,
        (onnx::TensorProto_DataType)dtypeAttr().getValue().getSExtValue());
  } else {
    elementType = builder.getF32Type();
  }

  // Get element type for seq from the output
  ShapedType outputSeqElementType =
      getResult().getType().cast<SeqType>().getElementType();
  if (outputSeqElementType.getElementType() != elementType)
    return emitError("SequenceEmpty dtype() does not match the output type");
  return success();
}

LogicalResult ONNXSequenceEmptyOp::inferShapes(
    std::function<void(mlir::Region &)> doShapeInference) {
  auto originTy = getResult().getType().cast<SeqType>();
  auto elementTy = originTy.getElementType();
  auto returnTy = SeqType::get(elementTy, 0);
  getResult().setType(returnTy);
  return success();
}

//===----------------------------------------------------------------------===//
// SequenceEraseOp
//===----------------------------------------------------------------------===//

LogicalResult ONNXSequenceEraseOp::inferShapes(
    std::function<void(mlir::Region &)> doShapeInference) {
  auto inputTy = input_sequence().getType().cast<SeqType>();
  int64_t length = inputTy.getLength();

  if (length == 0)
    return emitError("SequenceErase from an empty seq");
  getResult().setType(
      SeqType::get(inputTy.getElementType(), length == -1 ? -1 : length - 1));
  return success();
}

//===----------------------------------------------------------------------===//
// SequenceLengthOp
//===----------------------------------------------------------------------===//

LogicalResult ONNXSequenceLengthOp::inferShapes(
    std::function<void(mlir::Region &)> doShapeInference) {
  Type outputTy = getResult().getType();
  if (!outputTy.isa<RankedTensorType>() ||
      outputTy.cast<RankedTensorType>().getRank() != 0) {
    SmallVector<int64_t, 1> dims;
    auto builder = mlir::Builder(getContext());
    Type scalarTy =
        mlir::RankedTensorType::get(dims, builder.getIntegerType(64));
    getResult().setType(scalarTy);
  }
  // ElementType of I64 will be checked by verifier
  return success();
}

//===----------------------------------------------------------------------===//
// PRelu
//===----------------------------------------------------------------------===//
/// Infer the output shape of the ONNXPReluOp. This method is required by
/// the shape inference interface.
LogicalResult ONNXPReluOp::inferShapes(
    std::function<void(mlir::Region &)> doShapeInference) {
  ONNXPReluOpAdaptor operandAdaptor(*this);
  if (llvm::any_of(operandAdaptor.getOperands(),
          [](const Value &op) { return !hasShapeAndRank(op); }))
    return success();

  auto xShape = X().getType().cast<ShapedType>().getShape();
  auto slopeShape = slope().getType().cast<ShapedType>().getShape();

  // PRelu supports unidirectional broadcasting, that is slope should be
  // unidirectional broadcastable to input X.
  if (slopeShape.size() > xShape.size())
    return emitError("Slope tensor has a wrong shape");

  // To do unidirectional broadcasting, we first apply bidirectional
  // broadcasting. Then, fine-tune by getting constant dimensions from X.
  SmallVector<int64_t, 4> shape;
  // Bidirectional broadcasting rules.
  getBroadcastedShape(xShape, slopeShape, shape);
  // Fine-tune.
  for (unsigned int i = 0; i < shape.size(); ++i)
    if (xShape[i] != -1)
      shape[i] = xShape[i];

  getResult().setType(RankedTensorType::get(
      shape, X().getType().cast<ShapedType>().getElementType()));
  return success();
}

//===----------------------------------------------------------------------===//
// ReciprocalOp
//===----------------------------------------------------------------------===//
/// Infer the output shape of the ONNXReciprocalOp. This method is required by
/// the shape inference interface.
LogicalResult ONNXReciprocalOp::inferShapes(
    std::function<void(mlir::Region &)> doShapeInference) {
  getResult().setType(getOperand().getType());
  return success();
}

//===----------------------------------------------------------------------===//
// SoftmaxOp
//===----------------------------------------------------------------------===//
/// Infer the output shape of the ONNXSoftmaxOp. This method is required by
/// the shape inference interface.
LogicalResult ONNXSoftmaxOp::inferShapes(
    std::function<void(mlir::Region &)> doShapeInference) {
  getResult().setType(getOperand().getType());
  return success();
}

//===----------------------------------------------------------------------===//
// SoftplusOp
//===----------------------------------------------------------------------===//
/// Infer the output shape of the ONNXSoftplusOp. This method is required by
/// the shape inference interface.
LogicalResult ONNXSoftplusOp::inferShapes(
    std::function<void(mlir::Region &)> doShapeInference) {
  getResult().setType(getOperand().getType());
  return success();
}

//===----------------------------------------------------------------------===//
// SoftsignOp
//===----------------------------------------------------------------------===//
/// Infer the output shape of the ONNXSoftsignOp. This method is required by
/// the shape inference interface.
LogicalResult ONNXSoftsignOp::inferShapes(
    std::function<void(mlir::Region &)> doShapeInference) {
  getResult().setType(getOperand().getType());
  return success();
}

//===----------------------------------------------------------------------===//
// SqrtOp
//===----------------------------------------------------------------------===//
/// Infer the output shape of the ONNXSqrtOp. This method is required by
/// the shape inference interface.
LogicalResult ONNXSqrtOp::inferShapes(
    std::function<void(mlir::Region &)> doShapeInference) {
  getResult().setType(getOperand().getType());
  return success();
}

//===----------------------------------------------------------------------===//
// SignOp
//===----------------------------------------------------------------------===//
/// Infer the output shape of the ONNXSignOp. This method is required by
/// the shape inference interface.
LogicalResult ONNXSignOp::inferShapes(
    std::function<void(mlir::Region &)> doShapeInference) {
  getResult().setType(getOperand().getType());
  return success();
}

//===----------------------------------------------------------------------===//
// AbsOp
//===----------------------------------------------------------------------===//
/// Infer the output shape of the ONNXAbsOp. This method is required by the
/// shape inference interface.
LogicalResult ONNXAbsOp::inferShapes(
    std::function<void(mlir::Region &)> doShapeInference) {
  getResult().setType(getOperand().getType());
  return success();
}

//===----------------------------------------------------------------------===//
// ErfOp
//===----------------------------------------------------------------------===//

LogicalResult ONNXErfOp::inferShapes(
    std::function<void(mlir::Region &)> doShapeInference) {
  getResult().setType(getOperand().getType());
  return success();
}

//===----------------------------------------------------------------------===//
// PowOp
//===----------------------------------------------------------------------===//

LogicalResult ONNXPowOp::verify() {
  ShapedType lhsTy = X().getType().cast<ShapedType>();
  ShapedType rhsTy = Y().getType().cast<ShapedType>();
  Type rhsETy = rhsTy.getElementType();
  Type lhsETy = lhsTy.getElementType();
  if (rhsETy != lhsETy)
    return emitOpError("Pow with different input type not implemented yet");
  if (lhsETy.isa<IntegerType>() || lhsETy.isa<IntegerType>())
    return emitOpError("Integer power not implemented yet");
  return success();
}
LogicalResult ONNXPowOp::inferShapes(
    std::function<void(mlir::Region &)> doShapeInference) {
  return inferShapeForBroadcastingOps<ONNXPowOp, ONNXPowOpAdaptor>(*this);
}

//===----------------------------------------------------------------------===//
// AddOp
//===----------------------------------------------------------------------===//
/// Infer the output shape of the ONNXAddOp. This method is required by the
/// shape inference interface.
LogicalResult ONNXAddOp::inferShapes(
    std::function<void(mlir::Region &)> doShapeInference) {
  return inferShapeForBroadcastingOps<ONNXAddOp, ONNXAddOpAdaptor>(*this);
}

//===----------------------------------------------------------------------===//
// MulOp
//===----------------------------------------------------------------------===//
/// Infer the output shape of the ONNXMulOp. This method is required by the
/// shape inference interface.
LogicalResult ONNXMulOp::inferShapes(
    std::function<void(mlir::Region &)> doShapeInference) {
  return inferShapeForBroadcastingOps<ONNXMulOp, ONNXMulOpAdaptor>(*this);
}

//===----------------------------------------------------------------------===//
// DivOp
//===----------------------------------------------------------------------===//
/// Infer the output shape of the ONNXDivOp. This method is required by the
/// shape inference interface.
LogicalResult ONNXDivOp::inferShapes(
    std::function<void(mlir::Region &)> doShapeInference) {
  return inferShapeForBroadcastingOps<ONNXDivOp, ONNXDivOpAdaptor>(*this);
}

//===----------------------------------------------------------------------===//
// SubOp
//===----------------------------------------------------------------------===//
/// Infer the output shape of the ONNXSubOp. This method is required by the
/// shape inference interface.
LogicalResult ONNXSubOp::inferShapes(
    std::function<void(mlir::Region &)> doShapeInference) {
  return inferShapeForBroadcastingOps<ONNXSubOp, ONNXSubOpAdaptor>(*this);
}

//===----------------------------------------------------------------------===//
// AndOp
//===----------------------------------------------------------------------===//
/// Infer the output shape of the ONNXAndOp. This method is required by the
/// shape inference interface.
LogicalResult ONNXAndOp::inferShapes(
    std::function<void(mlir::Region &)> doShapeInference) {
  return inferShapeForBroadcastingOps<ONNXAndOp, ONNXAndOpAdaptor>(*this);
}

//===----------------------------------------------------------------------===//
// OrOp
//===----------------------------------------------------------------------===//
/// Infer the output shape of the ONNXOrOp. This method is required by the
/// shape inference interface.
LogicalResult ONNXOrOp::inferShapes(
    std::function<void(mlir::Region &)> doShapeInference) {
  return inferShapeForBroadcastingOps<ONNXOrOp, ONNXOrOpAdaptor>(*this);
}

//===----------------------------------------------------------------------===//
// XorOp
//===----------------------------------------------------------------------===//
/// Infer the output shape of the ONNXXorOp. This method is required by the
/// shape inference interface.
LogicalResult ONNXXorOp::inferShapes(
    std::function<void(mlir::Region &)> doShapeInference) {
  return inferShapeForBroadcastingOps<ONNXXorOp, ONNXXorOpAdaptor>(*this);
}

//===----------------------------------------------------------------------===//
// SumOp
//===----------------------------------------------------------------------===//
/// Infer the output shape of the ONNXSumOp. This method is required by the
/// shape inference interface.
LogicalResult ONNXSumOp::inferShapes(
    std::function<void(mlir::Region &)> doShapeInference) {
  return inferShapeForBroadcastingOps<ONNXSumOp, ONNXSumOpAdaptor>(*this);
}

//===----------------------------------------------------------------------===//
// MaxOp
//===----------------------------------------------------------------------===//
/// Infer the output shape of the ONNXMaxOp. This method is required by the
/// shape inference interface.
LogicalResult ONNXMaxOp::inferShapes(
    std::function<void(mlir::Region &)> doShapeInference) {
  return inferShapeForBroadcastingOps<ONNXMaxOp, ONNXMaxOpAdaptor>(*this);
}

//===----------------------------------------------------------------------===//
// MinOp
//===----------------------------------------------------------------------===//
/// Infer the output shape of the ONNXMinOp. This method is required by the
/// shape inference interface.
LogicalResult ONNXMinOp::inferShapes(
    std::function<void(mlir::Region &)> doShapeInference) {
  return inferShapeForBroadcastingOps<ONNXMinOp, ONNXMinOpAdaptor>(*this);
}

//===----------------------------------------------------------------------===//
// NegOp
//===----------------------------------------------------------------------===//
/// Infer the output shape of the ONNXNegOp. This method is required by the
/// shape inference interface.
LogicalResult ONNXNegOp::inferShapes(
    std::function<void(mlir::Region &)> doShapeInference) {
  getResult().setType(getOperand().getType());
  return success();
}

//===----------------------------------------------------------------------===//
// IdentityOp
//===----------------------------------------------------------------------===//
/// Infer the output shape of the ONNXIdentityOp. This method is required by the
/// shape inference interface.
LogicalResult ONNXIdentityOp::inferShapes(
    std::function<void(mlir::Region &)> doShapeInference) {
  getResult().setType(getOperand().getType());
  return success();
}

//===----------------------------------------------------------------------===//
// MatMulOp
//===----------------------------------------------------------------------===//

LogicalResult ONNXMatMulOp::inferShapes(
    std::function<void(mlir::Region &)> doShapeInference) {
  // Cannot infer shape if no shape exists.
  if (!A().getType().isa<RankedTensorType>() ||
      !B().getType().isa<RankedTensorType>())
    return success();

  auto elementType = A().getType().cast<ShapedType>().getElementType();
  return shapeHelperInferShapes<ONNXMatMulOpShapeHelper, ONNXMatMulOp,
      ONNXMatMulOpAdaptor>(*this, elementType);
}

//===----------------------------------------------------------------------===//
// QLinearMatMulOp
//===----------------------------------------------------------------------===//

LogicalResult ONNXQLinearMatMulOp::inferShapes(
    std::function<void(mlir::Region &)> doShapeInference) {
  // Cannot infer shape if no shape exists.
  if (!a().getType().isa<RankedTensorType>() ||
      !b().getType().isa<RankedTensorType>())
    return success();

  auto lhsTy = a().getType().cast<RankedTensorType>();
  auto rhsTy = b().getType().cast<RankedTensorType>();

  SmallVector<int64_t, 2> dims;
  auto lhsShape = lhsTy.getShape();
  auto rhsShape = rhsTy.getShape();

  if (lhsShape.size() < 1 && rhsShape.size() < 1) {
    // Multiplication by scalars is not allowed.
    return emitError("Multiplication by scalar arguments not allowed");
  } else if (lhsShape.size() == 1 && rhsShape.size() == 1) {
    // Special case when both arrays are 1-dimensional and according to
    // numpy rules the types need to be extended to 1xN and Nx1. Helper sizes
    // need to be removed after the multiplication but cannot be removed if
    // all sizes are 1.
    if (lhsShape[0] != -1 && rhsShape[0] != -1 && lhsShape[0] != rhsShape[0])
      return emitError("Attempt to multiply incompatible matrices");
    dims.emplace_back(1);
  } else if (lhsShape.size() == 1 && rhsShape.size() >= 2) {
    // If the first argument is 1-D, it is promoted to a matrix by prepending
    // a 1 to its dimensions. After matrix multiplication the prepended 1 is
    // removed.
    //
    // N MATMUL (s1 x s2 x... x sK x N x P)
    // =>
    // (s1 x s2 x... x sK x P)

    // Check legality of matrix multiplication.
    unsigned rhsRank = rhsShape.size();
    if (lhsShape[0] != -1 && rhsShape[rhsRank - 2] != -1 &&
        lhsShape[0] != rhsShape[rhsRank - 2])
      return emitError("Attempt to multiply incompatible matrices");
    for (decltype(rhsRank) i = 0; i < rhsRank - 2; ++i)
      dims.emplace_back(rhsShape[i]);
    dims.emplace_back(rhsShape[rhsRank - 1]);
  } else if (lhsShape.size() >= 2 && rhsShape.size() == 1) {
    // If the second argument is 1-D, it is promoted to a matrix by appending
    // a 1 to its dimensions. After matrix multiplication the appended 1 is
    // removed.
    //
    // (s1 x s2 x... x sK x M x N) MATMUL N
    // =>
    // (s1 x s2 x... x sK x M)

    // Check legality of matrix multiplication.
    unsigned lhsRank = lhsShape.size();
    if (lhsShape[lhsRank - 1] != -1 && rhsShape[0] != -1 &&
        lhsShape[lhsRank - 1] != rhsShape[0])
      return emitError("Attempt to multiply incompatible matrices");
    for (decltype(lhsRank) i = 0; i < lhsRank - 2; ++i)
      dims.emplace_back(lhsShape[i]);
    dims.emplace_back(lhsShape[lhsRank - 2]);
  } else if (lhsShape.size() > 2 && rhsShape.size() == 2) {
    // (s1 x s2 x... x sK x M x N) MATMUL (N x P)
    // =>
    // (s1 x s2 x... x sK x M x P)

    // Check legality of matrix multiplication.
    unsigned lhsRank = lhsShape.size();
    if (lhsShape[lhsRank - 1] != -1 && rhsShape[0] != -1 &&
        lhsShape[lhsRank - 1] != rhsShape[0])
      return emitError("Attempt to multiply incompatible matrices");
    for (decltype(lhsRank) i = 0; i < lhsRank - 1; ++i)
      dims.emplace_back(lhsShape[i]);
    dims.emplace_back(rhsShape[1]);
  } else if (lhsShape.size() == 2 && rhsShape.size() > 2) {
    // (M x N) MATMUL (s1 x s2 x... x sK x N x P)
    // =>
    // (s1 x s2 x... x sK x M x P)

    // Check legality of matrix multiplication.
    unsigned rhsRank = rhsShape.size();
    if (lhsShape[1] != -1 && rhsShape[rhsRank - 2] != -1 &&
        lhsShape[1] != rhsShape[rhsRank - 2])
      return emitError("Attempt to multiply incompatible matrices");
    for (decltype(rhsRank) i = 0; i < rhsRank - 2; ++i)
      dims.emplace_back(rhsShape[i]);
    dims.emplace_back(lhsShape[0]);
    dims.emplace_back(rhsShape[rhsRank - 1]);
  } else if (lhsShape.size() > 2 && rhsShape.size() > 2) {
    // (s1 x s2 x... x sK x M x N) MATMUL (t1 x t2 x... x tK x N x P)
    // =>
    // (u1 x u2 x... x uK x M x P)

    // Check legality of matrix multiplication.
    unsigned lhsRank = lhsShape.size();
    unsigned rhsRank = rhsShape.size();
    if (lhsShape[lhsRank - 1] != -1 && rhsShape[rhsRank - 2] != -1 &&
        lhsShape[lhsRank - 1] != rhsShape[rhsRank - 2])
      return emitError("Attempt to multiply incompatible matrices");
    // Check and perform broadcasting for the shapes.
    SmallVector<int64_t, 2> lhsBcastShape;
    for (decltype(lhsRank) i = 0; i < lhsRank - 2; ++i)
      lhsBcastShape.emplace_back(lhsShape[i]);
    SmallVector<int64_t, 2> rhsBcastShape;
    for (decltype(rhsRank) i = 0; i < rhsRank - 2; ++i)
      rhsBcastShape.emplace_back(rhsShape[i]);
    if (!getBroadcastedShape(lhsBcastShape, rhsBcastShape, dims))
      return emitError("Broadcasted dimensions are incompatible");
    dims.emplace_back(lhsShape[lhsRank - 2]);
    dims.emplace_back(rhsShape[rhsRank - 1]);
  } else {
    // This case covers all remaining combinations of 1 and 2-D matrices.
    int64_t lhsDim = lhsShape[0];
    int64_t rhsDim = rhsShape[0];
    if (lhsShape.size() > 1) {
      lhsDim = lhsShape[1];
      dims.emplace_back(lhsShape[0]);
    }

    // Check legality of matrix multiplication.
    if (lhsDim != -1 && rhsDim != -1 && lhsDim != rhsDim)
      return emitError("Attempt to multiply incompatible matrices");
    if (rhsShape.size() > 1)
      dims.emplace_back(rhsShape[1]);
  }

  getResult().setType(RankedTensorType::get(dims, lhsTy.getElementType()));
  return success();
}

// GemmOp
LogicalResult ONNXGemmOp::inferShapes(
    std::function<void(mlir::Region &)> doShapeInference) {
  bool hasBias = !C().getType().isa<NoneType>();
  // Cannot infer shape if no shape exists.
  if (!A().getType().isa<RankedTensorType>() ||
      !B().getType().isa<RankedTensorType>() ||
      (hasBias && !C().getType().isa<RankedTensorType>()))
    return success();

  auto elementType = A().getType().cast<ShapedType>().getElementType();
  return shapeHelperInferShapes<ONNXGemmOpShapeHelper, ONNXGemmOp,
      ONNXGemmOpAdaptor>(*this, elementType);
}

/// BatchNormalizationInferenceModeOp
LogicalResult ONNXBatchNormalizationInferenceModeOp::inferShapes(
    std::function<void(mlir::Region &)> doShapeInference) {
  // Cannot infer shape if no shape exists.
  if (!X().getType().isa<RankedTensorType>() ||
      !scale().getType().isa<RankedTensorType>() ||
      !B().getType().isa<RankedTensorType>() ||
      !mean().getType().isa<RankedTensorType>() ||
      !var().getType().isa<RankedTensorType>())
    return success();

  auto inputTensorTy = X().getType().cast<RankedTensorType>();
  auto scaleTensorTy = scale().getType().cast<RankedTensorType>();
  auto biasTensorTy = B().getType().cast<RankedTensorType>();
  auto meanTensorTy = mean().getType().cast<RankedTensorType>();
  auto varianceTensorTy = var().getType().cast<RankedTensorType>();

  // Check whether the shapes of scale, bias, mean and variance are valid.
  // Operand's dimensions can be in the form of NxCxD1xD2x...xDn or N.
  // In case of N, C is assumed to be 1.
  // 2-D tensors are assumed to be of shape NxC
  // Shapes of scale, bias, mean and variance must be C.
  int64_t c = -1;
  if (inputTensorTy.getShape().size() == 1) {
    c = 1;
  } else if (inputTensorTy.getShape().size() >= 2) {
    c = (inputTensorTy.getShape()[1] != -1) ? inputTensorTy.getShape()[1] : -1;
  }

  if (c != -1) {
    auto s = scaleTensorTy.getShape();
    auto b = biasTensorTy.getShape();
    auto m = meanTensorTy.getShape();
    auto v = varianceTensorTy.getShape();

    if ((s.size() != 1) || (s[0] != -1 && s[0] != c))
      return emitError("Wrong rank for the scale");
    if ((b.size() != 1) || (b[0] != -1 && b[0] != c))
      return emitError("Wrong rank for the bias");
    if ((m.size() != 1) || (m[0] != -1 && m[0] != c))
      return emitError("Wrong rank for the mean");
    if ((v.size() != 1) || (v[0] != -1 && v[0] != c))
      return emitError("Wrong rank for the variance");
  }

  // The output tensor of the same shape as the input.
  getResult().setType(X().getType());
  return success();
}

// TODO:
//   Verify that matrix sizes are valid for multiplication and addition.
//   Take into account the dimensionality of the matrix.

//===----------------------------------------------------------------------===//
// Reshape
//===----------------------------------------------------------------------===//

LogicalResult ONNXReshapeOp::inferShapes(
    std::function<void(mlir::Region &)> doShapeInference) {
  // Cannot infer shape if no shape tensor is specified.
  if (!data().getType().isa<RankedTensorType>())
    return success();

  if (!shape().getType().isa<RankedTensorType>())
    return success();

  // Only rank 1 shape tensors are supported.
  auto shapeTensorTy = shape().getType().cast<RankedTensorType>();
  if (shapeTensorTy.getShape().size() != 1)
    return emitError("Shape tensor must have rank one");

  // Shape tensor must have constant shape.
  int64_t outputRank = shapeTensorTy.getShape()[0];
  if (outputRank < 0)
    return emitError("Shape tensor must have constant shape");

  auto elementType = data().getType().cast<ShapedType>().getElementType();
  return shapeHelperInferShapes<ONNXReshapeOpShapeHelper, ONNXReshapeOp,
      ONNXReshapeOpAdaptor>(*this, elementType);
}

//===----------------------------------------------------------------------===//
// Transpose
//===----------------------------------------------------------------------===//

LogicalResult ONNXTransposeOp::inferShapes(
    std::function<void(mlir::Region &)> doShapeInference) {
  // Cannot infer shape if no shape exists.
  if (!data().getType().isa<RankedTensorType>())
    return success();

  auto elementType = data().getType().cast<ShapedType>().getElementType();
  return shapeHelperInferShapes<ONNXTransposeOpShapeHelper, ONNXTransposeOp,
      ONNXTransposeOpAdaptor>(*this, elementType);
}

//===----------------------------------------------------------------------===//
// ReduceMax
//===----------------------------------------------------------------------===//

LogicalResult ONNXReduceMaxOp::inferShapes(
    std::function<void(mlir::Region &)> doShapeInference) {
  if (!getOperand().getType().isa<RankedTensorType>())
    return success();

  auto operandTy = getOperand().getType().cast<RankedTensorType>();
  getResult().setType(getReductionOutputType(operandTy, axes(), keepdims()));
  return success();
}

//===----------------------------------------------------------------------===//
// ReduceMean
//===----------------------------------------------------------------------===//

LogicalResult ONNXReduceMeanOp::inferShapes(
    std::function<void(mlir::Region &)> doShapeInference) {
  if (!getOperand().getType().isa<RankedTensorType>())
    return success();

  auto operandTy = getOperand().getType().cast<RankedTensorType>();
  getResult().setType(getReductionOutputType(operandTy, axes(), keepdims()));
  return success();
}

//===----------------------------------------------------------------------===//
// ReduceMin
//===----------------------------------------------------------------------===//

LogicalResult ONNXReduceMinOp::inferShapes(
    std::function<void(mlir::Region &)> doShapeInference) {
  if (!getOperand().getType().isa<RankedTensorType>())
    return success();

  auto operandTy = getOperand().getType().cast<RankedTensorType>();
  getResult().setType(getReductionOutputType(operandTy, axes(), keepdims()));
  return success();
}

//===----------------------------------------------------------------------===//
// ReduceProd
//===----------------------------------------------------------------------===//

LogicalResult ONNXReduceProdOp::inferShapes(
    std::function<void(mlir::Region &)> doShapeInference) {
  if (!getOperand().getType().isa<RankedTensorType>())
    return success();

  auto operandTy = getOperand().getType().cast<RankedTensorType>();
  getResult().setType(getReductionOutputType(operandTy, axes(), keepdims()));
  return success();
}

//===----------------------------------------------------------------------===//
// ReduceSum
//===----------------------------------------------------------------------===//

LogicalResult ONNXReduceSumOp::inferShapes(
    std::function<void(mlir::Region &)> doShapeInference) {
  if (!data().getType().isa<RankedTensorType>())
    return success();

  auto operandTy = data().getType().cast<RankedTensorType>();
  /**
   *    In OpSet 13, axes of ReduceSum is an input, not an attribute.
   *    If the axes is not a constant, the output shape is unknown.
   *    So far, only constant input for axes is handled.
   *    Since other reduction ops still have axes as attributes,
   *    interface of getReductionOutputType is kept.
   *    An array attribute is generated from the constant input
   **/
  DenseElementsAttr constAxes;
  if (isFromNone(axes())) {
    // constAxes should just be NULL
    // Default value will be given in getReductionOutputType
  } else if (getONNXConstantOp(axes())) {
    constAxes = getONNXConstantOp(axes())
                    .valueAttr()
                    .dyn_cast_or_null<mlir::DenseElementsAttr>();
    if (!constAxes) {
      return emitError("ReduceSum: expect dense value for axes ");
    }
  } else {
    // When the axis is dynamic, try to infer the rank of output tensor

    // Can not infer when keepdims is false
    if (!keepdims())
      return success();

    if (getResult().getType().isa<RankedTensorType>())
      // Can not improve further
      return success();

    // Output tensor should have the same rank as the input
    // But size of dims is unknown
    auto outputNumDim = operandTy.getShape().size();
    SmallVector<int64_t, 4> dims(outputNumDim, -1);
    getResult().setType(
        RankedTensorType::get(dims, operandTy.getElementType()));
    return success();
  }

  RankedTensorType type = getReductionOutputType(
      operandTy, constAxes, keepdims(), noop_with_empty_axes());
  if (!type)
    return emitError("unknown shape");
  getResult().setType(type);
  return success();
}

LogicalResult ONNXReduceSumV11Op::inferShapes(
    std::function<void(mlir::Region &)> doShapeInference) {
  if (!getOperand().getType().isa<RankedTensorType>())
    return success();

  auto operandTy = getOperand().getType().cast<RankedTensorType>();
  getResult().setType(getReductionOutputType(operandTy, axes(), keepdims()));
  return success();
}

//===----------------------------------------------------------------------===//
// Conv
//===----------------------------------------------------------------------===//

// For ops without filter, pass nullptr in filterOperand.
template <class T>
static LogicalResult verifyKernelShape(T *op, Value filterOperand,
    Optional<ArrayAttr> kernelShapeOpt, int64_t spatialRank) {
  if (filterOperand && !hasShapeAndRank(filterOperand)) {
    // Won't be able to do any checking at this stage.
    return success();
  }
  // 1) Get shape of filter. Shape is not guaranteed to be compile time
  // constant.
  ArrayRef<int64_t> filterShape =
      filterOperand ? filterOperand.getType().cast<ShapedType>().getShape()
                    : ArrayRef<int64_t>();
  // 2) Get kernel_shape attribute
  if (!kernelShapeOpt.hasValue()) {
    assert(
        filterOperand && "ops without filter have mandatory kernel_shape arg");
    // Don't have a kernel shape explicitly, still make sure that the filter
    // shape are fine if known. If size is negative, ok since this is runtime.
    // If positive, ok since it must be strictly positive. If zero, that is
    // bad.
    for (int i = 0; i < spatialRank; ++i)
      if (filterShape[2 + i] == 0)
        return op->emitError("Bad spatial filter size: cannot be zero");
    return success();
  }
  // 3) Verify that we have the right number.
  if ((int64_t)ArrayAttrSize(kernelShapeOpt) != spatialRank)
    return op->emitError(
        "kernel_shape length incompatible with spatial dimensions");
  // 4) Verify that they are all positive.
  for (int i = 0; i < spatialRank; ++i) {
    auto attrSize = ArrayAttrIntVal(kernelShapeOpt, i);
    if (attrSize < 1)
      return op->emitError("Bad kernel_shape value: must be strictly positive");
    if (filterOperand) {
      // Has a shape from filter, make sure its consistent.
      auto filterSize = filterShape[2 + i];
      if (filterSize >= 0 && filterSize != attrSize)
        return op->emitError(
            "Bad kernel_shape value: does not match filter sizes");
    }
  }
  return success();
}

template <class T>
static LogicalResult verifyStrides(T *op, int64_t spatialRank) {
  // 1) Get strides attribute.
  auto strides = op->strides();
  if (!strides.hasValue())
    return success();
  // 2) Verify that we have the right number.
  if ((int64_t)ArrayAttrSize(strides) != spatialRank)
    return op->emitError("strides length incompatible with spatial dimensions");
  // 3) Verify that they are all positive.
  for (int i = 0; i < spatialRank; ++i) {
    auto attrSize = ArrayAttrIntVal(strides, i);
    if (attrSize < 1)
      return op->emitError("Bad stride value: must be strictly positive");
  }
  return success();
}

template <class T>
static LogicalResult verifyDilations(T *op, int64_t spatialRank) {
  // 1) Get dilation attribute.
  auto dilations = op->dilations();
  if (!dilations.hasValue())
    return success();
  // 2) Verify that we have the right number.
  if ((int64_t)ArrayAttrSize(dilations) != spatialRank)
    return op->emitError(
        "dilations length incompatible with spatial dimensions");
  // 3) Verify that they are all positive.
  for (int i = 0; i < spatialRank; ++i) {
    auto attrSize = ArrayAttrIntVal(dilations, i);
    if (attrSize < 1)
      return op->emitError("Bad dilation value: must be strictly positive");
  }
  return success();
}

template <class T>
static LogicalResult verifyPadding(T *op, int64_t spatialRank) {
  // Verify auto pad field.
  auto autoPad = op->auto_pad();
  if (autoPad == "SAME_UPPER" || autoPad == "SAME_LOWER" ||
      autoPad == "VALID" || autoPad == "NOTSET") {
    // Ok, known auto pad value.
  } else {
    return op->emitError("Unknown auto pad option");
  }
  // Verify pad values, if defined.
  auto pads = op->pads();
  if (!pads.hasValue())
    return success();
  // Verify that we have the right number of pad values.
  if ((int32_t)ArrayAttrSize(pads) != 2 * spatialRank)
    return op->emitError("pads length incompatible with spatial dimensions");
  // Verify the values of the pads.
  if (autoPad == "NOTSET") {
    for (int i = 0; i < 2 * spatialRank; ++i)
      if (ArrayAttrIntVal(pads, i) < 0)
        return op->emitError("Bad pad value: must be nonnegative");
  } else {
    for (int i = 0; i < 2 * spatialRank; ++i)
      if (ArrayAttrIntVal(pads, i) != 0)
        return op->emitError("Bad pad value: nonzero pad value only allowed "
                             "with NOTSET option");
  }
  return success();
}

LogicalResult ONNXConvOp::verify() {
  ONNXConvOpAdaptor operandAdaptor = ONNXConvOpAdaptor(*this);
  // Get operands.
  auto X = operandAdaptor.X();
  auto W = operandAdaptor.W();
  auto B = operandAdaptor.B();
  bool hasBias = !B.getType().isa<NoneType>();
  int64_t g = group();
  if (g < 1)
    return emitOpError("group must be strictly positive");
  // Get spatial rank.
  if (!hasShapeAndRank(W)) {
    // Won't be able to do any checking at this stage.
    return success();
  }
  auto wShape = W.getType().cast<ShapedType>().getShape();
  int64_t spatialRank = wShape.size() - 2;
  // If ranked, verify ranks of inputs.
  if (spatialRank < 1)
    return emitOpError("Spatial rank must be strictly positive");

  if (wShape[0] >= 0 && wShape[0] % g != 0) {
    // This rule is not enforced in the spec but is present in Keras,
    // Pytorch, and simplifies the code.
    // Note: Pytorch requires both channel in (CI) and channel out (CO) to be
    // multiple of group number (G).
    // https://pytorch.org/docs/stable/generated/torch.nn.Conv2d.html
    // ONNX clearly states that C (channel in or CI here) is a multiple of group
    // number (G).
    // https://github.com/onnx/onnx/blob/main/docs/Operators.md#Conv
    // Quote: X.shape[1] == (W.shape[1] * group) == C
    // Keras also specifies it: Input channels and filters must both be
    // divisible by groups.
    // https://www.tensorflow.org/api_docs/python/tf/keras/layers/Conv2D
    return emitOpError(
        "Channel Out (M) must be a multiple of the number of groups");
  }
  if (hasShapeAndRank(X)) {
    auto xShape = X.getType().cast<ShapedType>().getShape();
    if ((int64_t)xShape.size() - 2 != spatialRank)
      return emitOpError("Input and filter rank mismatch");
    if (xShape[1] >= 0 && xShape[1] % g != 0)
      return emitOpError(
          "Channel In (C) must be a multiple of the number of groups");
    if (xShape[1] >= 0 && wShape[1] >= 0 && xShape[1] != wShape[1] * g) {
      return emitOpError("Channel In (C) of input must be equal 2nd dim "
                         "of weights times g");
    }
  }
  if (hasBias && hasShapeAndRank(B)) {
    auto bShape = B.getType().cast<ShapedType>().getShape();
    if (bShape.size() != 1)
      return emitOpError("Bias should have a rank of one");
    if (bShape[0] >= 0 && wShape[0] >= 0 && wShape[0] != bShape[0])
      return emitOpError(
          "Bias should have same dimension as first dimension of weights");
  }
  // Verify parameters.
  if (failed(
          verifyKernelShape<ONNXConvOp>(this, W, kernel_shape(), spatialRank)))
    return failure();
  if (failed(verifyStrides<ONNXConvOp>(this, spatialRank)))
    return failure();
  if (failed(verifyDilations<ONNXConvOp>(this, spatialRank)))
    return failure();
  if (failed(verifyPadding<ONNXConvOp>(this, spatialRank)))
    return failure();
  return success();
}

// For this operation, we define the attributes once in the original Conv
// operation class. There is no need to redefine the attribute names for the
// other classes based on Conv.
// Conv attributes output: no changes to the op but the output.
// ShapeHelper get
//   -  dilations, strides: set to 1 if not defined by user;
//   -  kernelShape: inferred from weight matrix if not defined by user;
//   -  pads: set to proper value

LogicalResult ONNXConvOp::inferShapes(
    std::function<void(mlir::Region &)> doShapeInference) {
  // Generic shape for data input X, weight tensor W, and optional bias B
  // X: (N x C x D1 x D2 ... x Dn)
  // W: (M x C/group x k1 x k2 x ... x kn)
  // B: (M) Optional

  // Cannot infer shape if no shape exists.
  bool hasBias = !B().getType().isa<NoneType>();
  if (!X().getType().isa<RankedTensorType>() ||
      !W().getType().isa<RankedTensorType>() ||
      (hasBias && !B().getType().isa<RankedTensorType>()))
    return success();

  auto elementType = X().getType().cast<ShapedType>().getElementType();
  return shapeHelperInferShapes<ONNXConvOpShapeHelper, ONNXConvOp,
      ONNXConvOpAdaptor>(*this, elementType);
}

//===----------------------------------------------------------------------===//
// ConvTranspose
//===----------------------------------------------------------------------===//

// For this operation, we define the attributes once in the original Conv
// operation class. There is no need to redefine the attribute names for the
// other classes based on Conv.
// Conv attributes output:
//   -  auto_pad set to NOTSET;
//   -  dilations, strides: set to 1 if not defined by user;
//   -  kernelShape: inferred from weight matrix if not defined by user;
//   -  pads: set to proper value, 0 if not defined by user.

LogicalResult ONNXConvTransposeOp::inferShapes(
    std::function<void(mlir::Region &)> doShapeInference) {
  // Generic shape for data input X, weight tensor W, and optional bias B
  // X: (N x C x D1 x D2 ... x Dn)
  // W: (C x M/group x k1 x k2 x ... x kn)
  // B: (M) Optional

  bool hasBias = !B().getType().isa<NoneType>();

  // Cannot infer shape if no shape exists.
  if (!X().getType().isa<RankedTensorType>() ||
      !W().getType().isa<RankedTensorType>() ||
      (hasBias && !B().getType().isa<RankedTensorType>())) {
    return success();
  }

  auto xTy = X().getType().cast<RankedTensorType>();
  auto xShape = xTy.getShape();
  auto weightTy = W().getType().cast<RankedTensorType>();
  auto weightShape = weightTy.getShape();
  auto builder = mlir::Builder(this->getContext());

  // Lowest supported convolution is a one dimensional convolution.
  if (xShape.size() < 3) {
    return emitError("Data input shape must be at least (NxCxD1)");
  }

  // Check that shape of weight and data have same length.
  if (xShape.size() != weightShape.size()) {
    return emitError("Weight size not compatible with data size");
  }

  // Group is a required attribute and should have default value of 1.
  int64_t group = ONNXConvTransposeOp::group();

  // Check if the attribute actually exists. If it does not then add it.
  if (!groupAttr())
    groupAttr(IntegerAttr::get(builder.getIntegerType(64, /*isSigned=*/true),
        APInt(64, group, /*isSigned=*/true)));

  int64_t inChannels = weightShape[0];
  int64_t outChannels = weightShape[1] * group;

  // Check that the X.shape[1] == W.shape[0] == C && X.shape[1] % group == 0
  // condition holds.
  if (xShape[1] != -1 && inChannels != -1 && xShape[1] != inChannels &&
      xShape[1] % group != 0) {
    return emitOpError("Channel dimension mismatch")
           << xTy << " " << weightTy << " " << group;
  }

  // Check the size of bias.
  if (hasBias) {
    auto bTx = B().getType().cast<RankedTensorType>();
    auto bShape = bTx.getShape();
    if (bShape.size() != 1) {
      return emitError("bias should be one dimensional");
    }
    if (bShape[0] != outChannels) {
      return emitError(
          "bias should have same dimensions as number of output channels");
    }
  }

  // Note: the value of the group attribute only impacts the way the
  // computation is carried out and not the actual output size.

  // Number of spatial dimensions.
  auto spatialOffset = 2;
  int32_t spatialRank = xShape.size() - spatialOffset;

  // Use kernel_shape attribute if present otherwise use size from weight
  // argument.
  auto kernelShape = kernel_shape();
  if (kernelShape.hasValue()) {
    if ((int32_t)ArrayAttrSize(kernelShape) != spatialRank) {
      return emitError(
          "kernel_shape length incompatible with spatial dimensions");
    }
    // Have the right number of values, check them.
    for (int i = 0; i < spatialRank; ++i)
      if (ArrayAttrIntVal(kernelShape, i) < 1) {
        return emitError("bad kernel_shape value");
      }
  } else {
    // Deduce shape from weight input.
    SmallVector<int64_t, 2> defaultVals;
    for (int i = 0; i < spatialRank; ++i)
      defaultVals.emplace_back(weightShape[spatialOffset + i]);
    // Convert to ArrayRef, then build attribute, then store attribute.
    ArrayRef<int64_t> defaultRefs(defaultVals);
    auto builder = mlir::Builder(getContext());
    kernel_shapeAttr(builder.getI64ArrayAttr(defaultRefs));
    kernelShape = kernel_shape();
  }

  // Process strides, dilations, and pads.
  LogicalResult res = processConvTypeParams<>(this, X());
  assert(succeeded(res));
  auto dilationsOpt = dilations();
  auto stridesOpt = strides();
  auto padsOpt = pads();
  auto outputPads = output_padding();
  auto outputShape = output_shape();
  // TODO: handle the spatial dimension computation if output shape is
  // specified
  assert(!outputShape.hasValue() && "unhandled option in ConvTranspose");

  // First two output dimensions consist of the number of batches and the
  // number of kernels being applied.
  SmallVector<int64_t, 4> outputDims;
  // Insert batch size.
  outputDims.emplace_back(xShape[0]);
  // Insert number of filters being applied (number of output channels *
  // groups).
  outputDims.emplace_back(outChannels);
  // Compute and insert spatial dims.
  insertConvTransposeSpatialDim(outputDims, xShape, kernelShape, padsOpt,
      stridesOpt, outputPads, outputShape, dilationsOpt);

  // Set the output shape if it's not already set
  if (!outputShape.hasValue()) {
    output_shapeAttr(builder.getI64ArrayAttr(outputDims));
  }

  getResult().setType(RankedTensorType::get(outputDims, xTy.getElementType()));
  return success();
}

//===----------------------------------------------------------------------===//
// QLinearConv
//===----------------------------------------------------------------------===//

LogicalResult ONNXQLinearConvOp::inferShapes(
    std::function<void(mlir::Region &)> doShapeInference) {
  // Generic shape for data input X, weight tensor W, and optional bias B
  // X: (N x C x D1 x D2 ... x Dn)
  // W: (M x C/group x k1 x k2 x ... x kn)
  // B: (M) Optional

  bool hasBias = !B().getType().isa<NoneType>();

  // Cannot infer shape if no shape exists.
  if (!x().getType().isa<RankedTensorType>() ||
      !w().getType().isa<RankedTensorType>() ||
      (hasBias && !B().getType().isa<RankedTensorType>()))
    return success();

  auto xTy = x().getType().cast<RankedTensorType>();
  auto xShape = xTy.getShape();
  auto weightTy = w().getType().cast<RankedTensorType>();
  auto weightShape = weightTy.getShape();
  auto builder = mlir::Builder(this->getContext());

  // Lowest supported convolution is a one dimensional convolution.
  if (xShape.size() < 3)
    return emitError("Data input shape must be at least (NxCxD1)");

  // Check that shape of weight and data have same length.
  if (xShape.size() != weightShape.size())
    return emitError("Weight size not compatible with data size");

  // Group is a required attribute and should have default value of 1.
  int64_t group = ONNXQLinearConvOp::group();

  // Check if the attribute actually exists. If it does not then add it.
  if (!groupAttr())
    groupAttr(builder.getI64IntegerAttr(group));

  // Check that the X.shape[1] == (W.shape[1] * group) == C condition holds.
  if (xShape[1] != -1 && weightShape[1] != -1 &&
      xShape[1] != (weightShape[1] * group))
    return emitError("Channel dimension mismatch");

  // Check the size of bias.
  if (hasBias) {
    auto bTx = B().getType().cast<RankedTensorType>();
    auto bShape = bTx.getShape();
    if (bShape.size() != 1)
      return emitError("bias should be one dimensional");
    if (bShape[0] != weightShape[0])
      return emitError("bias should have same dimensions "
                       "as weight's first dimension");
  }

  // Note: the value of the group attribute only impacts the way the
  // computation is carried out and not the actual output size.

  // Number of spatial dimensions.
  auto spatialOffset = 2;
  int32_t spatialRank = xShape.size() - spatialOffset;

  // Use kernel_shape attribute if present otherwise use size from weight
  // argument.
  auto kernelShape = kernel_shape();
  if (kernelShape.hasValue()) {
    if ((int32_t)ArrayAttrSize(kernelShape) != spatialRank)
      return emitError(
          "kernel_shape length incompatible with spatial dimensions");
    // Have the right number of values, check them.
    for (int i = 0; i < spatialRank; ++i)
      if (ArrayAttrIntVal(kernelShape, i) < 1)
        return emitError("bad kernel_shape value");
  } else {
    // Deduce shape from weight input.
    SmallVector<int64_t, 2> defaultVals;
    for (int i = 0; i < spatialRank; ++i)
      defaultVals.emplace_back(weightShape[spatialOffset + i]);
    // Convert to ArrayRef, then build attribute, then store attribute.
    ArrayRef<int64_t> defaultRefs(defaultVals);
    auto builder = mlir::Builder(getContext());
    kernel_shapeAttr(builder.getI64ArrayAttr(defaultRefs));
    kernelShape = kernel_shape();
  }

  // Process strides, dilations, and pads.
  LogicalResult res = processConvTypeParams<>(this, x());
  assert(succeeded(res));
  auto dilationsOpt = dilations();
  auto stridesOpt = strides();
  auto padsOpt = pads();

  // First two output dimensions consist of the number of batches and the
  // number of kernels being applied.
  SmallVector<int64_t, 4> outputDims;
  // Insert batch size.
  outputDims.emplace_back(xShape[0]);
  // Insert number of filters being applied (number of output channels).
  outputDims.emplace_back(weightShape[0]);
  // Compute and insert spatial dims.
  insertConvSpatialDim(&outputDims, builder, xShape, kernelShape, padsOpt,
      stridesOpt, dilationsOpt);

  getResult().setType(RankedTensorType::get(outputDims, xTy.getElementType()));
  return success();
}

//===----------------------------------------------------------------------===//
// AveragePool
//===----------------------------------------------------------------------===//

LogicalResult ONNXAveragePoolOp::verify() {
  ONNXAveragePoolOpAdaptor operandAdaptor = ONNXAveragePoolOpAdaptor(*this);

  // Mandatory and unsupported parameters.
  if (!kernel_shape())
    return emitOpError("kernel_shape is a mandatory attribute");
  // Get spatial rank from mandatory kernel_shape parameter.
  int64_t spatialRank = kernel_shape().size();
  if (spatialRank < 1)
    return emitOpError("Spatial rank must be strictly positive");

  // Get operands.
  auto X = operandAdaptor.X();
  if (hasShapeAndRank(X)) {
    auto xShape = X.getType().cast<ShapedType>().getShape();
    if ((int64_t)xShape.size() - 2 != spatialRank)
      return emitOpError("Input and kernel shape rank mismatch");
  }

  // Verify parameters.
  if (failed(verifyKernelShape<ONNXAveragePoolOp>(
          this, nullptr, kernel_shape(), spatialRank)))
    return failure();
  if (failed(verifyStrides<ONNXAveragePoolOp>(this, spatialRank)))
    return failure();
  if (failed(verifyPadding<ONNXAveragePoolOp>(this, spatialRank)))
    return failure();
  return success();
}

LogicalResult ONNXAveragePoolOp::inferShapes(
    std::function<void(mlir::Region &)> doShapeInference) {
  // Cannot infer shape if no shape exists.
  if (!X().getType().isa<RankedTensorType>())
    return success();

  auto elementType = X().getType().cast<ShapedType>().getElementType();
  return shapeHelperInferShapes<ONNXAveragePoolOpShapeHelper, ONNXAveragePoolOp,
      ONNXAveragePoolOpAdaptor>(*this, elementType);
}

//===----------------------------------------------------------------------===//
// MaxPoolSingleOut
//===----------------------------------------------------------------------===//

LogicalResult ONNXMaxPoolSingleOutOp::verify() {
  ONNXMaxPoolSingleOutOpAdaptor operandAdaptor =
      ONNXMaxPoolSingleOutOpAdaptor(*this);

  // Mandatory and unsupported parameters.
  if (!kernel_shape())
    return emitOpError("kernel_shape is a mandatory attribute");
  // Get spatial rank from mandatory kernel_shape parameter.
  int64_t spatialRank = kernel_shape().size();
  if (spatialRank < 1)
    return emitOpError("Spatial rank must be strictly positive");
  // Not supported for storage order in column major mode.
  if (storage_order() != 0)
    return emitOpError("Column major storage order not implemented yet");

  // Get operands.
  auto X = operandAdaptor.X();
  if (hasShapeAndRank(X)) {
    auto xShape = X.getType().cast<ShapedType>().getShape();
    if (static_cast<int64_t>(xShape.size()) - 2 != spatialRank)
      return emitOpError("Input and kernel shape rank mismatch");
  }

  // Verify parameters.
  if (failed(verifyKernelShape<ONNXMaxPoolSingleOutOp>(
          this, nullptr, kernel_shape(), spatialRank)))
    return failure();
  if (failed(verifyStrides<ONNXMaxPoolSingleOutOp>(this, spatialRank)))
    return failure();
  if (failed(verifyDilations<ONNXMaxPoolSingleOutOp>(this, spatialRank)))
    return failure();
  if (failed(verifyPadding<ONNXMaxPoolSingleOutOp>(this, spatialRank)))
    return failure();
  return success();
}

LogicalResult ONNXMaxPoolSingleOutOp::inferShapes(
    std::function<void(mlir::Region &)> doShapeInference) {
  // Cannot infer shape if no shape exists.
  if (!X().getType().isa<RankedTensorType>())
    return success();

  // Verify parameters: mandatory for kernel shape.
  auto kernelShape = kernel_shape();
  assert(kernelShape && "verified that we had kernel shape");

  auto elementType = X().getType().cast<ShapedType>().getElementType();
  return shapeHelperInferShapes<ONNXMaxPoolSingleOutOpShapeHelper,
      ONNXMaxPoolSingleOutOp, ONNXMaxPoolSingleOutOpAdaptor>(
      *this, elementType);
}

// Helper function to infer shapes of global pool operations.
template <typename PoolingOp>
static LogicalResult inferShapesGlobalPool(PoolingOp *op) {
  // Cannot infer shape if no shape exists.
  if (!op->X().getType().template isa<RankedTensorType>())
    return success();

  auto xTy = op->X().getType().template cast<RankedTensorType>();
  auto xShape = xTy.getShape();
  xTy.getRank();

  if (xShape.size() < 3) {
    return op->emitError("Data input shape must be at least (NxCxD1)");
  }

  SmallVector<int64_t, 4> outputDims;
  outputDims.emplace_back(xShape[0]);
  outputDims.emplace_back(xShape[1]);
  // Spatial dimensions are reduced to 1.
  outputDims.insert(outputDims.end(), xTy.getRank() - 2, 1);

  op->getResult().setType(
      RankedTensorType::get(outputDims, xTy.getElementType()));
  return success();
}

//===----------------------------------------------------------------------===//
// GlobalAveragePool
//===----------------------------------------------------------------------===//

LogicalResult ONNXGlobalAveragePoolOp::inferShapes(
    std::function<void(mlir::Region &)> doShapeInference) {
  return inferShapesGlobalPool(this);
}

//===----------------------------------------------------------------------===//
// GlobalLpPool
//===----------------------------------------------------------------------===//

LogicalResult ONNXGlobalLpPoolOp::inferShapes(
    std::function<void(mlir::Region &)> doShapeInference) {
  return inferShapesGlobalPool(this);
}

//===----------------------------------------------------------------------===//
// GlobalMaxPool
//===----------------------------------------------------------------------===//

LogicalResult ONNXGlobalMaxPoolOp::inferShapes(
    std::function<void(mlir::Region &)> doShapeInference) {
  return inferShapesGlobalPool(this);
}

//===----------------------------------------------------------------------===//
// Pad
//===----------------------------------------------------------------------===//

LogicalResult ONNXPadOp::inferShapes(
    std::function<void(mlir::Region &)> doShapeInference) {
  // Cannot infer shape if no shape exists.
  if (!data().getType().isa<RankedTensorType>() ||
      !pads().getType().isa<RankedTensorType>())
    return success();

  auto elementType = data().getType().cast<ShapedType>().getElementType();
  return shapeHelperInferShapes<ONNXPadOpShapeHelper, ONNXPadOp,
      ONNXPadOpAdaptor>(*this, elementType);
}

//===----------------------------------------------------------------------===//
// Unsqueeze
//===----------------------------------------------------------------------===//

// Update axes attribute so that it contains only positive values.
// Helper functions for both Unsqueeze and Squeeze Ops
template <typename Op>
void updateNegativeAxis(Op *op, ArrayRef<int64_t> axes) {
  OpBuilder builder(op->getContext());
  if (auto axesConstOp = getONNXConstantOp(op->axes())) {
    auto tensorType = axesConstOp.getType().template cast<RankedTensorType>();
    auto constDenseAttr = mlir::DenseElementsAttr::get(tensorType, axes);
    builder.setInsertionPoint(*op);
    auto constOp = builder.create<mlir::ONNXConstantOp>(
        op->getLoc(), mlir::Attribute(), constDenseAttr);
    mlir::Value constRes = constOp.output();
    op->setOperand(1, constRes);
  } else {
    llvm_unreachable("cannot update axes for non-constant Op");
  }
}

template <typename Op>
void updateNegativeAxisV11(Op *op, ArrayRef<int64_t> axes) {
  auto builder = mlir::Builder(op->getContext());
  ArrayRef<int64_t> defaultRefs(axes);
  op->axesAttr(builder.getI64ArrayAttr(defaultRefs));
}

void updateUnsqueezeOpNegativeAxis(
    ONNXUnsqueezeOp *op, ArrayRef<int64_t> axes) {
  updateNegativeAxis(op, axes);
}

void updateUnsqueezeOpNegativeAxis(
    ONNXUnsqueezeV11Op *op, ArrayRef<int64_t> axes) {
  updateNegativeAxisV11(op, axes);
}

template <typename Op, typename Adaptor, typename ShapeHelper>
LogicalResult ONNXUnsqueezeOpInferShapesCommon(Op *op,
    llvm::Optional<ArrayAttr> axisAttrs,
    std::function<void(mlir::Region &)> doShapeInference) {
  if (!op->data().getType().template isa<RankedTensorType>())
    return success();

  auto operandTy = op->data().getType().template cast<RankedTensorType>();
  auto elementType =
      op->data().getType().template cast<ShapedType>().getElementType();
  int64_t inRank = operandTy.getRank();

  if (!axisAttrs)
    return op->emitError("Axes attribute is required");

  SmallVector<int64_t, 4> axes;
  bool hasNegativeAxis = false;
  int64_t outRank = inRank + axisAttrs.getValue().size();
  for (auto axisAttr : axisAttrs.getValue()) {
    int64_t axis = axisAttr.cast<IntegerAttr>().getInt();
    if (axis < -outRank || axis >= outRank)
      return op->emitError("Invalid axis value");
    if (axis < 0) {
      axis = outRank + axis;
      hasNegativeAxis = true;
    }
    if (std::find(axes.begin(), axes.end(), axis) == axes.end())
      axes.emplace_back(axis);
    else
      return op->emitError("Duplicated axes");
  }

  if (hasNegativeAxis) {
    updateUnsqueezeOpNegativeAxis(op, axes);
  }

  return shapeHelperInferShapes<ShapeHelper, Op, Adaptor>(*op, elementType);
}

LogicalResult ONNXUnsqueezeOp::inferShapes(
    std::function<void(mlir::Region &)> doShapeInference) {
  auto builder = mlir::Builder(getContext());
  llvm::Optional<ArrayAttr> optionalAttr;
  if (auto axesConstOp = getONNXConstantOp(axes())) {
    auto axesAttr = createArrayAttrFromConstantOp(builder, axesConstOp);
    optionalAttr.emplace(axesAttr);
  } else if (!axes().getType().isa<NoneType>()) {
    // Cannot handle Non-constant axes
    // Hope further transformation may creat constant axes
    return success();
  }
  return ONNXUnsqueezeOpInferShapesCommon<ONNXUnsqueezeOp,
      ONNXUnsqueezeOpAdaptor, ONNXUnsqueezeOpShapeHelper>(
      this, optionalAttr, doShapeInference);
}

LogicalResult ONNXUnsqueezeV11Op::inferShapes(
    std::function<void(mlir::Region &)> doShapeInference) {
  return ONNXUnsqueezeOpInferShapesCommon<ONNXUnsqueezeV11Op,
      ONNXUnsqueezeV11OpAdaptor, ONNXUnsqueezeV11OpShapeHelper>(
      this, axes(), doShapeInference);
}

//===----------------------------------------------------------------------===//
// Squeeze
//===----------------------------------------------------------------------===//

// Update axes attribute so that it contains only positive values.
void updateSqueezeOpNegativeAxis(ONNXSqueezeOp *op, ArrayRef<int64_t> axes) {
  updateNegativeAxis(op, axes);
}

void updateSqueezeOpNegativeAxis(ONNXSqueezeV11Op *op, ArrayRef<int64_t> axes) {
  updateNegativeAxisV11(op, axes);
}

template <typename Op, typename Adaptor, typename ShapeHelper>
LogicalResult ONNXSqueezeOpInferShapesCommon(Op *op,
    llvm::Optional<ArrayAttr> axisAttrs,
    std::function<void(mlir::Region &)> doShapeInference) {
  auto operandTy = op->data().getType().template cast<RankedTensorType>();
  auto elementType =
      op->data().getType().template cast<ShapedType>().getElementType();
  int64_t inRank = operandTy.getRank();

  SmallVector<int64_t, 4> axes;
  bool hasNegativeAxis = false;
  for (auto axisAttr : axisAttrs.getValue()) {
    int64_t axis = axisAttr.cast<IntegerAttr>().getInt();
    if (axis < -inRank || axis >= inRank)
      return op->emitError("Invalid axis value");
    if (axis < 0) {
      axis = inRank + axis;
      hasNegativeAxis = true;
    }
    if (std::find(axes.begin(), axes.end(), axis) != axes.end())
      return op->emitError("Duplicated axes");
    axes.emplace_back(axis);
  }

  if (hasNegativeAxis) {
    updateSqueezeOpNegativeAxis(op, axes);
  }

  return shapeHelperInferShapes<ShapeHelper, Op, Adaptor>(*op, elementType);
}

// Helper function to return an ArrayAttr from an input shape
// All single dimensions will be returned
ArrayAttr getSqueezeOpAxesFromShape(
    OpBuilder builder, ArrayRef<int64_t> shape) {
  SmallVector<int64_t, 4> axes;
  for (unsigned int i = 0; i < shape.size(); ++i) {
    if (shape[i] == 1) {
      axes.emplace_back(i);
    } else if (shape[i] == -1) {
      llvm_unreachable(
          "only static input shape currently supported with empty axes");
    }
  }
  return builder.getI64ArrayAttr(axes);
}

LogicalResult ONNXSqueezeOp::inferShapes(
    std::function<void(mlir::Region &)> doShapeInference) {
  auto dataType = data().getType().dyn_cast<RankedTensorType>();
  if (!dataType)
    return success();

  OpBuilder builder(getContext());
  llvm::Optional<ArrayAttr> optionalAttr;

  if (isFromNone(axes())) {
    auto axesAttr = getSqueezeOpAxesFromShape(builder, dataType.getShape());
    optionalAttr.emplace(axesAttr);

    // Create a ConstantOp associated with this Squeeze Op
    auto tensorType =
        RankedTensorType::get(ArrayAttrSize(axesAttr), builder.getI64Type());
    SmallVector<int64_t, 4> values;
    for (auto attr : axesAttr.getValue()) {
      values.emplace_back(attr.cast<IntegerAttr>().getInt());
    }
    auto constDenseAttr =
        DenseElementsAttr::get(tensorType, llvm::makeArrayRef(values));
    builder.setInsertionPoint(*this);
    auto constOp = builder.create<mlir::ONNXConstantOp>(
        getLoc(), mlir::Attribute(), constDenseAttr);
    mlir::Value constRes = constOp.output();
    setOperand(1, constRes);
  } else if (auto axesConstOp = getONNXConstantOp(axes())) {
    auto axesAttr = createArrayAttrFromConstantOp(builder, axesConstOp);
    optionalAttr.emplace(axesAttr);
  } else {
    llvm_unreachable("dynamic axes not yet supported");
  }

  return ONNXSqueezeOpInferShapesCommon<ONNXSqueezeOp, ONNXSqueezeOpAdaptor,
      ONNXSqueezeOpShapeHelper>(this, optionalAttr, doShapeInference);
}

LogicalResult ONNXSqueezeV11Op::inferShapes(
    std::function<void(mlir::Region &)> doShapeInference) {
  auto dataType = data().getType().dyn_cast<RankedTensorType>();
  if (!dataType)
    return success();

  if (!axes()) {
    OpBuilder builder(getContext());

    auto newAxesAttr = getSqueezeOpAxesFromShape(builder, dataType.getShape());

    // Update the axes attribute
    axesAttr(newAxesAttr);
  }

  return ONNXSqueezeOpInferShapesCommon<ONNXSqueezeV11Op,
      ONNXSqueezeV11OpAdaptor, ONNXSqueezeV11OpShapeHelper>(
      this, axes(), doShapeInference);
}

//===----------------------------------------------------------------------===//
// Cast
//===----------------------------------------------------------------------===//

LogicalResult ONNXCastOp::inferShapes(
    std::function<void(mlir::Region &)> doShapeInference) {
  ShapedType inputType = input().getType().dyn_cast<RankedTensorType>();
  if (!inputType) {
    return success();
  }

  auto getOutputType = [&inputType](Type elementType) -> Type {
    if (inputType.hasRank()) {
      return RankedTensorType::get(inputType.getShape(), elementType);
    }
    return UnrankedTensorType::get(elementType);
  };

  mlir::Type targetType =
      (*this)->getAttr("to").cast<::mlir::TypeAttr>().getValue();
  OpBuilder builder(getContext());
  getResult().setType(getOutputType(targetType));
  return success();
}

//===----------------------------------------------------------------------===//
// Scaler
//===----------------------------------------------------------------------===//

LogicalResult ONNXScalerOp::inferShapes(
    std::function<void(mlir::Region &)> doShapeInference) {
  ShapedType inputType = X().getType().dyn_cast<RankedTensorType>();
  getResult().setType(RankedTensorType::get(
      inputType.getShape(), FloatType::getF32(getContext())));
  return success();
}

//===----------------------------------------------------------------------===//
// Constant
//===----------------------------------------------------------------------===//

LogicalResult ONNXConstantOp::inferShapes(
    std::function<void(mlir::Region &)> doShapeInference) {
  if ((sparse_value().hasValue() && value().hasValue()) ||
      (!sparse_value().hasValue() && !value().hasValue()))
    return emitError("Require exactly one of the two attributes, "
                     "either value or sparse_value");
  ElementsAttr valAttr;
  if (sparse_value().hasValue())
    valAttr = sparse_valueAttr().cast<SparseElementsAttr>();
  else
    valAttr = valueAttr().cast<DenseElementsAttr>();
  getResult().setType(valAttr.getType());
  return success();
}

//===----------------------------------------------------------------------===//
// Concat
//===----------------------------------------------------------------------===//

LogicalResult ONNXConcatOp::verify() {
  ONNXConcatOpAdaptor operandAdaptor(*this);
  // Check all inputs.
  for (const auto &operand : operandAdaptor.getOperands()) {
    if (!hasShapeAndRank(operand)) {
      // Won't be able to do any checking at this stage.
      return success();
    }
  }

  auto commonType =
      operandAdaptor.getOperands().front().getType().cast<RankedTensorType>();
  ArrayRef<int64_t> commonShape = commonType.getShape();
  int64_t commonRank = commonShape.size();
  int64_t axisIndex = axis();

  // axis attribute must be in the range [-r,r-1], where r = rank(inputs).
  if (axisIndex < -commonRank || axisIndex >= commonRank)
    return onnx_mlir::Diagnostic::emitAttributeOutOfRangeError(
        *this->getOperation(), "axis", axisIndex,
        onnx_mlir::Diagnostic::Range<int64_t>(-commonRank, commonRank - 1));

  if (axisIndex < 0)
    axisIndex += commonRank;

  for (const auto &operand : operandAdaptor.getOperands()) {
    ArrayRef<int64_t> currShape =
        operand.getType().cast<RankedTensorType>().getShape();
    if ((int64_t)currShape.size() != commonRank)
      return emitOpError("Concat inputs must all have the same rank");
    for (int j = 0; j < commonRank; ++j) {
      if (j == axisIndex)
        continue;
      if (currShape[j] != -1 && commonShape[j] != -1 &&
          currShape[j] != commonShape[j]) {
        return emitOpError(
                   "Concat input dimensions must be all identical, "
                   "except for dimension on the axis of the "
                   "concatenation. Expected something compatible with: ")
               << commonType << " but got " << operand.getType() << " instead.";
      }
    }
  }

  return success();
}

LogicalResult ONNXConcatOp::inferShapes(
    std::function<void(mlir::Region &)> doShapeInference) {
  // The check of constraints is kept
  // However, current check handles dynamic dim only for the concat dim
  int inputNum = getNumOperands();
  for (int i = 0; i < inputNum; ++i) {
    if (!getOperand(i).getType().isa<RankedTensorType>())
      return success();
  }
  // Checking value of axis parameter.
  auto commonType = getOperand(0).getType().cast<RankedTensorType>();
  auto commonShape = commonType.getShape();
  int64_t commonRank = commonShape.size();
  int64_t axisIndex = axis();
  // Negative axis means values are counted from the opposite side.
  if (axisIndex < 0) {
    axisIndex = commonRank + axisIndex;
    // Tong Chen:
    // TOFIX: attribute modification should be into canonicalization
    // I did not move the code into ShapeHelper
    auto builder = mlir::Builder(getContext());
    axisAttr(IntegerAttr::get(builder.getIntegerType(64, /*isSigned=*/true),
        APInt(64, /*value=*/axisIndex, /*isSigned=*/true)));
  }

  return shapeHelperInferShapes<ONNXConcatOpShapeHelper, ONNXConcatOp,
      ONNXConcatOpAdaptor>(*this, commonType.getElementType());
}

//===----------------------------------------------------------------------===//
// RNN
//===----------------------------------------------------------------------===//

LogicalResult ONNXRNNOp::inferShapes(
    std::function<void(mlir::Region &)> doShapeInference) {
  return RNNShapeInference<>(this);
}

//===----------------------------------------------------------------------===//
// LSTM
//===----------------------------------------------------------------------===//

LogicalResult ONNXLSTMOp::inferShapes(
    std::function<void(mlir::Region &)> doShapeInference) {
  return RNNShapeInference<>(this);
}

//===----------------------------------------------------------------------===//
// GRU
//===----------------------------------------------------------------------===//

LogicalResult ONNXGRUOp::inferShapes(
    std::function<void(mlir::Region &)> doShapeInference) {
  return RNNShapeInference<>(this);
}

//===----------------------------------------------------------------------===//
// Split
//===----------------------------------------------------------------------===//

LogicalResult ONNXSplitOp::inferShapes(
    std::function<void(mlir::Region &)> doShapeInference) {
  if (!getOperand(0).getType().cast<RankedTensorType>())
    return emitError("Input tensor not ranked");

  auto inputType = input().getType().cast<ShapedType>();
  Type elementType = inputType.getElementType();
  SmallVector<Type> elementTypes(getNumResults(), elementType);

  return shapeHelperInferMultipleShapes<ONNXSplitOpShapeHelper, ONNXSplitOp,
      ONNXSplitOpAdaptor>(*this, elementTypes);
}

LogicalResult ONNXSplitV11Op::inferShapes(
    std::function<void(mlir::Region &)> doShapeInference) {
  if (!getOperand().getType().cast<RankedTensorType>())
    return emitError("Input tensor not ranked");

  auto inputType = input().getType().cast<ShapedType>();
  Type elementType = inputType.getElementType();
  SmallVector<Type> elementTypes(getNumResults(), elementType);

  return shapeHelperInferMultipleShapes<ONNXSplitV11OpShapeHelper,
      ONNXSplitV11Op, ONNXSplitV11OpAdaptor>(*this, elementTypes);
}

//===----------------------------------------------------------------------===//
// Flatten
//===----------------------------------------------------------------------===//

LogicalResult ONNXFlattenOp::verify() {

  if (!hasShapeAndRank(input())) {
    return success();
  }
  auto inTy = input().getType().dyn_cast<ShapedType>();
  if (!inTy) {
    return success();
  }

  int64_t axisValue = axis();
  auto inputShape = inTy.getShape();
  int64_t inputRank = inputShape.size();

  if (axisValue < -1 * inputRank || axisValue > inputRank) {
    return emitOpError("ONNXFlattenOP: axis() value is out of range");
  }

  return success();
}

LogicalResult ONNXFlattenOp::inferShapes(
    std::function<void(mlir::Region &)> doShapeInference) {
  auto inTy = input().getType().dyn_cast_or_null<RankedTensorType>();
  if (!inTy) {
    return success();
  }

  int64_t axisValue = axis();
  auto inputShape = inTy.getShape();
  int64_t inputRank = inputShape.size();

  SmallVector<int64_t, 2> dims;

  // Negative axis is counting dimension from back
  if (axisValue < 0)
    axisValue = inputRank + axisValue;

  // Determine the size of the first dimension of output
  int64_t firstDim = 1;
  for (auto i = 0; i < axisValue; i++) {
    if (inputShape[i] == -1) {
      firstDim = -1;
      break;
    }
    firstDim *= inputShape[i];
  }
  dims.emplace_back(firstDim);

  // Determine the size of the second dimension of output
  int64_t secondDim = 1;
  for (auto i = axisValue; i < inputRank; i++) {
    if (inputShape[i] == -1) {
      secondDim = -1;
      break;
    }
    secondDim *= inputShape[i];
  }
  dims.emplace_back(secondDim);

  // Set the type of output
  getResult().setType(RankedTensorType::get(dims, inTy.getElementType()));

  return success();
}

//===----------------------------------------------------------------------===//
// Resize
//===----------------------------------------------------------------------===//

LogicalResult ONNXResizeOp::inferShapes(
    std::function<void(mlir::Region &)> doShapeInference) {
  if (!X().getType().isa<RankedTensorType>()) {
    return success();
  }
  auto inputTy = X().getType().cast<RankedTensorType>();

  // Output should at least has the same rank as X input
  if (!getResult().getType().isa<RankedTensorType>()) {
    SmallVector<int64_t, 4> dims(inputTy.getRank(), -1);
    getResult().setType(RankedTensorType::get(dims, inputTy.getElementType()));
  }

  if (isFromNone(scales()) == isFromNone(sizes())) {
    if (isFromNone(scales()))
      return emitError("scales() and sizes() can not be both None");
    else
      return emitError("scales() and sizes() can not be both defined");
  }

  // Current implementation handles constant scales only
  if (!isFromNone(scales())) {
    DenseElementsAttr scalesAttrs =
        getDenseElementAttributeFromONNXValue(scales());
    if (!scalesAttrs) {
      return success();
    }

    SmallVector<float, 4> scalesConstant;
    for (auto scaleAttr : scalesAttrs.getValues<FloatAttr>()) {
      scalesConstant.emplace_back(scaleAttr.getValueAsDouble());
    }

    SmallVector<int64_t, 4> dims;
    for (int i = 0; i < inputTy.getRank(); i++) {
      int newDim;
      if (inputTy.getShape()[i] == -1)
        newDim = -1;
      else
        newDim = inputTy.getShape()[i] * scalesConstant[i];
      dims.emplace_back(newDim);
    }

    getResult().setType(RankedTensorType::get(dims, inputTy.getElementType()));
  } else {
    DenseElementsAttr sizesAttrs =
        getDenseElementAttributeFromONNXValue(sizes());
    if (!sizesAttrs) {
      return success();
    }

    SmallVector<int64_t, 4> sizesConstant;
    for (auto sizeAttr : sizesAttrs.getValues<IntegerAttr>()) {
      sizesConstant.emplace_back(sizeAttr.getInt());
    }

    getResult().setType(
        RankedTensorType::get(sizesConstant, inputTy.getElementType()));
  }
  return success();
}

//===----------------------------------------------------------------------===//
// DynamicQuantizeLinear
//===----------------------------------------------------------------------===//

LogicalResult ONNXDynamicQuantizeLinearOp::inferShapes(
    std::function<void(mlir::Region &)> doShapeInference) {
  auto inTy = x().getType().dyn_cast<RankedTensorType>();
  if (!inTy) {
    return success();
  }

  auto yTy = y().getType().cast<ShapedType>();
  auto yScaleTy = y_scale().getType().cast<ShapedType>();
  auto yZPTy = y_zero_point().getType().cast<ShapedType>();

  IntegerType ui8Type =
      IntegerType::get(getContext(), 8, IntegerType::Unsigned);
  FloatType f32Type = FloatType::getF32(getContext());

  RankedTensorType scalarType = RankedTensorType::get({}, f32Type);
  RankedTensorType y_zero_point_type = RankedTensorType::get({}, ui8Type);

  // Set the types for the scalars
  if (!yScaleTy.hasStaticShape()) {
    y_scale().setType(scalarType);
  }

  if (!yZPTy.hasStaticShape()) {
    y_zero_point().setType(y_zero_point_type);
  }

  if (!yTy.hasStaticShape()) {
    RankedTensorType outType = RankedTensorType::get(inTy.getShape(), ui8Type);
    y().setType(outType);
  }

  return success();
}

//===----------------------------------------------------------------------===//
// QuantizeLinear
//===----------------------------------------------------------------------===//

LogicalResult ONNXQuantizeLinearOp::inferShapes(
    std::function<void(mlir::Region &)> doShapeInference) {
  auto inTy = x().getType().dyn_cast<RankedTensorType>();
  if (!inTy) {
    return success();
  }

  auto yTy = y().getType().cast<ShapedType>();

  if (!yTy.hasStaticShape()) {
    // TODO: Unfortunately, we can't tell if this should be signed or
    // unsigned here...
    IntegerType i8Type = IntegerType::get(getContext(), 8);
    RankedTensorType outType = RankedTensorType::get(inTy.getShape(), i8Type);
    y().setType(outType);
  }

  return success();
}

//===----------------------------------------------------------------------===//
// DequantizeLinear
//===----------------------------------------------------------------------===//

LogicalResult ONNXDequantizeLinearOp::inferShapes(
    std::function<void(mlir::Region &)> doShapeInference) {
  auto inTy = x().getType().dyn_cast<RankedTensorType>();
  if (!inTy) {
    return success();
  }

  auto yTy = y().getType().cast<ShapedType>();

  if (!yTy.hasStaticShape()) {
    FloatType f32 = FloatType::getF32(getContext());
    RankedTensorType outType = RankedTensorType::get(inTy.getShape(), f32);
    y().setType(outType);
  }

  return success();
}

//===----------------------------------------------------------------------===//
// ConvInteger - copied almost exactly from Conv (X -> x, W -> w, no bias)
//===----------------------------------------------------------------------===//

LogicalResult ONNXConvIntegerOp::inferShapes(
    std::function<void(mlir::Region &)> doShapeInference) {
  // Generic shape for data input X, weight tensor W
  // X: (N x C x D1 x D2 ... x Dn)
  // W: (M x C/group x k1 x k2 x ... x kn)

  // Cannot infer shape if no shape exists.
  if (!x().getType().isa<RankedTensorType>() ||
      !w().getType().isa<RankedTensorType>()) {
    return success();
  }

  auto xTy = x().getType().cast<RankedTensorType>();
  if (!xTy.getElementType().isInteger(8)) {
    return emitOpError("Invalid input type");
  }
  auto xShape = xTy.getShape();
  auto weightTy = w().getType().cast<RankedTensorType>();
  if (!weightTy.getElementType().isInteger(8)) {
    return emitOpError("Invalid input type");
  }
  auto weightShape = weightTy.getShape();
  auto builder = mlir::Builder(this->getContext());

  // Lowest supported convolution is a one dimensional convolution.
  if (xShape.size() < 3) {
    return emitOpError("Data input shape must be at least (NxCxD1)");
  }

  // Check that shape of weight and data have same length.
  if (xShape.size() != weightShape.size()) {
    return emitError("Weight size not compatible with data size");
  }

  // Group is a required attribute and should have default value of 1.
  int64_t group = ONNXConvIntegerOp::group();

  // Check if the attribute actually exists. If it does not then add it.
  if (!groupAttr())
    groupAttr(IntegerAttr::get(builder.getIntegerType(64, /*isSigned=*/true),
        APInt(64, 1, /*isSigned=*/true)));

  // Check that the X.shape[1] == (W.shape[1] * group) == C condition holds.
  if (xShape[1] != -1 && weightShape[1] != -1 &&
      xShape[1] != (weightShape[1] * group)) {
    return emitOpError("Channel dimension mismatch");
  }

  // Note: the value of the group attribute only impacts the way the
  // computation is carried out and not the actual output size.

  // Number of spatial dimensions.
  auto spatialOffset = 2;
  int32_t spatialRank = xShape.size() - spatialOffset;

  // Use kernel_shape attribute if present otherwise use size from weight
  // argument.
  auto kernelShape = kernel_shape();
  if (kernelShape.hasValue()) {
    if ((int32_t)ArrayAttrSize(kernelShape) != spatialRank) {
      return emitOpError(
          "kernel_shape length incompatible with spatial dimensions");
    }
    // Have the right number of values, check them.
    for (int i = 0; i < spatialRank; ++i)
      if (ArrayAttrIntVal(kernelShape, i) < 1) {
        return emitError("bad kernel_shape value");
      }
  } else {
    // Deduce shape from weight input.
    SmallVector<int64_t, 2> defaultVals;
    for (int i = 0; i < spatialRank; ++i)
      defaultVals.emplace_back(weightShape[spatialOffset + i]);
    // Convert to ArrayRef, then build attribute, then store attribute.
    ArrayRef<int64_t> defaultRefs(defaultVals);
    auto builder = mlir::Builder(getContext());
    kernel_shapeAttr(builder.getI64ArrayAttr(defaultRefs));
    kernelShape = kernel_shape();
  }

  // Process strides, dilations, and pads.
  LogicalResult res = processConvTypeParams<>(this, x());
  assert(succeeded(res));
  auto dilationsOpt = dilations();
  auto stridesOpt = strides();
  auto padsOpt = pads();

  // First two output dimensions consist of the number of batches and the
  // number of kernels being applied.
  SmallVector<int64_t, 4> outputDims;
  // Insert batch size.
  outputDims.emplace_back(xShape[0]);
  // Insert number of filters being applied (number of output channels).
  outputDims.emplace_back(weightShape[0]);
  // Compute and insert spatial dims.
  insertConvSpatialDim(&outputDims, builder, xShape, kernelShape, padsOpt,
      stridesOpt, dilationsOpt);

  // ONNX spec specifies the output type as an int32
  Type outputType = IntegerType::get(getContext(), 32);
  getResult().setType(RankedTensorType::get(outputDims, outputType));
  return success();
}

//===----------------------------------------------------------------------===//
// Shape
//===----------------------------------------------------------------------===//

LogicalResult ONNXShapeOp::inferShapes(
    std::function<void(mlir::Region &)> doShapeInference) {
  // Cannot infer shape if no shape exists.
  if (!data().getType().isa<RankedTensorType>())
    return success();

  // Output is an 1D int64 tensor containing the shape of the input tensor.
  auto elementType = IntegerType::get(getContext(), 64);
  return shapeHelperInferShapes<ONNXShapeOpShapeHelper, ONNXShapeOp,
      ONNXShapeOpAdaptor>(*this, elementType);
}

//===----------------------------------------------------------------------===//
// Size
//===----------------------------------------------------------------------===//

LogicalResult ONNXSizeOp::inferShapes(
    std::function<void(mlir::Region &)> doShapeInference) {
  // Output is scalar of int64 containing the size of the input tensor.
  SmallVector<int64_t, 1> outDims;
  getResult().setType(
      RankedTensorType::get(outDims, IntegerType::get(getContext(), 64)));
  return success();
}

//===----------------------------------------------------------------------===//
// Tile
//===----------------------------------------------------------------------===//

LogicalResult ONNXTileOp::inferShapes(
    std::function<void(mlir::Region &)> doShapeInference) {
  // Cannot infer shape if no shape exists.
  if (!input().getType().isa<RankedTensorType>())
    return success();

  // Read 'repeats' value.
  if (!repeats().getType().isa<RankedTensorType>())
    return success();

  // 'repeats' tensor is an 1D tensor.
  auto repeatsTensorTy = repeats().getType().cast<RankedTensorType>();
  if (repeatsTensorTy.getShape().size() != 1)
    return emitError("Repeats tensor must have rank one");

  auto elementType = input().getType().cast<ShapedType>().getElementType();
  return shapeHelperInferShapes<ONNXTileOpShapeHelper, ONNXTileOp,
      ONNXTileOpAdaptor>(*this, elementType);
}

//===----------------------------------------------------------------------===//
// Gather
//===----------------------------------------------------------------------===//

LogicalResult ONNXGatherOp::inferShapes(
    std::function<void(mlir::Region &)> doShapeInference) {
<<<<<<< HEAD
  // Cannot infer the output shape if the operands shape is not yet known.
  if (llvm::any_of(this->getOperands(),
          [](const Value &op) { return !hasShapeAndRank(op); }))
=======
  // Cannot infer the shape of the output if the inputs shape is not yet known.
  if (llvm::any_of(
          this->getOperands(), [](Value op) { return !hasShapeAndRank(op); }))
>>>>>>> 5e7435b4
    return success();

  auto elementType = data().getType().cast<ShapedType>().getElementType();
  return shapeHelperInferShapes<ONNXGatherOpShapeHelper, ONNXGatherOp,
      ONNXGatherOpAdaptor>(*this, elementType);
}

//===----------------------------------------------------------------------===//
// GatherElements
//===----------------------------------------------------------------------===//

LogicalResult ONNXGatherElementsOp::verify() {
  ONNXGatherElementsOpAdaptor operandAdaptor(*this);
  if (llvm::any_of(operandAdaptor.getOperands(),
          [](const Value &op) { return !hasShapeAndRank(op); }))
    return success(); // Won't be able to do any checking at this stage.

  // Get operands and attributes.
  Value data = operandAdaptor.data();
  Value indices = operandAdaptor.indices();
  auto dataType = data.getType().cast<ShapedType>();
  auto indicesType = indices.getType().cast<ShapedType>();
  int64_t dataRank = dataType.getRank();
  int64_t indicesRank = indicesType.getRank();
  int64_t axis = this->axis();

  // All inputs must have the same rank, and the rank must be strictly greater
  // than zero.
  if (dataRank < 1)
    return onnx_mlir::Diagnostic::emitOperandHasUnexpectedRankError(
        *this->getOperation(), data, dataRank, "> 0");
  if (indicesRank != dataRank)
    return onnx_mlir::Diagnostic::emitOperandHasUnexpectedRankError(
        *this->getOperation(), indices, indicesRank, std::to_string(dataRank));

  // axis attribute must be in the range [-r,r-1], where r = rank(data).
  if (axis < -dataRank || axis >= dataRank)
    return onnx_mlir::Diagnostic::emitAttributeOutOfRangeError(
        *this->getOperation(), "axis", axis,
        onnx_mlir::Diagnostic::Range<int64_t>(-dataRank, dataRank - 1));

  // All index values in 'indices' are expected to be within bounds [-s, s-1]
  // along axis of size s.
  ArrayRef<int64_t> dataShape = dataType.getShape();
  const int64_t dataDimAtAxis = dataShape[axis];
  if (dataDimAtAxis >= 0)
    if (DenseElementsAttr valueAttribute =
            getDenseElementAttributeFromONNXValue(indices))
      for (IntegerAttr value : valueAttribute.getValues<IntegerAttr>()) {
        int64_t index = value.getInt();
        if (index >= -dataDimAtAxis && index < dataDimAtAxis)
          continue;

        return onnx_mlir::Diagnostic::emitAttributeOutOfRangeError(
            *this->getOperation(), "indices", index,
            onnx_mlir::Diagnostic::Range<int64_t>(
                -dataDimAtAxis, dataDimAtAxis - 1));
      }

  return success();
}

LogicalResult ONNXGatherElementsOp::inferShapes(
    std::function<void(mlir::Region &)> doShapeInference) {
  // Cannot infer the output shape if the operands shape is not yet known.
  if (llvm::any_of(this->getOperands(),
          [](const Value &op) { return !hasShapeAndRank(op); }))
    return success();

  auto elementType = data().getType().cast<ShapedType>().getElementType();
  return shapeHelperInferShapes<ONNXGatherElementsOpShapeHelper,
      ONNXGatherElementsOp, ONNXGatherElementsOpAdaptor>(*this, elementType);
}

//===----------------------------------------------------------------------===//
// ConstantOfShape
//===----------------------------------------------------------------------===//

LogicalResult ONNXConstantOfShapeOp::inferShapes(
    std::function<void(mlir::Region &)> doShapeInference) {

  Type elementType;

  // 'value' attribute is a one-element tensor whose value and datatype are
  // used to set the output tensor value and datatype.
  if (value().hasValue()) {
    elementType =
        valueAttr().cast<DenseElementsAttr>().getType().getElementType();
  } else {
    // If 'value' attribute is not specified, it defaults to a tensor of
    // value 0 and datatype float32.
    elementType = FloatType::getF32(getContext());

    llvm::SmallVector<int64_t, 2> dims(1, 1);
    auto tensorType = mlir::RankedTensorType::get(dims, elementType);

    llvm::SmallVector<float, 1> values(1, 0.);
    valueAttr(
        mlir::DenseElementsAttr::get(tensorType, llvm::makeArrayRef(values)));
  }

  // 'input' must be a 1D tensor.
  auto inputShape = input().getType().cast<RankedTensorType>().getShape();
  if (inputShape[0] == 0) {
    // If 'input' is an empty tensor, the output would be a scalar.
    getResult().setType(RankedTensorType::get({}, elementType));
    return success();
  }

  // Calculate output dimensions.
  SmallVector<int64_t, 4> outputDims(inputShape[0], -1);
  // If 'input' is a constant, check whether its values are valid or not.
  // If the values are valid, it is possible to infer shape.
  if (auto constantOp = getONNXConstantOp(input())) {
    DenseElementsAttr valueAttribute =
        constantOp.valueAttr().dyn_cast<DenseElementsAttr>();
    // Get repeat values from valueAttribute.
    auto valueIt = valueAttribute.getValues<IntegerAttr>().begin();
    for (int i = 0; i < inputShape[0]; ++i) {
      auto dim = (*valueIt++).cast<IntegerAttr>().getInt();
      outputDims[i] = dim;
    }
  }

  getResult().setType(RankedTensorType::get(outputDims, elementType));
  return success();
}

LogicalResult ONNXConstantOfShapeOp::verify() {
  ONNXConstantOfShapeOpAdaptor operandAdaptor(*this);
  auto input = operandAdaptor.input();
  if (!hasShapeAndRank(input))
    return success();

  auto inputShape = input.getType().cast<RankedTensorType>().getShape();
  if (inputShape.size() != 1)
    return emitOpError("Input tensor must be a 1D tensor");
  if (inputShape[0] == -1)
    return emitOpError("Input tensor must have static shape");

  // Calculate output dimensions.
  SmallVector<int64_t, 4> outputDims(inputShape[0], -1);
  // If 'input' is a constant, check whether its values are valid or not.
  // If the values are valid, it is possible to infer shape.
  if (auto constantOp = getONNXConstantOp(input)) {
    DenseElementsAttr valueAttribute =
        constantOp.valueAttr().dyn_cast<DenseElementsAttr>();
    // Get repeat values from valueAttribute.
    auto valueIt = valueAttribute.getValues<IntegerAttr>().begin();
    for (int i = 0; i < inputShape[0]; ++i) {
      auto dim = (*valueIt++).cast<IntegerAttr>().getInt();
      if (dim < 0)
        return emitOpError("All values of the input tensor must be >=0");
    }
    // Unreachable error: Type error will trigger before this occurs
    // No test needed for this error -----
    if (valueIt != valueAttribute.getValues<IntegerAttr>().end())
      return emitOpError(
          "Constant value must have same length as output's rank");
  }
  return success();
}

//===----------------------------------------------------------------------===//
// Slice
//===----------------------------------------------------------------------===//

LogicalResult ONNXSliceOp::inferShapes(
    std::function<void(mlir::Region &)> doShapeInference) {
  // Cannot infer shape if no shape exists.
  if (!data().getType().isa<RankedTensorType>())
    return success();

  const auto startsType =
      this->getOperand(1).getType().dyn_cast<RankedTensorType>();
  assert(startsType != nullptr && "starts type is not a RankedTensorType");
  auto startsDim = startsType.getShape()[0];
  {
    OpBuilder builder(this->getContext());
    const auto elementType = builder.getIntegerType(64);
    const auto tensorType =
        mlir::RankedTensorType::get({startsDim}, elementType);

    // If axes is not specified, default to [0, ..., ndim-1]
    if (this->getOperand(3).getType().isa<NoneType>()) {
      SmallVector<int64_t, 1> vals = {};
      for (size_t s = 0; s < (size_t)startsDim; ++s)
        vals.emplace_back(s);
      auto constantDenseAttribute =
          mlir::DenseElementsAttr::get(tensorType, llvm::makeArrayRef(vals));
      builder.setInsertionPoint(*this);
      auto constantOp = builder.create<mlir::ONNXConstantOp>(
          this->getLoc(), mlir::Attribute(), constantDenseAttribute);
      mlir::Value constantResult = constantOp.output();
      this->setOperand(3, constantResult);
    }

    // If steps is not specified, default to [1, ..., 1]
    if (this->getOperand(4).getType().isa<NoneType>()) {
      SmallVector<int64_t, 1> vals(startsDim, 1);
      auto constantDenseAttribute =
          mlir::DenseElementsAttr::get(tensorType, llvm::makeArrayRef(vals));
      builder.setInsertionPoint(*this);
      auto constantOp = builder.create<mlir::ONNXConstantOp>(
          this->getLoc(), mlir::Attribute(), constantDenseAttribute);
      mlir::Value constantResult = constantOp.output();
      this->setOperand(4, constantResult);
    }
  }

  auto elementType = data().getType().cast<ShapedType>().getElementType();
  return shapeHelperInferShapes<ONNXSliceOpShapeHelper, ONNXSliceOp,
      ONNXSliceOpAdaptor>(*this, elementType);
}

//===----------------------------------------------------------------------===//
// Expand
//===----------------------------------------------------------------------===//

LogicalResult ONNXExpandOp::verify() {
  ONNXExpandOpAdaptor operandAdaptor = ONNXExpandOpAdaptor(*this);
  // Get operands.
  auto shape = operandAdaptor.shape();
  // Check input.
  auto shapeType = shape.getType().dyn_cast_or_null<ShapedType>();
  if (shapeType && shapeType.hasRank()) {
    if (shapeType.getRank() != 1)
      return emitOpError("Shape has a rank of 1");
  }
  return success();
}

LogicalResult ONNXExpandOp::inferShapes(
    std::function<void(mlir::Region &)> doShapeInference) {
  if (!input().getType().isa<RankedTensorType>())
    return success();
  if (!shape().getType().isa<RankedTensorType>())
    return success();

  auto elementType = input().getType().cast<ShapedType>().getElementType();
  return shapeHelperInferShapes<ONNXExpandOpShapeHelper, ONNXExpandOp,
      ONNXExpandOpAdaptor>(*this, elementType);
}

//===----------------------------------------------------------------------===//
// Dropout
//===----------------------------------------------------------------------===//

LogicalResult ONNXDropoutOp::inferShapes(
    std::function<void(mlir::Region &)> doShapeInference) {
  if (!data().getType().isa<RankedTensorType>())
    return success();

  getResult(0).setType(data().getType());

  auto inputShape = data().getType().cast<RankedTensorType>().getShape();

  IntegerType i1Type = IntegerType::get(getContext(), 1, IntegerType::Signless);
  getResult(1).setType(RankedTensorType::get(inputShape, i1Type));
  return success();
}

//===----------------------------------------------------------------------===//
// OneHotEncoder
//===----------------------------------------------------------------------===//

LogicalResult ONNXOneHotEncoderOp::inferShapes(
    std::function<void(mlir::Region &)> doShapeInference) {
  ShapedType inputType = X().getType().dyn_cast<RankedTensorType>();
  if (!inputType)
    return success();
  auto shape = inputType.getShape();
  int64_t outDim = 0;

  // If the input is a tensor of float, int32, or double,
  // the data will be cast to integers and
  // the cats_int64s category list will be used for the lookups.
  if (inputType.getElementType().isIntOrFloat()) {
    outDim = ArrayAttrSize(cats_int64s());
  } else {
    outDim = ArrayAttrSize(cats_strings());
  }

  // Encoded output data, having one more dimension than X
  // total category count will determine the size of the extra dimension
  SmallVector<int64_t, 2> dims;
  for (unsigned int i = 0; i != shape.size(); ++i)
    dims.emplace_back(shape[i]);
  dims.emplace_back(outDim);

  getResult().setType(
      RankedTensorType::get(dims, FloatType::getF32(getContext())));
  return success();
}

LogicalResult ONNXOneHotEncoderOp::verify() {
  ONNXOneHotEncoderOpAdaptor operandAdaptor = ONNXOneHotEncoderOpAdaptor(*this);

  // get operands
  auto input = operandAdaptor.X();
  if (!hasShapeAndRank(input))
    return success();

  auto inputType = input.getType().cast<ShapedType>();
  if (!inputType)
    return success();

  // If the input is a tensor of float, int32, or double,
  // the data will be cast to integers and
  // the cats_int64s category list will be used for the lookups.
  if (inputType.getElementType().isIntOrFloat()) {
    if (!operandAdaptor.cats_int64s()) {
      return emitOpError("input is a tensor of float, int32, or double, "
                         "but no cats_int64s attribute");
    }
  } else {
    if (!operandAdaptor.cats_strings()) {
      return emitOpError("input is not a tensor of float, int32, or double, "
                         "but no cats_strings attribute");
    }
  }
  return success();
}

//===----------------------------------------------------------------------===//
// Less
//===----------------------------------------------------------------------===//
/// Infer the output shape of the ONNXLessOp. This method is required by the
/// shape inference interface.
LogicalResult ONNXLessOp::inferShapes(
    std::function<void(mlir::Region &)> doShapeInference) {
  for (unsigned int i = 0; i < getNumOperands(); ++i) {
    if (!getOperand(i).getType().cast<RankedTensorType>())
      return success();
  }
  Type lhsTy = getOperand(0).getType().cast<RankedTensorType>();
  Type rhsTy = getOperand(1).getType().cast<RankedTensorType>();
  ArrayRef<int64_t> dims =
      getBroadcastedType(lhsTy, rhsTy).cast<RankedTensorType>().getShape();

  getResult().setType(
      RankedTensorType::get(dims, IntegerType::get(getContext(), /*width=*/1)));
  return success();
}

LogicalResult ONNXLessOrEqualOp::inferShapes(
    std::function<void(mlir::Region &)> doShapeInference) {
  Builder b(getContext());
  return inferShapeForBroadcastingOps<ONNXLessOrEqualOp,
      ONNXLessOrEqualOpAdaptor>(*this, b.getI1Type());
}

// Operations for which shape inference has not been implemented yet
// If you add the implementation for one op, move it out of this section
// Also please add test case in test/mlir/onnx/onnx_shape_inference.mlir
// Followed by the implementation of lowering to Krnl and
// Enable the corresponding node test in check-onnx-backend

LogicalResult ONNXBatchNormalizationOp::inferShapes(
    std::function<void(mlir::Region &)> doShapeInference) {
  return emitError(NOT_IMPLEMENTED_MESSAGE);
}

LogicalResult ONNXBitShiftOp::inferShapes(
    std::function<void(mlir::Region &)> doShapeInference) {
  return emitError(NOT_IMPLEMENTED_MESSAGE);
}

LogicalResult ONNXCeilOp::inferShapes(
    std::function<void(mlir::Region &)> doShapeInference) {
  getResult().setType(getOperand().getType());
  return success();
}

LogicalResult ONNXClipOp::inferShapes(
    std::function<void(mlir::Region &)> doShapeInference) {
  // Look at input.
  if (!input().getType().isa<RankedTensorType>())
    return success();
  RankedTensorType inputTy = input().getType().cast<RankedTensorType>();
  Type elementType = inputTy.getElementType();
  ArrayRef<int64_t> inputShape = inputTy.getShape();
  // Look at optional min.
  if (!min().getType().isa<NoneType>()) {
    // Has a min, make sure its of the right type.
    if (!min().getType().isa<RankedTensorType>())
      return success();
    // And size.
    RankedTensorType minTy = min().getType().cast<RankedTensorType>();
    if (minTy.getElementType() != elementType)
      return emitError("Element type mismatch between input and min tensors");
    if (minTy.getShape().size() != 0)
      return emitError("Min tensor ranked with nonzero size");
  }
  // Look at optional max
  if (!max().getType().isa<NoneType>()) {
    // Has a max, make sure its of the right type.
    if (!max().getType().isa<RankedTensorType>())
      return success();
    // And size.
    RankedTensorType maxTy = max().getType().cast<RankedTensorType>();
    if (maxTy.getElementType() != elementType)
      return emitError("Element type mismatch between input and max tensors");
    if (maxTy.getShape().size() != 0)
      return emitError("Min tensor ranked with nonzero size");
  }

  getResult().setType(RankedTensorType::get(inputShape, elementType));
  return success();
}

LogicalResult ONNXInstanceNormalizationOp::verify() {
  ONNXInstanceNormalizationOpAdaptor operandAdaptor =
      ONNXInstanceNormalizationOpAdaptor(*this);
  // Get operands.
  auto input = operandAdaptor.input();
  auto scale = operandAdaptor.scale();
  auto B = operandAdaptor.B();

  // Check input.
  if (!hasShapeAndRank(input)) {
    // Won't be able to do any checking at this stage.
    return success();
  }
  auto inputType = input.getType().cast<ShapedType>();
  auto inputShape = inputType.getShape();
  auto inputElementType = inputType.getElementType();
  int64_t spatialRank = inputShape.size() - 2;
  // If ranked, verify ranks of inputs.
  if (spatialRank < 1)
    return emitOpError("Spatial rank must be strictly positive");

  // Check bias B.
  if (hasShapeAndRank(B)) {
    // Can check at this stage.
    auto bType = B.getType().cast<ShapedType>();
    auto bShape = bType.getShape();
    if (bShape.size() != 1)
      return emitOpError("Bias should have a rank of one");
    if (bShape[0] >= 0 && inputShape[1] >= 0 && bShape[0] != inputShape[1])
      return emitOpError(
          "Bias should have same dimension as the second dimension of input");
    if (bType.getElementType() != inputElementType)
      return emitOpError("Bias should have same element type as input");
  }

  // Check scale.
  if (hasShapeAndRank(scale)) {
    // Can check at this stage.
    auto scaleType = scale.getType().cast<ShapedType>();
    auto scaleShape = scaleType.getShape();
    if (scaleShape.size() != 1)
      return emitOpError("Scale should have a rank of one");
    if (scaleShape[0] >= 0 && inputShape[1] >= 0 &&
        scaleShape[0] != inputShape[1])
      return emitOpError(
          "Scale should have same dimension as the second dimension of input");
    if (scaleType.getElementType() != inputElementType)
      return emitOpError("Scale should have same element type as input");
  }

  return success();
}

LogicalResult ONNXInstanceNormalizationOp::inferShapes(
    std::function<void(mlir::Region &)> doShapeInference) {
  // Check input type.
  if (!input().getType().isa<RankedTensorType>()) {
    // Won't be able to do any checking at this stage.
    return success();
  }
  // Output type is same as input type.
  auto inputType = input().getType().cast<RankedTensorType>();
  getResult().setType(inputType);
  return success();
}

//===----------------------------------------------------------------------===//
// ONNXCompressOp
//===----------------------------------------------------------------------===//

LogicalResult ONNXCompressOp::verify() {
  // Look up input.
  if (!hasShapeAndRank(input()))
    // Too early to verify.
    return success();

  int64_t inputRank = input().getType().cast<ShapedType>().getRank();
  Optional<int64_t> optionalAxis = axis();

  if (optionalAxis.hasValue()) {
    // axis attribute must be in the range [-r,r-1], where r = rank(input).
    int64_t axis = optionalAxis.getValue();
    if (axis < -inputRank || axis >= inputRank)
      return onnx_mlir::Diagnostic::emitAttributeOutOfRangeError(
          *this->getOperation(), "axis", axis,
          onnx_mlir::Diagnostic::Range<int64_t>(-inputRank, inputRank - 1));
  }

  // Check condition.
  if (!hasShapeAndRank(condition()))
    // Too early to verify.
    return success();

  int64_t condRank = condition().getType().cast<ShapedType>().getRank();
  if (condRank != 1)
    return emitOpError("condition's rank must be one");

  return success();
}

LogicalResult ONNXCompressOp::inferShapes(
    std::function<void(mlir::Region &)> doShapeInference) {
  // Check input type.
  if (!input().getType().isa<RankedTensorType>()) {
    // Won't be able to do any checking at this stage.
    return success();
  }

  auto elementType = input().getType().cast<ShapedType>().getElementType();
  return shapeHelperInferShapes<ONNXCompressOpShapeHelper, ONNXCompressOp,
      ONNXCompressOpAdaptor>(*this, elementType);
}

LogicalResult ONNXCumSumOp::inferShapes(
    std::function<void(mlir::Region &)> doShapeInference) {
  getResult().setType(getOperand(0).getType());
  return success();
}

LogicalResult ONNXDepthToSpaceOp::verify() {
  ONNXDepthToSpaceOpAdaptor operandAdaptor(*this);

  // Check input.
  Value input = operandAdaptor.input();
  if (!hasShapeAndRank(input)) {
    // Won't be able to do any checking at this stage.
    return success();
  }
  auto inputType = input.getType().cast<ShapedType>();
  auto inputShape = inputType.getShape();
  if (inputShape.size() != 4)
    return emitOpError("Input should have a rank of four");

  // Check blocksize.
  int64_t blocksize = operandAdaptor.blocksize();
  if (blocksize < 0)
    return emitOpError("Blocksize should be non negative");

  int64_t C = inputShape[1];
  if (C != -1 && C % (blocksize * blocksize) != 0)
    return emitOpError("The input tensor depth must be divisible by the "
                       "(blocksize * blocksize)");

  // Check mode.
  StringRef mode = operandAdaptor.mode();
  if (mode != "DCR" && mode != "CRD")
    return emitOpError("Mode must be DCR or CRD");

  return success();
}

LogicalResult ONNXDepthToSpaceOp::inferShapes(
    std::function<void(mlir::Region &)> doShapeInference) {
  // Cannot infer shape if no input shape exists.
  if (!input().getType().isa<RankedTensorType>())
    return success();

  auto elementType = input().getType().cast<ShapedType>().getElementType();
  return shapeHelperInferShapes<ONNXDepthToSpaceOpShapeHelper,
      ONNXDepthToSpaceOp, ONNXDepthToSpaceOpAdaptor>(*this, elementType);
}

LogicalResult ONNXDetOp::inferShapes(
    std::function<void(mlir::Region &)> doShapeInference) {
  return emitError(NOT_IMPLEMENTED_MESSAGE);
}

LogicalResult ONNXEqualOp::inferShapes(
    std::function<void(mlir::Region &)> doShapeInference) {
  Builder b(getContext());
  return inferShapeForBroadcastingOps<ONNXEqualOp, ONNXEqualOpAdaptor>(
      *this, b.getI1Type());
}

LogicalResult ONNXEyeLikeOp::inferShapes(
    std::function<void(mlir::Region &)> doShapeInference) {
  return emitError(NOT_IMPLEMENTED_MESSAGE);
}

LogicalResult ONNXFloorOp::inferShapes(
    std::function<void(mlir::Region &)> doShapeInference) {
  getResult().setType(getOperand().getType());
  return success();
}

LogicalResult ONNXGatherNDOp::inferShapes(
    std::function<void(mlir::Region &)> doShapeInference) {
  return emitError(NOT_IMPLEMENTED_MESSAGE);
}
LogicalResult ONNXGreaterOp::inferShapes(
    std::function<void(mlir::Region &)> doShapeInference) {
  Builder b(getContext());
  return inferShapeForBroadcastingOps<ONNXGreaterOp, ONNXGreaterOpAdaptor>(
      *this, b.getI1Type());
}

LogicalResult ONNXGreaterOrEqualOp::inferShapes(
    std::function<void(mlir::Region &)> doShapeInference) {
  Builder b(getContext());
  return inferShapeForBroadcastingOps<ONNXGreaterOrEqualOp,
      ONNXGreaterOrEqualOpAdaptor>(*this, b.getI1Type());
}

LogicalResult ONNXHardmaxOp::verify() {
  ONNXHardmaxOpAdaptor hmOp = ONNXHardmaxOpAdaptor(*this);
  auto input = hmOp.input();
  int64_t axis = this->axis();

  // Verify that axis must be in range [-r, r - 1], where r is the rank of
  // input.
  if (hasShapeAndRank(input)) {
    int64_t rank = input.getType().cast<ShapedType>().getRank();
    if (axis < -rank || axis > rank - 1)
      return emitOpError("axis value is out of range");
  }

  return success();
}

LogicalResult ONNXHardmaxOp::inferShapes(
    std::function<void(mlir::Region &)> doShapeInference) {
  getResult().setType(getOperand().getType());
  return success();
}

LogicalResult ONNXIfOp::inferShapes(
    std::function<void(mlir::Region &)> doShapeInference) {
  return emitError(NOT_IMPLEMENTED_MESSAGE);
}

LogicalResult ONNXIsInfOp::inferShapes(
    std::function<void(mlir::Region &)> doShapeInference) {
  return emitError(NOT_IMPLEMENTED_MESSAGE);
}

LogicalResult ONNXIsNaNOp::inferShapes(
    std::function<void(mlir::Region &)> doShapeInference) {
  return emitError(NOT_IMPLEMENTED_MESSAGE);
}

LogicalResult ONNXLRNOp::inferShapes(
    std::function<void(mlir::Region &)> doShapeInference) {
  auto elementType = X().getType().cast<ShapedType>().getElementType();
  return shapeHelperInferShapes<ONNXLRNOpShapeHelper, ONNXLRNOp,
      ONNXLRNOpAdaptor>(*this, elementType);
}

LogicalResult ONNXLogSoftmaxOp::inferShapes(
    std::function<void(mlir::Region &)> doShapeInference) {
  return emitError(NOT_IMPLEMENTED_MESSAGE);
}

LogicalResult ONNXLpNormalizationOp::inferShapes(
    std::function<void(mlir::Region &)> doShapeInference) {
  return emitError(NOT_IMPLEMENTED_MESSAGE);
}

LogicalResult ONNXLpPoolOp::inferShapes(
    std::function<void(mlir::Region &)> doShapeInference) {
  return emitError(NOT_IMPLEMENTED_MESSAGE);
}

LogicalResult ONNXMatMulIntegerOp::inferShapes(
    std::function<void(mlir::Region &)> doShapeInference) {
  return emitError(NOT_IMPLEMENTED_MESSAGE);
}

LogicalResult ONNXMaxPoolOp::inferShapes(
    std::function<void(mlir::Region &)> doShapeInference) {
  return emitError(NOT_IMPLEMENTED_MESSAGE);
}

LogicalResult ONNXMaxRoiPoolOp::inferShapes(
    std::function<void(mlir::Region &)> doShapeInference) {
  return emitError(NOT_IMPLEMENTED_MESSAGE);
}

LogicalResult ONNXMaxUnpoolOp::inferShapes(
    std::function<void(mlir::Region &)> doShapeInference) {
  return emitError(NOT_IMPLEMENTED_MESSAGE);
}

LogicalResult ONNXMeanOp::inferShapes(
    std::function<void(mlir::Region &)> doShapeInference) {
  return inferShapeForBroadcastingOps<ONNXMeanOp, ONNXMeanOpAdaptor>(*this);
}

LogicalResult ONNXMeanVarianceNormalizationOp::inferShapes(
    std::function<void(mlir::Region &)> doShapeInference) {
  return emitError(NOT_IMPLEMENTED_MESSAGE);
}

LogicalResult ONNXModOp::verify() {
  Type elementType;
  if (A().getType().isa<ShapedType>())
    elementType = A().getType().cast<ShapedType>().getElementType();
  else
    return emitOpError("Input type must be TensorType or MemRefType");

  // Verify that when the input type is floating point, then `fmod` attribute
  // must be set to 1.
  if (elementType.isa<FloatType>() && (fmod() != 1))
    return emitOpError("fmod must be 1 when the input type is floating point");

  return success();
}

LogicalResult ONNXModOp::inferShapes(
    std::function<void(mlir::Region &)> doShapeInference) {
  return inferShapeForBroadcastingOps<ONNXModOp, ONNXModOpAdaptor>(*this);
}

LogicalResult ONNXMultinomialOp::inferShapes(
    std::function<void(mlir::Region &)> doShapeInference) {
  return emitError(NOT_IMPLEMENTED_MESSAGE);
}

LogicalResult ONNXNonMaxSuppressionOp::verify() {
  ONNXNonMaxSuppressionOpAdaptor operandAdaptor =
      ONNXNonMaxSuppressionOpAdaptor(*this);
  // Get operands.
  auto boxes = operandAdaptor.boxes();
  auto scores = operandAdaptor.scores();
  auto MOPC = operandAdaptor.max_output_boxes_per_class();
  auto scoreThreshold = operandAdaptor.score_threshold();
  auto iouThreshold = operandAdaptor.iou_threshold();

  // Check operands.
  if (hasShapeAndRank(boxes)) {
    auto shape = boxes.getType().cast<ShapedType>().getShape();
    if (shape.size() != 3)
      return emitOpError("boxes should have a rank of three");
    if (shape[2] != -1 && shape[2] != 4)
      return emitOpError("The last dim of Boxes should be four");
  }

  if (hasShapeAndRank(scores))
    if (scores.getType().cast<ShapedType>().getRank() != 3)
      return emitOpError("scores should have a rank of three");

  if (hasShapeAndRank(MOPC))
    if (MOPC.getType().cast<ShapedType>().getRank() > 1)
      return emitOpError(
          "max_output_boxex_per_class should have a rank of zero or one");

  if (hasShapeAndRank(scoreThreshold))
    if (scoreThreshold.getType().cast<ShapedType>().getRank() > 1)
      return emitOpError("score_threshold should have a rank of zero or one");

  if (hasShapeAndRank(iouThreshold))
    if (iouThreshold.getType().cast<ShapedType>().getRank() > 1)
      return emitOpError("iou_threshold should have a rank of zero or one");

  return success();
}

LogicalResult ONNXNonMaxSuppressionOp::inferShapes(
    std::function<void(mlir::Region &)> doShapeInference) {
  auto b = mlir::Builder(getContext());
  getResult().setType(RankedTensorType::get({-1, 3}, b.getI64Type()));
  return success();
}

LogicalResult ONNXNonZeroOp::inferShapes(
    std::function<void(mlir::Region &)> doShapeInference) {
  auto builder = mlir::Builder(getContext());
  Type inputType = getOperand().getType();
  if (!inputType.isa<RankedTensorType>())
    return success();
  SmallVector<int64_t, 2> dims;
  // The first dimension size is the rank of the input.
  dims.emplace_back(inputType.cast<RankedTensorType>().getRank());
  // The second dimension size is the number of nonzero values in the input.
  // So this dimension size is always unknown at compile time.
  dims.emplace_back(-1);
  getResult().setType(RankedTensorType::get(dims, builder.getI64Type()));
  return success();
}

LogicalResult ONNXNotOp::inferShapes(
    std::function<void(mlir::Region &)> doShapeInference) {
  getResult().setType(getOperand().getType());
  return success();
}

LogicalResult ONNXOneHotOp::verify() {
  ONNXOneHotOpAdaptor operandAdaptor = ONNXOneHotOpAdaptor(*this);
  // Check indices.
  Value indices = operandAdaptor.indices();
  if (hasShapeAndRank(indices)) {
    // Get rank.
    int64_t indicesRank = indices.getType().cast<ShapedType>().getRank();
    // Verify axis.
    int64_t axisValue = axis();
    // Unusually, with a rank of 3, acceptable values are 0 (before first) to 3
    // (after last).
    if (axisValue < 0)
      axisValue += indicesRank + 1;
    if (!(axisValue >= 0 && axisValue <= indicesRank))
      return emitOpError("OneHot axis value is out of range");
  }
  // Check that values is a rank 2 with 2 elements
  Value values = operandAdaptor.values();
  if (hasShapeAndRank(values)) {
    ShapedType valuesShape = values.getType().cast<ShapedType>();
    if (valuesShape.getRank() != 1)
      return emitOpError("OneHot values must be 1D tensor");
    int64_t dim = valuesShape.getDimSize(0);
    if (dim >= 0 && dim != 2)
      return emitOpError("OneHot values must be 1D tensor with 2 elements");
  }
  // Depth is a scalar, check when its a tensor of rank 0 or 1.
  Value depth = operandAdaptor.depth();
  if (hasShapeAndRank(depth)) {
    ShapedType depthShape = depth.getType().cast<ShapedType>();
    if (depthShape.getRank() == 1) {
      int64_t dim = depthShape.getDimSize(0);
      if (dim >= 0 && dim != 1)
        return emitOpError("OneHot depth can be 1D tensor with 1 elements");
    } else {
      if (depthShape.getRank() > 1)
        return emitOpError("OneHot depth must be 0 or 1D tensor");
    }
  }
  return success();
}

LogicalResult ONNXOneHotOp::inferShapes(
    std::function<void(mlir::Region &)> doShapeInference) {
  // Cannot infer shape if no shape exists.
  if (!indices().getType().isa<RankedTensorType>())
    return success();

  auto elementType = values().getType().cast<ShapedType>().getElementType();
  return shapeHelperInferShapes<ONNXOneHotOpShapeHelper, ONNXOneHotOp,
      ONNXOneHotOpAdaptor>(*this, elementType);
}

LogicalResult ONNXRandomNormalOp::inferShapes(
    std::function<void(mlir::Region &)> doShapeInference) {
  auto outputShape = shape();
  auto elementTypeID = dtype();

  SmallVector<int64_t, 4> outputDims;
  auto spatialRank = ArrayAttrSize(outputShape);
  for (unsigned long i = 0; i < spatialRank; ++i) {
    int64_t dimension = ArrayAttrIntVal(outputShape, i);
    if (dimension < 0)
      return emitError("Random normal tensor has dynamic dimension.");
    outputDims.emplace_back(dimension);
  }

  RankedTensorType outputTensorType =
      RankedTensorType::get(outputDims, FloatType::getF32(getContext()));
  if (elementTypeID == 0)
    outputTensorType =
        RankedTensorType::get(outputDims, FloatType::getF16(getContext()));
  else if (elementTypeID == 2)
    outputTensorType =
        RankedTensorType::get(outputDims, FloatType::getF64(getContext()));

  getResult().setType(outputTensorType);
  return success();
}

LogicalResult ONNXRandomNormalLikeOp::verify() {
  ONNXRandomNormalLikeOpAdaptor operandAdaptor(*this);
  mlir::Value input = operandAdaptor.input();
  if (!hasShapeAndRank(input))
    return success();
  mlir::Value output = this->output();
  if (!hasShapeAndRank(output))
    return success();

  auto inputType = input.getType().cast<RankedTensorType>().getElementType();
  auto outputType = output.getType().cast<RankedTensorType>().getElementType();

  auto elementTypeIDDType = operandAdaptor.dtype();
  if (elementTypeIDDType) {
    int64_t elementTypeID = elementTypeIDDType.getValue();
    if (elementTypeID < 0 || elementTypeID > 2) {
      return emitOpError("dtype not 0, 1 or 2.");
    }
    if (elementTypeID == 0 && outputType != FloatType::getF16(getContext()))
      return emitOpError("output tensor does match 0 dtype.");
    else if (elementTypeID == 1 &&
             outputType != FloatType::getF32(getContext()))
      return emitOpError("output tensor does match 1 dtype.");
    else if (elementTypeID == 2 &&
             outputType != FloatType::getF64(getContext()))
      return emitOpError("output tensor does match 2 dtype.");
  } else if (inputType != outputType) {
    return emitOpError("output and input element types do not match.");
  }

  return success();
}

LogicalResult ONNXRandomNormalLikeOp::inferShapes(
    std::function<void(mlir::Region &)> doShapeInference) {
  if (!input().getType().isa<RankedTensorType>())
    return success();
  auto inputType = input().getType().cast<RankedTensorType>();
  auto outputShape = inputType.getShape();
  auto elementTypeIDDType = dtype();

  // Default output tensor type in all cases is the input tensor type.
  auto outputTensorType =
      RankedTensorType::get(outputShape, inputType.getElementType());
  if (!elementTypeIDDType) {
    getResult().setType(outputTensorType);
  } else {
    int64_t elementTypeID = elementTypeIDDType.getValue();
    if (elementTypeID == 0)
      outputTensorType =
          RankedTensorType::get(outputShape, FloatType::getF16(getContext()));
    else if (elementTypeID == 1)
      outputTensorType =
          RankedTensorType::get(outputShape, FloatType::getF32(getContext()));
    else if (elementTypeID == 2)
      outputTensorType =
          RankedTensorType::get(outputShape, FloatType::getF64(getContext()));
    else
      return emitError("dtype attribute is invalid (use: 0, 1 or 2)");
    getResult().setType(outputTensorType);
  }
  return success();
}

LogicalResult ONNXRandomUniformOp::inferShapes(
    std::function<void(mlir::Region &)> doShapeInference) {
  return emitError(NOT_IMPLEMENTED_MESSAGE);
}

LogicalResult ONNXRandomUniformLikeOp::inferShapes(
    std::function<void(mlir::Region &)> doShapeInference) {
  return emitError(NOT_IMPLEMENTED_MESSAGE);
}

LogicalResult ONNXRangeOp::inferShapes(
    std::function<void(mlir::Region &)> doShapeInference) {
  // All inputs must be valid ranked tensors.
  if (!start().getType().isa<RankedTensorType>())
    return success();

  if (!limit().getType().isa<RankedTensorType>())
    return success();

  if (!delta().getType().isa<RankedTensorType>())
    return success();

  auto startTensorTy = start().getType().cast<RankedTensorType>();
  auto limitTensorTy = limit().getType().cast<RankedTensorType>();
  auto deltaTensorTy = delta().getType().cast<RankedTensorType>();

  // Only rank 0 or 1 input tensors are supported.
  if (startTensorTy.getShape().size() > 1)
    return emitError("start tensor must have rank zero or one");
  if (limitTensorTy.getShape().size() > 1)
    return emitError("limit tensor must have rank zero or one");
  if (deltaTensorTy.getShape().size() > 1)
    return emitError("delta tensor must have rank zero or one");

  // If tensor is rank 1 then the dimension has to be 1.
  if (startTensorTy.getShape().size() == 1 && startTensorTy.getShape()[0] > 1)
    return emitError("start tensor of rank one must have size one");
  if (limitTensorTy.getShape().size() == 1 && limitTensorTy.getShape()[0] > 1)
    return emitError("limit tensor of rank one must have size one");
  if (deltaTensorTy.getShape().size() == 1 && deltaTensorTy.getShape()[0] > 1)
    return emitError("delta tensor of rank one must have size one");

  // Only int or float input types are supported:
  // tensor(float), tensor(double), tensor(int16), tensor(int32),
  // tensor(int64)
  if (!startTensorTy.getElementType().isIntOrFloat())
    return emitError("start tensor type is not int or float");
  if (!limitTensorTy.getElementType().isIntOrFloat())
    return emitError("limit tensor type is not int or float");
  if (!deltaTensorTy.getElementType().isIntOrFloat())
    return emitError("delta tensor type is not int or float");

  // Additional condition for simplicity, enforce that all inputs have the
  // exact same element type:
  if (startTensorTy.getElementType() != limitTensorTy.getElementType() ||
      startTensorTy.getElementType() != deltaTensorTy.getElementType())
    return emitError("all inputs must have the exact same input type");

  // Number of elements, default is unknown so -1:
  int64_t number_of_elements = -1;

  // Check if input is constant. All inputs must be
  // constant for this path to be used.
  auto constantStart = getONNXConstantOp(start());
  auto constantLimit = getONNXConstantOp(limit());
  auto constantDelta = getONNXConstantOp(delta());
  if (constantStart && constantLimit && constantDelta) {
    // Get all inputs:
    double start = getScalarValue<double>(constantStart, startTensorTy);
    double limit = getScalarValue<double>(constantLimit, limitTensorTy);
    double delta = getScalarValue<double>(constantDelta, deltaTensorTy);

    // Compute size:
    number_of_elements = (int64_t)ceil((limit - start) / delta);

    // When no elements are present create a dynamic tensor.
    // TODO: represent an empty tensor for this case.
    if (number_of_elements <= 0)
      number_of_elements = -1;
  }

  SmallVector<int64_t, 1> dims(1, number_of_elements);
  getResult().setType(
      RankedTensorType::get(dims, startTensorTy.getElementType()));
  return success();
}

LogicalResult ONNXReverseSequenceOp::inferShapes(
    std::function<void(mlir::Region &)> doShapeInference) {
  if (!input().getType().isa<RankedTensorType>())
    return success();

  auto elementType = input().getType().cast<ShapedType>().getElementType();
  return shapeHelperInferShapes<ONNXReverseSequenceOpShapeHelper,
      ONNXReverseSequenceOp, ONNXReverseSequenceOpAdaptor>(*this, elementType);
}

LogicalResult ONNXReverseSequenceOp::verify() {
  ONNXReverseSequenceOpAdaptor operandAdaptor =
      ONNXReverseSequenceOpAdaptor(*this);

  auto sequence_lensTy =
      operandAdaptor.sequence_lens().getType().dyn_cast<RankedTensorType>();
  auto inputTy = operandAdaptor.input().getType().dyn_cast<RankedTensorType>();

  // sequence_lens should be 1D tensor
  if (sequence_lensTy) {
    if (sequence_lensTy.getRank() != 1)
      return emitOpError("sequence_lens of ReverseSequnce should be 1D tensor");
  }

  if (inputTy) {
    if (inputTy.getRank() < 2)
      return emitOpError(
          "input of Reversesequence should be 2D or higher rank tensor");
  }

  if (sequence_lensTy && inputTy) {
    int64_t batchAxis = batch_axis();
    if (sequence_lensTy.getShape()[0] != -1 &&
        inputTy.getShape()[batchAxis] != -1) {
      if (sequence_lensTy.getShape()[0] != inputTy.getShape()[batchAxis]) {
        return emitOpError("Length of sequence_lens should match the sizeof  "
                           "batch axis of the input");
      }
    }
  }

  return success();
}

LogicalResult ONNXReduceL1Op::inferShapes(
    std::function<void(mlir::Region &)> doShapeInference) {
  return emitError(NOT_IMPLEMENTED_MESSAGE);
}

LogicalResult ONNXReduceL2Op::inferShapes(
    std::function<void(mlir::Region &)> doShapeInference) {
  return emitError(NOT_IMPLEMENTED_MESSAGE);
}

LogicalResult ONNXReduceLogSumOp::inferShapes(
    std::function<void(mlir::Region &)> doShapeInference) {
  return emitError(NOT_IMPLEMENTED_MESSAGE);
}

LogicalResult ONNXReduceLogSumExpOp::inferShapes(
    std::function<void(mlir::Region &)> doShapeInference) {
  return emitError(NOT_IMPLEMENTED_MESSAGE);
}

LogicalResult ONNXReduceSumSquareOp::inferShapes(
    std::function<void(mlir::Region &)> doShapeInference) {
  return emitError(NOT_IMPLEMENTED_MESSAGE);
}

LogicalResult ONNXRoiAlignOp::inferShapes(
    std::function<void(mlir::Region &)> doShapeInference) {
  // Cannot infer shape if no shape exists.
  if (!X().getType().isa<RankedTensorType>() ||
      !batch_indices().getType().isa<RankedTensorType>())
    return success();

  auto elementType = X().getType().cast<ShapedType>().getElementType();
  return shapeHelperInferShapes<ONNXRoiAlignOpShapeHelper, ONNXRoiAlignOp,
      ONNXRoiAlignOpAdaptor>(*this, elementType);
}

LogicalResult ONNXRoiAlignOp::verify() {
  ONNXRoiAlignOpAdaptor operandAdaptor = ONNXRoiAlignOpAdaptor(*this);
  // get input info.
  mlir::Value X = operandAdaptor.X();
  mlir::Value batch_indices = operandAdaptor.batch_indices();

  if (!hasShapeAndRank(X) || !hasShapeAndRank(batch_indices))
    return success();

  int64_t x_rank = X.getType().cast<mlir::ShapedType>().getRank();
  int64_t batch_indices_rank =
      batch_indices.getType().cast<mlir::ShapedType>().getRank();

  // Test ranks.
  if (x_rank != 4)
    return emitOpError("RoiAlign with X should be a 4D tensor");
  if (batch_indices_rank != 1)
    return emitOpError("RoiAlign with batch_indices should be a 1D tensor");

  return success();
}

LogicalResult ONNXRoundOp::inferShapes(
    std::function<void(mlir::Region &)> doShapeInference) {
  getResult().setType(getOperand().getType());
  return success();
}

LogicalResult ONNXScanOp::inferShapes(
    std::function<void(mlir::Region &)> doShapeInference) {
  auto &loopBody = getRegion();
  assert(!scan_input_axes().hasValue());

  // We proceed to set types for loop body function inputs.
  // Set types for loop carried dependencies (i.e., set these loop carried
  // dependencies that appear in the body function input signature to have
  // the same type as their counterpart in LoopOp inputs).
  auto bodyInputs = loopBody.getArguments();
  auto bodyVRange = llvm::make_range(bodyInputs.begin(), bodyInputs.end());
  for (auto opVToBodyVTy : llvm::zip(v_initial(), bodyVRange)) {
    auto opVTy = std::get<0>(opVToBodyVTy).getType();
    std::get<1>(opVToBodyVTy).setType(opVTy);
  }

  auto bodyScanInputs = llvm::make_range(
      bodyInputs.begin() + v_initial().size(), bodyInputs.end());
  for (auto vScanOutputValToTy : llvm::zip(scan_inputs(), bodyScanInputs)) {
    auto rankedScanTy =
        std::get<0>(vScanOutputValToTy).getType().cast<RankedTensorType>();
    auto shape = rankedScanTy.getShape();
    SmallVector<int64_t, 4> squeezedShape(shape.begin() + 1, shape.end());
    // Note that we may know the extent of the scan output leading
    // dimension, which is very likely just the trip count specified as an
    // input to Loop operation, but we need to eliminate the possibility of
    // early termination to be sure.
    std::get<1>(vScanOutputValToTy)
        .setType(RankedTensorType::get(
            squeezedShape, rankedScanTy.getElementType()));
  }

  // Now we have modified loop body function input signatures according to
  // the knowledge we have on the inputs we pass to this function. Dispatch
  // shape inference to obtain body function output types.
  doShapeInference(loopBody);

  // Output loop variables should have the same type as their input
  // counterparts.
  auto bodyResultTys = loopBody.back().getTerminator()->getOperandTypes();
  // Compute the type range corresponding to the final values of
  // loop-carried dependencies/scan outputs in the body function output
  // types.
  auto scanStartItr = std::next(bodyResultTys.begin(), v_initial().size());
  auto bodyResVFinalTys = llvm::make_range(bodyResultTys.begin(), scanStartItr);
  auto bodyResScanTys = llvm::make_range(scanStartItr, bodyResultTys.end());

  // Set shape for loop operation outputs corresponding to the final
  // values of loop-carried dependencies to be shape of their counterparts
  // in the body function output.
  for (auto vFinalValToTy : llvm::zip(v_final(), bodyResVFinalTys)) {
    std::get<0>(vFinalValToTy).setType(std::get<1>(vFinalValToTy));
  }

  // For scan outputs, we set their shape to be the shape of the return
  // values of the loop body function corresponding to scan outputs, but
  // with an extra leading dimension.
  for (auto vScanOutputValToTy : llvm::zip(scan_outputs(), bodyResScanTys)) {
    auto rankedScanTy =
        std::get<1>(vScanOutputValToTy).cast<RankedTensorType>();
    auto shape = rankedScanTy.getShape();
    SmallVector<int64_t, 4> unsqueezedShape(shape.begin(), shape.end());
    // Note that we may know the extent of the scan output leading
    // dimension, which is very likely just the trip count specified as an
    // input to Loop operation, but we need to eliminate the possibility of
    // early termination to be sure.
    auto scanExtent =
        scan_inputs().front().getType().cast<ShapedType>().getDimSize(0);
    unsqueezedShape.insert(unsqueezedShape.begin(), scanExtent);
    std::get<0>(vScanOutputValToTy)
        .setType(RankedTensorType::get(
            unsqueezedShape, rankedScanTy.getElementType()));
  }

  return success();
}

mlir::Operation::operand_range ONNXScanOp::v_initial() {
  auto numVInit = initial_state_and_scan_inputs().size() - num_scan_inputs();
  auto operands = getOperands();
  return llvm::make_range(operands.begin(), operands.begin() + numVInit);
}

mlir::Operation::operand_range ONNXScanOp::scan_inputs() {
  auto numVInit = initial_state_and_scan_inputs().size() - num_scan_inputs();
  auto operands = getOperands();
  return llvm::make_range(operands.begin() + numVInit, operands.end());
}

// Helper function to obtain subset of op results corresponding to the final
// value of loop carried dependencies.
mlir::Operation::result_range ONNXScanOp::v_final() {
  auto results = getResults();
  return llvm::make_range(
      results.begin(), results.begin() + v_initial().size());
}

// Helper function to obtain subset of op results corresponding to the scan
// outputs.
mlir::Operation::result_range ONNXScanOp::scan_outputs() {
  auto results = getResults();
  return llvm::make_range(results.begin() + v_initial().size(), results.end());
}

//===----------------------------------------------------------------------===//
// ONNXScatterElements
//===----------------------------------------------------------------------===//

LogicalResult ONNXScatterElementsOp::verify() {
  ONNXScatterElementsOpAdaptor operandAdaptor(*this);
  if (llvm::any_of(operandAdaptor.getOperands(),
          [](const Value &op) { return !hasShapeAndRank(op); }))
    return success(); // Won't be able to do any checking at this stage.

  // Get operands and attributes.
  Value data = operandAdaptor.data();
  Value indices = operandAdaptor.indices();
  Value updates = operandAdaptor.updates();
  auto dataType = data.getType().cast<ShapedType>();
  auto indicesType = indices.getType().cast<ShapedType>();
  auto updatesType = updates.getType().cast<ShapedType>();
  int64_t dataRank = dataType.getRank();
  int64_t indicesRank = indicesType.getRank();
  int64_t updatesRank = updatesType.getRank();
  int64_t axis = this->axis();

  // All inputs must have the same rank, and the rank must be strictly greater
  // than zero.
  if (dataRank < 1)
    return onnx_mlir::Diagnostic::emitOperandHasUnexpectedRankError(
        *this->getOperation(), data, dataRank, "> 0");
  if (indicesRank != dataRank)
    return onnx_mlir::Diagnostic::emitOperandHasUnexpectedRankError(
        *this->getOperation(), indices, indicesRank, std::to_string(dataRank));
  if (updatesRank != dataRank)
    return onnx_mlir::Diagnostic::emitOperandHasUnexpectedRankError(
        *this->getOperation(), updates, updatesRank, std::to_string(dataRank));

  // axis attribute must be in the range [-r,r-1], where r = rank(data).
  if (axis < -dataRank || axis >= dataRank)
    return onnx_mlir::Diagnostic::emitAttributeOutOfRangeError(
        *this->getOperation(), "axis", axis,
        onnx_mlir::Diagnostic::Range<int64_t>(-dataRank, dataRank - 1));

  // All index values in 'indices' are expected to be within bounds [-s, s-1]
  // along axis of size s.
  ArrayRef<int64_t> dataShape = dataType.getShape();
  const int64_t dataDimAtAxis = dataShape[axis];
  if (dataDimAtAxis >= 0) {
    if (DenseElementsAttr valueAttribute =
            getDenseElementAttributeFromONNXValue(indices)) {
      for (IntegerAttr value : valueAttribute.getValues<IntegerAttr>()) {
        int64_t index = value.getInt();
        if (index >= -dataDimAtAxis && index < dataDimAtAxis)
          continue;

        return onnx_mlir::Diagnostic::emitAttributeOutOfRangeError(
            *this->getOperation(), "indices", index,
            onnx_mlir::Diagnostic::Range<int64_t>(
                -dataDimAtAxis, dataDimAtAxis - 1));
      }
    }
  }

  return success();
}

LogicalResult ONNXScatterElementsOp::inferShapes(
    std::function<void(mlir::Region &)> doShapeInference) {
  // Cannot infer the shape of the output if the input shape is not yet known.
  if (!hasShapeAndRank(data()))
    return success();

  getResult().setType(data().getType());
  return success();
}

//===----------------------------------------------------------------------===//
// ONNXScatterND
//===----------------------------------------------------------------------===//

LogicalResult ONNXScatterNDOp::verify() {
  ONNXScatterNDOpAdaptor operandAdaptor(*this);
  if (llvm::any_of(operandAdaptor.getOperands(),
          [](const Value &op) { return !hasShapeAndRank(op); }))
    return success(); // Won't be able to do any checking at this stage.

  // Get operands and attributes.
  Value data = operandAdaptor.data();
  Value indices = operandAdaptor.indices();
  Value updates = operandAdaptor.updates();
  auto dataType = data.getType().cast<ShapedType>();
  auto indicesType = indices.getType().cast<ShapedType>();
  auto updatesType = updates.getType().cast<ShapedType>();
  int64_t dataRank = dataType.getRank();
  int64_t indicesRank = indicesType.getRank();
  int64_t updatesRank = updatesType.getRank();

  // 'data' and 'indices' must have rank strictly greater than zero.
  if (dataRank < 1)
    return onnx_mlir::Diagnostic::emitOperandHasUnexpectedRankError(
        *this->getOperation(), data, dataRank, "> 0");
  if (indicesRank < 1)
    return onnx_mlir::Diagnostic::emitOperandHasUnexpectedRankError(
        *this->getOperation(), indices, indicesRank, "> 0");

  ArrayRef<int64_t> dataShape = dataType.getShape();
  ArrayRef<int64_t> indicesShape = indicesType.getShape();
  ArrayRef<int64_t> updatesShape = updatesType.getShape();
  int64_t indicesLastDim = indicesShape[indicesRank - 1];

  // The rank of 'updates' must be equal to:
  //    rank(data) + rank(indices) - indices.shape[-1] - 1.
  if (indicesLastDim > 0) {
    int64_t expectedUpdatesRank = dataRank + indicesRank - indicesLastDim - 1;
    if (updatesRank != expectedUpdatesRank)
      return onnx_mlir::Diagnostic::emitOperandHasUnexpectedRankError(
          *this->getOperation(), updates, updatesRank,
          std::to_string(expectedUpdatesRank));

    // The last dimension of the 'indices' shape can be at most equal to the
    // rank of 'data'.
    if (indicesLastDim > dataRank)
      return onnx_mlir::Diagnostic::emitDimensionHasUnexpectedValueError(
          *this->getOperation(), indices, indicesRank - 1, indicesLastDim,
          "<= " + std::to_string(dataRank));
  }

  // The constraints check following this point requires the input tensors shape
  // dimensions to be known, if they aren't delay the checks.
  if (llvm::any_of(indicesShape, [](int64_t idx) { return (idx < 0); }))
    return success();
  if (llvm::any_of(updatesShape, [](int64_t idx) { return (idx < 0); }))
    return success();

  // Let q = rank(indices). The first (q-1) dimensions of the 'updates' shape
  // must match the first (q-1) dimensions of the 'indices' shape.
  for (int64_t i = 0; i < indicesRank - 1; ++i) {
    assert(i < updatesRank && "i is out of bounds");
    if (updatesShape[i] != indicesShape[i])
      return onnx_mlir::Diagnostic::emitDimensionHasUnexpectedValueError(
          *this->getOperation(), updates, i, updatesShape[i],
          std::to_string(indicesShape[i]));
  }

  if (llvm::any_of(dataShape, [](int64_t idx) { return (idx < 0); }))
    return success();

  // Let k = indices.shape[-1], r = rank(data), q = rank(indices). Check that
  // updates.shape[q:] matches data.shape[k:r-1].
  for (int64_t i = indicesLastDim, j = indicesRank - 1; i < dataRank;
       ++i, ++j) {
    assert(j < updatesRank && "j is out of bounds");
    if (updatesShape[j] != dataShape[i])
      return onnx_mlir::Diagnostic::emitDimensionHasUnexpectedValueError(
          *this->getOperation(), updates, j, updatesShape[j],
          std::to_string(dataShape[i]));
  }

  return success();
}

LogicalResult ONNXScatterNDOp::inferShapes(
    std::function<void(mlir::Region &)> doShapeInference) {
  // Cannot infer the shape of the output if the input shape is not yet known.
  if (!hasShapeAndRank(data()))
    return success();

  getResult().setType(data().getType());
  return success();
}

//===----------------------------------------------------------------------===//
// ONNXShrink
//===----------------------------------------------------------------------===//

LogicalResult ONNXShrinkOp::inferShapes(
    std::function<void(mlir::Region &)> doShapeInference) {
  return emitError(NOT_IMPLEMENTED_MESSAGE);
}

//===----------------------------------------------------------------------===//
// ONNXSpaceToDepth
//===----------------------------------------------------------------------===//

LogicalResult ONNXSpaceToDepthOp::verify() {
  ONNXSpaceToDepthOpAdaptor operandAdaptor(*this);

  // Check input.
  Value input = operandAdaptor.input();
  if (!hasShapeAndRank(input)) {
    // Won't be able to do any checking at this stage.
    return success();
  }
  auto inputType = input.getType().cast<ShapedType>();
  auto inputShape = inputType.getShape();
  if (inputShape.size() != 4)
    return emitOpError("Input should have a rank of four");

  // Check blocksize.
  int64_t blocksize = operandAdaptor.blocksize();
  if (blocksize < 0)
    return emitOpError("Blocksize should be non negative");

  int64_t H = inputShape[2];
  int64_t W = inputShape[3];

  if (H != -1 && H % blocksize != 0)
    return emitOpError(
        "The input tensor height must be divisible by the block size");
  if (W != -1 && W % blocksize != 0)
    return emitOpError(
        "The input tensor width must be divisible by the block size");

  return success();
}

LogicalResult ONNXSpaceToDepthOp::inferShapes(
    std::function<void(mlir::Region &)> doShapeInference) {
  // Cannot infer shape if no input shape exists.
  if (!input().getType().isa<RankedTensorType>())
    return success();

  auto elementType = input().getType().cast<ShapedType>().getElementType();
  return shapeHelperInferShapes<ONNXSpaceToDepthOpShapeHelper,
      ONNXSpaceToDepthOp, ONNXSpaceToDepthOpAdaptor>(*this, elementType);
}

LogicalResult ONNXSplitToSequenceOp::inferShapes(
    std::function<void(mlir::Region &)> doShapeInference) {
  return emitError(NOT_IMPLEMENTED_MESSAGE);
}

LogicalResult ONNXStringNormalizerOp::inferShapes(
    std::function<void(mlir::Region &)> doShapeInference) {
  return emitError(NOT_IMPLEMENTED_MESSAGE);
}

LogicalResult ONNXTfIdfVectorizerOp::inferShapes(
    std::function<void(mlir::Region &)> doShapeInference) {
  return emitError(NOT_IMPLEMENTED_MESSAGE);
}

LogicalResult ONNXThresholdedReluOp::inferShapes(
    std::function<void(mlir::Region &)> doShapeInference) {
  return emitError(NOT_IMPLEMENTED_MESSAGE);
}

LogicalResult ONNXTopKOp::verify() {
  ONNXTopKOpAdaptor operandAdaptor = ONNXTopKOpAdaptor(*this);
  // Get operands.
  auto X = operandAdaptor.X();
  auto K = operandAdaptor.K();

  // Verify that axis value is in the valid range.
  if (hasShapeAndRank(X)) {
    ArrayRef<int64_t> shape = X.getType().cast<ShapedType>().getShape();
    int64_t rank = shape.size();
    int64_t axis = this->axis();
    axis = axis < 0 ? axis + rank : axis;
    if (axis < 0 || axis >= rank)
      return emitOpError("axis must be in range [-rank, rank -1]");
  }

  // Verify that K's rank must be zero or one.
  if (hasShapeAndRank(K))
    if (K.getType().cast<ShapedType>().getRank() > 1)
      return emitOpError("K should have a rank of zero or one");

  return success();
}

LogicalResult ONNXTopKOp::inferShapes(
    std::function<void(mlir::Region &)> doShapeInference) {
  // Cannot infer shape if no shape exists.
  if (!X().getType().isa<RankedTensorType>() ||
      !K().getType().isa<RankedTensorType>())
    return success();

  Builder b(getContext());
  auto elementType = X().getType().cast<ShapedType>().getElementType();
  return shapeHelperInferMultipleShapes<ONNXTopKOpShapeHelper, ONNXTopKOp,
      ONNXTopKOpAdaptor>(*this, {elementType, b.getI64Type()});
}

LogicalResult ONNXUniqueOp::inferShapes(
    std::function<void(mlir::Region &)> doShapeInference) {
  return emitError(NOT_IMPLEMENTED_MESSAGE);
}

LogicalResult ONNXUpsampleOp::inferShapes(
    std::function<void(mlir::Region &)> doShapeInference) {
  return emitError(NOT_IMPLEMENTED_MESSAGE);
}

LogicalResult ONNXWhereOp::inferShapes(
    std::function<void(mlir::Region &)> doShapeInference) {
  if (!hasShapeAndRank(X()))
    return success();

  Type resultElementType = X().getType().cast<ShapedType>().getElementType();
  return inferShapeForBroadcastingOps<ONNXWhereOp, ONNXWhereOpAdaptor>(
      *this, resultElementType);
}

LogicalResult ONNXArrayFeatureExtractorOp::inferShapes(
    std::function<void(mlir::Region &)> doShapeInference) {
  return emitError(NOT_IMPLEMENTED_MESSAGE);
}

LogicalResult ONNXBinarizerOp::inferShapes(
    std::function<void(mlir::Region &)> doShapeInference) {
  return emitError(NOT_IMPLEMENTED_MESSAGE);
}

LogicalResult ONNXCastMapOp::inferShapes(
    std::function<void(mlir::Region &)> doShapeInference) {
  return emitError(NOT_IMPLEMENTED_MESSAGE);
}

LogicalResult ONNXCategoryMapperOp::verify() {
  ONNXCategoryMapperOpAdaptor operandAdaptor(*this);

  // Check input.
  const Value X = operandAdaptor.X();
  if (!hasShapeAndRank(X)) {
    // Won't be able to do any checking at this stage.
    return success();
  }

  ShapedType inputType = X.getType().cast<ShapedType>();
  Type elementType = inputType.getElementType();
  if (!elementType.isInteger(64) && !elementType.isa<ONNXStringType>())
    return emitOpError("input must be a tensor of int64 or string");

  // Check attributes.
  if (!cats_int64s())
    return emitOpError("cats_int64 attribute must be present");
  if (!cats_strings())
    return emitOpError("cats_strings attribute must be present");
  if (ArrayAttrSize(cats_int64s()) != ArrayAttrSize(cats_strings()))
    return emitOpError("cats_int64 and cats_strings should have the same size");

  if (elementType.isInteger(64) && !default_stringAttr())
    return emitOpError("'default_string' attribute is missing.");
  if (elementType.isa<ONNXStringType>() && !default_int64Attr())
    return emitOpError("'default_int64' attribute is missing.");

  return success();
}

LogicalResult ONNXCategoryMapperOp::inferShapes(
    std::function<void(mlir::Region &)> doShapeInference) {
  // Cannot infer shape if no shape exists.
  if (!X().getType().isa<RankedTensorType>())
    return success();

  Type inputElementType = X().getType().cast<ShapedType>().getElementType();
  assert((inputElementType.isInteger(64) ||
             inputElementType.isa<ONNXStringType>()) &&
         "Input tensor must have int64 or string element type.");

  Type outputElementType;
  if (inputElementType.isInteger(64))
    outputElementType = ONNXStringType::get(getContext());
  else
    outputElementType = IntegerType::get(getContext(), /*width=*/64);

  return shapeHelperInferShapes<ONNXCategoryMapperOpShapeHelper,
      ONNXCategoryMapperOp, ONNXCategoryMapperOpAdaptor>(
      *this, outputElementType);
}

LogicalResult ONNXDictVectorizerOp::inferShapes(
    std::function<void(mlir::Region &)> doShapeInference) {
  return emitError(NOT_IMPLEMENTED_MESSAGE);
}

LogicalResult ONNXFeatureVectorizerOp::inferShapes(
    std::function<void(mlir::Region &)> doShapeInference) {
  return emitError(NOT_IMPLEMENTED_MESSAGE);
}

LogicalResult ONNXImputerOp::inferShapes(
    std::function<void(mlir::Region &)> doShapeInference) {
  return emitError(NOT_IMPLEMENTED_MESSAGE);
}

LogicalResult ONNXLabelEncoderOp::inferShapes(
    std::function<void(mlir::Region &)> doShapeInference) {
  return emitError(NOT_IMPLEMENTED_MESSAGE);
}

LogicalResult ONNXLinearClassifierOp::inferShapes(
    std::function<void(mlir::Region &)> doShapeInference) {
  return emitError(NOT_IMPLEMENTED_MESSAGE);
}

LogicalResult ONNXLinearRegressorOp::inferShapes(
    std::function<void(mlir::Region &)> doShapeInference) {
  return emitError(NOT_IMPLEMENTED_MESSAGE);
}

LogicalResult ONNXNormalizerOp::inferShapes(
    std::function<void(mlir::Region &)> doShapeInference) {
  return emitError(NOT_IMPLEMENTED_MESSAGE);
}

LogicalResult ONNXSVMClassifierOp::inferShapes(
    std::function<void(mlir::Region &)> doShapeInference) {
  return emitError(NOT_IMPLEMENTED_MESSAGE);
}

LogicalResult ONNXSVMRegressorOp::inferShapes(
    std::function<void(mlir::Region &)> doShapeInference) {
  return emitError(NOT_IMPLEMENTED_MESSAGE);
}

LogicalResult ONNXTreeEnsembleClassifierOp::inferShapes(
    std::function<void(mlir::Region &)> doShapeInference) {
  return emitError(NOT_IMPLEMENTED_MESSAGE);
}

LogicalResult ONNXTreeEnsembleRegressorOp::inferShapes(
    std::function<void(mlir::Region &)> doShapeInference) {
  return emitError(NOT_IMPLEMENTED_MESSAGE);
}

LogicalResult ONNXZipMapOp::inferShapes(
    std::function<void(mlir::Region &)> doShapeInference) {
  return emitError(NOT_IMPLEMENTED_MESSAGE);
}

#define NOT_IMPLEMENTED_INFERSHAPE(T)                                          \
  LogicalResult T::inferShapes(                                                \
      std::function<void(mlir::Region &)> doShapeInference) {                  \
    return emitError(NOT_IMPLEMENTED_MESSAGE);                                 \
  }

NOT_IMPLEMENTED_INFERSHAPE(ONNXAdagradOp)
NOT_IMPLEMENTED_INFERSHAPE(ONNXAdamOp)
NOT_IMPLEMENTED_INFERSHAPE(ONNXCeluOp)
NOT_IMPLEMENTED_INFERSHAPE(ONNXClipV6Op)
NOT_IMPLEMENTED_INFERSHAPE(ONNXClipV11Op)
NOT_IMPLEMENTED_INFERSHAPE(ONNXClipV12Op)
NOT_IMPLEMENTED_INFERSHAPE(ONNXEinsumOp)
NOT_IMPLEMENTED_INFERSHAPE(ONNXGradientOp)
NOT_IMPLEMENTED_INFERSHAPE(ONNXMomentumOp)
NOT_IMPLEMENTED_INFERSHAPE(ONNXNegativeLogLikelihoodLossOp)
NOT_IMPLEMENTED_INFERSHAPE(ONNXPadV2Op)
NOT_IMPLEMENTED_INFERSHAPE(ONNXPadV11Op)
NOT_IMPLEMENTED_INFERSHAPE(ONNXResizeV11Op)
NOT_IMPLEMENTED_INFERSHAPE(ONNXResizeV10Op)
NOT_IMPLEMENTED_INFERSHAPE(ONNXScatterOp)
NOT_IMPLEMENTED_INFERSHAPE(ONNXSoftmaxCrossEntropyLossOp)
NOT_IMPLEMENTED_INFERSHAPE(ONNXUpsampleV9Op)
NOT_IMPLEMENTED_INFERSHAPE(ONNXUpsampleV7Op)

//===----------------------------------------------------------------------===//
// Loop
//===----------------------------------------------------------------------===//
/// Infer the output shape of the ONNXLoopOp.
LogicalResult ONNXLoopOp::inferShapes(
    std::function<void(mlir::Region &)> doShapeInference) {
  auto builder = mlir::Builder(getContext());
  auto &loopBody = getRegion();
  assert(loopBody.getNumArguments() >= 2 &&
         "Loop body must take at least 2 inputs.");

  // We proceed to set types for loop body function inputs.
  // Set type for iteration number (trip count):
  loopBody.getArgument(0).setType(
      RankedTensorType::get({}, builder.getI64Type()));
  // Set type for termination condition:
  loopBody.getArgument(1).setType(
      RankedTensorType::get({}, builder.getI1Type()));

  // Set types for loop carried dependencies (i.e., set these loop carried
  // depdencies that appear in the body function input signature to have the
  // same type as their counterpart in LoopOp inputs).
  auto bodyInputs = loopBody.getArguments();
  auto bodyVRange = llvm::make_range(bodyInputs.begin() + 2, bodyInputs.end());
  for (auto opVToBodyVTy : llvm::zip(v_initial(), bodyVRange)) {
    auto opVTy = std::get<0>(opVToBodyVTy).getType();
    std::get<1>(opVToBodyVTy).setType(opVTy);
  }

  // Now we have modified loop body function input signatures according to
  // the knowledge we have on the inputs we pass to this function. Dispatch
  // shape inference to obtain body function output types.
  doShapeInference(loopBody);

  // Output loop variables should have the same type as their input
  // counterparts.
  auto bodyResultTys = loopBody.back().getTerminator()->getOperandTypes();
  // Compute the type range corresponding to the final values of
  // loop-carried dependencies/scan outputs in the body function output
  // types.
  auto scanStartItr = std::next(bodyResultTys.begin(), 1 + v_initial().size());
  auto bodyResVFinalTys =
      llvm::make_range(std::next(bodyResultTys.begin(), 1), scanStartItr);
  auto bodyResScanTys = llvm::make_range(scanStartItr, bodyResultTys.end());

  // Set shape for loop operation outputs corresponding to the final
  // values of loop-carried dependencies to be shape of their counterparts
  // in the body function output.
  for (auto vFinalValToTy : llvm::zip(v_final(), bodyResVFinalTys)) {
    std::get<0>(vFinalValToTy).setType(std::get<1>(vFinalValToTy));
  }

  // For scan outputs, we set their shape to be the shape of the return
  // values of the loop body function corresponding to scan outputs, but
  // with an extra leading dimension.
  for (auto vScanOutputValToTy : llvm::zip(scan_outputs(), bodyResScanTys)) {
    auto rankedScanTy =
        std::get<1>(vScanOutputValToTy).cast<RankedTensorType>();
    auto shape = rankedScanTy.getShape();
    SmallVector<int64_t, 4> unsqueezedShape(shape.begin(), shape.end());
    // Note that we may know the extent of the scan output leading
    // dimension, which is very likely just the trip count specified as an
    // input to Loop operation, but we need to eliminate the possibility of
    // early termination to be sure.
    unsqueezedShape.insert(unsqueezedShape.begin(), -1);
    std::get<0>(vScanOutputValToTy)
        .setType(RankedTensorType::get(
            unsqueezedShape, rankedScanTy.getElementType()));
  }

  return success();
}

// Helper function to obtain subset of op results corresponding to the final
// value of loop carried dependencies.
mlir::Operation::result_range ONNXLoopOp::v_final() {
  auto results = getResults();
  return llvm::make_range(
      results.begin(), results.begin() + v_initial().size());
}

// Helper function to obtain subset of op results corresponding to the scan
// outputs.
mlir::Operation::result_range ONNXLoopOp::scan_outputs() {
  auto results = getResults();
  return llvm::make_range(results.begin() + v_initial().size(), results.end());
}

//===----------------------------------------------------------------------===//
// CustomOp
//===----------------------------------------------------------------------===//
/// Infer the output shape of the ONNXCustomOp. This method is required by
/// the shape inference interface.
LogicalResult ONNXCustomOp::inferShapes(
    std::function<void(mlir::Region &)> doShapeInference) {
  // getResult().setType(getOperand().getType());
  return success();
}

LogicalResult ONNXCallOp::verifySymbolUses(SymbolTableCollection &symbolTable) {
  // Check that the callee attribute was specified.
  auto fnAttr = (*this)->getAttrOfType<FlatSymbolRefAttr>("callee");
  if (!fnAttr)
    return emitOpError("requires a 'callee' symbol reference attribute");
  FuncOp fn = symbolTable.lookupNearestSymbolFrom<FuncOp>(*this, fnAttr);
  if (!fn)
    return emitOpError() << "'" << fnAttr.getValue()
                         << "' does not reference a valid function";

  // Verify that the operand and result types match the callee.
  auto fnType = fn.getType();
  if (fnType.getNumInputs() != getNumOperands())
    return emitOpError("incorrect number of operands for callee");

  for (unsigned i = 0, e = fnType.getNumInputs(); i != e; ++i)
    if (getOperand(i).getType() != fnType.getInput(i))
      return emitOpError("operand type mismatch: expected operand type ")
             << fnType.getInput(i) << ", but provided "
             << getOperand(i).getType() << " for operand number " << i;

  if (fnType.getNumResults() != getNumResults())
    return emitOpError("incorrect number of results for callee");

  for (unsigned i = 0, e = fnType.getNumResults(); i != e; ++i)
    if (getResult(i).getType() != fnType.getResult(i)) {
      auto diag = emitOpError("result type mismatch at index ") << i;
      diag.attachNote() << "      op result types: " << getResultTypes();
      diag.attachNote() << "function result types: " << fnType.getResults();
      return diag;
    }

  return success();
}

FunctionType ONNXCallOp::getCalleeType() {
  return FunctionType::get(getContext(), getOperandTypes(), getResultTypes());
}

//===----------------------------------------------------------------------===//
// TableGen'd op method definitions
//===----------------------------------------------------------------------===//

#define GET_OP_CLASSES
#include "src/Dialect/ONNX/ONNXOps.cpp.inc"

namespace onnx_mlir {

template struct ONNXGenericPoolShapeHelper<ONNXMaxPoolSingleOutOp,
    ONNXMaxPoolSingleOutOpAdaptor>;

}<|MERGE_RESOLUTION|>--- conflicted
+++ resolved
@@ -3213,15 +3213,9 @@
 
 LogicalResult ONNXGatherOp::inferShapes(
     std::function<void(mlir::Region &)> doShapeInference) {
-<<<<<<< HEAD
   // Cannot infer the output shape if the operands shape is not yet known.
   if (llvm::any_of(this->getOperands(),
           [](const Value &op) { return !hasShapeAndRank(op); }))
-=======
-  // Cannot infer the shape of the output if the inputs shape is not yet known.
-  if (llvm::any_of(
-          this->getOperands(), [](Value op) { return !hasShapeAndRank(op); }))
->>>>>>> 5e7435b4
     return success();
 
   auto elementType = data().getType().cast<ShapedType>().getElementType();
