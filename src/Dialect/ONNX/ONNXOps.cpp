/*
 * SPDX-License-Identifier: Apache-2.0
 */

//===------------------ ONNXOps.cpp - ONNX Operations ---------------------===//
//
// Copyright 2019-2022 The IBM Research Authors.
//
// =============================================================================
//
// This file provides definition of ONNX dialect operations.
//
//===----------------------------------------------------------------------===//

#include "mlir/Dialect/Traits.h"
#include "mlir/IR/Block.h"
#include "mlir/IR/Builders.h"
#include "mlir/IR/BuiltinOps.h"
#include "mlir/IR/DialectImplementation.h"
#include "mlir/IR/IntegerSet.h"
#include "mlir/IR/Matchers.h"
#include "mlir/IR/OpImplementation.h"
#include "mlir/IR/PatternMatch.h"
#include "llvm/ADT/SetVector.h"
#include "llvm/ADT/SmallBitVector.h"
#include "llvm/ADT/TypeSwitch.h"
#include "llvm/Support/FormatVariadic.h"

#include "src/Dialect/ONNX/ONNXOps.hpp"
#include "src/Dialect/ONNX/ONNXOpsHelper.hpp"
#include "src/Dialect/ONNX/ShapeInference/ONNXShapeHelper.hpp"

#include <string>

using namespace mlir;
using namespace mlir::OpTrait::util;

//===----------------------------------------------------------------------===//
// Tablegen Type Definitions
//===----------------------------------------------------------------------===//
// Explanation: the type implementation is used in dialect initialization.
// If ONNXTypes.cpp.inc is included in ONNXTypes.cpp, compilation error occurs.
#define GET_TYPEDEF_CLASSES
#include "src/Dialect/ONNX/ONNXTypes.cpp.inc"

//===----------------------------------------------------------------------===//
// ONNXDialect initialization
//===----------------------------------------------------------------------===//

/// Dialect creation, the instance will be owned by the context. This is the
/// point of registration of custom types and operations for the dialect.
void ONNXDialect::initialize() {
  addOperations<
#define GET_OP_LIST
#include "src/Dialect/ONNX/ONNXOps.cpp.inc"
      >();

  addTypes<
#define GET_TYPEDEF_LIST
#include "src/Dialect/ONNX/ONNXTypes.cpp.inc"
      >();
}

//===----------------------------------------------------------------------===//
// ONNX Helper functions for shape helpers
//===----------------------------------------------------------------------===//

// Handle shapes for operations with a single output.
template <class SHAPE_HELPER, class OP, class ADAPTOR>
LogicalResult shapeHelperInferShapes(OP *op, Value typeOper) {

  SHAPE_HELPER shapeHelper(op);

  ADAPTOR operandAdaptor(*op);
  if (failed(shapeHelper.computeShape(operandAdaptor)))
    return op->emitError("Failed to scan " + OP::getOperationName() +
                         " parameters successfully");
  SmallVector<int64_t, 4> outputDims;
  IndexExpr::getShape(shapeHelper.dimsForOutput(0), outputDims);
  auto elementType = typeOper.getType().cast<ShapedType>().getElementType();
  op->getResult().setType(RankedTensorType::get(outputDims, elementType));

  return success();
}

// Handle shapes for operations with multiple outputs.
template <class SHAPE_HELPER, class OP, class ADAPTOR>
LogicalResult shapeHelperInferMultipleShapes(OP *op, Value typeOper) {

  SHAPE_HELPER shapeHelper(op);

  ADAPTOR operandAdaptor(*op);
  if (failed(shapeHelper.computeShape(operandAdaptor)))
    return op->emitError("Failed to scan " + OP::getOperationName() +
                         " parameters successfully");
  SmallVector<int64_t, 4> outputDims;
  IndexExpr::getShape(shapeHelper.dimsForOutput(0), outputDims);
  auto elementType = typeOper.getType().cast<ShapedType>().getElementType();
  for (unsigned int i = 0; i < op->getNumResults(); ++i) {
    SmallVector<int64_t, 4> outputDims;
    IndexExpr::getShape(shapeHelper.dimsForOutput(i), outputDims);
    op->getResults()[i].setType(RankedTensorType::get(outputDims, elementType));
  }
  return success();
}

#define NOT_IMPLEMENTED_MESSAGE                                                \
  (getOperationName() +                                                        \
      ": is not supported at this time. Please open an issue on "              \
      "https://github.com/onnx/onnx-mlir and/or consider contribute code. "    \
      "Error encountered in shape inference.")

//===----------------------------------------------------------------------===//
// ONNX Helper functions
//===----------------------------------------------------------------------===//


namespace {

DenseElementsAttr getShapeFoldingAttr(Value value) {
  return value.getDefiningOp() ? value.getDefiningOp()
                                     ->getAttr("shape_folding_value")
                                     .dyn_cast_or_null<DenseElementsAttr>()
                               : nullptr;
}

// Sets the value of shape_folding_value if possible.
void setShapeFoldingAttr(Operation *op, DenseElementsAttr attr) {
  assert(op);
  op->setAttr("shape_folding_value", attr);
}

// Returns a the value of the constantOp or shape_folding_value if possible.
DenseElementsAttr getONNXConstOrShapeFoldingAttr(Value value) {
  if (auto constantOp = getONNXConstantOp(value)) {
    return constantOp.valueAttr()
        .dyn_cast_or_null<::mlir::DenseElementsAttr>();
  } else {
    return getShapeFoldingAttr(value);
  }
}

LogicalResult inferMatMulResultShape(
    mlir::Operation *op, Value a, Value b, Value result) {
  // Cannot infer shape if no shape exists.
  if (!a.getType().isa<RankedTensorType>() ||
      !b.getType().isa<RankedTensorType>())
    return op->emitError("Input tensor(s) not ranked");

  auto lhsTy = a.getType().cast<RankedTensorType>();
  auto rhsTy = b.getType().cast<RankedTensorType>();

  SmallVector<int64_t, 2> dims;
  auto lhsShape = lhsTy.getShape();
  auto rhsShape = rhsTy.getShape();

  if (lhsShape.size() < 1 && rhsShape.size() < 1) {
    // Multiplication by scalars is not allowed.
    return op->emitError("Multiplication by scalar arguments not allowed");
  } else if (lhsShape.size() == 1 && rhsShape.size() == 1) {
    // Special case when both arrays are 1-dimensional and according to
    // numpy rules the types need to be extended to 1xN and Nx1. Helper sizes
    // need to be removed after the multiplication but cannot be removed if all
    // sizes are 1.
    if (lhsShape[0] != -1 && rhsShape[0] != -1 && lhsShape[0] != rhsShape[0])
      return op->emitError("Attempt to multiply incompatible matrices");
    dims.emplace_back(1);
  } else if (lhsShape.size() == 1 && rhsShape.size() >= 2) {
    // If the first argument is 1-D, it is promoted to a matrix by prepending a
    // 1 to its dimensions. After matrix multiplication the prepended 1 is
    // removed.
    //
    // N MATMUL (s1 x s2 x... x sK x N x P)
    // =>
    // (s1 x s2 x... x sK x P)

    // Check legality of matrix multiplication.
    unsigned rhsRank = rhsShape.size();
    if (lhsShape[0] != -1 && rhsShape[rhsRank - 2] != -1 &&
        lhsShape[0] != rhsShape[rhsRank - 2])
      return op->emitError("Attempt to multiply incompatible matrices");
    for (decltype(rhsRank) i = 0; i < rhsRank - 2; ++i)
      dims.emplace_back(rhsShape[i]);
    dims.emplace_back(rhsShape[rhsRank - 1]);
  } else if (lhsShape.size() >= 2 && rhsShape.size() == 1) {
    // If the second argument is 1-D, it is promoted to a matrix by appending a
    // 1 to its dimensions. After matrix multiplication the appended 1 is
    // removed.
    //
    // (s1 x s2 x... x sK x M x N) MATMUL N
    // =>
    // (s1 x s2 x... x sK x M)

    // Check legality of matrix multiplication.
    unsigned lhsRank = lhsShape.size();
    if (lhsShape[lhsRank - 1] != -1 && rhsShape[0] != -1 &&
        lhsShape[lhsRank - 1] != rhsShape[0])
      return op->emitError("Attempt to multiply incompatible matrices");
    for (decltype(lhsRank) i = 0; i < lhsRank - 2; ++i)
      dims.emplace_back(lhsShape[i]);
    dims.emplace_back(lhsShape[lhsRank - 2]);
  } else if (lhsShape.size() > 2 && rhsShape.size() == 2) {
    // (s1 x s2 x... x sK x M x N) MATMUL (N x P)
    // =>
    // (s1 x s2 x... x sK x M x P)

    // Check legality of matrix multiplication.
    unsigned lhsRank = lhsShape.size();
    if (lhsShape[lhsRank - 1] != -1 && rhsShape[0] != -1 &&
        lhsShape[lhsRank - 1] != rhsShape[0])
      return op->emitError("Attempt to multiply incompatible matrices");
    for (decltype(lhsRank) i = 0; i < lhsRank - 1; ++i)
      dims.emplace_back(lhsShape[i]);
    dims.emplace_back(rhsShape[1]);
  } else if (lhsShape.size() == 2 && rhsShape.size() > 2) {
    // (M x N) MATMUL (s1 x s2 x... x sK x N x P)
    // =>
    // (s1 x s2 x... x sK x M x P)

    // Check legality of matrix multiplication.
    unsigned rhsRank = rhsShape.size();
    if (lhsShape[1] != -1 && rhsShape[rhsRank - 2] != -1 &&
        lhsShape[1] != rhsShape[rhsRank - 2])
      return op->emitError("Attempt to multiply incompatible matrices");
    for (decltype(rhsRank) i = 0; i < rhsRank - 2; ++i)
      dims.emplace_back(rhsShape[i]);
    dims.emplace_back(lhsShape[0]);
    dims.emplace_back(rhsShape[rhsRank - 1]);
  } else if (lhsShape.size() > 2 && rhsShape.size() > 2) {
    // (s1 x s2 x... x sK x M x N) MATMUL (t1 x t2 x... x tK x N x P)
    // =>
    // (u1 x u2 x... x uK x M x P)

    // Check legality of matrix multiplication.
    unsigned lhsRank = lhsShape.size();
    unsigned rhsRank = rhsShape.size();
    if (lhsShape[lhsRank - 1] != -1 && rhsShape[rhsRank - 2] != -1 &&
        lhsShape[lhsRank - 1] != rhsShape[rhsRank - 2])
      return op->emitError("Attempt to multiply incompatible matrices");
    // Check and perform broadcasting for the shapes.
    SmallVector<int64_t, 2> lhsBcastShape;
    for (decltype(lhsRank) i = 0; i < lhsRank - 2; ++i)
      lhsBcastShape.emplace_back(lhsShape[i]);
    SmallVector<int64_t, 2> rhsBcastShape;
    for (decltype(rhsRank) i = 0; i < rhsRank - 2; ++i)
      rhsBcastShape.emplace_back(rhsShape[i]);
    if (!getBroadcastedShape(lhsBcastShape, rhsBcastShape, dims))
      return op->emitError("Broadcasted dimensions are incompatible");
    dims.emplace_back(lhsShape[lhsRank - 2]);
    dims.emplace_back(rhsShape[rhsRank - 1]);
  } else {
    // This case covers all remaining combinations of 1 and 2-D matrices.
    int64_t lhsDim = lhsShape[0];
    int64_t rhsDim = rhsShape[0];
    if (lhsShape.size() > 1) {
      lhsDim = lhsShape[1];
      dims.emplace_back(lhsShape[0]);
    }

    // Check legality of matrix multiplication.
    if (lhsDim != -1 && rhsDim != -1 && lhsDim != rhsDim)
      return op->emitError("Attempt to multiply incompatible matrices");
    if (rhsShape.size() > 1)
      dims.emplace_back(rhsShape[1]);
  }

  Type elementType = result.getType().cast<ShapedType>().getElementType();
  result.setType(RankedTensorType::get(dims, elementType));
  return success();
}

} // namespace


// This method substitutes any uses of dimensions and symbols (e.g.
// dim#0 with dimReplacements[0]) in an affine map, simplifies the modified
// affine map, and returns an integer constant.
int64_t AffineMapIntConstant(Builder &builder, AffineMap map,
    ArrayRef<int64_t> dimReplacements, ArrayRef<int64_t> symReplacements,
    unsigned numResultDims, unsigned numResultSyms) {
  // Prepare affine expressions.
  SmallVector<AffineExpr, 4> dimExprs, symExprs;
  for (int64_t dim : dimReplacements) {
    AffineExpr exp = builder.getAffineConstantExpr(dim);
    dimExprs.emplace_back(exp);
  }
  for (int64_t sym : symReplacements) {
    AffineExpr exp = builder.getAffineConstantExpr(sym);
    symExprs.emplace_back(exp);
  }
  // Replace all the affine map's arguments with real values and evaluate the
  // map.
  AffineMap replacedDimMap = map.replaceDimsAndSymbols(
      dimExprs, symExprs, numResultDims, numResultSyms);
  AffineMap simplifiedMap = simplifyAffineMap(replacedDimMap);
  return simplifiedMap.getSingleConstantResult();
}

//===----------------------------------------------------------------------===//
// Get reduction type
//===----------------------------------------------------------------------===//
RankedTensorType getReductionOutputType(RankedTensorType operandTy,
    Optional<ArrayAttr> axesAttrs, uint64_t keepdims) {
  int64_t rank = operandTy.getRank();

  SmallVector<int64_t, 4> axes;
  if (axesAttrs != llvm::None) {
    for (auto axisAttr : axesAttrs.getValue()) {
      int64_t axis = axisAttr.cast<IntegerAttr>().getInt();
      axis = axis >= 0 ? axis : (rank + axis);
      assert(axis >= -rank && axis <= rank - 1);
      if (std::find(axes.begin(), axes.end(), axis) == axes.end())
        axes.emplace_back(axis);
    }
  } else {
    for (decltype(rank) i = 0; i < rank; ++i) {
      axes.emplace_back(i);
    }
  }

  // Mark reduction axes.
  SmallVector<bool, 4> isReductionAxis;
  for (decltype(rank) i = 0; i < rank; ++i) {
    if (std::find(axes.begin(), axes.end(), i) != axes.end())
      isReductionAxis.emplace_back(true);
    else
      isReductionAxis.emplace_back(false);
  }

  // KeepDims
  bool isKeepdims = (keepdims == 1) ? true : false;

  SmallVector<int64_t, 4> dims;
  for (decltype(rank) i = 0; i < rank; ++i) {
    if (isReductionAxis[i]) {
      if (isKeepdims)
        dims.emplace_back(1); // reduction dimension
    } else {
      dims.emplace_back(operandTy.getShape()[i]);
    }
  }

  return RankedTensorType::get(dims, operandTy.getElementType());
}

// Reduction with axes is from ConstantOp.
// Only ReduceSum call this function now.
static RankedTensorType getReductionOutputType(RankedTensorType operandTy,
    DenseElementsAttr axesAttrs, uint64_t keepdims,
    uint64_t noop_with_empty_axes) {
  int64_t rank = operandTy.getRank();

  SmallVector<int64_t, 4> axes;
  if (axesAttrs) {
    for (auto element : axesAttrs.getValues<IntegerAttr>()) {
      int64_t axis = element.getInt();
      if (axis < -rank || axis > rank - 1) {
        return RankedTensorType();
      }
      axis = axis >= 0 ? axis : (rank + axis);
      if (std::find(axes.begin(), axes.end(), axis) == axes.end())
        axes.emplace_back(axis);
    }
  }
  if (axes.size() == 0) {
    if (!noop_with_empty_axes) {
      for (decltype(rank) i = 0; i < rank; ++i) {
        axes.emplace_back(i);
      }
    }
  }

  // Mark reduction axes.
  SmallVector<bool, 4> isReductionAxis;
  for (decltype(rank) i = 0; i < rank; ++i) {
    if (std::find(axes.begin(), axes.end(), i) != axes.end())
      isReductionAxis.emplace_back(true);
    else
      isReductionAxis.emplace_back(false);
  }

  // KeepDims
  bool isKeepdims = (keepdims == 1) ? true : false;

  SmallVector<int64_t, 4> dims;
  for (decltype(rank) i = 0; i < rank; ++i) {
    if (isReductionAxis[i]) {
      if (isKeepdims)
        dims.emplace_back(1); // reduction dimension
    } else {
      dims.emplace_back(operandTy.getShape()[i]);
    }
  }

  return RankedTensorType::get(dims, operandTy.getElementType());
}

//===----------------------------------------------------------------------===//
// Support function that computes default values for dilations.
//===----------------------------------------------------------------------===//
template <class T>
static LogicalResult processConvDilationParam(
    T *op, Optional<ArrayAttr> kernelShape) {
  auto builder = mlir::Builder(op->getContext());
  auto kernelRank = ArrayAttrSize(kernelShape);

  auto dilationsOpt = op->dilations();
  if (dilationsOpt.hasValue()) {
    if (ArrayAttrSize(dilationsOpt) != kernelRank) {
      return op->emitError("dilation rank is not the same as the spatial rank");
    }
    // Test values to be greater than 0.
    for (decltype(kernelRank) i = 0; i < kernelRank; ++i) {
      if (ArrayAttrIntVal(dilationsOpt, i) < 1) {
        return op->emitError("dilation value must be nonzero positive");
      }
    }
  } else {
    // Default dilatation is needed, all dimensions init with 1.
    SmallVector<int64_t, 4> defaultVals(kernelRank, 1);
    // Convert to ArrayRef, then build attribute, then store attribute.
    ArrayRef<int64_t> defaultRefs(defaultVals);
    op->dilationsAttr(builder.getI64ArrayAttr(defaultRefs));
  }
  return success();
}

//===----------------------------------------------------------------------===//
// Support function that computes default values for strides.
//===----------------------------------------------------------------------===//
template <class T>
static LogicalResult processConvStrideParam(
    T *op, Optional<ArrayAttr> kernelShape) {
  auto builder = mlir::Builder(op->getContext());
  auto kernelRank = ArrayAttrSize(kernelShape);

  auto stridesOpt = op->strides();
  if (stridesOpt.hasValue()) {
    if (ArrayAttrSize(stridesOpt) != kernelRank)
      return op->emitError("strides rank is not the same as the spatial rank");
    // Check values to be greater than 0.
    for (decltype(kernelRank) i = 0; i < kernelRank; ++i) {
      if (ArrayAttrIntVal(stridesOpt, i) < 1)
        return op->emitError("strides value must be nonzero positive");
    }
  } else {
    // Default stride is needed, all dimensions init with 1.
    SmallVector<int64_t, 4> defaultVals(kernelRank, 1);
    // Convert to ArrayRef, then build attribute, then store attribute.
    ArrayRef<int64_t> defaultRefs(defaultVals);
    op->stridesAttr(builder.getI64ArrayAttr(defaultRefs));
  }
  return success();
}

//===----------------------------------------------------------------------===//
// Support function that computes default values for pads.
//===----------------------------------------------------------------------===//
template <class T>
static LogicalResult processConvPadParam(T *op, ArrayRef<int64_t> inputShape,
    Optional<ArrayAttr> kernelShape, Optional<ArrayAttr> stridesOpt,
    Optional<ArrayAttr> dilationsOpt = llvm::None) {
  auto builder = mlir::Builder(op->getContext());

  auto inputRank = inputShape.size();
  auto kernelRank = ArrayAttrSize(kernelShape);
  auto kernelOffset = inputRank - kernelRank;

  // Try to find padding, getting auto_pad attribute first.
  auto autoPad = op->auto_pad();
  // And then investigate the various different cases. Prefill pad values with
  // zeros, the most common case.
  SmallVector<int64_t, 4> actualPads(2 * kernelRank, 0);
  bool updatedPad = false;
  if (autoPad == "NOTSET") {
    auto padsOpt = op->pads();
    if (padsOpt.hasValue()) {
      // Only option where pads are not updated. Pads consists of two entries
      // for each spatial axis.
      if (ArrayAttrSize(padsOpt) != 2 * kernelRank) {
        return op->emitError("pads rank is not twice the spatial rank");
      }
      // Check values, pads cannot be negative.
      for (decltype(kernelRank) i = 0; i < 2 * kernelRank; ++i) {
        if (ArrayAttrIntVal(padsOpt, i) < 0) {
          return op->emitError("pads value must be nonnegative");
        }
      }
    } else {
      // We have notset with no pads, they are assumed to be all zero.
      updatedPad = true;
    }
  } else if (autoPad == "SAME_UPPER" || autoPad == "SAME_LOWER") {
    // Reload dilation and strides as they may have gotten default values.
    updatedPad = true;
    int64_t dilationVal = 1;
    for (decltype(kernelRank) i = 0; i < kernelRank; ++i) {
      auto inputSize = inputShape[kernelOffset + i];
      if (inputSize < 0)
        return op->emitError("Conv Pads defined as SAME_UPPER or SAME_LOWER "
                             "requires compile time X sizes");
      auto kernelSize = ArrayAttrIntVal(kernelShape, i);
      if (dilationsOpt.hasValue())
        dilationVal = ArrayAttrIntVal(dilationsOpt, i);
      auto strideVal = ArrayAttrIntVal(stridesOpt, i);
      // Output size is input size divided by stride. When stride is 1, then
      // input and output are the same size, which is the usual case. When
      // stride is greater than 1, take the ceil to be sure to have each input
      // value used, as padding will be used to fill the gaps.
      int64_t outputSize = ceil((1.0 * inputSize) / (1.0 * strideVal));
      // Formula is from ONNX MaxPool, and can be explained as follows. Pads
      // is the difference between the needed values for the computations,
      // minus the input values. The needed values for the computation is the
      // effective side of the kernel plus the number of times we jump to the
      // next kernel. Number of time we jump is (outputSize - 1). That number
      // is multiplied with the size of the jump, namely strideVal. Now for
      // the effective kernel size. It is the kernelSize + the number of times
      // we have dilation holes time the dilation. The number of dilation
      // holes is (kernelSize -1). Thus the effective size is "kernelSize +
      // (kernelSize-1)*dilation". This simplifies to "(kernelSize
      // -1)*dilation + 1".
      auto sumOfPad = (outputSize - 1) * strideVal +
                      ((kernelSize - 1) * dilationVal + 1) - inputSize;
      // Pad values are assumed equal on both size, at half the total value.
      actualPads[i] = actualPads[kernelRank + i] = sumOfPad / 2;
      // But if the total pad value is odd, we add 1 to begining or end
      // depending on autoPad value.
      if (sumOfPad % 2 != 0) {
        if (autoPad == "SAME_UPPER") {
          actualPads[kernelRank + i] += 1;
        } else {
          actualPads[i] += 1;
        }
      }
    }
  } else if (autoPad == "VALID") {
    // No pad, default value was set to zero, we are all set.
    updatedPad = true;
  } else {
    return op->emitError("auto_pad of unknown / unsupported value");
  }
  // Set pads values in attributes, if it is needed.
  if (updatedPad) {
    ArrayRef<int64_t> defaultRefs(actualPads);
    op->padsAttr(builder.getI64ArrayAttr(defaultRefs));
  }
  // In all cases now, the actual pad values are found in the pads attribute.
  op->auto_padAttr(builder.getStringAttr("NOTSET"));
  return success();
}

//===----------------------------------------------------------------------===//
// Support function computing default values for dilations, strides, and pads.
//===----------------------------------------------------------------------===//
template <class T>
static LogicalResult processConvTypeParams(T *op, Value inputOperand) {
  // 1) Get shape of input. Shape is not guaranteed to be compile time constant.
  auto inputShape = inputOperand.getType().cast<RankedTensorType>().getShape();

  // 2) Get kernel_shape attribute. They were previously computed. At this time,
  // they are guranteed to be compile time constant.
  auto kernelShape = op->kernel_shape();

  // Dilation. It is compile time constants (filled to default 1 value if not
  // explicitely given as input).
  LogicalResult res = processConvDilationParam<T>(op, kernelShape);
  if (failed(res))
    return res;
  auto dilationsOpt = op->dilations();

  // Strides. It is compile time constants (filled to default 1 value if not
  // explicitely given as input).
  res = processConvStrideParam<T>(op, kernelShape);
  if (failed(res))
    return res;
  auto stridesOpt = op->strides();

  // Pads.
  return processConvPadParam<T>(
      op, inputShape, kernelShape, stridesOpt, dilationsOpt);
}

//===----------------------------------------------------------------------===//
// Compute spatial dimensions given dilations, strides, pads, and ceil mode.
//===----------------------------------------------------------------------===//
static void insertConvSpatialDim(SmallVector<int64_t, 4> *outputDims,
    Builder &builder, ArrayRef<int64_t> xShape, Optional<ArrayAttr> kernelShape,
    Optional<ArrayAttr> padsOpt, Optional<ArrayAttr> stridesOpt,
    Optional<ArrayAttr> dilationsOpt = llvm::None, bool ceilMode = false) {
  auto spatialRank = ArrayAttrSize(kernelShape);
  auto spatialOffset = xShape.size() - spatialRank;

  // Get an affine map to compute the output dimension.
  AffineMap dimMap = getConvDimMap(builder, ceilMode);
  for (unsigned int i = 0; i < spatialRank; ++i) {
    int64_t res = -1;
    if (xShape[spatialOffset + i] != -1) {
      auto inputSize = xShape[spatialOffset + i];
      auto kernelSize = ArrayAttrIntVal(kernelShape, i);
      auto sumOfPads = ArrayAttrIntVal(padsOpt, i) +
                       ArrayAttrIntVal(padsOpt, spatialRank + i);
      auto strideVal = ArrayAttrIntVal(stridesOpt, i);
      int64_t dilationVal = 1;
      if (dilationsOpt.hasValue())
        dilationVal = ArrayAttrIntVal(dilationsOpt, i);
      res = AffineMapIntConstant(builder, dimMap, {inputSize},
          {kernelSize, sumOfPads, strideVal, dilationVal}, 1, 4);
    }
    outputDims->emplace_back(res);
  }
}

//===----------------------------------------------------------------------===//
// Support function that infers shape for RNN operations.
//===----------------------------------------------------------------------===//
template <typename T>
static LogicalResult RNNShapeInference(T *op) {
  Value X = op->X();
  Value W = op->W();
  Value R = op->R();

  if (!X.getType().isa<RankedTensorType>() ||
      !W.getType().isa<RankedTensorType>() ||
      !R.getType().isa<RankedTensorType>()) {
    return success();
  }

  auto xTy = X.getType().cast<RankedTensorType>();
  auto elementType = xTy.getElementType();

  // xShape :: [seq_length, batch_size, input_size]
  auto xShape = xTy.getShape();
  // wShape :: [num_directions, 4*hidden_size, input_size]
  auto wShape = W.getType().cast<RankedTensorType>().getShape();
  // rShape :: [num_directions, 4*hidden_size, hidden_size]
  auto rShape = R.getType().cast<RankedTensorType>().getShape();

  if (xShape.size() != 3) {
    return op->emitError("The first input tensor must have rank 3");
  }
  if (wShape.size() != 3) {
    return op->emitError("The second input tensor must have rank 3");
  }
  if (rShape.size() != 3) {
    return op->emitError("The third input tensor must have rank 3");
  }

  // Get sequence length, batch size and input size.
  auto sequenceLength = xShape[0];
  auto batchSize = xShape[1];

  // Get hidden size from hidden_size attribute.
  int64_t hiddenSize = -1;
  if (op->hidden_size().hasValue()) {
    hiddenSize = op->hidden_size().getValue();
  } else {
    // Infer hidden_size from wShape and rShape if possible.
    if (rShape[2] != -1)
      hiddenSize = rShape[2];
    else if (rShape[1] != -1)
      hiddenSize = rShape[1] / 4;
    else if (wShape[1] != -1)
      hiddenSize = wShape[1] / 4;
    // Update hidden_size attribute.
    if (hiddenSize != -1) {
      auto builder = mlir::Builder(op->getContext());
      auto hiddenSizeAttr =
          IntegerAttr::get(builder.getIntegerType(64, /*isSigned=*/true),
              APInt(64, /*value=*/hiddenSize, /*isSigned=*/true));
      op->hidden_sizeAttr(hiddenSizeAttr);
    }
  }

  // Get direction.
  int numDirection;
  if ((op->direction() == "forward") || (op->direction() == "reverse"))
    numDirection = 1;
  else if (op->direction() == "bidirectional")
    numDirection = 2;
  else
    numDirection = -1;
  if (numDirection == -1) {
    return op->emitError(
        "direction attribute must be one of the strings: forward, "
        "reverse, and bidirectional");
  }

  // Set result types.
  unsigned numOfResults = op->getNumResults();
  if (numOfResults > 0) {
    // Y :: [seq_length, num_directions, batch_size, hidden_size]
    Type yTy = op->getResults()[0].getType();
    if (!yTy.isa<NoneType>()) {
      yTy = RankedTensorType::get(
          {sequenceLength, numDirection, batchSize, hiddenSize}, elementType);
      op->getResults()[0].setType(yTy);
    }
  }
  if (numOfResults > 1) {
    // Y_h :: [num_directions, batch_size, hidden_size]
    Type yhTy = op->getResults()[1].getType();
    if (!yhTy.isa<NoneType>()) {
      yhTy = RankedTensorType::get(
          {numDirection, batchSize, hiddenSize}, elementType);
      op->getResults()[1].setType(yhTy);
    }
  }
  if (numOfResults > 2) {
    // Y_c :: [num_directions, batch_size, hidden_size]
    Type ycTy = op->getResults()[2].getType();
    if (!ycTy.isa<NoneType>()) {
      ycTy = RankedTensorType::get(
          {numDirection, batchSize, hiddenSize}, elementType);
      op->getResults()[2].setType(ycTy);
    }
  }
  return success();
}

static void insertConvTransposeSpatialDim(SmallVectorImpl<int64_t> &outputDims,
    ArrayRef<int64_t> xShape, Optional<ArrayAttr> kernelShape,
    Optional<ArrayAttr> padsOpt, Optional<ArrayAttr> stridesOpt,
    Optional<ArrayAttr> outputPadsOpt, Optional<ArrayAttr> outputShapeOpt,
    Optional<ArrayAttr> dilationsOpt = llvm::None, bool ceilMode = false) {
  auto xRank = xShape.size();
  auto spatialRank = ArrayAttrSize(kernelShape);
  auto spatialOffset = xRank - spatialRank;

  int64_t dilationVal = 1;
  int64_t outputPadsVal = 0;
  // output_shape[i] = stride[i] * (input_size[i] - 1) + output_padding[i] +
  // ((kernel_shape[i] - 1) * dilations[i] + 1) - pads[start_i] - pads[end_i]
  for (unsigned int i = 0; i < spatialRank; ++i) {
    auto inputSize = xShape[spatialOffset + i];
    auto sumOfPads =
        ArrayAttrIntVal(padsOpt, i) + ArrayAttrIntVal(padsOpt, spatialRank + i);
    auto kernelSize = ArrayAttrIntVal(kernelShape, i);
    if (dilationsOpt.hasValue())
      dilationVal = ArrayAttrIntVal(dilationsOpt, i);
    auto strideVal = ArrayAttrIntVal(stridesOpt, i);
    if (outputPadsOpt.hasValue())
      outputPadsVal = ArrayAttrIntVal(outputPadsOpt, i);
    // Number of useful values: input plus pad - effective size of kernel (see
    // processConvTypeParams comments to see how this value is derived).
    int64_t res = strideVal * (inputSize - 1) + outputPadsVal +
                  ((kernelSize - 1) * dilationVal + 1) - sumOfPads;
    outputDims.emplace_back(res);
  }
}

//===----------------------------------------------------------------------===//
// ONNXEntryPointOp
//===----------------------------------------------------------------------===//

void ONNXEntryPointOp::build(mlir::OpBuilder &builder,
    mlir::OperationState &state, mlir::FuncOp function, int numInputs,
    int numOutputs, std::string signature) {
  state.addAttribute(ONNXEntryPointOp::getEntryPointFuncAttrName(),
      SymbolRefAttr::get(function));
  state.addAttribute(ONNXEntryPointOp::getNumInputsAttrName(),
      builder.getI32IntegerAttr(numInputs));
  state.addAttribute(ONNXEntryPointOp::getNumOutputsAttrName(),
      builder.getI32IntegerAttr(numOutputs));
  state.addAttribute(ONNXEntryPointOp::getSignatureAttrName(),
      builder.getStringAttr(signature));
}

ONNXEntryPointOp ONNXEntryPointOp::create(mlir::Location location,
    mlir::FuncOp &func, int numInputs, int numOutputs, std::string signature) {
  mlir::OperationState state(location, "onnx.EntryPoint");
  OpBuilder builder(location->getContext());
  mlir::ONNXEntryPointOp::build(
      builder, state, func, numInputs, numOutputs, signature);
  Operation *op = mlir::Operation::create(state);
  auto onnxEntryOp = llvm::cast<mlir::ONNXEntryPointOp>(op);
  return onnxEntryOp;
}

//===----------------------------------------------------------------------===//
// ONNXNoneOp
//===----------------------------------------------------------------------===//

OpFoldResult ONNXNoneOp::fold(ArrayRef<Attribute> operands) {
  return valueAttr();
}

//===----------------------------------------------------------------------===//
// ONNX Operations
//===----------------------------------------------------------------------===//

//===----------------------------------------------------------------------===//
// Exp
//===----------------------------------------------------------------------===//
/// Infer the output shape of the ONNXExpOp. This method is required by the
/// shape inference interface.
LogicalResult ONNXExpOp::inferShapes(
    std::function<void(mlir::Region &)> doShapeInference) {
  getResult().setType(getOperand().getType());
  return success();
}

//===----------------------------------------------------------------------===//
// Atan
//===----------------------------------------------------------------------===//
/// Infer the output shape of the ONNXAtanOp. This method is required by the
/// shape inference interface.
LogicalResult ONNXAtanOp::inferShapes(
    std::function<void(mlir::Region &)> doShapeInference) {
  getResult().setType(getOperand().getType());
  return success();
}

//===----------------------------------------------------------------------===//
// Tan
//===----------------------------------------------------------------------===//
/// Infer the output shape of the ONNXTanOp. This method is required by the
/// shape inference interface.
LogicalResult ONNXTanOp::inferShapes(
    std::function<void(mlir::Region &)> doShapeInference) {
  getResult().setType(getOperand().getType());
  return success();
}

//===----------------------------------------------------------------------===//
// Tanh
//===----------------------------------------------------------------------===//
/// Infer the output shape of the ONNXTanhOp. This method is required by the
/// shape inference interface.
LogicalResult ONNXTanhOp::inferShapes(
    std::function<void(mlir::Region &)> doShapeInference) {
  getResult().setType(getOperand().getType());
  return success();
}

//===----------------------------------------------------------------------===//
// Sin
//===----------------------------------------------------------------------===//
/// Infer the output shape of the ONNXSinOp. This method is required by the
/// shape inference interface.
LogicalResult ONNXSinOp::inferShapes(
    std::function<void(mlir::Region &)> doShapeInference) {
  getResult().setType(getOperand().getType());
  return success();
}

//===----------------------------------------------------------------------===//
// Sinh
//===----------------------------------------------------------------------===//
/// Infer the output shape of the ONNXSinhOp. This method is required by the
/// shape inference interface.
LogicalResult ONNXSinhOp::inferShapes(
    std::function<void(mlir::Region &)> doShapeInference) {
  getResult().setType(getOperand().getType());
  return success();
}

//===----------------------------------------------------------------------===//
// Cosh
//===----------------------------------------------------------------------===//
/// Infer the output shape of the ONNXCoshOp. This method is required by the
/// shape inference interface.
LogicalResult ONNXCoshOp::inferShapes(
    std::function<void(mlir::Region &)> doShapeInference) {
  getResult().setType(getOperand().getType());
  return success();
}

//===----------------------------------------------------------------------===//
// Cos
//===----------------------------------------------------------------------===//
/// Infer the output shape of the ONNXCosOp. This method is required by the
/// shape inference interface.
LogicalResult ONNXCosOp::inferShapes(
    std::function<void(mlir::Region &)> doShapeInference) {
  getResult().setType(getOperand().getType());
  return success();
}

//===----------------------------------------------------------------------===//
// Acos
//===----------------------------------------------------------------------===//
/// Infer the output shape of the ONNXAcosOp. This method is required by the
/// shape inference interface.
LogicalResult ONNXAcosOp::inferShapes(
    std::function<void(mlir::Region &)> doShapeInference) {
  getResult().setType(getOperand().getType());
  return success();
}

//===----------------------------------------------------------------------===//
// Acosh
//===----------------------------------------------------------------------===//
/// Infer the output shape of the ONNXAcoshOp. This method is required by the
/// shape inference interface.
LogicalResult ONNXAcoshOp::inferShapes(
    std::function<void(mlir::Region &)> doShapeInference) {
  getResult().setType(getOperand().getType());
  return success();
}

//===----------------------------------------------------------------------===//
// Asin
//===----------------------------------------------------------------------===//
/// Infer the output shape of the ONNXAsinOp. This method is required by the
/// shape inference interface.
LogicalResult ONNXAsinOp::inferShapes(
    std::function<void(mlir::Region &)> doShapeInference) {
  getResult().setType(getOperand().getType());
  return success();
}

//===----------------------------------------------------------------------===//
// Asinh
//===----------------------------------------------------------------------===//
/// Infer the output shape of the ONNXAsinhOp. This method is required by the
/// shape inference interface.
LogicalResult ONNXAsinhOp::inferShapes(
    std::function<void(mlir::Region &)> doShapeInference) {
  getResult().setType(getOperand().getType());
  return success();
}

//===----------------------------------------------------------------------===//
// Atanh
//===----------------------------------------------------------------------===//
/// Infer the output shape of the ONNXAtanhOp. This method is required by the
/// shape inference interface.
LogicalResult ONNXAtanhOp::inferShapes(
    std::function<void(mlir::Region &)> doShapeInference) {
  getResult().setType(getOperand().getType());
  return success();
}

//===----------------------------------------------------------------------===//
// Log
//===----------------------------------------------------------------------===//
/// Infer the output shape of the ONNXLogOp. This method is required by the
/// shape inference interface.
LogicalResult ONNXLogOp::inferShapes(
    std::function<void(mlir::Region &)> doShapeInference) {
  getResult().setType(getOperand().getType());
  return success();
}

//===----------------------------------------------------------------------===//
// HardSigmoid
//===----------------------------------------------------------------------===//
/// Infer the output shape of the ONNXHardSigmoidOp. This method is required by
/// the shape inference interface.
LogicalResult ONNXHardSigmoidOp::inferShapes(
    std::function<void(mlir::Region &)> doShapeInference) {
  getResult().setType(getOperand().getType());
  return success();
}

//===----------------------------------------------------------------------===//
// Sigmoid
//===----------------------------------------------------------------------===//
/// Infer the output shape of the ONNXSigmoidOp. This method is required by the
/// shape inference interface.
LogicalResult ONNXSigmoidOp::inferShapes(
    std::function<void(mlir::Region &)> doShapeInference) {
  getResult().setType(getOperand().getType());
  return success();
}

//===----------------------------------------------------------------------===//
// Elu
//===----------------------------------------------------------------------===//
/// Infer the output shape of the ONNXEluOp. This method is required by the
/// shape inference interface.
LogicalResult ONNXEluOp::inferShapes(
    std::function<void(mlir::Region &)> doShapeInference) {
  getResult().setType(getOperand().getType());
  return success();
}

//===----------------------------------------------------------------------===//
// Relu
//===----------------------------------------------------------------------===//
/// Infer the output shape of the ONNXReluOp. This method is required by the
/// shape inference interface.
LogicalResult ONNXReluOp::inferShapes(
    std::function<void(mlir::Region &)> doShapeInference) {
  getResult().setType(getOperand().getType());
  return success();
}

//===----------------------------------------------------------------------===//
// LeakyRelu
//===----------------------------------------------------------------------===//
/// Infer the output shape of the ONNXLeakyReluOp. This method is required by
/// the shape inference interface.
LogicalResult ONNXLeakyReluOp::inferShapes(
    std::function<void(mlir::Region &)> doShapeInference) {
  getResult().setType(getOperand().getType());
  return success();
}

//===----------------------------------------------------------------------===//
// Selu
//===----------------------------------------------------------------------===//
/// Infer the output shape of the ONNXSeluOp. This method is required by
/// the shape inference interface.
LogicalResult ONNXSeluOp::inferShapes(
    std::function<void(mlir::Region &)> doShapeInference) {
  getResult().setType(getOperand().getType());
  return success();
}

// Sequence related operations
// The general form for seq is seq<tensor<*xT>>
// Tensors will be add to or removed from a seq dynamically.
// The tensor type in a seq should be a summary of all the tensor type in
// the seq.
// It is possible seq<tensor<*xT>> can be refined into seq<RankedTensor>,
// or even seq<StaticShapedTensor> if all the tensors have common shape info
// It is important to refine the type for seq in onnx-mlir because static
// type is used. If seq of unranked tensor remains, onnx-mlir can not handle
// the unranked tensor retrieved from the seq.
// Here is the rules for shape inferences of seq-related ops:
// * A seq is started empty as the result of SequenceEmpty. We can track this
//   property with a tag in seq type or along dataflow.
// * When the an element is added, we can merge its shape with that in seq.
// * when an element is removed from seq, the seq becomes empty if it is the
//   last tenor in the seq (known statically).
// Since the seq is usually used as a parameter of a graph (e.g. for LoopOp),
// shape inference for region may need improvement.

//===----------------------------------------------------------------------===//
// SequenceInsertOp
//===----------------------------------------------------------------------===//

LogicalResult ONNXSequenceInsertOp::inferShapes(
    std::function<void(mlir::Region &)> doShapeInference) {
  SeqType seqType = input_sequence().getType().dyn_cast<mlir::SeqType>();
  ShapedType tensorType = tensor().getType().dyn_cast<ShapedType>();
  ShapedType seqTensorType = seqType.getElementType().cast<ShapedType>();

  // Merge the tensor type for the seq and the inserted tensor
  // Pick the weaker attr: known dim > unknown dim > unranked
  // If inference gets an unranked tensor, no need to update the result

  // When the input seq is empty, inherit the tensor type
  if (seqType.getLength() == 0) {
    getResult().setType(SeqType::get(tensorType, 1));
    return success();
  }

  auto newLength = seqType.getLength() == -1 ? -1 : seqType.getLength() + 1;

  // When one of the tensor is unranked
  if (!tensorType.hasRank()) {
    getResult().setType(SeqType::get(tensorType, newLength));
    return success();
  }
  if (!seqTensorType.hasRank()) {
    getResult().setType(SeqType::get(seqTensorType, newLength));
    return success();
  }

  // Merge when both are ranked
  auto seqShape = seqTensorType.getShape();
  auto seqRank = seqTensorType.getRank();
  if (seqRank == -1)
    return success();

  auto tensorShape = tensorType.getShape();
  auto tensorRank = tensorType.getRank();
  if (tensorRank != seqRank)
    return success();
  SmallVector<int64_t, 4> dims;
  for (auto i = 0; i < tensorRank; i++) {
    dims.emplace_back(seqShape[i] != tensorShape[i] ? -1 : tensorShape[i]);
  }
  getResult().setType(SeqType::get(
      mlir::RankedTensorType::get(dims, tensorType.getElementType()),
      newLength));

  return success();
}

LogicalResult ONNXSequenceInsertOp::verify() {
  ONNXSequenceInsertOpAdaptor operandAdaptor =
      ONNXSequenceInsertOpAdaptor(*this);

  // These cast should be guaranteed by default verifier
  Type seqElementType = operandAdaptor.input_sequence()
                            .getType()
                            .dyn_cast<mlir::SeqType>()
                            .getElementType();
  Type elementType1 = seqElementType.dyn_cast<ShapedType>().getElementType();
  ShapedType insertType =
      operandAdaptor.tensor().getType().dyn_cast<ShapedType>();
  Type elementType2 = insertType.getElementType();

  if (elementType1 != elementType2) {
    return emitError("Element types of the tensor in seqence and input "
                     "have to be the same");
  }
  return success();
}

//===----------------------------------------------------------------------===//
// ConcatFromSequenceOp
//===----------------------------------------------------------------------===//

LogicalResult ONNXConcatFromSequenceOp::inferShapes(
    std::function<void(mlir::Region &)> doShapeInference) {
  return success();
}

//===----------------------------------------------------------------------===//
// SequenceAtOp
//===----------------------------------------------------------------------===//

LogicalResult ONNXSequenceAtOp::inferShapes(
    std::function<void(mlir::Region &)> doShapeInference) {
  auto outputType = getResult().getType();
  auto inputElementType =
      input_sequence().getType().cast<SeqType>().getElementType();
  if (!inputElementType.isa<UnrankedTensorType>() &&
      outputType.isa<UnrankedTensorType>()) {
    getResult().setType(inputElementType);
  }
  return success();
}

//===----------------------------------------------------------------------===//
// SequenceConstructOp
//===----------------------------------------------------------------------===//

LogicalResult ONNXSequenceConstructOp::inferShapes(
    std::function<void(mlir::Region &)> doShapeInference) {
  return success();
}

//===----------------------------------------------------------------------===//
// SequenceEmptyOp
//===----------------------------------------------------------------------===//

LogicalResult ONNXSequenceEmptyOp::verify() {
  // For the Optional dtypeAttr, the default type is F32
  auto builder = mlir::OpBuilder(getContext());
  Type elementType;
  if (dtypeAttr()) {
    elementType = convertONNXTypeToMLIRType(builder,
        (onnx::TensorProto_DataType)dtypeAttr().getValue().getSExtValue());
  } else {
    elementType = builder.getF32Type();
  }

  // Get element type for seq from the output
  ShapedType outputSeqElementType =
      getResult().getType().cast<SeqType>().getElementType();
  if (outputSeqElementType.getElementType() != elementType)
    return emitError("SequenceEmpty dtype() does not match the output type");
  return success();
}

LogicalResult ONNXSequenceEmptyOp::inferShapes(
    std::function<void(mlir::Region &)> doShapeInference) {
  auto originTy = getResult().getType().cast<SeqType>();
  auto elementTy = originTy.getElementType();
  auto returnTy = SeqType::get(elementTy, 0);
  getResult().setType(returnTy);
  return success();
}

//===----------------------------------------------------------------------===//
// SequenceEraseOp
//===----------------------------------------------------------------------===//

LogicalResult ONNXSequenceEraseOp::inferShapes(
    std::function<void(mlir::Region &)> doShapeInference) {
  auto inputTy = input_sequence().getType().cast<SeqType>();
  int64_t length = inputTy.getLength();

  if (length == 0)
    return emitError("SequenceErase from an empty seq");
  getResult().setType(
      SeqType::get(inputTy.getElementType(), length == -1 ? -1 : length - 1));
  return success();
}

//===----------------------------------------------------------------------===//
// SequenceLengthOp
//===----------------------------------------------------------------------===//

LogicalResult ONNXSequenceLengthOp::inferShapes(
    std::function<void(mlir::Region &)> doShapeInference) {
  Type outputTy = getResult().getType();
  if (!outputTy.isa<RankedTensorType>() ||
      outputTy.cast<RankedTensorType>().getRank() != 0) {
    SmallVector<int64_t, 1> dims;
    auto builder = mlir::Builder(getContext());
    Type scalarTy =
        mlir::RankedTensorType::get(dims, builder.getIntegerType(64));
    getResult().setType(scalarTy);
  }
  // ElementType of I64 will be checked by verifier
  return success();
}

//===----------------------------------------------------------------------===//
// PRelu
//===----------------------------------------------------------------------===//
/// Infer the output shape of the ONNXPReluOp. This method is required by
/// the shape inference interface.
LogicalResult ONNXPReluOp::inferShapes(
    std::function<void(mlir::Region &)> doShapeInference) {
  if (!X().getType().isa<RankedTensorType>() ||
      !slope().getType().isa<RankedTensorType>())
    return success();
  auto xShape = X().getType().cast<ShapedType>().getShape();
  auto slopeShape = slope().getType().cast<ShapedType>().getShape();

  // PRelu supports unidirectional broadcasting, that is slope should be
  // unidirectional broadcastable to input X.
  if (slopeShape.size() > xShape.size())
    return emitError("Slope tensor has a wrong shape");

  // To do unidirectional broadcasting, we first apply bidirectional
  // broadcasting. Then, fine-tune by getting constant dimensions from X.
  SmallVector<int64_t, 4> shape;
  // Bidirectional broadcasting rules.
  getBroadcastedShape(xShape, slopeShape, shape);
  // Fine-tune.
  for (unsigned int i = 0; i < shape.size(); ++i)
    if (xShape[i] != -1)
      shape[i] = xShape[i];

  getResult().setType(RankedTensorType::get(
      shape, X().getType().cast<ShapedType>().getElementType()));
  return success();
}

//===----------------------------------------------------------------------===//
// ReciprocalOp
//===----------------------------------------------------------------------===//
/// Infer the output shape of the ONNXReciprocalOp. This method is required by
/// the shape inference interface.
LogicalResult ONNXReciprocalOp::inferShapes(
    std::function<void(mlir::Region &)> doShapeInference) {
  getResult().setType(getOperand().getType());
  return success();
}

//===----------------------------------------------------------------------===//
// SoftmaxOp
//===----------------------------------------------------------------------===//
/// Infer the output shape of the ONNXSoftmaxOp. This method is required by
/// the shape inference interface.
LogicalResult ONNXSoftmaxOp::inferShapes(
    std::function<void(mlir::Region &)> doShapeInference) {
  getResult().setType(getOperand().getType());
  return success();
}

//===----------------------------------------------------------------------===//
// SoftplusOp
//===----------------------------------------------------------------------===//
/// Infer the output shape of the ONNXSoftplusOp. This method is required by
/// the shape inference interface.
LogicalResult ONNXSoftplusOp::inferShapes(
    std::function<void(mlir::Region &)> doShapeInference) {
  getResult().setType(getOperand().getType());
  return success();
}

//===----------------------------------------------------------------------===//
// SoftsignOp
//===----------------------------------------------------------------------===//
/// Infer the output shape of the ONNXSoftsignOp. This method is required by
/// the shape inference interface.
LogicalResult ONNXSoftsignOp::inferShapes(
    std::function<void(mlir::Region &)> doShapeInference) {
  getResult().setType(getOperand().getType());
  return success();
}

//===----------------------------------------------------------------------===//
// SqrtOp
//===----------------------------------------------------------------------===//
/// Infer the output shape of the ONNXSqrtOp. This method is required by
/// the shape inference interface.
LogicalResult ONNXSqrtOp::inferShapes(
    std::function<void(mlir::Region &)> doShapeInference) {
  getResult().setType(getOperand().getType());
  return success();
}

//===----------------------------------------------------------------------===//
// SignOp
//===----------------------------------------------------------------------===//
/// Infer the output shape of the ONNXSignOp. This method is required by
/// the shape inference interface.
LogicalResult ONNXSignOp::inferShapes(
    std::function<void(mlir::Region &)> doShapeInference) {
  getResult().setType(getOperand().getType());
  return success();
}

//===----------------------------------------------------------------------===//
// AbsOp
//===----------------------------------------------------------------------===//
/// Infer the output shape of the ONNXAbsOp. This method is required by the
/// shape inference interface.
LogicalResult ONNXAbsOp::inferShapes(
    std::function<void(mlir::Region &)> doShapeInference) {
  getResult().setType(getOperand().getType());
  return success();
}

//===----------------------------------------------------------------------===//
// ErfOp
//===----------------------------------------------------------------------===//

LogicalResult ONNXErfOp::inferShapes(
    std::function<void(mlir::Region &)> doShapeInference) {
  getResult().setType(getOperand().getType());
  return success();
}

//===----------------------------------------------------------------------===//
// PowOp
//===----------------------------------------------------------------------===//

LogicalResult ONNXPowOp::verify() {
  ShapedType lhsTy = X().getType().cast<ShapedType>();
  ShapedType rhsTy = Y().getType().cast<ShapedType>();
  Type rhsETy = rhsTy.getElementType();
  Type lhsETy = lhsTy.getElementType();
  if (rhsETy != lhsETy)
    return emitOpError("Pow with different input type not implemented yet");
  if (lhsETy.isa<IntegerType>() || lhsETy.isa<IntegerType>())
    return emitOpError("Integer power not implemented yet");
  return success();
}
LogicalResult ONNXPowOp::inferShapes(
    std::function<void(mlir::Region &)> doShapeInference) {
  if (!getOperand(0).getType().isa<RankedTensorType>() ||
      !getOperand(1).getType().isa<RankedTensorType>())
    return success();
  RankedTensorType lhsTy = X().getType().cast<RankedTensorType>();
  RankedTensorType rhsTy = Y().getType().cast<RankedTensorType>();
  getResult().setType(getBroadcastedType(lhsTy, rhsTy));
  return success();
}

//===----------------------------------------------------------------------===//
// AddOp
//===----------------------------------------------------------------------===//
/// Infer the output shape of the ONNXAddOp. This method is required by the
/// shape inference interface.
LogicalResult ONNXAddOp::inferShapes(
    std::function<void(mlir::Region &)> doShapeInference) {
  if (!getOperand(0).getType().isa<RankedTensorType>() ||
      !getOperand(1).getType().isa<RankedTensorType>())
    return success();
  auto lhsTy = getOperand(0).getType().cast<RankedTensorType>();
  auto rhsTy = getOperand(1).getType().cast<RankedTensorType>();
  getResult().setType(getBroadcastedType(lhsTy, rhsTy));
  return success();
}

//===----------------------------------------------------------------------===//
// MulOp
//===----------------------------------------------------------------------===//
/// Infer the output shape of the ONNXMulOp. This method is required by the
/// shape inference interface.
LogicalResult ONNXMulOp::inferShapes(
    std::function<void(mlir::Region &)> doShapeInference) {
  if (!getOperand(0).getType().isa<RankedTensorType>() ||
      !getOperand(1).getType().isa<RankedTensorType>())
    return success();
  auto lhsTy = getOperand(0).getType().cast<RankedTensorType>();
  auto rhsTy = getOperand(1).getType().cast<RankedTensorType>();
  getResult().setType(getBroadcastedType(lhsTy, rhsTy));
  return success();
}

//===----------------------------------------------------------------------===//
// DivOp
//===----------------------------------------------------------------------===//
/// Infer the output shape of the ONNXDivOp. This method is required by the
/// shape inference interface.
LogicalResult ONNXDivOp::inferShapes(
    std::function<void(mlir::Region &)> doShapeInference) {
  if (!getOperand(0).getType().isa<RankedTensorType>() ||
      !getOperand(1).getType().isa<RankedTensorType>())
    return success();
  auto lhsTy = getOperand(0).getType().cast<RankedTensorType>();
  auto rhsTy = getOperand(1).getType().cast<RankedTensorType>();
  getResult().setType(getBroadcastedType(lhsTy, rhsTy));
  return success();
}

//===----------------------------------------------------------------------===//
// SubOp
//===----------------------------------------------------------------------===//
/// Infer the output shape of the ONNXSubOp. This method is required by the
/// shape inference interface.
LogicalResult ONNXSubOp::inferShapes(
    std::function<void(mlir::Region &)> doShapeInference) {
  if (!getOperand(0).getType().isa<RankedTensorType>() ||
      !getOperand(1).getType().isa<RankedTensorType>())
    return success();
  auto lhsTy = getOperand(0).getType().cast<RankedTensorType>();
  auto rhsTy = getOperand(1).getType().cast<RankedTensorType>();
  getResult().setType(getBroadcastedType(lhsTy, rhsTy));
  return success();
}

//===----------------------------------------------------------------------===//
// AndOp
//===----------------------------------------------------------------------===//
/// Infer the output shape of the ONNXAndOp. This method is required by the
/// shape inference interface.
LogicalResult ONNXAndOp::inferShapes(
    std::function<void(mlir::Region &)> doShapeInference) {
  if (!getOperand(0).getType().isa<RankedTensorType>() ||
      !getOperand(1).getType().isa<RankedTensorType>())
    return success();
  auto lhsTy = getOperand(0).getType().cast<RankedTensorType>();
  auto rhsTy = getOperand(1).getType().cast<RankedTensorType>();
  getResult().setType(getBroadcastedType(lhsTy, rhsTy));
  return success();
}

//===----------------------------------------------------------------------===//
// OrOp
//===----------------------------------------------------------------------===//
/// Infer the output shape of the ONNXOrOp. This method is required by the
/// shape inference interface.
LogicalResult ONNXOrOp::inferShapes(
    std::function<void(mlir::Region &)> doShapeInference) {
  if (!getOperand(0).getType().isa<RankedTensorType>() ||
      !getOperand(1).getType().isa<RankedTensorType>())
    return success();
  auto lhsTy = getOperand(0).getType().cast<RankedTensorType>();
  auto rhsTy = getOperand(1).getType().cast<RankedTensorType>();
  getResult().setType(getBroadcastedType(lhsTy, rhsTy));
  return success();
}

//===----------------------------------------------------------------------===//
// XorOp
//===----------------------------------------------------------------------===//
/// Infer the output shape of the ONNXXorOp. This method is required by the
/// shape inference interface.
LogicalResult ONNXXorOp::inferShapes(
    std::function<void(mlir::Region &)> doShapeInference) {
  if (!getOperand(0).getType().isa<RankedTensorType>() ||
      !getOperand(1).getType().isa<RankedTensorType>())
    return success();
  auto lhsTy = getOperand(0).getType().cast<RankedTensorType>();
  auto rhsTy = getOperand(1).getType().cast<RankedTensorType>();
  getResult().setType(getBroadcastedType(lhsTy, rhsTy));
  return success();
}

//===----------------------------------------------------------------------===//
// SumOp
//===----------------------------------------------------------------------===//
/// Infer the output shape of the ONNXSumOp. This method is required by the
/// shape inference interface.
LogicalResult ONNXSumOp::inferShapes(
    std::function<void(mlir::Region &)> doShapeInference) {
  for (unsigned int i = 0; i < getNumOperands(); ++i) {
    if (!getOperand(i).getType().cast<RankedTensorType>())
      return success();
  }
  Type resultTy = getOperand(0).getType().cast<RankedTensorType>();
  for (unsigned int i = 1; i < getNumOperands(); ++i) {
    Type nextTy = getOperand(i).getType().cast<RankedTensorType>();
    resultTy = getBroadcastedType(resultTy, nextTy);
  }
  getResult().setType(resultTy);
  return success();
}

//===----------------------------------------------------------------------===//
// MaxOp
//===----------------------------------------------------------------------===//
/// Infer the output shape of the ONNXMaxOp. This method is required by the
/// shape inference interface.
LogicalResult ONNXMaxOp::inferShapes(
    std::function<void(mlir::Region &)> doShapeInference) {
  for (unsigned int i = 0; i < getNumOperands(); ++i) {
    if (!getOperand(i).getType().cast<RankedTensorType>())
      return success();
  }
  Type resultTy = getOperand(0).getType().cast<RankedTensorType>();
  for (unsigned int i = 1; i < getNumOperands(); ++i) {
    Type nextTy = getOperand(i).getType().cast<RankedTensorType>();
    resultTy = getBroadcastedType(resultTy, nextTy);
  }
  getResult().setType(resultTy);
  return success();
}

//===----------------------------------------------------------------------===//
// MinOp
//===----------------------------------------------------------------------===//
/// Infer the output shape of the ONNXMinOp. This method is required by the
/// shape inference interface.
LogicalResult ONNXMinOp::inferShapes(
    std::function<void(mlir::Region &)> doShapeInference) {
  for (unsigned int i = 0; i < getNumOperands(); ++i) {
    if (!getOperand(i).getType().cast<RankedTensorType>())
      return success();
  }
  Type resultTy = getOperand(0).getType().cast<RankedTensorType>();
  for (unsigned int i = 1; i < getNumOperands(); ++i) {
    Type nextTy = getOperand(i).getType().cast<RankedTensorType>();
    resultTy = getBroadcastedType(resultTy, nextTy);
  }
  getResult().setType(resultTy);
  return success();
}

//===----------------------------------------------------------------------===//
// NegOp
//===----------------------------------------------------------------------===//
/// Infer the output shape of the ONNXNegOp. This method is required by the
/// shape inference interface.
LogicalResult ONNXNegOp::inferShapes(
    std::function<void(mlir::Region &)> doShapeInference) {
  getResult().setType(getOperand().getType());
  return success();
}

//===----------------------------------------------------------------------===//
// IdentityOp
//===----------------------------------------------------------------------===//
/// Infer the output shape of the ONNXIdentityOp. This method is required by the
/// shape inference interface.
LogicalResult ONNXIdentityOp::inferShapes(
    std::function<void(mlir::Region &)> doShapeInference) {
  getResult().setType(getOperand().getType());
  return success();
}

//===----------------------------------------------------------------------===//
// MatMulOp
//===----------------------------------------------------------------------===//

LogicalResult ONNXMatMulOp::inferShapes(
    std::function<void(mlir::Region &)> doShapeInference) {
  return inferMatMulResultShape(getOperation(), A(), B(), getResult());
}

//===----------------------------------------------------------------------===//
// QLinearMatMulOp
//===----------------------------------------------------------------------===//

LogicalResult ONNXQLinearMatMulOp::inferShapes(
    std::function<void(mlir::Region &)> doShapeInference) {
  return inferMatMulResultShape(getOperation(), a(), b(), getResult());
}

// GemmOp
LogicalResult ONNXGemmOp::inferShapes(
    std::function<void(mlir::Region &)> doShapeInference) {
  bool hasBias = !C().getType().isa<NoneType>();
  // Cannot infer shape if no shape exists.
  if (!A().getType().isa<RankedTensorType>() ||
      !B().getType().isa<RankedTensorType>() ||
      (hasBias && !C().getType().isa<RankedTensorType>()))
    return success();

  return shapeHelperInferShapes<ONNXGemmOpShapeHelper, ONNXGemmOp,
      ONNXGemmOpAdaptor>(this, A());
}

/// BatchNormalizationInferenceModeOp
LogicalResult ONNXBatchNormalizationInferenceModeOp::inferShapes(
    std::function<void(mlir::Region &)> doShapeInference) {
  // Cannot infer shape if no shape exists.
  if (!X().getType().isa<RankedTensorType>() ||
      !scale().getType().isa<RankedTensorType>() ||
      !B().getType().isa<RankedTensorType>() ||
      !mean().getType().isa<RankedTensorType>() ||
      !var().getType().isa<RankedTensorType>())
    return success();

  auto inputTensorTy = X().getType().cast<RankedTensorType>();
  auto scaleTensorTy = scale().getType().cast<RankedTensorType>();
  auto biasTensorTy = B().getType().cast<RankedTensorType>();
  auto meanTensorTy = mean().getType().cast<RankedTensorType>();
  auto varianceTensorTy = var().getType().cast<RankedTensorType>();

  // Check whether the shapes of scale, bias, mean and variance are valid.
  // Operand's dimensions can be in the form of NxCxD1xD2x...xDn or N.
  // In case of N, C is assumed to be 1.
  // 2-D tensors are assumed to be of shape NxC
  // Shapes of scale, bias, mean and variance must be C.
  int64_t c = -1;
  if (inputTensorTy.getShape().size() == 1) {
    c = 1;
  } else if (inputTensorTy.getShape().size() >= 2) {
    c = (inputTensorTy.getShape()[1] != -1) ? inputTensorTy.getShape()[1] : -1;
  }

  if (c != -1) {
    auto s = scaleTensorTy.getShape();
    auto b = biasTensorTy.getShape();
    auto m = meanTensorTy.getShape();
    auto v = varianceTensorTy.getShape();

    if ((s.size() != 1) || (s[0] != -1 && s[0] != c))
      return emitError("Wrong rank for the scale");
    if ((b.size() != 1) || (b[0] != -1 && b[0] != c))
      return emitError("Wrong rank for the bias");
    if ((m.size() != 1) || (m[0] != -1 && m[0] != c))
      return emitError("Wrong rank for the mean");
    if ((v.size() != 1) || (v[0] != -1 && v[0] != c))
      return emitError("Wrong rank for the variance");
  }

  // The output tensor of the same shape as the input.
  getResult().setType(X().getType());
  return success();
}

// TODO:
//   Verify that matrix sizes are valid for multiplication and addition.
//   Take into account the dimensionality of the matrix.

//===----------------------------------------------------------------------===//
// Reshape
//===----------------------------------------------------------------------===//

LogicalResult ONNXReshapeOp::inferShapes(
    std::function<void(mlir::Region &)> doShapeInference) {
  // Cannot infer shape if no shape tensor is specified.
  if (!data().getType().isa<RankedTensorType>())
    return success();

  if (!shape().getType().isa<RankedTensorType>())
    return success();

  auto shapeTensorTy = shape().getType().cast<RankedTensorType>();
  auto elementType = data().getType().cast<ShapedType>().getElementType();

  // Only rank 1 shape tensors are supported.
  if (shapeTensorTy.getShape().size() != 1)
    return emitError("Shape tensor must have rank one");
  int64_t outputRank = shapeTensorTy.getShape()[0];

  // Shape tensor must have constant shape.
  if (outputRank < 0)
    return emitError("Shape tensor must have constant shape");

  ONNXReshapeOpAdaptor operandAdaptor(*this);
  ONNXReshapeOpShapeHelper shapeHelper(this);
  if (failed(shapeHelper.computeShape(operandAdaptor)))
    return emitError("Failed to scan Reshape parameters successfully");
  SmallVector<int64_t, 4> outputDims;
  IndexExpr::getShape(shapeHelper.dimsForOutput(0), outputDims);
  getResult().setType(RankedTensorType::get(outputDims, elementType));

  return success();
}

// Transpose

LogicalResult ONNXTransposeOp::inferShapes(
    std::function<void(mlir::Region &)> doShapeInference) {
  // Cannot infer shape if no shape exists.
  if (!data().getType().isa<RankedTensorType>())
    return success();

  auto elementType = data().getType().cast<ShapedType>().getElementType();
  ONNXTransposeOpAdaptor operandAdaptor(*this);
  ONNXTransposeOpShapeHelper shapeHelper(this);
  if (failed(shapeHelper.computeShape(operandAdaptor)))
    return emitError("Failed to scan Transpose parameters successfully");
  SmallVector<int64_t, 4> outputDims;
  IndexExpr::getShape(shapeHelper.dimsForOutput(0), outputDims);
  getResult().setType(RankedTensorType::get(outputDims, elementType));

  return success();
}

//===----------------------------------------------------------------------===//
// ReduceMax
//===----------------------------------------------------------------------===//

LogicalResult ONNXReduceMaxOp::inferShapes(
    std::function<void(mlir::Region &)> doShapeInference) {
  if (!getOperand().getType().isa<RankedTensorType>())
    return success();

  auto operandTy = getOperand().getType().cast<RankedTensorType>();
  getResult().setType(getReductionOutputType(operandTy, axes(), keepdims()));
  return success();
}

//===----------------------------------------------------------------------===//
// ReduceMean
//===----------------------------------------------------------------------===//

LogicalResult ONNXReduceMeanOp::inferShapes(
    std::function<void(mlir::Region &)> doShapeInference) {
  if (!getOperand().getType().isa<RankedTensorType>())
    return success();

  auto operandTy = getOperand().getType().cast<RankedTensorType>();
  getResult().setType(getReductionOutputType(operandTy, axes(), keepdims()));
  return success();
}

//===----------------------------------------------------------------------===//
// ReduceMin
//===----------------------------------------------------------------------===//

LogicalResult ONNXReduceMinOp::inferShapes(
    std::function<void(mlir::Region &)> doShapeInference) {
  if (!getOperand().getType().isa<RankedTensorType>())
    return success();

  auto operandTy = getOperand().getType().cast<RankedTensorType>();
  getResult().setType(getReductionOutputType(operandTy, axes(), keepdims()));
  return success();
}

//===----------------------------------------------------------------------===//
// ReduceProd
//===----------------------------------------------------------------------===//

LogicalResult ONNXReduceProdOp::inferShapes(
    std::function<void(mlir::Region &)> doShapeInference) {
  if (!getOperand().getType().isa<RankedTensorType>())
    return success();

  auto operandTy = getOperand().getType().cast<RankedTensorType>();
  getResult().setType(getReductionOutputType(operandTy, axes(), keepdims()));
  return success();
}

//===----------------------------------------------------------------------===//
// ReduceSum
//===----------------------------------------------------------------------===//

LogicalResult ONNXReduceSumOp::inferShapes(
    std::function<void(mlir::Region &)> doShapeInference) {
  if (!data().getType().isa<RankedTensorType>())
    return success();

  auto operandTy = data().getType().cast<RankedTensorType>();
  /**
   *    In OpSet 13, axes of ReduceSum is an input, not an attribute.
   *    If the axes is not a constant, the output shape is unknown.
   *    So far, only constant input for axes is handled.
   *    Since other reduction ops still have axes as attributes,
   *    interface of getReductionOutputType is kept.
   *    An array attribute is generated from the constant input
   **/
  DenseElementsAttr constAxes;
  if (isFromNone(axes())) {
    // constAxes should just be NULL
    // Default value will be given in getReductionOutputType
  } else if (getONNXConstantOp(axes())) {
    constAxes = getONNXConstantOp(axes())
                    .valueAttr()
                    .dyn_cast_or_null<mlir::DenseElementsAttr>();
    if (!constAxes) {
      return emitError("ReduceSum: expect dense value for axes ");
    }
  } else {
    // When the axis is dynamic, try to infer the rank of output tensor

    // Can not infer when keepdims is false
    if (!keepdims())
      return success();

    if (getResult().getType().isa<RankedTensorType>())
      // Can not improve further
      return success();

    // Output tensor should have the same rank as the input
    // But size of dims is unknown
    auto outputNumDim = operandTy.getShape().size();
    SmallVector<int64_t, 4> dims(outputNumDim, -1);
    getResult().setType(
        RankedTensorType::get(dims, operandTy.getElementType()));
    return success();
  }

  RankedTensorType type = getReductionOutputType(
      operandTy, constAxes, keepdims(), noop_with_empty_axes());
  if (!type)
    return emitError("unknown shape");
  getResult().setType(type);
  return success();
}

LogicalResult ONNXReduceSumV11Op::inferShapes(
    std::function<void(mlir::Region &)> doShapeInference) {
  if (!getOperand().getType().isa<RankedTensorType>())
    return success();

  auto operandTy = getOperand().getType().cast<RankedTensorType>();
  getResult().setType(getReductionOutputType(operandTy, axes(), keepdims()));
  return success();
}

//===----------------------------------------------------------------------===//
// Conv
//===----------------------------------------------------------------------===//

// For ops without filter, pass nullptr in filterOperand.
template <class T>
static LogicalResult verifyKernelShape(T *op, Value filterOperand,
    Optional<ArrayAttr> kernelShapeOpt, int64_t spatialRank) {
  if (filterOperand && !hasShapeAndRank(filterOperand)) {
    // Won't be able to do any checking at this stage.
    return success();
  }
  // 1) Get shape of filter. Shape is not guaranteed to be compile time
  // constant.
  ArrayRef<int64_t> filterShape =
      filterOperand ? filterOperand.getType().cast<ShapedType>().getShape()
                    : ArrayRef<int64_t>();
  // 2) Get kernel_shape attribute
  if (!kernelShapeOpt.hasValue()) {
    assert(
        filterOperand && "ops without filter have mandatory kernel_shape arg");
    // Don't have a kernel shape explicitly, still make sure that the filter
    // shape are fine if known. If size is negative, ok since this is runtime.
    // If positive, ok since it must be strictly positive. If zero, that is bad.
    for (int i = 0; i < spatialRank; ++i)
      if (filterShape[2 + i] == 0)
        return op->emitError("Bad spatial filter size: cannot be zero");
    return success();
  }
  // 3) Verify that we have the right number.
  if ((int64_t)ArrayAttrSize(kernelShapeOpt) != spatialRank)
    return op->emitError(
        "kernel_shape length incompatible with spatial dimensions");
  // 4) Verify that they are all positive.
  for (int i = 0; i < spatialRank; ++i) {
    auto attrSize = ArrayAttrIntVal(kernelShapeOpt, i);
    if (attrSize < 1)
      return op->emitError("Bad kernel_shape value: must be strictly positive");
    if (filterOperand) {
      // Has a shape from filter, make sure its consistent.
      auto filterSize = filterShape[2 + i];
      if (filterSize >= 0 && filterSize != attrSize)
        return op->emitError(
            "Bad kernel_shape value: does not match filter sizes");
    }
  }
  return success();
}

template <class T>
static LogicalResult verifyStrides(T *op, int64_t spatialRank) {
  // 1) Get strides attribute.
  auto strides = op->strides();
  if (!strides.hasValue())
    return success();
  // 2) Verify that we have the right number.
  if ((int64_t)ArrayAttrSize(strides) != spatialRank)
    return op->emitError("strides length incompatible with spatial dimensions");
  // 3) Verify that they are all positive.
  for (int i = 0; i < spatialRank; ++i) {
    auto attrSize = ArrayAttrIntVal(strides, i);
    if (attrSize < 1)
      return op->emitError("Bad stride value: must be strictly positive");
  }
  return success();
}

template <class T>
static LogicalResult verifyDilations(T *op, int64_t spatialRank) {
  // 1) Get dilation attribute.
  auto dilations = op->dilations();
  if (!dilations.hasValue())
    return success();
  // 2) Verify that we have the right number.
  if ((int64_t)ArrayAttrSize(dilations) != spatialRank)
    return op->emitError(
        "dilations length incompatible with spatial dimensions");
  // 3) Verify that they are all positive.
  for (int i = 0; i < spatialRank; ++i) {
    auto attrSize = ArrayAttrIntVal(dilations, i);
    if (attrSize < 1)
      return op->emitError("Bad dilation value: must be strictly positive");
  }
  return success();
}

template <class T>
static LogicalResult verifyPadding(T *op, int64_t spatialRank) {
  // Verify auto pad field.
  auto autoPad = op->auto_pad();
  if (autoPad == "SAME_UPPER" || autoPad == "SAME_LOWER" ||
      autoPad == "VALID" || autoPad == "NOTSET") {
    // Ok, known auto pad value.
  } else {
    return op->emitError("Unknown auto pad option");
  }
  // Verify pad values, if defined.
  auto pads = op->pads();
  if (!pads.hasValue())
    return success();
  // Verify that we have the right number of pad values.
  if ((int32_t)ArrayAttrSize(pads) != 2 * spatialRank)
    return op->emitError("pads length incompatible with spatial dimensions");
  // Verify the values of the pads.
  if (autoPad == "NOTSET") {
    for (int i = 0; i < 2 * spatialRank; ++i)
      if (ArrayAttrIntVal(pads, i) < 0)
        return op->emitError("Bad pad value: must be nonnegative");
  } else {
    for (int i = 0; i < 2 * spatialRank; ++i)
      if (ArrayAttrIntVal(pads, i) != 0)
        return op->emitError("Bad pad value: nonzero pad value only allowed "
                             "with NOTSET option");
  }
  return success();
}

LogicalResult ONNXConvOp::verify() {
  ONNXConvOpAdaptor operandAdaptor = ONNXConvOpAdaptor(*this);
  // Get operands.
  auto X = operandAdaptor.X();
  auto W = operandAdaptor.W();
  auto B = operandAdaptor.B();
  bool hasBias = !B.getType().isa<NoneType>();
  int64_t g = group();
  if (g < 1)
    return emitOpError("group must be strictly positive");
  // Get spatial rank.
  if (!hasShapeAndRank(W)) {
    // Won't be able to do any checking at this stage.
    return success();
  }
  auto wShape = W.getType().cast<ShapedType>().getShape();
  int64_t spatialRank = wShape.size() - 2;
  // If ranked, verify ranks of inputs.
  if (spatialRank < 1)
    return emitOpError("Spatial rank must be strictly positive");

  if (wShape[0] >= 0 && wShape[0] % g != 0) {
    // This rule is not enforced in the spec but is present in Keras,
    // Pytorch, and simplifies the code.
    // Note: Pytorch requires both channel in (CI) and channel out (CO) to be
    // multiple of group number (G).
    // https://pytorch.org/docs/stable/generated/torch.nn.Conv2d.html
    // ONNX clearly states that C (channel in or CI here) is a multiple of group
    // number (G).
    // https://github.com/onnx/onnx/blob/main/docs/Operators.md#Conv
    // Quote: X.shape[1] == (W.shape[1] * group) == C
    // Keras also specifies it: Input channels and filters must both be
    // divisible by groups.
    // https://www.tensorflow.org/api_docs/python/tf/keras/layers/Conv2D
    return emitOpError(
        "Channel Out (M) must be a multiple of the number of groups");
  }
  if (hasShapeAndRank(X)) {
    auto xShape = X.getType().cast<ShapedType>().getShape();
    if ((int64_t)xShape.size() - 2 != spatialRank)
      return emitOpError("Input and filter rank mismatch");
    if (xShape[1] >= 0 && xShape[1] % g != 0)
      return emitOpError(
          "Channel In (C) must be a multiple of the number of groups");
    if (xShape[1] >= 0 && wShape[1] >= 0 && xShape[1] != wShape[1] * g) {
      return emitOpError("Channel In (C) of input must be equal 2nd dim "
                         "of weights times g");
    }
  }
  if (hasBias && hasShapeAndRank(B)) {
    auto bShape = B.getType().cast<ShapedType>().getShape();
    if (bShape.size() != 1)
      return emitOpError("Bias should have a rank of one");
    if (bShape[0] >= 0 && wShape[0] >= 0 && wShape[0] != bShape[0])
      return emitOpError(
          "Bias should have same dimension as first dimension of weights");
  }
  // Verify parameters.
  if (failed(
          verifyKernelShape<ONNXConvOp>(this, W, kernel_shape(), spatialRank)))
    return failure();
  if (failed(verifyStrides<ONNXConvOp>(this, spatialRank)))
    return failure();
  if (failed(verifyDilations<ONNXConvOp>(this, spatialRank)))
    return failure();
  if (failed(verifyPadding<ONNXConvOp>(this, spatialRank)))
    return failure();
  return success();
}

// For this operation, we define the attributes once in the original Conv
// operation class. There is no need to redefine the attribute names for the
// other classes based on Conv.
// Conv attributes output: no changes to the op but the output.
// ShapeHelper get
//   -  dilations, strides: set to 1 if not defined by user;
//   -  kernelShape: inferred from weight matrix if not defined by user;
//   -  pads: set to proper value

LogicalResult ONNXConvOp::inferShapes(
    std::function<void(mlir::Region &)> doShapeInference) {
  // Generic shape for data input X, weight tensor W, and optional bias B
  // X: (N x C x D1 x D2 ... x Dn)
  // W: (M x C/group x k1 x k2 x ... x kn)
  // B: (M) Optional

  // Cannot infer shape if no shape exists.
  bool hasBias = !B().getType().isa<NoneType>();
  if (!X().getType().isa<RankedTensorType>() ||
      !W().getType().isa<RankedTensorType>() ||
      (hasBias && !B().getType().isa<RankedTensorType>()))
    return success();

  // Infer shape for the output.
  ONNXConvOpAdaptor operandAdaptor(*this);
  ONNXConvOpShapeHelper shapeHelper(this);
  if (failed(shapeHelper.computeShape(operandAdaptor)))
    return emitError("Failed to scan Conv parameters successfully");
  SmallVector<int64_t, 4> outputDims;
  IndexExpr::getShape(shapeHelper.dimsForOutput(), outputDims);
  auto xTy = X().getType().cast<RankedTensorType>();
  getResult().setType(RankedTensorType::get(outputDims, xTy.getElementType()));
  return success();
}

//===----------------------------------------------------------------------===//
// ConvTranspose
//===----------------------------------------------------------------------===//

// For this operation, we define the attributes once in the original Conv
// operation class. There is no need to redefine the attribute names for the
// other classes based on Conv.
// Conv attributes output:
//   -  auto_pad set to NOTSET;
//   -  dilations, strides: set to 1 if not defined by user;
//   -  kernelShape: inferred from weight matrix if not defined by user;
//   -  pads: set to proper value, 0 if not defined by user.

LogicalResult ONNXConvTransposeOp::inferShapes(
    std::function<void(mlir::Region &)> doShapeInference) {
  // Generic shape for data input X, weight tensor W, and optional bias B
  // X: (N x C x D1 x D2 ... x Dn)
  // W: (C x M/group x k1 x k2 x ... x kn)
  // B: (M) Optional

  bool hasBias = !B().getType().isa<NoneType>();

  // Cannot infer shape if no shape exists.
  if (!X().getType().isa<RankedTensorType>() ||
      !W().getType().isa<RankedTensorType>() ||
      (hasBias && !B().getType().isa<RankedTensorType>())) {
    return success();
  }

  auto xTy = X().getType().cast<RankedTensorType>();
  auto xShape = xTy.getShape();
  auto weightTy = W().getType().cast<RankedTensorType>();
  auto weightShape = weightTy.getShape();
  auto builder = mlir::Builder(this->getContext());

  // Lowest supported convolution is a one dimensional convolution.
  if (xShape.size() < 3) {
    return emitError("Data input shape must be at least (NxCxD1)");
  }

  // Check that shape of weight and data have same length.
  if (xShape.size() != weightShape.size()) {
    return emitError("Weight size not compatible with data size");
  }

  // Group is a required attribute and should have default value of 1.
  int64_t group = ONNXConvTransposeOp::group();

  // Check if the attribute actually exists. If it does not then add it.
  if (!groupAttr())
    groupAttr(IntegerAttr::get(builder.getIntegerType(64, /*isSigned=*/true),
        APInt(64, group, /*isSigned=*/true)));

  int64_t inChannels = weightShape[0];
  int64_t outChannels = weightShape[1] * group;

  // Check that the X.shape[1] == W.shape[0] == C && X.shape[1] % group == 0
  // condition holds.
  if (xShape[1] != -1 && inChannels != -1 && xShape[1] != inChannels &&
      xShape[1] % group != 0) {
    return emitOpError("Channel dimension mismatch")
           << xTy << " " << weightTy << " " << group;
  }

  // Check the size of bias.
  if (hasBias) {
    auto bTx = B().getType().cast<RankedTensorType>();
    auto bShape = bTx.getShape();
    if (bShape.size() != 1) {
      return emitError("bias should be one dimensional");
    }
    if (bShape[0] != outChannels) {
      return emitError(
          "bias should have same dimensions as number of output channels");
    }
  }

  // Note: the value of the group attribute only impacts the way the
  // computation is carried out and not the actual output size.

  // Number of spatial dimensions.
  auto spatialOffset = 2;
  int32_t spatialRank = xShape.size() - spatialOffset;

  // Use kernel_shape attribute if present otherwise use size from weight
  // argument.
  auto kernelShape = kernel_shape();
  if (kernelShape.hasValue()) {
    if ((int32_t)ArrayAttrSize(kernelShape) != spatialRank) {
      return emitError(
          "kernel_shape length incompatible with spatial dimensions");
    }
    // Have the right number of values, check them.
    for (int i = 0; i < spatialRank; ++i)
      if (ArrayAttrIntVal(kernelShape, i) < 1) {
        return emitError("bad kernel_shape value");
      }
  } else {
    // Deduce shape from weight input.
    SmallVector<int64_t, 2> defaultVals;
    for (int i = 0; i < spatialRank; ++i)
      defaultVals.emplace_back(weightShape[spatialOffset + i]);
    // Convert to ArrayRef, then build attribute, then store attribute.
    ArrayRef<int64_t> defaultRefs(defaultVals);
    auto builder = mlir::Builder(getContext());
    kernel_shapeAttr(builder.getI64ArrayAttr(defaultRefs));
    kernelShape = kernel_shape();
  }

  // Process strides, dilations, and pads.
  LogicalResult res = processConvTypeParams<>(this, X());
  assert(succeeded(res));
  auto dilationsOpt = dilations();
  auto stridesOpt = strides();
  auto padsOpt = pads();
  auto outputPads = output_padding();
  auto outputShape = output_shape();
  // TODO: handle the spatial dimension computation if output shape is
  // specified


  // First two output dimensions consist of the number of batches and the
  // number of kernels being applied.
  SmallVector<int64_t, 4> outputDims;
  // Insert batch size.
  outputDims.emplace_back(xShape[0]);
  // Insert number of filters being applied (number of output channels *
  // groups).
  outputDims.emplace_back(outChannels);
  // Compute and insert spatial dims.
  insertConvTransposeSpatialDim(outputDims, xShape, kernelShape, padsOpt,
      stridesOpt, outputPads, outputShape, dilationsOpt);

  // Set the output shape if it's not already set
  if (!outputShape.hasValue()) {
    output_shapeAttr(builder.getI64ArrayAttr(outputDims));
  }

  getResult().setType(RankedTensorType::get(outputDims, xTy.getElementType()));
  return success();
}

//===----------------------------------------------------------------------===//
// QLinearConv
//===----------------------------------------------------------------------===//

LogicalResult ONNXQLinearConvOp::inferShapes(
    std::function<void(mlir::Region &)> doShapeInference) {
  // Generic shape for data input X, weight tensor W, and optional bias B
  // X: (N x C x D1 x D2 ... x Dn)
  // W: (M x C/group x k1 x k2 x ... x kn)
  // B: (M) Optional

  bool hasBias = !B().getType().isa<NoneType>();

  // Cannot infer shape if no shape exists.
  if (!x().getType().isa<RankedTensorType>() ||
      !w().getType().isa<RankedTensorType>() ||
      (hasBias && !B().getType().isa<RankedTensorType>()))
    return success();

  auto xTy = x().getType().cast<RankedTensorType>();
  auto xShape = xTy.getShape();
  auto weightTy = w().getType().cast<RankedTensorType>();
  auto weightShape = weightTy.getShape();
  auto builder = mlir::Builder(this->getContext());

  // Lowest supported convolution is a one dimensional convolution.
  if (xShape.size() < 3)
    return emitError("Data input shape must be at least (NxCxD1)");

  // Check that shape of weight and data have same length.
  if (xShape.size() != weightShape.size())
    return emitError("Weight size not compatible with data size");

  // Group is a required attribute and should have default value of 1.
  int64_t group = ONNXQLinearConvOp::group();

  // Check if the attribute actually exists. If it does not then add it.
  if (!groupAttr())
    groupAttr(builder.getI64IntegerAttr(group));

  // Check that the X.shape[1] == (W.shape[1] * group) == C condition holds.
  if (xShape[1] != -1 && weightShape[1] != -1 &&
      xShape[1] != (weightShape[1] * group))
    return emitError("Channel dimension mismatch");

  // Check the size of bias.
  if (hasBias) {
    auto bTx = B().getType().cast<RankedTensorType>();
    auto bShape = bTx.getShape();
    if (bShape.size() != 1)
      return emitError("bias should be one dimensional");
    if (bShape[0] != weightShape[0])
      return emitError("bias should have same dimensions "
                       "as weight's first dimension");
  }

  // Note: the value of the group attribute only impacts the way the
  // computation is carried out and not the actual output size.

  // Number of spatial dimensions.
  auto spatialOffset = 2;
  int32_t spatialRank = xShape.size() - spatialOffset;

  // Use kernel_shape attribute if present otherwise use size from weight
  // argument.
  auto kernelShape = kernel_shape();
  if (kernelShape.hasValue()) {
    if ((int32_t)ArrayAttrSize(kernelShape) != spatialRank)
      return emitError(
          "kernel_shape length incompatible with spatial dimensions");
    // Have the right number of values, check them.
    for (int i = 0; i < spatialRank; ++i)
      if (ArrayAttrIntVal(kernelShape, i) < 1)
        return emitError("bad kernel_shape value");
  } else {
    // Deduce shape from weight input.
    SmallVector<int64_t, 2> defaultVals;
    for (int i = 0; i < spatialRank; ++i)
      defaultVals.emplace_back(weightShape[spatialOffset + i]);
    // Convert to ArrayRef, then build attribute, then store attribute.
    ArrayRef<int64_t> defaultRefs(defaultVals);
    auto builder = mlir::Builder(getContext());
    kernel_shapeAttr(builder.getI64ArrayAttr(defaultRefs));
    kernelShape = kernel_shape();
  }

  // Process strides, dilations, and pads.
  LogicalResult res = processConvTypeParams<>(this, x());
  assert(succeeded(res));
  auto dilationsOpt = dilations();
  auto stridesOpt = strides();
  auto padsOpt = pads();

  // First two output dimensions consist of the number of batches and the
  // number of kernels being applied.
  SmallVector<int64_t, 4> outputDims;
  // Insert batch size.
  outputDims.emplace_back(xShape[0]);
  // Insert number of filters being applied (number of output channels).
  outputDims.emplace_back(weightShape[0]);
  // Compute and insert spatial dims.
  insertConvSpatialDim(&outputDims, builder, xShape, kernelShape, padsOpt,
      stridesOpt, dilationsOpt);

  getResult().setType(RankedTensorType::get(outputDims, xTy.getElementType()));
  return success();
}

//===----------------------------------------------------------------------===//
// AveragePool
//===----------------------------------------------------------------------===//

LogicalResult ONNXAveragePoolOp::verify() {
  ONNXAveragePoolOpAdaptor operandAdaptor = ONNXAveragePoolOpAdaptor(*this);

  // Mandatory and unsupported parameters.
  if (!kernel_shape())
    return emitOpError("kernel_shape is a mandatory attribute");
  // Get spatial rank from mandatory kernel_shape parameter.
  int64_t spatialRank = kernel_shape().size();
  if (spatialRank < 1)
    return emitOpError("Spatial rank must be strictly positive");

  // Get operands.
  auto X = operandAdaptor.X();
  if (hasShapeAndRank(X)) {
    auto xShape = X.getType().cast<ShapedType>().getShape();
    if ((int64_t)xShape.size() - 2 != spatialRank)
      return emitOpError("Input and kernel shape rank mismatch");
  }

  // Verify parameters.
  if (failed(verifyKernelShape<ONNXAveragePoolOp>(
          this, nullptr, kernel_shape(), spatialRank)))
    return failure();
  if (failed(verifyStrides<ONNXAveragePoolOp>(this, spatialRank)))
    return failure();
  if (failed(verifyPadding<ONNXAveragePoolOp>(this, spatialRank)))
    return failure();
  return success();
}

LogicalResult ONNXAveragePoolOp::inferShapes(
    std::function<void(mlir::Region &)> doShapeInference) {
  // Cannot infer shape if no shape exists.
  if (!X().getType().isa<RankedTensorType>())
    return success();

  // Infer shape for the output.
  ONNXAveragePoolOpAdaptor operandAdaptor(*this);
  ONNXAveragePoolOpShapeHelper shapeHelper(this);
  if (failed(shapeHelper.computeShape(operandAdaptor)))
    return emitError("Failed to scan AveragePool parameters successfully");
  SmallVector<int64_t, 4> outputDims;
  IndexExpr::getShape(shapeHelper.dimsForOutput(), outputDims);
  auto xTy = X().getType().cast<RankedTensorType>();
  getResult().setType(RankedTensorType::get(outputDims, xTy.getElementType()));
  return success();
}

//===----------------------------------------------------------------------===//
// MaxPoolSingleOut
//===----------------------------------------------------------------------===//

LogicalResult ONNXMaxPoolSingleOutOp::verify() {
  ONNXMaxPoolSingleOutOpAdaptor operandAdaptor =
      ONNXMaxPoolSingleOutOpAdaptor(*this);

  // Mandatory and unsupported parameters.
  if (!kernel_shape())
    return emitOpError("kernel_shape is a mandatory attribute");
  // Get spatial rank from mandatory kernel_shape parameter.
  int64_t spatialRank = kernel_shape().size();
  if (spatialRank < 1)
    return emitOpError("Spatial rank must be strictly positive");
  // Not supported for storage order in column major mode.
  if (storage_order() != 0)
    return emitOpError("Column major storage order not implemented yet");

  // Get operands.
  auto X = operandAdaptor.X();
  if (hasShapeAndRank(X)) {
    auto xShape = X.getType().cast<ShapedType>().getShape();
    if (static_cast<int64_t>(xShape.size()) - 2 != spatialRank)
      return emitOpError("Input and kernel shape rank mismatch");
  }

  // Verify parameters.
  if (failed(verifyKernelShape<ONNXMaxPoolSingleOutOp>(
          this, nullptr, kernel_shape(), spatialRank)))
    return failure();
  if (failed(verifyStrides<ONNXMaxPoolSingleOutOp>(this, spatialRank)))
    return failure();
  if (failed(verifyDilations<ONNXMaxPoolSingleOutOp>(this, spatialRank)))
    return failure();
  if (failed(verifyPadding<ONNXMaxPoolSingleOutOp>(this, spatialRank)))
    return failure();
  return success();
}

LogicalResult ONNXMaxPoolSingleOutOp::inferShapes(
    std::function<void(mlir::Region &)> doShapeInference) {
  // Cannot infer shape if no shape exists.
  if (!X().getType().isa<RankedTensorType>())
    return success();

  // Verify parameters: mandatory for kernel shape.
  auto kernelShape = kernel_shape();
  assert(kernelShape && "verified that we had kernel shape");

  // Infer shape for the output.
  ONNXMaxPoolSingleOutOpAdaptor operandAdaptor(*this);
  ONNXMaxPoolSingleOutOpShapeHelper shapeHelper(this);
  if (failed(shapeHelper.computeShape(operandAdaptor)))
    return emitError("Failed to scan MaxPool parameters successfully");
  SmallVector<int64_t, 4> outputDims;
  IndexExpr::getShape(shapeHelper.dimsForOutput(), outputDims);
  auto xTy = X().getType().cast<RankedTensorType>();
  getResult().setType(RankedTensorType::get(outputDims, xTy.getElementType()));
  return success();
}

// Helper function to infer shapes of global pool operations.
template <typename PoolingOp>
static LogicalResult inferShapesGlobalPool(PoolingOp *op) {
  // Cannot infer shape if no shape exists.
  if (!op->X().getType().template isa<RankedTensorType>())
    return success();

  auto xTy = op->X().getType().template cast<RankedTensorType>();
  auto xShape = xTy.getShape();
  xTy.getRank();

  if (xShape.size() < 3) {
    return op->emitError("Data input shape must be at least (NxCxD1)");
  }

  SmallVector<int64_t, 4> outputDims;
  outputDims.emplace_back(xShape[0]);
  outputDims.emplace_back(xShape[1]);
  // Spatial dimensions are reduced to 1.
  outputDims.insert(outputDims.end(), xTy.getRank() - 2, 1);

  op->getResult().setType(
      RankedTensorType::get(outputDims, xTy.getElementType()));
  return success();
}

//===----------------------------------------------------------------------===//
// GlobalAveragePool
//===----------------------------------------------------------------------===//

LogicalResult ONNXGlobalAveragePoolOp::inferShapes(
    std::function<void(mlir::Region &)> doShapeInference) {
  return inferShapesGlobalPool(this);
}

//===----------------------------------------------------------------------===//
// GlobalLpPool
//===----------------------------------------------------------------------===//

LogicalResult ONNXGlobalLpPoolOp::inferShapes(
    std::function<void(mlir::Region &)> doShapeInference) {
  return inferShapesGlobalPool(this);
}

//===----------------------------------------------------------------------===//
// GlobalMaxPool
//===----------------------------------------------------------------------===//

LogicalResult ONNXGlobalMaxPoolOp::inferShapes(
    std::function<void(mlir::Region &)> doShapeInference) {
  return inferShapesGlobalPool(this);
}

//===----------------------------------------------------------------------===//
// Pad
//===----------------------------------------------------------------------===//

LogicalResult ONNXPadOp::inferShapes(
    std::function<void(mlir::Region &)> doShapeInference) {
  // Cannot infer shape if no shape exists.
  if (!data().getType().isa<RankedTensorType>() ||
      !pads().getType().isa<RankedTensorType>())
    return success();

  auto elementType = data().getType().cast<ShapedType>().getElementType();
  ONNXPadOpAdaptor operandAdaptor(*this);
  ONNXPadOpShapeHelper shapeHelper(this);
  if (failed(shapeHelper.computeShape(operandAdaptor)))
    return emitError("Failed to scan Pad parameters successfully");
  SmallVector<int64_t, 4> outputDims;
  IndexExpr::getShape(shapeHelper.dimsForOutput(0), outputDims);
  getResult().setType(RankedTensorType::get(outputDims, elementType));

  return success();
}

//===----------------------------------------------------------------------===//
// Unsqueeze
//===----------------------------------------------------------------------===//

// Update axes attribute so that it contains only positive values.
// Helper functions for both Unsqueeze and Squeeze Ops
template <typename Op>
void updateNegativeAxis(Op *op, ArrayRef<int64_t> axes) {
  OpBuilder builder(op->getContext());
  if (auto axesConstOp = getONNXConstantOp(op->axes())) {
    auto tensorType = axesConstOp.getType().template cast<RankedTensorType>();
    auto constDenseAttr = mlir::DenseElementsAttr::get(tensorType, axes);
    builder.setInsertionPoint(*op);
    auto constOp = builder.create<mlir::ONNXConstantOp>(
        op->getLoc(), mlir::Attribute(), constDenseAttr);
    mlir::Value constRes = constOp.output();
    op->setOperand(1, constRes);
  } else {
    llvm_unreachable("cannot update axes for non-constant Op");
  }
}

template <typename Op>
void updateNegativeAxisV11(Op *op, ArrayRef<int64_t> axes) {
  auto builder = mlir::Builder(op->getContext());
  ArrayRef<int64_t> defaultRefs(axes);
  op->axesAttr(builder.getI64ArrayAttr(defaultRefs));
}

void updateUnsqueezeOpNegativeAxis(
    ONNXUnsqueezeOp *op, ArrayRef<int64_t> axes) {
  updateNegativeAxis(op, axes);
}

void updateUnsqueezeOpNegativeAxis(
    ONNXUnsqueezeV11Op *op, ArrayRef<int64_t> axes) {
  updateNegativeAxisV11(op, axes);
}

template <typename Op, typename Adaptor, typename ShapeHelper>
LogicalResult ONNXUnsqueezeOpInferShapesCommon(Op *op,
    llvm::Optional<ArrayAttr> axisAttrs,
    std::function<void(mlir::Region &)> doShapeInference) {
  if (!op->data().getType().template isa<RankedTensorType>())
    return success();

  auto operandTy = op->data().getType().template cast<RankedTensorType>();
  auto elementType =
      op->data().getType().template cast<ShapedType>().getElementType();
  int64_t inRank = operandTy.getRank();

  if (!axisAttrs)
    return op->emitError("Axes attribute is required");

  SmallVector<int64_t, 4> axes;
  bool hasNegativeAxis = false;
  int64_t outRank = inRank + axisAttrs.getValue().size();
  for (auto axisAttr : axisAttrs.getValue()) {
    int64_t axis = axisAttr.cast<IntegerAttr>().getInt();
    if (axis < -outRank || axis >= outRank)
      return op->emitError("Invalid axis value");
    if (axis < 0) {
      axis = outRank + axis;
      hasNegativeAxis = true;
    }
    if (std::find(axes.begin(), axes.end(), axis) == axes.end())
      axes.emplace_back(axis);
    else
      return op->emitError("Duplicated axes");
  }

  if (hasNegativeAxis) {
    updateUnsqueezeOpNegativeAxis(op, axes);
  }

  Adaptor operandAdaptor(*op);
  ShapeHelper shapeHelper(op);
  if (failed(shapeHelper.computeShape(operandAdaptor)))
    return op->emitError("Failed to scan Unsqueeze parameters successfully");
  SmallVector<int64_t, 4> outputDims;
  IndexExpr::getShape(shapeHelper.dimsForOutput(0), outputDims);
  op->getResult().setType(RankedTensorType::get(outputDims, elementType));

  return success();
}

LogicalResult ONNXUnsqueezeOp::inferShapes(
    std::function<void(mlir::Region &)> doShapeInference) {
  auto builder = mlir::Builder(getContext());
  llvm::Optional<ArrayAttr> optionalAttr;
  if (auto axesConstOp = getONNXConstantOp(axes())) {
    auto axesAttr = createArrayAttrFromConstantOp(builder, axesConstOp);
    optionalAttr.emplace(axesAttr);
  } else if (!axes().getType().isa<NoneType>()) {
    // Cannot handle Non-constant axes
    // Hope further transformation may creat constant axes
    return success();
  }
  return ONNXUnsqueezeOpInferShapesCommon<ONNXUnsqueezeOp,
      ONNXUnsqueezeOpAdaptor, ONNXUnsqueezeOpShapeHelper>(
      this, optionalAttr, doShapeInference);
}

LogicalResult ONNXUnsqueezeV11Op::inferShapes(
    std::function<void(mlir::Region &)> doShapeInference) {
  return ONNXUnsqueezeOpInferShapesCommon<ONNXUnsqueezeV11Op,
      ONNXUnsqueezeV11OpAdaptor, ONNXUnsqueezeV11OpShapeHelper>(
      this, axes(), doShapeInference);
}

//===----------------------------------------------------------------------===//
// Squeeze
//===----------------------------------------------------------------------===//

// Update axes attribute so that it contains only positive values.
void updateSqueezeOpNegativeAxis(ONNXSqueezeOp *op, ArrayRef<int64_t> axes) {
  updateNegativeAxis(op, axes);
}

void updateSqueezeOpNegativeAxis(ONNXSqueezeV11Op *op, ArrayRef<int64_t> axes) {
  updateNegativeAxisV11(op, axes);
}

template <typename Op, typename Adaptor, typename ShapeHelper>
LogicalResult ONNXSqueezeOpInferShapesCommon(Op *op,
    llvm::Optional<ArrayAttr> axisAttrs,
    std::function<void(mlir::Region &)> doShapeInference) {
  auto operandTy = op->data().getType().template cast<RankedTensorType>();
  auto elementType =
      op->data().getType().template cast<ShapedType>().getElementType();
  int64_t inRank = operandTy.getRank();

  SmallVector<int64_t, 4> axes;
  bool hasNegativeAxis = false;
  for (auto axisAttr : axisAttrs.getValue()) {
    int64_t axis = axisAttr.cast<IntegerAttr>().getInt();
    if (axis < -inRank || axis >= inRank)
      return op->emitError("Invalid axis value");
    if (axis < 0) {
      axis = inRank + axis;
      hasNegativeAxis = true;
    }
    if (std::find(axes.begin(), axes.end(), axis) != axes.end())
      return op->emitError("Duplicated axes");
    axes.emplace_back(axis);
  }

  if (hasNegativeAxis) {
    updateSqueezeOpNegativeAxis(op, axes);
  }

  Adaptor operandAdaptor(*op);
  ShapeHelper shapeHelper(op);
  if (failed(shapeHelper.computeShape(operandAdaptor)))
    return op->emitError("Failed to scan Squeeze parameters successfully");
  SmallVector<int64_t, 4> outputDims;
  IndexExpr::getShape(shapeHelper.dimsForOutput(0), outputDims);
  op->getResult().setType(RankedTensorType::get(outputDims, elementType));

  return success();
}

// Helper function to return an ArrayAttr from an input shape
// All single dimensions will be returned
ArrayAttr getSqueezeOpAxesFromShape(
    OpBuilder builder, ArrayRef<int64_t> shape) {
  SmallVector<int64_t, 4> axes;
  for (unsigned int i = 0; i < shape.size(); ++i) {
    if (shape[i] == 1) {
      axes.emplace_back(i);
    } else if (shape[i] == -1) {
      llvm_unreachable(
          "only static input shape currently supported with empty axes");
    }
  }
  return builder.getI64ArrayAttr(axes);
}

LogicalResult ONNXSqueezeOp::inferShapes(
    std::function<void(mlir::Region &)> doShapeInference) {
  auto dataType = data().getType().dyn_cast<RankedTensorType>();
  if (!dataType)
    return success();

  OpBuilder builder(getContext());
  llvm::Optional<ArrayAttr> optionalAttr;

  if (isFromNone(axes())) {
    auto axesAttr = getSqueezeOpAxesFromShape(builder, dataType.getShape());
    optionalAttr.emplace(axesAttr);

    // Create a ConstantOp associated with this Squeeze Op
    auto tensorType =
        RankedTensorType::get(ArrayAttrSize(axesAttr), builder.getI64Type());
    SmallVector<int64_t, 4> values;
    for (auto attr : axesAttr.getValue()) {
      values.emplace_back(attr.cast<IntegerAttr>().getInt());
    }
    auto constDenseAttr =
        DenseElementsAttr::get(tensorType, llvm::makeArrayRef(values));
    builder.setInsertionPoint(*this);
    auto constOp = builder.create<mlir::ONNXConstantOp>(
        getLoc(), mlir::Attribute(), constDenseAttr);
    mlir::Value constRes = constOp.output();
    setOperand(1, constRes);
  } else if (auto axesConstOp = getONNXConstantOp(axes())) {
    auto axesAttr = createArrayAttrFromConstantOp(builder, axesConstOp);
    optionalAttr.emplace(axesAttr);
  } else {
    llvm_unreachable("dynamic axes not yet supported");
  }

  return ONNXSqueezeOpInferShapesCommon<ONNXSqueezeOp, ONNXSqueezeOpAdaptor,
      ONNXSqueezeOpShapeHelper>(this, optionalAttr, doShapeInference);
}

LogicalResult ONNXSqueezeV11Op::inferShapes(
    std::function<void(mlir::Region &)> doShapeInference) {
  auto dataType = data().getType().dyn_cast<RankedTensorType>();
  if (!dataType)
    return success();

  if (!axes()) {
    OpBuilder builder(getContext());

    auto newAxesAttr = getSqueezeOpAxesFromShape(builder, dataType.getShape());

    // Update the axes attribute
    axesAttr(newAxesAttr);
  }

  return ONNXSqueezeOpInferShapesCommon<ONNXSqueezeV11Op,
      ONNXSqueezeV11OpAdaptor, ONNXSqueezeV11OpShapeHelper>(
      this, axes(), doShapeInference);
}

//===----------------------------------------------------------------------===//
// Cast
//===----------------------------------------------------------------------===//

LogicalResult ONNXCastOp::inferShapes(
    std::function<void(mlir::Region &)> doShapeInference) {
  ShapedType inputType = input().getType().dyn_cast<RankedTensorType>();
  if (!inputType) {
    return success();
  }

  auto getOutputType = [&inputType](Type elementType) -> Type {
    if (inputType.hasRank()) {
      return RankedTensorType::get(inputType.getShape(), elementType);
    }
    return UnrankedTensorType::get(elementType);
  };

  mlir::Type targetType =
      (*this)->getAttr("to").cast<::mlir::TypeAttr>().getValue();
  OpBuilder builder(getContext());
  getResult().setType(getOutputType(targetType));
  return success();
}

//===----------------------------------------------------------------------===//
// Scaler
//===----------------------------------------------------------------------===//

LogicalResult ONNXScalerOp::inferShapes(
    std::function<void(mlir::Region &)> doShapeInference) {
  ShapedType inputType = X().getType().dyn_cast<RankedTensorType>();
  getResult().setType(RankedTensorType::get(
      inputType.getShape(), FloatType::getF32(getContext())));
  return success();
}

//===----------------------------------------------------------------------===//
// Constant
//===----------------------------------------------------------------------===//

LogicalResult ONNXConstantOp::inferShapes(
    std::function<void(mlir::Region &)> doShapeInference) {
  if ((sparse_value().hasValue() && value().hasValue()) ||
      (!sparse_value().hasValue() && !value().hasValue()))
    return emitError("Require exactly one of the two attributes, "
                     "either value or sparse_value");
  ElementsAttr valAttr;
  if (sparse_value().hasValue())
    valAttr = sparse_valueAttr().cast<SparseElementsAttr>();
  else
    valAttr = valueAttr().cast<DenseElementsAttr>();
  getResult().setType(valAttr.getType());
  return success();
}

//===----------------------------------------------------------------------===//
// Concat
//===----------------------------------------------------------------------===//

LogicalResult ONNXConcatOp::verify() {
  ONNXConcatOpAdaptor operandAdaptor(*this);
  // Check all inputs.
  for (const auto &operand : operandAdaptor.getOperands()) {
    if (!hasShapeAndRank(operand)) {
      // Won't be able to do any checking at this stage.
      return success();
    }
  }
  // Checking value of axis parameter.
  auto commonType =
      operandAdaptor.getOperands().front().getType().cast<RankedTensorType>();
  ArrayRef<int64_t> commonShape = commonType.getShape();
  int64_t commonRank = commonShape.size();
  int64_t axisIndex = axis();
  if (axisIndex < 0)
    axisIndex = commonRank + axisIndex;
  if (axisIndex >= commonRank)
    return emitOpError("Concat axis value out of bound");

  for (const auto &operand : operandAdaptor.getOperands()) {
    ArrayRef<int64_t> currShape =
        operand.getType().cast<RankedTensorType>().getShape();
    if ((int64_t)currShape.size() != commonRank)
      return emitOpError("Concat input must all have the same rank");
    for (int j = 0; j < commonRank; ++j) {
      if (j == axisIndex)
        continue;
      if (currShape[j] != -1 && commonShape[j] != -1 &&
          currShape[j] != commonShape[j]) {
        return emitOpError(
                   "Concat input dimensions must be all identical, "
                   "except for dimension on the axis of the "
                   "concatenation. Expected something compatible with: ")
               << commonType << " but got " << operand.getType() << " instead.";
      }
    }
  }

  return success();
}

LogicalResult ONNXConcatOp::inferShapes(
    std::function<void(mlir::Region &)> doShapeInference) {
  // The check of constraints is kept
  // However,  current check hanldes dynamic dim only for the concat dim
  int inputNum = getNumOperands();
  for (int i = 0; i < inputNum; ++i) {
    if (!getOperand(i).getType().isa<RankedTensorType>())
      return success();
  }
  // Checking value of axis parameter.
  auto commonType = getOperand(0).getType().cast<RankedTensorType>();
  auto commonShape = commonType.getShape();
  int64_t commonRank = commonShape.size();
  int64_t axisIndex = axis();
  // Negative axis means values are counted from the opposite side.
  if (axisIndex < 0) {
    axisIndex = commonRank + axisIndex;
    // Tong Chen:
    // TOFIX: attribute modification should be into canonicalization
    // I did not move the code into ShapeHelper
    auto builder = mlir::Builder(getContext());
    axisAttr(IntegerAttr::get(builder.getIntegerType(64, /*isSigned=*/true),
        APInt(64, /*value=*/axisIndex, /*isSigned=*/true)));
  }

  ONNXConcatOpAdaptor operandAdaptor(*this);
  ONNXConcatOpShapeHelper shapeHelper(this);
  if (failed(shapeHelper.computeShape(operandAdaptor)))
    return emitError("Failed to scan Tile parameters successfully");
  SmallVector<int64_t, 4> outputDims;
  IndexExpr::getShape(shapeHelper.dimsForOutput(0), outputDims);
  getResult().setType(
      RankedTensorType::get(outputDims, commonType.getElementType()));

  return success();
}

//===----------------------------------------------------------------------===//
// RNN
//===----------------------------------------------------------------------===//

LogicalResult ONNXRNNOp::inferShapes(
    std::function<void(mlir::Region &)> doShapeInference) {
  return RNNShapeInference<>(this);
}

//===----------------------------------------------------------------------===//
// LSTM
//===----------------------------------------------------------------------===//

LogicalResult ONNXLSTMOp::inferShapes(
    std::function<void(mlir::Region &)> doShapeInference) {
  return RNNShapeInference<>(this);
}

//===----------------------------------------------------------------------===//
// GRU
//===----------------------------------------------------------------------===//

LogicalResult ONNXGRUOp::inferShapes(
    std::function<void(mlir::Region &)> doShapeInference) {
  return RNNShapeInference<>(this);
}

//===----------------------------------------------------------------------===//
// Split
//===----------------------------------------------------------------------===//

LogicalResult ONNXSplitOp::inferShapes(
    std::function<void(mlir::Region &)> doShapeInference) {
  if (!getOperand(0).getType().cast<RankedTensorType>())
    return emitError("Input tensor not ranked");

  return shapeHelperInferMultipleShapes<ONNXSplitOpShapeHelper, ONNXSplitOp,
      ONNXSplitOpAdaptor>(this, input());
}

LogicalResult ONNXSplitV11Op::inferShapes(
    std::function<void(mlir::Region &)> doShapeInference) {
  if (!getOperand().getType().cast<RankedTensorType>())
    return emitError("Input tensor not ranked");

  return shapeHelperInferMultipleShapes<ONNXSplitV11OpShapeHelper,
      ONNXSplitV11Op, ONNXSplitV11OpAdaptor>(this, input());
}

//===----------------------------------------------------------------------===//
// Flatten
//===----------------------------------------------------------------------===//

LogicalResult ONNXFlattenOp::verify() {

  if (!hasShapeAndRank(input())) {
    return success();
  }
  auto inTy = input().getType().dyn_cast<ShapedType>();
  if (!inTy) {
    return success();
  }

  int64_t axisValue = axis();
  auto inputShape = inTy.getShape();
  int64_t inputRank = inputShape.size();

  if (axisValue < -1 * inputRank || axisValue > inputRank) {
    return emitOpError("ONNXFlattenOP: axis() value is out of range");
  }

  return success();
}

LogicalResult ONNXFlattenOp::inferShapes(
    std::function<void(mlir::Region &)> doShapeInference) {
  auto inTy = input().getType().dyn_cast_or_null<RankedTensorType>();
  if (!inTy) {
    return success();
  }

  int64_t axisValue = axis();
  auto inputShape = inTy.getShape();
  int64_t inputRank = inputShape.size();

  SmallVector<int64_t, 2> dims;

  // Negative axis is counting dimension from back
  if (axisValue < 0)
    axisValue = inputRank + axisValue;

  // Determine the size of the first dimension of output
  int64_t firstDim = 1;
  for (auto i = 0; i < axisValue; i++) {
    if (inputShape[i] == -1) {
      firstDim = -1;
      break;
    }
    firstDim *= inputShape[i];
  }
  dims.emplace_back(firstDim);

  // Determine the size of the second dimension of output
  int64_t secondDim = 1;
  for (auto i = axisValue; i < inputRank; i++) {
    if (inputShape[i] == -1) {
      secondDim = -1;
      break;
    }
    secondDim *= inputShape[i];
  }
  dims.emplace_back(secondDim);

  // Set the type of output
  getResult().setType(RankedTensorType::get(dims, inTy.getElementType()));

  return success();
}

//===----------------------------------------------------------------------===//
// Resize
//===----------------------------------------------------------------------===//

LogicalResult ONNXResizeOp::inferShapes(
    std::function<void(mlir::Region &)> doShapeInference) {
  auto xTy = X().getType().dyn_cast<RankedTensorType>();
  if (!xTy)
    return emitError("Input type not RankedTensorType");

<<<<<<< HEAD
  auto xShape = xTy.getShape();
  SmallVector<int64_t, 4> dims(xShape.size(), -1);

  bool hasScales = false;
  bool hasSizes = false;

  if (!scales().getType().isa<NoneType>()) {
    auto scalesTensorTy = scales().getType().dyn_cast<RankedTensorType>();
    if (!scalesTensorTy)
      return emitError("Scales type not RankedTensorType");

    // Only rank 1 scales tensors are supported
    if (scalesTensorTy.getShape().size() != 1)
      return emitError("Scales tensor must have rank one");

    // Use scales to generate dims array
    if (auto valueAttribute = getONNXConstOrShapeFoldingAttr(scales())) {
      if (valueAttribute.size() > 0) {
        hasScales = true;
        dims.resize(valueAttribute.size());
        auto valueIt = valueAttribute.getValues<FloatAttr>().begin();
        for (int i = 0; i != valueAttribute.size(); ++i) {
          double scale = (*valueIt++).cast<FloatAttr>().getValueAsDouble();
          dims[i] = static_cast<int64_t>(scale * xShape[i]);
        }
      }
    } else {
      return emitError("Unable to read scales tensor value");
    }
  }

  if (!sizes().getType().isa<NoneType>()) {
    auto sizesTensorTy = sizes().getType().dyn_cast<RankedTensorType>();
    if (!sizesTensorTy)
      return emitError("Sizes type not RankedTensorType");
=======
  if (isFromNone(scales()) == isFromNone(sizes())) {
    if (isFromNone(scales()))
      return emitError("scales() and sizes() can not be both None");
    else
      return emitError("scales() and sizes() can not be both defined");
  }

  // Current implementation handles constant scales only
  if (!isFromNone(scales())) {
    DenseElementsAttr scalesAttrs =
        getDenseElementAttributeFromONNXValue(scales());
    if (!scalesAttrs) {
      return success();
    }
>>>>>>> 49abf210

    // Only rank 1 sizes tensors are supported
    if (sizesTensorTy.getShape().size() != 1)
      return emitError("Sizes tensor must have rank one");

    // Use sizes to generate dims array
    if (auto valueAttribute = getONNXConstOrShapeFoldingAttr(sizes())) {
      if (valueAttribute.size() > 0) {
        hasSizes = true;
        dims.resize(valueAttribute.size());
        auto valueIt = valueAttribute.getValues<IntegerAttr>().begin();
        for (int i = 0; i != valueAttribute.size(); ++i) {
          dims[i] = (*valueIt++).cast<IntegerAttr>().getInt();
        }
      }
    } else {
      return emitError("Unable to read sizes tensor value");
    }
  }

  if (hasScales && hasSizes)
    return emitError("Scales and sizes are both specified at the same time");

  if (!hasScales && !hasSizes)
    return emitError("Neither scales nor sizes are specified");

  getResult().setType(RankedTensorType::get(dims, xTy.getElementType()));
  return success();
}

//===----------------------------------------------------------------------===//
// DynamicQuantizeLinear
//===----------------------------------------------------------------------===//

LogicalResult ONNXDynamicQuantizeLinearOp::inferShapes(
    std::function<void(mlir::Region &)> doShapeInference) {
  auto inTy = x().getType().dyn_cast<RankedTensorType>();
  if (!inTy) {
    return success();
  }

  auto yTy = y().getType().cast<ShapedType>();
  auto yScaleTy = y_scale().getType().cast<ShapedType>();
  auto yZPTy = y_zero_point().getType().cast<ShapedType>();

  IntegerType ui8Type =
      IntegerType::get(getContext(), 8, IntegerType::Unsigned);
  FloatType f32Type = FloatType::getF32(getContext());

  RankedTensorType scalarType = RankedTensorType::get({}, f32Type);
  RankedTensorType y_zero_point_type = RankedTensorType::get({}, ui8Type);

  // Set the types for the scalars
  if (!yScaleTy.hasStaticShape()) {
    y_scale().setType(scalarType);
  }

  if (!yZPTy.hasStaticShape()) {
    y_zero_point().setType(y_zero_point_type);
  }

  if (!yTy.hasStaticShape()) {
    RankedTensorType outType = RankedTensorType::get(inTy.getShape(), ui8Type);
    y().setType(outType);
  }

  return success();
}

//===----------------------------------------------------------------------===//
// QuantizeLinear
//===----------------------------------------------------------------------===//

LogicalResult ONNXQuantizeLinearOp::inferShapes(
    std::function<void(mlir::Region &)> doShapeInference) {
  auto inTy = x().getType().dyn_cast<RankedTensorType>();
  if (!inTy) {
    return success();
  }

  auto yTy = y().getType().cast<ShapedType>();

  if (!yTy.hasStaticShape()) {
    auto zpTy = y_zero_point().getType().cast<ShapedType>().getElementType();
    RankedTensorType outType = RankedTensorType::get(inTy.getShape(), zpTy);
    y().setType(outType);
  }

  return success();
}

//===----------------------------------------------------------------------===//
// DequantizeLinear
//===----------------------------------------------------------------------===//

LogicalResult ONNXDequantizeLinearOp::inferShapes(
    std::function<void(mlir::Region &)> doShapeInference) {
  auto inTy = x().getType().dyn_cast<RankedTensorType>();
  if (!inTy) {
    return success();
  }

  auto yTy = y().getType().cast<ShapedType>();

  if (!yTy.hasStaticShape()) {
    FloatType f32 = FloatType::getF32(getContext());
    RankedTensorType outType = RankedTensorType::get(inTy.getShape(), f32);
    y().setType(outType);
  }

  return success();
}

//===----------------------------------------------------------------------===//
// ConvInteger - copied almost exactly from Conv (X -> x, W -> w, no bias)
//===----------------------------------------------------------------------===//

LogicalResult ONNXConvIntegerOp::inferShapes(
    std::function<void(mlir::Region &)> doShapeInference) {
  // Generic shape for data input X, weight tensor W
  // X: (N x C x D1 x D2 ... x Dn)
  // W: (M x C/group x k1 x k2 x ... x kn)

  // Cannot infer shape if no shape exists.
  if (!x().getType().isa<RankedTensorType>() ||
      !w().getType().isa<RankedTensorType>()) {
    return success();
  }

  auto xTy = x().getType().cast<RankedTensorType>();
  if (!xTy.getElementType().isInteger(8)) {
    return emitOpError("Invalid input type");
  }
  auto xShape = xTy.getShape();
  auto weightTy = w().getType().cast<RankedTensorType>();
  if (!weightTy.getElementType().isInteger(8)) {
    return emitOpError("Invalid input type");
  }
  auto weightShape = weightTy.getShape();
  auto builder = mlir::Builder(this->getContext());

  // Lowest supported convolution is a one dimensional convolution.
  if (xShape.size() < 3) {
    return emitOpError("Data input shape must be at least (NxCxD1)");
  }

  // Check that shape of weight and data have same length.
  if (xShape.size() != weightShape.size()) {
    return emitError("Weight size not compatible with data size");
  }

  // Group is a required attribute and should have default value of 1.
  int64_t group = ONNXConvIntegerOp::group();

  // Check if the attribute actually exists. If it does not then add it.
  if (!groupAttr())
    groupAttr(IntegerAttr::get(builder.getIntegerType(64, /*isSigned=*/true),
        APInt(64, 1, /*isSigned=*/true)));

  // Check that the X.shape[1] == (W.shape[1] * group) == C condition holds.
  if (xShape[1] != -1 && weightShape[1] != -1 &&
      xShape[1] != (weightShape[1] * group)) {
    return emitOpError("Channel dimension mismatch");
  }

  // Note: the value of the group attribute only impacts the way the
  // computation is carried out and not the actual output size.

  // Number of spatial dimensions.
  auto spatialOffset = 2;
  int32_t spatialRank = xShape.size() - spatialOffset;

  // Use kernel_shape attribute if present otherwise use size from weight
  // argument.
  auto kernelShape = kernel_shape();
  if (kernelShape.hasValue()) {
    if ((int32_t)ArrayAttrSize(kernelShape) != spatialRank) {
      return emitOpError(
          "kernel_shape length incompatible with spatial dimensions");
    }
    // Have the right number of values, check them.
    for (int i = 0; i < spatialRank; ++i)
      if (ArrayAttrIntVal(kernelShape, i) < 1) {
        return emitError("bad kernel_shape value");
      }
  } else {
    // Deduce shape from weight input.
    SmallVector<int64_t, 2> defaultVals;
    for (int i = 0; i < spatialRank; ++i)
      defaultVals.emplace_back(weightShape[spatialOffset + i]);
    // Convert to ArrayRef, then build attribute, then store attribute.
    ArrayRef<int64_t> defaultRefs(defaultVals);
    auto builder = mlir::Builder(getContext());
    kernel_shapeAttr(builder.getI64ArrayAttr(defaultRefs));
    kernelShape = kernel_shape();
  }

  // Process strides, dilations, and pads.
  LogicalResult res = processConvTypeParams<>(this, x());
  assert(succeeded(res));
  auto dilationsOpt = dilations();
  auto stridesOpt = strides();
  auto padsOpt = pads();

  // First two output dimensions consist of the number of batches and the
  // number of kernels being applied.
  SmallVector<int64_t, 4> outputDims;
  // Insert batch size.
  outputDims.emplace_back(xShape[0]);
  // Insert number of filters being applied (number of output channels).
  outputDims.emplace_back(weightShape[0]);
  // Compute and insert spatial dims.
  insertConvSpatialDim(&outputDims, builder, xShape, kernelShape, padsOpt,
      stridesOpt, dilationsOpt);

  // ONNX spec specifies the output type as an int32
  Type outputType = IntegerType::get(getContext(), 32);
  getResult().setType(RankedTensorType::get(outputDims, outputType));
  return success();
}

//===----------------------------------------------------------------------===//
// Shape
//===----------------------------------------------------------------------===//

LogicalResult ONNXShapeOp::inferShapes(
    std::function<void(mlir::Region &)> doShapeInference) {
  // Cannot infer shape if no shape exists.
  if (!data().getType().isa<RankedTensorType>())
    return success();

  // Output is an 1D int64 tensor containing the shape of the input tensor.
  ONNXShapeOpShapeHelper shapeHelper(this);
  ONNXShapeOpAdaptor operandAdaptor(*this);
  if (failed(shapeHelper.computeShape(operandAdaptor)))
    return emitError("Failed to scan Shape parameters successfully");
  getResult().setType(
      RankedTensorType::get({shapeHelper.dimsForOutput(0)[0].getLiteral()},
          IntegerType::get(getContext(), 64)));
  return success();
}

//===----------------------------------------------------------------------===//
// Size
//===----------------------------------------------------------------------===//

LogicalResult ONNXSizeOp::inferShapes(
    std::function<void(mlir::Region &)> doShapeInference) {
  // Output is scalar of int64 containing the size of the input tensor.
  SmallVector<int64_t, 1> outDims;
  getResult().setType(
      RankedTensorType::get(outDims, IntegerType::get(getContext(), 64)));
  return success();
}

//===----------------------------------------------------------------------===//
// Tile
//===----------------------------------------------------------------------===//

LogicalResult ONNXTileOp::inferShapes(
    std::function<void(mlir::Region &)> doShapeInference) {
  // Cannot infer shape if no shape exists.
  if (!input().getType().isa<RankedTensorType>())
    return success();

  // Read 'repeats' value.
  if (!repeats().getType().isa<RankedTensorType>())
    return success();

  // 'repeats' tensor is an 1D tensor.
  auto repeatsTensorTy = repeats().getType().cast<RankedTensorType>();
  if (repeatsTensorTy.getShape().size() != 1)
    return emitError("Repeats tensor must have rank one");

  return shapeHelperInferShapes<ONNXTileOpShapeHelper, ONNXTileOp,
      ONNXTileOpAdaptor>(this, input());
}

//===----------------------------------------------------------------------===//
// Gather
//===----------------------------------------------------------------------===//

LogicalResult ONNXGatherOp::inferShapes(
    std::function<void(mlir::Region &)> doShapeInference) {
  // Cannot infer shape if no shape exists.
  if (!data().getType().isa<RankedTensorType>())
    return success();
  if (!indices().getType().isa<RankedTensorType>())
    return success();

  return shapeHelperInferShapes<ONNXGatherOpShapeHelper, ONNXGatherOp,
      ONNXGatherOpAdaptor>(this, data());
}

//===----------------------------------------------------------------------===//
// ConstantOfShape
//===----------------------------------------------------------------------===//

LogicalResult ONNXConstantOfShapeOp::inferShapes(
    std::function<void(mlir::Region &)> doShapeInference) {

  Type elementType;

  // 'value' attribute is a one-element tensor whose value and datatype are
  // used to set the output tensor value and datatype.
  if (value().hasValue()) {
    elementType =
        valueAttr().cast<DenseElementsAttr>().getType().getElementType();
  } else {
    // If 'value' attribute is not specified, it defaults to a tensor of
    // value 0 and datatype float32.
    elementType = FloatType::getF32(getContext());

    llvm::SmallVector<int64_t, 2> dims(1, 1);
    auto tensorType = mlir::RankedTensorType::get(dims, elementType);

    llvm::SmallVector<float, 1> values(1, 0.);
    valueAttr(
        mlir::DenseElementsAttr::get(tensorType, llvm::makeArrayRef(values)));
  }

  // 'input' must be a 1D tensor.
  auto inputShape = input().getType().cast<RankedTensorType>().getShape();
  if (inputShape[0] == 0) {
    // If 'input' is an empty tensor, the output would be a scalar.
    getResult().setType(RankedTensorType::get({}, elementType));
    return success();
  }

  // Calculate output dimensions.
  SmallVector<int64_t, 4> outputDims(inputShape[0], -1);
  // If 'input' is a constant, check whether its values are valid or not.
  // If the values are valid, it is possible to infer shape.
  if (auto constantOp = getONNXConstantOp(input())) {
    DenseElementsAttr valueAttribute =
        constantOp.valueAttr().dyn_cast<DenseElementsAttr>();
    // Get repeat values from valueAttribute.
    auto valueIt = valueAttribute.getValues<IntegerAttr>().begin();
    for (int i = 0; i < inputShape[0]; ++i) {
      auto dim = (*valueIt++).cast<IntegerAttr>().getInt();
      outputDims[i] = dim;
    }
  }

  getResult().setType(RankedTensorType::get(outputDims, elementType));
  return success();
}

LogicalResult ONNXConstantOfShapeOp::verify() {
  ONNXConstantOfShapeOpAdaptor operandAdaptor =
      ONNXConstantOfShapeOpAdaptor(*this);

  auto input = operandAdaptor.input();

  if (!hasShapeAndRank(input))
    return success();

  auto inputShape = input.getType().cast<RankedTensorType>().getShape();
  if (inputShape.size() != 1)
    return emitOpError("Input tensor must be a 1D tensor");
  if (inputShape[0] == -1)
    return emitOpError("Input tensor must have static shape");

  // Calculate output dimensions.
  SmallVector<int64_t, 4> outputDims(inputShape[0], -1);
  // If 'input' is a constant, check whether its values are valid or not.
  // If the values are valid, it is possible to infer shape.
  if (auto constantOp = getONNXConstantOp(input)) {
    DenseElementsAttr valueAttribute =
        constantOp.valueAttr().dyn_cast<DenseElementsAttr>();
    // Get repeat values from valueAttribute.
    auto valueIt = valueAttribute.getValues<IntegerAttr>().begin();
    for (int i = 0; i < inputShape[0]; ++i) {
      auto dim = (*valueIt++).cast<IntegerAttr>().getInt();
      if (dim < 0)
        return emitOpError("All values of the input tensor must be >=0");
    }
    if (valueIt != valueAttribute.getValues<IntegerAttr>().end())
      return emitOpError(
          "Constant value must have same length as output's rank");
  }
  return success();
}

//===----------------------------------------------------------------------===//
// Slice
//===----------------------------------------------------------------------===//

LogicalResult ONNXSliceOp::inferShapes(
    std::function<void(mlir::Region &)> doShapeInference) {
  // Cannot infer shape if no shape exists.
  if (!data().getType().isa<RankedTensorType>())
    return success();

  const auto startsType =
      this->getOperand(1).getType().dyn_cast<RankedTensorType>();
  assert(startsType != nullptr && "starts type is not a RankedTensorType");
  auto startsDim = startsType.getShape()[0];
  {
    OpBuilder builder(this->getContext());
    const auto elementType = builder.getIntegerType(64);
    const auto tensorType =
        mlir::RankedTensorType::get({startsDim}, elementType);

    // If axes is not specified, default to [0, ..., ndim-1]
    if (this->getOperand(3).getType().isa<NoneType>()) {
      SmallVector<int64_t, 1> vals = {};
      for (size_t s = 0; s < (size_t)startsDim; ++s)
        vals.emplace_back(s);
      auto constantDenseAttribute =
          mlir::DenseElementsAttr::get(tensorType, llvm::makeArrayRef(vals));
      builder.setInsertionPoint(*this);
      auto constantOp = builder.create<mlir::ONNXConstantOp>(
          this->getLoc(), mlir::Attribute(), constantDenseAttribute);
      mlir::Value constantResult = constantOp.output();
      this->setOperand(3, constantResult);
    }

    // If steps is not specified, default to [1, ..., 1]
    if (this->getOperand(4).getType().isa<NoneType>()) {
      SmallVector<int64_t, 1> vals(startsDim, 1);
      auto constantDenseAttribute =
          mlir::DenseElementsAttr::get(tensorType, llvm::makeArrayRef(vals));
      builder.setInsertionPoint(*this);
      auto constantOp = builder.create<mlir::ONNXConstantOp>(
          this->getLoc(), mlir::Attribute(), constantDenseAttribute);
      mlir::Value constantResult = constantOp.output();
      this->setOperand(4, constantResult);
    }
  }

  auto elementType = data().getType().cast<ShapedType>().getElementType();
  ONNXSliceOpAdaptor operandAdaptor(*this);
  ONNXSliceOpShapeHelper shapeHelper(this);
  if (failed(shapeHelper.computeShape(operandAdaptor)))
    return emitError("Failed to scan Slice parameters successfully");
  SmallVector<int64_t, 4> outputDims;
  IndexExpr::getShape(shapeHelper.dimsForOutput(0), outputDims);
  getResult().setType(RankedTensorType::get(outputDims, elementType));

  return success();
}

//===----------------------------------------------------------------------===//
// Expand
//===----------------------------------------------------------------------===//

LogicalResult ONNXExpandOp::verify() {
  ONNXExpandOpAdaptor operandAdaptor = ONNXExpandOpAdaptor(*this);
  // Get operands.
  auto shape = operandAdaptor.shape();
  // Check input.
  auto shapeType = shape.getType().dyn_cast_or_null<ShapedType>();
  if (shapeType && shapeType.hasRank()) {
    if (shapeType.getRank() != 1)
      return emitOpError("Shape has a rank of 1");
  }
  return success();
}

LogicalResult ONNXExpandOp::inferShapes(
    std::function<void(mlir::Region &)> doShapeInference) {
  if (!input().getType().isa<RankedTensorType>())
    return success();
  if (!shape().getType().isa<RankedTensorType>())
    return success();

  // Shape helper.
  ONNXExpandOpShapeHelper shapeHelper(this);
  ONNXExpandOpAdaptor operandAdaptor(*this);
  if (failed(shapeHelper.computeShape(operandAdaptor)))
    return emitError("Bad broadcast values between tensors");

  SmallVector<int64_t, 4> outputDims;
  IndexExpr::getShape(shapeHelper.dimsForOutput(0), outputDims);
  Type elementType =
      input().getType().cast<RankedTensorType>().getElementType();
  getResult().setType(RankedTensorType::get(outputDims, elementType));

  return success();
}

//===----------------------------------------------------------------------===//
// Dropout
//===----------------------------------------------------------------------===//

LogicalResult ONNXDropoutOp::inferShapes(
    std::function<void(mlir::Region &)> doShapeInference) {
  if (!data().getType().isa<RankedTensorType>())
    return success();

  getResult(0).setType(data().getType());

  auto inputShape = data().getType().cast<RankedTensorType>().getShape();

  IntegerType i1Type = IntegerType::get(getContext(), 1, IntegerType::Signless);
  getResult(1).setType(RankedTensorType::get(inputShape, i1Type));
  return success();
}

//===----------------------------------------------------------------------===//
// OneHotEncoder
//===----------------------------------------------------------------------===//

LogicalResult ONNXOneHotEncoderOp::inferShapes(
    std::function<void(mlir::Region &)> doShapeInference) {
  ShapedType inputType = X().getType().dyn_cast<RankedTensorType>();
  if (!inputType)
    return success();
  auto shape = inputType.getShape();
  int64_t outDim = 0;

  // If the input is a tensor of float, int32, or double,
  // the data will be cast to integers and
  // the cats_int64s category list will be used for the lookups.
  if (inputType.getElementType().isIntOrFloat()) {
    outDim = ArrayAttrSize(cats_int64s());
  } else {
    outDim = ArrayAttrSize(cats_strings());
  }

  // Encoded output data, having one more dimension than X
  // total category count will determine the size of the extra dimension
  SmallVector<int64_t, 2> dims;
  for (unsigned int i = 0; i != shape.size(); ++i)
    dims.emplace_back(shape[i]);
  dims.emplace_back(outDim);

  getResult().setType(
      RankedTensorType::get(dims, FloatType::getF32(getContext())));
  return success();
}

LogicalResult ONNXOneHotEncoderOp::verify() {
  ONNXOneHotEncoderOpAdaptor operandAdaptor = ONNXOneHotEncoderOpAdaptor(*this);

  // get operands
  auto input = operandAdaptor.X();
  if (!hasShapeAndRank(input))
    return success();

  auto inputType = input.getType().cast<ShapedType>();
  if (!inputType)
    return success();

  // If the input is a tensor of float, int32, or double,
  // the data will be cast to integers and
  // the cats_int64s category list will be used for the lookups.
  if (inputType.getElementType().isIntOrFloat()) {
    if (!operandAdaptor.cats_int64s()) {
      return emitOpError("input is a tensor of float, int32, or double, "
                         "but no cats_int64s attribute");
    }
  } else {
    if (!operandAdaptor.cats_strings()) {
      return emitOpError("input is not a tensor of float, int32, or double, "
                         "but no cats_strings attribute");
    }
  }
  return success();
}

//===----------------------------------------------------------------------===//
// Less
//===----------------------------------------------------------------------===//
/// Infer the output shape of the ONNXLessOp. This method is required by the
/// shape inference interface.
LogicalResult ONNXLessOp::inferShapes(
    std::function<void(mlir::Region &)> doShapeInference) {
  for (unsigned int i = 0; i < getNumOperands(); ++i) {
    if (!getOperand(i).getType().cast<RankedTensorType>())
      return success();
  }
  Type lhsTy = getOperand(0).getType().cast<RankedTensorType>();
  Type rhsTy = getOperand(1).getType().cast<RankedTensorType>();
  ArrayRef<int64_t> dims =
      getBroadcastedType(lhsTy, rhsTy).cast<RankedTensorType>().getShape();

  getResult().setType(
      RankedTensorType::get(dims, IntegerType::get(getContext(), /*width=*/1)));
  return success();
}

LogicalResult ONNXLessOrEqualOp::inferShapes(
    std::function<void(mlir::Region &)> doShapeInference) {
  auto builder = mlir::Builder(getContext());
  if (!getOperand(0).getType().isa<RankedTensorType>() ||
      !getOperand(1).getType().isa<RankedTensorType>())
    return success();
  auto lhsTy = getOperand(0).getType().cast<RankedTensorType>();
  auto rhsTy = getOperand(1).getType().cast<RankedTensorType>();
  getResult().setType(getBroadcastedType(lhsTy, rhsTy, builder.getI1Type()));
  return success();
}

// Operations for which shape inference has not been implemented yet
// If you add the implementation for one op, move it out of this section
// Also please add test case in test/mlir/onnx/onnx_shape_inference.mlir
// Followed by the implementation of lowering to Krnl and
// Enable the corresponding node test in check-onnx-backend

LogicalResult ONNXArgMaxOp::inferShapes(
    std::function<void(mlir::Region &)> doShapeInference) {
  if (!data().getType().isa<RankedTensorType>())
    return success();

  ONNXArgMaxOpShapeHelper shapeHelper(this);
  ONNXArgMaxOpAdaptor operandAdaptor(*this);
  if (failed(shapeHelper.computeShape(operandAdaptor)))
    return emitError("Failed to scan ArgMax parameters successfully");

  SmallVector<int64_t, 4> outputDims;
  IndexExpr::getShape(shapeHelper.dimsForOutput(0), outputDims);

  // ONNX spec specifies the reduced type as an int64
  Type elementType = IntegerType::get(getContext(), 64);
  getResult().setType(RankedTensorType::get(outputDims, elementType));

  return success();
}

LogicalResult ONNXArgMinOp::inferShapes(
    std::function<void(mlir::Region &)> doShapeInference) {
  return emitError(NOT_IMPLEMENTED_MESSAGE);
}

LogicalResult ONNXBatchNormalizationOp::inferShapes(
    std::function<void(mlir::Region &)> doShapeInference) {
  return emitError(NOT_IMPLEMENTED_MESSAGE);
}

LogicalResult ONNXBitShiftOp::inferShapes(
    std::function<void(mlir::Region &)> doShapeInference) {
  return emitError(NOT_IMPLEMENTED_MESSAGE);
}

LogicalResult ONNXCeilOp::inferShapes(
    std::function<void(mlir::Region &)> doShapeInference) {
  getResult().setType(getOperand().getType());
  return success();
}

LogicalResult ONNXClipOp::inferShapes(
    std::function<void(mlir::Region &)> doShapeInference) {
  // Look at input.
  if (!input().getType().isa<RankedTensorType>())
    return success();
  RankedTensorType inputTy = input().getType().cast<RankedTensorType>();
  Type elementType = inputTy.getElementType();
  ArrayRef<int64_t> inputShape = inputTy.getShape();
  // Look at optional min.
  if (!min().getType().isa<NoneType>()) {
    // Has a min, make sure its of the right type.
    if (!min().getType().isa<RankedTensorType>())
      return success();
    // And size.
    RankedTensorType minTy = min().getType().cast<RankedTensorType>();
    if (minTy.getElementType() != elementType)
      return emitError("Element type mismatch between input and min tensors");
    if (minTy.getShape().size() != 0)
      return emitError("Min tensor ranked with nonzero size");
  }
  // Look at optional max
  if (!max().getType().isa<NoneType>()) {
    // Has a max, make sure its of the right type.
    if (!max().getType().isa<RankedTensorType>())
      return success();
    // And size.
    RankedTensorType maxTy = max().getType().cast<RankedTensorType>();
    if (maxTy.getElementType() != elementType)
      return emitError("Element type mismatch between input and max tensors");
    if (maxTy.getShape().size() != 0)
      return emitError("Min tensor ranked with nonzero size");
  }

  getResult().setType(RankedTensorType::get(inputShape, elementType));
  return success();
}

LogicalResult ONNXInstanceNormalizationOp::verify() {
  ONNXInstanceNormalizationOpAdaptor operandAdaptor =
      ONNXInstanceNormalizationOpAdaptor(*this);
  // Get operands.
  auto input = operandAdaptor.input();
  auto scale = operandAdaptor.scale();
  auto B = operandAdaptor.B();

  // Check input.
  if (!hasShapeAndRank(input)) {
    // Won't be able to do any checking at this stage.
    return success();
  }
  auto inputType = input.getType().cast<ShapedType>();
  auto inputShape = inputType.getShape();
  auto inputElementType = inputType.getElementType();
  int64_t spatialRank = inputShape.size() - 2;
  // If ranked, verify ranks of inputs.
  if (spatialRank < 1)
    return emitOpError("Spatial rank must be strictly positive");

  // Check bias B.
  if (hasShapeAndRank(B)) {
    // Can check at this stage.
    auto bType = B.getType().cast<ShapedType>();
    auto bShape = bType.getShape();
    if (bShape.size() != 1)
      return emitOpError("Bias should have a rank of one");
    if (bShape[0] >= 0 && inputShape[1] >= 0 && bShape[0] != inputShape[1])
      return emitOpError(
          "Bias should have same dimension as the second dimension of input");
    if (bType.getElementType() != inputElementType)
      return emitOpError("Bias should have same element type as input");
  }

  // Check scale.
  if (hasShapeAndRank(scale)) {
    // Can check at this stage.
    auto scaleType = scale.getType().cast<ShapedType>();
    auto scaleShape = scaleType.getShape();
    if (scaleShape.size() != 1)
      return emitOpError("Scale should have a rank of one");
    if (scaleShape[0] >= 0 && inputShape[1] >= 0 &&
        scaleShape[0] != inputShape[1])
      return emitOpError(
          "Scale should have same dimension as the second dimension of input");
    if (scaleType.getElementType() != inputElementType)
      return emitOpError("Scale should have same element type as input");
  }

  return success();
}

LogicalResult ONNXInstanceNormalizationOp::inferShapes(
    std::function<void(mlir::Region &)> doShapeInference) {
  // Check input type.
  if (!input().getType().isa<RankedTensorType>()) {
    // Won't be able to do any checking at this stage.
    return success();
  }
  // Output type is same as input type.
  auto inputType = input().getType().cast<RankedTensorType>();
  getResult().setType(inputType);
  return success();
}

LogicalResult ONNXCompressOp::verify() {
  // Look up input.
  if (!hasShapeAndRank(input()))
    // Too early to verify.
    return success();
  int64_t inputRank = input().getType().cast<ShapedType>().getRank();
  // Check axis.
  auto optionalAxis = axis();
  if (optionalAxis.hasValue()) {
    // We have an axis, make sure its in the range
    int64_t axis = optionalAxis.getValue();
    if (!(axis >= -inputRank && axis < inputRank))
      return emitOpError("axis is out of bound");
  }
  // Check condition.
  if (!hasShapeAndRank(condition()))
    // Too early to verify.
    return success();
  int64_t condRank = condition().getType().cast<ShapedType>().getRank();
  if (condRank != 1)
    return emitOpError("condition's rank must be one");
  return success();
}

LogicalResult ONNXCompressOp::inferShapes(
    std::function<void(mlir::Region &)> doShapeInference) {
  // Check input type.
  if (!input().getType().isa<RankedTensorType>()) {
    // Won't be able to do any checking at this stage.
    return success();
  }
  // Infer shape for the output.
  ONNXCompressOpAdaptor operandAdaptor(*this);
  ONNXCompressOpShapeHelper shapeHelper(this);
  if (failed(shapeHelper.computeShape(operandAdaptor)))
    return emitError("Failed to scan Compress parameters successfully");
  SmallVector<int64_t, 4> outputDims;
  IndexExpr::getShape(shapeHelper.dimsForOutput(0), outputDims);
  auto elementType =
      input().getType().template cast<ShapedType>().getElementType();
  getResult().setType(RankedTensorType::get(outputDims, elementType));
  return success();
}

LogicalResult ONNXCumSumOp::inferShapes(
    std::function<void(mlir::Region &)> doShapeInference) {
  getResult().setType(getOperand(0).getType());
  return success();
}

LogicalResult ONNXDepthToSpaceOp::verify() {
  ONNXDepthToSpaceOpAdaptor operandAdaptor(*this);

  // Check input.
  Value input = operandAdaptor.input();
  if (!hasShapeAndRank(input)) {
    // Won't be able to do any checking at this stage.
    return success();
  }
  auto inputType = input.getType().cast<ShapedType>();
  auto inputShape = inputType.getShape();
  if (inputShape.size() != 4)
    return emitOpError("Input should have a rank of four");

  // Check blocksize.
  int64_t blocksize = operandAdaptor.blocksize();
  if (blocksize < 0)
    return emitOpError("Blocksize should be non negative");

  int64_t C = inputShape[1];
  if (C != -1 && C % (blocksize * blocksize) != 0)
    return emitOpError("The input tensor depth must be divisible by the "
                       "(blocksize * blocksize)");

  // Check mode.
  StringRef mode = operandAdaptor.mode();
  if (mode != "DCR" && mode != "CRD")
    return emitOpError("Mode must be DCR or CRD");

  return success();
}

LogicalResult ONNXDepthToSpaceOp::inferShapes(
    std::function<void(mlir::Region &)> doShapeInference) {
  // Cannot infer shape if no input shape exists.
  if (!input().getType().isa<RankedTensorType>())
    return success();

  // Infer shape for the output.
  ONNXDepthToSpaceOpAdaptor operandAdaptor(*this);
  ONNXDepthToSpaceOpShapeHelper shapeHelper(this);
  if (failed(shapeHelper.computeShape(operandAdaptor)))
    return emitError("Failed to scan DepthToSpace parameters successfully");

  SmallVector<int64_t, 4> outputDims;
  IndexExpr::getShape(shapeHelper.dimsForOutput(0), outputDims);
  Type elementType =
      input().getType().template cast<ShapedType>().getElementType();
  getResult().setType(RankedTensorType::get(outputDims, elementType));
  return success();
}

LogicalResult ONNXDetOp::inferShapes(
    std::function<void(mlir::Region &)> doShapeInference) {
  return emitError(NOT_IMPLEMENTED_MESSAGE);
}

LogicalResult ONNXEqualOp::inferShapes(
    std::function<void(mlir::Region &)> doShapeInference) {
  auto builder = mlir::Builder(getContext());
  if (!getOperand(0).getType().isa<RankedTensorType>() ||
      !getOperand(1).getType().isa<RankedTensorType>())
    return success();
  auto lhsTy = getOperand(0).getType().cast<RankedTensorType>();
  auto rhsTy = getOperand(1).getType().cast<RankedTensorType>();
  getResult().setType(getBroadcastedType(lhsTy, rhsTy, builder.getI1Type()));
  return success();
}

LogicalResult ONNXEyeLikeOp::inferShapes(
    std::function<void(mlir::Region &)> doShapeInference) {
  return emitError(NOT_IMPLEMENTED_MESSAGE);
}

LogicalResult ONNXFloorOp::inferShapes(
    std::function<void(mlir::Region &)> doShapeInference) {
  getResult().setType(getOperand().getType());
  return success();
}

LogicalResult ONNXGatherElementsOp::inferShapes(
    std::function<void(mlir::Region &)> doShapeInference) {
  return emitError(NOT_IMPLEMENTED_MESSAGE);
}

LogicalResult ONNXGatherNDOp::inferShapes(
    std::function<void(mlir::Region &)> doShapeInference) {
  return emitError(NOT_IMPLEMENTED_MESSAGE);
}

LogicalResult ONNXGreaterOp::inferShapes(
    std::function<void(mlir::Region &)> doShapeInference) {
  auto builder = mlir::Builder(getContext());
  if (!getOperand(0).getType().isa<RankedTensorType>() ||
      !getOperand(1).getType().isa<RankedTensorType>())
    return success();
  auto lhsTy = getOperand(0).getType().cast<RankedTensorType>();
  auto rhsTy = getOperand(1).getType().cast<RankedTensorType>();
  getResult().setType(getBroadcastedType(lhsTy, rhsTy, builder.getI1Type()));
  return success();
}

LogicalResult ONNXGreaterOrEqualOp::inferShapes(
    std::function<void(mlir::Region &)> doShapeInference) {
  auto builder = mlir::Builder(getContext());
  if (!getOperand(0).getType().isa<RankedTensorType>() ||
      !getOperand(1).getType().isa<RankedTensorType>())
    return success();
  auto lhsTy = getOperand(0).getType().cast<RankedTensorType>();
  auto rhsTy = getOperand(1).getType().cast<RankedTensorType>();
  getResult().setType(getBroadcastedType(lhsTy, rhsTy, builder.getI1Type()));
  return success();
}

LogicalResult ONNXHardmaxOp::verify() {
  ONNXHardmaxOpAdaptor hmOp = ONNXHardmaxOpAdaptor(*this);
  auto input = hmOp.input();
  int64_t axis = this->axis();

  // Verify that axis must be in range [-r, r - 1], where r is the rank of
  // input.
  if (hasShapeAndRank(input)) {
    int64_t rank = input.getType().cast<ShapedType>().getRank();
    if (axis < -rank || axis > rank - 1)
      return emitOpError("axis value is out of range");
  }

  return success();
}

LogicalResult ONNXHardmaxOp::inferShapes(
    std::function<void(mlir::Region &)> doShapeInference) {
  getResult().setType(getOperand().getType());
  return success();
}

LogicalResult ONNXIfOp::inferShapes(
    std::function<void(mlir::Region &)> doShapeInference) {
  return emitError(NOT_IMPLEMENTED_MESSAGE);
}

LogicalResult ONNXIsInfOp::inferShapes(
    std::function<void(mlir::Region &)> doShapeInference) {
  return emitError(NOT_IMPLEMENTED_MESSAGE);
}

LogicalResult ONNXIsNaNOp::inferShapes(
    std::function<void(mlir::Region &)> doShapeInference) {
  return emitError(NOT_IMPLEMENTED_MESSAGE);
}

LogicalResult ONNXLRNOp::inferShapes(
    std::function<void(mlir::Region &)> doShapeInference) {
  auto elementType = X().getType().cast<ShapedType>().getElementType();
  ONNXLRNOpAdaptor operandAdaptor(*this);
  ONNXLRNOpShapeHelper shapeHelper(this);
  if (failed(shapeHelper.computeShape(operandAdaptor)))
    return emitError("Failed to scan LRN parameters successfully");
  SmallVector<int64_t, 4> outputDims;
  IndexExpr::getShape(shapeHelper.dimsForOutput(0), outputDims);
  getResult().setType(RankedTensorType::get(outputDims, elementType));

  return success();
}

LogicalResult ONNXLogSoftmaxOp::inferShapes(
    std::function<void(mlir::Region &)> doShapeInference) {
  return emitError(NOT_IMPLEMENTED_MESSAGE);
}

LogicalResult ONNXLpNormalizationOp::inferShapes(
    std::function<void(mlir::Region &)> doShapeInference) {
  return emitError(NOT_IMPLEMENTED_MESSAGE);
}

LogicalResult ONNXLpPoolOp::inferShapes(
    std::function<void(mlir::Region &)> doShapeInference) {
  return emitError(NOT_IMPLEMENTED_MESSAGE);
}

LogicalResult ONNXMatMulIntegerOp::inferShapes(
    std::function<void(mlir::Region &)> doShapeInference) {
  return inferMatMulResultShape(getOperation(), A(), B(), getResult());
}

LogicalResult ONNXMaxPoolOp::inferShapes(
    std::function<void(mlir::Region &)> doShapeInference) {
  return emitError(NOT_IMPLEMENTED_MESSAGE);
}

LogicalResult ONNXMaxRoiPoolOp::inferShapes(
    std::function<void(mlir::Region &)> doShapeInference) {
  return emitError(NOT_IMPLEMENTED_MESSAGE);
}

LogicalResult ONNXMaxUnpoolOp::inferShapes(
    std::function<void(mlir::Region &)> doShapeInference) {
  return emitError(NOT_IMPLEMENTED_MESSAGE);
}

LogicalResult ONNXMeanOp::inferShapes(
    std::function<void(mlir::Region &)> doShapeInference) {
  for (unsigned int i = 0; i < getNumOperands(); ++i) {
    if (!getOperand(i).getType().cast<RankedTensorType>())
      return success();
  }
  Type resultTy = getOperand(0).getType().cast<RankedTensorType>();
  for (unsigned int i = 1; i < getNumOperands(); ++i) {
    Type nextTy = getOperand(i).getType().cast<RankedTensorType>();
    resultTy = getBroadcastedType(resultTy, nextTy);
  }
  getResult().setType(resultTy);
  return success();
}

LogicalResult ONNXMeanVarianceNormalizationOp::inferShapes(
    std::function<void(mlir::Region &)> doShapeInference) {
  return emitError(NOT_IMPLEMENTED_MESSAGE);
}

LogicalResult ONNXModOp::verify() {
  Type elementType;
  if (A().getType().isa<ShapedType>())
    elementType = A().getType().cast<ShapedType>().getElementType();
  else
    return emitOpError("Input type must be TensorType or MemRefType");

  // Verify that when the input type is floating point, then `fmod` attribute
  // must be set to 1.
  if (elementType.isa<FloatType>() && (fmod() != 1))
    return emitOpError("fmod must be 1 when the input type is floating point");

  return success();
}

LogicalResult ONNXModOp::inferShapes(
    std::function<void(mlir::Region &)> doShapeInference) {
  if (!getOperand(0).getType().isa<RankedTensorType>() ||
      !getOperand(1).getType().isa<RankedTensorType>())
    return success();
  auto lhsTy = getOperand(0).getType().cast<RankedTensorType>();
  auto rhsTy = getOperand(1).getType().cast<RankedTensorType>();
  getResult().setType(getBroadcastedType(lhsTy, rhsTy));
  return success();
}

LogicalResult ONNXMultinomialOp::inferShapes(
    std::function<void(mlir::Region &)> doShapeInference) {
  return emitError(NOT_IMPLEMENTED_MESSAGE);
}

LogicalResult ONNXNonMaxSuppressionOp::verify() {
  ONNXNonMaxSuppressionOpAdaptor operandAdaptor =
      ONNXNonMaxSuppressionOpAdaptor(*this);
  // Get operands.
  auto boxes = operandAdaptor.boxes();
  auto scores = operandAdaptor.scores();
  auto MOPC = operandAdaptor.max_output_boxes_per_class();
  auto scoreThreshold = operandAdaptor.score_threshold();
  auto iouThreshold = operandAdaptor.iou_threshold();

  // Check operands.
  if (hasShapeAndRank(boxes)) {
    auto shape = boxes.getType().cast<ShapedType>().getShape();
    if (shape.size() != 3)
      return emitOpError("boxes should have a rank of three");
    if (shape[2] != -1 && shape[2] != 4)
      return emitOpError("The last dim of Boxes should be four");
  }

  if (hasShapeAndRank(scores))
    if (scores.getType().cast<ShapedType>().getRank() != 3)
      return emitOpError("scores should have a rank of three");

  if (hasShapeAndRank(MOPC))
    if (MOPC.getType().cast<ShapedType>().getRank() > 1)
      return emitOpError(
          "max_output_boxex_per_class should have a rank of zero or one");

  if (hasShapeAndRank(scoreThreshold))
    if (scoreThreshold.getType().cast<ShapedType>().getRank() > 1)
      return emitOpError("score_threshold should have a rank of zero or one");

  if (hasShapeAndRank(iouThreshold))
    if (iouThreshold.getType().cast<ShapedType>().getRank() > 1)
      return emitOpError("iou_threshold should have a rank of zero or one");

  return success();
}

LogicalResult ONNXNonMaxSuppressionOp::inferShapes(
    std::function<void(mlir::Region &)> doShapeInference) {
  auto b = mlir::Builder(getContext());
  getResult().setType(RankedTensorType::get({-1, 3}, b.getI64Type()));
  return success();
}

LogicalResult ONNXNonZeroOp::inferShapes(
    std::function<void(mlir::Region &)> doShapeInference) {
  auto builder = mlir::Builder(getContext());
  Type inputType = getOperand().getType();
  if (!inputType.isa<RankedTensorType>())
    return success();
  SmallVector<int64_t, 2> dims;
  // The first dimension size is the rank of the input.
  dims.emplace_back(inputType.cast<RankedTensorType>().getRank());
  // The second dimension size is the number of nonzero values in the input.
  // So this dimension size is always unknown at compile time.
  dims.emplace_back(-1);
  getResult().setType(RankedTensorType::get(dims, builder.getI64Type()));
  return success();
}

LogicalResult ONNXNotOp::inferShapes(
    std::function<void(mlir::Region &)> doShapeInference) {
  getResult().setType(getOperand().getType());
  return success();
}

LogicalResult ONNXOneHotOp::verify() {
  ONNXOneHotOpAdaptor operandAdaptor = ONNXOneHotOpAdaptor(*this);
  // Check indices.
  Value indices = operandAdaptor.indices();
  if (hasShapeAndRank(indices)) {
    // Get rank.
    int64_t indicesRank = indices.getType().cast<ShapedType>().getRank();
    // Verify axis.
    int64_t axisValue = axis();
    // Unusually, with a rank of 3, acceptable values are 0 (before first) to 3
    // (after last).
    if (axisValue < 0)
      axisValue += indicesRank + 1;
    if (!(axisValue >= 0 && axisValue <= indicesRank))
      return emitOpError("OneHot axis value is out of range");
  }
  // Check that values is a rank 2 with 2 elements
  Value values = operandAdaptor.values();
  if (hasShapeAndRank(values)) {
    ShapedType valuesShape = values.getType().cast<ShapedType>();
    if (valuesShape.getRank() != 1)
      return emitOpError("OneHot values must be 1D tensor");
    int64_t dim = valuesShape.getDimSize(0);
    if (dim >= 0 && dim != 2)
      return emitOpError("OneHot values must be 1D tensor with 2 elements");
  }
  // Depth is a scalar, check when its a tensor of rank 0 or 1.
  Value depth = operandAdaptor.depth();
  if (hasShapeAndRank(depth)) {
    ShapedType depthShape = depth.getType().cast<ShapedType>();
    if (depthShape.getRank() == 1) {
      int64_t dim = depthShape.getDimSize(0);
      if (dim >= 0 && dim != 1)
        return emitOpError("OneHot depth can be 1D tensor with 1 elements");
    } else {
      if (depthShape.getRank() > 1)
        return emitOpError("OneHot depth must be 0 or 1D tensor");
    }
  }
  return success();
}

LogicalResult ONNXOneHotOp::inferShapes(
    std::function<void(mlir::Region &)> doShapeInference) {
  // Cannot infer shape if no shape exists.
  if (!indices().getType().isa<RankedTensorType>())
    return success();

  ONNXOneHotOpShapeHelper shapeHelper(this);
  ONNXOneHotOpAdaptor operandAdaptor(*this);
  if (failed(shapeHelper.computeShape(operandAdaptor)))
    return emitError("Failed to scan OneHot parameters successfully");

  SmallVector<int64_t, 4> outputDims;
  IndexExpr::getShape(shapeHelper.dimsForOutput(0), outputDims);

  auto valuesTensorTy = values().getType().cast<RankedTensorType>();
  getResult().setType(
      RankedTensorType::get(outputDims, valuesTensorTy.getElementType()));
  return success();
}

LogicalResult ONNXRandomNormalOp::inferShapes(
    std::function<void(mlir::Region &)> doShapeInference) {
  auto outputShape = shape();
  auto elementTypeID = dtype();

  SmallVector<int64_t, 4> outputDims;
  auto spatialRank = ArrayAttrSize(outputShape);
  for (unsigned long i = 0; i < spatialRank; ++i) {
    int64_t dimension = ArrayAttrIntVal(outputShape, i);
    if (dimension < 0)
      return emitError("Random normal tensor has dynamic dimension.");
    outputDims.emplace_back(dimension);
  }

  RankedTensorType outputTensorType =
      RankedTensorType::get(outputDims, FloatType::getF32(getContext()));
  if (elementTypeID == 0)
    outputTensorType =
        RankedTensorType::get(outputDims, FloatType::getF16(getContext()));
  else if (elementTypeID == 2)
    outputTensorType =
        RankedTensorType::get(outputDims, FloatType::getF64(getContext()));

  getResult().setType(outputTensorType);
  return success();
}

LogicalResult ONNXRandomNormalLikeOp::verify() {
  ONNXRandomNormalLikeOpAdaptor operandAdaptor(*this);
  mlir::Value input = operandAdaptor.input();
  if (!hasShapeAndRank(input))
    return success();
  mlir::Value output = this->output();
  if (!hasShapeAndRank(output))
    return success();

  auto inputType = input.getType().cast<RankedTensorType>().getElementType();
  auto outputType = output.getType().cast<RankedTensorType>().getElementType();

  auto elementTypeIDDType = operandAdaptor.dtype();
  if (elementTypeIDDType) {
    int64_t elementTypeID = elementTypeIDDType.getValue();
    if (elementTypeID < 0 || elementTypeID > 2) {
      return emitOpError("dtype not 0, 1 or 2.");
    }
    if (elementTypeID == 0 && outputType != FloatType::getF16(getContext()))
      return emitOpError("output tensor does match 0 dtype.");
    else if (elementTypeID == 1 &&
             outputType != FloatType::getF32(getContext()))
      return emitOpError("output tensor does match 1 dtype.");
    else if (elementTypeID == 2 &&
             outputType != FloatType::getF64(getContext()))
      return emitOpError("output tensor does match 2 dtype.");
  } else if (inputType != outputType) {
    return emitOpError("output and input element types do not match.");
  }

  return success();
}

LogicalResult ONNXRandomNormalLikeOp::inferShapes(
    std::function<void(mlir::Region &)> doShapeInference) {
  if (!input().getType().isa<RankedTensorType>())
    return success();
  auto inputType = input().getType().cast<RankedTensorType>();
  auto outputShape = inputType.getShape();
  auto elementTypeIDDType = dtype();

  // Default output tensor type in all cases is the input tensor type.
  auto outputTensorType =
      RankedTensorType::get(outputShape, inputType.getElementType());
  if (!elementTypeIDDType) {
    getResult().setType(outputTensorType);
  } else {
    int64_t elementTypeID = elementTypeIDDType.getValue();
    if (elementTypeID == 0)
      outputTensorType =
          RankedTensorType::get(outputShape, FloatType::getF16(getContext()));
    else if (elementTypeID == 1)
      outputTensorType =
          RankedTensorType::get(outputShape, FloatType::getF32(getContext()));
    else if (elementTypeID == 2)
      outputTensorType =
          RankedTensorType::get(outputShape, FloatType::getF64(getContext()));
    else
      return emitError("dtype attribute is invalid (use: 0, 1 or 2)");
    getResult().setType(outputTensorType);
  }
  return success();
}

LogicalResult ONNXRandomUniformOp::inferShapes(
    std::function<void(mlir::Region &)> doShapeInference) {
  return emitError(NOT_IMPLEMENTED_MESSAGE);
}

LogicalResult ONNXRandomUniformLikeOp::inferShapes(
    std::function<void(mlir::Region &)> doShapeInference) {
  return emitError(NOT_IMPLEMENTED_MESSAGE);
}

LogicalResult ONNXRangeOp::inferShapes(
    std::function<void(mlir::Region &)> doShapeInference) {
  // All inputs must be valid ranked tensors.
  if (!start().getType().isa<RankedTensorType>())
    return success();

  if (!limit().getType().isa<RankedTensorType>())
    return success();

  if (!delta().getType().isa<RankedTensorType>())
    return success();

  auto startTensorTy = start().getType().cast<RankedTensorType>();
  auto limitTensorTy = limit().getType().cast<RankedTensorType>();
  auto deltaTensorTy = delta().getType().cast<RankedTensorType>();

  // Only rank 0 or 1 input tensors are supported.
  if (startTensorTy.getShape().size() > 1)
    return emitError("start tensor must have rank zero or one");
  if (limitTensorTy.getShape().size() > 1)
    return emitError("limit tensor must have rank zero or one");
  if (deltaTensorTy.getShape().size() > 1)
    return emitError("delta tensor must have rank zero or one");

  // If tensor is rank 1 then the dimension has to be 1.
  if (startTensorTy.getShape().size() == 1 && startTensorTy.getShape()[0] > 1)
    return emitError("start tensor of rank one must have size one");
  if (limitTensorTy.getShape().size() == 1 && limitTensorTy.getShape()[0] > 1)
    return emitError("limit tensor of rank one must have size one");
  if (deltaTensorTy.getShape().size() == 1 && deltaTensorTy.getShape()[0] > 1)
    return emitError("delta tensor of rank one must have size one");

  // Only int or float input types are supported:
  // tensor(float), tensor(double), tensor(int16), tensor(int32),
  // tensor(int64)
  if (!startTensorTy.getElementType().isIntOrFloat())
    return emitError("start tensor type is not int or float");
  if (!limitTensorTy.getElementType().isIntOrFloat())
    return emitError("limit tensor type is not int or float");
  if (!deltaTensorTy.getElementType().isIntOrFloat())
    return emitError("delta tensor type is not int or float");

  // Additional condition for simplicity, enforce that all inputs have the
  // exact same element type:
  if (startTensorTy.getElementType() != limitTensorTy.getElementType() ||
      startTensorTy.getElementType() != deltaTensorTy.getElementType())
    return emitError("all inputs must have the exact same input type");

  // Number of elements, default is unknown so -1:
  int64_t number_of_elements = -1;

  // Check if input is constant. All inputs must be
  // constant for this path to be used.
  auto constantStart = getONNXConstantOp(start());
  auto constantLimit = getONNXConstantOp(limit());
  auto constantDelta = getONNXConstantOp(delta());
  if (constantStart && constantLimit && constantDelta) {
    // Get all inputs:
    double start = getScalarValue<double>(constantStart, startTensorTy);
    double limit = getScalarValue<double>(constantLimit, limitTensorTy);
    double delta = getScalarValue<double>(constantDelta, deltaTensorTy);

    // Compute size:
    number_of_elements = (int64_t)ceil((limit - start) / delta);

    // When no elements are present create a dynamic tensor.
    // TODO: represent an empty tensor for this case.
    if (number_of_elements <= 0)
      number_of_elements = -1;
  }

  SmallVector<int64_t, 1> dims(1, number_of_elements);
  getResult().setType(
      RankedTensorType::get(dims, startTensorTy.getElementType()));
  return success();
}

LogicalResult ONNXReverseSequenceOp::inferShapes(
    std::function<void(mlir::Region &)> doShapeInference) {
  if (!input().getType().isa<RankedTensorType>())
    return success();

  // Propagate the type of input to output
  ONNXReverseSequenceOpShapeHelper shapeHelper(this);
  ONNXReverseSequenceOpAdaptor operandAdaptor(*this);
  if (failed(shapeHelper.Compute(operandAdaptor)))
    return emitError("Failed to shape inference for ReserveSequence");
  SmallVector<int64_t, 4> outputDims;
  IndexExpr::getShape(shapeHelper.dimsForOutput(0), outputDims);
  auto elementType =
      input().getType().cast<RankedTensorType>().getElementType();
  getResult().setType(RankedTensorType::get(outputDims, elementType));
  return success();
}

LogicalResult ONNXReverseSequenceOp::verify() {
  ONNXReverseSequenceOpAdaptor operandAdaptor =
      ONNXReverseSequenceOpAdaptor(*this);

  auto sequence_lensTy =
      operandAdaptor.sequence_lens().getType().dyn_cast<RankedTensorType>();
  auto inputTy = operandAdaptor.input().getType().dyn_cast<RankedTensorType>();

  // sequence_lens should be 1D tensor
  if (sequence_lensTy) {
    if (sequence_lensTy.getRank() != 1)
      return emitOpError("sequence_lens of ReverseSequnce should be 1D tensor");
  }

  if (inputTy) {
    if (inputTy.getRank() < 2)
      return emitOpError(
          "input of Reversesequence should be 2D or higher rank tensor");
  }

  if (sequence_lensTy && inputTy) {
    int64_t batchAxis = batch_axis();
    if (sequence_lensTy.getShape()[0] != -1 &&
        inputTy.getShape()[batchAxis] != -1) {
      if (sequence_lensTy.getShape()[0] != inputTy.getShape()[batchAxis]) {
        return emitOpError("Length of sequence_lens should match the sizeof  "
                           "batch axis of the input");
      }
    }
  }

  return success();
}

LogicalResult ONNXReduceL1Op::inferShapes(
    std::function<void(mlir::Region &)> doShapeInference) {
  if (!getOperand().getType().isa<RankedTensorType>())
    return emitError("Input tensor not ranked");

  auto operandTy = getOperand().getType().cast<RankedTensorType>();
  getResult().setType(getReductionOutputType(operandTy, axes(), keepdims()));
  return success();
}

LogicalResult ONNXReduceL2Op::inferShapes(
    std::function<void(mlir::Region &)> doShapeInference) {
  if (!getOperand().getType().isa<RankedTensorType>())
    return emitError("Input tensor not ranked");

  auto operandTy = getOperand().getType().cast<RankedTensorType>();
  getResult().setType(getReductionOutputType(operandTy, axes(), keepdims()));
  return success();
}

LogicalResult ONNXReduceLogSumOp::inferShapes(
    std::function<void(mlir::Region &)> doShapeInference) {
  if (!getOperand().getType().isa<RankedTensorType>())
    return emitError("Input tensor not ranked");

  auto operandTy = getOperand().getType().cast<RankedTensorType>();
  getResult().setType(getReductionOutputType(operandTy, axes(), keepdims()));
  return success();
}

LogicalResult ONNXReduceLogSumExpOp::inferShapes(
    std::function<void(mlir::Region &)> doShapeInference) {
  if (!getOperand().getType().isa<RankedTensorType>())
    return emitError("Input tensor not ranked");

  auto operandTy = getOperand().getType().cast<RankedTensorType>();
  getResult().setType(getReductionOutputType(operandTy, axes(), keepdims()));
  return success();
}

LogicalResult ONNXReduceSumSquareOp::inferShapes(
    std::function<void(mlir::Region &)> doShapeInference) {
  if (!getOperand().getType().isa<RankedTensorType>())
    return emitError("Input tensor not ranked");

  auto operandTy = getOperand().getType().cast<RankedTensorType>();
  getResult().setType(getReductionOutputType(operandTy, axes(), keepdims()));
  return success();
}

LogicalResult ONNXRoiAlignOp::inferShapes(
    std::function<void(mlir::Region &)> doShapeInference) {
  // Cannot infer shape if no shape exists.
  if (!X().getType().isa<RankedTensorType>() ||
      !batch_indices().getType().isa<RankedTensorType>())
    return success();

  return shapeHelperInferShapes<ONNXRoiAlignOpShapeHelper, ONNXRoiAlignOp,
      ONNXRoiAlignOpAdaptor>(this, X());
}

LogicalResult ONNXRoiAlignOp::verify() {
  ONNXRoiAlignOpAdaptor operandAdaptor = ONNXRoiAlignOpAdaptor(*this);
  // get input info.
  mlir::Value X = operandAdaptor.X();
  mlir::Value batch_indices = operandAdaptor.batch_indices();

  if (!hasShapeAndRank(X) || !hasShapeAndRank(batch_indices))
    return success();

  int64_t x_rank = X.getType().cast<mlir::ShapedType>().getRank();
  int64_t batch_indices_rank =
      batch_indices.getType().cast<mlir::ShapedType>().getRank();

  // Test ranks.
  if (x_rank != 4)
    return emitOpError("RoiAlign with X should be a 4D tensor");
  if (batch_indices_rank != 1)
    return emitOpError("RoiAlign with batch_indices should be a 1D tensor");

  return success();
}

LogicalResult ONNXRoundOp::inferShapes(
    std::function<void(mlir::Region &)> doShapeInference) {
  getResult().setType(getOperand().getType());
  return success();
}

LogicalResult ONNXScanOp::inferShapes(
    std::function<void(mlir::Region &)> doShapeInference) {
  auto &loopBody = getRegion();
  assert(!scan_input_axes().hasValue());

  // We proceed to set types for loop body function inputs.
  // Set types for loop carried dependencies (i.e., set these loop carried
  // dependencies that appear in the body function input signature to have
  // the same type as their counterpart in LoopOp inputs).
  auto bodyInputs = loopBody.getArguments();
  auto bodyVRange = llvm::make_range(bodyInputs.begin(), bodyInputs.end());
  for (auto opVToBodyVTy : llvm::zip(v_initial(), bodyVRange)) {
    auto opVTy = std::get<0>(opVToBodyVTy).getType();
    std::get<1>(opVToBodyVTy).setType(opVTy);
  }

  auto bodyScanInputs = llvm::make_range(
      bodyInputs.begin() + v_initial().size(), bodyInputs.end());
  for (auto vScanOutputValToTy : llvm::zip(scan_inputs(), bodyScanInputs)) {
    auto rankedScanTy =
        std::get<0>(vScanOutputValToTy).getType().cast<RankedTensorType>();
    auto shape = rankedScanTy.getShape();
    SmallVector<int64_t, 4> squeezedShape(shape.begin() + 1, shape.end());
    // Note that we may know the extent of the scan output leading
    // dimension, which is very likely just the trip count specified as an
    // input to Loop operation, but we need to eliminate the possibility of
    // early termination to be sure.
    std::get<1>(vScanOutputValToTy)
        .setType(RankedTensorType::get(
            squeezedShape, rankedScanTy.getElementType()));
  }

  // Now we have modified loop body function input signatures according to
  // the knowledge we have on the inputs we pass to this function. Dispatch
  // shape inference to obtain body function output types.
  doShapeInference(loopBody);

  // Output loop variables should have the same type as their input
  // counterparts.
  auto bodyResultTys = loopBody.back().getTerminator()->getOperandTypes();
  // Compute the type range corresponding to the final values of
  // loop-carried dependencies/scan outputs in the body function output
  // types.
  auto scanStartItr = std::next(bodyResultTys.begin(), v_initial().size());
  auto bodyResVFinalTys = llvm::make_range(bodyResultTys.begin(), scanStartItr);
  auto bodyResScanTys = llvm::make_range(scanStartItr, bodyResultTys.end());

  // Set shape for loop operation outputs corresponding to the final
  // values of loop-carried dependencies to be shape of their counterparts
  // in the body function output.
  for (auto vFinalValToTy : llvm::zip(v_final(), bodyResVFinalTys)) {
    std::get<0>(vFinalValToTy).setType(std::get<1>(vFinalValToTy));
  }

  // For scan outputs, we set their shape to be the shape of the return
  // values of the loop body function corresponding to scan outputs, but
  // with an extra leading dimension.
  for (auto vScanOutputValToTy : llvm::zip(scan_outputs(), bodyResScanTys)) {
    auto rankedScanTy =
        std::get<1>(vScanOutputValToTy).cast<RankedTensorType>();
    auto shape = rankedScanTy.getShape();
    SmallVector<int64_t, 4> unsqueezedShape(shape.begin(), shape.end());
    // Note that we may know the extent of the scan output leading
    // dimension, which is very likely just the trip count specified as an
    // input to Loop operation, but we need to eliminate the possibility of
    // early termination to be sure.
    auto scanExtent =
        scan_inputs().front().getType().cast<ShapedType>().getDimSize(0);
    unsqueezedShape.insert(unsqueezedShape.begin(), scanExtent);
    std::get<0>(vScanOutputValToTy)
        .setType(RankedTensorType::get(
            unsqueezedShape, rankedScanTy.getElementType()));
  }

  return success();
}

mlir::Operation::operand_range ONNXScanOp::v_initial() {
  auto numVInit = initial_state_and_scan_inputs().size() - num_scan_inputs();
  auto operands = getOperands();
  return llvm::make_range(operands.begin(), operands.begin() + numVInit);
}

mlir::Operation::operand_range ONNXScanOp::scan_inputs() {
  auto numVInit = initial_state_and_scan_inputs().size() - num_scan_inputs();
  auto operands = getOperands();
  return llvm::make_range(operands.begin() + numVInit, operands.end());
}

// Helper function to obtain subset of op results corresponding to the final
// value of loop carried dependencies.
mlir::Operation::result_range ONNXScanOp::v_final() {
  auto results = getResults();
  return llvm::make_range(
      results.begin(), results.begin() + v_initial().size());
}

// Helper function to obtain subset of op results corresponding to the scan
// outputs.
mlir::Operation::result_range ONNXScanOp::scan_outputs() {
  auto results = getResults();
  return llvm::make_range(results.begin() + v_initial().size(), results.end());
}

LogicalResult ONNXScatterOp::inferShapes(
    std::function<void(mlir::Region &)> doShapeInference) {
  return emitError(NOT_IMPLEMENTED_MESSAGE);
}

LogicalResult ONNXScatterElementsOp::verify() {
  ONNXScatterElementsOpAdaptor operandAdaptor(*this);
  // Get operands.
  mlir::Value data = operandAdaptor.data();
  mlir::Value indices = operandAdaptor.indices();
  mlir::Value updates = operandAdaptor.updates();

  // Won't be able to do any checking at this stage.
  if (!hasShapeAndRank(data) || !hasShapeAndRank(indices) ||
      !hasShapeAndRank(updates))
    return success();

  int64_t data_rank = data.getType().cast<mlir::ShapedType>().getRank();
  int64_t indices_rank = indices.getType().cast<mlir::ShapedType>().getRank();
  int64_t updates_rank = updates.getType().cast<mlir::ShapedType>().getRank();
  int64_t axis = this->axis();

  if (data_rank < 1)
    return emitOpError("data rank should >= 1");
  if (indices_rank < 1)
    return emitOpError("indices rank should >= 1");
  if (updates_rank < 1)
    return emitOpError("updates rank rank should >= 1");
  if (data_rank != indices_rank || data_rank != updates_rank ||
      indices_rank != updates_rank) {
    return emitOpError("data, indices, updates rank should equal");
  }

  if (axis >= data_rank || axis < 0)
    return emitOpError("axis value out of bound");

  return success();
}

LogicalResult ONNXScatterElementsOp::inferShapes(
    std::function<void(mlir::Region &)> doShapeInference) {
  if (!data().getType().isa<mlir::RankedTensorType>())
    return success();

  getResult().setType(data().getType());
  return success();
}

LogicalResult ONNXScatterNDOp::verify() {
  ONNXScatterNDOpAdaptor operandAdaptor(*this);
  // Get operands.
  mlir::Value data = operandAdaptor.data();
  mlir::Value indices = operandAdaptor.indices();
  mlir::Value updates = operandAdaptor.updates();

  // Won't be able to do any checking at this stage.
  if (!hasShapeAndRank(data) || !hasShapeAndRank(indices) ||
      !hasShapeAndRank(updates))
    return success();

  int64_t data_rank = data.getType().cast<mlir::ShapedType>().getRank();
  int64_t indices_rank = indices.getType().cast<mlir::ShapedType>().getRank();
  int64_t updates_rank = updates.getType().cast<mlir::ShapedType>().getRank();
  int32_t indices_last_dim =
      indices.getType().cast<mlir::ShapedType>().getShape()[indices_rank - 1];

  if (data_rank < 1)
    return emitOpError("data rank should >= 1");
  if (indices_rank < 1)
    return emitOpError("indices rank should >= 1");
  if (updates_rank != (data_rank + indices_rank - indices_last_dim - 1))
    return emitOpError("updates rank not meet the op spec");

  return success();
}

LogicalResult ONNXScatterNDOp::inferShapes(
    std::function<void(mlir::Region &)> doShapeInference) {
  if (!data().getType().isa<mlir::RankedTensorType>())
    return success();

  getResult().setType(data().getType());
  return success();
}

LogicalResult ONNXShrinkOp::inferShapes(
    std::function<void(mlir::Region &)> doShapeInference) {
  return emitError(NOT_IMPLEMENTED_MESSAGE);
}

LogicalResult ONNXSpaceToDepthOp::verify() {
  ONNXSpaceToDepthOpAdaptor operandAdaptor(*this);

  // Check input.
  Value input = operandAdaptor.input();
  if (!hasShapeAndRank(input)) {
    // Won't be able to do any checking at this stage.
    return success();
  }
  auto inputType = input.getType().cast<ShapedType>();
  auto inputShape = inputType.getShape();
  if (inputShape.size() != 4)
    return emitOpError("Input should have a rank of four");

  // Check blocksize.
  int64_t blocksize = operandAdaptor.blocksize();
  if (blocksize < 0)
    return emitOpError("Blocksize should be non negative");

  int64_t H = inputShape[2];
  int64_t W = inputShape[3];

  if (H != -1 && H % blocksize != 0)
    return emitOpError(
        "The input tensor height must be divisible by the block size");
  if (W != -1 && W % blocksize != 0)
    return emitOpError(
        "The input tensor width must be divisible by the block size");

  return success();
}

LogicalResult ONNXSpaceToDepthOp::inferShapes(
    std::function<void(mlir::Region &)> doShapeInference) {
  // Cannot infer shape if no input shape exists.
  if (!input().getType().isa<RankedTensorType>())
    return success();

  // Infer shape for the output.
  ONNXSpaceToDepthOpAdaptor operandAdaptor(*this);
  ONNXSpaceToDepthOpShapeHelper shapeHelper(this);
  if (failed(shapeHelper.computeShape(operandAdaptor)))
    return emitError("Failed to scan SpaceToDepth parameters successfully");

  SmallVector<int64_t, 4> outputDims;
  IndexExpr::getShape(shapeHelper.dimsForOutput(0), outputDims);
  Type elementType =
      input().getType().template cast<ShapedType>().getElementType();
  getResult().setType(RankedTensorType::get(outputDims, elementType));
  return success();
}

LogicalResult ONNXSplitToSequenceOp::inferShapes(
    std::function<void(mlir::Region &)> doShapeInference) {
  return emitError(NOT_IMPLEMENTED_MESSAGE);
}

LogicalResult ONNXStringNormalizerOp::inferShapes(
    std::function<void(mlir::Region &)> doShapeInference) {
  return emitError(NOT_IMPLEMENTED_MESSAGE);
}

LogicalResult ONNXTfIdfVectorizerOp::inferShapes(
    std::function<void(mlir::Region &)> doShapeInference) {
  return emitError(NOT_IMPLEMENTED_MESSAGE);
}

LogicalResult ONNXThresholdedReluOp::inferShapes(
    std::function<void(mlir::Region &)> doShapeInference) {
  return emitError(NOT_IMPLEMENTED_MESSAGE);
}

LogicalResult ONNXTopKOp::verify() {
  ONNXTopKOpAdaptor operandAdaptor = ONNXTopKOpAdaptor(*this);
  // Get operands.
  auto X = operandAdaptor.X();
  auto K = operandAdaptor.K();

  // Verify that axis value is in the valid range.
  if (hasShapeAndRank(X)) {
    ArrayRef<int64_t> shape = X.getType().cast<ShapedType>().getShape();
    int64_t rank = shape.size();
    int64_t axis = this->axis();
    axis = axis < 0 ? axis + rank : axis;
    if (axis < 0 || axis >= rank)
      return emitOpError("axis must be in range [-rank, rank -1]");
  }

  // Verify that K's rank must be zero or one.
  if (hasShapeAndRank(K))
    if (K.getType().cast<ShapedType>().getRank() > 1)
      return emitOpError("K should have a rank of zero or one");

  return success();
}

LogicalResult ONNXTopKOp::inferShapes(
    std::function<void(mlir::Region &)> doShapeInference) {
  // Cannot infer shape if no shape exists.
  if (!X().getType().isa<RankedTensorType>() ||
      !K().getType().isa<RankedTensorType>())
    return success();

  Builder b = mlir::Builder(getContext());
  Type elementType = X().getType().cast<ShapedType>().getElementType();
  ONNXTopKOpAdaptor operandAdaptor(*this);
  ONNXTopKOpShapeHelper shapeHelper(this);
  if (failed(shapeHelper.computeShape(operandAdaptor)))
    return emitError("Failed to scan TopK parameters successfully");
  SmallVector<int64_t, 4> outputDims;
  IndexExpr::getShape(shapeHelper.dimsForOutput(0), outputDims);
  getResult(0).setType(RankedTensorType::get(outputDims, elementType));
  getResult(1).setType(RankedTensorType::get(outputDims, b.getI64Type()));

  return success();
}

LogicalResult ONNXUniqueOp::inferShapes(
    std::function<void(mlir::Region &)> doShapeInference) {
  return emitError(NOT_IMPLEMENTED_MESSAGE);
}

LogicalResult ONNXUpsampleOp::inferShapes(
    std::function<void(mlir::Region &)> doShapeInference) {
  // Sanity checks on input data argument
  if (!X().getType().isa<RankedTensorType>()) {
    return emitError("Input data is not a ranked tensor");
  }
  auto inputTy = X().getType().cast<RankedTensorType>();
  int32_t inputRank = inputTy.getShape().size();

  // Sanity checks on scale argument
  if (!scales().getType().isa<RankedTensorType>()) {
    return emitError("Scales is not a ranked tensor");
  }
  auto scalesTy = scales().getType().cast<RankedTensorType>();
  if (scalesTy.getShape().size() != 1) {
    return emitError("Scales tensor must be rank-1");
  }
  if (scalesTy.getShape()[0] != inputRank) {
    return emitError("Input tensor rank doesn't match scales tensor shape");
  }

  SmallVector<int64_t, 4> outputDims(inputRank, -1);

  // Extract the scale values
  auto scalesConstOp = getONNXConstantOp(scales());
  if (!scalesConstOp) {
    return emitError("Scales is not a constant");
  }
  auto valueAttr = scalesConstOp.valueAttr().dyn_cast<DenseElementsAttr>();
  if (!valueAttr) {
    return emitError("Scales constant is not a DenseElementsAttr");
  }
  int scaleIdx = 0;
  // Why are the scale values float's?
  for (auto it = valueAttr.getValues<FloatAttr>().begin();
       it != valueAttr.getValues<FloatAttr>().end(); ++it) {
    if (scaleIdx >= inputRank) {
      return emitError("Scales tensor shape doesn't match # of scale values");
    }
    outputDims[scaleIdx++] = (int)((*it).getValueAsDouble());
  }
  if (scaleIdx != inputRank) {
    return emitError("Scales tensor shape doesn't match # of scale values");
  }

  // Compute and set the output shape
  for (int i = 0; i < inputRank; ++i) {
    outputDims[i] *= inputTy.getShape()[i];
  }
  getResult().setType(
      RankedTensorType::get(outputDims, inputTy.getElementType()));

  return success();
}

LogicalResult ONNXWhereOp::inferShapes(
    std::function<void(mlir::Region &)> doShapeInference) {
  for (unsigned int i = 0; i < getNumOperands(); ++i) {
    if (!getOperand(i).getType().cast<RankedTensorType>())
      return success();
  }
  Type resultElementType =
      getOperand(1).getType().cast<RankedTensorType>().getElementType();
  Type resultTy = getOperand(0).getType().cast<RankedTensorType>();
  for (unsigned int i = 1; i < getNumOperands(); ++i) {
    Type nextTy = getOperand(i).getType().cast<RankedTensorType>();
    resultTy = getBroadcastedType(resultTy, nextTy, resultElementType);
  }
  getResult().setType(resultTy);
  return success();
}

LogicalResult ONNXArrayFeatureExtractorOp::inferShapes(
    std::function<void(mlir::Region &)> doShapeInference) {
  return emitError(NOT_IMPLEMENTED_MESSAGE);
}

LogicalResult ONNXBinarizerOp::inferShapes(
    std::function<void(mlir::Region &)> doShapeInference) {
  return emitError(NOT_IMPLEMENTED_MESSAGE);
}

LogicalResult ONNXCastMapOp::inferShapes(
    std::function<void(mlir::Region &)> doShapeInference) {
  return emitError(NOT_IMPLEMENTED_MESSAGE);
}

LogicalResult ONNXCategoryMapperOp::verify() {
  ONNXCategoryMapperOpAdaptor operandAdaptor(*this);

  // Check input.
  const Value X = operandAdaptor.X();
  if (!hasShapeAndRank(X)) {
    // Won't be able to do any checking at this stage.
    return success();
  }

  ShapedType inputType = X.getType().cast<ShapedType>();
  Type elementType = inputType.getElementType();
  if (!elementType.isInteger(64) && !elementType.isa<ONNXStringType>())
    return emitOpError("input must be a tensor of int64 or string");

  // Check attributes.
  if (!cats_int64s())
    return emitOpError("cats_int64 attribute must be present");
  if (!cats_strings())
    return emitOpError("cats_strings attribute must be present");
  if (ArrayAttrSize(cats_int64s()) != ArrayAttrSize(cats_strings()))
    return emitOpError("cats_int64 and cats_strings should have the same size");

  if (elementType.isInteger(64) && !default_stringAttr())
    return emitOpError("'default_string' attribute is missing.");
  if (elementType.isa<ONNXStringType>() && !default_int64Attr())
    return emitOpError("'default_int64' attribute is missing.");

  return success();
}

LogicalResult ONNXCategoryMapperOp::inferShapes(
    std::function<void(mlir::Region &)> doShapeInference) {
  // Cannot infer shape if no shape exists.
  if (!X().getType().isa<RankedTensorType>())
    return success();

  Type inputElementType = X().getType().cast<ShapedType>().getElementType();
  assert((inputElementType.isInteger(64) ||
             inputElementType.isa<ONNXStringType>()) &&
         "Input tensor must have int64 or string element type.");

  ONNXCategoryMapperOpAdaptor operandAdaptor(*this);
  ONNXCategoryMapperOpShapeHelper shapeHelper(this);
  if (failed(shapeHelper.computeShape(operandAdaptor)))
    return emitError("Failed to scan CategoryMapper parameters successfully");

  Type outputElementType;
  if (inputElementType.isInteger(64))
    outputElementType = ONNXStringType::get(getContext());
  else
    outputElementType = IntegerType::get(getContext(), /*width=*/64);

  SmallVector<int64_t, 4> outputDims;
  IndexExpr::getShape(shapeHelper.dimsForOutput(0), outputDims);
  getResult().setType(RankedTensorType::get(outputDims, outputElementType));

  return success();
}

LogicalResult ONNXDictVectorizerOp::inferShapes(
    std::function<void(mlir::Region &)> doShapeInference) {
  return emitError(NOT_IMPLEMENTED_MESSAGE);
}

LogicalResult ONNXFeatureVectorizerOp::inferShapes(
    std::function<void(mlir::Region &)> doShapeInference) {
  return emitError(NOT_IMPLEMENTED_MESSAGE);
}

LogicalResult ONNXImputerOp::inferShapes(
    std::function<void(mlir::Region &)> doShapeInference) {
  return emitError(NOT_IMPLEMENTED_MESSAGE);
}

LogicalResult ONNXLabelEncoderOp::inferShapes(
    std::function<void(mlir::Region &)> doShapeInference) {
  return emitError(NOT_IMPLEMENTED_MESSAGE);
}

LogicalResult ONNXLinearClassifierOp::inferShapes(
    std::function<void(mlir::Region &)> doShapeInference) {
  return emitError(NOT_IMPLEMENTED_MESSAGE);
}

LogicalResult ONNXLinearRegressorOp::inferShapes(
    std::function<void(mlir::Region &)> doShapeInference) {
  return emitError(NOT_IMPLEMENTED_MESSAGE);
}

LogicalResult ONNXNormalizerOp::inferShapes(
    std::function<void(mlir::Region &)> doShapeInference) {
  return emitError(NOT_IMPLEMENTED_MESSAGE);
}

LogicalResult ONNXSVMClassifierOp::inferShapes(
    std::function<void(mlir::Region &)> doShapeInference) {
  return emitError(NOT_IMPLEMENTED_MESSAGE);
}

LogicalResult ONNXSVMRegressorOp::inferShapes(
    std::function<void(mlir::Region &)> doShapeInference) {
  return emitError(NOT_IMPLEMENTED_MESSAGE);
}

LogicalResult ONNXTreeEnsembleClassifierOp::inferShapes(
    std::function<void(mlir::Region &)> doShapeInference) {
  return emitError(NOT_IMPLEMENTED_MESSAGE);
}

LogicalResult ONNXTreeEnsembleRegressorOp::inferShapes(
    std::function<void(mlir::Region &)> doShapeInference) {
  return emitError(NOT_IMPLEMENTED_MESSAGE);
}

LogicalResult ONNXZipMapOp::inferShapes(
    std::function<void(mlir::Region &)> doShapeInference) {
  return emitError(NOT_IMPLEMENTED_MESSAGE);
}

// New Ops from onnx1.8.1
#define NOT_IMPLEMENTED_INFERSHAPE(T)                                          \
  LogicalResult T::inferShapes(                                                \
      std::function<void(mlir::Region &)> doShapeInference) {                  \
    return emitError(NOT_IMPLEMENTED_MESSAGE);                                 \
  }

NOT_IMPLEMENTED_INFERSHAPE(ONNXAdagradOp)
NOT_IMPLEMENTED_INFERSHAPE(ONNXAdamOp)
NOT_IMPLEMENTED_INFERSHAPE(ONNXCeluOp)
NOT_IMPLEMENTED_INFERSHAPE(ONNXEinsumOp)
NOT_IMPLEMENTED_INFERSHAPE(ONNXGradientOp)
NOT_IMPLEMENTED_INFERSHAPE(ONNXMomentumOp)
NOT_IMPLEMENTED_INFERSHAPE(ONNXNegativeLogLikelihoodLossOp)
NOT_IMPLEMENTED_INFERSHAPE(ONNXSoftmaxCrossEntropyLossOp)
NOT_IMPLEMENTED_INFERSHAPE(ONNXUpsampleV9Op)
NOT_IMPLEMENTED_INFERSHAPE(ONNXUpsampleV7Op)
NOT_IMPLEMENTED_INFERSHAPE(ONNXPadV2Op)
NOT_IMPLEMENTED_INFERSHAPE(ONNXPadV11Op)
NOT_IMPLEMENTED_INFERSHAPE(ONNXResizeV11Op)
NOT_IMPLEMENTED_INFERSHAPE(ONNXResizeV10Op)
NOT_IMPLEMENTED_INFERSHAPE(ONNXClipV6Op)
NOT_IMPLEMENTED_INFERSHAPE(ONNXClipV11Op)
NOT_IMPLEMENTED_INFERSHAPE(ONNXClipV12Op)

//===----------------------------------------------------------------------===//
// Loop
//===----------------------------------------------------------------------===//
/// Infer the output shape of the ONNXLoopOp.
LogicalResult ONNXLoopOp::inferShapes(
    std::function<void(mlir::Region &)> doShapeInference) {
  auto builder = mlir::Builder(getContext());
  auto &loopBody = getRegion();
  assert(loopBody.getNumArguments() >= 2 &&
         "Loop body must take at least 2 inputs.");

  // We proceed to set types for loop body function inputs.
  // Set type for iteration number (trip count):
  loopBody.getArgument(0).setType(
      RankedTensorType::get({}, builder.getI64Type()));
  // Set type for termination condition:
  loopBody.getArgument(1).setType(
      RankedTensorType::get({}, builder.getI1Type()));

  // Set types for loop carried dependencies (i.e., set these loop carried
  // depdencies that appear in the body function input signature to have the
  // same type as their counterpart in LoopOp inputs).
  auto bodyInputs = loopBody.getArguments();
  auto bodyVRange = llvm::make_range(bodyInputs.begin() + 2, bodyInputs.end());
  for (auto opVToBodyVTy : llvm::zip(v_initial(), bodyVRange)) {
    auto opVTy = std::get<0>(opVToBodyVTy).getType();
    std::get<1>(opVToBodyVTy).setType(opVTy);
  }

  // Now we have modified loop body function input signatures according to
  // the knowledge we have on the inputs we pass to this function. Dispatch
  // shape inference to obtain body function output types.
  doShapeInference(loopBody);

  // Output loop variables should have the same type as their input
  // counterparts.
  auto bodyResultTys = loopBody.back().getTerminator()->getOperandTypes();
  // Compute the type range corresponding to the final values of
  // loop-carried dependencies/scan outputs in the body function output
  // types.
  auto scanStartItr = std::next(bodyResultTys.begin(), 1 + v_initial().size());
  auto bodyResVFinalTys =
      llvm::make_range(std::next(bodyResultTys.begin(), 1), scanStartItr);
  auto bodyResScanTys = llvm::make_range(scanStartItr, bodyResultTys.end());

  // Set shape for loop operation outputs corresponding to the final
  // values of loop-carried dependencies to be shape of their counterparts
  // in the body function output.
  for (auto vFinalValToTy : llvm::zip(v_final(), bodyResVFinalTys)) {
    std::get<0>(vFinalValToTy).setType(std::get<1>(vFinalValToTy));
  }

  // For scan outputs, we set their shape to be the shape of the return
  // values of the loop body function corresponding to scan outputs, but
  // with an extra leading dimension.
  for (auto vScanOutputValToTy : llvm::zip(scan_outputs(), bodyResScanTys)) {
    auto rankedScanTy =
        std::get<1>(vScanOutputValToTy).cast<RankedTensorType>();
    auto shape = rankedScanTy.getShape();
    SmallVector<int64_t, 4> unsqueezedShape(shape.begin(), shape.end());
    // Note that we may know the extent of the scan output leading
    // dimension, which is very likely just the trip count specified as an
    // input to Loop operation, but we need to eliminate the possibility of
    // early termination to be sure.
    unsqueezedShape.insert(unsqueezedShape.begin(), -1);
    std::get<0>(vScanOutputValToTy)
        .setType(RankedTensorType::get(
            unsqueezedShape, rankedScanTy.getElementType()));
  }

  return success();
}

// Helper function to obtain subset of op results corresponding to the final
// value of loop carried dependencies.
mlir::Operation::result_range ONNXLoopOp::v_final() {
  auto results = getResults();
  return llvm::make_range(
      results.begin(), results.begin() + v_initial().size());
}

// Helper function to obtain subset of op results corresponding to the scan
// outputs.
mlir::Operation::result_range ONNXLoopOp::scan_outputs() {
  auto results = getResults();
  return llvm::make_range(results.begin() + v_initial().size(), results.end());
}

//===----------------------------------------------------------------------===//
// CustomOp
//===----------------------------------------------------------------------===//
/// Infer the output shape of the ONNXCustomOp. This method is required by
/// the shape inference interface.
LogicalResult ONNXCustomOp::inferShapes(
    std::function<void(mlir::Region &)> doShapeInference) {
  // getResult().setType(getOperand().getType());
  return success();
}

LogicalResult ONNXCallOp::verifySymbolUses(SymbolTableCollection &symbolTable) {
  // Check that the callee attribute was specified.
  auto fnAttr = (*this)->getAttrOfType<FlatSymbolRefAttr>("callee");
  if (!fnAttr)
    return emitOpError("requires a 'callee' symbol reference attribute");
  FuncOp fn = symbolTable.lookupNearestSymbolFrom<FuncOp>(*this, fnAttr);
  if (!fn)
    return emitOpError() << "'" << fnAttr.getValue()
                         << "' does not reference a valid function";

  // Verify that the operand and result types match the callee.
  auto fnType = fn.getType();
  if (fnType.getNumInputs() != getNumOperands())
    return emitOpError("incorrect number of operands for callee");

  for (unsigned i = 0, e = fnType.getNumInputs(); i != e; ++i)
    if (getOperand(i).getType() != fnType.getInput(i))
      return emitOpError("operand type mismatch: expected operand type ")
             << fnType.getInput(i) << ", but provided "
             << getOperand(i).getType() << " for operand number " << i;

  if (fnType.getNumResults() != getNumResults())
    return emitOpError("incorrect number of results for callee");

  for (unsigned i = 0, e = fnType.getNumResults(); i != e; ++i)
    if (getResult(i).getType() != fnType.getResult(i)) {
      auto diag = emitOpError("result type mismatch at index ") << i;
      diag.attachNote() << "      op result types: " << getResultTypes();
      diag.attachNote() << "function result types: " << fnType.getResults();
      return diag;
    }

  return success();
}

FunctionType ONNXCallOp::getCalleeType() {
  return FunctionType::get(getContext(), getOperandTypes(), getResultTypes());
}

//===----------------------------------------------------------------------===//
// TableGen'd op method definitions
//===----------------------------------------------------------------------===//

#define GET_OP_CLASSES
#include "src/Dialect/ONNX/ONNXOps.cpp.inc"

template struct ONNXGenericPoolShapeHelper<ONNXMaxPoolSingleOutOp,
    ONNXMaxPoolSingleOutOpAdaptor>;<|MERGE_RESOLUTION|>--- conflicted
+++ resolved
@@ -2973,7 +2973,6 @@
   if (!xTy)
     return emitError("Input type not RankedTensorType");
 
-<<<<<<< HEAD
   auto xShape = xTy.getShape();
   SmallVector<int64_t, 4> dims(xShape.size(), -1);
 
@@ -3009,22 +3008,6 @@
     auto sizesTensorTy = sizes().getType().dyn_cast<RankedTensorType>();
     if (!sizesTensorTy)
       return emitError("Sizes type not RankedTensorType");
-=======
-  if (isFromNone(scales()) == isFromNone(sizes())) {
-    if (isFromNone(scales()))
-      return emitError("scales() and sizes() can not be both None");
-    else
-      return emitError("scales() and sizes() can not be both defined");
-  }
-
-  // Current implementation handles constant scales only
-  if (!isFromNone(scales())) {
-    DenseElementsAttr scalesAttrs =
-        getDenseElementAttributeFromONNXValue(scales());
-    if (!scalesAttrs) {
-      return success();
-    }
->>>>>>> 49abf210
 
     // Only rank 1 sizes tensors are supported
     if (sizesTensorTy.getShape().size() != 1)
