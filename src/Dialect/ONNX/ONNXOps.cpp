//===------------------ ONNXOps.cpp - ONNX Operations ---------------------===//
//
// Copyright 2019-2020 The IBM Research Authors.
//
// =============================================================================
//
// This file provides definition of ONNX dialect operations.
//
//===----------------------------------------------------------------------===//

#include "mlir/Dialect/Traits.h"
#include "mlir/IR/Block.h"
#include "mlir/IR/Builders.h"
#include "mlir/IR/Function.h"
#include "mlir/IR/IntegerSet.h"
#include "mlir/IR/Matchers.h"
#include "mlir/IR/Module.h"
#include "mlir/IR/OpImplementation.h"
#include "mlir/IR/PatternMatch.h"
#include "llvm/ADT/SetVector.h"
#include "llvm/ADT/SmallBitVector.h"
#include "llvm/Support/FormatVariadic.h"

#include "ONNXOps.hpp"

using namespace mlir;
using namespace mlir::OpTrait::util;

//===----------------------------------------------------------------------===//
// ONNX Helper functions
//===----------------------------------------------------------------------===//

static size_t ArrayAttrSize(ArrayAttr a) { return a.size(); }

static size_t ArrayAttrSize(Optional<ArrayAttr> a) {
  return a.getValue().size();
}

static int64_t ArrayAttrIntVal(ArrayAttr a, int i) {
  return (a.getValue()[i]).cast<IntegerAttr>().getInt();
}

static int64_t ArrayAttrIntVal(Optional<ArrayAttr> a, int i) {
  return (a.getValue().getValue()[i]).cast<IntegerAttr>().getInt();
}

// Returns the ConstantOp which defines an MLIR Value or null.
static mlir::ONNXConstantOp getONNXConstantOp(Value value) {
  return dyn_cast_or_null<mlir::ONNXConstantOp>(value.getDefiningOp());
}

// This method substitutes any uses of dimensions and symbols (e.g.
// dim#0 with dimReplacements[0]) in an affine map, simplifies the modified
// affine map, and returns an integer constant.
int64_t AffineMapIntConstant(Builder &builder, AffineMap map,
    ArrayRef<int64_t> dimReplacements, ArrayRef<int64_t> symReplacements,
    unsigned numResultDims, unsigned numResultSyms) {
  // Prepare affine expressions.
  SmallVector<AffineExpr, 4> dimExprs, symExprs;
  for (int64_t dim : dimReplacements) {
    AffineExpr exp = builder.getAffineConstantExpr(dim);
    dimExprs.emplace_back(exp);
  }
  for (int64_t sym : symReplacements) {
    AffineExpr exp = builder.getAffineConstantExpr(sym);
    symExprs.emplace_back(exp);
  }
  // Replace all the affine map's arguments with real values and evaluate the
  // map.
  AffineMap replacedDimMap = map.replaceDimsAndSymbols(
      dimExprs, symExprs, numResultDims, numResultSyms);
  AffineMap simplifiedMap = simplifyAffineMap(replacedDimMap);
  return simplifiedMap.getSingleConstantResult();
}

//===----------------------------------------------------------------------===//
// Get reduction type
//===----------------------------------------------------------------------===//
RankedTensorType getReductionOutputType(
    RankedTensorType operandTy, Optional<ArrayAttr> axesAttrs, APInt keepdims) {
  int64_t rank = operandTy.getRank();

  SmallVector<int64_t, 4> axes;
  if (axesAttrs != llvm::None) {
    for (auto axisAttr : axesAttrs.getValue()) {
      int64_t axis = axisAttr.cast<IntegerAttr>().getInt();
      axis = axis >= 0 ? axis : (rank + axis);
      assert(axis >= -rank && axis <= rank - 1);
      if (std::find(axes.begin(), axes.end(), axis) == axes.end())
        axes.emplace_back(axis);
    }
  } else {
    for (decltype(rank) i = 0; i < rank; ++i) {
      axes.emplace_back(i);
    }
  }

  // Mark reduction axes.
  SmallVector<bool, 4> isReductionAxis;
  for (decltype(rank) i = 0; i < rank; ++i) {
    if (std::find(axes.begin(), axes.end(), i) != axes.end())
      isReductionAxis.emplace_back(true);
    else
      isReductionAxis.emplace_back(false);
  }

  // KeepDims
  bool isKeepdims = (keepdims == 1) ? true : false;

  SmallVector<int64_t, 4> dims;
  for (decltype(rank) i = 0; i < rank; ++i) {
    if (isReductionAxis[i]) {
      if (isKeepdims)
        dims.emplace_back(1); // reduction dimension
    } else {
      dims.emplace_back(operandTy.getShape()[i]);
    }
  }

  return RankedTensorType::get(dims, operandTy.getElementType());
}

//===----------------------------------------------------------------------===//
// Support function that computes default values for dilations.
//
template <class T>
static LogicalResult processConvDilationParam(
    T *op, Optional<ArrayAttr> kernelShape) {
  auto builder = mlir::Builder(op->getContext());
  auto kernelRank = ArrayAttrSize(kernelShape);

  auto dilationsOpt = op->dilations();
  if (dilationsOpt.hasValue()) {
    if (ArrayAttrSize(dilationsOpt) != kernelRank) {
      return op->emitError(
          "dialation rank is not the same as the spatial rank");
    }
    // Test values to be greater than 0.
    for (int i = 0; i < kernelRank; ++i) {
      if (ArrayAttrIntVal(dilationsOpt, i) < 1) {
        return op->emitError("dialation value must be nonzero positive");
      }
    }
  } else {
    // Default dilatation is needed, all dimensions init with 1.
    SmallVector<int64_t, 4> defaultVals(kernelRank, 1);
    // Convert to ArrayRef, then build attribute, then store attribute.
    ArrayRef<int64_t> defaultRefs(defaultVals);
    op->dilationsAttr(builder.getI64ArrayAttr(defaultRefs));
  }
  return success();
}

//===----------------------------------------------------------------------===//
// Support function that computes default values for strides.
//
template <class T>
static LogicalResult processConvStrideParam(
    T *op, Optional<ArrayAttr> kernelShape) {
  auto builder = mlir::Builder(op->getContext());
  auto kernelRank = ArrayAttrSize(kernelShape);

  auto stridesOpt = op->strides();
  if (stridesOpt.hasValue()) {
    if (ArrayAttrSize(stridesOpt) != kernelRank)
      return op->emitError("strides rank is not the same as the spatial rank");
    // Check values to be greater than 0.
    for (int i = 0; i < kernelRank; ++i) {
      if (ArrayAttrIntVal(stridesOpt, i) < 1)
        return op->emitError("strides value must be nonzero positive");
    }
  } else {
    // Default stride is needed, all dimensions init with 1.
    SmallVector<int64_t, 4> defaultVals(kernelRank, 1);
    // Convert to ArrayRef, then build attribute, then store attribute.
    ArrayRef<int64_t> defaultRefs(defaultVals);
    op->stridesAttr(builder.getI64ArrayAttr(defaultRefs));
  }
  return success();
}

//===----------------------------------------------------------------------===//
// Support function that computes default values for pads.
//
template <class T>
static LogicalResult processConvPadParam(T *op, ArrayRef<int64_t> inputShape,
    Optional<ArrayAttr> kernelShape, Optional<ArrayAttr> stridesOpt,
    Optional<ArrayAttr> dilationsOpt = llvm::None) {
  auto builder = mlir::Builder(op->getContext());

  auto inputRank = inputShape.size();
  auto kernelRank = ArrayAttrSize(kernelShape);
  auto kernelOffset = inputRank - kernelRank;

  // Try to find padding, getting auto_pad attribute first.
  auto autoPad = op->auto_pad();
  // And then investigate the various different cases. Prefill pad values with
  // zeros, the most common case.
  SmallVector<int64_t, 4> actualPads(2 * kernelRank, 0);
  bool updatedPad = false;
  if (autoPad == "NOTSET") {
    auto padsOpt = op->pads();
    if (padsOpt.hasValue()) {
      // Only option where pads are not updated. Pads consists of two entries
      // for each spatial axis.
      if (ArrayAttrSize(padsOpt) != 2 * kernelRank) {
        return op->emitError("pads rank is not twice the spatial rank");
      }
      // Check values, pads cannot be negative.
      for (int i = 0; i < 2 * kernelRank; ++i) {
        if (ArrayAttrIntVal(padsOpt, i) < 0) {
          return op->emitError("pads value must be nonnegative");
        }
      }
    } else {
      // We have notset with no pads, they are assumed to be all zero.
      updatedPad = true;
    }
  } else if (autoPad == "SAME_UPPER" || autoPad == "SAME_LOWER") {
    // Reload dialtion and strides as they may have gotten default values.
    updatedPad = true;
    int64_t dilationVal = 1;
    for (int i = 0; i < kernelRank; ++i) {
      auto inputSize = inputShape[kernelOffset + i];
      auto kernelSize = ArrayAttrIntVal(kernelShape, i);
      if (dilationsOpt.hasValue())
        dilationVal = ArrayAttrIntVal(dilationsOpt, i);
      auto strideVal = ArrayAttrIntVal(stridesOpt, i);
      // Output size is input size divided by stride. When stride is 1, then
      // input and output are the same size, which is the usual case. When
      // stride is greater than 1, take the ceil to be sure to have each input
      // value used, as padding will be used to fill the gaps.
      int64_t outputSize = ceil((1.0 * inputSize) / (1.0 * strideVal));
      // Forumla is from ONNX MaxPool, and can be explained as follows. Pads is
      // the difference between the needed values for the computations, minus
      // the input values. The needed values for the computation is the
      // effective side of the kernel plus the number of times we jump to the
      // next kernel. Number of time we jump is (outputSize - 1). That number is
      // multiplied with the size of the jump, namely strideVal. Now for the
      // effective kernel size. It is the kernelSize + the number of times we
      // have dilation holes time the dialtion. The number of dialtion holes is
      // (kernelSize -1). Thus the effective size is "kernelSize +
      // (kernelSize-1)*dialation". This simplifies to "(kernelSize
      // -1)*dialation + 1".
      auto sumOfPad = (outputSize - 1) * strideVal +
                      ((kernelSize - 1) * dilationVal + 1) - inputSize;
      // Pad values are assumed equal on both size, at half the total value.
      actualPads[i] = actualPads[kernelRank + i] = sumOfPad / 2;
      // But if the total pad value is odd, we add 1 to begining or end
      // depending on autoPad value.
      if (sumOfPad % 2 != 0) {
        if (autoPad == "SAME_UPPER") {
          actualPads[kernelRank + i] += 1;
        } else {
          actualPads[i] += 1;
        }
      }
    }
  } else if (autoPad == "VALID") {
    // No pad, default value was set to zero, we are all set.
    updatedPad = true;
  } else {
    return op->emitError("auto_pad of unknown / unsupported value");
  }
  // Set pads values in attributes, if it is needed.
  if (updatedPad) {
    ArrayRef<int64_t> defaultRefs(actualPads);
    op->padsAttr(builder.getI64ArrayAttr(defaultRefs));
  }
  // In all cases now, the acutal pad values are found in the pads attribute.
  op->auto_padAttr(builder.getStringAttr("NOTSET"));
  return success();
}

//===----------------------------------------------------------------------===//
// Support function that computes default values for dilations, strides, and
// pads.
template <class T>
static LogicalResult processConvTypeParams(T *op, Value inputOperand) {
  auto builder = mlir::Builder(op->getContext());

  // 1) Get shape of input.
  auto inputShape = inputOperand.getType().cast<RankedTensorType>().getShape();
  auto inputRank = inputShape.size();

  // 2) Get kernel_shape attribute.
  auto kernelShape = op->kernel_shape();

  // Dilation.
  LogicalResult res = processConvDilationParam<T>(op, kernelShape);
  if (failed(res))
    return res;
  auto dilationsOpt = op->dilations();

  // Strides.
  res = processConvStrideParam<T>(op, kernelShape);
  if (failed(res))
    return res;
  auto stridesOpt = op->strides();

  // Pads.
  return processConvPadParam<T>(
      op, inputShape, kernelShape, stridesOpt, dilationsOpt);
}

//===----------------------------------------------------------------------===//
// Compute spatial dimensions given dilations, strides, pads, and ceil mode.
//
static void insertConvSpatialDim(SmallVector<int64_t, 4> *outputDims,
    Builder &builder, ArrayRef<int64_t> xShape, Optional<ArrayAttr> kernelShape,
    Optional<ArrayAttr> padsOpt, Optional<ArrayAttr> stridesOpt,
    Optional<ArrayAttr> dilationsOpt = llvm::None, bool ceilMode = false) {
  auto spatialRank = ArrayAttrSize(kernelShape);
  auto spatialOffset = xShape.size() - spatialRank;

  // Get an affine map to compute the output dimension.
  AffineMap dimMap = getConvDimMap(builder, ceilMode);
  for (int i = 0; i < spatialRank; ++i) {
    int64_t res = -1;
    if (xShape[spatialOffset + i] != -1) {
      auto inputSize = xShape[spatialOffset + i];
      auto kernelSize = ArrayAttrIntVal(kernelShape, i);
      auto sumOfPads = ArrayAttrIntVal(padsOpt, i) +
                       ArrayAttrIntVal(padsOpt, spatialRank + i);
      auto strideVal = ArrayAttrIntVal(stridesOpt, i);
      int64_t dilationVal = 1;
      if (dilationsOpt.hasValue())
        dilationVal = ArrayAttrIntVal(dilationsOpt, i);
      res = AffineMapIntConstant(builder, dimMap, {inputSize},
          {kernelSize, sumOfPads, strideVal, dilationVal}, 1, 4);
    }
    outputDims->emplace_back(res);
  }
}

//===----------------------------------------------------------------------===//
// Support function that infers shape for RNN operations.
template <typename T>
static LogicalResult RNNShapeInference(T *op) {
  Value X = op->X();
  Value W = op->W();
  Value R = op->R();

  if (!X.getType().isa<RankedTensorType>() ||
      !W.getType().isa<RankedTensorType>() ||
      !R.getType().isa<RankedTensorType>()) {
    return op->emitError("Input tensor not ranked");
  }

  auto xTy = X.getType().cast<RankedTensorType>();
  auto elementType = xTy.getElementType();

  // xShape :: [seq_length, batch_size, input_size]
  auto xShape = xTy.getShape();
  // wShape :: [num_directions, 4*hidden_size, input_size]
  auto wShape = W.getType().cast<RankedTensorType>().getShape();
  // rShape :: [num_directions, 4*hidden_size, hidden_size]
  auto rShape = R.getType().cast<RankedTensorType>().getShape();

  if (xShape.size() != 3) {
    return op->emitError("The first input tensor must have rank 3");
  }
  if (wShape.size() != 3) {
    return op->emitError("The second input tensor must have rank 3");
  }
  if (rShape.size() != 3) {
    return op->emitError("The third input tensor must have rank 3");
  }

  // Get sequence length, batch size and input size.
  auto sequenceLength = xShape[0];
  auto batchSize = xShape[1];
  auto inputSize = xShape[2];

  // Get hidden size from hidden_size attribute.
  int64_t hiddenSize = -1;
  if (op->hidden_size().hasValue()) {
    hiddenSize = op->hidden_size().getValue().getSExtValue();
  } else {
    // Infer hidden_size from wShape and rShape if possible.
    if (rShape[2] != -1)
      hiddenSize = rShape[2];
    else if (rShape[1] != -1)
      hiddenSize = rShape[1] / 4;
    else if (wShape[1] != -1)
      hiddenSize = wShape[1] / 4;
    // Update hidden_size attribute.
    if (hiddenSize != -1) {
      auto builder = mlir::Builder(op->getContext());
      op->hidden_sizeAttr(builder.getI64IntegerAttr(hiddenSize));
    }
  }

  // Get direction.
  int numDirection;
  if ((op->direction() == "forward") || (op->direction() == "reverse"))
    numDirection = 1;
  else if (op->direction() == "bidirectional")
    numDirection = 2;
  else
    numDirection = -1;
  if (numDirection == -1) {
    return op->emitError(
        "direction attribute muse be one of the strings: forward, "
        "reverse, and bidirectional");
  }

  // Set result types.
  unsigned numOfResults = op->getNumResults();
  if (numOfResults > 0) {
    // Y :: [seq_length, num_directions, batch_size, hidden_size]
    Type yTy = op->getResults()[0].getType();
    if (!yTy.isa<NoneType>()) {
      yTy = RankedTensorType::get(
          {sequenceLength, numDirection, batchSize, hiddenSize}, elementType);
      op->getResults()[0].setType(yTy);
    }
  }
  if (numOfResults > 1) {
    // Y_h :: [num_directions, batch_size, hidden_size]
    Type yhTy = op->getResults()[1].getType();
    if (!yhTy.isa<NoneType>()) {
      yhTy = RankedTensorType::get(
          {numDirection, batchSize, hiddenSize}, elementType);
      op->getResults()[1].setType(yhTy);
    }
  }
  if (numOfResults > 2) {
    // Y_c :: [num_directions, batch_size, hidden_size]
    Type ycTy = op->getResults()[2].getType();
    if (!ycTy.isa<NoneType>()) {
      ycTy = RankedTensorType::get(
          {numDirection, batchSize, hiddenSize}, elementType);
      op->getResults()[2].setType(ycTy);
    }
  }
  return success();
}

static void insertConvTransposeSpatialDim(SmallVectorImpl<int64_t> &outputDims,
    ArrayRef<int64_t> xShape, Optional<ArrayAttr> kernelShape,
    Optional<ArrayAttr> padsOpt, Optional<ArrayAttr> stridesOpt,
    Optional<ArrayAttr> outputPadsOpt, Optional<ArrayAttr> outputShapeOpt,
    Optional<ArrayAttr> dilationsOpt = llvm::None, bool ceilMode = false) {
  auto xRank = xShape.size();
  auto spatialRank = ArrayAttrSize(kernelShape);
  auto spatialOffset = xRank - spatialRank;

  int64_t dilationVal = 1;
  int64_t outputPadsVal = 0;
  // output_shape[i] = stride[i] * (input_size[i] - 1) + output_padding[i] +
  // ((kernel_shape[i] - 1) * dilations[i] + 1) - pads[start_i] - pads[end_i]
  for (int i = 0; i < spatialRank; ++i) {
    auto inputSize = xShape[spatialOffset + i];
    auto sumOfPads =
        ArrayAttrIntVal(padsOpt, i) + ArrayAttrIntVal(padsOpt, spatialRank + i);
    auto kernelSize = ArrayAttrIntVal(kernelShape, i);
    if (dilationsOpt.hasValue())
      dilationVal = ArrayAttrIntVal(dilationsOpt, i);
    auto strideVal = ArrayAttrIntVal(stridesOpt, i);
    if (outputPadsOpt.hasValue())
      outputPadsVal = ArrayAttrIntVal(outputPadsOpt, i);
    // Number of useful values: input plus pad - effective size of kernel (see
    // processConvTypeParams comments to see how this value is derived).
    int64_t res = strideVal * (inputSize - 1) + outputPadsVal +
                  ((kernelSize - 1) * dilationVal + 1) - sumOfPads;
    outputDims.emplace_back(res);
  }
}

//===----------------------------------------------------------------------===//
// ONNXOpsDialect
//===----------------------------------------------------------------------===//

/// Dialect creation, the instance will be owned by the context. This is the
/// point of registration of custom types and operations for the dialect.
ONNXOpsDialect::ONNXOpsDialect(mlir::MLIRContext *ctx)
    : mlir::Dialect(getDialectNamespace(), ctx) {
  addOperations<
#define GET_OP_LIST
#include "src/Dialect/ONNX/ONNXOps.cpp.inc"
      >();
}

void ONNXEntryPointOp::build(mlir::OpBuilder &builder,
    mlir::OperationState &state, mlir::FuncOp function, int numInputs,
    int numOutputs) {
  state.addAttribute(ONNXEntryPointOp::getEntryPointFuncAttrName(),
      builder.getSymbolRefAttr(function));
  state.addAttribute(ONNXEntryPointOp::getNumInputsAttrName(),
      builder.getI32IntegerAttr(numInputs));
  state.addAttribute(ONNXEntryPointOp::getNumOutputsAttrName(),
      builder.getI32IntegerAttr(numOutputs));
}

ONNXEntryPointOp ONNXEntryPointOp::create(mlir::Location location,
    mlir::FuncOp &func, int numInputs, int numOutputs) {
  mlir::OperationState state(location, "onnx.EntryPoint");
  OpBuilder builder(location->getContext());
  mlir::ONNXEntryPointOp::build(builder, state, func, numInputs, numOutputs);
  Operation *op = mlir::Operation::create(state);
  auto onnxEntryOp = llvm::cast<mlir::ONNXEntryPointOp>(op);
  return onnxEntryOp;
}

//===----------------------------------------------------------------------===//
// ONNX Operations
//===----------------------------------------------------------------------===//
// Exp
/// Infer the output shape of the ONNXExpOp. This method is required by the
/// shape inference interface.
LogicalResult ONNXExpOp::inferShapes() {
  getResult().setType(getOperand().getType());
  return success();
}

//===----------------------------------------------------------------------===//
// Atan
/// Infer the output shape of the ONNXAtanOp. This method is required by the
/// shape inference interface.
LogicalResult ONNXAtanOp::inferShapes() {
  getResult().setType(getOperand().getType());
  return success();
}

//===----------------------------------------------------------------------===//
// Tan
/// Infer the output shape of the ONNXTanOp. This method is required by the
/// shape inference interface.
LogicalResult ONNXTanOp::inferShapes() {
  getResult().setType(getOperand().getType());
  return success();
}

//===----------------------------------------------------------------------===//
// Tanh
/// Infer the output shape of the ONNXTanhOp. This method is required by the
/// shape inference interface.
LogicalResult ONNXTanhOp::inferShapes() {
  getResult().setType(getOperand().getType());
  return success();
}

//===----------------------------------------------------------------------===//
// Sin
/// Infer the output shape of the ONNXSinOp. This method is required by the
/// shape inference interface.
LogicalResult ONNXSinOp::inferShapes() {
  getResult().setType(getOperand().getType());
  return success();
}

//===----------------------------------------------------------------------===//
// Sinh
/// Infer the output shape of the ONNXSinhOp. This method is required by the
/// shape inference interface.
LogicalResult ONNXSinhOp::inferShapes() {
  getResult().setType(getOperand().getType());
  return success();
}

//===----------------------------------------------------------------------===//
// Cosh
/// Infer the output shape of the ONNXCoshOp. This method is required by the
/// shape inference interface.
LogicalResult ONNXCoshOp::inferShapes() {
  getResult().setType(getOperand().getType());
  return success();
}

//===----------------------------------------------------------------------===//
// Cos
/// Infer the output shape of the ONNXCosOp. This method is required by the
/// shape inference interface.
LogicalResult ONNXCosOp::inferShapes() {
  getResult().setType(getOperand().getType());
  return success();
}

//===----------------------------------------------------------------------===//
// Log
/// Infer the output shape of the ONNXLogOp. This method is required by the
/// shape inference interface.
LogicalResult ONNXLogOp::inferShapes() {
  getResult().setType(getOperand().getType());
  return success();
}

//===----------------------------------------------------------------------===//
// HardSigmoid
/// Infer the output shape of the ONNXHardSigmoidOp. This method is required by
/// the shape inference interface.
LogicalResult ONNXHardSigmoidOp::inferShapes() {
  getResult().setType(getOperand().getType());
  return success();
}

//===----------------------------------------------------------------------===//
// Sigmoid
/// Infer the output shape of the ONNXSigmoidOp. This method is required by the
/// shape inference interface.
LogicalResult ONNXSigmoidOp::inferShapes() {
  getResult().setType(getOperand().getType());
  return success();
}

//===----------------------------------------------------------------------===//
// Elu
/// Infer the output shape of the ONNXEluOp. This method is required by the
/// shape inference interface.
LogicalResult ONNXEluOp::inferShapes() {
  getResult().setType(getOperand().getType());
  return success();
}

//===----------------------------------------------------------------------===//
// Relu
/// Infer the output shape of the ONNXReluOp. This method is required by the
/// shape inference interface.
LogicalResult ONNXReluOp::inferShapes() {
  getResult().setType(getOperand().getType());
  return success();
}

//===----------------------------------------------------------------------===//
// LeakyRelu
/// Infer the output shape of the ONNXLeakyReluOp. This method is required by
/// the shape inference interface.
LogicalResult ONNXLeakyReluOp::inferShapes() {
  getResult().setType(getOperand().getType());
  return success();
}

//===----------------------------------------------------------------------===//
// Selu
/// Infer the output shape of the ONNXSeluOp. This method is required by
/// the shape inference interface.
LogicalResult ONNXSeluOp::inferShapes() {
  getResult().setType(getOperand().getType());
  return success();
}

//===----------------------------------------------------------------------===//
// Reciprocal
/// Infer the output shape of the ONNXReciprocalOp. This method is required by
/// the shape inference interface.
LogicalResult ONNXReciprocalOp::inferShapes() {
  getResult().setType(getOperand().getType());
  return success();
}

//===----------------------------------------------------------------------===//
// Softmax
/// Infer the output shape of the ONNXSoftmaxOp. This method is required by
/// the shape inference interface.
LogicalResult ONNXSoftmaxOp::inferShapes() {
  getResult().setType(getOperand().getType());
  return success();
}

//===----------------------------------------------------------------------===//
// Softplus
/// Infer the output shape of the ONNXSoftplusOp. This method is required by
/// the shape inference interface.
LogicalResult ONNXSoftplusOp::inferShapes() {
  getResult().setType(getOperand().getType());
  return success();
}

//===----------------------------------------------------------------------===//
// Softsign
/// Infer the output shape of the ONNXSoftsignOp. This method is required by
/// the shape inference interface.
LogicalResult ONNXSoftsignOp::inferShapes() {
  getResult().setType(getOperand().getType());
  return success();
}

//===----------------------------------------------------------------------===//
// Sqrt
/// Infer the output shape of the ONNXSqrtOp. This method is required by
/// the shape inference interface.
LogicalResult ONNXSqrtOp::inferShapes() {
  getResult().setType(getOperand().getType());
  return success();
}

//===----------------------------------------------------------------------===//
// Sign
/// Infer the output shape of the ONNXSignOp. This method is required by
/// the shape inference interface.
LogicalResult ONNXSignOp::inferShapes() {
  getResult().setType(getOperand().getType());
  return success();
}

//===----------------------------------------------------------------------===//
// Abs
/// Infer the output shape of the ONNXAbsOp. This method is required by the
/// shape inference interface.
LogicalResult ONNXAbsOp::inferShapes() {
  getResult().setType(getOperand().getType());
  return success();
}

//===----------------------------------------------------------------------===//
// Add
/// Infer the output shape of the ONNXAddOp. This method is required by the
/// shape inference interface.
LogicalResult ONNXAddOp::inferShapes() {
  if (!getOperand(0).getType().isa<RankedTensorType>() ||
      !getOperand(1).getType().isa<RankedTensorType>())
    return emitError("Input tensor(s) not ranked");
  auto lhsTy = getOperand(0).getType().cast<RankedTensorType>();
  auto rhsTy = getOperand(1).getType().cast<RankedTensorType>();
  getResult().setType(getBroadcastedType(lhsTy, rhsTy));
  return success();
}

//===----------------------------------------------------------------------===//
// Mul
/// Infer the output shape of the ONNXMulOp. This method is required by the
/// shape inference interface.
LogicalResult ONNXMulOp::inferShapes() {
  if (!getOperand(0).getType().isa<RankedTensorType>() ||
      !getOperand(1).getType().isa<RankedTensorType>())
    return emitError("Input tensor(s) not ranked");
  auto lhsTy = getOperand(0).getType().cast<RankedTensorType>();
  auto rhsTy = getOperand(1).getType().cast<RankedTensorType>();
  getResult().setType(getBroadcastedType(lhsTy, rhsTy));
  return success();
}

//===----------------------------------------------------------------------===//
// Div
/// Infer the output shape of the ONNXDivOp. This method is required by the
/// shape inference interface.
LogicalResult ONNXDivOp::inferShapes() {
  if (!getOperand(0).getType().isa<RankedTensorType>() ||
      !getOperand(1).getType().isa<RankedTensorType>())
    return emitError("Input tensor(s) not ranked");
  auto lhsTy = getOperand(0).getType().cast<RankedTensorType>();
  auto rhsTy = getOperand(1).getType().cast<RankedTensorType>();
  getResult().setType(getBroadcastedType(lhsTy, rhsTy));
  return success();
}

//===----------------------------------------------------------------------===//
// Sub
/// Infer the output shape of the ONNXSubOp. This method is required by the
/// shape inference interface.
LogicalResult ONNXSubOp::inferShapes() {
  if (!getOperand(0).getType().isa<RankedTensorType>() ||
      !getOperand(1).getType().isa<RankedTensorType>())
    return emitError("Input tensor(s) not ranked");
  auto lhsTy = getOperand(0).getType().cast<RankedTensorType>();
  auto rhsTy = getOperand(1).getType().cast<RankedTensorType>();
  getResult().setType(getBroadcastedType(lhsTy, rhsTy));
  return success();
}

//===----------------------------------------------------------------------===//
// And
/// Infer the output shape of the ONNXAndOp. This method is required by the
/// shape inference interface.
LogicalResult ONNXAndOp::inferShapes() {
  if (!getOperand(0).getType().isa<RankedTensorType>() ||
      !getOperand(1).getType().isa<RankedTensorType>())
    return emitError("Input tensor(s) not ranked");
  auto lhsTy = getOperand(0).getType().cast<RankedTensorType>();
  auto rhsTy = getOperand(1).getType().cast<RankedTensorType>();
  getResult().setType(getBroadcastedType(lhsTy, rhsTy));
  return success();
}

//===----------------------------------------------------------------------===//
// Or
/// Infer the output shape of the ONNXOrOp. This method is required by the
/// shape inference interface.
LogicalResult ONNXOrOp::inferShapes() {
  if (!getOperand(0).getType().isa<RankedTensorType>() ||
      !getOperand(1).getType().isa<RankedTensorType>())
    return emitError("Input tensor(s) not ranked");
  auto lhsTy = getOperand(0).getType().cast<RankedTensorType>();
  auto rhsTy = getOperand(1).getType().cast<RankedTensorType>();
  getResult().setType(getBroadcastedType(lhsTy, rhsTy));
  return success();
}

//===----------------------------------------------------------------------===//
// Xor
/// Infer the output shape of the ONNXXorOp. This method is required by the
/// shape inference interface.
LogicalResult ONNXXorOp::inferShapes() {
  if (!getOperand(0).getType().isa<RankedTensorType>() ||
      !getOperand(1).getType().isa<RankedTensorType>())
    return emitError("Input tensor(s) not ranked");
  auto lhsTy = getOperand(0).getType().cast<RankedTensorType>();
  auto rhsTy = getOperand(1).getType().cast<RankedTensorType>();
  getResult().setType(getBroadcastedType(lhsTy, rhsTy));
  return success();
}

//===----------------------------------------------------------------------===//

//===----------------------------------------------------------------------===//
// Sum
/// Infer the output shape of the ONNXSumOp. This method is required by the
/// shape inference interface.
LogicalResult ONNXSumOp::inferShapes() {
  for (int i = 0; i < getNumOperands(); ++i) {
    if (!getOperand(i).getType().cast<RankedTensorType>())
      return emitError("Input tensor(s) not ranked");
  }
  Type resultTy = getOperand(0).getType().cast<RankedTensorType>();
  for (int i = 1; i < getNumOperands(); ++i) {
    Type nextTy = getOperand(i).getType().cast<RankedTensorType>();
    resultTy = getBroadcastedType(resultTy, nextTy);
  }
  getResult().setType(resultTy);
  return success();
}

//===----------------------------------------------------------------------===//
// Max
/// Infer the output shape of the ONNXMaxOp. This method is required by the
/// shape inference interface.
LogicalResult ONNXMaxOp::inferShapes() {
  for (int i = 0; i < getNumOperands(); ++i) {
    if (!getOperand(i).getType().cast<RankedTensorType>())
      return emitError("Input tensor(s) not ranked");
  }
  Type resultTy = getOperand(0).getType().cast<RankedTensorType>();
  for (int i = 1; i < getNumOperands(); ++i) {
    Type nextTy = getOperand(i).getType().cast<RankedTensorType>();
    resultTy = getBroadcastedType(resultTy, nextTy);
  }
  getResult().setType(resultTy);
  return success();
}

//===----------------------------------------------------------------------===//
// Min
/// Infer the output shape of the ONNXMinOp. This method is required by the
/// shape inference interface.
LogicalResult ONNXMinOp::inferShapes() {
  for (int i = 0; i < getNumOperands(); ++i) {
    if (!getOperand(i).getType().cast<RankedTensorType>())
      return emitError("Input tensor(s) not ranked");
  }
  Type resultTy = getOperand(0).getType().cast<RankedTensorType>();
  for (int i = 1; i < getNumOperands(); ++i) {
    Type nextTy = getOperand(i).getType().cast<RankedTensorType>();
    resultTy = getBroadcastedType(resultTy, nextTy);
  }
  getResult().setType(resultTy);
  return success();
}

//===----------------------------------------------------------------------===//
// Neg
/// Infer the output shape of the ONNXNegOp. This method is required by the
/// shape inference interface.
LogicalResult ONNXNegOp::inferShapes() {
  getResult().setType(getOperand().getType());
  return success();
}

//===----------------------------------------------------------------------===//
// Identity
/// Infer the output shape of the ONNXIdentityOp. This method is required by the
/// shape inference interface.
LogicalResult ONNXIdentityOp::inferShapes() {
  getResult().setType(getOperand().getType());
  return success();
}

//===----------------------------------------------------------------------===//

// MatMul

LogicalResult ONNXMatMulOp::inferShapes() {
  // Cannot infer shape if no shape exists.
  if (!A().getType().isa<RankedTensorType>() ||
      !B().getType().isa<RankedTensorType>())
    return emitError("Input tensor(s) not ranked");

  auto lhsTy = A().getType().cast<RankedTensorType>();
  auto rhsTy = B().getType().cast<RankedTensorType>();

  SmallVector<int64_t, 2> dims;
  auto lhsShape = lhsTy.getShape();
  auto rhsShape = rhsTy.getShape();

  if (lhsShape.size() < 1 && rhsShape.size() < 1) {
    // Multiplication by scalars is not allowed.
    return emitError("Multiplication by scalar arguments not allowed");
  } else if (lhsShape.size() == 1 && rhsShape.size() == 1) {
    // Special case when both arrays are 1-dimensional and according to
    // numpy rules the types need to be extended to 1xN and Nx1. Helper sizes
    // need to be removed after the multiplication but cannot be removed if all
    // sizes are 1.
    if (lhsShape[0] != -1 && rhsShape[0] != -1 && lhsShape[0] != rhsShape[0])
      return emitError("Attempt to multiply incompatible matrices");
    dims.emplace_back(1);
  } else if (lhsShape.size() == 1 && rhsShape.size() >= 2) {
    // If the first argument is 1-D, it is promoted to a matrix by prepending a
    // 1 to its dimensions. After matrix multiplication the prepended 1 is
    // removed.
    //
    // N MATMUL (s1 x s2 x... x sK x N x P)
    // =>
    // (s1 x s2 x... x sK x P)

    // Check legality of matrix multiplication.
    unsigned rhsRank = rhsShape.size();
    if (lhsShape[0] != -1 && rhsShape[rhsRank - 2] != -1 &&
        lhsShape[0] != rhsShape[rhsRank - 2])
      return emitError("Attempt to multiply incompatible matrices");
    for (decltype(rhsRank) i = 0; i < rhsRank - 2; ++i)
      dims.emplace_back(rhsShape[i]);
    dims.emplace_back(rhsShape[rhsRank - 1]);
  } else if (lhsShape.size() >= 2 && rhsShape.size() == 1) {
    // If the second argument is 1-D, it is promoted to a matrix by appending a
    // 1 to its dimensions. After matrix multiplication the appended 1 is
    // removed.
    //
    // (s1 x s2 x... x sK x M x N) MATMUL N
    // =>
    // (s1 x s2 x... x sK x M)

    // Check legality of matrix multiplication.
    unsigned lhsRank = lhsShape.size();
    if (lhsShape[lhsRank - 1] != -1 && rhsShape[0] != -1 &&
        lhsShape[lhsRank - 1] != rhsShape[0])
      return emitError("Attempt to multiply incompatible matrices");
    for (decltype(lhsRank) i = 0; i < lhsRank - 2; ++i)
      dims.emplace_back(lhsShape[i]);
    dims.emplace_back(lhsShape[lhsRank - 2]);
  } else if (lhsShape.size() > 2 && rhsShape.size() == 2) {
    // (s1 x s2 x... x sK x M x N) MATMUL (N x P)
    // =>
    // (s1 x s2 x... x sK x M x P)

    // Check legality of matrix multiplication.
    unsigned lhsRank = lhsShape.size();
    if (lhsShape[lhsRank - 1] != -1 && rhsShape[0] != -1 &&
        lhsShape[lhsRank - 1] != rhsShape[0])
      return emitError("Attempt to multiply incompatible matrices");
    for (decltype(lhsRank) i = 0; i < lhsRank - 1; ++i)
      dims.emplace_back(lhsShape[i]);
    dims.emplace_back(rhsShape[1]);
  } else if (lhsShape.size() == 2 && rhsShape.size() > 2) {
    // (M x N) MATMUL (s1 x s2 x... x sK x N x P)
    // =>
    // (s1 x s2 x... x sK x M x P)

    // Check legality of matrix multiplication.
    unsigned rhsRank = rhsShape.size();
    if (lhsShape[1] != -1 && rhsShape[rhsRank - 2] != -1 &&
        lhsShape[1] != rhsShape[rhsRank - 2])
      return emitError("Attempt to multiply incompatible matrices");
    for (decltype(rhsRank) i = 0; i < rhsRank - 2; ++i)
      dims.emplace_back(rhsShape[i]);
    dims.emplace_back(lhsShape[0]);
    dims.emplace_back(rhsShape[rhsRank - 1]);
  } else if (lhsShape.size() > 2 && rhsShape.size() > 2) {
    // (s1 x s2 x... x sK x M x N) MATMUL (t1 x t2 x... x tK x N x P)
    // =>
    // (u1 x u2 x... x uK x M x P)

    // Check legality of matrix multiplication.
    unsigned lhsRank = lhsShape.size();
    unsigned rhsRank = rhsShape.size();
    if (lhsShape[lhsRank - 1] != -1 && rhsShape[rhsRank - 2] != -1 &&
        lhsShape[lhsRank - 1] != rhsShape[rhsRank - 2])
      return emitError("Attempt to multiply incompatible matrices");
    // Check and perform broadcasting for the shapes.
    SmallVector<int64_t, 2> lhsBcastShape;
    for (decltype(lhsRank) i = 0; i < lhsRank - 2; ++i)
      lhsBcastShape.emplace_back(lhsShape[i]);
    SmallVector<int64_t, 2> rhsBcastShape;
    for (decltype(rhsRank) i = 0; i < rhsRank - 2; ++i)
      rhsBcastShape.emplace_back(rhsShape[i]);
    if (!getBroadcastedShape(lhsBcastShape, rhsBcastShape, dims))
      return emitError("Broadcasted dimensions are incompatible");
    dims.emplace_back(lhsShape[lhsRank - 2]);
    dims.emplace_back(rhsShape[rhsRank - 1]);
  } else {
    // This case covers all remaining combinations of 1 and 2-D matrices.
    int64_t lhsDim = lhsShape[0];
    int64_t rhsDim = rhsShape[0];
    if (lhsShape.size() > 1) {
      lhsDim = lhsShape[1];
      dims.emplace_back(lhsShape[0]);
    }

    // Check legality of matrix multiplication.
    if (lhsDim != -1 && rhsDim != -1 && lhsDim != rhsDim)
      return emitError("Attempt to multiply incompatible matrices");
    if (rhsShape.size() > 1)
      dims.emplace_back(rhsShape[1]);
  }

  getResult().setType(RankedTensorType::get(dims, lhsTy.getElementType()));
  return success();
}

//===----------------------------------------------------------------------===//

// Gemm

LogicalResult ONNXGemmOp::inferShapes() {
  bool hasBias = !C().getType().isa<NoneType>();
  // Cannot infer shape if no shape exists.
  if (!A().getType().isa<RankedTensorType>() ||
      !B().getType().isa<RankedTensorType>() ||
      (hasBias && !C().getType().isa<RankedTensorType>()))
    return emitError("Input tensor(s) not ranked");
  auto lhsTy = A().getType().cast<RankedTensorType>();
  auto rhsTy = B().getType().cast<RankedTensorType>();

  int64_t M, N, K_A, K_B;
  M = (transA() == 0) ? lhsTy.getShape()[0] : lhsTy.getShape()[1];
  K_A = (transA() == 0) ? lhsTy.getShape()[1] : lhsTy.getShape()[0];
  N = (transB() == 0) ? rhsTy.getShape()[1] : rhsTy.getShape()[0];
  K_B = (transB() == 0) ? rhsTy.getShape()[0] : rhsTy.getShape()[1];

  if ((K_A != -1) && (K_B != -1) && (K_A != K_B))
    return emitError("Tensor shapes mismatched");

  if (hasBias) {
    // Check whether bias is unidirectional broadcasting or not.
    auto biasTy = C().getType().cast<RankedTensorType>();
    auto shape = biasTy.getShape();
    int rank = shape.size();
    if ((rank > 2) ||
        (rank >= 1 && shape[rank - 1] != -1 && N != -1 &&
            N != shape[rank - 1] && shape[rank - 1] != 1) ||
        (rank == 2 && shape[rank - 2] != -1 && M != -1 &&
            M != shape[rank - 2] && shape[rank - 2] != 1))
      return emitError("Bias shape mismatched");
  }

  SmallVector<int64_t, 2> dims;
  dims.emplace_back(M);
  dims.emplace_back(N);
  getResult().setType(RankedTensorType::get(dims, lhsTy.getElementType()));
  return success();
}

/// BatchNormalizationTestMode
LogicalResult ONNXBatchNormalizationTestModeOp::inferShapes() {
  // Cannot infer shape if no shape exists.
  if (!X().getType().isa<RankedTensorType>() ||
      !scale().getType().isa<RankedTensorType>() ||
      !B().getType().isa<RankedTensorType>() ||
      !mean().getType().isa<RankedTensorType>() ||
      !var().getType().isa<RankedTensorType>())
    return emitError("Input tensor(s) not ranked");

  auto inputTensorTy = X().getType().cast<RankedTensorType>();
  auto scaleTensorTy = scale().getType().cast<RankedTensorType>();
  auto biasTensorTy = B().getType().cast<RankedTensorType>();
  auto meanTensorTy = mean().getType().cast<RankedTensorType>();
  auto varianceTensorTy = var().getType().cast<RankedTensorType>();

  // Check whether the shapes of scale, bias, mean and variance are valid.
  // Operand's dimensions can be in the form of NxCxD1xD2x...xDn or N.
  // In case of N, C is assumed to be 1.
  // Shapes of scale, bias, mean and variance must be C.
  int64_t c = -1;
  if (inputTensorTy.getShape().size() == 1) {
    c = 1;
  } else if (inputTensorTy.getShape().size() > 2) {
    c = (inputTensorTy.getShape()[1] != -1) ? inputTensorTy.getShape()[1] : -1;
  } else {
    return emitError("Wrong rank for the input");
  }

  if (c != -1) {
    auto s = scaleTensorTy.getShape();
    auto b = biasTensorTy.getShape();
    auto m = meanTensorTy.getShape();
    auto v = varianceTensorTy.getShape();

    if ((s.size() != 1) || (s[0] != -1 && s[0] != c))
      return emitError("Wrong rank for the scale");
    if ((b.size() != 1) || (b[0] != -1 && b[0] != c))
      return emitError("Wrong rank for the bias");
    if ((m.size() != 1) || (m[0] != -1 && m[0] != c))
      return emitError("Wrong rank for the mean");
    if ((v.size() != 1) || (v[0] != -1 && v[0] != c))
      return emitError("Wrong rank for the variance");
  }

  // The output tensor of the same shape as the input.
  getResult().setType(X().getType());
  return success();
}

// TODO:
//   Verify that matrix sizes are valid for multiplication and addition.
//   Take into account the dimensionality of the matrix.

//===----------------------------------------------------------------------===//

// Reshape

LogicalResult ONNXReshapeOp::inferShapes() {
  // Cannot infer shape if no shape tensor is specified.
  if (!data().getType().isa<RankedTensorType>())
    return emitError("Input data tensor not ranked");

  if (!shape().getType().isa<RankedTensorType>())
    return emitError("Shape tensor not ranked");

  auto inputTensorTy = data().getType().cast<RankedTensorType>();
  auto shapeTensorTy = shape().getType().cast<RankedTensorType>();

  // Only rank 1 shape tensors are supported.
  if (shapeTensorTy.getShape().size() != 1)
    return emitError("Shape tensor must have rank one");
  int64_t outputRank = shapeTensorTy.getShape()[0];

  // Shape tensor must have constant shape.
  if (outputRank < 0)
    return emitError("Shape tensor must have constant shape");
  // Compute total number of elements.
  int64_t totalInputSize = 1;
  for (auto inputDim : inputTensorTy.getShape())
    totalInputSize *= inputDim;

  // Check if second argument of ReshapeOp is a constant.
  auto constantOp = getONNXConstantOp(shape());

  SmallVector<int64_t, 2> dims(outputRank, -1);
  if (constantOp) {
    DenseElementsAttr valueAttribute =
        constantOp.valueAttr().dyn_cast<DenseElementsAttr>();

    if (!valueAttribute)
      return emitError("DenseElementsAttr expected");
    // Get dims from valueAttribute.
    auto valueIt = valueAttribute.getValues<IntegerAttr>().begin();
    for (int i = 0; i < outputRank; ++i)
      dims[i] = (*valueIt++).cast<IntegerAttr>().getInt();

    if (valueIt != valueAttribute.getValues<IntegerAttr>().end())
      return emitError("Constant value must have same rank as output");
    int64_t numberOfDynamicInputs = 0;
    int64_t totalKnownDimsSize = 1;
    int64_t dynamicValueIndex = -1;
    for (int i = 0; i < outputRank; ++i) {
      // Set output dimension.
      if (dims[i] == 0)
        dims[i] = inputTensorTy.getShape()[i];

      if (dims[i] < 0) {
        numberOfDynamicInputs++;
        dynamicValueIndex = i;
      } else {
        totalKnownDimsSize *= dims[i];
      }
    }

    // If the number of dynamic inputs is 1 then deduce the missing value
    // based on the total input size. The total input size must be greater
    // than 0 i.e. all constant dimensions.
    // TODO: Support dynamic input dimensons.
    if (numberOfDynamicInputs == 1 && totalKnownDimsSize > 0 &&
        totalInputSize > 0)
      dims[dynamicValueIndex] = totalInputSize / totalKnownDimsSize;
  }

  getResult().setType(
      RankedTensorType::get(dims, inputTensorTy.getElementType()));
  return success();
}

//===----------------------------------------------------------------------===//

// Transpose

LogicalResult ONNXTransposeOp::inferShapes() {
  // Cannot infer shape if no shape exists.
  if (!data().getType().isa<RankedTensorType>())
    return emitError("Input tensor not ranked");

  // Naive transposition which handles the default case of
  // reversing the shape of the tensor (similar to numpy.transpose).
  auto arrayTy = data().getType().cast<RankedTensorType>();
  SmallVector<int64_t, 2> dims;
  auto permutation = ONNXTransposeOp::permAttr();
  if (permutation) {
    // Perform transposition according to perm attribute.
    for (auto perm : permutation.getValue())
      dims.emplace_back(arrayTy.getShape()[perm.cast<IntegerAttr>().getInt()]);
  } else {
    // Default
    for (auto dim : llvm::reverse(arrayTy.getShape()))
      dims.emplace_back(dim);
  }

  getResult().setType(RankedTensorType::get(dims, arrayTy.getElementType()));
  return success();
}

//===----------------------------------------------------------------------===//

// ReduceMax

LogicalResult ONNXReduceMaxOp::inferShapes() {
  if (!getOperand().getType().isa<RankedTensorType>())
    return emitError("Input tensor not ranked");

  auto operandTy = getOperand().getType().cast<RankedTensorType>();
  getResult().setType(getReductionOutputType(operandTy, axes(), keepdims()));
  return success();
}

//===----------------------------------------------------------------------===//

// ReduceMin

LogicalResult ONNXReduceMinOp::inferShapes() {
  if (!getOperand().getType().isa<RankedTensorType>())
    return emitError("Input tensor not ranked");

  auto operandTy = getOperand().getType().cast<RankedTensorType>();
  getResult().setType(getReductionOutputType(operandTy, axes(), keepdims()));
  return success();
}

//===----------------------------------------------------------------------===//

// ReduceProd

LogicalResult ONNXReduceProdOp::inferShapes() {
  if (!getOperand().getType().isa<RankedTensorType>())
    return emitError("Input tensor not ranked");

  auto operandTy = getOperand().getType().cast<RankedTensorType>();
  getResult().setType(getReductionOutputType(operandTy, axes(), keepdims()));
  return success();
}

//===----------------------------------------------------------------------===//

// ReduceSum

LogicalResult ONNXReduceSumOp::inferShapes() {
  if (!getOperand().getType().isa<RankedTensorType>())
    return emitError("Input tensor not ranked");

  auto operandTy = getOperand().getType().cast<RankedTensorType>();
  getResult().setType(getReductionOutputType(operandTy, axes(), keepdims()));
  return success();
}

//===----------------------------------------------------------------------===//

// Conv

// For this operation, we define the attributes once in the original Conv
// operation class. There is no need to redefine the attribute names for the
// other classes based on Conv.
// Conv attributes output:
//   -  auto_pad set to NOTSET;
//   -  dilations, strides: set to 1 if not defined by user;
//   -  kernelShape: inferred from weight matrix if not defined by user;
//   -  pads: set to proper value, 0 if not defined by user.

LogicalResult ONNXConvOp::inferShapes() {
  // Generic shape for data input X, weight tensor W, and optional bias B
  // X: (N x C x D1 x D2 ... x Dn)
  // W: (M x C/group x k1 x k2 x ... x kn)
  // B: (M) Optional

  bool hasBias = !B().getType().isa<NoneType>();

  // Cannot infer shape if no shape exists.
  if (!X().getType().isa<RankedTensorType>() ||
      !W().getType().isa<RankedTensorType>() ||
      (hasBias && !B().getType().isa<RankedTensorType>()))
    return emitError("Input tensor not ranked");

  auto xTy = X().getType().cast<RankedTensorType>();
  auto xShape = xTy.getShape();
  auto weightTy = W().getType().cast<RankedTensorType>();
  auto weightShape = weightTy.getShape();
  auto builder = mlir::Builder(this->getContext());

  // Lowest supported convolution is a one dimensional convolution.
  if (xShape.size() < 3)
    return emitError("Data input shape must be at least (NxCxD1)");

  // Check that shape of weight and data have same length.
  if (xShape.size() != weightShape.size())
    return emitError("Weight size not compatible with data size");

  // Group is a required attribute and should have default value of 1.
  int64_t group = ONNXConvOp::group().getSExtValue();

  // Check if the attribute actually exists. If it does not then add it.
  if (!groupAttr())
    groupAttr(builder.getI64IntegerAttr(group));

  // Check that the X.shape[1] == (W.shape[1] * group) == C condition holds.
  if (xShape[1] != -1 && weightShape[1] != -1 &&
      xShape[1] != (weightShape[1] * group))
    return emitError("Channel dimension mismatch");

  // Check the size of bias.
  if (hasBias) {
    auto bTx = B().getType().cast<RankedTensorType>();
    auto bShape = bTx.getShape();
    if (bShape.size() != 1)
      return emitError("bias should be one dimensional");
    if (bShape[0] != weightShape[0])
      return emitError("bias should have same dimensions "
                       "as weight's first dimension");
  }

  // Note: the value of the group attribut only impacts the way the
  // computation is carried out and not the actual output size.

  // Number of spatial dimensions.
  auto spatialOffset = 2;
  int32_t spatialRank = xShape.size() - spatialOffset;

  // Use kernel_shape attribute if present otherwise use size from weight
  // argument.
  auto kernelShape = kernel_shape();
  if (kernelShape.hasValue()) {
    if (ArrayAttrSize(kernelShape) != spatialRank)
      return emitError(
          "kernel_shape length incompatible with spatial dimensions");
    // Have the right number of values, check them.
    for (int i = 0; i < spatialRank; ++i)
      if (ArrayAttrIntVal(kernelShape, i) < 1)
        return emitError("bad kernel_shape value");
  } else {
    // Deduce shape from weight input.
    SmallVector<int64_t, 2> defaultVals;
    for (int i = 0; i < spatialRank; ++i)
      defaultVals.emplace_back(weightShape[spatialOffset + i]);
    // Convert to ArrayRef, then build attribute, then store attribute.
    ArrayRef<int64_t> defaultRefs(defaultVals);
    auto builder = mlir::Builder(getContext());
    kernel_shapeAttr(builder.getI64ArrayAttr(defaultRefs));
    kernelShape = kernel_shape();
  }

  // Process strides, dilations, and pads.
  processConvTypeParams<>(this, X());
  auto dilationsOpt = dilations();
  auto stridesOpt = strides();
  auto padsOpt = pads();

  // First two output dimensions consist of the number of batches and the
  // number of kernels being applied.
  SmallVector<int64_t, 4> outputDims;
  // Insert batch size.
  outputDims.emplace_back(xShape[0]);
  // Insert number of filters being applied (number of output channels).
  outputDims.emplace_back(weightShape[0]);
  // Compute and insert spatial dims.
  insertConvSpatialDim(&outputDims, builder, xShape, kernelShape, padsOpt,
      stridesOpt, dilationsOpt);

  getResult().setType(RankedTensorType::get(outputDims, xTy.getElementType()));
  return success();
}

//===----------------------------------------------------------------------===//

// ConvTranspose

// For this operation, we define the attributes once in the original Conv
// operation class. There is no need to redefine the attribute names for the
// other classes based on Conv.
// Conv attributes output:
//   -  auto_pad set to NOTSET;
//   -  dilations, strides: set to 1 if not defined by user;
//   -  kernelShape: inferred from weight matrix if not defined by user;
//   -  pads: set to proper value, 0 if not defined by user.

LogicalResult ONNXConvTransposeOp::inferShapes() {
  // Generic shape for data input X, weight tensor W, and optional bias B
  // X: (N x C x D1 x D2 ... x Dn)
  // W: (M x C/group x k1 x k2 x ... x kn)
  // B: (M) Optional

  bool hasBias = !B().getType().isa<NoneType>();

  // Cannot infer shape if no shape exists.
  if (!X().getType().isa<RankedTensorType>() ||
      !W().getType().isa<RankedTensorType>() ||
      (hasBias && !B().getType().isa<RankedTensorType>())) {
    return emitError("Input tensor not ranked");
  }

  auto xTy = X().getType().cast<RankedTensorType>();
  auto xShape = xTy.getShape();
  auto weightTy = W().getType().cast<RankedTensorType>();
  auto weightShape = weightTy.getShape();
  auto builder = mlir::Builder(this->getContext());

  // Lowest supported convolution is a one dimensional convolution.
  if (xShape.size() < 3) {
    return emitError("Data input shape must be at least (NxCxD1)");
  }

  // Check that shape of weight and data have same length.
  if (xShape.size() != weightShape.size()) {
    return emitError("Weight size not compatible with data size");
  }

  // Group is a required attribute and should have default value of 1.
  int64_t group = ONNXConvTransposeOp::group().getSExtValue();

  // Check if the attribute actually exists. If it does not then add it.
  if (!groupAttr())
    groupAttr(builder.getI64IntegerAttr(group));

  // Check that the X.shape[1] == (W.shape[0] * group) == C condition holds.
  if (xShape[1] != -1 && weightShape[0] != -1 &&
      xShape[1] != (weightShape[0] * group)) {
    return emitError("Channel dimension mismatch");
  }

  // Check the size of bias.
  if (hasBias) {
    auto bTx = B().getType().cast<RankedTensorType>();
    auto bShape = bTx.getShape();
    if (bShape.size() != 1) {
      return emitError("bias should be one dimensional");
    }
    if (bShape[0] != weightShape[1]) {
      return emitError(
          "bias should have same dimensions as weight's second dimension");
    }
  }

  // Note: the value of the group attribut only impacts the way the
  // computation is carried out and not the actual output size.

  // Number of spatial dimensions.
  auto spatialOffset = 2;
  int32_t spatialRank = xShape.size() - spatialOffset;

  // Use kernel_shape attribute if present otherwise use size from weight
  // argument.
  auto kernelShape = kernel_shape();
  if (kernelShape.hasValue()) {
    if (ArrayAttrSize(kernelShape) != spatialRank) {
      return emitError(
          "kernel_shape length incompatible with spatial dimensions");
    }
    // Have the right number of values, check them.
    for (int i = 0; i < spatialRank; ++i)
      if (ArrayAttrIntVal(kernelShape, i) < 1) {
        return emitError("bad kernel_shape value");
      }
  } else {
    // Deduce shape from weight input.
    SmallVector<int64_t, 2> defaultVals;
    for (int i = 0; i < spatialRank; ++i)
      defaultVals.emplace_back(weightShape[spatialOffset + i]);
    // Convert to ArrayRef, then build attribute, then store attribute.
    ArrayRef<int64_t> defaultRefs(defaultVals);
    auto builder = mlir::Builder(getContext());
    kernel_shapeAttr(builder.getI64ArrayAttr(defaultRefs));
    kernelShape = kernel_shape();
  }

  // Process strides, dilations, and pads.
  processConvTypeParams<>(this, X());
  auto dilationsOpt = dilations();
  auto stridesOpt = strides();
  auto padsOpt = pads();
  auto outputPads = output_padding();
  auto outputShape = output_shape();
  // TODO: handle the spatial dimension computation if output shape is specified
  assert(!outputShape.hasValue() && "unhandled option in ConvTranspose");

  // First two output dimensions consist of the number of batches and the
  // number of kernels being applied.
  SmallVector<int64_t, 4> outputDims;
  // Insert batch size.
  outputDims.emplace_back(xShape[0]);
  // Insert number of filters being applied (number of output channels).
  outputDims.emplace_back(weightShape[1]);
  // Compute and insert spatial dims.
  insertConvTransposeSpatialDim(outputDims, xShape, kernelShape, padsOpt,
      stridesOpt, outputPads, outputShape, dilationsOpt);

  // Set the output shape if it's not already set
  if (!outputShape.hasValue()) {
    output_shapeAttr(builder.getI64ArrayAttr(outputDims));
  }

  getResult().setType(RankedTensorType::get(outputDims, xTy.getElementType()));
  return success();
}

//===----------------------------------------------------------------------===//

// AveragePool
// Infer shape attributes output:
//   -  auto_pad set to NOTSET;
//   -  strides: set to 1 if not defined by user;
//   -  pads: set to proper value, 0 if not defined by user.

LogicalResult ONNXAveragePoolOp::inferShapes() {
  // Cannot infer shape if no shape exists.
  if (!X().getType().isa<RankedTensorType>())
    return emitError("Input tensor not ranked");

  auto builder = mlir::Builder(getContext());

  // Get shape of input.
  auto xTy = X().getType().cast<RankedTensorType>();
  auto xShape = xTy.getShape();

  // Kernel shape.
  auto kernelShape = kernel_shape();
  if (!kernelShape)
    return emitError(
        "kernel_shape is a mandatory attribute for which there is no default");

  // Ceil mode.
  auto ceilMode = ceil_mode().getSExtValue();

  // Process strides and pads.
  LogicalResult res =
      processConvStrideParam<ONNXAveragePoolOp>(this, kernelShape);
  if (failed(res))
    return res;
  auto stridesOpt = strides();
  res = processConvPadParam<ONNXAveragePoolOp>(
      this, xShape, kernelShape, stridesOpt, llvm::None);
  if (failed(res))
    return res;
  auto padsOpt = pads();

  SmallVector<int64_t, 4> outputDims;
  // Insert batch size.
  outputDims.emplace_back(xShape[0]);
  outputDims.emplace_back(xShape[1]);
  // Compute and insert spatial dims.
  insertConvSpatialDim(&outputDims, builder, xShape, kernelShape, padsOpt,
      stridesOpt, llvm::None, ceilMode);

  getResult().setType(RankedTensorType::get(outputDims, xTy.getElementType()));
  return success();
}

//===----------------------------------------------------------------------===//

// MaxPoolSingleOut
// Infer shape attributes output:
//   -  auto_pad set to NOTSET;
//   -  dilations, strides: set to 1 if not defined by user;
//   -  pads: set to proper value, 0 if not defined by user.

LogicalResult ONNXMaxPoolSingleOutOp::inferShapes() {
  // Cannot infer shape if no shape exists.
  if (!X().getType().isa<RankedTensorType>())
    return emitError("Input tensor not ranked");

  auto builder = mlir::Builder(getContext());

  // Get shape of input.
  auto xTy = X().getType().cast<RankedTensorType>();
  auto xShape = xTy.getShape();

  // Kernel shape.
  auto kernelShape = kernel_shape();
  if (!kernelShape)
    return emitError(
        "kernel_shape is a mandatory attribute for which there is no default");

  // Storage order.
  auto storageOrder = storage_order().getSExtValue();
  if (storageOrder != 0)
    return emitError("column major storage order not supported at this time");

  // Process strides, dilations, and pads.
  processConvTypeParams<>(this, X());
  auto dilationsOpt = dilations();
  auto stridesOpt = strides();
  auto padsOpt = pads();

  // Ceil mode.
  auto ceilMode = ceil_mode().getSExtValue();

  SmallVector<int64_t, 4> outputDims;
  // Insert batch size.
  outputDims.emplace_back(xShape[0]);
  outputDims.emplace_back(xShape[1]);
  // Compute and insert spatial dims.
  insertConvSpatialDim(&outputDims, builder, xShape, kernelShape, padsOpt,
      stridesOpt, dilationsOpt, ceilMode);

  getResult().setType(RankedTensorType::get(outputDims, xTy.getElementType()));
  return success();
}

//===----------------------------------------------------------------------===//

LogicalResult ONNXPadOp::inferShapes() {
  // Cannot infer shape if no shape exists.
  if (!data().getType().isa<RankedTensorType>())
    return emitError("Pad: unknown input shape");

  // Cannot infer if the pads is not constant
  DenseElementsAttr padsAttributes =
      getAttr("pads").dyn_cast_or_null<mlir::DenseElementsAttr>();
  if (!padsAttributes)
    return emitError("Pad: unknown pads");

  auto dataTy = data().getType().cast<RankedTensorType>();
  auto dataShape = dataTy.getShape();
  auto dataRank = dataTy.getRank();
  SmallVector<int64_t, 4> outputShape(dataShape.begin(), dataShape.end());

  // Get pads from valueAttribute.
  SmallVector<int64_t, 2> pads(dataRank * 2, -1);
  auto valueIt = padsAttributes.getValues<IntegerAttr>().begin();
  for (int64_t i = 0; i < dataRank * 2; ++i)
    pads[i] = (*valueIt++).cast<IntegerAttr>().getInt();

  // Pads consists of two values for each axis of data.
  // The two values specify the number of elements padded before and after
  // respectively.
  for (int64_t i = 0; i < dataRank; ++i) {
    int64_t p1 = pads[i];
    int64_t p2 = pads[i + dataRank];
    // Have to non-negative constant
    if (p1 < 0 || p2 < 0)
      return emitError("padding value can not be negative");
    if (outputShape[i] != -1)
      outputShape[i] += p1 + p2;
  }

  auto outputType = RankedTensorType::get(outputShape, dataTy.getElementType());
  getResult().setType(outputType);
  return success();
}

static Type padShapeInferenceHelper(Value data, ArrayAttr padsOpt) {
  // Cannot infer shape if no shape exists.
  if (!data.getType().isa<RankedTensorType>())
    return (Type)NULL;
  auto dataTy = data.getType().cast<RankedTensorType>();
  auto dataShape = dataTy.getShape();
  auto dataRank = dataShape.size();
  SmallVector<int64_t, 4> outputShape(dataShape.begin(), dataShape.end());
  if (padsOpt) {
    auto padsArray = padsOpt.getValue();
    // Pads consists of two values for each axis of data.
    // The two values specify the number of elements padded before and after
    // respectively.
    for (int i = 0; i < dataRank; ++i) {
      int64_t p1 = (padsArray[i]).cast<IntegerAttr>().getInt();
      int64_t p2 = (padsArray[i + dataRank]).cast<IntegerAttr>().getInt();
      // Have to non-negative constant
      if (p1 < 0 || p2 < 0)
        return (Type)NULL;
      if (outputShape[i] != -1)
        outputShape[i] += p1 + p2;
    }

    return (RankedTensorType::get(outputShape, dataTy.getElementType()));
  } else {
    return (Type)NULL;
  }
}

// PadConstantPad

LogicalResult ONNXPadConstantPadOp::inferShapes() {
  auto outputType = padShapeInferenceHelper(data(), pads());
  if (!outputType)
    return emitError("missing output");
  getResult().setType(outputType);
  return success();
}

//===----------------------------------------------------------------------===//

// PadConstantValuePad

LogicalResult ONNXPadConstantValuePadOp::inferShapes() {
  auto outputType = padShapeInferenceHelper(data(), pads());
  if (!outputType)
    return emitError("missing output");
  getResult().setType(outputType);
  return success();
}

void ONNXPadConstantValuePadOp::build(OpBuilder &builder, OperationState &state,
    Value data, ArrayAttr pads, FloatAttr constant_value, StringAttr mode) {
  Type outputType = padShapeInferenceHelper(data, pads);
  if (!outputType) {
    auto elementType = data.getType().cast<TensorType>().getElementType();
    outputType = UnrankedTensorType::get(elementType);
  }
  build(builder, state, outputType, data, pads, constant_value, mode);
}

//===----------------------------------------------------------------------===//

// Unsqueeze

LogicalResult ONNXUnsqueezeOp::inferShapes() {
  if (!data().getType().isa<RankedTensorType>())
    return emitError("Input tensor not ranked");

  auto operandTy = data().getType().cast<RankedTensorType>();
  int inRank = operandTy.getRank();

  ArrayAttr axisAttrs = axesAttr();
  SmallVector<int, 4> axes;
  int outRank = 0;
  if (axisAttrs) {
    outRank = inRank + axisAttrs.getValue().size();
    for (auto axisAttr : axisAttrs.getValue()) {
      int axis = axisAttr.cast<IntegerAttr>().getInt();
      axis = axis >= 0 ? axis : (outRank + axis);
      // Valid range
      assert(axis >= -outRank && axis <= outRank - 1);
      if (std::find(axes.begin(), axes.end(), axis) == axes.end())
        axes.emplace_back(axis);
      else
        return emitError("Duplicated axes");
    }
  } else
    return emitError("Axes attribute is required");

  SmallVector<int64_t, 4> dims;
  for (int i = 0, j = 0; i < outRank || j < inRank; ++i) {
    if (std::find(axes.begin(), axes.end(), i) != axes.end()) {
      dims.emplace_back(1);
    } else {
      dims.emplace_back(operandTy.getShape()[j++]);
    }
  }
  getResult().setType(RankedTensorType::get(dims, operandTy.getElementType()));
  return success();
}

//===----------------------------------------------------------------------===//
<<<<<<< HEAD

// Squeeze

LogicalResult ONNXSqueezeOp::inferShapes() {
  if (!data().getType().isa<RankedTensorType>())
    return emitError("Input tensor not ranked");

  auto operandTy = data().getType().cast<RankedTensorType>();
  int64_t inRank = operandTy.getRank();

  ArrayAttr axisAttrs = axesAttr();
  if (!axisAttrs)
    return emitError("Axes attribute is required");

  SmallVector<int64_t, 4> axes;
  bool hasNegativeAxis = false;
  for (auto axisAttr : axisAttrs.getValue()) {
    int64_t axis = axisAttr.cast<IntegerAttr>().getInt();
    if (axis < -inRank || axis >= inRank)
      return emitError("Invalid axis value");
    if (axis < 0) {
      axis = inRank + axis;
      hasNegativeAxis = true;
    }
    if (std::find(axes.begin(), axes.end(), axis) != axes.end())
      return emitError("Duplicated axes");
    axes.emplace_back(axis);
  }
  if (hasNegativeAxis) {
    // Update axes attribute so that it contains only positive values.
    auto builder = mlir::Builder(getContext());
    ArrayRef<int64_t> defaultRefs(axes);
    axesAttr(builder.getI64ArrayAttr(defaultRefs));
  }

  SmallVector<int64_t, 4> dims;
  for (int i = 0; i < inRank; ++i) {
    if (std::find(axes.begin(), axes.end(), i) == axes.end()) {
      dims.emplace_back(operandTy.getShape()[i]);
    }
  }
  getResult().setType(RankedTensorType::get(dims, operandTy.getElementType()));
=======
// Cast

LogicalResult ONNXCastOp::inferShapes() {
  ShapedType inputType = input().getType().dyn_cast<ShapedType>();
  if (!inputType) {
    return emitError("Non-shaped input type");
  }

  auto getOutputType = [&inputType](Type elementType) -> Type {
    if (inputType.hasRank()) {
      return RankedTensorType::get(inputType.getShape(), elementType);
    }
    return UnrankedTensorType::get(elementType);
  };

  int64_t targetType = toAttr().getInt();
  OpBuilder builder(getContext());
  if (auto elementType = convertONNXTypeToMLIRType(
          builder, static_cast<onnx::TensorProto_DataType>(targetType))) {
    getResult().setType(getOutputType(elementType));
  } else {
    return emitOpError("Unable to get the element type for to = " +
                       std::to_string(targetType));
  }
>>>>>>> 4ab96fbc
  return success();
}

//===----------------------------------------------------------------------===//
// Constant

LogicalResult ONNXConstantOp::inferShapes() {
  if ((sparse_value().hasValue() && value().hasValue()) ||
      (!sparse_value().hasValue() && !value().hasValue()))
    return emitError("Require exactly one of the two attributes, "
                     "either value or sparse_value");
  ElementsAttr valAttr;
  if (sparse_value().hasValue())
    valAttr = sparse_valueAttr().cast<SparseElementsAttr>();
  else
    valAttr = valueAttr().cast<DenseElementsAttr>();
  getResult().setType(valAttr.getType());
  return success();
}

// Concat

LogicalResult ONNXConcatOp::inferShapes() {
  int inputNum = getNumOperands();
  for (int i = 0; i < inputNum; ++i) {
    if (!getOperand(i).getType().isa<RankedTensorType>())
      return emitError("Input tensor(s) not ranked");
  }
  // Checking value of axis parameter.
  auto commonType = getOperand(0).getType().cast<RankedTensorType>();
  auto commonShape = commonType.getShape();
  auto commonRank = commonShape.size();
  auto axisIndex = axis().getSExtValue();
  // Negative axis means values are counted from the opposite side.
  if (axisIndex < 0) {
    axisIndex = commonRank + axisIndex;
    auto builder = mlir::Builder(getContext());
    axisAttr(builder.getI64IntegerAttr(axisIndex));
  }
  if (axisIndex >= commonRank)
    return emitError("Concat axis value out of bound");
  // Initial cummlative size is that of the first operand.
  int cummulativeAxisSize = commonShape[axisIndex];

  // Compute the cummlative size with all of the other ones, and make sure
  // that the other sizes are all alike.
  for (int i = 1; i < inputNum; ++i) {
    auto currShape =
        getOperand(i).getType().cast<RankedTensorType>().getShape();
    if (currShape.size() != commonRank)
      return emitError("Concat input must all have the same rank");
    for (int j = 0; j < commonRank; ++j) {
      if (j == axisIndex) {
        // Check that the value is positive.
        if (currShape[j] <= 0)
          return emitError("Concat axis being concatenated is "
                           "expected to be known at compile time for now");
      } else if (currShape[j] != commonShape[j]) {
        return emitError(
            "Concat input dimensions must be all identical, "
            "except for dimension on the axis of the concatenation");
      }
    }
    cummulativeAxisSize += currShape[axisIndex];
  }

  // Set output size and type
  SmallVector<int64_t, 4> outputDims;
  for (int j = 0; j < commonRank; ++j)
    outputDims.emplace_back(
        j == axisIndex ? cummulativeAxisSize : commonShape[j]);
  getResult().setType(
      RankedTensorType::get(outputDims, commonType.getElementType()));
  return success();
}

//===----------------------------------------------------------------------===//
// RNN

LogicalResult ONNXRNNOp::inferShapes() { return RNNShapeInference<>(this); }

//===----------------------------------------------------------------------===//
// LSTM

LogicalResult ONNXLSTMOp::inferShapes() { return RNNShapeInference<>(this); }

//===----------------------------------------------------------------------===//
// GRU

LogicalResult ONNXGRUOp::inferShapes() { return RNNShapeInference<>(this); }

//===----------------------------------------------------------------------===//
// Split

LogicalResult ONNXSplitOp::inferShapes() {
  if (!getOperand().getType().cast<RankedTensorType>())
    return emitError("Input tensor not ranked");

  int numOfResults = getNumResults();
  auto inputType = getOperand().getType().cast<RankedTensorType>();
  auto inputShape = inputType.getShape();
  int64_t inputRank = inputShape.size();

  // Checking value of axis parameter.
  auto axisIndex = axis().getSExtValue();
  if (axisIndex < -inputRank || axisIndex >= inputRank)
    return emitError("Split axis value out of bound");
  // Negative axis means values are counted from the opposite side.
  if (axisIndex < 0) {
    axisIndex = inputRank + axisIndex;
    auto builder = mlir::Builder(getContext());
    axisAttr(builder.getI64IntegerAttr(axisIndex));
  }

  // Checking value of split parameter.
  auto splitAttribute = split();
  SmallVector<int64_t, 4> splitLengths;
  if (splitAttribute.hasValue()) {
    if (ArrayAttrSize(splitAttribute) != numOfResults)
      return emitError("Split size not equal to the number of results");
    for (int i = 0; i < numOfResults; ++i)
      splitLengths.emplace_back(ArrayAttrIntVal(splitAttribute, i));

  } else {
    if (inputShape[axisIndex] <= 0)
      return emitError("The dimension at the split axis is "
                       "expected to be known at compile time");
    if (inputShape[axisIndex] % numOfResults != 0)
      return emitError("The dimension at the split axis is "
                       "expected to be divisible by the number of results");
    // If split parameter is not specified, the dimension is split to
    // equal-sized parts.
    for (int i = 0; i < numOfResults; ++i)
      splitLengths.emplace_back(inputShape[axisIndex] / numOfResults);
    // Build attribute and store attribute.
    auto builder = mlir::Builder(getContext());
    splitAttr(builder.getI64ArrayAttr(llvm::makeArrayRef(splitLengths)));
  }

  // Build result types.
  for (int i = 0; i < numOfResults; ++i) {
    SmallVector<int64_t, 3> resultShape;
    for (int j = 0; j < inputRank; ++j) {
      if (j == axisIndex) {
        resultShape.emplace_back(splitLengths[i]);
      } else {
        resultShape.emplace_back(inputShape[j]);
      }
    }
    getResults()[i].setType(
        RankedTensorType::get(resultShape, inputType.getElementType()));
  }
  return success();
}

//===----------------------------------------------------------------------===//
// Flatten

LogicalResult ONNXFlattenOp::inferShapes() {
  assert(axis() == 1 && "ONNXFlattenOp can only handle axis=1 for now");
  auto inTy = input().getType().dyn_cast<ShapedType>();
  if (!inTy) {
    return emitOpError("Input is a non-shaped type");
  }
  auto outTy = output().getType().dyn_cast<ShapedType>();
  if (!outTy) {
    return emitOpError("Output is a non-shaped type");
  }

  // TODO(tjingrant): Seems like we can also fairly easily support the case
  //                  where the batch dimension is dynamic
  if (!outTy.hasStaticShape()) {
    auto inShape = inTy.getShape();
    assert(inShape.size() >= 1 && "ONNXFlattenOp inShape.size() should be > 0");
    uint64_t outDim = 1;
    for (auto it = inShape.begin() + 1; it < inShape.end(); it++) {
      outDim *= *it;
    }

    SmallVector<int64_t, 2> dims;
    // https://pytorch.org/docs/master/generated/torch.nn.Flatten.html
    dims.emplace_back(inShape[0]);
    dims.emplace_back(outDim);
    getResult().setType(RankedTensorType::get(dims, outTy.getElementType()));
  }

  return success();
}

//===----------------------------------------------------------------------===//
// DynamicQuantizeLinear

LogicalResult ONNXDynamicQuantizeLinearOp::inferShapes() {
  auto inTy = x().getType().dyn_cast<RankedTensorType>();
  if (!inTy || !inTy.hasStaticShape()) {
    return emitOpError("Input is not a statically-shaped type");
  }

  auto yTy = y().getType().cast<ShapedType>();
  auto yScaleTy = y_scale().getType().cast<ShapedType>();
  auto yZPTy = y_zero_point().getType().cast<ShapedType>();

  IntegerType i8Type = IntegerType::get(8, getContext());
  RankedTensorType scalarType = RankedTensorType::get({}, i8Type);

  // Set the types for the scalars
  if (!yScaleTy.hasStaticShape()) {
    y_scale().setType(scalarType);
  }

  if (!yZPTy.hasStaticShape()) {
    y_zero_point().setType(scalarType);
  }

  if (!yTy.hasStaticShape()) {
    RankedTensorType outType = RankedTensorType::get(inTy.getShape(), i8Type);
    y().setType(outType);
  }

  return success();
}

//===----------------------------------------------------------------------===//
// QuantizeLinear

LogicalResult ONNXQuantizeLinearOp::inferShapes() {
  auto inTy = x().getType().dyn_cast<RankedTensorType>();
  if (!inTy || !inTy.hasStaticShape()) {
    return emitOpError("Input is not a statically-shaped type");
  }

  auto yTy = y().getType().cast<ShapedType>();

  if (!yTy.hasStaticShape()) {
    // TODO: Unfortunately, we can't tell if this should be signed or unsigned
    //       here...
    IntegerType i8Type = IntegerType::get(8, getContext());
    RankedTensorType outType = RankedTensorType::get(inTy.getShape(), i8Type);
    y().setType(outType);
  }

  return success();
}

//===----------------------------------------------------------------------===//
// DequantizeLinear

LogicalResult ONNXDequantizeLinearOp::inferShapes() {
  auto inTy = x().getType().dyn_cast<RankedTensorType>();
  if (!inTy || !inTy.hasStaticShape()) {
    return emitOpError("Input is not a statically-shaped type");
  }

  auto yTy = y().getType().cast<ShapedType>();

  if (!yTy.hasStaticShape()) {
    FloatType f32 = FloatType::getF32(getContext());
    RankedTensorType outType = RankedTensorType::get(inTy.getShape(), f32);
    y().setType(outType);
  }

  return success();
}

//===----------------------------------------------------------------------===//
// ConvInteger - copied almost exactly from Conv (X -> x, W -> w, no bias)

LogicalResult ONNXConvIntegerOp::inferShapes() {
  // Generic shape for data input X, weight tensor W
  // X: (N x C x D1 x D2 ... x Dn)
  // W: (M x C/group x k1 x k2 x ... x kn)

  // Cannot infer shape if no shape exists.
  if (!x().getType().isa<RankedTensorType>() ||
      !w().getType().isa<RankedTensorType>()) {
    return emitOpError("Input tensor not ranked");
  }

  auto xTy = x().getType().cast<RankedTensorType>();
  if (!xTy.getElementType().isInteger(8)) {
    return emitOpError("Invalid input type");
  }
  auto xShape = xTy.getShape();
  auto weightTy = w().getType().cast<RankedTensorType>();
  if (!weightTy.getElementType().isInteger(8)) {
    return emitOpError("Invalid input type");
  }
  auto weightShape = weightTy.getShape();
  auto builder = mlir::Builder(this->getContext());

  // Lowest supported convolution is a one dimensional convolution.
  if (xShape.size() < 3) {
    return emitOpError("Data input shape must be at least (NxCxD1)");
  }

  // Check that shape of weight and data have same length.
  if (xShape.size() != weightShape.size()) {
    return emitError("Weight size not compatible with data size");
  }

  // Group is a required attribute and should have default value of 1.
  int64_t group = ONNXConvIntegerOp::group().getSExtValue();

  // Check if the attribute actually exists. If it does not then add it.
  if (!groupAttr())
    groupAttr(builder.getI64IntegerAttr(group));

  // Check that the X.shape[1] == (W.shape[1] * group) == C condition holds.
  if (xShape[1] != -1 && weightShape[1] != -1 &&
      xShape[1] != (weightShape[1] * group)) {
    return emitOpError("Channel dimension mismatch");
  }

  // Note: the value of the group attribut only impacts the way the
  // computation is carried out and not the actual output size.

  // Number of spatial dimensions.
  auto spatialOffset = 2;
  int32_t spatialRank = xShape.size() - spatialOffset;

  // Use kernel_shape attribute if present otherwise use size from weight
  // argument.
  auto kernelShape = kernel_shape();
  if (kernelShape.hasValue()) {
    if (ArrayAttrSize(kernelShape) != spatialRank) {
      return emitOpError(
          "kernel_shape length incompatible with spatial dimensions");
    }
    // Have the right number of values, check them.
    for (int i = 0; i < spatialRank; ++i)
      if (ArrayAttrIntVal(kernelShape, i) < 1) {
        return emitError("bad kernel_shape value");
      }
  } else {
    // Deduce shape from weight input.
    SmallVector<int64_t, 2> defaultVals;
    for (int i = 0; i < spatialRank; ++i)
      defaultVals.emplace_back(weightShape[spatialOffset + i]);
    // Convert to ArrayRef, then build attribute, then store attribute.
    ArrayRef<int64_t> defaultRefs(defaultVals);
    auto builder = mlir::Builder(getContext());
    kernel_shapeAttr(builder.getI64ArrayAttr(defaultRefs));
    kernelShape = kernel_shape();
  }

  // Process strides, dilations, and pads.
  processConvTypeParams<>(this, x());
  auto dilationsOpt = dilations();
  auto stridesOpt = strides();
  auto padsOpt = pads();

  // First two output dimensions consist of the number of batches and the
  // number of kernels being applied.
  SmallVector<int64_t, 4> outputDims;
  // Insert batch size.
  outputDims.emplace_back(xShape[0]);
  // Insert number of filters being applied (number of output channels).
  outputDims.emplace_back(weightShape[0]);
  // Compute and insert spatial dims.
  insertConvSpatialDim(&outputDims, builder, xShape, kernelShape, padsOpt,
      stridesOpt, dilationsOpt);

  // ONNX spec specifies the output type as an int32
  Type outputType = IntegerType::get(32, getContext());
  getResult().setType(RankedTensorType::get(outputDims, outputType));
  return success();
}

//===----------------------------------------------------------------------===//
// TableGen'd op method definitions
//===----------------------------------------------------------------------===//

#define GET_OP_CLASSES
#include "src/Dialect/ONNX/ONNXOps.cpp.inc"<|MERGE_RESOLUTION|>--- conflicted
+++ resolved
@@ -1753,7 +1753,6 @@
 }
 
 //===----------------------------------------------------------------------===//
-<<<<<<< HEAD
 
 // Squeeze
 
@@ -1796,7 +1795,9 @@
     }
   }
   getResult().setType(RankedTensorType::get(dims, operandTy.getElementType()));
-=======
+  return success();
+}
+
 // Cast
 
 LogicalResult ONNXCastOp::inferShapes() {
@@ -1821,7 +1822,6 @@
     return emitOpError("Unable to get the element type for to = " +
                        std::to_string(targetType));
   }
->>>>>>> 4ab96fbc
   return success();
 }
 
