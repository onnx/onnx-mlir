--- conflicted
+++ resolved
@@ -168,7 +168,6 @@
   ONNXArgMaxOpShapeHelper(ONNXArgMaxOp *newOp, OpBuilder *rewriter,
       ArrayValueIndexCapture::GetDenseVal fGetDenseVal,
       ArrayValueIndexCapture::LoadVal fLoadVal);
-
   LogicalResult computeShape(ONNXArgMaxOpAdaptor operandAdaptor);
 };
 
@@ -178,7 +177,6 @@
   ONNXConcatOpShapeHelper(ONNXConcatOp *newOp, OpBuilder *rewriter,
       ArrayValueIndexCapture::GetDenseVal fGetDenseVal,
       ArrayValueIndexCapture::LoadVal fLoadVal);
-
   LogicalResult computeShape(ONNXConcatOpAdaptor operandAdaptor);
 };
 
@@ -198,9 +196,7 @@
   ONNXSliceOpShapeHelper(ONNXSliceOp *newOp, OpBuilder *rewriter,
       ArrayValueIndexCapture::GetDenseVal fGetDenseVal,
       ArrayValueIndexCapture::LoadVal fLoadVal);
-
   LogicalResult computeShape(ONNXSliceOpAdaptor operandAdaptor);
-
   // Additional data for SliceOp.
   SmallVector<IndexExpr, 4> starts;
   SmallVector<IndexExpr, 4> ends;
@@ -213,7 +209,6 @@
   ONNXTileOpShapeHelper(ONNXTileOp *newOp, OpBuilder *rewriter,
       ArrayValueIndexCapture::GetDenseVal fGetDenseVal,
       ArrayValueIndexCapture::LoadVal fLoadVal);
-
   LogicalResult computeShape(ONNXTileOpAdaptor operandAdaptor);
 };
 
@@ -225,9 +220,7 @@
   ONNXGemmOpShapeHelper(ONNXGemmOp *newOp, OpBuilder *rewriter,
       ArrayValueIndexCapture::GetDenseVal fGetDenseVal,
       ArrayValueIndexCapture::LoadVal fLoadVal);
-
   LogicalResult computeShape(ONNXGemmOpAdaptor operandAdaptor);
-
   // Additional data for GemmOp: output = a * b.
   SmallVector<IndexExpr, 4> aDims; // Dim of A, after applying transpose.
   SmallVector<IndexExpr, 4> bDims; // Dim of B, after applying transpose.
@@ -242,9 +235,7 @@
   ONNXMatMulOpShapeHelper(ONNXMatMulOp *newOp, OpBuilder *rewriter,
       ArrayValueIndexCapture::GetDenseVal fGetDenseVal,
       ArrayValueIndexCapture::LoadVal fLoadVal);
-
   LogicalResult computeShape(ONNXMatMulOpAdaptor operandAdaptor);
-
   // Additional data for MatMulOp: output = a & b.
   SmallVector<IndexExpr, 4> aDims; // Dim of A, after applying padding.
   SmallVector<IndexExpr, 4> bDims; // Dim of B, after applying padding.
@@ -258,9 +249,8 @@
   ONNXGatherOpShapeHelper(ONNXGatherOp *newOp, OpBuilder *rewriter,
       ArrayValueIndexCapture::GetDenseVal fGetDenseVal,
       ArrayValueIndexCapture::LoadVal fLoadVal);
-
   LogicalResult computeShape(ONNXGatherOpAdaptor operandAdaptor);
-
+  // Additional data for GatherOp.
   SmallVector<IndexExpr, 4> dataDims;    // Dim of data.
   SmallVector<IndexExpr, 4> indicesDims; // Dim of indices.
   bool positiveConstantIndices; // True when all indices are positive consants.
@@ -282,7 +272,6 @@
   ONNXSplitOpShapeHelper(ONNXSplitOp *newOp, OpBuilder *rewriter,
       ArrayValueIndexCapture::GetDenseVal fGetDenseVal,
       ArrayValueIndexCapture::LoadVal fLoadVal);
-
   LogicalResult computeShape(ONNXSplitOpAdaptor operandAdaptor);
 };
 
@@ -292,7 +281,6 @@
   ONNXSplitV11OpShapeHelper(ONNXSplitV11Op *newOp, OpBuilder *rewriter,
       ArrayValueIndexCapture::GetDenseVal fGetDenseVal,
       ArrayValueIndexCapture::LoadVal fLoadVal);
-
   LogicalResult computeShape(ONNXSplitV11OpAdaptor operandAdaptor);
 };
 
@@ -302,7 +290,6 @@
   ONNXTransposeOpShapeHelper(ONNXTransposeOp *newOp, OpBuilder *rewriter,
       ArrayValueIndexCapture::GetDenseVal fGetDenseVal,
       ArrayValueIndexCapture::LoadVal fLoadVal);
-
   LogicalResult computeShape(ONNXTransposeOpAdaptor operandAdaptor);
 };
 
@@ -312,7 +299,6 @@
   ONNXLRNOpShapeHelper(ONNXLRNOp *newOp, OpBuilder *rewriter,
       ArrayValueIndexCapture::GetDenseVal fGetDenseVal,
       ArrayValueIndexCapture::LoadVal fLoadVal);
-
   LogicalResult computeShape(ONNXLRNOpAdaptor operandAdaptor);
 };
 
@@ -323,11 +309,10 @@
   ONNXGenericPoolShapeHelper(OP_TYPE *newOp, bool hasFilter, bool ceilMode,
       OpBuilder *rewriter, ArrayValueIndexCapture::GetDenseVal fGetDenseVal,
       ArrayValueIndexCapture::LoadVal fLoadVal);
-
   LogicalResult computeShape(OP_ADAPTOR operandAdaptor, Value filterValue,
       Optional<ArrayAttr> kernelShapeOpt, Optional<ArrayAttr> padOpt,
       Optional<ArrayAttr> strideOpt, Optional<ArrayAttr> dilationOpt);
-
+  // Additional data for Pool operations.
   bool hasFilter; // If has filter, it also has CO and optional kernel.
   bool ceilMode;  // Use ceil or floor for auto_pad=NOTSET policy.
   // Values set by Compute.
@@ -375,7 +360,6 @@
   ONNXReshapeOpShapeHelper(ONNXReshapeOp *newOp, OpBuilder *rewriter,
       ArrayValueIndexCapture::GetDenseVal fGetDenseVal,
       ArrayValueIndexCapture::LoadVal fLoadVal);
-
   LogicalResult computeShape(ONNXReshapeOpAdaptor operandAdaptor);
 };
 
@@ -385,7 +369,6 @@
   ONNXSqueezeOpShapeHelper(ONNXSqueezeOp *newOp, OpBuilder *rewriter,
       ArrayValueIndexCapture::GetDenseVal fGetDenseVal,
       ArrayValueIndexCapture::LoadVal fLoadVal);
-
   LogicalResult computeShape(ONNXSqueezeOpAdaptor operandAdaptor);
 };
 
@@ -396,7 +379,6 @@
   ONNXSqueezeV11OpShapeHelper(ONNXSqueezeV11Op *newOp, OpBuilder *rewriter,
       ArrayValueIndexCapture::GetDenseVal fGetDenseVal,
       ArrayValueIndexCapture::LoadVal fLoadVal);
-
   LogicalResult computeShape(ONNXSqueezeV11OpAdaptor operandAdaptor);
 };
 
@@ -406,7 +388,6 @@
   ONNXUnsqueezeOpShapeHelper(ONNXUnsqueezeOp *newOp, OpBuilder *rewriter,
       ArrayValueIndexCapture::GetDenseVal fGetDenseVal,
       ArrayValueIndexCapture::LoadVal fLoadVal);
-
   LogicalResult computeShape(ONNXUnsqueezeOpAdaptor operandAdaptor);
 };
 
@@ -417,7 +398,6 @@
   ONNXUnsqueezeV11OpShapeHelper(ONNXUnsqueezeV11Op *newOp, OpBuilder *rewriter,
       ArrayValueIndexCapture::GetDenseVal fGetDenseVal,
       ArrayValueIndexCapture::LoadVal fLoadVal);
-
   LogicalResult computeShape(ONNXUnsqueezeV11OpAdaptor operandAdaptor);
 };
 
@@ -428,9 +408,8 @@
       ArrayValueIndexCapture::GetDenseVal fGetDenseVal,
       ArrayValueIndexCapture::LoadVal fLoadVal,
       IndexExprScope *inScope = nullptr);
-
   LogicalResult computeShape(ONNXShapeOpAdaptor operandAdaptor);
-
+  // Additional data for ShapeOp.
   DimsExpr selectedData;
 };
 
@@ -440,26 +419,11 @@
   ONNXPadOpShapeHelper(ONNXPadOp *newOp, OpBuilder *rewriter,
       ArrayValueIndexCapture::GetDenseVal fGetDenseVal,
       ArrayValueIndexCapture::LoadVal fLoadVal);
-
   LogicalResult computeShape(ONNXPadOpAdaptor operandAdaptor);
-
   // Additional data for PadOp.
   SmallVector<IndexExpr, 4> pads;
 };
 
-<<<<<<< HEAD
-// Shape for ONNXCompressOp.
-struct ONNXCompressOpShapeHelper : public ONNXOpShapeHelper<ONNXCompressOp> {
-  ONNXCompressOpShapeHelper(ONNXCompressOp *newOp);
-  ONNXCompressOpShapeHelper(ONNXCompressOp *newOp,
-      ConversionPatternRewriter &rewriter,
-      ArrayValueIndexCapture::GetDenseVal fGetDenseVal,
-      ArrayValueIndexCapture::LoadVal fLoadVal);
-
-  LogicalResult Compute(ONNXCompressOpAdaptor operandAdaptor);
-
-  int onesInConditions = -1;
-=======
 // Shape for ONNXExpandOp.
 struct ONNXExpandOpShapeHelper
     : public ONNXOpBroadcastedShapeHelper<ONNXExpandOp> {
@@ -467,8 +431,18 @@
   ONNXExpandOpShapeHelper(ONNXExpandOp *newOp, OpBuilder *rewriter,
       ArrayValueIndexCapture::GetDenseVal fGetDenseVal,
       ArrayValueIndexCapture::LoadVal fLoadVal);
-
   LogicalResult computeShape(ONNXExpandOpAdaptor operandAdaptor);
+  // Additional data for ExpandOp.
   ONNXExpandOp *expandOp;
->>>>>>> 71c44261
+};
+
+// Shape for ONNXCompressOp.
+struct ONNXCompressOpShapeHelper : public ONNXOpShapeHelper<ONNXCompressOp> {
+  ONNXCompressOpShapeHelper(ONNXCompressOp *newOp);
+  ONNXCompressOpShapeHelper(ONNXCompressOp *newOp, OpBuilder *rewriter,
+      ArrayValueIndexCapture::GetDenseVal fGetDenseVal,
+      ArrayValueIndexCapture::LoadVal fLoadVal);
+  LogicalResult computeShape(ONNXCompressOpAdaptor operandAdaptor);
+  // Additional data for CompressOp.
+  int onesInConditions = -1;
 };