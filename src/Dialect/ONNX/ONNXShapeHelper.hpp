--- conflicted
+++ resolved
@@ -260,11 +260,10 @@
 struct ONNXSpaceToDepthOpShapeHelper
     : public ONNXOpShapeHelper<ONNXSpaceToDepthOp> {
   ONNXSpaceToDepthOpShapeHelper(ONNXSpaceToDepthOp *newOp);
-  ONNXSpaceToDepthOpShapeHelper(ONNXSpaceToDepthOp *newOp,
-      ConversionPatternRewriter &rewriter,
-      ArrayValueIndexCapture::GetDenseVal fGetDenseVal,
-      ArrayValueIndexCapture::LoadVal fLoadVal);
-  LogicalResult Compute(ONNXSpaceToDepthOpAdaptor operandAdaptor);
+  ONNXSpaceToDepthOpShapeHelper(ONNXSpaceToDepthOp *newOp, OpBuilder *rewriter,
+      ArrayValueIndexCapture::GetDenseVal fGetDenseVal,
+      ArrayValueIndexCapture::LoadVal fLoadVal);
+  LogicalResult computeShape(ONNXSpaceToDepthOpAdaptor operandAdaptor);
 };
 
 // Shape for SplitOp.
@@ -425,7 +424,19 @@
   DimsExpr selectedData;
 };
 
-<<<<<<< HEAD
+// Shape for PadOp.
+struct ONNXPadOpShapeHelper : public ONNXOpShapeHelper<ONNXPadOp> {
+  ONNXPadOpShapeHelper(ONNXPadOp *newOp);
+  ONNXPadOpShapeHelper(ONNXPadOp *newOp, OpBuilder *rewriter,
+      ArrayValueIndexCapture::GetDenseVal fGetDenseVal,
+      ArrayValueIndexCapture::LoadVal fLoadVal);
+
+  LogicalResult computeShape(ONNXPadOpAdaptor operandAdaptor);
+
+  // Additional data for PadOp.
+  SmallVector<IndexExpr, 4> pads;
+};
+
 // Shape for ONNXExpandOp.
 struct ONNXExpandOpShapeHelper
     : public ONNXOpBroadcastedShapeHelper<ONNXExpandOp> {
@@ -436,17 +447,4 @@
 
   LogicalResult computeShape(ONNXExpandOpAdaptor operandAdaptor);
   ONNXExpandOp *expandOp;
-=======
-// Shape for PadOp.
-struct ONNXPadOpShapeHelper : public ONNXOpShapeHelper<ONNXPadOp> {
-  ONNXPadOpShapeHelper(ONNXPadOp *newOp);
-  ONNXPadOpShapeHelper(ONNXPadOp *newOp, ConversionPatternRewriter &rewriter,
-      ArrayValueIndexCapture::GetDenseVal fGetDenseVal,
-      ArrayValueIndexCapture::LoadVal fLoadVal);
-
-  LogicalResult Compute(ONNXPadOpAdaptor operandAdaptor);
-
-  // Additional data for PadOp.
-  SmallVector<IndexExpr, 4> pads;
->>>>>>> 3c5c432a
 };