--- conflicted
+++ resolved
@@ -146,17 +146,12 @@
       resultType, toTensor(A), toTensor(B));
 }
 
-<<<<<<< HEAD
+Value OnnxBuilder::none() const { return b().create<ONNXNoneOp>(loc()); }
+
 Value OnnxBuilder::pad(
     Value input, Value pads, Value constantValue, std::string mode) const {
   Type elementType = getElementType(input.getType());
   Type outputType = UnrankedTensorType::get(elementType);
-=======
-Value OnnxBuilder::none() const { return b().create<ONNXNoneOp>(loc()); }
-
-Value OnnxBuilder::pad(Type outputType, Value input, Value pads,
-    Value constantValue, std::string mode) const {
->>>>>>> 13d9f6ce
   Value constant = constantValue.getType().isa<NoneType>()
                        ? constantValue
                        : toTensor(constantValue);
@@ -164,13 +159,8 @@
       toTensor(input), toTensor(pads), constant, b().getStringAttr(mode));
 }
 
-<<<<<<< HEAD
 Value OnnxBuilder::padZero(Value input, Value pads) const {
   return pad(input, pads, b().create<ONNXNoneOp>(loc()), "constant");
-=======
-Value OnnxBuilder::padZero(Type outputType, Value input, Value pads) const {
-  return pad(outputType, input, pads, none(), "constant");
->>>>>>> 13d9f6ce
 }
 
 Value OnnxBuilder::reduceSum(Type outputType, Value data, Value axes,
