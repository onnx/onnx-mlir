// SPDX-License-Identifier: Apache-2.0

//===---- ONNXRewrite.td - Pattern Match Rewriting for ONNX --*- tablegen -===//
//
// Copyright 2019 The IBM Research Authors.
//
// =============================================================================
//
// Defines language-specific pattern match optimizations for ONNX using
// Declarative Rewrite Rules (DRR) specified using TableGen records.
//
// When adding a canonicalizer for a new operation, please add that operation to
// the OpsWithCanonicalizer list in utils/gen_onnx_mlir.py
//
//===----------------------------------------------------------------------===//

#ifndef ONNX_REWRITE
#define ONNX_REWRITE

#ifndef OP_BASE
include "src/Dialect/ONNX/ONNX.td"
#endif // OP_BASE

/// Note: The DRR definition used for defining patterns is shown below:
///
/// class Pattern<
///    dag sourcePattern, list<dag> resultPatterns,
///    list<dag> additionalConstraints = [],
///    list<dag> supplementalPatterns = [],
///    dag benefitsAdded = (addBenefit 0)
/// >;

//===----------------------------------------------------------------------===//
// Common utility functions.
//===----------------------------------------------------------------------===//

// Create a DenseElementsAttr from a float attribute and an element type.
def createDenseElementsAttrFromFloatAttr : NativeCodeCall<
  "onnx_mlir::createDenseElementsAttrFromFloatAttr($_builder, $0.getType().cast<ShapedType>().getElementType(), $1)">;

def castWithSameRankDifferentElementType : NativeCodeCall<
  "onnx_mlir::castTo($_builder, $0, $1.getType().cast<ShapedType>().getElementType())">;

def createConstantOpWithOneToRankOfExclusive: NativeCodeCall<
  [{onnx_mlir::createConstantOp($_builder, $0.getLoc(),
                               // Create an ArrayAttr of IntergerAttr(s) of values in [1, N-2].
                               onnx_mlir::createArrayAttrOfOneToN($_builder, $0.getType().cast<ShapedType>().getRank() - 2))}]>;

def createConstantOpWithOneToRankOf : NativeCodeCall<
  [{onnx_mlir::createConstantOp($_builder, $0.getLoc(),
                                // Create an ArrayAttr of IntergerAttr(s) of values in [1, N-1].
                                onnx_mlir::createArrayAttrOfOneToN($_builder, $0.getType().cast<ShapedType>().getRank() - 1))}]>;

// Create a DenseElementsAttr from the shape of the type of a value.
def createDenseElementsAttrFromShape : NativeCodeCall<
  "onnx_mlir::createDenseElementsAttrFromShape($_builder, $0)">;

// Create a DenseElementsAttr from the shape of the type of a value at the given index.
def createDenseElementsAttrFromShapeAtIndex: NativeCodeCall<
  "onnx_mlir::createDenseElementsAttrFromShapeAtIndex($_builder, $0, $1)">;

def createDenseElementsAttrFromShapeResult : NativeCodeCall<
  "onnx_mlir::createDenseElementsAttrFromShapeOp($_builder, $0.getDefiningOp())">;

// Create a DenseElementsAttr from the size of the type of a value.
def createDenseElementsAttrFromSize : NativeCodeCall<
  "onnx_mlir::createDenseElementsAttrFromSize($_builder, $0)">;

// If '$1' is not NoneType, do subtraction '$1 - $2'.
// Otherwise, take the negative of '$2'.
def subtractOrNeg: NativeCodeCall<
  "onnx_mlir::subtractOrNeg($_builder, $0.getDefiningOp()->getLoc(), $1, $2)">;

// Get the rank of the given value.
def getRankOf :
	NativeCodeCall<"$0.getType().cast<ShapedType>().getRank()">;

// Create an ArrayAttr of IntergerAttr(s) of [$0].
def createDenseElementsAttrOf : NativeCodeCall<
  "onnx_mlir::createDenseElementsAttrOfNToM($_builder, $0, $0)">;

// Create an ArrayAttr of IntergerAttr(s) of values in [1, N-1].
def createDenseElementsAttrOfOneToRankOf : NativeCodeCall<
  "onnx_mlir::createDenseElementsAttrOfNToM($_builder, 1, $0.getType().cast<ShapedType>().getRank() - 1)">;

<<<<<<< HEAD
// Create an ArrayAttr of IntergerAttr(s) of values in [1, N-2].
def createDenseElementsAttrOfOneToRankOfExclusive : NativeCodeCall<
  "onnx_mlir::createDenseElementsAttrOfNToM($_builder, 1, $0.getType().cast<ShapedType>().getRank() - 2)">;

=======
>>>>>>> 415d847e
// Create an ArrayAttr of IntergerAttr(s) of values in [2, rank - 1].
def createArrayAttrOfTwoToRankOf : NativeCodeCall<
  "onnx_mlir::createArrayAttrOfNToM($_builder, 2, $0.getType().cast<ShapedType>().getRank() - 1)">;

def ONNXConstantOpNormalize: NativeCodeCall<
  "onnx_mlir::normalizeConstantOp($_builder, $0, $1)">;

def AttributeIsNotNull :
  Constraint<CPred<" ($_self) ">, "Attribute is null">;

def IsDenseElementsAttr :
  Constraint<And<[CPred<" ($_self) ">, 
                  CPred<" ($_self).isa<DenseElementsAttr>()">
                 ]>, "Attribute is not a DenseElementsAttr">;

// Intended to check whether there is at least one not-Null the attributes
// However, the current table gen can only support max 4 parameters
// Multiple rules are used instead of one rule
def AttributesNotAllNull :
  Constraint<Neg<And<[CPred<"($0)">, CPred<" ($1) ">, CPred<" ($2) ">]>>,
  "Attributes are not null">;

def GetNullAttr : NativeCodeCall<"Attribute()">;

def GetNullFloatAttr : NativeCodeCall<"FloatAttr()">;

def GetNullIntegerAttr : NativeCodeCall<"IntegerAttr()">;

def GetNullStringAttr : NativeCodeCall<"StringAttr()">;

def GetNullArrayAttr :  NativeCodeCall<"ArrayAttr()">;

// Check whether an ArrayAttr contains non-zero values or not.
def HasNonZeroInArrayAttr: Constraint<CPred<"hasNonZeroInArrayAttr($_self)">,
                                       "has non-zero elements">;

// Check the rank of a value is greater than a given integer.
class HasRankGT<int rank> :
  Constraint<CPred<"$0.getType().isa<ShapedType>() && "
                   "$0.getType().cast<ShapedType>().hasRank() && "
                   "$0.getType().cast<ShapedType>().getRank() > " # rank>>;

// Check the rank of a value is of a given integer.
class HasRankOf<int rank> :
  Constraint<CPred<"$0.getType().isa<ShapedType>() && "
                   "$0.getType().cast<ShapedType>().hasRank() && "
                   "$0.getType().cast<ShapedType>().getRank() == " # rank>>;

def HaveSameLastDim: Constraint<
  CPred<"onnx_mlir::hasShapeAndRank($0) && onnx_mlir::hasShapeAndRank($1) && "
        "($0.getType().cast<RankedTensorType>().getShape()"
        "[$0.getType().cast<RankedTensorType>().getRank() - 1] == "
        "$1.getType().cast<RankedTensorType>().getShape()"
        "[$1.getType().cast<RankedTensorType>().getRank() - 1])">,
  "Two tensors have the same last dimension">;

class HaveSameDim<int dim>: Constraint<
  CPred<"onnx_mlir::hasShapeAndRank($0) && onnx_mlir::hasShapeAndRank($1) && "
        "!$0.getType().cast<RankedTensorType>().isDynamicDim(" # dim # ") && "
        "($0.getType().cast<RankedTensorType>().getShape()[" # dim # "] =="
        "$1.getType().cast<RankedTensorType>().getShape()[" # dim # "])">,
  "Two tensors have the same specified dimension">;

def HaveSameStaticShape: Constraint<
  CPred<"onnx_mlir::haveSameStaticShape($0, $1)">,
  "Two tensors have the same static shape">;

// Create a unit constant that will be used as none input.
def CreateNoneValue : NativeCodeCall<"$_builder.create<ONNXNoneOp>($_loc).getResult()">;

def HasOneUse : Constraint<CPred<"$0.hasOneUse()">>;

def HasNoneType : Constraint<CPred<"$0.getType().isa<NoneType>()">>;

def NotNoneType : Constraint<CPred<"!($0.getType().isa<NoneType>())">>;

def HasShapeAndRank : Constraint<CPred<"onnx_mlir::hasShapeAndRank($_self)">>;

def HasSameElementType : Constraint<
    CPred<"($0.getType().dyn_cast<ShapedType>().getElementType() == "
          "$1.cast<::mlir::TypeAttr>().getValue())">,
    "has same element type">;

def HaveSameElementType : Constraint<
    CPred<"($0.getType().dyn_cast<ShapedType>().getElementType() == "
          "$1.getType().dyn_cast<ShapedType>().getElementType())">,
    "have same element types">;

def HaveSameElementTypeBitWidth: Constraint<
    CPred<"($0.getType().dyn_cast<ShapedType>().getElementTypeBitWidth() == "
          "$1.getType().dyn_cast<ShapedType>().getElementTypeBitWidth())">,
    "has same element type bitwidth">;

def  ElementTypeIsNotUnsigned: Constraint<
    CPred<"!$_self.getType().dyn_cast<ShapedType>().getElementType().isUnsignedInteger()">,
    "element type is not unsigned int">;

def HaveSameEncodingAttr: Constraint<
    CPred<"sameEncodingAttr($0.getType(), $1.getType())">,
    "have same RankedTensorType's encoding attribute">;

def IsStaticShapeTensor:
  Constraint<
    CPred<
      "$_self.getType().cast<::mlir::ShapedType>().hasStaticShape()">,
    "hasStaticShape">;

def HasRank:
  Constraint<
    CPred<
      "$_self.getType().cast<::mlir::ShapedType>().hasRank()">,
    "is a tensor of static rank">;

def HasSpecifiedConstantShape: Constraint<
    CPred<"onnx_mlir::HasSpecifiedConstantShape($0, $1)">,
          "Has the specified constant shape">;

def IsFromONNXConstantOp: Constraint<
    CPred<"llvm::dyn_cast_or_null<ONNXConstantOp>($0.getDefiningOp())">,
    "Is a value from ONNXConstantOp">;

def IsNotFromONNXConstantOp: Constraint<
    CPred<"!(llvm::dyn_cast_or_null<ONNXConstantOp>($0.getDefiningOp()))">,
    "Is a value not from ONNXConstantOp">;

def IsFromONNXConstantOpWithDenseElementsAttr: Constraint<
    And<[CPred<" isa<ONNXConstantOp>($_self.getDefiningOp()) ">,
         CPred<" onnx_mlir::getONNXConstantOp($_self).getValueAttr().isa<DenseElementsAttr>() ">
        ]>, "Value is not a ONNXConstantOp with a DenseElementsAttr">;

def AreTheSameAxesConstant: Constraint<
    CPred<"onnx_mlir::AreTheSameAxesConstant("
          "(onnx_mlir::hasShapeAndRank($0) ? $0.getType().cast<ShapedType>().getRank() : 0),"
          "$1, $2)">,
    "Two values are constants with the same axis values">;

def AreTheSameAxesArrayAttr: Constraint<
    CPred<"onnx_mlir::AreTheSameAxesArrayAttr("
          "(onnx_mlir::hasShapeAndRank($0) ? $0.getType().cast<ShapedType>().getRank() : 0),"
          "$1, $2)">,
    "Two axis arrays are the same">;

class AllDimsFromAxisToEndAre<int axis, int val>: Constraint<
    CPred<"llvm::all_of("
            "ArrayRef<int64_t>($_self.getType().cast<ShapedType>().getShape().begin() + " # axis # ","
            "                  $_self.getType().cast<ShapedType>().getShape().end()),"
            "[](int64_t val) { return (val == " # val # ");})">,
    "All dimensions from axis to the end are val">;

def DimAtIndexIsConstant: Constraint<
  CPred<"onnx_mlir::hasShapeAndRank($0) &&"
        "!$0.getType().cast<ShapedType>().isDynamicDim($1.getValue().getSExtValue())">,
  "Dim at the given index is constant"
>;

class RankXMinusRankYIs<int diff>: Constraint<
    CPred<"($0.getType().cast<ShapedType>().getRank() "
          " - $1.getType().cast<ShapedType>().getRank() == " # diff # ")">,
    "X' rank is greater than Y's rank diff units">;

def TransposeVariadicInput: NativeCodeCall<
  "onnx_mlir::transposeVariadicInput($_builder, $_loc, $0, $1)">;

// Check whether two variables are equal.
def Equal: Constraint<CPred<"$0 == $1">, "are equal">;

class EqualString<string s> : Constraint<CPred<"$0 == \"" # s # "\"">>;

def AxisIsTheLastDim: Constraint<
  CPred<"($1.getValue().getSExtValue() == -1) ||"
        "(onnx_mlir::hasShapeAndRank($0) &&"
        " ($0.getType().cast<ShapedType>().getRank() == $1.getValue().getSExtValue() + 1))">,
  "Axis is the last dimension of the input"
>;

// Check a AffineMap is identity or not.
def IsIdentityAffineMap : Constraint<
  CPred<"$_self.isIdentity()">,
  "Is identity AffineMap"
>;

/// Compose two affine maps.
def GetComposedMap : NativeCodeCall<
 "mlir::AffineMapAttr::get($0.getValue().compose($1.getValue()))"
>;

//===----------------------------------------------------------------------===//
// Pattern-Match and Rewrite
//===----------------------------------------------------------------------===//

def GemmAlpha : NativeCodeCall<"$_builder.getF32FloatAttr(1.0)">;
def GemmBeta : NativeCodeCall<"$_builder.getF32FloatAttr(1.0)">;
def GemmTransA : NativeCodeCall<"IntegerAttr::get($_builder.getIntegerType(64, /*isSigned=*/true), APInt(64, 0, /*isSigned=*/true))">;
def GemmTransB : NativeCodeCall<"IntegerAttr::get($_builder.getIntegerType(64, /*isSigned=*/true), APInt(64, 0, /*isSigned=*/true))">;

//===----------------------------------------------------------------------===//
// Canonicalization for ONNXAddOp
//===----------------------------------------------------------------------===//

// onnx.add(onnx.matmul(%X, %Y), %Z) = onnx.Gemm(%X, %Y, %Z)
def MulAddToGemmOptPattern : Pat<(ONNXAddOp (ONNXMatMulOp:$res $m1, $m2), $m3),
                                 (ONNXGemmOp $m1, $m2, $m3, (GemmAlpha), (GemmBeta), (GemmTransA), (GemmTransB)),
                                 [(HasOneUse $res), (HasRankOf<2> $m1), (HasRankOf<2> $m2)]>;

// onnx.add(onnx.Gemm(%X, %Y, None), %Z) = onnx.Gemm(%X, %Y, %Z) {beta=1.0}
def FuseGemmFollowedByAddition : Pat<(ONNXAddOp (ONNXGemmOp:$res $m1, $m2, $none, $alpha, $beta, $transA, $transB), $bias),
                                     (ONNXGemmOp $m1, $m2, $bias, $alpha, (GemmBeta), $transA, $transB),
                                     [(HasOneUse $res), (HasNoneType $none)]>;

//===----------------------------------------------------------------------===//
// This is to fuse the composition: 'Add o Conv' into 'Conv' if the other input
// of Add is a constant, by adding the constant to 'b' of 'Conv':
//
// We have:
//   (Conv)      z = w * x + b
//   (Add)       y = z + constant
//
// which corresponds to the following computation:
//   y = w * x + new_b
// where
//   new_b = b + constant
//
// The shape of 'constant' must be compatible with that of 'b'
//===----------------------------------------------------------------------===//

def NormalizeAddPattern: Pat<
  (ONNXAddOp $x, $y),
  (ONNXAddOp $y, $x),
  [(IsFromONNXConstantOp $x), (IsNotFromONNXConstantOp $y)]
>;

def FuseAddConvNullBiasPattern: Pat<
  (ONNXAddOp:$res
    (ONNXConvOp
       $x, $w, $b, $auto_pad, $dilation, $group, $kernel_shape, $pads, $strides),
    (ONNXConstantOp:$y $_, $denseAttr, $_, $_, $_, $_, $_, $_)),
  (ONNXConvOp
     $x, $w,
     // new_b
     (ONNXSqueezeOp
        $y,
        (ONNXConstantOpFromDenseAttr (createDenseElementsAttrOfOneToRankOf $y))),
     // unchanged operands and attributes.
     $auto_pad, $dilation, $group, $kernel_shape, $pads, $strides),
  [(HasShapeAndRank:$res),
   (HasNoneType $b),
   (AttributeIsNotNull:$denseAttr),
   (AllDimsFromAxisToEndAre<1, 1>:$y),
   (RankXMinusRankYIs<1> $res, $y)]
>;

def FuseAddConvPattern: Pat<
  (ONNXAddOp:$res
    (ONNXConvOp
       $x, $w, $b, $auto_pad, $dilation, $group, $kernel_shape, $pads, $strides),
    (ONNXConstantOp:$y $_, $denseAttr, $_, $_, $_, $_, $_, $_)),
  (ONNXConvOp
     $x, $w,
     // new_b
     (ONNXAddOp
        $b,
        (ONNXSqueezeOp
           $y,
           (ONNXConstantOpFromDenseAttr (createDenseElementsAttrOfOneToRankOf $y)))),
     // unchanged operands and attributes.
     $auto_pad, $dilation, $group, $kernel_shape, $pads, $strides),
  [(HasShapeAndRank:$res),
   (NotNoneType $b),
   (AttributeIsNotNull:$denseAttr),
   (AllDimsFromAxisToEndAre<1, 1>:$y),
   (RankXMinusRankYIs<1> $res, $y)]
>;

//===----------------------------------------------------------------------===//
// This is to fuse the composition: 'Mul o Conv' into 'Conv' if the other input
// of Mul is a constant, by multipling constant to 'w' of 'Conv':
//
// We have:
//   (Conv)      z = i * w + b
//   (Mul)       y = z x c      (where c is a constant)
//
// which corresponds to the following computation:
//   y = i * new_w + b
// where
//   new_w = w x c
//
// The shape of 'c' must be compatible with that of 'w'
//===----------------------------------------------------------------------===//

def NormalizeMulPattern: Pat<
  (ONNXMulOp $x, $y),
  (ONNXMulOp $y, $x),
  [(IsFromONNXConstantOp $x), (IsNotFromONNXConstantOp $y)]
>;

def FuseMulConvNullBiasPattern: Pat<
  (ONNXMulOp:$res
    (ONNXConvOp
       $x, $w, $b, $auto_pad, $dilation, $group, $kernel_shape, $pads, $strides),
    (ONNXConstantOp:$y $_, $denseAttr, $_, $_, $_, $_, $_, $_)),
  (ONNXConvOp
     $x,
     // new_w
     (ONNXMulOp
        $w,
        (ONNXUnsqueezeOp $y,
           (ONNXConstantOpFromDenseAttr (createDenseElementsAttrOf(getRankOf $y))))),
     // unchanged operands and attributes.
     $b, $auto_pad, $dilation, $group, $kernel_shape, $pads, $strides),
  [(HasNoneType $b),
   (IsDenseElementsAttr:$denseAttr),
   (IsFromONNXConstantOpWithDenseElementsAttr:$w),    
   (HaveSameElementType $w, $y),       // multiplier and Conv weight must have the same element type.      
   (HasRankGT<1> $w),                  // rank of $w must be at least 2.  
   (RankXMinusRankYIs<1> $w, $y),      // rank($y) must be equal to rank($w)-1.
   (HaveSameDim<0> $w, $y),            // the first dimension of $w and $y must be equal.
   (AllDimsFromAxisToEndAre<1, 1>:$y)] // all dimensions of $y must be 1 except for the first one.
>;

// TODO add pattern for non-null bias with contraints:
// - bias must be have rank equal to 1 and 
// - bias element data type must be the same as mul constant
// - bias dimension (0) must be equal to mul constant dim(0)
// codegen is different too (look it up in onnx-runtime)

//===----------------------------------------------------------------------===//
// Canonicalization for ONNXIdentityOp
//===----------------------------------------------------------------------===//

// ONNX_Op (onnx.Identity (%X)) = ONNX_Op (%X)
def IdentityEliminationPattern : Pat<(ONNXIdentityOp $arg),
                                     (replaceWithValue $arg)>;

//===----------------------------------------------------------------------===//
// Canonicalization for ONNXDropoutOp
//===----------------------------------------------------------------------===//

// We assume that training_mode is not true so output, mask become data, none.
// output, mask = onnx.Dropout(data) -> output, mask = data, none
def DropoutEliminationPattern : Pattern<(ONNXDropoutOp $data, $ratio, $training_mode, $seed),
  [(replaceWithValue $data), (CreateNoneValue)]>;

//===----------------------------------------------------------------------===//
// Canonicalization for ONNXCastOp
//===----------------------------------------------------------------------===//

// ONNX_Op (onnx.Cast (%X, $type)) = ONNX_Op (%X)
def CastEliminationPattern : Pat<
	(ONNXCastOp $arg, $saturate, $type),
	(replaceWithValue $arg),
  [(HasSameElementType $arg, $type)]>;

// TODO: Reintroduce pattern for sound type combinations, see issue #2210.
//// onnx.Cast (onnx.Cast (%X, $type1)), $type2 = onnx.Cast (%X, $type2)
//def FuseCastCastPattern : Pat<
//  (ONNXCastOp (ONNXCastOp $arg, $_), $type),
//  (ONNXCastOp $arg, $type)>;

//===----------------------------------------------------------------------===//
// Canonicalization for ONNXLayoutTransformOp
//===----------------------------------------------------------------------===//

// ONNX_Op (onnx.ONNXLayoutTransformOp (%X)) = ONNX_Op (%X) when input and
// output layouts are identical
def ONNXLayoutTransformEliminationPattern : Pat<
  (ONNXLayoutTransformOp:$res $arg, $target_layout),
  (replaceWithValue $arg),
  [(HaveSameEncodingAttr $res, $arg),
   (HaveSameElementType $res, $arg)]>;

//===----------------------------------------------------------------------===//
// Canonicalization for ONNXTransposeOp
//===----------------------------------------------------------------------===//

// Combine transposes.
def CreateCombinedTransposedPattern :
   NativeCodeCall<"onnx_mlir::CombinedTransposePattern($_builder, $0, $1)">;

def IsIdentityPermuteAttribute :
  Constraint<CPred<"onnx_mlir::IsIdentityPermuteVector($_self)">,
    "has identity permute vector">;

def FuseTransposePattern:  Pat<
  // Transpose of a transpose.
  (ONNXTransposeOp (ONNXTransposeOp $v, $p1), $p2),
  // Transpose with combined pattern.
  (ONNXTransposeOp $v, (CreateCombinedTransposedPattern $p1, $p2))>;

class FuseTransposeAndElementwiseUnaryOpPattern<Op elmOp>:  Pat<
  // Transpose of elmOp on a transpose.
  (ONNXTransposeOp (elmOp (ONNXTransposeOp $v, $p1)), $p2),
  // elmOp on Transpose with combined pattern.
  (ONNXTransposeOp (elmOp $v, (returnType $v)),
                   (CreateCombinedTransposedPattern $p1, $p2))>;

class FuseTransposeAndElementwiseUnaryWithOneArgOpPattern<Op elmOp>:  Pat<
  // Transpose of elmOp on a transpose.
  (ONNXTransposeOp (elmOp (ONNXTransposeOp $v, $p1), $arg1), $p2),
  // elmOp on Transpose with combined pattern.
  (ONNXTransposeOp (elmOp $v, $arg1, (returnType $v)),
                   (CreateCombinedTransposedPattern $p1, $p2))>;

class FuseTransposeAndElementwiseUnaryWithTwoArgOpPattern<Op elmOp>:  Pat<
  // Transpose of elmOp on a transpose.
  (ONNXTransposeOp (elmOp (ONNXTransposeOp $v, $p1), $arg1, $arg2), $p2),
  // elmOp on Transpose with combined pattern.
  (ONNXTransposeOp (elmOp $v, $arg1, $arg2, (returnType $v)),
                   (CreateCombinedTransposedPattern $p1, $p2))>;

def FuseTransposeAndAtanPattern :
    FuseTransposeAndElementwiseUnaryOpPattern<ONNXAtanOp>;
def FuseTransposeAndCastPattern :
    FuseTransposeAndElementwiseUnaryWithTwoArgOpPattern<ONNXCastOp>;
def FuseTransposeAndCeilPattern :
    FuseTransposeAndElementwiseUnaryOpPattern<ONNXCeilOp>;
def FuseTransposeAndCosPattern :
    FuseTransposeAndElementwiseUnaryOpPattern<ONNXCosOp>;
def FuseTransposeAndCoshPattern :
    FuseTransposeAndElementwiseUnaryOpPattern<ONNXCoshOp>;
def FuseTransposeAndEluPattern :
    FuseTransposeAndElementwiseUnaryWithOneArgOpPattern<ONNXEluOp>;
def FuseTransposeAndErfPattern :
    FuseTransposeAndElementwiseUnaryOpPattern<ONNXErfOp>;
def FuseTransposeAndAcosPattern :
    FuseTransposeAndElementwiseUnaryOpPattern<ONNXAcosOp>;
def FuseTransposeAndAcoshPattern :
    FuseTransposeAndElementwiseUnaryOpPattern<ONNXAcoshOp>;
def FuseTransposeAndAsinPattern :
    FuseTransposeAndElementwiseUnaryOpPattern<ONNXAsinOp>;
def FuseTransposeAndAsinhPattern :
    FuseTransposeAndElementwiseUnaryOpPattern<ONNXAsinhOp>;
def FuseTransposeAndAtanhPattern :
    FuseTransposeAndElementwiseUnaryOpPattern<ONNXAtanhOp>;
def FuseTransposeAndExpPattern :
    FuseTransposeAndElementwiseUnaryOpPattern<ONNXExpOp>;
def FuseTransposeAndFloorPattern :
    FuseTransposeAndElementwiseUnaryOpPattern<ONNXFloorOp>;
def FuseTransposeAndHardSigmoidPattern :
    FuseTransposeAndElementwiseUnaryWithTwoArgOpPattern<ONNXHardSigmoidOp>;
def FuseTransposeAndIsNaNPattern :
    FuseTransposeAndElementwiseUnaryOpPattern<ONNXIsNaNOp>;
def FuseTransposeAndLeakyReluPattern :
    FuseTransposeAndElementwiseUnaryWithOneArgOpPattern<ONNXLeakyReluOp>;
def FuseTransposeAndLogPattern :
    FuseTransposeAndElementwiseUnaryOpPattern<ONNXLogOp>;
def FuseTransposeAndNegPattern :
    FuseTransposeAndElementwiseUnaryOpPattern<ONNXNegOp>;
def FuseTransposeAndNotPattern :
    FuseTransposeAndElementwiseUnaryOpPattern<ONNXNotOp>;
def FuseTransposeAndReciprocalPattern :
    FuseTransposeAndElementwiseUnaryOpPattern<ONNXReciprocalOp>;
def FuseTransposeAndReluPattern :
    FuseTransposeAndElementwiseUnaryOpPattern<ONNXReluOp>;
def FuseTransposeAndRoundPattern :
    FuseTransposeAndElementwiseUnaryOpPattern<ONNXRoundOp>;
def FuseTransposeAndSeluPattern :
    FuseTransposeAndElementwiseUnaryWithTwoArgOpPattern<ONNXSeluOp>;
def FuseTransposeAndSigmoidPattern :
    FuseTransposeAndElementwiseUnaryOpPattern<ONNXSigmoidOp>;
def FuseTransposeAndSignPattern :
    FuseTransposeAndElementwiseUnaryOpPattern<ONNXSignOp>;
def FuseTransposeAndSinPattern :
    FuseTransposeAndElementwiseUnaryOpPattern<ONNXSinOp>;
def FuseTransposeAndSinhPattern :
    FuseTransposeAndElementwiseUnaryOpPattern<ONNXSinhOp>;
def FuseTransposeAndSoftplusPattern :
    FuseTransposeAndElementwiseUnaryOpPattern<ONNXSoftplusOp>;
def FuseTransposeAndSoftsignPattern :
    FuseTransposeAndElementwiseUnaryOpPattern<ONNXSoftsignOp>;
def FuseTransposeAndSqrtPattern :
    FuseTransposeAndElementwiseUnaryOpPattern<ONNXSqrtOp>;
def FuseTransposeAndTanPattern :
    FuseTransposeAndElementwiseUnaryOpPattern<ONNXTanOp>;
def FuseTransposeAndTanhPattern :
    FuseTransposeAndElementwiseUnaryOpPattern<ONNXTanhOp>;


def RemoveIdentityTransposePattern:  Pat<
  // Transpose with an identity pattern (e.g. {0, 1, 2, 3}).
  (ONNXTransposeOp $val, $p),
  // Remove the transpose.
  (replaceWithValue $val),
  // Check that we have indeed a identity transpose pattern.
  [(IsIdentityPermuteAttribute:$p)]>;

def GetIndexOfAxisInPerm: NativeCodeCall<
  "onnx_mlir::getIndexOfAxisInPerm($_builder, $0, $1)"
>;

def ProducedByTransposeOp: Constraint<
  CPred<"onnx_mlir::areProducedByTransposeOp($_self)">,
  "all values are produced by ONNXTransposeOp"
>;

// Do transpose on concat's inputs instead of output in order to propagate
// transpose operations together, which allows more chance for transpose fusion.
// Do this only when all inputs are produced by transpose operations.
def SwapTransposeConcatPattern: Pat<
  (ONNXTransposeOp:$res (ONNXConcatOp $inputs, $axis), $perm),
  (ONNXConcatOp (TransposeVariadicInput $inputs, $perm),
                (GetIndexOfAxisInPerm $perm, $axis)),
  [(ProducedByTransposeOp:$inputs)]
>;

//===----------------------------------------------------------------------===//
// Canonicalization for ONNXReshapeOp
//===----------------------------------------------------------------------===//

def FuseReshapePattern:  Pat<
  // Reshape of a reshape.
  (ONNXReshapeOp (ONNXReshapeOp $v, $s1, $az1), $s2, $az2),
  // Remove the first reshape op.
  (ONNXReshapeOp $v, $s2, $az2)>;

def RemoveIdentityReshapePattern1:  Pat<
  // Remove an identity pattern. Input tensor already has the specified shape.
  (ONNXReshapeOp $val, $shape, $az),
  // Remove the reshape.
  (replaceWithValue $val),
  // Check that val has the specified shape.
  [(HasSpecifiedConstantShape $val, $shape)]>;

def RemoveIdentityReshapePattern2:  Pat<
  // Remove an identity pattern. Output and input shapes are static and the same. 
  (ONNXReshapeOp:$out $val, $_, $_),
  // Remove the reshape.
  (replaceWithValue $val),
  // Check that val and out have the same static shape.
  [(HaveSameStaticShape $out, $val)]>;

def GetReturnTypeForMatMulOpND2D: NativeCodeCall<
  "onnx_mlir::getReturnTypeForMatMulOpND2D($0, $1)"
>;

def SwapReshapeMatMulPattern: Pattern<
 // If the input of Reshape is suitable for the next MatMul, use the input directly
 // for MatMul. In other words, swapping Reshape and MatMul.
 // This rule will put reshape ops together, then the reshape fusion rule can be applied.
 // TODO: Support dynamic dimensions.
 (ONNXMatMulOp:$res2 (ONNXReshapeOp:$res1 $A, $_, $az), $B),
 [(ONNXReshapeOp (ONNXMatMulOp $A, $B, (returnType (GetReturnTypeForMatMulOpND2D $A, $B))),
                 (ONNXConstantOpFromDenseAttr 
                    (createDenseElementsAttrFromShape $res2)
                 ), $az)],
 [(HasRankGT<2> $A), (HasRankOf<2> $res1), (HasRankOf<2> $B), // A is reshaped to 2D.
  (HaveSameLastDim $A, $res1), // The last dim of A is unchanged by reshape.
  (IsStaticShapeTensor:$res2)  // $res2 has static dims in order to create ReshapeOp.
 ]
>;

//===----------------------------------------------------------------------===//
// Canonicalization for ONNXSqueezeOp
//===----------------------------------------------------------------------===//

/// Combine squeeze and unsqueeze.
/// Squeeze {axes = [a, b, c]} (Unsqueeze {axes = [a, b, c]} (%X)) = %X
def RemoveSqueezeUnsqueezePattern:  Pat<
  // Squeeze and the unsqueeze with the same axes.
  (ONNXSqueezeOp (ONNXUnsqueezeOp $val, $u_axes), $s_axes),
  // Remove both squeeze and unsqueeze.
  (replaceWithValue $val),
  // Check that both ops use the same `axes`.
  [(AreTheSameAxesConstant $val, $u_axes, $s_axes)]>;

/// Combine squeeze and unsqueeze.
/// Squeeze {axes = [a, b, c]} (Unsqueeze {axes = [a, b, c]} (%X)) = %X
def RemoveSqueezeV11UnsqueezeV11Pattern:  Pat<
  // Squeeze and the unsqueeze with the same axes.
  (ONNXSqueezeV11Op (ONNXUnsqueezeV11Op $val, $u_axes), $s_axes),
  // Remove both squeeze and unsqueeze.
  (replaceWithValue $val),
  // Check that both ops use the same `axes`.
  [(AreTheSameAxesArrayAttr $val, $u_axes, $s_axes)]>;

/// Combine squeeze, cast and unsqueeze.
/// Squeeze {axes = [a, b, c]} (Cast (Unsqueeze {axes = [a, b, c]} (%X))) = Cast %X
def RemoveSqueezeCastUnsqueezePattern:  Pat<
  // Squeeze and the unsqueeze with the same axes.
  (ONNXSqueezeOp (ONNXCastOp (ONNXUnsqueezeOp $val, $u_axes), $saturate, $castTo), $s_axes),
  // Remove both squeeze and unsqueeze.
  (ONNXCastOp $val, $saturate, $castTo),
  // Check that both ops use the same `axes`.
  [(AreTheSameAxesConstant $val, $u_axes, $s_axes)]>;

/// Combine squeeze, cast and unsqueeze.
/// Squeeze {axes = [a, b, c]} (Cast (Unsqueeze {axes = [a, b, c]} (%X))) = Cast %X
def RemoveSqueezeV11CastUnsqueezeV11Pattern:  Pat<
  // Squeeze and the unsqueeze with the same axes.
  (ONNXSqueezeV11Op (ONNXCastOp (ONNXUnsqueezeV11Op $val, $u_axes), $saturate, $castTo), $s_axes),
  // Remove both squeeze and unsqueeze.
  (ONNXCastOp $val, $saturate, $castTo),
  // Check that both ops use the same `axes`.
  [(AreTheSameAxesArrayAttr $val, $u_axes, $s_axes)]>;

//===----------------------------------------------------------------------===//
// Canonicalization for ONNXUnsqueezeOp
//===----------------------------------------------------------------------===//

/// Combine unsqueeze and squeeze.
/// Unsqueeze {axes = [a, b, c]} (Squeeze {axes = [a, b, c]} (%X)) = %X
def RemoveUnsqueezeSqueezePattern:  Pat<
  // Squeeze and the unsqueeze with the same axes.
  (ONNXUnsqueezeOp (ONNXSqueezeOp:$res $val, $s_axes), $u_axes),
  // Remove both squeeze and unsqueeze.
  (replaceWithValue $val),
  // Check that both ops use the same `axes`.
  [(AreTheSameAxesConstant $res, $u_axes, $s_axes)]>;

/// Combine unsqueeze and squeeze.
/// Unsqueeze {axes = [a, b, c]} (Squeeze {axes = [a, b, c]} (%X)) = %X
def RemoveUnsqueezeV11SqueezeV11Pattern:  Pat<
  // Squeeze and the unsqueeze with the same axes.
  (ONNXUnsqueezeV11Op (ONNXSqueezeV11Op:$res $val, $s_axes), $u_axes),
  // Remove both squeeze and unsqueeze.
  (replaceWithValue $val),
  // Check that both ops use the same `axes`.
  [(AreTheSameAxesArrayAttr $res, $u_axes, $s_axes)]>;

/// Combine unsqueeze, cast, and squeeze.
/// Unsqueeze {axes = [a, b, c]} (Cast (Squeeze {axes = [a, b, c]} (%X))) = Cast %X
def RemoveUnsqueezeCastSqueezePattern:  Pat<
  // Squeeze and the unsqueeze with the same axes.
  (ONNXUnsqueezeOp (ONNXCastOp (ONNXSqueezeOp:$res $val, $s_axes), $saturate, $castTo), $u_axes),
  // Remove both squeeze and unsqueeze.
  (ONNXCastOp $val, $saturate, $castTo),
  // Check that both ops use the same `axes`.
  [(AreTheSameAxesConstant $res, $u_axes, $s_axes)]>;

/// Combine unsqueeze, cast, and squeeze.
/// Unsqueeze {axes = [a, b, c]} (Cast (Squeeze {axes = [a, b, c]} (%X))) = Cast %X
def RemoveUnsqueezeV11CastSqueezeV11Pattern:  Pat<
  // Squeeze and the unsqueeze with the same axes.
  (ONNXUnsqueezeV11Op (ONNXCastOp (ONNXSqueezeV11Op:$res $val, $s_axes), $saturate, $castTo), $u_axes),
  // Remove both squeeze and unsqueeze.
  (ONNXCastOp $val, $saturate, $castTo),
  // Check that both ops use the same `axes`.
  [(AreTheSameAxesArrayAttr $res, $u_axes, $s_axes)]>;

//===----------------------------------------------------------------------===//
// Canonicalization for ONNXBatchNormOp
//===----------------------------------------------------------------------===//

//===----------------------------------------------------------------------===//
// This is to fuse the composition: 'BatchNorm o Conv' into 'Conv'
// by deriving new 'w' and 'b' for 'Conv':
//
// We have:
//   (Conv)      z = w * x + b
//   (BatchNorm) y = scale * (z - mean) / sqrt(var + eps) + bias
//
// which corresponds to the following computation:
//   y = w_ * x + b_
// where
//   w_ = scale * w / sqrt(var + eps)
//   b_ = B + scale * (b - mean) / sqrt(var + eps)
//
// Hence, we rewrite:
//   onnx.BatchNormalizationInferenceMode(
//       onnx.Conv(x, w, b),
//       scale, B, mean, var
//   ) {eps = ...}
//
// as:
//    onnx.Conv(x, w_, b_)
//
//    where
//      w_ = scale * w / sqrt(var + eps)
//      b_ = B + scale * (b - mean) / sqrt(var + eps)
//
//===----------------------------------------------------------------------===//

def FuseBatchNormInferenceModeConvPattern: Pat<
  (ONNXBatchNormalizationInferenceModeOp:$res
    (ONNXConvOp $x, $w, $b,
                $auto_pad, $dilation, $group, $kernel_shape, $pads, $strides),
    $scale, $B, $mean, $var, $epsilon, $momentum),
  (ONNXConvOp
     $x,
     // w_
     (ONNXMulOp
        $w,
        (ONNXUnsqueezeOp
           (ONNXDivOp:$coefficientW
              (castWithSameRankDifferentElementType $scale, $x),
              (ONNXSqrtOp
                 (ONNXAddOp
                    (castWithSameRankDifferentElementType $var, $x),
                    (ONNXConstantOpFromDenseAttr
                       (createDenseElementsAttrFromFloatAttr $res, $epsilon))))),
<<<<<<< HEAD
           (ONNXConstantOpFromDenseAttr (createDenseElementsAttrOfOneToRankOf $w)))),
=======
           (createConstantOpWithOneToRankOf $w))),
>>>>>>> 415d847e
     // b_
     (ONNXAddOp
        $B,
        (ONNXMulOp
           $coefficientW,
           (subtractOrNeg $res, $b, (castWithSameRankDifferentElementType $mean, $x)))),

     $auto_pad, $dilation, $group, $kernel_shape, $pads, $strides),
     [], [], (addBenefit 1)
>;

//===----------------------------------------------------------------------===//
// This is to rewrite BatchNorm into 'x * a + b'
//
// We have:
//   (BatchNorm) y = scale * (x - mean) / sqrt(var + eps) + bias
//                 = x * a + b
//
// where
//   a = scale / sqrt(var + eps)
//   b = bias - mean * a
//
// In inference mode, 'scale', 'mean', 'var', 'eps', and 'bias' are expected to
// be constants. Thus, 'a' and 'b' would be constants after constant propagation.
//
//===----------------------------------------------------------------------===//

def RewriteBatchNormInferenceModeConvPattern1: Pat<
  (ONNXBatchNormalizationInferenceModeOp:$res
    $x, $scale, $bias, $mean, $var, $epsilon, $_),
  (ONNXAddOp
     // x * a
     (ONNXMulOp
        $x,
        (ONNXUnsqueezeOp
           (ONNXDivOp:$a
              (castWithSameRankDifferentElementType $scale, $x),
              (ONNXSqrtOp
                 (ONNXAddOp
                    (castWithSameRankDifferentElementType $var, $x),
                    (ONNXConstantOpFromDenseAttr
                       (createDenseElementsAttrFromFloatAttr $res, $epsilon))))),
<<<<<<< HEAD
           (ONNXConstantOpFromDenseAttr (createDenseElementsAttrOfOneToRankOfExclusive $x)))),
     // b
     (ONNXUnsqueezeOp
       (ONNXSubOp $bias, (ONNXMulOp $mean, $a)),
       (ONNXConstantOpFromDenseAttr (createDenseElementsAttrOfOneToRankOfExclusive $x)))),
  [(HasRankGT<2> $x)], [], (addBenefit 0)
=======
           (createConstantOpWithOneToRankOfExclusive $x))),
     // b
     (ONNXUnsqueezeOp
       (ONNXSubOp
          (castWithSameRankDifferentElementType $bias, $x),
          (ONNXMulOp
            (castWithSameRankDifferentElementType $mean, $x),
            $a)),
       (createConstantOpWithOneToRankOfExclusive $x))),
  [(HasRankGT<2> $x)], (addBenefit 0)
>>>>>>> 415d847e
>;

// Special case of BatchNorm whose input shape is [N]. In this case, 'scale',
// 'bias', 'mean', and 'var' will have shape of [1], according to ONNXBatchNorm
// decription: https://github.com/onnx/onnx/blob/main/docs/Operators.md#inputs-12.
// Thus, we need not unsqueeze intermediate results.
def RewriteBatchNormInferenceModeConvPattern2: Pat<
  (ONNXBatchNormalizationInferenceModeOp:$res
    $x, $scale, $bias, $mean, $var, $epsilon, $_),
  (ONNXAddOp
     // x * a
     (ONNXMulOp
        $x,
        (ONNXDivOp:$a
           (castWithSameRankDifferentElementType $scale, $x),
           (ONNXSqrtOp
              (ONNXAddOp
                 (castWithSameRankDifferentElementType $var, $x),
                 (ONNXConstantOpFromDenseAttr
                    (createDenseElementsAttrFromFloatAttr $res, $epsilon)))))),
     // b
<<<<<<< HEAD
     (ONNXSubOp $bias, (ONNXMulOp $mean, $a))),
  [(HasRankOf<1> $x)], [], (addBenefit 0)
=======
     (ONNXSubOp (castWithSameRankDifferentElementType $bias, $x),
                (ONNXMulOp (castWithSameRankDifferentElementType $mean, $x), $a))),
  [(HasRankOf<1> $x)], (addBenefit 0)
>>>>>>> 415d847e
>;

//===----------------------------------------------------------------------===//
// Canonicalization for ONNXShapeOp
//===----------------------------------------------------------------------===//

// TODO: this rules may need to be updated once ShapeOp has start/end.
def ShapeToConstantPattern: Pat<
     (ONNXShapeOp:$res $A, $end, $start),
     (ONNXConstantOp
        (GetNullAttr), (createDenseElementsAttrFromShapeResult $res),
        (GetNullFloatAttr), (GetNullArrayAttr), (GetNullIntegerAttr),
        (GetNullArrayAttr), (GetNullStringAttr), (GetNullArrayAttr)
     ),
     [(IsStaticShapeTensor:$A)]
>;

//===----------------------------------------------------------------------===//
// Canonicalization for ONNXSizeOp
//===----------------------------------------------------------------------===//

def SizeToConstantPattern: Pat<
     (ONNXSizeOp $A),
     (ONNXConstantOp
        (GetNullAttr), (createDenseElementsAttrFromSize $A),
        (GetNullFloatAttr), (GetNullArrayAttr), (GetNullIntegerAttr),
        (GetNullArrayAttr), (GetNullStringAttr), (GetNullArrayAttr)
     ),
     [(IsStaticShapeTensor:$A)]
>;

//===----------------------------------------------------------------------===//
// Canonicalization for ONNXGlobalAveragePoolOp
//===----------------------------------------------------------------------===//

// Rewrite GlobalAveragePool using ReduceMean.
def GlobalAveragePoolPattern: Pat<
  (ONNXGlobalAveragePoolOp $x),
  (ONNXReduceMeanV13Op $x, (createArrayAttrOfTwoToRankOf $x), (GetNullAttr)),
  [(HasRank:$x)]
>;

// Rewrite GlobalMaxPool using ReduceMax.
def GlobalMaxPoolPattern: Pat<
  (ONNXGlobalMaxPoolOp $x),
  (ONNXReduceMaxV13Op $x, (createArrayAttrOfTwoToRankOf $x), (GetNullAttr))
>;

//===----------------------------------------------------------------------===//
// Canonicalization for ONNXDepthToSpaceOp
//===----------------------------------------------------------------------===//

// Combine DepthToSpace and SpaceToDepth.
// DepthToSpace (SpaceToDepth (%X)) = %X
def RemoveDepthToSpaceSpaceToDepthPattern : Pat<
        (ONNXDepthToSpaceOp (ONNXSpaceToDepthOp $v, $bs1), $bs2, $mode),
        (replaceWithValue $v),
        [(Equal $bs1, $bs2), (EqualString<"CRD"> $mode)]
>;

//===----------------------------------------------------------------------===//
// Canonicalization for ONNXSpaceToDepthOp
//===----------------------------------------------------------------------===//

// Combine SpaceToDepth and DepthToSpace.
// DepthToSpace (SpaceToDepth (%X)) = %X
def RemoveSpaceToDepthDepthToSpacePattern : Pat<
        (ONNXSpaceToDepthOp (ONNXDepthToSpaceOp $v, $bs1, $mode), $bs2),
        (replaceWithValue $v),
        [(Equal $bs1, $bs2), (EqualString<"CRD"> $mode)]
>;

//===----------------------------------------------------------------------===//
// Canonicalization for ONNXConstantOp
//===----------------------------------------------------------------------===//

def ConstantOpNormalizationPattern1: Pat<
   (ONNXConstantOp:$res $sparseAttr, $denseAttr, $floatAttr, $floatsAttr, $intAttr,
       $intsAttr, $stringAttr, $stringsAttr),
   (ONNXConstantOpNormalize $res, $floatAttr),
   [(AttributeIsNotNull:$floatAttr)]
>;

def ConstantOpNormalizationPattern2: Pat<
   (ONNXConstantOp:$res $sparseAttr, $denseAttr, $floatAttr, $floatsAttr, $intAttr,
       $intsAttr, $stringAttr, $stringsAttr),
   (ONNXConstantOpNormalize $res, $intAttr),
   [(AttributeIsNotNull:$intAttr)]
>;

def ConstantOpNormalizationPattern3: Pat<
   (ONNXConstantOp:$res $sparseAttr, $denseAttr, $floatAttr, $floatsAttr, $intAttr,
       $intsAttr, $stringAttr, $stringsAttr),
   (ONNXConstantOpNormalize $res, $stringAttr),
   [(AttributeIsNotNull:$stringAttr)]
>;

def ConstantOpNormalizationPattern4: Pat<
   (ONNXConstantOp:$res $sparseAttr, $denseAttr, $floatAttr, $floatsAttr, $intAttr,
       $intsAttr, $stringAttr, $stringsAttr),
   (ONNXConstantOpNormalize $res, $floatsAttr),
   [(AttributeIsNotNull:$floatsAttr)]
>;

def ConstantOpNormalizationPattern5: Pat<
   (ONNXConstantOp:$res $sparseAttr, $denseAttr, $floatAttr, $floatsAttr, $intAttr,
       $intsAttr, $stringAttr, $stringsAttr),
   (ONNXConstantOpNormalize $res, $intsAttr),
   [(AttributeIsNotNull:$intsAttr)]
>;

def ConstantOpNormalizationPattern6: Pat<
   (ONNXConstantOp:$res $sparseAttr, $denseAttr, $floatAttr, $floatsAttr, $intAttr,
       $intsAttr, $stringAttr, $stringsAttr),
   (ONNXConstantOpNormalize $res, $stringsAttr),
   [(AttributeIsNotNull:$stringsAttr)]
>;

//===----------------------------------------------------------------------===//
// Canonicalization for ONNXLessOp
//===----------------------------------------------------------------------===//

// The 'saturate' attribute shouldn't matter but we require it to be the same
// for $a and $b to avoid applying the pattern in surprising ways.
def LessOpSameCastPattern: Pat<
   (ONNXLessOp (ONNXCastOp:$cast_a $a, $saturate1, $to1), (ONNXCastOp $b, $saturate2, $to2)),
   (ONNXLessOp $a, $b),
   [(HaveSameElementType $a, $b), (Equal $saturate1, $saturate2), (Equal $to1, $to2),
    (HaveSameElementTypeBitWidth $a, $cast_a),
    (ElementTypeIsNotUnsigned:$cast_a)]
>;

//===----------------------------------------------------------------------===//
// Canonicalization for ONNXDimOp
//===----------------------------------------------------------------------===//


def DimOpToConstantPattern: Pat<
   (ONNXDimOp $input, $axis),
   (ONNXConstantOp
      (GetNullAttr), (createDenseElementsAttrFromShapeAtIndex $input, $axis),
      (GetNullFloatAttr), (GetNullArrayAttr), (GetNullIntegerAttr),
      (GetNullArrayAttr), (GetNullStringAttr), (GetNullArrayAttr)
   ),
   [(DimAtIndexIsConstant $input, $axis)]
>;

//===----------------------------------------------------------------------===//
// Canonicalization for ONNXSoftmaxV11 to the latest version
//===----------------------------------------------------------------------===//

// When axis is the last dimension of the input tensor, the semantics of V11 is
// the same as that of V13 (the latest version).
def SoftmaxV11ToLatestPattern: Pat<
   (ONNXSoftmaxV11Op $input, $axisAttr),
   (ONNXSoftmaxOp $input, $axisAttr),
   [(AxisIsTheLastDim $input, $axisAttr)]
>;

//===----------------------------------------------------------------------===//
// Canonicalization for ONNXShapeTransform
//===----------------------------------------------------------------------===//

// Remove ShapeTransform with identity map.
def ShapeTransformIdentityPattern : Pat<
  (ONNXShapeTransformOp $arg, $map1),
  (replaceWithValue $arg),
  [(IsIdentityAffineMap:$map1)]
>;

// Rewrite
// ```
//   onnx.ShapeTransform {#map1} (onnx.ShapeTransform {#map2} (%X))
// ```
// into
// ```
//   onnx.ShapeTransform {#map} (%X)
// ```
// where `#map = compose(#map1, #map2)

def ShapeTransformComposePattern : Pat<
  (ONNXShapeTransformOp (ONNXShapeTransformOp $arg, $map1), $map2),
  (ONNXShapeTransformOp $arg, (GetComposedMap $map2, $map1)),
  []
>;

#endif // ONNX_REWRITE<|MERGE_RESOLUTION|>--- conflicted
+++ resolved
@@ -83,13 +83,6 @@
 def createDenseElementsAttrOfOneToRankOf : NativeCodeCall<
   "onnx_mlir::createDenseElementsAttrOfNToM($_builder, 1, $0.getType().cast<ShapedType>().getRank() - 1)">;
 
-<<<<<<< HEAD
-// Create an ArrayAttr of IntergerAttr(s) of values in [1, N-2].
-def createDenseElementsAttrOfOneToRankOfExclusive : NativeCodeCall<
-  "onnx_mlir::createDenseElementsAttrOfNToM($_builder, 1, $0.getType().cast<ShapedType>().getRank() - 2)">;
-
-=======
->>>>>>> 415d847e
 // Create an ArrayAttr of IntergerAttr(s) of values in [2, rank - 1].
 def createArrayAttrOfTwoToRankOf : NativeCodeCall<
   "onnx_mlir::createArrayAttrOfNToM($_builder, 2, $0.getType().cast<ShapedType>().getRank() - 1)">;
@@ -101,7 +94,7 @@
   Constraint<CPred<" ($_self) ">, "Attribute is null">;
 
 def IsDenseElementsAttr :
-  Constraint<And<[CPred<" ($_self) ">, 
+  Constraint<And<[CPred<" ($_self) ">,
                   CPred<" ($_self).isa<DenseElementsAttr>()">
                  ]>, "Attribute is not a DenseElementsAttr">;
 
@@ -401,16 +394,16 @@
      $b, $auto_pad, $dilation, $group, $kernel_shape, $pads, $strides),
   [(HasNoneType $b),
    (IsDenseElementsAttr:$denseAttr),
-   (IsFromONNXConstantOpWithDenseElementsAttr:$w),    
-   (HaveSameElementType $w, $y),       // multiplier and Conv weight must have the same element type.      
-   (HasRankGT<1> $w),                  // rank of $w must be at least 2.  
+   (IsFromONNXConstantOpWithDenseElementsAttr:$w),
+   (HaveSameElementType $w, $y),       // multiplier and Conv weight must have the same element type.
+   (HasRankGT<1> $w),                  // rank of $w must be at least 2.
    (RankXMinusRankYIs<1> $w, $y),      // rank($y) must be equal to rank($w)-1.
    (HaveSameDim<0> $w, $y),            // the first dimension of $w and $y must be equal.
    (AllDimsFromAxisToEndAre<1, 1>:$y)] // all dimensions of $y must be 1 except for the first one.
 >;
 
 // TODO add pattern for non-null bias with contraints:
-// - bias must be have rank equal to 1 and 
+// - bias must be have rank equal to 1 and
 // - bias element data type must be the same as mul constant
 // - bias dimension (0) must be equal to mul constant dim(0)
 // codegen is different too (look it up in onnx-runtime)
@@ -613,7 +606,7 @@
   [(HasSpecifiedConstantShape $val, $shape)]>;
 
 def RemoveIdentityReshapePattern2:  Pat<
-  // Remove an identity pattern. Output and input shapes are static and the same. 
+  // Remove an identity pattern. Output and input shapes are static and the same.
   (ONNXReshapeOp:$out $val, $_, $_),
   // Remove the reshape.
   (replaceWithValue $val),
@@ -631,7 +624,7 @@
  // TODO: Support dynamic dimensions.
  (ONNXMatMulOp:$res2 (ONNXReshapeOp:$res1 $A, $_, $az), $B),
  [(ONNXReshapeOp (ONNXMatMulOp $A, $B, (returnType (GetReturnTypeForMatMulOpND2D $A, $B))),
-                 (ONNXConstantOpFromDenseAttr 
+                 (ONNXConstantOpFromDenseAttr
                     (createDenseElementsAttrFromShape $res2)
                  ), $az)],
  [(HasRankGT<2> $A), (HasRankOf<2> $res1), (HasRankOf<2> $B), // A is reshaped to 2D.
@@ -779,11 +772,7 @@
                     (castWithSameRankDifferentElementType $var, $x),
                     (ONNXConstantOpFromDenseAttr
                        (createDenseElementsAttrFromFloatAttr $res, $epsilon))))),
-<<<<<<< HEAD
-           (ONNXConstantOpFromDenseAttr (createDenseElementsAttrOfOneToRankOf $w)))),
-=======
            (createConstantOpWithOneToRankOf $w))),
->>>>>>> 415d847e
      // b_
      (ONNXAddOp
         $B,
@@ -826,14 +815,6 @@
                     (castWithSameRankDifferentElementType $var, $x),
                     (ONNXConstantOpFromDenseAttr
                        (createDenseElementsAttrFromFloatAttr $res, $epsilon))))),
-<<<<<<< HEAD
-           (ONNXConstantOpFromDenseAttr (createDenseElementsAttrOfOneToRankOfExclusive $x)))),
-     // b
-     (ONNXUnsqueezeOp
-       (ONNXSubOp $bias, (ONNXMulOp $mean, $a)),
-       (ONNXConstantOpFromDenseAttr (createDenseElementsAttrOfOneToRankOfExclusive $x)))),
-  [(HasRankGT<2> $x)], [], (addBenefit 0)
-=======
            (createConstantOpWithOneToRankOfExclusive $x))),
      // b
      (ONNXUnsqueezeOp
@@ -843,8 +824,7 @@
             (castWithSameRankDifferentElementType $mean, $x),
             $a)),
        (createConstantOpWithOneToRankOfExclusive $x))),
-  [(HasRankGT<2> $x)], (addBenefit 0)
->>>>>>> 415d847e
+  [(HasRankGT<2> $x)], [], (addBenefit 0)
 >;
 
 // Special case of BatchNorm whose input shape is [N]. In this case, 'scale',
@@ -866,14 +846,9 @@
                  (ONNXConstantOpFromDenseAttr
                     (createDenseElementsAttrFromFloatAttr $res, $epsilon)))))),
      // b
-<<<<<<< HEAD
-     (ONNXSubOp $bias, (ONNXMulOp $mean, $a))),
-  [(HasRankOf<1> $x)], [], (addBenefit 0)
-=======
      (ONNXSubOp (castWithSameRankDifferentElementType $bias, $x),
                 (ONNXMulOp (castWithSameRankDifferentElementType $mean, $x), $a))),
-  [(HasRankOf<1> $x)], (addBenefit 0)
->>>>>>> 415d847e
+  [(HasRankOf<1> $x)], [], (addBenefit 0)
 >;
 
 //===----------------------------------------------------------------------===//
