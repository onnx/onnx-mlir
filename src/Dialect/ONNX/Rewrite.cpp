--- conflicted
+++ resolved
@@ -63,7 +63,6 @@
       resShape, A.getType().cast<ShapedType>().getElementType());
 }
 
-<<<<<<< HEAD
 // Check if there is at most one unknown dimension in a value's type.
 bool hasAtMostOneUnknownDim(Value v) {
   if (!onnx_mlir::hasShapeAndRank(v))
@@ -91,7 +90,8 @@
       permutedAxes.emplace_back(axis);
   }
   return (originalAxes == permutedAxes);
-=======
+}
+
 // Get the index of the axis value in the given permutation array.
 IntegerAttr getIndexOfAxisInPerm(
     PatternRewriter &rewriter, ArrayAttr permAttr, IntegerAttr axis) {
@@ -122,9 +122,11 @@
 
 // Check if all values are produced by ONNXTransposeOp.
 bool areProducedByTransposeOp(ValueRange values) {
-  return llvm::all_of(
-      values, [](Value v) { return isa<ONNXTransposeOp>(v.getDefiningOp()); });
->>>>>>> d6be1b00
+  return llvm::all_of(values, [](Value v) {
+    return (isa<ONNXTransposeOp>(v.getDefiningOp()) ||
+            isa<ONNXReshapeOp>(v.getDefiningOp()) ||
+            isa<ONNXConstantOp>(v.getDefiningOp()));
+  });
 }
 
 /// Include the patterns defined in the Declarative Rewrite framework.
@@ -160,11 +162,8 @@
     RewritePatternSet &result, MLIRContext *context) {
   result.insert<FuseTransposePattern>(context);
   result.insert<RemoveIdentityTransposePattern>(context);
-<<<<<<< HEAD
   result.insert<ReplaceTransposeByReshapePattern>(context);
-=======
   result.insert<SwapTransposeConcatPattern>(context);
->>>>>>> d6be1b00
 }
 
 /// on the ONNXReshapeOp.
