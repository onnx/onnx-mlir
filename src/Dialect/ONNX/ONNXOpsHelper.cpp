/*
 * SPDX-License-Identifier: Apache-2.0
 */

//===------- ONNXOpsHelper.cpp - Helper functions for ONNX dialects -------===//
//
// Copyright 2019-2022 The IBM Research Authors.
//
// =============================================================================
//
// This file contains helper functions for lowering ONNX ops to Krnl Dialect.
//
//===----------------------------------------------------------------------===//

#include "mlir/IR/TypeUtilities.h"
#include "llvm/ADT/TypeSwitch.h"

#include "src/Dialect/Mlir/IndexExpr.hpp"
#include "src/Dialect/ONNX/ONNXLayoutHelper.hpp"
#include "src/Dialect/ONNX/ONNXOps.hpp"
#include "src/Dialect/ONNX/ONNXOpsHelper.hpp"
#include "src/Support/TypeUtilities.hpp"

// Identity affine
using namespace mlir;

namespace onnx_mlir {

//===----------------------------------------------------------------------===//
// ONNX Tensor support.

<<<<<<< HEAD
/// Get a ONNX Tensor data layout by StringRef. If layout string is undefined or
/// any other unrecognized string, just return false.
=======
/// Get a ONNX Tensor data layout by StringRef.
>>>>>>> c2026d0e
bool convertStringToONNXTensorDataLayout(StringRef layoutStr,
    ONNXTensorEncodingAttr::DataLayout &layout, int64_t &xFactor,
    int64_t &yFactor) {
  if (layoutStr.equals_insensitive(LAYOUT_NCHW4C)) {
    xFactor = 4;
    yFactor = 0;
    layout = ONNXTensorEncodingAttr::DataLayout::NCHWxC;
    return true;
  } else if (layoutStr.equals_insensitive(LAYOUT_KCMN4C4K)) {
    xFactor = yFactor = 4;
    layout = ONNXTensorEncodingAttr::DataLayout::KCNMxCyK;
    return true;
  }
  return false;
}

/// Convert a data layout to StringRef.
StringRef convertONNXTensorDataLayoutToString(
    ONNXTensorEncodingAttr::DataLayout layout, int64_t xFactor,
    int64_t yFactor) {
  switch (layout) {
  case ONNXTensorEncodingAttr::DataLayout::NCHWxC:
    if (xFactor == 4 && yFactor == 0)
      return StringRef(LAYOUT_NCHW4C);
    llvm_unreachable("NCHWxC with unsupported x or y factors");
    break;
  case ONNXTensorEncodingAttr::DataLayout::KCNMxCyK:
    if (xFactor == 4 && yFactor == 4)
      return StringRef(LAYOUT_KCMN4C4K);
    llvm_unreachable("KCNMxCyK with unsupported x or y factors");
    break;
  default:
    break;
  }
  llvm_unreachable("unsupported ONNX Layout");
}

<<<<<<< HEAD
// Same as above, return a String Attribute.
StringAttr convertONNXTensorDataLayoutToStringAttr(OpBuilder &builder,
    mlir::ONNXTensorEncodingAttr::DataLayout layout, int64_t xFactor,
    int64_t yFactor) {
  StringRef str = convertONNXTensorDataLayoutToString(layout, xFactor, yFactor);
  return builder.getStringAttr(str);
}

=======
>>>>>>> c2026d0e
AffineMap getIdentityDimMap(Builder &builder) {
  return AffineMap::get(1, 0, {builder.getAffineDimExpr(0)});
}

bool isONNXTensor(Type type) {
  if (auto ttp = type.dyn_cast<RankedTensorType>())
    if (ttp.getEncoding().dyn_cast_or_null<ONNXTensorEncodingAttr>())
      return true;
  return false;
}

ONNXTensorEncodingAttr getONNXTensorEncoding(Type type) {
  if (auto ttp = type.dyn_cast<RankedTensorType>())
    return ttp.getEncoding().dyn_cast_or_null<ONNXTensorEncodingAttr>();
  return nullptr;
}

ONNXTensorEncodingAttr::DataLayout getONNXTensorLayout(Type type) {
  if (ONNXTensorEncodingAttr encoding = getONNXTensorEncoding(type))
    return encoding.getDataLayout();
  return ONNXTensorEncodingAttr::DataLayout::UNDEFINED;
}

<<<<<<< HEAD
// Return true if both types have the same ONNX Tensor Data Layout (does not
// check for dimensions, elementary types...).
bool identicalONNXTensorDataLayout(
    const mlir::Type type1, const mlir::Type type2) {

  ONNXTensorEncodingAttr encoding1 = getONNXTensorEncoding(type1);
  ONNXTensorEncodingAttr encoding2 = getONNXTensorEncoding(type2);
  // Test if neither have encodings, then it is considered identical.
  if (!encoding1 && !encoding2)
    return true;
  // Have encoding, test that they have the same parameters
  ONNXTensorEncodingAttr::DataLayout layout1 = encoding1.getDataLayout();
  ONNXTensorEncodingAttr::DataLayout layout2 = encoding2.getDataLayout();
  assert(layout1 != ONNXTensorEncodingAttr::DataLayout::UNDEFINED &&
         "expected a defined layout");
  assert(layout2 != ONNXTensorEncodingAttr::DataLayout::UNDEFINED &&
         "expected a defined layout");
  return layout1 == layout2 &&
         encoding1.getXFactor() == encoding2.getXFactor() &&
         encoding1.getYFactor() == encoding2.getYFactor();
}

bool hasConvONNXTensorDataLayout(const mlir::Type type) {
  ONNXTensorEncodingAttr::DataLayout layout = getONNXTensorLayout(type);
  return (layout == ONNXTensorEncodingAttr::DataLayout::NCHWxC ||
          layout == ONNXTensorEncodingAttr::DataLayout::KCNMxCyK);
}

=======
>>>>>>> c2026d0e
//===----------------------------------------------------------------------===//
// ONNX Pool Conv Support.

// Pool/conv affine
// dim =
//   let numerator = (input + pad - (kernel - 1) * dilation - 1)
//   in let denominator = stride
//      in
//        if (ceilMode)
//          ceil(numerator / denominator) + 1
//        else
//          floor(numerator / denominator) + 1
AffineMap getConvDimMap(Builder &builder, bool ceilMode) {
  AffineExpr input = builder.getAffineDimExpr(0);
  AffineExpr kernel = builder.getAffineSymbolExpr(0);
  AffineExpr pad = builder.getAffineSymbolExpr(1);
  AffineExpr stride = builder.getAffineSymbolExpr(2);
  AffineExpr dilation = builder.getAffineSymbolExpr(3);

  AffineExpr dimExp;
  if (ceilMode)
    dimExp = (input + pad - (kernel - 1) * dilation - 1).ceilDiv(stride) + 1;
  else
    dimExp = (input + pad - (kernel - 1) * dilation - 1).floorDiv(stride) + 1;

  return AffineMap::get(1, 4, {dimExp});
}

/// IndexExprs to compute the start and end indices of the convolution/pooling
/// window.
///
/// The conv/pooling window can be smaller than the kernel when slicing it
/// over the border edges. Thus, we will compute the start and end indices for
/// each window dimension as follows.
///   firstValidH = ceil(float(ptH / dH)) * dH - ptH
///   startH = max(firstValidH, ho * sH - ptH)
///   endH = min(H, ho * sH + (kH - 1) * dH  + 1 - pbH)
///
/// Full conv/pooling window can be reconstructed by:
///   hDim = round(float(endH - startH) / float(dH))
//
/// We also want to compute how the window is smaller than the kernel.
///   kernelOffset = min(0, ho * sH - ptH)
///
/// How to derive 'firstValidH':
///   When dilation is non-unit, the first valid pixel to apply conv/pooling
///   on will not be the 0-th pixel, but rather the smallest integer n to make
///   '-pH + n * dH' greater than or equal to 0, where pH and dH are pad
///   and dilation along axis H. We derive what is this smallest n:
///   -pH + n * dH >= 0
///         n * dH >= pH
///              n >= pH/dH
///   thus n = ceil(pH/dH)
///   thus the first valid pixel location is 'ceil(pH / dH) * dH- pH'.
///
/// This function returns {startH, endH, kernelOffset}.

std::vector<IndexExpr> getIndexExprsForConvWindow(
    SmallVectorImpl<IndexExpr> &inputExprs, bool ceilMode, bool isDilated) {
  assert(inputExprs.size() == 6 && "Not enough inputs");
  IndexExpr windowStartExpr, windowEndExpr, kernelOffsetExpr;
  IndexExpr outputIndex = inputExprs[0];
  IndexExpr inputDim = inputExprs[1];
  IndexExpr kernelDim = inputExprs[2];
  IndexExpr padTopDim = inputExprs[3];
  IndexExpr strideDim = inputExprs[4];
  IndexExpr dilationDim = inputExprs[5];

  IndexExpr start1 = (padTopDim).ceilDiv(dilationDim) * dilationDim - padTopDim;
  IndexExpr start2 = outputIndex * strideDim - padTopDim;
  IndexExpr end1 = inputDim;
  IndexExpr end2 =
      outputIndex * strideDim + (kernelDim - 1) * dilationDim + 1 - padTopDim;

  // windowStartExpr
  SmallVector<IndexExpr, 2> startExprs = {start1, start2};
  windowStartExpr = IndexExpr::max(startExprs);
  // windowEndExpr
  SmallVector<IndexExpr, 2> endExprs = {end1, end2};
  windowEndExpr = IndexExpr::min(endExprs);
  // kernelOffsetExpr
  SmallVector<IndexExpr, 2> kernelExprs = {LiteralIndexExpr(0), start2};
  kernelOffsetExpr = IndexExpr::min(kernelExprs);

  return std::vector<IndexExpr>{
      windowStartExpr, windowEndExpr, kernelOffsetExpr};
}

/// The conv/pooling window can be smaller than the kernel when slicing it
/// over the border edges. This function returns an AffineMap to compute the
/// size of one edge of the window.
AffineMap getWindowAffineMap(Builder &builder, bool ceilMode, bool isDilated) {
  AffineMap windowDimMap;
  // Compute start and end indices.
  AffineExpr outputIndex = builder.getAffineDimExpr(0);
  AffineExpr inputDim = builder.getAffineSymbolExpr(0);
  AffineExpr kernelDim = builder.getAffineSymbolExpr(1);
  AffineExpr padTopDim = builder.getAffineSymbolExpr(2);
  AffineExpr strideDim = builder.getAffineSymbolExpr(3);
  AffineExpr dilationDim = builder.getAffineSymbolExpr(4);
  AffineExpr start1 =
      (padTopDim).ceilDiv(dilationDim) * dilationDim - padTopDim;
  AffineExpr start2 = outputIndex * strideDim - padTopDim;
  AffineExpr end1 = inputDim;
  AffineExpr end2 =
      outputIndex * strideDim + (kernelDim - 1) * dilationDim + 1 - padTopDim;

  // Compute the window's size.
  SmallVector<AffineExpr, 4> dimExpr;
  // Upper bound for an affine.for is `min AffineMap`, where `min` is
  // automatically inserted when an affine.for is constructed from
  // an AffineMap, thus we rewrite `endH - startH` as follows:
  //   endH - startH
  //     = min(end1, end2) - max(start1, start2)
  //     = min(end1 - start1, end1 - start2, end2 - start1, end2 - start2)
  AffineExpr dimExpr1 = end1 - start1;
  AffineExpr dimExpr2 = end1 - start2;
  AffineExpr dimExpr3 = end2 - start1;
  AffineExpr dimExpr4 = end2 - start2;
  for (AffineExpr de : {dimExpr1, dimExpr2, dimExpr3, dimExpr4}) {
    if (isDilated) {
      de = de + 1;
      de = (ceilMode) ? de.ceilDiv(dilationDim) : de.floorDiv(dilationDim);
    }
    dimExpr.emplace_back(de);
  }
  windowDimMap = AffineMap::get(1, 5, dimExpr, builder.getContext());

  return windowDimMap;
}

//===----------------------------------------------------------------------===//
// ONNX Helper functions
//===----------------------------------------------------------------------===//

size_t ArrayAttrSize(ArrayAttr a) { return a.size(); }

size_t ArrayAttrSize(Optional<ArrayAttr> a) { return a.value().size(); }

int64_t ArrayAttrIntVal(ArrayAttr a, int i) {
  return (a.getValue()[i]).cast<IntegerAttr>().getInt();
}

int64_t ArrayAttrIntVal(Optional<ArrayAttr> a, int i) {
  return (a.value().getValue()[i]).cast<IntegerAttr>().getInt();
}

DenseElementsAttr getDenseElementAttributeFromONNXValue(Value value) {
  ONNXConstantOp constantOp = getONNXConstantOp(value);
  if (constantOp)
    return constantOp.valueAttr().dyn_cast<DenseElementsAttr>();
  return nullptr;
}

// Returns the ConstantOp which defines an MLIR Value or null.
ONNXConstantOp getONNXConstantOp(Value value) {
  return dyn_cast_or_null<ONNXConstantOp>(value.getDefiningOp());
}

Value createONNXConstantOpWithDenseAttr(
    OpBuilder &builder, Location loc, Attribute dense) {
  return builder.create<ONNXConstantOp>(loc, Attribute(), dense);
}

// Use 0xi64 to represent a None for an optional integer input
Value createNoneIntegerConstant(PatternRewriter &rewriter, Location loc) {
  SmallVector<int64_t, 1> dims(1, 0);
  SmallVector<int64_t> values;
  auto tensorType =
      mlir::RankedTensorType::get(dims, rewriter.getIntegerType(64));
  auto denseAttr =
      mlir::DenseElementsAttr::get(tensorType, llvm::makeArrayRef(values));
  return rewriter.create<ONNXConstantOp>(loc, Attribute(), denseAttr);
}

// Use 0xf32 to represent a None for an optional float input
Value createNoneFloatConstant(PatternRewriter &rewriter, Location loc) {
  SmallVector<int64_t, 1> dims(1, 0);
  SmallVector<float> values;
  auto tensorType = mlir::RankedTensorType::get(dims, rewriter.getF32Type());
  auto denseAttr =
      mlir::DenseElementsAttr::get(tensorType, llvm::makeArrayRef(values));
  return rewriter.create<ONNXConstantOp>(loc, Attribute(), denseAttr);
}

// Returns true if the Value is defined by a unit constant.
bool isFromNone(Value v) {
  if (v.getDefiningOp() && dyn_cast_or_null<ONNXNoneOp>(v.getDefiningOp()))
    return true;

  if (v.getDefiningOp() &&
      dyn_cast_or_null<ONNXConstantOp>(v.getDefiningOp())) {
    auto c = dyn_cast<ONNXConstantOp>(v.getDefiningOp());
    if (c.value().has_value() && c.valueAttr().isa<DenseElementsAttr>()) {
      auto d = c.valueAttr().cast<DenseElementsAttr>();
      auto shape = d.getType().dyn_cast<RankedTensorType>().getShape();
      if (shape.size() == 1 && shape[0] == 0)
        return true;
    }
  }

  return false;
}

//===----------------------------------------------------------------------===//
// Get a broadcasted type for RankedTensorType and MemRefType.
//===----------------------------------------------------------------------===//
Type getBroadcastedRankedType(Type type1, Type type2, Type elementType) {
  if (type1.isa<RankedTensorType>() && type2.isa<RankedTensorType>())
    return OpTrait::util::getBroadcastedType(type1, type2, elementType);
  if (type1.isa<MemRefType>() && type2.isa<MemRefType>()) {
    // Construct RankedTensorType(s).
    if (!elementType)
      elementType = type1.cast<MemRefType>().getElementType();
    RankedTensorType ty1 =
        RankedTensorType::get(type1.cast<MemRefType>().getShape(), elementType);
    RankedTensorType ty2 =
        RankedTensorType::get(type2.cast<MemRefType>().getShape(), elementType);
    // Compute a broadcasted type.
    Type outputType = OpTrait::util::getBroadcastedType(ty1, ty2);
    // Construct a MemRefType.
    return MemRefType::get(
        outputType.cast<RankedTensorType>().getShape(), elementType);
  } else
    return {};
}

//===----------------------------------------------------------------------===//
// Support for transpose patterns.
//===----------------------------------------------------------------------===//

/// Compute the combined permute pattern from a pair of permute patterns.
ArrayAttr CombinedTransposePattern(PatternRewriter &rewriter,
    ArrayAttr firstPermAttr, ArrayAttr secondPermAttr) {
  // Read first permute vectors.
  SmallVector<int64_t, 4> initialPerm;
  for (auto firstPermVal : firstPermAttr.getValue())
    initialPerm.emplace_back(firstPermVal.cast<IntegerAttr>().getInt());
  // Read second permute vector. Use it as an index in the first permute
  // vector.
  SmallVector<int64_t, 4> resPerm;
  for (auto secondPermVal : secondPermAttr.getValue()) {
    auto index = secondPermVal.cast<IntegerAttr>().getInt();
    resPerm.emplace_back(initialPerm[index]);
  }
  // Convert to Array of Attributes.
  ArrayRef<int64_t> resPermRefs(resPerm);
  return rewriter.getI64ArrayAttr(resPermRefs);
}

/// Test if the permute pattern correspond to an identity pattern.
/// Identity patterns are {0, 1, 2, ... , rank -1}.
bool IsIdentityPermuteVector(ArrayAttr permAttr) {
  int64_t currentIndex = 0;
  for (auto permVal : permAttr.getValue())
    if (permVal.cast<IntegerAttr>().getInt() != currentIndex++)
      return false;
  return true;
}

/// Test if the value has the specified constant shape
bool HasSpecifiedConstantShape(Value value, Value shape) {
  if (!hasShapeAndRank(value) || !hasShapeAndRank(shape))
    return false;

  ArrayRef<int64_t> valueShape = value.getType().cast<ShapedType>().getShape();
  DenseElementsAttr shapeAttr = getDenseElementAttributeFromONNXValue(shape);
  if (shapeAttr == nullptr)
    return false;

  int64_t dimensionsOfShape = shapeAttr.getType().getShape()[0];
  if ((int64_t)valueShape.size() != dimensionsOfShape)
    return false;

  auto valueIt = shapeAttr.getValues<APInt>().begin();
  for (int64_t i = 0; i < dimensionsOfShape; i++) {
    int64_t value = (*valueIt++).getSExtValue();
    if (valueShape[i] != value)
      return false;
  }
  return true;
}

/// Test if two axis arrays contain the same values or not.
bool AreTheSameAxisArray(int64_t rank, ArrayAttr lhsAttr, ArrayAttr rhsAttr) {
  // false if one of the array attributes is null.
  if (!(lhsAttr) || !(rhsAttr))
    return false;

  SmallVector<int64_t, 4> lhs;
  for (auto attr : lhsAttr.getValue()) {
    int64_t axis = attr.cast<IntegerAttr>().getInt();
    if (axis < 0)
      axis += rank;
    lhs.emplace_back(axis);
  }

  size_t rhsSize = 0;
  for (auto attr : rhsAttr.getValue()) {
    int64_t axis = attr.cast<IntegerAttr>().getInt();
    if (axis < 0)
      axis += rank;
    // false if axis is not in the lhs. Early stop.
    if (!llvm::any_of(lhs, [&](int64_t lhsAxis) { return lhsAxis == axis; }))
      return false;
    rhsSize++;
  }

  // false if having different number of elements.
  if (lhs.size() != rhsSize)
    return false;

  return true;
}

/// Convert ConstantOp to ArrayAttr and test if they have the same values
bool AreTheSameConstantOpDenseAttr(
    Builder &builder, int64_t rank, Value lhsOp, Value rhsOp) {
  ONNXConstantOp lhsConstOp = dyn_cast<ONNXConstantOp>(lhsOp.getDefiningOp());
  ONNXConstantOp rhsConstOp = dyn_cast<ONNXConstantOp>(rhsOp.getDefiningOp());
  if (lhsConstOp && rhsConstOp) {
    auto lhsArrAttr = createArrayAttrFromConstantOp(builder, lhsConstOp);
    auto rhsArrAttr = createArrayAttrFromConstantOp(builder, rhsConstOp);
    return AreTheSameAxisArray(rank, lhsArrAttr, rhsArrAttr);
  } else {
    return false;
  }
}

/// Test if 'val' has shape and rank or not.
bool hasShapeAndRank(Value val) {
  Type valType = val.getType();
  ShapedType shapedType;
  if (auto seqType = valType.dyn_cast<SeqType>()) {
    shapedType = seqType.getElementType().dyn_cast<ShapedType>();
  } else {
    shapedType = valType.dyn_cast<ShapedType>();
  }
  return shapedType && shapedType.hasRank();
}

//===----------------------------------------------------------------------===//
// Support for rewrite patterns.
//===----------------------------------------------------------------------===//

// Create an ArrayAttr from a dense ConstantOp
ArrayAttr createArrayAttrFromConstantOp(Builder &builder, Value constOp) {
  auto denseAttr = getDenseElementAttributeFromONNXValue(constOp);
  assert(denseAttr && "ConstantOp is not a DenseElementsAttr");
  SmallVector<int64_t, 4> intVals;
  for (auto val : denseAttr.getValues<IntegerAttr>()) {
    intVals.emplace_back(val.getInt());
  }
  return builder.getI64ArrayAttr(ArrayRef<int64_t>(intVals));
}

// Create a DenseElementsAttr from a float attribute.
DenseElementsAttr createDenseElementsAttrFromFloatAttr(
    PatternRewriter &rewriter, Type elementType, FloatAttr attr) {
  SmallVector<int64_t, 1> dims(1, 1);
  SmallVector<float, 1> values(1, attr.getValue().convertToFloat());
  auto tensorType = RankedTensorType::get(dims, elementType);
  return DenseElementsAttr::get(tensorType, makeArrayRef(values));
}

// Create a DenseElementsAttr from a integer attribute.
// The attribute is assumed to be SingedInteger
DenseElementsAttr createDenseElementsAttrFromIntegerAttr(
    PatternRewriter &rewriter, Type elementType, IntegerAttr attr) {
  SmallVector<int64_t, 1> dims(1, 1);
  SmallVector<int64_t, 1> values(1, attr.getSInt());
  auto tensorType = RankedTensorType::get(dims, elementType);
  return DenseElementsAttr::get(tensorType, makeArrayRef(values));
}

DenseElementsAttr createDenseElementsAttrFromFloatAttrs(
    PatternRewriter &rewriter, Type elementType, SmallVector<Attribute> attrs) {
  SmallVector<int64_t, 1> dims(1, attrs.size());
  SmallVector<float, 1> values;
  for (auto attr : attrs) {
    values.push_back(attr.cast<FloatAttr>().getValue().convertToFloat());
  }
  auto tensorType = RankedTensorType::get(dims, elementType);
  return DenseElementsAttr::get(tensorType, makeArrayRef(values));
}

// Integer attribute is assumed to be Signedless
DenseElementsAttr createDenseElementsAttrFromIntegerAttrs(
    PatternRewriter &rewriter, Type elementType, SmallVector<Attribute> attrs) {
  SmallVector<int64_t, 1> dims(1, attrs.size());
  SmallVector<int64_t, 1> values;
  for (auto attr : attrs) {
    values.push_back(attr.cast<IntegerAttr>().getInt());
  }
  auto tensorType = RankedTensorType::get(dims, elementType);
  return DenseElementsAttr::get(tensorType, makeArrayRef(values));
}

// Create a DenseElementsAttr from a String attribute.
DenseElementsAttr createDenseElementsAttrFromStringAttrs(
    PatternRewriter &rewriter, Type elementType, SmallVector<Attribute> attrs) {
  SmallVector<int64_t, 1> dims(1, attrs.size());
  SmallVector<StringRef, 1> values;
  for (auto attr : attrs) {
    values.push_back(attr.cast<StringAttr>().getValue());
  }
  auto tensorType = RankedTensorType::get(dims, elementType);
  return DenseElementsAttr::get(tensorType, makeArrayRef(values));
}

/// Create a DenseElementsAttr from a raw buffer.
DenseElementsAttr createDenseElementsAttrFromRawBuffer(
    Type resType, char *buf) {
  assert(isRankedShapedType(resType) && "Not a ranked type");
  int64_t sizeInBytes = getSizeInBytes(resType);
  ArrayRef<char> arr(buf, sizeInBytes);
  RankedTensorType tensorType =
      RankedTensorType::get(getShape(resType), getElementType(resType));
  bool detectedSplat;
  assert(DenseElementsAttr::isValidRawBuffer(tensorType, arr, detectedSplat) &&
         "The raw buffer is invalid for provided type");
  return DenseElementsAttr::getFromRawBuffer(tensorType, arr);
}

Value normalizeConstantOp(
    PatternRewriter &rewriter, Value output, Attribute attr) {
  Type elementType;
  Type outputType = output.getType();
  if (outputType.dyn_cast<ShapedType>()) {
    elementType = outputType.cast<ShapedType>().getElementType();
  } else {
    elementType = outputType;
  }

  DenseElementsAttr denseAttr;
  if (attr.dyn_cast<FloatAttr>()) {
    denseAttr =
        createDenseElementsAttrFromFloatAttrs(rewriter, elementType, {attr});
  } else if (attr.dyn_cast<IntegerAttr>()) {
    denseAttr = createDenseElementsAttrFromIntegerAttr(
        rewriter, elementType, attr.cast<IntegerAttr>());
  } else if (attr.dyn_cast<StringAttr>()) {
    denseAttr =
        createDenseElementsAttrFromStringAttrs(rewriter, elementType, {attr});
  } else if (attr.dyn_cast<ArrayAttr>()) {
    ArrayAttr myAttr = attr.cast<ArrayAttr>();
    SmallVector<Attribute> attrs(
        myAttr.getValue().begin(), myAttr.getValue().end());
    if (attrs[0].dyn_cast<FloatAttr>()) {
      denseAttr =
          createDenseElementsAttrFromFloatAttrs(rewriter, elementType, attrs);
    } else if (attrs[0].dyn_cast<IntegerAttr>()) {
      denseAttr =
          createDenseElementsAttrFromIntegerAttrs(rewriter, elementType, attrs);
    } else if (attrs[0].dyn_cast<StringAttr>()) {
      denseAttr =
          createDenseElementsAttrFromStringAttrs(rewriter, elementType, attrs);
    } else {
      llvm_unreachable("unexpected Attribute");
    }
  } else {
    llvm_unreachable("unexpected Attribute");
  }
  return rewriter.create<ONNXConstantOp>(output.getLoc(), output.getType(),
      Attribute(), denseAttr, FloatAttr(), ArrayAttr(), IntegerAttr(),
      ArrayAttr(), StringAttr(), ArrayAttr());
}

// Create a DenseElementsAttr based on the shape of type at the given index.
DenseElementsAttr createDenseElementsAttrFromShapeAtIndex(
    PatternRewriter &rewriter, Value value, IntegerAttr indexAttr) {
  auto inType = value.getType().cast<ShapedType>();
  ArrayRef<int64_t> shape = inType.getShape();
  int64_t index = indexAttr.getValue().getSExtValue();
  SmallVector<int64_t, 4> values(1, shape[index]);
  auto tensorType = RankedTensorType::get({1}, rewriter.getIntegerType(64));
  return DenseElementsAttr::get(tensorType, makeArrayRef(values));
}

// Create a DenseElementsAttr based on the size of type.
DenseElementsAttr createDenseElementsAttrFromSize(
    PatternRewriter &rewriter, Value value) {
  auto inType = value.getType().cast<ShapedType>();
  SmallVector<int64_t, 1> dims(1, 1);
  SmallVector<int64_t, 1> values = {inType.getNumElements()};
  auto tensorType = RankedTensorType::get(dims, rewriter.getIntegerType(64));
  return DenseElementsAttr::get(tensorType, makeArrayRef(values));
}

/// Check whether a value is produced by a dense ONNXConstantOp.
bool isDenseONNXConstant(Value result) {
  Operation *op = result.getDefiningOp();

  ONNXConstantOp constOp = dyn_cast_or_null<ONNXConstantOp>(op);
  // Not a constant.
  if (!constOp)
    return false;

  // If the dense attribute is null, there must be buffer_id
  // attribute.
  if (!(op->getAttrOfType<Attribute>("value")))
    return false;
  // The other attributes must be null.
  if (op->getAttrOfType<Attribute>("sparse_value"))
    return false;
  if (op->getAttrOfType<Attribute>("value_float"))
    return false;
  if (op->getAttrOfType<Attribute>("value_floats"))
    return false;
  if (op->getAttrOfType<Attribute>("value_int"))
    return false;
  if (op->getAttrOfType<Attribute>("value_ints"))
    return false;
  if (op->getAttrOfType<Attribute>("value_string"))
    return false;
  if (op->getAttrOfType<Attribute>("value_strings"))
    return false;

  return true;
}

/// Get scalar value when it is a constant.
template <typename RESULT_TYPE>
RESULT_TYPE getScalarValue(DenseElementsAttr &denseAttr, Type type) {
  Type elementaryType = getElementTypeOrSelf(type);
  if (elementaryType.isInteger(16) || elementaryType.isInteger(32) ||
      elementaryType.isInteger(64)) {
    auto valueIt = denseAttr.getValues<IntegerAttr>().begin();
    return (RESULT_TYPE)(*valueIt).cast<IntegerAttr>().getInt();
  } else if (elementaryType.isF32()) {
    auto valueIt = denseAttr.getValues<APFloat>().begin();
    return (RESULT_TYPE)(*valueIt).convertToFloat();
  } else if (elementaryType.isF64()) {
    auto valueIt = denseAttr.getValues<APFloat>().begin();
    return (RESULT_TYPE)(*valueIt).convertToDouble();
  }
  llvm_unreachable("Unexpected type.");
  return 0;
}

template <typename RESULT_TYPE>
RESULT_TYPE getScalarValue(ONNXConstantOp constantOp, Type type) {
  DenseElementsAttr attr = constantOp.valueAttr().dyn_cast<DenseElementsAttr>();
  if (!attr)
    constantOp.emitError("DenseElementsAttr expected");
  return getScalarValue<RESULT_TYPE>(attr, type);
}

// Template instantiation for getScalarValue

template double getScalarValue<double>(ONNXConstantOp constantOp, Type type);
template int64_t getScalarValue<int64_t>(ONNXConstantOp constantOp, Type type);

// Convert type to MLIR type.
// A complete list of types can be found in:
// <onnx-mlir-build-folder>/third_party/onnx/onnx/onnx.pb.h
// TODO: Update Int*/Uint* to emit signed/unsigned MLIR types
mlir::Type convertONNXTypeToMLIRType(
    mlir::OpBuilder &builder_, onnx::TensorProto_DataType onnxType) {
  switch (onnxType) {
  case onnx::TensorProto_DataType::TensorProto_DataType_BFLOAT16:
    return builder_.getBF16Type();
  case onnx::TensorProto_DataType::TensorProto_DataType_FLOAT16:
    return builder_.getF16Type();
  case onnx::TensorProto_DataType::TensorProto_DataType_FLOAT:
    return builder_.getF32Type();
  case onnx::TensorProto_DataType::TensorProto_DataType_DOUBLE:
    return builder_.getF64Type();
  case onnx::TensorProto_DataType::TensorProto_DataType_INT8:
    return builder_.getIntegerType(/*width=*/8);
  case onnx::TensorProto_DataType::TensorProto_DataType_UINT8:
    return builder_.getIntegerType(/*width=*/8, false);
  case onnx::TensorProto_DataType::TensorProto_DataType_INT16:
    return builder_.getIntegerType(/*width=*/16);
  case onnx::TensorProto_DataType::TensorProto_DataType_UINT16:
    return builder_.getIntegerType(/*width=*/16, false);
  case onnx::TensorProto_DataType::TensorProto_DataType_INT32:
    return builder_.getIntegerType(/*width=*/32);
  case onnx::TensorProto_DataType::TensorProto_DataType_UINT32:
    return builder_.getIntegerType(/*width=*/32, false);
  case onnx::TensorProto_DataType::TensorProto_DataType_INT64:
    return builder_.getIntegerType(/*width=*/64);
  case onnx::TensorProto_DataType::TensorProto_DataType_UINT64:
    return builder_.getIntegerType(/*width=*/64, false);
  case onnx::TensorProto_DataType::TensorProto_DataType_BOOL:
    return builder_.getI1Type();
  case onnx::TensorProto_DataType::TensorProto_DataType_STRING:
    return mlir::ONNXStringType::get(builder_.getContext());

  case onnx::TensorProto_DataType::TensorProto_DataType_COMPLEX64:
  case onnx::TensorProto_DataType::TensorProto_DataType_COMPLEX128:
  case onnx::TensorProto_DataType::TensorProto_DataType_UNDEFINED:
    llvm_unreachable("Unsupported data type encountered.");
    return nullptr;
  }

  llvm_unreachable("Unsupported data type encountered.");
}

// Convert an MLIR type to the corresponding ONNX type.
int64_t mlirTypeToOnnxType(Type elemType) {
  onnx::TensorProto::DataType onnxType = onnx::TensorProto::UNDEFINED;

  TypeSwitch<Type>(elemType)
      .Case<BFloat16Type>(
          [&](BFloat16Type) { onnxType = onnx::TensorProto::BFLOAT16; })
      .Case<ComplexType>([&](ComplexType type) {
        if (type.getElementType().isa<Float32Type>())
          onnxType = onnx::TensorProto::COMPLEX64;
        else if (type.getElementType().isa<Float64Type>())
          onnxType = onnx::TensorProto::COMPLEX128;
      })
      .Case<Float16Type>(
          [&](Float16Type) { onnxType = onnx::TensorProto::FLOAT16; })
      .Case<Float32Type>(
          [&](Float32Type) { onnxType = onnx::TensorProto::FLOAT; })
      .Case<Float64Type>(
          [&](Float64Type) { onnxType = onnx::TensorProto::DOUBLE; })
      .Case<IntegerType>([&](IntegerType type) {
        switch (type.getWidth()) {
        case 1:
          // only a signless type can be a bool.
          onnxType = (type.isSigned() || type.isUnsigned())
                         ? onnx::TensorProto::UNDEFINED
                         : onnx::TensorProto::BOOL;
          break;
        case 8:
          onnxType = type.isUnsigned() ? onnx::TensorProto::UINT8
                                       : onnx::TensorProto::INT8;
          break;
        case 16:
          onnxType = type.isUnsigned() ? onnx::TensorProto::UINT16
                                       : onnx::TensorProto::INT16;
          break;
        case 32:
          onnxType = type.isUnsigned() ? onnx::TensorProto::UINT32
                                       : onnx::TensorProto::INT32;
          break;
        case 64:
          onnxType = type.isUnsigned() ? onnx::TensorProto::UINT64
                                       : onnx::TensorProto::INT64;
          break;
        }
      })
      .Case<LLVM::LLVMStructType>(
          [&](LLVM::LLVMStructType) { onnxType = onnx::TensorProto::STRING; });

  if (onnxType == onnx::TensorProto::UNDEFINED) {
    elemType.dump();
    llvm_unreachable("MLIR type cannot be converted to ONNX type");
  }

  return onnxType;
}

} // namespace onnx_mlir<|MERGE_RESOLUTION|>--- conflicted
+++ resolved
@@ -29,12 +29,8 @@
 //===----------------------------------------------------------------------===//
 // ONNX Tensor support.
 
-<<<<<<< HEAD
 /// Get a ONNX Tensor data layout by StringRef. If layout string is undefined or
 /// any other unrecognized string, just return false.
-=======
-/// Get a ONNX Tensor data layout by StringRef.
->>>>>>> c2026d0e
 bool convertStringToONNXTensorDataLayout(StringRef layoutStr,
     ONNXTensorEncodingAttr::DataLayout &layout, int64_t &xFactor,
     int64_t &yFactor) {
@@ -72,7 +68,6 @@
   llvm_unreachable("unsupported ONNX Layout");
 }
 
-<<<<<<< HEAD
 // Same as above, return a String Attribute.
 StringAttr convertONNXTensorDataLayoutToStringAttr(OpBuilder &builder,
     mlir::ONNXTensorEncodingAttr::DataLayout layout, int64_t xFactor,
@@ -81,8 +76,6 @@
   return builder.getStringAttr(str);
 }
 
-=======
->>>>>>> c2026d0e
 AffineMap getIdentityDimMap(Builder &builder) {
   return AffineMap::get(1, 0, {builder.getAffineDimExpr(0)});
 }
@@ -106,7 +99,6 @@
   return ONNXTensorEncodingAttr::DataLayout::UNDEFINED;
 }
 
-<<<<<<< HEAD
 // Return true if both types have the same ONNX Tensor Data Layout (does not
 // check for dimensions, elementary types...).
 bool identicalONNXTensorDataLayout(
@@ -135,8 +127,6 @@
           layout == ONNXTensorEncodingAttr::DataLayout::KCNMxCyK);
 }
 
-=======
->>>>>>> c2026d0e
 //===----------------------------------------------------------------------===//
 // ONNX Pool Conv Support.
 
