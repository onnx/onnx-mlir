/*
 * SPDX-License-Identifier: Apache-2.0
 */

//===----------------IndexExpr.cpp - Index expression---------------------=== //
//
// copyright 2020 The IBM Research Authors.
//
// =============================================================================
//
// This file handle index expressions using indices and calculation using
// literals, affine expressions, and values.
//
//===----------------------------------------------------------------------===//

#include "src/Dialect/ONNX/IndexExpr.hpp"
#include "src/Dialect/ONNX/IndexExprDetail.hpp"
#include "src/Dialect/ONNX/MLIRDialectBuilder.hpp"

#include "mlir/Dialect/Affine/IR/AffineOps.h"
#include "mlir/Dialect/MemRef/IR/MemRef.h"
#include "mlir/Dialect/StandardOps/IR/Ops.h"
#include "mlir/IR/Operation.h"
#include "mlir/Support/LLVM.h"
#include "mlir/Support/MathExtras.h"
#include "llvm/ADT/ArrayRef.h"
#include "llvm/ADT/Sequence.h"
#include "llvm/ADT/TypeSwitch.h"
#include "llvm/Support/Debug.h"

#define DEBUG_TYPE "index_expr"

using namespace mlir;

//===----------------------------------------------------------------------===//
// IndexExprScope constructors.
//===----------------------------------------------------------------------===//

// Initial scope.
IndexExprScope::IndexExprScope(OpBuilder *rewriter, Location loc)
    : dims(), symbols(), rewriter(rewriter), loc(loc),
      parentScope(getCurrentScopePtr()), container() {
  getCurrentScopePtr() = this;
}

IndexExprScope::IndexExprScope(DialectBuilder &db)
    : IndexExprScope(&db.getBuilder(), db.getLoc()){};

// Nested scopes.
IndexExprScope::IndexExprScope(
    OpBuilder *innerRewriter, IndexExprScope *enclosingScope)
    : dims(), symbols(), rewriter(innerRewriter), loc(enclosingScope->loc),
      parentScope(enclosingScope), container() {
  // Check the enclosing scope is the current one.
  assert(enclosingScope == getCurrentScopePtr() &&
         "provided parent scope was not the previously active scope");
  // Install new inner scope as current one.
  getCurrentScopePtr() = this;
}

IndexExprScope::IndexExprScope(
    DialectBuilder &innerDb, IndexExprScope *enclosingScope)
    : IndexExprScope(&innerDb.getBuilder(), enclosingScope) {}

IndexExprScope::~IndexExprScope() {
  // Free the memory of each IndexExprImpl in scope's container.
  for (IndexExprImpl *obj : container)
    delete obj;
  container.clear();
  // no need to clear the cached copies as they are also in the container.
  getCurrentScopePtr() = parentScope;
}

/*static*/ IndexExprScope &IndexExprScope::getCurrentScope() {
  IndexExprScope *currScope = getCurrentScopePtr();
  assert(currScope != nullptr && "expected nonnull scope");
  return *currScope;
}

//===----------------------------------------------------------------------===//
// IndexExprScope builder for IndexExpr.
//===----------------------------------------------------------------------===//

void IndexExprScope::addIndexExprImpl(IndexExprImpl *obj) {
  container.emplace_back(obj);
}

//===----------------------------------------------------------------------===//
// IndexExprScope support for dim and symbol lists in affine exprs.
//===----------------------------------------------------------------------===//

int IndexExprScope::indexInList(
    SmallVectorImpl<Value> const &list, Value const &value) const {
  int num = list.size();
  for (int i = 0; i < num; ++i) {
    if (list[i] == value)
      return i;
  }
  return -1; // Minus one indicates not found.
}

int IndexExprScope::addDim(Value const value) {
  assert(indexInList(symbols, value) == -1 &&
         "Cannot have a dim that is already a symbol");
  int i = indexInList(dims, value);
  if (i != -1)
    return i; // We already have this dim, reuse it.
  // Else, new dim, add at the end.
  dims.emplace_back(value);
  return dims.size() - 1;
}

int IndexExprScope::addSymbol(Value const value) {
  assert(indexInList(dims, value) == -1 &&
         "Cannot have a symbol that is already a dim");
  int i = indexInList(symbols, value);
  if (i != -1)
    return i; // We already have this symbol, reuse it.
  // Else, new symbol, add at the end.
  symbols.emplace_back(value);
  return symbols.size() - 1;
}

//===----------------------------------------------------------------------===//
// IndexExprScope getters.
//===----------------------------------------------------------------------===//

bool IndexExprScope::isCurrentScope() const {
  return getCurrentScopePtr() == this;
}

bool IndexExprScope::isEnclosingScope() const {
  for (IndexExprScope *s = getCurrentScopePtr()->parentScope; s;
       s = s->parentScope) {
    if (s == this)
      return true;
  }
  return false;
}

void IndexExprScope::getDimAndSymbolList(SmallVectorImpl<Value> &list) const {
  list.clear();
  for (auto dim : dims)
    list.emplace_back(dim);
  for (auto sym : symbols)
    list.emplace_back(sym);
}

OpBuilder &IndexExprScope::getRewriter() const {
  assert(rewriter && "Should have a valid pointer");
  return *rewriter;
}

OpBuilder *IndexExprScope::getRewriterPtr() const { return rewriter; }

//===----------------------------------------------------------------------===//
// IndexExprScope Debug.
//===----------------------------------------------------------------------===//

void IndexExprScope::debugPrint(const std::string &msg) const {
  LLVM_DEBUG(llvm::dbgs() << "Scope " << msg.c_str() << " 0x" << (long long)this
                          << ": with parent scope 0x" << (long long)parentScope
                          << " and " << dims.size() << " dims and "
                          << symbols.size() << " symbols\n";);
}

//===----------------------------------------------------------------------===//
// IndexExpr copy and setters.
//===----------------------------------------------------------------------===//

IndexExpr IndexExpr::deepCopy() const {
  // Create new implementation and set scope to current scope (don't copy it).
  IndexExprImpl *newImplObj = new IndexExprImpl();
  assert(newImplObj && "failed to allocate IndexExpr implemtation");
  // Copy all of hte other fields (preserving current scope).
  newImplObj->copy(getObjPtr());
  return IndexExpr(newImplObj);
}

//===----------------------------------------------------------------------===//
// IndexExpr queries.
//===----------------------------------------------------------------------===//

bool IndexExpr::isDefined() const {
  assert(!getObj().isDefined() || hasScope());
  return getObj().isDefined();
}

// Undefined: its ok to have no impl object associated with it.
bool IndexExpr::isUndefined() const {
  return !indexExprObj || !getObj().isDefined();
}

bool IndexExpr::isLiteral() const { return getObj().isLiteral(); }

bool IndexExpr::isQuestionmark() const { return getObj().isQuestionmark(); }

bool IndexExpr::isAffine() const { return getObj().isAffine(); }

bool IndexExpr::isSymbol() const { return getObj().isSymbol(); }

bool IndexExpr::isDim() const { return getObj().isDim(); }

bool IndexExpr::isPredType() const { return getObj().isPredType(); }

bool IndexExpr::isIndexType() const { return getObj().isIndexType(); }

bool IndexExpr::hasAffineExpr() const { return getObj().hasAffineExpr(); }

bool IndexExpr::hasValue() const { return getObj().hasValue(); }

//===----------------------------------------------------------------------===//
// IndexExpr list queries.
//===----------------------------------------------------------------------===//

bool IndexExpr::isLiteralAndIdenticalTo(int64_t b) const {
  // When dealing with non-literal, don't test and return false.
  return isLiteral() && (getLiteral() == b);
}

bool IndexExpr::isLiteralAndIdenticalTo(IndexExpr const b) const {
  // When dealing with non-literal, don't test and return false.
  return b.isLiteral() && isLiteralAndIdenticalTo(b.getLiteral());
}

bool IndexExpr::isLiteralAndDifferentThan(int64_t b) const {
  // When dealing with non-literal, don't test and return false.
  return isLiteral() && (getLiteral() != b);
}

bool IndexExpr::isLiteralAndDifferentThan(IndexExpr const b) const {
  // When dealing with non-literal, don't test and return false.
  return b.isLiteral() && isLiteralAndDifferentThan(b.getLiteral());
}

bool IndexExpr::isLiteralAndGreaterThan(int64_t b) const {
  // When dealing with non-literal, don't test and return false.
  return isLiteral() && (getLiteral() > b);
}

bool IndexExpr::isLiteralAndGreaterThan(IndexExpr const b) const {
  // When dealing with non-literal, don't test and return false.
  return b.isLiteral() && isLiteralAndGreaterThan(b.getLiteral());
}

bool IndexExpr::isLiteralAndSmallerThan(int64_t b) const {
  // When dealing with non-literal, don't test and return false.
  return isLiteral() && (getLiteral() < b);
}

bool IndexExpr::isLiteralAndSmallerThan(IndexExpr const b) const {
  // When dealing with non-literal, don't test and return false.
  return b.isLiteral() && isLiteralAndSmallerThan(b.getLiteral());
}

// All element in list are literals.
/*static*/ bool IndexExpr::isLiteral(SmallVectorImpl<IndexExpr> &list) {
  for (IndexExpr i : list)
    if (!i.isLiteral())
      return false;
  return true;
}

//===----------------------------------------------------------------------===//
// IndexExpr private queries.
//===----------------------------------------------------------------------===//

bool IndexExpr::hasScope() const { return getObj().hasScope(); }

bool IndexExpr::isInCurrentScope() const { return getScope().isCurrentScope(); }

bool IndexExpr::canBeUsedInScope() const {
  if (isInCurrentScope())
    return true;
  if (isLiteral()) {
    return getScope().isEnclosingScope();
  }
  switch (getKind()) {
  case IndexExprKind::NonAffine:
  case IndexExprKind::Predicate:
    // Its ok to use a nonafine index expressions from enclosing scopes.
    assert(hasValue() && "must have value to be used from enclosing scopes");
    return getScope().isEnclosingScope();
    break;
  case IndexExprKind::Questionmark:
    return true;
    printf(" kind(predicate)");
    break;
  case IndexExprKind::Affine:
  case IndexExprKind::Dim:
  case IndexExprKind::Symbol:
    // Because affine/dim/symbols are specific to a current scope, they have to
    // be converted to the current scope before being used. They cannot be used
    // out of current scope.
    return false;
  }
  llvm_unreachable("unkown kind");
}

//===----------------------------------------------------------------------===//
// IndexExpr public getter.
//===----------------------------------------------------------------------===//

int64_t IndexExpr::getLiteral() const { return getObj().getLiteral(); }

AffineExpr IndexExpr::getAffineExpr() const { return getObj().getAffineExpr(); }

Value IndexExpr::getValue() const { return getObj().getValue(); }

void IndexExpr::getAffineMapAndOperands(
    AffineMap &map, SmallVectorImpl<Value> &operands) const {
  getObj().getAffineMapAndOperands(map, operands);
}

//===----------------------------------------------------------------------===//
// IndexExpr private getter.
//===----------------------------------------------------------------------===//

IndexExprScope *IndexExpr::getScopePtr() const {
  return getObj().getScopePtr();
}

IndexExprImpl &IndexExpr::getObj() const { return *getObjPtr(); }

IndexExprImpl *IndexExpr::getObjPtr() const {
  assert(indexExprObj);
  return indexExprObj;
}

IndexExprKind IndexExpr::getKind() const { return getObj().getKind(); }

//===----------------------------------------------------------------------===//
// IndexExpr Debug.
//===----------------------------------------------------------------------===//

void IndexExpr::debugPrint(const std::string &msg) const {
  LLVM_DEBUG({
    llvm::dbgs() << msg.c_str();
    if (!isDefined()) {
      llvm::dbgs() << " undefined\n";
      return;
    }
    if (isLiteral())
<<<<<<< HEAD
      llvm::dbgs() << " literal(" << (long long)getLiteral() << ")";
=======
      printf(" literal(%lli)", (long long)getLiteral());
>>>>>>> 1b8f7e63
    if (hasAffineExpr())
      llvm::dbgs() << " hasAffine";
    if (hasValue()) {
      llvm::dbgs() << " hasValue";
      auto op = getValue().getDefiningOp();
      if (op) {
        std::string str;
        llvm::raw_string_ostream os(str);
        op->print(os);
        llvm::dbgs() << "( \"" << str.c_str() << "\")";
      } else
        llvm::dbgs() << "(op not found)";
    }
    if (isAffine())
      llvm::dbgs() << " is affine";
    switch (getKind()) {
    case IndexExprKind::NonAffine:
      llvm::dbgs() << " kind(non-affine)";
      break;
    case IndexExprKind::Questionmark:
      llvm::dbgs() << " kind(questionmark)";
      break;
    case IndexExprKind::Predicate:
      llvm::dbgs() << " kind(predicate)";
      break;
    case IndexExprKind::Affine:
      llvm::dbgs() << " kind(affine)";
      break;
    case IndexExprKind::Dim:
      llvm::dbgs() << " kind(dim)";
      break;
    case IndexExprKind::Symbol:
      llvm::dbgs() << " kind(symbol)";
      break;
    }
    llvm::dbgs() << " scope(0x " << (long long unsigned)getScopePtr() << ")\n";
  });
}

void IndexExpr::debugPrint(
    const std::string &msg, const SmallVectorImpl<IndexExpr> &list) {
  LLVM_DEBUG({
    int s = list.size();
    llvm::dbgs() << msg.c_str() << " (" << s << "elements)\n";
    for (int i = 0; i < s; ++i) {
      std::string element = "  " + std::to_string(i) + ": ";
      list[i].debugPrint(element);
    }
  });
}

//===----------------------------------------------------------------------===//
// Helpers for IndexExpressions
//===----------------------------------------------------------------------===//

/*static*/ void IndexExpr::getShape(SmallVectorImpl<IndexExpr> &indexExprList,
    SmallVectorImpl<int64_t> &intDimList) {
  intDimList.clear();
  for (IndexExpr &expr : indexExprList) {
    if (expr.isLiteral()) {
      int64_t val = expr.getLiteral();
      assert(val >= 0 && "expected positive values only");
      intDimList.emplace_back(val);
    } else
      intDimList.emplace_back(-1);
  }
}

/*static*/ void IndexExpr::getValues(
    ArrayRef<IndexExpr> indexExprArray, SmallVectorImpl<Value> &valueList) {
  valueList.clear();
  for (IndexExpr const &expr : indexExprArray)
    valueList.emplace_back(expr.getValue());
}

//===----------------------------------------------------------------------===//
// IndexExpr Op Support.
//===----------------------------------------------------------------------===//

// Used for add/sub/mult/ceilDiv/floorDiv
IndexExpr IndexExpr::binaryOp(IndexExpr const b, bool affineWithLitB,
    bool canBeAffine, F2 litFct, F2 affineExprFct, F2 valueFct) const {
  assert(canBeUsedInScope() && "a cannot be used in current scope");
  assert(b.canBeUsedInScope() && "b cannot be used in current scope");
  // Literal integer if a and b are literals. Affine if canBeAffine is true,
  // both a and b are affine, and possibly a and/or b are also constant.
  bool resIsLit = isLiteral() && b.isLiteral();
  bool resIsAffine = resIsLit || (canBeAffine && isAffine() && b.isAffine() &&
                                     (!affineWithLitB || b.isLiteral()));

  // We use now use the result of the above determination on whether the new
  // index is literal and/or affine.
  if (resIsLit)
    // Constant, use constant computations.
    return litFct(*this, b);
  if (isShapeInferencePass())
    // In shape analysis, if not constant: do noting, aka leave Values &
    // Affine expr undefined.
    return QuestionmarkIndexExpr();
  if (resIsAffine)
    // Use affine values.
    return affineExprFct(*this, b);
  // Use values.
  return valueFct(*this, b);
}

IndexExpr IndexExpr::compareOp(
    arith::CmpIPredicate comparePred, IndexExpr const b) const {
  F2 litFct = [&](IndexExpr const aa, IndexExpr const bb) -> IndexExpr {
    int64_t aaa = aa.getLiteral();
    int64_t bbb = bb.getLiteral();
    switch (comparePred) {
    case arith::CmpIPredicate::eq:
      if (aaa == bbb)
        return PredicateIndexExpr(true);
      break;
    case arith::CmpIPredicate::ne:
      if (aaa != bbb)
        return PredicateIndexExpr(true);
      break;
    case arith::CmpIPredicate::slt:
      if (aaa < bbb)
        return PredicateIndexExpr(true);
      break;
    case arith::CmpIPredicate::sle:
      if (aaa <= bbb)
        return PredicateIndexExpr(true);
      break;
    case arith::CmpIPredicate::sgt:
      if (aaa > bbb)
        return PredicateIndexExpr(true);
      break;
    case arith::CmpIPredicate::sge:
      if (aaa >= bbb)
        return PredicateIndexExpr(true);
      break;
    default:
      llvm_unreachable("unknown or illegal (unsigned) compare operator");
    }
    return PredicateIndexExpr(false);
  };
  F2 valueFct = [&](IndexExpr const aa, IndexExpr const bb) -> IndexExpr {
    Value compare = aa.getRewriter().create<arith::CmpIOp>(
        aa.getLoc(), comparePred, aa.getValue(), bb.getValue());
    return PredicateIndexExpr(compare);
  };
  // Cannot have affine results, disable and pass null lambda function.
  return binaryOp(b, false, false, litFct, nullptr, valueFct);
}

// Conjunction of two conditions: And
IndexExpr IndexExpr::operator&(IndexExpr const b) const {
  if (isLiteral()) {
    if (getLiteral() == 0)
      // false & b -> false
      return PredicateIndexExpr(false);
    // true & b -> b
    return b.deepCopy();
  }
  if (b.isLiteral()) {
    if (b.getLiteral() == 0)
      // a & false -> false
      return PredicateIndexExpr(false);
    // a & true -> a
    return deepCopy();
  }
  if (isQuestionmark() || b.isQuestionmark())
    return QuestionmarkIndexExpr();
  // Not literals or questionmark, we must have predicates.
  assert(isPredType() && "expected predicate index expression");
  assert(b.isPredType() && "expected predicate index expression");
  Value res =
      getRewriter().create<arith::AndIOp>(getLoc(), getValue(), b.getValue());
  return PredicateIndexExpr(res);
}

// Conjunction of two conditions: Or
IndexExpr IndexExpr::operator|(IndexExpr const b) const {
  if (isLiteral()) {
    if (getLiteral() != 0)
      // true | b -> true
      return PredicateIndexExpr(true);
    // false | b -> b
    return b.deepCopy();
  }
  if (b.isLiteral()) {
    if (b.getLiteral() != 0)
      // a & true -> true
      return PredicateIndexExpr(true);
    // a & false -> a
    return deepCopy();
  }
  if (isQuestionmark() || b.isQuestionmark())
    return QuestionmarkIndexExpr();
  // Not literals or questionmark, we must have predicates.
  assert(isPredType() && "expected predicate index expression");
  assert(b.isPredType() && "expected predicate index expression");
  Value res =
      getRewriter().create<arith::OrIOp>(getLoc(), getValue(), b.getValue());
  return PredicateIndexExpr(res);
}

IndexExpr IndexExpr::operator!() const {
  return (*this == PredicateIndexExpr(false));
}

// The affine reduction lambda function processes the whole list and must init
// the result. Literal and Values treat one operation at a time
/* static*/ IndexExpr IndexExpr::reductionOp(SmallVectorImpl<IndexExpr> &vals,
    F2Self litRed, Flist affineRed, F2Self valueRed) {
  // If no values, result is undefined.
  int size = vals.size();
  if (size == 0) {
    return UndefinedIndexExpr();
  }
  // Set the output to the first value.
  IndexExpr res = vals[0].deepCopy();
  // If list has one element, we are done. Literal/Affine... will be the same
  // as this single element.
  if (vals.size() == 1)
    return res;
  // Have multiple values, need to do some checks.
  bool resIsLit = true;
  bool resIsAffine = true;
  for (int i = 0; i < size; ++i) {
    if (!vals[i].isLiteral())
      resIsLit = false;
    if (!vals[i].isAffine())
      resIsAffine = false;
    assert(vals[i].canBeUsedInScope() && "incompatible contexts");
  }
  if (resIsLit) {
    // Process int literals, if we only have literal values.
    // Result was set to first element, which by default is literal/affine.
    // This will be the correct result for the output.
    for (int i = 1; i < size; ++i) {
      litRed(res, vals[i]);
    }
    return res;
  }
  if (vals[0].isShapeInferencePass()) {
    // Just set as undefined
    return QuestionmarkIndexExpr();
  }
  if (resIsAffine) {
    // Affine handles the hole list
    return affineRed(res, vals);
  }
  // Process value, one item at a time.
  for (int i = 1; i < size; ++i) {
    valueRed(res, vals[i]);
  }
  return res;
}

//===----------------------------------------------------------------------===//
// IndexExpr Ops.
//===----------------------------------------------------------------------===//

IndexExpr IndexExpr::operator+(IndexExpr const b) const {
  F2 litFct = [](IndexExpr const aa, IndexExpr const bb) -> IndexExpr {
    return LiteralIndexExpr(aa.getLiteral() + bb.getLiteral());
  };
  F2 affineExprFct = [](IndexExpr const aa, IndexExpr const bb) -> IndexExpr {
    return AffineIndexExpr(aa.getAffineExpr() + bb.getAffineExpr());
  };
  F2 valueFct = [](IndexExpr const aa, IndexExpr const bb) -> IndexExpr {
    return NonAffineIndexExpr(aa.getRewriter().create<arith::AddIOp>(
        aa.getLoc(), aa.getValue(), bb.getValue()));
  };
  return binaryOp(b, false, true, litFct, affineExprFct, valueFct);
}

IndexExpr IndexExpr::operator-(IndexExpr const b) const {
  F2 litFct = [](IndexExpr const aa, IndexExpr const bb) -> IndexExpr {
    return LiteralIndexExpr(aa.getLiteral() - bb.getLiteral());
  };
  F2 affineExprFct = [](IndexExpr const aa, IndexExpr const bb) -> IndexExpr {
    return AffineIndexExpr(aa.getAffineExpr() - bb.getAffineExpr());
  };
  F2 valueFct = [](IndexExpr const aa, IndexExpr const bb) -> IndexExpr {
    return NonAffineIndexExpr(aa.getRewriter().create<arith::SubIOp>(
        aa.getLoc(), aa.getValue(), bb.getValue()));
  };
  return binaryOp(b, false, true, litFct, affineExprFct, valueFct);
}

IndexExpr IndexExpr::operator*(IndexExpr const b) const {
  F2 litFct = [](IndexExpr const aa, IndexExpr const bb) -> IndexExpr {
    return LiteralIndexExpr(aa.getLiteral() * bb.getLiteral());
  };
  F2 affineExprFct = [](IndexExpr const aa, IndexExpr const bb) -> IndexExpr {
    return AffineIndexExpr(aa.getAffineExpr() * bb.getAffineExpr());
  };
  F2 valueFct = [](IndexExpr const aa, IndexExpr const bb) -> IndexExpr {
    if (bb.isLiteral() && bb.getLiteral() == 1)
      return aa.deepCopy();
    return NonAffineIndexExpr(aa.getRewriter().create<arith::MulIOp>(
        aa.getLoc(), aa.getValue(), bb.getValue()));
  };
  // Literal should be place in second argument; do so if a is a lit.
  if (isLiteral())
    return b.binaryOp(*this, true, true, litFct, affineExprFct, valueFct);
  return binaryOp(b, true, true, litFct, affineExprFct, valueFct);
}

IndexExpr IndexExpr::floorDiv(IndexExpr const b) const {
  F2 litFct = [](IndexExpr const aa, IndexExpr const bb) -> IndexExpr {
    int64_t rval = floor((1.0 * aa.getLiteral()) / (1.0 * bb.getLiteral()));
    return LiteralIndexExpr(rval);
  };
  F2 affineExprFct = [](IndexExpr const aa, IndexExpr const bb) -> IndexExpr {
    // Operand bb must be a literal.
    int64_t bval = bb.getLiteral();
    if (bval == 1)
      return aa.deepCopy();
    if (bval > 1)
      return AffineIndexExpr(aa.getAffineExpr().floorDiv(bval));
    return NonAffineIndexExpr(aa.getRewriter().create<arith::FloorDivSIOp>(
        aa.getLoc(), aa.getValue(), bb.getValue()));
  };
  F2 valueFct = [](IndexExpr const aa, IndexExpr const bb) -> IndexExpr {
    if (bb.isLiteral() && bb.getLiteral() == 1) {
      return aa.deepCopy();
    }
    return NonAffineIndexExpr(aa.getRewriter().create<arith::FloorDivSIOp>(
        aa.getLoc(), aa.getValue(), bb.getValue()));
  };
  // Index b must be a literal.
  return binaryOp(b, true, true, litFct, affineExprFct, valueFct);
}

IndexExpr IndexExpr::ceilDiv(IndexExpr const b) const {
  F2 litFct = [](IndexExpr const aa, IndexExpr const bb) -> IndexExpr {
    int64_t rval = ceil((1.0 * aa.getLiteral()) / (1.0 * bb.getLiteral()));
    return LiteralIndexExpr(rval);
  };
  F2 affineExprFct = [](IndexExpr const aa, IndexExpr const bb) -> IndexExpr {
    // Operand bb must be a literal.
    int64_t bval = bb.getLiteral();
    if (bval == 1)
      return aa.deepCopy();
    if (bval > 1)
      return AffineIndexExpr(aa.getAffineExpr().ceilDiv(bval));
    return NonAffineIndexExpr(aa.getRewriter().create<arith::CeilDivSIOp>(
        aa.getLoc(), aa.getValue(), bb.getValue()));
  };
  F2 valueFct = [](IndexExpr const aa, IndexExpr const bb) -> IndexExpr {
    if (bb.isLiteral() && bb.getLiteral() == 1) {
      return aa.deepCopy();
    }
    return NonAffineIndexExpr(aa.getRewriter().create<arith::CeilDivSIOp>(
        aa.getLoc(), aa.getValue(), bb.getValue()));
  };
  // Index b must be a literal.
  return binaryOp(b, true, true, litFct, affineExprFct, valueFct);
}

IndexExpr IndexExpr::operator%(IndexExpr const b) const {
  F2 litFct = [](IndexExpr const aa, IndexExpr const bb) -> IndexExpr {
    int64_t rval = mlir::mod(aa.getLiteral(), bb.getLiteral());
    return LiteralIndexExpr(rval);
  };
  F2 affineExprFct = [](IndexExpr const aa, IndexExpr const bb) -> IndexExpr {
    // Operand bb must be a literal.
    int64_t bval = bb.getLiteral();
    if (bval >= 0)
      return AffineIndexExpr(aa.getAffineExpr() % bval);
    return NonAffineIndexExpr(aa.getRewriter().create<arith::RemSIOp>(
        aa.getLoc(), aa.getValue(), bb.getValue()));
  };
  F2 valueFct = [](IndexExpr const aa, IndexExpr const bb) -> IndexExpr {
    if (bb.isLiteral() && bb.getLiteral() == 1) {
      return aa.deepCopy();
    }
    return NonAffineIndexExpr(aa.getRewriter().create<arith::RemSIOp>(
        aa.getLoc(), aa.getValue(), bb.getValue()));
  };
  // Index b must be a literal.
  return binaryOp(b, true, true, litFct, affineExprFct, valueFct);
}

IndexExpr IndexExpr::clamp(IndexExpr const min, IndexExpr const max) const {
  // Functions below uncoditionally override rr with the clipped value of val.
  F3 litFct = [](IndexExpr const val, IndexExpr const min,
                  IndexExpr const max) -> IndexExpr {
    // assume signed compares
    int64_t smin = min.getLiteral();
    int64_t smax = max.getLiteral();
    int64_t res = val.getLiteral();
    if (res < smin)
      res = smin;
    if (res > smax)
      res = smax;
    return LiteralIndexExpr(res);
  };
  F3 valueFct = [](IndexExpr const val, IndexExpr const min,
                    IndexExpr const max) {
    IndexExpr res1 = select(val < min, min, val);
    IndexExpr res2 = select(res1 > max, max, res1);
    return res2;
  };

  assert(canBeUsedInScope() && "cannot be used in current scope");
  assert(min.canBeUsedInScope() && "min cannot be used in current scope");
  assert(max.canBeUsedInScope() && "max cannot be used in current scope");

  // Literal integer if a, b, and c are literals. Output is not affine (unless
  // all 3 are literals).
  bool resIsLit = isLiteral() && min.isLiteral() && max.isLiteral();
  // We use now use the result of the above determination on whether the new
  // index is literal and/or affine.
  if (resIsLit)
    // Constant, use constant computations.
    return litFct(*this, min, max);
  if (isShapeInferencePass())
    // In shape analysis, if not constant: do noting, aka leave Values &
    // Affine expr undefined.
    return QuestionmarkIndexExpr();
  // Use values.
  return valueFct(*this, min, max);
}

/*static*/ IndexExpr IndexExpr::select(IndexExpr const compare,
    IndexExpr const trueVal, IndexExpr const falseVal) {
  assert(
      compare.canBeUsedInScope() && "compare cannot be used in current scope");
  assert(
      trueVal.canBeUsedInScope() && "trueVal cannot be used in current scope");
  assert(falseVal.canBeUsedInScope() &&
         "falseVal cannot be used in current scope");
  // When compare result is literal, just feed forward the right value.
  if (compare.isLiteral()) {
    if (compare.getLiteral())
      return trueVal.deepCopy();
    return falseVal.deepCopy();
  }
  // Dynamic value, just set as undefined during shape inference pass.
  if (compare.isShapeInferencePass())
    return QuestionmarkIndexExpr();
  // Generate code for the select.
  Value results = compare.getRewriter().create<SelectOp>(compare.getLoc(),
      compare.getValue(), trueVal.getValue(), falseVal.getValue());
  return NonAffineIndexExpr(results);
}

/*static*/ IndexExpr IndexExpr::min(SmallVectorImpl<IndexExpr> &vals) {
  // Res is already an literal int, we are reducing into it.
  F2Self litFct = [](IndexExpr res, IndexExpr const aa) -> IndexExpr {
    int64_t rrr = res.getLiteral();
    int64_t aaa = aa.getLiteral();
    if (aaa < rrr)
      res.getObj().intLit = aaa;
    return res;
  };
  Flist affineExprFct = [&](IndexExpr res,
                            SmallVectorImpl<IndexExpr> &vvals) -> IndexExpr {
    // Create a list of affine expression
    assert(vvals.size() > 1 && "come here only with 2 or more values");
    SmallVector<AffineExpr, 4> affineExprs;
    // Important to get the affine expressions before getting the dims/symbols.
    for (IndexExpr &vv : vvals) {
      affineExprs.emplace_back(vv.getAffineExpr());
    }
    // Compute a map including the list of affine expressions.
    IndexExprScope &scope = vvals[0].getScope();
    int dimNum = scope.getNumDims();
    int symNum = scope.getNumSymbols();
    auto mapContext = scope.getRewriter().getContext();
    AffineMap map = AffineMap::get(dimNum, symNum, affineExprs, mapContext);
    // Compute the min value out of this map.
    SmallVector<Value, 4> dimAndSymList;
    scope.getDimAndSymbolList(dimAndSymList);
    Value minVal = scope.getRewriter().create<AffineMinOp>(
        vvals[0].getLoc(), map, dimAndSymList);
    res.getObj().initAsKind(minVal, IndexExprKind::NonAffine);
    return res;
  };
  // Res is already defined, we are reducing into it.
  F2Self valueFct = [](IndexExpr res, IndexExpr const aa) {
    Value compareVal = res.getRewriter().create<arith::CmpIOp>(
        res.getLoc(), arith::CmpIPredicate::slt, aa.getValue(), res.getValue());
    Value resVal = res.getRewriter().create<SelectOp>(
        res.getLoc(), compareVal, aa.getValue(), res.getValue());
    res.getObj().initAsKind(resVal, IndexExprKind::NonAffine);
    return res;
  };
  return reductionOp(vals, litFct, affineExprFct, valueFct);
}

/*static*/ IndexExpr IndexExpr::min(
    IndexExpr const first, IndexExpr const second) {
  SmallVector<IndexExpr, 2> list = {first, second};
  return min(list);
}

/*static*/ IndexExpr IndexExpr::min(
    IndexExpr const first, int64_t const second) {
  SmallVector<IndexExpr, 2> list = {first, LiteralIndexExpr(second)};
  return min(list);
}

/*static*/ IndexExpr IndexExpr::max(SmallVectorImpl<IndexExpr> &vals) {
  // Res is already an literal int, we are reducing into it.
  F2Self litFct = [](IndexExpr res, IndexExpr const aa) -> IndexExpr {
    int64_t rrr = res.getLiteral();
    int64_t aaa = aa.getLiteral();
    if (aaa > rrr)
      res.getObj().intLit = aaa;
    return res;
  };
  Flist affineExprFct = [&](IndexExpr res,
                            SmallVectorImpl<IndexExpr> &vvals) -> IndexExpr {
    // Create a list of affine expression
    assert(vvals.size() > 1 && "come here only with 2 or more values");
    SmallVector<AffineExpr, 4> affineExprs;
    // Important to get the affine expressions before getting the dims/symbols.
    for (IndexExpr &vv : vvals) {
      affineExprs.emplace_back(vv.getAffineExpr());
    }
    // Compute a map including the list of affine expressions.
    IndexExprScope &scope = vvals[0].getScope();
    int dimNum = scope.getNumDims();
    int symNum = scope.getNumSymbols();
    auto mapContext = scope.getRewriter().getContext();
    AffineMap map = AffineMap::get(dimNum, symNum, affineExprs, mapContext);
    // Compute the min value out of this map.
    SmallVector<Value, 4> dimAndSymList;
    scope.getDimAndSymbolList(dimAndSymList);
    Value minVal = scope.getRewriter().create<AffineMaxOp>(
        vvals[0].getLoc(), map, dimAndSymList);
    res.getObj().initAsKind(minVal, IndexExprKind::NonAffine);
    return res;
  };
  // Res is already defined, we are reducing into it.
  F2Self valueFct = [](IndexExpr res, IndexExpr const aa) {
    Value compareVal = res.getRewriter().create<arith::CmpIOp>(
        res.getLoc(), arith::CmpIPredicate::sgt, aa.getValue(), res.getValue());
    Value resVal = res.getRewriter().create<SelectOp>(
        res.getLoc(), compareVal, aa.getValue(), res.getValue());
    res.getObj().initAsKind(resVal, IndexExprKind::NonAffine);
    return res;
  };
  return reductionOp(vals, litFct, affineExprFct, valueFct);
}

/*static*/ IndexExpr IndexExpr::max(
    IndexExpr const first, IndexExpr const second) {
  SmallVector<IndexExpr, 2> list = {first, second};
  return max(list);
}

/*static*/ IndexExpr IndexExpr::max(
    IndexExpr const first, int64_t const second) {
  SmallVector<IndexExpr, 2> list = {first, LiteralIndexExpr(second)};
  return max(list);
}

//===----------------------------------------------------------------------===//
// IndexExpr Ops Derivatives
//===----------------------------------------------------------------------===//

IndexExpr IndexExpr::operator+(int64_t const b) const {
  return *this + LiteralIndexExpr(b);
}

IndexExpr IndexExpr::operator-(int64_t const b) const {
  return *this - LiteralIndexExpr(b);
}

IndexExpr IndexExpr::operator*(int64_t const b) const {
  return *this * LiteralIndexExpr(b);
}

IndexExpr IndexExpr::operator==(IndexExpr const b) const {
  return compareOp(arith::CmpIPredicate::eq, b);
}

IndexExpr IndexExpr::operator==(int64_t const b) const {
  return *this == LiteralIndexExpr(b);
}

IndexExpr IndexExpr::operator!=(IndexExpr const b) const {
  return compareOp(arith::CmpIPredicate::ne, b);
}

IndexExpr IndexExpr::operator!=(int64_t const b) const {
  return *this != LiteralIndexExpr(b);
}

IndexExpr IndexExpr::operator<=(IndexExpr const b) const {
  return compareOp(arith::CmpIPredicate::sle, b);
}

IndexExpr IndexExpr::operator<=(int64_t const b) const {
  return *this <= LiteralIndexExpr(b);
}

IndexExpr IndexExpr::operator<(IndexExpr const b) const {
  return compareOp(arith::CmpIPredicate::slt, b);
}

IndexExpr IndexExpr::operator<(int64_t const b) const {
  return *this < LiteralIndexExpr(b);
}

IndexExpr IndexExpr::operator>=(IndexExpr const b) const {
  return compareOp(arith::CmpIPredicate::sge, b);
}

IndexExpr IndexExpr::operator>=(int64_t const b) const {
  return *this >= LiteralIndexExpr(b);
}

IndexExpr IndexExpr::operator>(IndexExpr const b) const {
  return compareOp(arith::CmpIPredicate::sgt, b);
}

IndexExpr IndexExpr::operator>(int64_t const b) const {
  return *this > LiteralIndexExpr(b);
}

IndexExpr IndexExpr::operator%(int64_t const b) const {
  return *this % LiteralIndexExpr(b);
}

IndexExpr IndexExpr::floorDiv(int64_t const b) const {
  return this->floorDiv(LiteralIndexExpr(b));
}

IndexExpr IndexExpr::ceilDiv(int64_t const b) const {
  return this->ceilDiv(LiteralIndexExpr(b));
}

IndexExpr IndexExpr::clamp(int64_t min, IndexExpr max) {
  return clamp(LiteralIndexExpr(min), max);
}

/*static*/ IndexExpr IndexExpr::select(
    IndexExpr const compare, int64_t const trueVal, IndexExpr const falseVal) {
  return select(compare, LiteralIndexExpr(trueVal), falseVal);
}
/*static*/ IndexExpr IndexExpr::select(
    IndexExpr const compare, IndexExpr const trueVal, int64_t const falseVal) {
  return select(compare, trueVal, LiteralIndexExpr(falseVal));
}
/*static*/ IndexExpr IndexExpr::select(
    IndexExpr const compare, int64_t const trueVal, int64_t const falseVal) {
  return select(compare, LiteralIndexExpr(trueVal), LiteralIndexExpr(falseVal));
}

IndexExpr IndexExpr::selectOrSelf(
    IndexExpr const compare, IndexExpr const trueVal) const {
  return select(compare, trueVal, *this);
}

IndexExpr IndexExpr::selectOrSelf(
    IndexExpr const compare, int64_t const trueVal) const {
  return select(compare, trueVal, *this);
}

//===----------------------------------------------------------------------===//
// IndexExpr Subclasses for constructing UndefinedIndexExpr.
//===----------------------------------------------------------------------===//

UndefinedIndexExpr::UndefinedIndexExpr() : IndexExpr() {}

//===----------------------------------------------------------------------===//
// IndexExpr Subclasses for constructing LiteralIndexExpr.
//===----------------------------------------------------------------------===//

LiteralIndexExpr::LiteralIndexExpr(int64_t const value) : IndexExpr() {
  init(value);
}

void LiteralIndexExpr::init(int64_t const value) {
  indexExprObj = new IndexExprImpl();
  assert(indexExprObj && "failed to allocate IndexExpr implementation");
  indexExprObj->initAsLiteral(value, IndexExprKind::Affine);
}

LiteralIndexExpr::LiteralIndexExpr(IndexExpr const &o) : IndexExpr() {
  assert(o.isLiteral() && "cannot make a literal from non literal");
  init(o.getLiteral());
}
LiteralIndexExpr::LiteralIndexExpr(UndefinedIndexExpr const &o) : IndexExpr() {
  assert(o.isLiteral() && "cannot make a literal from non literal");
  init(o.getLiteral());
}
LiteralIndexExpr::LiteralIndexExpr(LiteralIndexExpr const &o) : IndexExpr() {
  assert(o.isLiteral() && "cannot make a literal from non literal");
  init(o.getLiteral());
}
LiteralIndexExpr::LiteralIndexExpr(NonAffineIndexExpr const &o) : IndexExpr() {
  assert(o.isLiteral() && "cannot make a literal from non literal");
  init(o.getLiteral());
}
LiteralIndexExpr::LiteralIndexExpr(QuestionmarkIndexExpr const &o)
    : IndexExpr() {
  assert(o.isLiteral() && "cannot make a literal from non literal");
  init(o.getLiteral());
}
LiteralIndexExpr::LiteralIndexExpr(PredicateIndexExpr const &o) : IndexExpr() {
  assert(o.isLiteral() && "cannot make a literal from non literal");
  init(o.getLiteral());
}
LiteralIndexExpr::LiteralIndexExpr(AffineIndexExpr const &o) : IndexExpr() {
  assert(o.isLiteral() && "cannot make a literal from non literal");
  init(o.getLiteral());
}
LiteralIndexExpr::LiteralIndexExpr(DimIndexExpr const &o) : IndexExpr() {
  assert(o.isLiteral() && "cannot make a literal from non literal");
  init(o.getLiteral());
}
LiteralIndexExpr::LiteralIndexExpr(SymbolIndexExpr const &o) : IndexExpr() {
  assert(o.isLiteral() && "cannot make a literal from non literal");
  init(o.getLiteral());
}
//===----------------------------------------------------------------------===//
// IndexExpr Subclasses for constructing NonAffineIndexExpr.
//===----------------------------------------------------------------------===//

NonAffineIndexExpr::NonAffineIndexExpr(Value const value) : IndexExpr() {
  indexExprObj = new IndexExprImpl();
  assert(indexExprObj && "failed to allocate IndexExpr implemtation");
  indexExprObj->initAsKind(value, IndexExprKind::NonAffine);
}

NonAffineIndexExpr::NonAffineIndexExpr(IndexExprImpl *otherObjPtr)
    : IndexExpr() {
  // Create new IndexExpr implementation object.
  indexExprObj = new IndexExprImpl();
  assert(indexExprObj && "failed to allocate IndexExpr implementation");
  // If undefined, nothing to do.
  if (!otherObjPtr)
    return;
  // If the index expression is a literal,  just copy it.
  if (otherObjPtr->isLiteral()) {
    indexExprObj->initAsLiteral(
        otherObjPtr->getLiteral(), IndexExprKind::Affine);
    return;
  }
  // Depending on what kind of index expr we got, take different actions.
  switch (otherObjPtr->getKind()) {
  case IndexExprKind::Questionmark: {
    indexExprObj->initAsQuestionmark();
    return;
  }
  case IndexExprKind::NonAffine: {
    indexExprObj->copy(otherObjPtr);
    return;
  }
  case IndexExprKind::Predicate: {
    llvm_unreachable("cannot make a non-affine from a predicate");
  }
  case IndexExprKind::Affine: {
    indexExprObj->initAsKind(otherObjPtr->getValue(), IndexExprKind::NonAffine);
    return;
  }
  case IndexExprKind::Dim: {
    indexExprObj->initAsKind(otherObjPtr->getValue(), IndexExprKind::NonAffine);
    return;
  }
  case IndexExprKind::Symbol: {
    indexExprObj->initAsKind(otherObjPtr->getValue(), IndexExprKind::NonAffine);
    return;
  }
  }
  llvm_unreachable("bad path");
}

NonAffineIndexExpr::NonAffineIndexExpr(IndexExpr const &o)
    : NonAffineIndexExpr(o.getObjPtr()) {}
NonAffineIndexExpr::NonAffineIndexExpr(UndefinedIndexExpr const &o)
    : NonAffineIndexExpr(o.getObjPtr()) {}
NonAffineIndexExpr::NonAffineIndexExpr(LiteralIndexExpr const &o)
    : NonAffineIndexExpr(o.getObjPtr()) {}
NonAffineIndexExpr::NonAffineIndexExpr(NonAffineIndexExpr const &o)
    : NonAffineIndexExpr(o.getObjPtr()) {}
NonAffineIndexExpr::NonAffineIndexExpr(QuestionmarkIndexExpr const &o)
    : NonAffineIndexExpr(o.getObjPtr()) {}
NonAffineIndexExpr::NonAffineIndexExpr(PredicateIndexExpr const &o)
    : NonAffineIndexExpr(o.getObjPtr()) {}
NonAffineIndexExpr::NonAffineIndexExpr(AffineIndexExpr const &o)
    : NonAffineIndexExpr(o.getObjPtr()) {}
NonAffineIndexExpr::NonAffineIndexExpr(DimIndexExpr const &o)
    : NonAffineIndexExpr(o.getObjPtr()) {}
NonAffineIndexExpr::NonAffineIndexExpr(SymbolIndexExpr const &o)
    : NonAffineIndexExpr(o.getObjPtr()) {}

//===----------------------------------------------------------------------===//
// IndexExpr Subclasses for constructing QuestionmarkIndexExpr.
//===----------------------------------------------------------------------===//

QuestionmarkIndexExpr::QuestionmarkIndexExpr() : IndexExpr() {
  indexExprObj = new IndexExprImpl();
  assert(indexExprObj && "failed to allocate IndexExpr implemtation");
  indexExprObj->initAsQuestionmark();
}

// Don't care about otherIndexExpr as questionmarks have no real data.

QuestionmarkIndexExpr::QuestionmarkIndexExpr(IndexExpr const &o)
    : QuestionmarkIndexExpr() {}
QuestionmarkIndexExpr::QuestionmarkIndexExpr(UndefinedIndexExpr const &o)
    : QuestionmarkIndexExpr() {}
QuestionmarkIndexExpr::QuestionmarkIndexExpr(LiteralIndexExpr const &o)
    : QuestionmarkIndexExpr() {}
QuestionmarkIndexExpr::QuestionmarkIndexExpr(NonAffineIndexExpr const &o)
    : QuestionmarkIndexExpr() {}
QuestionmarkIndexExpr::QuestionmarkIndexExpr(QuestionmarkIndexExpr const &o)
    : QuestionmarkIndexExpr() {}
QuestionmarkIndexExpr::QuestionmarkIndexExpr(PredicateIndexExpr const &o)
    : QuestionmarkIndexExpr() {}
QuestionmarkIndexExpr::QuestionmarkIndexExpr(AffineIndexExpr const &o)
    : QuestionmarkIndexExpr() {}
QuestionmarkIndexExpr::QuestionmarkIndexExpr(DimIndexExpr const &o)
    : QuestionmarkIndexExpr() {}
QuestionmarkIndexExpr::QuestionmarkIndexExpr(SymbolIndexExpr const &o)
    : QuestionmarkIndexExpr() {}

//===----------------------------------------------------------------------===//
// IndexExpr Subclasses for constructing PredicateIndexExpr.
//===----------------------------------------------------------------------===//

PredicateIndexExpr::PredicateIndexExpr(bool const value) : IndexExpr() {
  indexExprObj = new IndexExprImpl();
  assert(indexExprObj && "failed to allocate IndexExpr implementation");
  indexExprObj->initAsLiteral(value, IndexExprKind::Predicate);
}

PredicateIndexExpr::PredicateIndexExpr(Value const value) : IndexExpr() {
  indexExprObj = new IndexExprImpl();
  assert(indexExprObj && "failed to allocate IndexExpr implemtation");
  indexExprObj->initAsKind(value, IndexExprKind::Predicate);
}

PredicateIndexExpr::PredicateIndexExpr(IndexExprImpl *otherObjPtr)
    : IndexExpr() {
  // Create new IndexExpr implementation object.
  indexExprObj = new IndexExprImpl();
  assert(indexExprObj && "failed to allocate IndexExpr implementation");
  // If undefined, nothing to do.
  if (!otherObjPtr)
    return;
  // If the index expression is a literal,  just copy it.
  if (otherObjPtr->isLiteral()) {
    indexExprObj->initAsLiteral(
        otherObjPtr->getLiteral(), IndexExprKind::Predicate);
    return;
  }
  assert(otherObjPtr->getKind() == IndexExprKind::Predicate &&
         "can only make a predicate from another predicate");
  indexExprObj->copy(otherObjPtr);
}

PredicateIndexExpr::PredicateIndexExpr(IndexExpr const &o)
    : PredicateIndexExpr(o.getObjPtr()) {}
PredicateIndexExpr::PredicateIndexExpr(UndefinedIndexExpr const &o)
    : PredicateIndexExpr(o.getObjPtr()) {}
PredicateIndexExpr::PredicateIndexExpr(LiteralIndexExpr const &o)
    : PredicateIndexExpr(o.getObjPtr()) {}
PredicateIndexExpr::PredicateIndexExpr(NonAffineIndexExpr const &o)
    : PredicateIndexExpr(o.getObjPtr()) {}
PredicateIndexExpr::PredicateIndexExpr(QuestionmarkIndexExpr const &o)
    : PredicateIndexExpr(o.getObjPtr()) {}
PredicateIndexExpr::PredicateIndexExpr(PredicateIndexExpr const &o)
    : PredicateIndexExpr(o.getObjPtr()) {}
PredicateIndexExpr::PredicateIndexExpr(AffineIndexExpr const &o)
    : PredicateIndexExpr(o.getObjPtr()) {}
PredicateIndexExpr::PredicateIndexExpr(DimIndexExpr const &o)
    : PredicateIndexExpr(o.getObjPtr()) {}
PredicateIndexExpr::PredicateIndexExpr(SymbolIndexExpr const &o)
    : PredicateIndexExpr(o.getObjPtr()) {}

//===----------------------------------------------------------------------===//
// IndexExpr Subclasses for constructing AffineIndexExpr.
//===----------------------------------------------------------------------===//

AffineIndexExpr::AffineIndexExpr(AffineExpr const value) : IndexExpr() {
  indexExprObj = new IndexExprImpl();
  assert(indexExprObj && "failed to allocate IndexExpr implemtation");
  indexExprObj->initAsAffineExpr(value);
}

AffineIndexExpr::AffineIndexExpr(IndexExprImpl *otherObjPtr) : IndexExpr() {
  // Create new IndexExpr implementation object.
  indexExprObj = new IndexExprImpl();
  assert(indexExprObj && "failed to allocate IndexExpr implementation");
  // If undefined, nothing to do.
  if (!otherObjPtr)
    return;
  // If the index expression is a literal,  just copy it.
  if (otherObjPtr->isLiteral()) {
    indexExprObj->initAsLiteral(
        otherObjPtr->getLiteral(), IndexExprKind::Affine);
    return;
  }
  // Depending on what kind of index expr we got, take different actions.
  bool isSameScope = otherObjPtr->isInCurrentScope();
  switch (otherObjPtr->getKind()) {
  case IndexExprKind::Questionmark: {
    indexExprObj->initAsQuestionmark();
    return;
  }
  case IndexExprKind::NonAffine: {
    llvm_unreachable("cannot make an affine from an non affine, affine are "
                     "made of literals, dims, and symbols");
  }
  case IndexExprKind::Predicate: {
    llvm_unreachable("cannot make an affine from a predicate");
  }
  case IndexExprKind::Affine: {
    assert(isSameScope && "cannot can only import literals, dims and symbols "
                          "from different scopes");
    indexExprObj->copy(otherObjPtr);
    return;
  }
  case IndexExprKind::Dim:
  case IndexExprKind::Symbol: {
    assert(isSameScope && "cannot can only import literals, dims and symbols "
                          "from different scopes");
    indexExprObj->initAsAffineExpr(otherObjPtr->getAffineExpr());
    return;
  }
  }
  llvm_unreachable("bad path");
}

AffineIndexExpr::AffineIndexExpr(IndexExpr const &o)
    : AffineIndexExpr(o.getObjPtr()) {}
AffineIndexExpr::AffineIndexExpr(UndefinedIndexExpr const &o)
    : AffineIndexExpr(o.getObjPtr()) {}
AffineIndexExpr::AffineIndexExpr(LiteralIndexExpr const &o)
    : AffineIndexExpr(o.getObjPtr()) {}
AffineIndexExpr::AffineIndexExpr(NonAffineIndexExpr const &o)
    : AffineIndexExpr(o.getObjPtr()) {}
AffineIndexExpr::AffineIndexExpr(QuestionmarkIndexExpr const &o)
    : AffineIndexExpr(o.getObjPtr()) {}
AffineIndexExpr::AffineIndexExpr(PredicateIndexExpr const &o)
    : AffineIndexExpr(o.getObjPtr()) {}
AffineIndexExpr::AffineIndexExpr(AffineIndexExpr const &o)
    : AffineIndexExpr(o.getObjPtr()) {}
AffineIndexExpr::AffineIndexExpr(DimIndexExpr const &o)
    : AffineIndexExpr(o.getObjPtr()) {}
AffineIndexExpr::AffineIndexExpr(SymbolIndexExpr const &o)
    : AffineIndexExpr(o.getObjPtr()) {}

//===----------------------------------------------------------------------===//
// IndexExpr Subclasses for constructing DimIndexExpr.
//===----------------------------------------------------------------------===//

DimIndexExpr::DimIndexExpr(Value const value) : IndexExpr() {
  indexExprObj = new IndexExprImpl();
  assert(indexExprObj && "failed to allocate IndexExpr implemtation");
  indexExprObj->initAsKind(value, IndexExprKind::Dim);
}

DimIndexExpr::DimIndexExpr(IndexExprImpl *otherObjPtr) : IndexExpr() {
  // Create new IndexExpr implementation object.
  indexExprObj = new IndexExprImpl();
  assert(indexExprObj && "failed to allocate IndexExpr implementation");
  // If undefined, nothing to do.
  if (!otherObjPtr)
    return;
  // If the index expression is a literal,  just copy it.
  if (otherObjPtr->isLiteral()) {
    indexExprObj->initAsLiteral(
        otherObjPtr->getLiteral(), IndexExprKind::Affine);
    return;
  }
  // Depending on what kind of index expr we got, take different actions.
  bool isSameScope = otherObjPtr->isInCurrentScope();
  switch (otherObjPtr->getKind()) {
  case IndexExprKind::Questionmark: {
    indexExprObj->initAsQuestionmark();
    return;
  }
  case IndexExprKind::NonAffine: {
    indexExprObj->initAsKind(otherObjPtr->getValue(), IndexExprKind::Dim);
    return;
  }
  case IndexExprKind::Predicate: {
    llvm_unreachable("cannot make an dim from a predicate");
  }
  case IndexExprKind::Affine: {
    indexExprObj->initAsKind(otherObjPtr->getValue(), IndexExprKind::Dim);
    return;
  }
  case IndexExprKind::Dim: {
    // If replicated in the same scope, its not great but will not gen errors.
    indexExprObj->initAsKind(otherObjPtr->getValue(), IndexExprKind::Dim);
    return;
  }
  case IndexExprKind::Symbol: {
    assert(!isSameScope && "cannot make a dim from a symbol at the same scope");
    indexExprObj->initAsKind(otherObjPtr->getValue(), IndexExprKind::Dim);
    return;
  }
  }
  llvm_unreachable("bad path");
}

DimIndexExpr::DimIndexExpr(IndexExpr const &o) : DimIndexExpr(o.getObjPtr()) {}
DimIndexExpr::DimIndexExpr(UndefinedIndexExpr const &o)
    : DimIndexExpr(o.getObjPtr()) {}
DimIndexExpr::DimIndexExpr(LiteralIndexExpr const &o)
    : DimIndexExpr(o.getObjPtr()) {}
DimIndexExpr::DimIndexExpr(NonAffineIndexExpr const &o)
    : DimIndexExpr(o.getObjPtr()) {}
DimIndexExpr::DimIndexExpr(QuestionmarkIndexExpr const &o)
    : DimIndexExpr(o.getObjPtr()) {}
DimIndexExpr::DimIndexExpr(PredicateIndexExpr const &o)
    : DimIndexExpr(o.getObjPtr()) {}
DimIndexExpr::DimIndexExpr(AffineIndexExpr const &o)
    : DimIndexExpr(o.getObjPtr()) {}
DimIndexExpr::DimIndexExpr(DimIndexExpr const &o)
    : DimIndexExpr(o.getObjPtr()) {}
DimIndexExpr::DimIndexExpr(SymbolIndexExpr const &o)
    : DimIndexExpr(o.getObjPtr()) {}

//===----------------------------------------------------------------------===//
// IndexExpr Subclasses for constructing SymbolIndexExpr.
//===----------------------------------------------------------------------===//

SymbolIndexExpr::SymbolIndexExpr(Value const value) : IndexExpr() {
  indexExprObj = new IndexExprImpl();
  assert(indexExprObj && "failed to allocate IndexExpr implemtation");
  indexExprObj->initAsKind(value, IndexExprKind::Symbol);
}

SymbolIndexExpr::SymbolIndexExpr(IndexExprImpl *otherObjPtr) : IndexExpr() {
  // Create new IndexExpr implementation object.
  indexExprObj = new IndexExprImpl();
  assert(indexExprObj && "failed to allocate IndexExpr implementation");
  // If undefined, nothing to do.
  if (!otherObjPtr)
    return;
  // If the index expression is a literal,  just copy it.
  if (otherObjPtr->isLiteral()) {
    indexExprObj->initAsLiteral(
        otherObjPtr->getLiteral(), IndexExprKind::Affine);
    return;
  }
  // Depending on what kind of index expr we got, take different actions.
  bool isSameScope = otherObjPtr->isInCurrentScope();
  switch (otherObjPtr->getKind()) {
  case IndexExprKind::Questionmark: {
    indexExprObj->initAsQuestionmark();
    return;
  }
  case IndexExprKind::NonAffine: {
    indexExprObj->initAsKind(otherObjPtr->getValue(), IndexExprKind::Symbol);
    return;
  }
  case IndexExprKind::Predicate: {
    llvm_unreachable("cannot make an symbol from a predicate");
  }
  case IndexExprKind::Affine: {
    indexExprObj->initAsKind(otherObjPtr->getValue(), IndexExprKind::Symbol);
    return;
  }
  case IndexExprKind::Dim: {
    assert(!isSameScope && "cannot make a symbol from a dim in the same scope");
    indexExprObj->initAsKind(otherObjPtr->getValue(), IndexExprKind::Symbol);
    return;
  }
  case IndexExprKind::Symbol: {
    // If replicated in the same scope, its not great but will not gen errors.
    indexExprObj->initAsKind(otherObjPtr->getValue(), IndexExprKind::Symbol);
    return;
  }
  }
  llvm_unreachable("bad path");
}

SymbolIndexExpr::SymbolIndexExpr(IndexExpr const &o)
    : SymbolIndexExpr(o.getObjPtr()) {}
SymbolIndexExpr::SymbolIndexExpr(UndefinedIndexExpr const &o)
    : SymbolIndexExpr(o.getObjPtr()) {}
SymbolIndexExpr::SymbolIndexExpr(LiteralIndexExpr const &o)
    : SymbolIndexExpr(o.getObjPtr()) {}
SymbolIndexExpr::SymbolIndexExpr(NonAffineIndexExpr const &o)
    : SymbolIndexExpr(o.getObjPtr()) {}
SymbolIndexExpr::SymbolIndexExpr(QuestionmarkIndexExpr const &o)
    : SymbolIndexExpr(o.getObjPtr()) {}
SymbolIndexExpr::SymbolIndexExpr(PredicateIndexExpr const &o)
    : SymbolIndexExpr(o.getObjPtr()) {}
SymbolIndexExpr::SymbolIndexExpr(AffineIndexExpr const &o)
    : SymbolIndexExpr(o.getObjPtr()) {}
SymbolIndexExpr::SymbolIndexExpr(DimIndexExpr const &o)
    : SymbolIndexExpr(o.getObjPtr()) {}
SymbolIndexExpr::SymbolIndexExpr(SymbolIndexExpr const &o)
    : SymbolIndexExpr(o.getObjPtr()) {}

//===----------------------------------------------------------------------===//
// Capturing Index Expressions: Array of values
//===----------------------------------------------------------------------===//

ArrayValueIndexCapture::ArrayValueIndexCapture(
    Value array, GetDenseVal fGetDenseVal, LoadVal fLoadVal)
    : array(array), hasDefault(false), fGetDenseArrayAttr(fGetDenseVal),
      fLoadVallFromArrayAtIndex(fLoadVal) {}

ArrayValueIndexCapture::ArrayValueIndexCapture(Value array,
    int64_t defaultLiteral, GetDenseVal fGetDenseVal, LoadVal fLoadVal)
    : array(array), defaultLiteral(defaultLiteral), hasDefault(true),
      fGetDenseArrayAttr(fGetDenseVal), fLoadVallFromArrayAtIndex(fLoadVal) {}

IndexExpr ArrayValueIndexCapture::getSymbol(uint64_t i) {
  // Check if we have an operand.
  if (array.getType().isa<NoneType>()) {
    // Operand undefined, we use the default value if there is one.
    if (hasDefault)
      return LiteralIndexExpr(defaultLiteral);
    // Has no default: error
    return UndefinedIndexExpr();
  }
  // Check if we have an array of literals.
  assert(fGetDenseArrayAttr && "expected method to get a dense array");
  if (DenseElementsAttr attrArray = fGetDenseArrayAttr(array)) {
    // We extracted an dense attribute from definition of operand.
    int64_t dimSize;
    if (attrArray.getType().getRank() == 0)
      dimSize = 1;
    else
      dimSize = attrArray.getType().getDimSize(0);
    if ((int64_t)i >= dimSize) {
      // Request beyond available size.
      if (hasDefault)
        return LiteralIndexExpr(defaultLiteral);
      // Has no default: error
      return UndefinedIndexExpr();
    }
    auto attrVal = attrArray.getValue(ArrayRef<uint64_t>({i}));
    int64_t attrInt = attrVal.cast<IntegerAttr>().getInt();
    return LiteralIndexExpr(attrInt);
  }

  // We must read value from an array.
  IndexExprScope &scope = IndexExprScope::getCurrentScope();
  if (scope.isShapeInferencePass()) {
    // Not a constant; don't add code.
    return QuestionmarkIndexExpr();
  }
  // Emit code to read array.
  assert(fLoadVallFromArrayAtIndex && "expected method to load an array value");
  Value loadVal =
      fLoadVallFromArrayAtIndex(scope.getRewriter(), scope.getLoc(), array, i);
  return SymbolIndexExpr(loadVal);
}

bool ArrayValueIndexCapture::getSymbolList(
    int num, SmallVectorImpl<IndexExpr> &symbolList) {
  // Clear output.
  symbolList.clear();
  for (int i = 0; i < num; ++i) {
    IndexExpr sym = getSymbol(i);
    if (sym.isUndefined()) {
      symbolList.clear();
      return false;
    }
    symbolList.emplace_back(sym);
  }
  return true;
}

bool ArrayValueIndexCapture::getSymbolList(
    SmallVectorImpl<IndexExpr> &symbolList) {
  symbolList.clear();
  auto shapeType = array.getType().dyn_cast_or_null<ShapedType>();
  if (!shapeType)
    return false; // Assume error if its not a shape type.
  assert(shapeType.getRank() == 1 &&
         "Array value index capture supports 1D arrays");
  int num = shapeType.getShape()[0];
  if (num == -1)
    return false; // Cannot read an unranked array.
  return getSymbolList(num, symbolList);
}

//===----------------------------------------------------------------------===//
// Capturing Index Expressions: Array of values
//===----------------------------------------------------------------------===//

ArrayAttributeIndexCapture::ArrayAttributeIndexCapture(ArrayAttr array)
    : array(array), arraySize((array) ? array.size() : 0), defaultLiteral(0),
      hasDefault(false) {}

ArrayAttributeIndexCapture::ArrayAttributeIndexCapture(
    ArrayAttr array, int64_t defaultLiteral)
    : array(array), arraySize((array) ? array.size() : 0),
      defaultLiteral(defaultLiteral), hasDefault(true) {}

IndexExpr ArrayAttributeIndexCapture::getLiteral(uint64_t i) {
  if (i < arraySize) {
    int64_t val = (array.getValue()[i]).cast<IntegerAttr>().getInt();
    return LiteralIndexExpr(val);
  }
  if (hasDefault)
    return LiteralIndexExpr(defaultLiteral);
  return UndefinedIndexExpr();
}

//===----------------------------------------------------------------------===//
// Capturing Index Expressions: MemRef Bounds
//===----------------------------------------------------------------------===//

MemRefBoundsIndexCapture::MemRefBoundsIndexCapture()
    : tensorOrMemref(nullptr), memRank(0) {}

MemRefBoundsIndexCapture::MemRefBoundsIndexCapture(Value tensorOrMemref)
    : tensorOrMemref(tensorOrMemref), memRank(0) {
  if (tensorOrMemref) {
    ShapedType shapedType =
        tensorOrMemref.getType().dyn_cast_or_null<ShapedType>();
    if (shapedType)
      memRank = shapedType.getShape().size();
  }
}

bool MemRefBoundsIndexCapture::isLiteral(int64_t i) {
  assert(tensorOrMemref && "Expected defined tensor or memref");
  ArrayRef<int64_t> shape =
      tensorOrMemref.getType().cast<ShapedType>().getShape();
  return (shape[i] >= 0);
}

int64_t MemRefBoundsIndexCapture::getShape(int64_t i) {
  assert(tensorOrMemref && "Expected defined tensor or memref");
  ArrayRef<int64_t> shape =
      tensorOrMemref.getType().cast<ShapedType>().getShape();
  return shape[i];
}

bool MemRefBoundsIndexCapture::areAllLiteral() {
  assert(tensorOrMemref && "Expected defined tensor or memref");
  ArrayRef<int64_t> shape =
      tensorOrMemref.getType().cast<ShapedType>().getShape();
  for (unsigned int i = 0; i < memRank; ++i)
    if (shape[i] < 0)
      return false;
  return true;
}

IndexExpr MemRefBoundsIndexCapture::getDim(uint64_t i) {
  return get<DimIndexExpr>(i);
}

IndexExpr MemRefBoundsIndexCapture::getSymbol(uint64_t i) {
  return get<SymbolIndexExpr>(i);
}

// Assert if not a literal.
IndexExpr MemRefBoundsIndexCapture::getLiteral(uint64_t i) {
  assert(tensorOrMemref && "Expected defined tensor or memref");
  assert(i < memRank && "out of bound access");
  ArrayRef<int64_t> shape =
      tensorOrMemref.getType().cast<ShapedType>().getShape();
  if (shape[i] >= 0) {
    // We have a constant dimension.
    int64_t intVal = shape[i];
    return LiteralIndexExpr(intVal);
  }
  llvm_unreachable("expected a literal");
}

void MemRefBoundsIndexCapture::getDimList(SmallVectorImpl<IndexExpr> &dimList) {
  getList<DimIndexExpr>(dimList);
}

void MemRefBoundsIndexCapture::getSymbolList(
    SmallVectorImpl<IndexExpr> &symbolList) {
  getList<SymbolIndexExpr>(symbolList);
}

void MemRefBoundsIndexCapture::getLiteralList(
    SmallVectorImpl<IndexExpr> &literalList) {
  // Clear output.
  literalList.clear();
  // Scan tensor or memref.
  for (unsigned int i = 0; i < memRank; ++i)
    literalList.emplace_back(getLiteral(i));
}

template <class INDEX>
IndexExpr MemRefBoundsIndexCapture::get(uint64_t i) {
  assert(tensorOrMemref && "Expected defined tensor or memref");
  ArrayRef<int64_t> shape =
      tensorOrMemref.getType().cast<ShapedType>().getShape();
  assert(i < memRank && "index out of bound");
  if (shape[i] >= 0) {
    // We have a constant dimension.
    int64_t intVal = shape[i];
    return LiteralIndexExpr(intVal);
  }
  // We have a dynamic dimension.
  IndexExprScope &scope = IndexExprScope::getCurrentScope();
  if (scope.isShapeInferencePass()) {
    // Not a constant; don't add code.
    return QuestionmarkIndexExpr();
  }
  Value dynVal = scope.getRewriter().create<memref::DimOp>(
      scope.getLoc(), tensorOrMemref, i);
  return INDEX(dynVal);
}

template <class INDEX>
void MemRefBoundsIndexCapture::getList(SmallVectorImpl<IndexExpr> &list) {
  // Clear output.
  list.clear();
  // Scan tensor or memref.
  for (unsigned int i = 0; i < memRank; ++i)
    list.emplace_back(get<INDEX>(i));
}<|MERGE_RESOLUTION|>--- conflicted
+++ resolved
@@ -341,11 +341,7 @@
       return;
     }
     if (isLiteral())
-<<<<<<< HEAD
       llvm::dbgs() << " literal(" << (long long)getLiteral() << ")";
-=======
-      printf(" literal(%lli)", (long long)getLiteral());
->>>>>>> 1b8f7e63
     if (hasAffineExpr())
       llvm::dbgs() << " hasAffine";
     if (hasValue()) {
