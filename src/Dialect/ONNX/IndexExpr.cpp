--- conflicted
+++ resolved
@@ -1357,13 +1357,8 @@
     return QuestionmarkIndexExpr();
   }
   Value dynVal =
-<<<<<<< HEAD
       scope.getRewriter().create<memref::DimOp>(scope.getLoc(), tensorOrMemref, i);
-  return DimIndexExpr(dynVal);
-=======
-      scope.getRewriter().create<DimOp>(scope.getLoc(), tensorOrMemref, i);
   return INDEX(dynVal);
->>>>>>> e0c71838
 }
 
 template <class INDEX>
