//===-------------------- ONNXOps.hpp - ONNX Operations -------------------===//
//
// Copyright 2019 The IBM Research Authors.
//
// =============================================================================
//
// This file defines ONNX operations in the MLIR operation set.
//
//===----------------------------------------------------------------------===//

#pragma once

#include <map>
#include <string>

#include "mlir/Dialect/StandardOps/IR/Ops.h"
#include "mlir/IR/Builders.h"
#include "mlir/IR/BuiltinTypes.h"
#include "mlir/IR/Dialect.h"
#include "mlir/IR/OpDefinition.h"
#include "mlir/Transforms/GreedyPatternRewriteDriver.h"

#include "src/Interface/PromotableConstOperandsOpInterface.hpp"
#include "src/Interface/ResultTypeInferenceOpInterface.hpp"
#include "src/Interface/ShapeInferenceInterface.hpp"

#include "ONNXOpsHelper.hpp"

namespace mlir {

class ONNXOpsDialect : public Dialect {
public:
  ONNXOpsDialect(MLIRContext *context);

  /// Parse an instance of a type registered to the onnx dialect.
  mlir::Type parseType(mlir::DialectAsmParser &parser) const override;

  /// Print an instance of a type registered to the onnx dialect.
  void printType(
      mlir::Type type, mlir::DialectAsmPrinter &printer) const override;

  /// Provide a utility accessor to the dialect namespace. This is used by
  /// several utilities for casting between dialects.
  static StringRef getDialectNamespace() { return "onnx"; }
};
} // end namespace mlir

} // end namespace mlir

/// Include the auto-generated header file containing the declarations of the
/// ONNX operations.
#define GET_OP_CLASSES
#include "src/Dialect/ONNX/ONNXOps.hpp.inc"

namespace mlir {
<<<<<<< HEAD

=======
>>>>>>> 40fe75a2
// The namespace onnxmlir is experimental.
// onnx_mlir has been used in KRNL. Other candidates are onnxops, onnxdialect.
// Should this namesapce for onnx mlir project or ONNXOp dialect?
// Or we need two namespace?
// Will put all the ONNXOps into this namespace
namespace onnxmlir {
class StringType
    : public mlir::Type::TypeBase<StringType, mlir::Type, mlir::TypeStorage> {
public:
  using Base::Base;

  static StringType get(MLIRContext *ctx) { return Base::get(ctx); }
};

namespace detail {
struct SeqTypeStorage;
} // namespace detail

class SeqType
    : public mlir::Type::TypeBase<SeqType, mlir::Type, detail::SeqTypeStorage> {
public:
  using Base::Base;

  static SeqType get(llvm::ArrayRef<mlir::Type> elementTypes);

  llvm::ArrayRef<mlir::Type> getElementTypes();

  mlir::Type getElementType();

  size_t getNumElementTypes() { return getElementTypes().size(); }
};

} // end namespace onnxmlir
} // end namespace mlir<|MERGE_RESOLUTION|>--- conflicted
+++ resolved
@@ -45,18 +45,12 @@
 };
 } // end namespace mlir
 
-} // end namespace mlir
-
 /// Include the auto-generated header file containing the declarations of the
 /// ONNX operations.
 #define GET_OP_CLASSES
 #include "src/Dialect/ONNX/ONNXOps.hpp.inc"
 
 namespace mlir {
-<<<<<<< HEAD
-
-=======
->>>>>>> 40fe75a2
 // The namespace onnxmlir is experimental.
 // onnx_mlir has been used in KRNL. Other candidates are onnxops, onnxdialect.
 // Should this namesapce for onnx mlir project or ONNXOp dialect?
