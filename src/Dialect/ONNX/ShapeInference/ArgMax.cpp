--- conflicted
+++ resolved
@@ -14,13 +14,10 @@
 
 #include "src/Dialect/ONNX/ShapeInference/ONNXShapeHelper.hpp"
 #include "src/Support/Diagnostic.hpp"
-<<<<<<< HEAD
 
 using namespace mlir;
 
-using namespace onnx_mlir;
-=======
->>>>>>> 9f04c01d
+namespace onnx_mlir {
 
 ONNXArgMaxOpShapeHelper::ONNXArgMaxOpShapeHelper(ONNXArgMaxOp *newOp)
     : ONNXOpShapeHelper<ONNXArgMaxOp>(
@@ -75,4 +72,6 @@
   // Save the final result.
   dimsForOutput() = outputDims;
   return success();
-}+}
+
+} // namespace onnx_mlir