/*
 * SPDX-License-Identifier: Apache-2.0
 */

//===------- ONNXOpsHelper.cpp - Helper functions for ONNX dialects -------===//
//
// Copyright 2019-2024 The IBM Research Authors.
//
// =============================================================================
//
// This file contains helper functions for lowering ONNX ops to Krnl Dialect.
//
//===----------------------------------------------------------------------===//

#include "mlir/IR/BuiltinAttributes.h"
#include "mlir/IR/BuiltinTypes.h"
#include "mlir/IR/TypeUtilities.h"
#include "llvm/ADT/TypeSwitch.h"
#include "llvm/Support/Path.h"

#include "src/Dialect/Mlir/IndexExpr.hpp"
#include "src/Dialect/ONNX/ONNXLayoutHelper.hpp"
#include "src/Dialect/ONNX/ONNXOps.hpp"
#include "src/Dialect/ONNX/ONNXOps/OpHelper.hpp"
#include "src/Support/TypeUtilities.hpp"

// Identity affine
using namespace mlir;

namespace onnx_mlir {

//===----------------------------------------------------------------------===//
// ONNX Tensor support.

/// Get a ONNX Tensor data layout by StringRef. If layout string is a standard
/// layout, or any other unrecognized string, just return false.
bool convertStringToONNXCustomTensorDataLayout(StringAttr layoutAttr,
    ONNXTensorEncodingAttr::DataLayout &layout, int64_t &xFactor,
    int64_t &yFactor) {
  StringRef layoutStr(layoutAttr.getValue());
  if (layoutStr.equals_insensitive(LAYOUT_NCHW4C)) {
    xFactor = 4;
    yFactor = 0;
    layout = ONNXTensorEncodingAttr::DataLayout::NCHWxC;
    return true;
  } else if (layoutStr.equals_insensitive(LAYOUT_KCMN4C4K)) {
    xFactor = yFactor = 4;
    layout = ONNXTensorEncodingAttr::DataLayout::KCNMxCyK;
    return true;
  } else if (layoutStr.equals_insensitive(LAYOUT_STANDARD)) {
    // Represent standard layout by no layout, return false.
    // We really should not get there, but there is no harm in doing so.
    return false;
  }
  llvm_unreachable("unknown ONNX Tensor Data Layout");
}

/// Convert a data layout to StringRef.
StringRef convertONNXTensorDataLayoutToString(
    ONNXTensorEncodingAttr::DataLayout layout, int64_t xFactor,
    int64_t yFactor) {
  switch (layout) {
  case ONNXTensorEncodingAttr::DataLayout::NCHWxC:
    if (xFactor == 4 && yFactor == 0)
      return StringRef(LAYOUT_NCHW4C);
    llvm_unreachable("NCHWxC with unsupported x or y factors");
    break;
  case ONNXTensorEncodingAttr::DataLayout::KCNMxCyK:
    if (xFactor == 4 && yFactor == 4)
      return StringRef(LAYOUT_KCMN4C4K);
    llvm_unreachable("KCNMxCyK with unsupported x or y factors");
    break;
  case ONNXTensorEncodingAttr::DataLayout::STANDARD:
    if (xFactor == 0 && yFactor == 0)
      return StringRef(LAYOUT_STANDARD);
    llvm_unreachable("Standard with unsupported x or y factors");
  }
  llvm_unreachable("unsupported ONNX Layout");
}

bool isONNXTensor(const Type type) {
  if (auto ttp = mlir::dyn_cast<RankedTensorType>(type))
    if (mlir::dyn_cast_or_null<ONNXTensorEncodingAttr>(ttp.getEncoding()))
      return true;
  return false;
}

ONNXTensorEncodingAttr getONNXTensorEncoding(Type type) {
  if (auto ttp = mlir::dyn_cast<RankedTensorType>(type))
    return mlir::dyn_cast_or_null<ONNXTensorEncodingAttr>(ttp.getEncoding());
  return nullptr;
}

ONNXTensorEncodingAttr::DataLayout getONNXTensorLayout(Type type) {
  if (ONNXTensorEncodingAttr encoding = getONNXTensorEncoding(type))
    return encoding.getDataLayout();
  return ONNXTensorEncodingAttr::DataLayout::STANDARD;
}

// Return true if both types have the same ONNX Tensor Data Layout (does not
// check for dimensions, elementary types...).
bool identicalONNXTensorDataLayout(const Type type1, const Type type2) {

  ONNXTensorEncodingAttr encoding1 = getONNXTensorEncoding(type1);
  ONNXTensorEncodingAttr encoding2 = getONNXTensorEncoding(type2);
  // Test if neither have encodings, then it is considered identical.
  if (!encoding1 && !encoding2)
    return true;
  // Have encoding, test that they have the same parameters
  ONNXTensorEncodingAttr::DataLayout layout1 = encoding1.getDataLayout();
  ONNXTensorEncodingAttr::DataLayout layout2 = encoding2.getDataLayout();
  return layout1 == layout2 &&
         encoding1.getXFactor() == encoding2.getXFactor() &&
         encoding1.getYFactor() == encoding2.getYFactor();
}

bool hasConvONNXTensorDataLayout(const Type type) {
  ONNXTensorEncodingAttr::DataLayout layout = getONNXTensorLayout(type);
  return (layout == ONNXTensorEncodingAttr::DataLayout::NCHWxC ||
          layout == ONNXTensorEncodingAttr::DataLayout::KCNMxCyK);
}

bool hasCustomONNXTensorDataLayout(const Type type) {
  return getONNXTensorLayout(type) !=
         ONNXTensorEncodingAttr::DataLayout::STANDARD;
}

bool sameRank(Value tensorOrMemref1, Value tensorOrMemref2) {
  auto type1 = mlir::dyn_cast_or_null<ShapedType>(tensorOrMemref1.getType());
  auto type2 = mlir::dyn_cast_or_null<ShapedType>(tensorOrMemref2.getType());
  if (!type1 || !type2)
    return false;
  if (!type1.hasRank() || !type2.hasRank())
    return false;
  return (type1.getRank() == type2.getRank());
}

// Add a tensor encoding to a rank & shaped type. Otherwise, return an unranked
// type as it is.
Type convertTensorTypeToTensorTypeWithEncoding(
    const Type inputType, Attribute encodingAttr) {
  Type resType = inputType;
  if (auto rankedType = llvm::dyn_cast_or_null<RankedTensorType>(inputType)) {
    // Compute shape: this op does not change the shape, just the layout.
    ArrayRef<int64_t> inputShape = rankedType.getShape();
    SmallVector<int64_t, 4> resShape(inputShape.begin(), inputShape.end());
    resType = RankedTensorType::get(
        resShape, rankedType.getElementType(), encodingAttr);
  }
  return resType;
}

//===----------------------------------------------------------------------===//

AffineMap getIdentityDimMap(Builder &builder) {
  return AffineMap::get(1, 0, {builder.getAffineDimExpr(0)});
}
//===----------------------------------------------------------------------===//
// ONNX Pool Conv Support.

// Pool/conv affine
// dim =
//   let numerator = (input + pad - (kernel - 1) * dilation - 1)
//   in let denominator = stride
//      in
//        if (ceilMode)
//          ceil(numerator / denominator) + 1
//        else
//          floor(numerator / denominator) + 1
AffineMap getConvDimMap(Builder &builder, bool ceilMode) {
  AffineExpr input = builder.getAffineDimExpr(0);
  AffineExpr kernel = builder.getAffineSymbolExpr(0);
  AffineExpr pad = builder.getAffineSymbolExpr(1);
  AffineExpr stride = builder.getAffineSymbolExpr(2);
  AffineExpr dilation = builder.getAffineSymbolExpr(3);

  AffineExpr dimExp;
  if (ceilMode)
    dimExp = (input + pad - (kernel - 1) * dilation - 1).ceilDiv(stride) + 1;
  else
    dimExp = (input + pad - (kernel - 1) * dilation - 1).floorDiv(stride) + 1;

  return AffineMap::get(1, 4, {dimExp});
}

/// IndexExprs to compute the start and end indices of the convolution/pooling
/// window.
///
/// The conv/pooling window can be smaller than the kernel when slicing it
/// over the border edges. Thus, we will compute the start and end indices for
/// each window dimension as follows.
///   firstValidH = ceil(float(ptH / dH)) * dH - ptH
///   startH = max(firstValidH, ho * sH - ptH)
///   endH = min(H, ho * sH + (kH - 1) * dH  + 1 - pbH)
///
/// Full conv/pooling window can be reconstructed by:
///   hDim = round(float(endH - startH) / float(dH))
//
/// We also want to compute how the window is smaller than the kernel.
///   kernelOffset = min(0, ho * sH - ptH)
///
/// How to derive 'firstValidH':
///   When dilation is non-unit, the first valid pixel to apply conv/pooling
///   on will not be the 0-th pixel, but rather the smallest integer n to make
///   '-pH + n * dH' greater than or equal to 0, where pH and dH are pad
///   and dilation along axis H. We derive what is this smallest n:
///   -pH + n * dH >= 0
///         n * dH >= pH
///              n >= pH/dH
///   thus n = ceil(pH/dH)
///   thus the first valid pixel location is 'ceil(pH / dH) * dH- pH'.
///
/// This function returns {startH, endH, kernelOffset}.

std::vector<IndexExpr> getIndexExprsForConvWindow(
    SmallVectorImpl<IndexExpr> &inputExprs, bool ceilMode, bool isDilated) {
  assert(inputExprs.size() == 6 && "Not enough inputs");
  IndexExpr windowStartExpr, windowEndExpr, kernelOffsetExpr;
  IndexExpr outputIndex = inputExprs[0];
  IndexExpr inputDim = inputExprs[1];
  IndexExpr kernelDim = inputExprs[2];
  IndexExpr padTopDim = inputExprs[3];
  IndexExpr strideDim = inputExprs[4];
  IndexExpr dilationDim = inputExprs[5];

  IndexExpr start1 = (padTopDim).ceilDiv(dilationDim) * dilationDim - padTopDim;
  IndexExpr start2 = outputIndex * strideDim - padTopDim;
  IndexExpr end1 = inputDim;
  IndexExpr end2 =
      outputIndex * strideDim + (kernelDim - 1) * dilationDim + 1 - padTopDim;

  // windowStartExpr
  SmallVector<IndexExpr, 2> startExprs = {start1, start2};
  windowStartExpr = IndexExpr::max(startExprs);
  // windowEndExpr
  SmallVector<IndexExpr, 2> endExprs = {end1, end2};
  windowEndExpr = IndexExpr::min(endExprs);
  // kernelOffsetExpr
  SmallVector<IndexExpr, 2> kernelExprs = {LitIE(0), start2};
  kernelOffsetExpr = IndexExpr::min(kernelExprs);

  return std::vector<IndexExpr>{
      windowStartExpr, windowEndExpr, kernelOffsetExpr};
}

/// The conv/pooling window can be smaller than the kernel when slicing it
/// over the border edges. This function returns an AffineMap to compute the
/// size of one edge of the window.
AffineMap getWindowAffineMap(Builder &builder, bool ceilMode, bool isDilated) {
  AffineMap windowDimMap;
  // Compute start and end indices.
  AffineExpr outputIndex = builder.getAffineDimExpr(0);
  AffineExpr inputDim = builder.getAffineSymbolExpr(0);
  AffineExpr kernelDim = builder.getAffineSymbolExpr(1);
  AffineExpr padTopDim = builder.getAffineSymbolExpr(2);
  AffineExpr strideDim = builder.getAffineSymbolExpr(3);
  AffineExpr dilationDim = builder.getAffineSymbolExpr(4);
  AffineExpr start1 =
      (padTopDim).ceilDiv(dilationDim) * dilationDim - padTopDim;
  AffineExpr start2 = outputIndex * strideDim - padTopDim;
  AffineExpr end1 = inputDim;
  AffineExpr end2 =
      outputIndex * strideDim + (kernelDim - 1) * dilationDim + 1 - padTopDim;

  // Compute the window's size.
  SmallVector<AffineExpr, 4> dimExpr;
  // Upper bound for an affine.for is `min AffineMap`, where `min` is
  // automatically inserted when an affine.for is constructed from
  // an AffineMap, thus we rewrite `endH - startH` as follows:
  //   endH - startH
  //     = min(end1, end2) - max(start1, start2)
  //     = min(end1 - start1, end1 - start2, end2 - start1, end2 - start2)
  AffineExpr dimExpr1 = end1 - start1;
  AffineExpr dimExpr2 = end1 - start2;
  AffineExpr dimExpr3 = end2 - start1;
  AffineExpr dimExpr4 = end2 - start2;
  for (AffineExpr de : {dimExpr1, dimExpr2, dimExpr3, dimExpr4}) {
    if (isDilated) {
      de = de + 1;
      de = (ceilMode) ? de.ceilDiv(dilationDim) : de.floorDiv(dilationDim);
    }
    dimExpr.emplace_back(de);
  }
  windowDimMap = AffineMap::get(1, 5, dimExpr, builder.getContext());

  return windowDimMap;
}

//===----------------------------------------------------------------------===//
// ONNX Helper functions
//===----------------------------------------------------------------------===//

size_t ArrayAttrSize(ArrayAttr a) { return a.size(); }

size_t ArrayAttrSize(std::optional<ArrayAttr> a) { return a.value().size(); }

int64_t ArrayAttrIntVal(ArrayAttr a, int i) {
  return mlir::cast<IntegerAttr>(a.getValue()[i]).getInt();
}

int64_t ArrayAttrIntVal(std::optional<ArrayAttr> a, int i) {
  return mlir::cast<IntegerAttr>(a.value().getValue()[i]).getInt();
}

void ArrayAttrIntVals(ArrayAttr a, mlir::SmallVectorImpl<int64_t> &i) {
  for (size_t k = 0; k < a.size(); ++k)
    i.emplace_back(mlir::cast<IntegerAttr>(a.getValue()[k]).getInt());
}

ElementsAttr getElementAttributeFromONNXValue(Value value) {
  ONNXConstantOp constantOp = getONNXConstantOp(value);
  if (constantOp)
    return mlir::dyn_cast<ElementsAttr>(constantOp.getValueAttr());
  return nullptr;
}

// Returns the ConstantOp which defines an MLIR Value or null.
ONNXConstantOp getONNXConstantOp(Value value) {
  return mlir::dyn_cast_or_null<ONNXConstantOp>(value.getDefiningOp());
}

bool getI64ValuesFromONNXConstantOp(
    Value val, mlir::SmallVectorImpl<int64_t> &iRes) {
  ElementsAttr elemsAttr = getElementAttributeFromONNXValue(val);
  if (!elemsAttr)
    return false;
  if (!getElementType(elemsAttr.getType()).isInteger(64))
    return false;
  SmallVector<int64_t, 4> iVals(elemsAttr.getValues<int64_t>());
  iRes.append(iVals);
  return true;
}

//===----------------------------------------------------------------------===//
// Support for BatchNorm

ONNXConstantOp createConstantOp(
    PatternRewriter &rewriter, Location loc, ArrayAttr values) {
  return rewriter.create<ONNXConstantOp>(loc, Attribute(),
      DenseElementsAttr::get(
          RankedTensorType::get(
              {static_cast<long>(values.size())}, rewriter.getI64Type()),
          llvm::ArrayRef(values.getValue())));
}

//===----------------------------------------------------------------------===//
// Support for transpose patterns.
//===----------------------------------------------------------------------===//

/// Compute the combined permute pattern from a pair of permute patterns.
ArrayAttr CombinedTransposePattern(PatternRewriter &rewriter,
    ArrayAttr firstPermAttr, ArrayAttr secondPermAttr) {
  // Read first permute vectors.
  SmallVector<int64_t, 4> initialPerm;
  for (auto firstPermVal : firstPermAttr.getValue())
    initialPerm.emplace_back(mlir::cast<IntegerAttr>(firstPermVal).getInt());
  // Read second permute vector. Use it as an index in the first permute
  // vector.
  SmallVector<int64_t, 4> resPerm;
  for (auto secondPermVal : secondPermAttr.getValue()) {
    auto index = mlir::cast<IntegerAttr>(secondPermVal).getInt();
    resPerm.emplace_back(initialPerm[index]);
  }
  // Convert to Array of Attributes.
  ArrayRef<int64_t> resPermRefs(resPerm);
  return rewriter.getI64ArrayAttr(resPermRefs);
}

/// Test if the permute pattern correspond to an identity pattern.
/// Identity patterns are {0, 1, 2, ... , rank -1}.
bool IsIdentityPermuteVector(ArrayAttr permAttr) {
  if (!permAttr)
    return false;
  int64_t currentIndex = 0;
  for (auto permVal : permAttr.getValue())
    if (mlir::cast<IntegerAttr>(permVal).getInt() != currentIndex++)
      return false;
  return true;
}

/// Test if the value has the specified constant shape
bool HasSpecifiedConstantShape(Value value, Value shape) {
  if (!hasShapeAndRank(value) || !hasShapeAndRank(shape))
    return false;

  ArrayRef<int64_t> valueShape =
      mlir::cast<ShapedType>(value.getType()).getShape();
  ElementsAttr shapeAttr = getElementAttributeFromONNXValue(shape);
  if (shapeAttr == nullptr)
    return false;

  int64_t dimensionsOfShape = shapeAttr.getShapedType().getShape()[0];
  if (static_cast<int64_t>(valueShape.size()) != dimensionsOfShape)
    return false;

  auto valueIt = shapeAttr.getValues<APInt>().begin();
  for (int64_t i = 0; i < dimensionsOfShape; i++) {
    int64_t value = (*valueIt++).getSExtValue();
    if (valueShape[i] != value)
      return false;
  }
  return true;
}

/// Test if a value is a scalar constant tensor or not, i.e. tensor<dtype> or
/// tensor<1xdtype>.
bool isScalarConstantTensor(Value v) {
  if (!hasShapeAndRank(v))
    return false;

  auto t = mlir::dyn_cast<ShapedType>(v.getType());
  int64_t r = t.getRank();
  return isDenseONNXConstant(v) &&
         ((r == 0) || ((r == 1) && (t.getShape()[0] == 1)));
}

/// Test if 'val' has shape and rank or not.
bool hasShapeAndRank(Value val) {
  Type valType = val.getType();
  ShapedType shapedType;
  if (SeqType seqType = mlir::dyn_cast<SeqType>(valType))
    shapedType = mlir::dyn_cast<ShapedType>(seqType.getElementType());
  else if (OptType optType = mlir::dyn_cast<OptType>(valType))
    shapedType = mlir::dyn_cast<ShapedType>(optType.getElementType());
  else
    shapedType = mlir::dyn_cast<ShapedType>(valType);
  return shapedType && shapedType.hasRank();
}

bool hasShapeAndRank(Operation *op) {
  int num = op->getNumOperands();
  for (int i = 0; i < num; ++i)
    if (!hasShapeAndRank(op->getOperand(i)))
      return false;
  return true;
}

/// Test if a value has only one use except ONNXDimOp.
bool hasOneUseExceptDimOp(Value val) {
  int64_t numOfUsersExceptDim = 0;
  for (auto user : val.getUsers()) {
    if (isa<ONNXDimOp>(user))
      continue;
    numOfUsersExceptDim++;
  }
  return (numOfUsersExceptDim == 1);
}

//===----------------------------------------------------------------------===//
// Support for rewrite patterns.
//===----------------------------------------------------------------------===//

// Create an ArrayAttr from a dense ConstantOp
ArrayAttr createArrayAttrFromConstantOp(ONNXConstantOp constOp) {
  auto elements = mlir::cast<ElementsAttr>(constOp.getValueAttr());
  SmallVector<Attribute> values(elements.getValues<Attribute>());
  return ArrayAttr::get(constOp.getContext(), values);
}

// Create a DenseElementsAttr from a float attribute.
DenseElementsAttr createDenseElementsAttrFromFloatAttr(
    PatternRewriter &rewriter, Type elementType, FloatAttr attr) {
  auto tensorType = RankedTensorType::get({1}, elementType);
  auto ftype = mlir::cast<FloatType>(elementType);
  APFloat f = attr.getValue();
  bool ignored;
  f.convert(ftype.getFloatSemantics(), APFloat::rmNearestTiesToEven, &ignored);
  return DenseElementsAttr::get(tensorType, {f});
}

ONNXCastOp castTo(
    PatternRewriter &rewriter, Value val, Type newElementTy, int64_t saturate) {
  return rewriter.create<ONNXCastOp>(val.getLoc(),
      val.getType().cast<RankedTensorType>().clone(newElementTy), val,
      rewriter.getIntegerAttr(rewriter.getIntegerType(64, true), saturate),
      TypeAttr::get(newElementTy));
}

//===----------------------------------------------------------------------===//
// Support for dim operations.
//===----------------------------------------------------------------------===//

/// Check if a value is to store dimensions, meaning it is a tensor of one
/// element or concatenation of one-element tensors.
bool areDims(Value val) {
  // Value must be a 1D tensor.
  Type vType = val.getType();
  if (!(isRankedShapedType(vType) && (getRank(vType) == 1)))
    return false;

  // Recursion case.
  if (definedBy<ONNXConcatOp>(val)) {
    // Recursively check.
    for (Value v : val.getDefiningOp()->getOperands())
      if (!areDims(v))
        return false;
    return true;
  }

  // Base case.
  // A dimension must be a 1D tensor of one i64 element.
  if ((getShape(vType)[0] == 1) && getElementType(vType).isSignlessInteger(64))
    return true;

  // Not Dim/Constant/Cast/Concat.
  return false;
}

/// Check if a value is defined by Concat to store dimensions.
bool areDimsFromConcat(Value val) {
  return (areDims(val) && definedBy<ONNXConcatOp>(val));
}

/// Get all dimensions that are stored by the value.
void getDims(Value val, SmallVectorImpl<Value> &dims) {
  assert(areDims(val) && "Value does not store dimensions");
  if (definedBy<ONNXConcatOp>(val)) {
    for (Value v : val.getDefiningOp()->getOperands()) {
      SmallVector<Value, 4> inputs;
      getDims(v, inputs);
      for (Value i : inputs)
        dims.emplace_back(i);
    }
  } else
    dims.emplace_back(val);
}

// Create a DenseElementsAttr based on the shape of type at the given index.
DenseElementsAttr createDenseElementsAttrFromShapeAtIndex(
    PatternRewriter &rewriter, Value value, IntegerAttr indexAttr) {
  auto inType = mlir::cast<ShapedType>(value.getType());
  ArrayRef<int64_t> shape = inType.getShape();
  int64_t index = indexAttr.getValue().getSExtValue();
  SmallVector<int64_t, 4> values(1, shape[index]);
  auto tensorType = RankedTensorType::get({1}, rewriter.getIntegerType(64));
  return DenseElementsAttr::get(tensorType, ArrayRef(values));
}

// Create a DenseElementsAttr based on the size of type.
DenseElementsAttr createDenseElementsAttrFromSize(
    PatternRewriter &rewriter, Value value) {
  auto inType = mlir::cast<ShapedType>(value.getType());
  // Output Type should be scalar: tensor<i64>
  SmallVector<int64_t, 1> dims;
  SmallVector<int64_t, 1> values = {inType.getNumElements()};
  auto tensorType = RankedTensorType::get(dims, rewriter.getIntegerType(64));
  return DenseElementsAttr::get(tensorType, ArrayRef(values));
}

/// Check whether a value is produced by a dense ONNXConstantOp.
bool isDenseONNXConstant(Value result) {
  ONNXConstantOp constOp =
      mlir::dyn_cast_or_null<ONNXConstantOp>(result.getDefiningOp());

  // Must be a constant.
  if (!constOp)
    return false;

  // Must have value attribute.
  Attribute value = constOp.getValueAttr();
  if (!value)
    return false;

  assert((isa<DenseElementsAttr, DisposableElementsAttr>(value)) &&
         "unsupported onnx constant value attribute");

  // No other attribute must be set.
  return !constOp.getValueFloatAttr() && !constOp.getValueFloatsAttr() &&
         !constOp.getValueIntAttr() && !constOp.getValueIntsAttr() &&
         !constOp.getValueStringAttr() && !constOp.getValueStringsAttr() &&
         !constOp.getSparseValueAttr();
}

/// Get scalar value when it is a constant.
template <typename RESULT_TYPE>
RESULT_TYPE getScalarValue(ElementsAttr denseAttr, Type type) {
  Type elementaryType = getElementTypeOrSelf(type);
  if (elementaryType.isInteger(16) || elementaryType.isInteger(32) ||
      elementaryType.isInteger(64)) {
    auto valueIt = denseAttr.getValues<IntegerAttr>().begin();
    return static_cast<RESULT_TYPE>(mlir::cast<IntegerAttr>(*valueIt).getInt());
  } else if (mlir::isa<FloatType>(elementaryType)) {
    auto valueIt = denseAttr.getValues<APFloat>().begin();
<<<<<<< HEAD
    return (RESULT_TYPE)(*valueIt).convertToDouble();
  } else if (elementaryType.isBF16()) {
    auto valueIt = denseAttr.getValues<APFloat>().begin();
    return (RESULT_TYPE)(*valueIt).convertToFloat();
=======
    return static_cast<RESULT_TYPE>((*valueIt).convertToDouble());
>>>>>>> 0ac3dc93
  }
  llvm_unreachable("Unexpected type.");
  return 0;
}

template <typename RESULT_TYPE>
RESULT_TYPE getScalarValue(ONNXConstantOp constantOp) {
  Type type = constantOp.getType();
  ElementsAttr attr = mlir::dyn_cast<ElementsAttr>(constantOp.getValueAttr());
  if (!attr)
    constantOp.emitError("ElementsAttr expected");
  return getScalarValue<RESULT_TYPE>(attr, type);
}

// Template instantiation for getScalarValue

template double getScalarValue<double>(ONNXConstantOp constantOp);
template int64_t getScalarValue<int64_t>(ONNXConstantOp constantOp);

// Convert type to MLIR type.
// A complete list of types can be found in:
// <onnx-mlir-build-folder>/third_party/onnx/onnx/onnx.pb.h
// TODO: Update Int*/Uint* to emit signed/unsigned MLIR types
Type convertONNXTypeToMLIRType(
    Builder &builder, onnx::TensorProto_DataType onnxType) {
  switch (onnxType) {
  case onnx::TensorProto_DataType::TensorProto_DataType_FLOAT8E4M3FN:
    return builder.getFloat8E4M3FNType();
  case onnx::TensorProto_DataType::TensorProto_DataType_FLOAT8E4M3FNUZ:
    return builder.getFloat8E4M3FNUZType();
  case onnx::TensorProto_DataType::TensorProto_DataType_FLOAT8E5M2:
    return builder.getFloat8E5M2Type();
  case onnx::TensorProto_DataType::TensorProto_DataType_FLOAT8E5M2FNUZ:
    return builder.getFloat8E5M2FNUZType();
  case onnx::TensorProto_DataType::TensorProto_DataType_BFLOAT16:
    return builder.getBF16Type();
  case onnx::TensorProto_DataType::TensorProto_DataType_FLOAT16:
    return builder.getF16Type();
  case onnx::TensorProto_DataType::TensorProto_DataType_FLOAT:
    return builder.getF32Type();
  case onnx::TensorProto_DataType::TensorProto_DataType_DOUBLE:
    return builder.getF64Type();
  case onnx::TensorProto_DataType::TensorProto_DataType_INT8:
    return builder.getIntegerType(/*width=*/8);
  case onnx::TensorProto_DataType::TensorProto_DataType_UINT8:
    return builder.getIntegerType(/*width=*/8, false);
  case onnx::TensorProto_DataType::TensorProto_DataType_INT16:
    return builder.getIntegerType(/*width=*/16);
  case onnx::TensorProto_DataType::TensorProto_DataType_UINT16:
    return builder.getIntegerType(/*width=*/16, false);
  case onnx::TensorProto_DataType::TensorProto_DataType_INT32:
    return builder.getIntegerType(/*width=*/32);
  case onnx::TensorProto_DataType::TensorProto_DataType_UINT32:
    return builder.getIntegerType(/*width=*/32, false);
  case onnx::TensorProto_DataType::TensorProto_DataType_INT64:
    return builder.getIntegerType(/*width=*/64);
  case onnx::TensorProto_DataType::TensorProto_DataType_UINT64:
    return builder.getIntegerType(/*width=*/64, false);
  case onnx::TensorProto_DataType::TensorProto_DataType_BOOL:
    return builder.getI1Type();
  case onnx::TensorProto_DataType::TensorProto_DataType_STRING:
    return ONNXStringType::get(builder.getContext());

  case onnx::TensorProto_DataType::TensorProto_DataType_COMPLEX64:
  case onnx::TensorProto_DataType::TensorProto_DataType_COMPLEX128:
  case onnx::TensorProto_DataType::TensorProto_DataType_INT4:
  case onnx::TensorProto_DataType::TensorProto_DataType_UINT4:
  case onnx::TensorProto_DataType::TensorProto_DataType_UNDEFINED:
    llvm_unreachable("Unsupported data type encountered.");
    return nullptr;
  }

  llvm_unreachable("Unsupported data type encountered.");
}

// Convert an MLIR type to the corresponding ONNX type.
int64_t mlirTypeToOnnxType(Type elemType) {
  onnx::TensorProto::DataType onnxType = onnx::TensorProto::UNDEFINED;
  if (!elemType)
    return onnxType;

  TypeSwitch<Type>(elemType)
      .Case<ONNXStringType>(
          [&](ONNXStringType) { onnxType = onnx::TensorProto::STRING; })
      .Case<Float8E4M3FNType>(
          [&](Float8E4M3FNType) { onnxType = onnx::TensorProto::FLOAT8E4M3FN; })
      .Case<Float8E4M3FNUZType>([&](Float8E4M3FNUZType) {
        onnxType = onnx::TensorProto::FLOAT8E4M3FNUZ;
      })
      .Case<Float8E5M2Type>(
          [&](Float8E5M2Type) { onnxType = onnx::TensorProto::FLOAT8E5M2; })
      .Case<Float8E5M2FNUZType>([&](Float8E5M2FNUZType) {
        onnxType = onnx::TensorProto::FLOAT8E5M2FNUZ;
      })
      .Case<BFloat16Type>(
          [&](BFloat16Type) { onnxType = onnx::TensorProto::BFLOAT16; })
      .Case<ComplexType>([&](ComplexType type) {
        if (mlir::isa<Float32Type>(type.getElementType()))
          onnxType = onnx::TensorProto::COMPLEX64;
        else if (mlir::isa<Float64Type>(type.getElementType()))
          onnxType = onnx::TensorProto::COMPLEX128;
      })
      .Case<Float16Type>(
          [&](Float16Type) { onnxType = onnx::TensorProto::FLOAT16; })
      .Case<Float32Type>(
          [&](Float32Type) { onnxType = onnx::TensorProto::FLOAT; })
      .Case<Float64Type>(
          [&](Float64Type) { onnxType = onnx::TensorProto::DOUBLE; })
      .Case<IntegerType>([&](IntegerType type) {
        switch (type.getWidth()) {
        case 1:
          // only a signless type can be a bool.
          onnxType = (type.isSigned() || type.isUnsigned())
                         ? onnx::TensorProto::UNDEFINED
                         : onnx::TensorProto::BOOL;
          break;
        case 8:
          onnxType = type.isUnsigned() ? onnx::TensorProto::UINT8
                                       : onnx::TensorProto::INT8;
          break;
        case 16:
          onnxType = type.isUnsigned() ? onnx::TensorProto::UINT16
                                       : onnx::TensorProto::INT16;
          break;
        case 32:
          onnxType = type.isUnsigned() ? onnx::TensorProto::UINT32
                                       : onnx::TensorProto::INT32;
          break;
        case 64:
          onnxType = type.isUnsigned() ? onnx::TensorProto::UINT64
                                       : onnx::TensorProto::INT64;
          break;
        }
      })
      .Case<LLVM::LLVMStructType>(
          [&](LLVM::LLVMStructType) { onnxType = onnx::TensorProto::STRING; });

  if (onnxType == onnx::TensorProto::UNDEFINED) {
    elemType.dump();
    llvm_unreachable("MLIR type cannot be converted to ONNX type");
  }

  return onnxType;
}

bool isScalarTensor(Value v) {
  return (hasShapeAndRank(v) &&
          ((getRank(v.getType()) == 0) ||
              (getRank(v.getType()) == 1 && getShape(v.getType())[0] == 1)));
}

bool hasIntegerPowerExponent(ONNXPowOp *op, int64_t &exponentValue) {
  Value exponent = op->getY();
  ElementsAttr elementAttr = getElementAttributeFromONNXValue(exponent);
  if (!elementAttr)
    return false;
  if (elementAttr.getNumElements() != 1)
    return false;
  Type elementType = elementAttr.getElementType();
  if (mlir::isa<FloatType>(elementType)) {
    double floatVal = getScalarValue<double>(elementAttr, elementType);
    if (floatVal == ceil(floatVal)) {
      // We essentially have an integer value represented as a float.
      exponentValue = static_cast<int64_t>(floatVal);
      return true;
    }
  } else if (mlir::isa<IntegerType>(elementType)) {
    exponentValue = getScalarValue<int64_t>(elementAttr, elementType);
    return true;
  }
  // Other type, just fails.
  return false;
}

//===----------------------------------------------------------------------===//
// Support for ReshapeOp.
//===----------------------------------------------------------------------===//

// Return true if reshape does nothing, aka it returns the same as the input.
// Use dimAnalysis if provided.

bool isIdentityReshape(
    Value inputTensor, Value outputTensor, const DimAnalysis *dimAnalysis) {
  if (!hasShapeAndRank(inputTensor) || !hasShapeAndRank(outputTensor))
    return false;
  Type inputType = inputTensor.getType();
  Type outputType = outputTensor.getType();
  ArrayRef<int64_t> inputShape = getShape(inputType);
  ArrayRef<int64_t> outputShape = getShape(outputType);
  int64_t inputRank = inputShape.size();
  int64_t outputRank = outputShape.size();

  // Check if same rank.
  if (inputRank != outputRank)
    return false;

  // Check if same shape in the sense that both dimensions at the same index
  // must be both static or dynamic. Otherwise, written rules may fail with the
  // following error due to shape mismatched:
  // ```
  // error: failed to materialize conversion for result #0 of operation
  // 'onnx.Reshape' that remained live after conversion
  // ```
  if (inputShape != outputShape)
    return false;

  // Reshape is an identity if at least (N-1) out of N dimensions are equal. We
  // don't need to care about the different dimension, it is maybe because of
  // DimAnalysis failed to handle it.
  int nSameDims = 0;
  for (int64_t i = 0; i < inputRank; ++i) {
    if (inputShape[i] != ShapedType::kDynamic &&
        inputShape[i] == outputShape[i])
      nSameDims++;
    else if (dimAnalysis &&
             dimAnalysis->sameDim(inputTensor, i, outputTensor, i))
      nSameDims++;
  }
  // Its basically ok to miss one as it then must be equal.
  if (nSameDims >= inputRank - 1)
    return true;

  return false;
}

bool isIdentityReshape(
    ONNXReshapeOp reshapeOp, const DimAnalysis *dimAnalysis) {
  // Check if ranked and shaped.
  Value inputTensor = reshapeOp.getData();
  Value outputTensor = reshapeOp.getReshaped();
  return isIdentityReshape(inputTensor, outputTensor, dimAnalysis);
}

//===----------------------------------------------------------------------===//
// Support for location.
//===----------------------------------------------------------------------===//

// We may try to relate the node names generated by the instrumentation
// with the node names printed by opt-report. Thus it is key to keep the
// code that generates these node name in sync.
//
// The code are found here:
// 1) `matchAndRewrite` from `src/Conversion/KrnlToLLVM/KrnlInstrument.cpp`
// 2) `getNodeNameInPresenceOfOpt` from
//    `src/Dialect/ONNX/ONNXOps/OpHelper.cpp`

std::string getNodeNameInPresenceOfOpt(Operation *op, bool useFileLine) {
  auto getNameFromFileLineLoc = [](FileLineColLoc loc, std::string &name,
                                    std::string postfix = "") {
    std::string filename =
        llvm::sys::path::filename(loc.getFilename().str()).str();
    name += filename + ":" + std::to_string(loc.getLine()) + postfix;
  };

  StringAttr nodeName;
  // Try with op onnx_node_name attribute.
  nodeName = op->getAttrOfType<StringAttr>("onnx_node_name");
  if (nodeName) {
    return nodeName.str();
  }
  // Try with op location.
  Location loc = op->getLoc();
  if (auto nameLoc = mlir::dyn_cast<NameLoc>(loc)) {
    return nameLoc.getName().str();
  }
  if (auto fusedLoc = mlir::dyn_cast<FusedLoc>(loc)) {
    // Combine each location name and set it as nodeName.
    std::string name;
    for (Location locIt : fusedLoc.getLocations()) {
      if (auto nameLocIt = mlir::dyn_cast<NameLoc>(locIt))
        name += nameLocIt.getName().str() + "-";
      else if (useFileLine) {
        if (auto fileLineColLoc = mlir::dyn_cast<FileLineColLoc>(locIt)) {
          getNameFromFileLineLoc(fileLineColLoc, name, "-");
        }
      }
    }
    if (name.empty())
      name = "NOTSET";
    else
      name.pop_back(); // remove last "-"
    return name;
  }
  if (useFileLine) {
    if (auto fileLineColLoc = mlir::dyn_cast<FileLineColLoc>(loc)) {
      std::string name = "";
      getNameFromFileLineLoc(fileLineColLoc, name);
      return name;
    }
  }
  return "NOTSET";
}

} // namespace onnx_mlir<|MERGE_RESOLUTION|>--- conflicted
+++ resolved
@@ -581,14 +581,10 @@
     return static_cast<RESULT_TYPE>(mlir::cast<IntegerAttr>(*valueIt).getInt());
   } else if (mlir::isa<FloatType>(elementaryType)) {
     auto valueIt = denseAttr.getValues<APFloat>().begin();
-<<<<<<< HEAD
-    return (RESULT_TYPE)(*valueIt).convertToDouble();
+    return static_cast<RESULT_TYPE>((*valueIt).convertToDouble());
   } else if (elementaryType.isBF16()) {
     auto valueIt = denseAttr.getValues<APFloat>().begin();
-    return (RESULT_TYPE)(*valueIt).convertToFloat();
-=======
-    return static_cast<RESULT_TYPE>((*valueIt).convertToDouble());
->>>>>>> 0ac3dc93
+    return static_cast<RESULT_TYPE>((*valueIt).convertToFloat());
   }
   llvm_unreachable("Unexpected type.");
   return 0;
