/*
 * SPDX-License-Identifier: Apache-2.0
 */

//===---------------- ONNXShapeHelper.hpp - help for shapes ---------------===//
//
// Copyright 2020-2023 The IBM Research Authors.
//
// =============================================================================
//
// This file has the computations to compute the shapes using the new index expr
// approach.
//
//===----------------------------------------------------------------------===//

#pragma once

#include <utility>

#include "mlir/IR/AffineExpr.h"
#include "mlir/IR/Attributes.h"
#include "mlir/IR/BuiltinTypes.h"
#include "mlir/IR/Operation.h"
#include "mlir/IR/Value.h"
#include "mlir/IR/ValueRange.h"
#include "mlir/Support/LLVM.h"
#include "mlir/Support/LogicalResult.h"

#include "src/Dialect/Mlir/IndexExpr.hpp"
#include "src/Dialect/Mlir/IndexExprBuilder.hpp"
#include "src/Dialect/ONNX/ONNXDimAnalysis.hpp"

#define GET_OP_FWD_DEFINES 1
#include "src/Dialect/ONNX/ONNXOps.hpp.inc"

// ONNXOpShapeHelper is defined in the interface file below.
#include "src/Interface/ShapeHelperOpInterface.hpp"

namespace onnx_mlir {

//===----------------------------------------------------------------------===//
// Support functions.
//===----------------------------------------------------------------------===//

// Update a tensor type by using the given shape, elementType and encoding.
// TODO: when all ops are migrated to the new scheme, make this function private
// to ONNXOpShapeHelper.
// Parameters:
// Val: this function will update val's type.
// shape: shape of the ranked tensor type of val.
// elementType: When nullptr, pick the elementary type from val.
// encoding: When nullptr, pick the encoding from val if defined.
void updateType(mlir::Value val, llvm::ArrayRef<int64_t> shape,
    mlir::Type elementType = nullptr, mlir::Attribute encoding = nullptr,
    bool refineShape = true);

// When we perform shape inference, we always assume that the type's shape in
// onnx is correct. There are rare instance where we transform an existing op
// (see RNN's handling of layout in RNNOpRewriteLayoutPattern) and then seek to
// perform shape inference on it. As the operation has changed, then we must
// first "erase" its constant shape's for the output type as they are not
// correct anymore. It might be wiser to not reuse an existing op, but since we
// currently have this pattern, this function must be called prior to infer
// shapes of existing but modified operations.
void resetTypesShapeToQuestionmarks(mlir::Operation *op);

//===----------------------------------------------------------------------===//
// Unimplemented Ops (to be used sparingly, currently for Loop and Scan).
// Other uses should be converted to shape inferences.
//===----------------------------------------------------------------------===//

struct ONNXUnimplementedOpShapeHelper : public ONNXOpShapeHelper {
  ONNXUnimplementedOpShapeHelper(mlir::Operation *op, mlir::ValueRange operands,
      IndexExprBuilder *ieBuilder = nullptr, IndexExprScope *scope = nullptr)
      : ONNXOpShapeHelper(op, operands, ieBuilder, scope) {}
  virtual ~ONNXUnimplementedOpShapeHelper() {}

  bool isImplemented() override { return false; }
  mlir::LogicalResult computeShape() final { return mlir::success(); }
};

// Classes for unsupported ops, including shape inference and shape helpers.
#define UNSUPPORTED_OPS(OP_TYPE)                                               \
  using OP_TYPE##ShapeHelper = ONNXUnimplementedOpShapeHelper;
#include "src/Dialect/ONNX/ONNXUnsupportedOps.hpp"
#undef UNSUPPORTED_OPS

// Classes with implemented shape inference but not shape helper.

// clang-format off
using ONNXCallOpShapeHelper = ONNXUnimplementedOpShapeHelper;
using ONNXIfOpShapeHelper = ONNXUnimplementedOpShapeHelper; // Reason: recursive, Opt, Seq
using ONNXLoopOpShapeHelper = ONNXUnimplementedOpShapeHelper; // Reason: recursive, Opt, Seq
using ONNXOptionalGetElementOpShapeHelper = ONNXUnimplementedOpShapeHelper; // Reason: Opt, Seq
using ONNXOptionalHasElementOpShapeHelper = ONNXUnimplementedOpShapeHelper; // Reason: Opt, Seq
using ONNXOptionalOpShapeHelper = ONNXUnimplementedOpShapeHelper; // Reason: Opt, Seq
using ONNXScanOpShapeHelper = ONNXUnimplementedOpShapeHelper; // Reason: recursive
using ONNXSequenceAtOpShapeHelper = ONNXUnimplementedOpShapeHelper; // Reason: Seq
using ONNXSequenceConstructOpShapeHelper = ONNXUnimplementedOpShapeHelper; // Reason: Seq
using ONNXSequenceEmptyOpShapeHelper = ONNXUnimplementedOpShapeHelper; // Reason: Seq
using ONNXSequenceEraseOpShapeHelper = ONNXUnimplementedOpShapeHelper; // Reason: Seq
using ONNXSequenceInsertOpShapeHelper = ONNXUnimplementedOpShapeHelper; // Reason: Seq
using ONNXSequenceLengthOpShapeHelper = ONNXUnimplementedOpShapeHelper; // Reason: Seq
using ONNXSplitToSequenceOpShapeHelper = ONNXUnimplementedOpShapeHelper; // Reason: Seq
// clang-format on

//===----------------------------------------------------------------------===//
<<<<<<< HEAD
// Unary Ops
//===----------------------------------------------------------------------===//

/// Compute an output shape for a unary element-wise operation. The output and
/// input of an unary element-wise operation have the same shape.
struct ONNXUnaryOpShapeHelper : virtual public ONNXOpShapeHelper {
  ONNXUnaryOpShapeHelper(mlir::Operation *op, mlir::ValueRange operands,
      IndexExprBuilder *ieBuilder = nullptr, IndexExprScope *scope = nullptr)
      : ONNXOpShapeHelper(op, operands, ieBuilder, scope) {}
  virtual ~ONNXUnaryOpShapeHelper() {}

  mlir::LogicalResult computeShape() override {
    return setOutputDimsFromOperand(operands[0]);
  }
};

// Handle shape inference for unary element-wise operators. Perform the entire
// operation: (1) create the shape helper, compute shape, apply shape to the
// output types.
mlir::LogicalResult inferShapeForUnaryOps(mlir::Operation *op);
// Same as above, but allow a type change.
mlir::LogicalResult inferShapeForUnaryOps(
    mlir::Operation *op, mlir::Type elementType);
// Same as above, but allow a type and encoding change.
mlir::LogicalResult inferShapeForUnaryOps(
    mlir::Operation *op, mlir::Type elementType, mlir::Attribute encoding);

// clang-format off
using ONNXAbsOpShapeHelper = ONNXUnaryOpShapeHelper;
using ONNXAcosOpShapeHelper = ONNXUnaryOpShapeHelper;
using ONNXAcoshOpShapeHelper = ONNXUnaryOpShapeHelper;
using ONNXAsinOpShapeHelper = ONNXUnaryOpShapeHelper;
using ONNXAsinhOpShapeHelper = ONNXUnaryOpShapeHelper;
using ONNXAtanOpShapeHelper = ONNXUnaryOpShapeHelper;
using ONNXAtanhOpShapeHelper = ONNXUnaryOpShapeHelper;
using ONNXBernoulliOpShapeHelper = ONNXUnaryOpShapeHelper;
using ONNXBitwiseNotOpShapeHelper = ONNXUnaryOpShapeHelper;
using ONNXCastLikeOpShapeHelper = ONNXUnaryOpShapeHelper;
using ONNXCastOpShapeHelper = ONNXUnaryOpShapeHelper;
using ONNXCeilOpShapeHelper = ONNXUnaryOpShapeHelper;
using ONNXCeluOpShapeHelper = ONNXUnaryOpShapeHelper;
using ONNXClipOpShapeHelper = ONNXUnaryOpShapeHelper;
using ONNXCosOpShapeHelper = ONNXUnaryOpShapeHelper;
using ONNXCoshOpShapeHelper = ONNXUnaryOpShapeHelper;
using ONNXCumSumOpShapeHelper = ONNXUnaryOpShapeHelper;
using ONNXEluOpShapeHelper = ONNXUnaryOpShapeHelper;
using ONNXErfOpShapeHelper = ONNXUnaryOpShapeHelper;
using ONNXExpOpShapeHelper = ONNXUnaryOpShapeHelper;
using ONNXFloorOpShapeHelper = ONNXUnaryOpShapeHelper;
using ONNXHardSigmoidOpShapeHelper = ONNXUnaryOpShapeHelper;
using ONNXHardSwishOpShapeHelper = ONNXUnaryOpShapeHelper;
using ONNXHardmaxOpShapeHelper = ONNXUnaryOpShapeHelper;
using ONNXInstanceNormalizationOpShapeHelper = ONNXUnaryOpShapeHelper;
using ONNXIsInfOpShapeHelper = ONNXUnaryOpShapeHelper;
using ONNXIsNaNOpShapeHelper = ONNXUnaryOpShapeHelper;
using ONNXLayoutTransformOpShapeHelper = ONNXUnaryOpShapeHelper;
using ONNXLeakyReluOpShapeHelper = ONNXUnaryOpShapeHelper;
using ONNXLogOpShapeHelper = ONNXUnaryOpShapeHelper;
using ONNXLogSoftmaxOpShapeHelper = ONNXUnaryOpShapeHelper;
using ONNXLpNormalizationOpShapeHelper = ONNXUnaryOpShapeHelper;
using ONNXMeanVarianceNormalizationOpShapeHelper = ONNXUnaryOpShapeHelper;
using ONNXNegOpShapeHelper = ONNXUnaryOpShapeHelper;
using ONNXNotOpShapeHelper = ONNXUnaryOpShapeHelper;
using ONNXRandomNormalLikeOpShapeHelper = ONNXUnaryOpShapeHelper;
using ONNXReciprocalOpShapeHelper = ONNXUnaryOpShapeHelper;
using ONNXReluOpShapeHelper = ONNXUnaryOpShapeHelper;
using ONNXRoundOpShapeHelper = ONNXUnaryOpShapeHelper;
using ONNXScalerOpShapeHelper = ONNXUnaryOpShapeHelper;
using ONNXScatterElementsOpShapeHelper = ONNXUnaryOpShapeHelper;
using ONNXScatterNDOpShapeHelper = ONNXUnaryOpShapeHelper;
using ONNXScatterOpShapeHelper = ONNXUnaryOpShapeHelper;
using ONNXSeluOpShapeHelper = ONNXUnaryOpShapeHelper;
using ONNXShrinkOpShapeHelper = ONNXUnaryOpShapeHelper;
using ONNXSigmoidOpShapeHelper = ONNXUnaryOpShapeHelper;
using ONNXSignOpShapeHelper = ONNXUnaryOpShapeHelper;
using ONNXSinOpShapeHelper = ONNXUnaryOpShapeHelper;
using ONNXSinhOpShapeHelper = ONNXUnaryOpShapeHelper;
using ONNXSoftmaxOpShapeHelper = ONNXUnaryOpShapeHelper;
using ONNXSoftmaxV11OpShapeHelper = ONNXUnaryOpShapeHelper;
using ONNXSoftplusOpShapeHelper = ONNXUnaryOpShapeHelper;
using ONNXSoftsignOpShapeHelper = ONNXUnaryOpShapeHelper;
using ONNXSqrtOpShapeHelper = ONNXUnaryOpShapeHelper;
using ONNXTanOpShapeHelper = ONNXUnaryOpShapeHelper;
using ONNXTanhOpShapeHelper = ONNXUnaryOpShapeHelper;
using ONNXThresholdedReluOpShapeHelper = ONNXUnaryOpShapeHelper;
using ONNXTriluOpShapeHelper = ONNXUnaryOpShapeHelper;
// clang-format on

//===----------------------------------------------------------------------===//
=======
>>>>>>> a5c0d8f8
// Broadcast Ops
//===----------------------------------------------------------------------===//

// Compute a broadcasted shape from the shapes of given operands. Operands must
// be ranked in advance.
struct ONNXBroadcastOpShapeHelper : virtual public ONNXOpShapeHelper {
  ONNXBroadcastOpShapeHelper(mlir::Operation *op, mlir::ValueRange operands,
      IndexExprBuilder *ieBuilder = nullptr, IndexExprScope *scope = nullptr,
      bool hasUniBroadcasting = false)
      : ONNXOpShapeHelper(op, operands, ieBuilder, scope), inputsDims(),
        outputRank(0), hasUniBroadcasting(hasUniBroadcasting) {}
  virtual ~ONNXBroadcastOpShapeHelper() {}

  // Custom shape compute which takes additional parameters.
  mlir::LogicalResult customComputeShape(
      mlir::ValueRange initialOperands, DimsExpr *additionalOperand);

  // Default shape compute (every operands of the operation and no additional
  // parameters).
  mlir::LogicalResult computeShape() override {
    return customComputeShape(operands, nullptr);
  }

  // Compute access indices to load/store value from/to a given 'operand'.
  // Used in a loop to access the operand.
  // Parameters:
  //   - operand: operand to access.
  //   - i: index of the operand in Index Expr Dims 'this->inputsDims'.
  //   - loopAccessExprs: IndexExprs for the loop's IVs.
  //   - operandAccessExprs: access indices to access the operand.
  //     This is the output of this function. Use it in subsequent load/stores.
  //   - flattenedInnerDims: whether the innermost dimension corresponds to a
  //   collapsed/flattened loop index or not.
  //   - ruledOutBroadcast: determined using shape analysis that there is no
  //     broadcasting here.
  virtual mlir::LogicalResult getAccessExprs(mlir::Value operand, int64_t i,
      const llvm::SmallVectorImpl<IndexExpr> &loopAccessExprs,
      llvm::SmallVectorImpl<IndexExpr> &operandAccessExprs,
      bool flattenedInnerDims = false, bool ruledOutBroadcast = false);

  // Determine if broadcast can be ruled out at compile time. Use DimAnalysis
  // when available. Broadcasting is defined is one value of one input is used
  // two or more times with a value of another input (when only looking at the
  // tensors, not the actual algorithms).
  //
  // Examples with broadcasts:
  // * 2x5xf32 and 1x5xf32 has broadcast as the second input's value are used
  //   for each of the two instances of 5xf32 in the first input.
  // * Same holds for 2x5xf32 and 5xf32 as shorter ranked
  //   inputs are extended by prepending 1x.
  //
  // Example without broadcast:
  // * 3x5xf32 and 3x5xf32 have no broadcast.
  // * 1x5xf32 and 5xf32 have also no broadcast as prepending 1x results as
  //   comparing 1x5xf32 with 1x5xf32.
  virtual bool hasNoBroadcast(DimAnalysis *dimAnalysis = nullptr);

  // Determine of the broadcast operation has manageable broadcast (MB), and if
  // so, at which level/rank. We first attempt to see if the innermost dimension
  // has MB, and if it does, we then attempt to test at the next innermost
  // level... until we fail or we run out of dimensions.
  //
  // Manageable broadcast (MB) is either that:
  //   1) we have no broadcast up to that level, or
  //   2) we have scalars up to that level being broadcasted.
  //
  // The function return true if there is some MB, and then
  // * collapsedInnermostLoops: indicates how many inner loops are involved in
  //   the MB. They are named "collapsed" as in the SIMD code execution, we may
  //   collapse these dimensions in a single long iteration. For example,
  //   `0x?x4x5` and `0x?x4x5` have a collapsedInnermostLoops==2 (if the two `?`
  //   cannot be shown as equals). This means that we may implement operations
  //   on these inputs as `?x20` and `?x20` respectively.
  // * collapsedLiteralSize: cumulative static size of the collapsed inner
  //   loops.
  // * collapsedDynamicSize: cumulative dynamic size of the collapsed inner
  //   loops.
  //
  // Below are examples of Manageable Broadcast (MB) at a given
  // collapsedInnermostLoops (CIL) level.
  //
  // What is a scalar: `4x2x1x1 is scalar at CIL==1 and 2, but not 3 and 4.
  //
  //  - (?1, 1, 4, 1) and (10, 1, 4, 1) have MB at CIL 1, 2, 3, not 4,
  //    unless dynamic analysis can show ?1 to be equal to 10 (unlikely).
  //  - (?1, 1, ?2, 1) and (10, 1, ?3, 1) have MB at CIL 1 and at 2
  //    if dynamic analysis can show ?2 and ?3 to be the same.
  //  - (1, 4, 1) and (2, 4, 1) have MB at CIL 1 and 2, but not 3 as
  //    there is broadcasting (1 vs 2) at CIL 3... but the first
  //    operand is not a scalar at CIL 3.
  //  - (1, 1, 1) and (2, 4, 1) have MB at CIL 1, 2, and 3 as there is
  //    broadcast at inner dim 2 and 3, and the first operand is a scalar at
  //    CIL 1, 2, and 3.
  // - (1,3) and (1, 1) have MB at CIL 1; technically, CIL 2 is also a MB but
  //    there is nothing to be gained by collapsing dimensions where all
  //    inputs have dimensions of 1. We thus do not include them in our CILs.
  virtual bool hasManageableBroadcastForInnerDims(
      int64_t &collapsedInnermostLoops, int64_t &collapsedLiteralSize,
      IndexExpr &collapsedDynamicSize, DimAnalysis *dimAnalysis);

  // A vector of input shapes where dimensions are padded with 1 if necessary,
  // so that all inputs have the same rank. Instantiated during ComputeShape.
  llvm::SmallVector<DimsExpr, 4> inputsDims;
  // A vector of IndexExprs representing the output shape (same rank as
  // outputDims). Instantiated  during computeShape.
  uint64_t outputRank;

protected:
  // When unidirectional broadcasting is true, the other operands are always
  // unidirectional broadcastable to the first operand.
  bool hasUniBroadcasting;
};

// clang-format off
using ONNXAddOpShapeHelper = ONNXBroadcastOpShapeHelper;
using ONNXAndOpShapeHelper = ONNXBroadcastOpShapeHelper;
using ONNXBitwiseAndOpShapeHelper = ONNXBroadcastOpShapeHelper;
using ONNXBitwiseOrOpShapeHelper = ONNXBroadcastOpShapeHelper;
using ONNXBitwiseXorOpShapeHelper = ONNXBroadcastOpShapeHelper;
using ONNXBitShiftOpShapeHelper = ONNXBroadcastOpShapeHelper;
using ONNXDivOpShapeHelper = ONNXBroadcastOpShapeHelper;
using ONNXEqualOpShapeHelper = ONNXBroadcastOpShapeHelper;
using ONNXGreaterOpShapeHelper = ONNXBroadcastOpShapeHelper;
using ONNXGreaterOrEqualOpShapeHelper = ONNXBroadcastOpShapeHelper;
using ONNXLessOpShapeHelper = ONNXBroadcastOpShapeHelper;
using ONNXLessOrEqualOpShapeHelper = ONNXBroadcastOpShapeHelper;
using ONNXMaxOpShapeHelper = ONNXBroadcastOpShapeHelper;
using ONNXMeanOpShapeHelper = ONNXBroadcastOpShapeHelper;
using ONNXMinOpShapeHelper = ONNXBroadcastOpShapeHelper;
using ONNXModOpShapeHelper = ONNXBroadcastOpShapeHelper;
using ONNXMulOpShapeHelper = ONNXBroadcastOpShapeHelper;
using ONNXOrOpShapeHelper = ONNXBroadcastOpShapeHelper;
using ONNXPowOpShapeHelper = ONNXBroadcastOpShapeHelper;
using ONNXSubOpShapeHelper = ONNXBroadcastOpShapeHelper;
using ONNXSumOpShapeHelper = ONNXBroadcastOpShapeHelper;
using ONNXWhereOpShapeHelper = ONNXBroadcastOpShapeHelper;
using ONNXXorOpShapeHelper = ONNXBroadcastOpShapeHelper;
// clang-format on

// Helper for ExpandOp
struct ONNXExpandOpShapeHelper : public ONNXBroadcastOpShapeHelper {
  ONNXExpandOpShapeHelper(mlir::Operation *op, mlir::ValueRange operands,
      IndexExprBuilder *ieBuilder = nullptr, IndexExprScope *scope = nullptr)
      : ONNXOpShapeHelper(op, operands, ieBuilder, scope),
        ONNXBroadcastOpShapeHelper(op, operands, ieBuilder, scope) {}
  virtual ~ONNXExpandOpShapeHelper() {}
  mlir::LogicalResult computeShape() final;
};

// Helper for ONNXPReluOp
struct ONNXPReluOpShapeHelper : public ONNXBroadcastOpShapeHelper {
  ONNXPReluOpShapeHelper(mlir::Operation *op, mlir::ValueRange operands,
      IndexExprBuilder *ieBuilder = nullptr, IndexExprScope *scope = nullptr)
      : ONNXOpShapeHelper(op, operands, ieBuilder, scope),
        ONNXBroadcastOpShapeHelper(
            op, operands, ieBuilder, scope, /*hasUniBroadcasting*/ true) {}
  virtual ~ONNXPReluOpShapeHelper() {}
  mlir::LogicalResult computeShape() final {
    return ONNXBroadcastOpShapeHelper::computeShape();
  }
};

//===----------------------------------------------------------------------===//
// Unary Ops
//===----------------------------------------------------------------------===//

/// Compute an output shape for a unary element-wise operation. The output and
/// input of an unary element-wise operation have the same shape.
struct ONNXUnaryOpShapeHelper : public ONNXBroadcastOpShapeHelper {
  ONNXUnaryOpShapeHelper(mlir::Operation *op, mlir::ValueRange operands,
      IndexExprBuilder *ieBuilder = nullptr, IndexExprScope *scope = nullptr)
      : ONNXBroadcastOpShapeHelper(op, operands, ieBuilder, scope) {}
  virtual ~ONNXUnaryOpShapeHelper() {}

  mlir::LogicalResult computeShape() final;

  // Inherited methods that return trivial results
  mlir::LogicalResult getAccessExprs(mlir::Value operand, int64_t i,
      const llvm::SmallVectorImpl<IndexExpr> &loopAccessExprs,
      llvm::SmallVectorImpl<IndexExpr> &operandAccessExprs,
      bool flattenedInnerDims = false, bool ruledOutBroadcast = false) override;
  bool hasNoBroadcast(DimAnalysis *dimAnalysis = nullptr) override;
  bool hasManageableBroadcastForInnerDims(int64_t &collapsedInnermostLoops,
      int64_t &collapsedLiteralSize, IndexExpr &collapsedDynamicSize,
      DimAnalysis *dimAnalysis) override;
};

// Handle shape inference for unary element-wise operators. Perform the entire
// operation: (1) create the shape helper, compute shape, apply shape to the
// output types.
mlir::LogicalResult inferShapeForUnaryOps(mlir::Operation *op);
// Same as above, but allow a type change.
mlir::LogicalResult inferShapeForUnaryOps(
    mlir::Operation *op, mlir::Type elementType);
// Same as above, but allow a type and encoding change.
mlir::LogicalResult inferShapeForUnaryOps(
    mlir::Operation *op, mlir::Type elementType, mlir::Attribute encoding);

// clang-format off
using ONNXAbsOpShapeHelper = ONNXUnaryOpShapeHelper;
using ONNXAcosOpShapeHelper = ONNXUnaryOpShapeHelper;
using ONNXAcoshOpShapeHelper = ONNXUnaryOpShapeHelper;
using ONNXAsinOpShapeHelper = ONNXUnaryOpShapeHelper;
using ONNXAsinhOpShapeHelper = ONNXUnaryOpShapeHelper;
using ONNXAtanOpShapeHelper = ONNXUnaryOpShapeHelper;
using ONNXAtanhOpShapeHelper = ONNXUnaryOpShapeHelper;
using ONNXBernoulliOpShapeHelper = ONNXUnaryOpShapeHelper;
using ONNXBitwiseNotOpShapeHelper = ONNXUnaryOpShapeHelper;
using ONNXCastLikeOpShapeHelper = ONNXUnaryOpShapeHelper;
using ONNXCastOpShapeHelper = ONNXUnaryOpShapeHelper;
using ONNXCeilOpShapeHelper = ONNXUnaryOpShapeHelper;
using ONNXCeluOpShapeHelper = ONNXUnaryOpShapeHelper;
using ONNXClipOpShapeHelper = ONNXUnaryOpShapeHelper;
using ONNXCosOpShapeHelper = ONNXUnaryOpShapeHelper;
using ONNXCoshOpShapeHelper = ONNXUnaryOpShapeHelper;
using ONNXCumSumOpShapeHelper = ONNXUnaryOpShapeHelper;
using ONNXEluOpShapeHelper = ONNXUnaryOpShapeHelper;
using ONNXErfOpShapeHelper = ONNXUnaryOpShapeHelper;
using ONNXExpOpShapeHelper = ONNXUnaryOpShapeHelper;
using ONNXFloorOpShapeHelper = ONNXUnaryOpShapeHelper;
using ONNXHardSigmoidOpShapeHelper = ONNXUnaryOpShapeHelper;
using ONNXHardSwishOpShapeHelper = ONNXUnaryOpShapeHelper;
using ONNXHardmaxOpShapeHelper = ONNXUnaryOpShapeHelper;
using ONNXInstanceNormalizationOpShapeHelper = ONNXUnaryOpShapeHelper;
using ONNXIsInfOpShapeHelper = ONNXUnaryOpShapeHelper;
using ONNXIsNaNOpShapeHelper = ONNXUnaryOpShapeHelper;
using ONNXLayoutTransformOpShapeHelper = ONNXUnaryOpShapeHelper;
using ONNXLeakyReluOpShapeHelper = ONNXUnaryOpShapeHelper;
using ONNXLogOpShapeHelper = ONNXUnaryOpShapeHelper;
using ONNXLogSoftmaxOpShapeHelper = ONNXUnaryOpShapeHelper;
using ONNXLpNormalizationOpShapeHelper = ONNXUnaryOpShapeHelper;
using ONNXMeanVarianceNormalizationOpShapeHelper = ONNXUnaryOpShapeHelper;
using ONNXNegOpShapeHelper = ONNXUnaryOpShapeHelper;
using ONNXNotOpShapeHelper = ONNXUnaryOpShapeHelper;
using ONNXRandomNormalLikeOpShapeHelper = ONNXUnaryOpShapeHelper;
using ONNXReciprocalOpShapeHelper = ONNXUnaryOpShapeHelper;
using ONNXReluOpShapeHelper = ONNXUnaryOpShapeHelper;
using ONNXRoundOpShapeHelper = ONNXUnaryOpShapeHelper;
using ONNXScalerOpShapeHelper = ONNXUnaryOpShapeHelper;
using ONNXScatterElementsOpShapeHelper = ONNXUnaryOpShapeHelper;
using ONNXScatterNDOpShapeHelper = ONNXUnaryOpShapeHelper;
using ONNXScatterOpShapeHelper = ONNXUnaryOpShapeHelper;
using ONNXSeluOpShapeHelper = ONNXUnaryOpShapeHelper;
using ONNXShrinkOpShapeHelper = ONNXUnaryOpShapeHelper;
using ONNXSigmoidOpShapeHelper = ONNXUnaryOpShapeHelper;
using ONNXSignOpShapeHelper = ONNXUnaryOpShapeHelper;
using ONNXSinOpShapeHelper = ONNXUnaryOpShapeHelper;
using ONNXSinhOpShapeHelper = ONNXUnaryOpShapeHelper;
using ONNXSoftmaxOpShapeHelper = ONNXUnaryOpShapeHelper;
using ONNXSoftmaxV11OpShapeHelper = ONNXUnaryOpShapeHelper;
using ONNXSoftplusOpShapeHelper = ONNXUnaryOpShapeHelper;
using ONNXSoftsignOpShapeHelper = ONNXUnaryOpShapeHelper;
using ONNXSqrtOpShapeHelper = ONNXUnaryOpShapeHelper;
using ONNXTanOpShapeHelper = ONNXUnaryOpShapeHelper;
using ONNXTanhOpShapeHelper = ONNXUnaryOpShapeHelper;
using ONNXThresholdedReluOpShapeHelper = ONNXUnaryOpShapeHelper;
using ONNXTriluOpShapeHelper = ONNXUnaryOpShapeHelper;
// clang-format on

//===----------------------------------------------------------------------===//
// Shape op
//===----------------------------------------------------------------------===//

struct ONNXShapeOpShapeHelper : public ONNXOpShapeHelper {
  ONNXShapeOpShapeHelper(mlir::Operation *op, mlir::ValueRange operands,
      IndexExprBuilder *ieBuilder = nullptr, IndexExprScope *scope = nullptr)
      : ONNXOpShapeHelper(op, operands, ieBuilder, scope), start(-1), end(-1) {}
  virtual ~ONNXShapeOpShapeHelper() {}
  mlir::LogicalResult computeShape() final;
  // Compute the shape values of input data for dimensions between start and
  // end.
  void computeSelectedDataShape(DimsExpr &selectedDataShape);
  // Compute start & end value without calls to computeShape.
  static void getStartEndValues(
      mlir::ONNXShapeOp shapeOp, int64_t &startVal, int64_t &endVal);
  // Additional data for ShapeOp.
  int64_t start, end; // Start and end properly normalized (-1 is undef).
};

//===----------------------------------------------------------------------===//
// Pooling Ops (ONNXMaxPoolSingleOutOp, ONNXAveragePoolOp, ONNXConvOp)
//===----------------------------------------------------------------------===//

// Generic pool shape helper.
template <typename OP_TYPE>
struct ONNXGenericPoolOpShapeHelper : public ONNXOpShapeHelper {
  ONNXGenericPoolOpShapeHelper(mlir::Operation *op, mlir::ValueRange operands,
      IndexExprBuilder *ieBuilder = nullptr, IndexExprScope *scope = nullptr)
      : ONNXOpShapeHelper(op, operands, ieBuilder, scope) {}
  virtual ~ONNXGenericPoolOpShapeHelper() {}
  mlir::LogicalResult computeShape() final;
  // Actual computation of the pool shape and parameters using every different
  // switches that differs between pooling and conv ops.
  mlir::LogicalResult customComputeShape(mlir::Value X /* image */,
      mlir::Value W /* filter */,
      mlir::Optional<mlir::ArrayAttr> kernelShapeOpt, llvm::StringRef autoPad,
      mlir::Optional<mlir::ArrayAttr> padOpt,
      mlir::Optional<mlir::ArrayAttr> strideOpt,
      mlir::Optional<mlir::ArrayAttr> dilationOpt,
      bool hasFilter, // If has filter, it also has CO and optional kernel.
      bool ceilMode); // Use ceil or floor for auto_pad=NOTSET policy.

  // Values set by customComputeShape.
  llvm::SmallVector<IndexExpr, 2> kernelShape;
  llvm::SmallVector<IndexExpr, 4> pads;
  llvm::SmallVector<int64_t, 2> strides;
  llvm::SmallVector<int64_t, 2> dilations;
};

// clang-format off
using ONNXAveragePoolOpShapeHelper = ONNXGenericPoolOpShapeHelper<mlir::ONNXAveragePoolOp>;
using ONNXConvOpShapeHelper = ONNXGenericPoolOpShapeHelper<mlir::ONNXConvOp>;
using ONNXConvIntegerOpShapeHelper = ONNXGenericPoolOpShapeHelper<mlir::ONNXConvIntegerOp>;
using ONNXQLinearConvOpShapeHelper = ONNXGenericPoolOpShapeHelper<mlir::ONNXQLinearConvOp>;
using ONNXMaxPoolSingleOutOpShapeHelper = ONNXGenericPoolOpShapeHelper<mlir::ONNXMaxPoolSingleOutOp>;
// clang-format on

//===----------------------------------------------------------------------===//
// ConvTranspose Op
//===----------------------------------------------------------------------===//

struct ONNXConvTransposeOpShapeHelper : public ONNXOpShapeHelper {
  ONNXConvTransposeOpShapeHelper(mlir::Operation *op, mlir::ValueRange operands,
      IndexExprBuilder *ieBuilder = nullptr, IndexExprScope *scope = nullptr)
      : ONNXOpShapeHelper(op, operands, ieBuilder, scope), kernelShape(),
        pads(), strides(), dilations(), outputPadding(), dimsNoOutputPadding() {
  }
  virtual ~ONNXConvTransposeOpShapeHelper() {}
  mlir::LogicalResult computeShape() final;
  // Values set by computeShape.
  llvm::SmallVector<IndexExpr, 2> kernelShape;
  llvm::SmallVector<IndexExpr, 4> pads;
  llvm::SmallVector<int64_t, 2> strides;
  llvm::SmallVector<int64_t, 2> dilations;
  llvm::SmallVector<int64_t, 2> outputPadding;
  llvm::SmallVector<IndexExpr, 2> dimsNoOutputPadding;
};

//===----------------------------------------------------------------------===//
// Global pooling ops
//===----------------------------------------------------------------------===//

template <typename OP_TYPE>
struct ONNXGenericGlobalPoolOpShapeHelper : public ONNXOpShapeHelper {
  ONNXGenericGlobalPoolOpShapeHelper(mlir::Operation *op,
      mlir::ValueRange operands, IndexExprBuilder *ieBuilder = nullptr,
      IndexExprScope *scope = nullptr)
      : ONNXOpShapeHelper(op, operands, ieBuilder, scope) {}
  virtual ~ONNXGenericGlobalPoolOpShapeHelper() {}
  mlir::LogicalResult computeShape() final;
};

// clang-format off
using ONNXGlobalAveragePoolOpShapeHelper = ONNXGenericGlobalPoolOpShapeHelper<mlir::ONNXGlobalAveragePoolOp>;
using ONNXGlobalLpPoolOpShapeHelper = ONNXGenericGlobalPoolOpShapeHelper<mlir::ONNXGlobalLpPoolOp>;
using ONNXGlobalMaxPoolOpShapeHelper = ONNXGenericGlobalPoolOpShapeHelper<mlir::ONNXGlobalMaxPoolOp>;
// clang-format on

//===----------------------------------------------------------------------===//
// Slice Op
//===----------------------------------------------------------------------===//

struct ONNXSliceOpShapeHelper : public ONNXOpShapeHelper {
  ONNXSliceOpShapeHelper(mlir::Operation *op, mlir::ValueRange operands,
      IndexExprBuilder *ieBuilder = nullptr, IndexExprScope *scope = nullptr)
      : ONNXOpShapeHelper(op, operands, ieBuilder, scope){};
  virtual ~ONNXSliceOpShapeHelper() {}
  mlir::LogicalResult computeShape() final;
  // Additional data for SliceOp.
  llvm::SmallVector<IndexExpr, 4> starts, ends, steps;
};

//===----------------------------------------------------------------------===//
// Gemm Op
//===----------------------------------------------------------------------===//

struct ONNXGemmOpShapeHelper : public ONNXOpShapeHelper {
  ONNXGemmOpShapeHelper(mlir::Operation *op, mlir::ValueRange operands,
      IndexExprBuilder *ieBuilder = nullptr, IndexExprScope *scope = nullptr)
      : ONNXOpShapeHelper(op, operands, ieBuilder, scope), aDims(), bDims(),
        cDims(), hasBias(/*dummy value*/ false), cRank(-1) {}
  virtual ~ONNXGemmOpShapeHelper() {}
  mlir::LogicalResult computeShape() final;
  // Additional data for GemmOp: output = a * b.
  llvm::SmallVector<IndexExpr, 4> aDims; // Dim after applying transpose.
  llvm::SmallVector<IndexExpr, 4> bDims; // Dim after applying transpose.
  llvm::SmallVector<IndexExpr, 4> cDims; // Dim after padding 1 when broadcast.
  bool hasBias; // Whether there is a bias (aka C exists).
  int cRank;    // Dim of the original C (not padding dims by 1).
};

//===----------------------------------------------------------------------===//
// Matmul Ops (ONNXMatMulOp, ONNXMatMulIntegerOp, ONNXQLinearMatMulOp)
//===----------------------------------------------------------------------===//

template <typename OP_TYPE>
struct ONNXGenericMatMulOpShapeHelper : public ONNXOpShapeHelper {
  ONNXGenericMatMulOpShapeHelper(mlir::Operation *op, mlir::ValueRange operands,
      IndexExprBuilder *ieBuilder = nullptr, IndexExprScope *scope = nullptr)
      : ONNXOpShapeHelper(op, operands, ieBuilder, scope), aDims(), bDims(),
        aPadDims(), bPadDims() {}
  virtual ~ONNXGenericMatMulOpShapeHelper() {}
  mlir::LogicalResult computeShape() final;
  // Additional data for MatMulOp: output = a * b.
  llvm::SmallVector<IndexExpr, 4> aDims; // Dim after applying padding.
  llvm::SmallVector<IndexExpr, 4> bDims; // Dim after applying padding.
  llvm::BitVector aPadDims;              // When true, that dim was padded.
  llvm::BitVector bPadDims;              // When true, that dim was padded.
};

// clang-format off
using ONNXMatMulOpShapeHelper = ONNXGenericMatMulOpShapeHelper<mlir::ONNXMatMulOp>;
using ONNXMatMulIntegerOpShapeHelper = ONNXGenericMatMulOpShapeHelper<mlir::ONNXMatMulIntegerOp>;
using ONNXQLinearMatMulOpShapeHelper = ONNXGenericMatMulOpShapeHelper<mlir::ONNXQLinearMatMulOp>;
// clang-format on

//===----------------------------------------------------------------------===//
// Pad Op
//===----------------------------------------------------------------------===//

struct ONNXPadOpShapeHelper : public ONNXOpShapeHelper {
  ONNXPadOpShapeHelper(mlir::Operation *op, mlir::ValueRange operands,
      IndexExprBuilder *ieBuilder = nullptr, IndexExprScope *scope = nullptr)
      : ONNXOpShapeHelper(op, operands, ieBuilder, scope), pads() {}
  virtual ~ONNXPadOpShapeHelper() {}
  mlir::LogicalResult computeShape() final;
  // Additional data for PadOp.
  llvm::SmallVector<IndexExpr, 4> pads;
};

//===----------------------------------------------------------------------===//
// OneHot Op
//===----------------------------------------------------------------------===//

struct ONNXOneHotOpShapeHelper : public ONNXOpShapeHelper {
  ONNXOneHotOpShapeHelper(mlir::Operation *op, mlir::ValueRange operands,
      IndexExprBuilder *ieBuilder = nullptr, IndexExprScope *scope = nullptr)
      : ONNXOpShapeHelper(op, operands, ieBuilder, scope), axis(-1), depth() {}
  virtual ~ONNXOneHotOpShapeHelper() {}
  mlir::LogicalResult computeShape() final;
  // Additional data for OneHotOp.
  int64_t axis;    // Default value.
  IndexExpr depth; // Depth which may/may not be known at compile time.
};

//===----------------------------------------------------------------------===//
// RoiAlign Op
//===----------------------------------------------------------------------===//

struct ONNXRoiAlignOpShapeHelper : public ONNXOpShapeHelper {
  ONNXRoiAlignOpShapeHelper(mlir::Operation *op, mlir::ValueRange operands,
      IndexExprBuilder *ieBuilder = nullptr, IndexExprScope *scope = nullptr)
      : ONNXOpShapeHelper(op, operands, ieBuilder, scope), xDims(),
        batchIndicesDims() {}
  virtual ~ONNXRoiAlignOpShapeHelper() {}
  mlir::LogicalResult computeShape() final;
  // Additional data for RoiAlignOp.
  llvm::SmallVector<IndexExpr, 4> xDims;            // Dim of X.
  llvm::SmallVector<IndexExpr, 1> batchIndicesDims; // Dim of batch_indices.
};

//===----------------------------------------------------------------------===//
// Arg Min/Max Op
//===----------------------------------------------------------------------===//

// Arg Min and Max operations use the same code, we just have to use their
// respective identical operand adaptor, so specialize with templated code.
template <typename OP_TYPE>
struct ONNXArgMinMaxOpShapeHelper : public ONNXOpShapeHelper {
  ONNXArgMinMaxOpShapeHelper(mlir::Operation *op, mlir::ValueRange operands,
      IndexExprBuilder *ieBuilder = nullptr, IndexExprScope *scope = nullptr)
      : ONNXOpShapeHelper(op, operands, ieBuilder, scope) {}
  virtual ~ONNXArgMinMaxOpShapeHelper() {}
  mlir::LogicalResult computeShape() final;
};

// clang-format off
using ONNXArgMaxOpShapeHelper = ONNXArgMinMaxOpShapeHelper<mlir::ONNXArgMaxOp>;
using ONNXArgMinOpShapeHelper = ONNXArgMinMaxOpShapeHelper<mlir::ONNXArgMinOp>;
// clang-format on

//===----------------------------------------------------------------------===//
// Split ops
//===----------------------------------------------------------------------===//

// Different versions of split op use common code, so specialize with
// templated code.
template <typename OP_TYPE>
struct ONNXCommonSplitOpShapeHelper : public ONNXOpShapeHelper {
  ONNXCommonSplitOpShapeHelper(mlir::Operation *op, mlir::ValueRange operands,
      IndexExprBuilder *ieBuilder = nullptr, IndexExprScope *scope = nullptr)
      : ONNXOpShapeHelper(op, operands, ieBuilder, scope) {}
  virtual ~ONNXCommonSplitOpShapeHelper() {}
  mlir::LogicalResult computeShape() final;
  // Common code for compute shape.
  mlir::LogicalResult customComputeShape(
      mlir::ArrayRef<IndexExpr> indexExprArray);
};

// clang-format off
using ONNXSplitOpShapeHelper = ONNXCommonSplitOpShapeHelper<mlir::ONNXSplitOp>;
using ONNXSplitV11OpShapeHelper = ONNXCommonSplitOpShapeHelper<mlir::ONNXSplitV11Op>;
using ONNXSplitV13OpShapeHelper = ONNXCommonSplitOpShapeHelper<mlir::ONNXSplitV13Op>;
// clang-format on

//===----------------------------------------------------------------------===//
// Squeeze ops
//===----------------------------------------------------------------------===//

// Different versions of split op use common code, so specialize with
// templated code.
template <typename OP_TYPE>
struct ONNXCommonSqueezeOpShapeHelper : public ONNXOpShapeHelper {
  ONNXCommonSqueezeOpShapeHelper(mlir::Operation *op, mlir::ValueRange operands,
      IndexExprBuilder *ieBuilder = nullptr, IndexExprScope *scope = nullptr)
      : ONNXOpShapeHelper(op, operands, ieBuilder, scope) {}
  virtual ~ONNXCommonSqueezeOpShapeHelper() {}
  mlir::LogicalResult computeShape() final;
  // Custom method to save axes in the op/graph.
  void saveAxes();
  // Common code for compute shape.
  mlir::LogicalResult customComputeShape(
      DimsExpr &squeezedDims, bool squeezeFromShape);
  // Data: squeezedAxes contains all of the axles to squeeze, normalized (i.e.
  // between 0 and dataRank).
  llvm::SmallVector<int64_t, 4> squeezedAxes;
};

// clang-format off
using ONNXSqueezeOpShapeHelper = ONNXCommonSqueezeOpShapeHelper<mlir::ONNXSqueezeOp>;
using ONNXSqueezeV11OpShapeHelper = ONNXCommonSqueezeOpShapeHelper<mlir::ONNXSqueezeV11Op>;
// clang-format on

//===----------------------------------------------------------------------===//
// Unsqueeze ops
//===----------------------------------------------------------------------===//

// Different versions of split op use common code, so specialize with
// templated code.
template <typename OP_TYPE>
struct ONNXCommonUnsqueezeOpShapeHelper : public ONNXOpShapeHelper {
  ONNXCommonUnsqueezeOpShapeHelper(mlir::Operation *op,
      mlir::ValueRange operands, IndexExprBuilder *ieBuilder = nullptr,
      IndexExprScope *scope = nullptr)
      : ONNXOpShapeHelper(op, operands, ieBuilder, scope) {}
  virtual ~ONNXCommonUnsqueezeOpShapeHelper() {}
  mlir::LogicalResult computeShape() final;
  // Custom method to save axes in the op/graph.
  void saveAxes();
  // Common code for compute shape.
  mlir::LogicalResult customComputeShape(DimsExpr &unsqueezedDims);
  // Data: unsqueezedAxes contains all of the axles to unsqueeze, normalized
  // (i.e. between 0 and dataRank).
  llvm::SmallVector<int64_t, 4> unsqueezedAxes;
};

// clang-format off
using ONNXUnsqueezeOpShapeHelper = ONNXCommonUnsqueezeOpShapeHelper<mlir::ONNXUnsqueezeOp>;
using ONNXUnsqueezeV11OpShapeHelper = ONNXCommonUnsqueezeOpShapeHelper<mlir::ONNXUnsqueezeV11Op>;
// clang-format on

//===----------------------------------------------------------------------===//
// Reduction Ops
//===----------------------------------------------------------------------===//

// Generic Reduction shape helper.
template <typename OP_TYPE>
struct ONNXGenericReductionOpShapeHelper : public ONNXOpShapeHelper {
  ONNXGenericReductionOpShapeHelper(mlir::Operation *op,
      mlir::ValueRange operands, IndexExprBuilder *ieBuilder = nullptr,
      IndexExprScope *scope = nullptr)
      : ONNXOpShapeHelper(op, operands, ieBuilder, scope) {}
  virtual ~ONNXGenericReductionOpShapeHelper() {}
  mlir::LogicalResult computeShape() final;
  // Actual computation of the pool shape and parameters using every different
  // switches that differs between pooling and conv ops.
  mlir::LogicalResult customComputeShape(DimsExpr &axes, int noopWithEmptyAxes);
  // Values set by customComputeShape.
  llvm::SmallVector<bool, 4> isReductionAxis;
};

// clang-format off
using ONNXReduceL1OpShapeHelper = ONNXGenericReductionOpShapeHelper<mlir::ONNXReduceL1Op>;
using ONNXReduceL1V13OpShapeHelper = ONNXGenericReductionOpShapeHelper<mlir::ONNXReduceL1V13Op>;
using ONNXReduceL2OpShapeHelper = ONNXGenericReductionOpShapeHelper<mlir::ONNXReduceL2Op>;
using ONNXReduceL2V13OpShapeHelper = ONNXGenericReductionOpShapeHelper<mlir::ONNXReduceL2V13Op>;
using ONNXReduceLogSumOpShapeHelper = ONNXGenericReductionOpShapeHelper<mlir::ONNXReduceLogSumOp>;
using ONNXReduceLogSumV13OpShapeHelper = ONNXGenericReductionOpShapeHelper<mlir::ONNXReduceLogSumV13Op>;
using ONNXReduceLogSumExpOpShapeHelper = ONNXGenericReductionOpShapeHelper<mlir::ONNXReduceLogSumExpOp>;
using ONNXReduceLogSumExpV13OpShapeHelper = ONNXGenericReductionOpShapeHelper<mlir::ONNXReduceLogSumExpV13Op>;
using ONNXReduceMaxOpShapeHelper = ONNXGenericReductionOpShapeHelper<mlir::ONNXReduceMaxOp>;
using ONNXReduceMaxV13OpShapeHelper = ONNXGenericReductionOpShapeHelper<mlir::ONNXReduceMaxV13Op>;
using ONNXReduceMeanOpShapeHelper = ONNXGenericReductionOpShapeHelper<mlir::ONNXReduceMeanOp>;
using ONNXReduceMeanV13OpShapeHelper = ONNXGenericReductionOpShapeHelper<mlir::ONNXReduceMeanV13Op>;
using ONNXReduceMinOpShapeHelper = ONNXGenericReductionOpShapeHelper<mlir::ONNXReduceMinOp>;
using ONNXReduceMinV13OpShapeHelper = ONNXGenericReductionOpShapeHelper<mlir::ONNXReduceMinV13Op>;
using ONNXReduceProdOpShapeHelper = ONNXGenericReductionOpShapeHelper<mlir::ONNXReduceProdOp>;
using ONNXReduceProdV13OpShapeHelper = ONNXGenericReductionOpShapeHelper<mlir::ONNXReduceProdV13Op>;
using ONNXReduceSumOpShapeHelper = ONNXGenericReductionOpShapeHelper<mlir::ONNXReduceSumOp>;
using ONNXReduceSumV11OpShapeHelper = ONNXGenericReductionOpShapeHelper<mlir::ONNXReduceSumV11Op>;
using ONNXReduceSumSquareOpShapeHelper = ONNXGenericReductionOpShapeHelper<mlir::ONNXReduceSumSquareOp>;
using ONNXReduceSumSquareV13OpShapeHelper = ONNXGenericReductionOpShapeHelper<mlir::ONNXReduceSumSquareV13Op>;
// clang-format on

//===----------------------------------------------------------------------===//
// RNN Ops (ONNXRNNOp, ONNXLSTMOp, ONNXRNNOp)
//===----------------------------------------------------------------------===//

// Generic Reduction shape helper.
template <typename OP_TYPE>
struct ONNXGenericRNNShapeHelper : public ONNXOpShapeHelper {
  ONNXGenericRNNShapeHelper(mlir::Operation *op, mlir::ValueRange operands,
      IndexExprBuilder *ieBuilder = nullptr, IndexExprScope *scope = nullptr)
      : ONNXOpShapeHelper(op, operands, ieBuilder, scope) {}
  virtual ~ONNXGenericRNNShapeHelper() {}
  mlir::LogicalResult computeShape() final;
  // Actual computation of the RNN shape and parameters using every different
  // switches that differs between pooling and conv ops.
  mlir::LogicalResult customComputeShape(int gates);
  // Values set by customComputeShape.
  llvm::SmallVector<bool, 4> isReductionAxis;
};

// clang-format off
using ONNXGRUOpShapeHelper = ONNXGenericRNNShapeHelper<mlir::ONNXGRUOp>;
using ONNXLSTMOpShapeHelper = ONNXGenericRNNShapeHelper<mlir::ONNXLSTMOp>;
using ONNXRNNOpShapeHelper = ONNXGenericRNNShapeHelper<mlir::ONNXRNNOp>;
// clang-format on

//===----------------------------------------------------------------------===//
// Resize Op
//===----------------------------------------------------------------------===//

struct ONNXResizeOpShapeHelper : public ONNXOpShapeHelper {
  ONNXResizeOpShapeHelper(mlir::Operation *op, mlir::ValueRange operands,
      IndexExprBuilder *ieBuilder = nullptr, IndexExprScope *scope = nullptr)
      : ONNXOpShapeHelper(op, operands, ieBuilder, scope) {}
  virtual ~ONNXResizeOpShapeHelper() {}
  mlir::LogicalResult computeShape() final;
  // Values set by computeShape: scales is a float index expression. It is
  // directly the `scale` argument when scale is provided by the op. When
  // `size` is provided, then scale is float(`size`)/float(dim).
  llvm::SmallVector<IndexExpr, 4> scales;
};

//===----------------------------------------------------------------------===//
// Non specific Ops, namely ops that
//   * need customization only for themselves (no sharing of code)
//   * have no specific parameters
//===----------------------------------------------------------------------===//

/*
  These ops require a template instantiation where computeShape is defined.
  For example like this for ONNXCategoryMapperOp:

  namespace onnx_mlir {
  template struct ONNXNonSpecificOpShapeHelper<ONNXCategoryMapperOp>;
  } // namespace onnx_mlir

*/

template <typename OP_TYPE>
struct ONNXNonSpecificOpShapeHelper : public ONNXOpShapeHelper {
  ONNXNonSpecificOpShapeHelper(mlir::Operation *op, mlir::ValueRange operands,
      IndexExprBuilder *ieBuilder = nullptr, IndexExprScope *scope = nullptr)
      : ONNXOpShapeHelper(op, operands, ieBuilder, scope) {}
  virtual ~ONNXNonSpecificOpShapeHelper() {}
  mlir::LogicalResult computeShape() final;
};

// Ops listed in alphabetical order. Disable formatting for easier sorting.
// clang-format off
using ONNXBatchNormalizationInferenceModeOpShapeHelper = ONNXNonSpecificOpShapeHelper<mlir::ONNXBatchNormalizationInferenceModeOp>;
using ONNXCategoryMapperOpShapeHelper = ONNXNonSpecificOpShapeHelper<mlir::ONNXCategoryMapperOp>;
using ONNXCompressOpShapeHelper = ONNXNonSpecificOpShapeHelper<mlir::ONNXCompressOp>;
using ONNXConcatOpShapeHelper = ONNXNonSpecificOpShapeHelper<mlir::ONNXConcatOp>;
using ONNXConcatShapeTransposeOpShapeHelper = ONNXNonSpecificOpShapeHelper<mlir::ONNXConcatShapeTransposeOp>;
using ONNXConstantOfShapeOpShapeHelper = ONNXNonSpecificOpShapeHelper<mlir::ONNXConstantOfShapeOp>;
using ONNXConstantOpShapeHelper = ONNXNonSpecificOpShapeHelper<mlir::ONNXConstantOp>;
using ONNXDFTOpShapeHelper = ONNXNonSpecificOpShapeHelper<mlir::ONNXDFTOp>;
using ONNXDepthToSpaceOpShapeHelper = ONNXNonSpecificOpShapeHelper<mlir::ONNXDepthToSpaceOp>;
using ONNXDequantizeLinearOpShapeHelper = ONNXNonSpecificOpShapeHelper<mlir::ONNXDequantizeLinearOp>;
using ONNXDimOpShapeHelper = ONNXNonSpecificOpShapeHelper<mlir::ONNXDimOp>;
using ONNXDropoutOpShapeHelper = ONNXNonSpecificOpShapeHelper<mlir::ONNXDropoutOp>;
using ONNXDynamicQuantizeLinearOpShapeHelper = ONNXNonSpecificOpShapeHelper<mlir::ONNXDynamicQuantizeLinearOp>;
using ONNXEinsumOpShapeHelper = ONNXNonSpecificOpShapeHelper<mlir::ONNXEinsumOp>;
using ONNXEyeLikeOpShapeHelper = ONNXNonSpecificOpShapeHelper<mlir::ONNXEyeLikeOp>;
using ONNXFlattenOpShapeHelper = ONNXNonSpecificOpShapeHelper<mlir::ONNXFlattenOp>;
using ONNXGatherElementsOpShapeHelper = ONNXNonSpecificOpShapeHelper<mlir::ONNXGatherElementsOp>;
using ONNXGatherNDOpShapeHelper = ONNXNonSpecificOpShapeHelper<mlir::ONNXGatherNDOp>;
using ONNXGatherOpShapeHelper = ONNXNonSpecificOpShapeHelper<mlir::ONNXGatherOp>;
using ONNXIdentityOpShapeHelper = ONNXNonSpecificOpShapeHelper<mlir::ONNXIdentityOp>;
using ONNXLRNOpShapeHelper = ONNXNonSpecificOpShapeHelper<mlir::ONNXLRNOp>;
using ONNXMaxRoiPoolOpShapeHelper = ONNXNonSpecificOpShapeHelper<mlir::ONNXMaxRoiPoolOp>;
using ONNXNonMaxSuppressionOpShapeHelper = ONNXNonSpecificOpShapeHelper<mlir::ONNXNonMaxSuppressionOp>;
using ONNXNonZeroOpShapeHelper = ONNXNonSpecificOpShapeHelper<mlir::ONNXNonZeroOp>;
using ONNXOneHotEncoderOpShapeHelper = ONNXNonSpecificOpShapeHelper<mlir::ONNXOneHotEncoderOp>;
using ONNXQuantizeLinearOpShapeHelper = ONNXNonSpecificOpShapeHelper<mlir::ONNXQuantizeLinearOp>;
using ONNXRandomNormalOpShapeHelper = ONNXNonSpecificOpShapeHelper<mlir::ONNXRandomNormalOp>;
using ONNXRangeOpShapeHelper = ONNXNonSpecificOpShapeHelper<mlir::ONNXRangeOp>;
using ONNXReshapeOpShapeHelper = ONNXNonSpecificOpShapeHelper<mlir::ONNXReshapeOp>;
using ONNXReverseSequenceOpShapeHelper = ONNXNonSpecificOpShapeHelper<mlir::ONNXReverseSequenceOp>;
using ONNXShapeTransformOpShapeHelper = ONNXNonSpecificOpShapeHelper<mlir::ONNXShapeTransformOp>;
using ONNXSizeOpShapeHelper = ONNXNonSpecificOpShapeHelper<mlir::ONNXSizeOp>;
using ONNXSpaceToDepthOpShapeHelper = ONNXNonSpecificOpShapeHelper<mlir::ONNXSpaceToDepthOp>;
using ONNXTileOpShapeHelper = ONNXNonSpecificOpShapeHelper<mlir::ONNXTileOp>;
using ONNXTopKOpShapeHelper = ONNXNonSpecificOpShapeHelper<mlir::ONNXTopKOp>;
using ONNXTransposeOpShapeHelper = ONNXNonSpecificOpShapeHelper<mlir::ONNXTransposeOp>;
using ONNXUpsampleOpShapeHelper = ONNXNonSpecificOpShapeHelper<mlir::ONNXUpsampleOp>;
// clang-format on

//===----------------------------------------------------------------------===//
// CustomOp Shape Helper.
//===----------------------------------------------------------------------===//

struct ONNXCustomOpShapeHelper : public ONNXUnaryOpShapeHelper,
                                 public ONNXBroadcastOpShapeHelper {
  ONNXCustomOpShapeHelper(mlir::Operation *op, mlir::ValueRange operands,
      IndexExprBuilder *ieBuilder = nullptr, IndexExprScope *scope = nullptr,
      bool hasUniBroadcasting = false);

  // Default shape compute (every operands of the operation and no additional
  // parameters).
  mlir::LogicalResult computeShape() override;

protected:
  // Storage to generate ValueRange specified by inputs_for_infer
  std::vector<mlir::Value> operandsVector;
  // Shape inference pattern
  int pattern;
};

//===----------------------------------------------------------------------===//
// Setting a new constant or attribute value.
//===----------------------------------------------------------------------===//

/*
   Save into op's mutable operand a newly formed ONNX Constant that holds the
   integer values provided in "vals".

   Example:
     ONNXUnsqueezeOp unsqueezeOp = llvm::cast<ONNXUnsqueezeOp>(op);
     SaveOnnxConstInOp(op, unsqueezeOp.axesMutable(), unsqueezedAxes);
*/
void SaveOnnxConstInOp(mlir::Operation *op, mlir::MutableOperandRange operand,
    const llvm::SmallVectorImpl<int64_t> &vals);

/*
   Save into op's attributes a newly formed attributes that holds the integer
   values provided in "vals". The actual setting is performed by a lambda
   function with parameter OP_TYPE op and new Attribute. The user can then set
   that value in the proper attribute.

   Example:
     SaveOnnxAttrInOp<ONNXUnsqueezeV11Op>(op, unsqueezedAxes,
       [](ONNXUnsqueezeV11Op op, ArrayAttr attr) { op.setAxesAttr(attr); });
*/

template <typename OP_TYPE>
void SaveOnnxAttrInOp(mlir::Operation *op,
    const llvm::SmallVectorImpl<int64_t> &vals,
    mlir::function_ref<void(OP_TYPE op, mlir::ArrayAttr &attr)> setAttr) {
  // Inlined so that we don't need template instantiation.
  mlir::OpBuilder builder(op->getContext());
  mlir::ArrayAttr newAttr = builder.getI64ArrayAttr(vals);
  OP_TYPE specificOp = llvm::cast<OP_TYPE>(op);
  setAttr(specificOp, newAttr);
}
} // namespace onnx_mlir<|MERGE_RESOLUTION|>--- conflicted
+++ resolved
@@ -105,21 +105,189 @@
 // clang-format on
 
 //===----------------------------------------------------------------------===//
-<<<<<<< HEAD
+// Broadcast Ops
+//===----------------------------------------------------------------------===//
+
+// Compute a broadcasted shape from the shapes of given operands. Operands must
+// be ranked in advance.
+struct ONNXBroadcastOpShapeHelper : public ONNXOpShapeHelper {
+  ONNXBroadcastOpShapeHelper(mlir::Operation *op, mlir::ValueRange operands,
+      IndexExprBuilder *ieBuilder = nullptr, IndexExprScope *scope = nullptr,
+      bool hasUniBroadcasting = false)
+      : ONNXOpShapeHelper(op, operands, ieBuilder, scope), inputsDims(),
+        outputRank(0), hasUniBroadcasting(hasUniBroadcasting) {}
+  virtual ~ONNXBroadcastOpShapeHelper() {}
+
+  // Custom shape compute which takes additional parameters.
+  mlir::LogicalResult customComputeShape(
+      mlir::ValueRange initialOperands, DimsExpr *additionalOperand);
+
+  // Default shape compute (every operands of the operation and no additional
+  // parameters).
+  mlir::LogicalResult computeShape() override {
+    return customComputeShape(operands, nullptr);
+  }
+
+  // Compute access indices to load/store value from/to a given 'operand'.
+  // Used in a loop to access the operand.
+  // Parameters:
+  //   - operand: operand to access.
+  //   - i: index of the operand in Index Expr Dims 'this->inputsDims'.
+  //   - loopAccessExprs: IndexExprs for the loop's IVs.
+  //   - operandAccessExprs: access indices to access the operand.
+  //     This is the output of this function. Use it in subsequent load/stores.
+  //   - flattenedInnerDims: whether the innermost dimension corresponds to a
+  //   collapsed/flattened loop index or not.
+  //   - ruledOutBroadcast: determined using shape analysis that there is no
+  //     broadcasting here.
+  virtual mlir::LogicalResult getAccessExprs(mlir::Value operand, int64_t i,
+      const llvm::SmallVectorImpl<IndexExpr> &loopAccessExprs,
+      llvm::SmallVectorImpl<IndexExpr> &operandAccessExprs,
+      bool flattenedInnerDims = false, bool ruledOutBroadcast = false);
+
+  // Determine if broadcast can be ruled out at compile time. Use DimAnalysis
+  // when available. Broadcasting is defined is one value of one input is used
+  // two or more times with a value of another input (when only looking at the
+  // tensors, not the actual algorithms).
+  //
+  // Examples with broadcasts:
+  // * 2x5xf32 and 1x5xf32 has broadcast as the second input's value are used
+  //   for each of the two instances of 5xf32 in the first input.
+  // * Same holds for 2x5xf32 and 5xf32 as shorter ranked
+  //   inputs are extended by prepending 1x.
+  //
+  // Example without broadcast:
+  // * 3x5xf32 and 3x5xf32 have no broadcast.
+  // * 1x5xf32 and 5xf32 have also no broadcast as prepending 1x results as
+  //   comparing 1x5xf32 with 1x5xf32.
+  virtual bool hasNoBroadcast(DimAnalysis *dimAnalysis = nullptr);
+
+  // Determine of the broadcast operation has manageable broadcast (MB), and if
+  // so, at which level/rank. We first attempt to see if the innermost dimension
+  // has MB, and if it does, we then attempt to test at the next innermost
+  // level... until we fail or we run out of dimensions.
+  //
+  // Manageable broadcast (MB) is either that:
+  //   1) we have no broadcast up to that level, or
+  //   2) we have scalars up to that level being broadcasted.
+  //
+  // The function return true if there is some MB, and then
+  // * collapsedInnermostLoops: indicates how many inner loops are involved in
+  //   the MB. They are named "collapsed" as in the SIMD code execution, we may
+  //   collapse these dimensions in a single long iteration. For example,
+  //   `0x?x4x5` and `0x?x4x5` have a collapsedInnermostLoops==2 (if the two `?`
+  //   cannot be shown as equals). This means that we may implement operations
+  //   on these inputs as `?x20` and `?x20` respectively.
+  // * collapsedLiteralSize: cumulative static size of the collapsed inner
+  //   loops.
+  // * collapsedDynamicSize: cumulative dynamic size of the collapsed inner
+  //   loops.
+  //
+  // Below are examples of Manageable Broadcast (MB) at a given
+  // collapsedInnermostLoops (CIL) level.
+  //
+  // What is a scalar: `4x2x1x1 is scalar at CIL==1 and 2, but not 3 and 4.
+  //
+  //  - (?1, 1, 4, 1) and (10, 1, 4, 1) have MB at CIL 1, 2, 3, not 4,
+  //    unless dynamic analysis can show ?1 to be equal to 10 (unlikely).
+  //  - (?1, 1, ?2, 1) and (10, 1, ?3, 1) have MB at CIL 1 and at 2
+  //    if dynamic analysis can show ?2 and ?3 to be the same.
+  //  - (1, 4, 1) and (2, 4, 1) have MB at CIL 1 and 2, but not 3 as
+  //    there is broadcasting (1 vs 2) at CIL 3... but the first
+  //    operand is not a scalar at CIL 3.
+  //  - (1, 1, 1) and (2, 4, 1) have MB at CIL 1, 2, and 3 as there is
+  //    broadcast at inner dim 2 and 3, and the first operand is a scalar at
+  //    CIL 1, 2, and 3.
+  // - (1,3) and (1, 1) have MB at CIL 1; technically, CIL 2 is also a MB but
+  //    there is nothing to be gained by collapsing dimensions where all
+  //    inputs have dimensions of 1. We thus do not include them in our CILs.
+  virtual bool hasManageableBroadcastForInnerDims(
+      int64_t &collapsedInnermostLoops, int64_t &collapsedLiteralSize,
+      IndexExpr &collapsedDynamicSize, DimAnalysis *dimAnalysis);
+
+  // A vector of input shapes where dimensions are padded with 1 if necessary,
+  // so that all inputs have the same rank. Instantiated during ComputeShape.
+  llvm::SmallVector<DimsExpr, 4> inputsDims;
+  // A vector of IndexExprs representing the output shape (same rank as
+  // outputDims). Instantiated  during computeShape.
+  uint64_t outputRank;
+
+protected:
+  // When unidirectional broadcasting is true, the other operands are always
+  // unidirectional broadcastable to the first operand.
+  bool hasUniBroadcasting;
+};
+
+// clang-format off
+using ONNXAddOpShapeHelper = ONNXBroadcastOpShapeHelper;
+using ONNXAndOpShapeHelper = ONNXBroadcastOpShapeHelper;
+using ONNXBitwiseAndOpShapeHelper = ONNXBroadcastOpShapeHelper;
+using ONNXBitwiseOrOpShapeHelper = ONNXBroadcastOpShapeHelper;
+using ONNXBitwiseXorOpShapeHelper = ONNXBroadcastOpShapeHelper;
+using ONNXBitShiftOpShapeHelper = ONNXBroadcastOpShapeHelper;
+using ONNXDivOpShapeHelper = ONNXBroadcastOpShapeHelper;
+using ONNXEqualOpShapeHelper = ONNXBroadcastOpShapeHelper;
+using ONNXGreaterOpShapeHelper = ONNXBroadcastOpShapeHelper;
+using ONNXGreaterOrEqualOpShapeHelper = ONNXBroadcastOpShapeHelper;
+using ONNXLessOpShapeHelper = ONNXBroadcastOpShapeHelper;
+using ONNXLessOrEqualOpShapeHelper = ONNXBroadcastOpShapeHelper;
+using ONNXMaxOpShapeHelper = ONNXBroadcastOpShapeHelper;
+using ONNXMeanOpShapeHelper = ONNXBroadcastOpShapeHelper;
+using ONNXMinOpShapeHelper = ONNXBroadcastOpShapeHelper;
+using ONNXModOpShapeHelper = ONNXBroadcastOpShapeHelper;
+using ONNXMulOpShapeHelper = ONNXBroadcastOpShapeHelper;
+using ONNXOrOpShapeHelper = ONNXBroadcastOpShapeHelper;
+using ONNXPowOpShapeHelper = ONNXBroadcastOpShapeHelper;
+using ONNXSubOpShapeHelper = ONNXBroadcastOpShapeHelper;
+using ONNXSumOpShapeHelper = ONNXBroadcastOpShapeHelper;
+using ONNXWhereOpShapeHelper = ONNXBroadcastOpShapeHelper;
+using ONNXXorOpShapeHelper = ONNXBroadcastOpShapeHelper;
+// clang-format on
+
+// Helper for ExpandOp
+struct ONNXExpandOpShapeHelper : public ONNXBroadcastOpShapeHelper {
+  ONNXExpandOpShapeHelper(mlir::Operation *op, mlir::ValueRange operands,
+      IndexExprBuilder *ieBuilder = nullptr, IndexExprScope *scope = nullptr)
+      : ONNXBroadcastOpShapeHelper(op, operands, ieBuilder, scope) {}
+  virtual ~ONNXExpandOpShapeHelper() {}
+  mlir::LogicalResult computeShape() final;
+};
+
+// Helper for ONNXPReluOp
+struct ONNXPReluOpShapeHelper : public ONNXBroadcastOpShapeHelper {
+  ONNXPReluOpShapeHelper(mlir::Operation *op, mlir::ValueRange operands,
+      IndexExprBuilder *ieBuilder = nullptr, IndexExprScope *scope = nullptr)
+      : ONNXBroadcastOpShapeHelper(op, operands, ieBuilder, scope,
+            /*hasUniBroadcasting*/ true) {}
+  virtual ~ONNXPReluOpShapeHelper() {}
+  mlir::LogicalResult computeShape() final {
+    return ONNXBroadcastOpShapeHelper::computeShape();
+  }
+};
+
+//===----------------------------------------------------------------------===//
 // Unary Ops
 //===----------------------------------------------------------------------===//
 
 /// Compute an output shape for a unary element-wise operation. The output and
 /// input of an unary element-wise operation have the same shape.
-struct ONNXUnaryOpShapeHelper : virtual public ONNXOpShapeHelper {
+struct ONNXUnaryOpShapeHelper : public ONNXBroadcastOpShapeHelper {
   ONNXUnaryOpShapeHelper(mlir::Operation *op, mlir::ValueRange operands,
       IndexExprBuilder *ieBuilder = nullptr, IndexExprScope *scope = nullptr)
-      : ONNXOpShapeHelper(op, operands, ieBuilder, scope) {}
+      : ONNXBroadcastOpShapeHelper(op, operands, ieBuilder, scope) {}
   virtual ~ONNXUnaryOpShapeHelper() {}
 
-  mlir::LogicalResult computeShape() override {
-    return setOutputDimsFromOperand(operands[0]);
-  }
+  mlir::LogicalResult computeShape() override;
+
+  // Inherited methods that return trivial results
+  mlir::LogicalResult getAccessExprs(mlir::Value operand, int64_t i,
+      const llvm::SmallVectorImpl<IndexExpr> &loopAccessExprs,
+      llvm::SmallVectorImpl<IndexExpr> &operandAccessExprs,
+      bool flattenedInnerDims = false, bool ruledOutBroadcast = false) override;
+  bool hasNoBroadcast(DimAnalysis *dimAnalysis = nullptr) override;
+  bool hasManageableBroadcastForInnerDims(int64_t &collapsedInnermostLoops,
+      int64_t &collapsedLiteralSize, IndexExpr &collapsedDynamicSize,
+      DimAnalysis *dimAnalysis) override;
 };
 
 // Handle shape inference for unary element-wise operators. Perform the entire
@@ -195,268 +363,6 @@
 // clang-format on
 
 //===----------------------------------------------------------------------===//
-=======
->>>>>>> a5c0d8f8
-// Broadcast Ops
-//===----------------------------------------------------------------------===//
-
-// Compute a broadcasted shape from the shapes of given operands. Operands must
-// be ranked in advance.
-struct ONNXBroadcastOpShapeHelper : virtual public ONNXOpShapeHelper {
-  ONNXBroadcastOpShapeHelper(mlir::Operation *op, mlir::ValueRange operands,
-      IndexExprBuilder *ieBuilder = nullptr, IndexExprScope *scope = nullptr,
-      bool hasUniBroadcasting = false)
-      : ONNXOpShapeHelper(op, operands, ieBuilder, scope), inputsDims(),
-        outputRank(0), hasUniBroadcasting(hasUniBroadcasting) {}
-  virtual ~ONNXBroadcastOpShapeHelper() {}
-
-  // Custom shape compute which takes additional parameters.
-  mlir::LogicalResult customComputeShape(
-      mlir::ValueRange initialOperands, DimsExpr *additionalOperand);
-
-  // Default shape compute (every operands of the operation and no additional
-  // parameters).
-  mlir::LogicalResult computeShape() override {
-    return customComputeShape(operands, nullptr);
-  }
-
-  // Compute access indices to load/store value from/to a given 'operand'.
-  // Used in a loop to access the operand.
-  // Parameters:
-  //   - operand: operand to access.
-  //   - i: index of the operand in Index Expr Dims 'this->inputsDims'.
-  //   - loopAccessExprs: IndexExprs for the loop's IVs.
-  //   - operandAccessExprs: access indices to access the operand.
-  //     This is the output of this function. Use it in subsequent load/stores.
-  //   - flattenedInnerDims: whether the innermost dimension corresponds to a
-  //   collapsed/flattened loop index or not.
-  //   - ruledOutBroadcast: determined using shape analysis that there is no
-  //     broadcasting here.
-  virtual mlir::LogicalResult getAccessExprs(mlir::Value operand, int64_t i,
-      const llvm::SmallVectorImpl<IndexExpr> &loopAccessExprs,
-      llvm::SmallVectorImpl<IndexExpr> &operandAccessExprs,
-      bool flattenedInnerDims = false, bool ruledOutBroadcast = false);
-
-  // Determine if broadcast can be ruled out at compile time. Use DimAnalysis
-  // when available. Broadcasting is defined is one value of one input is used
-  // two or more times with a value of another input (when only looking at the
-  // tensors, not the actual algorithms).
-  //
-  // Examples with broadcasts:
-  // * 2x5xf32 and 1x5xf32 has broadcast as the second input's value are used
-  //   for each of the two instances of 5xf32 in the first input.
-  // * Same holds for 2x5xf32 and 5xf32 as shorter ranked
-  //   inputs are extended by prepending 1x.
-  //
-  // Example without broadcast:
-  // * 3x5xf32 and 3x5xf32 have no broadcast.
-  // * 1x5xf32 and 5xf32 have also no broadcast as prepending 1x results as
-  //   comparing 1x5xf32 with 1x5xf32.
-  virtual bool hasNoBroadcast(DimAnalysis *dimAnalysis = nullptr);
-
-  // Determine of the broadcast operation has manageable broadcast (MB), and if
-  // so, at which level/rank. We first attempt to see if the innermost dimension
-  // has MB, and if it does, we then attempt to test at the next innermost
-  // level... until we fail or we run out of dimensions.
-  //
-  // Manageable broadcast (MB) is either that:
-  //   1) we have no broadcast up to that level, or
-  //   2) we have scalars up to that level being broadcasted.
-  //
-  // The function return true if there is some MB, and then
-  // * collapsedInnermostLoops: indicates how many inner loops are involved in
-  //   the MB. They are named "collapsed" as in the SIMD code execution, we may
-  //   collapse these dimensions in a single long iteration. For example,
-  //   `0x?x4x5` and `0x?x4x5` have a collapsedInnermostLoops==2 (if the two `?`
-  //   cannot be shown as equals). This means that we may implement operations
-  //   on these inputs as `?x20` and `?x20` respectively.
-  // * collapsedLiteralSize: cumulative static size of the collapsed inner
-  //   loops.
-  // * collapsedDynamicSize: cumulative dynamic size of the collapsed inner
-  //   loops.
-  //
-  // Below are examples of Manageable Broadcast (MB) at a given
-  // collapsedInnermostLoops (CIL) level.
-  //
-  // What is a scalar: `4x2x1x1 is scalar at CIL==1 and 2, but not 3 and 4.
-  //
-  //  - (?1, 1, 4, 1) and (10, 1, 4, 1) have MB at CIL 1, 2, 3, not 4,
-  //    unless dynamic analysis can show ?1 to be equal to 10 (unlikely).
-  //  - (?1, 1, ?2, 1) and (10, 1, ?3, 1) have MB at CIL 1 and at 2
-  //    if dynamic analysis can show ?2 and ?3 to be the same.
-  //  - (1, 4, 1) and (2, 4, 1) have MB at CIL 1 and 2, but not 3 as
-  //    there is broadcasting (1 vs 2) at CIL 3... but the first
-  //    operand is not a scalar at CIL 3.
-  //  - (1, 1, 1) and (2, 4, 1) have MB at CIL 1, 2, and 3 as there is
-  //    broadcast at inner dim 2 and 3, and the first operand is a scalar at
-  //    CIL 1, 2, and 3.
-  // - (1,3) and (1, 1) have MB at CIL 1; technically, CIL 2 is also a MB but
-  //    there is nothing to be gained by collapsing dimensions where all
-  //    inputs have dimensions of 1. We thus do not include them in our CILs.
-  virtual bool hasManageableBroadcastForInnerDims(
-      int64_t &collapsedInnermostLoops, int64_t &collapsedLiteralSize,
-      IndexExpr &collapsedDynamicSize, DimAnalysis *dimAnalysis);
-
-  // A vector of input shapes where dimensions are padded with 1 if necessary,
-  // so that all inputs have the same rank. Instantiated during ComputeShape.
-  llvm::SmallVector<DimsExpr, 4> inputsDims;
-  // A vector of IndexExprs representing the output shape (same rank as
-  // outputDims). Instantiated  during computeShape.
-  uint64_t outputRank;
-
-protected:
-  // When unidirectional broadcasting is true, the other operands are always
-  // unidirectional broadcastable to the first operand.
-  bool hasUniBroadcasting;
-};
-
-// clang-format off
-using ONNXAddOpShapeHelper = ONNXBroadcastOpShapeHelper;
-using ONNXAndOpShapeHelper = ONNXBroadcastOpShapeHelper;
-using ONNXBitwiseAndOpShapeHelper = ONNXBroadcastOpShapeHelper;
-using ONNXBitwiseOrOpShapeHelper = ONNXBroadcastOpShapeHelper;
-using ONNXBitwiseXorOpShapeHelper = ONNXBroadcastOpShapeHelper;
-using ONNXBitShiftOpShapeHelper = ONNXBroadcastOpShapeHelper;
-using ONNXDivOpShapeHelper = ONNXBroadcastOpShapeHelper;
-using ONNXEqualOpShapeHelper = ONNXBroadcastOpShapeHelper;
-using ONNXGreaterOpShapeHelper = ONNXBroadcastOpShapeHelper;
-using ONNXGreaterOrEqualOpShapeHelper = ONNXBroadcastOpShapeHelper;
-using ONNXLessOpShapeHelper = ONNXBroadcastOpShapeHelper;
-using ONNXLessOrEqualOpShapeHelper = ONNXBroadcastOpShapeHelper;
-using ONNXMaxOpShapeHelper = ONNXBroadcastOpShapeHelper;
-using ONNXMeanOpShapeHelper = ONNXBroadcastOpShapeHelper;
-using ONNXMinOpShapeHelper = ONNXBroadcastOpShapeHelper;
-using ONNXModOpShapeHelper = ONNXBroadcastOpShapeHelper;
-using ONNXMulOpShapeHelper = ONNXBroadcastOpShapeHelper;
-using ONNXOrOpShapeHelper = ONNXBroadcastOpShapeHelper;
-using ONNXPowOpShapeHelper = ONNXBroadcastOpShapeHelper;
-using ONNXSubOpShapeHelper = ONNXBroadcastOpShapeHelper;
-using ONNXSumOpShapeHelper = ONNXBroadcastOpShapeHelper;
-using ONNXWhereOpShapeHelper = ONNXBroadcastOpShapeHelper;
-using ONNXXorOpShapeHelper = ONNXBroadcastOpShapeHelper;
-// clang-format on
-
-// Helper for ExpandOp
-struct ONNXExpandOpShapeHelper : public ONNXBroadcastOpShapeHelper {
-  ONNXExpandOpShapeHelper(mlir::Operation *op, mlir::ValueRange operands,
-      IndexExprBuilder *ieBuilder = nullptr, IndexExprScope *scope = nullptr)
-      : ONNXOpShapeHelper(op, operands, ieBuilder, scope),
-        ONNXBroadcastOpShapeHelper(op, operands, ieBuilder, scope) {}
-  virtual ~ONNXExpandOpShapeHelper() {}
-  mlir::LogicalResult computeShape() final;
-};
-
-// Helper for ONNXPReluOp
-struct ONNXPReluOpShapeHelper : public ONNXBroadcastOpShapeHelper {
-  ONNXPReluOpShapeHelper(mlir::Operation *op, mlir::ValueRange operands,
-      IndexExprBuilder *ieBuilder = nullptr, IndexExprScope *scope = nullptr)
-      : ONNXOpShapeHelper(op, operands, ieBuilder, scope),
-        ONNXBroadcastOpShapeHelper(
-            op, operands, ieBuilder, scope, /*hasUniBroadcasting*/ true) {}
-  virtual ~ONNXPReluOpShapeHelper() {}
-  mlir::LogicalResult computeShape() final {
-    return ONNXBroadcastOpShapeHelper::computeShape();
-  }
-};
-
-//===----------------------------------------------------------------------===//
-// Unary Ops
-//===----------------------------------------------------------------------===//
-
-/// Compute an output shape for a unary element-wise operation. The output and
-/// input of an unary element-wise operation have the same shape.
-struct ONNXUnaryOpShapeHelper : public ONNXBroadcastOpShapeHelper {
-  ONNXUnaryOpShapeHelper(mlir::Operation *op, mlir::ValueRange operands,
-      IndexExprBuilder *ieBuilder = nullptr, IndexExprScope *scope = nullptr)
-      : ONNXBroadcastOpShapeHelper(op, operands, ieBuilder, scope) {}
-  virtual ~ONNXUnaryOpShapeHelper() {}
-
-  mlir::LogicalResult computeShape() final;
-
-  // Inherited methods that return trivial results
-  mlir::LogicalResult getAccessExprs(mlir::Value operand, int64_t i,
-      const llvm::SmallVectorImpl<IndexExpr> &loopAccessExprs,
-      llvm::SmallVectorImpl<IndexExpr> &operandAccessExprs,
-      bool flattenedInnerDims = false, bool ruledOutBroadcast = false) override;
-  bool hasNoBroadcast(DimAnalysis *dimAnalysis = nullptr) override;
-  bool hasManageableBroadcastForInnerDims(int64_t &collapsedInnermostLoops,
-      int64_t &collapsedLiteralSize, IndexExpr &collapsedDynamicSize,
-      DimAnalysis *dimAnalysis) override;
-};
-
-// Handle shape inference for unary element-wise operators. Perform the entire
-// operation: (1) create the shape helper, compute shape, apply shape to the
-// output types.
-mlir::LogicalResult inferShapeForUnaryOps(mlir::Operation *op);
-// Same as above, but allow a type change.
-mlir::LogicalResult inferShapeForUnaryOps(
-    mlir::Operation *op, mlir::Type elementType);
-// Same as above, but allow a type and encoding change.
-mlir::LogicalResult inferShapeForUnaryOps(
-    mlir::Operation *op, mlir::Type elementType, mlir::Attribute encoding);
-
-// clang-format off
-using ONNXAbsOpShapeHelper = ONNXUnaryOpShapeHelper;
-using ONNXAcosOpShapeHelper = ONNXUnaryOpShapeHelper;
-using ONNXAcoshOpShapeHelper = ONNXUnaryOpShapeHelper;
-using ONNXAsinOpShapeHelper = ONNXUnaryOpShapeHelper;
-using ONNXAsinhOpShapeHelper = ONNXUnaryOpShapeHelper;
-using ONNXAtanOpShapeHelper = ONNXUnaryOpShapeHelper;
-using ONNXAtanhOpShapeHelper = ONNXUnaryOpShapeHelper;
-using ONNXBernoulliOpShapeHelper = ONNXUnaryOpShapeHelper;
-using ONNXBitwiseNotOpShapeHelper = ONNXUnaryOpShapeHelper;
-using ONNXCastLikeOpShapeHelper = ONNXUnaryOpShapeHelper;
-using ONNXCastOpShapeHelper = ONNXUnaryOpShapeHelper;
-using ONNXCeilOpShapeHelper = ONNXUnaryOpShapeHelper;
-using ONNXCeluOpShapeHelper = ONNXUnaryOpShapeHelper;
-using ONNXClipOpShapeHelper = ONNXUnaryOpShapeHelper;
-using ONNXCosOpShapeHelper = ONNXUnaryOpShapeHelper;
-using ONNXCoshOpShapeHelper = ONNXUnaryOpShapeHelper;
-using ONNXCumSumOpShapeHelper = ONNXUnaryOpShapeHelper;
-using ONNXEluOpShapeHelper = ONNXUnaryOpShapeHelper;
-using ONNXErfOpShapeHelper = ONNXUnaryOpShapeHelper;
-using ONNXExpOpShapeHelper = ONNXUnaryOpShapeHelper;
-using ONNXFloorOpShapeHelper = ONNXUnaryOpShapeHelper;
-using ONNXHardSigmoidOpShapeHelper = ONNXUnaryOpShapeHelper;
-using ONNXHardSwishOpShapeHelper = ONNXUnaryOpShapeHelper;
-using ONNXHardmaxOpShapeHelper = ONNXUnaryOpShapeHelper;
-using ONNXInstanceNormalizationOpShapeHelper = ONNXUnaryOpShapeHelper;
-using ONNXIsInfOpShapeHelper = ONNXUnaryOpShapeHelper;
-using ONNXIsNaNOpShapeHelper = ONNXUnaryOpShapeHelper;
-using ONNXLayoutTransformOpShapeHelper = ONNXUnaryOpShapeHelper;
-using ONNXLeakyReluOpShapeHelper = ONNXUnaryOpShapeHelper;
-using ONNXLogOpShapeHelper = ONNXUnaryOpShapeHelper;
-using ONNXLogSoftmaxOpShapeHelper = ONNXUnaryOpShapeHelper;
-using ONNXLpNormalizationOpShapeHelper = ONNXUnaryOpShapeHelper;
-using ONNXMeanVarianceNormalizationOpShapeHelper = ONNXUnaryOpShapeHelper;
-using ONNXNegOpShapeHelper = ONNXUnaryOpShapeHelper;
-using ONNXNotOpShapeHelper = ONNXUnaryOpShapeHelper;
-using ONNXRandomNormalLikeOpShapeHelper = ONNXUnaryOpShapeHelper;
-using ONNXReciprocalOpShapeHelper = ONNXUnaryOpShapeHelper;
-using ONNXReluOpShapeHelper = ONNXUnaryOpShapeHelper;
-using ONNXRoundOpShapeHelper = ONNXUnaryOpShapeHelper;
-using ONNXScalerOpShapeHelper = ONNXUnaryOpShapeHelper;
-using ONNXScatterElementsOpShapeHelper = ONNXUnaryOpShapeHelper;
-using ONNXScatterNDOpShapeHelper = ONNXUnaryOpShapeHelper;
-using ONNXScatterOpShapeHelper = ONNXUnaryOpShapeHelper;
-using ONNXSeluOpShapeHelper = ONNXUnaryOpShapeHelper;
-using ONNXShrinkOpShapeHelper = ONNXUnaryOpShapeHelper;
-using ONNXSigmoidOpShapeHelper = ONNXUnaryOpShapeHelper;
-using ONNXSignOpShapeHelper = ONNXUnaryOpShapeHelper;
-using ONNXSinOpShapeHelper = ONNXUnaryOpShapeHelper;
-using ONNXSinhOpShapeHelper = ONNXUnaryOpShapeHelper;
-using ONNXSoftmaxOpShapeHelper = ONNXUnaryOpShapeHelper;
-using ONNXSoftmaxV11OpShapeHelper = ONNXUnaryOpShapeHelper;
-using ONNXSoftplusOpShapeHelper = ONNXUnaryOpShapeHelper;
-using ONNXSoftsignOpShapeHelper = ONNXUnaryOpShapeHelper;
-using ONNXSqrtOpShapeHelper = ONNXUnaryOpShapeHelper;
-using ONNXTanOpShapeHelper = ONNXUnaryOpShapeHelper;
-using ONNXTanhOpShapeHelper = ONNXUnaryOpShapeHelper;
-using ONNXThresholdedReluOpShapeHelper = ONNXUnaryOpShapeHelper;
-using ONNXTriluOpShapeHelper = ONNXUnaryOpShapeHelper;
-// clang-format on
-
-//===----------------------------------------------------------------------===//
 // Shape op
 //===----------------------------------------------------------------------===//
 
@@ -912,12 +818,11 @@
 // CustomOp Shape Helper.
 //===----------------------------------------------------------------------===//
 
-struct ONNXCustomOpShapeHelper : public ONNXUnaryOpShapeHelper,
-                                 public ONNXBroadcastOpShapeHelper {
+struct ONNXCustomOpShapeHelper : public ONNXUnaryOpShapeHelper {
   ONNXCustomOpShapeHelper(mlir::Operation *op, mlir::ValueRange operands,
       IndexExprBuilder *ieBuilder = nullptr, IndexExprScope *scope = nullptr,
       bool hasUniBroadcasting = false);
-
+  
   // Default shape compute (every operands of the operation and no additional
   // parameters).
   mlir::LogicalResult computeShape() override;
