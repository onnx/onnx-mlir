/*
 * SPDX-License-Identifier: Apache-2.0
 */

//===---------------- ONNXShapeHelper.hpp - help for shapes ---------------===//
//
// Copyright 2020-2023 The IBM Research Authors.
//
// =============================================================================
//
// This file has the computations to compute the shapes using the new index expr
// approach.
//
//===----------------------------------------------------------------------===//

#pragma once

#include <utility>

#include "mlir/IR/AffineExpr.h"
#include "mlir/IR/Attributes.h"
#include "mlir/IR/BuiltinTypes.h"
#include "mlir/IR/Operation.h"
#include "mlir/IR/Value.h"
#include "mlir/IR/ValueRange.h"
#include "mlir/Support/LLVM.h"
#include "mlir/Support/LogicalResult.h"

#include "src/Dialect/Mlir/IndexExpr.hpp"
#include "src/Dialect/Mlir/IndexExprBuilder.hpp"
#include "src/Dialect/ONNX/ONNXDimAnalysis.hpp"

#define GET_OP_FWD_DEFINES 1
#include "src/Dialect/ONNX/ONNXOps.hpp.inc"

// ONNXOpShapeHelper is defined in the interface file below.
#include "src/Interface/ShapeHelperOpInterface.hpp"

namespace onnx_mlir {

//===----------------------------------------------------------------------===//
// Support functions.
//===----------------------------------------------------------------------===//

// Check if axis is in [-rank, rank), or [-rank, rank] when includeRank is
// true.  Assert when not in range. Return positive axis.
int64_t getAxisInRange(int64_t axis, int64_t rank, bool includeRank = false);
int64_t getAxisInRange(int64_t axis, mlir::Value val, bool includeRank = false);
// Check if axis is in [-rank, rank), or [-rank, rank] when includeRank is true.
// Return false when not in range; set axis to positive value when in range.
bool isAxisInRange(int64_t &axis, int64_t rank, bool includeRank = false);
bool isAxisInRange(int64_t &axis, mlir::Value val, bool includeRank = false);

<<<<<<< HEAD
=======
//===----------------------------------------------------------------------===//
// Support functions.
//===----------------------------------------------------------------------===//

>>>>>>> 5f46d523
// Update a tensor type by using the given shape, elementType and encoding.
// TODO: when all ops are migrated to the new scheme, make this function private
// to ONNXOpShapeHelper.
// Parameters:
// Val: this function will update val's type.
// shape: shape of the ranked tensor type of val.
// elementType: When nullptr, pick the elementary type from val.
// encoding: When nullptr, pick the encoding from val if defined.
void updateType(mlir::Value val, llvm::ArrayRef<int64_t> shape,
    mlir::Type elementType = nullptr, mlir::Attribute encoding = nullptr,
    bool refineShape = true);

// When we perform shape inference, we always assume that the type's shape in
// onnx is correct. There are rare instance where we transform an existing op
// (see RNN's handling of layout in RNNOpRewriteLayoutPattern) and then seek to
// perform shape inference on it. As the operation has changed, then we must
// first "erase" its constant shape's for the output type as they are not
// correct anymore. It might be wiser to not reuse an existing op, but since we
// currently have this pattern, this function must be called prior to infer
// shapes of existing but modified operations.
void resetTypesShapeToQuestionmarks(mlir::Operation *op);

//===----------------------------------------------------------------------===//
// Unimplemented Ops (to be used sparingly, currently for Loop and Scan).
// Other uses should be converted to shape inferences.
//===----------------------------------------------------------------------===//

struct ONNXUnimplementedOpShapeHelper : public ONNXOpShapeHelper {
  ONNXUnimplementedOpShapeHelper(mlir::Operation *op, mlir::ValueRange operands,
      IndexExprBuilder *ieBuilder = nullptr, IndexExprScope *scope = nullptr)
      : ONNXOpShapeHelper(op, operands, ieBuilder, scope) {}
  virtual ~ONNXUnimplementedOpShapeHelper() {}

  bool isImplemented() override { return false; }
  mlir::LogicalResult computeShape() final { return mlir::success(); }
};

// Classes for unsupported ops, including shape inference and shape helpers.
#define UNSUPPORTED_OPS(OP_TYPE)                                               \
  using OP_TYPE##ShapeHelper = ONNXUnimplementedOpShapeHelper;
#include "src/Dialect/ONNX/ONNXUnsupportedOps.hpp"
#undef UNSUPPORTED_OPS

// Classes with implemented shape inference but not shape helper.

// clang-format off
using ONNXCallOpShapeHelper = ONNXUnimplementedOpShapeHelper;
using ONNXIfOpShapeHelper = ONNXUnimplementedOpShapeHelper; // Reason: recursive, Opt, Seq
using ONNXLoopOpShapeHelper = ONNXUnimplementedOpShapeHelper; // Reason: recursive, Opt, Seq
using ONNXOptionalGetElementOpShapeHelper = ONNXUnimplementedOpShapeHelper; // Reason: Opt, Seq
using ONNXOptionalHasElementOpShapeHelper = ONNXUnimplementedOpShapeHelper; // Reason: Opt, Seq
using ONNXOptionalOpShapeHelper = ONNXUnimplementedOpShapeHelper; // Reason: Opt, Seq
using ONNXScanOpShapeHelper = ONNXUnimplementedOpShapeHelper; // Reason: recursive
using ONNXSequenceAtOpShapeHelper = ONNXUnimplementedOpShapeHelper; // Reason: Seq
using ONNXSequenceConstructOpShapeHelper = ONNXUnimplementedOpShapeHelper; // Reason: Seq
using ONNXSequenceEmptyOpShapeHelper = ONNXUnimplementedOpShapeHelper; // Reason: Seq
using ONNXSequenceEraseOpShapeHelper = ONNXUnimplementedOpShapeHelper; // Reason: Seq
using ONNXSequenceInsertOpShapeHelper = ONNXUnimplementedOpShapeHelper; // Reason: Seq
using ONNXSequenceLengthOpShapeHelper = ONNXUnimplementedOpShapeHelper; // Reason: Seq
using ONNXSplitToSequenceOpShapeHelper = ONNXUnimplementedOpShapeHelper; // Reason: Seq
// clang-format on

//===----------------------------------------------------------------------===//
// Broadcast Ops
//===----------------------------------------------------------------------===//

// Compute a broadcasted shape from the shapes of given operands. Operands must
// be ranked in advance.
struct ONNXBroadcastOpShapeHelper : public ONNXOpShapeHelper {
  ONNXBroadcastOpShapeHelper(mlir::Operation *op, mlir::ValueRange operands,
      IndexExprBuilder *ieBuilder = nullptr, IndexExprScope *scope = nullptr,
      bool hasUniBroadcasting = false)
      : ONNXOpShapeHelper(op, operands, ieBuilder, scope), inputsDims(),
        outputRank(0), hasUniBroadcasting(hasUniBroadcasting) {}
  virtual ~ONNXBroadcastOpShapeHelper() {}

  // Custom shape compute which takes additional parameters.
  mlir::LogicalResult customComputeShape(
      mlir::ValueRange initialOperands, DimsExpr *additionalOperand);

  // Default shape compute (every operands of the operation and no additional
  // parameters).
  mlir::LogicalResult computeShape() override {
    return customComputeShape(operands, nullptr);
  }

  // Compute access indices to load/store value from/to a given 'operand'.
  // Used in a loop to access the operand.
  // Parameters:
  //   - operand: operand to access.
  //   - i: index of the operand in Index Expr Dims 'this->inputsDims'.
  //   - loopAccessExprs: IndexExprs for the loop's IVs.
  //   - operandAccessExprs: access indices to access the operand.
  //     This is the output of this function. Use it in subsequent load/stores.
  //   - flattenedInnerDims: whether the innermost dimension corresponds to a
  //   collapsed/flattened loop index or not.
  //   - ruledOutBroadcast: determined using shape analysis that there is no
  //     broadcasting here.
  virtual mlir::LogicalResult getAccessExprs(mlir::Value operand, int64_t i,
      const llvm::SmallVectorImpl<IndexExpr> &loopAccessExprs,
      llvm::SmallVectorImpl<IndexExpr> &operandAccessExprs,
      bool flattenedInnerDims = false, bool ruledOutBroadcast = false);

  // Determine if broadcast can be ruled out at compile time. Use DimAnalysis
  // when available. Broadcasting is defined if one value of one input is used
  // two or more times with a value of another input (when only looking at the
  // tensors, not the actual algorithms).
  //
  // Examples with broadcasts:
  // * 2x5xf32 and 1x5xf32 has broadcast as the second input's value are used
  //   for each of the two instances of 5xf32 in the first input.
  // * Same holds for 2x5xf32 and 5xf32 as shorter ranked
  //   inputs are extended by prepending 1x.
  //
  // Example without broadcast:
  // * 3x5xf32 and 3x5xf32 have no broadcast.
  // * 1x5xf32 and 5xf32 have also no broadcast as prepending 1x results as
  //   comparing 1x5xf32 with 1x5xf32.
  virtual bool hasNoBroadcast(DimAnalysis *dimAnalysis = nullptr);

  // Determine if the broadcast operation has operands with different ranks.
  // Use DimAnalysis when available. The broadcasting will then add dimensions
  // with size 1.
  //
  // Examples with rank broadcast:
  // * 2x5xf32 and 5xf32 has rank broadcast for the second type. It will be
  // interpreted as 1x5xf32
  //
  // Examples without rank broadcast:
  // * 2x5xf32 and 1x5xf32 does not have rank broadcasting because the ranks are
  // already equal
  virtual bool hasRankBroadcast();

  // Determine of the broadcast operation has manageable broadcast (MB), and if
  // so, at which level/rank. We first attempt to see if the innermost dimension
  // has MB, and if it does, we then attempt to test at the next innermost
  // level... until we fail or we run out of dimensions.
  //
  // Manageable broadcast (MB) is either that:
  //   1) we have no broadcast up to that level, or
  //   2) we have scalars up to that level being broadcasted.
  //
  // The function return true if there is some MB, and then
  // * collapsedInnermostLoops: indicates how many inner loops are involved in
  //   the MB. They are named "collapsed" as in the SIMD code execution, we may
  //   collapse these dimensions in a single long iteration. For example,
  //   `0x?x4x5` and `0x?x4x5` have a collapsedInnermostLoops==2 (if the two `?`
  //   cannot be shown as equals). This means that we may implement operations
  //   on these inputs as `?x20` and `?x20` respectively.
  // * collapsedLiteralSize: cumulative static size of the collapsed inner
  //   loops.
  // * collapsedDynamicSize: cumulative dynamic size of the collapsed inner
  //   loops.
  //
  // Below are examples of Manageable Broadcast (MB) at a given
  // collapsedInnermostLoops (CIL) level.
  //
  // What is a scalar: `4x2x1x1 is scalar at CIL==1 and 2, but not 3 and 4.
  //
  //  - (?1, 1, 4, 1) and (10, 1, 4, 1) have MB at CIL 1, 2, 3, not 4,
  //    unless dynamic analysis can show ?1 to be equal to 10 (unlikely).
  //  - (?1, 1, ?2, 1) and (10, 1, ?3, 1) have MB at CIL 1 and at 2
  //    if dynamic analysis can show ?2 and ?3 to be the same.
  //  - (1, 4, 1) and (2, 4, 1) have MB at CIL 1 and 2, but not 3 as
  //    there is broadcasting (1 vs 2) at CIL 3... but the first
  //    operand is not a scalar at CIL 3.
  //  - (1, 1, 1) and (2, 4, 1) have MB at CIL 1, 2, and 3 as there is
  //    broadcast at inner dim 2 and 3, and the first operand is a scalar at
  //    CIL 1, 2, and 3.
  // - (1,3) and (1, 1) have MB at CIL 1; technically, CIL 2 is also a MB but
  //    there is nothing to be gained by collapsing dimensions where all
  //    inputs have dimensions of 1. We thus do not include them in our CILs.
  virtual bool hasManageableBroadcastForInnerDims(
      int64_t &collapsedInnermostLoops, int64_t &collapsedLiteralSize,
      IndexExpr &collapsedDynamicSize, DimAnalysis *dimAnalysis);

  // A vector of input shapes where dimensions are padded with 1 if necessary,
  // so that all inputs have the same rank. Instantiated during ComputeShape.
  llvm::SmallVector<DimsExpr, 4> inputsDims;
  // Rank of the output shape.
  uint64_t outputRank;

protected:
  // When unidirectional broadcasting is true, the other operands are always
  // unidirectional broadcastable to the first operand.
  bool hasUniBroadcasting;
};

// clang-format off
using ONNXAddOpShapeHelper = ONNXBroadcastOpShapeHelper;
using ONNXAndOpShapeHelper = ONNXBroadcastOpShapeHelper;
using ONNXBitwiseAndOpShapeHelper = ONNXBroadcastOpShapeHelper;
using ONNXBitwiseOrOpShapeHelper = ONNXBroadcastOpShapeHelper;
using ONNXBitwiseXorOpShapeHelper = ONNXBroadcastOpShapeHelper;
using ONNXBitShiftOpShapeHelper = ONNXBroadcastOpShapeHelper;
using ONNXDivOpShapeHelper = ONNXBroadcastOpShapeHelper;
using ONNXEqualOpShapeHelper = ONNXBroadcastOpShapeHelper;
using ONNXGreaterOpShapeHelper = ONNXBroadcastOpShapeHelper;
using ONNXGreaterOrEqualOpShapeHelper = ONNXBroadcastOpShapeHelper;
using ONNXLessOpShapeHelper = ONNXBroadcastOpShapeHelper;
using ONNXLessOrEqualOpShapeHelper = ONNXBroadcastOpShapeHelper;
using ONNXMaxOpShapeHelper = ONNXBroadcastOpShapeHelper;
using ONNXMeanOpShapeHelper = ONNXBroadcastOpShapeHelper;
using ONNXMinOpShapeHelper = ONNXBroadcastOpShapeHelper;
using ONNXModOpShapeHelper = ONNXBroadcastOpShapeHelper;
using ONNXMulOpShapeHelper = ONNXBroadcastOpShapeHelper;
using ONNXOrOpShapeHelper = ONNXBroadcastOpShapeHelper;
using ONNXPowOpShapeHelper = ONNXBroadcastOpShapeHelper;
using ONNXSubOpShapeHelper = ONNXBroadcastOpShapeHelper;
using ONNXSumOpShapeHelper = ONNXBroadcastOpShapeHelper;
using ONNXWhereOpShapeHelper = ONNXBroadcastOpShapeHelper;
using ONNXXorOpShapeHelper = ONNXBroadcastOpShapeHelper;
// clang-format on

// Helper for ExpandOp
struct ONNXExpandOpShapeHelper : public ONNXBroadcastOpShapeHelper {
  ONNXExpandOpShapeHelper(mlir::Operation *op, mlir::ValueRange operands,
      IndexExprBuilder *ieBuilder = nullptr, IndexExprScope *scope = nullptr)
      : ONNXBroadcastOpShapeHelper(op, operands, ieBuilder, scope) {}
  virtual ~ONNXExpandOpShapeHelper() {}
  mlir::LogicalResult computeShape() final;
};

// Helper for ONNXPReluOp
struct ONNXPReluOpShapeHelper : public ONNXBroadcastOpShapeHelper {
  ONNXPReluOpShapeHelper(mlir::Operation *op, mlir::ValueRange operands,
      IndexExprBuilder *ieBuilder = nullptr, IndexExprScope *scope = nullptr)
      : ONNXBroadcastOpShapeHelper(op, operands, ieBuilder, scope,
            /*hasUniBroadcasting*/ true) {}
  virtual ~ONNXPReluOpShapeHelper() {}
  mlir::LogicalResult computeShape() final {
    return ONNXBroadcastOpShapeHelper::computeShape();
  }
};

// Helper for ONNXLayerNormalizationOp (B and Scales broadcast to input X)
struct ONNXLayerNormalizationOpShapeHelper : public ONNXBroadcastOpShapeHelper {
  ONNXLayerNormalizationOpShapeHelper(mlir::Operation *op,
      mlir::ValueRange operands, IndexExprBuilder *ieBuilder = nullptr,
      IndexExprScope *scope = nullptr)
      : ONNXBroadcastOpShapeHelper(op, operands, ieBuilder, scope,
            /*hasUniBroadcasting*/ true) {}
  virtual ~ONNXLayerNormalizationOpShapeHelper() {}
  mlir::LogicalResult computeShape() final;
};

//===----------------------------------------------------------------------===//
// Unary Ops
//===----------------------------------------------------------------------===//

/// Compute an output shape for a unary element-wise operation. The output and
/// input of an unary element-wise operation have the same shape.
struct ONNXUnaryOpShapeHelper : public ONNXBroadcastOpShapeHelper {
  ONNXUnaryOpShapeHelper(mlir::Operation *op, mlir::ValueRange operands,
      IndexExprBuilder *ieBuilder = nullptr, IndexExprScope *scope = nullptr)
      : ONNXBroadcastOpShapeHelper(op, operands, ieBuilder, scope) {}
  virtual ~ONNXUnaryOpShapeHelper() {}

  mlir::LogicalResult computeShape() override;

  // Inherited methods that return trivial results
  mlir::LogicalResult getAccessExprs(mlir::Value operand, int64_t i,
      const llvm::SmallVectorImpl<IndexExpr> &loopAccessExprs,
      llvm::SmallVectorImpl<IndexExpr> &operandAccessExprs,
      bool flattenedInnerDims = false, bool ruledOutBroadcast = false) override;
  bool hasNoBroadcast(DimAnalysis *dimAnalysis = nullptr) override;
  bool hasManageableBroadcastForInnerDims(int64_t &collapsedInnermostLoops,
      int64_t &collapsedLiteralSize, IndexExpr &collapsedDynamicSize,
      DimAnalysis *dimAnalysis) override;
};

// Handle shape inference for unary element-wise operators. Perform the entire
// operation: (1) create the shape helper, compute shape, apply shape to the
// output types.
mlir::LogicalResult inferShapeForUnaryOps(mlir::Operation *op);
// Same as above, but allow a type change.
mlir::LogicalResult inferShapeForUnaryOps(
    mlir::Operation *op, mlir::Type elementType);
// Same as above, but allow a type and encoding change.
mlir::LogicalResult inferShapeForUnaryOps(
    mlir::Operation *op, mlir::Type elementType, mlir::Attribute encoding);

// clang-format off
using ONNXAbsOpShapeHelper = ONNXUnaryOpShapeHelper;
using ONNXAcosOpShapeHelper = ONNXUnaryOpShapeHelper;
using ONNXAcoshOpShapeHelper = ONNXUnaryOpShapeHelper;
using ONNXAsinOpShapeHelper = ONNXUnaryOpShapeHelper;
using ONNXAsinhOpShapeHelper = ONNXUnaryOpShapeHelper;
using ONNXAtanOpShapeHelper = ONNXUnaryOpShapeHelper;
using ONNXAtanhOpShapeHelper = ONNXUnaryOpShapeHelper;
using ONNXBernoulliOpShapeHelper = ONNXUnaryOpShapeHelper;
using ONNXBitwiseNotOpShapeHelper = ONNXUnaryOpShapeHelper;
using ONNXCastLikeOpShapeHelper = ONNXUnaryOpShapeHelper;
using ONNXCastOpShapeHelper = ONNXUnaryOpShapeHelper;
using ONNXCeilOpShapeHelper = ONNXUnaryOpShapeHelper;
using ONNXCeluOpShapeHelper = ONNXUnaryOpShapeHelper;
using ONNXClipOpShapeHelper = ONNXUnaryOpShapeHelper;
using ONNXCosOpShapeHelper = ONNXUnaryOpShapeHelper;
using ONNXCoshOpShapeHelper = ONNXUnaryOpShapeHelper;
using ONNXCumSumOpShapeHelper = ONNXUnaryOpShapeHelper;
using ONNXEluOpShapeHelper = ONNXUnaryOpShapeHelper;
using ONNXErfOpShapeHelper = ONNXUnaryOpShapeHelper;
using ONNXExpOpShapeHelper = ONNXUnaryOpShapeHelper;
using ONNXFloorOpShapeHelper = ONNXUnaryOpShapeHelper;
using ONNXHardSigmoidOpShapeHelper = ONNXUnaryOpShapeHelper;
using ONNXHardSwishOpShapeHelper = ONNXUnaryOpShapeHelper;
using ONNXHardmaxOpShapeHelper = ONNXUnaryOpShapeHelper;
using ONNXInstanceNormalizationOpShapeHelper = ONNXUnaryOpShapeHelper;
using ONNXIsInfOpShapeHelper = ONNXUnaryOpShapeHelper;
using ONNXIsNaNOpShapeHelper = ONNXUnaryOpShapeHelper;
using ONNXLayoutTransformOpShapeHelper = ONNXUnaryOpShapeHelper;
using ONNXLeakyReluOpShapeHelper = ONNXUnaryOpShapeHelper;
using ONNXLogOpShapeHelper = ONNXUnaryOpShapeHelper;
using ONNXLogSoftmaxOpShapeHelper = ONNXUnaryOpShapeHelper;
using ONNXLpNormalizationOpShapeHelper = ONNXUnaryOpShapeHelper;
using ONNXMeanVarianceNormalizationOpShapeHelper = ONNXUnaryOpShapeHelper;
using ONNXNegOpShapeHelper = ONNXUnaryOpShapeHelper;
using ONNXNotOpShapeHelper = ONNXUnaryOpShapeHelper;
using ONNXRandomNormalLikeOpShapeHelper = ONNXUnaryOpShapeHelper;
using ONNXReciprocalOpShapeHelper = ONNXUnaryOpShapeHelper;
using ONNXReluOpShapeHelper = ONNXUnaryOpShapeHelper;
using ONNXRoundOpShapeHelper = ONNXUnaryOpShapeHelper;
using ONNXScalerOpShapeHelper = ONNXUnaryOpShapeHelper;
using ONNXScatterElementsOpShapeHelper = ONNXUnaryOpShapeHelper;
using ONNXScatterNDOpShapeHelper = ONNXUnaryOpShapeHelper;
using ONNXScatterOpShapeHelper = ONNXUnaryOpShapeHelper;
using ONNXSeluOpShapeHelper = ONNXUnaryOpShapeHelper;
using ONNXShrinkOpShapeHelper = ONNXUnaryOpShapeHelper;
using ONNXSigmoidOpShapeHelper = ONNXUnaryOpShapeHelper;
using ONNXSignOpShapeHelper = ONNXUnaryOpShapeHelper;
using ONNXSinOpShapeHelper = ONNXUnaryOpShapeHelper;
using ONNXSinhOpShapeHelper = ONNXUnaryOpShapeHelper;
using ONNXSoftmaxOpShapeHelper = ONNXUnaryOpShapeHelper;
using ONNXSoftmaxV11OpShapeHelper = ONNXUnaryOpShapeHelper;
using ONNXSoftplusOpShapeHelper = ONNXUnaryOpShapeHelper;
using ONNXSoftsignOpShapeHelper = ONNXUnaryOpShapeHelper;
using ONNXSqrtOpShapeHelper = ONNXUnaryOpShapeHelper;
using ONNXTanOpShapeHelper = ONNXUnaryOpShapeHelper;
using ONNXTanhOpShapeHelper = ONNXUnaryOpShapeHelper;
using ONNXThresholdedReluOpShapeHelper = ONNXUnaryOpShapeHelper;
using ONNXTriluOpShapeHelper = ONNXUnaryOpShapeHelper;
// clang-format on

//===----------------------------------------------------------------------===//
// Shape op
//===----------------------------------------------------------------------===//

struct ONNXShapeOpShapeHelper : public ONNXOpShapeHelper {
  ONNXShapeOpShapeHelper(mlir::Operation *op, mlir::ValueRange operands,
      IndexExprBuilder *ieBuilder = nullptr, IndexExprScope *scope = nullptr)
      : ONNXOpShapeHelper(op, operands, ieBuilder, scope), start(-1), end(-1) {}
  virtual ~ONNXShapeOpShapeHelper() {}
  mlir::LogicalResult computeShape() final;
  // Compute the shape values of input data for dimensions between start and
  // end.
  void computeSelectedDataShape(DimsExpr &selectedDataShape);
  // Compute start & end value without calls to computeShape.
  static void getStartEndValues(
      mlir::ONNXShapeOp shapeOp, int64_t &startVal, int64_t &endVal);
  // Additional data for ShapeOp.
  int64_t start, end; // Start and end properly normalized (-1 is undef).
};

//===----------------------------------------------------------------------===//
// Pooling Ops (ONNXMaxPoolSingleOutOp, ONNXAveragePoolOp, ONNXConvOp)
//===----------------------------------------------------------------------===//

// Generic pool shape helper.
template <typename OP_TYPE>
struct ONNXGenericPoolOpShapeHelper : public ONNXOpShapeHelper {
  ONNXGenericPoolOpShapeHelper(mlir::Operation *op, mlir::ValueRange operands,
      IndexExprBuilder *ieBuilder = nullptr, IndexExprScope *scope = nullptr)
      : ONNXOpShapeHelper(op, operands, ieBuilder, scope) {}
  virtual ~ONNXGenericPoolOpShapeHelper() {}
  mlir::LogicalResult computeShape() final;
  // Actual computation of the pool shape and parameters using every different
  // switches that differs between pooling and conv ops.
  mlir::LogicalResult customComputeShape(mlir::Value X /* image */,
      mlir::Value W /* filter */, std::optional<mlir::ArrayAttr> kernelShapeOpt,
      llvm::StringRef autoPad, std::optional<mlir::ArrayAttr> padOpt,
      std::optional<mlir::ArrayAttr> strideOpt,
      std::optional<mlir::ArrayAttr> dilationOpt,
      bool hasFilter, // If has filter, it also has CO and optional kernel.
      bool ceilMode); // Use ceil or floor for auto_pad=NOTSET policy.

  // Values set by customComputeShape.
  llvm::SmallVector<IndexExpr, 2> kernelShape;
  llvm::SmallVector<IndexExpr, 4> pads;
  llvm::SmallVector<int64_t, 2> strides;
  llvm::SmallVector<int64_t, 2> dilations;
};

// clang-format off
using ONNXAveragePoolOpShapeHelper = ONNXGenericPoolOpShapeHelper<mlir::ONNXAveragePoolOp>;
using ONNXConvOpShapeHelper = ONNXGenericPoolOpShapeHelper<mlir::ONNXConvOp>;
using ONNXConvIntegerOpShapeHelper = ONNXGenericPoolOpShapeHelper<mlir::ONNXConvIntegerOp>;
using ONNXQLinearConvOpShapeHelper = ONNXGenericPoolOpShapeHelper<mlir::ONNXQLinearConvOp>;
using ONNXMaxPoolSingleOutOpShapeHelper = ONNXGenericPoolOpShapeHelper<mlir::ONNXMaxPoolSingleOutOp>;
// clang-format on

//===----------------------------------------------------------------------===//
// ConvTranspose Op
//===----------------------------------------------------------------------===//

struct ONNXConvTransposeOpShapeHelper : public ONNXOpShapeHelper {
  ONNXConvTransposeOpShapeHelper(mlir::Operation *op, mlir::ValueRange operands,
      IndexExprBuilder *ieBuilder = nullptr, IndexExprScope *scope = nullptr)
      : ONNXOpShapeHelper(op, operands, ieBuilder, scope), kernelShape(),
        pads(), strides(), dilations(), outputPadding(), dimsNoOutputPadding() {
  }
  virtual ~ONNXConvTransposeOpShapeHelper() {}
  mlir::LogicalResult computeShape() final;
  // Values set by computeShape.
  llvm::SmallVector<IndexExpr, 2> kernelShape;
  llvm::SmallVector<IndexExpr, 4> pads;
  llvm::SmallVector<int64_t, 2> strides;
  llvm::SmallVector<int64_t, 2> dilations;
  llvm::SmallVector<int64_t, 2> outputPadding;
  llvm::SmallVector<IndexExpr, 2> dimsNoOutputPadding;
};

//===----------------------------------------------------------------------===//
// Global pooling ops
//===----------------------------------------------------------------------===//

template <typename OP_TYPE>
struct ONNXGenericGlobalPoolOpShapeHelper : public ONNXOpShapeHelper {
  ONNXGenericGlobalPoolOpShapeHelper(mlir::Operation *op,
      mlir::ValueRange operands, IndexExprBuilder *ieBuilder = nullptr,
      IndexExprScope *scope = nullptr)
      : ONNXOpShapeHelper(op, operands, ieBuilder, scope) {}
  virtual ~ONNXGenericGlobalPoolOpShapeHelper() {}
  mlir::LogicalResult computeShape() final;
};

// clang-format off
using ONNXGlobalAveragePoolOpShapeHelper = ONNXGenericGlobalPoolOpShapeHelper<mlir::ONNXGlobalAveragePoolOp>;
using ONNXGlobalLpPoolOpShapeHelper = ONNXGenericGlobalPoolOpShapeHelper<mlir::ONNXGlobalLpPoolOp>;
using ONNXGlobalMaxPoolOpShapeHelper = ONNXGenericGlobalPoolOpShapeHelper<mlir::ONNXGlobalMaxPoolOp>;
// clang-format on

//===----------------------------------------------------------------------===//
// Slice Op
//===----------------------------------------------------------------------===//

struct ONNXSliceOpShapeHelper : public ONNXOpShapeHelper {
  ONNXSliceOpShapeHelper(mlir::Operation *op, mlir::ValueRange operands,
      IndexExprBuilder *ieBuilder = nullptr, IndexExprScope *scope = nullptr)
      : ONNXOpShapeHelper(op, operands, ieBuilder, scope){};
  virtual ~ONNXSliceOpShapeHelper() {}
  mlir::LogicalResult computeShape() final;
  // Additional data for SliceOp.
  llvm::SmallVector<IndexExpr, 4> starts, ends, steps;
};

//===----------------------------------------------------------------------===//
// Gemm Op
//===----------------------------------------------------------------------===//

struct ONNXGemmOpShapeHelper : public ONNXOpShapeHelper {
  ONNXGemmOpShapeHelper(mlir::Operation *op, mlir::ValueRange operands,
      IndexExprBuilder *ieBuilder = nullptr, IndexExprScope *scope = nullptr)
      : ONNXOpShapeHelper(op, operands, ieBuilder, scope), aDims(), bDims(),
        cDims(), hasBias(/*dummy value*/ false), cRank(-1) {}
  virtual ~ONNXGemmOpShapeHelper() {}
  mlir::LogicalResult computeShape() final;
  // Additional data for GemmOp: output = a * b.
  llvm::SmallVector<IndexExpr, 4> aDims; // Dim after applying transpose.
  llvm::SmallVector<IndexExpr, 4> bDims; // Dim after applying transpose.
  llvm::SmallVector<IndexExpr, 4> cDims; // Dim after padding 1 when broadcast.
  bool hasBias; // Whether there is a bias (aka C exists).
  int cRank;    // Dim of the original C (not padding dims by 1).
};

//===----------------------------------------------------------------------===//
// Matmul Ops (ONNXMatMulOp, ONNXMatMulIntegerOp, ONNXQLinearMatMulOp)
//===----------------------------------------------------------------------===//

template <typename OP_TYPE>
struct ONNXGenericMatMulOpShapeHelper : public ONNXOpShapeHelper {
  ONNXGenericMatMulOpShapeHelper(mlir::Operation *op, mlir::ValueRange operands,
      IndexExprBuilder *ieBuilder = nullptr, IndexExprScope *scope = nullptr)
      : ONNXOpShapeHelper(op, operands, ieBuilder, scope), aDims(), bDims(),
        aPadDims(), bPadDims() {}
  virtual ~ONNXGenericMatMulOpShapeHelper() {}
  mlir::LogicalResult computeShape() final;
  // Additional data for MatMulOp: output = a * b.
  llvm::SmallVector<IndexExpr, 4> aDims; // Dim after applying padding.
  llvm::SmallVector<IndexExpr, 4> bDims; // Dim after applying padding.
  llvm::BitVector aPadDims;              // When true, that dim was padded.
  llvm::BitVector bPadDims;              // When true, that dim was padded.
};

// clang-format off
using ONNXMatMulOpShapeHelper = ONNXGenericMatMulOpShapeHelper<mlir::ONNXMatMulOp>;
using ONNXMatMulIntegerOpShapeHelper = ONNXGenericMatMulOpShapeHelper<mlir::ONNXMatMulIntegerOp>;
using ONNXQLinearMatMulOpShapeHelper = ONNXGenericMatMulOpShapeHelper<mlir::ONNXQLinearMatMulOp>;
// clang-format on

//===----------------------------------------------------------------------===//
// Pad Op
//===----------------------------------------------------------------------===//

struct ONNXPadOpShapeHelper : public ONNXOpShapeHelper {
  ONNXPadOpShapeHelper(mlir::Operation *op, mlir::ValueRange operands,
      IndexExprBuilder *ieBuilder = nullptr, IndexExprScope *scope = nullptr)
      : ONNXOpShapeHelper(op, operands, ieBuilder, scope), pads() {}
  virtual ~ONNXPadOpShapeHelper() {}
  mlir::LogicalResult computeShape() final;
  // Additional data for PadOp.
  llvm::SmallVector<IndexExpr, 4> pads;
};

//===----------------------------------------------------------------------===//
// OneHot Op
//===----------------------------------------------------------------------===//

struct ONNXOneHotOpShapeHelper : public ONNXOpShapeHelper {
  ONNXOneHotOpShapeHelper(mlir::Operation *op, mlir::ValueRange operands,
      IndexExprBuilder *ieBuilder = nullptr, IndexExprScope *scope = nullptr)
      : ONNXOpShapeHelper(op, operands, ieBuilder, scope), axis(-1), depth() {}
  virtual ~ONNXOneHotOpShapeHelper() {}
  mlir::LogicalResult computeShape() final;
  // Additional data for OneHotOp.
  int64_t axis;    // Default value.
  IndexExpr depth; // Depth which may/may not be known at compile time.
};

//===----------------------------------------------------------------------===//
// RoiAlign Op
//===----------------------------------------------------------------------===//

struct ONNXRoiAlignOpShapeHelper : public ONNXOpShapeHelper {
  ONNXRoiAlignOpShapeHelper(mlir::Operation *op, mlir::ValueRange operands,
      IndexExprBuilder *ieBuilder = nullptr, IndexExprScope *scope = nullptr)
      : ONNXOpShapeHelper(op, operands, ieBuilder, scope), xDims(),
        batchIndicesDims() {}
  virtual ~ONNXRoiAlignOpShapeHelper() {}
  mlir::LogicalResult computeShape() final;
  // Additional data for RoiAlignOp.
  llvm::SmallVector<IndexExpr, 4> xDims;            // Dim of X.
  llvm::SmallVector<IndexExpr, 1> batchIndicesDims; // Dim of batch_indices.
};

//===----------------------------------------------------------------------===//
// Arg Min/Max Op
//===----------------------------------------------------------------------===//

// Arg Min and Max operations use the same code, we just have to use their
// respective identical operand adaptor, so specialize with templated code.
template <typename OP_TYPE>
struct ONNXArgMinMaxOpShapeHelper : public ONNXOpShapeHelper {
  ONNXArgMinMaxOpShapeHelper(mlir::Operation *op, mlir::ValueRange operands,
      IndexExprBuilder *ieBuilder = nullptr, IndexExprScope *scope = nullptr)
      : ONNXOpShapeHelper(op, operands, ieBuilder, scope) {}
  virtual ~ONNXArgMinMaxOpShapeHelper() {}
  mlir::LogicalResult computeShape() final;
};

// clang-format off
using ONNXArgMaxOpShapeHelper = ONNXArgMinMaxOpShapeHelper<mlir::ONNXArgMaxOp>;
using ONNXArgMinOpShapeHelper = ONNXArgMinMaxOpShapeHelper<mlir::ONNXArgMinOp>;
// clang-format on

//===----------------------------------------------------------------------===//
// Split ops
//===----------------------------------------------------------------------===//

// Different versions of split op use common code, so specialize with
// templated code.
template <typename OP_TYPE>
struct ONNXCommonSplitOpShapeHelper : public ONNXOpShapeHelper {
  ONNXCommonSplitOpShapeHelper(mlir::Operation *op, mlir::ValueRange operands,
      IndexExprBuilder *ieBuilder = nullptr, IndexExprScope *scope = nullptr)
      : ONNXOpShapeHelper(op, operands, ieBuilder, scope) {}
  virtual ~ONNXCommonSplitOpShapeHelper() {}
  mlir::LogicalResult computeShape() final;
  // Common code for compute shape.
  mlir::LogicalResult customComputeShape(
      mlir::ArrayRef<IndexExpr> indexExprArray);
};

// clang-format off
using ONNXSplitOpShapeHelper = ONNXCommonSplitOpShapeHelper<mlir::ONNXSplitOp>;
using ONNXSplitV11OpShapeHelper = ONNXCommonSplitOpShapeHelper<mlir::ONNXSplitV11Op>;
using ONNXSplitV13OpShapeHelper = ONNXCommonSplitOpShapeHelper<mlir::ONNXSplitV13Op>;
// clang-format on

//===----------------------------------------------------------------------===//
// Squeeze ops
//===----------------------------------------------------------------------===//

// Different versions of split op use common code, so specialize with
// templated code.
template <typename OP_TYPE>
struct ONNXCommonSqueezeOpShapeHelper : public ONNXOpShapeHelper {
  ONNXCommonSqueezeOpShapeHelper(mlir::Operation *op, mlir::ValueRange operands,
      IndexExprBuilder *ieBuilder = nullptr, IndexExprScope *scope = nullptr)
      : ONNXOpShapeHelper(op, operands, ieBuilder, scope) {}
  virtual ~ONNXCommonSqueezeOpShapeHelper() {}
  mlir::LogicalResult computeShape() final;
  // Custom method to save axes in the op/graph.
  void saveAxes();
  // Common code for compute shape.
  mlir::LogicalResult customComputeShape(
      DimsExpr &squeezedDims, bool squeezeFromShape);
  // Data: squeezedAxes contains all of the axles to squeeze, normalized (i.e.
  // between 0 and dataRank).
  llvm::SmallVector<int64_t, 4> squeezedAxes;
};

// clang-format off
using ONNXSqueezeOpShapeHelper = ONNXCommonSqueezeOpShapeHelper<mlir::ONNXSqueezeOp>;
using ONNXSqueezeV11OpShapeHelper = ONNXCommonSqueezeOpShapeHelper<mlir::ONNXSqueezeV11Op>;
// clang-format on

//===----------------------------------------------------------------------===//
// Unique ops
//===----------------------------------------------------------------------===//

// Different versions of split op use common code, so specialize with
// templated code.
struct ONNXUniqueOpShapeHelper : public ONNXOpShapeHelper {
  ONNXUniqueOpShapeHelper(mlir::Operation *op,
      mlir::ArrayRef<mlir::Value> operands,
      IndexExprBuilder *ieBuilder = nullptr, IndexExprScope *scope = nullptr)
      : ONNXOpShapeHelper(op, operands, ieBuilder, scope) {}
  virtual ~ONNXUniqueOpShapeHelper() {}
  mlir::LogicalResult computeShape() final;
  // Additional data for UniqueOp:
};

//===----------------------------------------------------------------------===//
// Unsqueeze ops
//===----------------------------------------------------------------------===//

// Different versions of split op use common code, so specialize with
// templated code.
template <typename OP_TYPE>
struct ONNXCommonUnsqueezeOpShapeHelper : public ONNXOpShapeHelper {
  ONNXCommonUnsqueezeOpShapeHelper(mlir::Operation *op,
      mlir::ValueRange operands, IndexExprBuilder *ieBuilder = nullptr,
      IndexExprScope *scope = nullptr)
      : ONNXOpShapeHelper(op, operands, ieBuilder, scope) {}
  virtual ~ONNXCommonUnsqueezeOpShapeHelper() {}
  mlir::LogicalResult computeShape() final;
  // Custom method to save axes in the op/graph.
  void saveAxes();
  // Common code for compute shape.
  mlir::LogicalResult customComputeShape(DimsExpr &unsqueezedDims);
  // Data: unsqueezedAxes contains all of the axles to unsqueeze, normalized
  // (i.e. between 0 and dataRank).
  llvm::SmallVector<int64_t, 4> unsqueezedAxes;
};

// clang-format off
using ONNXUnsqueezeOpShapeHelper = ONNXCommonUnsqueezeOpShapeHelper<mlir::ONNXUnsqueezeOp>;
using ONNXUnsqueezeV11OpShapeHelper = ONNXCommonUnsqueezeOpShapeHelper<mlir::ONNXUnsqueezeV11Op>;
// clang-format on

//===----------------------------------------------------------------------===//
// Reduction Ops
//===----------------------------------------------------------------------===//

// Generic Reduction shape helper.
template <typename OP_TYPE>
struct ONNXGenericReductionOpShapeHelper : public ONNXOpShapeHelper {
  ONNXGenericReductionOpShapeHelper(mlir::Operation *op,
      mlir::ValueRange operands, IndexExprBuilder *ieBuilder = nullptr,
      IndexExprScope *scope = nullptr)
      : ONNXOpShapeHelper(op, operands, ieBuilder, scope) {}
  virtual ~ONNXGenericReductionOpShapeHelper() {}
  mlir::LogicalResult computeShape() final;
  // Actual computation of the pool shape and parameters using every different
  // switches that differs between pooling and conv ops.
  mlir::LogicalResult customComputeShape(DimsExpr &axes, int noopWithEmptyAxes);
  // Values set by customComputeShape.
  llvm::SmallVector<bool, 4> isReductionAxis;
};

// clang-format off
using ONNXReduceL1OpShapeHelper = ONNXGenericReductionOpShapeHelper<mlir::ONNXReduceL1Op>;
using ONNXReduceL1V13OpShapeHelper = ONNXGenericReductionOpShapeHelper<mlir::ONNXReduceL1V13Op>;
using ONNXReduceL2OpShapeHelper = ONNXGenericReductionOpShapeHelper<mlir::ONNXReduceL2Op>;
using ONNXReduceL2V13OpShapeHelper = ONNXGenericReductionOpShapeHelper<mlir::ONNXReduceL2V13Op>;
using ONNXReduceLogSumOpShapeHelper = ONNXGenericReductionOpShapeHelper<mlir::ONNXReduceLogSumOp>;
using ONNXReduceLogSumV13OpShapeHelper = ONNXGenericReductionOpShapeHelper<mlir::ONNXReduceLogSumV13Op>;
using ONNXReduceLogSumExpOpShapeHelper = ONNXGenericReductionOpShapeHelper<mlir::ONNXReduceLogSumExpOp>;
using ONNXReduceLogSumExpV13OpShapeHelper = ONNXGenericReductionOpShapeHelper<mlir::ONNXReduceLogSumExpV13Op>;
using ONNXReduceMaxOpShapeHelper = ONNXGenericReductionOpShapeHelper<mlir::ONNXReduceMaxOp>;
using ONNXReduceMaxV13OpShapeHelper = ONNXGenericReductionOpShapeHelper<mlir::ONNXReduceMaxV13Op>;
using ONNXReduceMeanOpShapeHelper = ONNXGenericReductionOpShapeHelper<mlir::ONNXReduceMeanOp>;
using ONNXReduceMeanV13OpShapeHelper = ONNXGenericReductionOpShapeHelper<mlir::ONNXReduceMeanV13Op>;
using ONNXReduceMinOpShapeHelper = ONNXGenericReductionOpShapeHelper<mlir::ONNXReduceMinOp>;
using ONNXReduceMinV13OpShapeHelper = ONNXGenericReductionOpShapeHelper<mlir::ONNXReduceMinV13Op>;
using ONNXReduceProdOpShapeHelper = ONNXGenericReductionOpShapeHelper<mlir::ONNXReduceProdOp>;
using ONNXReduceProdV13OpShapeHelper = ONNXGenericReductionOpShapeHelper<mlir::ONNXReduceProdV13Op>;
using ONNXReduceSumOpShapeHelper = ONNXGenericReductionOpShapeHelper<mlir::ONNXReduceSumOp>;
using ONNXReduceSumV11OpShapeHelper = ONNXGenericReductionOpShapeHelper<mlir::ONNXReduceSumV11Op>;
using ONNXReduceSumSquareOpShapeHelper = ONNXGenericReductionOpShapeHelper<mlir::ONNXReduceSumSquareOp>;
using ONNXReduceSumSquareV13OpShapeHelper = ONNXGenericReductionOpShapeHelper<mlir::ONNXReduceSumSquareV13Op>;
// clang-format on

//===----------------------------------------------------------------------===//
// RNN Ops (ONNXRNNOp, ONNXLSTMOp, ONNXRNNOp)
//===----------------------------------------------------------------------===//

// Generic Reduction shape helper.
template <typename OP_TYPE>
struct ONNXGenericRNNShapeHelper : public ONNXOpShapeHelper {
  ONNXGenericRNNShapeHelper(mlir::Operation *op, mlir::ValueRange operands,
      IndexExprBuilder *ieBuilder = nullptr, IndexExprScope *scope = nullptr)
      : ONNXOpShapeHelper(op, operands, ieBuilder, scope) {}
  virtual ~ONNXGenericRNNShapeHelper() {}
  mlir::LogicalResult computeShape() final;
  // Actual computation of the RNN shape and parameters using every different
  // switches that differs between pooling and conv ops.
  mlir::LogicalResult customComputeShape(int gates);
  // Values set by customComputeShape.
  llvm::SmallVector<bool, 4> isReductionAxis;
};

// clang-format off
using ONNXGRUOpShapeHelper = ONNXGenericRNNShapeHelper<mlir::ONNXGRUOp>;
using ONNXLSTMOpShapeHelper = ONNXGenericRNNShapeHelper<mlir::ONNXLSTMOp>;
using ONNXRNNOpShapeHelper = ONNXGenericRNNShapeHelper<mlir::ONNXRNNOp>;
// clang-format on

//===----------------------------------------------------------------------===//
// Resize Op
//===----------------------------------------------------------------------===//

struct ONNXResizeOpShapeHelper : public ONNXOpShapeHelper {
  ONNXResizeOpShapeHelper(mlir::Operation *op, mlir::ValueRange operands,
      IndexExprBuilder *ieBuilder = nullptr, IndexExprScope *scope = nullptr)
      : ONNXOpShapeHelper(op, operands, ieBuilder, scope) {}
  virtual ~ONNXResizeOpShapeHelper() {}
  mlir::LogicalResult computeShape() final;
  // Values set by computeShape: scales is a float index expression. It is
  // directly the `scale` argument when scale is provided by the op. When
  // `size` is provided, then scale is float(`size`)/float(dim).
  llvm::SmallVector<IndexExpr, 4> scales;
};

//===----------------------------------------------------------------------===//
// Non specific Ops, namely ops that
//   * need customization only for themselves (no sharing of code)
//   * have no specific parameters
//===----------------------------------------------------------------------===//

/*
  These ops require a template instantiation where computeShape is defined.
  For example like this for ONNXCategoryMapperOp:

  namespace onnx_mlir {
  template struct ONNXNonSpecificOpShapeHelper<ONNXCategoryMapperOp>;
  } // namespace onnx_mlir

*/

template <typename OP_TYPE>
struct ONNXNonSpecificOpShapeHelper : public ONNXOpShapeHelper {
  ONNXNonSpecificOpShapeHelper(mlir::Operation *op, mlir::ValueRange operands,
      IndexExprBuilder *ieBuilder = nullptr, IndexExprScope *scope = nullptr)
      : ONNXOpShapeHelper(op, operands, ieBuilder, scope) {}
  virtual ~ONNXNonSpecificOpShapeHelper() {}
  mlir::LogicalResult computeShape() final;
};

// Ops listed in alphabetical order. Disable formatting for easier sorting.
// clang-format off
using ONNXBatchNormalizationInferenceModeOpShapeHelper = ONNXNonSpecificOpShapeHelper<mlir::ONNXBatchNormalizationInferenceModeOp>;
using ONNXCategoryMapperOpShapeHelper = ONNXNonSpecificOpShapeHelper<mlir::ONNXCategoryMapperOp>;
using ONNXCompressOpShapeHelper = ONNXNonSpecificOpShapeHelper<mlir::ONNXCompressOp>;
using ONNXConcatOpShapeHelper = ONNXNonSpecificOpShapeHelper<mlir::ONNXConcatOp>;
using ONNXConcatShapeTransposeOpShapeHelper = ONNXNonSpecificOpShapeHelper<mlir::ONNXConcatShapeTransposeOp>;
using ONNXConstantOfShapeOpShapeHelper = ONNXNonSpecificOpShapeHelper<mlir::ONNXConstantOfShapeOp>;
using ONNXConstantOpShapeHelper = ONNXNonSpecificOpShapeHelper<mlir::ONNXConstantOp>;
using ONNXDFTOpShapeHelper = ONNXNonSpecificOpShapeHelper<mlir::ONNXDFTOp>;
using ONNXDepthToSpaceOpShapeHelper = ONNXNonSpecificOpShapeHelper<mlir::ONNXDepthToSpaceOp>;
using ONNXDequantizeLinearOpShapeHelper = ONNXNonSpecificOpShapeHelper<mlir::ONNXDequantizeLinearOp>;
using ONNXDimOpShapeHelper = ONNXNonSpecificOpShapeHelper<mlir::ONNXDimOp>;
using ONNXDropoutOpShapeHelper = ONNXNonSpecificOpShapeHelper<mlir::ONNXDropoutOp>;
using ONNXDynamicQuantizeLinearOpShapeHelper = ONNXNonSpecificOpShapeHelper<mlir::ONNXDynamicQuantizeLinearOp>;
using ONNXEinsumOpShapeHelper = ONNXNonSpecificOpShapeHelper<mlir::ONNXEinsumOp>;
using ONNXEyeLikeOpShapeHelper = ONNXNonSpecificOpShapeHelper<mlir::ONNXEyeLikeOp>;
using ONNXFlattenOpShapeHelper = ONNXNonSpecificOpShapeHelper<mlir::ONNXFlattenOp>;
using ONNXGatherElementsOpShapeHelper = ONNXNonSpecificOpShapeHelper<mlir::ONNXGatherElementsOp>;
using ONNXGatherNDOpShapeHelper = ONNXNonSpecificOpShapeHelper<mlir::ONNXGatherNDOp>;
using ONNXGatherOpShapeHelper = ONNXNonSpecificOpShapeHelper<mlir::ONNXGatherOp>;
using ONNXIdentityOpShapeHelper = ONNXNonSpecificOpShapeHelper<mlir::ONNXIdentityOp>;
using ONNXLRNOpShapeHelper = ONNXNonSpecificOpShapeHelper<mlir::ONNXLRNOp>;
using ONNXMaxRoiPoolOpShapeHelper = ONNXNonSpecificOpShapeHelper<mlir::ONNXMaxRoiPoolOp>;
using ONNXNonMaxSuppressionOpShapeHelper = ONNXNonSpecificOpShapeHelper<mlir::ONNXNonMaxSuppressionOp>;
using ONNXNonZeroOpShapeHelper = ONNXNonSpecificOpShapeHelper<mlir::ONNXNonZeroOp>;
using ONNXOneHotEncoderOpShapeHelper = ONNXNonSpecificOpShapeHelper<mlir::ONNXOneHotEncoderOp>;
using ONNXQuantizeLinearOpShapeHelper = ONNXNonSpecificOpShapeHelper<mlir::ONNXQuantizeLinearOp>;
using ONNXRandomNormalOpShapeHelper = ONNXNonSpecificOpShapeHelper<mlir::ONNXRandomNormalOp>;
using ONNXRangeOpShapeHelper = ONNXNonSpecificOpShapeHelper<mlir::ONNXRangeOp>;
using ONNXReshapeOpShapeHelper = ONNXNonSpecificOpShapeHelper<mlir::ONNXReshapeOp>;
using ONNXReverseSequenceOpShapeHelper = ONNXNonSpecificOpShapeHelper<mlir::ONNXReverseSequenceOp>;
using ONNXShapeTransformOpShapeHelper = ONNXNonSpecificOpShapeHelper<mlir::ONNXShapeTransformOp>;
using ONNXSizeOpShapeHelper = ONNXNonSpecificOpShapeHelper<mlir::ONNXSizeOp>;
using ONNXSpaceToDepthOpShapeHelper = ONNXNonSpecificOpShapeHelper<mlir::ONNXSpaceToDepthOp>;
using ONNXTileOpShapeHelper = ONNXNonSpecificOpShapeHelper<mlir::ONNXTileOp>;
using ONNXTopKOpShapeHelper = ONNXNonSpecificOpShapeHelper<mlir::ONNXTopKOp>;
using ONNXTransposeOpShapeHelper = ONNXNonSpecificOpShapeHelper<mlir::ONNXTransposeOp>;
using ONNXUpsampleOpShapeHelper = ONNXNonSpecificOpShapeHelper<mlir::ONNXUpsampleOp>;
// clang-format on

//===----------------------------------------------------------------------===//
// CustomOp Shape Helper.
//===----------------------------------------------------------------------===//

struct ONNXCustomOpShapeHelper : public ONNXUnaryOpShapeHelper {
  ONNXCustomOpShapeHelper(mlir::Operation *op, mlir::ValueRange operands,
      IndexExprBuilder *ieBuilder = nullptr, IndexExprScope *scope = nullptr,
      bool hasUniBroadcasting = false);

  // Default shape compute (every operands of the operation and no additional
  // parameters).
  mlir::LogicalResult computeShape() override;

protected:
  // Shape inference pattern
  int pattern;
};

//===----------------------------------------------------------------------===//
// Setting a new constant or attribute value.
//===----------------------------------------------------------------------===//

/*
   Save into op's mutable operand a newly formed ONNX Constant that holds the
   integer values provided in "vals".

   Example:
     ONNXUnsqueezeOp unsqueezeOp = llvm::cast<ONNXUnsqueezeOp>(op);
     SaveOnnxConstInOp(op, unsqueezeOp.axesMutable(), unsqueezedAxes);
*/
void SaveOnnxConstInOp(mlir::Operation *op, mlir::MutableOperandRange operand,
    const llvm::SmallVectorImpl<int64_t> &vals);

/*
   Save into op's attributes a newly formed attributes that holds the integer
   values provided in "vals". The actual setting is performed by a lambda
   function with parameter OP_TYPE op and new Attribute. The user can then set
   that value in the proper attribute.

   Example:
     SaveOnnxAttrInOp<ONNXUnsqueezeV11Op>(op, unsqueezedAxes,
       [](ONNXUnsqueezeV11Op op, ArrayAttr attr) { op.setAxesAttr(attr); });
*/

template <typename OP_TYPE>
void SaveOnnxAttrInOp(mlir::Operation *op,
    const llvm::SmallVectorImpl<int64_t> &vals,
    mlir::function_ref<void(OP_TYPE op, mlir::ArrayAttr &attr)> setAttr) {
  // Inlined so that we don't need template instantiation.
  mlir::OpBuilder builder(op->getContext());
  mlir::ArrayAttr newAttr = builder.getI64ArrayAttr(vals);
  OP_TYPE specificOp = llvm::cast<OP_TYPE>(op);
  setAttr(specificOp, newAttr);
}

} // namespace onnx_mlir<|MERGE_RESOLUTION|>--- conflicted
+++ resolved
@@ -51,13 +51,10 @@
 bool isAxisInRange(int64_t &axis, int64_t rank, bool includeRank = false);
 bool isAxisInRange(int64_t &axis, mlir::Value val, bool includeRank = false);
 
-<<<<<<< HEAD
-=======
 //===----------------------------------------------------------------------===//
 // Support functions.
 //===----------------------------------------------------------------------===//
 
->>>>>>> 5f46d523
 // Update a tensor type by using the given shape, elementType and encoding.
 // TODO: when all ops are migrated to the new scheme, make this function private
 // to ONNXOpShapeHelper.
