--- conflicted
+++ resolved
@@ -365,10 +365,7 @@
 
 #endif
 
-<<<<<<< HEAD
 #if DEPRECATED
-=======
->>>>>>> 6762e2b6
 // Shape for PadOp.
 struct ONNXPadOpShapeHelper : public ONNXOpShapeHelper<mlir::ONNXPadOp> {
   ONNXPadOpShapeHelper(
@@ -381,7 +378,6 @@
   // Additional data for PadOp.
   llvm::SmallVector<IndexExpr, 4> pads;
 };
-#endif
 
 // Shape for OneHotOp.
 struct ONNXOneHotOpShapeHelper : public ONNXOpShapeHelper<mlir::ONNXOneHotOp> {
@@ -412,6 +408,7 @@
   llvm::SmallVector<IndexExpr, 4> xDims;            // Dim of X.
   llvm::SmallVector<IndexExpr, 1> batchIndicesDims; // Dim of batch_indices.
 };
+#endif
 
 #if DEPRECATED
 #define DECLARE_POOL_SHAPE_HELPER(OpName)                                      \
