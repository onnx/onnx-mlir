--- conflicted
+++ resolved
@@ -219,17 +219,10 @@
 LogicalResult ONNXOpShapeHelper::computeShapeAndUpdateType(
     Type elementType, Attribute encoding) {
   // Invoke virtual compute shape.
-<<<<<<< HEAD
   if (failed(computeShape())) {
     return failure();
   }
-  assert((elementType.isa<VectorType>() || !elementType.isa<ShapedType>()) &&
-=======
-  if (failed(computeShape()))
-    return op->emitError("Failed to scan parameters successfully");
-  assert((mlir::isa<VectorType>(elementType) ||
-             !mlir::isa<ShapedType>(elementType)) &&
->>>>>>> 0831202d
+  assert((isa<VectorType>(elementType) || !isa<ShapedType>(elementType)) &&
          "element type cannot be a shaped type other than vector type");
   uint64_t resNum = op->getNumResults();
   for (uint64_t i = 0; i < resNum; ++i) {
