/*
 * SPDX-License-Identifier: Apache-2.0
 */

//===----------------ONNXShapeHelper.cpp - help for shapes----------------=== //
//
// Copyright 2020 The IBM Research Authors.
//
// =============================================================================
//
// This file has the computations to compute the shapes using the new index expr
// approach.
//
//===----------------------------------------------------------------------===//

#include "src/Dialect/ONNX/ONNXOps/ShapeHelper.hpp"
#include "src/Dialect/ONNX/DialectBuilder.hpp"
#include "src/Dialect/ONNX/ONNXOps/OpHelper.hpp"
#include "src/Support/TypeUtilities.hpp"

#include <algorithm>

#define DEBUG_TYPE "shape-helper"

using namespace mlir;

namespace onnx_mlir {

//===----------------------------------------------------------------------===//
// ONNX Op Shape Helper
//===----------------------------------------------------------------------===//

/// Refine `inferredDims` using the output's shape if possible. For example,
/// replacing a dynamic dim in `inferredDims` by a static dim in the output's
/// shape.
static void refineDims(DimsExpr &inferredDims, Value output) {
  // Nothing to do if the output is unranked.
  if (!isRankedShapedType(output.getType()))
    return;

  llvm::ArrayRef<int64_t> existingDims = getShape(output.getType());
  // Do not handle the case of scalar tensor whose type can be tensor<f32>
  // or tensor<1xf32>. Just use the inferredShape in this case.
  if (existingDims.size() < 1 || inferredDims.size() < 1)
    return;

  assert((existingDims.size() == inferredDims.size()) &&
         "Inferred shape and existing shape are inconsistent in the number "
         "of elements");

  // Try to update inferredDim if existingDim is static.
  for (unsigned i = 0; i < existingDims.size(); ++i) {
    // existingDim is dynamic, nothing to do.
    if (existingDims[i] == -1)
      continue;

    // inferredDim is unknown at shape inference: update it.
    if (inferredDims[i].isQuestionmark()) {
      inferredDims[i] = LiteralIndexExpr(existingDims[i]);
      continue;
    }
    // inferredDim is unknown at lowering: use existing dim for efficiency.
    if (!inferredDims[i].isLiteral()) {
      inferredDims[i] = LiteralIndexExpr(existingDims[i]);
      continue;
    }
    // inferredDim is different from existingDim. Believe in existingDim.
    if (inferredDims[i].isLiteral() &&
        (existingDims[i] != inferredDims[i].getLiteral())) {
      // Warning for users.
      llvm::outs() << "Warning: [Shape inference, dim " << i
                   << "] the inferred dim (" << inferredDims[i].getLiteral()
                   << ") is different from the existing dim ("
                   << existingDims[i] << "). Use the existing dim instead.\n";
      inferredDims[i] = LiteralIndexExpr(existingDims[i]);
    }
  }
}

//===----------------------------------------------------------------------===//
// ONNX Op Shape Helper
//===----------------------------------------------------------------------===//

ONNXOpShapeHelper::ONNXOpShapeHelper(Operation *inputOp,
    ArrayRef<Value> inputOperands, IndexExprBuilder *inputIeBuilder,
    IndexExprScope *inputScope)
    : op(inputOp), operands(inputOperands), createIE(inputIeBuilder),
      scope(inputScope), privateOutputsDims(), ownScope(inputScope == nullptr),
      ownBuilder(inputIeBuilder == nullptr) {
  assert(op && "Expecting a valid operation pointer");
  if (ownBuilder) {
    createIE = new IndexExprBuilderForAnalysis(op->getLoc());
    assert(createIE && "failed to create a new builder");
  }
  if (ownScope) {
    scope = new IndexExprScope(createIE->getBuilderPtr(), createIE->getLoc());
    assert(scope && "failed to create a new scope");
  }
  privateOutputsDims.resize(op->getNumResults());
  // When we have no inputOperands, get them from the operation.
  if (inputOperands.size() == 0) {
    // A operand cache is used here, as we don't want to rely on the live range
    // of the passed parameter. Possibly a more elegant solution can be used, I
    // could not find one at this time.
    privateOperandsCache = llvm::SmallVector<Value, 4>(
        op->getOperands().begin(), op->getOperands().end());
    operands = ArrayRef<Value>(privateOperandsCache);
  }
}

ONNXOpShapeHelper::~ONNXOpShapeHelper() {
  if (ownScope)
    delete scope;
  if (ownBuilder)
    delete createIE;
}

void ONNXOpShapeHelper::computeShapeAndAssertOnFailure() {
  // Invoke virtual compute shape.
  LogicalResult res = computeShape();
  assert(succeeded(res) && "Failed to compute shape");
}

void ONNXOpShapeHelper::setOutputDims(
    const DimsExpr &inferredDims, int n, bool refineShape) {
  privateOutputsDims[n] = inferredDims;
  if (refineShape) {
    Value output = getOutput(n);
    refineDims(privateOutputsDims[n], output);
  }
}

LogicalResult ONNXOpShapeHelper::setOutputDimsFromOperand(
    Value operand, int n, bool refineShape) {
  // Output and operand have the same shape. Just pass the operand shape to the
  // output.
  DimsExpr outputDims;
  createIE->getShapeAsDims(operand, outputDims);
  setOutputDims(outputDims, n, refineShape);
  return success();
}

LogicalResult ONNXOpShapeHelper::setOutputDimsFromLiterals(
    SmallVector<int64_t, 4> shape, int n, bool refineShape) {
  // Output has the shape given by the vector of integer numbers. Number -1 is
  // transformed into a questionmark.
  DimsExpr outputDims;
  getIndexExprListFromShape(shape, outputDims);
  setOutputDims(outputDims, n, refineShape);
  return success();
}

LogicalResult ONNXOpShapeHelper::setOutputDimsFromTypeWithConstantShape(
    Type type, int n, bool refineShape) {
  RankedTensorType rankedType = type.dyn_cast<RankedTensorType>();
  if (!rankedType)
    return failure();
  DimsExpr outputDims;
  getIndexExprListFromShape(rankedType.getShape(), outputDims);
  if (!IndexExpr::isNonNegativeLiteral(outputDims))
    return failure();
  setOutputDims(outputDims, n, refineShape);
  return success();
}

// Reuse the same type for each of the outputs.
LogicalResult ONNXOpShapeHelper::computeShapeAndUpdateType(
    Type elementType, Attribute encoding) {
  // Invoke virtual compute shape.
  if (failed(computeShape()))
    return op->emitError("Failed to scan parameters successfully");
  uint64_t resNum = op->getNumResults();
  for (uint64_t i = 0; i < resNum; ++i) {
    // If we have an optional type, leave it as is.
    if (op->getResults()[i].getType().isa<NoneType>())
      continue;
    llvm::SmallVector<int64_t, 4> shapeVect;
    IndexExpr::getShape(getOutputDims(i), shapeVect);
    // Set refineShape to false here because we refine it (or not) when setting
    // the output shape. So there is no need to perform this again here.
    updateType(op->getResults()[i], shapeVect, elementType, encoding,
        /*refineShape*/ false);
  }
  return success();
}

// Use a distinct type for each of the output.
LogicalResult ONNXOpShapeHelper::computeShapeAndUpdateTypes(
    TypeRange elementTypeRange, mlir::ArrayRef<mlir::Attribute> encodingList) {
  uint64_t resNum = op->getNumResults();
  assert((elementTypeRange.size() == resNum) &&
         "Incorrect number of elementTypes");
  bool hasEncoding = encodingList.size() > 0;
  assert((!hasEncoding || encodingList.size() == resNum) &&
         "Incorrect number of encoding");
  // Invoke virtual compute.
  if (failed(computeShape()))
    return op->emitError("Failed to scan " + op->getName().getStringRef() +
                         " parameters successfully");
  for (uint64_t i = 0; i < resNum; ++i) {
    // If we have an optional type, leave it as is.
    if (op->getResults()[i].getType().isa<NoneType>())
      continue;
    llvm::SmallVector<int64_t, 4> shapeVect;
    IndexExpr::getShape(getOutputDims(i), shapeVect);
    Type currElementType = elementTypeRange[i];
    // Set refineShape to false here because we refine it (or not) when setting
    // the output shape. So there is no need to perform this again here.
    updateType(op->getResults()[i], shapeVect, currElementType,
        hasEncoding ? encodingList[i] : nullptr, /*refineShape*/ false);
  }
  return success();
}

//===----------------------------------------------------------------------===//
// ONNX Broadcast Op Shape Helper
//===----------------------------------------------------------------------===//

LogicalResult ONNXBroadcastOpShapeHelper::customComputeShape(
    ArrayRef<Value> initialOperands, DimsExpr *additionalOperand) {
  // if additionalOperand is not used, we expect a zero-sized vector.
  // A temporary IndexExpr vector for the output.
  DimsExpr dimsExpr;
  uint64_t numOfInputs = initialOperands.size();

  // Compute rank of the output. Rank of the output is the maximum rank of all
  // initial operands.
  uint64_t additionalOperRank =
      additionalOperand ? additionalOperand->size() : 0;
  outputRank = additionalOperRank;
  for (uint64_t i = 0; i < numOfInputs; ++i)
    outputRank =
        std::max(outputRank, createIE->getShapedTypeRank(initialOperands[i]));
  dimsExpr.resize(outputRank);

  // Prepare dims for every input. Prepend 1s if the input's shape has smaller
  // rank, so that all the shapes have the same rank.
  LiteralIndexExpr one(1);
  for (uint64_t i = 0; i < numOfInputs; ++i) {
    uint64_t r = createIE->getShapedTypeRank(initialOperands[i]);
    // Prepend 1s.
    DimsExpr dims(outputRank - r, one);
    // Get from the input.
    for (uint64_t k = 0; k < r; ++k)
      dims.emplace_back(createIE->getShapeAsDim(initialOperands[i], k));
    inputsDims.emplace_back(dims);
  }

  // Handle the additional operand here.
  if (additionalOperRank > 0) {
    DimsExpr dims(outputRank - additionalOperRank, one);
    for (uint64_t k = 0; k < additionalOperRank; ++k)
      dims.emplace_back((*additionalOperand)[k]);
    inputsDims.emplace_back(dims);
    numOfInputs++;
  }

  // Initialize the output with the first operand.
  dimsExpr = inputsDims[0];

  // Note on IndexExpr. When we are not allowed to generate code, QuestionMark
  // stands for anything but a literal. When we are allowed to generate code,
  // there should be no more QuestionMarks as we are allowed to generate
  // affine/symbols/dims/non-affine expressions. Since this code predominantly
  // runs when we can gen code (as it actually does gen max ops), we should
  // use !isLiteral() for anything that is runtime. The comments were left
  // unchanged.

  //  Now compute each broadcasted dimension for the output. Folding over the
  //  other operands along the current dimension index.
  for (uint64_t i = 1; i < numOfInputs; ++i) {
    for (uint64_t j = 0; j < outputRank; ++j) {
      // Set the output dimension based on the two dimension values.
      // Dimension value can be one of 1, QuestionMark, LiteralNot1.
      IndexExpr currentDimExpr = dimsExpr[j];
      IndexExpr nextDimExpr = inputsDims[i][j];
      // Case: 1 - *.
      if (currentDimExpr.isLiteralAndIdenticalTo(1)) {
        if (!hasUniBroadcasting && !hasNoBroadcasting)
          dimsExpr[j] = nextDimExpr;
        continue;
      }
      // Case: LiteralNot1 - *.
      if (currentDimExpr.isLiteralAndDifferentThan(1)) {
        // LiteralNot1 - LiteralNot1 => keep unchanged with verifying.
        if (nextDimExpr.isLiteralAndDifferentThan(1) &&
            !currentDimExpr.isLiteralAndIdenticalTo(nextDimExpr))
          return op->emitError("Incompatible broadcast matching " +
                               std::to_string(currentDimExpr.getLiteral()) +
                               " with " +
                               std::to_string(currentDimExpr.getLiteral()));
        // Case: LiteralNot1 - (QuestionMark or 1) => Keep unchanged without
        // verifying.
        continue;
      }
      // Case: QuestionMark - 1 => keep unchanged.
      if (!currentDimExpr.isLiteral() &&
          nextDimExpr.isLiteralAndIdenticalTo(1)) {
        continue;
      }
      // Case QuestionMark - LiteralNot1 => set to LiteralNot1 without
      // verifying.
      if (!currentDimExpr.isLiteral() &&
          nextDimExpr.isLiteralAndDifferentThan(1)) {
        dimsExpr[j] = nextDimExpr;
        continue;
      }
      // Case: QuestionMark - QuestionMark
      if (!hasUniBroadcasting) {
        dimsExpr[j] = IndexExpr::max(currentDimExpr, nextDimExpr);
      }
    }
  }
  // Set the final output.
  setOutputDims(dimsExpr);
  return success();
}

LogicalResult ONNXBroadcastOpShapeHelper::getAccessExprs(Value operand,
    uint64_t operandIndex, const SmallVectorImpl<IndexExpr> &outputAccessExprs,
    SmallVectorImpl<IndexExpr> &operandAccessExprs) {
  if (hasNoBroadcasting || (hasUniBroadcasting && operandIndex == 0)) {
    for (IndexExpr ie : outputAccessExprs)
      operandAccessExprs.emplace_back(ie);
    return success();
  }

  uint64_t operandRank = operand.getType().cast<ShapedType>().getRank();
  for (uint64_t i = 0; i < operandRank; ++i) {
    // Shape helper may pretend 1s, thus adjust dimension index accordingly.
    uint64_t dimIndex = outputRank - operandRank + i;
    SymbolIndexExpr dim(inputsDims[operandIndex][dimIndex]);

    // Compute access index based on broadcasting rules.
    // If all other operand dims are 1, just use the output access index.
    // Otherwise, emit a select op.
    bool allOtherInputDimsAreOne = true;
    for (uint64_t i = 0; i < inputsDims.size(); ++i) {
      if (i == operandIndex)
        continue;
      IndexExpr dim = inputsDims[i][dimIndex];
      if (!dim.isLiteralAndIdenticalTo(1)) {
        allOtherInputDimsAreOne = false;
        break;
      }
    }
    if (allOtherInputDimsAreOne) {
      operandAccessExprs.emplace_back(outputAccessExprs[dimIndex]);
    } else {
      operandAccessExprs.emplace_back(
          IndexExpr::select(dim > 1, outputAccessExprs[dimIndex], 0));
    }
  }
  return success();
}

//===----------------------------------------------------------------------===//
// Setting a new constant or attribute value.
//===----------------------------------------------------------------------===//

void SaveOnnxConstInOp(
    Operation *op, const llvm::SmallVectorImpl<int64_t> &vals, int operandId) {
  OpBuilder builder(op->getContext());
  builder.setInsertionPoint(op);
  OnnxBuilder createONNX(builder, op->getLoc());
  Value constVal = createONNX.constantInt64(vals);
  op->setOperand(operandId, constVal);
}

void SaveOnnxConstInOp(Operation *op, MutableOperandRange operand,
    const llvm::SmallVectorImpl<int64_t> &vals) {
  OpBuilder builder(op->getContext());
  builder.setInsertionPoint(op);
  OnnxBuilder createONNX(builder, op->getLoc());
  Value constVal = createONNX.constantInt64(vals);
  operand.assign(constVal);
}

//===----------------------------------------------------------------------===//
// Setting the type of the output using explict element type and shape.
//===----------------------------------------------------------------------===//

/// Update a tensor type by using the given shape, elementType and encoding.
void updateType(Value val, ArrayRef<int64_t> shape, Type elementType,
    Attribute encoding, bool refineShape) {
  // Try to combine the given shape and the output's shape if possible.
  SmallVector<int64_t, 4> inferredShape;
  if (refineShape) {
    IndexExprScope scope(nullptr, val.getLoc());
    DimsExpr inferredDims;
    for (int64_t d : shape) {
      if (ShapedType::isDynamic(d))
        inferredDims.emplace_back(QuestionmarkIndexExpr());
      else
        inferredDims.emplace_back(LiteralIndexExpr(d));
    }
    refineDims(inferredDims, val);
    IndexExpr::getShape(inferredDims, inferredShape);
  } else {
<<<<<<< HEAD
    for (int i = 0; i < (int) shape.size(); ++i)
=======
    for (size_t i = 0; i < shape.size(); ++i)
>>>>>>> c9ac98c1
      inferredShape.emplace_back(shape[i]);
  }

  // Get element type.
  if (!elementType)
    elementType = getElementType(val.getType());

  // Get encoding.
  if (auto valType = val.getType().dyn_cast<RankedTensorType>())
    if (!encoding)
      encoding = valType.getEncoding();

  // Build result type.
  RankedTensorType resType;
  if (encoding)
    resType = RankedTensorType::get(inferredShape, elementType, encoding);
  else
    resType = RankedTensorType::get(inferredShape, elementType);
  // Reset type
  val.setType(resType);
}

static void resetTypeShapeToQuestionmarks(Value val) {
  // Only deal with ranked tensor types here.
  RankedTensorType valType = val.getType().dyn_cast<RankedTensorType>();
  if (!valType)
    return;
  // Reset any compile time literal to unknown (aka question marks).
  SmallVector<int64_t, 4> newShape(valType.getRank(), -1);
  auto resType = RankedTensorType::Builder(valType).setShape(newShape);
  // Reset type
  val.setType(resType);
}

void resetTypesShapeToQuestionmarks(Operation *op) {
  int numRes = op->getNumResults();
  for (int i = 0; i < numRes; ++i)
    resetTypeShapeToQuestionmarks(op->getResult(i));
}

//===----------------------------------------------------------------------===//
// Template instantiation (last).
//===----------------------------------------------------------------------===//

// Ideally should be in more specific files

} // namespace onnx_mlir<|MERGE_RESOLUTION|>--- conflicted
+++ resolved
@@ -397,11 +397,7 @@
     refineDims(inferredDims, val);
     IndexExpr::getShape(inferredDims, inferredShape);
   } else {
-<<<<<<< HEAD
-    for (int i = 0; i < (int) shape.size(); ++i)
-=======
     for (size_t i = 0; i < shape.size(); ++i)
->>>>>>> c9ac98c1
       inferredShape.emplace_back(shape[i]);
   }
 
