--- conflicted
+++ resolved
@@ -114,22 +114,14 @@
     assert(inferredDims[i].isLiteral() && "isLiteral failed");
     if (existingDims[i] != inferredDims[i].getLiteral()) {
       if (op)
-<<<<<<< HEAD
-        llvm::errs() << "Warning for operation " << op->getName()
-=======
-        llvm::outs() << "\nWarning for operation " << op->getName()
->>>>>>> 86dbaf04
+        llvm::errs() << "\nWarning for operation " << op->getName()
                      << ": [Shape inference, dim " << i
                      << "] the inferred dim (" << inferredDims[i].getLiteral()
                      << ") is different from the existing dim ("
                      << existingDims[i]
                      << "). Use the existing dim instead.\n\n";
       else
-<<<<<<< HEAD
-        llvm::errs() << "Warning: [Shape inference, dim " << i
-=======
-        llvm::outs() << "\nWarning: [Shape inference, dim " << i
->>>>>>> 86dbaf04
+        llvm::errs() << "\nWarning: [Shape inference, dim " << i
                      << "] the inferred dim (" << inferredDims[i].getLiteral()
                      << ") is different from the existing dim ("
                      << existingDims[i]
