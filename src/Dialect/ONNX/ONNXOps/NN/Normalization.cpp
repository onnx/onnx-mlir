--- conflicted
+++ resolved
@@ -22,7 +22,6 @@
 // BatchNormalizationInferenceMode
 //===----------------------------------------------------------------------===//
 
-<<<<<<< HEAD
 namespace onnx_mlir {
 
 template <>
@@ -34,15 +33,6 @@
 
 } // namespace onnx_mlir
 
-ONNXOpShapeHelper *ONNXBatchNormalizationInferenceModeOp::getShapeHelper(
-    Operation *op, ArrayRef<mlir::Value> oper, IndexExprBuilder *ieb,
-    IndexExprScope *scope) {
-  return getNewShapeHelper<ONNXBatchNormalizationInferenceModeOpShapeHelper>(
-      op, oper, ieb, scope);
-}
-
-=======
->>>>>>> b2083584
 LogicalResult ONNXBatchNormalizationInferenceModeOp::inferShapes(
     std::function<void(Region &)> doShapeInference) {
   // Cannot infer shape if no shape exists.
