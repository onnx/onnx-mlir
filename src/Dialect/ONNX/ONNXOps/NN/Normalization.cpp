--- conflicted
+++ resolved
@@ -58,19 +58,11 @@
     return success();
 
   // Verifier code.
-<<<<<<< HEAD
   auto inputTensorTy = cast<RankedTensorType>(input.getType());
   auto scaleTensorTy = cast<RankedTensorType>(scale.getType());
   auto biasTensorTy = cast<RankedTensorType>(bias.getType());
   auto meanTensorTy = cast<RankedTensorType>(mean.getType());
   auto varianceTensorTy = cast<RankedTensorType>(variance.getType());
-=======
-  auto inputTensorTy = mlir::cast<RankedTensorType>(getX().getType());
-  auto scaleTensorTy = mlir::cast<RankedTensorType>(getScale().getType());
-  auto biasTensorTy = mlir::cast<RankedTensorType>(getB().getType());
-  auto meanTensorTy = mlir::cast<RankedTensorType>(getMean().getType());
-  auto varianceTensorTy = mlir::cast<RankedTensorType>(getVar().getType());
->>>>>>> 0831202d
 
   // Check whether the shapes of scale, bias, mean and variance are valid.
   // Operand's dimensions can be in the form of NxCxD1xD2x...xDn or N.
@@ -102,15 +94,8 @@
   }
 
   // The output tensor of the same shape as the input.
-<<<<<<< HEAD
   Type elementType = inputTensorTy.getElementType();
   BatchNormOpShapeHelper shapeHelper(op, {});
-=======
-  Type elementType =
-      mlir::cast<RankedTensorType>(getX().getType()).getElementType();
-  ONNXBatchNormalizationInferenceModeOpShapeHelper shapeHelper(
-      getOperation(), {});
->>>>>>> 0831202d
   return shapeHelper.computeShapeAndUpdateType(elementType);
 }
 
