/*
 * SPDX-License-Identifier: Apache-2.0
 */

//===------------------ Conv.cpp - ONNX Operations ------------------------===//
//
// Copyright 2019-2023 The IBM Research Authors.
//
// =============================================================================
//
// This file provides definition of ONNX dialect Conv operation.
//
//===----------------------------------------------------------------------===//

#include "src/Dialect/ONNX/DialectBuilder.hpp"
#include "src/Dialect/ONNX/ONNXOps/OpHelper.hpp"
#include "src/Support/TypeUtilities.hpp"

using namespace mlir;
using namespace mlir::OpTrait::util;
using namespace onnx_mlir;

#include "src/Dialect/ONNX/ONNXOps/NN/NNHelper.cpp.inc"

// Currently, QLinearConv has no lit tests. The shape inference was moved to the
// new scheme, but there is no way to ensure it is correct. So I suggest that we
// keep the old code until we get actual tests. Once it is verified, we can
// delete all of the code guarded by this #define.
#define PRESERVE_UNTESTED_OLD_QLINEARCONV_CODE 0

//===----------------------------------------------------------------------===//
// Support
//===----------------------------------------------------------------------===//

namespace {

//===----------------------------------------------------------------------===//
// Support function that computes default values for dilations.
//===----------------------------------------------------------------------===//

template <class T>
LogicalResult processConvDilationParam(T *op, Optional<ArrayAttr> kernelShape) {
  auto builder = Builder(op->getContext());
  auto kernelRank = ArrayAttrSize(kernelShape);

  auto dilationsOpt = op->getDilations();
  if (dilationsOpt.has_value()) {
    if (ArrayAttrSize(dilationsOpt) != kernelRank) {
      return op->emitError("dilation rank is not the same as the spatial rank");
    }
    // Test values to be greater than 0.
    for (decltype(kernelRank) i = 0; i < kernelRank; ++i) {
      if (ArrayAttrIntVal(dilationsOpt, i) < 1) {
        return op->emitError("dilation value must be nonzero positive");
      }
    }
  } else {
    // Default dilatation is needed, all dimensions init with 1.
    SmallVector<int64_t, 4> defaultVals(kernelRank, 1);
    // Convert to ArrayRef, then build attribute, then store attribute.
    ArrayRef<int64_t> defaultRefs(defaultVals);
    op->setDilationsAttr(builder.getI64ArrayAttr(defaultRefs));
  }
  return success();
}

//===----------------------------------------------------------------------===//
// Support function that computes default values for kernel_shape.
//===----------------------------------------------------------------------===//

template <class T>
LogicalResult processConvKernelParam(
    T *op, ArrayRef<int64_t> inputShape, ArrayRef<int64_t> weightShape) {
  // Deduce shape from weight input.
  // Number of spatial dimensions.
  if (!op->getKernelShape().has_value()) {
    auto spatialOffset = 2;
    int32_t spatialRank = inputShape.size() - spatialOffset;

    SmallVector<int64_t, 2> defaultVals;
    for (int i = 0; i < spatialRank; ++i)
      defaultVals.emplace_back(weightShape[spatialOffset + i]);
    // Convert to ArrayRef, then build attribute, then store attribute.
    ArrayRef<int64_t> defaultRefs(defaultVals);
    auto builder = Builder(op->getContext());
    op->setKernelShapeAttr(builder.getI64ArrayAttr(defaultRefs));
  }
  return success();
}

//===----------------------------------------------------------------------===//
// Support function that computes default values for pads.
//===----------------------------------------------------------------------===//

template <class T>
LogicalResult processConvPadParam(T *op, ArrayRef<int64_t> inputShape,
    Optional<ArrayAttr> kernelShape, Optional<ArrayAttr> stridesOpt,
    Optional<ArrayAttr> dilationsOpt = std::nullopt) {
  auto builder = Builder(op->getContext());

  auto inputRank = inputShape.size();
  auto kernelRank = ArrayAttrSize(kernelShape);
  auto kernelOffset = inputRank - kernelRank;

  // Try to find padding, getting auto_pad attribute first.
  StringRef autoPad = op->getAutoPad();
  // And then investigate the various different cases. Prefill pad values with
  // zeros, the most common case.
  SmallVector<int64_t, 4> actualPads(2 * kernelRank, 0);
  bool updatedPad = false;
  if (autoPad == "NOTSET") {
    auto padsOpt = op->getPads();
    if (padsOpt.has_value()) {
      // Only option where pads are not updated. Pads consists of two entries
      // for each spatial axis.
      if (ArrayAttrSize(padsOpt) != 2 * kernelRank) {
        return op->emitError("pads rank is not twice the spatial rank");
      }
      // Check values, pads cannot be negative.
      for (decltype(kernelRank) i = 0; i < 2 * kernelRank; ++i) {
        if (ArrayAttrIntVal(padsOpt, i) < 0) {
          return op->emitError("pads value must be nonnegative");
        }
      }
    } else {
      // We have notset with no pads, they are assumed to be all zero.
      updatedPad = true;
    }
  } else if (autoPad == "SAME_UPPER" || autoPad == "SAME_LOWER") {
    // Reload dilation and strides as they may have gotten default values.
    updatedPad = true;
    int64_t dilationVal = 1;
    for (decltype(kernelRank) i = 0; i < kernelRank; ++i) {
      auto inputSize = inputShape[kernelOffset + i];
      if (inputSize < 0)
        return op->emitError("Conv Pads defined as SAME_UPPER or SAME_LOWER "
                             "requires compile time X sizes");
      auto kernelSize = ArrayAttrIntVal(kernelShape, i);
      if (dilationsOpt.has_value())
        dilationVal = ArrayAttrIntVal(dilationsOpt, i);
      auto strideVal = ArrayAttrIntVal(stridesOpt, i);
      // Output size is input size divided by stride. When stride is 1, then
      // input and output are the same size, which is the usual case. When
      // stride is greater than 1, take the ceil to be sure to have each input
      // value used, as padding will be used to fill the gaps.
      int64_t outputSize = ceil((1.0 * inputSize) / (1.0 * strideVal));
      // Formula is from ONNX MaxPool, and can be explained as follows. Pads
      // is the difference between the needed values for the computations,
      // minus the input values. The needed values for the computation is the
      // effective side of the kernel plus the number of times we jump to the
      // next kernel. Number of time we jump is (outputSize - 1). That number
      // is multiplied with the size of the jump, namely strideVal. Now for
      // the effective kernel size. It is the kernelSize + the number of times
      // we have dilation holes time the dilation. The number of dilation
      // holes is (kernelSize -1). Thus the effective size is "kernelSize +
      // (kernelSize-1)*dilation". This simplifies to "(kernelSize
      // -1)*dilation + 1".
      auto sumOfPad = (outputSize - 1) * strideVal +
                      ((kernelSize - 1) * dilationVal + 1) - inputSize;

      // If filter size for dimension is 1, and dilation for dimension is 1,
      // the above pattern can be negative, in which case the padding should
      // be zero.
      if (sumOfPad < 0)
        sumOfPad = 0;
      // Pad values are assumed equal on both size, at half the total value.
      actualPads[i] = actualPads[kernelRank + i] = sumOfPad / 2;
      // But if the total pad value is odd, we add 1 to beginning or end
      // depending on autoPad value.
      if (sumOfPad % 2 != 0) {
        if (autoPad == "SAME_UPPER") {
          actualPads[kernelRank + i] += 1;
        } else {
          actualPads[i] += 1;
        }
      }
    }
  } else if (autoPad == "VALID") {
    // No pad, default value was set to zero, we are all set.
    updatedPad = true;
  } else {
    return op->emitError("auto_pad of unknown / unsupported value");
  }
  // Set pads values in attributes, if it is needed.
  if (updatedPad) {
    ArrayRef<int64_t> defaultRefs(actualPads);
    op->setPadsAttr(builder.getI64ArrayAttr(defaultRefs));
  }
  // In all cases now, the actual pad values are found in the pads attribute.
  op->setAutoPadAttr(builder.getStringAttr("NOTSET"));
  return success();
}

//===----------------------------------------------------------------------===//
// Support function that computes default values for strides.
//===----------------------------------------------------------------------===//

template <class T>
LogicalResult processConvStrideParam(T *op, Optional<ArrayAttr> kernelShape) {
  auto builder = Builder(op->getContext());
  auto kernelRank = ArrayAttrSize(kernelShape);

  auto stridesOpt = op->getStrides();
  if (stridesOpt.has_value()) {
    if (ArrayAttrSize(stridesOpt) != kernelRank)
      return op->emitError("strides rank is not the same as the spatial rank");
    // Check values to be greater than 0.
    for (decltype(kernelRank) i = 0; i < kernelRank; ++i) {
      if (ArrayAttrIntVal(stridesOpt, i) < 1)
        return op->emitError("strides value must be nonzero positive");
    }
  } else {
    // Default stride is needed, all dimensions init with 1.
    SmallVector<int64_t, 4> defaultVals(kernelRank, 1);
    // Convert to ArrayRef, then build attribute, then store attribute.
    ArrayRef<int64_t> defaultRefs(defaultVals);
    op->setStridesAttr(builder.getI64ArrayAttr(defaultRefs));
  }
  return success();
}

//===----------------------------------------------------------------------===//
// Support function computing default values for dilations, strides,
// kernel_shape and pads.
//===----------------------------------------------------------------------===//

template <class T>
LogicalResult processConvTypeParams(T *op, Value inputOperand, Value W) {
  // 1) Get shape of input. Shape is not guaranteed to be compile time constant.
  auto inputShape = inputOperand.getType().cast<RankedTensorType>().getShape();
  auto wShape = W.getType().cast<RankedTensorType>().getShape();

  // If kernel_shape isn't provided, add kernel_shape to the the op based on the
  // shape of the input and weights.
  LogicalResult res = processConvKernelParam<T>(op, inputShape, wShape);
  if (failed(res))
    return res;

  // 2) Get kernel_shape attribute. They were previously computed. At this time,
  // they are guaranteed to be compile time constant.
  auto kernelShape = op->getKernelShape();

  // Dilation. It is compile time constants (filled to default 1 value if not
  // explicitly given as input).
  res = processConvDilationParam<T>(op, kernelShape);
  if (failed(res))
    return res;
  auto dilationsOpt = op->getDilations();

  // Strides. It is compile time constants (filled to default 1 value if not
  // explicitly given as input).
  res = processConvStrideParam<T>(op, kernelShape);
  if (failed(res))
    return res;
  auto stridesOpt = op->getStrides();

  // Pads.
  return processConvPadParam<T>(
      op, inputShape, kernelShape, stridesOpt, dilationsOpt);
}

#if PRESERVE_UNTESTED_OLD_QLINEARCONV_CODE
//===----------------------------------------------------------------------===//
// Compute spatial dimensions given dilations, strides, pads, and ceil mode.
//===----------------------------------------------------------------------===//

// Helper method for computation of spatial dimensions.

// This method substitutes any uses of dimensions and symbols (e.g.
// dim#0 with dimReplacements[0]) in an affine map, simplifies the modified
// affine map, and returns an integer constant.
static int64_t AffineMapIntConstant(Builder &builder, AffineMap map,
    ArrayRef<int64_t> dimReplacements, ArrayRef<int64_t> symReplacements,
    unsigned numResultDims, unsigned numResultSyms) {
  // Prepare affine expressions.
  SmallVector<AffineExpr, 4> dimExprs, symExprs;
  for (int64_t dim : dimReplacements) {
    AffineExpr exp = builder.getAffineConstantExpr(dim);
    dimExprs.emplace_back(exp);
  }
  for (int64_t sym : symReplacements) {
    AffineExpr exp = builder.getAffineConstantExpr(sym);
    symExprs.emplace_back(exp);
  }
  // Replace all the affine map's arguments with real values and evaluate the
  // map.
  AffineMap replacedDimMap = map.replaceDimsAndSymbols(
      dimExprs, symExprs, numResultDims, numResultSyms);
  AffineMap simplifiedMap = simplifyAffineMap(replacedDimMap);
  return simplifiedMap.getSingleConstantResult();
}

static void insertConvSpatialDim(SmallVector<int64_t, 4> *outputDims,
    Builder &builder, ArrayRef<int64_t> xShape, Optional<ArrayAttr> kernelShape,
    Optional<ArrayAttr> padsOpt, Optional<ArrayAttr> stridesOpt,
    Optional<ArrayAttr> dilationsOpt = std::nullopt, bool ceilMode = false) {
  auto spatialRank = ArrayAttrSize(kernelShape);
  auto spatialOffset = xShape.size() - spatialRank;

  // Get an affine map to compute the output dimension.
  AffineMap dimMap = getConvDimMap(builder, ceilMode);
  for (unsigned int i = 0; i < spatialRank; ++i) {
    int64_t res = ShapedType::kDynamic;
    if (!ShapedType::isDynamic(xShape[spatialOffset + i])) {
      auto inputSize = xShape[spatialOffset + i];
      auto kernelSize = ArrayAttrIntVal(kernelShape, i);
      auto sumOfPads = ArrayAttrIntVal(padsOpt, i) +
                       ArrayAttrIntVal(padsOpt, spatialRank + i);
      auto strideVal = ArrayAttrIntVal(stridesOpt, i);
      int64_t dilationVal = 1;
      if (dilationsOpt.has_value())
        dilationVal = ArrayAttrIntVal(dilationsOpt, i);
      res = AffineMapIntConstant(builder, dimMap, {inputSize},
          {kernelSize, sumOfPads, strideVal, dilationVal}, 1, 4);
    }
    outputDims->emplace_back(res);
  }
}
#endif // PRESERVE_UNTESTED_OLD_QLINEARCONV_CODE

} // namespace

namespace onnx_mlir {

template <>
LogicalResult ONNXConvOpShapeHelper::computeShape() {
  ONNXConvOp poolOp = llvm::cast<ONNXConvOp>(op);
  ONNXConvOpAdaptor operandAdaptor = ONNXConvOpAdaptor(operands);
  return customComputeShape(operandAdaptor.getX(), operandAdaptor.getW(),
      poolOp.getKernelShape(), poolOp.getAutoPad(), poolOp.getPads(),
      poolOp.getStrides(), poolOp.getDilations(), /*hasFilter*/ true,
      /*ceil mode*/ false);
}

template <>
LogicalResult ONNXConvIntegerOpShapeHelper::computeShape() {
  ONNXConvIntegerOp poolOp = llvm::cast<ONNXConvIntegerOp>(op);
  ONNXConvIntegerOpAdaptor operandAdaptor = ONNXConvIntegerOpAdaptor(operands);
  return customComputeShape(operandAdaptor.getX(), operandAdaptor.getW(),
      poolOp.getKernelShape(), poolOp.getAutoPad(), poolOp.getPads(),
      poolOp.getStrides(), poolOp.getDilations(), /*hasFilter*/ true,
      /*ceil mode*/ false);
}

template <>
LogicalResult ONNXQLinearConvOpShapeHelper::computeShape() {
  ONNXQLinearConvOp poolOp = llvm::cast<ONNXQLinearConvOp>(op);
  ONNXQLinearConvOpAdaptor operandAdaptor = ONNXQLinearConvOpAdaptor(operands);
  return customComputeShape(operandAdaptor.getX(), operandAdaptor.getW(),
      poolOp.getKernelShape(), poolOp.getAutoPad(), poolOp.getPads(),
      poolOp.getStrides(), poolOp.getDilations(), /*hasFilter*/ true,
      /*ceil mode*/ false);
}

LogicalResult ONNXConvTransposeOpShapeHelper::computeShape() {
  ONNXConvTransposeOp convTransposeOp = llvm::cast<ONNXConvTransposeOp>(op);
  ONNXConvTransposeOpAdaptor operandAdaptor(operands);
  Optional<ArrayAttr> kernelShapeOpt = convTransposeOp.getKernelShape();
  Optional<ArrayAttr> padOpt = convTransposeOp.getPads();
  Optional<ArrayAttr> strideOpt = convTransposeOp.getStrides();
  Optional<ArrayAttr> dilationOpt = convTransposeOp.getDilations();
  Optional<ArrayAttr> outputPaddingOpt = convTransposeOp.getOutputPadding();
  Optional<ArrayAttr> outputShapeOpt = convTransposeOp.getOutputShape();
  int64_t groupNum = convTransposeOp.getGroup();
  llvm::StringRef autoPad = convTransposeOp.getAutoPad();

  Value xValue = (Value)operandAdaptor.getX();
  Value wValue = operandAdaptor.getW();

  // Basic information.
  int64_t rank = createIE->getShapedTypeRank(xValue);
  int64_t spatialOffset = 2;
  int64_t spatialRank = rank - spatialOffset;

  // Fill the stride, dilation, kernel.
  for (int i = 0; i < spatialRank; ++i) {
    // Strides, default 1.
    strides.emplace_back(
        strideOpt.has_value() ? ArrayAttrIntVal(strideOpt, i) : 1);
    // Dilations, default 1.
    dilations.emplace_back(
        dilationOpt.has_value() ? ArrayAttrIntVal(dilationOpt, i) : 1);
    // Kernel shape from attribute, default from Weight's spatial dims.
    if (kernelShapeOpt.has_value()) {
      kernelShape.emplace_back(
          LiteralIndexExpr(ArrayAttrIntVal(kernelShapeOpt, i)));
    } else {
      int ii = i + spatialOffset;
      kernelShape.emplace_back(createIE->getShapeAsSymbol(wValue, ii));
    }
    // Output Padding, default 0.
    outputPadding.emplace_back(outputPaddingOpt.has_value()
                                   ? ArrayAttrIntVal(outputPaddingOpt, i)
                                   : 0);
  }
  // Pads, at this stage a given compile-time literal or default 0.
  for (int i = 0; i < 2 * spatialRank; ++i) {
    int64_t p = padOpt.has_value() ? ArrayAttrIntVal(padOpt, i) : 0;
    pads.emplace_back(LiteralIndexExpr(p));
  }

  // Handle output size: start by inserting batch size and output channels.
  DimsExpr outputDims;
  outputDims.emplace_back(createIE->getShapeAsDim(xValue, 0));
  outputDims.emplace_back(
      createIE->getShapeAsDim(wValue, 1) *
      LiteralIndexExpr(groupNum)); // CO may be different from CI.

  LiteralIndexExpr zeroIE(0);
  LiteralIndexExpr oneIE(1);
  for (int i = 0; i < spatialRank; ++i) {
    int64_t ii = i + spatialOffset;
    IndexExpr I = createIE->getShapeAsDim(xValue, ii);
    IndexExpr K = kernelShape[i];
    LiteralIndexExpr d(dilations[i]);
    LiteralIndexExpr s(strides[i]);
    LiteralIndexExpr outPad(outputPadding[i]);

    IndexExpr t0 = K - oneIE;
    IndexExpr kdTerm = t0 * d + oneIE; // (k - 1) * d + 1
    IndexExpr t1 = I - oneIE;
    if (outputShapeOpt.has_value()) {
      // Set output dim, then calculate pads using output dim.
      LiteralIndexExpr O(ArrayAttrIntVal(outputShapeOpt, i));
      outputDims.emplace_back(O);
      // Set pads.
      // P = max(0, s * (I - 1) + outPad + ((K - 1) * d + 1) - O);
      IndexExpr pSum = IndexExpr::max(zeroIE, s * t1 + outPad + kdTerm - O);
      IndexExpr pSmall = pSum.floorDiv(2);
      if (autoPad == "SAME_UPPER") {
        pads[i] = pSmall;
        pads[i + spatialRank] = pSum - pSmall;
      } else if (autoPad == "NOTSET" || autoPad == "VALID" ||
                 autoPad == "SAME_LOWER") {
        pads[i] = pSum - pSmall;
        pads[i + spatialRank] = pSmall;
      } else {
        return op->emitError("auto_pad of unknown/unsupported value");
      }
    } else {
      // Set pads for NOTSET and VALID, then calculate output dim using pads.
      // Set output dim for SAME_UPPER and SAME_LOWER, then calculate pads.
      IndexExpr pSum;
      if (autoPad == "NOTSET" || autoPad == "VALID") {
        // Set pads.
        if (autoPad == "NOTSET") {
          pSum = pads[i] + pads[i + spatialRank]; // Sum both pads.
          // pads already set, nothing more to do.
        } else if (autoPad == "VALID") {
          pSum = zeroIE;
          pads[i] = zeroIE;
          pads[i + spatialRank] = zeroIE;
        }
        // Set output dim.
        // O = s * (I - 1) + outPad + ((K - 1) * d + 1) - P
        IndexExpr O = s * t1 + outPad + kdTerm - pSum;
        outputDims.emplace_back(O); // Set output dim
      } else if (autoPad == "SAME_UPPER" || autoPad == "SAME_LOWER") {
        // Set output dim.
        IndexExpr O = I * s;
        outputDims.emplace_back(O);
        // Set pads
        // P = max(0, s * (I - 1) + outPad + ((K - 1) * d + 1) - O);
        IndexExpr pSum = IndexExpr::max(zeroIE, s * t1 + outPad + kdTerm - O);
        IndexExpr pSmall = pSum.floorDiv(2);
        if (autoPad == "SAME_UPPER") {
          pads[i] = pSmall;
          pads[i + spatialRank] = pSum - pSmall;
        } else { // SAME_LOWER
          pads[i] = pSum - pSmall;
          pads[i + spatialRank] = pSmall;
        }
      } else {
        return op->emitError("auto_pad of unknown/unsupported value");
      }
    }
  }

  // Save the final result.
  setOutputDims(outputDims);

  dimsNoOutputPadding.emplace_back(outputDims[0]);
  dimsNoOutputPadding.emplace_back(outputDims[1]);
  for (int i = 0; i < spatialRank; ++i) {
    LiteralIndexExpr outPad(outputPadding[i]);
    IndexExpr dimNoOutPad =
        IndexExpr::max(zeroIE, outputDims[i + spatialOffset] - outPad);
    dimsNoOutputPadding.emplace_back(dimNoOutPad);
  }
  return success();
}

} // namespace onnx_mlir

//===----------------------------------------------------------------------===//
// Conv
//===----------------------------------------------------------------------===//

LogicalResult ONNXConvOp::verify() {
  ONNXConvOpAdaptor operandAdaptor = ONNXConvOpAdaptor(*this);
  // Get operands.
  auto X = operandAdaptor.getX();
  auto W = operandAdaptor.getW();
  auto B = operandAdaptor.getB();
  bool hasBias = !isNoneValue(B);
  int64_t g = getGroup();
  if (g < 1)
    return emitOpError("group must be strictly positive");
  // Get spatial rank.
  if (!hasShapeAndRank(W)) {
    // Won't be able to do any checking at this stage.
    return success();
  }
  auto wShape = W.getType().cast<ShapedType>().getShape();
  int64_t spatialRank = wShape.size() - 2;
  // If ranked, verify ranks of inputs.
  if (spatialRank < 1)
    return emitOpError("Spatial rank must be strictly positive");

  if (wShape[0] != ShapedType::kDynamic && wShape[0] % g != 0) {
    // This rule is not enforced in the spec but is present in Keras,
    // Pytorch, and simplifies the code.
    // Note: Pytorch requires both channel in (CI) and channel out (CO) to be
    // multiple of group number (G).
    // https://pytorch.org/docs/stable/generated/torch.nn.Conv2d.html
    // ONNX clearly states that C (channel in or CI here) is a multiple of group
    // number (G).
    // https://github.com/onnx/onnx/blob/main/docs/Operators.md#Conv
    // Quote: X.shape[1] == (W.shape[1] * group) == C
    // Keras also specifies it: Input channels and filters must both be
    // divisible by groups.
    // https://www.tensorflow.org/api_docs/python/tf/keras/layers/Conv2D
    return emitOpError(
        "Channel Out (M) must be a multiple of the number of groups");
  }
  if (hasShapeAndRank(X)) {
    auto xShape = X.getType().cast<ShapedType>().getShape();
    if ((int64_t)xShape.size() - 2 != spatialRank)
      return emitOpError("Input and filter rank mismatch");
    if (xShape[1] != ShapedType::kDynamic && xShape[1] % g != 0)
      return emitOpError(
          "Channel In (C) must be a multiple of the number of groups");
    if (xShape[1] != ShapedType::kDynamic &&
        wShape[1] != ShapedType::kDynamic && xShape[1] != wShape[1] * g) {
      return emitOpError("Channel In (C) of input must be equal 2nd dim "
                         "of weights times g");
    }
  }
  if (hasBias && hasShapeAndRank(B)) {
    auto bShape = B.getType().cast<ShapedType>().getShape();
    if (bShape.size() != 1)
      return emitOpError("Bias should have a rank of one");
    if (bShape[0] != ShapedType::kDynamic &&
        wShape[0] != ShapedType::kDynamic && wShape[0] != bShape[0])
      return emitOpError(
          "Bias should have same dimension as first dimension of weights");
  }
  // Verify parameters.
  if (failed(verifyKernelShape<ONNXConvOp>(
          this, W, getKernelShape(), spatialRank)))
    return failure();
  if (failed(verifyStrides<ONNXConvOp>(this, spatialRank)))
    return failure();
  if (failed(verifyDilations<ONNXConvOp>(this, spatialRank)))
    return failure();
  if (failed(verifyPadding<ONNXConvOp>(this, spatialRank)))
    return failure();
  return success();
}

// For this operation, we define the attributes once in the original Conv
// operation class. There is no need to redefine the attribute names for the
// other classes based on Conv.
// Conv attributes output: no changes to the op but the output.
// ShapeHelper get
//   -  dilations, strides: set to 1 if not defined by user;
//   -  kernelShape: inferred from weight matrix if not defined by user;
//   -  pads: set to proper value

LogicalResult ONNXConvOp::inferShapes(
    std::function<void(Region &)> doShapeInference) {
  // Generic shape for data input X, weight tensor W, and optional bias B
  // X: (N x C x D1 x D2 ... x Dn)
  // W: (M x C/group x k1 x k2 x ... x kn)
  // B: (M) Optional

  // Cannot infer shape if no shape exists.
  bool hasBias = !isNoneValue(getB());
  if (!hasShapeAndRank(getX()) || !hasShapeAndRank(getW()) ||
      (hasBias && !hasShapeAndRank(getB())))
    return success();

  Type elementType = getElementType(getX().getType());
  ONNXConvOpShapeHelper shapeHelper(getOperation(), {});
  return shapeHelper.computeShapeAndUpdateType(elementType);
}

//===----------------------------------------------------------------------===//
// ConvTranspose
//===----------------------------------------------------------------------===//

LogicalResult ONNXConvTransposeOp::verify() {
  ONNXConvTransposeOpAdaptor operandAdaptor = ONNXConvTransposeOpAdaptor(*this);
  // Get operands.
  auto X = operandAdaptor.getX();
  auto W = operandAdaptor.getW();
  auto B = operandAdaptor.getB();
  bool hasBias = !B.getType().isa<NoneType>();
  int64_t g = getGroup();
  if (g < 1)
    return emitOpError("group must be strictly positive");
  // Get spatial rank.
  if (!hasShapeAndRank(W)) {
    // Won't be able to do any checking at this stage.
    return success();
  }
  auto wShape = W.getType().cast<ShapedType>().getShape();
  int64_t spatialRank = wShape.size() - 2;
  // If ranked, verify ranks of inputs.
  if (spatialRank < 1)
    return emitOpError("Spatial rank must be strictly positive");

  if (hasShapeAndRank(X)) {
    auto xShape = X.getType().cast<ShapedType>().getShape();
    if ((int64_t)xShape.size() - 2 != spatialRank)
      return emitOpError("Input and filter rank mismatch");
    if (xShape[1] != ShapedType::kDynamic &&
        wShape[0] != ShapedType::kDynamic && xShape[1] != wShape[0]) {
      return emitOpError("Channel In (C) of input must be equal 1st dim "
                         "of weights");
    }
  }
  if (hasBias && hasShapeAndRank(B)) {
    auto bShape = B.getType().cast<ShapedType>().getShape();
    if (bShape.size() != 1)
      return emitOpError("Bias should have a rank of one");
    if (bShape[0] != ShapedType::kDynamic &&
        wShape[1] != ShapedType::kDynamic && bShape[0] != wShape[1] * g)
      return emitOpError("Bias should have same dimension as second dimension "
                         "of weights times g");
  }
  // Verify parameters.
  if (failed(verifyKernelShape<ONNXConvTransposeOp>(
          this, W, getKernelShape(), spatialRank)))
    return failure();
  if (failed(verifyStrides<ONNXConvTransposeOp>(this, spatialRank)))
    return failure();
  if (failed(verifyDilations<ONNXConvTransposeOp>(this, spatialRank)))
    return failure();
  if (failed(verifyPadding<ONNXConvTransposeOp>(this, spatialRank)))
    return failure();
  if (failed(verifyOutputShape<ONNXConvTransposeOp>(this, spatialRank)))
    return failure();
  return success();
}

// For this operation, we define the attributes once in the original Conv
// operation class. There is no need to redefine the attribute names for the
// other classes based on Conv.
// Conv attributes output:
//   -  auto_pad set to NOTSET;
//   -  dilations, strides: set to 1 if not defined by user;
//   -  kernelShape: inferred from weight matrix if not defined by user;
//   -  pads: set to proper value, 0 if not defined by user.

// TODO: Use shapeHelper to implement the same way with other conv ops.
LogicalResult ONNXConvTransposeOp::inferShapes(
    std::function<void(Region &)> doShapeInference) {
  // Generic shape for data input X, weight tensor W, and optional bias B
  // X: (N x C x D1 x D2 ... x Dn)
  // W: (C x M/group x k1 x k2 x ... x kn)
  // B: (M) Optional

<<<<<<< HEAD
  bool hasBias = !isNoneValue(getB());

=======
>>>>>>> 5c3ea802
  // Cannot infer shape if no shape exists.
  bool hasBias = !isFromNone(getB());
  if (!hasShapeAndRank(getX()) || !hasShapeAndRank(getW()) ||
      (hasBias && !hasShapeAndRank(getB())))
    return success();
  Type elementType = getElementType(getX().getType());
  ONNXConvTransposeOpShapeHelper shapeHelper(getOperation(), {});
  return shapeHelper.computeShapeAndUpdateType(elementType);
}

//===----------------------------------------------------------------------===//
// QLinearConv
//===----------------------------------------------------------------------===//

// Enable this one default; but keep the else code as there is currently no lit
// test of any kind to very functionality.

LogicalResult ONNXQLinearConvOp::inferShapes(
    std::function<void(Region &)> doShapeInference) {
  // Generic shape for data input X, weight tensor W, and optional bias B
  // X: (N x C x D1 x D2 ... x Dn)
  // W: (M x C/group x k1 x k2 x ... x kn)
  // B: (M) Optional

  // Cannot infer shape if no shape exists.
  bool hasBias = !isNoneValue(getB());
  if (!hasShapeAndRank(getX()) || !hasShapeAndRank(getW()) ||
      (hasBias && !hasShapeAndRank(getB())))
    return success();

  Type elementType = getElementType(getX().getType());
  ONNXQLinearConvOpShapeHelper shapeHelper(getOperation(), {});
  return shapeHelper.computeShapeAndUpdateType(elementType);
}

#if PRESERVE_UNTESTED_OLD_QLINEARCONV_CODE
LogicalResult ONNXQLinearConvOp::inferShapes(
    std::function<void(Region &)> doShapeInference) {
  // Generic shape for data input X, weight tensor W, and optional bias B
  // X: (N x C x D1 x D2 ... x Dn)
  // W: (M x C/group x k1 x k2 x ... x kn)
  // B: (M) Optional

  bool hasBias = !isNoneValue(B());

  // Cannot infer shape if no shape exists.
  if (!getX().getType().isa<RankedTensorType>() ||
      !getW().getType().isa<RankedTensorType>() ||
      (hasBias && !getB().getType().isa<RankedTensorType>()))
    return success();

  auto xTy = getX().getType().cast<RankedTensorType>();
  auto xShape = xTy.getShape();
  auto weightTy = getW().getType().cast<RankedTensorType>();
  auto weightShape = weightTy.getShape();
  auto builder = Builder(this->getContext());

  // Lowest supported convolution is a one dimensional convolution.
  if (xShape.size() < 3)
    return emitError("Data input shape must be at least (NxCxD1)");

  // Check that shape of weight and data have same length.
  if (xShape.size() != weightShape.size())
    return emitError("Weight size not compatible with data size");

  // Group is a required attribute and should have default value of 1.
  int64_t group = ONNXQLinearConvOp::getGroup();

  // Check if the attribute actually exists. If it does not then add it.
  if (!getGroupAttr())
    setGroupAttr(builder.getI64IntegerAttr(group));

  // Check that the X.shape[1] == (W.shape[1] * group) == C condition holds.
  if (!ShapedType::isDynamic(xShape[1]) &&
      !ShapedType::isDynamic(weightShape[1]) &&
      xShape[1] != (weightShape[1] * group))
    return emitError("Channel dimension mismatch");

  // Check the size of bias.
  if (hasBias) {
    auto bTx = getB().getType().cast<RankedTensorType>();
    auto bShape = bTx.getShape();
    if (bShape.size() != 1)
      return emitError("bias should be one dimensional");
    if (bShape[0] != weightShape[0])
      return emitError("bias should have same dimensions "
                       "as weight's first dimension");
  }

  // Note: the value of the group attribute only impacts the way the
  // computation is carried out and not the actual output size.

  // Number of spatial dimensions.
  auto spatialOffset = 2;
  int32_t spatialRank = xShape.size() - spatialOffset;

  // Use kernel_shape attribute if present otherwise use size from weight
  // argument.
  auto kernelShape = getKernelShape();
  if (kernelShape.has_value()) {
    if ((int32_t)ArrayAttrSize(kernelShape) != spatialRank)
      return emitError(
          "kernel_shape length incompatible with spatial dimensions");
    // Have the right number of values, check them.
    for (int i = 0; i < spatialRank; ++i)
      if (ArrayAttrIntVal(kernelShape, i) < 1)
        return emitError("bad kernel_shape value");
  }

  // Process strides, dilations, kernel_shape and pads.
  LogicalResult res =
      processConvTypeParams<ONNXQLinearConvOp>(this, getX(), getW());
  assert(succeeded(res));
  kernelShape = getKernelShape();

  auto dilationsOpt = getDilations();
  auto stridesOpt = getStrides();
  auto padsOpt = getPads();

  // First two output dimensions consist of the number of batches and the
  // number of kernels being applied.
  SmallVector<int64_t, 4> outputDims;
  // Insert batch size.
  outputDims.emplace_back(xShape[0]);
  // Insert number of filters being applied (number of output channels).
  outputDims.emplace_back(weightShape[0]);
  // Compute and insert spatial dims.
  insertConvSpatialDim(&outputDims, builder, xShape, kernelShape, padsOpt,
      stridesOpt, dilationsOpt);

  getResult().setType(RankedTensorType::get(outputDims, xTy.getElementType()));
  return success();
}
#endif // PRESERVE_UNTESTED_OLD_QLINEARCONV_CODE

//===----------------------------------------------------------------------===//
// ConvInteger - copied almost exactly from Conv (X -> x, W -> w, no bias)
//===----------------------------------------------------------------------===//

LogicalResult ONNXConvIntegerOp::inferShapes(
    std::function<void(Region &)> doShapeInference) {
  // Generic shape for data input X, weight tensor W, and optional bias B
  // X: (N x C x D1 x D2 ... x Dn)
  // W: (M x C/group x k1 x k2 x ... x kn)
  // B: (M) Optional

  // Cannot infer shape if no shape exists.
  if (!hasShapeAndRank(getX()) || !hasShapeAndRank(getW()))
    return success();

  Type outputElementType = IntegerType::get(getContext(), 32);
  ONNXConvIntegerOpShapeHelper shapeHelper(getOperation(), {});
  return shapeHelper.computeShapeAndUpdateType(outputElementType);
}

//===----------------------------------------------------------------------===//
// Template instantiation; keep at the end of the file.
//===----------------------------------------------------------------------===//

namespace onnx_mlir {

template struct ONNXGenericPoolOpShapeHelper<ONNXConvOp>;
template struct ONNXGenericPoolOpShapeHelper<ONNXConvIntegerOp>;
template struct ONNXGenericPoolOpShapeHelper<ONNXQLinearConvOp>;

} // namespace onnx_mlir<|MERGE_RESOLUTION|>--- conflicted
+++ resolved
@@ -671,13 +671,8 @@
   // W: (C x M/group x k1 x k2 x ... x kn)
   // B: (M) Optional
 
-<<<<<<< HEAD
+  // Cannot infer shape if no shape exists.
   bool hasBias = !isNoneValue(getB());
-
-=======
->>>>>>> 5c3ea802
-  // Cannot infer shape if no shape exists.
-  bool hasBias = !isFromNone(getB());
   if (!hasShapeAndRank(getX()) || !hasShapeAndRank(getW()) ||
       (hasBias && !hasShapeAndRank(getB())))
     return success();
