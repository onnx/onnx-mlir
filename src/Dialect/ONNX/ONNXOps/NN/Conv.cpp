--- conflicted
+++ resolved
@@ -825,7 +825,6 @@
   auto padsOpt = getPads();
   auto outputPads = getOutputPadding();
 
-<<<<<<< HEAD
   if (autoPad == "SAME_UPPER" || autoPad == "SAME_LOWER") {
     SmallVector<int64_t, 2> outputShapeVec;
     for (int i = 0; i < spatialRank; ++i) {
@@ -836,22 +835,16 @@
         builder.getI64ArrayAttr(llvm::makeArrayRef(outputShapeVec)));
   }
 
-  if (output_shape().has_value()) {
+  if (getOutputShape().has_value()) {
     SmallVector<int64_t, 4> inferredPads;
     // Determine padding values based on output shape. `pads` and
     // `output_padding` are ignored.
-    auto outputShape = output_shape();
     // auto_pad() is always NOTSET here becauae `processConvTypeParams()` update
     // it as NOTSET.
     // TODO: Merge insertConvTransposePads with processCOnvTypeParams(), or not
     // use processConvTypeParams() in ConvTranspose
-=======
-  if (getOutputShape().has_value()) {
-    SmallVector<int64_t, 4> inferredPads;
-    // Determine padding values based on output shape.
     auto outputShape = getOutputShape();
     auto autoPad = getAutoPad();
->>>>>>> 368d368a
     insertConvTransposePads(inferredPads, autoPad, xShape, kernelShape, padsOpt,
         stridesOpt, outputPads, outputShape, dilationsOpt);
     setPadsAttr(builder.getI64ArrayAttr(inferredPads));
