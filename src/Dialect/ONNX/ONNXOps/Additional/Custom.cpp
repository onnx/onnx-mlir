--- conflicted
+++ resolved
@@ -24,7 +24,6 @@
 
 LogicalResult ONNXCustomOp::inferShapes(
     std::function<void(Region &)> doShapeInference) {
-<<<<<<< HEAD
   if (!hasShapeAndRank(getOperation()))
     return success();
 
@@ -61,8 +60,4 @@
     return emitOpError("The specified shape_infer_pattern is not supported"
                        "Error encountered in shape inference.");
   }
-=======
-  // TODO: Figure out a way to infer shapes for custom ops. See issue #2203.
-  return success();
->>>>>>> 558a512d
 }