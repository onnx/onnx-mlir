/*
 * SPDX-License-Identifier: Apache-2.0
 */

//===----------------- ShapeTransform.cpp - ONNX Operations ---------------===//
//
// Copyright 2023 The IBM Research Authors.
//
// =============================================================================
//
//
//===----------------------------------------------------------------------===//

#include "mlir/Dialect/Affine/Utils.h"

#include "src/Dialect/ONNX/ONNXOps/OpHelper.hpp"
#include "src/Dialect/ONNX/ONNXOps/ShapeHelper.hpp"

using namespace mlir;
using namespace mlir::OpTrait::util;
using namespace onnx_mlir;

namespace onnx_mlir {

template <>
LogicalResult ONNXShapeTransformOpShapeHelper::computeShape() {
  ONNXShapeTransformOpAdaptor operandAdaptor(operands, op->getAttrDictionary());
  Value input = operandAdaptor.getInput();
  AffineMap indexMap = operandAdaptor.getIndexMap();

  auto inputType = input.getType().cast<ShapedType>();
  Type elementType = inputType.getElementType();
  ArrayRef<int64_t> inputDims = inputType.getShape();
  int64_t outputRank = indexMap.getNumResults();
<<<<<<< HEAD
  assert((outputRank >= 0) &&
         "Affine indexMap results is too large for signed numPy ranks");
=======
>>>>>>> 0f322136

  // Use the given affine_map to compute output's shape.
  // IndexExpr does not support construction with an existing affine_map, so
  // compute the output's shape manually, and put it inside IndexExpr as result.
  //
  // Note that, affine_map is for index access, but what we want to compute here
  // is the upper bound for output dimensions.
  //
  // We will borrow memref normalization in MLIR to obtain the upper bound, as
  // follows:
  // - construct a MemRefType using the input shape and affine_map
  // - normalize the MemRefType.
  // TODO: support dynamic shape.
  MemRefType affineMemRefType =
      MemRefType::get(inputDims, elementType, AffineMapAttr::get(indexMap));
  MemRefType flatMemRefType =
      normalizeMemRefType(affineMemRefType, /*numSymbols=*/0);
  assert((flatMemRefType.getRank() == outputRank) && "Normalization failed");

  DimsExpr outputIEs(outputRank);
  for (int64_t i = 0; i < outputRank; ++i) {
    LiteralIndexExpr dim(flatMemRefType.getShape()[i]);
    outputIEs[i] = dim;
  }

  setOutputDims(outputIEs);
  return success();
}

} // namespace onnx_mlir

//===----------------------------------------------------------------------===//
// Shape inference
//===----------------------------------------------------------------------===//

LogicalResult ONNXShapeTransformOp::inferShapes(
    std::function<void(mlir::Region &)> doShapeInference) {
  Operation *op = getOperation();
  // If any input is not ranked tensor, do nothing.
  if (!hasShapeAndRank(op))
    return success();
  // Input and output have the same element type and encoding.
  auto inputType = getOperand().getType().cast<RankedTensorType>();
  ONNXShapeTransformOpShapeHelper shapeHelper(op, {});
  return shapeHelper.computeShapeAndUpdateTypes(
      inputType.getElementType(), inputType.getEncoding());
}

LogicalResult ONNXShapeTransformOp::verify() {
  ONNXShapeTransformOpAdaptor operandAdaptor(*this);

  // Get operands.
  Value input = operandAdaptor.getInput();
  Value output = getOutput();
  AffineMap indexMap = operandAdaptor.getIndexMap();

  // Does not support affine_map with symbols.
  // All inputs of affine_map must be from dim.
  if (indexMap.getNumSymbols() != 0)
    return emitError("Does not support affine_map with symbols");

  // Only support static shape at this moment.
  auto inputType = dyn_cast<ShapedType>(input.getType());
  if (inputType && !inputType.hasStaticShape())
    return emitError("Does not support input with dynamic shape");

  // If input and output have static shape, check that the same number of
  // elements are the same.
  if (auto outputType = dyn_cast<ShapedType>(output.getType()))
    if (outputType.hasStaticShape()) {
      uint64_t elementsInput = 1;
      for (uint64_t d : inputType.getShape())
        elementsInput *= d;
      uint64_t elementsOutput = 1;
      for (uint64_t d : outputType.getShape())
        elementsOutput *= d;
      if (elementsInput != elementsOutput)
        return emitError(
            "The number of elements in the input and output mismatched");
    }

  return success();
}<|MERGE_RESOLUTION|>--- conflicted
+++ resolved
@@ -32,11 +32,6 @@
   Type elementType = inputType.getElementType();
   ArrayRef<int64_t> inputDims = inputType.getShape();
   int64_t outputRank = indexMap.getNumResults();
-<<<<<<< HEAD
-  assert((outputRank >= 0) &&
-         "Affine indexMap results is too large for signed numPy ranks");
-=======
->>>>>>> 0f322136
 
   // Use the given affine_map to compute output's shape.
   // IndexExpr does not support construction with an existing affine_map, so
