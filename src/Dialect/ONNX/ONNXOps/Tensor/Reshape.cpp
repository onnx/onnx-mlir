/*
 * SPDX-License-Identifier: Apache-2.0
 */

//===------------------ Reshape.cpp - ONNX Operations ---------------------===//
//
// Copyright 2019-2022 The IBM Research Authors.
//
// =============================================================================
//
// This file provides definition of ONNX dialect Reshape operation.
//
//===----------------------------------------------------------------------===//

#include "src/Dialect/ONNX/ONNXOps/OpHelper.hpp"

using namespace mlir;
using namespace mlir::OpTrait::util;
using namespace onnx_mlir;

//===----------------------------------------------------------------------===//
// Support
//===----------------------------------------------------------------------===//

namespace onnx_mlir {

template <>
LogicalResult ONNXReshapeOpShapeHelper::computeShape() {
  ONNXReshapeOpAdaptor operandAdaptor(operands);
  const bool allowZero = cast<ONNXReshapeOp>(op).getAllowzero();
  DimsExpr outputDims;

  // Get info about input data operand.
  Value data = operandAdaptor.getData();
  int64_t dataRank = mlir::cast<ShapedType>(data.getType()).getShape().size();

  // Get info about shape operand.
  Value shape = operandAdaptor.getShape();
  int64_t outputRank = createIE->getShape(shape, 0);
  assert(outputRank != ShapedType::kDynamic &&
         "Shape tensor must have constant shape");

  // Initialize context and results.
  outputDims.resize(outputRank);

  // Shape values can be 0, -1, or N (N > 0).
  //   - 0: the output dim is setting to the input dim at the same index.
  //   Thus, it must happen at the index < dataRank.
  //   - -1: the output dim is calculated from the other output dims. No more
  //   than one dim in the output has value -1.

  // Shape inference can be simplified if there is a bijection between a set of
  // unknown dimensions in data and unknown dimensions in shape. In such a case,
  // there is no need to include these unknown dimensions in computing the
  // dimension at position of -1, which increases the chance that the dim value
  // at position of -1 can be a static value.
  //
  // For example,
  //  - data is tensor<1x?x2048xf32>,
  //  - shape is tensor<4xi64> of [1, dim_1_of_data, -1, 64]
  // In this case, the 2nd dimension of data is unknown but it is similar to the
  // 2nd value in shape. So to compute the output dim at position of -1, we just
  // do 2048/64, that is 32. Without this simplification, the output dim at
  // position of -1 would be unknown at compile time.
  std::set<int64_t> dataIgnoredDims, outputIgnoredDims;
  SmallVector<Value> shapeDimVals;
  if (areDimsFromConcat(shape)) {
    getDims(shape, shapeDimVals);
    Value refData = data;

    // Get the input A of MatMul that is the producer of "data" if applicable.
    // Special case to handle a pattern in the IBM granite-3.1-2b-instruct
    // model. This pattern is found in the IBM granite-3.1-2b-instruct model.
    // clang-format off
    // %0 = onnx.Constant dense<1.000000e+00> : tensor<2048x2048xf32>
    // %1 = onnx.Constant dense<64> : tensor<1xi64>
    // %2 = onnx.Constant dense<-1> : tensor<1xi64>
    // %3 = "onnx.Dim"(%arg0) {axis = 0 : si64} : (tensor<?x?x2048xf32>) -> tensor<1xi64>
    // %4 = "onnx.Dim"(%arg0) {axis = 1 : si64} : (tensor<?x?x2048xf32>) -> tensor<1xi64>
    // %5 = "onnx.MatMul"(%arg0, %0) : (tensor<?x?x2048xf32>, tensor<2048x2048xf32>) -> tensor<?x?x2048xf32>
    // %6 = "onnx.Concat"(%3, %4, %2, %1) {axis = 0 : si64} : (tensor<1xi64>, tensor<1xi64>, tensor<1xi64>, tensor<1xi64>) -> tensor<4xi64>
    // %7 = "onnx.Reshape"(%5, %6) {allowzero = 0 : si64} : (tensor<?x?x2048xf32>, tensor<4xi64>) -> tensor<?x?x?x64xf32>
    // clang-format on
    // This is a special handling which is not encouraged to be used widely.
    // Since there is no good mechanism to handle this situation in a systematic
    // way (e.g. using dynamic dimension analysis), so we handle it here.
    ONNXMatMulOp mmOp = data.getDefiningOp<ONNXMatMulOp>();
    bool fromMatMul = false;
    if (mmOp && isRankedShapedType(mmOp.getB().getType()) &&
        getRank(mmOp.getB().getType()) == 2) {
      refData = mmOp.getA();
      fromMatMul = true;
    }

    // Find the bijective mapping.
    // We do not compute the actual mapping, just storing the source and target
    // sets is enough if the map exists.
    bool isBijective = true;
    for (int64_t i = 0; i < outputRank; ++i) {
      Value dim = shapeDimVals[i];
      if (auto dimOp = dim.getDefiningOp<ONNXDimOp>()) {
        if (dimOp.getData() != refData)
          continue;
        int64_t axis = dimOp.getAxis();
        if (auto search = dataIgnoredDims.find(axis);
            search != dataIgnoredDims.end())
          isBijective = false;
        if (fromMatMul && axis == getRank(refData.getType()) - 1)
          isBijective = false;
        outputIgnoredDims.insert(i);
        dataIgnoredDims.insert(axis);
      }
    }
    if (!isBijective) {
      outputIgnoredDims.clear();
      dataIgnoredDims.clear();
    }
  }

  // Compute the total number of elements using the input data operand.
  // dataRank will be 0 if Data is unranked tensor.
  // The number of element will not be computed
  IndexExpr numOfElements = LitIE(1);
<<<<<<< HEAD
  bool inputHasZeroDim = false;
  for (unsigned i = 0; i < dataRank; ++i) {
    IndexExpr dimShape = createIE->getShapeAsDim(data, i);
    if (dimShape.isLiteralAndIdenticalTo(0)) {
      inputHasZeroDim = true;
    }
=======
  for (unsigned i = 0; i < dataRank; ++i) {
    if (auto search = dataIgnoredDims.find(i); search != dataIgnoredDims.end())
      continue;
>>>>>>> 076492ab
    numOfElements = numOfElements * createIE->getShapeAsDim(data, i);
  }

  // Compute the total number of elements from the shape values.
  IndexExpr numOfElementsFromShape = LitIE(1);
  for (unsigned i = 0; i < outputRank; ++i) {
    IndexExpr dimShape = createIE->getIntFromArrayAsSymbol(shape, i);
    if (dimShape.isUndefined())
      return op->emitError("shape input parameter could not be processed");
    IndexExpr dim;
    if (i < dataRank && !allowZero)
      // dimShape == 0: use dim from the input.
      dim = dimShape.selectOrSelf(
          dimShape == 0, createIE->getShapeAsDim(data, i));
    else
      dim = dimShape;

    // Just store the dim as it is. Real value for -1 will be computed later.
    outputDims[i] = dim;

    // dimShape == -1: use 1 to compute the number of elements to avoid
    // negative value.
    if (auto search = outputIgnoredDims.find(i);
        search != outputIgnoredDims.end())
      continue;
    dim = dim.selectOrSelf(dim == -1, LitIE(1));
    numOfElementsFromShape = numOfElementsFromShape * dim;
  }

  // When data is ranked tensor, all the output dims except the one with -1
  // are computed. Thus, only update the dim with -1 here.
  // When data is unranked tensor, output dims with -1 or 0 (allowzero == 0)
  // should be -1 (represented as QuestionmarkIndexExpr)
  for (unsigned i = 0; i < outputRank; ++i) {
    if (hasShapeAndRank(data)) {
      IndexExpr dimShape = createIE->getIntFromArrayAsSymbol(shape, i);
      if (dimShape.isLiteralAndIdenticalTo(-1)) {
        outputDims[i] =
            inputHasZeroDim
                ? LitIE(0)
                : (numOfElementsFromShape.isLiteralAndIdenticalTo(0)
                          ? QuestionmarkIndexExpr(false)
                          : numOfElements.floorDiv(numOfElementsFromShape));
      }
    } else {
      if (!allowZero) {
        outputDims[i] = outputDims[i].selectOrSelf(
            outputDims[i] == 0, QuestionmarkIndexExpr(false));
      }
      outputDims[i] = outputDims[i].selectOrSelf(
          outputDims[i] == -1, QuestionmarkIndexExpr(false));
    }
  }

  // Save the final result.
  setOutputDims(outputDims);

  return success();
}

} // namespace onnx_mlir

//===----------------------------------------------------------------------===//
// Verify
//===----------------------------------------------------------------------===//

LogicalResult ONNXReshapeOp::verify() {
  auto shape = getShape();

  // Cannot verify if shape has unknown rank.
  if (!hasShapeAndRank(shape))
    return success();

  // Only rank 1 shape tensors are supported.
  auto shapeTy = cast<ShapedType>(shape.getType());
  if (shapeTy.getRank() != 1)
    return emitOpError("Shape tensor must have rank one");

  // Cannot verify if shape is not from ConstantOp
  if (!isDenseONNXConstant(shape))
    return success();

  SmallVector<int64_t, 4> dims;
  if (!getI64ValuesFromONNXConstantOp(shape, dims)) {
    return emitError(
        "Shape comes from ConstantOp but cannot get int64_t values from it.");
  }

  auto isZero = [](int64_t val) { return val == 0; };
  auto isMinusOne = [](int64_t val) { return val == -1; };

  if (getAllowzero()) {
    if (llvm::any_of(dims, isZero) && llvm::any_of(dims, isMinusOne)) {
      return emitOpError(
          "Allowzero is set and shape contains both -1 and 0. Dimension "
          "corresponding to -1 cannot be determined uniquely.");
    }
  }

  // TODO: Check that any -1 dim is used correctly.
  // TODO: Check that any 0 dim is used correctly with allowzero.
  // TODO: Check that data can reshape to shape if data's shape is known.

  return success();
}

//===----------------------------------------------------------------------===//
// Shape Inference
//===----------------------------------------------------------------------===//

LogicalResult ONNXReshapeOp::inferShapes(
    std::function<void(Region &)> doShapeInference) {
  // Cannot infer shape without data rank and static shape of shape.
  // If shape is constant shape, the rank of the output known.
  // This step may be helpful to reach the fix point.
  // TODO: Infer shape without data rank if shape is a constant
  //       without -1 and without 0 and allowzero.
  if (!hasShapeAndRank(getData()) && !hasStaticShape(getShape().getType()))
    return success();

  Type elementType =
      mlir::cast<ShapedType>(getData().getType()).getElementType();
  ONNXReshapeOpShapeHelper shapeHelper(getOperation(), {});
  return shapeHelper.computeShapeAndUpdateType(elementType);
}

//===----------------------------------------------------------------------===//
// Template instantiation
//===----------------------------------------------------------------------===//

namespace onnx_mlir {
template struct ONNXNonSpecificOpShapeHelper<ONNXReshapeOp>;
} // namespace onnx_mlir<|MERGE_RESOLUTION|>--- conflicted
+++ resolved
@@ -121,18 +121,14 @@
   // dataRank will be 0 if Data is unranked tensor.
   // The number of element will not be computed
   IndexExpr numOfElements = LitIE(1);
-<<<<<<< HEAD
   bool inputHasZeroDim = false;
   for (unsigned i = 0; i < dataRank; ++i) {
+    if (auto search = dataIgnoredDims.find(i); search != dataIgnoredDims.end())
+      continue;
     IndexExpr dimShape = createIE->getShapeAsDim(data, i);
     if (dimShape.isLiteralAndIdenticalTo(0)) {
       inputHasZeroDim = true;
     }
-=======
-  for (unsigned i = 0; i < dataRank; ++i) {
-    if (auto search = dataIgnoredDims.find(i); search != dataIgnoredDims.end())
-      continue;
->>>>>>> 076492ab
     numOfElements = numOfElements * createIE->getShapeAsDim(data, i);
   }
 
