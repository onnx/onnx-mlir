/*
 * SPDX-License-Identifier: Apache-2.0
 */

//===----------- ONNXRewrite.cpp - ONNX High Level Optimizer --------------===//
//
// Copyright 2019-2024 The IBM Research Authors.
//
// =============================================================================
//
// This file implements a set of rewriters for operations in the ONNX dialect
// that can be rewritten by using other ONNX operations.
//
// When adding a canonicalizer for a new operation, please add that operation to
// the OpsWithCanonicalizer list in utils/gen_onnx_mlir.py
//
//===----------------------------------------------------------------------===//

#include <math.h>

#include "mlir/IR/Matchers.h"
#include "mlir/IR/PatternMatch.h"
#include "mlir/IR/TypeUtilities.h"
#include "llvm/ADT/SmallSet.h"
#include "llvm/Support/Debug.h"

#include "src/Dialect/ONNX/DialectBuilder.hpp"
#include "src/Dialect/ONNX/ONNXOps.hpp"
#include "src/Dialect/ONNX/ONNXOps/OpHelper.hpp"
#include "src/Dialect/ONNX/ONNXOps/ShapeHelper.hpp"
#include "src/Support/TypeUtilities.hpp"

#define DEBUG_TYPE "rewrite"

using namespace mlir;
using namespace onnx_mlir;

namespace onnx_mlir {

// =============================================================================
// Helper functions for Rewrite.td and Rewrite.cpp files.
// =============================================================================

// If 'A' is NoneType, return -B. Otherwise return A-B.
Value subtractOrNeg(PatternRewriter &rewriter, Location loc, Value A, Value B) {
  if (mlir::isa<NoneType>(A.getType()))
    return rewriter.create<ONNXNegOp>(loc, B);
  return rewriter.create<ONNXSubOp>(loc, A, B);
}

// Create an ArrayAttr of IntegerAttr(s) of values in [N, M].
ArrayAttr createArrayAttrOfNToM(PatternRewriter &rewriter, int N, int M) {
  SmallVector<int64_t, 4> vals;
  for (int i = N; i <= M; ++i)
    vals.emplace_back(i);
  return rewriter.getI64ArrayAttr(vals);
}

// Create an DenseElementsAttr of i64 values in [N, M].
DenseElementsAttr createDenseElementsAttrOfNToM(
    PatternRewriter &rewriter, int64_t N, int64_t M) {
  SmallVector<int64_t, 4> vals;
  for (int i = N; i <= M; ++i)
    vals.emplace_back(i);
  return rewriter.getI64TensorAttr(vals);
}

// Get return type for a MatMulOp whose A's rank is N (>2) and B's rank is 2.
Type getReturnTypeForMatMulOpND2D(Value A, Value B) {
  ArrayRef<int64_t> aShape =
      mlir::cast<RankedTensorType>(A.getType()).getShape();
  ArrayRef<int64_t> bShape =
      mlir::cast<RankedTensorType>(B.getType()).getShape();
  SmallVector<int64_t> resShape(aShape.begin(), aShape.end() - 1);
  resShape.emplace_back(bShape[bShape.size() - 1]);
  return RankedTensorType::get(
      resShape, mlir::cast<ShapedType>(A.getType()).getElementType());
}

// Get return type for a MaxPoolOp assuming input is 4D NCHW.
Type getReturnTypeForMaxPool2D(Value input) {
  auto inputType = mlir::cast<RankedTensorType>(input.getType());
  return UnrankedTensorType::get(inputType.getElementType());
}

bool isNotConvProducer(mlir::Value val) {
  if (auto defOp = val.getDefiningOp()) {
    return !llvm::isa<mlir::ONNXConvOp>(defOp);
  }
  return true; // If no defining op, assume it's safe
}

// Get the index of the axis value in the given permutation array.
IntegerAttr getIndexOfAxisInPerm(
    PatternRewriter &rewriter, ArrayAttr permAttr, IntegerAttr axis) {
  IntegerAttr result;
  for (uint64_t i = 0; i < permAttr.getValue().size(); ++i) {
    IntegerAttr attr = mlir::cast<IntegerAttr>(permAttr.getValue()[i]);
    assert(attr && "Element in ArrayAttr is not IntegerAttr");
    if (attr.getValue().getSExtValue() == axis.getValue().getSExtValue())
      return rewriter.getIntegerAttr(rewriter.getIntegerType(64, true), i);
  }
  return result;
}

// Transpose a variadic input using a permutation array.
SmallVector<Value, 4> transposeVariadicInput(PatternRewriter &rewriter,
    Location loc, ValueRange inputs, ArrayAttr permAttr) {
  SmallVector<Value, 4> transposedInputs;
  for (Value inp : inputs) {
    ShapedType inpType = mlir::cast<ShapedType>(inp.getType());
    assert(inpType && "Type is not ShapedType");
    ONNXTransposeOp transposeOp = rewriter.create<ONNXTransposeOp>(
        loc, UnrankedTensorType::get(inpType.getElementType()), inp, permAttr);
    static_cast<void>(transposeOp.inferShapes([](Region &region) {}));
    transposedInputs.emplace_back(transposeOp.getResult());
  }
  return transposedInputs;
}

// Cast a variadic input using the given `saturate` and `to`.
SmallVector<Value, 4> castVariadicInput(PatternRewriter &rewriter, Location loc,
    ValueRange inputs, IntegerAttr saturate, TypeAttr to) {
  SmallVector<Value, 4> castInputs;
  for (Value inp : inputs) {
    ShapedType inpType = mlir::cast<ShapedType>(inp.getType());
    assert(inpType && "Type is not ShapedType");
    ONNXCastOp castOp = rewriter.create<ONNXCastOp>(loc,
        UnrankedTensorType::get(inpType.getElementType()), inp, saturate, to);
    static_cast<void>(castOp.inferShapes([](Region &region) {}));
    castInputs.emplace_back(castOp.getResult());
  }
  return castInputs;
}

// Check if all values are produced by ONNXTransposeOp.
bool areProducedByTransposeOp(ValueRange values) {
  return llvm::all_of(values, [](Value v) {
    if (mlir::isa<BlockArgument>(v))
      return false;
    return isa<ONNXTransposeOp>(v.getDefiningOp());
  });
}

Value maxOrDefault(PatternRewriter &rewriter, Location loc, Value a, Value b) {
  // If A or B is NoneType, return the other value
  if (mlir::isa<NoneType>(a.getType()))
    return b;
  if (mlir::isa<NoneType>(b.getType()))
    return a;

  // Otherwise, return the max of A and B
  return rewriter.create<ONNXMaxOp>(loc, a.getType(), ValueRange{a, b});
}

Value minOrDefault(PatternRewriter &rewriter, Location loc, Value a, Value b) {
  // If A or B is NoneType, return the other value
  if (mlir::isa<NoneType>(a.getType()))
    return b;
  if (mlir::isa<NoneType>(b.getType()))
    return a;

  // Otherwise, return the min of A and B
  return rewriter.create<ONNXMinOp>(loc, a.getType(), ValueRange{a, b});
}

// Create a DenseElementsAttr based on the shape of type.
DenseElementsAttr createDenseElementsAttrFromShape(PatternRewriter &rewriter,
    Value value, int64_t start = 0, std::optional<int64_t> end = std::nullopt) {

  auto inType = mlir::cast<ShapedType>(value.getType());
  assert(inType.hasRank() && "inType must be ranked");
  auto shape = inType.getShape();
  int64_t rank = inType.getRank();

  int64_t endValue = end.has_value() ? end.value() : rank;

  SmallVector<int64_t, 1> dims = {endValue - start};
  SmallVector<int64_t, 4> values(
      shape.begin() + start, shape.begin() + endValue);
  auto tensorType = RankedTensorType::get(dims, rewriter.getIntegerType(64));
  return DenseElementsAttr::get(tensorType, ArrayRef(values));
}

// Create a DenseElementsAttr from Shape Op
DenseElementsAttr createDenseElementsAttrFromShapeOp(
    PatternRewriter &rewriter, Operation *op) {
  ONNXShapeOp shapeOp = llvm::cast<ONNXShapeOp>(op);
  int64_t start, end;
  ONNXShapeOpShapeHelper::getStartEndValues(shapeOp, start, end);
  return createDenseElementsAttrFromShape(
      rewriter, shapeOp.getData(), start, end);
}

/// Test if two axis arrays contain the same values or not.
/// If rank != 0 then negative axes are adjusted by adding rank.
/// No checking is done for invariants like out of range axes
/// or duplicate axes.
bool AreTheSameAxesArrayAttr(
    int64_t rank, ArrayAttr lhsAttr, ArrayAttr rhsAttr) {
  if (!lhsAttr || !rhsAttr)
    return false;

  auto asSet = [rank](ArrayRef<Attribute> array) {
    llvm::SmallSet<int64_t, 6> axes;
    for (auto attr : array) {
      int64_t axis = mlir::cast<IntegerAttr>(attr).getInt();
      axes.insert(axis < 0 ? axis + rank : axis);
    }
    return axes;
  };
  return asSet(lhsAttr.getValue()) == asSet(rhsAttr.getValue());
}

// Same as AreTheSameAxesArrayAttr but takes (result value of)
// ONNXConstantOp tensors as inputs.
// Returns false if any of the input Values are not constant results.
bool AreTheSameAxesConstant(int64_t rank, Value lhs, Value rhs) {
  assert(cast<ShapedType>(lhs.getType()).getElementType().isInteger(64));
  assert(cast<ShapedType>(rhs.getType()).getElementType().isInteger(64));
  auto lhsConstOp = mlir::dyn_cast_or_null<ONNXConstantOp>(lhs.getDefiningOp());
  auto rhsConstOp = mlir::dyn_cast_or_null<ONNXConstantOp>(rhs.getDefiningOp());
  return lhsConstOp && rhsConstOp &&
         AreTheSameAxesArrayAttr(rank,
             createArrayAttrFromConstantOp(lhsConstOp),
             createArrayAttrFromConstantOp(rhsConstOp));
}

/// Test if two values have the same static shape or not.
bool haveSameStaticShape(Value lhs, Value rhs) {
  if (!hasShapeAndRank(lhs) || !hasShapeAndRank(rhs))
    return false;
  Type lhsT = lhs.getType();
  Type rhsT = rhs.getType();
  return hasStaticShape(lhsT) && (getShape(lhsT) == getShape(rhsT));
}

/// Test if the input is a splat constant with a negative value or not.
bool isNegativeSplatConstant(Value val) {
  ElementsAttr valAttr = getElementAttributeFromONNXValue(val);
  if (!valAttr)
    return false;

  if (!valAttr.isSplat())
    return false;

  Type elemTy = mlir::cast<ShapedType>(val.getType()).getElementType();
  if (mlir::isa<FloatType>(elemTy)) {
    double v = valAttr.getSplatValue<double>();
    return (v < 0.0);
  } else if (mlir::isa<IntegerType>(elemTy)) {
    int64_t v = valAttr.getSplatValue<int64_t>();
    return (v < 0);
  }
  return false;
}

/// Test if the input is a constant with all negative small value or not.
// This function assumes input constant value(`val`) is dimension size. So, set
// 10 as the size of small constnt value.
bool isAllNegativeSmallIntegerConstant(Value val) {
  ElementsAttr valAttr = getElementAttributeFromONNXValue(val);
  if (!valAttr)
    return false;

  if (valAttr.size() > 10)
    return false;

  Type elemTy = mlir::cast<ShapedType>(val.getType()).getElementType();
  if (mlir::isa<IntegerType>(elemTy)) {
    for (auto v : valAttr.getValues<APInt>()) {
      if (v.getSExtValue() > 0)
        return false;
    }
  } else {
    return false;
  }
  return true;
}

/// Test if all values in the input ValueRange are dimension sizes.
bool areAllDimSizes(ValueRange vals) {
  return llvm::all_of(vals, [](Value val) {
    // Block arguments.
    if (mlir::isa<BlockArgument>(val))
      return false;
    // Defined by DimOp.
    if (val.getDefiningOp<ONNXDimOp>())
      return true;
    // Defined by ConstantOp.
    if (isDenseONNXConstant(val) && isScalarTensor(val)) {
      Type elemTy = mlir::cast<ShapedType>(val.getType()).getElementType();
      if (!mlir::isa<IntegerType>(elemTy))
        return false;
      ElementsAttr valAttr = getElementAttributeFromONNXValue(val);
      if (!valAttr)
        return false;
      int64_t v = (*valAttr.getValues<APInt>().begin()).getSExtValue();
      return (v > 0);
    }
    return false;
  });
}

// Match v = shape_transform(X*A + B).
// shape_transform is a sequence of operations like Reshape, Transpose,
// Squeeze, Unsqueeze, etc. that do not change the numerical values by data
// shape.
// A and B are constants.
bool matchShapeAddMatMul(Value v, Value &matA, Value &biasB,
    Operation *&matmulOrGemmOp, Operation *&addOp, bool &isGemm) {
  if (mlir::isa<BlockArgument>(v))
    return false;
  if (!hasOneUseExceptDimOp(v))
    return false;
  Value origV = v;
  // Match a sequence of shape operations. Each shape operation has only one
  // use.
  while (auto defOp = origV.getDefiningOp()) {
    if (!isa<ONNXReshapeOp, ONNXTransposeOp, ONNXSqueezeOp, ONNXUnsqueezeOp>(
            defOp))
      break;
    origV = defOp->getOperands()[0];
    if (!hasOneUseExceptDimOp(origV))
      break;
  }
  if (mlir::isa<BlockArgument>(origV) || !hasOneUseExceptDimOp(origV))
    return false;

  // Match Gemm
  auto onnxGemmOp = origV.getDefiningOp<ONNXGemmOp>();
  if (onnxGemmOp) {
    if (!isDenseONNXConstant(onnxGemmOp.getB()))
      return false;
    if (!isNoneValue(onnxGemmOp.getC()) &&
        !isDenseONNXConstant(onnxGemmOp.getC()))
      return false;
    matmulOrGemmOp = onnxGemmOp.getOperation();
    matA = onnxGemmOp.getB();
    biasB = onnxGemmOp.getC();
    isGemm = true;
    return true;
  }

  // Not Gemm, match Add.
  auto onnxAddOp = origV.getDefiningOp<ONNXAddOp>();
  if (!onnxAddOp)
    return false;
  Value lhsAdd = onnxAddOp.getA();
  Value rhsAdd = onnxAddOp.getB();

  // LHS of Add is the only one use of MatMul's result.
  if (!hasOneUseExceptDimOp(lhsAdd))
    return false;
  auto onnxMatMulOp = lhsAdd.getDefiningOp<ONNXMatMulOp>();
  if (!onnxMatMulOp)
    return false;
  Value rhsMatMul = onnxMatMulOp.getB();
  if (!isDenseONNXConstant(rhsMatMul))
    return false;

  // RHS of Add is a constant.
  if (!isDenseONNXConstant(rhsAdd))
    return false;

  // Passed all tests.
  matmulOrGemmOp = onnxMatMulOp.getOperation();
  addOp = onnxAddOp.getOperation();
  matA = rhsMatMul;
  biasB = rhsAdd;
  isGemm = false;

  return true;
}

// Check if Reshape with allowzero == 1 can be replaced by
// another one with allowzero == 0. Conditions:
// - If no value in the 'shape' input is set to zero.
bool isConstantOpWithNoZeroElements(Value constVal) {
  if (!isDenseONNXConstant(constVal))
    return false;

  ONNXConstantOp constOp = constVal.getDefiningOp<ONNXConstantOp>();
  DenseElementsAttr intElemsAttr;
  if (auto elms =
          dyn_cast<mlir::DenseIntElementsAttr>(constOp.getValueAttr())) {
    intElemsAttr = elms;
  } else if (auto elms = dyn_cast<mlir::DisposableElementsAttr>(
                 constOp.getValueAttr())) {
    intElemsAttr = dyn_cast_or_null<mlir::DenseIntElementsAttr>(
        elms.toDenseElementsAttr());
  }
  if (!intElemsAttr)
    return false;

  auto isZero = [](int64_t val) { return val == 0; };

  return llvm::none_of(intElemsAttr.getValues<int64_t>(), isZero);
}

} // namespace onnx_mlir

// =============================================================================
/// Include the patterns defined in the Declarative Rewrite framework.
// =============================================================================

#include "src/Dialect/ONNX/ONNXOps/ONNXCanonicalize.inc"

// =============================================================================
// Rewrite pattern for elementwise binary ops (not handled in Rewrite.td).
// =============================================================================

// Rewrites v1-v6 binary op with legacy axis and broadcast attributes set
// by unsqueezing the rhs shape as needed and removing the axis and broadcast
// attributes, provided that the operand shapes' ranks are known.
// The v1-v6 binary ops with axis and broadcast attributes are:
// Add, And, Div, Equal, Greater, Less, Or, Pow, Sub, Xor.
template <typename OP_TYPE>
class BinaryOpBroadcastAxisPattern : public OpRewritePattern<OP_TYPE> {
public:
  using OpRewritePattern<OP_TYPE>::OpRewritePattern;

  LogicalResult matchAndRewrite(
      OP_TYPE binaryOp, PatternRewriter &rewriter) const override {
    Operation *op = binaryOp.getOperation();

    IntegerAttr bcast = op->getAttrOfType<IntegerAttr>("broadcast");
    IntegerAttr axisAttr = op->getAttrOfType<IntegerAttr>("axis");
    if (!bcast || bcast.getValue().getSExtValue() != 1 || !axisAttr) {
      return failure(); // Pattern only applies when broadcast and axis are set.
    }
    int64_t axis = axisAttr.getValue().getSExtValue();

    assert(op->getNumOperands() == 2 && "op must be binary");
    Value lhs = op->getOperand(0);
    Value rhs = op->getOperand(1);
    ShapedType lhsType = mlir::cast<ShapedType>(lhs.getType());
    ShapedType rhsType = mlir::cast<ShapedType>(rhs.getType());
    if (!lhsType.hasRank() || !rhsType.hasRank()) {
      return failure(); // Cannot apply pattern until ranks are known.
    }
    int64_t lhsRank = lhsType.getRank();
    int64_t rhsRank = rhsType.getRank();
    if (axis > lhsRank) {
      return op->emitOpError("broadcast axis out of range: ")
             << "axis " << axis << ", lhs type " << lhsType;
    }
    if (rhsRank > lhsRank - axis) {
      return op->emitOpError("broadcast rhs shape too long: ")
             << "axis " << axis << ", lhs type " << lhsType << ", rhs type "
             << rhsType;
    }

    rewriter.modifyOpInPlace(op, [&] {
      if (rhsRank < lhsRank - axis) {
        OnnxBuilder createONNX(rewriter, op->getLoc());
        SmallVector<int64_t> axesArray;
        SmallVector<int64_t> unsqueezedShape(rhsType.getShape());
        for (int64_t x = rhsRank; x < lhsRank - axis; ++x) {
          axesArray.push_back(x);
          unsqueezedShape.push_back(1);
        }
        Value axes = createONNX.constantInt64(axesArray);
        auto unsqueezedType =
            RankedTensorType::get(unsqueezedShape, rhsType.getElementType());
        Value unsqueezed = createONNX.unsqueeze(unsqueezedType, rhs, axes);
        op->setOperand(1, unsqueezed);
      }
      Attribute removedAxisAttr = op->removeAttr("axis");
      assert(removedAxisAttr && "axis should be removed");
      Attribute removedBroadcastAttr = op->removeAttr("broadcast");
      assert(removedBroadcastAttr && "broadcast should be removed");
    });
    return success();
  }
};

// A pattern to turn
//   `BinaryOp(Constant_X, ExpandOp(Constant_Y))`
// into
//   `ExpandOp(BinaryOp(Constant_X, Constant_Y))`
// which put constants together so that BinaryOp can be folded. This pattern
// only handles the case where one of the operand is a scalar constant. For such
// a case, we can easily infer the shape operand for the resulting ExpandOp.

template <typename OP_TYPE>
class PropagateScalarConstantExpandPattern : public OpRewritePattern<OP_TYPE> {
public:
  using OpRewritePattern<OP_TYPE>::OpRewritePattern;

  LogicalResult matchAndRewrite(
      OP_TYPE binaryOp, PatternRewriter &rewriter) const override {
    Operation *op = binaryOp.getOperation();
    Location loc = binaryOp.getLoc();

    assert(op->getNumOperands() == 2 && "op must be binary");
    Value lhs = op->getOperand(0);
    Value rhs = op->getOperand(1);
    Type outputType = op->getResult(0).getType();

    // Match
    //  - lhs is a scalar constant, and
    //  - rhs is ExpandOp whose input is a scalar constant, or vice versa.
    Value expandShape = nullptr;
    auto matchValue = [&expandShape](Value v) -> Value {
      Value res = v;
      if (auto expandOp =
              dyn_cast_if_present<ONNXExpandOp>(res.getDefiningOp())) {
        if (!expandShape) {
          res = expandOp.getInput();
          expandShape = expandOp.getShape();
        }
      }
      if (isDenseONNXConstant(res) && isScalarTensor(res))
        return res;
      return nullptr;
    };
    Value lhsConstant = matchValue(lhs);
    Value rhsConstant = matchValue(rhs);
    if (!expandShape || !lhsConstant || !rhsConstant)
      return failure();
    // Does not handle empty shape in ExpandOp, e.g. of type tensor<0xdtype>.
    if (!hasShapeAndRank(expandShape))
      return failure();
    ArrayRef<int64_t> dims = getShape(expandShape.getType());
    if ((dims.size() == 1) && (dims[0] == 0))
      return failure();

    // Rewrite
    MultiDialectBuilder<OnnxBuilder> create(rewriter, loc);
    Value res = create.onnx.expand(outputType,
        create.onnx.createOpAndInferShapes<OP_TYPE>(lhsConstant, rhsConstant),
        expandShape);

    rewriter.replaceOp(op, {res});
    return success();
  }
};

template <typename OP_TYPE>
class PropagateReshapeThroughBinaryOpPattern
    : public OpRewritePattern<OP_TYPE> {
public:
  using OpRewritePattern<OP_TYPE>::OpRewritePattern;

  LogicalResult matchAndRewrite(
      OP_TYPE binaryOp, PatternRewriter &rewriter) const override {
    // Variables for capturing values and attributes used while creating ops
    Operation *op = binaryOp.getOperation();

    assert(op->getNumOperands() == 2 && "op must be binary");
    Value lhs = op->getOperand(0);
    Value rhs = op->getOperand(1);
    Type outputType = binaryOp.getResult().getType();

    Value reshapeInput;
    Value reshapeShape;
    IntegerAttr reshapeAZ;

    // Match
    // LHS is produced by a Reshape.
    Operation *reshapeGenericOp = lhs.getDefiningOp();
    if (!reshapeGenericOp)
      return failure();
    auto reshapeOp = mlir::dyn_cast<ONNXReshapeOp>(reshapeGenericOp);
    if (!reshapeOp)
      return failure();
    // RHS is a scalar.
    if (!isScalarTensor(rhs))
      return failure();

    // Rewrite
    auto loc = rewriter.getFusedLoc({op->getLoc(), reshapeGenericOp->getLoc()});
    MultiDialectBuilder<OnnxBuilder> create(rewriter, loc);

    reshapeInput = reshapeOp.getData();
    reshapeShape = reshapeOp.getShape();
    reshapeAZ = reshapeOp.getAllowzeroAttr();
    Value x = rewriter.create<OP_TYPE>(loc, reshapeInput, rhs);
    Value res = create.onnx.reshape(outputType, x, reshapeShape, reshapeAZ);

    rewriter.replaceOp(op, res);
    return success();
  };
};

// This rewriting is to optimize the scalar Div/Mul in self-attention layers.
// In particular, it rewrites the following pattern:
// ```
// shape_transform(X1 * A1 + B1) * shape_transform(X2 * A2 + B2) / k
// ```
//
// into
// ```
// shape_transform(X1 * A1 + B1) * shape_transform(X2 * A2/k + B2/k)
// ```
// if A2, B2 and k are constants,
//
// or into
// ```
// shape_transform(X1 * A1/k + B1/k) * shape_transform(X2 * A2 + B2)
// ```
// if A1, B1 and k are constants,
//
// where
// - * is matrix multiplication; + and / are element-wise addition and division
// - A1, A2, B1, B2, and k are constants so that A1/k, B1/k, A2/k and B2/k can
// be folded. k is a scalar constant so that it's broadcastable to all A1, A2,
// B1, B2.
// - shape_transform includes a sequence of operations that change the data
// shape of the input but not numerical values, for example: Reshape,
// Transpose, etc.
//
// This pattern supports both division and multiplication by k.
template <typename ONNXOp>
struct PropagateConstantScalingInAttentionLayerPattern
    : public OpRewritePattern<ONNXOp> {
  using OpRewritePattern<ONNXOp>::OpRewritePattern;

  LogicalResult matchAndRewrite(
      ONNXOp omOp, PatternRewriter &rewriter) const final {
    Operation *genericOp = omOp.getOperation();
    Value lhsOMOp = omOp.getA();
    Value K = omOp.getB();

    // Match (lhs * rhs) / K.
    // The first operand of Div/Mul is produced by MatMulOp.
    auto onnxMatMulOp = lhsOMOp.getDefiningOp<ONNXMatMulOp>();
    if (!onnxMatMulOp)
      return rewriter.notifyMatchFailure(genericOp,
          "The first operand of Div/Mul is not produced by MatMulOp");
    Value lhs = onnxMatMulOp.getA();
    Value rhs = onnxMatMulOp.getB();
    // The second operand of Div/Mul is a scalar constant.
    if (!isScalarConstantTensor(K))
      return rewriter.notifyMatchFailure(
          genericOp, "The second operand of Div/Mul is not a scalar constant");

    // Match lhs = shape_transform(X1*A1 + B1)
    Value A, B;
    Operation *matmulOrGemmOp, *addOp;
    bool isGemm;
    bool matched =
        matchShapeAddMatMul(lhs, A, B, matmulOrGemmOp, addOp, isGemm);

    if (!matched) {
      // Match rhs = shape_transform(X2*A2 + B2)
      matched = matchShapeAddMatMul(rhs, A, B, matmulOrGemmOp, addOp, isGemm);
    }

    if (!matched)
      return rewriter.notifyMatchFailure(genericOp,
          "There is no constant tensor to replace the first operand "
          "of Div/Mul");

    // Rewrite.
    // Move K up before MatMul/Gemm to make sure it is in the dominant region.
    K.getDefiningOp()->moveBefore(matmulOrGemmOp);
    if (isGemm) {
      auto onnxGemmOp = cast<ONNXGemmOp>(matmulOrGemmOp);
      // Update in place B and C of Gemm.
      rewriter.modifyOpInPlace(onnxGemmOp, [&] {
        rewriter.setInsertionPoint(onnxGemmOp);
        onnxGemmOp.getBMutable().assign(rewriter.create<ONNXOp>(
            onnxGemmOp.getLoc(), onnxGemmOp.getB().getType(), A, K));
        if (!isNoneValue(onnxGemmOp.getC()))
          onnxGemmOp.getCMutable().assign(rewriter.create<ONNXOp>(
              onnxGemmOp.getLoc(), onnxGemmOp.getC().getType(), B, K));
      });
    } else {
      auto onnxSubMatOp = mlir::cast<ONNXMatMulOp>(matmulOrGemmOp);
      auto onnxAddOp = mlir::cast<ONNXAddOp>(addOp);
      // Update in place MatMul and Add.
      rewriter.modifyOpInPlace(onnxSubMatOp, [&] {
        rewriter.setInsertionPoint(onnxSubMatOp);
        onnxSubMatOp.getBMutable().assign(rewriter.create<ONNXOp>(
            onnxSubMatOp.getLoc(), onnxSubMatOp.getB().getType(), A, K));
      });
      rewriter.modifyOpInPlace(onnxAddOp, [&] {
        OnnxBuilder createONNX(rewriter, onnxAddOp.getLoc());
        rewriter.setInsertionPoint(onnxAddOp);
        onnxAddOp.getBMutable().assign(rewriter.create<ONNXOp>(
            onnxAddOp.getLoc(), onnxAddOp.getB().getType(), B, K));
      });
    }

    // Bypass Div/Mul.
    rewriter.replaceOp(genericOp, onnxMatMulOp.getY());
    return success();
  }
};

// =============================================================================
// Rewrite pattern for Resize (not handled in Rewrite.td).
// =============================================================================

// The yolo4 model uses a float tensor with shape [0] to represent that roi
// or scales is absent in accordance with the Resize v11 spec. This violates
// the spec from v13 onwards which says that empty string
// inputs represents absent arguments in the protobuf model representation.
// We work around this by interpreting a tensor with empty shape as an
// alternative way to express that an input is absent.
class EmptyTensorInputsResizePattern : public OpRewritePattern<ONNXResizeOp> {
public:
  using OpRewritePattern<ONNXResizeOp>::OpRewritePattern;

  LogicalResult matchAndRewrite(
      ONNXResizeOp onnxResizeOp, PatternRewriter &rewriter) const override {
    bool emptyRoi = isEmptyTensor(onnxResizeOp.getRoi());
    bool emptyScales = isEmptyTensor(onnxResizeOp.getScales());
    bool emptySizes = isEmptyTensor(onnxResizeOp.getSizes());
    if (emptyRoi || emptyScales || emptySizes) {
      rewriter.modifyOpInPlace(onnxResizeOp, [&] {
        OnnxBuilder createONNX(rewriter, onnxResizeOp.getLoc());
        if (emptyRoi)
          onnxResizeOp.getRoiMutable().assign(createONNX.none());
        if (emptyScales)
          onnxResizeOp.getScalesMutable().assign(createONNX.none());
        if (emptySizes)
          onnxResizeOp.getSizesMutable().assign(createONNX.none());
      });
      return success();
    } else {
      return failure(); // pattern didn't apply and onnxResizeOp is unchanged
    }
  }

private:
  bool isEmptyTensor(Value input) const {
    if (ShapedType shapedType = mlir::dyn_cast<ShapedType>(input.getType())) {
      return shapedType.hasStaticShape() && shapedType.getNumElements() == 0;
    } else {
      return false;
    }
  }
};

// =============================================================================
// Rewrite pattern for loop (not handled in Rewrite.td).
// =============================================================================

// In some ONNX models, the maximum trip count for LoopOp is set to a big value,
// e.g. LONG_MAX and termination depends on the break condition inside the loop.
// In the current lowering of LoopOp, the maximum trip count is used to allocate
// a buffer for all intermediate loop results. Since the actual number of loop
// iterations may be much smaller than the maximum trip count, it is redundant
// and error-prone to allocate a large buffer. For example, we may get segfault
// if the maximum trip count is out of range.
//
// This pattern tries to derive a new maximum trip count for LoopOp by analyzing
// the break condition. It only handles a special case where the loop is like a
// for-loop with step, e.g. `for (i = LB, i < UB, i = i + Step)`.
//
// For example, the following loop which mimics LoopOp:
// ```
// max_trip_count=9223372036854775807
// LB = -100
// UB = 100
// Step = 1
//
// i = 0
// k = LB
// keepGoing = true
// while (i < max_trip_count && keepGoing == true) {
//    k = k + STEP
//    keepGoing = (k < UB)
// }
// ```
//
// will be rewritten into:
//
// ```
// max_trip_count=200
// LB = -100
// UB = 100
//
// i = 0
// k = LB
// keepGoing = true
// while (i < max_trip_count && keepGoing == true) {
//    k = k + STEP
// }
// ```
// where `max_trip_count` is replaced by an actual value derived from the loop.
//
class LoopOpRewriteMaxTripCountPattern : public OpRewritePattern<ONNXLoopOp> {
public:
  using OpRewritePattern<ONNXLoopOp>::OpRewritePattern;

  LogicalResult matchAndRewrite(
      ONNXLoopOp onnxLoopOp, PatternRewriter &rewriter) const override {
    Location loc = onnxLoopOp.getLoc();
    Operation *loopOp = onnxLoopOp.getOperation();
    Value maxTripCountValue = loopOp->getOperands()[0];

    // Match the following pattern:
    // ```
    // ubValue = ONNXConstantOp() {value = ...}
    // startValue = ONNXConstantOp() {value = ...}
    // ONNXLoop(max_trip_count, true, ..., ubValue, ..., startValue, ...)
    //   ^bb(max_trip_count, cond, ..., ubValue, ..., counterValue, ...):
    //     stepValue = ONNXConstantOp() {value = ...}
    //     newCounterValue = ONNXAddOp(counterValue, stepValue).
    //     cond_new = cond
    //     ONNXYieldOp (cond_new, ..., ubValue, ..., newCounterValue, ...)
    // ```
    bool matched;
    Value newMaxTripCountValue;
    std::tie(matched, newMaxTripCountValue) =
        matchOp(rewriter, loc, onnxLoopOp);
    if (!matched)
      return failure();

    // Rewrite
    loopOp->replaceUsesOfWith(maxTripCountValue, newMaxTripCountValue);
    // Modify the condition return
    Region &loopBody = onnxLoopOp.getBody();
    Operation *loopBodyTerminator = loopBody.front().getTerminator();
    loopBodyTerminator->setOperand(0, loopBody.front().getArgument(1));
    return success();
  }

private:
  // A helper function to check whether a value is defined by ONNXConstantOp in
  // the same block or not.
  bool isDefinedByIntegerConstantOp(Value v) const {
    if (mlir::isa<BlockArgument>(v))
      return false;
    if (mlir::isa<IntegerType>(
            mlir::cast<ShapedType>(v.getType()).getElementType()) &&
        isDenseONNXConstant(v))
      return true;
    return false;
  }

  // A helper function to check whether an block argument is invariant to
  // iterations or not. By the definition of LoopOp, input block arguments are
  // shifted by 1 to the left in YieldOp. If a block argument is unchanged when
  // being shifted in YieldOp, then it is invariant to iterations.
  bool isInvariantBlockArg(Value v, Operation *yieldOp) const {
    return mlir::isa<BlockArgument>(v) &&
           (v ==
               yieldOp
                   ->getOperands()[mlir::cast<BlockArgument>(v).getArgNumber() -
                                   1]);
  }

  // A helper function to check whether a value is defined by ONNXConstantOp in
  // the same block or an invariant block argument.
  bool isIntConstantOrInvariantBlockArg(Value v, Operation *yieldOp) const {
    return ((mlir::isa<BlockArgument>(v) && isInvariantBlockArg(v, yieldOp)) ||
            (!mlir::isa<BlockArgument>(v) && isDefinedByIntegerConstantOp(v)));
  }

  // A helper function to check whether an block argument is updated by a Value
  // inside the loop or not.
  bool isUpdatedArgByValue(Value v, Value newV, Operation *yieldOp) const {
    return mlir::isa<BlockArgument>(v) &&
           (newV ==
               yieldOp
                   ->getOperands()[mlir::cast<BlockArgument>(v).getArgNumber() -
                                   1]);
  }

  // A helper function to get the value that is fed to an operation's argument.
  Value getFedValue(Value arg, Operation *op) const {
    return op->getOperands()[mlir::cast<BlockArgument>(arg).getArgNumber()];
  }

  // A helper function to get an integer constant from a value.
  int64_t getOneIntegerConstant(Value v) const {
    return onnx_mlir::getScalarValue<int64_t>(
        v.getDefiningOp<ONNXConstantOp>());
  }

  // A helper function to match the pattern of the given operation. It also
  // returns a constant value for the max trip count during the matching, which
  // is to avoid recomputing values in the rewriting phase.
  //
  // Pattern:
  // ```
  // ubValue = ONNXConstantOp() {value = ...}
  // startValue = ONNXConstantOp() {value = ...}
  // ONNXLoop(max_trip_count, true, ..., ubValue, ..., startValue, ...)
  //   ^bb(max_trip_count, cond, ..., ubValue, ..., counterValue, ...):
  //     stepValue = ONNXConstantOp() {value = ...}
  //     newCounterValue = ONNXAddOp(counterValue, stepValue).
  //     cond = LessOp(newCounterValue, ubValue)
  //     ONNXYieldOp (cond, ..., ubValue, ..., newCounterValue, ...)
  // ```
  std::pair<bool, Value> matchOp(
      PatternRewriter &rewriter, Location loc, ONNXLoopOp onnxLoopOp) const {
    OnnxBuilder onnx(rewriter, loc);
    Operation *loopOp = onnxLoopOp.getOperation();
    Value maxTripCountValue = loopOp->getOperands()[0];

    // The maximum trip count is a constant.
    if (!isDefinedByIntegerConstantOp(maxTripCountValue))
      return std::make_pair(false, maxTripCountValue);

    // Get the loop region.
    Region &loopBody = onnxLoopOp.getBody();
    // Make sure the region has only one block.
    if (!loopBody.hasOneBlock())
      return std::make_pair(false, maxTripCountValue);

    // Get YieldOp of the body block.
    Block &bodyBlock = loopBody.front();
    Operation *yieldOp = bodyBlock.getTerminator();
    if (!isa<ONNXYieldOp>(yieldOp))
      return std::make_pair(false, maxTripCountValue);

    // Analyze the break condition of the loop body to see if we can derive a
    // new maximum trip count or not.

    // The break condition is the first argument of YieldOp.
    // `ONNXYieldOp (cond, ..., ubValue, ..., newCounterValue, ...)`
    Value breakCond = yieldOp->getOperands()[0];
    if (mlir::isa<BlockArgument>(breakCond))
      return std::make_pair(false, maxTripCountValue);
    Operation *breakCondOp = breakCond.getDefiningOp();

    // Only support LessOp as the op that defines the break condition at this
    // moment.
    // `cond = LessOp(newCounterValue, ubValue)`
    if (!isa<ONNXLessOp>(breakCondOp))
      return std::make_pair(false, maxTripCountValue);
    Value newCounterValue = breakCondOp->getOperands()[0];
    Value ubValue = breakCondOp->getOperands()[1];
    // Input type of Less must be integer.
    if (!mlir::isa<IntegerType>(
            mlir::cast<ShapedType>(newCounterValue.getType()).getElementType()))
      return std::make_pair(false, maxTripCountValue);

    // Compute a trip count from the break condition, given that the upper bound
    // is fixed and the lower bound is increased by a constant step at each
    // iteration. So, the trip count will be `(upper_bound - lower_bound)/step`.

    // Only support ONNXAddOp at this moment.
    if (mlir::isa<BlockArgument>(newCounterValue) ||
        !isa<ONNXAddOp>(newCounterValue.getDefiningOp()))
      return std::make_pair(false, maxTripCountValue);
    // ONNXLoop(max_trip_count, true, ..., ubValue, ..., startValue, ...)
    //   ^bb(max_trip_count, cond, ..., ubValue, ..., counterValue, ...):
    //     stepValue = ONNXConstantOp() {value = ...}
    //     newCounterValue = ONNXAddOp(counterValue, stepValue).
    //     cond = LessOp(newCounterValue, ubValue)
    //     ONNXYieldOp (cond, ..., ubValue, ..., newCounterValue, ...)
    Operation *addOp = mlir::cast<ONNXAddOp>(newCounterValue.getDefiningOp());
    Value counterValue = addOp->getOperands()[0];
    Value stepValue = addOp->getOperands()[1];
    // Counter is a block argument and updated at each iteration.
    if (!isUpdatedArgByValue(counterValue, newCounterValue, yieldOp))
      return std::make_pair(false, maxTripCountValue);
    // Step must be a constant inside the loop or an invariant argument.
    if (!isIntConstantOrInvariantBlockArg(stepValue, yieldOp))
      return std::make_pair(false, maxTripCountValue);

    // Check the lower bound of the break condition.
    // LowerBound is the initial value of the counter.
    Value lbValue = getFedValue(counterValue, loopOp);

    // Check the upper bound of the break condition.
    // UpperBound must be a constant inside the loop or an invariant argument.
    if (!isIntConstantOrInvariantBlockArg(ubValue, yieldOp))
      return std::make_pair(false, maxTripCountValue);

    // Get values for upper bound and step if they are invariant arguments.
    // Otherwise, clone them to location outside the loop.
    if (isInvariantBlockArg(ubValue, yieldOp))
      ubValue = getFedValue(ubValue, loopOp);
    else
      ubValue =
          mlir::cast<ONNXConstantOp>(rewriter.clone(*ubValue.getDefiningOp()))
              .getResult();
    if (isInvariantBlockArg(stepValue, yieldOp))
      stepValue = getFedValue(stepValue, loopOp);
    else
      stepValue =
          mlir::cast<ONNXConstantOp>(rewriter.clone(*stepValue.getDefiningOp()))
              .getResult();

    // Case 1: the upper bound, lower bound and step are constants.
    // - Compute the new max trip count at the compile time.
    if (isDefinedByIntegerConstantOp(lbValue) &&
        isDefinedByIntegerConstantOp(ubValue) &&
        isDefinedByIntegerConstantOp(stepValue)) {
      int64_t lowerBound = getOneIntegerConstant(lbValue);
      int64_t upperBound = getOneIntegerConstant(ubValue);
      int64_t step = getOneIntegerConstant(stepValue);
      if ((step <= 0) || (upperBound <= lowerBound))
        return std::make_pair(false, maxTripCountValue);
      int64_t derivedTripCount =
          ceil((1.0 * (upperBound - lowerBound)) / (1.0 * step));
      int64_t maxTripCount = getOneIntegerConstant(maxTripCountValue);

      // Check that the new trip count is smaller than the original trip count.
      if (maxTripCount <= derivedTripCount)
        return std::make_pair(false, maxTripCountValue);

      SmallVector<int64_t, 1> values(1, derivedTripCount);
      DenseElementsAttr valueAttr = DenseElementsAttr::get(
          RankedTensorType::get(
              {}, mlir::cast<ShapedType>(maxTripCountValue.getType())
                      .getElementType()),
          ArrayRef(values));
      return std::make_pair(true, onnx.constant(valueAttr));
    }

    // Case 2: Not all of the lower bound, upper bound and step are constants,
    // emit code to compute the new max trip count.
    // - new_max_trip_count =
    //      min(old_max_trip_count, ceil(upper_bound - lower_bound)/step)
    TypeAttr tripCountType = TypeAttr::get(
        mlir::cast<ShapedType>(maxTripCountValue.getType()).getElementType());

    // Cast the upper and lower bounds to the correct type.
    if (mlir::cast<ShapedType>(maxTripCountValue.getType()).getElementType() !=
        mlir::cast<ShapedType>(ubValue.getType()).getElementType())
      ubValue = onnx.cast(ubValue, tripCountType);
    if (mlir::cast<ShapedType>(maxTripCountValue.getType()).getElementType() !=
        mlir::cast<ShapedType>(lbValue.getType()).getElementType())
      lbValue = onnx.cast(lbValue, tripCountType);

    // Emit code to compute the max trip count.
    Value range = onnx.sub(ubValue, lbValue);
    Value rangeInFloat = onnx.cast(range, TypeAttr::get(rewriter.getF32Type()));
    Value stepInFloat =
        onnx.cast(stepValue, TypeAttr::get(rewriter.getF32Type()));
    Value tripCountInFloat = onnx.ceil(onnx.div(rangeInFloat, stepInFloat));
    Value newMaxTripCountValue = onnx.cast(tripCountInFloat, tripCountType);

    return std::make_pair(
        true, onnx.min(ValueRange({maxTripCountValue, newMaxTripCountValue})));
  }
};

// =============================================================================
// Rewrite pattern for RNNs
// =============================================================================

namespace {
// RNNOpRewriteLayoutPattern helper functions and classes.

template <typename ONNXOp>
void inferShapes(ONNXOp op) {
  if (failed(op.inferShapes([](Region &region) {})))
    llvm_unreachable("unexpected inferShapes failure");
}

// To transpose between [batch_size, seq_length/num_directions, size]
//                  and [seq_length/num_directions, batch_size, size].
ArrayAttr perm3RNN(Builder &b) { return b.getI64ArrayAttr({1, 0, 2}); }

// To transpose from [seq_length, num_directions, batch_size, hidden_size]
//                to [batch_size, seq_length, num_directions, hidden_size].
ArrayAttr perm4RNN(Builder &b) { return b.getI64ArrayAttr({2, 0, 1, 3}); }

class InputOutputTransposer {
public:
  InputOutputTransposer(OpBuilder &b, Location loc) : create(b, loc) {}

  void transposeInput(MutableOperandRange operand, ArrayAttr perm) {
    assert(operand.size() == 1 && "should be called with singleton range");
    Value input = operand[0].get();
    if (!mlir::isa<NoneType>(input.getType())) {
      Value transposed = transpose(input, perm);
      operand.assign(transposed);
    }
  }

  void transposeOutput(Value output, ArrayAttr perm) {
    if (!mlir::isa<NoneType>(output.getType())) {
      Value transposed = transpose(output, perm);
      output.replaceAllUsesExcept(transposed, transposed.getDefiningOp());
    }
  }

private:
  // Helper to create an ONNX transposition, using
  // ONNXTransposeOp::inferShapes() to infer the output shape.
  Value transpose(Value input, ArrayAttr perm) {
    Type elType = onnx_mlir::getElementType(input.getType());
    Type unrankedType = UnrankedTensorType::get({elType}); // placeholder
    Value transposed = create.transpose(unrankedType, input, perm);
    auto transposeOp = llvm::cast<ONNXTransposeOp>(transposed.getDefiningOp());
    inferShapes(transposeOp); // sets transposed's shape
    return transposed;
  }

  onnx_mlir::OnnxBuilder create;
};
} // namespace

// Rewrites layout=1 to layout=0 by transposing inputs and outputs.
template <typename ONNXOp>
class RNNOpRewriteLayoutPattern : public OpRewritePattern<ONNXOp> {
public:
  using OpRewritePattern<ONNXOp>::OpRewritePattern;

  LogicalResult matchAndRewrite(
      ONNXOp onnxOp, PatternRewriter &rewriter) const override {
    if (onnxOp.getLayout() == 0) {
      return failure();
    }

    InputOutputTransposer transposer(rewriter, onnxOp.getLoc());
    ArrayAttr perm3 = perm3RNN(rewriter);

    // LSTM requires extra work for initial_c input and Y_c output.
    auto onnxLSTMOp = llvm::dyn_cast<ONNXLSTMOp>(*onnxOp);

    // Rewrite in-place because there are so many attributes, inputs, outputs.
    // Constructing a new op would be lengthy and hard to maintain.
    rewriter.modifyOpInPlace(onnxOp, [&]() {
      // Transpose the X and initial_h inputs by inserting an ONNXTransposeOp
      // before each and replacing the each input with the transpose output.
      rewriter.setInsertionPoint(onnxOp); // insert before (redundant)
      transposer.transposeInput(onnxOp.getXMutable(), perm3);
      transposer.transposeInput(onnxOp.getInitialHMutable(), perm3);
      if (onnxLSTMOp)
        transposer.transposeInput(onnxLSTMOp.getInitialCMutable(), perm3);
      // Set layout to zero.
      onnxOp->setAttr(onnxOp.getLayoutAttrName(),
          rewriter.getIntegerAttr(
              rewriter.getIntegerType(64, /*isSigned=*/true), 0));
      // Update the output shape. Since the onnxOp is reused, it potentially had
      // some shape inference for its output. But since the input changed, we
      // don't want these now-erroneous output shapes to influence the output of
      // the revised op (as current output shape is used to potentially refine
      // existing shape inference). Long story short, we must reset the output
      // shapes. The call below does that. It is then safe to call shape
      // inference with the revised inputs.
      resetTypesShapeToQuestionmarks(onnxOp);
      inferShapes(onnxOp);
    });
    // Transpose the Y and Y_h outputs by inserting an ONNXTransposeOp
    // after each and replace all uses of each with the transpose output.
    ValueRange results = onnxOp.getResults();
    if (results.size() > 0) {
      rewriter.setInsertionPointAfter(onnxOp);
      transposer.transposeOutput(onnxOp.getY(), perm4RNN(rewriter));
      transposer.transposeOutput(onnxOp.getYH(), perm3);
      if (onnxLSTMOp)
        transposer.transposeOutput(onnxLSTMOp.getYC(), perm3);
    }

    return success();
  }
};

// Rewrites sequence_lens from tensor<bsxi32> to none when bs = 1. It works
// because by definition all batches (meaning one) has the same sequence length.
// This rewrite helps the compiler not need to handle sequence_lens.
template <typename ONNXOp>
class RNNOpRewriteSeqLenPattern : public OpRewritePattern<ONNXOp> {
public:
  using OpRewritePattern<ONNXOp>::OpRewritePattern;

  LogicalResult matchAndRewrite(
      ONNXOp onnxOp, PatternRewriter &rewriter) const override {
    Operation *op = onnxOp.getOperation();
    Location loc = ONNXLoc<ONNXOp>(op);
    Value X = onnxOp.getX();
    Value initialH = onnxOp.getInitialH();
    Value seqLen = onnxOp.getSequenceLens();

    // sequence_lens is already none. Pattern does not match.
    if (isNoneValue(seqLen))
      return failure();

    // Check if batchsize is 1. Batchsize can be in:
    // - X: [seq_length, batch_size, input_size],
    // - intial_h: [num_directions, batch_size, hidden_size]
    // - sequence_lens: [batch_size], or
    bool oneInX = false, oneInSeqLen = false, oneInInitalH = false;
    if (isRankedShapedType(X.getType())) {
      ArrayRef<int64_t> shape = getShape(X.getType());
      oneInX = shape[1] == 1;
    }
    if (isRankedShapedType(seqLen.getType())) {
      ArrayRef<int64_t> shape = getShape(seqLen.getType());
      oneInSeqLen = (shape.size() == 1) && (shape[0] == 1);
    }
    if (!isNoneValue(initialH) && isRankedShapedType(initialH.getType())) {
      ArrayRef<int64_t> shape = getShape(initialH.getType());
      oneInInitalH = shape[1] == 1;
    }
    if (!oneInX && !oneInInitalH && !oneInSeqLen)
      return failure();

    // We know batchsize is 1. Rewrite now.
    MultiDialectBuilder<OnnxBuilder> create(rewriter, loc);
    // Find the operand index of sequence_lens and update it with none.
    bool updated = false;
    for (unsigned i = 0; i < op->getNumOperands(); ++i) {
      if (op->getOperand(i) != seqLen)
        continue;
      op->setOperand(i, create.onnx.none());
      updated = true;
      break;
    }
    return updated ? success() : failure();
  }
};

// =============================================================================
// Rewrite pattern for Power
// =============================================================================

class PowToMulRewritePattern : public OpRewritePattern<ONNXPowOp> {
public:
  using OpRewritePattern<ONNXPowOp>::OpRewritePattern;

  PowToMulRewritePattern(MLIRContext *context, int64_t maxPower)
      : OpRewritePattern(context), maxPower(maxPower) {}

  LogicalResult matchAndRewrite(
      ONNXPowOp powOp, PatternRewriter &rewriter) const override {
    Operation *op = powOp.getOperation();
    Location loc = powOp.getLoc();
    int64_t exponent;
    // Test legality
    if (!CanExpandPowOpToMul(powOp, exponent))
      return failure();

    // Rewrite
    MultiDialectBuilder<OnnxBuilder> create(rewriter, loc);
    Value input = powOp.getX();

    Value result = nullptr;
    ShapedType resultType = mlir::cast<ShapedType>(powOp.getZ().getType());
    Type elementType = getElementType(resultType);
    if (exponent == 0) {
      Attribute one =
          isa<FloatType>(elementType)
              ? static_cast<Attribute>(rewriter.getFloatAttr(elementType, 1.0))
              : static_cast<Attribute>(rewriter.getIntegerAttr(elementType, 1));
      result = create.onnx.constant(DenseElementsAttr::get(resultType, one));
    } else {
      // calculate pow(input,exponent) with "exponentiation by squaring" method
      while (true) {
        if (exponent & 1)
          result = result ? create.onnx.mul(resultType, result, input) : input;
        exponent >>= 1;
        if (exponent == 0)
          break;
        input = create.onnx.mul(resultType, input, input);
      }
      assert(result && "should have a result here");
    }

    rewriter.replaceOp(op, {result});
    return success();
  };

private:
  // Check if a Pow can be simply rewritten as a sequence of multiply ops.
  bool CanExpandPowOpToMul(ONNXPowOp op, int64_t &powVal) const {
    return (hasIntegerPowerExponent(&op, powVal) && powVal >= 0 &&
            powVal <= maxPower);
  }
  // Data.
  int64_t maxPower;
};

// Rewrite a pattern like the following:
//
// %shape = onnx.Concat(%dim1, %dim2)
// %data = onnx.Expand(%input, %shape)
// %u = "onnx.Unsqueeze"(%data, %axes)
//
// into
//
// %new_shape = onnx.Concat(%dim1, %dim2, 1)
// %u = onnx.Expand(%input, %new_shape)
class ReplaceUnsqueezeOfExpandRewritePattern
    : public OpRewritePattern<ONNXUnsqueezeOp> {
public:
  using OpRewritePattern<ONNXUnsqueezeOp>::OpRewritePattern;

  ReplaceUnsqueezeOfExpandRewritePattern(MLIRContext *context)
      : OpRewritePattern(context) {}

  LogicalResult matchAndRewrite(
      ONNXUnsqueezeOp unsqueezeOp, PatternRewriter &rewriter) const override {
    Operation *op = unsqueezeOp.getOperation();
    Location loc = unsqueezeOp.getLoc();
    Value data = unsqueezeOp.getData();
    Value axes = unsqueezeOp.getAxes();

    // Match
    // 1. data is from ExpandOp, axes is from ConstantOp.
    if (!definedBy<ONNXExpandOp>(data) || !definedBy<ONNXConstantOp>(axes))
      return failure();
    auto expandOp = mlir::cast<ONNXExpandOp>(data.getDefiningOp());
    // 2. ExpandOp's input is a scalar tensor so that it's safe to use a new
    // shape that do not violate the broadcasting rule..
    if (!isScalarTensor(expandOp.getInput()))
      return failure();
    // 3. ExpandOp's shape is defined by dimensions.
    if (!areDims(expandOp.getShape()))
      return failure();

    // Rewrite
    MultiDialectBuilder<OnnxBuilder> create(rewriter, loc);
    // Get the old shape.
    SmallVector<Value, 4> oldDims;
    getDims(expandOp.getShape(), oldDims);
    int64_t oldRank = oldDims.size();
    // Get unsqueeze axes.
    ElementsAttr axesAttrs = getElementAttributeFromONNXValue(axes);
    SmallVector<int64_t> axesI64(axesAttrs.getValues<int64_t>());
    for (unsigned int i = 0; i < axesI64.size(); ++i)
      if (axesI64[i] < 0)
        axesI64[i] += oldRank;

    // Construct a new shape.
    SmallVector<Value, 4> newDims;
    int64_t newRank = oldRank + axesI64.size();
    Value one = create.onnx.constantInt64(ArrayRef<int64_t>({1}));
    for (int64_t i = 0, j = 0; i < newRank || j < oldRank; ++i)
      if (std::find(axesI64.begin(), axesI64.end(), i) != axesI64.end())
        // found i in unsqueeze axes.
        newDims.emplace_back(one);
      else
        // original axes.
        newDims.emplace_back(oldDims[j++]);
    Value newShape = create.onnx.concat(
        RankedTensorType::get({newRank}, rewriter.getI64Type()), newDims, 0);

    Value res = create.onnx.expand(
        op->getResult(0).getType(), expandOp.getInput(), newShape);
    rewriter.replaceOp(op, {res});
    return success();
  };
};

/// The pattern is to replace two consecutive ReshapeOp with a single ReshapeOp.
/// It's not successful for arbitrary ReshapeOp, so let's consider necessary
/// condition for the replacement.
///
/// We would like to replace:
/// ```
// %0 = onnx.Reshape(%X, %shape1) {allowzero}
// %1 = onnx.Reshape(%0, %shape2) {allowzero}
// ```
// with
// ```
// %0 = onnx.Reshape(%X, %new_shape) {allowzero}
// ```
// where `%new_shape` is computed from `%shape1` and `%shape2` if possible.
//
// We only consider `allowzero=0` in this pattern.
//
// # Shape conditions
//
// According to ONNX specification for Reshape
// (https://onnx.ai/onnx/operators/onnx__Reshape.html#):
// - At most one dimension of the new shape can be -1. In this case, the value
// is inferred from the size of the tensor and the remaining dimensions
// - Dimension could also be 0. In this case,
//   - if allowzero = 0, the actual dimension value is unchanged;
//   - if allowzero = 1, the dimension will be set explicitly to zero.
// - If allowzero = 1, it is invalid for the specified shape to contain both a
// zero value and -1
//
// # Combining rules
//
// In this pattern, we use the following terms for values in a shape tensor:
// 0, -1, and L (a literal).
//
// These are the rules to combine two values:
//  (1st)  : (2nd)  => (result)
//   0     : 0      => 0
//   0     : L      => L
//   0     : -1     => -1
//
//  -1     : 0      => -1
//  -1     : L      => L
//  -1     : -1     => -1
//
//   L     : 0      => L
//   L     : L      => L
//   L     : -1     => -1
//
// To produce a new shape, we combine each value one by one from left to right.
//
// Example (allowzero = 0):
// Ex1. 1st: [0, -1, 0, 5], 2nd: [0, -1, 0] => [0, -1, 0]
// Ex2. 1st: [0, -1, 0, 5], 2nd: [5, -1, 0] => [5, -1, 0]
// Ex3. 1st: [0, -1, 0, 5], 2nd: [-1, 0, 0] => [-1, -1, 0]
// Ex4. 1st: [0, -1, 0, 5], 2nd: [0, 0, 5] => [0, -1, 5]
// Ex5. 1st: [0, -1, 5, 0], 2nd: [-1, 5, 0] => [-1, 5, 5]
//
// After combining two shapes, we check if the result shape is valid or not
// according to the shape conditions. If it is invalid, the two ReshapeOps are
// not combined. For example, the output shape in Ex3 is invalid because of two
// -1s.
//
class FuseTwoReshapesPattern : public OpRewritePattern<ONNXReshapeOp> {
public:
  using OpRewritePattern<ONNXReshapeOp>::OpRewritePattern;

  FuseTwoReshapesPattern(MLIRContext *context) : OpRewritePattern(context) {}

  LogicalResult matchAndRewrite(
      ONNXReshapeOp secondReshapeOp, PatternRewriter &rewriter) const override {
    // Second Reshape.
    Operation *op = secondReshapeOp.getOperation();
    Value secondData = secondReshapeOp.getData();
    Value secondShape = secondReshapeOp.getShape();
    int64_t secondAllowZero = secondReshapeOp.getAllowzero();
    if (secondAllowZero != 0)
      return rewriter.notifyMatchFailure(op, "Does not support AllowZero != 0");

    // First Reshape.
    if (!definedBy<ONNXReshapeOp>(secondData))
      return rewriter.notifyMatchFailure(
          op, "The input data is not defined by a Reshape");
    auto firstReshapeOp = secondData.getDefiningOp<ONNXReshapeOp>();
    Value firstData = firstReshapeOp.getData();
    Value firstShape = firstReshapeOp.getShape();
    int64_t firstAllowZero = firstReshapeOp.getAllowzero();
    if (firstAllowZero != 0)
      return rewriter.notifyMatchFailure(op, "Does not support AllowZero != 0");

    Location loc = rewriter.getFusedLoc(
        {firstReshapeOp.getLoc(), secondReshapeOp.getLoc()});
    OnnxBuilder createONNX(rewriter, loc);

    auto eraseTriviallyDeadValues = [&](PatternRewriter &rewriter,
                                        SmallVector<Value, 4> &values) {
      for (auto val : values) {
        auto *op = val.getDefiningOp();
        if (!op || !isOpTriviallyDead(op))
          continue;
        rewriter.eraseOp(op);
      }
    };

    // Try to compute a new shape tensor by fusing the two old shapes.
    SmallVector<Value, 4> firstDims, secondDims, fusedDims;
    if (!getValuesFromShape(createONNX, firstShape, firstDims) ||
        !getValuesFromShape(createONNX, secondShape, secondDims)) {
      // New values may be created by getValuesFromShape. Erase newly-created
      // values before failing. This avoids that the PatternRewriter notify
      // changes and prevent convergence issue.
      eraseTriviallyDeadValues(rewriter, firstDims);
      eraseTriviallyDeadValues(rewriter, secondDims);

      // Not rewrite if we can not read dimension values (0, -1, L) from a shape
      // tensor.
      return rewriter.notifyMatchFailure(
          op, "Cannot read invididual dimensions");
    }

    // Iterate over the second shape that is similar to the output shape.
    int64_t s1 = firstDims.size();
    int64_t s2 = secondDims.size();
    uint64_t minusOnes = 0;
    for (int64_t i = 0; i < s2; ++i) {
      Value fusedD;
      if (i < s1) {
        // Fuse two dimensions.
        // These are the rules to combine two values:
        //  (1st)  : (2nd)  => (result)
        //   0     : 0      => 0
        //   0     : L      => L
        //   0     : -1     => -1
        //
        //  -1     : 0      => -1
        //  -1     : L      => L
        //  -1     : -1     => -1
        //
        //   L     : 0      => L
        //   L     : L      => L
        //   L     : -1     => -1
        Value d1 = firstDims[i];
        Value d2 = secondDims[i];
        fusedD = isZero(d2) ? d1 : d2;
      } else {
        // 2nd shape has more dims than the 1st shape. Get dims from the 2nd
        // shape as they are.
        fusedD = secondDims[i];
      }
      fusedDims.emplace_back(fusedD);
      if (isMinusOne(fusedD))
        minusOnes++;
    }
    if (minusOnes > 1) {
      // New values may be created by getValuesFromShape. Erase newly-created
      // values before failing. This avoids that the PatternRewriter notify
      // changes and prevent convergence issue.
      eraseTriviallyDeadValues(rewriter, firstDims);
      eraseTriviallyDeadValues(rewriter, secondDims);

      // The fused shape is invalid because it has two -1s.
      return rewriter.notifyMatchFailure(op, "Failed to compute a fused shape");
    }

    // Rewrite phase.
    // Emit the fused shape using ONNXConstantOp or ONNXConcatOp.
    Value fusedShape;
    if (llvm::all_of(
            fusedDims, [](Value v) { return isScalarConstantTensor(v); })) {
      SmallVector<int64_t> dims;
      for (int64_t i = 0; i < s2; ++i)
        getI64ValuesFromONNXConstantOp(fusedDims[i], dims);
      fusedShape = createONNX.constantInt64(ArrayRef<int64_t>(dims));
    } else {
      fusedShape =
          createONNX.concat(RankedTensorType::get({s2}, rewriter.getI64Type()),
              fusedDims, /*axis=*/0);
    }
    // Emit a new Reshape.
    Value res = createONNX.reshape(secondReshapeOp.getResult().getType(),
        firstData, fusedShape, secondReshapeOp.getAllowzeroAttr());

    rewriter.replaceOp(op, res);
    return success();
  };

private:
  bool isZero(Value v) const {
    SmallVector<int64_t> dims;
    if (getI64ValuesFromONNXConstantOp(v, dims))
      return (dims[0] == 0);
    return false;
  }

  bool isMinusOne(Value v) const {
    SmallVector<int64_t> dims;
    if (getI64ValuesFromONNXConstantOp(v, dims))
      return (dims[0] == -1);
    return false;
  }

  bool isLiteral(Value v) const {
    SmallVector<int64_t> dims;
    if (getI64ValuesFromONNXConstantOp(v, dims))
      return (dims[0] > 0);
    if (definedBy<ONNXDimOp>(v)) {
      // Runtime dimension of a value is always literal.
      return true;
    }
    return false;
  }

  // Get invididual values from a shape tensor. Return true if succeeded.
  // Otherwise, return false.
  bool getValuesFromShape(OnnxBuilder &createONNX, Value shape,
      SmallVectorImpl<Value> &values) const {
    // Shape is defined by a Concat.
    if (areDimsFromConcat(shape)) {
      getDims(shape, values);
      return true;
    }

    // Shape is defined by a Constant.
    SmallVector<int64_t> dims;
    if (getI64ValuesFromONNXConstantOp(shape, dims)) {
      for (int64_t d : dims) {
        Value dim = createONNX.constantInt64({d});
        values.emplace_back(dim);
      }
      return true;
    }

    return false;
  }
};

// =============================================================================
// Rewrite pattern concat
// =============================================================================

struct RecomposeConcatPattern : public OpRewritePattern<ONNXConcatOp> {
  using OpRewritePattern<ONNXConcatOp>::OpRewritePattern;

  // Helper function to check if an input is a mergeable Concat.
  static bool isMergeableConcat(Value input, int64_t axis) {
    ONNXConcatOp concatOp = input.getDefiningOp<ONNXConcatOp>();
    if (!concatOp)
      return false;
    return (concatOp.getAxis() == axis) && (concatOp.getResult().hasOneUse());
  }

  LogicalResult matchAndRewrite(
      ONNXConcatOp concatOp, PatternRewriter &rewriter) const final {
<<<<<<< HEAD
    Location loc = concatOp.getLoc();
=======
>>>>>>> 207e433a
    ValueRange inputs = concatOp.getOperands();
    int64_t axis = concatOp.getAxis();

    // If there is only a single input, replace the concat with that input.
    if (inputs.size() == 1) {
      rewriter.replaceOp(concatOp, inputs[0]);
      return success();
    }

    SmallVector<Value, 16> newInputs;
    bool merged = false;
<<<<<<< HEAD
=======
    SmallVector<Location> concatLocations;
    concatLocations.push_back(concatOp->getLoc());
>>>>>>> 207e433a

    // Flatten nested concat nodes.
    for (Value input : inputs) {
      if (isMergeableConcat(input, axis)) {
        // Remove the nested concat and append its inputs.
        ONNXConcatOp innerConcat = cast<ONNXConcatOp>(input.getDefiningOp());
        newInputs.append(
            innerConcat.getOperands().begin(), innerConcat.getOperands().end());
<<<<<<< HEAD
=======
        concatLocations.push_back(innerConcat->getLoc());
>>>>>>> 207e433a
        merged = true;
      } else {
        // Push non-mergeable input.
        newInputs.push_back(input);
      }
    }

    if (merged) {
      // Create a new ONNXConcat op with the flattened inputs.
<<<<<<< HEAD
      auto newConcat = rewriter.create<ONNXConcatOp>(
          loc, concatOp.getResult().getType(), newInputs, axis);
=======
      auto newConcat =
          rewriter.create<ONNXConcatOp>(rewriter.getFusedLoc(concatLocations),
              concatOp.getResult().getType(), newInputs, axis);
>>>>>>> 207e433a
      rewriter.replaceOp(concatOp, newConcat.getResult());
      return success();
    }

    return failure();
  }
};

// =============================================================================
// Rewrite pattern LayerNormalization
// =============================================================================

template <typename OP_TYPE>
struct PropagateBiasIntoLayerNormRewritePattern
    : public OpRewritePattern<ONNXAddOp> {
  using OpRewritePattern<ONNXAddOp>::OpRewritePattern;

  PropagateBiasIntoLayerNormRewritePattern(MLIRContext *context)
      : OpRewritePattern(context) {}

  LogicalResult matchAndRewrite(
      ONNXAddOp addOp, PatternRewriter &rewriter) const final {
    using namespace onnx_mlir;
    Value y, bias;
    Operation *yLayerNormOp;
    Operation *ywbAddOp = addOp.getOperation();
    // Match
    // %noBias = "onnx.NoValue"()
    // %y, %mean, %invStdDev = "onnx.LayerNormalization"(%x, %scale, %noBias)
    //     {axis = 2 : si64, epsilon = 9.994E-6 : f32, stash_type = 1 : si64}
    // %yBias = "onnx.Add"(%y, %bias)
    if (!onnx_mlir::operandOfOpDefinedBy<OP_TYPE>(
            yLayerNormOp, ywbAddOp, y, bias, 0) &&
        !onnx_mlir::operandOfOpDefinedBy<OP_TYPE>(
            yLayerNormOp, ywbAddOp, bias, y, 1))
      return reportFailure("missing y, layer norm op");
    // Study layer norm op; make sure its used only one and that bias is not
    // used.
    if (!yLayerNormOp->hasOneUse())
      return reportFailure("y/layer norm has too many uses");
    auto lnOp = mlir::cast<OP_TYPE>(yLayerNormOp);
    if (!onnx_mlir::isNoneValue(lnOp.getB()))
      return reportFailure("layer norm already has a bias");
    // We are fine.
    Value x = lnOp.getX();
    Value scale = lnOp.getScale();
    FloatAttr epsilon = lnOp.getEpsilonAttr();
    int64_t axis = lnOp.getAxis();
    LLVM_DEBUG(llvm::dbgs() << "LayerNorm from add, axis : " << axis << "\n");

    // Replace
    MultiDialectBuilder<OnnxBuilder> create(
        rewriter, rewriter.getFusedLoc({lnOp.getLoc(), addOp->getLoc()}));
    Type xType = x.getType();
    Value res;
    if constexpr (std::is_same<OP_TYPE, ONNXLayerNormalizationOp>::value)
      res = create.onnx.layerNorm(xType, x, scale, bias, axis, epsilon);
    else if constexpr (std::is_same<OP_TYPE,
                           ONNXRMSLayerNormalizationOp>::value)
      res = create.onnx.RMSLayerNorm(xType, x, scale, bias, axis, epsilon);
    else
      llvm_unreachable("unsupported op");
    rewriter.replaceOp(addOp, res);
    return success();
  }

private:
  LogicalResult reportFailure(std::string msg) const {
    // Can disable line below if not needed.
    LLVM_DEBUG(llvm::dbgs() << "LayerNorm failure:" << msg << "\n");
    return failure();
  }
};

// =============================================================================
// Rewrite pattern for Where
// =============================================================================

class RemoveWhereEqualPattern : public OpRewritePattern<ONNXWhereOp> {
public:
  using OpRewritePattern<ONNXWhereOp>::OpRewritePattern;

  LogicalResult matchAndRewrite(
      ONNXWhereOp onnxWhereOp, PatternRewriter &rewriter) const override {
    Location loc = onnxWhereOp.getLoc();
    onnx_mlir::OnnxBuilder create(rewriter, loc);
    // Check operation pattern:
    // (ONNXWhereOp
    //     (ONNXEqualOp (ONNXConcatOp), (ONNXConstantOp)),
    //      (ONNXConstantOp),
    //      (ONNXConcatOp))
    // - The second input of EqualOp need to be all negative values.
    // - The output need to be integer type.
    // - Has shape and rank.
    // - DefiningOp of operands of ONNXConcatOp need to be DimOp or ConstantOp
    // with scalar tensor
    // - Operands in ONNXConcatOp need to be DimOp or ConstantOp

    // Check if the condition of WhereOp matches EqualOp, the X of it matches
    // ConstantOp, and the Y of it matches ConcatOp.
    Operation *equalOp, *constantOp, *concatOp;
    Value equalOpResVal, constantOpResVal, concatOpResVal;
    bool isEqualOp = operandOfOpDefinedBy<ONNXEqualOp>(
        equalOp, onnxWhereOp.getOperation(), equalOpResVal, 0);
    bool isConstantOp = operandOfOpDefinedBy<ONNXConstantOp>(
        constantOp, onnxWhereOp.getOperation(), constantOpResVal, 1);
    bool isConcatOp = operandOfOpDefinedBy<ONNXConcatOp>(
        concatOp, onnxWhereOp.getOperation(), concatOpResVal, 2);
    if (!isEqualOp || !isConstantOp || !isConcatOp)
      return failure();
    // Check if operands of the EqualOp are ConcatOp and ConstantOp.
    Value equalOpConstVal, equalOpConcatVal;
    bool isConcatAndConstOp =
        areDefinedBy<ONNXConcatOp, ONNXConstantOp>(equalOp->getOperand(0),
            equalOp->getOperand(1), equalOpConcatVal, equalOpConstVal);
    if (!isConcatAndConstOp)
      return failure();

    if (!hasShapeAndRank(equalOpConcatVal) ||
        !hasShapeAndRank(equalOpConstVal) || !hasShapeAndRank(concatOpResVal)) {
      return failure(); // Cannot apply pattern until ranks are known.
    }

    if (!isAllNegativeSmallIntegerConstant(equalOpConstVal))
      return failure();

    // Get attribute of constantOp, an operand of equal op (Negative values)
    SmallVector<int64_t> constAttrValues;
    if (!getI64ValuesFromONNXConstantOp(equalOpConstVal, constAttrValues))
      return failure();
    // Get attriubte of concatOp, an operand of equal op, and calculate the
    // result of the equalOp
    ValueRange concatOperands = concatOp->getOperands();
    llvm::SmallVector<bool, 1> equalOpResults;
    for (uint64_t i = 0; i < concatOperands.size(); ++i) {
      // Block arguments.
      if (mlir::isa<BlockArgument>(concatOperands[i]))
        return failure();
      if (concatOperands[i].getDefiningOp<ONNXDimOp>()) {
        // The value defined by DimOp is not negative value. So, results is
        // always false.
        equalOpResults.emplace_back(false);
      } else if (isDenseONNXConstant(concatOperands[i]) &&
                 isScalarTensor(concatOperands[i])) {
        // Compare the attributes to create results of the EqualOp.
        SmallVector<int64_t> concatAttrValues;
        if (!getI64ValuesFromONNXConstantOp(
                concatOperands[i], concatAttrValues))
          return failure();
        int64_t a = concatAttrValues.front();
        int64_t b = constAttrValues[i];
        equalOpResults.emplace_back(a == b);
      } else {
        return failure();
      }
    }
    // Create new concatOp by selecting X or Y of whereOp depending on the
    // result of equalOp.
    SmallVector<int64_t> valueX;
    if (!getI64ValuesFromONNXConstantOp(constantOpResVal, valueX))
      return failure();
    SmallVector<Value, 4> resVals;
    for (uint64_t i = 0; i < equalOpResults.size(); ++i) {
      if (equalOpResults[i]) {
        // ConstOp in X of WhereOp
        resVals.emplace_back(create.constantInt64({valueX[i]}));
      } else {
        // ConcatOp in Y of WhereOp
        resVals.emplace_back(concatOperands[i]);
      }
    }
    Value replacingValue = onnxWhereOp.getResult();
    ShapedType replacingType = mlir::cast<ShapedType>(replacingValue.getType());
    Value res = create.concat(replacingType, ValueRange(resVals), /*axis*/ 0);
    rewriter.replaceOp(onnxWhereOp, res);
    return success();
  }
};

// =============================================================================
/// Register optimization patterns as "canonicalization" patterns.
/// Add op to OpsWithCanonicalizer in gen_onnx_mlir.py to activate.
/// Please keep in alphabetical order.
// =============================================================================

/// on the ONNXBatchNormalizationInferenceModeOp.
void ONNXBatchNormalizationInferenceModeOp::getCanonicalizationPatterns(
    RewritePatternSet &results, MLIRContext *context) {
  results.insert<FuseBatchNormInferenceModeConvPattern>(context);
  results.insert<RewriteBatchNormInferenceModeConvPattern1>(context);
  results.insert<RewriteBatchNormInferenceModeConvPattern2>(context);
}

/// on the ONNXAddOp.
void ONNXAddOp::getCanonicalizationPatterns(
    RewritePatternSet &results, MLIRContext *context) {
  results.insert<NormalizeAddPattern>(context);
  results.insert<MulAddToGemmOptPattern>(context);
  results.insert<FuseGemmFollowedByAddition>(context);
  results.insert<FuseAddConvPattern>(context);
  results.insert<FuseAddConvNullBiasPattern>(context);
  results.insert<BinaryOpBroadcastAxisPattern<ONNXAddOp>>(context);
  results.insert<PropagateScalarConstantExpandPattern<ONNXAddOp>>(context);
  results.insert<
      PropagateBiasIntoLayerNormRewritePattern<ONNXLayerNormalizationOp>>(
      context);
  results.insert<
      PropagateBiasIntoLayerNormRewritePattern<ONNXRMSLayerNormalizationOp>>(
      context);
  results.insert<PropagateReshapeThroughBinaryOpPattern<ONNXAddOp>>(context);
}

/// on the ONNXAndOp.
void ONNXAndOp::getCanonicalizationPatterns(
    RewritePatternSet &result, MLIRContext *context) {
  result.insert<BinaryOpBroadcastAxisPattern<ONNXAndOp>>(context);
}

/// on the ONNXCastOp.
void ONNXCastOp::getCanonicalizationPatterns(
    RewritePatternSet &result, MLIRContext *context) {
  result.insert<CastEliminationPattern>(context);
  result.insert<SwapCastConcatPattern>(context);
  result.insert<SwapCastSlicePattern>(context);
  // TODO: Reintroduce pattern for sound type combinations, see issue #2210.
  // result.insert<FuseCastCastPattern>(context);
}

/// on the ONNXConcatOp.
void ONNXConcatOp::getCanonicalizationPatterns(
    RewritePatternSet &results, MLIRContext *context) {
  results.insert<RecomposeConcatPattern>(context);
}

<<<<<<< HEAD
/// on the ONNXClipOp.
void ONNXClipOp::getCanonicalizationPatterns(
    RewritePatternSet &results, MLIRContext *context) {
  results.insert<FuseConsecutiveClipsPattern>(context);
}

=======
>>>>>>> 207e433a
/// on the ONNXConstantOp.
void ONNXConstantOp::getCanonicalizationPatterns(
    RewritePatternSet &results, MLIRContext *context) {}

/// on the ONNXDepthToSpaceOp.
void ONNXDepthToSpaceOp::getCanonicalizationPatterns(
    RewritePatternSet &results, MLIRContext *context) {
  results.insert<RemoveDepthToSpaceSpaceToDepthPattern>(context);
}

/// on the ONNXDivOp.
void ONNXDivOp::getCanonicalizationPatterns(
    RewritePatternSet &result, MLIRContext *context) {
  result.insert<BinaryOpBroadcastAxisPattern<ONNXDivOp>>(context);
  result.insert<PropagateScalarConstantExpandPattern<ONNXDivOp>>(context);
  result.insert<PropagateReshapeThroughBinaryOpPattern<ONNXDivOp>>(context);
  result.insert<PropagateConstantScalingInAttentionLayerPattern<ONNXDivOp>>(
      context);
}

/// on the ONNXDropoutOp.
void ONNXDropoutOp::getCanonicalizationPatterns(
    RewritePatternSet &result, MLIRContext *context) {
  result.insert<DropoutEliminationPattern>(context);
}

/// on the ONNXDimOp.
void ONNXDimOp::getCanonicalizationPatterns(
    RewritePatternSet &results, MLIRContext *context) {
  results.insert<DimOpToConstantPattern>(context);
}

/// on the ONNXEqualOp.
void ONNXEqualOp::getCanonicalizationPatterns(
    RewritePatternSet &result, MLIRContext *context) {
  result.insert<BinaryOpBroadcastAxisPattern<ONNXEqualOp>>(context);
}

/// on the ONNXGlobalAveragePoolOp.
void ONNXGlobalAveragePoolOp::getCanonicalizationPatterns(
    RewritePatternSet &results, MLIRContext *context) {
  results.insert<GlobalAveragePoolPattern>(context);
}

/// on the ONNXGlobalMaxPoolOp.
void ONNXGlobalMaxPoolOp::getCanonicalizationPatterns(
    RewritePatternSet &results, MLIRContext *context) {
  results.insert<GlobalMaxPoolPattern>(context);
}

/// on the ONNXGreaterOp.
void ONNXGreaterOp::getCanonicalizationPatterns(
    RewritePatternSet &result, MLIRContext *context) {
  result.insert<BinaryOpBroadcastAxisPattern<ONNXGreaterOp>>(context);
}

/// on the ONNXGRUOp.
void ONNXGRUOp::getCanonicalizationPatterns(
    RewritePatternSet &results, MLIRContext *context) {
  results.insert<RNNOpRewriteLayoutPattern<ONNXGRUOp>>(context);
  results.insert<RNNOpRewriteSeqLenPattern<ONNXGRUOp>>(context);
}

/// on the ONNXIdentityOp.
void ONNXIdentityOp::getCanonicalizationPatterns(
    RewritePatternSet &results, MLIRContext *context) {
  results.insert<IdentityEliminationPattern>(context);
}

/// on the ONNXLayoutTransformOp.
void ONNXLayoutTransformOp::getCanonicalizationPatterns(
    RewritePatternSet &result, MLIRContext *context) {
  result.insert<ONNXLayoutTransformEliminationPattern>(context);
  result.insert<ONNXLayoutTransformFusionPattern>(context);
}

/// on the ONNXLessOp.
void ONNXLessOp::getCanonicalizationPatterns(
    RewritePatternSet &results, MLIRContext *context) {
  results.insert<LessOpSameCastPattern>(context);
  results.insert<BinaryOpBroadcastAxisPattern<ONNXLessOp>>(context);
}

/// on the ONNXLoopOp.
void ONNXLoopOp::getCanonicalizationPatterns(
    RewritePatternSet &results, MLIRContext *context) {
  results.insert<LoopOpRewriteMaxTripCountPattern>(context);
}

/// on the ONNXLSTMOp.
void ONNXLSTMOp::getCanonicalizationPatterns(
    RewritePatternSet &results, MLIRContext *context) {
  results.insert<RNNOpRewriteLayoutPattern<ONNXLSTMOp>>(context);
  results.insert<RNNOpRewriteSeqLenPattern<ONNXLSTMOp>>(context);
}

/// on the ONNXMaxPoolSingleOutOp.
void ONNXMaxPoolSingleOutOp::getCanonicalizationPatterns(
    RewritePatternSet &results, MLIRContext *context) {
  results.insert<ReorderReluMaxPoolPattern>(context);
}

/// on the ONNXMulOp.
void ONNXMulOp::getCanonicalizationPatterns(
    RewritePatternSet &results, MLIRContext *context) {
  results.insert<NormalizeMulPattern>(context);
  results.insert<FuseMulConvNullBiasPattern>(context);
  results.insert<BinaryOpBroadcastAxisPattern<ONNXMulOp>>(context);
  results.insert<PropagateScalarConstantExpandPattern<ONNXMulOp>>(context);
  results.insert<PropagateReshapeThroughBinaryOpPattern<ONNXMulOp>>(context);
  results.insert<PropagateConstantScalingInAttentionLayerPattern<ONNXMulOp>>(
      context);
}

/// on the ONNXOrOp.
void ONNXOrOp::getCanonicalizationPatterns(
    RewritePatternSet &result, MLIRContext *context) {
  result.insert<BinaryOpBroadcastAxisPattern<ONNXOrOp>>(context);
}

/// on the ONNXReshapeOp.
void ONNXReshapeOp::getCanonicalizationPatterns(
    RewritePatternSet &result, MLIRContext *context) {
  result.insert<FuseTwoReshapesPattern>(context);
  result.insert<FuseTwoReshapesAllowZeroPattern>(context);
  result.insert<RemoveIdentityReshapePattern1>(context);
  result.insert<RemoveIdentityReshapePattern2>(context);
  result.insert<SwapReshapeMatMulPattern>(context);
  result.insert<ReplaceReshapeAllowZeroByReshape>(context);
}

/// on the ONNXResizeOp.
void ONNXResizeOp::getCanonicalizationPatterns(
    RewritePatternSet &result, MLIRContext *context) {
  result.insert<EmptyTensorInputsResizePattern>(context);
}

/// on the ONNXRNNOp.
void ONNXRNNOp::getCanonicalizationPatterns(
    RewritePatternSet &results, MLIRContext *context) {
  results.insert<RNNOpRewriteLayoutPattern<ONNXRNNOp>>(context);
  results.insert<RNNOpRewriteSeqLenPattern<ONNXRNNOp>>(context);
}

/// on the ONNXShapeOp.
void ONNXShapeOp::getCanonicalizationPatterns(
    RewritePatternSet &results, MLIRContext *context) {
  results.insert<ShapeToConstantPattern>(context);
}

/// on the ONNXSubOp.
void ONNXSubOp::getCanonicalizationPatterns(
    RewritePatternSet &result, MLIRContext *context) {
  result.insert<BinaryOpBroadcastAxisPattern<ONNXSubOp>>(context);
  result.insert<PropagateScalarConstantExpandPattern<ONNXSubOp>>(context);
  result.insert<PropagateReshapeThroughBinaryOpPattern<ONNXSubOp>>(context);
}

/// on ONNXShapeTransformOp
void ONNXShapeTransformOp::getCanonicalizationPatterns(
    RewritePatternSet &results, MLIRContext *context) {
  results.insert<ShapeTransformComposePattern>(context);
  results.insert<ShapeTransformIdentityPattern>(context);
}

/// on the ONNXSizeOp.
void ONNXSizeOp::getCanonicalizationPatterns(
    RewritePatternSet &results, MLIRContext *context) {
  results.insert<SizeToConstantPattern>(context);
}

/// on the ONNXSoftmaxV11Op.
void ONNXSoftmaxV11Op::getCanonicalizationPatterns(
    RewritePatternSet &results, MLIRContext *context) {
  results.insert<SoftmaxV11ToLatestPattern>(context);
}

/// on the ONNXSpaceToDepthOp.
void ONNXSpaceToDepthOp::getCanonicalizationPatterns(
    RewritePatternSet &results, MLIRContext *context) {
  results.insert<RemoveSpaceToDepthDepthToSpacePattern>(context);
}

/// on the ONNXSqueezeOp.
void ONNXSqueezeOp::getCanonicalizationPatterns(
    RewritePatternSet &result, MLIRContext *context) {
  result.insert<RemoveSqueezeUnsqueezePattern>(context);
  result.insert<RemoveSqueezeCastUnsqueezePattern>(context);
}

void ONNXSqueezeV11Op::getCanonicalizationPatterns(
    RewritePatternSet &result, MLIRContext *context) {
  result.insert<RemoveSqueezeV11UnsqueezeV11Pattern>(context);
  result.insert<RemoveSqueezeV11CastUnsqueezeV11Pattern>(context);
}

/// on the ONNXTileOp.
void ONNXTileOp::getCanonicalizationPatterns(
    RewritePatternSet &result, MLIRContext *context) {
  result.insert<RemoveIdentityTilePattern>(context);
}

/// on the ONNXTransposeOp.
void ONNXTransposeOp::getCanonicalizationPatterns(
    RewritePatternSet &result, MLIRContext *context) {
  result.insert<FuseTransposePattern>(context);
  result.insert<FuseTransposeAndAtanPattern>(context);
  result.insert<FuseTransposeAndCastPattern>(context);
  result.insert<FuseTransposeAndCeilPattern>(context);
  result.insert<FuseTransposeAndCosPattern>(context);
  result.insert<FuseTransposeAndCoshPattern>(context);
  result.insert<FuseTransposeAndEluPattern>(context);
  result.insert<FuseTransposeAndErfPattern>(context);
  result.insert<FuseTransposeAndAcosPattern>(context);
  result.insert<FuseTransposeAndAcoshPattern>(context);
  result.insert<FuseTransposeAndAsinPattern>(context);
  result.insert<FuseTransposeAndAsinhPattern>(context);
  result.insert<FuseTransposeAndAtanhPattern>(context);
  result.insert<FuseTransposeAndExpPattern>(context);
  result.insert<FuseTransposeAndFloorPattern>(context);
  result.insert<FuseTransposeAndHardSigmoidPattern>(context);
  result.insert<FuseTransposeAndIsNaNPattern>(context);
  result.insert<FuseTransposeAndLeakyReluPattern>(context);
  result.insert<FuseTransposeAndLogPattern>(context);
  result.insert<FuseTransposeAndNegPattern>(context);
  result.insert<FuseTransposeAndNotPattern>(context);
  result.insert<FuseTransposeAndReciprocalPattern>(context);
  result.insert<FuseTransposeAndReluPattern>(context);
  result.insert<FuseTransposeAndRoundPattern>(context);
  result.insert<FuseTransposeAndSeluPattern>(context);
  result.insert<FuseTransposeAndSigmoidPattern>(context);
  result.insert<FuseTransposeAndSignPattern>(context);
  result.insert<FuseTransposeAndSinPattern>(context);
  result.insert<FuseTransposeAndSinhPattern>(context);
  result.insert<FuseTransposeAndSoftplusPattern>(context);
  result.insert<FuseTransposeAndSoftsignPattern>(context);
  result.insert<FuseTransposeAndSqrtPattern>(context);
  result.insert<FuseTransposeAndTanPattern>(context);
  result.insert<FuseTransposeAndTanhPattern>(context);
  result.insert<RemoveIdentityTransposePattern>(context);
  result.insert<SwapTransposeConcatPattern>(context);
}

/// on the ONNXUnsqueezeOp.
void ONNXUnsqueezeOp::getCanonicalizationPatterns(
    RewritePatternSet &result, MLIRContext *context) {
  result.insert<RemoveUnsqueezeSqueezePattern>(context);
  result.insert<RemoveUnsqueezeCastSqueezePattern>(context);
  result.insert<ReplaceUnsqueezeOfExpandRewritePattern>(context);
}

void ONNXUnsqueezeV11Op::getCanonicalizationPatterns(
    RewritePatternSet &result, MLIRContext *context) {
  result.insert<RemoveUnsqueezeV11SqueezeV11Pattern>(context);
  result.insert<RemoveUnsqueezeV11CastSqueezeV11Pattern>(context);
}

void ONNXPowOp::getCanonicalizationPatterns(
    RewritePatternSet &result, MLIRContext *context) {
  // Is 64 necessary? Maybe too high?
  // Changed from upstream 64 to 2 because it can break quantization patterns
  result.insert<PowToMulRewritePattern>(context, 2);
  result.insert<BinaryOpBroadcastAxisPattern<ONNXPowOp>>(context);
}

/// on the ONNXXorOp.
void ONNXXorOp::getCanonicalizationPatterns(
    RewritePatternSet &result, MLIRContext *context) {
  result.insert<BinaryOpBroadcastAxisPattern<ONNXXorOp>>(context);
}

// on the ONNXWhereOp.
void ONNXWhereOp::getCanonicalizationPatterns(
    RewritePatternSet &result, MLIRContext *context) {
  result.insert<AlwaysFalseWherePattern>(context);
  result.insert<RemoveWhereEqualPattern>(context);
}

// on the ONNXDequantizeLinearOp.
void ONNXDequantizeLinearOp::getCanonicalizationPatterns(
    RewritePatternSet &result, MLIRContext *context) {}<|MERGE_RESOLUTION|>--- conflicted
+++ resolved
@@ -1588,10 +1588,6 @@
 
   LogicalResult matchAndRewrite(
       ONNXConcatOp concatOp, PatternRewriter &rewriter) const final {
-<<<<<<< HEAD
-    Location loc = concatOp.getLoc();
-=======
->>>>>>> 207e433a
     ValueRange inputs = concatOp.getOperands();
     int64_t axis = concatOp.getAxis();
 
@@ -1603,11 +1599,8 @@
 
     SmallVector<Value, 16> newInputs;
     bool merged = false;
-<<<<<<< HEAD
-=======
     SmallVector<Location> concatLocations;
     concatLocations.push_back(concatOp->getLoc());
->>>>>>> 207e433a
 
     // Flatten nested concat nodes.
     for (Value input : inputs) {
@@ -1616,10 +1609,7 @@
         ONNXConcatOp innerConcat = cast<ONNXConcatOp>(input.getDefiningOp());
         newInputs.append(
             innerConcat.getOperands().begin(), innerConcat.getOperands().end());
-<<<<<<< HEAD
-=======
         concatLocations.push_back(innerConcat->getLoc());
->>>>>>> 207e433a
         merged = true;
       } else {
         // Push non-mergeable input.
@@ -1629,14 +1619,9 @@
 
     if (merged) {
       // Create a new ONNXConcat op with the flattened inputs.
-<<<<<<< HEAD
-      auto newConcat = rewriter.create<ONNXConcatOp>(
-          loc, concatOp.getResult().getType(), newInputs, axis);
-=======
       auto newConcat =
           rewriter.create<ONNXConcatOp>(rewriter.getFusedLoc(concatLocations),
               concatOp.getResult().getType(), newInputs, axis);
->>>>>>> 207e433a
       rewriter.replaceOp(concatOp, newConcat.getResult());
       return success();
     }
@@ -1871,15 +1856,12 @@
   results.insert<RecomposeConcatPattern>(context);
 }
 
-<<<<<<< HEAD
 /// on the ONNXClipOp.
 void ONNXClipOp::getCanonicalizationPatterns(
     RewritePatternSet &results, MLIRContext *context) {
   results.insert<FuseConsecutiveClipsPattern>(context);
 }
 
-=======
->>>>>>> 207e433a
 /// on the ONNXConstantOp.
 void ONNXConstantOp::getCanonicalizationPatterns(
     RewritePatternSet &results, MLIRContext *context) {}
