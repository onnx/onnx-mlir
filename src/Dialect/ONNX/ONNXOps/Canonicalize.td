--- conflicted
+++ resolved
@@ -85,15 +85,7 @@
 def createDenseElementsAttrOfOneToRankOf : NativeCodeCall<
   "onnx_mlir::createDenseElementsAttrOfNToM($_builder, 1, mlir::cast<ShapedType>($0.getType()).getRank() - 1)">;
 
-<<<<<<< HEAD
-// Create an ArrayAttr of IntergerAttr(s) of values in [2, rank - 1].
-=======
-// Create an ArrayAttr of IntegerAttr(s) of values in [1, N-2].
-def createDenseElementsAttrOfOneToRankOfExclusive : NativeCodeCall<
-  "onnx_mlir::createDenseElementsAttrOfNToM($_builder, 1, mlir::cast<ShapedType>($0.getType()).getRank() - 2)">;
-
 // Create an ArrayAttr of IntegerAttr(s) of values in [2, rank - 1].
->>>>>>> 66e82a95
 def createArrayAttrOfTwoToRankOf : NativeCodeCall<
   "onnx_mlir::createArrayAttrOfNToM($_builder, 2, mlir::cast<ShapedType>($0.getType()).getRank() - 1)">;
 
@@ -392,15 +384,10 @@
   [(HasShapeAndRank:$res),
    (NotNoneType $b),
    (AttributeIsNotNull:$denseAttr),
-<<<<<<< HEAD
    (ValidAxisConstraints<1>:$y),
-   (AllDimsFromAxisToEndAre<1, 1>:$y),
-   (RankXMinusRankYIs<1> $res, $y)]
-=======
    (RankXMinusRankYIs<1> $res, $y),
    (HasRankGT<0> $y),
    (AllDimsFromAxisToEndAre<1, 1>:$y)]
->>>>>>> 66e82a95
 >;
 
 //===----------------------------------------------------------------------===//
