--- conflicted
+++ resolved
@@ -92,14 +92,6 @@
 def AttributeIsNotNull :
   Constraint<CPred<"($_self)">, "Attribute is not null">;
 
-<<<<<<< HEAD
-def IsDenseElementsAttr :
-  Constraint<And<[CPred<" ($_self) ">,
-                  CPred<" isa<DenseElementsAttr>($_self)">
-                 ]>, "Attribute is not a DenseElementsAttr">;
-
-=======
->>>>>>> fa91033b
 // Intended to check whether there is at least one not-Null the attributes
 // However, the current table gen can only support max 4 parameters
 // Multiple rules are used instead of one rule
