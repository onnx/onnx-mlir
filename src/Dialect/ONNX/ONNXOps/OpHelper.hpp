/*
 * SPDX-License-Identifier: Apache-2.0
 */

//===------- ONNXOpsHelper.hpp - Helper functions for ONNX dialects -------===//
//
// Copyright 2019-2023 The IBM Research Authors.
//
// =============================================================================
//
// This file contains helper functions for lowering ONNX ops to Krnl Dialect.
//
//===----------------------------------------------------------------------===//

#pragma once

#include "mlir/Dialect/Traits.h"
#include "mlir/IR/AffineExpr.h"
#include "mlir/IR/AffineMap.h"
#include "mlir/IR/Block.h"
#include "mlir/IR/Builders.h"
#include "mlir/IR/BuiltinOps.h"
#include "mlir/IR/BuiltinTypes.h"
#include "mlir/IR/DialectImplementation.h"
#include "mlir/IR/IntegerSet.h"
#include "mlir/IR/Matchers.h"
#include "mlir/IR/OpImplementation.h"
#include "mlir/IR/PatternMatch.h"
#include "mlir/IR/Value.h"
#include "llvm/ADT/SetVector.h"
#include "llvm/ADT/SmallBitVector.h"
#include "llvm/ADT/TypeSwitch.h"
#include "llvm/Support/FormatVariadic.h"

#include "onnx/onnx_pb.h"
#include "src/Dialect/Mlir/DialectBuilder.hpp"
#include "src/Dialect/Mlir/IndexExpr.hpp"
#include "src/Dialect/ONNX/ONNXLayoutHelper.hpp"
#include "src/Dialect/ONNX/ONNXOps.hpp"
#include "src/Dialect/ONNX/ONNXOps/ShapeHelper.hpp"
#include "src/Dialect/ONNX/OnnxElementsAttrBuilder.hpp"
#include "src/Support/Diagnostic.hpp"
#include "src/Support/TypeUtilities.hpp"

#include <algorithm>
#include <string>

namespace onnx_mlir {

/// This function returns a location with the corresponding ONNX operator name
/// inside. This is useful when tracing what expanded MLIR instructions
/// correspond to what ONNX operator.
///
///
template <typename OP_TYPE>
mlir::Location ONNXLoc(mlir::Operation *op) {
  return mlir::NameLoc::get(
      mlir::StringAttr::get(op->getContext(), OP_TYPE::getOperationName()),
      op->getLoc());
}

//===----------------------------------------------------------------------===//
// ONNX Tensor support.

/// Get a ONNX Custom Tensor data layout by StringRef. If layout string is a
/// standard layout or any other unrecognized string, just return false.
bool convertStringToONNXCustomTensorDataLayout(mlir::StringAttr layoutAttr,
    mlir::ONNXTensorEncodingAttr::DataLayout &layout, int64_t &xFactor,
    int64_t &yFactor);

/// Convert a data layout to StringRef, assert on error. Default yFactor value
/// is undef, namely 0.
llvm::StringRef convertONNXTensorDataLayoutToString(
    mlir::ONNXTensorEncodingAttr::DataLayout layout, int64_t xFactor,
    int64_t yFactor = 0);

// Add ONNX tensor encoding to ranked & shaped types. Return type only has the
// encoding if the layout is custom, Currently assert for non ranked/shaped
// type.
mlir::Type convertTensorTypeToTensorTypeWithEncoding(
    const mlir::Type inputType, mlir::Attribute encodingAttr);

/// Return true if the tensor is a ONNX tensor (having ONNXTensorEncodingAttr).
bool isONNXTensor(const mlir::Type type);

/// Get a ONNX tensor encoding attribute from a type.Returns null-attribute for
/// any type without an encoding.
mlir::ONNXTensorEncodingAttr getONNXTensorEncoding(mlir::Type type);

/// Get the layout of a ONNX tensor.
mlir::ONNXTensorEncodingAttr::DataLayout getONNXTensorLayout(mlir::Type type);

// Return true if both types have the same ONNX Tensor Data Layout (does not
// check for dimensions, elementary types...).
bool identicalONNXTensorDataLayout(
    const mlir::Type type1, const mlir::Type type2);

// Return true if the type has a layout associated with convolution
// optimizations.
bool hasConvONNXTensorDataLayout(const mlir::Type type);

// Return true if the type has a layout, and that layout is not STANDARD.
bool hasCustomONNXTensorDataLayout(const mlir::Type type);

/// Return true if two tensors or memrefs have the same rank.
bool sameRank(mlir::Value tensorOrMemref1, mlir::Value tensorOrMemref2);

//===----------------------------------------------------------------------===//
// Identity map

// Identity affine map:
// #map = affine_map<(d0)[] -> d0>
mlir::AffineMap getIdentityDimMap(mlir::Builder &builder);

//===----------------------------------------------------------------------===//
// Support for pool/convolutions

// Pool/conv affine map:
// #map0 = affine_map<(d0)[s0, s1, s2, s3]
//                    -> (d0 + s1 - (s0 - 1) * s3 - 1) floorDiv s2 + 1>
// In the case of `ceilMode = true`:
// #map0 = affine_map<(d0)[s0, s1, s2, s3]
//                    -> (d0 + s1 - (s0 - 1) * s3 - 1) ceilDiv s2 + 1>
// where:
// - d0: input dim
// - s0: kernel
// - s1: pad
// - s2: stride
// - s3: dilation
mlir::AffineMap getConvDimMap(mlir::Builder &builder, bool ceilMode);

/// IndexExprs to compute the start and end indices of the convolution/pooling
/// window.
///
/// The conv/pooling window can be smaller than the kernel when slicing it
/// over the border edges. Thus, we will compute the start and end indices for
/// each window dimension as follows.
///   firstValidH = ceil(float(ptH / dH)) * dH - ptH
///   startH = max(firstValidH, ho * sH - ptH)
///   endH = min(H, ho * sH + (kH - 1) * dH  + 1 - pbH)
///
/// Full conv/pooling window can be reconstructed by:
///   hDim = round(float(endH - startH) / float(dH))
//
/// We also want to compute the relative position of the window w.r.t. the
/// kernel.
///   kernelOffset = min(0, ho * sH - ptH)
///
/// How to derive 'firstValidH':
///   When dilation is non-unit, the first valid pixel to apply conv/pooling
///   on will not be the 0-th pixel, but rather the smallest integer n to make
///   '-pH + n * dH' greater than or equal to 0, where pH and dH are pad
///   and dilation along axis H. We derive what is this smallest n:
///   -pH + n * dH >= 0
///         n * dH >= pH
///              n >= pH/dH
///   thus n = ceil(pH/dH)
///   thus the first valid pixel location is 'ceil(pH / dH) * dH- pH'.
///
/// This function returns {startH, endH, kernelOffset}.
std::vector<onnx_mlir::IndexExpr> getIndexExprsForConvWindow(
    llvm::SmallVectorImpl<onnx_mlir::IndexExpr> &inputExprs, bool ceilMode,
    bool isDilated);

/// The conv/pooling window can be smaller than the kernel when slicing it
/// over the border edges. This function returns an AffineMap to compute the
/// size of one edge of the window.
mlir::AffineMap getWindowAffineMap(
    mlir::Builder &builder, bool ceilMode, bool isDilated);

// Helper functions to get values from attribute arrays.
size_t ArrayAttrSize(mlir::ArrayAttr a);
size_t ArrayAttrSize(std::optional<mlir::ArrayAttr> a);
int64_t ArrayAttrIntVal(mlir::ArrayAttr a, int i);
int64_t ArrayAttrIntVal(std::optional<mlir::ArrayAttr> a, int i);
void ArrayAttrIntVals(mlir::ArrayAttr a, mlir::SmallVectorImpl<int64_t> &i);

mlir::ElementsAttr getElementAttributeFromONNXValue(mlir::Value value);

mlir::ONNXConstantOp getONNXConstantOp(mlir::Value value);

// Test if the value is none. Since none is a unit value it never makes a
// difference whether it's a constant (the result of ONNXNoneOp) or the
// optional result of some other op (e.g. ONNXDropoutOp mask result).
// Note: It's ok to inline the isa<NoneType> test and not call this function.
inline bool isNoneValue(mlir::Value value) {
  return llvm::isa<mlir::NoneType>(value.getType());
}

//===----------------------------------------------------------------------===//
// Support for BatchNorm

mlir::ONNXConstantOp createConstantOp(mlir::PatternRewriter &rewriter,
    mlir::Location loc, mlir::ArrayAttr values);

//===----------------------------------------------------------------------===//
// Support for transpose patterns.
//===----------------------------------------------------------------------===//

/// Compute the combined permute pattern from a pair of permute patterns.
mlir::ArrayAttr CombinedTransposePattern(mlir::PatternRewriter &rewriter,
    mlir::ArrayAttr firstPermAttr, mlir::ArrayAttr secondPermAttr);

/// Test if the permute pattern correspond to an identity pattern.
/// Identity patterns are {0, 1, 2, ... , rank -1}.
bool IsIdentityPermuteVector(mlir::ArrayAttr permAttr);

/// Test if the value has the specified constant shape
bool HasSpecifiedConstantShape(mlir::Value value, mlir::Value shape);

/// Test if 'val' has shape and rank or not.
bool hasShapeAndRank(mlir::Value val);
bool hasShapeAndRank(mlir::Operation *op);

//===----------------------------------------------------------------------===//
// Support for Rewrite.
//===----------------------------------------------------------------------===//

// Create a (rank 1) DenseElementsAttr from a float attribute.
mlir::DenseElementsAttr createDenseElementsAttrFromFloatAttr(
    mlir::PatternRewriter &rewriter, mlir::Type elementType,
    mlir::FloatAttr attr);

<<<<<<< HEAD
=======
mlir::ONNXCastOp castTo(
    mlir::PatternRewriter &rewriter, mlir::Value val, mlir::Type newElementTy);

mlir::Value normalizeConstantOp(
    mlir::PatternRewriter &rewriter, mlir::Value output, mlir::Attribute attr);

>>>>>>> 415d847e
// Create a DenseElementsAttr based on the shape of type at the given index.
mlir::DenseElementsAttr createDenseElementsAttrFromShapeAtIndex(
    mlir::PatternRewriter &rewriter, mlir::Value value,
    mlir::IntegerAttr indexAttr);

// Create a DenseElementsAttr based on the size of type.
mlir::DenseElementsAttr createDenseElementsAttrFromSize(
    mlir::PatternRewriter &rewriter, mlir::Value value);

// Create an ArrayAttr from a dense ConstantOp
mlir::ArrayAttr createArrayAttrFromConstantOp(mlir::ONNXConstantOp constOp);

// Check whether a value is produced by a dense ONNXConstantOp.
bool isDenseONNXConstant(mlir::Value result);

// Get scalar value when it is a constant.
template <typename RESULT_TYPE>
RESULT_TYPE getScalarValue(mlir::ElementsAttr denseAttr, mlir::Type type);

template <typename RESULT_TYPE>
RESULT_TYPE getScalarValue(mlir::ONNXConstantOp constantOp);

mlir::Type convertONNXTypeToMLIRType(
    mlir::Builder &builder, onnx::TensorProto_DataType onnxType);

/// Get the ONNX type corresponding to an MLIR type.
int64_t mlirTypeToOnnxType(mlir::Type elemType);

/// Check if a value is a scalar tensor.
bool isScalarTensor(mlir::Value v);

bool hasIntegerPowerExponent(mlir::ONNXPowOp *op, int64_t &exponentValue);

//===----------------------------------------------------------------------===//
// Support for dim operations.
//===----------------------------------------------------------------------===//

/// Check the defining operation of a value.
template <typename OP>
bool definedBy(mlir::Value v);

/// Check if a value is to store dimensions, meaning it is defined by
/// Dim/Constant/Cast/Concat.
bool areDims(mlir::Value val);

/// Check if a value is defined by Concat to store dimensions.
bool areDimsFromConcat(mlir::Value val);

/// Get all dimensions that are stored by the value.
void getDims(mlir::Value val, llvm::SmallVectorImpl<mlir::Value> &dims);

//===----------------------------------------------------------------------===//
// Support for location.
//===----------------------------------------------------------------------===//

std::string getNodeNameInPresenceOfOpt(
    mlir::Operation *op, bool useFileLine = true);

} // namespace onnx_mlir<|MERGE_RESOLUTION|>--- conflicted
+++ resolved
@@ -221,15 +221,12 @@
     mlir::PatternRewriter &rewriter, mlir::Type elementType,
     mlir::FloatAttr attr);
 
-<<<<<<< HEAD
-=======
 mlir::ONNXCastOp castTo(
     mlir::PatternRewriter &rewriter, mlir::Value val, mlir::Type newElementTy);
 
 mlir::Value normalizeConstantOp(
     mlir::PatternRewriter &rewriter, mlir::Value output, mlir::Attribute attr);
 
->>>>>>> 415d847e
 // Create a DenseElementsAttr based on the shape of type at the given index.
 mlir::DenseElementsAttr createDenseElementsAttrFromShapeAtIndex(
     mlir::PatternRewriter &rewriter, mlir::Value value,
