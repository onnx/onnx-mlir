--- conflicted
+++ resolved
@@ -24,7 +24,7 @@
 include "src/Interface/HasOnnxSubgraphOpInterface.td"
 
 //===----------------------------------------------------------------------===//
-// Definition of the dialect.
+// Definition of the ONNX dialect.
 //===----------------------------------------------------------------------===//
 
 def ONNX_Dialect : Dialect {
@@ -34,7 +34,10 @@
   let useDefaultTypePrinterParser = 1;
 }
 
-<<<<<<< HEAD
+//===----------------------------------------------------------------------===//
+// Definition of the ONNX dialect attributes for layout encoding.
+//===----------------------------------------------------------------------===//
+
 // Attribute for Tensors that have a different data layout than normal ONNX tensors.
 class ONNX_Attr<string name, list<Trait> traits = []>
 	: AttrDef<ONNX_Dialect, name, traits>;
@@ -90,7 +93,9 @@
   let cppNamespace = "::mlir";
 }
 
-// Whether a ztensor type has the specified layout. 
+// Whether a ONNX Tensor type has the specified layout.
+// hi alex: uncomment or remove
+
 //class ONNXCustomDataLayoutOfPred<string layout> :
 // And<[
 //  CPred<"($_self.cast<::mlir::RankedTensorType>()) &&"
@@ -134,78 +139,6 @@
 def ONNXTensor_KCMN4C4K: AnyTypeOf<[ONNXCustomTensor_unranked, 
     ONNXCustomTensorOf<"KCNMxCyK", 4, 4>]>;
 
-// Base class for ONNX dialect operations. This operation inherits from the base
-// `Op` class in OpBase.td, and provides:
-//   * The parent dialect of the operation.
-//   * The mnemonic for the operation, or the name without the dialect prefix.
-//   * A list of traits for the operation.
-class ONNX_Op<string mnemonic, list<Trait> traits = []> :
-  Op<ONNX_Dialect, mnemonic, traits> ;
-
-//===----------------------------------------------------------------------===//
-// ONNX Operations
-//===----------------------------------------------------------------------===//
-
-//the tablegen code onnxop.in is generated with gen_doc.py
-//clone and install onnx
-//   git clone --recursive https://github.com/onnx/onnx.git
-// set up env for anaconda3 and for ONNX-MLIR (BOOSTROOT, cmake, gcc ...)
-//   cd onnx
-//install onnx
-//  CC=gcc CXX=g++ pip install -e .
-//run the script
-//  python onnx/defs/gen_doc.py
-//result is in docs/onnx_ops.td.inc
-//current limitations:
-// 1. Attributes are not processed
-// 2. output type inference not implemented except Add
-// 3. Type Attribute: 'optional' and 'Variadic hetergeneous' are ignored
-// 4. type of string, complex64 and complex128 for input/output are ignored 
-// 5. unsigned int are treated as signed one
-
-include "mlir/Interfaces/SideEffectInterfaces.td"
-include "src/Dialect/ONNX/ONNXOps.td.inc"
-include "src/Dialect/ONNX/AdditionalONNXOps.td"
-
-// Indicate entry point functions of ONNX graph.
-def ONNXEntryPointOp: ONNX_Op<"EntryPoint"> {
-  let summary = "Indicate ONNX entry point";
-  let description = [{
-    The "onnx.EntryPoint" function indicates the main entry point of ONNX model.
-  }];
-
-  let arguments = (ins SymbolRefAttr:$func);
-
-  let builders = [OpBuilder<(ins "func::FuncOp":$function)>];
-
-  let extraClassDeclaration = [{
-    static ONNXEntryPointOp create(Location location, func::FuncOp& func);
-
-    static StringRef getEntryPointFuncAttrName() { return "func"; }
-  }];
-}
-
-def ONNXReturnOp : ONNX_Op<"Return", [NoSideEffect,
-                                ReturnLike, Terminator]> {
-  let summary = "ONNX return operation";
-  let description = [{
-    The `ONNX.Return` operation represents a return operation within an ONNX subgraph.
-    The operation takes variable number of operands and produces no results.
-
-  }];
-
-  let arguments = (ins Variadic<AnyType>:$operands);
-
-  let builders = [
-    OpBuilder<(ins),
-    [{ build($_builder, $_state, llvm::None); }]>];
-
-  let assemblyFormat = "attr-dict ($operands^ `:` type($operands))?";
-}
-
-
-=======
->>>>>>> 6d8968d9
 //===----------------------------------------------------------------------===//
 // Definition of types
 //===----------------------------------------------------------------------===//
@@ -283,7 +216,6 @@
 
 def createNoneFloatConstant : NativeCodeCall<
   "onnx_mlir::createNoneFloatConstant($_builder, $0.getDefiningOp()->getLoc())">;
-
 
 //===----------------------------------------------------------------------===//
 // ONNX Operations
