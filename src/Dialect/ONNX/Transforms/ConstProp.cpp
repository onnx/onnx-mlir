/*
 * SPDX-License-Identifier: Apache-2.0
 */

//===----------- ONNXConstProp.cpp - ONNX High Level Rewriting ------------===//
//
// Copyright 2019-2024 The IBM Research Authors.
//
// =============================================================================
//
// This file implements a set of rewriters to constprop an ONNX operation into
// composition of other ONNX operations.
//
//===----------------------------------------------------------------------===//

#include "mlir/IR/Matchers.h"
#include "mlir/IR/PatternMatch.h"
#include "mlir/IR/TypeUtilities.h"
#include "mlir/Pass/Pass.h"
#include "mlir/Transforms/DialectConversion.h"
#include "mlir/Transforms/GreedyPatternRewriteDriver.h"
#include "llvm/ADT/APFloat.h"
#include "llvm/ADT/STLExtras.h"
#include "llvm/ADT/StringSet.h"
#include "llvm/Support/Debug.h"

#include "src/Dialect/ONNX/DialectBuilder.hpp"
#include "src/Dialect/ONNX/ElementsAttr/WideNum.hpp"
#include "src/Dialect/ONNX/ONNXOps.hpp"
#include "src/Dialect/ONNX/ONNXOps/OpHelper.hpp"
#include "src/Dialect/ONNX/ONNXOps/ShapeHelper.hpp"
#include "src/Dialect/ONNX/OnnxElementsAttrBuilder.hpp"
#include "src/Dialect/ONNX/Transforms/ConstProp.hpp"
#include "src/Pass/Passes.hpp"
#include "src/Support/TypeUtilities.hpp"

#include <fenv.h>
#include <math.h>
#include <numeric>

#define DEBUG_TYPE "constprop-onnx"

using namespace mlir;
using namespace onnx_mlir;

namespace {

//===----------------------------------------------------------------------===//
// Instructions to add a constant operation.
//===----------------------------------------------------------------------===//
// There is currently support for adding constant propagation for unary and
// binary arithmetic ops (binary ops support broadcast). To add an operation,
// you simply have to add a templated method on how to compute the result in
// terms of one or two inputs.
//
// The methods are:
//
// ElementWiseBinaryOpImpl and ElementWiseUnaryOpImpl
// and they need to be templated with an ONNX Operation (presuably).
//
// Then you need to add rules on how to transform the patterns; look into
// ConstProp.td for example.
//

// Populated by configureConstPropONNXToONNXPass().
struct ConstPropONNXToONNXPassConfiguration {
  static bool roundFPToInt;
  static int expansionBound;
  static StringSet<> disabledPatterns;
  static bool constantPropIsDisabled;
};

bool ConstPropONNXToONNXPassConfiguration::roundFPToInt = false;
int ConstPropONNXToONNXPassConfiguration::expansionBound = -1; // -1 == no bound
StringSet<> ConstPropONNXToONNXPassConfiguration::disabledPatterns = {};
bool ConstPropONNXToONNXPassConfiguration::constantPropIsDisabled = false;

// Precondition: result has ranked tensor type with static shape and int or
// float element type.
bool satisfiesExpansionBound(Value result) {
  if (ConstPropONNXToONNXPassConfiguration::expansionBound < 0) {
    return true; // -1 == no bound
  }
  auto resultType = cast<RankedTensorType>(result.getType());
  assert(resultType.hasStaticShape() && "expansion bound needs static shape");
  int64_t sum = 0;
  for (auto operand : result.getDefiningOp()->getOperands()) {
    if (auto type = dyn_cast<RankedTensorType>(operand.getType()))
      if (type.hasStaticShape())
        sum += getSizeInBytes(type);
  }
  return sum * ConstPropONNXToONNXPassConfiguration::expansionBound >=
         getSizeInBytes(resultType);
}

// We want to disable Constant Propagation when a user
// manually specifies the "disable-constant-prop" flag.
bool isConstantPropagationDisabled() {
  bool disable = (/*disableConstantProp*/ ConstPropONNXToONNXPassConfiguration::
          constantPropIsDisabled);
  return disable;
}

bool isNotDisabled(StringRef name) {
  bool ok =
      !ConstPropONNXToONNXPassConfiguration::disabledPatterns.contains(name);
  LLVM_DEBUG(llvm::dbgs() << DEBUG_TYPE " isNotDisabled " << name << " " << ok
                          << "\n");
  return ok;
}

ElementsAttr getConstValueElements(Value constValue) {
  ONNXConstantOp constOp = cast<ONNXConstantOp>(constValue.getDefiningOp());
  return mlir::cast<ElementsAttr>(constOp.getValueAttr());
}

// Creates ONNXConstantOp with the location from replacingValue.
Value createReplacingConstantOp(
    PatternRewriter &rewriter, Value replacingValue, ElementsAttr elements) {
  return OnnxBuilder(rewriter, replacingValue.getLoc()).constant(elements);
}

// Helper to restrict specialization to non-bool types.
template <typename T>
using EnableNotBool = std::enable_if_t<!std::is_same_v<T, bool>>;

template <typename T>
using EnableBool = std::enable_if_t<std::is_same_v<T, bool>>;

template <typename T>
using EnableInteger =
    std::enable_if_t<std::is_integral_v<T> && !std::is_same_v<T, bool>>;

template <typename T>
using EnableFloatingPoint = std::enable_if_t<std::is_floating_point_v<T>>;

/// Checks whether a variadic value is produced by dense ONNXConstantOps.
bool isVariadicOperandFromDenseONNXConstantOp(ValueRange operands) {
  return llvm::all_of(operands, [](Value v) { return isDenseONNXConstant(v); });
}

Value ConstZeroTensor(
    PatternRewriter &rewriter, Location loc, ShapedType type) {
  return OnnxBuilder(rewriter, loc)
      .constant(DenseElementsAttr::get(
          type, rewriter.getZeroAttr(type.getElementType())));
}

template <typename GetFPConstFunc =
              std::function<APFloat(const llvm::fltSemantics &, bool)>,
    typename GetIntConstFunc = std::function<APInt(unsigned)>>
Value getClipConstantOfType(PatternRewriter &rewriter, ShapedType type,
    Location loc, GetFPConstFunc fpConstantFunc, bool isNegative,
    GetIntConstFunc intConstantFunc) {
  OnnxBuilder create(rewriter, loc);
  auto elemType = type.getElementType();
  if (auto floatType = dyn_cast<FloatType>(elemType)) {
    auto fpValue =
        fpConstantFunc(floatType.getFloatSemantics(), /*Negative=*/isNegative);
    return create.constant(DenseElementsAttr::get(
        RankedTensorType::get({}, elemType), llvm::ArrayRef(fpValue)));
  }
  auto intValue = intConstantFunc(elemType.getIntOrFloatBitWidth());
  return create.constant(DenseElementsAttr::get(
      RankedTensorType::get({}, elemType), llvm::ArrayRef(intValue)));
}

Value createMaximumValueForClip(
    PatternRewriter &rewriter, ShapedType type, Value value) {

  // Return 'value' if exists, as there is no need to clip to largest.
  if (!isNoneValue(value))
    return value;

  return getClipConstantOfType(rewriter, type, value.getLoc(),
      llvm::APFloat::getLargest, false, llvm::APInt::getMaxValue);
}

Value createMinimumValueForClip(
    PatternRewriter &rewriter, ShapedType type, Value value) {

  // Return 'value' if exists, as there is no need to clip to lowest.
  if (!isNoneValue(value))
    return value;

  return getClipConstantOfType(rewriter, type, value.getLoc(),
      llvm::APFloat::getLargest, true, llvm::APInt::getMinValue);
}

// Extracts number from a scalar constant value.
WideNum getScalarNum(Value constValue) {
  ElementsAttr elements = getConstValueElements(constValue);
  Type elementType = elements.getElementType();
  if (isa<FloatType>(elementType)) {
    APFloat f = *elements.value_begin<APFloat>();
    return WideNum::fromAPFloat(f);
  } else if (auto itype = dyn_cast<IntegerType>(elementType)) {
    APInt i = *elements.value_begin<APInt>();
    return WideNum::fromAPInt(i, !itype.isUnsigned());
  } else {
    llvm_unreachable("Only integer and float types are supported");
  }
}

ElementsAttr ConstPropReshapeImpl(PatternRewriter &rewriter,
    Value replacingValue, Value constValue, ArrayRef<int64_t> reshapedShape) {
  ElementsAttr constElements = getConstValueElements(constValue);
  OnnxElementsAttrBuilder elementsBuilder(rewriter.getContext());
  return elementsBuilder.reshape(constElements, reshapedShape);
}

//===----------------------------------------------------------------------===//
// Code to perform constant propagation for binary in presence of broadcast.
//===----------------------------------------------------------------------===//

// Template to generate binary operation results. It takes as input the element
// type as well as the two element attributes for the operation, and return the
// result of the operation.

template <typename OP, typename T, class Enable = void>
struct ElementWiseBinaryOpImpl {
  static T eval(T lhs, T rhs) { llvm_unreachable("unsupported op or type"); }
};

template <typename T>
struct ElementWiseBinaryOpImpl<ONNXAddOp, T, EnableNotBool<T>> {
  static T eval(T lhs, T rhs) { return lhs + rhs; }
};

template <typename T>
struct ElementWiseBinaryOpImpl<ONNXSubOp, T, EnableNotBool<T>> {
  static T eval(T lhs, T rhs) { return lhs - rhs; }
};

template <typename T>
struct ElementWiseBinaryOpImpl<ONNXMulOp, T, EnableNotBool<T>> {
  static T eval(T lhs, T rhs) { return lhs * rhs; }
};

template <typename T>
struct ElementWiseBinaryOpImpl<ONNXDivOp, T, EnableNotBool<T>> {
  static T eval(T lhs, T rhs) {
    if constexpr (std::is_integral_v<T>) {
      if (rhs == 0) {
        // Undefined behavior. We can return any value.
        // Performing the divison would crash.
        return lhs;
      }
    }
    return lhs / rhs;
  }
};

template <typename T>
struct ElementWiseBinaryOpImpl<ONNXBitwiseAndOp, T, EnableInteger<T>> {
  static T eval(T lhs, T rhs) { return lhs & rhs; }
};

template <typename T>
struct ElementWiseBinaryOpImpl<ONNXBitwiseOrOp, T, EnableInteger<T>> {
  static T eval(T lhs, T rhs) { return lhs | rhs; }
};

template <typename T>
struct ElementWiseBinaryOpImpl<ONNXAndOp, T, EnableBool<T>> {
  static T eval(T lhs, T rhs) { return lhs && rhs; }
};

template <typename T>
struct ElementWiseBinaryOpImpl<ONNXOrOp, T, EnableBool<T>> {
  static T eval(T lhs, T rhs) { return lhs || rhs; }
};

template <typename T>
struct ElementWiseBinaryOpImpl<ONNXXorOp, T, EnableBool<T>> {
  static T eval(T lhs, T rhs) { return lhs != rhs; }
};

template <typename T>
struct ElementWiseBinaryOpImpl<ONNXMinOp, T> {
  static T eval(T lhs, T rhs) { return std::min<T>(lhs, rhs); }
};

template <typename T>
struct ElementWiseBinaryOpImpl<ONNXMaxOp, T> {
  static T eval(T lhs, T rhs) { return std::max<T>(lhs, rhs); }
};

template <>
struct ElementWiseBinaryOpImpl<ONNXModOp, int64_t, EnableNotBool<int64_t>> {
  static int64_t eval(int64_t lhs, int64_t rhs) {
    // The original calculation for mod
    int64_t mod = lhs % rhs;
    // Handle the case when one of the int values are negative
    // If both int values are positive or multiples of each other, we can
    // calculate as normal
    if ((mod != 0) && ((lhs < 0) ^ (rhs < 0)))
      return (mod + rhs);
    return mod;
  }
};

template <>
struct ElementWiseBinaryOpImpl<ONNXModOp, double, EnableNotBool<double>> {
  static double eval(double lhs, double rhs) {
    // Rounding to match the results of the backend tests
    return (std::floor(fmod(lhs, rhs) * 1000000000) / 1000000000);
  }
};

template <typename T>
struct ElementWiseBinaryOpImpl<ONNXEqualOp, T> {
  static bool eval(T lhs, T rhs) { return lhs == rhs; }
};

template <typename T>
struct ElementWiseBinaryOpImpl<ONNXLessOp, T, EnableNotBool<T>> {
  static bool eval(T lhs, T rhs) { return lhs < rhs; }
};

template <typename T>
struct ElementWiseBinaryOpImpl<ONNXGreaterOp, T, EnableNotBool<T>> {
  static bool eval(T lhs, T rhs) { return lhs > rhs; }
};

template <typename T>
struct ElementWiseBinaryOpImpl<ONNXLessOrEqualOp, T, EnableNotBool<T>> {
  static bool eval(T lhs, T rhs) { return lhs <= rhs; }
};

template <typename T>
struct ElementWiseBinaryOpImpl<ONNXGreaterOrEqualOp, T, EnableNotBool<T>> {
  static bool eval(T lhs, T rhs) { return lhs >= rhs; }
};

template <typename T>
struct ElementWiseBinaryOpImpl<ONNXSumOp, T, EnableNotBool<T>> {
  static T eval(T lhs, T rhs) { return lhs + rhs; }
};

template <typename T>
struct ElementWiseBinaryOpImpl<ONNXPowOp, T, EnableNotBool<T>> {
  static T eval(T lhs, T rhs) { return std::pow(lhs, rhs); }
};

template <typename ElementwiseBinaryOp>
constexpr auto elementwiseBinaryOpCombiner(Type elemType) {
  return getWideNumWrappedTemplateFunction<ElementWiseBinaryOpImpl,
      ElementwiseBinaryOp>(elemType);
}

constexpr auto addCombiner(Type elemType) {
  return elementwiseBinaryOpCombiner<ONNXAddOp>(elemType);
}

constexpr auto subCombiner(Type elemType) {
  return elementwiseBinaryOpCombiner<ONNXSubOp>(elemType);
}

/// Do element-wise binary calculation of 'lhs' and 'rhs' values and create an
/// ONNXConstantOp for the result.
template <typename ElementwiseBinaryOp>
Value ConstPropElementwiseBinary(PatternRewriter &rewriter,
    Value replacingValue, Value lhsValue, Value rhsValue) {
  auto replacingType = mlir::cast<ShapedType>(replacingValue.getType());

  ElementsAttr lhs = getConstValueElements(lhsValue);
  ElementsAttr rhs = getConstValueElements(rhsValue);
  Type operandsElemType = lhs.getElementType();
  assert(operandsElemType == rhs.getElementType() &&
         "all element-wise binary ops have matching operands element types");
  OnnxElementsAttrBuilder elementsBuilder(rewriter.getContext());
  ElementsAttr resultElements = elementsBuilder.combine(lhs, rhs, replacingType,
      elementwiseBinaryOpCombiner<ElementwiseBinaryOp>(operandsElemType));
  return createReplacingConstantOp(rewriter, replacingValue, resultElements);
}

/// Do element-wise binary calculation of a variadic value and create an
/// ONNXConstantOp for the result.
template <typename ElementwiseBinaryOp>
Value ConstPropVariadicElementwiseBinary(
    PatternRewriter &rewriter, Value replacingValue, ValueRange inputList) {
  assert(inputList.size() > 0 && "The variadic input is empty");
  auto replacingType = mlir::cast<ShapedType>(replacingValue.getType());

  Value lhsValue = inputList[0];
  if (inputList.size() == 1)
    return lhsValue;

  ElementsAttr lhs = getConstValueElements(lhsValue);
  Type operandsElemType = lhs.getElementType();
  for (unsigned i = 1; i < inputList.size(); ++i) {
    Value rhsValue = inputList[i];
    ElementsAttr rhs = getConstValueElements(rhsValue);
    assert(operandsElemType == rhs.getElementType() &&
           "all element-wise binary ops have matching operands element types");
    OnnxElementsAttrBuilder elementsBuilder(rewriter.getContext());
    lhs = elementsBuilder.combine(lhs, rhs, replacingType,
        elementwiseBinaryOpCombiner<ElementwiseBinaryOp>(operandsElemType));
  }
  return createReplacingConstantOp(rewriter, replacingValue, lhs);
}

//===----------------------------------------------------------------------===//
//// Code to perform constant propagation for unary operation.
//===----------------------------------------------------------------------===//

template <typename OP, typename T, class Enable = void>
struct ElementWiseUnaryOpImpl {
  static T eval(T val) { llvm_unreachable("unsupported op or type"); }
};

template <typename T>
struct ElementWiseUnaryOpImpl<ONNXBitwiseNotOp, T, EnableInteger<T>> {
  static T eval(T val) { return ~val; }
};

template <typename T>
struct ElementWiseUnaryOpImpl<ONNXAbsOp, T, EnableNotBool<T>> {
<<<<<<< HEAD
  static T eval(T val) {
    if constexpr (std::is_integral_v<T>) {
      // Cast to int64_t to disambiguate abs if T is signed.
      // Otherwise, just return the value.
      if constexpr (std::is_signed_v<T>) {
        return std::abs(static_cast<int64_t>(val));
      } else {
        return val;
      }
    } else {
      return std::fabs(val);
    };
  }
=======
  static T eval(T val) { return (T)abs((double)val); }
>>>>>>> 86dbaf04
};

template <typename T>
struct ElementWiseUnaryOpImpl<ONNXCeilOp, T, EnableNotBool<T>> {
  static T eval(T val) { return ceil(val); }
};

template <typename T>
struct ElementWiseUnaryOpImpl<ONNXCosOp, T, EnableFloatingPoint<T>> {
  static T eval(T val) { return cos(val); }
};

template <typename T>
struct ElementWiseUnaryOpImpl<ONNXErfOp, T, EnableNotBool<T>> {
  static T eval(T val) { return std::erf(val); }
};

template <typename T>
struct ElementWiseUnaryOpImpl<ONNXExpOp, T, EnableFloatingPoint<T>> {
  static T eval(T val) { return std::exp(val); }
};

template <typename T>
struct ElementWiseUnaryOpImpl<ONNXFloorOp, T, EnableNotBool<T>> {
  static T eval(T val) { return floor(val); }
};

template <typename T>
struct ElementWiseUnaryOpImpl<ONNXLogOp, T, EnableFloatingPoint<T>> {
  static T eval(T val) { return std::log(val); }
};

template <typename T>
struct ElementWiseUnaryOpImpl<ONNXNegOp, T, EnableNotBool<T>> {
  static T eval(T val) { return -val; }
};

template <typename T>
struct ElementWiseUnaryOpImpl<ONNXNotOp, T, EnableBool<T>> {
  static T eval(T val) { return !val; }
};

template <typename T>
struct ElementWiseUnaryOpImpl<ONNXSinOp, T, EnableFloatingPoint<T>> {
  static T eval(T val) { return sin(val); }
};

template <>
struct ElementWiseUnaryOpImpl<ONNXSqrtOp, double> {
  static double eval(double val) { return sqrt(val); }
};

template <typename T>
struct ElementWiseUnaryOpImpl<ONNXReluOp, T, EnableNotBool<T>> {
  static T eval(T val) { return (val < 0) ? 0 : val; }
};

template <typename T>
struct ElementWiseUnaryOpImpl<ONNXReciprocalOp, T, EnableFloatingPoint<T>> {
  static T eval(T val) { return (1 / val); }
};

template <typename T>
struct ElementWiseUnaryOpImpl<ONNXRoundOp, T, EnableNotBool<T>> {
<<<<<<< HEAD
  static T eval(T val) { return std::nearbyint(val); }
=======
  static T eval(T val) {
    /*std::*/ fesetround(FE_TONEAREST);
    return (T)std::rint(val);
  }
>>>>>>> 86dbaf04
};

template <typename ElementwiseUnaryOp>
auto elementwiseUnaryOpFunction(Type elemType) {
  return getWideNumWrappedTemplateFunction<ElementWiseUnaryOpImpl,
      ElementwiseUnaryOp>(elemType);
}

/// Do element-wise unary calculation of 'input' value and create an
/// ONNXConstantOp for the result.
template <typename ElementwiseUnaryOp>
Value ConstPropElementwiseUnary(
    PatternRewriter &rewriter, Value replacingValue, Value constValue) {
  Type replacingElemType =
      mlir::cast<ShapedType>(replacingValue.getType()).getElementType();

  ElementsAttr constElements = getConstValueElements(constValue);
  assert(replacingElemType == constElements.getElementType() &&
         "all element-wise unary ops preserve element type");
  OnnxElementsAttrBuilder elementsBuilder(rewriter.getContext());
  ElementsAttr transposedElements =
      elementsBuilder.transform(constElements, replacingElemType,
          elementwiseUnaryOpFunction<ElementwiseUnaryOp>(replacingElemType));
  return createReplacingConstantOp(
      rewriter, replacingValue, transposedElements);
}

//===----------------------------------------------------------------------===//
// Code to perform constant propagation for ONNXWhereOp in presence of
// broadcast.
//
/// Does element-wise ternary (cond ? lhs : rhs) with broadcast on all inputs.
//===----------------------------------------------------------------------===//

Value ConstPropWhere(PatternRewriter &rewriter, Value replacingValue,
    Value condValue, Value lhsValue, Value rhsValue) {
  auto replacingType = mlir::cast<ShapedType>(replacingValue.getType());

  ElementsAttr cond = getConstValueElements(condValue);
  assert(cond.getElementType().isInteger(1) &&
         "ONNXWhereOp condition has bool element type");
  ElementsAttr lhs = getConstValueElements(lhsValue);
  ElementsAttr rhs = getConstValueElements(rhsValue);
  Type operandsElemType = lhs.getElementType();
  assert(operandsElemType == rhs.getElementType() &&
         "ONNXWhereOp branches have matching element types");
  OnnxElementsAttrBuilder elementsBuilder(rewriter.getContext());
  ElementsAttr resultElements =
      elementsBuilder.where(cond, lhs, rhs, replacingType);
  return createReplacingConstantOp(rewriter, replacingValue, resultElements);
}

//===----------------------------------------------------------------------===//
// Code to perform constant propagation for reduce ops.
//
// In the template helper methods ReduceOp is the corresponding element-wise op
// (ONNXAddOp for ONNXReduceSumOp, ONNXMaxOp for ONNXReduceMaxOp, etc) for
// ReduceSum/Prod/Min/Max, except it is ONNXReduceMeanOp for ONNXReduceMeanOp
// which is constant propagated in a special way: it is computed with
// ReduceSum followed by element-wise division to calculate the mean.
//===----------------------------------------------------------------------===//

int64_t getSIntAttr(Operation *op, StringRef attrName, int64_t deflt) {
  IntegerAttr iattr = op->getAttrOfType<IntegerAttr>(attrName);
  return iattr ? iattr.getSInt() : deflt;
}

template <typename ReduceOp>
Attribute getIdentity(Builder &builder, Type type) {
  if constexpr (std::is_same_v<ReduceOp, ONNXAddOp>) {
    return builder.getZeroAttr(type);
  } else if constexpr (std::is_same_v<ReduceOp, ONNXMulOp>) {
    if (auto itype = mlir::dyn_cast<IntegerType>(type))
      return builder.getIntegerAttr(type, APInt(itype.getWidth(), 1));
    assert(mlir::isa<FloatType>(type) &&
           "only supported types are integer, float");
    return builder.getFloatAttr(type, 1.0);
  } else {
    // Follow NumPy which doesn't support empty tensor for Min, Max, Mean.
    llvm_unreachable("reduce op has no identify, zero-size tensor unsupported");
  }
}

std::function<WideNum(WideNum)> divideBy(Type type, int64_t denominator) {
  return wideZeroDispatchNonBool(type, [denominator](auto wideZero) {
    using WideCppType = decltype(wideZero);
    return widenumWrapped<WideCppType, WideCppType>(
        [denominator](auto x) { return x / denominator; });
  });
}

template <typename ReduceOp, typename AxesRange = std::initializer_list<APInt>>
Value ConstPropReduceAxesRange(PatternRewriter &rewriter, Value replacingValue,
    Value dataValue, AxesRange axesRange) {
  Operation *op = replacingValue.getDefiningOp();

  // Find absoluteAxes, converting any negative axes to non-negative.
  SmallVector<unsigned, 4> absoluteAxes;
  ElementsAttr data = getConstValueElements(dataValue);
  int64_t rank = mlir::cast<ShapedType>(data.getType()).getRank();
  for (APInt a : axesRange) {
    int64_t axis = a.getSExtValue();
    assert(-rank <= axis && axis < rank && "axis out of range");
    if (axis < 0)
      axis += rank;
    assert(std::find(absoluteAxes.begin(), absoluteAxes.end(), axis) ==
               absoluteAxes.end() &&
           "duplicate axis");
    absoluteAxes.push_back(axis);
  }

  // If axes are empty and !noop_with_empty_axes, reduce over all dimensions.
  if (absoluteAxes.empty() &&
      getSIntAttr(op, "noop_with_empty_axes", /*default=*/0) == 0) {
    for (int64_t axis = 0; axis < rank; ++axis)
      absoluteAxes.push_back(axis);
  }

  // Compute the result.
  ElementsAttr reduced;
  Type elemType = data.getElementType();
  if (absoluteAxes.empty()) {
    reduced = data; // noop
  } else if (data.empty()) {
    Attribute identity = getIdentity<ReduceOp>(rewriter, elemType);
    reduced = DenseElementsAttr::get(
        mlir::cast<ShapedType>(replacingValue.getType()), {identity});
  } else {
    bool keepdims = getSIntAttr(op, "keepdims", /*default=*/1) != 0;
    OnnxElementsAttrBuilder elementsBuilder(rewriter.getContext());
    if constexpr (std::is_same_v<ReduceOp, ONNXReduceMeanOp>) {
      // sum = ReduceSum(data)
      ElementsAttr sum = elementsBuilder.reduce(
          data, absoluteAxes, keepdims, addCombiner(elemType));
      assert(data.size() % sum.size() == 0 &&
             "ReduceSum reduces tensor size by integer factor");
      int64_t denominator = data.size() / sum.size();
      // reduced = sum / denominator
      reduced = elementsBuilder.transform(
          sum, elemType, divideBy(elemType, denominator));
    } else {
      reduced = elementsBuilder.reduce(data, absoluteAxes, keepdims,
          elementwiseBinaryOpCombiner<ReduceOp>(elemType));
    }
  }

  return createReplacingConstantOp(rewriter, replacingValue, reduced);
}

template <typename ReduceOp>
Value ConstPropReduce(PatternRewriter &rewriter, Value replacingValue,
    Value dataValue, Value axesValue) {
  if (isNoneValue(axesValue)) {
    return ConstPropReduceAxesRange<ReduceOp>(
        rewriter, replacingValue, dataValue, {});
  } else {
    ElementsAttr axes = getConstValueElements(axesValue);
    auto axesRange = axes.getValues<APInt>();
    return ConstPropReduceAxesRange<ReduceOp>(
        rewriter, replacingValue, dataValue, axesRange);
  }
}

template <typename ReduceOp>
Value ConstPropReduce(PatternRewriter &rewriter, Value replacingValue,
    Value dataValue, ArrayAttr axesArray) {
  if (axesArray) {
    auto axesRange = axesArray.getAsValueRange<IntegerAttr>();
    return ConstPropReduceAxesRange<ReduceOp>(
        rewriter, replacingValue, dataValue, axesRange);
  } else {
    return ConstPropReduceAxesRange<ReduceOp>(
        rewriter, replacingValue, dataValue, {});
  }
}

//===----------------------------------------------------------------------===//
// Code to perform constant propagation for matrix multiplication.
//===----------------------------------------------------------------------===//

Value ConstPropMatMul(PatternRewriter &rewriter, Value replacingValue,
    Value lhsMatrixValue, Value rhsMatrixValue) {
  OnnxElementsAttrBuilder elementsBuilder(rewriter.getContext());
  ElementsAttr lhs = getConstValueElements(lhsMatrixValue);
  ElementsAttr rhs = getConstValueElements(rhsMatrixValue);
  ElementsAttr matMulElements = elementsBuilder.matMul(lhs, rhs);
  return createReplacingConstantOp(rewriter, replacingValue, matMulElements);
}

// Takes the matrix shape and zero point for the LHS argument to MatMulInteger
// and returns the zero point if it broadcasts to the matrix shape or else
// returns the zero point reshaped so it broadcasts to the matrix shape.
ElementsAttr reshapeMatMulIntegerLhsZero(
    ArrayRef<int64_t> matrixShape, ElementsAttr zeroPoint) {
  ShapedType zeroPointType = zeroPoint.getShapedType();
  ArrayRef<int64_t> zeroPointShape = zeroPointType.getShape();
  size_t zeroPointRank = zeroPointShape.size();
  if (zeroPointRank == 0 || (zeroPointRank == 1 && zeroPointShape[0] == 1)) {
    // Scalar case is easy: zeroPoint trivially broadcasts to matrix's shape.
    // Scalars can be represented as singleton tensors with rank 0 or 1.
  } else if (zeroPointRank == 1) {
    // Vector with zero point scalar per row. Same shape as a matrix column.
    int64_t rows = zeroPointShape[0];
    // Per-row zero point is a proper vector we need to broadcast, unless
    // matrix is also a vector so the broadcasts cancel out.
    size_t matrixRank = matrixShape.size();
    if (matrixRank == 1) {
      // Broadcast of matrix and zero point vectors cancel out.
      assert(matrixShape == zeroPointShape &&
             "MatMulInteger LHS matrix, zero_point vectors mismatch");
    } else {
      assert(matrixRank > 1 && "MatMulInteger LHS matrix cannot be scalar");
      // When matrix is a proper tensor, reshape by appending zero point axis
      // with dim size 1 to broadcast to matrix's shape.
      assert(rows == matrixShape[matrixRank - 2] &&
             "MatMulInteger LHS matrix, zero_point rows mismatch");
      return OnnxElementsAttrBuilder(zeroPoint.getContext())
          .reshape(zeroPoint, {rows, 1});
    }
  } else {
    // Proper tensor is easy: last axis broadcasts to matrix's shape.
    assert(zeroPointShape.back() == 1 &&
           "last dim is 1 when LHS zero_point is a proper tensor");
    assert(zeroPointShape.drop_back() == matrixShape.drop_back() &&
           "MatMulInteger LHS matrix, zero_point tensors mismatch");
  }
  return zeroPoint;
}

// Rhs zero point scalar / vector / tensor always broadcasts to
// matrix's shape.
ElementsAttr reshapeMatMulIntegerRhsZero(
    ArrayRef<int64_t> matrixShape, ElementsAttr zeroPoint) {
  return zeroPoint;
}

bool isMatMulIntegerMatrixZero(Value matrixValue, Value zeroPointValue,
    function_ref<ElementsAttr(ArrayRef<int64_t>, ElementsAttr)> reshapeZero) {
  ElementsAttr matrix = getConstValueElements(matrixValue);
  assert(matrix.getElementType().isInteger(8) &&
         "MatMulInteger input element types must be u8 or i8");

  // An empty matrix is trivially zero.
  if (matrix.empty())
    return true;

  // If zeroPointValue is omitted, "zero" means all elements are zero.
  if (isNoneValue(zeroPointValue)) {
    WideNum zero = matrix.getElementType().isUnsignedInteger()
                       ? WideNum::widen<BType::UINT8>(0u)
                       : WideNum::widen<BType::INT8>(0);
    return ElementsAttrBuilder::allEqual(matrix, zero);
  }

  ElementsAttr zeroPoint = getConstValueElements(zeroPointValue);
  assert(zeroPoint.getElementType() == matrix.getElementType() &&
         "MatMulInteger matrix, zero_point element types mismatch");
  assert(!zeroPoint.empty() &&
         "MatMulInteger zero_point must be non-empty when matrix is");

  ElementsAttr reshapedZeroPoint =
      reshapeZero(matrix.getShapedType().getShape(), zeroPoint);
  return ElementsAttrBuilder::equal(matrix, reshapedZeroPoint);
}

bool isMatMulIntegerLhsZero(Value matrixValue, Value zeroPointValue) {
  return isMatMulIntegerMatrixZero(
      matrixValue, zeroPointValue, reshapeMatMulIntegerLhsZero);
}

bool isMatMulIntegerRhsZero(Value matrixValue, Value zeroPointValue) {
  return isMatMulIntegerMatrixZero(
      matrixValue, zeroPointValue, reshapeMatMulIntegerRhsZero);
}

ElementsAttr getMatMulIntegerMatrixElements(
    ElementsAttrBuilder &elementsBuilder, Value matrixValue,
    Value zeroPointValue,
    function_ref<ElementsAttr(ArrayRef<int64_t>, ElementsAttr)> reshapeZero) {
  auto I32 = IntegerType::get(matrixValue.getContext(), 32);
  ElementsAttr matrix8 = getConstValueElements(matrixValue);
  ElementsAttr matrix32 = elementsBuilder.castToIntElementType(matrix8, I32);
  if (isNoneValue(zeroPointValue)) {
    return matrix32;
  } else {
    ElementsAttr zeroPoint8 = getConstValueElements(zeroPointValue);
    ElementsAttr reshapedZeroPoint8 =
        reshapeZero(matrix8.getShapedType().getShape(), zeroPoint8);
    ElementsAttr reshapedZeroPoint32 =
        elementsBuilder.castToIntElementType(reshapedZeroPoint8, I32);
    return elementsBuilder.combine(matrix32, reshapedZeroPoint32,
        matrix32.getShapedType(),
        subCombiner(I32)); // elementwiseBinaryOpCombiner<ONNXSubOp>(I32));
  }
}

Value ConstPropMatMulInteger(PatternRewriter &rewriter, Value replacingValue,
    Value lhsMatrixValue, Value rhsMatrixValue, Value lhsZeroPointValue,
    Value rhsZeroPointValue) {
  OnnxElementsAttrBuilder elementsBuilder(rewriter.getContext());
  ElementsAttr lhs = getMatMulIntegerMatrixElements(elementsBuilder,
      lhsMatrixValue, lhsZeroPointValue, reshapeMatMulIntegerLhsZero);
  ElementsAttr rhs = getMatMulIntegerMatrixElements(elementsBuilder,
      rhsMatrixValue, rhsZeroPointValue, reshapeMatMulIntegerRhsZero);
  ElementsAttr matMulElements = elementsBuilder.matMul(lhs, rhs);
  return createReplacingConstantOp(rewriter, replacingValue, matMulElements);
}

Value ConstPropGemm(PatternRewriter &rewriter, Value replacingValue,
    Value lhsMatrixValue, Value rhsMatrixValue, Value biasMatrixValue) {
  ONNXGemmOp gemmOp = cast<ONNXGemmOp>(replacingValue.getDefiningOp());
  float alpha = gemmOp.getAlpha().convertToFloat();
  float beta = gemmOp.getBeta().convertToFloat();
  constexpr std::array<uint64_t, 2> IDENTITY = {0, 1};
  constexpr std::array<uint64_t, 2> TRANSPOSE = {1, 0};
  ArrayRef<uint64_t> permLhs = gemmOp.getTransA() == 0 ? IDENTITY : TRANSPOSE;
  ArrayRef<uint64_t> permRhs = gemmOp.getTransB() == 0 ? IDENTITY : TRANSPOSE;
  FloatType F64 = rewriter.getF64Type();
  ShapedType resType = cast<ShapedType>(replacingValue.getType());
  OnnxElementsAttrBuilder elementsBuilder(rewriter.getContext());
  ElementsAttr lhs = getConstValueElements(lhsMatrixValue);
  ElementsAttr rhs = getConstValueElements(rhsMatrixValue);
  ElementsAttr res =
      elementsBuilder.matMul(elementsBuilder.transpose(lhs, permLhs),
          elementsBuilder.transpose(rhs, permRhs));
  if (alpha != 1.0) {
    res = elementsBuilder.castToFPElementType(res, F64);
    res = elementsBuilder.transform(res, F64, [alpha](WideNum n) {
      return WideNum::widen<BType::DOUBLE>(alpha * n.narrow<BType::DOUBLE>());
    });
  }
  bool hasBias = !isa<NoneType>(biasMatrixValue.getType());
  if (hasBias) {
    ElementsAttr bias = getConstValueElements(biasMatrixValue);
    if (beta != 1.0) {
      bias = elementsBuilder.castToFPElementType(bias, F64);
      bias = elementsBuilder.transform(bias, F64, [beta](WideNum n) {
        return WideNum::widen<BType::DOUBLE>(beta * n.narrow<BType::DOUBLE>());
      });
    }
    // If one of res or bias has been cast to F64 then also cast the other.
    if (res.getElementType() != bias.getElementType()) {
      // One cast is unnecessary but ok: cast to the same type is free.
      res = elementsBuilder.castToFPElementType(res, F64);
      bias = elementsBuilder.castToFPElementType(bias, F64);
    }
    // elemType will be F64 if alpha != 1.0 or beta != 1.0.
    Type elemType = res.getElementType();
    res = elementsBuilder.combine(
        res, bias, resType.clone(elemType), addCombiner(elemType));
  }
  // Cast back in case res was cast to F64 somewhere along the way.
  res = elementsBuilder.castElementType(res, resType.getElementType());
  return createReplacingConstantOp(rewriter, replacingValue, res);
}

//===----------------------------------------------------------------------===//
// Code to perform constant propagation for transpose.
//===----------------------------------------------------------------------===//

Value ConstPropTranspose(
    PatternRewriter &rewriter, Value replacingValue, Value constValue) {
  // TODO: figure out if default may be omitted and what to do in that case
  ArrayAttr permAttr =
      mlir::cast<ArrayAttr>(replacingValue.getDefiningOp()->getAttr("perm"));
  SmallVector<uint64_t, 4> perm;
  for (auto permVal : permAttr.getValue())
    perm.emplace_back(mlir::cast<IntegerAttr>(permVal).getInt());

  ElementsAttr constElements = getConstValueElements(constValue);
  OnnxElementsAttrBuilder elementsBuilder(rewriter.getContext());
  ElementsAttr transposedElements =
      elementsBuilder.transpose(constElements, perm);
  return createReplacingConstantOp(
      rewriter, replacingValue, transposedElements);
}

//===----------------------------------------------------------------------===//
// Code to perform constant propagation for reverseSequence.
//===----------------------------------------------------------------------===//

Value ConstPropReverseSequence(PatternRewriter &rewriter, Value replacingValue,
    Value inputValue, Value sequenceValue) {

  ONNXReverseSequenceOp reverseSequenceOP = cast<ONNXReverseSequenceOp>(
      replacingValue.getDefiningOp<ONNXReverseSequenceOp>());

  auto batchAxis = reverseSequenceOP.getBatchAxis();

  ElementsAttr inputElements = getConstValueElements(inputValue);
  ElementsAttr sequenceElements = getConstValueElements(sequenceValue);
  OnnxElementsAttrBuilder elementsBuilder(rewriter.getContext());
  ElementsAttr reverseSequencedElements = elementsBuilder.reverseSequence(
      inputElements, sequenceElements, batchAxis);
  return createReplacingConstantOp(
      rewriter, replacingValue, reverseSequencedElements);
}

//===----------------------------------------------------------------------===//
// Code to perform constant propagation for unsqueeze.
//===----------------------------------------------------------------------===//

Value ConstPropUnsqueeze(
    PatternRewriter &rewriter, Value replacingValue, Value input) {
  assert(llvm::cast<ShapedType>(replacingValue.getType()).hasStaticShape());
  ArrayRef<int64_t> reshapedShape = getShape(replacingValue.getType());
  ElementsAttr reshapedElements =
      ConstPropReshapeImpl(rewriter, replacingValue, input, reshapedShape);
  return createReplacingConstantOp(rewriter, replacingValue, reshapedElements);
}

//===----------------------------------------------------------------------===//
// Code to perform constant propagation for Squeeze.
//===----------------------------------------------------------------------===//

Value ConstPropSqueeze(
    PatternRewriter &rewriter, Value replacingValue, Value input) {
  assert(llvm::cast<ShapedType>(replacingValue.getType()).hasStaticShape());
  ArrayRef<int64_t> reshapedShape = getShape(replacingValue.getType());
  ElementsAttr reshapedElements =
      ConstPropReshapeImpl(rewriter, replacingValue, input, reshapedShape);
  return createReplacingConstantOp(rewriter, replacingValue, reshapedElements);
}

//===----------------------------------------------------------------------===//
// Code to perform constant propagation for ScatterND.
//===----------------------------------------------------------------------===//

Value ConstPropScatterND(PatternRewriter &rewriter, Value replacingValue,
    Value data, Value indices, Value updates) {
  OnnxElementsAttrBuilder elementsBuilder(rewriter.getContext());
  ElementsAttr dataElements = getConstValueElements(data);
  ElementsAttr indicesElements = getConstValueElements(indices);
  ElementsAttr updatesElements = getConstValueElements(updates);
  ElementsAttr scatteredElements =
      elementsBuilder.scatterND(dataElements, indicesElements, updatesElements);
  return createReplacingConstantOp(rewriter, replacingValue, scatteredElements);
}

//===----------------------------------------------------------------------===//
// Code to perform constant propagation for CastOp.
//===----------------------------------------------------------------------===//

Value ConstPropCast(PatternRewriter &rewriter, Value replacingValue,
    Value constValue, IntegerAttr saturate, TypeAttr to) {
  Type toType = to.getValue();
  assert(toType == getElementType(replacingValue.getType()) &&
         "result element type mismatch");

  ElementsAttr constElements = getConstValueElements(constValue);
  OnnxElementsAttrBuilder elementsBuilder(rewriter.getContext());
  ElementsAttr castElements;
  if (auto ftype = dyn_cast<FloatType>(toType)) {
    bool doSaturate = saturate.getSInt() != 0 && ftype.getWidth() == 8;
    castElements =
        elementsBuilder.castToFPElementType(constElements, ftype, doSaturate);
  } else if (auto itype = dyn_cast<IntegerType>(toType)) {
    // The onnx.Cast spec doesn’t say whether cast from floating point to
    // integer type should truncate towards zero or round but past discussions
    // (onnx issues #2285, #3776, #5004) point to truncation like numpy.
    // But round to nearest, ties to even, is preferable for numerics.
    bool round = ConstPropONNXToONNXPassConfiguration::roundFPToInt;
    castElements =
        elementsBuilder.castToIntElementType(constElements, itype, round);
  } else {
    llvm_unreachable("cast to unsupported type");
  }
  return createReplacingConstantOp(rewriter, replacingValue, castElements);
}

//===----------------------------------------------------------------------===//
// Code to perform constant propagation for SliceOp.
//===----------------------------------------------------------------------===//

Value ConstPropSlice(
    PatternRewriter &rewriter, Value replacingValue, Value constValue) {
  Operation *op = replacingValue.getDefiningOp();

  // Get shape, starts, steps via ShapeHelper.
  ONNXSliceOpShapeHelper shapeHelper(op, {});
  auto outcome = shapeHelper.computeShape();
  assert(succeeded(outcome) && "Failed to scan slice op parameters");
  SmallVector<int64_t> shape, starts, steps;
  IndexExpr::getShape(shapeHelper.getOutputDims(), shape);
  IndexExpr::getLiteral(shapeHelper.starts, starts);
  IndexExpr::getLiteral(shapeHelper.steps, steps);

  OnnxElementsAttrBuilder elementsBuilder(rewriter.getContext());
  ElementsAttr inputElements = getConstValueElements(constValue);
  ElementsAttr slicedElements =
      elementsBuilder.slice(inputElements, shape, starts, steps);
  return createReplacingConstantOp(rewriter, replacingValue, slicedElements);
}

//===----------------------------------------------------------------------===//
// Code to perform constant propagation for PadOp.
//===----------------------------------------------------------------------===//

Value ConstPropPad(PatternRewriter &rewriter, Value replacingValue, Value data,
    Value padValue) {
  Operation *op = replacingValue.getDefiningOp();

  // Get pads via ShapeHelper.
  ONNXPadOpShapeHelper shapeHelper(op, {});
  auto outcome = shapeHelper.computeShape();
  assert(succeeded(outcome) && "Failed to scan pad op parameters");
  SmallVector<int64_t> shape, pads;
  IndexExpr::getLiteral(shapeHelper.pads, pads);

  OnnxElementsAttrBuilder elementsBuilder(rewriter.getContext());
  ElementsAttr dataElements = getConstValueElements(data);
  WideNum padNum = isa<NoneType>(padValue.getType())
                       ? asWideNum(0, dataElements.getElementType())
                       : getScalarNum(padValue);
  ElementsAttr paddedElements = elementsBuilder.pad(dataElements, pads, padNum);
  return createReplacingConstantOp(rewriter, replacingValue, paddedElements);
}

//===----------------------------------------------------------------------===//
// Code to perform constant propagation for ConcatOp.
//===----------------------------------------------------------------------===//

Value ConstPropConcat(PatternRewriter &rewriter, Value replacingValue,
    ValueRange operands, IntegerAttr axisAttr) {
  ShapedType outputType = mlir::cast<ShapedType>(replacingValue.getType());
  int64_t axis = axisAttr.getValue().getSExtValue();
  if (axis < 0)
    axis += outputType.getRank();

  OnnxElementsAttrBuilder elementsBuilder(rewriter.getContext());
  SmallVector<ElementsAttr, 4> inputElements;
  inputElements.reserve(operands.size());
  for (Value input : operands)
    inputElements.push_back(getConstValueElements(input));
  ElementsAttr concatenatedElements =
      elementsBuilder.concat(inputElements, axis);
  return createReplacingConstantOp(
      rewriter, replacingValue, concatenatedElements);
}

//===----------------------------------------------------------------------===//
// Code to perform constant propagation for ExpandOp.
//===----------------------------------------------------------------------===//

Value ConstPropExpand(
    PatternRewriter &rewriter, Value replacingValue, Value constValue) {
  ArrayRef<int64_t> expandedShape = getShape(replacingValue.getType());

  ElementsAttr constElements = getConstValueElements(constValue);
  OnnxElementsAttrBuilder elementsBuilder(rewriter.getContext());
  ElementsAttr expandedElements =
      elementsBuilder.expand(constElements, expandedShape);
  return createReplacingConstantOp(rewriter, replacingValue, expandedElements);
}

//===----------------------------------------------------------------------===//
// Code to perform constant propagation for GatherOp.
//===----------------------------------------------------------------------===//

Value ConstPropGather(PatternRewriter &rewriter, Value replacingValue,
    Value inputValue, Value indicesValue) {
  Operation *op = replacingValue.getDefiningOp();
  ONNXGatherOp gatherOp = cast<ONNXGatherOp>(op);
  int64_t axis = gatherOp.getAxis();
  if (axis < 0)
    axis += mlir::cast<ShapedType>(inputValue.getType()).getRank();

  OnnxElementsAttrBuilder elementsBuilder(rewriter.getContext());
  ElementsAttr inputElements = getConstValueElements(inputValue);
  ElementsAttr indicesElements = getConstValueElements(indicesValue);
  ElementsAttr gatheredElements =
      elementsBuilder.gather(inputElements, indicesElements, axis);
  return createReplacingConstantOp(rewriter, replacingValue, gatheredElements);
}

//===----------------------------------------------------------------------===//
// Code to perform constant propagation for ReshapeOp.
//===----------------------------------------------------------------------===//

Value ConstPropReshape(
    PatternRewriter &rewriter, Value replacingValue, Value constValue) {
  assert(llvm::cast<ShapedType>(replacingValue.getType()).hasStaticShape());
  ArrayRef<int64_t> reshapedShape = getShape(replacingValue.getType());
  ElementsAttr reshapedElements =
      ConstPropReshapeImpl(rewriter, replacingValue, constValue, reshapedShape);
  return createReplacingConstantOp(rewriter, replacingValue, reshapedElements);
}

//===----------------------------------------------------------------------===//
// Code to perform constant propagation for ConstantOfShape.
//===----------------------------------------------------------------------===//

Value ConstPropConstantOfShape(PatternRewriter &rewriter, Value replacingValue,
    Value shape, Attribute value) {
  ElementsAttr shapeElements = getConstValueElements(shape);
  llvm::SmallVector<int64_t, 4> shapeVector(shapeElements.getValues<int64_t>());

  // ONNXConstantOfShapeOp::inferShapes() makes sure that the 'value' attribute
  // here is specified
  ElementsAttr constElements = mlir::cast<ElementsAttr>(value);

  OnnxElementsAttrBuilder elementsBuilder(rewriter.getContext());
  ElementsAttr expandedElements =
      shapeVector.empty() ? elementsBuilder.reshape(constElements, shapeVector)
                          : elementsBuilder.expand(constElements, shapeVector);
  return createReplacingConstantOp(rewriter, replacingValue, expandedElements);
}

//===----------------------------------------------------------------------===//
// Code to perform constant propagation for Range.
//===----------------------------------------------------------------------===//

Value ConstPropRange(PatternRewriter &rewriter, Value replacingValue,
    Value start, Value limit, Value delta) {
  ShapedType replacingType = mlir::cast<ShapedType>(replacingValue.getType());

  OnnxElementsAttrBuilder elementsBuilder(rewriter.getContext());
  ElementsAttr rangeElements = elementsBuilder.range(
      replacingType, getScalarNum(start), getScalarNum(delta));
  return createReplacingConstantOp(rewriter, replacingValue, rangeElements);
}

//===----------------------------------------------------------------------===//
// Code to perform constant propagation for NonZero.
//===----------------------------------------------------------------------===//

Value ConstPropNonZero(
    PatternRewriter &rewriter, Value replacingValue, Value constValue) {
  ElementsAttr constElements = getConstValueElements(constValue);
  OnnxElementsAttrBuilder elementsBuilder(rewriter.getContext());
  ElementsAttr nonZeroElements = elementsBuilder.nonZero(constElements);
  return createReplacingConstantOp(rewriter, replacingValue, nonZeroElements);
}

//===----------------------------------------------------------------------===//
// Pattern definition.
//===----------------------------------------------------------------------===//

#include "src/Dialect/ONNX/Transforms/ONNXConstProp.inc"

//===----------------------------------------------------------------------===//
// Code to perform constant propagation for split.
// Not done with tablegen which doesn't support variadic results.
//===----------------------------------------------------------------------===//

std::vector<Value> ConstPropSplit(PatternRewriter &rewriter,
    ResultRange replacingValues, Value input, Value split, int64_t axis) {
  unsigned numResults = replacingValues.size();
  ShapedType inputType = mlir::cast<ShapedType>(input.getType());
  ArrayRef<int64_t> inputShape = inputType.getShape();

  int64_t splitAxisSize = inputShape[axis];
  SmallVector<int64_t> splitSizes(numResults, splitAxisSize / numResults);
  if (isa<NoneType>(split.getType())) {
    // If split attribute is not specified, split size is equally divided.
    // TODO: Follow the onnx spec which is more relaxed (albeit incomplete).
    assert(splitAxisSize % numResults == 0 &&
           "The dimension at the split axis is expected to be divisible by "
           "the number of results");
  } else {
    ElementsAttr splitElements = getConstValueElements(split);
    assert(splitElements.size() == numResults &&
           "split length should match the number of results");
    auto splitValues = splitElements.getValues<int64_t>();
    splitSizes.assign(splitValues.begin(), splitValues.end());
    // TODO: Figure out why std::reduce() doesn't work on Linux s390x. Until
    //       then we're using std::accumulate() instead.
    assert(splitAxisSize ==
               std::accumulate(splitSizes.begin(), splitSizes.end(), 0) &&
           "split values must sum to axis size");
  }

  OnnxElementsAttrBuilder elementsBuilder(rewriter.getContext());
  ElementsAttr inputElements = getConstValueElements(input);
  std::vector<ElementsAttr> resElements =
      elementsBuilder.split(inputElements, axis, splitSizes);
  std::vector<Value> resValues;
  resValues.reserve(numResults);
  for (unsigned int i = 0; i < numResults; ++i) {
    ElementsAttr splitElements = resElements[i];
    resValues.push_back(
        createReplacingConstantOp(rewriter, replacingValues[i], splitElements));
  }
  return resValues;
}

class SplitOfConst : public OpRewritePattern<ONNXSplitOp> {
public:
  using OpRewritePattern<ONNXSplitOp>::OpRewritePattern;

  LogicalResult match(ONNXSplitOp splitOp) const override {
    if (!isDenseONNXConstant(splitOp.getInput()))
      return failure();
    Value split = splitOp.getSplit();
    if (!(isa<NoneType>(split.getType()) || isDenseONNXConstant(split)))
      return failure();
    return success();
  }

  void rewrite(ONNXSplitOp splitOp, PatternRewriter &rewriter) const override {
    rewriter.replaceOp(splitOp,
        ConstPropSplit(rewriter, splitOp.getResults(), splitOp.getInput(),
            splitOp.getSplit(), splitOp.getAxis()));
  }
};

class IfOfConst : public OpRewritePattern<ONNXIfOp> {
public:
  using OpRewritePattern<ONNXIfOp>::OpRewritePattern;

  LogicalResult match(ONNXIfOp ifOp) const override {
    if (!isDenseONNXConstant(ifOp.getCond()))
      return failure();
    return success();
  }

  void rewrite(ONNXIfOp ifOp, PatternRewriter &rewriter) const override {
    Value cond = ifOp.getCond();
    ElementsAttr condElements = getConstValueElements(cond);
    auto splitValues = condElements.getValues<bool>();
    Region *region;
    if (splitValues[0] == 0) {
      region = &ifOp.getElseBranch();
    } else {
      region = &ifOp.getThenBranch();
    }

    assert(
        region->hasOneBlock() && "Then/Else region should have only one block");

    Operation *yieldOp = region->front().getTerminator();
    ValueRange yields = yieldOp->getOperands();
    SmallVector<Value, 4> outputs(yields.begin(), yields.end());
    Block *newBlock =
        rewriter.splitBlock(&region->front(), region->front().begin());

    rewriter.eraseOp(yieldOp);
    rewriter.inlineBlockBefore(newBlock, ifOp);
    rewriter.replaceOp(ifOp, outputs);
  }
};

//===----------------------------------------------------------------------===//
// Code to manage the pass.
//===----------------------------------------------------------------------===//

struct ConstPropONNXToONNXPass
    : public PassWrapper<ConstPropONNXToONNXPass, OperationPass<func::FuncOp>> {
  MLIR_DEFINE_EXPLICIT_INTERNAL_INLINE_TYPE_ID(ConstPropONNXToONNXPass)

  StringRef getArgument() const override { return "constprop-onnx"; }

  StringRef getDescription() const override {
    return "ConstProp ONNX operations into composition of "
           "other ONNX operations.";
  }
  void runOnOperation() final;
};

void ConstPropONNXToONNXPass::runOnOperation() {
  auto function = getOperation();
  MLIRContext *context = &getContext();

  RewritePatternSet patterns(context);
  getConstPropONNXToONNXPatterns(patterns);
  if (failed(applyPatternsAndFoldGreedily(function, std::move(patterns))))
    signalPassFailure();
}

} // end anonymous namespace.

void onnx_mlir::getConstPropONNXToONNXPatterns(RewritePatternSet &patterns) {
  if (isConstantPropagationDisabled())
    return;
  populateWithGenerated(patterns);
  if (isNotDisabled("SplitOfConst"))
    patterns.insert<SplitOfConst>(patterns.getContext());
  patterns.insert<IfOfConst>(patterns.getContext());
}

void onnx_mlir::configureConstPropONNXToONNXPass(bool roundFPToInt,
    int expansionBound, ArrayRef<std::string> disabledPatterns,
    bool constantPropIsDisabled) {
  ConstPropONNXToONNXPassConfiguration::roundFPToInt = roundFPToInt;
  ConstPropONNXToONNXPassConfiguration::expansionBound = expansionBound;
  ConstPropONNXToONNXPassConfiguration::disabledPatterns.insert(
      disabledPatterns.begin(), disabledPatterns.end());
  ConstPropONNXToONNXPassConfiguration::constantPropIsDisabled =
      constantPropIsDisabled;
}

/*!
 * Create a ConstPropONNX pass.
 */
std::unique_ptr<mlir::Pass> onnx_mlir::createConstPropONNXToONNXPass() {
  return std::make_unique<ConstPropONNXToONNXPass>();
}<|MERGE_RESOLUTION|>--- conflicted
+++ resolved
@@ -417,7 +417,6 @@
 
 template <typename T>
 struct ElementWiseUnaryOpImpl<ONNXAbsOp, T, EnableNotBool<T>> {
-<<<<<<< HEAD
   static T eval(T val) {
     if constexpr (std::is_integral_v<T>) {
       // Cast to int64_t to disambiguate abs if T is signed.
@@ -431,9 +430,6 @@
       return std::fabs(val);
     };
   }
-=======
-  static T eval(T val) { return (T)abs((double)val); }
->>>>>>> 86dbaf04
 };
 
 template <typename T>
@@ -498,14 +494,7 @@
 
 template <typename T>
 struct ElementWiseUnaryOpImpl<ONNXRoundOp, T, EnableNotBool<T>> {
-<<<<<<< HEAD
   static T eval(T val) { return std::nearbyint(val); }
-=======
-  static T eval(T val) {
-    /*std::*/ fesetround(FE_TONEAREST);
-    return (T)std::rint(val);
-  }
->>>>>>> 86dbaf04
 };
 
 template <typename ElementwiseUnaryOp>
