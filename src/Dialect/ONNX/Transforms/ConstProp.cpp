--- conflicted
+++ resolved
@@ -510,13 +510,8 @@
 };
 
 template <typename T>
-<<<<<<< HEAD
-struct ElementWiseUnaryOpImpl<ONNXReciprocalOp, T, EnableFloatingPoint<T>> {
-  static T eval(T val) { return 1 / val; }
-=======
 struct ElementWiseUnaryOpImpl<ONNXReciprocalOp, T, EnableNotBool<T>> {
   static T eval(T val) { return (1 / val); }
->>>>>>> 603a8a2b
 };
 
 template <typename ElementwiseUnaryOp>
