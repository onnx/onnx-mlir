--- conflicted
+++ resolved
@@ -2147,10 +2147,6 @@
   }
 };
 
-<<<<<<< HEAD
-
-=======
->>>>>>> e0d8651e
 // Decompose a pad with negative padding size to slice + pad
 // Only supports static shapes
 struct DecomposeSlicePadPattern : public OpRewritePattern<ONNXPadOp> {
