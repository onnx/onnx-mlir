/*
 * SPDX-License-Identifier: Apache-2.0
 */

//===----------- ONNXDecompose.cpp - ONNX High Level Rewriting ------------===//
//
// Copyright 2019-2024 The IBM Research Authors.
//
// =============================================================================
//
// This file implements a set of rewriters to decompose an ONNX operation into
// composition of other ONNX operations.
//
// This pass is applied before any other pass so that there is no need to
// implement shape inference for the decomposed operation. Hence, it is expected
// that there is no knowledge about tensor shape at this point.
//
// TODO: This file is quite busy as the number of decomposing op is increasing.
// It is better to move decomposition of each operation into a separate file.
//
//===----------------------------------------------------------------------===//

#include "mlir/IR/PatternMatch.h"
#include "mlir/IR/TypeRange.h"
#include "mlir/IR/Value.h"
#include "mlir/Pass/Pass.h"
#include "mlir/Support/LogicalResult.h"
#include "mlir/Transforms/GreedyPatternRewriteDriver.h"

#include "src/Dialect/ONNX/DialectBuilder.hpp"
#include "src/Dialect/ONNX/ElementsAttr/ElementsAttrHelper.hpp"
#include "src/Dialect/ONNX/ONNXOps.hpp"
#include "src/Dialect/ONNX/ONNXOps/OpHelper.hpp"
#include "src/Dialect/ONNX/ONNXOps/ShapeHelper.hpp"
#include "src/Dialect/ONNX/Transforms/Decompose.hpp"
#include "src/Dialect/ONNX/Transforms/DecomposeEinsum.hpp"
#include "src/Pass/Passes.hpp"
#include "src/Support/TypeUtilities.hpp"

#define DEBUG_TYPE "decompose"

using namespace mlir;

namespace onnx_mlir {

// Create an DenseElementsAttr of ArrayAttr.
// This function is used to get Value Type of an EXISTING ArrayAttr for Scaler
// function.
DenseElementsAttr createDenseArrayAttr(
    PatternRewriter &rewriter, ArrayAttr origAttrs) {
  assert(origAttrs && "handle EXISTING ArrayAttr only");

  if (mlir::dyn_cast<FloatAttr>(origAttrs.getValue()[0])) {
    Type elementType = rewriter.getF32Type();
    int nElements = origAttrs.getValue().size();
    SmallVector<float, 4> wrapper(nElements, 0);
    for (int i = 0; i < nElements; ++i)
      wrapper[i] =
          mlir::cast<FloatAttr>(origAttrs.getValue()[i]).getValueAsDouble();

    return DenseElementsAttr::get(
        RankedTensorType::get(wrapper.size(), elementType),
        llvm::ArrayRef(wrapper));
  }

  if (mlir::dyn_cast<IntegerAttr>(origAttrs.getValue()[0])) {
    Type elementType = rewriter.getIntegerType(64);
    int nElements = origAttrs.getValue().size();
    SmallVector<int64_t, 4> wrapper(nElements, 0);
    for (int i = 0; i < nElements; ++i)
      wrapper[i] = mlir::cast<IntegerAttr>(origAttrs.getValue()[i]).getInt();

    return DenseElementsAttr::get(
        RankedTensorType::get(wrapper.size(), elementType),
        llvm::ArrayRef(wrapper));
  }

  llvm_unreachable("unexpected attribute type");
}

/// Create an Scalar DenseElementsAttr from FloatAttr or IntegerAttr.
/// This is used to create an ONNXConstant of rank 0, e.g. tensor<f32>.
DenseElementsAttr createScalarDenseAttr(
    PatternRewriter &rewriter, Attribute attr) {
  if (mlir::dyn_cast<FloatAttr>(attr)) {
    Type elementType = rewriter.getF32Type();
    SmallVector<float, 1> wrapper;
    wrapper.emplace_back(mlir::cast<FloatAttr>(attr).getValueAsDouble());
    return DenseElementsAttr::get(
        RankedTensorType::get({}, elementType), llvm::ArrayRef(wrapper));
  }

  if (mlir::dyn_cast<IntegerAttr>(attr)) {
    Type elementType = rewriter.getIntegerType(64);
    SmallVector<int64_t, 1> wrapper;
    wrapper.emplace_back(mlir::cast<IntegerAttr>(attr).getSInt());
    return DenseElementsAttr::get(
        RankedTensorType::get({}, elementType), llvm::ArrayRef(wrapper));
  }

  llvm_unreachable("unexpected attribute type");
}

// Create an DenseElementsAttr of ArrayAttr.
// When ArrayAttr is Null, an empty Integer DenseElementAttr is returned
DenseElementsAttr createDenseArrayAttrOrEmpty(
    PatternRewriter &rewriter, ArrayAttr origAttrs) {
  if (origAttrs)
    return createDenseArrayAttr(rewriter, origAttrs);

  Type elementType = rewriter.getIntegerType(64);
  int nElements = 0;
  SmallVector<int64_t, 4> wrapper(nElements, 0);
  for (int i = 0; i < nElements; ++i)
    wrapper[i] = i;

  return DenseElementsAttr::get(
      RankedTensorType::get(wrapper.size(), elementType),
      llvm::ArrayRef(wrapper));
}

Value createSequenceConstructOp(
    PatternRewriter &rewriter, Value seq, OperandRange inputs) {
  Type resType = seq.getType();
  Location loc = seq.getLoc();
  Value position = rewriter.create<ONNXNoneOp>(loc);

  for (auto input : inputs)
    seq = rewriter.create<ONNXSequenceInsertOp>(
        loc, resType, seq, input, position);

  return seq;
}

// Reverse all elements of the first or second dimension of `input`.
Value reverseAllElements(
    PatternRewriter &rewriter, Location loc, Value input, int64_t dimension) {
  onnx_mlir::MultiDialectBuilder<onnx_mlir::OnnxBuilder> create(rewriter, loc);
  ShapedType inputType = mlir::cast<ShapedType>(input.getType());
  ArrayRef<int64_t> inputShape = inputType.getShape();
  SmallVector<int64_t, 4> sLens;
  assert((dimension == 0 or dimension == 1) &&
         "Reversed dimension need to be 0 or 1.");
  // Create `sequence_lengths`, `batch_axis` and `time_axis` to reverse all
  // elements. When reversing the first dim of input(d0 x d1), set `batch_axis`
  // = 1, and `time_axis` = 0 and create [d0, d0,...,d0] as `sequence_lengths`
  // whose the number of elements are d1.
  // Example:
  //   input(d0 x d1) = (4 x 3)) then, `sequence_lengths` is [4, 4, 4].
  // When reverse the second dim of input(d0 x d1), set `batch_axis` = 0,
  // and `time_axis` = 1 and create [d1, d1,...,d1] as `sequence_lengths`
  // whose the number of elements are d0.
  // Example:
  // input(d0 x d1) = (4 x 3)) then, `sequence_lengths` is [3, 3, 3, 3].
  int64_t batchAxis = dimension == 0 ? 1 : 0;
  int64_t timeAxis = dimension == 0 ? 0 : 1;
  for (int i = 0; i < inputShape[batchAxis]; ++i)
    sLens.emplace_back(inputShape[timeAxis]);
  Value sLensVal = create.onnx.constantInt64(sLens);
  Type resultType = mlir::cast<RankedTensorType>(input.getType());
  Value result = create.onnx.reverseSequence(
      resultType, input, sLensVal, batchAxis, timeAxis);
  return result;
}

// Reverse elements in weight tensor of ConvTranspose op. The reversed weight
// tensor are used as weight tensor of Conv op generated by rewriting.
// 1. Transpose weight tensor from NxCxD0xD1xD2x... to D0xD1xD2x ... xNxC to
//    reverse elements by using ReverseSequence op.
//    The ReverseSequence op can reverse elements in the first and second
//    dimensions. So, spatial dimensions are moved using Transpose op.
// 2. Reverse The first two dimensions by two ReverseSequence ops.
//    Reverse D0 by the first ReverseSequence op, then reverse D1 by the second
//    ReverseSequence op. Reverse D0 and D1 and move them to last
//    (D0xD1xD2xD3x... to D2xD3x...xD0xD1) to reverse D2 and D3. Continue this
//    to reverse all spatial dimensions.
// 3. Reverse the last spatial dimension (Dn) using single ReverseSequence if
//    rank is odd.
// 4. Reverse non-spatial dimensions (N and C).
//    Transpose "N x C x D0 x D1 x D2 x ... x Dn" to "C x N x D0 x D1 x D2 x
//    ...x Dn".
Value reverseWeightTensor(
    PatternRewriter &rewriter, Location loc, Value input) {
  onnx_mlir::MultiDialectBuilder<onnx_mlir::OnnxBuilder> create(rewriter, loc);
  ShapedType inputType = mlir::cast<ShapedType>(input.getType());
  Type elementType = inputType.getElementType();
  assert(inputType.hasRank() && "Need rank to reverse weight tensor.");
  // 1. Transpose NxCxD0xD1xD2x... to D0xD1xD2x ... xNxC.
  int64_t spatialOffset = 2; // for N and C
  int64_t spatialRank = inputType.getRank() - spatialOffset;
  SmallVector<int64_t, 4> permsVal;
  for (int i = 0; i < spatialRank; ++i)
    permsVal.emplace_back(spatialOffset + i);
  for (int i = 0; i < spatialOffset; ++i)
    permsVal.emplace_back(i);
  ArrayRef<int64_t> perms(permsVal);
  Value transposedInput = create.onnx.transposeInt64(input, perms);
  // 2. Reverse the first and second spatial dimensions.
  ShapedType tInputType = mlir::cast<ShapedType>(transposedInput.getType());
  for (int i = 0; i < spatialRank / 2; i += 2) {
    // TODO: Support dynamic dim in reverseAllElements().
    assert((!tInputType.isDynamicDim(0) && !tInputType.isDynamicDim(1)) &&
           "Spatial dimensions for weight tensor need to be static.");
    Value reverse0 =
        reverseAllElements(rewriter, loc, transposedInput, /*dimension*/ 0);
    Value reverse1 =
        reverseAllElements(rewriter, loc, reverse0, /*dimension*/ 1);
    // Move two reversed dimensions to the last for next reverse.
    SmallVector<int64_t, 4> permsVal0;
    for (int j = 0; j < inputType.getRank() - 2; ++j)
      permsVal0.emplace_back(j + 2);
    for (int j = 0; j < 2; ++j)
      permsVal0.emplace_back(j);
    ArrayRef<int64_t> perms(permsVal0);
    transposedInput = create.onnx.transposeInt64(reverse1, permsVal0);
  }
  // 3. Reverse the rest of dimension if spatial rank is odd.
  if (spatialRank % 2 != 0) {
    ShapedType tInType = mlir::cast<ShapedType>(transposedInput.getType());
    ArrayRef<int64_t> tInShape = tInType.getShape();
    Value reverse0;
    if (tInShape[1] == ShapedType::kDynamic) {
      // When N is unknown dim,
      // reshape "Dn x N x C x D0 x D1 x D2 x ... x Dn-1"
      // to "Dn x 1 x N x C x D0 x D1 x D2 x ... x Dn-1",
      // then, reshape back to original shape after reversed.
      // TODO: Support dynamic dim in reverseAllElements(). If supported, this
      // code becomes much simpler.
      int64_t tInRank = tInShape.size();
      Type tInShapeType =
          RankedTensorType::get({tInRank}, rewriter.getI64Type());
      Value tInShapeVals = create.onnx.shape(tInShapeType, transposedInput);
      SmallVector<int64_t, 6> reshapedShapeVec;
      reshapedShapeVec.emplace_back(tInShape[0]);
      reshapedShapeVec.emplace_back(1);
      for (int i = 1; i < tInType.getRank(); ++i)
        reshapedShapeVec.emplace_back(tInShape[i]);
      Type reshapedType = RankedTensorType::get(reshapedShapeVec, elementType);
      Type firstShapeType = RankedTensorType::get({1}, rewriter.getI64Type());
      Type otherShapeType =
          RankedTensorType::get({tInRank - 1}, rewriter.getI64Type());
      Value oneVal = create.onnx.constantInt64(ArrayRef<int64_t>({1}));
      Value firstShapeVal = create.onnx.slice(
          firstShapeType, tInShapeVals, /* starts */ 0, /* ends */ 1);
      Value otherShapeVals = create.onnx.slice(
          otherShapeType, tInShapeVals, /* starts */ 1, /* ends */ tInRank);
      Type reshapeShapeType =
          RankedTensorType::get({tInRank + 1}, rewriter.getI64Type());
      Value shape = create.onnx.concat(reshapeShapeType,
          ValueRange{firstShapeVal, oneVal, otherShapeVals}, 0);
      transposedInput =
          create.onnx.reshape(reshapedType, transposedInput, shape);
      reverse0 =
          reverseAllElements(rewriter, loc, transposedInput, /*dimension*/ 0);
      reverse0 = create.onnx.reshape(tInType, reverse0, tInShapeVals);
    } else {
      reverse0 =
          reverseAllElements(rewriter, loc, transposedInput, /*dimension*/ 0);
    }

    // Move reversed one dimension to the last.
    SmallVector<int64_t, 4> permsVal1;
    for (int j = 0; j < inputType.getRank() - 1; ++j)
      permsVal1.emplace_back(j + 1);
    permsVal1.emplace_back(0);
    ArrayRef<int64_t> perms(permsVal1);
    transposedInput = create.onnx.transposeInt64(reverse0, permsVal1);
  }
  // 4. Reverse non-spatial dimensions.
  SmallVector<int64_t, 4> permsVal2;
  for (int i = 0; i < spatialOffset; ++i)
    permsVal2.emplace_back(spatialOffset - 1 - i);
  for (int i = 0; i < spatialRank; ++i)
    permsVal2.emplace_back(spatialOffset + i);
  ArrayRef<int64_t> perms2(permsVal2);
  Value result = create.onnx.transposeInt64(transposedInput, perms2);
  return result;
}

// Calculate padding size used in Conv op from pads for ConvTranspose op.
ArrayAttr getPadsConvTranspose(
    PatternRewriter &rewriter, Location loc, ONNXConvTransposeOp op) {
  // Calculate pads for generated Conv op.
  // new_pads = kernel -  pads - 1
  // Reference: Dumoulin, Vincent, and Francesco Visin. "A guide to convolution
  // arithmetic for deep learning." arXiv preprint arXiv:1603.07285 (2016).
  ONNXConvTransposeOpShapeHelper shapeHelper(op.getOperation(), {});
  shapeHelper.computeShapeAndAssertOnFailure();
  SmallVector<IndexExpr, 2> kernelShape = shapeHelper.kernelShape;
  SmallVector<int64_t, 2> dilations = shapeHelper.dilations;
  DimsExpr pads = shapeHelper.pads;
  assert(IndexExpr::isLiteral(kernelShape) && IndexExpr::isLiteral(pads) &&
         "Currently only static dims are supported in spatial dims.");

  SmallVector<int64_t, 4> newPads;
  SmallVector<int64_t, 2> newKernel;
  // If `dilations` is not default [1, 1], `kernel` is updated by inserting
  // spaces in kernel elements.
  //   ex. kernel [2, 3] and dilation [2, 2], then new `kernel` is [3, 4]
  for (unsigned int i = 0; i < kernelShape.size(); ++i)
    newKernel.emplace_back(
        kernelShape[i].getLiteral() +
        (kernelShape[i].getLiteral() - 1) * (dilations[i] - 1));
  // Calculate new pads. `kernel` size is doubled for the calculation.
  for (unsigned int i = 0; i < kernelShape.size() * 2; ++i)
    newPads.emplace_back(
        newKernel[i % kernelShape.size()] - pads[i].getLiteral() - 1);
  return rewriter.getI64ArrayAttr(newPads);
}

// Check if strides is unit strides.
bool hasUnitStrides(ArrayAttr strides) {
  // Default is unit strides
  if (strides == nullptr)
    return true;
  SmallVector<int64_t, 3> vStrides;
  for (unsigned int i = 0; i < ArrayAttrSize(strides); ++i)
    vStrides.emplace_back(ArrayAttrIntVal(strides, i));
  return llvm::all_of(vStrides, [](int64_t s) { return s == 1; });
}

// Check if v's shape N x C x D1 x D2 ... x Dn has static dims D1 ... Dn.
bool hasStaticSpatialDims(Value v) {
  ShapedType type = mlir::cast<ShapedType>(v.getType());
  if (!type.hasRank())
    return false;
  // Shape has the form N x C x D1 x D2 ... x Dn.
  ArrayRef<int64_t> NxCxDs = type.getShape();
  // Remove leading batch size N and channels C dims,
  // so we're left with D1 x D2 ... x Dn.
  ArrayRef<int64_t> Ds = NxCxDs.drop_front(2);
  // These must all be static for decomposition to work.
  return llvm::none_of(Ds, ShapedType::isDynamic);
}

bool shouldDecomposeConvTransposeOp(Value convTransposeResult) {
#ifdef ONNX_MLIR_DECOMP_ONNX_CONVTRANSPOSE
  ONNXConvTransposeOp op =
      mlir::cast<ONNXConvTransposeOp>(convTransposeResult.getDefiningOp());
  return hasShapeAndRank(convTransposeResult) &&
         hasStaticSpatialDims(op.getX()) && hasStaticSpatialDims(op.getW());
#else
  // Disable the ONNXConvTransposeOp decomposition patterns.
  return false;
#endif
}

// Split on the specified axis. The length of each output is one.
ValueRange emitSplitAxisOutputLength1(
    PatternRewriter &rewriter, Location loc, Value input, int64_t axis) {
  onnx_mlir::MultiDialectBuilder<onnx_mlir::OnnxBuilder> create(rewriter, loc);
  ShapedType inputType = mlir::cast<ShapedType>(input.getType());
  Type elementType = inputType.getElementType();
  ArrayRef<int64_t> inputShape = inputType.getShape();
  // Create `split` to split each output in `axis` into length 1.
  // Ex. inputShape[axis] = 3, then  onnx.Constant dense<1> : tensor<3xi64>
  // TODO: Support dynamic dim for spatial dim.
  assert(!inputType.isDynamicDim(axis) &&
         "Spatial dimensions for input data tensor need to be static.");
  SmallVector<int64_t, 1> values(inputShape[axis], 1);
  Value split = create.onnx.constantInt64(ArrayRef(values));
  Type resultType = UnrankedTensorType::get(elementType);
  SmallVector<Type, 4> resultTypes(values.size(), resultType);
  ValueRange results =
      create.onnx.split(ArrayRef(resultTypes), input, split, axis);
  return results;
}

// Emit ONNXPadOp to add pads of `size` at end of the `axis`.
Value emitPadsAxisEnd(PatternRewriter &rewriter, Location loc, Value input,
    ArrayRef<int64_t> inputShape, int64_t axis, int64_t size) {
  onnx_mlir::MultiDialectBuilder<onnx_mlir::OnnxBuilder> create(rewriter, loc);
  // Specify padding at the end of each axis.
  SmallVector<int64_t, 1> values((int64_t)inputShape.size() * 2, 0);
  values[inputShape.size() + axis] = size;
  Value pads = create.onnx.constantInt64(ArrayRef(values));
  Value result = create.onnx.padZero(input, pads);
  return result;
}

// Insert pads in specified axis.
Value insertPadAxis(PatternRewriter &rewriter, Location loc, Value input,
    int64_t axis, int64_t padSize) {
  // Split on the specified axis. The length of each output is one.
  ValueRange splitResults =
      emitSplitAxisOutputLength1(rewriter, loc, input, axis);
  // Add pad in split results except last one.
  Value splitLastResults = splitResults.back();
  ValueRange padInputs = splitResults.drop_back();
  SmallVector<Value, 4> padResults;
  for (Value v : padInputs) {
    ArrayRef<int64_t> vShape = mlir::cast<ShapedType>(v.getType()).getShape();
    padResults.emplace_back(
        emitPadsAxisEnd(rewriter, loc, v, vShape, axis, padSize));
  }
  padResults.emplace_back(splitLastResults);
  // Concat padded results.
  onnx_mlir::MultiDialectBuilder<onnx_mlir::OnnxBuilder> create(rewriter, loc);
  Type elementType = getElementType(padResults[0].getType());
  Type concatType = UnrankedTensorType::get(elementType);
  Value concatResult =
      create.onnx.concat(concatType, ValueRange(padResults), axis);
  return concatResult;
}

// Insert pads between elements in input tensor in spatial dimensions.
// The padding size is strides - 1
Value insertPadsConvTransposeInput(PatternRewriter &rewriter, Location loc,
    ONNXConvTransposeOp op, Value input) {
  ONNXConvTransposeOpShapeHelper shapeHelper(op.getOperation(), {});
  shapeHelper.computeShapeAndAssertOnFailure();
  SmallVector<int64_t, 2> strides = shapeHelper.strides;
  int64_t spatialOffset = 2;
  for (unsigned int i = 0; i < strides.size(); ++i) {
    input = insertPadAxis(rewriter, loc, input, /*axis*/ spatialOffset + i,
        /*padSize*/ strides[i] - 1);
  }
  return input;
}

// Insert additional padding to output of ConvOp in ConvTransposeOp.
Value insertAdditionalPadsConvTranspose(PatternRewriter &rewriter, Location loc,
    ONNXConvOp convOp, Value input, ONNXConvTransposeOp op) {
  ONNXConvOpShapeHelper convShapeHelper(convOp.getOperation(), {});
  Type elementType = getElementType(input.getType());
  (void)convShapeHelper.computeShapeAndUpdateType(elementType);
  int inputRank = convShapeHelper.getOutputDims().size();
  SmallVector<int64_t, 4> inputShape;
  for (int i = 0; i < inputRank; ++i) {
    int64_t d = convShapeHelper.getOutputDims()[i].isLiteral()
                    ? convShapeHelper.getOutputDims()[i].getLiteral()
                    : ShapedType::kDynamic;
    inputShape.emplace_back(d);
  }
  ONNXConvTransposeOpShapeHelper shapeHelper(op.getOperation(), {});
  shapeHelper.computeShapeAndAssertOnFailure();
  SmallVector<int64_t, 2> padSize;
  ShapedType inputType = mlir::cast<ShapedType>(input.getType());
  int64_t spatialOffset = 2;
  int64_t spatialRank = inputType.getRank() - spatialOffset;
  DimsExpr outputDims = shapeHelper.getOutputDims();
  for (int i = 0; i < spatialRank; ++i) {
    assert(outputDims[spatialOffset + i].isLiteral() &&
           "Only static spatial dims supported");
    int64_t size = outputDims[spatialOffset + i].getLiteral() -
                   inputShape[spatialOffset + i];
    assert(size >= 0 && "Invalid output_shape attribute");
    padSize.emplace_back(size);
  }
  Value paddedInput = emitPadsAxisEnd(
      rewriter, loc, input, ArrayRef(inputShape), /*axis*/ 2, padSize[0]);
  for (int i = 1; i < spatialRank; ++i) {
    ArrayRef<int64_t> paddedInputShape =
        mlir::cast<ShapedType>(paddedInput.getType()).getShape();
    paddedInput = emitPadsAxisEnd(rewriter, loc, paddedInput, paddedInputShape,
        /*axis*/ 2 + i, padSize[i]);
  }
  return paddedInput;
}
// ConvTransposeOp END

Value normalizeConstantOp(
    PatternRewriter &rewriter, Value output, Attribute attr) {
  ShapedType outputType = mlir::cast<ShapedType>(output.getType());
  Type elementType = outputType.getElementType();

  DenseElementsAttr denseAttr;
  if (ArrayAttr arrayAttr = mlir::dyn_cast<ArrayAttr>(attr)) {
    int64_t dim = arrayAttr.size();
    auto tensorType = RankedTensorType::get({dim}, elementType);
    denseAttr = DenseElementsAttr::get(tensorType, arrayAttr.getValue());
  } else {
    auto tensorType = RankedTensorType::get({}, elementType);
    if (FloatAttr floatAttr = mlir::dyn_cast<FloatAttr>(attr)) {
      denseAttr = DenseElementsAttr::get(tensorType, {floatAttr.getValue()});
    } else if (IntegerAttr intAttr = mlir::dyn_cast<IntegerAttr>(attr)) {
      denseAttr = DenseElementsAttr::get(tensorType, intAttr.getSInt());
    } else if (StringAttr strAttr = mlir::dyn_cast<StringAttr>(attr)) {
      denseAttr = DenseElementsAttr::get(tensorType, {strAttr.getValue()});
    } else {
      llvm_unreachable("unexpected Attribute");
    }
  }
  onnx_mlir::OnnxBuilder createONNX(rewriter, output.getLoc());
  return createONNX.constant(denseAttr);
}

} // namespace onnx_mlir

namespace {
/// Include the patterns defined in the Declarative Rewrite framework.
#include "src/Dialect/ONNX/Transforms/ONNXDecompose.inc"

#ifdef ONNX_MLIR_ENABLE_STABLEHLO

RankedTensorType createResultType(
    Type outputType, int64_t axisValue, bool keepDims) {
  RankedTensorType outputShapeType =
      mlir::dyn_cast<RankedTensorType>(outputType);
  llvm::ArrayRef<int64_t> shapeVector = outputShapeType.getShape();
  int64_t rank = outputShapeType.getRank();
  if (axisValue < 0)
    axisValue += rank;
  SmallVector<int64_t, 4> reducedShape;
  for (int64_t i = 0; i < rank; ++i) {
    if (i != axisValue)
      reducedShape.push_back(shapeVector[i]);
    else if (keepDims)
      reducedShape.push_back(1);
  }
  Type elementType = outputShapeType.getElementType();
  RankedTensorType resultType =
      RankedTensorType::get(reducedShape, elementType);
  return resultType;
}

struct SoftmaxPattern : public OpRewritePattern<ONNXSoftmaxOp> {
  using OpRewritePattern<ONNXSoftmaxOp>::OpRewritePattern;

  LogicalResult matchAndRewrite(
      ONNXSoftmaxOp softmaxOp, PatternRewriter &rewriter) const final {
    // Match
    Value input = softmaxOp.getInput();
    Type inputType = input.getType();
    int64_t axisValue = softmaxOp.getAxis();

    // Rewrite
    Location odsLoc = softmaxOp.getLoc();
    onnx_mlir::MultiDialectBuilder<onnx_mlir::OnnxBuilder> create(
        rewriter, odsLoc);

    IntegerAttr keepDimsAttr = rewriter.getIntegerAttr(
        rewriter.getIntegerType(64, /*isSigned=*/true), 1);
    ArrayAttr axisAttr = rewriter.getI64ArrayAttr({axisValue});
    RankedTensorType resultType =
        createResultType(inputType, axisValue, /*keepDims=*/true);
    Value maxInput = rewriter.create<ONNXReduceMaxV13Op>(
        odsLoc, resultType, input, axisAttr, keepDimsAttr);
    Value subValue =
        rewriter.create<ONNXSubOp>(odsLoc, inputType, input, maxInput);
    Value expValue = rewriter.create<ONNXExpOp>(odsLoc, inputType, subValue);
    Value axisOp = create.onnx.constantInt64({axisValue});
    IntegerAttr noopWithEmptyAxes = rewriter.getIntegerAttr(
        rewriter.getIntegerType(64, /*isSigned=*/true), 0);
    Value sumValue = rewriter.create<ONNXReduceSumOp>(odsLoc, resultType,
        /*input=*/expValue,
        /*axis=*/axisOp, keepDimsAttr, noopWithEmptyAxes);
    Value divValue =
        rewriter.create<ONNXDivOp>(odsLoc, inputType, expValue, sumValue);
    rewriter.replaceOp(softmaxOp, divValue);
    return success();
  }
};

void populateDecomposingONNXBeforeStablehloPatterns(
    RewritePatternSet &patterns, MLIRContext *ctx) {
  patterns.add<SoftmaxPattern>(ctx);
}

#endif

// Special Op fusion for the following pattern:
//   %1 = Concat(inputs, axis)
//   %2 = Shape(%1, start, end)
//   %3 = Transpose(%1, perm)
// into a special Op
//   %2, %3 = ConcatShapeTranspose(inputs, axis, start, end, perm)
// This fusion is an experimental work for performance

// Helper function: is the ConcatOp matched to the fusion pattern?
static bool isConcatFuseMatched(
    ONNXConcatOp concatOp, ONNXShapeOp &shapeOp, ONNXTransposeOp &transposeOp) {
  shapeOp = nullptr;
  transposeOp = nullptr;
  bool failed = false;
  for (Operation *user : concatOp->getUsers()) {
    if (isa<ONNXShapeOp>(user) && !shapeOp)
      shapeOp = cast<ONNXShapeOp>(user);
    else if (isa<ONNXTransposeOp>(user) && !transposeOp)
      transposeOp = cast<ONNXTransposeOp>(user);
    else
      failed = true;
  }
  return (shapeOp && transposeOp && !failed);
}

struct ConcatFusePattern : public OpRewritePattern<ONNXConcatOp> {
  using OpRewritePattern<ONNXConcatOp>::OpRewritePattern;

  LogicalResult matchAndRewrite(
      ONNXConcatOp concatOp, PatternRewriter &rewriter) const final {
    // Match
    ONNXShapeOp shapeOp;
    ONNXTransposeOp transposeOp;
    if (!isConcatFuseMatched(concatOp, shapeOp, transposeOp))
      return failure();

    // Rewrite
    SmallVector<Type, 2> outputTypes;
    outputTypes.emplace_back(shapeOp.getResult().getType());
    outputTypes.emplace_back(transposeOp.getResult().getType());

    auto fusedV = rewriter.create<ONNXConcatShapeTransposeOp>(concatOp.getLoc(),
        outputTypes, concatOp->getOperands(), concatOp.getAxisAttr(),
        shapeOp.getEndAttr(), shapeOp.getStartAttr(),
        transposeOp.getPermAttr());
    rewriter.replaceOp(shapeOp.getOperation(), fusedV.getResults()[0]);
    rewriter.replaceOp(transposeOp.getOperation(), fusedV.getResults()[1]);
    rewriter.eraseOp(concatOp);
    return success();
  }
};

// ONNXHardSwishOp(input) can be decomposed as:
//   input * ONNXHardSigmoid input, with alpha = 1/6 and beta = 0.5.
struct DecomposeHardSwishPattern : public OpRewritePattern<ONNXHardSwishOp> {
  using OpRewritePattern::OpRewritePattern;

  LogicalResult matchAndRewrite(
      ONNXHardSwishOp hardSwishOp, PatternRewriter &rewriter) const final {

    auto input = hardSwishOp.getX();
    auto hardSigmoid = rewriter.create<ONNXHardSigmoidOp>(hardSwishOp->getLoc(),
        hardSwishOp.getType(), input, rewriter.getF32FloatAttr(1.0 / 6.0),
        rewriter.getF32FloatAttr(0.5));
    rewriter.replaceOpWithNewOp<ONNXMulOp>(
        hardSwishOp, hardSwishOp.getType(), hardSigmoid, input);
    return success();
  }
};

/// Decompose BatchNormV9 to BatchNorm
struct DecomposeBatchNormV9ToBatchNorm
    : public OpRewritePattern<ONNXBatchNormalizationV9Op> {
  using OpRewritePattern::OpRewritePattern;
  LogicalResult matchAndRewrite(ONNXBatchNormalizationV9Op batchNormOpV9,
      PatternRewriter &rewriter) const final {
    auto savedMeanRes = batchNormOpV9.getSavedMean();
    auto savedVarRes = batchNormOpV9.getSavedVar();
    if (!savedMeanRes.use_empty() || !savedVarRes.use_empty()) {
      return rewriter.notifyMatchFailure(batchNormOpV9.getLoc(),
          "saved_mean and saved_variance must have no use.");
    }
    auto batchNormOp = rewriter.create<ONNXBatchNormalizationOp>(
        batchNormOpV9.getLoc(),
        TypeRange{
            batchNormOpV9.getY().getType(),
            batchNormOpV9.getOutMean().getType(),
            batchNormOpV9.getOutVar().getType(),
        },
        batchNormOpV9.getX(), batchNormOpV9.getScale(), batchNormOpV9.getB(),
        batchNormOpV9.getMean(), batchNormOpV9.getVar(),
        batchNormOpV9.getEpsilon(), batchNormOpV9.getMomentum());
    rewriter.replaceOp(batchNormOpV9,
        {batchNormOp.getY(), batchNormOp.getRunningMean(),
            batchNormOp.getRunningVar(),
            rewriter.create<ONNXNoneOp>(batchNormOpV9.getLoc()),
            rewriter.create<ONNXNoneOp>(batchNormOpV9.getLoc())});
    return success();
  }
};

/// Decompose BatchNorm to BatchNormInferenceMode
struct DecomposeBatchNormToBatchNormInferenceMode
    : public OpRewritePattern<ONNXBatchNormalizationOp> {
  using OpRewritePattern::OpRewritePattern;
  LogicalResult matchAndRewrite(ONNXBatchNormalizationOp batchNormOp,
      PatternRewriter &rewriter) const final {

    auto meanRes = batchNormOp.getRunningMean();
    auto varianceRes = batchNormOp.getRunningVar();
    if (!meanRes.use_empty() || !varianceRes.use_empty()) {
      return rewriter.notifyMatchFailure(
          batchNormOp.getLoc(), "mean and variance must have no use.");
    }

    rewriter.replaceOp(batchNormOp,
        {rewriter.create<ONNXBatchNormalizationInferenceModeOp>(
             batchNormOp.getLoc(), batchNormOp.getY().getType(),
             batchNormOp.getX(), batchNormOp.getScale(), batchNormOp.getB(),
             batchNormOp.getInputMean(), batchNormOp.getInputVar(),
             batchNormOp.getEpsilon(), batchNormOp.getMomentum()),
            rewriter.create<ONNXNoneOp>(batchNormOp.getLoc()),
            rewriter.create<ONNXNoneOp>(batchNormOp.getLoc())});
    return success();
  }
};

// Decompose a pad with negative padding size to slice + pad
// Only supports static shapes
struct DecomposeSlicePadPattern : public OpRewritePattern<ONNXPadOp> {
  using OpRewritePattern::OpRewritePattern;

  LogicalResult matchAndRewrite(
      ONNXPadOp padOp, PatternRewriter &rewriter) const final {
    auto constantPad = padOp.getPads().getDefiningOp<ONNXConstantOp>();
    if (!constantPad) {
      return failure();
    }
    std::optional<Attribute> padValues;
    if (auto intAttrs = constantPad.getValueInts()) {
      padValues = intAttrs;
    } else if (auto attrs = constantPad.getValue()) {
      padValues = attrs;
    }
    if (!padValues) {
      return failure();
    }
    auto elementsAttr = llvm::dyn_cast<ElementsAttr>(*padValues);
    if (!elementsAttr) {
      return failure();
    }
    const auto padElements = onnx_mlir::getElementsArray<int64_t>(elementsAttr);
    const auto padElementsArray = padElements.get();
    if (llvm::none_of(padElementsArray, [](const auto v) { return v < 0; })) {
      // No slicing needed
      return failure();
    }
    if (!padOp.getAxes().getDefiningOp<ONNXNoneOp>()) {
      // This is possible to implement but makes the implementation more
      // difficult, so skip for now
      return failure();
    }
    const auto inputType = padOp.getData().getType().cast<ShapedType>();
    if (!inputType.hasStaticShape()) {
      // We need a static shape to calculate the ends for slice
      return failure();
    }
    auto sliceOp = buildSliceOp(padOp, rewriter, padElementsArray, inputType);
    auto newPadOp = buildPadOp(padOp, rewriter, padElementsArray, sliceOp);
    rewriter.replaceOp(padOp, newPadOp);
    return success();
  }

private:
  // Builds ands inserts a pad op, that is guaranteed to only pad and not
  // slice
  static Value buildPadOp(ONNXPadOp orignalPadOp, PatternRewriter &rewriter,
      ArrayRef<int64_t> padElementsArray, ONNXSliceOp sliceOp) {
    SmallVector<int64_t> pads;
    for (const auto padElem : padElementsArray) {
      pads.push_back((padElem < 0) ? 0 : padElem);
    }
    if (llvm::any_of(pads, [](const auto p) { return p > 0; })) {
      auto padsConstOp = onnx_mlir::createConstantOp(
          rewriter, orignalPadOp->getLoc(), rewriter.getI64ArrayAttr(pads));
      auto padOp = rewriter.create<ONNXPadOp>(orignalPadOp->getLoc(),
          orignalPadOp.getType(), sliceOp, padsConstOp,
          orignalPadOp.getConstantValue(), orignalPadOp.getAxes(),
          orignalPadOp.getMode());
      return padOp;
    }
    return sliceOp; // No pad needed if we only slice
  }

  // Builds and inserts a slice op, and its inputs, that handles negative
  // pads
  static ONNXSliceOp buildSliceOp(ONNXPadOp padOp, PatternRewriter &rewriter,
      ArrayRef<int64_t> padElementsArray, ShapedType inputType) {
    const auto inputShape = inputType.getShape();
    const size_t dims = padElementsArray.size() / 2;

    assert(inputShape.size() == dims);
    SmallVector<int64_t> sliceShape;
    for (size_t i = 0; i < dims; ++i) {
      auto sliceDimSize = inputShape[i];
      if (padElementsArray[i] < 0) {
        sliceDimSize += padElementsArray[i];
      }
      if (padElementsArray[i + dims] < 0) {
        sliceDimSize += padElementsArray[i + dims];
      }
      sliceShape.push_back(sliceDimSize);
    }
    auto sliceType = inputType.clone(sliceShape);

    SmallVector<int64_t> sliceStarts;
    for (size_t i = 0; i < dims; ++i) {
      if (padElementsArray[i] < 0) {
        sliceStarts.push_back(-padElementsArray[i]);
      } else {
        sliceStarts.push_back(0);
      }
    }
    auto startsConstOp = onnx_mlir::createConstantOp(
        rewriter, padOp->getLoc(), rewriter.getI64ArrayAttr(sliceStarts));

    SmallVector<int64_t> sliceEnds;
    for (size_t i = 0; i < dims; ++i) {
      const auto endIdx = inputShape[i];
      if (padElementsArray[i + dims] < 0) {
        sliceEnds.push_back(endIdx + padElementsArray[i + dims]);
      } else {
        sliceEnds.push_back(endIdx);
      }
    }
    auto endsConstOp = onnx_mlir::createConstantOp(
        rewriter, padOp->getLoc(), rewriter.getI64ArrayAttr(sliceEnds));

    auto sliceOp = rewriter.create<ONNXSliceOp>(padOp->getLoc(), sliceType,
        padOp.getData(), startsConstOp, endsConstOp,
        rewriter.create<ONNXNoneOp>(padOp->getLoc()),
        rewriter.create<ONNXNoneOp>(padOp->getLoc()));
    return sliceOp;
  }
};

// Decompose the custom op FusedMatMul that is produced by ONNXRuntime.
// According to FusedMatMul specification, it is the result of fusing MatMul and
// Transpose:
// https://github.com/microsoft/onnxruntime/blob/main/docs/ContribOperators.md#com.microsoft.FusedMatMul
//
// To decompose FusedMatMul, we need to know ranks of inputs A and B, so that
// we can emit Transpose operations. But, in general, we have no information
// about the ranks of A and B.
//
// The rewriting here only applies to a situation in which the transposed input
// comes from another Transpose that we have rank information via looking at
// `perm` // attribute. For example, if `transA = 1`, A must be from a Transpose
// to determine the rank of A.
//
// Example of onnx.Custom:
//  ```
// "onnx.Custom"(%0, %1) {alpha = 1.250000e-01 : f32,
//                        domain_name = "com.microsoft",
//                        function_name = "FusedMatMul",
//                        transA = 0 : si64, transB = 1 : si64} :
//              (tensor<*xf32>, tensor<*xf32>) -> tensor<*xf32>
// ```

struct CustomOpFuseMatMulPattern : public OpRewritePattern<ONNXCustomOp> {
  using OpRewritePattern<ONNXCustomOp>::OpRewritePattern;

  LogicalResult matchAndRewrite(
      ONNXCustomOp customOp, PatternRewriter &rewriter) const final {
    using namespace onnx_mlir;
    Location loc = customOp.getLoc();

    // Match
    FloatAttr alphaAttr;
    int64_t rankA, rankB;
    if (!isCustomOpFusedMatMulMatched(customOp, alphaAttr, rankA, rankB))
      return failure();

    // Rewrite ONNXCustomOp {alpha} (A, B) into `Mul(alpha, MatMul(A, B)`
    Value A = customOp.getOperands()[0];
    Value B = customOp.getOperands()[1];

    MultiDialectBuilder<OnnxBuilder> create(rewriter, loc);
    Type resType = customOp.getResult(0).getType();
    Type elementType = onnx_mlir::getElementType(resType);
    UnrankedTensorType unrankedType = UnrankedTensorType::get(elementType);

    Value matmulA = A;
    Value matmulB = B;
    // Transpose A if transA.
    if (rankA != -1) {
      // Prepare permutation attribute.
      SmallVector<int64_t, 4> indices;
      for (int64_t i = 0; i < rankA - 2; ++i)
        indices.emplace_back(i);
      // Permute the last two dimensions.
      indices.emplace_back(rankA - 1);
      indices.emplace_back(rankA - 2);
      ArrayAttr permAttr = rewriter.getI64ArrayAttr(llvm::ArrayRef(indices));
      matmulA = create.onnx.transpose(unrankedType, A, permAttr);
    }
    // Transpose B if transB.
    if (rankB != -1) {
      // Prepare permutation attribute.
      SmallVector<int64_t, 4> indices;
      for (int64_t i = 0; i < rankB - 2; ++i)
        indices.emplace_back(i);
      // Permute the last two dimensions.
      indices.emplace_back(rankB - 1);
      indices.emplace_back(rankB - 2);
      ArrayAttr permAttr = rewriter.getI64ArrayAttr(llvm::ArrayRef(indices));
      matmulB = create.onnx.transpose(unrankedType, B, permAttr);
    }
    // alpha
    DenseElementsAttr alphaDenseAttr =
        onnx_mlir::createDenseElementsAttrFromFloatAttr(
            rewriter, elementType, alphaAttr);
    Value alpha = create.onnx.constant(alphaDenseAttr);

    Value res = create.onnx.matmul(resType, matmulA, matmulB);
    res = create.onnx.mul(alpha, res);

    rewriter.replaceOp(customOp, res);
    return success();
  }

public:
  static bool isCustomOpFusedMatMulMatched(ONNXCustomOp customOp,
      FloatAttr &alphaAttr, int64_t &rankA, int64_t &rankB) {
    Operation *genericOp = customOp.getOperation();
    // CustomOp has two operands.
    if (customOp.getNumOperands() != 2)
      return false;
    Value A = genericOp->getOperands()[0];
    Value B = genericOp->getOperands()[1];

    // function_name is FusedMatMul.
    StringRef funcName = customOp.getFunctionName();
    if (!funcName.equals_insensitive("FusedMatMul"))
      return false;

    // domain_name exists and is "com.microsoft";
    StringAttr domAttr = genericOp->getAttrOfType<StringAttr>("domain_name");
    if (!domAttr)
      return false;
    if (!domAttr.getValue().equals_insensitive("com.microsoft"))
      return false;

    // transA and transB exist.
    IntegerAttr transA = genericOp->getAttrOfType<IntegerAttr>("transA");
    IntegerAttr transB = genericOp->getAttrOfType<IntegerAttr>("transB");
    if (!transA || !transB)
      return false;
    bool isTransA = (transA.getValue().getSExtValue() == 1);
    bool isTransB = (transB.getValue().getSExtValue() == 1);

    // If transA=true, we have to know A's rank to generate ONNXTransposeOp for
    // A. In a good condition, A is ranked then its rank is available.
    //
    // If A is unranked, we hope that A is a result of another ONNXTransposeOp
    // whose permutation is available and can be used to infer the rank of A.
    // For example,
    // %A = "onnx.Transpose"(%0) {perm = [0, 2, 1, 3]} :
    //                      (tensor<*xf32>) -> tensor<*xf32>
    // A must have rank 4 as perm has 4 indices.
    if (isTransA) {
      if (onnx_mlir::hasShapeAndRank(A)) {
        rankA = mlir::cast<ShapedType>(A.getType()).getRank();
      } else {
        if (isa<BlockArgument>(A))
          return false;
        if (auto transOp = dyn_cast<ONNXTransposeOp>(A.getDefiningOp())) {
          if (transOp.getPermAttr())
            rankA = transOp.getPermAttr().size();
          else
            return false;
        } else
          // Cannot determine the rank of A.
          return false;
      }
    } else
      rankA = -1;
    if (isTransB) {
      if (onnx_mlir::hasShapeAndRank(B)) {
        rankB = mlir::cast<ShapedType>(B.getType()).getRank();
      } else {
        if (isa<BlockArgument>(B))
          return false;
        if (auto transOp = dyn_cast<ONNXTransposeOp>(B.getDefiningOp())) {
          if (transOp.getPermAttr())
            rankB = transOp.getPermAttr().size();
          else
            return false;
        } else
          // Cannot determine the rank of B.
          return false;
      }
    } else
      rankB = -1;

    // Get alpha.
    alphaAttr = genericOp->getAttrOfType<FloatAttr>("alpha");
    if (!alphaAttr)
      return false;

    // CustomOp is in a good form to rewrite.
    return true;
  }
};

// Transform InstanceNormalization into LayerNormalization
struct InstanceNormIntoLayerNormPattern
    : public OpRewritePattern<ONNXInstanceNormalizationOp> {
  using OpRewritePattern<ONNXInstanceNormalizationOp>::OpRewritePattern;

  static bool isDecomposable(ONNXInstanceNormalizationOp instanceNormOp) {
    return onnx_mlir::hasStaticShape(instanceNormOp.getInput().getType()) &&
           onnx_mlir::hasStaticShape(instanceNormOp.getOutput().getType());
  }

  LogicalResult matchAndRewrite(ONNXInstanceNormalizationOp instanceNormOp,
      PatternRewriter &rewriter) const final {
    // Match.
    if (!isDecomposable(instanceNormOp)) {
      return failure();
    }

    // Get info.
    Value input = instanceNormOp.getInput();
    Value scale = instanceNormOp.getScale();
    Value bias = instanceNormOp.getB();
    ShapedType inputType = mlir::cast<ShapedType>(input.getType());
    Type elementType = inputType.getElementType();
    auto inputShape = inputType.getShape();
    int64_t C = inputShape[1];
    int64_t inputRank = inputType.getRank();
    int64_t nonSpacialRank = 2; //  Batch N and Channel C: 2 dimensions.
    assert(inputRank > nonSpacialRank &&
           "expected instance norm with input ranks > 2");

    // Rewrite.
    onnx_mlir::MultiDialectBuilder<onnx_mlir::OnnxBuilder> create(
        rewriter, instanceNormOp.getLoc());
    int64_t axis = nonSpacialRank;
    int64_t numInNorm = inputRank - axis;
    // Unsqueeze scale/bias from [C] to [C x 1 x 1 x ... x 1] with numInNorm 1s.
    llvm::SmallVector<int64_t, 4> axesList, biasScaleShape;
    biasScaleShape.emplace_back(C);
    for (int64_t i = 1; i <= numInNorm; ++i) {
      biasScaleShape.emplace_back(1);
      axesList.emplace_back(i);
    }
    Value axes = create.onnx.constantInt64(axesList);
    Type biasScaleType = RankedTensorType::get(biasScaleShape, elementType);
    Value newScale = create.onnx.unsqueeze(biasScaleType, scale, axes);
    Value newBias = create.onnx.unsqueeze(biasScaleType, bias, axes);
    // Create output using layer norm.
    Value Y = create.onnx.layerNorm(inputType, input, newScale, newBias, axis,
        instanceNormOp.getEpsilonAttr());
    // Set the type of the output to be the same as the output of the original
    // operation we are trying to replace.
    Y.setType(instanceNormOp.getResult().getType());
    // Replace operation.
    rewriter.replaceOp(instanceNormOp, Y);
    return success();
  }
};

namespace {
template <typename OP_TYPE>
bool isGroupNormDecomposable(OP_TYPE groupNormOp) {
  const Type inputType = groupNormOp.getX().getType();
  return onnx_mlir::hasStaticShape(inputType) &&
         onnx_mlir::hasStaticShape(groupNormOp.getResult().getType());
}
} // namespace

// Transform GroupNormalization into LayerNormalization
template <typename OP>
constexpr bool scaleAndBiasWithNumGroupShape =
    std::is_same_v<OP, ONNXGroupNormalizationV18Op>;

template <typename OP_TYPE>
LogicalResult ONNXGroupNormalizationCommon(
    OP_TYPE groupNormOp, PatternRewriter &rewriter) {

  // Match.
  if (!isGroupNormDecomposable(groupNormOp))
    return failure();

  // Get info.
  Value input = groupNormOp.getX();
  Value scale = groupNormOp.getScale();
  Value bias = groupNormOp.getBias();
  ShapedType inputType = mlir::cast<ShapedType>(input.getType());
  Type elementType = inputType.getElementType();
  auto inputShapeVal = inputType.getShape();
  int64_t C = inputShapeVal[1];
  int64_t inputRank = inputType.getRank();
  int64_t nonSpacialRank = 2; //  Batch N and Channel C: 2 dimensions.
  assert(inputRank > nonSpacialRank &&
         "expected instance norm with input ranks > 2");
  int64_t spacialRank = inputRank - nonSpacialRank;
  int64_t layerNormRank = inputRank + 1; // +1 as C is split to NG and C/NG
  int64_t numGroups = groupNormOp.getNumGroups();

  // Rewrite.
  onnx_mlir::MultiDialectBuilder<onnx_mlir::OnnxBuilder> create(
      rewriter, groupNormOp.getLoc());
  int64_t axis = nonSpacialRank;
  int64_t numInNorm = layerNormRank - axis;
  Type biasScaleType;
  Value axes;
  Value newBias;
  Value newScale;

  //"numgroups" and "C" should have the same dimension index
  llvm::SmallVector<int64_t, 4> axesList, biasScaleVal;

  if constexpr (scaleAndBiasWithNumGroupShape<OP_TYPE>) {
    // Opset18 Uses "numgroups" the number of groups of channels for the scale
    // and bias
    // Unsqueeze scale/bias from [NG] to [1 x NG x 1 x ... x 1] with numInNorm
    // 1s.
    biasScaleVal.emplace_back(numGroups);
    for (int64_t i = 1; i <= numInNorm; ++i) {
      biasScaleVal.emplace_back(1);
      axesList.emplace_back(i);
    }

    axes = create.onnx.constantInt64(axesList);
    biasScaleType = RankedTensorType::get(biasScaleVal, elementType);
    newScale = create.onnx.unsqueeze(biasScaleType, scale, axes);
    newBias = create.onnx.unsqueeze(biasScaleType, bias, axes);
  } else {
    // Opset21 Uses "C" the number of channels for the scale and bias
    // The equivalent of "C" when split is "NG x C/NG"
    // Reshape scale/bias from [C] to [NG x C/NG x 1 x ... x 1] with numInNorm
    // 1s.
    biasScaleVal.emplace_back(numGroups);
    // C can be a dynamic or static value, account for that here
    if (C != ShapedType::kDynamic) {
      assert(C % numGroups == 0 && "expected numGroups to divide C");
      biasScaleVal.emplace_back(C / numGroups);
    } else {
      biasScaleVal.emplace_back(ShapedType::kDynamic);
    }

    for (int64_t i = 2; i <= numInNorm; ++i) {
      biasScaleVal.emplace_back(1);
    }

    // Calculate the (possible) dynamic dimensions for biasScaleShape
    Value NGShape = create.onnx.constantInt64({numGroups});
    Value oneDimShape =
        create.onnx.constantInt64(SmallVector<int64_t>(spacialRank, 1));
    Type biasScaleShapeType =
        RankedTensorType::get({inputRank}, rewriter.getI64Type());
    Value biasScaleShape = create.onnx.concat(
        biasScaleShapeType, {NGShape, NGShape, oneDimShape}, /*axis*/ 0);

    // Reshape instead of unsqueeze (use biasScaleShape)
    biasScaleType = RankedTensorType::get(biasScaleVal, elementType);
    newScale = create.onnx.reshape(biasScaleType, scale, biasScaleShape);
    newBias = create.onnx.reshape(biasScaleType, bias, biasScaleShape);
  }

  // Convert input from N x C x D1...Dn to N x (NG x C/NG) x D1...Dn.
  // First compute the new (possible dynamic) shape.
  Type batchShapeType = RankedTensorType::get({1}, rewriter.getI64Type());
  Value NShape = create.onnx.shape(
      batchShapeType, input, /*start*/ 0, /*exclusive end*/ 1);
  Value NGandMin1Shape = create.onnx.constantInt64({numGroups, -1});
  Type spacialShapeType =
      RankedTensorType::get({spacialRank}, rewriter.getI64Type());
  Value spacialShape =
      create.onnx.shape(spacialShapeType, input, /*start*/ nonSpacialRank);
  Type layerNormShapeType =
      RankedTensorType::get({layerNormRank}, rewriter.getI64Type());
  Value layerNormShape = create.onnx.concat(layerNormShapeType,
      {NShape, NGandMin1Shape, spacialShape}, /*axis*/
      0);
  // Compute type of converted input.
  llvm::SmallVector<int64_t, 5> layerNormShapeVal;
  // Create a new tensor with the following dimensions: N, NG, C/NG, D1, D2,
  // Dn...
  layerNormShapeVal.emplace_back(inputShapeVal[0]); // N
  layerNormShapeVal.emplace_back(numGroups);        // NG
  if (C != ShapedType::kDynamic) {
    assert(C % numGroups == 0 && "expected numGroups to divide C");
    layerNormShapeVal.emplace_back(C / numGroups); // (C/NG)
  } else
    layerNormShapeVal.emplace_back(ShapedType::kDynamic);
  for (int64_t i = 0; i < spacialRank; ++i)
    layerNormShapeVal.emplace_back(inputShapeVal[nonSpacialRank + i]); // Dn
  RankedTensorType layerNormInputType =
      RankedTensorType::get(layerNormShapeVal, elementType);
  Value layerNormInput =
      create.onnx.reshape(layerNormInputType, input, layerNormShape);
  // Create output using layer norm.
  Value layerNormY = create.onnx.layerNorm(layerNormInputType, layerNormInput,
      newScale, newBias, axis, groupNormOp.getEpsilonAttr());
  // Resize output to original size
  Type inputShapeType =
      RankedTensorType::get({inputRank}, rewriter.getI64Type());
  Value inputShape = create.onnx.shape(inputShapeType, input);
  Type outputType = groupNormOp.getY().getType();
  Value Y = create.onnx.reshape(outputType, layerNormY, inputShape);
  // Set the type of the output to be the same as the output of the original
  // operation we are trying to replace.
  Y.setType(groupNormOp.getResult().getType());
  // Replace operation.
  rewriter.replaceOp(groupNormOp, Y);
  return success();
}

struct GroupNormIntoLayerNormPattern1
    : public OpRewritePattern<ONNXGroupNormalizationOp> {
  using OpRewritePattern<ONNXGroupNormalizationOp>::OpRewritePattern;

  LogicalResult matchAndRewrite(ONNXGroupNormalizationOp groupNormOp,
      PatternRewriter &rewriter) const final {
    return ONNXGroupNormalizationCommon<ONNXGroupNormalizationOp>(
        groupNormOp, rewriter);
  }
};

struct GroupNormIntoLayerNormPattern2
    : public OpRewritePattern<ONNXGroupNormalizationV18Op> {
  using OpRewritePattern<ONNXGroupNormalizationV18Op>::OpRewritePattern;

  LogicalResult matchAndRewrite(ONNXGroupNormalizationV18Op groupNormOp,
      PatternRewriter &rewriter) const final {
    return ONNXGroupNormalizationCommon<ONNXGroupNormalizationV18Op>(
        groupNormOp, rewriter);
  }
};

/// Decompose `onnx.Sum` to a sequence of `onnx.Add`
struct SumToAddPattern : public OpRewritePattern<ONNXSumOp> {
  using OpRewritePattern<ONNXSumOp>::OpRewritePattern;

  LogicalResult matchAndRewrite(
      ONNXSumOp sumOp, PatternRewriter &rewriter) const final {
    SmallVector<Value> inputs(sumOp.getData_0());
    assert(inputs.size() > 0 && "expected at least one input");
    Value result = inputs[0];
    if (inputs.size() > 1) {
      inputs.erase(inputs.begin());
      for (auto input : inputs) {
        result = rewriter.create<ONNXAddOp>(sumOp.getLoc(), result, input);
      }
    }
    auto resultType = mlir::cast<ShapedType>(sumOp.getResult().getType());
    if (resultType != result.getType())
      result = rewriter.create<ONNXCastOp>(
          sumOp.getLoc(), resultType, result, 1, resultType.getElementType());
    rewriter.replaceOp(sumOp, result);
    return success();
  }
};

// =============================================================================
// Pattern for replacing CastLikeOp by CastOp.
// =============================================================================
// A pattern to turn
//   `CastLikeOp(input, saturate, targetLike)`
// into
//   `CastOp(input, saturate, targetType)`
class ReplaceCastLikeByCastPattern : public OpRewritePattern<ONNXCastLikeOp> {
public:
  using OpRewritePattern<ONNXCastLikeOp>::OpRewritePattern;

  LogicalResult matchAndRewrite(
      ONNXCastLikeOp castLikeOp, PatternRewriter &rewriter) const override {
    Location loc = castLikeOp.getLoc();

    Value input = castLikeOp.getInput();
    Value output = castLikeOp.getOutput();
    Value target = castLikeOp.getTargetType();
    IntegerAttr saturate = castLikeOp.getSaturateAttr();

    // The output type will be the same as the target_type or the second input
    Type targetType = mlir::cast<ShapedType>(target.getType()).getElementType();

    // Replace
    Value res;
    if (mlir::cast<ShapedType>(output.getType()).hasRank())
      res = onnx_mlir::OnnxBuilder(rewriter, loc)
                .cast(input, saturate, TypeAttr::get(targetType));
    else {
      Type resultType = UnrankedTensorType::get(targetType);
      res = onnx_mlir::OnnxBuilder(rewriter, loc)
                .cast(resultType, input, saturate, TypeAttr::get(targetType),
                    false);
    }
    rewriter.replaceOp(castLikeOp, res);
    return success();
  }
};

struct DecomposeONNXToONNXPass
    : public PassWrapper<DecomposeONNXToONNXPass, OperationPass<func::FuncOp>> {
  MLIR_DEFINE_EXPLICIT_INTERNAL_INLINE_TYPE_ID(DecomposeONNXToONNXPass)

  DecomposeONNXToONNXPass(const std::string &target) { this->target = target; }
  DecomposeONNXToONNXPass(const DecomposeONNXToONNXPass &pass)
      : mlir::PassWrapper<DecomposeONNXToONNXPass,
            OperationPass<func::FuncOp>>() {
    this->target = pass.target.getValue();
  }

  StringRef getArgument() const override { return "decompose-onnx"; }

  StringRef getDescription() const override {
    return "Decompose ONNX operations into composition of other ONNX "
           "operations.";
  }

  Option<std::string> target{*this, "target",
      llvm::cl::desc("Target Dialect to decompose into"), ::llvm::cl::init("")};

  void runOnOperation() final;

  typedef PassWrapper<DecomposeONNXToONNXPass, OperationPass<func::FuncOp>>
      BaseType;
};

void DecomposeONNXToONNXPass::runOnOperation() {
  func::FuncOp function = getOperation();
  MLIRContext *context = &getContext();
<<<<<<< HEAD
=======

  ConversionTarget target(getContext());
  target.addLegalDialect<ONNXDialect, arith::ArithDialect, func::FuncDialect>();

  // These ops will be decomposed into other ONNX ops. Hence, they will not be
  // available after this pass.
  target.addIllegalOp<ONNXCastLikeOp>();
  target.addIllegalOp<ONNXClipV11Op>();
  target.addIllegalOp<ONNXClipV12Op>();
  target.addIllegalOp<ONNXClipV6Op>();
  target.addIllegalOp<ONNXConstantOfShapeOp>();
  target.addIllegalOp<ONNXDFTV17Op>();
  target.addIllegalOp<ONNXGroupNormalizationOp>();
  target.addIllegalOp<ONNXGroupNormalizationV18Op>();
  target.addIllegalOp<ONNXInstanceNormalizationOp>();
  target.addIllegalOp<ONNXLogSoftmaxOp>();
  target.addIllegalOp<ONNXPadV11Op>();
  target.addIllegalOp<ONNXPadV13Op>();
  target.addIllegalOp<ONNXPadV18Op>();
  target.addIllegalOp<ONNXPadV2Op>();
  target.addIllegalOp<ONNXReduceL1Op>();
  target.addIllegalOp<ONNXReduceL1V13Op>();
  target.addIllegalOp<ONNXReduceL2Op>();
  target.addIllegalOp<ONNXReduceL2V13Op>();
  target.addIllegalOp<ONNXReduceLogSumExpOp>();
  target.addIllegalOp<ONNXReduceLogSumOp>();
  target.addIllegalOp<ONNXReduceMaxV18Op>();
  target.addIllegalOp<ONNXReduceMinV18Op>();
  target.addIllegalOp<ONNXReduceSumSquareOp>();
  target.addIllegalOp<ONNXResizeV10Op>();
  target.addIllegalOp<ONNXResizeV11Op>();
  target.addIllegalOp<ONNXResizeV13Op>();
  target.addIllegalOp<ONNXResizeV18Op>();
  target.addIllegalOp<ONNXScalerOp>();
  target.addIllegalOp<ONNXScatterOp>();
  target.addIllegalOp<ONNXSequenceConstructOp>();
  target.addIllegalOp<ONNXSplitV11Op>();
  target.addIllegalOp<ONNXSplitV13Op>();
  target.addIllegalOp<ONNXSqueezeV11Op>();
  target.addIllegalOp<ONNXSumOp>();
  target.addIllegalOp<ONNXUnsqueezeV11Op>();
  target.addIllegalOp<ONNXUpsampleOp>();
  target.addIllegalOp<ONNXUpsampleV7Op>();

  target.addDynamicallyLegalOp<ONNXEinsumOp>([](ONNXEinsumOp op) {
    return !onnx_mlir::DecomposeEinsumPattern::isDecomposable(op);
  });

  target.addDynamicallyLegalOp<ONNXConcatOp>([](ONNXConcatOp op) {
    ONNXShapeOp shapeOp;
    ONNXTransposeOp transposeOp;
    return !isConcatFuseMatched(op, shapeOp, transposeOp);
  });

  // Rewrite ONNXConstantOp with scalar values into the one using ElementAttrs.
  target.addDynamicallyLegalOp<ONNXConstantOp>([](ONNXConstantOp op) {
    return !(op.getValueFloatAttr() || op.getValueFloatsAttr() ||
             op.getValueIntAttr() || op.getValueIntsAttr() ||
             op.getValueStringAttr() || op.getValueStringsAttr());
  });

  // Decompose CustomOp FusedMatMul introduced by onnxruntime:
  // https://github.com/microsoft/onnxruntime/blob/main/docs/ContribOperators.md#com.microsoft.FusedMatMul
  target.addDynamicallyLegalOp<ONNXCustomOp>([](ONNXCustomOp op) {
    int64_t rankA, rankB;
    FloatAttr alpha;
    return !CustomOpFuseMatMulPattern::isCustomOpFusedMatMulMatched(
        op, alpha, rankA, rankB);
  });

#ifdef ONNX_MLIR_ENABLE_STABLEHLO
  // ONNXtoStablehlo pass has own rewriting for ConvTranspose Op using
  // stablehlo ops. To avoid conflict with it, decomposing for ConvTranspose
  // is disabled when the target is stablehlo.
  if (this->target != "stablehlo") {
#endif
    target.addDynamicallyLegalOp<ONNXConvTransposeOp>(
        [](ONNXConvTransposeOp op) {
          return !onnx_mlir::shouldDecomposeConvTransposeOp(op);
        });
#ifdef ONNX_MLIR_ENABLE_STABLEHLO
  }
#endif

>>>>>>> 265ee602
  RewritePatternSet patterns(context);
  onnx_mlir::getDecomposeONNXToONNXPatterns(patterns);
  patterns.insert<ReplaceCastLikeByCastPattern>(context);

#ifdef ONNX_MLIR_ENABLE_STABLEHLO
  if (this->target == "stablehlo") {
    populateDecomposingONNXBeforeStablehloPatterns(patterns, context);
  }
#endif

  if (failed(applyPatternsAndFoldGreedily(function, std::move(patterns))))
    signalPassFailure();
}

} // namespace

void onnx_mlir::getDecomposeONNXToONNXPatterns(
    mlir::RewritePatternSet &patterns) {
  MLIRContext *context = patterns.getContext();
  populateWithGenerated(patterns);
  patterns.insert<onnx_mlir::DecomposeEinsumPattern>(context);
  patterns.insert<ConcatFusePattern>(context);
  patterns.insert<DecomposeHardSwishPattern>(context);
  // Decompose CustomOp FusedMatMul introduced by onnxruntime:
  // https://github.com/microsoft/onnxruntime/blob/main/docs/ContribOperators.md#com.microsoft.FusedMatMul
  patterns.insert<CustomOpFuseMatMulPattern>(context);
  patterns.insert<InstanceNormIntoLayerNormPattern>(context);
  patterns.insert<GroupNormIntoLayerNormPattern1>(context);
  patterns.insert<GroupNormIntoLayerNormPattern2>(context);
<<<<<<< HEAD
  patterns.insert<DecomposeBatchNormToBatchNormInferenceMode>(context);
  patterns.insert<DecomposeBatchNormV9ToBatchNorm>(context);
  patterns.insert<DecomposeSlicePadPattern>(context);
=======
  patterns.insert<SumToAddPattern>(context);
>>>>>>> 265ee602

  // TODO: consider whether to include SoftmaxPattern here
}

/*!
 * Create a DecomposeONNX pass.
 */
std::unique_ptr<mlir::Pass> onnx_mlir::createDecomposeONNXToONNXPass(
    const std::string &target) {
  return std::make_unique<DecomposeONNXToONNXPass>(target);
}<|MERGE_RESOLUTION|>--- conflicted
+++ resolved
@@ -1295,93 +1295,6 @@
 void DecomposeONNXToONNXPass::runOnOperation() {
   func::FuncOp function = getOperation();
   MLIRContext *context = &getContext();
-<<<<<<< HEAD
-=======
-
-  ConversionTarget target(getContext());
-  target.addLegalDialect<ONNXDialect, arith::ArithDialect, func::FuncDialect>();
-
-  // These ops will be decomposed into other ONNX ops. Hence, they will not be
-  // available after this pass.
-  target.addIllegalOp<ONNXCastLikeOp>();
-  target.addIllegalOp<ONNXClipV11Op>();
-  target.addIllegalOp<ONNXClipV12Op>();
-  target.addIllegalOp<ONNXClipV6Op>();
-  target.addIllegalOp<ONNXConstantOfShapeOp>();
-  target.addIllegalOp<ONNXDFTV17Op>();
-  target.addIllegalOp<ONNXGroupNormalizationOp>();
-  target.addIllegalOp<ONNXGroupNormalizationV18Op>();
-  target.addIllegalOp<ONNXInstanceNormalizationOp>();
-  target.addIllegalOp<ONNXLogSoftmaxOp>();
-  target.addIllegalOp<ONNXPadV11Op>();
-  target.addIllegalOp<ONNXPadV13Op>();
-  target.addIllegalOp<ONNXPadV18Op>();
-  target.addIllegalOp<ONNXPadV2Op>();
-  target.addIllegalOp<ONNXReduceL1Op>();
-  target.addIllegalOp<ONNXReduceL1V13Op>();
-  target.addIllegalOp<ONNXReduceL2Op>();
-  target.addIllegalOp<ONNXReduceL2V13Op>();
-  target.addIllegalOp<ONNXReduceLogSumExpOp>();
-  target.addIllegalOp<ONNXReduceLogSumOp>();
-  target.addIllegalOp<ONNXReduceMaxV18Op>();
-  target.addIllegalOp<ONNXReduceMinV18Op>();
-  target.addIllegalOp<ONNXReduceSumSquareOp>();
-  target.addIllegalOp<ONNXResizeV10Op>();
-  target.addIllegalOp<ONNXResizeV11Op>();
-  target.addIllegalOp<ONNXResizeV13Op>();
-  target.addIllegalOp<ONNXResizeV18Op>();
-  target.addIllegalOp<ONNXScalerOp>();
-  target.addIllegalOp<ONNXScatterOp>();
-  target.addIllegalOp<ONNXSequenceConstructOp>();
-  target.addIllegalOp<ONNXSplitV11Op>();
-  target.addIllegalOp<ONNXSplitV13Op>();
-  target.addIllegalOp<ONNXSqueezeV11Op>();
-  target.addIllegalOp<ONNXSumOp>();
-  target.addIllegalOp<ONNXUnsqueezeV11Op>();
-  target.addIllegalOp<ONNXUpsampleOp>();
-  target.addIllegalOp<ONNXUpsampleV7Op>();
-
-  target.addDynamicallyLegalOp<ONNXEinsumOp>([](ONNXEinsumOp op) {
-    return !onnx_mlir::DecomposeEinsumPattern::isDecomposable(op);
-  });
-
-  target.addDynamicallyLegalOp<ONNXConcatOp>([](ONNXConcatOp op) {
-    ONNXShapeOp shapeOp;
-    ONNXTransposeOp transposeOp;
-    return !isConcatFuseMatched(op, shapeOp, transposeOp);
-  });
-
-  // Rewrite ONNXConstantOp with scalar values into the one using ElementAttrs.
-  target.addDynamicallyLegalOp<ONNXConstantOp>([](ONNXConstantOp op) {
-    return !(op.getValueFloatAttr() || op.getValueFloatsAttr() ||
-             op.getValueIntAttr() || op.getValueIntsAttr() ||
-             op.getValueStringAttr() || op.getValueStringsAttr());
-  });
-
-  // Decompose CustomOp FusedMatMul introduced by onnxruntime:
-  // https://github.com/microsoft/onnxruntime/blob/main/docs/ContribOperators.md#com.microsoft.FusedMatMul
-  target.addDynamicallyLegalOp<ONNXCustomOp>([](ONNXCustomOp op) {
-    int64_t rankA, rankB;
-    FloatAttr alpha;
-    return !CustomOpFuseMatMulPattern::isCustomOpFusedMatMulMatched(
-        op, alpha, rankA, rankB);
-  });
-
-#ifdef ONNX_MLIR_ENABLE_STABLEHLO
-  // ONNXtoStablehlo pass has own rewriting for ConvTranspose Op using
-  // stablehlo ops. To avoid conflict with it, decomposing for ConvTranspose
-  // is disabled when the target is stablehlo.
-  if (this->target != "stablehlo") {
-#endif
-    target.addDynamicallyLegalOp<ONNXConvTransposeOp>(
-        [](ONNXConvTransposeOp op) {
-          return !onnx_mlir::shouldDecomposeConvTransposeOp(op);
-        });
-#ifdef ONNX_MLIR_ENABLE_STABLEHLO
-  }
-#endif
-
->>>>>>> 265ee602
   RewritePatternSet patterns(context);
   onnx_mlir::getDecomposeONNXToONNXPatterns(patterns);
   patterns.insert<ReplaceCastLikeByCastPattern>(context);
@@ -1411,13 +1324,10 @@
   patterns.insert<InstanceNormIntoLayerNormPattern>(context);
   patterns.insert<GroupNormIntoLayerNormPattern1>(context);
   patterns.insert<GroupNormIntoLayerNormPattern2>(context);
-<<<<<<< HEAD
   patterns.insert<DecomposeBatchNormToBatchNormInferenceMode>(context);
   patterns.insert<DecomposeBatchNormV9ToBatchNorm>(context);
   patterns.insert<DecomposeSlicePadPattern>(context);
-=======
   patterns.insert<SumToAddPattern>(context);
->>>>>>> 265ee602
 
   // TODO: consider whether to include SoftmaxPattern here
 }
