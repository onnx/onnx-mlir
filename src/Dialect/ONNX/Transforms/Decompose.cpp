/*
 * SPDX-License-Identifier: Apache-2.0
 */

//===----------- ONNXDecompose.cpp - ONNX High Level Rewriting ------------===//
//
// Copyright 2019-2024 The IBM Research Authors.
//
// =============================================================================
//
// This file implements a set of rewriters to decompose an ONNX operation into
// composition of other ONNX operations.
//
// This pass is applied before any other pass so that there is no need to
// implement shape inference for the decomposed operation. Hence, it is expected
// that there is no knowledge about tensor shape at this point.
//
// TODO: This file is quite busy as the number of decomposing op is increasing.
// It is better to move decomposition of each operation into a separate file.
//
//===----------------------------------------------------------------------===//

#include <numeric>

#include "mlir/IR/Attributes.h"
#include "mlir/IR/BuiltinAttributes.h"
#include "mlir/IR/BuiltinTypes.h"
#include "mlir/IR/PatternMatch.h"
#include "mlir/IR/TypeRange.h"
#include "mlir/IR/Value.h"
#include "mlir/IR/Verifier.h"
#include "mlir/Pass/Pass.h"
#include "mlir/Support/LogicalResult.h"
#include "mlir/Transforms/DialectConversion.h"
#include "mlir/Transforms/GreedyPatternRewriteDriver.h"

#include "src/Compiler/CompilerOptions.hpp"
#include "src/Dialect/ONNX/DialectBuilder.hpp"
#include "src/Dialect/ONNX/ElementsAttr/ElementsAttrHelper.hpp"
#include "src/Dialect/ONNX/ONNXOps.hpp"
#include "src/Dialect/ONNX/ONNXOps/OpHelper.hpp"
#include "src/Dialect/ONNX/ONNXOps/ShapeHelper.hpp"
#include "src/Dialect/ONNX/Transforms/Decompose.hpp"
#include "src/Dialect/ONNX/Transforms/DecomposeEinsum.hpp"
#include "src/Pass/Passes.hpp"
#include "src/Support/TypeUtilities.hpp"
#include "llvm/ADT/ArrayRef.h"
#include "llvm/Support/Debug.h"

#define DEBUG_TYPE "decompose"

using namespace mlir;

namespace onnx_mlir {

// Create an DenseElementsAttr of ArrayAttr.
// This function is used to get Value Type of an EXISTING ArrayAttr for Scaler
// function.
DenseElementsAttr createDenseArrayAttr(
    PatternRewriter &rewriter, ArrayAttr origAttrs) {
  assert(origAttrs && "handle EXISTING ArrayAttr only");

  if (mlir::dyn_cast<FloatAttr>(origAttrs.getValue()[0])) {
    Type elementType = rewriter.getF32Type();
    int nElements = origAttrs.getValue().size();
    SmallVector<float, 4> wrapper(nElements, 0);
    for (int i = 0; i < nElements; ++i)
      wrapper[i] =
          mlir::cast<FloatAttr>(origAttrs.getValue()[i]).getValueAsDouble();

    return DenseElementsAttr::get(
        RankedTensorType::get(wrapper.size(), elementType),
        llvm::ArrayRef(wrapper));
  }

  if (mlir::dyn_cast<IntegerAttr>(origAttrs.getValue()[0])) {
    Type elementType = rewriter.getIntegerType(64);
    int nElements = origAttrs.getValue().size();
    SmallVector<int64_t, 4> wrapper(nElements, 0);
    for (int i = 0; i < nElements; ++i)
      wrapper[i] = mlir::cast<IntegerAttr>(origAttrs.getValue()[i]).getInt();

    return DenseElementsAttr::get(
        RankedTensorType::get(wrapper.size(), elementType),
        llvm::ArrayRef(wrapper));
  }

  llvm_unreachable("unexpected attribute type");
}

/// Create an Scalar DenseElementsAttr from FloatAttr or IntegerAttr.
/// This is used to create an ONNXConstant of rank 0, e.g. tensor<f32>.
DenseElementsAttr createScalarDenseAttr(
    PatternRewriter &rewriter, Attribute attr) {
  if (mlir::dyn_cast<FloatAttr>(attr)) {
    Type elementType = rewriter.getF32Type();
    SmallVector<float, 1> wrapper;
    wrapper.emplace_back(mlir::cast<FloatAttr>(attr).getValueAsDouble());
    return DenseElementsAttr::get(
        RankedTensorType::get({}, elementType), llvm::ArrayRef(wrapper));
  }

  if (mlir::dyn_cast<IntegerAttr>(attr)) {
    Type elementType = rewriter.getIntegerType(64);
    SmallVector<int64_t, 1> wrapper;
    wrapper.emplace_back(mlir::cast<IntegerAttr>(attr).getSInt());
    return DenseElementsAttr::get(
        RankedTensorType::get({}, elementType), llvm::ArrayRef(wrapper));
  }

  llvm_unreachable("unexpected attribute type");
}

// Create an DenseElementsAttr of ArrayAttr.
// When ArrayAttr is Null, an empty Integer DenseElementAttr is returned
DenseElementsAttr createDenseArrayAttrOrEmpty(
    PatternRewriter &rewriter, ArrayAttr origAttrs) {
  if (origAttrs)
    return createDenseArrayAttr(rewriter, origAttrs);

  Type elementType = rewriter.getIntegerType(64);
  int nElements = 0;
  SmallVector<int64_t, 4> wrapper(nElements, 0);
  for (int i = 0; i < nElements; ++i)
    wrapper[i] = i;

  return DenseElementsAttr::get(
      RankedTensorType::get(wrapper.size(), elementType),
      llvm::ArrayRef(wrapper));
}

Value createSequenceConstructOp(
    PatternRewriter &rewriter, Value seq, OperandRange inputs) {
  Type resType = seq.getType();
  Location loc = seq.getLoc();
  Value position = rewriter.create<ONNXNoneOp>(loc);

  for (auto input : inputs)
    seq = rewriter.create<ONNXSequenceInsertOp>(
        loc, resType, seq, input, position);

  return seq;
}

// Reverse all elements of the first or second dimension of `input`.
Value reverseAllElements(
    PatternRewriter &rewriter, Location loc, Value input, int64_t dimension) {
  onnx_mlir::MultiDialectBuilder<onnx_mlir::OnnxBuilder> create(rewriter, loc);
  ShapedType inputType = mlir::cast<ShapedType>(input.getType());
  ArrayRef<int64_t> inputShape = inputType.getShape();
  SmallVector<int64_t, 4> sLens;
  assert((dimension == 0 or dimension == 1) &&
         "Reversed dimension need to be 0 or 1.");
  // Create `sequence_lengths`, `batch_axis` and `time_axis` to reverse all
  // elements. When reversing the first dim of input(d0 x d1), set `batch_axis`
  // = 1, and `time_axis` = 0 and create [d0, d0,...,d0] as `sequence_lengths`
  // whose the number of elements are d1.
  // Example:
  //   input(d0 x d1) = (4 x 3)) then, `sequence_lengths` is [4, 4, 4].
  // When reverse the second dim of input(d0 x d1), set `batch_axis` = 0,
  // and `time_axis` = 1 and create [d1, d1,...,d1] as `sequence_lengths`
  // whose the number of elements are d0.
  // Example:
  // input(d0 x d1) = (4 x 3)) then, `sequence_lengths` is [3, 3, 3, 3].
  int64_t batchAxis = dimension == 0 ? 1 : 0;
  int64_t timeAxis = dimension == 0 ? 0 : 1;
  for (int i = 0; i < inputShape[batchAxis]; ++i)
    sLens.emplace_back(inputShape[timeAxis]);
  Value sLensVal = create.onnx.constantInt64(sLens);
  Type resultType = mlir::cast<RankedTensorType>(input.getType());
  Value result = create.onnx.reverseSequence(
      resultType, input, sLensVal, batchAxis, timeAxis);
  return result;
}

// Reverse elements in weight tensor of ConvTranspose op. The reversed weight
// tensor are used as weight tensor of Conv op generated by rewriting.
// 1. Transpose weight tensor from NxCxD0xD1xD2x... to D0xD1xD2x ... xNxC to
//    reverse elements by using ReverseSequence op.
//    The ReverseSequence op can reverse elements in the first and second
//    dimensions. So, spatial dimensions are moved using Transpose op.
// 2. Reverse The first two dimensions by two ReverseSequence ops.
//    Reverse D0 by the first ReverseSequence op, then reverse D1 by the second
//    ReverseSequence op. Reverse D0 and D1 and move them to last
//    (D0xD1xD2xD3x... to D2xD3x...xD0xD1) to reverse D2 and D3. Continue this
//    to reverse all spatial dimensions.
// 3. Reverse the last spatial dimension (Dn) using single ReverseSequence if
//    rank is odd.
// 4. Reverse non-spatial dimensions (N and C).
//    Transpose "N x C x D0 x D1 x D2 x ... x Dn" to "C x N x D0 x D1 x D2 x
//    ...x Dn".
Value reverseWeightTensor(
    PatternRewriter &rewriter, Location loc, Value input) {
  onnx_mlir::MultiDialectBuilder<onnx_mlir::OnnxBuilder> create(rewriter, loc);
  ShapedType inputType = mlir::cast<ShapedType>(input.getType());
  Type elementType = inputType.getElementType();
  assert(inputType.hasRank() && "Need rank to reverse weight tensor.");
  // 1. Transpose NxCxD0xD1xD2x... to D0xD1xD2x ... xNxC.
  int64_t spatialOffset = 2; // for N and C
  int64_t spatialRank = inputType.getRank() - spatialOffset;
  SmallVector<int64_t, 4> permsVal;
  for (int i = 0; i < spatialRank; ++i)
    permsVal.emplace_back(spatialOffset + i);
  for (int i = 0; i < spatialOffset; ++i)
    permsVal.emplace_back(i);
  ArrayRef<int64_t> perms(permsVal);
  Value transposedInput = create.onnx.transposeInt64(input, perms);
  // 2. Reverse the first and second spatial dimensions.
  ShapedType tInputType = mlir::cast<ShapedType>(transposedInput.getType());
  for (int i = 0; i < spatialRank / 2; i += 2) {
    // TODO: Support dynamic dim in reverseAllElements().
    assert((!tInputType.isDynamicDim(0) && !tInputType.isDynamicDim(1)) &&
           "Spatial dimensions for weight tensor need to be static.");
    Value reverse0 =
        reverseAllElements(rewriter, loc, transposedInput, /*dimension*/ 0);
    Value reverse1 =
        reverseAllElements(rewriter, loc, reverse0, /*dimension*/ 1);
    // Move two reversed dimensions to the last for next reverse.
    SmallVector<int64_t, 4> permsVal0;
    for (int j = 0; j < inputType.getRank() - 2; ++j)
      permsVal0.emplace_back(j + 2);
    for (int j = 0; j < 2; ++j)
      permsVal0.emplace_back(j);
    ArrayRef<int64_t> perms(permsVal0);
    transposedInput = create.onnx.transposeInt64(reverse1, permsVal0);
  }
  // 3. Reverse the rest of dimension if spatial rank is odd.
  if (spatialRank % 2 != 0) {
    ShapedType tInType = mlir::cast<ShapedType>(transposedInput.getType());
    ArrayRef<int64_t> tInShape = tInType.getShape();
    Value reverse0;
    if (tInShape[1] == ShapedType::kDynamic) {
      // When N is unknown dim,
      // reshape "Dn x N x C x D0 x D1 x D2 x ... x Dn-1"
      // to "Dn x 1 x N x C x D0 x D1 x D2 x ... x Dn-1",
      // then, reshape back to original shape after reversed.
      // TODO: Support dynamic dim in reverseAllElements(). If supported, this
      // code becomes much simpler.
      int64_t tInRank = tInShape.size();
      Type tInShapeType =
          RankedTensorType::get({tInRank}, rewriter.getI64Type());
      Value tInShapeVals = create.onnx.shape(tInShapeType, transposedInput);
      SmallVector<int64_t, 6> reshapedShapeVec;
      reshapedShapeVec.emplace_back(tInShape[0]);
      reshapedShapeVec.emplace_back(1);
      for (int i = 1; i < tInType.getRank(); ++i)
        reshapedShapeVec.emplace_back(tInShape[i]);
      Type reshapedType = RankedTensorType::get(reshapedShapeVec, elementType);
      Type firstShapeType = RankedTensorType::get({1}, rewriter.getI64Type());
      Type otherShapeType =
          RankedTensorType::get({tInRank - 1}, rewriter.getI64Type());
      Value oneVal = create.onnx.constantInt64(ArrayRef<int64_t>({1}));
      Value firstShapeVal = create.onnx.slice(
          firstShapeType, tInShapeVals, /* starts */ 0, /* ends */ 1);
      Value otherShapeVals = create.onnx.slice(
          otherShapeType, tInShapeVals, /* starts */ 1, /* ends */ tInRank);
      Type reshapeShapeType =
          RankedTensorType::get({tInRank + 1}, rewriter.getI64Type());
      Value shape = create.onnx.concat(reshapeShapeType,
          ValueRange{firstShapeVal, oneVal, otherShapeVals}, 0);
      transposedInput =
          create.onnx.reshape(reshapedType, transposedInput, shape);
      reverse0 =
          reverseAllElements(rewriter, loc, transposedInput, /*dimension*/ 0);
      reverse0 = create.onnx.reshape(tInType, reverse0, tInShapeVals);
    } else {
      reverse0 =
          reverseAllElements(rewriter, loc, transposedInput, /*dimension*/ 0);
    }

    // Move reversed one dimension to the last.
    SmallVector<int64_t, 4> permsVal1;
    for (int j = 0; j < inputType.getRank() - 1; ++j)
      permsVal1.emplace_back(j + 1);
    permsVal1.emplace_back(0);
    ArrayRef<int64_t> perms(permsVal1);
    transposedInput = create.onnx.transposeInt64(reverse0, permsVal1);
  }
  // 4. Reverse non-spatial dimensions.
  SmallVector<int64_t, 4> permsVal2;
  for (int i = 0; i < spatialOffset; ++i)
    permsVal2.emplace_back(spatialOffset - 1 - i);
  for (int i = 0; i < spatialRank; ++i)
    permsVal2.emplace_back(spatialOffset + i);
  ArrayRef<int64_t> perms2(permsVal2);
  Value result = create.onnx.transposeInt64(transposedInput, perms2);
  return result;
}

// The convOutputs are adjusted to add an extra dimension at the innermost
// level. The outputs of conv1 and conv3 are concatenated at this innermost
// level, resulting in concat1_output. Similarly, the outputs of conv4 and conv2
// are concatenated at the innermost level, creating concat2_output. These
// concatenated outputs are then reshaped to modify the two innermost levels,
// ensuring the second innermost level is set to 1.
// Finally, a concatenation is performed on the two reshaped outputs at the
// second innermost level, after which the result is reshaped back to match the
// original convtranspose output dimensions.

Value getFinalOutputFromFourConvOutput(PatternRewriter &rewriter, Location loc,
    ONNXConvOp convOp, Value conv1Output, Value conv2Output, Value conv3Output,
    Value conv4Output) {

  auto int64Type = mlir::IntegerType::get(rewriter.getContext(), 64);

  ONNXConvOpShapeHelper convShapeHelper(convOp.getOperation(), {});
  Type elementType = getElementType(conv1Output.getType());
  (void)convShapeHelper.computeShapeAndUpdateType(elementType);
  int outputRank = convShapeHelper.getOutputDims().size();
  SmallVector<int64_t, 4> convOutputShape;
  for (int i = 0; i < outputRank; ++i) {
    int64_t d = convShapeHelper.getOutputDims()[i].isLiteral()
                    ? convShapeHelper.getOutputDims()[i].getLiteral()
                    : ShapedType::kDynamic;
    convOutputShape.emplace_back(d);
  }

  auto getOnnxConstOpForReshape = [&](SmallVector<int64_t, 4> outputShape) {
    SmallVector<mlir::Attribute, 4> elements;
    for (auto val : outputShape) {
      elements.push_back(mlir::IntegerAttr::get(int64Type, val));
    }
    auto constTypeForReshape =
        RankedTensorType::get(outputShape.size(), int64Type);

    return rewriter.create<ONNXConstantOp>(loc, mlir::Attribute(),
        DenseElementsAttr::get(constTypeForReshape, llvm::ArrayRef(elements)));
  };

  // The four convOutputs are adjusted to add an extra dimension at the
  // innermost level.
  SmallVector<int64_t, 4> outputShapePlusOneDim(convOutputShape);
  outputShapePlusOneDim.push_back(1);
  auto onnxConstForReshapeAddOneDim =
      getOnnxConstOpForReshape(outputShapePlusOneDim);

  auto reshapeOutputType =
      RankedTensorType::get(outputShapePlusOneDim, elementType);

  auto reshapeOutputAddOneDimConv1 = rewriter.create<ONNXReshapeOp>(
      loc, reshapeOutputType, conv1Output, onnxConstForReshapeAddOneDim);
  auto reshapeOutputAddOneDimConv2 = rewriter.create<ONNXReshapeOp>(
      loc, reshapeOutputType, conv2Output, onnxConstForReshapeAddOneDim);
  auto reshapeOutputAddOneDimConv3 = rewriter.create<ONNXReshapeOp>(
      loc, reshapeOutputType, conv3Output, onnxConstForReshapeAddOneDim);
  auto reshapeOutputAddOneDimConv4 = rewriter.create<ONNXReshapeOp>(
      loc, reshapeOutputType, conv4Output, onnxConstForReshapeAddOneDim);

  SmallVector<int64_t, 4> outputShapeFirstConcat(outputShapePlusOneDim);
  outputShapeFirstConcat[outputShapeFirstConcat.size() - 1] = 2;
  auto firstConcatOutputType =
      RankedTensorType::get(outputShapeFirstConcat, elementType);

  // Below concats result will have the innermost dim as 2.
  auto firstConcat = rewriter.create<ONNXConcatOp>(loc, firstConcatOutputType,
      ValueRange{reshapeOutputAddOneDimConv1, reshapeOutputAddOneDimConv3}, -1);
  auto secondConcat = rewriter.create<ONNXConcatOp>(loc, firstConcatOutputType,
      ValueRange{reshapeOutputAddOneDimConv4, reshapeOutputAddOneDimConv2}, -1);

  // Reshaping to modify the two innermost levels,ensuring the second innermost
  // level is set to 1
  SmallVector<int64_t, 4> outputShapeForDimAdjust(convOutputShape);
  auto dimValueAtLastIndex = convOutputShape[convOutputShape.size() - 1] * 2;
  outputShapeForDimAdjust[outputShapeForDimAdjust.size() - 1] = 1;
  outputShapeForDimAdjust.push_back(dimValueAtLastIndex);

  auto onnxConstForReshapeDimAdjust =
      getOnnxConstOpForReshape(outputShapeForDimAdjust);

  auto reshapeOutputForDimAdjustType =
      RankedTensorType::get(outputShapeForDimAdjust, elementType);

  auto reshapeOutputDimAdjustOfFirstConcat = rewriter.create<ONNXReshapeOp>(loc,
      reshapeOutputForDimAdjustType, firstConcat, onnxConstForReshapeDimAdjust);
  auto reshapeOutputDimAdjustOfSecondConcat =
      rewriter.create<ONNXReshapeOp>(loc, reshapeOutputForDimAdjustType,
          secondConcat, onnxConstForReshapeDimAdjust);

  SmallVector<int64_t, 4> outputShapeForFinalConcat(outputShapeForDimAdjust);
  outputShapeForFinalConcat[outputShapeForFinalConcat.size() - 2] = 2;

  auto finalConcatOutputType =
      RankedTensorType::get(outputShapeForFinalConcat, elementType);

  // Final Concat is performed on the two reshaped outputs at the
  // second innermost level
  auto finalConcat = rewriter.create<ONNXConcatOp>(loc, finalConcatOutputType,
      ValueRange{reshapeOutputDimAdjustOfFirstConcat,
          reshapeOutputDimAdjustOfSecondConcat},
      -2);
  SmallVector<int64_t, 4> outputShapeForResult(convOutputShape);
  dimValueAtLastIndex = convOutputShape[convOutputShape.size() - 1] * 2;
  auto dimValueAtSecondLastIndex =
      convOutputShape[convOutputShape.size() - 2] * 2;
  outputShapeForResult[outputShapeForResult.size() - 2] =
      dimValueAtSecondLastIndex;
  outputShapeForResult[outputShapeForResult.size() - 1] = dimValueAtLastIndex;

  auto onnxConstForLastReshape = getOnnxConstOpForReshape(outputShapeForResult);

  auto finalOutputType =
      RankedTensorType::get(outputShapeForResult, elementType);
  // Result is reshaped back to match the original convtranspose output
  // dimensions
  auto finalOutput = rewriter.create<ONNXReshapeOp>(
      loc, finalOutputType, finalConcat, onnxConstForLastReshape);
  return finalOutput;
}
Value sliceOfWeightTensorForPhase(
    PatternRewriter &rewriter, Location loc, Value input, int phase) {
  onnx_mlir::MultiDialectBuilder<onnx_mlir::OnnxBuilder> create(rewriter, loc);
  RankedTensorType inputType = mlir::cast<RankedTensorType>(input.getType());
  assert(inputType.hasRank() && "Need rank to reverse weight tensor.");
  auto shape = inputType.getShape();
  MLIRContext *context = rewriter.getContext();

  auto int64Type = mlir::IntegerType::get(context, 64);
  auto getONNXConstOpForSlice =
      [&](SmallVector<int64_t> values) -> ONNXConstantOp {
    SmallVector<mlir::Attribute, 4> elements;
    for (auto val : values) {
      elements.push_back(mlir::IntegerAttr::get(int64Type, val));
    }
    auto constType = RankedTensorType::get(values.size(), int64Type);
    return rewriter.create<ONNXConstantOp>(loc, mlir::Attribute(),
        DenseElementsAttr::get(constType, llvm::ArrayRef(elements)));
  };

  ONNXConstantOp startOnnxConst;
  llvm::SmallVector<int64_t> startVector;
  switch (phase) {
  case 1:
    startVector = {0, 0, 1, 1};
    break;
  case 2:
    startVector = {0, 0, 0, 0};
    break;
  case 3:
    startVector = {0, 0, 1, 0};
    break;
  case 4:
    startVector = {0, 0, 0, 1};
    break;
  }
  startOnnxConst = getONNXConstOpForSlice(startVector);
  llvm::SmallVector<int64_t> newShape = {
      shape[0], shape[1], shape[2] / 2, shape[3] / 2};

  auto endOnnxConst = getONNXConstOpForSlice(SmallVector<int64_t, 4>(shape));
  llvm::SmallVector<int64_t> stepVector = {1, 1, 2, 2};
  auto stepOnnxConst = getONNXConstOpForSlice(stepVector);
  llvm::SmallVector<int64_t> axisVector = {0, 1, 2, 3};
  auto axisOnnxConst = getONNXConstOpForSlice(axisVector);
  auto newOuputShapedType = inputType.get(newShape, inputType.getElementType());
  auto sliceOp = create.onnx.slice(newOuputShapedType, input, startOnnxConst,
      endOnnxConst, axisOnnxConst, stepOnnxConst);
  return sliceOp;
}
Value ph1WeightTensor(PatternRewriter &rewriter, Location loc, Value input) {
  return sliceOfWeightTensorForPhase(rewriter, loc, input, 1);
}
Value ph2WeightTensor(PatternRewriter &rewriter, Location loc, Value input) {
  return sliceOfWeightTensorForPhase(rewriter, loc, input, 2);
}
Value ph3WeightTensor(PatternRewriter &rewriter, Location loc, Value input) {
  return sliceOfWeightTensorForPhase(rewriter, loc, input, 3);
}
Value ph4WeightTensor(PatternRewriter &rewriter, Location loc, Value input) {
  return sliceOfWeightTensorForPhase(rewriter, loc, input, 4);
}
ArrayAttr getAttrForPhaseConv(
    PatternRewriter &rewriter, Location loc, ArrayAttr valAttr) {
  assert(mlir::dyn_cast<IntegerAttr>(valAttr.getValue()[0]) &&
         "Attribute must be integer");
  int nElements = valAttr.getValue().size();
  SmallVector<int64_t, 4> wrapper(nElements, 0);
  for (int i = 0; i < nElements; ++i)
    wrapper[i] = mlir::cast<IntegerAttr>(valAttr.getValue()[i]).getInt() / 2;
  return rewriter.getI64ArrayAttr(wrapper);
}
// Calculate padding size used in Conv op from pads for ConvTranspose op.
ArrayAttr getPadsConvTranspose(
    PatternRewriter &rewriter, Location loc, ONNXConvTransposeOp op) {
  // Calculate pads for generated Conv op.
  // new_pads = kernel -  pads - 1
  // Reference: Dumoulin, Vincent, and Francesco Visin. "A guide to convolution
  // arithmetic for deep learning." arXiv preprint arXiv:1603.07285 (2016).
  ONNXConvTransposeOpShapeHelper shapeHelper(op.getOperation(), {});
  shapeHelper.computeShapeAndAssertOnFailure();
  SmallVector<IndexExpr, 2> kernelShape = shapeHelper.kernelShape;
  SmallVector<int64_t, 2> dilations = shapeHelper.dilations;
  DimsExpr pads = shapeHelper.pads;
  assert(IndexExpr::isLiteral(kernelShape) && IndexExpr::isLiteral(pads) &&
         "Currently only static dims are supported in spatial dims.");

  SmallVector<int64_t, 4> newPads;
  SmallVector<int64_t, 2> newKernel;
  // If `dilations` is not default [1, 1], `kernel` is updated by inserting
  // spaces in kernel elements.
  //   ex. kernel [2, 3] and dilation [2, 2], then new `kernel` is [3, 4]
  for (unsigned int i = 0; i < kernelShape.size(); ++i)
    newKernel.emplace_back(
        kernelShape[i].getLiteral() +
        (kernelShape[i].getLiteral() - 1) * (dilations[i] - 1));
  // Calculate new pads. `kernel` size is doubled for the calculation.
  for (unsigned int i = 0; i < kernelShape.size() * 2; ++i)
    newPads.emplace_back(
        newKernel[i % kernelShape.size()] - pads[i].getLiteral() - 1);
  return rewriter.getI64ArrayAttr(newPads);
}

// Check if strides is unit strides.
bool hasUnitStrides(ArrayAttr strides) {
  // Default is unit strides
  if (strides == nullptr)
    return true;
  SmallVector<int64_t, 3> vStrides;
  for (unsigned int i = 0; i < ArrayAttrSize(strides); ++i)
    vStrides.emplace_back(ArrayAttrIntVal(strides, i));
  return llvm::all_of(vStrides, [](int64_t s) { return s == 1; });
}

// Check if v's shape N x C x D1 x D2 ... x Dn has static dims D1 ... Dn.
bool hasStaticSpatialDims(Value v) {
  ShapedType type = mlir::cast<ShapedType>(v.getType());
  if (!type.hasRank())
    return false;
  // Shape has the form N x C x D1 x D2 ... x Dn.
  ArrayRef<int64_t> NxCxDs = type.getShape();
  // Remove leading batch size N and channels C dims,
  // so we're left with D1 x D2 ... x Dn.
  ArrayRef<int64_t> Ds = NxCxDs.drop_front(2);
  // These must all be static for decomposition to work.
  return llvm::none_of(Ds, ShapedType::isDynamic);
}

// In the following pattern, a SequenceAt can be replaced with Split
//   %seq = onnx.SplitToSequence(%input, %split) {%axis : }
//   %res = onnx.SequenceAt(%seq, %position)
// We just try to avoid using the sequence related ops, which are less
// optimized, or even not implemented in onnx-mlir.
// In the targeted use case, %split and %position are constant scalar and the
// tensor of %input and %res have static shape.
// This condition greatly reduces the complexity of code generation to replace
// SequenceAt with split op
//   %res = onnx.Split(%input, onnx.expand(%split, %input.shape()[%axis]))
//   {%axis : } : %position
// onnx.expand(%split, %input.shape()[%axis]) can be a constant under the
// assumed condition.
// Here %position has to be compiler time constant.
// For multiple SequenceAt from the same SplitToSequence result, the onnx.split
// for different SequenceAt are expected to be merged by optimization.
// Alternatively, Slice can be used
//   %res = onnx.Slice(%input, %start, %end, %step)
// The start, and end for slice will be onnx.constant:
//   start: %position*%split for %axis, 0 for other dimensionis
//   end: (%positiion+1)*%split for %axis, upper bound for other dimension
//   step: 1 for all dimensions
// The split approach may have better performance than the alternative slice
// approach,  because the slicing is done separately.

bool canSequenceAtBeReplaced(Value sequenceAtResult) {
  if (!hasStaticShape(sequenceAtResult.getType()))
    return false;

  ONNXSequenceAtOp op = sequenceAtResult.getDefiningOp<ONNXSequenceAtOp>();

  Value inputSequence = op.getInputSequence();
  Value position = op.getPosition();

  if (!isDenseONNXConstant(position))
    return false;

  // Input sequence should be defined with SplitToSequence
  ONNXSplitToSequenceOp splitToSequence =
      inputSequence.getDefiningOp<ONNXSplitToSequenceOp>();
  if (!splitToSequence)
    return false;

  // Check the pattern of the SplitToSequence op
  Value input = splitToSequence.getInput();
  if (!hasStaticShape(input.getType()))
    return false;
  Value split = splitToSequence.getSplit();
  if (!isScalarConstantTensor(split))
    return false;

  return true;
}

Attribute upgradeGridSampleV16Mode(PatternRewriter &rewriter, Attribute mode) {
  const auto stringMode = mlir::cast<StringAttr>(mode);
  if (stringMode.strref() == "bilinear") {
    return rewriter.getStringAttr("linear");
  }
  if (stringMode.strref() == "bicubic") {
    return rewriter.getStringAttr("cubic");
  }
  assert(stringMode.strref() == "nearest");
  return mode;
}

Value replaceSequenceAt(
    PatternRewriter &rewriter, Location loc, Value sequenceAtResult) {
  ONNXSequenceAtOp op = sequenceAtResult.getDefiningOp<ONNXSequenceAtOp>();

  Value inputSequence = op.getInputSequence();
  Value position = op.getPosition();

  ONNXConstantOp positionConstant =
      mlir::cast<ONNXConstantOp>(position.getDefiningOp());
  int64_t positionInt = getScalarValue<int64_t>(positionConstant);

  ONNXSplitToSequenceOp splitToSequence =
      mlir::cast<ONNXSplitToSequenceOp>(inputSequence.getDefiningOp());

  Value input = splitToSequence.getInput();
  Value split = splitToSequence.getSplit();

  ONNXConstantOp splitConstant =
      mlir::cast<ONNXConstantOp>(split.getDefiningOp());
  int64_t splitInt = getScalarValue<int64_t>(splitConstant);
  int64_t axisInt = splitToSequence.getAxis();

  auto shape = getShape(input.getType());

  OnnxBuilder create(rewriter, loc);

  Type sequenceElementType =
      mlir::cast<SeqType>(inputSequence.getType()).getElementType();
  mlir::SmallVector<mlir::Type, 4> outputTypes(
      shape[axisInt] / splitInt, sequenceElementType);
  auto numSplit = create.constantInt64(
      mlir::SmallVector<int64_t, 4>(shape[axisInt] / splitInt, splitInt));
  auto resultRange = create.split(outputTypes, input, numSplit, axisInt);
  auto rawResult = resultRange[positionInt];

  if (rawResult.getType() == sequenceAtResult.getType())
    return rawResult;

  // Temporary code for the error in the model generated by torch.onnx.export
  // The the dim of the reuslt of SequenceAt op is different from the element
  // type of the sequence..
  // My assumption is that the exporter is confused with  squeeze and unsqueeze
  // followed by the SequenceAt. There are two cases in the model:
  // clang-format off
  // Case #1:
  //   %16 = "onnx.SequenceAt"(%14, %15) {onnx_node_name = "n0"} :
  //     (!onnx.Seq<tensor<1x1x100xf32>>, tensor<i64>) -> tensor<1x100xf32>
  //     %23 = "onnx.Unsqueeze"(%16, %22) {onnx_node_name = "n2"} :
  //     (tensor<1x100xf32>, tensor<i64>) -> tensor<1x1x100xf32>
  // Case#2:
  //   %67 = "onnx.SequenceAt"(%66, %15) {onnx_node_name = "n0"} :
  //   (!onnx.Seq<tensor<1x1x100xf32>>, tensor<i64>) -> tensor<1x1x100xf32>
  //   %71 = "onnx.Sigmoid"(%67) {onnx_node_name = "node_Sigmoid_60"} :
  //   (tensor<1x1x100xf32>) -> tensor<1x1x100xf32>
  // clang-format on
  // Thus, the compiler squeeze the tensor if needed.
  return create.squeeze(
      sequenceAtResult.getType(), rawResult, create.constantInt64(axisInt));
}

bool shouldDecomposeConvTransposeOp(Value convTransposeResult) {
  ONNXConvTransposeOp op =
      mlir::cast<ONNXConvTransposeOp>(convTransposeResult.getDefiningOp());
  return hasShapeAndRank(convTransposeResult) &&
         hasStaticSpatialDims(op.getX()) && hasStaticSpatialDims(op.getW());
}

SmallVector<int64_t> getIntVectorFromArrayAttr(ArrayAttr arrayAttr) {
  assert(mlir::dyn_cast<IntegerAttr>(arrayAttr.getValue()[0]) &&
         "Attribute must be integer");
  SmallVector<int64_t> elements;
  llvm::transform(arrayAttr.getValue().vec(), std::back_inserter(elements),
      [](auto attr) { return cast<IntegerAttr>(attr).getInt(); });
  return elements;
}

bool hasDefaultDilation(ArrayAttr dilation) {
  if (dilation == nullptr)
    return true;
  SmallVector<int64_t, 3> vDilation = getIntVectorFromArrayAttr(dilation);
  return llvm::all_of(vDilation, [](int64_t d) { return d == 1; });
}

// Check if the result of ConvTranspose is not single use, OR if single use
// not used by leakyRelu Or Relu.
bool hasNoActivationConsumer(Value convTransposeResult) {
  auto result = convTransposeResult.getDefiningOp<ONNXConvTransposeOp>().getY();
  if (result.hasOneUse()) {
    Operation *user = *(result.getUsers().begin());
    return !mlir::isa<ONNXReluOp, ONNXLeakyReluOp>(user);
  }
  return true;
}

// This decomposition currently do not support all possible convtranspose
// operations. Below are the supported usecases.
// 1) stride[1,1] where convtranspose will decompose to one conv operation.
// 2) stride [2,2], kernel [6,6], pads [2,2,2,2] where it will decompose into 4
// conv operations each conv with [3,3] phase kernel.
// 3) stride [2,2], kernel [4,4], pads [1,1,1,1] where it will decompose into 4
// conv operations each conv with [2,2] phase kernel.
// 4) stride [2,2], kernel [3,3], pads [0,0,1,1] OR [1,1,0,0] where it will
// decompose into 4 conv operations. In this case, the original weights are
// padded at bottom right, to make it as [4,4] kernel and the four phased-conv
// operations will use [2,2] kernel.
// 5) stride [3,3], and kernel [3,3] pads [0,0,0,0] where it will decompose into
// 9 conv operations each phased conv will use [1,1] kernel
// 6) stride [2,2] and kernel [2,2] pads [0,0,0,0] where it will decompose into
// 4 conv operations each phased conv will use [1,1] kernel
bool ShouldDecomposeConvTransposeOpToPhasedConvs(Value convTransposeResult,
    ArrayAttr kernelShapeAttr, ArrayAttr padsShapeAttr,
    ArrayAttr stridesShapeAttr, ArrayAttr outputShapeAttr) {

  ONNXConvTransposeOp op =
      mlir::cast<ONNXConvTransposeOp>(convTransposeResult.getDefiningOp());
  bool areSpatialDimsStatic = hasShapeAndRank(convTransposeResult) &&
                              hasStaticSpatialDims(op.getX()) &&
                              hasStaticSpatialDims(op.getW());
  if (!areSpatialDimsStatic)
    return false;
  // kernel shape is required for decomposition, Not supporting the case where
  // kernel shape can be inferred. Not supporting the case where pad values are
  // to be inferred automatically from outputShape.
  if (!kernelShapeAttr || outputShapeAttr) {
    return false;
  }

  auto kernelShape = getIntVectorFromArrayAttr(kernelShapeAttr);
  auto padsShape = (padsShapeAttr) ? getIntVectorFromArrayAttr(padsShapeAttr)
                                   : SmallVector<int64_t>({0, 0, 0, 0});
  auto stridesShape = (stridesShapeAttr)
                          ? getIntVectorFromArrayAttr(stridesShapeAttr)
                          : SmallVector<int64_t>({1, 1});

  RankedTensorType outputType =
      mlir::cast<RankedTensorType>(convTransposeResult.getType());
  auto outputShape = outputType.getShape();
  // Checking to ensure only convtranspose with 2D spatial dims are supported.
  if ((outputShape.size() != 4) || (stridesShape.size() != 2) ||
      (padsShape.size() != 4) || (stridesShape[0] != stridesShape[1]) ||
      (stridesShape[0] > 3))
    return false;
  bool hDivisisbleByStride =
      (outputShape[outputShape.size() - 2] % stridesShape[0] == 0);
  bool wDivisisbleByStride =
      (outputShape[outputShape.size() - 1] % stridesShape[0] == 0);
  if (!hDivisisbleByStride || !wDivisisbleByStride) {
    return false;
  }

  // one Phase Decomposition
  if (stridesShape[0] == 1) {
    return true;
  }
  // If the stride is not 1, the kernel shape should be symmetric.
  if (!llvm::all_equal(kernelShape))
    return false;
  bool fourPhaseDecomposition = (stridesShape[0] == 2);
  bool ninePhaseDecomposition = (stridesShape[0] == 3);
  if (fourPhaseDecomposition) {
    if (kernelShape[0] == 6 && padsShape[0] == 2 &&
        llvm::all_equal(padsShape)) {
      // Currently support only with pads [2, 2, 2, 2]
      return true;
    }
    if (kernelShape[0] == 3) {
      // Supports [0,0,1,1] , [1,1,0,0] padding only.
      if (padsShape == SmallVector<int64_t>{0, 0, 1, 1} ||
          padsShape == SmallVector<int64_t>{1, 1, 0, 0})
        return true;
    }
    // Supports only with padding [0, 0, 0, 0]
    if (kernelShape[0] == 2 && llvm::all_equal(padsShape) &&
        padsShape[0] == 0) {
      return true;
    }
    // Supports only with padding [1,1,1,1]
    if (kernelShape[0] == 4 && llvm::all_equal(padsShape) &&
        padsShape[0] == 1) {
      return true;
    }
  }
  if (ninePhaseDecomposition) {
    // Supports only with padding [0, 0, 0, 0]
    if (kernelShape[0] == 3 && llvm::all_equal(padsShape) &&
        padsShape[0] == 0) {
      return true;
    }
  }
  return false;
}

// Convtranpose can be decomposed into phased convolutions.
// The phased convolutions are then merged to get the final output.
// The number of phases is determined by the strides of the convtranspose op.
// The num of phases = stride_x * stride_y.
// The phased convolutions are weights are created by slicing the weights of the
// convolution in the specified manner and output of convolutions are stiched
// together to get the final output. If the case where original weights cannot
// be sliced into conv weights directly, they are padded to make them compatible
// with the slicing. and subsequently the extra ofm generated by the padded
// weights are removed.
// Below shows the high level view of the decomposition.
// clang-format off
/*
 * +---------------+       +-----------+ 
 * | ConvT         |       |           | 
 * |               |       |   Conv    | 
 * |stride [1,1]   +--->   |           | 
 * |               |       |           | 
 * +---------------+       +-----------+ 
 *                                       
 *                                       
 *                                       
 *                                       
 *                         +-------+-------+-------+-------+-- --------------+  
 * +----------------+      | conv1 |conv3  | conv1 |conv3  |                 |
 * |  ConvT         |      |       |       |       |       |                 |
 * |                |      +-------+-------+-------+-------+                 |
 * |stride [2,2]    +--    |conv4  |conv2  |conv4  |conv2  |                 |
 * |                |      |       |       |       |       |                 |
 * +----------------+      +-------+-------+-------+-------+-                |
 *                         | conv1 |conv3  | conv1 |conv3  |                 |
 *                         |       |       |       |       |                 |
 *                         +-------+-------+-------+-------+                 |
 * convT weights sliced    |conv4  |conv2  |conv4  |conv2  |                 |
 * to get 4 conv weights   |       |       |       |       |                 |
 *                         +-------+-------+-------+-------+                 |
 *                         |               |                                 |
 *                         |                                                 |
 *                         |                                                 |
 *                         +-------------------------------------------------+
 *                                                                            
 *                                                                            
 *                                 4 conv ofms merged                         
 *                                                                            
 *                                                                            
 * +-------------------+         +--------+-------+------+--------+-------+------+-+
 * |                   |         |conv1   |conv2  |conv7 |conv1   |conv2  |conv7 | |
 * |convT              |         |        |       |      |        |       |      | |
 * |                   |         +--------+-------+------+--------+-------+------+ |
 * |stride [3,3]       |         |conv4   |conv5  |conv6 |conv4   |conv5  |conv6 | |
 * |                   |         |        |       |      |        |       |      | |
 * |                   |   -     +--------+-------+------+--------+-------+------+ |
 * +-------------------+         |conv3   |conv8  |conv9 |conv3   |conv8  |conv9 | |
 *                               |        |       |      |        |       |      | |
 * conT weights sliced           +--------+-------+------+--------+-------+------+-+
 *                               |conv1   |conv2  |conv7 |conv1   |conv2  |conv7 | |
 * to get 9 conv weights         |        |       |      |        |       |      | |
 *                               +--------+-------+------+--------+-------+------+ |
 *                               |conv4   |conv5  |conv6 |conv4   |conv5  |conv6 | |
 *                               |        |       |      |        |       |      | |
 *                               +--------+-------+------+--------+-------+------+ |
 *                               |conv3   |conv8  |conv9 |conv3   |conv8  |conv9 | |
 *                               |        |       |      |        |       |      | |
 *                               +--------+-------+------+--------+-------+------+ |
 *                               |                                                 |
 *                               |                                                 |
 *                               |                                                 |
 *                               +-------------------------------------------------+
 *                               9 conv ofms are merged                             
 */
// clang-format on
// If no activation op ( lrelu or relu) found in the matching, the alpha value
// will be passed as the null, if relu is found 0 is passed, if lrelu is found
// the alpha value is passed to this method.
Value decomposeIntoPhasedConvs(PatternRewriter &rewriter, Location loc,
    ONNXConvTransposeOp op, Value convTransposeResult, Value input,
    Value weights, Value bias, ArrayAttr dilations, IntegerAttr group,
    ArrayAttr kernel_shape, ArrayAttr pads, ArrayAttr strides,
    FloatAttr alpha) {

  RankedTensorType weightsType =
      mlir::cast<RankedTensorType>(weights.getType());
  assert(weightsType.hasRank() && "Weight tensor must have rank.");
  Type elementType = getElementType(op.getType());
  RankedTensorType outputType =
      mlir::cast<RankedTensorType>(convTransposeResult.getType());
  auto convTransposeOutputShape = outputType.getShape();
  auto kernelShape = getIntVectorFromArrayAttr(kernel_shape);
  auto padsShape = (pads) ? getIntVectorFromArrayAttr(pads)
                          : SmallVector<int64_t>({0, 0, 0, 0});
  auto stridesShape = (strides) ? getIntVectorFromArrayAttr(strides)
                                : SmallVector<int64_t>({1, 1});

  int numPhases = stridesShape[0] * stridesShape[1];
  auto getActivationAppliedToConv = [&](Value conv, Type convOutputType) {
    if (!alpha)
      return conv;
    return (alpha.getValueAsDouble() == 0)
               ? rewriter.create<ONNXReluOp>(loc, convOutputType, conv)
                     .getResult()
               : rewriter
                     .create<ONNXLeakyReluOp>(loc, convOutputType, conv, alpha)
                     .getResult();
  };
  if (numPhases == 1) {
    const std::array<int64_t, 4> convPadsShape = {
        (kernelShape[0] - 1 - padsShape[0]),
        (kernelShape[1] - 1 - padsShape[1]),
        (kernelShape[0] - 1 - padsShape[2]),
        (kernelShape[1] - 1 - padsShape[3])};

    auto convPadsArrayAttr = rewriter.getI64ArrayAttr(convPadsShape);

    return getActivationAppliedToConv(
        rewriter.create<ONNXConvOp>(loc, op.getY().getType(), input, weights,
            bias, mlir::StringAttr(), dilations, group, kernel_shape,
            convPadsArrayAttr, strides),
        op.getY().getType());
  }

  auto int64Type = rewriter.getIntegerType(64);
  auto getONNXConstOpFromVector =
      [&](ArrayRef<int64_t> values) -> ONNXConstantOp {
    SmallVector<mlir::Attribute> elements;
    transform(values, std::back_inserter(elements),
        [&](int64_t val) { return rewriter.getI64IntegerAttr(val); });
    auto constType = RankedTensorType::get(values.size(), int64Type);
    return rewriter.create<ONNXConstantOp>(loc, mlir::Attribute(),
        DenseElementsAttr::get(constType, llvm::ArrayRef(elements)));
  };
  onnx_mlir::MultiDialectBuilder<onnx_mlir::OnnxBuilder> create(rewriter, loc);
  // If the convTranspose kernel is 3x3, then the weights needs to be padded to
  // 4x4
  bool needWeightsPadding = (kernelShape[0] == 3 && stridesShape[0] == 2);
  if (needWeightsPadding) {
    std::array<int64_t, 8> weightsPadValue = {0, 0, 0, 0, 0, 0, 0, 0};

    assert((padsShape == SmallVector<int64_t>{0, 0, 1, 1}) ||
           (padsShape == SmallVector<int64_t>{1, 1, 0, 0}));
    // Supports [0,0,1,1] , [1,1,0,0] padding only.
    if (padsShape[0] == 1) {
      weightsPadValue[2] = 1;
      weightsPadValue[3] = 1;
    }
    if (padsShape[2] == 1) {
      weightsPadValue[6] = 1;
      weightsPadValue[7] = 1;
    }
    auto onnxPadsValueConstant = getONNXConstOpFromVector(weightsPadValue);
    RankedTensorType scalarTy = RankedTensorType::get({}, elementType);
    Value onnxPaddingConstantZero = create.onnx.constant(
        DenseElementsAttr::get(scalarTy, rewriter.getZeroAttr(elementType)));

    auto onnxAxisValueConstantNone = create.onnx.none();
    auto wts_shape = weightsType.getShape();
    // Padding the orignal weights at the bottom and right with zeros.
    auto paddedWeightsShapedType = weightsType.get(
        {wts_shape[0], wts_shape[1], wts_shape[2] + 1, wts_shape[3] + 1},
        weightsType.getElementType());
    weightsType = paddedWeightsShapedType;

    weights = rewriter.create<ONNXPadOp>(loc, paddedWeightsShapedType, weights,
        onnxPadsValueConstant, onnxPaddingConstantZero,
        onnxAxisValueConstantNone, rewriter.getStringAttr("constant"));
    kernelShape = {4, 4};
  }

  SmallVector<mlir::Value> weightSlices;
  int step = stridesShape[0];
  int convKernelSize = kernelShape[0] / stridesShape[0];

  auto axisOnnxConstant = getONNXConstOpFromVector({2, 3});
  auto stepOnnxConstant = getONNXConstOpFromVector({step, step});
  auto weightsShape = weightsType.getShape();
  auto convWeightsShapedType = weightsType.get(
      {weightsShape[0], weightsShape[1], convKernelSize, convKernelSize},
      weightsType.getElementType());
  int64_t maxIndex = stridesShape[0];
  for (int column = 0; column < maxIndex; column++) {
    for (int row = 0; row < maxIndex; row++) {
      int rowEnd = (convKernelSize * step) + row;
      int columnEnd = (convKernelSize * step) + column;
      llvm::SmallVector<int64_t> startVector({row, column});
      llvm::SmallVector<int64_t> endVector({rowEnd, columnEnd});
      auto startOnnxConstant = getONNXConstOpFromVector(startVector);
      auto endOnnxConstant = getONNXConstOpFromVector(endVector);
      weightSlices.push_back(
          create.onnx.slice(convWeightsShapedType, weights, startOnnxConstant,
              endOnnxConstant, axisOnnxConstant, stepOnnxConstant));
    }
  }
  auto convKernelShapeArrayAttr =
      rewriter.getI64ArrayAttr({convKernelSize, convKernelSize});
  // This is the shape of the output from each conv, which contributes to the
  // final ofm.
  SmallVector<int64_t> convOutputShape(convTransposeOutputShape);
  convOutputShape[convOutputShape.size() - 1] =
      convOutputShape[convOutputShape.size() - 1] / stridesShape[0];
  convOutputShape[convOutputShape.size() - 2] =
      convOutputShape[convOutputShape.size() - 2] / stridesShape[0];
  ShapedType convTransposeOutputType =
      mlir::cast<ShapedType>(op.getY().getType());
  // In the case where weights are padded, we will get the extra output from
  // conv.
  auto convOutputType = RankedTensorType::get(
      (needWeightsPadding)
          ? SmallVector<int64_t>({convOutputShape[0], convOutputShape[1],
                convOutputShape[2] + 1, convOutputShape[3] + 1})
          : convOutputShape,
      convTransposeOutputType.getElementType());
  if (numPhases == 4) {
    auto getPadsArrayAttr = [&](int64_t kernelSize, int64_t convSequence,
                                bool weightsPadded) {
      // weights are padded for case, kernel[3,3], stride[2,2] and pads either
      // [0,0,1,1] or [1,1,0,0]
      if (weightsPadded) {
        return rewriter.getI64ArrayAttr({1, 1, 1, 1});
      }
      // for kernel [2,2], stride [2,2] and pads [0,0,0,0]
      if (kernelSize == 2)
        return rewriter.getI64ArrayAttr({0, 0, 0, 0});
      if (kernelSize == 4) {
        // for kernel [4,4], stride [2,2] and pads [1,1,1,1]
        switch (convSequence) {
        case 1:
          return rewriter.getI64ArrayAttr({0, 0, 1, 1});
        case 2:
          return rewriter.getI64ArrayAttr({1, 1, 0, 0});
        case 3:
          return rewriter.getI64ArrayAttr({0, 1, 1, 0});
        case 4:
          return rewriter.getI64ArrayAttr({1, 0, 0, 1});
        default:
          llvm_unreachable("Invalid conv sequence.");
        }
      } else {
        // for kernel [6,6], stride [2,2] and pads [2,2,2,2]
        if (kernelSize == 6) {
          return rewriter.getI64ArrayAttr({1, 1, 1, 1});
        } else {
          llvm_unreachable("Invalid conv sequence.");
        }
      }
    };
    auto stridesArrayAttr = rewriter.getI64ArrayAttr({1, 1});

    Value conv1 = getActivationAppliedToConv(
        rewriter.create<ONNXConvOp>(loc, convOutputType, input, weightSlices[3],
            bias, mlir::StringAttr(), dilations, group,
            convKernelShapeArrayAttr,
            getPadsArrayAttr(kernelShape[0], 1, needWeightsPadding),
            stridesArrayAttr),
        convOutputType);
    Value conv2 = getActivationAppliedToConv(
        rewriter.create<ONNXConvOp>(loc, convOutputType, input, weightSlices[0],
            bias, mlir::StringAttr(), dilations, group,
            convKernelShapeArrayAttr,
            getPadsArrayAttr(kernelShape[0], 2, needWeightsPadding),
            stridesArrayAttr),
        convOutputType);
    Value conv3 = getActivationAppliedToConv(
        rewriter.create<ONNXConvOp>(loc, convOutputType, input, weightSlices[1],
            bias, mlir::StringAttr(), dilations, group,
            convKernelShapeArrayAttr,
            getPadsArrayAttr(kernelShape[0], 3, needWeightsPadding),
            stridesArrayAttr),
        convOutputType);
    Value conv4 = getActivationAppliedToConv(
        rewriter.create<ONNXConvOp>(loc, convOutputType, input, weightSlices[2],
            bias, mlir::StringAttr(), dilations, group,
            convKernelShapeArrayAttr,
            getPadsArrayAttr(kernelShape[0], 4, needWeightsPadding),
            stridesArrayAttr),
        convOutputType);
    // Need to remove excess the ofm  when weights are padded.
    if (needWeightsPadding) {
      auto startOnnxConstant = getONNXConstOpFromVector({1, 1});
      auto endOnnxConstant = getONNXConstOpFromVector(
          {convOutputShape[convOutputShape.size() - 2] + 2,
              convOutputShape[convOutputShape.size() - 1] + 2});
      auto axisOnnxConstant = getONNXConstOpFromVector({2, 3});
      auto stepOnnxConstant = getONNXConstOpFromVector({1, 1});
      auto convSliceOutputType = RankedTensorType::get(
          convOutputShape, convTransposeOutputType.getElementType());
      conv1 = rewriter.create<ONNXSliceOp>(loc, convSliceOutputType, conv1,
          startOnnxConstant, endOnnxConstant, axisOnnxConstant,
          stepOnnxConstant);

      startOnnxConstant = getONNXConstOpFromVector({0, 0});
      endOnnxConstant =
          getONNXConstOpFromVector({convOutputShape[convOutputShape.size() - 2],
              convOutputShape[convOutputShape.size() - 1]});
      conv2 = rewriter.create<ONNXSliceOp>(loc, convSliceOutputType, conv2,
          startOnnxConstant, endOnnxConstant, axisOnnxConstant,
          stepOnnxConstant);

      startOnnxConstant = getONNXConstOpFromVector({1, 0});
      endOnnxConstant = getONNXConstOpFromVector(
          {convOutputShape[convOutputShape.size() - 2] + 2,
              convOutputShape[convOutputShape.size() - 1]});
      conv3 = rewriter.create<ONNXSliceOp>(loc, convSliceOutputType, conv3,
          startOnnxConstant, endOnnxConstant, axisOnnxConstant,
          stepOnnxConstant);

      startOnnxConstant = getONNXConstOpFromVector({0, 1});
      endOnnxConstant =
          getONNXConstOpFromVector({convOutputShape[convOutputShape.size() - 2],
              convOutputShape[convOutputShape.size() - 1] + 2});
      conv4 = rewriter.create<ONNXSliceOp>(loc, convSliceOutputType, conv4,
          startOnnxConstant, endOnnxConstant, axisOnnxConstant,
          stepOnnxConstant);
    }

    // The four convOutputs are adjusted to add an extra dimension at the
    // innermost level.
    SmallVector<int64_t> outputShapePlusOneDim(convOutputShape);
    outputShapePlusOneDim.push_back(1);
    auto onnxConstForReshapeAddOneDim =
        getONNXConstOpFromVector(outputShapePlusOneDim);

    auto reshapeOutputType =
        RankedTensorType::get(outputShapePlusOneDim, elementType);

    auto reshapeOutputAddOneDimConv1 = rewriter.create<ONNXReshapeOp>(
        loc, reshapeOutputType, conv1, onnxConstForReshapeAddOneDim);
    auto reshapeOutputAddOneDimConv2 = rewriter.create<ONNXReshapeOp>(
        loc, reshapeOutputType, conv2, onnxConstForReshapeAddOneDim);
    auto reshapeOutputAddOneDimConv3 = rewriter.create<ONNXReshapeOp>(
        loc, reshapeOutputType, conv3, onnxConstForReshapeAddOneDim);
    auto reshapeOutputAddOneDimConv4 = rewriter.create<ONNXReshapeOp>(
        loc, reshapeOutputType, conv4, onnxConstForReshapeAddOneDim);

    SmallVector<int64_t> outputShapeLevel1Concat(outputShapePlusOneDim);
    outputShapeLevel1Concat[outputShapeLevel1Concat.size() - 1] = 2;
    auto level1ConcatOutputType =
        RankedTensorType::get(outputShapeLevel1Concat, elementType);
    // for the case where convtranspose kernel is [4, 4] and with pads [1, 1, 1,
    // 1] The phased convs output are to be concatenated in the reverse order.
    // This is observed by looking at the phased conv outputs with respect to
    // convtranspose output.
    bool reverseConcatOrder = (needWeightsPadding || (kernelShape[0] == 4));
    // Below concats result will have the innermost dim as 2.
    auto firstConcat =
        (reverseConcatOrder)
            ? rewriter.create<ONNXConcatOp>(loc, level1ConcatOutputType,
                  ValueRange{
                      reshapeOutputAddOneDimConv3, reshapeOutputAddOneDimConv1},
                  -1)
            : rewriter.create<ONNXConcatOp>(loc, level1ConcatOutputType,
                  ValueRange{
                      reshapeOutputAddOneDimConv1, reshapeOutputAddOneDimConv3},
                  -1);
    auto secondConcat =
        (reverseConcatOrder)
            ? rewriter.create<ONNXConcatOp>(loc, level1ConcatOutputType,
                  ValueRange{
                      reshapeOutputAddOneDimConv2, reshapeOutputAddOneDimConv4},
                  -1)
            : rewriter.create<ONNXConcatOp>(loc, level1ConcatOutputType,
                  ValueRange{
                      reshapeOutputAddOneDimConv4, reshapeOutputAddOneDimConv2},
                  -1);

    // Reshaping to modify the two innermost levels,ensuring the second
    // innermost level is set to 1
    SmallVector<int64_t> outputShapeForDimAdjust(convOutputShape);
    auto dimValueAtLastIndex = convOutputShape[convOutputShape.size() - 1] * 2;
    outputShapeForDimAdjust[outputShapeForDimAdjust.size() - 1] = 1;
    outputShapeForDimAdjust.push_back(dimValueAtLastIndex);

    auto onnxConstForReshapeDimAdjust =
        getONNXConstOpFromVector(outputShapeForDimAdjust);

    auto reshapeOutputForDimAdjustType =
        RankedTensorType::get(outputShapeForDimAdjust, elementType);
    auto reshapeOutputDimAdjustOfFirstConcat =
        rewriter.create<ONNXReshapeOp>(loc, reshapeOutputForDimAdjustType,
            firstConcat, onnxConstForReshapeDimAdjust);
    auto reshapeOutputDimAdjustOfSecondConcat =
        rewriter.create<ONNXReshapeOp>(loc, reshapeOutputForDimAdjustType,
            secondConcat, onnxConstForReshapeDimAdjust);

    SmallVector<int64_t> outputShapeForFinalConcat(outputShapeForDimAdjust);
    outputShapeForFinalConcat[outputShapeForFinalConcat.size() - 2] = 2;

    auto finalConcatOutputType =
        RankedTensorType::get(outputShapeForFinalConcat, elementType);

    // Final Concat is performed on the two reshaped outputs at the
    // second innermost level
    auto finalConcat =
        (reverseConcatOrder)
            ? rewriter.create<ONNXConcatOp>(loc, finalConcatOutputType,
                  ValueRange{reshapeOutputDimAdjustOfSecondConcat,
                      reshapeOutputDimAdjustOfFirstConcat},
                  -2)
            : rewriter.create<ONNXConcatOp>(loc, finalConcatOutputType,
                  ValueRange{reshapeOutputDimAdjustOfFirstConcat,
                      reshapeOutputDimAdjustOfSecondConcat},
                  -2);

    SmallVector<int64_t> outputShapeForResult(convOutputShape);
    dimValueAtLastIndex = convOutputShape[convOutputShape.size() - 1] * 2;
    auto dimValueAtSecondLastIndex =
        convOutputShape[convOutputShape.size() - 2] * 2;
    outputShapeForResult[outputShapeForResult.size() - 2] =
        dimValueAtSecondLastIndex;
    outputShapeForResult[outputShapeForResult.size() - 1] = dimValueAtLastIndex;

    auto onnxConstForLastReshape =
        getONNXConstOpFromVector(outputShapeForResult);

    auto finalOutputType =
        RankedTensorType::get(outputShapeForResult, elementType);
    // Result is reshaped back to match the original convtranspose output
    // dimensions
    auto finalOutput = rewriter.create<ONNXReshapeOp>(
        loc, finalOutputType, finalConcat, onnxConstForLastReshape);
    return finalOutput;
  }
  if (numPhases == 9) {
    auto padsArrayAttr = rewriter.getI64ArrayAttr({0, 0, 0, 0});
    auto stridesArrayAttr = rewriter.getI64ArrayAttr({1, 1});

    auto conv1 = getActivationAppliedToConv(
        rewriter.create<ONNXConvOp>(loc, convOutputType, input, weightSlices[8],
            bias, mlir::StringAttr(), dilations, group,
            convKernelShapeArrayAttr, padsArrayAttr, stridesArrayAttr),
        convOutputType);
    auto conv2 = getActivationAppliedToConv(
        rewriter.create<ONNXConvOp>(loc, convOutputType, input, weightSlices[5],
            bias, mlir::StringAttr(), dilations, group,
            convKernelShapeArrayAttr, padsArrayAttr, stridesArrayAttr),
        convOutputType);
    auto conv3 = getActivationAppliedToConv(
        rewriter.create<ONNXConvOp>(loc, convOutputType, input, weightSlices[6],
            bias, mlir::StringAttr(), dilations, group,
            convKernelShapeArrayAttr, padsArrayAttr, stridesArrayAttr),
        convOutputType);
    auto conv4 = getActivationAppliedToConv(
        rewriter.create<ONNXConvOp>(loc, convOutputType, input, weightSlices[7],
            bias, mlir::StringAttr(), dilations, group,
            convKernelShapeArrayAttr, padsArrayAttr, stridesArrayAttr),
        convOutputType);
    auto conv5 = getActivationAppliedToConv(
        rewriter.create<ONNXConvOp>(loc, convOutputType, input, weightSlices[4],
            bias, mlir::StringAttr(), dilations, group,
            convKernelShapeArrayAttr, padsArrayAttr, stridesArrayAttr),
        convOutputType);
    auto conv6 = getActivationAppliedToConv(
        rewriter.create<ONNXConvOp>(loc, convOutputType, input, weightSlices[1],
            bias, mlir::StringAttr(), dilations, group,
            convKernelShapeArrayAttr, padsArrayAttr, stridesArrayAttr),
        convOutputType);
    auto conv7 = getActivationAppliedToConv(
        rewriter.create<ONNXConvOp>(loc, convOutputType, input, weightSlices[2],
            bias, mlir::StringAttr(), dilations, group,
            convKernelShapeArrayAttr, padsArrayAttr, stridesArrayAttr),
        convOutputType);
    auto conv8 = getActivationAppliedToConv(
        rewriter.create<ONNXConvOp>(loc, convOutputType, input, weightSlices[3],
            bias, mlir::StringAttr(), dilations, group,
            convKernelShapeArrayAttr, padsArrayAttr, stridesArrayAttr),
        convOutputType);
    auto conv9 = getActivationAppliedToConv(
        rewriter.create<ONNXConvOp>(loc, convOutputType, input, weightSlices[0],
            bias, mlir::StringAttr(), dilations, group,
            convKernelShapeArrayAttr, padsArrayAttr, stridesArrayAttr),
        convOutputType);

    // The nine convOutputs are adjusted to add an extra dimension at the
    // innermost level.
    SmallVector<int64_t> outputShapePlusOneDim(convOutputShape);
    outputShapePlusOneDim.push_back(1);
    auto onnxConstForReshapeAddOneDim =
        getONNXConstOpFromVector(outputShapePlusOneDim);

    auto reshapeOutputType =
        RankedTensorType::get(outputShapePlusOneDim, elementType);

    auto reshapeOutputAddOneDimConv1 = rewriter.create<ONNXReshapeOp>(
        loc, reshapeOutputType, conv1, onnxConstForReshapeAddOneDim);
    auto reshapeOutputAddOneDimConv2 = rewriter.create<ONNXReshapeOp>(
        loc, reshapeOutputType, conv2, onnxConstForReshapeAddOneDim);
    auto reshapeOutputAddOneDimConv3 = rewriter.create<ONNXReshapeOp>(
        loc, reshapeOutputType, conv3, onnxConstForReshapeAddOneDim);
    auto reshapeOutputAddOneDimConv4 = rewriter.create<ONNXReshapeOp>(
        loc, reshapeOutputType, conv4, onnxConstForReshapeAddOneDim);
    auto reshapeOutputAddOneDimConv5 = rewriter.create<ONNXReshapeOp>(
        loc, reshapeOutputType, conv5, onnxConstForReshapeAddOneDim);
    auto reshapeOutputAddOneDimConv6 = rewriter.create<ONNXReshapeOp>(
        loc, reshapeOutputType, conv6, onnxConstForReshapeAddOneDim);
    auto reshapeOutputAddOneDimConv7 = rewriter.create<ONNXReshapeOp>(
        loc, reshapeOutputType, conv7, onnxConstForReshapeAddOneDim);
    auto reshapeOutputAddOneDimConv8 = rewriter.create<ONNXReshapeOp>(
        loc, reshapeOutputType, conv8, onnxConstForReshapeAddOneDim);
    auto reshapeOutputAddOneDimConv9 = rewriter.create<ONNXReshapeOp>(
        loc, reshapeOutputType, conv9, onnxConstForReshapeAddOneDim);

    SmallVector<int64_t> outputShapeForLevel1Concat(outputShapePlusOneDim);
    outputShapeForLevel1Concat[outputShapeForLevel1Concat.size() - 1] = 3;
    auto level1ConcatOutputType =
        RankedTensorType::get(outputShapeForLevel1Concat, elementType);

    // Below concats result will have the innermost dim as 2.
    auto firstRowConcat =
        rewriter.create<ONNXConcatOp>(loc, level1ConcatOutputType,
            ValueRange{reshapeOutputAddOneDimConv1, reshapeOutputAddOneDimConv2,
                reshapeOutputAddOneDimConv7},
            -1);
    auto secondRowConcat =
        rewriter.create<ONNXConcatOp>(loc, level1ConcatOutputType,
            ValueRange{reshapeOutputAddOneDimConv4, reshapeOutputAddOneDimConv5,
                reshapeOutputAddOneDimConv6},
            -1);
    auto thirdRowConcat =
        rewriter.create<ONNXConcatOp>(loc, level1ConcatOutputType,
            ValueRange{reshapeOutputAddOneDimConv3, reshapeOutputAddOneDimConv8,
                reshapeOutputAddOneDimConv9},
            -1);

    // Reshaping to modify the two innermost levels,ensuring the second
    // innermost level is set to 1
    SmallVector<int64_t> outputShapeForDimAdjust(convOutputShape);
    auto dimValueAtLastIndex = convOutputShape[convOutputShape.size() - 1] * 3;
    outputShapeForDimAdjust[outputShapeForDimAdjust.size() - 1] = 1;
    outputShapeForDimAdjust.push_back(dimValueAtLastIndex);

    auto onnxConstForReshapeDimAdjust =
        getONNXConstOpFromVector(outputShapeForDimAdjust);
    auto reshapeOutputForDimAdjustType =
        RankedTensorType::get(outputShapeForDimAdjust, elementType);

    auto reshapeOutputDimAdjustOfFirstConcat =
        rewriter.create<ONNXReshapeOp>(loc, reshapeOutputForDimAdjustType,
            firstRowConcat, onnxConstForReshapeDimAdjust);
    auto reshapeOutputDimAdjustOfSecondConcat =
        rewriter.create<ONNXReshapeOp>(loc, reshapeOutputForDimAdjustType,
            secondRowConcat, onnxConstForReshapeDimAdjust);
    auto reshapeOutputDimAdjustOfThirdConcat =
        rewriter.create<ONNXReshapeOp>(loc, reshapeOutputForDimAdjustType,
            thirdRowConcat, onnxConstForReshapeDimAdjust);

    SmallVector<int64_t> outputShapeForFinalConcat(outputShapeForDimAdjust);
    outputShapeForFinalConcat[outputShapeForFinalConcat.size() - 2] = 3;

    auto finalConcatOutputType =
        RankedTensorType::get(outputShapeForFinalConcat, elementType);

    // Final Concat is performed on the three reshaped outputs at the
    // second innermost level
    auto finalConcat = rewriter.create<ONNXConcatOp>(loc, finalConcatOutputType,
        ValueRange{reshapeOutputDimAdjustOfFirstConcat,
            reshapeOutputDimAdjustOfSecondConcat,
            reshapeOutputDimAdjustOfThirdConcat},
        -2);
    SmallVector<int64_t> outputShapeForResult(convOutputShape);
    dimValueAtLastIndex = convOutputShape[convOutputShape.size() - 1] * 3;
    auto dimValueAtSecondLastIndex =
        convOutputShape[convOutputShape.size() - 2] * 3;
    outputShapeForResult[outputShapeForResult.size() - 2] =
        dimValueAtSecondLastIndex;
    outputShapeForResult[outputShapeForResult.size() - 1] = dimValueAtLastIndex;

    auto onnxConstForLastReshape =
        getONNXConstOpFromVector(outputShapeForResult);

    auto finalOutputType =
        RankedTensorType::get(outputShapeForResult, elementType);
    // Result is reshaped back to match the original convtranspose output
    // dimensions
    auto finalOutput = rewriter.create<ONNXReshapeOp>(
        loc, finalOutputType, finalConcat, onnxConstForLastReshape);
    return finalOutput;
  }
  llvm_unreachable("Unsupported convtranspose decomposition");
}

// Split on the specified axis. The length of each output is one.
ValueRange emitSplitAxisOutputLength1(
    PatternRewriter &rewriter, Location loc, Value input, int64_t axis) {
  onnx_mlir::MultiDialectBuilder<onnx_mlir::OnnxBuilder> create(rewriter, loc);
  ShapedType inputType = mlir::cast<ShapedType>(input.getType());
  Type elementType = inputType.getElementType();
  ArrayRef<int64_t> inputShape = inputType.getShape();
  // Create `split` to split each output in `axis` into length 1.
  // Ex. inputShape[axis] = 3, then  onnx.Constant dense<1> : tensor<3xi64>
  // TODO: Support dynamic dim for spatial dim.
  assert(!inputType.isDynamicDim(axis) &&
         "Spatial dimensions for input data tensor need to be static.");
  SmallVector<int64_t, 1> values(inputShape[axis], 1);
  Value split = create.onnx.constantInt64(ArrayRef(values));
  Type resultType = UnrankedTensorType::get(elementType);
  SmallVector<Type, 4> resultTypes(values.size(), resultType);
  ValueRange results =
      create.onnx.split(ArrayRef(resultTypes), input, split, axis);
  return results;
}

// Emit ONNXPadOp to add pads of `size` at end of the `axis`.
Value emitPadsAxisEnd(PatternRewriter &rewriter, Location loc, Value input,
    ArrayRef<int64_t> inputShape, int64_t axis, int64_t size) {
  onnx_mlir::MultiDialectBuilder<onnx_mlir::OnnxBuilder> create(rewriter, loc);
  // Specify padding at the end of each axis.
  SmallVector<int64_t, 1> values((int64_t)inputShape.size() * 2, 0);
  values[inputShape.size() + axis] = size;
  Value pads = create.onnx.constantInt64(ArrayRef(values));
  Value result = create.onnx.padZero(input, pads);
  return result;
}

// Insert pads in specified axis.
Value insertPadAxis(PatternRewriter &rewriter, Location loc, Value input,
    int64_t axis, int64_t padSize) {
  // Split on the specified axis. The length of each output is one.
  ValueRange splitResults =
      emitSplitAxisOutputLength1(rewriter, loc, input, axis);
  // Add pad in split results except last one.
  Value splitLastResults = splitResults.back();
  ValueRange padInputs = splitResults.drop_back();
  SmallVector<Value, 4> padResults;
  for (Value v : padInputs) {
    ArrayRef<int64_t> vShape = mlir::cast<ShapedType>(v.getType()).getShape();
    padResults.emplace_back(
        emitPadsAxisEnd(rewriter, loc, v, vShape, axis, padSize));
  }
  padResults.emplace_back(splitLastResults);
  // Concat padded results.
  onnx_mlir::MultiDialectBuilder<onnx_mlir::OnnxBuilder> create(rewriter, loc);
  Type elementType = getElementType(padResults[0].getType());
  Type concatType = UnrankedTensorType::get(elementType);
  Value concatResult =
      create.onnx.concat(concatType, ValueRange(padResults), axis);
  return concatResult;
}

// Insert pads between elements in input tensor in spatial dimensions.
// The padding size is strides - 1
Value insertPadsConvTransposeInput(PatternRewriter &rewriter, Location loc,
    ONNXConvTransposeOp op, Value input) {
  ONNXConvTransposeOpShapeHelper shapeHelper(op.getOperation(), {});
  shapeHelper.computeShapeAndAssertOnFailure();
  SmallVector<int64_t, 2> strides = shapeHelper.strides;
  int64_t spatialOffset = 2;
  for (unsigned int i = 0; i < strides.size(); ++i) {
    input = insertPadAxis(rewriter, loc, input, /*axis*/ spatialOffset + i,
        /*padSize*/ strides[i] - 1);
  }
  return input;
}

// Insert additional padding to output of ConvOp in ConvTransposeOp.
Value insertAdditionalPadsConvTranspose(PatternRewriter &rewriter, Location loc,
    ONNXConvOp convOp, Value input, ONNXConvTransposeOp op) {
  ONNXConvOpShapeHelper convShapeHelper(convOp.getOperation(), {});
  Type elementType = getElementType(input.getType());
  (void)convShapeHelper.computeShapeAndUpdateType(elementType);
  int inputRank = convShapeHelper.getOutputDims().size();
  SmallVector<int64_t, 4> inputShape;
  for (int i = 0; i < inputRank; ++i) {
    int64_t d = convShapeHelper.getOutputDims()[i].isLiteral()
                    ? convShapeHelper.getOutputDims()[i].getLiteral()
                    : ShapedType::kDynamic;
    inputShape.emplace_back(d);
  }
  ONNXConvTransposeOpShapeHelper shapeHelper(op.getOperation(), {});
  shapeHelper.computeShapeAndAssertOnFailure();
  SmallVector<int64_t, 2> padSize;
  ShapedType inputType = mlir::cast<ShapedType>(input.getType());
  int64_t spatialOffset = 2;
  int64_t spatialRank = inputType.getRank() - spatialOffset;
  DimsExpr outputDims = shapeHelper.getOutputDims();
  for (int i = 0; i < spatialRank; ++i) {
    assert(outputDims[spatialOffset + i].isLiteral() &&
           "Only static spatial dims supported");
    int64_t size = outputDims[spatialOffset + i].getLiteral() -
                   inputShape[spatialOffset + i];
    assert(size >= 0 && "Invalid output_shape attribute");
    padSize.emplace_back(size);
  }
  Value paddedInput = emitPadsAxisEnd(
      rewriter, loc, input, ArrayRef(inputShape), /*axis*/ 2, padSize[0]);
  for (int i = 1; i < spatialRank; ++i) {
    ArrayRef<int64_t> paddedInputShape =
        mlir::cast<ShapedType>(paddedInput.getType()).getShape();
    paddedInput = emitPadsAxisEnd(rewriter, loc, paddedInput, paddedInputShape,
        /*axis*/ 2 + i, padSize[i]);
  }
  return paddedInput;
}
// ConvTransposeOp END

Value normalizeConstantOp(
    PatternRewriter &rewriter, Value output, Attribute attr) {
  ShapedType outputType = mlir::cast<ShapedType>(output.getType());
  Type elementType = outputType.getElementType();

  DenseElementsAttr denseAttr;
  if (ArrayAttr arrayAttr = mlir::dyn_cast<ArrayAttr>(attr)) {
    int64_t dim = arrayAttr.size();
    auto tensorType = RankedTensorType::get({dim}, elementType);
    denseAttr = DenseElementsAttr::get(tensorType, arrayAttr.getValue());
  } else {
    auto tensorType = RankedTensorType::get({}, elementType);
    if (FloatAttr floatAttr = mlir::dyn_cast<FloatAttr>(attr)) {
      denseAttr = DenseElementsAttr::get(tensorType, {floatAttr.getValue()});
    } else if (IntegerAttr intAttr = mlir::dyn_cast<IntegerAttr>(attr)) {
      denseAttr = DenseElementsAttr::get(tensorType, intAttr.getSInt());
    } else if (StringAttr strAttr = mlir::dyn_cast<StringAttr>(attr)) {
      denseAttr = DenseElementsAttr::get(tensorType, {strAttr.getValue()});
    } else {
      llvm_unreachable("unexpected Attribute");
    }
  }
  onnx_mlir::OnnxBuilder createONNX(rewriter, output.getLoc());
  return createONNX.constant(denseAttr);
}

} // namespace onnx_mlir

namespace {
/// Include the patterns defined in the Declarative Rewrite framework.
#include "src/Dialect/ONNX/Transforms/ONNXDecompose.inc"
namespace convtranspose {
#include "src/Dialect/ONNX/Transforms/ONNXDecomposeConvTranspose.inc"
}
namespace convtranspose_phased {
#include "src/Dialect/ONNX/Transforms/ONNXDecomposeConvTransposePhased.inc"
}

RankedTensorType createReducedType(
    Type outputType, int64_t axisValue, bool keepDims) {
  RankedTensorType outputShapeType =
      mlir::dyn_cast<RankedTensorType>(outputType);
  llvm::ArrayRef<int64_t> shapeVector = outputShapeType.getShape();
  int64_t rank = outputShapeType.getRank();
  if (axisValue < 0)
    axisValue += rank;
  SmallVector<int64_t, 4> reducedShape;
  for (int64_t i = 0; i < rank; ++i) {
    if (i != axisValue)
      reducedShape.push_back(shapeVector[i]);
    else if (keepDims)
      reducedShape.push_back(1);
  }
  Type elementType = outputShapeType.getElementType();
  RankedTensorType resultType =
      RankedTensorType::get(reducedShape, elementType);
  return resultType;
}

#ifdef ONNX_MLIR_ENABLE_STABLEHLO

struct SoftmaxPattern : public OpRewritePattern<ONNXSoftmaxOp> {
  using OpRewritePattern<ONNXSoftmaxOp>::OpRewritePattern;

  LogicalResult matchAndRewrite(
      ONNXSoftmaxOp softmaxOp, PatternRewriter &rewriter) const final {
    // Match
    Value input = softmaxOp.getInput();
    Type inputType = input.getType();
    int64_t axisValue = softmaxOp.getAxis();

    // Rewrite
    Location odsLoc = softmaxOp.getLoc();
    onnx_mlir::MultiDialectBuilder<onnx_mlir::OnnxBuilder> create(
        rewriter, odsLoc);

    IntegerAttr keepDimsAttr = rewriter.getIntegerAttr(
        rewriter.getIntegerType(64, /*isSigned=*/true), 1);
    ArrayAttr axisAttr = rewriter.getI64ArrayAttr({axisValue});
    RankedTensorType resultType =
        createReducedType(inputType, axisValue, /*keepDims=*/true);
    Value maxInput = rewriter.create<ONNXReduceMaxV13Op>(
        odsLoc, resultType, input, axisAttr, keepDimsAttr);
    Value subValue =
        rewriter.create<ONNXSubOp>(odsLoc, inputType, input, maxInput);
    Value expValue = rewriter.create<ONNXExpOp>(odsLoc, inputType, subValue);
    Value axisOp = create.onnx.constantInt64({axisValue});
    IntegerAttr noopWithEmptyAxes = rewriter.getIntegerAttr(
        rewriter.getIntegerType(64, /*isSigned=*/true), 0);
    Value sumValue = rewriter.create<ONNXReduceSumOp>(odsLoc, resultType,
        /*input=*/expValue,
        /*axis=*/axisOp, keepDimsAttr, noopWithEmptyAxes);
    Value divValue =
        rewriter.create<ONNXDivOp>(odsLoc, inputType, expValue, sumValue);
    rewriter.replaceOp(softmaxOp, divValue);
    return success();
  }
};

void populateDecomposingONNXBeforeStablehloPatterns(
    RewritePatternSet &patterns, MLIRContext *ctx) {
  patterns.add<SoftmaxPattern>(ctx);
}

#endif

// Special Op fusion for the following pattern:
//   %1 = Concat(inputs, axis)
//   %2 = Shape(%1, start, end)
//   %3 = Transpose(%1, perm)
// into a special Op
//   %2, %3 = ConcatShapeTranspose(inputs, axis, start, end, perm)
// This fusion is an experimental work for performance

// Helper function: is the ConcatOp matched to the fusion pattern?
static bool isConcatFuseMatched(
    ONNXConcatOp concatOp, ONNXShapeOp &shapeOp, ONNXTransposeOp &transposeOp) {
  shapeOp = nullptr;
  transposeOp = nullptr;
  bool failed = false;
  for (Operation *user : concatOp->getUsers()) {
    if (isa<ONNXShapeOp>(user) && !shapeOp)
      shapeOp = cast<ONNXShapeOp>(user);
    else if (isa<ONNXTransposeOp>(user) && !transposeOp)
      transposeOp = cast<ONNXTransposeOp>(user);
    else
      failed = true;
  }
  return (shapeOp && transposeOp && !failed);
}

struct ConcatFusePattern : public OpRewritePattern<ONNXConcatOp> {
  using OpRewritePattern<ONNXConcatOp>::OpRewritePattern;

  LogicalResult matchAndRewrite(
      ONNXConcatOp concatOp, PatternRewriter &rewriter) const final {
    // Match
    ONNXShapeOp shapeOp;
    ONNXTransposeOp transposeOp;
    if (!isConcatFuseMatched(concatOp, shapeOp, transposeOp))
      return failure();

    // Rewrite
    SmallVector<Type, 2> outputTypes;
    outputTypes.emplace_back(shapeOp.getResult().getType());
    outputTypes.emplace_back(transposeOp.getResult().getType());

    auto fusedV = rewriter.create<ONNXConcatShapeTransposeOp>(concatOp.getLoc(),
        outputTypes, concatOp->getOperands(), concatOp.getAxisAttr(),
        shapeOp.getEndAttr(), shapeOp.getStartAttr(),
        transposeOp.getPermAttr());
    rewriter.replaceOp(shapeOp.getOperation(), fusedV.getResults()[0]);
    rewriter.replaceOp(transposeOp.getOperation(), fusedV.getResults()[1]);
    rewriter.eraseOp(concatOp);
    return success();
  }
};

// ONNXHardSwishOp(input) can be decomposed as:
//   input * ONNXHardSigmoid input, with alpha = 1/6 and beta = 0.5.
struct DecomposeHardSwishPattern : public OpRewritePattern<ONNXHardSwishOp> {
  using OpRewritePattern::OpRewritePattern;

  LogicalResult matchAndRewrite(
      ONNXHardSwishOp hardSwishOp, PatternRewriter &rewriter) const final {

    auto input = hardSwishOp.getX();
    auto hardSigmoid = rewriter.create<ONNXHardSigmoidOp>(hardSwishOp->getLoc(),
        hardSwishOp.getType(), input, rewriter.getF32FloatAttr(1.0 / 6.0),
        rewriter.getF32FloatAttr(0.5));
    rewriter.replaceOpWithNewOp<ONNXMulOp>(
        hardSwishOp, hardSwishOp.getType(), hardSigmoid, input);
    return success();
  }
};

/// Decompose BatchNormV9 to BatchNorm
struct DecomposeBatchNormV9ToBatchNorm
    : public OpRewritePattern<ONNXBatchNormalizationV9Op> {
  using OpRewritePattern::OpRewritePattern;
  LogicalResult matchAndRewrite(ONNXBatchNormalizationV9Op batchNormOpV9,
      PatternRewriter &rewriter) const final {
    auto savedMeanRes = batchNormOpV9.getSavedMean();
    auto savedVarRes = batchNormOpV9.getSavedVar();
    if (!savedMeanRes.use_empty() || !savedVarRes.use_empty()) {
      return rewriter.notifyMatchFailure(batchNormOpV9.getLoc(),
          "saved_mean and saved_variance must have no use.");
    }
    auto batchNormOp = rewriter.create<ONNXBatchNormalizationOp>(
        batchNormOpV9.getLoc(),
        TypeRange{
            batchNormOpV9.getY().getType(),
            batchNormOpV9.getOutMean().getType(),
            batchNormOpV9.getOutVar().getType(),
        },
        batchNormOpV9.getX(), batchNormOpV9.getScale(), batchNormOpV9.getB(),
        batchNormOpV9.getMean(), batchNormOpV9.getVar(),
        batchNormOpV9.getEpsilon(), batchNormOpV9.getMomentum());
    rewriter.replaceOp(batchNormOpV9,
        {batchNormOp.getY(), batchNormOp.getRunningMean(),
            batchNormOp.getRunningVar(),
            rewriter.create<ONNXNoneOp>(batchNormOpV9.getLoc()),
            rewriter.create<ONNXNoneOp>(batchNormOpV9.getLoc())});
    return success();
  }
};

/// Decompose BatchNorm to BatchNormInferenceMode
struct DecomposeBatchNormToBatchNormInferenceMode
    : public OpRewritePattern<ONNXBatchNormalizationOp> {
  using OpRewritePattern::OpRewritePattern;
  LogicalResult matchAndRewrite(ONNXBatchNormalizationOp batchNormOp,
      PatternRewriter &rewriter) const final {

    auto meanRes = batchNormOp.getRunningMean();
    auto varianceRes = batchNormOp.getRunningVar();
    if (!meanRes.use_empty() || !varianceRes.use_empty()) {
      return rewriter.notifyMatchFailure(
          batchNormOp.getLoc(), "mean and variance must have no use.");
    }

    rewriter.replaceOp(batchNormOp,
        {rewriter.create<ONNXBatchNormalizationInferenceModeOp>(
             batchNormOp.getLoc(), batchNormOp.getY().getType(),
             batchNormOp.getX(), batchNormOp.getScale(), batchNormOp.getB(),
             batchNormOp.getInputMean(), batchNormOp.getInputVar(),
             batchNormOp.getEpsilon(), batchNormOp.getMomentum()),
            rewriter.create<ONNXNoneOp>(batchNormOp.getLoc()),
            rewriter.create<ONNXNoneOp>(batchNormOp.getLoc())});
    return success();
  }
};

// Decompose a pad with negative padding size to slice + pad
// Only supports static shapes
struct DecomposeSlicePadPattern : public OpRewritePattern<ONNXPadOp> {
  using OpRewritePattern::OpRewritePattern;

  LogicalResult matchAndRewrite(
      ONNXPadOp padOp, PatternRewriter &rewriter) const final {
    auto constantPad = padOp.getPads().getDefiningOp<ONNXConstantOp>();
    if (!constantPad) {
      return failure();
    }
    std::optional<Attribute> padValues;
    if (auto intAttrs = constantPad.getValueInts()) {
      padValues = intAttrs;
    } else if (auto attrs = constantPad.getValue()) {
      padValues = attrs;
    }
    if (!padValues) {
      return failure();
    }
    auto elementsAttr = llvm::dyn_cast<ElementsAttr>(*padValues);
    if (!elementsAttr) {
      return failure();
    }
    const auto padElements = onnx_mlir::getElementsArray<int64_t>(elementsAttr);
    const auto padElementsArray = padElements.get();
    if (llvm::none_of(padElementsArray, [](const auto v) { return v < 0; })) {
      // No slicing needed
      return failure();
    }
    if (!padOp.getAxes().getDefiningOp<ONNXNoneOp>()) {
      // This is possible to implement but makes the implementation more
      // difficult, so skip for now
      return failure();
    }
    const auto inputType = padOp.getData().getType().cast<ShapedType>();
    if (!inputType.hasStaticShape()) {
      // We need a static shape to calculate the ends for slice
      return failure();
    }
    auto sliceOp = buildSliceOp(padOp, rewriter, padElementsArray, inputType);
    auto newPadOp = buildPadOp(padOp, rewriter, padElementsArray, sliceOp);
    rewriter.replaceOp(padOp, newPadOp);
    return success();
  }

private:
  // Builds ands inserts a pad op, that is guaranteed to only pad and not
  // slice
  static Value buildPadOp(ONNXPadOp orignalPadOp, PatternRewriter &rewriter,
      ArrayRef<int64_t> padElementsArray, ONNXSliceOp sliceOp) {
    SmallVector<int64_t> pads;
    for (const auto padElem : padElementsArray) {
      pads.push_back((padElem < 0) ? 0 : padElem);
    }
    if (llvm::any_of(pads, [](const auto p) { return p > 0; })) {
      auto padsConstOp = onnx_mlir::createConstantOp(
          rewriter, orignalPadOp->getLoc(), rewriter.getI64ArrayAttr(pads));
      auto padOp = rewriter.create<ONNXPadOp>(orignalPadOp->getLoc(),
          orignalPadOp.getType(), sliceOp, padsConstOp,
          orignalPadOp.getConstantValue(), orignalPadOp.getAxes(),
          orignalPadOp.getMode());
      return padOp;
    }
    return sliceOp; // No pad needed if we only slice
  }

  // Builds and inserts a slice op, and its inputs, that handles negative
  // pads
  static ONNXSliceOp buildSliceOp(ONNXPadOp padOp, PatternRewriter &rewriter,
      ArrayRef<int64_t> padElementsArray, ShapedType inputType) {
    const auto inputShape = inputType.getShape();
    const size_t dims = padElementsArray.size() / 2;

    assert(inputShape.size() == dims);
    SmallVector<int64_t> sliceShape;
    for (size_t i = 0; i < dims; ++i) {
      auto sliceDimSize = inputShape[i];
      if (padElementsArray[i] < 0) {
        sliceDimSize += padElementsArray[i];
      }
      if (padElementsArray[i + dims] < 0) {
        sliceDimSize += padElementsArray[i + dims];
      }
      sliceShape.push_back(sliceDimSize);
    }
    auto sliceType = inputType.clone(sliceShape);

    SmallVector<int64_t> sliceStarts;
    for (size_t i = 0; i < dims; ++i) {
      if (padElementsArray[i] < 0) {
        sliceStarts.push_back(-padElementsArray[i]);
      } else {
        sliceStarts.push_back(0);
      }
    }
    auto startsConstOp = onnx_mlir::createConstantOp(
        rewriter, padOp->getLoc(), rewriter.getI64ArrayAttr(sliceStarts));

    SmallVector<int64_t> sliceEnds;
    for (size_t i = 0; i < dims; ++i) {
      const auto endIdx = inputShape[i];
      if (padElementsArray[i + dims] < 0) {
        sliceEnds.push_back(endIdx + padElementsArray[i + dims]);
      } else {
        sliceEnds.push_back(endIdx);
      }
    }
    auto endsConstOp = onnx_mlir::createConstantOp(
        rewriter, padOp->getLoc(), rewriter.getI64ArrayAttr(sliceEnds));

    auto sliceOp = rewriter.create<ONNXSliceOp>(padOp->getLoc(), sliceType,
        padOp.getData(), startsConstOp, endsConstOp,
        rewriter.create<ONNXNoneOp>(padOp->getLoc()),
        rewriter.create<ONNXNoneOp>(padOp->getLoc()));
    return sliceOp;
  }
};

namespace {
template <typename T>
class SubArrayAccessHelper {
public:
  explicit SubArrayAccessHelper(ArrayRef<T> data, size_t iterArraySize)
      : data(data), iterArraySize(iterArraySize) {
    assert((data.size() % iterArraySize) == 0);
  }

  [[nodiscard]] size_t size() const { return data.size() / iterArraySize; }

  ArrayRef<T> operator[](size_t idx) const {
    return data.slice(idx * iterArraySize, iterArraySize);
  }

private:
  ArrayRef<T> data;
  size_t iterArraySize;
};

class IndicesContiguousCounter {
public:
  explicit IndicesContiguousCounter(
      ArrayRef<int64_t> firstElem, ArrayRef<int64_t> shapeToCheck)
      : counter(firstElem), firstElem(firstElem), shapeToCheck(shapeToCheck) {}

  ArrayRef<int64_t> getCounter() const { return counter; }

  void increment() {
    // Increment from the back, carry if necessary
    for (auto [shapeToCheckDimSize, firstElemDimSize, c] :
        llvm::zip(llvm::reverse(shapeToCheck), llvm::reverse(firstElem),
            llvm::reverse(counter))) {
      if (c == (shapeToCheckDimSize + firstElemDimSize - 1)) {
        c = firstElemDimSize; // Carry and keep an eventual shift in mind
      } else {
        c++;
        break;
      }
    }
  }

private:
  SmallVector<int64_t> counter;
  ArrayRef<int64_t> firstElem;
  ArrayRef<int64_t> shapeToCheck;
};

} // namespace

// Decomposes ScatterNDs into a single Split and Concat.
// We can always split ScatterNDs by splitting the input tensor together with
// the indices and their updates belonging to that part of the input tensor,
// performing the ScatterNDs on each split, and the concatenating the result.
// Here, we handle certain ScatterNDs where after splitting them into three,
// the first and last ScatterND have empty indices (because the indices don't
// affect their parts of the input tensor), and the middle ScatterND overwrites
// the full input with sequential indices (i.e. can be replaced by a copy of its
// update).
//
// Example:
// ` %indices = onnx.Constant dense<[[[[0, 1, 0], [0, 1, 1], [0, 1, 2],
//     [0, 1, 3], [0, 1, 4], [0, 1, 5], [0, 1, 6], [0, 1, 7], [0, 1, 8],
//     [0, 1, 9]]]]> : tensor<1x1x10x3xi64>
//   %0 = "onnx.ScatterND"(%data, %indices, %updates) {reduction = "none"} :
//     (tensor<1x6x10x12xf32>, tensor<1x1x10x3xi64>, tensor<1x1x10x12xf32>) ->
//     tensor<1x6x10x12xf32>`
// gets decomposed to:
// ` %0 = onnx.Constant dense<[1, 1, 4]> : tensor<3xi64>
//   %1:3 = "onnx.Split"(%data, %0) {axis = 1 : si64} : (tensor<1x6x10x12xf32>,
//    tensor<3xi64>) -> (tensor<1x1x10x12xf32>, tensor<1x1x10x12xf32>,
//    tensor<1x4x10x12xf32>)
//   %2 = "onnx.Concat"(%1#0, %updates, %1#2) {axis = 1 : si64} :
//    (tensor<1x1x10x12xf32>,tensor<1x1x10x12xf32>, tensor<1x4x10x12xf32>) ->
//    tensor<1x6x10x12xf32>`
//
// ScatterND pseudo code:
//   output = np.copy(data)
//   update_indices = indices.shape[:-1]
//   for idx in np.ndindex(update_indices):
//     output[indices[idx]] = updates[idx]
//
// Inputs:
//  data (heterogeneous) - T: Tensor of rank r >= 1.
//  indices (heterogeneous) - tensor(int64): Tensor of rank q >= 1.
//  updates (heterogeneous) - T: Tensor of rank q + r - indices_shape[-1] - 1.
//
// Outputs:
//  output (heterogeneous) - T: Tensor of rank r >= 1.
//
// To ensure that this decomposition to split and concat is
// valid, the following constraints need to hold:
// - r == rank(updates)
// - The shape of data and updates differs only in one dimension 'a'
// -- 'a' is the dimension where the split and concat will happen
// - The update indices need to be contiguous
// -- The update indices are the last dim in indices
// -- We call them contiguous, if each idx in indices is indexing the element
//    in data, that is logically directly after the element indexed by the
//    previous idx
// --- logically directly after means the element that will be accessed if
//     the least significant value of an elements index is increased by one
// - The update indices need to cover/index the complete data, with the
//   exception of dimension 'a', where they need to cover only updates[a]
struct DecomposeScatterNDPattern : public OpRewritePattern<ONNXScatterNDOp> {
  using OpRewritePattern::OpRewritePattern;

  LogicalResult matchAndRewrite(
      ONNXScatterNDOp scatterNDOp, PatternRewriter &rewriter) const final {
    // Check preconditions
    if (scatterNDOp.getReductionAttr().strref() != "none") {
      return rewriter.notifyMatchFailure(
          scatterNDOp, "Scatters with reduction are not supported");
    }
    const auto data = scatterNDOp.getData();
    const auto indices = scatterNDOp.getIndices();
    const auto updates = scatterNDOp.getUpdates();
    if (!onnx_mlir::hasStaticShape(data.getType()) ||
        !onnx_mlir::hasStaticShape(indices.getType()) ||
        !onnx_mlir::hasStaticShape(updates.getType())) {
      return rewriter.notifyMatchFailure(
          scatterNDOp, "All operands need to have a static shape");
    }
    const auto dataType = cast<RankedTensorType>(data.getType());
    const auto dataShape = dataType.getShape();
    const auto updatesType = cast<RankedTensorType>(updates.getType());
    const auto updateShape = updatesType.getShape();
    const auto indicesType = cast<RankedTensorType>(indices.getType());
    const auto indicesShape = indicesType.getShape();
    if (dataType.getRank() != updatesType.getRank()) {
      return rewriter.notifyMatchFailure(scatterNDOp,
          "Only the case where data and update have the same rank "
          "is supported");
    }

    const auto splitAxis = [&]() -> uint64_t {
      // Split at the dim where the update and original data have a
      // different size
      for (auto [idx, dimData, dimUpdates] :
          llvm::enumerate(dataShape, updateShape)) {
        if (dimData != dimUpdates) {
          return idx;
        }
      }
      return dataType.getRank() -
             1; // Edge case, all elements get updated, split on the last dim
    }();

    for (auto [idx, dimData, dimUpdates] :
        llvm::enumerate(dataShape, updateShape)) {
      if (idx != splitAxis && dimData != dimUpdates) {
        return rewriter.notifyMatchFailure(
            scatterNDOp, "Only a single differing dimension is supported");
      }
    }

    SmallVector<int64_t> indicesAsFlatArray;
    if (!onnx_mlir::getI64ValuesFromONNXConstantOp(
            indices, indicesAsFlatArray)) {
      return rewriter.notifyMatchFailure(
          scatterNDOp, "The indices need to be constant");
    }
    if (indicesAsFlatArray.empty()) {
      return rewriter.notifyMatchFailure(
          scatterNDOp, "Empty indices are not supported"); // Skip the edge case
                                                           // of empty indices
    }
    const auto indicesLastDimSize = indicesShape.back();
    SubArrayAccessHelper<int64_t> indicesFlatAccessor(
        indicesAsFlatArray, indicesLastDimSize);
    const auto firstIndex =
        indicesFlatAccessor[0]; // Safe, we have checked the length before
    for (auto [idx, firstIndexDim] : llvm::enumerate(firstIndex)) {
      if (idx != splitAxis && firstIndexDim != 0) {
        return rewriter.notifyMatchFailure(
            scatterNDOp, " Shifting is only supported on the split axis");
      }
      if (idx == splitAxis && firstIndexDim < 0) {
        return rewriter.notifyMatchFailure(scatterNDOp,
            "Negative values with wrap around are not yet "
            "supported"); // onnx allows negative values with
                          // wrap-around, this decomposition does
                          // not (for now)
      }
    }

    // Check that all indices are contiguous.
    // - The check for contiguity and covering works the following way:
    // -- Iterated over all idx in indices and compare the idx against the
    //    expected index, fail if it differs
    // -- The expected index is calculated the following way:
    // --- The expected index is initialized with the first index in indices and
    //     then always incremented by one.
    // --- The increment works like a manual addition, the least significant
    //     digit/subindex gets incremented by one. If a digit overflows, it
    //     gets reset to the first index and the addition carries to the next,
    //     more significant digit. The addition overflows, if the index for an
    //     axis is equal to the size of this axis in updates/indices. (By
    //     definition the shape for indices.shape().drop(-1) must match the
    //     first dimensions in updates). If the addition overflows , the
    //     overflowing digit is reset to its value in the first index. This is
    //     zero for all axes, except for 'a', where it can be a positive number
    //     if the split/concat is in the middle of the tensor
    assert(
        updateShape.drop_back(updateShape.size() - (indicesShape.size() - 1)) ==
            indicesShape.drop_back(1) &&
        "Update and indicesShape should partially match for scatterNd");
    {
      IndicesContiguousCounter counter(firstIndex, indicesShape.drop_back(1));
      for (size_t i = 0; i < indicesFlatAccessor.size(); ++i) {
        if (counter.getCounter() != indicesFlatAccessor[i]) {
          return rewriter.notifyMatchFailure(
              scatterNDOp, "Indices are not contiguous");
        }
        counter.increment();
      }
    }

    onnx_mlir::MultiDialectBuilder<onnx_mlir::OnnxBuilder> create(
        rewriter, scatterNDOp->getLoc());
    // Strategy for the decomposition:
    // Split at the split axis, concat the update and part of the split
    // a, b = split(input)
    // a1, a2 = split(a)
    // concat(a1, update, b)
    // In onnx this split can be done in one:
    // a1, a2, b = split(input)
    const auto firstSplitPosition =
        (splitAxis < firstIndex.size()) ? firstIndex[splitAxis] : 0;
    const auto secondSplitPosition =
        updateShape[splitAxis] + firstSplitPosition;
    SmallVector<int64_t> splitTyFirstQuarter(dataShape);
    splitTyFirstQuarter[splitAxis] = firstSplitPosition;
    SmallVector<int64_t> splitTySecondQuarter(dataShape);
    splitTySecondQuarter[splitAxis] = updateShape[splitAxis];
    SmallVector<int64_t> splitTySecondHalf(dataShape);
    splitTySecondHalf[splitAxis] -= secondSplitPosition;
    Value splitSize = create.onnx.constantInt64({firstSplitPosition,
        updateShape[splitAxis], splitTySecondHalf[splitAxis]});
    const Type dataElementType = dataType.getElementType();
    ValueRange split = create.onnx.split(
        {RankedTensorType::get(splitTyFirstQuarter, dataElementType),
            RankedTensorType::get(splitTySecondQuarter, dataElementType),
            RankedTensorType::get(splitTySecondHalf, dataElementType)},
        scatterNDOp.getData(), splitSize, splitAxis);

    Value concat = create.onnx.concat(
        dataType, {split[0], scatterNDOp.getUpdates(), split[2]}, splitAxis);
    rewriter.replaceOp(scatterNDOp, concat);
    return success();
  }
};

// Decompose the custom op FusedMatMul that is produced by ONNXRuntime.
// According to FusedMatMul specification, it is the result of fusing MatMul and
// Transpose:
// https://github.com/microsoft/onnxruntime/blob/main/docs/ContribOperators.md#com.microsoft.FusedMatMul
//
// To decompose FusedMatMul, we need to know ranks of inputs A and B, so that
// we can emit Transpose operations. But, in general, we have no information
// about the ranks of A and B.
//
// The rewriting here only applies to a situation in which the transposed input
// comes from another Transpose that we have rank information via looking at
// `perm` // attribute. For example, if `transA = 1`, A must be from a Transpose
// to determine the rank of A.
//
// Example of onnx.Custom:
//  ```
// "onnx.Custom"(%0, %1) {alpha = 1.250000e-01 : f32,
//                        domain_name = "com.microsoft",
//                        function_name = "FusedMatMul",
//                        transA = 0 : si64, transB = 1 : si64} :
//              (tensor<*xf32>, tensor<*xf32>) -> tensor<*xf32>
// ```

struct CustomOpFuseMatMulPattern : public OpRewritePattern<ONNXCustomOp> {
  using OpRewritePattern<ONNXCustomOp>::OpRewritePattern;

  LogicalResult matchAndRewrite(
      ONNXCustomOp customOp, PatternRewriter &rewriter) const final {
    using namespace onnx_mlir;
    Location loc = customOp.getLoc();

    // Match
    FloatAttr alphaAttr;
    int64_t rankA, rankB;
    if (!isCustomOpFusedMatMulMatched(customOp, alphaAttr, rankA, rankB))
      return failure();

    // Rewrite ONNXCustomOp {alpha} (A, B) into `Mul(alpha, MatMul(A, B)`
    Value A = customOp.getOperands()[0];
    Value B = customOp.getOperands()[1];

    MultiDialectBuilder<OnnxBuilder> create(rewriter, loc);
    Type resType = customOp.getResult(0).getType();
    Type elementType = onnx_mlir::getElementType(resType);
    UnrankedTensorType unrankedType = UnrankedTensorType::get(elementType);

    Value matmulA = A;
    Value matmulB = B;
    // Transpose A if transA.
    if (rankA != -1) {
      // Prepare permutation attribute.
      SmallVector<int64_t, 4> indices;
      for (int64_t i = 0; i < rankA - 2; ++i)
        indices.emplace_back(i);
      // Permute the last two dimensions.
      indices.emplace_back(rankA - 1);
      indices.emplace_back(rankA - 2);
      ArrayAttr permAttr = rewriter.getI64ArrayAttr(llvm::ArrayRef(indices));
      matmulA = create.onnx.transpose(unrankedType, A, permAttr);
    }
    // Transpose B if transB.
    if (rankB != -1) {
      // Prepare permutation attribute.
      SmallVector<int64_t, 4> indices;
      for (int64_t i = 0; i < rankB - 2; ++i)
        indices.emplace_back(i);
      // Permute the last two dimensions.
      indices.emplace_back(rankB - 1);
      indices.emplace_back(rankB - 2);
      ArrayAttr permAttr = rewriter.getI64ArrayAttr(llvm::ArrayRef(indices));
      matmulB = create.onnx.transpose(unrankedType, B, permAttr);
    }
    // alpha
    DenseElementsAttr alphaDenseAttr =
        onnx_mlir::createDenseElementsAttrFromFloatAttr(
            rewriter, elementType, alphaAttr);
    Value alpha = create.onnx.constant(alphaDenseAttr);

    Value res = create.onnx.matmul(resType, matmulA, matmulB);
    res = create.onnx.mul(alpha, res);

    rewriter.replaceOp(customOp, res);
    return success();
  }

public:
  static bool isCustomOpFusedMatMulMatched(ONNXCustomOp customOp,
      FloatAttr &alphaAttr, int64_t &rankA, int64_t &rankB) {
    Operation *genericOp = customOp.getOperation();
    // CustomOp has two operands.
    if (customOp.getNumOperands() != 2)
      return false;
    Value A = genericOp->getOperands()[0];
    Value B = genericOp->getOperands()[1];

    // function_name is FusedMatMul.
    StringRef funcName = customOp.getFunctionName();
    if (!funcName.equals_insensitive("FusedMatMul"))
      return false;

    // domain_name exists and is "com.microsoft";
    StringAttr domAttr = genericOp->getAttrOfType<StringAttr>("domain_name");
    if (!domAttr)
      return false;
    if (!domAttr.getValue().equals_insensitive("com.microsoft"))
      return false;

    // transA and transB exist.
    IntegerAttr transA = genericOp->getAttrOfType<IntegerAttr>("transA");
    IntegerAttr transB = genericOp->getAttrOfType<IntegerAttr>("transB");
    if (!transA || !transB)
      return false;
    bool isTransA = (transA.getValue().getSExtValue() == 1);
    bool isTransB = (transB.getValue().getSExtValue() == 1);

    // If transA=true, we have to know A's rank to generate ONNXTransposeOp for
    // A. In a good condition, A is ranked then its rank is available.
    //
    // If A is unranked, we hope that A is a result of another ONNXTransposeOp
    // whose permutation is available and can be used to infer the rank of A.
    // For example,
    // %A = "onnx.Transpose"(%0) {perm = [0, 2, 1, 3]} :
    //                      (tensor<*xf32>) -> tensor<*xf32>
    // A must have rank 4 as perm has 4 indices.
    if (isTransA) {
      if (onnx_mlir::hasShapeAndRank(A)) {
        rankA = mlir::cast<ShapedType>(A.getType()).getRank();
      } else {
        if (isa<BlockArgument>(A))
          return false;
        if (auto transOp = dyn_cast<ONNXTransposeOp>(A.getDefiningOp())) {
          if (transOp.getPermAttr())
            rankA = transOp.getPermAttr().size();
          else
            return false;
        } else
          // Cannot determine the rank of A.
          return false;
      }
    } else
      rankA = -1;
    if (isTransB) {
      if (onnx_mlir::hasShapeAndRank(B)) {
        rankB = mlir::cast<ShapedType>(B.getType()).getRank();
      } else {
        if (isa<BlockArgument>(B))
          return false;
        if (auto transOp = dyn_cast<ONNXTransposeOp>(B.getDefiningOp())) {
          if (transOp.getPermAttr())
            rankB = transOp.getPermAttr().size();
          else
            return false;
        } else
          // Cannot determine the rank of B.
          return false;
      }
    } else
      rankB = -1;

    // Get alpha.
    alphaAttr = genericOp->getAttrOfType<FloatAttr>("alpha");
    if (!alphaAttr)
      return false;

    // CustomOp is in a good form to rewrite.
    return true;
  }
};

<<<<<<< HEAD
namespace {

[[nodiscard]] bool isCustomMicrosoftOp(
    ONNXCustomOp customOp, StringRef expectedName) {
  if (!customOp.getFunctionName().equals_insensitive(expectedName)) {
    return false;
  }

  const auto domAttr = customOp->getAttrOfType<StringAttr>("domain_name");
  return domAttr && domAttr.getValue().equals_insensitive("com.microsoft");
}

} // namespace

template <typename OpToCreate>
struct CustomOpMicrosoftToOnnxOp : public OpRewritePattern<ONNXCustomOp> {
  CustomOpMicrosoftToOnnxOp(MLIRContext *context,
      std::string operationNameToRewrite, PatternBenefit benefit = 1)
      : OpRewritePattern<ONNXCustomOp>(context, benefit),
        operationNameToRewrite(std::move(operationNameToRewrite)) {}

  LogicalResult matchAndRewrite(
      ONNXCustomOp customOp, PatternRewriter &rewriter) const final {
    if (!isCustomMicrosoftOp(customOp, operationNameToRewrite)) {
      return failure();
    }
    if (failed(shouldBeRewritten(customOp, rewriter))) {
      return failure();
    }

    const SmallVector<NamedAttribute> filteredAttrs(
        llvm::make_filter_range(customOp->getAttrs(), [](NamedAttribute attr) {
          return attr.getName() != "domain_name" &&
                 attr.getName() != "function_name" &&
                 attr.getName() != "output_element_type" &&
                 attr.getName() != "shape_infer_pattern" &&
                 attr.getName() != "inputs_for_infer";
        }));

    auto newOp = rewriter.create<OpToCreate>(customOp->getLoc(),
        customOp->getResultTypes(), customOp.getOperands(), filteredAttrs);

    onnx_mlir::IgnoreDiagnostic diag(customOp->getContext()->getDiagEngine());
    bool isNewOpValid;
    if (auto info = newOp->getName().getRegisteredInfo()) {
      isNewOpValid = succeeded(info->verifyInvariants(newOp));
    } else {
      isNewOpValid = succeeded(mlir::verify(newOp));
    }
    if (!isNewOpValid) {
      rewriter.eraseOp(newOp);
      return rewriter.notifyMatchFailure(customOp, "Failed verification");
    }
    rewriter.replaceOp(customOp, newOp);
    return success();
  }

  virtual LogicalResult shouldBeRewritten(
      ONNXCustomOp /*customOp*/, PatternRewriter & /*rewriter*/) const {
    return success();
  }

  std::string operationNameToRewrite;
};

template <typename OpToCreate>
struct CustomOpMicrosoftQDquantizeLinear
    : CustomOpMicrosoftToOnnxOp<OpToCreate> {
  using CustomOpMicrosoftToOnnxOp<OpToCreate>::CustomOpMicrosoftToOnnxOp;

  LogicalResult shouldBeRewritten(
      ONNXCustomOp customOp, PatternRewriter &rewriter) const override {
    using namespace onnx_mlir;
    // Check if the input is a quantized type.
    if (customOp->getNumOperands() != 3) {
      return failure();
    }

    const auto scale = customOp->getOperand(1);
    const auto zeroPoint = customOp->getOperand(2);
    if (!isScalarTensor(scale) || !isScalarTensor(zeroPoint)) {
      return rewriter.notifyMatchFailure(
          customOp, "Only supports per-tensor quantization for now");
    }
    // Axis is ignored if scale and zeroPoint are scalars, so we do not need to
    // handle/check it
    return success();
  }
};

// Transform InstanceNormalization into LayerNormalization
struct InstanceNormIntoLayerNormPattern
    : public OpRewritePattern<ONNXInstanceNormalizationOp> {
  using OpRewritePattern<ONNXInstanceNormalizationOp>::OpRewritePattern;

  static bool isDecomposable(ONNXInstanceNormalizationOp instanceNormOp) {
    return onnx_mlir::hasStaticShape(instanceNormOp.getInput().getType()) &&
           onnx_mlir::hasStaticShape(instanceNormOp.getOutput().getType());
  }

  LogicalResult matchAndRewrite(ONNXInstanceNormalizationOp instanceNormOp,
      PatternRewriter &rewriter) const final {
    // Match.
    if (!isDecomposable(instanceNormOp)) {
      return failure();
    }

    // Get info.
    Value input = instanceNormOp.getInput();
    Value scale = instanceNormOp.getScale();
    Value bias = instanceNormOp.getB();
    ShapedType inputType = mlir::cast<ShapedType>(input.getType());
    Type elementType = inputType.getElementType();
    auto inputShape = inputType.getShape();
    int64_t C = inputShape[1];
    int64_t inputRank = inputType.getRank();
    int64_t nonSpacialRank = 2; //  Batch N and Channel C: 2 dimensions.
    assert(inputRank > nonSpacialRank &&
           "expected instance norm with input ranks > 2");

    // Rewrite.
    onnx_mlir::MultiDialectBuilder<onnx_mlir::OnnxBuilder> create(
        rewriter, instanceNormOp.getLoc());
    int64_t axis = nonSpacialRank;
    int64_t numInNorm = inputRank - axis;
    // Unsqueeze scale/bias from [C] to [C x 1 x 1 x ... x 1] with numInNorm 1s.
    llvm::SmallVector<int64_t, 4> axesList, biasScaleShape;
    biasScaleShape.emplace_back(C);
    for (int64_t i = 1; i <= numInNorm; ++i) {
      biasScaleShape.emplace_back(1);
      axesList.emplace_back(i);
    }
    Value axes = create.onnx.constantInt64(axesList);
    Type biasScaleType = RankedTensorType::get(biasScaleShape, elementType);
    Value newScale = create.onnx.unsqueeze(biasScaleType, scale, axes);
    Value newBias = create.onnx.unsqueeze(biasScaleType, bias, axes);
    // Create output using layer norm.
    Value Y = create.onnx.layerNorm(inputType, input, newScale, newBias, axis,
        instanceNormOp.getEpsilonAttr());
    // Set the type of the output to be the same as the output of the original
    // operation we are trying to replace.
    Y.setType(instanceNormOp.getResult().getType());
    // Replace operation.
    rewriter.replaceOp(instanceNormOp, Y);
    return success();
  }
};

namespace {
template <typename OP_TYPE>
bool isGroupNormDecomposable(OP_TYPE groupNormOp) {
  const Type inputType = groupNormOp.getX().getType();
  return onnx_mlir::hasStaticShape(inputType) &&
         onnx_mlir::hasStaticShape(groupNormOp.getResult().getType());
}
} // namespace

// Transform GroupNormalization into LayerNormalization
template <typename OP>
constexpr bool scaleAndBiasWithNumGroupShape =
    std::is_same_v<OP, ONNXGroupNormalizationV18Op>;

template <typename OP_TYPE>
LogicalResult ONNXGroupNormalizationCommon(
    OP_TYPE groupNormOp, PatternRewriter &rewriter) {

  // Match.
  if (!isGroupNormDecomposable(groupNormOp))
    return failure();

  // Get info.
  Value input = groupNormOp.getX();
  Value scale = groupNormOp.getScale();
  Value bias = groupNormOp.getBias();
  ShapedType inputType = mlir::cast<ShapedType>(input.getType());
  Type elementType = inputType.getElementType();
  auto inputShapeVal = inputType.getShape();
  int64_t C = inputShapeVal[1];
  int64_t inputRank = inputType.getRank();
  int64_t nonSpacialRank = 2; //  Batch N and Channel C: 2 dimensions.
  assert(inputRank > nonSpacialRank &&
         "expected instance norm with input ranks > 2");
  int64_t spacialRank = inputRank - nonSpacialRank;
  int64_t layerNormRank = inputRank + 1; // +1 as C is split to NG and C/NG
  int64_t numGroups = groupNormOp.getNumGroups();

  // Rewrite.
  onnx_mlir::MultiDialectBuilder<onnx_mlir::OnnxBuilder> create(
      rewriter, groupNormOp.getLoc());
  int64_t axis = nonSpacialRank;
  int64_t numInNorm = layerNormRank - axis;
  Type biasScaleType;
  Value axes;
  Value newBias;
  Value newScale;

  //"numgroups" and "C" should have the same dimension index
  llvm::SmallVector<int64_t, 4> axesList, biasScaleVal;

  if constexpr (scaleAndBiasWithNumGroupShape<OP_TYPE>) {
    // Opset18 Uses "numgroups" the number of groups of channels for the scale
    // and bias
    // Unsqueeze scale/bias from [NG] to [1 x NG x 1 x ... x 1] with numInNorm
    // 1s.
    biasScaleVal.emplace_back(numGroups);
    for (int64_t i = 1; i <= numInNorm; ++i) {
      biasScaleVal.emplace_back(1);
      axesList.emplace_back(i);
    }

    axes = create.onnx.constantInt64(axesList);
    biasScaleType = RankedTensorType::get(biasScaleVal, elementType);
    newScale = create.onnx.unsqueeze(biasScaleType, scale, axes);
    newBias = create.onnx.unsqueeze(biasScaleType, bias, axes);
  } else {
    // Opset21 Uses "C" the number of channels for the scale and bias
    // The equivalent of "C" when split is "NG x C/NG"
    // Reshape scale/bias from [C] to [NG x C/NG x 1 x ... x 1] with numInNorm
    // 1s.
    biasScaleVal.emplace_back(numGroups);
    // C can be a dynamic or static value, account for that here
    if (C != ShapedType::kDynamic) {
      assert(C % numGroups == 0 && "expected numGroups to divide C");
      biasScaleVal.emplace_back(C / numGroups);
    } else {
      biasScaleVal.emplace_back(ShapedType::kDynamic);
    }

    for (int64_t i = 2; i <= numInNorm; ++i) {
      biasScaleVal.emplace_back(1);
    }

    // Calculate the (possible) dynamic dimensions for biasScaleShape
    Value NGShape = create.onnx.constantInt64({numGroups});
    Value oneDimShape =
        create.onnx.constantInt64(SmallVector<int64_t>(spacialRank, 1));
    Type biasScaleShapeType =
        RankedTensorType::get({inputRank}, rewriter.getI64Type());
    Value biasScaleShape = create.onnx.concat(
        biasScaleShapeType, {NGShape, NGShape, oneDimShape}, /*axis*/ 0);

    // Reshape instead of unsqueeze (use biasScaleShape)
    biasScaleType = RankedTensorType::get(biasScaleVal, elementType);
    newScale = create.onnx.reshape(biasScaleType, scale, biasScaleShape);
    newBias = create.onnx.reshape(biasScaleType, bias, biasScaleShape);
  }

  // Convert input from N x C x D1...Dn to N x (NG x C/NG) x D1...Dn.
  // First compute the new (possible dynamic) shape.
  Type batchShapeType = RankedTensorType::get({1}, rewriter.getI64Type());
  Value NShape = create.onnx.shape(
      batchShapeType, input, /*start*/ 0, /*exclusive end*/ 1);
  Value NGandMin1Shape = create.onnx.constantInt64({numGroups, -1});
  Type spacialShapeType =
      RankedTensorType::get({spacialRank}, rewriter.getI64Type());
  Value spacialShape =
      create.onnx.shape(spacialShapeType, input, /*start*/ nonSpacialRank);
  Type layerNormShapeType =
      RankedTensorType::get({layerNormRank}, rewriter.getI64Type());
  Value layerNormShape = create.onnx.concat(layerNormShapeType,
      {NShape, NGandMin1Shape, spacialShape}, /*axis*/
      0);
  // Compute type of converted input.
  llvm::SmallVector<int64_t, 5> layerNormShapeVal;
  // Create a new tensor with the following dimensions: N, NG, C/NG, D1, D2,
  // Dn...
  layerNormShapeVal.emplace_back(inputShapeVal[0]); // N
  layerNormShapeVal.emplace_back(numGroups);        // NG
  if (C != ShapedType::kDynamic) {
    assert(C % numGroups == 0 && "expected numGroups to divide C");
    layerNormShapeVal.emplace_back(C / numGroups); // (C/NG)
  } else
    layerNormShapeVal.emplace_back(ShapedType::kDynamic);
  for (int64_t i = 0; i < spacialRank; ++i)
    layerNormShapeVal.emplace_back(inputShapeVal[nonSpacialRank + i]); // Dn
  RankedTensorType layerNormInputType =
      RankedTensorType::get(layerNormShapeVal, elementType);
  Value layerNormInput =
      create.onnx.reshape(layerNormInputType, input, layerNormShape);
  // Create output using layer norm.
  Value layerNormY = create.onnx.layerNorm(layerNormInputType, layerNormInput,
      newScale, newBias, axis, groupNormOp.getEpsilonAttr());
  // Resize output to original size
  Type inputShapeType =
      RankedTensorType::get({inputRank}, rewriter.getI64Type());
  Value inputShape = create.onnx.shape(inputShapeType, input);
  Type outputType = groupNormOp.getY().getType();
  Value Y = create.onnx.reshape(outputType, layerNormY, inputShape);
  // Set the type of the output to be the same as the output of the original
  // operation we are trying to replace.
  Y.setType(groupNormOp.getResult().getType());
  // Replace operation.
  rewriter.replaceOp(groupNormOp, Y);
  return success();
}

struct GroupNormIntoLayerNormPattern1
    : public OpRewritePattern<ONNXGroupNormalizationOp> {
  using OpRewritePattern<ONNXGroupNormalizationOp>::OpRewritePattern;

  LogicalResult matchAndRewrite(ONNXGroupNormalizationOp groupNormOp,
      PatternRewriter &rewriter) const final {
    return ONNXGroupNormalizationCommon<ONNXGroupNormalizationOp>(
        groupNormOp, rewriter);
  }
};

struct GroupNormIntoLayerNormPattern2
    : public OpRewritePattern<ONNXGroupNormalizationV18Op> {
  using OpRewritePattern<ONNXGroupNormalizationV18Op>::OpRewritePattern;

  LogicalResult matchAndRewrite(ONNXGroupNormalizationV18Op groupNormOp,
      PatternRewriter &rewriter) const final {
    return ONNXGroupNormalizationCommon<ONNXGroupNormalizationV18Op>(
        groupNormOp, rewriter);
  }
};

=======
>>>>>>> 85ccac70
/// Decompose `onnx.SoftmaxCrossEntropyLoss` to the following sequence:
/// In the following we assume classes is in dim=1 of scores.
/// 1. one_hot_encoded = onnx.Castlike(onnx.OneHot(labels, dim=1), scores)
/// 2. log_softmax = onnx.Log(onnx.Softmax(scores, dim=1))
/// 3. product = onnx.Mul(log_softmax, one_hot_encoded)
///    if `weights` arg is nont `none` then we additionally perform
///    product = onnx.Mul(product, op.Unsqueeze(weights))
///    where unsqueezing makes the operation broadcastable.
/// 4. reduce_sum = onnx.ReduceSum(product, dim=1)
/// 5. loss = onnx.ReduceMean(reduce_sum) if reduciton == "mean"
///           onnx.ReduceSum(reduce_sum)  if reduction == "sum"
///           onnx.Squeeze(reduce_sum)    if reduciton == "none"
///
struct SoftmaxCrossEntropyPattern
    : public OpRewritePattern<ONNXSoftmaxCrossEntropyLossOp> {
  using OpRewritePattern<ONNXSoftmaxCrossEntropyLossOp>::OpRewritePattern;

  LogicalResult matchAndRewrite(ONNXSoftmaxCrossEntropyLossOp sceOp,
      PatternRewriter &rewriter) const final {
    auto loc = sceOp.getLoc();
    onnx_mlir::OnnxBuilder create(rewriter, loc);
    auto scores = sceOp.getScores();
    auto labels = sceOp.getLabels();
    auto weights = sceOp.getWeights();
    auto scoresTy = cast<ShapedType>(scores.getType());
    auto labelsTy = cast<ShapedType>(labels.getType());
    SmallVector<int64_t> newLabelsShape(labelsTy.getShape());
    newLabelsShape.insert(newLabelsShape.begin() + 1, scoresTy.getShape()[1]);
    auto none = rewriter.create<ONNXNoneOp>(loc);
    auto numClasses = (scoresTy.isDynamicDim(1))
                          ? create.dim(scores, 1)
                          : create.constantInt64({scoresTy.getShape()[1]});
    auto elemTy = scoresTy.getElementType();
    // Compute one hot encoded labels and cast to `scores` element type.
    auto oneHotValsAttr = DenseIntElementsAttr::get(
        RankedTensorType::get({2}, rewriter.getI64Type()),
        ArrayRef<int64_t>{0, 1});
    auto oneHotVals = create.constant(oneHotValsAttr);
    auto oneHot = create.cast(
        rewriter.create<ONNXOneHotOp>(loc,
            RankedTensorType::get(newLabelsShape, labelsTy.getElementType()),
            labels, numClasses, oneHotVals, /*axis=*/1),
        /*saturate=*/
        rewriter.getIntegerAttr(rewriter.getIntegerType(64, true), 1),
        TypeAttr::get(elemTy));
    // Compute logsoftmax of scores.
    auto softmax =
        rewriter.create<ONNXSoftmaxOp>(loc, scoresTy, scores, /*axis=*/1);
    auto logSoftmax = rewriter.create<ONNXLogOp>(loc, scoresTy, softmax);
    auto prod = rewriter.create<ONNXMulOp>(loc, logSoftmax, oneHot);
    // Multiply by `weights` if not none.
    if (auto weightTy = dyn_cast<ShapedType>(weights.getType())) {
      // Unsqueeze weight from [C] to [1 x C x 1 x ... x 1] to make it
      // broadcast-compliant.
      llvm::SmallVector<int64_t, 4> unsqueezedShape(scoresTy.getRank(), 1);
      unsqueezedShape[1] = scoresTy.getShape()[1];
      llvm::SmallVector<int64_t, 4> axesList(scoresTy.getRank() - 1, 0);
      std::iota(axesList.begin() + 1, axesList.end(), 2);
      auto axes = create.constantInt64(axesList);
      auto weightsUnsqueezed = create.unsqueeze(
          RankedTensorType::get(unsqueezedShape, elemTy), weights, axes);
      prod = rewriter.create<ONNXMulOp>(loc, prod, weightsUnsqueezed);
    }
    // Reduction across `class` (dim=1) axis.
    auto axes = create.constant(onnx_mlir::createDenseArrayAttr(
        rewriter, rewriter.getI64ArrayAttr({1})));
    auto reducedType = createReducedType(scoresTy, 1, /*keepdims=*/true);
    Value loss = rewriter.create<ONNXReduceSumOp>(loc, reducedType, prod, axes);
    // ReduceMean/ReduceSum/Squeeze if reduction = mean/sum/none respectively.
    // Set `axes=none` to indicate reducing all dims.
    auto reduction = cast<StringAttr>(sceOp.getReductionAttr()).getValue();
    if (reduction == "mean") {
      if (isa<NoneType>(weights.getType())) {
        loss = rewriter.create<ONNXReduceMeanOp>(loc,
            RankedTensorType::get({}, elemTy), loss, none,
            /*keepdims=*/0);
      } else {
        auto sumL = rewriter.create<ONNXReduceSumOp>(loc,
            RankedTensorType::get({}, elemTy), loss, none,
            /*keepdims=*/0);
        // Perform einsum(one_hot, weights) as a simple way of producing
        // W[n][d1][d2]...[dk] = weights[labels[i][d1][d2]...[dk]]
        auto scatteredWeights = rewriter.create<ONNXEinsumOp>(loc,
            RankedTensorType::get(labelsTy.getShape(), elemTy),
            ValueRange{oneHot, weights}, "ij...,j->i...");
        auto sumW = rewriter.create<ONNXReduceSumOp>(loc,
            RankedTensorType::get({}, elemTy), scatteredWeights, none,
            /*keepdims=*/0);
        loss = rewriter.create<ONNXDivOp>(loc, sumL, sumW);
      }
    } else if (reduction == "sum") {
      loss = rewriter.create<ONNXReduceSumOp>(loc,
          RankedTensorType::get({}, elemTy), loss, none,
          /*keepdims=*/0);
    } else if (reduction == "none") {
      loss = rewriter.create<ONNXSqueezeOp>(loc,
          createReducedType(reducedType, 1, /*keepdims=*/false), loss, axes);
    } else {
      llvm_unreachable("unexpected reduction type");
    }
    // Negate.
    loss = rewriter.create<ONNXNegOp>(loc, loss.getType(), loss);
    // Second return value replacement depends if it is `none` or not.
    if (isa<NoneType>(sceOp.getLogProb().getType()))
      rewriter.replaceOp(sceOp, {loss, none});
    else
      rewriter.replaceOp(sceOp, {loss, logSoftmax});
    return success();
  }
};

/// Decompose `onnx.Sum` to a sequence of `onnx.Add`
struct SumToAddPattern : public OpRewritePattern<ONNXSumOp> {
  using OpRewritePattern<ONNXSumOp>::OpRewritePattern;

  LogicalResult matchAndRewrite(
      ONNXSumOp sumOp, PatternRewriter &rewriter) const final {
    SmallVector<Value> inputs(sumOp.getData_0());
    assert(inputs.size() > 0 && "expected at least one input");
    Value result = inputs[0];
    if (inputs.size() > 1) {
      inputs.erase(inputs.begin());
      for (auto input : inputs) {
        result = rewriter.create<ONNXAddOp>(sumOp.getLoc(), result, input);
      }
    }
    auto resultType = mlir::cast<ShapedType>(sumOp.getResult().getType());
    if (resultType != result.getType())
      result = rewriter.create<ONNXCastOp>(
          sumOp.getLoc(), resultType, result, 1, resultType.getElementType());
    rewriter.replaceOp(sumOp, result);
    return success();
  }
};

// =============================================================================
// Pattern for replacing CastLikeOp by CastOp.
// =============================================================================
// A pattern to turn
//   `CastLikeOp(input, saturate, targetLike)`
// into
//   `CastOp(input, saturate, targetType)`
class ReplaceCastLikeByCastPattern : public OpRewritePattern<ONNXCastLikeOp> {
public:
  using OpRewritePattern<ONNXCastLikeOp>::OpRewritePattern;

  LogicalResult matchAndRewrite(
      ONNXCastLikeOp castLikeOp, PatternRewriter &rewriter) const override {
    Location loc = castLikeOp.getLoc();

    Value input = castLikeOp.getInput();
    Value output = castLikeOp.getOutput();
    Value target = castLikeOp.getTargetType();
    IntegerAttr saturate = castLikeOp.getSaturateAttr();

    // The output type will be the same as the target_type or the second input
    Type targetType = mlir::cast<ShapedType>(target.getType()).getElementType();

    // Replace
    Value res;
    if (mlir::cast<ShapedType>(output.getType()).hasRank())
      res = onnx_mlir::OnnxBuilder(rewriter, loc)
                .cast(input, saturate, TypeAttr::get(targetType));
    else {
      Type resultType = UnrankedTensorType::get(targetType);
      res = onnx_mlir::OnnxBuilder(rewriter, loc)
                .cast(resultType, input, saturate, TypeAttr::get(targetType),
                    false);
    }
    rewriter.replaceOp(castLikeOp, res);
    return success();
  }
};

// =============================================================================
// Decompose Hardswish to simpler ONNX ops
// =============================================================================
// DecomposeHardSwishPattern replaces ONNXHardSwishOp with its equivalent
// mathematical decomposition using basic ONNX operations:
//
//    HardSwish(x) = x * max(0, min(1, (x / 6) + 0.5))
//
// This pass:
//  - Multiplies input by `1/6`
//  - Adds `0.5` to the scaled input
//  - Clamps the result between `0` and `1` using Min and Max ops
//  - Multiplies the clamped value with the original input

// AMD: Disabled, instead decompose to input * ONNXHardSigmoid
// struct DecomposeHardSwishPattern : public OpRewritePattern<ONNXHardSwishOp> {
//   using OpRewritePattern<ONNXHardSwishOp>::OpRewritePattern;

//   LogicalResult matchAndRewrite(
//       ONNXHardSwishOp hardswishOp, PatternRewriter &rewriter) const final {

//     // Get location and element type
//     Location loc = hardswishOp.getLoc();
//     onnx_mlir::MultiDialectBuilder<onnx_mlir::OnnxBuilder> create(
//         rewriter, loc);

//     Value alphaConst = create.onnx.constantFloat32(1.0f / 6.0f);
//     Value betaConst = create.onnx.constantFloat32(0.5f);
//     Value minConst = create.onnx.constantFloat32(1.0f);
//     Value maxConst = create.onnx.constantFloat32(0.0f);

//     // Multiply input by alpha
//     auto scaledInput =
//         rewriter.create<ONNXMulOp>(loc, hardswishOp.getOperand().getType(),
//             hardswishOp.getOperand(), alphaConst);

//     // Add beta to (input * alpha)
//     auto shiftedInput = rewriter.create<ONNXAddOp>(
//         loc, scaledInput.getType(), scaledInput, betaConst);

//     // Compute min(1.0, shiftedInput)
//     auto minOp = rewriter.create<ONNXMinOp>(
//         loc, shiftedInput.getType(), ValueRange({shiftedInput, minConst}));

//     // Compute max(0, min(1, shiftedInput))
//     auto maxOp = rewriter.create<ONNXMaxOp>(
//         loc, minOp.getType(), ValueRange({minOp, maxConst}));

//     // Compute final HardSwish: input * max(0, min(1, add(mul(x, alpha),
//     beta))) auto hardswishResult = rewriter.create<ONNXMulOp>(loc,
//         hardswishOp.getOperand().getType(), hardswishOp.getOperand(), maxOp);

//     // Replace the original HardSwishOp with the new computation
//     rewriter.replaceOp(hardswishOp, hardswishResult.getResult());
//     return success();
//   }
// };

struct DecomposeONNXToONNXPass
    : public PassWrapper<DecomposeONNXToONNXPass, OperationPass<func::FuncOp>> {
  MLIR_DEFINE_EXPLICIT_INTERNAL_INLINE_TYPE_ID(DecomposeONNXToONNXPass)

  DecomposeONNXToONNXPass(const std::string &target,
      bool enableConvTransposeDecompose = false,
      bool enableConvTransposeDecomposeToPhasedConv = false) {
    this->target = target;
    this->enableConvTransposeDecompose = enableConvTransposeDecompose;
    this->enableConvTransposeDecomposeToPhasedConv =
        enableConvTransposeDecomposeToPhasedConv;
  }

  DecomposeONNXToONNXPass(const DecomposeONNXToONNXPass &pass)
      : mlir::PassWrapper<DecomposeONNXToONNXPass,
            OperationPass<func::FuncOp>>() {
    this->target = pass.target.getValue();
    this->enableConvTransposeDecompose =
        pass.enableConvTransposeDecompose.getValue();
    this->enableConvTransposeDecomposeToPhasedConv =
        pass.enableConvTransposeDecomposeToPhasedConv.getValue();
  }

  StringRef getArgument() const override { return "decompose-onnx"; }

  StringRef getDescription() const override {
    return "Decompose ONNX operations into composition of other ONNX "
           "operations.";
  }

  Option<std::string> target{*this, "target",
      llvm::cl::desc("Target Dialect to decompose into"), ::llvm::cl::init("")};

  Option<bool> enableConvTransposeDecompose{*this, "enable-convtranspose",
      llvm::cl::desc("Enable decomposition of ConvTranspose"),
      ::llvm::cl::init(false)};

  Option<bool> enableConvTransposeDecomposeToPhasedConv{*this,
      "enable-convtranspose-phased",
      llvm::cl::desc("Enable decomposition of ONNX ConvTranspose operator to 4 "
                     "phased Conv"),
      ::llvm::cl::init(false)};

  void runOnOperation() final;

  typedef PassWrapper<DecomposeONNXToONNXPass, OperationPass<func::FuncOp>>
      BaseType;
};

void DecomposeONNXToONNXPass::runOnOperation() {
  func::FuncOp function = getOperation();
  MLIRContext *context = &getContext();
<<<<<<< HEAD
=======

  ConversionTarget target(getContext());
  target.addLegalDialect<ONNXDialect, arith::ArithDialect, func::FuncDialect>();

  // These ops will be decomposed into other ONNX ops. Hence, they will not be
  // available after this pass.
  target.addIllegalOp<ONNXCastLikeOp>();
  target.addIllegalOp<ONNXClipV11Op>();
  target.addIllegalOp<ONNXClipV12Op>();
  target.addIllegalOp<ONNXClipV6Op>();
  target.addIllegalOp<ONNXConstantOfShapeOp>();
  target.addIllegalOp<ONNXDFTV17Op>();
  target.addIllegalOp<ONNXGridSampleV16Op>();
  target.addIllegalOp<ONNXLogSoftmaxOp>();
  target.addIllegalOp<ONNXPadV11Op>();
  target.addIllegalOp<ONNXPadV13Op>();
  target.addIllegalOp<ONNXPadV18Op>();
  target.addIllegalOp<ONNXPadV2Op>();
  target.addIllegalOp<ONNXReduceL1Op>();
  target.addIllegalOp<ONNXReduceL1V13Op>();
  target.addIllegalOp<ONNXReduceL2Op>();
  target.addIllegalOp<ONNXReduceL2V13Op>();
  target.addIllegalOp<ONNXReduceLogSumExpOp>();
  target.addIllegalOp<ONNXReduceLogSumOp>();
  target.addIllegalOp<ONNXReduceMaxV18Op>();
  target.addIllegalOp<ONNXReduceMinV18Op>();
  target.addIllegalOp<ONNXReduceSumSquareOp>();
  target.addIllegalOp<ONNXResizeV10Op>();
  target.addIllegalOp<ONNXResizeV11Op>();
  target.addIllegalOp<ONNXResizeV13Op>();
  target.addIllegalOp<ONNXResizeV18Op>();
  target.addIllegalOp<ONNXScalerOp>();
  target.addIllegalOp<ONNXScatterOp>();
  target.addIllegalOp<ONNXSequenceConstructOp>();
  target.addIllegalOp<ONNXSoftmaxCrossEntropyLossOp>();
  target.addIllegalOp<ONNXSplitV11Op>();
  target.addIllegalOp<ONNXSplitV13Op>();
  target.addIllegalOp<ONNXSqueezeV11Op>();
  target.addIllegalOp<ONNXSumOp>();
  target.addIllegalOp<ONNXUnsqueezeV11Op>();
  target.addIllegalOp<ONNXUpsampleOp>();
  target.addIllegalOp<ONNXUpsampleV7Op>();

  if (!onnx_mlir::decomposeOpsInONNX.empty()) {
    for (const auto &op : onnx_mlir::decomposeOpsInONNX) {
      if (op == "HardSwish") {
        target.addIllegalOp<ONNXHardSwishOp>();
      }
    }
  }
  target.addDynamicallyLegalOp<ONNXEinsumOp>([](ONNXEinsumOp op) {
    return !onnx_mlir::DecomposeEinsumPattern::isDecomposable(op);
  });

  target.addDynamicallyLegalOp<ONNXConcatOp>([](ONNXConcatOp op) {
    ONNXShapeOp shapeOp;
    ONNXTransposeOp transposeOp;
    return !isConcatFuseMatched(op, shapeOp, transposeOp);
  });

  target.addDynamicallyLegalOp<ONNXSequenceAtOp>([](ONNXSequenceAtOp op) {
    return !onnx_mlir::canSequenceAtBeReplaced(op.getResult());
  });

  // Rewrite ONNXConstantOp with scalar values into the one using ElementAttrs.
  target.addDynamicallyLegalOp<ONNXConstantOp>([](ONNXConstantOp op) {
    return !(op.getValueFloatAttr() || op.getValueFloatsAttr() ||
             op.getValueIntAttr() || op.getValueIntsAttr() ||
             op.getValueStringAttr() || op.getValueStringsAttr());
  });

  // Decompose CustomOp FusedMatMul introduced by onnxruntime:
  // https://github.com/microsoft/onnxruntime/blob/main/docs/ContribOperators.md#com.microsoft.FusedMatMul
  target.addDynamicallyLegalOp<ONNXCustomOp>([](ONNXCustomOp op) {
    int64_t rankA, rankB;
    FloatAttr alpha;
    return !CustomOpFuseMatMulPattern::isCustomOpFusedMatMulMatched(
        op, alpha, rankA, rankB);
  });

#ifdef ONNX_MLIR_ENABLE_STABLEHLO
  // ONNXtoStablehlo pass has own rewriting for ConvTranspose Op using
  // stablehlo ops. To avoid conflict with it, decomposing for ConvTranspose
  // is disabled when the target is stablehlo.
  if (this->target != "stablehlo") {
#endif
    target.addDynamicallyLegalOp<ONNXConvTransposeOp>(
        [](ONNXConvTransposeOp op) {
          return !onnx_mlir::shouldDecomposeConvTransposeOp(op);
        });
#ifdef ONNX_MLIR_ENABLE_STABLEHLO
  }
#endif

>>>>>>> 85ccac70
  RewritePatternSet patterns(context);
  onnx_mlir::getDecomposeONNXToONNXPatterns(patterns,
      enableConvTransposeDecompose, enableConvTransposeDecomposeToPhasedConv);
  patterns.insert<ReplaceCastLikeByCastPattern>(context);

#ifdef ONNX_MLIR_ENABLE_STABLEHLO
  if (this->target == "stablehlo") {
    populateDecomposingONNXBeforeStablehloPatterns(patterns, context);
  }
#endif

  if (failed(applyPatternsAndFoldGreedily(function, std::move(patterns))))
    signalPassFailure();
}

} // namespace

void onnx_mlir::getDecomposeONNXToONNXPatterns(
    mlir::RewritePatternSet &patterns, bool enableConvTransposeDecompose,
    bool enableConvTransposeDecomposeToPhasedConv) {
  MLIRContext *context = patterns.getContext();
  populateWithGenerated(patterns);
  if (enableConvTransposeDecompose)
    convtranspose::populateWithGenerated(patterns);
  if (enableConvTransposeDecomposeToPhasedConv)
    convtranspose_phased::populateWithGenerated(patterns);
  patterns.insert<onnx_mlir::DecomposeEinsumPattern>(context);
  patterns.insert<ConcatFusePattern>(context);
  patterns.insert<DecomposeHardSwishPattern>(context);
  // Decompose CustomOp FusedMatMul introduced by onnxruntime:
  // https://github.com/microsoft/onnxruntime/blob/main/docs/ContribOperators.md#com.microsoft.FusedMatMul
  patterns.insert<CustomOpFuseMatMulPattern>(context);
<<<<<<< HEAD
  patterns.insert<CustomOpMicrosoftQDquantizeLinear<ONNXQuantizeLinearOp>>(
      context, "QuantizeLinear");
  patterns.insert<CustomOpMicrosoftQDquantizeLinear<ONNXDequantizeLinearOp>>(
      context, "DequantizeLinear");
  patterns.insert<CustomOpMicrosoftToOnnxOp<ONNXGeluOp>>(context, "Gelu");
  patterns.insert<InstanceNormIntoLayerNormPattern>(context);
  patterns.insert<GroupNormIntoLayerNormPattern1>(context);
  patterns.insert<GroupNormIntoLayerNormPattern2>(context);
  patterns.insert<DecomposeBatchNormToBatchNormInferenceMode>(context);
  patterns.insert<DecomposeBatchNormV9ToBatchNorm>(context);
  patterns.insert<DecomposeSlicePadPattern>(context);
  patterns.insert<DecomposeScatterNDPattern>(context);
=======
>>>>>>> 85ccac70
  patterns.insert<SoftmaxCrossEntropyPattern>(context);
  patterns.insert<SumToAddPattern>(context);

  // AMD: Decompose unconditionally
  // if (!onnx_mlir::decomposeOpsInONNX.empty()) {
  //   for (const auto &op : onnx_mlir::decomposeOpsInONNX) {
  //     if (op == "HardSwish") {
  //       patterns.insert<DecomposeHardSwishPattern>(context);
  //     }
  //   }
  // }

  // TODO: consider whether to include SoftmaxPattern here
}

/*!
 * Create a DecomposeONNX pass.
 */
std::unique_ptr<mlir::Pass> onnx_mlir::createDecomposeONNXToONNXPass(
    const std::string &target, bool enableConvTransposeDecompose,
    bool enableConvTransposeDecomposeToPhasedConv) {
  return std::make_unique<DecomposeONNXToONNXPass>(target,
      enableConvTransposeDecompose, enableConvTransposeDecomposeToPhasedConv);
}<|MERGE_RESOLUTION|>--- conflicted
+++ resolved
@@ -1660,62 +1660,6 @@
   }
 };
 
-/// Decompose BatchNormV9 to BatchNorm
-struct DecomposeBatchNormV9ToBatchNorm
-    : public OpRewritePattern<ONNXBatchNormalizationV9Op> {
-  using OpRewritePattern::OpRewritePattern;
-  LogicalResult matchAndRewrite(ONNXBatchNormalizationV9Op batchNormOpV9,
-      PatternRewriter &rewriter) const final {
-    auto savedMeanRes = batchNormOpV9.getSavedMean();
-    auto savedVarRes = batchNormOpV9.getSavedVar();
-    if (!savedMeanRes.use_empty() || !savedVarRes.use_empty()) {
-      return rewriter.notifyMatchFailure(batchNormOpV9.getLoc(),
-          "saved_mean and saved_variance must have no use.");
-    }
-    auto batchNormOp = rewriter.create<ONNXBatchNormalizationOp>(
-        batchNormOpV9.getLoc(),
-        TypeRange{
-            batchNormOpV9.getY().getType(),
-            batchNormOpV9.getOutMean().getType(),
-            batchNormOpV9.getOutVar().getType(),
-        },
-        batchNormOpV9.getX(), batchNormOpV9.getScale(), batchNormOpV9.getB(),
-        batchNormOpV9.getMean(), batchNormOpV9.getVar(),
-        batchNormOpV9.getEpsilon(), batchNormOpV9.getMomentum());
-    rewriter.replaceOp(batchNormOpV9,
-        {batchNormOp.getY(), batchNormOp.getRunningMean(),
-            batchNormOp.getRunningVar(),
-            rewriter.create<ONNXNoneOp>(batchNormOpV9.getLoc()),
-            rewriter.create<ONNXNoneOp>(batchNormOpV9.getLoc())});
-    return success();
-  }
-};
-
-/// Decompose BatchNorm to BatchNormInferenceMode
-struct DecomposeBatchNormToBatchNormInferenceMode
-    : public OpRewritePattern<ONNXBatchNormalizationOp> {
-  using OpRewritePattern::OpRewritePattern;
-  LogicalResult matchAndRewrite(ONNXBatchNormalizationOp batchNormOp,
-      PatternRewriter &rewriter) const final {
-
-    auto meanRes = batchNormOp.getRunningMean();
-    auto varianceRes = batchNormOp.getRunningVar();
-    if (!meanRes.use_empty() || !varianceRes.use_empty()) {
-      return rewriter.notifyMatchFailure(
-          batchNormOp.getLoc(), "mean and variance must have no use.");
-    }
-
-    rewriter.replaceOp(batchNormOp,
-        {rewriter.create<ONNXBatchNormalizationInferenceModeOp>(
-             batchNormOp.getLoc(), batchNormOp.getY().getType(),
-             batchNormOp.getX(), batchNormOp.getScale(), batchNormOp.getB(),
-             batchNormOp.getInputMean(), batchNormOp.getInputVar(),
-             batchNormOp.getEpsilon(), batchNormOp.getMomentum()),
-            rewriter.create<ONNXNoneOp>(batchNormOp.getLoc()),
-            rewriter.create<ONNXNoneOp>(batchNormOp.getLoc())});
-    return success();
-  }
-};
 
 // Decompose a pad with negative padding size to slice + pad
 // Only supports static shapes
@@ -2258,7 +2202,6 @@
   }
 };
 
-<<<<<<< HEAD
 namespace {
 
 [[nodiscard]] bool isCustomMicrosoftOp(
@@ -2349,236 +2292,6 @@
   }
 };
 
-// Transform InstanceNormalization into LayerNormalization
-struct InstanceNormIntoLayerNormPattern
-    : public OpRewritePattern<ONNXInstanceNormalizationOp> {
-  using OpRewritePattern<ONNXInstanceNormalizationOp>::OpRewritePattern;
-
-  static bool isDecomposable(ONNXInstanceNormalizationOp instanceNormOp) {
-    return onnx_mlir::hasStaticShape(instanceNormOp.getInput().getType()) &&
-           onnx_mlir::hasStaticShape(instanceNormOp.getOutput().getType());
-  }
-
-  LogicalResult matchAndRewrite(ONNXInstanceNormalizationOp instanceNormOp,
-      PatternRewriter &rewriter) const final {
-    // Match.
-    if (!isDecomposable(instanceNormOp)) {
-      return failure();
-    }
-
-    // Get info.
-    Value input = instanceNormOp.getInput();
-    Value scale = instanceNormOp.getScale();
-    Value bias = instanceNormOp.getB();
-    ShapedType inputType = mlir::cast<ShapedType>(input.getType());
-    Type elementType = inputType.getElementType();
-    auto inputShape = inputType.getShape();
-    int64_t C = inputShape[1];
-    int64_t inputRank = inputType.getRank();
-    int64_t nonSpacialRank = 2; //  Batch N and Channel C: 2 dimensions.
-    assert(inputRank > nonSpacialRank &&
-           "expected instance norm with input ranks > 2");
-
-    // Rewrite.
-    onnx_mlir::MultiDialectBuilder<onnx_mlir::OnnxBuilder> create(
-        rewriter, instanceNormOp.getLoc());
-    int64_t axis = nonSpacialRank;
-    int64_t numInNorm = inputRank - axis;
-    // Unsqueeze scale/bias from [C] to [C x 1 x 1 x ... x 1] with numInNorm 1s.
-    llvm::SmallVector<int64_t, 4> axesList, biasScaleShape;
-    biasScaleShape.emplace_back(C);
-    for (int64_t i = 1; i <= numInNorm; ++i) {
-      biasScaleShape.emplace_back(1);
-      axesList.emplace_back(i);
-    }
-    Value axes = create.onnx.constantInt64(axesList);
-    Type biasScaleType = RankedTensorType::get(biasScaleShape, elementType);
-    Value newScale = create.onnx.unsqueeze(biasScaleType, scale, axes);
-    Value newBias = create.onnx.unsqueeze(biasScaleType, bias, axes);
-    // Create output using layer norm.
-    Value Y = create.onnx.layerNorm(inputType, input, newScale, newBias, axis,
-        instanceNormOp.getEpsilonAttr());
-    // Set the type of the output to be the same as the output of the original
-    // operation we are trying to replace.
-    Y.setType(instanceNormOp.getResult().getType());
-    // Replace operation.
-    rewriter.replaceOp(instanceNormOp, Y);
-    return success();
-  }
-};
-
-namespace {
-template <typename OP_TYPE>
-bool isGroupNormDecomposable(OP_TYPE groupNormOp) {
-  const Type inputType = groupNormOp.getX().getType();
-  return onnx_mlir::hasStaticShape(inputType) &&
-         onnx_mlir::hasStaticShape(groupNormOp.getResult().getType());
-}
-} // namespace
-
-// Transform GroupNormalization into LayerNormalization
-template <typename OP>
-constexpr bool scaleAndBiasWithNumGroupShape =
-    std::is_same_v<OP, ONNXGroupNormalizationV18Op>;
-
-template <typename OP_TYPE>
-LogicalResult ONNXGroupNormalizationCommon(
-    OP_TYPE groupNormOp, PatternRewriter &rewriter) {
-
-  // Match.
-  if (!isGroupNormDecomposable(groupNormOp))
-    return failure();
-
-  // Get info.
-  Value input = groupNormOp.getX();
-  Value scale = groupNormOp.getScale();
-  Value bias = groupNormOp.getBias();
-  ShapedType inputType = mlir::cast<ShapedType>(input.getType());
-  Type elementType = inputType.getElementType();
-  auto inputShapeVal = inputType.getShape();
-  int64_t C = inputShapeVal[1];
-  int64_t inputRank = inputType.getRank();
-  int64_t nonSpacialRank = 2; //  Batch N and Channel C: 2 dimensions.
-  assert(inputRank > nonSpacialRank &&
-         "expected instance norm with input ranks > 2");
-  int64_t spacialRank = inputRank - nonSpacialRank;
-  int64_t layerNormRank = inputRank + 1; // +1 as C is split to NG and C/NG
-  int64_t numGroups = groupNormOp.getNumGroups();
-
-  // Rewrite.
-  onnx_mlir::MultiDialectBuilder<onnx_mlir::OnnxBuilder> create(
-      rewriter, groupNormOp.getLoc());
-  int64_t axis = nonSpacialRank;
-  int64_t numInNorm = layerNormRank - axis;
-  Type biasScaleType;
-  Value axes;
-  Value newBias;
-  Value newScale;
-
-  //"numgroups" and "C" should have the same dimension index
-  llvm::SmallVector<int64_t, 4> axesList, biasScaleVal;
-
-  if constexpr (scaleAndBiasWithNumGroupShape<OP_TYPE>) {
-    // Opset18 Uses "numgroups" the number of groups of channels for the scale
-    // and bias
-    // Unsqueeze scale/bias from [NG] to [1 x NG x 1 x ... x 1] with numInNorm
-    // 1s.
-    biasScaleVal.emplace_back(numGroups);
-    for (int64_t i = 1; i <= numInNorm; ++i) {
-      biasScaleVal.emplace_back(1);
-      axesList.emplace_back(i);
-    }
-
-    axes = create.onnx.constantInt64(axesList);
-    biasScaleType = RankedTensorType::get(biasScaleVal, elementType);
-    newScale = create.onnx.unsqueeze(biasScaleType, scale, axes);
-    newBias = create.onnx.unsqueeze(biasScaleType, bias, axes);
-  } else {
-    // Opset21 Uses "C" the number of channels for the scale and bias
-    // The equivalent of "C" when split is "NG x C/NG"
-    // Reshape scale/bias from [C] to [NG x C/NG x 1 x ... x 1] with numInNorm
-    // 1s.
-    biasScaleVal.emplace_back(numGroups);
-    // C can be a dynamic or static value, account for that here
-    if (C != ShapedType::kDynamic) {
-      assert(C % numGroups == 0 && "expected numGroups to divide C");
-      biasScaleVal.emplace_back(C / numGroups);
-    } else {
-      biasScaleVal.emplace_back(ShapedType::kDynamic);
-    }
-
-    for (int64_t i = 2; i <= numInNorm; ++i) {
-      biasScaleVal.emplace_back(1);
-    }
-
-    // Calculate the (possible) dynamic dimensions for biasScaleShape
-    Value NGShape = create.onnx.constantInt64({numGroups});
-    Value oneDimShape =
-        create.onnx.constantInt64(SmallVector<int64_t>(spacialRank, 1));
-    Type biasScaleShapeType =
-        RankedTensorType::get({inputRank}, rewriter.getI64Type());
-    Value biasScaleShape = create.onnx.concat(
-        biasScaleShapeType, {NGShape, NGShape, oneDimShape}, /*axis*/ 0);
-
-    // Reshape instead of unsqueeze (use biasScaleShape)
-    biasScaleType = RankedTensorType::get(biasScaleVal, elementType);
-    newScale = create.onnx.reshape(biasScaleType, scale, biasScaleShape);
-    newBias = create.onnx.reshape(biasScaleType, bias, biasScaleShape);
-  }
-
-  // Convert input from N x C x D1...Dn to N x (NG x C/NG) x D1...Dn.
-  // First compute the new (possible dynamic) shape.
-  Type batchShapeType = RankedTensorType::get({1}, rewriter.getI64Type());
-  Value NShape = create.onnx.shape(
-      batchShapeType, input, /*start*/ 0, /*exclusive end*/ 1);
-  Value NGandMin1Shape = create.onnx.constantInt64({numGroups, -1});
-  Type spacialShapeType =
-      RankedTensorType::get({spacialRank}, rewriter.getI64Type());
-  Value spacialShape =
-      create.onnx.shape(spacialShapeType, input, /*start*/ nonSpacialRank);
-  Type layerNormShapeType =
-      RankedTensorType::get({layerNormRank}, rewriter.getI64Type());
-  Value layerNormShape = create.onnx.concat(layerNormShapeType,
-      {NShape, NGandMin1Shape, spacialShape}, /*axis*/
-      0);
-  // Compute type of converted input.
-  llvm::SmallVector<int64_t, 5> layerNormShapeVal;
-  // Create a new tensor with the following dimensions: N, NG, C/NG, D1, D2,
-  // Dn...
-  layerNormShapeVal.emplace_back(inputShapeVal[0]); // N
-  layerNormShapeVal.emplace_back(numGroups);        // NG
-  if (C != ShapedType::kDynamic) {
-    assert(C % numGroups == 0 && "expected numGroups to divide C");
-    layerNormShapeVal.emplace_back(C / numGroups); // (C/NG)
-  } else
-    layerNormShapeVal.emplace_back(ShapedType::kDynamic);
-  for (int64_t i = 0; i < spacialRank; ++i)
-    layerNormShapeVal.emplace_back(inputShapeVal[nonSpacialRank + i]); // Dn
-  RankedTensorType layerNormInputType =
-      RankedTensorType::get(layerNormShapeVal, elementType);
-  Value layerNormInput =
-      create.onnx.reshape(layerNormInputType, input, layerNormShape);
-  // Create output using layer norm.
-  Value layerNormY = create.onnx.layerNorm(layerNormInputType, layerNormInput,
-      newScale, newBias, axis, groupNormOp.getEpsilonAttr());
-  // Resize output to original size
-  Type inputShapeType =
-      RankedTensorType::get({inputRank}, rewriter.getI64Type());
-  Value inputShape = create.onnx.shape(inputShapeType, input);
-  Type outputType = groupNormOp.getY().getType();
-  Value Y = create.onnx.reshape(outputType, layerNormY, inputShape);
-  // Set the type of the output to be the same as the output of the original
-  // operation we are trying to replace.
-  Y.setType(groupNormOp.getResult().getType());
-  // Replace operation.
-  rewriter.replaceOp(groupNormOp, Y);
-  return success();
-}
-
-struct GroupNormIntoLayerNormPattern1
-    : public OpRewritePattern<ONNXGroupNormalizationOp> {
-  using OpRewritePattern<ONNXGroupNormalizationOp>::OpRewritePattern;
-
-  LogicalResult matchAndRewrite(ONNXGroupNormalizationOp groupNormOp,
-      PatternRewriter &rewriter) const final {
-    return ONNXGroupNormalizationCommon<ONNXGroupNormalizationOp>(
-        groupNormOp, rewriter);
-  }
-};
-
-struct GroupNormIntoLayerNormPattern2
-    : public OpRewritePattern<ONNXGroupNormalizationV18Op> {
-  using OpRewritePattern<ONNXGroupNormalizationV18Op>::OpRewritePattern;
-
-  LogicalResult matchAndRewrite(ONNXGroupNormalizationV18Op groupNormOp,
-      PatternRewriter &rewriter) const final {
-    return ONNXGroupNormalizationCommon<ONNXGroupNormalizationV18Op>(
-        groupNormOp, rewriter);
-  }
-};
-
-=======
->>>>>>> 85ccac70
 /// Decompose `onnx.SoftmaxCrossEntropyLoss` to the following sequence:
 /// In the following we assume classes is in dim=1 of scores.
 /// 1. one_hot_encoded = onnx.Castlike(onnx.OneHot(labels, dim=1), scores)
@@ -2863,103 +2576,6 @@
 void DecomposeONNXToONNXPass::runOnOperation() {
   func::FuncOp function = getOperation();
   MLIRContext *context = &getContext();
-<<<<<<< HEAD
-=======
-
-  ConversionTarget target(getContext());
-  target.addLegalDialect<ONNXDialect, arith::ArithDialect, func::FuncDialect>();
-
-  // These ops will be decomposed into other ONNX ops. Hence, they will not be
-  // available after this pass.
-  target.addIllegalOp<ONNXCastLikeOp>();
-  target.addIllegalOp<ONNXClipV11Op>();
-  target.addIllegalOp<ONNXClipV12Op>();
-  target.addIllegalOp<ONNXClipV6Op>();
-  target.addIllegalOp<ONNXConstantOfShapeOp>();
-  target.addIllegalOp<ONNXDFTV17Op>();
-  target.addIllegalOp<ONNXGridSampleV16Op>();
-  target.addIllegalOp<ONNXLogSoftmaxOp>();
-  target.addIllegalOp<ONNXPadV11Op>();
-  target.addIllegalOp<ONNXPadV13Op>();
-  target.addIllegalOp<ONNXPadV18Op>();
-  target.addIllegalOp<ONNXPadV2Op>();
-  target.addIllegalOp<ONNXReduceL1Op>();
-  target.addIllegalOp<ONNXReduceL1V13Op>();
-  target.addIllegalOp<ONNXReduceL2Op>();
-  target.addIllegalOp<ONNXReduceL2V13Op>();
-  target.addIllegalOp<ONNXReduceLogSumExpOp>();
-  target.addIllegalOp<ONNXReduceLogSumOp>();
-  target.addIllegalOp<ONNXReduceMaxV18Op>();
-  target.addIllegalOp<ONNXReduceMinV18Op>();
-  target.addIllegalOp<ONNXReduceSumSquareOp>();
-  target.addIllegalOp<ONNXResizeV10Op>();
-  target.addIllegalOp<ONNXResizeV11Op>();
-  target.addIllegalOp<ONNXResizeV13Op>();
-  target.addIllegalOp<ONNXResizeV18Op>();
-  target.addIllegalOp<ONNXScalerOp>();
-  target.addIllegalOp<ONNXScatterOp>();
-  target.addIllegalOp<ONNXSequenceConstructOp>();
-  target.addIllegalOp<ONNXSoftmaxCrossEntropyLossOp>();
-  target.addIllegalOp<ONNXSplitV11Op>();
-  target.addIllegalOp<ONNXSplitV13Op>();
-  target.addIllegalOp<ONNXSqueezeV11Op>();
-  target.addIllegalOp<ONNXSumOp>();
-  target.addIllegalOp<ONNXUnsqueezeV11Op>();
-  target.addIllegalOp<ONNXUpsampleOp>();
-  target.addIllegalOp<ONNXUpsampleV7Op>();
-
-  if (!onnx_mlir::decomposeOpsInONNX.empty()) {
-    for (const auto &op : onnx_mlir::decomposeOpsInONNX) {
-      if (op == "HardSwish") {
-        target.addIllegalOp<ONNXHardSwishOp>();
-      }
-    }
-  }
-  target.addDynamicallyLegalOp<ONNXEinsumOp>([](ONNXEinsumOp op) {
-    return !onnx_mlir::DecomposeEinsumPattern::isDecomposable(op);
-  });
-
-  target.addDynamicallyLegalOp<ONNXConcatOp>([](ONNXConcatOp op) {
-    ONNXShapeOp shapeOp;
-    ONNXTransposeOp transposeOp;
-    return !isConcatFuseMatched(op, shapeOp, transposeOp);
-  });
-
-  target.addDynamicallyLegalOp<ONNXSequenceAtOp>([](ONNXSequenceAtOp op) {
-    return !onnx_mlir::canSequenceAtBeReplaced(op.getResult());
-  });
-
-  // Rewrite ONNXConstantOp with scalar values into the one using ElementAttrs.
-  target.addDynamicallyLegalOp<ONNXConstantOp>([](ONNXConstantOp op) {
-    return !(op.getValueFloatAttr() || op.getValueFloatsAttr() ||
-             op.getValueIntAttr() || op.getValueIntsAttr() ||
-             op.getValueStringAttr() || op.getValueStringsAttr());
-  });
-
-  // Decompose CustomOp FusedMatMul introduced by onnxruntime:
-  // https://github.com/microsoft/onnxruntime/blob/main/docs/ContribOperators.md#com.microsoft.FusedMatMul
-  target.addDynamicallyLegalOp<ONNXCustomOp>([](ONNXCustomOp op) {
-    int64_t rankA, rankB;
-    FloatAttr alpha;
-    return !CustomOpFuseMatMulPattern::isCustomOpFusedMatMulMatched(
-        op, alpha, rankA, rankB);
-  });
-
-#ifdef ONNX_MLIR_ENABLE_STABLEHLO
-  // ONNXtoStablehlo pass has own rewriting for ConvTranspose Op using
-  // stablehlo ops. To avoid conflict with it, decomposing for ConvTranspose
-  // is disabled when the target is stablehlo.
-  if (this->target != "stablehlo") {
-#endif
-    target.addDynamicallyLegalOp<ONNXConvTransposeOp>(
-        [](ONNXConvTransposeOp op) {
-          return !onnx_mlir::shouldDecomposeConvTransposeOp(op);
-        });
-#ifdef ONNX_MLIR_ENABLE_STABLEHLO
-  }
-#endif
-
->>>>>>> 85ccac70
   RewritePatternSet patterns(context);
   onnx_mlir::getDecomposeONNXToONNXPatterns(patterns,
       enableConvTransposeDecompose, enableConvTransposeDecomposeToPhasedConv);
@@ -2992,26 +2608,16 @@
   // Decompose CustomOp FusedMatMul introduced by onnxruntime:
   // https://github.com/microsoft/onnxruntime/blob/main/docs/ContribOperators.md#com.microsoft.FusedMatMul
   patterns.insert<CustomOpFuseMatMulPattern>(context);
-<<<<<<< HEAD
   patterns.insert<CustomOpMicrosoftQDquantizeLinear<ONNXQuantizeLinearOp>>(
       context, "QuantizeLinear");
   patterns.insert<CustomOpMicrosoftQDquantizeLinear<ONNXDequantizeLinearOp>>(
       context, "DequantizeLinear");
   patterns.insert<CustomOpMicrosoftToOnnxOp<ONNXGeluOp>>(context, "Gelu");
-  patterns.insert<InstanceNormIntoLayerNormPattern>(context);
-  patterns.insert<GroupNormIntoLayerNormPattern1>(context);
-  patterns.insert<GroupNormIntoLayerNormPattern2>(context);
-  patterns.insert<DecomposeBatchNormToBatchNormInferenceMode>(context);
-  patterns.insert<DecomposeBatchNormV9ToBatchNorm>(context);
   patterns.insert<DecomposeSlicePadPattern>(context);
   patterns.insert<DecomposeScatterNDPattern>(context);
-=======
->>>>>>> 85ccac70
   patterns.insert<SoftmaxCrossEntropyPattern>(context);
   patterns.insert<SumToAddPattern>(context);
 
-  // AMD: Decompose unconditionally
-  // if (!onnx_mlir::decomposeOpsInONNX.empty()) {
   //   for (const auto &op : onnx_mlir::decomposeOpsInONNX) {
   //     if (op == "HardSwish") {
   //       patterns.insert<DecomposeHardSwishPattern>(context);
