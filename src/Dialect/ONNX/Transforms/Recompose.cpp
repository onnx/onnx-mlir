--- conflicted
+++ resolved
@@ -272,20 +272,15 @@
 
     if (hasFullPattern) {
       // Verify that the mReduceOp uses x as well.
-<<<<<<< HEAD
-      auto lnOp = mlir::cast<ONNXReduceMeanV13Op>(mReduceOp);
-      Value x2 = lnOp.getData();
-=======
       Value x2 = [](Operation *op) {
-        if (auto rmOp = dyn_cast<ONNXReduceMeanOp>(op)) {
+        if (auto rmOp = mlir::dyn_cast<ONNXReduceMeanOp>(op)) {
           return rmOp.getData();
         }
-        if (auto rmV13Op = dyn_cast<ONNXReduceMeanV13Op>(op)) {
+        if (auto rmV13Op = mlir::dyn_cast<ONNXReduceMeanV13Op>(op)) {
           return rmV13Op.getData();
         }
         llvm_unreachable("Expected ONNXReduceMeanOp or ONNXReduceMeanV13Op");
       }(mReduceOp);
->>>>>>> 3bd3dee7
       if (x1 != x2)
         hasFullPattern = reportFailure(
             "LN input x to mean/ReduceMean and sub are different");
@@ -322,22 +317,15 @@
 
 private:
   static bool suitableAxis(Operation *op, int64_t xRank, int64_t &axis) {
-<<<<<<< HEAD
-    ONNXReduceMeanV13Op reduceOp = mlir::cast<ONNXReduceMeanV13Op>(op);
-    if (reduceOp.getKeepdims() != 1)
-      return reportFailure("need keepdims = 1");
-    ArrayAttr axesAttr = reduceOp.getAxesAttr();
-    int64_t axesSize = axesAttr.size();
-=======
     SmallVector<int64_t> axes; // The axes attribute/operand of the ReduceMeanOp
-    if (auto reduceOpV13 = dyn_cast<ONNXReduceMeanV13Op>(op)) {
+    if (auto reduceOpV13 = mlir::dyn_cast<ONNXReduceMeanV13Op>(op)) {
       if (reduceOpV13.getKeepdims() != 1)
         return reportFailure("need keepdims = 1");
       ArrayAttr axesAttr = reduceOpV13.getAxesAttr();
       for (size_t i = 0; i < axesAttr.size(); ++i) {
         axes.emplace_back(onnx_mlir::ArrayAttrIntVal(axesAttr, i));
       }
-    } else if (auto reduceOp = dyn_cast<ONNXReduceMeanOp>(op)) {
+    } else if (auto reduceOp = mlir::dyn_cast<ONNXReduceMeanOp>(op)) {
       if (reduceOp.getKeepdims() != 1)
         return reportFailure("need keepdims = 1");
       Value axesValue = reduceOp.getAxes();
@@ -358,7 +346,6 @@
       llvm_unreachable("ReduceMean is the only supported op");
     }
 
->>>>>>> 3bd3dee7
     // Record axes value in bit vector.
     llvm::SmallBitVector reduceAxes(xRank, false);
     for (int64_t axe : axes) {
