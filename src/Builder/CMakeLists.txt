--- conflicted
+++ resolved
@@ -2,17 +2,7 @@
 
 add_onnx_mlir_library(OMBuilder
         FrontendDialectHelper.cpp
-<<<<<<< HEAD
         FrontendDialectTransformer.cpp)
-=======
-        FrontendDialectHelper.hpp
-        FrontendDialectTransformer.cpp
-        FrontendDialectTransformer.hpp
-        SymbolTable.hpp)
-
-target_include_directories(OMBuilder PRIVATE ${ONNX_MLIR_SRC_ROOT})
-target_include_directories(OMBuilder PRIVATE ${ONNX_MLIR_BIN_ROOT})
->>>>>>> 6d57303b
 
 # This will cause onnx to be built. More importantly, some variable definitions
 # when building onnx such as -DONNX_ML=1 -DONNX_NAMESPACE=onnx will be carried over
