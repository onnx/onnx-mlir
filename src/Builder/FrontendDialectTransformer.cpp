--- conflicted
+++ resolved
@@ -137,67 +137,9 @@
     frontend_symbols_.AddMapping(input_tensor_legalized_name, symbol);
   }
 
-<<<<<<< HEAD
   mlir::NamedAttribute convertOnnxAttributeProtoToMlirNamedAttribute(
       onnx::AttributeProto &attr) {
     mlir::Attribute mlirAttr;
-=======
-  typedef bstd::variant<int64_t, std::vector<int64_t>, float,
-      std::vector<float>, std::string, std::vector<std::string>>
-      AttrValueType;
-
-  struct ONNXAttrVisitor {
-    ONNXAttrVisitor(std::string name, mlir::OpBuilder &builder)
-        : _builder(builder), _name(std::move(name)) {}
-
-    // Op builder.
-    mlir::OpBuilder &_builder;
-
-    // Name of the attribute being inspected.
-    std::string _name;
-
-    mlir::NamedAttribute operator()(int64_t const &r) {
-      auto val = _builder.getI64IntegerAttr(r);
-      return _builder.getNamedAttr(_name, val);
-    }
-
-    mlir::NamedAttribute operator()(std::vector<int64_t> const &ints) {
-      auto val = _builder.getI64ArrayAttr(ints);
-      return _builder.getNamedAttr(_name, val);
-    }
-
-    mlir::NamedAttribute operator()(float const &r) {
-      auto val = _builder.getF32FloatAttr(r);
-      return _builder.getNamedAttr(_name, val);
-    }
-
-    mlir::NamedAttribute operator()(std::vector<float> const &floats) {
-      auto val = _builder.getF32ArrayAttr(floats);
-      return _builder.getNamedAttr(_name, val);
-    }
-
-    mlir::NamedAttribute operator()(std::string const &s) {
-      auto val = _builder.getStringAttr(s);
-      return _builder.getNamedAttr(_name, val);
-    }
-
-    mlir::NamedAttribute operator()(std::vector<std::string> const &r) {
-      assert(false && "type of attribute value is not implemented");
-      auto val = _builder.getI32IntegerAttr(1);
-      return _builder.getNamedAttr(_name, val);
-    };
-  };
-
-  mlir::NamedAttribute convertNameValuePairToNamedAttribute(
-      std::pair<std::string, AttrValueType> nameAndVal) {
-    auto visitor = ONNXAttrVisitor(nameAndVal.first, builder_);
-    return mpark::visit(visitor, nameAndVal.second);
-  }
-
-  static std::pair<std::string, AttrValueType>
-  convertAttributeProtoToNameValuePair(onnx::AttributeProto &attr) {
-    AttrValueType val;
->>>>>>> 7f2bffb2
     switch (attr.type()) {
     case onnx::AttributeProto::FLOAT:
       mlirAttr = builder_.getF32FloatAttr(attr.f());
