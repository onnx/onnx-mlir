--- conflicted
+++ resolved
@@ -1191,24 +1191,13 @@
     const auto supported_opset_list = supported_opset_list_it->second;
 
     // A new opset is added to onnx-mlir when it becomes incompatible.
-<<<<<<< HEAD
-    // But the lowest opset in op_dialect_version_map_ is an exception.
-    // It is the current opset when onnx-mlir project is started.
-    // All opset lower than the last opset should use the last opset(version).
-    // Note the minimum supported opset only applies to the default domain.
-    if (isDefaultDomain(node.domain()) && current_opset < opset_list.back() &&
-        current_opset < MINIMUM_SUPPORTED_OPSET)
-      llvm::errs() << "\nWarning: ONNX " << node.op_type()
-                   << " in your model is using Opset " << current_opset
-=======
     // All opset newest than the last opset should use the last opset(version)
-    if (node.domain().compare("ai.onnx.ml") != 0 &&
+    if (isDefaultDomain(node.domain()) &&
         newestValidOpsetVersion < supported_opset_list.back() &&
         newestValidOpsetVersion < MINIMUM_SUPPORTED_OPSET)
       llvm::outs() << "\nWarning: ONNX " << node.op_type()
                    << " in your model is using Opset "
                    << newestValidOpsetVersion
->>>>>>> 0e8666a6
                    << ", which is quite old. Please consider regenerating your "
                       "model with a newer Opset.\n\n";
 
