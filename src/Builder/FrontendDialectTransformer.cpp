--- conflicted
+++ resolved
@@ -90,7 +90,6 @@
 
   mlir::Location UnknownLoc() { return mlir::UnknownLoc::get(&context_); }
 
-<<<<<<< HEAD
   mlir::Value none() {
     // Get the enclosing Func Op.
     auto block = builder_.getInsertionBlock();
@@ -114,7 +113,7 @@
       return none;
     }
   }
-=======
+
   // value_info_map is a map from ONNX symbolic names to the corresponding
   // ValueInfoProto (used primarily to get the corresponding ONNX TypeProto).
   std::map<std::string, onnx::ValueInfoProto> value_info_map;
@@ -147,7 +146,6 @@
     return frontend_symbols_.GetTensorByOnnxName(legalized_name);
   }
 
->>>>>>> 9f370bf5
   /*!
    * Import an onnx tensor type by determining and returning its type
    * @param value_info onnx tensor ValueInfoProto.
