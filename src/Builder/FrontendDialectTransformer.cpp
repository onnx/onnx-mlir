//===--------- FrontendDialectTransformer.cpp - MLIR Operations -----------===//
//
// Copyright 2019 The IBM Research Authors.
//
// =============================================================================
//
// This file transforms the input to available MLIR dialects that can represent
// the operations of the model. Models use the ONNX dialect and any other
// extension dialects that comprise the the operations not supported or covered
// by the ONNX specification.
//
// A `frontend` placeholder dialect is used to encode operations that are not
// covered by any existing dialects.
//
//===----------------------------------------------------------------------===//

#include <type_traits>
// Using backported variant.
// bstd = backported standard library.
#include <mpark/variant.hpp>
namespace bstd = mpark;

#include "src/Interface/ResultTypeInferenceOpInterface.hpp"

#include "FrontendDialectTransformer.hpp"

namespace onnx_mlir {
namespace {

/*!
 *  The list of tensors initialized by the ONNX model.
 */
InitializedTensorMapping initializedTensors;

class FrontendGenImpl {
public:
  FrontendGenImpl(mlir::MLIRContext &context)
      : context_(context), builder_(&context) {
    module_ = mlir::ModuleOp::create(mlir::UnknownLoc::get(&context));
  }

  mlir::ModuleOp ImportONNXModel(onnx::ModelProto model) {
    ImportGraph(model.graph());
    return module_;
  }

private:
  mlir::MLIRContext &context_;
  mlir::ModuleOp module_;
  mlir::OpBuilder builder_;
  mlir::Value none_;
  // mapping between string name and symbol
  OnnxMlirSymbolMapping frontend_symbols_;

  mlir::Location UnknownLoc() { return mlir::UnknownLoc::get(&context_); }

  // Convert type to MLIR type.
  // A complete list of types can be found in:
  // <onnx-mlir-build-folder>/third_party/onnx/onnx/onnx.pb.h
  mlir::Type convertONNXTypeToMLIRType(onnx::TensorProto_DataType onnxType) {
    switch (onnxType) {
    case onnx::TensorProto_DataType::TensorProto_DataType_FLOAT16:
      return builder_.getF16Type();
    case onnx::TensorProto_DataType::TensorProto_DataType_FLOAT:
      return builder_.getF32Type();
    case onnx::TensorProto_DataType::TensorProto_DataType_DOUBLE:
      return builder_.getF64Type();
    case onnx::TensorProto_DataType::TensorProto_DataType_INT8:
    case onnx::TensorProto_DataType::TensorProto_DataType_UINT8:
      return builder_.getIntegerType(/*width=*/8);
    case onnx::TensorProto_DataType::TensorProto_DataType_INT16:
    case onnx::TensorProto_DataType::TensorProto_DataType_UINT16:
      return builder_.getIntegerType(/*width=*/16);
    case onnx::TensorProto_DataType::TensorProto_DataType_INT32:
    case onnx::TensorProto_DataType::TensorProto_DataType_UINT32:
      return builder_.getIntegerType(/*width=*/32);
    case onnx::TensorProto_DataType::TensorProto_DataType_INT64:
    case onnx::TensorProto_DataType::TensorProto_DataType_UINT64:
      return builder_.getIntegerType(/*width=*/64);
    case onnx::TensorProto_DataType::TensorProto_DataType_BOOL:
      return builder_.getI1Type();

    case onnx::TensorProto_DataType::TensorProto_DataType_STRING:
    case onnx::TensorProto_DataType::TensorProto_DataType_COMPLEX64:
    case onnx::TensorProto_DataType::TensorProto_DataType_COMPLEX128:
    case onnx::TensorProto_DataType::TensorProto_DataType_UNDEFINED:
    default:
      assert(false && "Unsupported data type encountered.");
      return nullptr;
    }
  }

  /*!
   * Import an onnx input tensor type by determining and recording its type
   * in a list of input tensor mlir types.
   * @param input onnx input tensor ValueInfoProto.
   * @param arg_types list of mlir types representing types of graph input.
   */
  mlir::Type ImportInputTensorType(const onnx::ValueInfoProto &input) {
    std::vector<int64_t> dims;
    auto shape_proto = input.type().tensor_type().shape();
    auto input_tensor_legalized_name = legalize_name(input.name());
    for (int i = 0; i < shape_proto.dim_size(); i++) {
      if (shape_proto.dim()[i].dim_value()) {
        int dim_numeric_size = shape_proto.dim()[i].dim_value();
        assert(dim_numeric_size != 0 &&
               "Parsed an input tensor with a dimension size of zero");
        if (dim_numeric_size > 0) {
          dims.push_back(dim_numeric_size);
        } else { // If dim_value < 0, then dim is parametric.
                 // TODO Verify the unknown dim size in MLIR
          dims.push_back(-1);
        }
      } else {
        // TODO How to represent variable length
        dims.push_back(-1);
      }
    }

    auto elementOnnxType =
        (onnx::TensorProto_DataType)input.type().tensor_type().elem_type();
    mlir::Type elementType = convertONNXTypeToMLIRType(elementOnnxType);
    llvm::ArrayRef<int64_t> tensor_dims(dims.data(), dims.size());
    return mlir::RankedTensorType::get(tensor_dims, elementType);
  }

  /*!
   * Import a input tensor symbol by recording a new entry in frontend_symbols_
   * recording the mapping between legalized onnx tensor name and mlir::Value
   * for further lookup in computation node importing.
   * @param input onnx input tensor ValueInfoProto.
   * @param symbol mlir input argument.
   */
  void ImportInputTensorSymbol(
      const onnx::ValueInfoProto &input, mlir::Value symbol) {
    auto input_tensor_legalized_name = legalize_name(input.name());
    assert(!frontend_symbols_.ContainKey(input_tensor_legalized_name) &&
           "Found duplicate legalized input tensor names.");
    frontend_symbols_.AddMapping(input_tensor_legalized_name, symbol);
  }

  mlir::NamedAttribute convertOnnxAttributeProtoToMlirNamedAttribute(
      onnx::AttributeProto &attr) {
    mlir::Attribute mlirAttr;
    switch (attr.type()) {
    case onnx::AttributeProto::FLOAT:
      mlirAttr = builder_.getF32FloatAttr(attr.f());
      break;
    case onnx::AttributeProto::INT:
      mlirAttr = builder_.getI64IntegerAttr(attr.i());
      break;
    case onnx::AttributeProto::STRING:
      mlirAttr = builder_.getStringAttr(attr.s());
      break;
    case onnx::AttributeProto::FLOATS:
      mlirAttr = builder_.getF32ArrayAttr(
          llvm::makeArrayRef(attr.floats().begin(), attr.floats().end()));
      break;
    case onnx::AttributeProto::INTS:
      mlirAttr = builder_.getI64ArrayAttr(
          llvm::makeArrayRef(attr.ints().begin(), attr.ints().end()));
      break;
    case onnx::AttributeProto::TENSOR:
      mlirAttr = onnxTensorProtoToDenseElmAttr(builder_, attr.t());
      break;
    default:
      llvm_unreachable("datatype for attribute is not implemented");
      break;
    }
    return builder_.getNamedAttr(attr.name(), mlirAttr);
  }

  std::vector<mlir::NamedAttribute> ImportNodeAttributes(
      const onnx::NodeProto &node) {
    std::vector<mlir::NamedAttribute> attributes;
    for (int i = 0; i < node.attribute_size(); ++i) {
      auto attr = node.attribute(i);
      attributes.push_back(convertOnnxAttributeProtoToMlirNamedAttribute(attr));
    }
    return attributes;
  }

  void ImportNodeGeneric(const onnx::NodeProto &node) {
    std::vector<mlir::Value> inputs;
    for (const auto &item : node.input()) {
      if (frontend_symbols_.ContainKey(legalize_name(item))) {
        inputs.push_back(frontend_symbols_.GetTensorByOnnxName(item));
      }
    }
    mlir::OperationState result(UnknownLoc(), "frontend." + node.op_type());
    for (auto item : node.output()) {
      result.addTypes(mlir::UnrankedTensorType::get(builder_.getF32Type()));
    }
    result.addOperands(inputs);
    auto op = builder_.createOperation(result);
    for (int i = 0; i < node.output().size(); i++) {
      auto r = op->getResult(i);
      frontend_symbols_.AddMapping(legalize_name(node.output()[i]), r);
    }
  }

#define MAX_TYPE 20
  // itblgen_types = ('I1', 'I8', 'I16', 'I32', 'I64', 'BF16', 'F16', 'F32',
  // 'F64', 'Complex<F32>', 'Complex<F64>' )
  mlir::Type buildTypeFromIndex(int index) {
    switch (index) {
    case 0:
      return builder_.getI1Type();
    case 1:
      return builder_.getIntegerType(8);
    case 2:
      return builder_.getIntegerType(16);
    case 3:
      return builder_.getIntegerType(32);
    case 4:
      return builder_.getIntegerType(64);
    case 5:
      return builder_.getBF16Type();
    case 6:
      return builder_.getF16Type();
    case 7:
      return builder_.getF32Type();
    case 8:
      return builder_.getF64Type();
    case 9: {
      std::vector<mlir::Type> typeTuple(2);
      typeTuple.push_back(builder_.getF32Type());
      typeTuple.push_back(builder_.getF32Type());
      return builder_.getTupleType(llvm::ArrayRef<mlir::Type>(typeTuple));
    }
    case 10: {
      std::vector<mlir::Type> typeTuple(2);
      typeTuple.push_back(builder_.getF64Type());
      typeTuple.push_back(builder_.getF64Type());
      return builder_.getTupleType(llvm::ArrayRef<mlir::Type>(typeTuple));
    }
    default:
      assert(false && "Unsupported type index encountered.");
      return nullptr;
    }
  }

  template <typename T>
  void buildOutputAndOperation(const onnx::NodeProto &node,
      std::vector<mlir::Value> inputs, int expectedNumOperands,
      int expectedNumResults) {
    bool variadicIn = expectedNumOperands == -1;
    bool variadicOut = expectedNumResults == -1;

    // In ONNX, there are two ways to leave an optional input or output
    // unspecified: the first, available only for trailing inputs and outputs,
    // is to simply not provide that input; the second method is to use an empty
    // string in place of an input or output name.
    //
    // Here, we import optional inputs and outputs as NoneType.

    // Trailing optional inputs.
    if (!variadicIn)
      for (auto i = inputs.size(); i < expectedNumOperands; i++)
        inputs.emplace_back(none_);

    std::vector<mlir::Type> outputTypes;

    // Use the type map to determine the data type of output.
    std::vector<int> outputMap = T::getTypeMap();
    for (auto i = 0; i < node.output().size(); i++) {
      // Optional outputs using empty string.
      if (node.output()[i].empty()) {
        outputTypes.emplace_back(builder_.getNoneType());
      } else {
        auto j = i;
        // Variadic output is a single ODS result.
        if (variadicOut)
          j = 0;
        if (j < outputMap.size() && outputMap[j] >= MAX_TYPE) {
          // Mapping gives a connection with an input.
          mlir::Type inputType = inputs[outputMap[j] - MAX_TYPE].getType();
          if (inputType.isa<mlir::TensorType>()) {
            auto elementType =
                inputType.cast<mlir::TensorType>().getElementType();
            auto outType = mlir::UnrankedTensorType::get(elementType);
            outputTypes.emplace_back(outType);
          } else {
            outputTypes.push_back(inputType);
          }
        } else if (j < outputMap.size() && outputMap[j] != -1) {
          // Mapping gives a direct type.
          auto elementType = buildTypeFromIndex(outputMap[j]);
          auto outType = mlir::UnrankedTensorType::get(elementType);
          outputTypes.emplace_back(outType);
        } else {
          outputTypes.emplace_back(builder_.getNoneType());
        }
      }
    }
    // Trailing optional outputs.
    if (!variadicOut)
      for (int i = node.output().size(); i < expectedNumResults; ++i)
        outputTypes.emplace_back(builder_.getNoneType());

    auto attributes = ImportNodeAttributes(node);

    // TODO: Handle optional inputs.
    auto op = builder_.create<T>(UnknownLoc(), outputTypes, inputs, attributes);

    // Type inference for results.
    if (auto opWithTypeInference =
            mlir::dyn_cast<mlir::ResultTypeInferenceOpInterface>(
                op.getOperation())) {
      auto outTypes = opWithTypeInference.resultTypeInference();
      for (int i = 0; i < node.output().size(); i++) {
        if (variadicOut)
          (*(op.getODSResults(0).begin() + i)).setType(outTypes[i]);
        else
          (*op.getODSResults(i).begin()).setType(outTypes[i]);
      }
    }

    for (int i = 0; i < node.output().size(); i++) {
<<<<<<< HEAD
        if (variadicOut)
          frontend_symbols_.AddMapping(
              legalize_name(node.output()[i]), *(op.getODSResults(0).begin() + i));
        else
          frontend_symbols_.AddMapping(
              legalize_name(node.output()[i]), *(op.getODSResults(i).begin()));
=======
      if (variadicOut)
        frontend_symbols_.AddMapping(legalize_name(node.output()[i]),
            *(op.getODSResults(0).begin() + i));
      else
        frontend_symbols_.AddMapping(
            legalize_name(node.output()[i]), *(op.getODSResults(i).begin()));
>>>>>>> 20dd6544
    }
  }

  template <typename T>
  void buildOperation(const onnx::NodeProto &node) {
    std::vector<mlir::Value> inputs;
    int expectedNumOperands = T::getNumberOfOperands();
    int expectedNumResults = T::getNumberOfResults();
    for (const auto &item : node.input())
      if (initializedTensors.ContainKey(legalize_name(item))) {
        inputs.push_back(initializedTensors.EmitInitializerForInputTensor(
            UnknownLoc(), builder_, legalize_name(item)));
      } else if (frontend_symbols_.ContainKey(legalize_name(item))) {
        inputs.push_back(frontend_symbols_.GetTensorByOnnxName(item));
      }

    buildOutputAndOperation<T>(
        node, inputs, expectedNumOperands, expectedNumResults);
  }

  void ImportNodeReshape(onnx::NodeProto node) {
    int expectedNumOperands = mlir::ONNXReshapeOp::getNumberOfOperands();
    int expectedNumResults = mlir::ONNXReshapeOp::getNumberOfResults();
    std::vector<mlir::Value> inputs;
    std::string item;
    for (int i = 0; i < node.input().size(); ++i) {
      item = node.input()[i];
      // For the second argument, check if there exists an initializer.
      if (initializedTensors.ContainKey(legalize_name(item))) {
        inputs.push_back(initializedTensors.EmitInitializerForInputTensor(
            UnknownLoc(), builder_, legalize_name(item)));
      } else if (frontend_symbols_.ContainKey(legalize_name(item))) {
        inputs.push_back(frontend_symbols_.GetTensorByOnnxName(item));
      }
    }

    buildOutputAndOperation<mlir::ONNXReshapeOp>(
        node, inputs, expectedNumOperands, expectedNumResults);
  }

  /*!
   * Special handle for MaxPool operations.
   */
  void ImportNodeMaxPool(onnx::NodeProto node) {
    int nOuts = node.output().size();
    if (nOuts == 1) {
      buildOperation<mlir::ONNXMaxPoolSingleOutOp>(node);
    } else {
      buildOperation<mlir::ONNXMaxPoolOp>(node);
    }
  }

  /*!
   * Special handle for BatchNormalization operations.
   */
  void ImportNodeBatchNormalization(onnx::NodeProto node) {
    int nOuts = node.output().size();
    if (nOuts == 1) {
      // Test mode with one output.
      buildOperation<mlir::ONNXBatchNormalizationTestModeOp>(node);
    } else {
      // Training mode with four trailing optional outputs. Not handled yet.
      buildOperation<mlir::ONNXBatchNormalizationOp>(node);
    }
  }

  /*!
   * Special handle for Pad operations.
   */
  void ImportNodePad(onnx::NodeProto node) {

    int nOps = node.input().size();
    if (nOps == 2) {
      llvm::SmallVector<int64_t, 2> dims;
      dims.push_back(1);
      llvm::SmallVector<float, 2> values;
      values.push_back(0.);
      auto elementType = builder_.getF32Type();
      llvm::ArrayRef<int64_t> tensorDims(dims.data(), dims.size());
      auto tensorType = mlir::RankedTensorType::get(tensorDims, elementType);
      auto constantDenseAttribute =
          mlir::DenseElementsAttr::get(tensorType, llvm::makeArrayRef(values));

      // Use the special builder defined in ONNXOp.td.inc.
      auto constantOp = builder_.create<mlir::ONNXConstantOp>(
          UnknownLoc(), mlir::Attribute(), constantDenseAttribute);
      mlir::Value constantResult = *(constantOp.getODSResults(0).begin());
      std::vector<mlir::Value> inputs;
      for (const auto &item : node.input())
        if (initializedTensors.ContainKey(legalize_name(item))) {
          inputs.push_back(initializedTensors.EmitInitializerForInputTensor(
              UnknownLoc(), builder_, legalize_name(item)));
        } else if (frontend_symbols_.ContainKey(legalize_name(item))) {
          inputs.push_back(frontend_symbols_.GetTensorByOnnxName(item));
        }
      inputs.push_back(constantResult);

      int nIn = mlir::ONNXPadOp::getNumberOfOperands();
      int nOut = mlir::ONNXPadOp::getNumberOfResults();
      buildOutputAndOperation<mlir::ONNXPadOp>(node, inputs, nIn, nOut);
    } else {
      buildOperation<mlir::ONNXPadOp>(node);
    }
  }

  void ImportNode(const onnx::NodeProto &node) {
    llvm::StringRef opName = node.op_type();

    // the following code is generated by gen_doc.py
    // refer to Dialect/ONNX/ONNXOps.td for details
    // when the input or output of then op does not match the specification,
    // the generic operator is used
    // one known reeason is the optional input

#include "src/Builder/OpBuildTable.inc"
#if INCLUDE_ONNX_ML == 1
#include "src/Builder/MLOpBuildTable.inc"
#endif
  }

  /*!
   * Import output tensor, by doing the following:
   * - Add the type of this output tensor to a list of tensor
   *   types representing return types of this graph function.
   * - Add this output tensor to the list of mlir::Value
   *   to be returned by the function representing computation graph.
   * @param output onnx output tensor ValueInfoProto.
   * @param ret_types a vector of tensor types representing graph's
   *   output tensor types.
   * @param ret_vals a vector of mlir Value  representing graph's
   *   output tensor.
   */
  void ImportOutputTensor(const onnx::ValueInfoProto &output,
      llvm::SmallVectorImpl<mlir::Type> &ret_types,
      llvm::SmallVectorImpl<mlir::Value> &ret_vals) {
    auto output_tensor_legalized_name = legalize_name(output.name());
    assert(frontend_symbols_.ContainKey(output_tensor_legalized_name) &&
           "Output tensor not found");

    auto tensor_val =
        frontend_symbols_.GetTensorByOnnxName(output_tensor_legalized_name);
    ret_types.emplace_back(tensor_val.getType());
    ret_vals.push_back(tensor_val);
  }

  void ImportGraph(
      const onnx::GraphProto &graph, const std::string &name = "main_graph") {
    // Maintain a mapping between the parameter and its initializer.
    for (auto initializer : graph.initializer()) {
      auto name = initializer.name();
      initializedTensors.AddMapping(legalize_name(name), initializer);
    }

    // create a function for the graph
    // TODO:
    //  * get name and type for the function.
    //  * maintain a list of the defined graph
    llvm::SmallVector<mlir::Type, 4> arg_types;

    // Import the input tensor types that are not constant and not initialized.
    for (const auto &input : graph.input())
      if (!initializedTensors.ContainKey(legalize_name(input.name())))
        arg_types.emplace_back(ImportInputTensorType(input));

    // Create the main function.
    auto funcType = builder_.getFunctionType(arg_types, {});
    auto mainFunc =
        mlir::FuncOp::create(UnknownLoc(), name, funcType, /* attrs = */ {});

    // Emit the entry point operation which specifies the number of user
    // inputs and outputs.
    auto entryPoint = mlir::ONNXEntryPointOp::create(UnknownLoc(), mainFunc,
        /*numInputs=*/graph.input().size() - graph.initializer().size(),
        /*numOutputs=*/graph.output().size());

    // Get the entru block inside the main function and set the insertion point
    // to it.
    auto &entryBlock = *mainFunc.addEntryBlock();
    builder_.setInsertionPointToStart(&entryBlock);

    module_.push_back(mainFunc);
    module_.push_back(entryPoint);

    // Map graph inputs to entry block arguments.
    // Counter of un-initialized tensors. This counter is used to index the
    // entry block arguments.
    int entryBlockArgIdx = 0;
    for (int i = 0; i < graph.input().size(); ++i) {
      if (!initializedTensors.ContainKey(
              legalize_name(graph.input()[i].name()))) {
        ImportInputTensorSymbol(
            graph.input()[i], entryBlock.getArguments()[entryBlockArgIdx]);
        entryBlockArgIdx++;
      }
    }

    // Create a NoneTyped constant to be used for optional operation inputs
    // which are not used.
    none_ =
        builder_.create<mlir::ConstantOp>(UnknownLoc(), builder_.getUnitAttr());

    // Import nodes in the graph.
    for (const auto &item : graph.node()) {
      ImportNode(item);
    }

    llvm::SmallVector<mlir::Type, 4> ret_types;
    llvm::SmallVector<mlir::Value, 4> ret_vals;
    // Import the output tensors
    for (const auto &output : graph.output()) {
      ImportOutputTensor(output, ret_types, ret_vals);
    }

    // Create a return operation to return all ONNX output tensors.
    builder_.create<mlir::ReturnOp>(UnknownLoc(), ret_vals);
    // Update main function signature to reflect types of newly imported
    // output tensors.
    funcType = builder_.getFunctionType(arg_types, ret_types);
    mainFunc.setType(funcType);
  }
}; // FrontendGenImpl class
} // namespace
} // namespace onnx_mlir

namespace onnx_mlir {

void ImportFrontendModelFile(std::string model_fname,
    mlir::MLIRContext &context, mlir::OwningModuleRef &module) {
  onnx::ModelProto model;
  std::fstream input(model_fname, std::ios::in | std::ios::binary);

  auto parse_success = model.ParseFromIstream(&input);
  assert(parse_success && "Onnx Model Parsing Failed.");

  FrontendGenImpl myONNXGen(context);
  module = myONNXGen.ImportONNXModel(model);
}
} // namespace onnx_mlir<|MERGE_RESOLUTION|>--- conflicted
+++ resolved
@@ -317,21 +317,12 @@
     }
 
     for (int i = 0; i < node.output().size(); i++) {
-<<<<<<< HEAD
-        if (variadicOut)
-          frontend_symbols_.AddMapping(
-              legalize_name(node.output()[i]), *(op.getODSResults(0).begin() + i));
-        else
-          frontend_symbols_.AddMapping(
-              legalize_name(node.output()[i]), *(op.getODSResults(i).begin()));
-=======
       if (variadicOut)
         frontend_symbols_.AddMapping(legalize_name(node.output()[i]),
             *(op.getODSResults(0).begin() + i));
       else
         frontend_symbols_.AddMapping(
             legalize_name(node.output()[i]), *(op.getODSResults(i).begin()));
->>>>>>> 20dd6544
     }
   }
 
