/*
 * SPDX-License-Identifier: Apache-2.0
 */

//===--------- FrontendDialectTransformer.cpp - MLIR Operations -----------===//
//
// Copyright 2019 The IBM Research Authors.
//
// =============================================================================
//
// This file transforms the input to available MLIR dialects that can represent
// the operations of the model. Models use the ONNX dialect and any other
// extension dialects that comprise the the operations not supported or covered
// by the ONNX specification.
//
// A `frontend` placeholder dialect is used to encode operations that are not
// covered by any existing dialects.
//
//===----------------------------------------------------------------------===//

#include "mlir/Dialect/Func/IR/FuncOps.h"
#include "mlir/IR/BuiltinOps.h"
#include "mlir/IR/BuiltinTypeInterfaces.h"
#include "mlir/Support/FileUtilities.h"
#include "llvm/Support/Debug.h"
#include "llvm/Support/LineIterator.h"
#include "llvm/Support/MemoryBuffer.h"

#include "include/onnx-mlir/Compiler/OMCompilerTypes.h"
#include "src/Builder/FrontendDialectTransformer.hpp"
#include "src/Builder/ImportONNXUtils.hpp"
#include "src/Builder/ModelInputShaper.hpp"
#include "src/Builder/SymbolTable.hpp"
#include "src/Dialect/ONNX/DialectBuilder.hpp"
#include "src/Dialect/ONNX/ONNXOps.hpp"
#include "src/Dialect/ONNX/ONNXOps/OpHelper.hpp"
#include "src/Interface/HasOnnxSubgraphOpInterface.hpp"
#include "src/Interface/ResultTypeInferenceOpInterface.hpp"
#include "src/Support/SuppressWarnings.h"

SUPPRESS_WARNINGS_PUSH
#include "onnx/checker.h"
#include "onnx/defs/parser.h"
#include "onnx/defs/schema.h"
#include "onnx/shape_inference/implementation.h"
#include "onnx/version_converter/convert.h"
SUPPRESS_WARNINGS_POP

#include <google/protobuf/util/json_util.h>

#include <array>
#include <fstream>
#include <map>
#include <sstream>
#include <string>
#include <unordered_map>
#include <vector>

#define DEBUG_TYPE "frontend_dialect_transformer"

using namespace mlir;

namespace onnx_mlir {

namespace {

/// We consider opset < 6 is old. Users will see a warning if their model
/// contains ops of old opset.
constexpr int32_t MINIMUM_SUPPORTED_OPSET = 6;

using OpsetImportsMap = std::unordered_map<std::string, int>;

using AttrMap = std::unordered_map<std::string, const onnx::AttributeProto *>;

using onnx::shape_inference::ModelLocalFunctionsMap;

// -------------------------------------------------------------------------- //
// Code from third_party/onnx/onnx/shape_inference/implementation.cc:

// Either ModelProto or FunctionProto.
template <class T>
OpsetImportsMap GetOpsetImportsFromProto(const T &proto) {
  OpsetImportsMap opset_imports;
  for (const auto &opset_import : proto.opset_import()) {
    opset_imports[opset_import.domain()] = opset_import.version();
  }
  return opset_imports;
}

std::string GetModelLocalFunctionsMapIdentifier(
    const std::string &domain, const std::string &func_name) {
  return domain + ":" + func_name;
}

ModelLocalFunctionsMap GetModelLocalFunctions(const onnx::ModelProto &m) {
  ModelLocalFunctionsMap model_local_functions_by_id;
  for (const auto &function_proto : m.functions()) {
    model_local_functions_by_id.insert(
        {GetModelLocalFunctionsMapIdentifier(
             function_proto.domain(), function_proto.name()),
            &function_proto});
  }
  return model_local_functions_by_id;
}

void replaceAttrRefs(onnx::GraphProto &graph, const AttrMap &attr_map);

void replaceAttrRefs(onnx::NodeProto &n, const AttrMap &attr_map) {
  auto &attributes = *n.mutable_attribute();
  for (auto attr_iter = attributes.begin(); attr_iter != attributes.end();) {
    auto &attr = *attr_iter;
    if (!attr.ref_attr_name().empty()) {
      // Attribute-references must be replaced by the corresponding
      // attribute-value in the call-node if the call-node contains the
      // attribute. Otherwise, this attribute must be removed.
      auto entry = attr_map.find(attr.ref_attr_name());
      if (entry != attr_map.cend()) {
        // Copy value of attribute, but retain original name:
        std::string name = attr.name();
        attr = *(entry->second);
        attr.set_name(name);
      } else {
        attr_iter = attributes.erase(attr_iter);
        continue;
      }
    }
    // Subgraphs must be recursively processed.
    if (attr.has_g()) {
      replaceAttrRefs(*attr.mutable_g(), attr_map);
    }
    for (auto &graph : *attr.mutable_graphs()) {
      replaceAttrRefs(graph, attr_map);
    }
    ++attr_iter;
  }
}

void replaceAttrRefs(onnx::GraphProto &graph, const AttrMap &attr_map) {
  for (auto &n : *graph.mutable_node()) {
    replaceAttrRefs(n, attr_map);
  }
}

// End of copied code from third_party/onnx.
// -------------------------------------------------------------------------- //

} // namespace

namespace detail {

using ValueSymbolMapping = SymbolMapping<Value>;
using SymbolToOnnxTypeMapping = SymbolMapping<onnx::TypeProto>;

class FrontendGenImpl {
public:
  explicit FrontendGenImpl(MLIRContext &context)
      : context_(context), builder_(&context) {
    module_ = ModuleOp::create(UnknownLoc::get(&context));
    InitHandlerMap();
  }

  ModuleOp ImportONNXModel(
      const onnx::ModelProto &model, ImportOptions options) {
    options_ = options;
    modelInputShaper_.setShapeInformation(options_.shapeInformation);
    opset_map_ = GetOpsetImportsFromProto(model); // Which opsets to use.
    in_model_functions_ = GetModelLocalFunctions(model);
    importGraph(model.graph());
    if (options_.verboseOutput) {
      llvm::outs()
          << "The ONNX model has " << num_of_parameters_
          << " elements in its initializers. This value would be close to and "
             "greater than the number of parameters in the model. Because "
             "there is no way to exactly count the number of parameters, this "
             "value can be used to have a rough idea of the number of "
             "parameters in the model.\n";
    }
    return module_;
  }

private:
  ImportOptions options_;
  MLIRContext &context_;
  ModuleOp module_;
  OpBuilder builder_;

  // onnxop: list of versions supported by onnx-mlir for dialect
  std::map<std::string, std::vector<int>> op_dialect_version_map_;
  // onnxop: list of versions for dialect
  std::map<std::string, std::vector<int>> op_opsets_map_;
  // onnxop: the top version in third_part/onnx
  std::map<std::string, int> op_dialect_top_version_map_;

  // mapping between string name and symbol
  ValueSymbolMapping frontend_symbols_;

  // Keep shape information set by users.
  ModelInputShaper modelInputShaper_;

  using ImportHandlerType = void (onnx_mlir::detail::FrontendGenImpl::*)(
      const onnx::NodeProto &);

  std::map<std::string, ImportHandlerType> import_handler_map_;

  // The total number of elements in all initializers. This value is a rough
  // counter of the number of parameters in a model.
  int64_t num_of_parameters_ = 0;

  // onnx_type_map: a map from ONNX tensor name to ONNX TypeProto.
  SymbolToOnnxTypeMapping onnx_type_map;

  // opset_map_ is the internal (map) representation of ModelProto::opset_import
  // It maps each domain (e.g., "ai.onnx.ml") to the specific version of that
  // opset used by this model.
  OpsetImportsMap opset_map_;

  ModelLocalFunctionsMap in_model_functions_;

  Location UnknownLoc() const { return UnknownLoc::get(&context_); }

  Location ImportLoc(const onnx::NodeProto &node) {
    if (node.has_name()) {
      // Use the the node name as Location.
      return NameLoc::get(builder_.getStringAttr(node.name()));
    } else {
      return UnknownLoc();
    }
  }

  Value createNoneValue() {
    return builder_.create<ONNXNoneOp>(UnknownLoc()).getResult();
  }

  Value createConstantValue(ElementsAttr value, Location loc) {
    OnnxBuilder createONNX(builder_, loc);
    return createONNX.constant(value);
  }

  Value createConstantValue(ElementsAttr value) {
    return createConstantValue(value, UnknownLoc());
  }

  void AddValueInfo(const onnx::ValueInfoProto &vi, bool allowExist = false) {
    if (allowExist && onnx_type_map.ContainsKey(vi.name()))
      return;
    onnx_type_map.AddMapping(vi.name(), vi.type());
  }

  void BindOnnxName(const std::string &onnx_name, Value symbol) {
    frontend_symbols_.AddMapping(onnx_name, symbol);
  }

  Value LookupOnnxName(const std::string &onnx_name) {
    const Value *valuePtr = frontend_symbols_.GetByOnnxName(onnx_name);
    return *valuePtr;
  }

  static onnx::TypeProto fromMlirToONNXType(Type mlirType) {
    onnx::TypeProto onnxType;
    if (mlir::isa<NoneType>(mlirType)) {
      // Done: Uninitialized TypeProto onnxType represents NoneType.
    } else if (auto mlirTensorType = mlir::dyn_cast<TensorType>(mlirType)) {
      onnx::TypeProto::Tensor &onnxTensorType = *onnxType.mutable_tensor_type();
      onnxTensorType.set_elem_type(
          mlirTypeToOnnxType(mlirTensorType.getElementType()));
      if (mlirTensorType.hasRank()) {
        onnx::TensorShapeProto &onnxShape = *onnxTensorType.mutable_shape();
        for (int64_t mlirDim : mlirTensorType.getShape()) {
          onnx::TensorShapeProto::Dimension &onnxDim = *onnxShape.add_dim();
          onnxDim.set_dim_value(mlirDim);
        }
      }
    } else {
      // TODO: Convert optional and sequence types, if needed.
      llvm_unreachable("type's MLIR->ONNX conversion is unsupported");
    }
    return onnxType;
  }

  Value ImportTensor(const onnx::TensorProto &tensor) {
    mlir::ElementsAttr mlirAttr =
        onnxTensorProtoToElmAttr(&context_, options_.externalDataDir, tensor);
    // Use the tensor name as Location.
    auto loc =
        NameLoc::get(builder_.getStringAttr("Initializer_" + tensor.name()));
    Value initializer = createConstantValue(mlirAttr, loc);
    num_of_parameters_ += mlirAttr.getShapedType().getNumElements();
    return initializer;
  }

  /*!
   * Import an onnx tensor type by determining and returning its type
   * @param type_proto onnx tensor TypeProto.
   * @param dim_params a comma-separated string of dimIndex:dimParam.
   */
  Type ImportTensorType(
      const onnx::TypeProto &type_proto, std::string *dim_params = nullptr) {
    assert(type_proto.value_case() == onnx::TypeProto::kTensorType &&
           "expect tensor type");
    std::vector<int64_t> dims;
    auto tensor_type = type_proto.tensor_type();
    auto elementOnnxType = (onnx::TensorProto_DataType)tensor_type.elem_type();
    Type elementType = convertONNXTypeToMLIRType(builder_, elementOnnxType);
    if (!tensor_type.has_shape()) {
      return UnrankedTensorType::get(elementType);
    }
    auto shape_proto = tensor_type.shape();
    for (int i = 0; i < shape_proto.dim_size(); i++) {
      if (shape_proto.dim()[i].dim_value()) {
        // Dim is a constant value.
        int dim_numeric_size = shape_proto.dim()[i].dim_value();
        assert(dim_numeric_size != 0 &&
               "Parsed an tensor with a dimension size of zero");
        if (dim_numeric_size > 0) {
          dims.push_back(dim_numeric_size);
        } else {
          // If dim_value < 0, then dim is parametric.
          dims.push_back(ShapedType::kDynamic);
        }
      } else if (dim_params && shape_proto.dim()[i].has_dim_param()) {
        // Dim is unknown but assigned a string ID that can be used to check
        // equality between unknown dimensions.
        if (!dim_params->empty())
          *dim_params += ",";
        *dim_params +=
            std::to_string(i) + ":" + shape_proto.dim()[i].dim_param();
        dims.push_back(ShapedType::kDynamic);
      } else {
        dims.push_back(ShapedType::kDynamic);
      }
    }

    llvm::ArrayRef<int64_t> tensor_dims(dims.data(), dims.size());
    return RankedTensorType::get(tensor_dims, elementType);
  }

  Type ImportSequenceType(
      const onnx::TypeProto &type_proto, std::string *dim_params = nullptr) {
    auto input_seq_type = type_proto.sequence_type();
    if (input_seq_type.has_elem_type()) {
      onnx::TypeProto elem_type = input_seq_type.elem_type();
      assert(elem_type.value_case() == onnx::TypeProto::kTensorType &&
             "expect tensor inside sequence type");
      Type mlir_elem_type = ImportTensorType(elem_type, dim_params);
      if (!mlir::isa<ShapedType>(mlir_elem_type))
        llvm_unreachable("Seq type is incorrect");
      Type seq_type =
          mlir::SeqType::get(mlir::cast<ShapedType>(mlir_elem_type), -1);
      return seq_type;
    }
    llvm_unreachable("unexpected type");
  }

  OptType ImportOptionalType(const onnx::TypeProto &type_proto) {
    auto input_opt_type = type_proto.optional_type();
    if (input_opt_type.has_elem_type()) {
      onnx::TypeProto elem_type = input_opt_type.elem_type();
      Type mlir_elem_type = ImportType(elem_type);
      return mlir::OptType::get(mlir_elem_type);
    }
    llvm_unreachable("unexpected type");
  }

  Type ImportType(
      const onnx::TypeProto &type_proto, std::string *dim_params = nullptr) {
    switch (type_proto.value_case()) {
    case onnx::TypeProto::kTensorType:
      return ImportTensorType(type_proto, dim_params);
      break;
    case onnx::TypeProto::kSequenceType:
      return ImportSequenceType(type_proto, dim_params);
      break;
    case onnx::TypeProto::kOptionalType:
      return ImportOptionalType(type_proto);
      break;
    default:
      llvm_unreachable("unexpected type");
      break;
    }
  }

  std::optional<Type> ConvertOnnxType(const std::string &onnx_name) {
    if (options_.useOnnxModelTypes) {
      if (const onnx::TypeProto *onnxTypePtr =
              onnx_type_map.GetByOnnxName(onnx_name)) {
        return std::optional<Type>(ImportType(*onnxTypePtr));
      }
    }
    return std::optional<Type>();
  }

  NamedAttribute convertOnnxAttributeProtoToMlirNamedAttribute(
      onnx::AttributeProto attr) {
    Attribute mlirAttr;
    switch (attr.type()) {
    case onnx::AttributeProto::FLOAT:
      mlirAttr = builder_.getF32FloatAttr(attr.f());
      break;
    case onnx::AttributeProto::INT:
      mlirAttr =
          IntegerAttr::get(builder_.getIntegerType(64, /*isSigned=*/true),
              APInt(64, /*value=*/attr.i(), /*isSigned=*/true));
      break;
    case onnx::AttributeProto::STRING:
      mlirAttr = builder_.getStringAttr(attr.s());
      break;
    case onnx::AttributeProto::FLOATS:
      mlirAttr = builder_.getF32ArrayAttr(
          llvm::ArrayRef(attr.floats().data(), attr.floats().size()));
      break;
    case onnx::AttributeProto::INTS:
      mlirAttr = builder_.getI64ArrayAttr(
          llvm::ArrayRef(attr.ints().data(), attr.ints().size()));
      break;
    case onnx::AttributeProto::TENSOR:
      mlirAttr = onnxTensorProtoToElmAttr(
          &context_, options_.externalDataDir, attr.t());
      break;
    case onnx::AttributeProto::STRINGS: {
      llvm::SmallVector<StringRef, 4> vectorStringRef;
      for (const auto &item : attr.strings()) {
        vectorStringRef.push_back(llvm::StringRef(item));
      }
      mlirAttr = builder_.getStrArrayAttr(llvm::ArrayRef(vectorStringRef));
    } break;
    case onnx::AttributeProto::TYPE_PROTO:
      mlirAttr = TypeAttr::get(ImportType(attr.tp()));
      break;
    case onnx::AttributeProto::GRAPH:
      llvm_unreachable("Subgraph attribute is imported as regions.");
      break;
    default:
      llvm_unreachable("datatype for attribute is not implemented");
      break;
    }
    return builder_.getNamedAttr(attr.name(), mlirAttr);
  }

  std::vector<NamedAttribute> ImportNodeAttributes(
      const onnx::NodeProto &node) {
    std::vector<NamedAttribute> attributes;
    for (int i = 0; i < node.attribute_size(); ++i) {
      const auto &attr = node.attribute(i);
      // Ignore subgraph attributes, as they will be imported as regions.
      if (attr.type() == onnx::AttributeProto_AttributeType_GRAPH)
        continue;
      attributes.push_back(convertOnnxAttributeProtoToMlirNamedAttribute(attr));
    }

    // If the node has a name, then import it.
    if (node.has_name()) {
      attributes.push_back(builder_.getNamedAttr(
          "onnx_node_name", builder_.getStringAttr(node.name())));
    }
    return attributes;
  }

  // Generate a string vector from the dimParams option string
  void getInputDimParamsMapFromOption(std::string optionStr,
      std::map<int, std::string> &paramStrMap,
      std::string &paramStrForAllArgs) {
    std::stringstream paramStrStream(optionStr);
    std::string dimParamStr;
    while (std::getline(paramStrStream, dimParamStr, '|')) {
      size_t pos = dimParamStr.find(':');
      assert((pos > 0) && "invalid dimParams option string");
      int idx = stoi(dimParamStr.substr(0, pos));
      dimParamStr = dimParamStr.substr(pos + 1);
      std::replace(dimParamStr.begin(), dimParamStr.end(), '=', ':');
      if (idx < 0) // set all arguments
        paramStrForAllArgs = dimParamStr;
      else {
        paramStrMap[idx] = dimParamStr;
      }
    }
    return;
  }

  /*!
   * An alternative graph importing procedure for importing ONNX subgraphs.
   * ONNX subgraphs, unlike the main computation graph, are imported as regions
   * nested within the associated operations (e.g., the loop body subgraph
   * associated with Loop operation).
   * @param graph sub-computation graph to import.
   * @param region region to import computation graph to.
   * @param op operations whose attributes will be updated to contain
   * input/output names.
   * @param useReturn if set to true, will emit ONNXReturnOp as
   * terminator, otherwise, will use ONNXYieldOp as terminator.
   * @return function type corresponding to the subgraph input/output signature.
   */
  FunctionType importGraph(const onnx::GraphProto &graph, Region &region,
      Operation *op, bool useReturn) {
    frontend_symbols_.pushScope(graph.name());
    onnx_type_map.pushScope(graph.name());
    Block *entryBlock = &region.back();

    // Maintain a mapping between the parameter and its initializer.
    std::unordered_set<std::string> initializerNames;
    for (const auto &initializer : graph.initializer()) {
      BindOnnxName(initializer.name(), ImportTensor(initializer));
      initializerNames.insert(initializer.name());
    }

    // create a function for the graph
    // TODO:
    //  * get name and type for the function.
    //  * maintain a list of the defined graph
    llvm::SmallVector<Type, 4> argTypes;

    llvm::SmallVector<llvm::StringRef, 4> inputNames, outputNames;
    // Keep dim_param for each dynamic dimension of each input tensor.
    // In ONNX specification, two dynamic dimensions with the same dim_param
    // string would be the same at runtime.
    //
    // See https://github.com/onnx/onnx/blob/main/docs/IR.md for more
    // information about dim_param.
    llvm::SmallVector<std::string, 4> inputDimParams, outputDimParams;
    std::map<int, std::string> inputDimParamsFromOption;
    std::string inputDimParamsFromOptionForAllArgs;
    getInputDimParamsMapFromOption(options_.dimParams, inputDimParamsFromOption,
        inputDimParamsFromOptionForAllArgs);

    // Import the input tensor types that are not constant and not initialized.
    int inputIndex = 0;
    for (const auto &input : graph.input()) {
      AddValueInfo(input);
      if (initializerNames.count(input.name()) == 0) {
        inputNames.push_back(input.name());
        std::string dimParams = "";
        Type argTy = ImportType(input.type(), &dimParams);
        argTy = modelInputShaper_.reshape(inputIndex, argTy);
        // For each input tensor, use either all dimensions by the compiler
        // option OR all dimensions in the original onnx model. Dimensions
        // from the option and the model in a single input tensor are not
        // merged.
        if (inputDimParamsFromOption.find(inputIndex) !=
            inputDimParamsFromOption.end())
          inputDimParams.emplace_back(inputDimParamsFromOption[inputIndex]);
        else if (!inputDimParamsFromOptionForAllArgs.empty())
          inputDimParams.emplace_back(inputDimParamsFromOptionForAllArgs);
        else if (!dimParams.empty())
          inputDimParams.emplace_back(dimParams);

        argTypes.emplace_back(argTy);

        // numInputs is the number of graph inputs not contained within the
        // initializer
        ++inputIndex;
      }
    }

    // The compiler assumes the model is correct and doesn't try to do
    // exhaustive correctness checking of its own
    for (const auto &internal : graph.value_info()) {
      AddValueInfo(internal, true);
    }

    for (const auto &output : graph.output()) {
      // Output tensor may be in input list
      AddValueInfo(output, true);
      outputNames.push_back(output.name());
    }

    entryBlock->addArguments(argTypes,
        llvm::SmallVector<Location, 4>(argTypes.size(), UnknownLoc()));

    // Map graph inputs to entry block arguments.
    // Counter of un-initialized tensors. This counter is used to index the
    // entry block arguments.
    int entryBlockArgIdx = 0;
    for (const auto &input : graph.input()) {
      if (initializerNames.count(input.name()) == 0) {
        BindOnnxName(
            input.name(), entryBlock->getArguments()[entryBlockArgIdx]);
        entryBlockArgIdx++;
      }
    }

    // Import nodes in the subgraph.
    for (const auto &item : graph.node()) {
      ImportNode(item);
    }

    llvm::SmallVector<Type, 4> retTys;
    llvm::SmallVector<Value, 4> retVals;
    // Import the output tensors
    for (const auto &output : graph.output()) {
      std::string dimParams = "";
      ImportOutputTensor(output, retTys, retVals, &dimParams);
      if (!dimParams.empty())
        outputDimParams.emplace_back(dimParams);
    }

    if (useReturn)
      builder_.create<ONNXReturnOp>(UnknownLoc(), retVals);
    else
      // Create a return operation to return all ONNX output tensors.
      builder_.create<ONNXYieldOp>(UnknownLoc(), retVals);

    SmallVector<llvm::StringRef> inputDimParamsRefs, outputDimParamsRefs;
    for (uint64_t i = 0; i < inputDimParams.size(); ++i)
      inputDimParamsRefs.emplace_back(llvm::StringRef(inputDimParams[i]));
    for (uint64_t i = 0; i < outputDimParams.size(); ++i)
      outputDimParamsRefs.emplace_back(llvm::StringRef(outputDimParams[i]));
    if (!inputNames.empty())
      op->setAttr("input_names", builder_.getStrArrayAttr(inputNames));
    if (!outputNames.empty())
      op->setAttr("output_names", builder_.getStrArrayAttr(outputNames));
    if (!inputDimParamsRefs.empty())
      op->setAttr(
          "input_dim_params", builder_.getStrArrayAttr(inputDimParamsRefs));
    if (!outputDimParamsRefs.empty())
      op->setAttr(
          "output_dim_params", builder_.getStrArrayAttr(outputDimParamsRefs));

    frontend_symbols_.popScope(graph.name());
    onnx_type_map.popScope(graph.name());
    return builder_.getFunctionType(argTypes, retTys);
  }

  void ImportNodeGeneric(const onnx::NodeProto &node) {
    std::vector<Value> inputs;
    for (const auto &item : node.input()) {
      if (const Value *valuePtr = frontend_symbols_.GetByOnnxName(item)) {
        inputs.push_back(*valuePtr);
      }
    }
    OperationState result(UnknownLoc(), "frontend." + node.op_type());
    for (auto item : node.output()) {
      result.addTypes(UnrankedTensorType::get(builder_.getF32Type()));
    }
    result.addOperands(inputs);
    result.addAttributes(ImportNodeAttributes(node));
    // Create corresponding regions for graph attributes.
    for (const auto &attr : node.attribute())
      // Ignore subgraph attributes, as they will be imported as regions.
      if (attr.type() == onnx::AttributeProto_AttributeType_GRAPH)
        result.addRegion();

    auto op = builder_.create(result);
    for (int i = 0; i < node.output().size(); i++) {
      auto r = op->getResult(i);
      frontend_symbols_.AddMapping(node.output()[i], r);
    }
  }

  static constexpr int MAX_NUM_TYPES = 30;

  // clang-format off
  // Get these indices from TensorProto in
  // https://github.com/onnx/onnx/blob/main/onnx/onnx.in.proto#L481.
  // enum DataType {
  //     UNDEFINED = 0;
  //     // Basic types.
  //     FLOAT = 1;   // float
  //     UINT8 = 2;   // uint8_t
  //     INT8 = 3;    // int8_t
  //     UINT16 = 4;  // uint16_t
  //     INT16 = 5;   // int16_t
  //     INT32 = 6;   // int32_t
  //     INT64 = 7;   // int64_t
  //     STRING = 8;  // string
  //     BOOL = 9;    // bool
  //
  //     // IEEE754 half-precision floating-point format (16 bits wide).
  //     // This format has 1 sign bit, 5 exponent bits, and 10 mantissa bits.
  //     FLOAT16 = 10;
  //
  //     DOUBLE = 11;
  //     UINT32 = 12;
  //     UINT64 = 13;
  //     COMPLEX64 = 14;     // complex with float32 real and imaginary
  //     components COMPLEX128 = 15;    // complex with float64 real and
  //     imaginary components
  //
  //     // Non-IEEE floating-point format based on IEEE754 single-precision
  //     // floating-point number truncated to 16 bits.
  //     // This format has 1 sign bit, 8 exponent bits, and 7 mantissa bits.
  //     BFLOAT16 = 16;
  //
  //     // Non-IEEE floating-point format based on papers
  //     // FP8 Formats for Deep Learning, https://arxiv.org/abs/2209.05433,
  //     // 8-bit Numerical Formats For Deep Neural Networks, https://arxiv.org/pdf/2206.02915.pdf.
  //     // Operators supported FP8 are Cast, CastLike, QuantizeLinear, DequantizeLinear.
  //     // The computation usually happens inside a block quantize / dequantize
  //     // fused by the runtime.
  //     FLOAT8E4M3FN = 17;    // float 8, mostly used for coefficients, supports nan, not inf
  //     FLOAT8E4M3FNUZ = 18;  // float 8, mostly used for coefficients, supports nan, not inf, no negative zero
  //     FLOAT8E5M2 = 19;      // follows IEEE 754, supports nan, inf, mostly used for gradients
  //     FLOAT8E5M2FNUZ = 20;  // follows IEEE 754, supports nan, inf, mostly used for gradients, no negative zero
  //
  //     // Future extensions go here.
  //   }
  //
  // They must be consistent witn onnx_types in utils/gen_onnx_mlir.py
  // onnx_types = (
  //     'undefined', 'float', 'uint8', 'int8', 'uint16', 'int16', 'int32',
  //     'int64', 'string', 'bool', 'float16', 'double', 'uint32', 'uint64',
  //     'complex64', 'complex128',
  //     'bfloat16', 'float8e4m3fn', 'float8e4m3fnuz', 'float8e5m2', 'float8e5m2fnuz'
  // )
  // clang-format on
  Type buildTypeFromIndex(int index) {
    switch (index) {
    case 1:
      return builder_.getF32Type();
    case 2:
      return builder_.getIntegerType(8, /*isSigned=*/false);
    case 3:
      return builder_.getIntegerType(8);
    case 4:
      return builder_.getIntegerType(16, /*isSigned=*/false);
    case 5:
      return builder_.getIntegerType(16);
    case 6:
      return builder_.getIntegerType(32);
    case 7:
      return builder_.getIntegerType(64);
    case 8:
      return mlir::ONNXStringType::get(builder_.getContext());
    case 9:
      return builder_.getI1Type();
    case 10:
      return builder_.getF16Type();
    case 11:
      return builder_.getF64Type();
    case 12:
      return builder_.getIntegerType(32, /*isSigned=*/false);
    case 13:
      return builder_.getIntegerType(64, /*isSigned=*/false);
    case 14: {
      std::vector<Type> typeTuple(2);
      typeTuple.push_back(builder_.getF32Type());
      typeTuple.push_back(builder_.getF32Type());
      return builder_.getTupleType(llvm::ArrayRef<Type>(typeTuple));
    }
    case 15: {
      std::vector<Type> typeTuple(2);
      typeTuple.push_back(builder_.getF64Type());
      typeTuple.push_back(builder_.getF64Type());
      return builder_.getTupleType(llvm::ArrayRef<Type>(typeTuple));
    }
    case 16:
      return builder_.getBF16Type();
    default:
      assert(false && "Unsupported type index encountered.");
      return nullptr;
    }
  }

  template <typename T>
  void buildOutputAndOperation(const onnx::NodeProto &node,
      std::vector<Value> inputs, int expectedNumOperands,
      int expectedNumResults, const std::vector<NamedAttribute> &attributes,
      std::vector<Type> givenOutputTypes = std::vector<Type>()) {
    bool variadicIn = expectedNumOperands == -1;
    bool variadicOut = expectedNumResults == -1;

    // In ONNX, there are two ways to leave an optional input or output
    // unspecified: the first, available only for trailing inputs and outputs,
    // is to simply not provide that input; the second method is to use an empty
    // string in place of an input or output name.
    //
    // Here, we import optional inputs and outputs as NoneType.

    // Trailing optional inputs.
    if (!variadicIn)
      for (int i = (int)inputs.size(); i < expectedNumOperands; i++) {
        inputs.emplace_back(createNoneValue());
      }

    std::vector<Type> outputTypes;

    // Use the type map or types in input model to determine the data type of
    // output.
    std::vector<int> outputMap = T::getTypeMap();
    for (unsigned int i = 0; i < (unsigned int)node.output().size(); i++) {
      // Optional outputs using empty string.
      if (node.output()[i].empty()) {
        outputTypes.emplace_back(builder_.getNoneType());
      } else if (auto onnxModelType = ConvertOnnxType(node.output(i))) {
        outputTypes.emplace_back(onnxModelType.value());
      } else {
        unsigned int j = i;
        // Variadic output is a single ODS result.
        if (variadicOut)
          j = 0;
        if (j < outputMap.size() && outputMap[j] >= MAX_NUM_TYPES) {
          // Mapping gives a connection with an input.
          Type inputType = inputs[outputMap[j] - MAX_NUM_TYPES].getType();
          if (mlir::isa<TensorType>(inputType)) {
            Type elementType =
                mlir::cast<TensorType>(inputType).getElementType();
            auto outType = UnrankedTensorType::get(elementType);
            outputTypes.emplace_back(outType);
          } else {
            outputTypes.push_back(inputType);
          }
        } else if (j < outputMap.size() && outputMap[j] != -1) {
          // Mapping gives a direct type.
          Type elementType = buildTypeFromIndex(outputMap[j]);
          auto outType = UnrankedTensorType::get(elementType);
          outputTypes.emplace_back(outType);
        } else if (!givenOutputTypes.empty()) {
          outputTypes.emplace_back(
              UnrankedTensorType::get(givenOutputTypes[i]));
        } else {
          outputTypes.emplace_back(builder_.getNoneType());
        }
      }
    }
    // Trailing optional outputs.
    if (!variadicOut)
      for (int i = node.output().size(); i < expectedNumResults; ++i)
        outputTypes.emplace_back(builder_.getNoneType());

    // TODO: Handle optional inputs.
    T op = builder_.create<T>(ImportLoc(node), outputTypes, inputs, attributes);
    // Type inference for results.
    for (const auto &attr : node.attribute()) {
      if (attr.type() == onnx::AttributeProto_AttributeType_GRAPH) {
        OperationName opName = op->getName();
        assert(opName.hasInterface<HasOnnxSubgraphOpInterface>() &&
               "Op contains subgraph attributes but does not "
               "implement HasOnnxSubgraphOpInterface interface.");
        auto opWithSubgraph =
            mlir::cast<HasOnnxSubgraphOpInterface>(op.getOperation());
        auto regionIdx = opWithSubgraph.getSubgraphRegionIdx(attr.name());
        auto &region = op->getRegion(regionIdx);
        region.push_back(new Block);
        OpBuilder::InsertionGuard guard(builder_);
        builder_.setInsertionPointToStart(&region.back());
        importGraph(attr.g(), region, op, false);
        if (!options_.useOnnxModelTypes) {
          // Output types are propagated from region terminator to op results
          // in opWithTypeInference logic below.
          assert(opName.hasTrait<ResultTypeInferenceOpInterface::Trait>() &&
                 "Subgraph ops must implement ResultTypeInferenceOpInterface");
        }
      }
    }
    if (auto opWithTypeInference =
            mlir::dyn_cast<ResultTypeInferenceOpInterface>(op.getOperation())) {
      auto outTypes = opWithTypeInference.resultTypeInference();
      for (int i = 0; i < node.output().size(); i++) {
        OpResult result = op->getResult(i);
        if (!options_.useOnnxModelTypes || isa<NoneType>(result.getType()))
          result.setType(outTypes[i]);
      }
    }

    for (const auto &[i, output] : llvm::enumerate(node.output())) {
      // Skip the output with empty name, which is used as a placeholder
      // in multiple outputs.
      // Found in models. Not sure about the specification.
      if (output != "")
        frontend_symbols_.AddMapping(output, op->getResult(i));
    }
  }

  void getNodeInputs(const onnx::NodeProto &node, std::vector<Value> &inputs) {
    for (const auto &item : node.input()) {
      if (item.empty()) {
        inputs.emplace_back(createNoneValue());
      } else {
        if (const Value *valuePtr = frontend_symbols_.GetByOnnxName(item)) {
          inputs.push_back(*valuePtr);
        }
      }
    }
  }

  template <typename T>
  void buildOperation(const onnx::NodeProto &node) {
    std::vector<Value> inputs;
    int expectedNumOperands = T::getNumberOfOperands();
    int expectedNumResults = T::getNumberOfResults();
    getNodeInputs(node, inputs);
    auto attributes = ImportNodeAttributes(node);
    buildOutputAndOperation<T>(
        node, inputs, expectedNumOperands, expectedNumResults, attributes);
  }

  // The output type of CategoryMapper needs special handling
  // If the input is I64, the output is string.
  // If the input is string, the output is I64.
  void ImportCategoryMapper(const onnx::NodeProto &node) {
    std::vector<Value> inputs;
    int expectedNumOperands = ONNXCategoryMapperOp::getNumberOfOperands();
    int expectedNumResults = ONNXCategoryMapperOp::getNumberOfResults();
    getNodeInputs(node, inputs);
    auto attributes = ImportNodeAttributes(node);
    std::vector<Type> outputTypes;
    auto inputType = mlir::cast<TensorType>(inputs[0].getType());
    if (inputType.getElementType().isInteger(64)) {
      outputTypes.emplace_back(
          mlir::ONNXStringType::get(builder_.getContext()));
    } else {
      outputTypes.emplace_back(builder_.getIntegerType(64));
    }
    buildOutputAndOperation<ONNXCategoryMapperOp>(node, inputs,
        expectedNumOperands, expectedNumResults, attributes, outputTypes);
  }

  std::vector<NamedAttribute> ImportCastAttributes(
      const onnx::NodeProto &node) {
    std::vector<NamedAttribute> attributes;
    for (int i = 0; i < node.attribute_size(); ++i) {
      auto attr = node.attribute(i);
      if (attr.name() == "to") {
        auto mlir_type = convertONNXTypeToMLIRType(
            builder_, static_cast<onnx::TensorProto_DataType>(attr.i()));
        Attribute mlirAttr = TypeAttr::get(mlir_type);
        attributes.push_back(builder_.getNamedAttr(attr.name(), mlirAttr));
      } else {
        NamedAttribute na = convertOnnxAttributeProtoToMlirNamedAttribute(attr);
        attributes.push_back(na);
      }
    }

    // If the node has a name, then import it.
    if (node.has_name()) {
      attributes.push_back(builder_.getNamedAttr(
          "onnx_node_name", builder_.getStringAttr(node.name())));
    }
    return attributes;
  }

  /*!
   * Special handle for Cast operations.
   */
  void ImportNodeCast(const onnx::NodeProto &node) {
    std::vector<Value> inputs;
    int expectedNumOperands = ONNXCastOp::getNumberOfOperands();
    int expectedNumResults = ONNXCastOp::getNumberOfResults();
    for (const auto &item : node.input())
      if (item.empty()) {
        // Optional inputs using empty string will be imported as NoneType.
        inputs.emplace_back(createNoneValue());
      } else {
        if (const Value *valuePtr = frontend_symbols_.GetByOnnxName(item)) {
          inputs.push_back(*valuePtr);
        }
      }
    auto attributes = ImportCastAttributes(node);
    buildOutputAndOperation<ONNXCastOp>(
        node, inputs, expectedNumOperands, expectedNumResults, attributes);
  }

  /*!
   * Special handle for MaxPool operations.
   */
  void ImportNodeMaxPool(const onnx::NodeProto &node) {
    int nOuts = node.output().size();
    if (nOuts == 1) {
      buildOperation<ONNXMaxPoolSingleOutOp>(node);
    } else {
      buildOperation<ONNXMaxPoolOp>(node);
    }
  }

  /*!
   * Special handle for BatchNormalization operations.
   */
  void ImportNodeBatchNormalization(const onnx::NodeProto &node) {
    int nOuts = node.output().size();
    if (nOuts == 1) {
      // Inference mode with one output.
      buildOperation<ONNXBatchNormalizationInferenceModeOp>(node);
    } else {
      // Training mode with four trailing optional outputs. Not handled yet.
      buildOperation<ONNXBatchNormalizationOp>(node);
    }
  }

  /*!
   * Special handle for Dropout operations.
   */
  void ImportNodeDropout(const onnx::NodeProto &node) {
    int nOps = node.input().size();
    int nIn = ONNXDropoutOp::getNumberOfOperands();
    if (nOps == nIn) {
      // All inputs are specified
      buildOperation<ONNXDropoutOp>(node);
      return;
    }

    // Add the default value for optional input
    // Copy the provided inputs first
    std::vector<Value> inputs;
    for (const auto &item : node.input()) {
      if (const Value *valuePtr = frontend_symbols_.GetByOnnxName(item)) {
        inputs.push_back(*valuePtr);
      }
    }

    // If ratio is not specified, the default value is 0.5
    if (nOps < 2) {
      llvm::SmallVector<int64_t, 1> dims;
      dims.push_back(1);
      llvm::SmallVector<float, 1> values;
      values.push_back(0.5);
      Type elementType = builder_.getF32Type();
      llvm::ArrayRef<int64_t> tensorDims(dims.data(), dims.size());
      auto tensorType = RankedTensorType::get(tensorDims, elementType);
      auto constantDenseAttribute =
          DenseElementsAttr::get(tensorType, llvm::ArrayRef(values));
      Value constantResult = createConstantValue(constantDenseAttribute);
      inputs.push_back(constantResult);
    }

    // If training_mode is not specified, the default value is false
    if (nOps < 3) {
      llvm::SmallVector<int64_t, 1> dims;
      dims.push_back(1);
      llvm::SmallVector<bool, 1> values;
      values.push_back(false);
      Type elementType = builder_.getIntegerType(1);
      llvm::ArrayRef<int64_t> tensorDims(dims.data(), dims.size());
      auto tensorType = RankedTensorType::get(tensorDims, elementType);
      auto constantDenseAttribute =
          DenseElementsAttr::get(tensorType, llvm::ArrayRef(values));
      Value constantResult = createConstantValue(constantDenseAttribute);
      inputs.push_back(constantResult);
    }
    int nOut = ONNXDropoutOp::getNumberOfResults();
    auto attributes = ImportNodeAttributes(node);
    buildOutputAndOperation<ONNXDropoutOp>(node, inputs, nIn, nOut, attributes);
  }

  /*!
   * Special handle for Pad operations.
   */
  void ImportNodePad(const onnx::NodeProto &node) {
    int nOps = node.input().size();
    if (nOps == 2) {
      llvm::SmallVector<int64_t, 2> dims;
      dims.push_back(1);

      std::vector<Value> inputs;
      getNodeInputs(node, inputs);
      Type elementType =
          mlir::cast<TensorType>(inputs[0].getType()).getElementType();

      llvm::SmallVector<Attribute, 2> values(
          1, builder_.getZeroAttr(elementType));

      llvm::ArrayRef<int64_t> tensorDims(dims.data(), dims.size());
      auto tensorType = RankedTensorType::get(tensorDims, elementType);
      auto constantDenseAttribute =
          DenseElementsAttr::get(tensorType, llvm::ArrayRef(values));

      // Use the special builder defined in ONNXOp.td.inc.
      Value constantResult = createConstantValue(constantDenseAttribute);
      inputs.push_back(constantResult);

      int nIn = ONNXPadOp::getNumberOfOperands();
      int nOut = ONNXPadOp::getNumberOfResults();
      auto attributes = ImportNodeAttributes(node);
      buildOutputAndOperation<ONNXPadOp>(node, inputs, nIn, nOut, attributes);
    } else {
      buildOperation<ONNXPadOp>(node);
    }
  }

  void ImportNodeSlice(const onnx::NodeProto &node) {
    std::array<Value, 5> inVals = {
        nullptr,
    };

    for (const auto &item : llvm::enumerate(node.input())) {
      if (const Value *valuePtr =
              frontend_symbols_.GetByOnnxName(item.value())) {
        inVals[item.index()] = *valuePtr;
      } else {
        assert(false && "Unknown input");
      }
    }

    // Data input is imported but starts, ends, axes, and steps may come from
    // attributes, and need to be created as constant ops.
    const Type elementType = builder_.getIntegerType(64);
    const auto attributes = ImportNodeAttributes(node);
    for (auto attr : attributes) {
      if (auto arrayAttr = mlir::dyn_cast<ArrayAttr>(attr.getValue())) {
        const auto tensorType =
            RankedTensorType::get({(int64_t)arrayAttr.size()}, elementType);
        auto constantDenseAttribute =
            DenseElementsAttr::get(tensorType, arrayAttr.getValue());
        Value constantValue = createConstantValue(constantDenseAttribute);

        // Map from ONNX attributes to indices, which are
        // matched with ONNXSliceOp::build ordering.
        auto inputIdx = llvm::StringSwitch<int>(attr.getName())
                            .Case("starts", 1)
                            .Case("ends", 2)
                            .Case("axes", 3)
                            .Case("steps", 4)
                            .Default(-1);
        if (inputIdx < 0)
          continue;
        assert(inVals[inputIdx] == nullptr &&
               "This input has already been filled in");
        inVals[inputIdx] = constantValue;
      }
    }

    assert(inVals[1] != nullptr && "Slice requires a starts attribute");
    assert(inVals[2] != nullptr && "Slice requires an ends attribute");
    inVals[3] = inVals[3] == nullptr ? createNoneValue() : inVals[3];
    inVals[4] = inVals[4] == nullptr ? createNoneValue() : inVals[4];

    int nIn = ONNXSliceOp::getNumberOfOperands();
    int nOut = ONNXSliceOp::getNumberOfResults();
    const auto in = std::vector<Value>(inVals.begin(), inVals.end());

    buildOutputAndOperation<ONNXSliceOp>(node, in, nIn, nOut, attributes);
  }

  const onnx::OpSchema *GetOpSchema(const onnx::NodeProto &node) {
    auto &domain = node.domain();
    auto version_it = opset_map_.find(domain);
    if (version_it == opset_map_.end())
      return nullptr;
    int version = version_it->second;
    return onnx::OpSchemaRegistry::Schema(node.op_type(), version, domain);
  }

  std::string GetImportVersionOfNode(const onnx::NodeProto &node) {
    auto current_opset_it = opset_map_.find(node.domain());
    if (current_opset_it == opset_map_.end())
      return "";

    const int current_opset = current_opset_it->second;

    LLVM_DEBUG(llvm::dbgs() << DEBUG_TYPE << ": Importing ONNX"
                            << node.op_type() << " (" << node.name() << ")"
                            << ", Opset: " << current_opset << "\n");

    const auto supported_opset_list_it =
        op_dialect_version_map_.find(node.op_type());
    const auto opset_list_it = op_opsets_map_.find(node.op_type());

    // Custom ops may not be present in op_dialect_version_map_. If no version
    // info is found, treat as unversioned (no renaming).
    if (supported_opset_list_it == op_dialect_version_map_.end() ||
        opset_list_it == op_opsets_map_.end())
      return "";

    // To determine the opset version for a node/op:
    // 1: Determine the latest valid opset version. This is the newest version
    // in this opset-version-map that is older or equal to the current graph
    // opset. 2:_ Select the newest version from the versions supported by
    // onnx-mlir that is equal or newer to the latest valid opset version. This
    // allows it to skip over opset versions, that have a newer backwards
    // compatible version.
    // Example:
    // Versions in onnx and supported by onnx-mlir:[3, 5].
    // Graph opset version to node version: 3 -> 3, 4 -> 3, 5 -> 5
    //
    // Versions in onnx: [7, 9, 10].
    // Version 10 is backwards compatible to version 9.
    // Version supported by onnx-mlir: [7, 10].
    // Graph opset version to node version: 7 -> 7, 8 -> 7, 9 -> 10, 10 -> 10

    // Get the newest opset version for the op that is older or equal to the
    // model opset version. Use the oldest version as fallback
    int newestValidOpsetVersion = opset_list_it->second.back();
    for (int opset : opset_list_it->second) {
      if (opset <= current_opset) {
        newestValidOpsetVersion = opset;
        break;
      }
    }

    const auto supported_opset_list = supported_opset_list_it->second;

    // A new opset is added to onnx-mlir when it becomes incompatible.
    // All opset newest than the last opset should use the last opset(version)
    if (node.domain().compare("ai.onnx.ml") != 0 &&
        newestValidOpsetVersion < supported_opset_list.back() &&
        newestValidOpsetVersion < MINIMUM_SUPPORTED_OPSET)
      llvm::outs() << "\nWarning: ONNX " << node.op_type()
                   << " in your model is using Opset "
                   << newestValidOpsetVersion
                   << ", which is quite old. Please consider regenerating your "
                      "model with a newer Opset.\n\n";

    if (newestValidOpsetVersion >= supported_opset_list.front())
      return ""; // Use the newest version

    // Iterate over all supported opsets, starting with the oldest version.
    // Select the oldest version that is the same or newer as the version the
    // model uses. Special case: The newest supported version has no version
    // suffix
    for (int opset : llvm::reverse(supported_opset_list)) {
      if (opset >= newestValidOpsetVersion &&
          opset != supported_opset_list.front()) {
        LLVM_DEBUG(
            llvm::dbgs() << DEBUG_TYPE << ":   - use Opset " << opset << "\n");
        return "V" + std::to_string(opset);
      }
    }
    return "";
  }

  // Is called with either (1) a model local function or (2) an OpSchema with
  // a function decomposition.
  // Case 1: modelLocalFunction is the model local function, schema is null.
  // Case 2: modelLocalFunction is null, schema has the function decomposition.
  void ImportFunctionCallNode(const onnx::NodeProto &node,
      const onnx::OpSchema *schema,
      const onnx::FunctionProto *modelLocalFunction) {
    assert((schema != nullptr) != (modelLocalFunction != nullptr) &&
           "pass either schema or modelLocalFunction, not both");

    // Collect the input values and their onnx types:
    std::vector<Value> inputs;
    std::vector<onnx::TypeProto> inputOnnxTypes;
    for (const auto &input_name : node.input()) {
      if (input_name.empty()) {
        inputs.emplace_back(createNoneValue());
        // Uninitialized TypeProto represents NoneType.
        inputOnnxTypes.emplace_back();
      } else {
        Value value = inputs.emplace_back(LookupOnnxName(input_name));
        if (const onnx::TypeProto *onnxType =
                onnx_type_map.GetByOnnxName(input_name)) {
          inputOnnxTypes.push_back(*onnxType);
        } else {
          inputOnnxTypes.emplace_back(fromMlirToONNXType(value.getType()));
        }
      }
    }

    // Get ONNX function:
    onnx::FunctionProto functionProto;
    if (schema) { // Function decomposition.
      if (schema->HasFunction()) {
        functionProto = *schema->GetFunction(); // Context-independent function.
      } else {
        assert(schema->HasContextDependentFunction() &&
               "must have context dependent function absent a context "
               "independent function");
        // Generate a context-dependent function body:
        onnx::FunctionBodyBuildContextImpl onnxFunContext(node, inputOnnxTypes);
        if (!schema->BuildContextDependentFunction(
                onnxFunContext, functionProto))
          llvm_unreachable("failed to generate context dependent function");
      }
    } else {
      functionProto = *modelLocalFunction; // Model local function.
    }

    assert(node.input_size() <= functionProto.input_size() &&
           "more caller inputs than function arguments");
    assert(node.output_size() <= functionProto.output_size() &&
           "more caller outputs than function results");

    // Construct a graph with the function parameters and body so that
    // we can call onnx::shape_inference::InferShapes(&graph,..) which
    // will populate grap.value_info() with more information than we can
    // get from InferShapeForFunctionNode(functionProto,..).
    onnx::GraphProto graph;

    for (int i = 0; i < functionProto.input_size(); ++i) {
      onnx::ValueInfoProto *info = graph.add_input();
      info->set_name(functionProto.input(i));
      // Set type if known, otherwise it's uninitialized which means NoneType.
      if (i < node.input_size())
        *info->mutable_type() = inputOnnxTypes[i];
    }

    for (int i = 0; i < functionProto.output_size(); ++i) {
      onnx::ValueInfoProto *info = graph.add_output();
      info->set_name(functionProto.output(i));
      // Set type if known, otherwise it's uninitialized which means NoneType.
      if (i < node.output_size()) {
        if (const onnx::TypeProto *onnxType =
                onnx_type_map.GetByOnnxName(node.output(i))) {
          *info->mutable_type() = *onnxType;
        }
      }
    }

    *graph.mutable_node() = std::move(functionProto.node());

    // Substitute caller attributes in graph nodes:
    AttrMap caller_attr_map;
    for (const onnx::AttributeProto &attr : node.attribute())
      caller_attr_map[attr.name()] = &attr;
    AttrMap attr_map;
    for (const std::string &attrName : functionProto.attribute()) {
      auto it = caller_attr_map.find(attrName);
      if (it != caller_attr_map.end())
        attr_map[attrName] = it->second;
    }
    for (const onnx::AttributeProto &attr : functionProto.attribute_proto()) {
      const std::string &attrName = attr.name();
      auto it = caller_attr_map.find(attrName);
      if (it != caller_attr_map.end())
        attr_map[attrName] = it->second;
      else
        attr_map[attrName] = &attr;
    }
    replaceAttrRefs(graph, attr_map);

    OpsetImportsMap function_opset_map =
        GetOpsetImportsFromProto(functionProto);

    // Populates graph.value_info().
    onnx::shape_inference::InferShapes(&graph, function_opset_map,
        onnx::OpSchemaRegistry::Instance(),
        /*options=*/{}, in_model_functions_);

    // Save caller context, while generating function body.
    ModelLocalFunctionsMap callerModelFunctions;
    if (schema) {
      // Function decompositions cannot access model local functions.
      callerModelFunctions = std::move(in_model_functions_);
    }
    OpsetImportsMap callerOpsetMap(std::move(opset_map_));
    ValueSymbolMapping callerScope(std::move(frontend_symbols_));
    SymbolToOnnxTypeMapping callerTypeMap(std::move(onnx_type_map));

    std::vector<Value> outputs;

    // TODO: Reuse importGraph() logic.
    {
      opset_map_ = std::move(function_opset_map);

      std::string scopeName =
          node.name() + ":" + node.op_type() + ":" + functionProto.name();
      frontend_symbols_.pushScope(scopeName);
      onnx_type_map.pushScope(scopeName);

      for (const auto &input : graph.input())
        AddValueInfo(input);
      for (const auto &internal : graph.value_info())
        AddValueInfo(internal, true);
      for (const auto &output : graph.output()) {
        // Output tensor may be in input list
        AddValueInfo(output, true);
      }

      for (int i = 0; i < functionProto.input_size(); ++i) {
        const std::string &name = functionProto.input(i);
        // Due to missing trailing optional parameters
        // node may have fewer inputs than functionProto.
        Value value = i < node.input_size() ? inputs[i] : createNoneValue();
        BindOnnxName(name, value);
      }

      for (auto &fb_node : graph.node()) {
        ImportNode(fb_node);
      }

      for (auto &name : functionProto.output()) {
        // Skip missing optional outputs: they are not mapped.
        if (const Value *valuePtr = frontend_symbols_.GetByOnnxName(name)) {
          outputs.push_back(*valuePtr);
        }
      }

      frontend_symbols_.popScope(scopeName);
      onnx_type_map.popScope(scopeName);
    }

    // Restore caller context.
    if (schema) {
      in_model_functions_ = std::move(callerModelFunctions);
    }
    opset_map_ = std::move(callerOpsetMap);
    frontend_symbols_ = std::move(callerScope);
    onnx_type_map = std::move(callerTypeMap);

    for (size_t i = 0; i < outputs.size(); ++i) {
      const std::string &name = node.output(i);
      Value value = outputs[i];
      BindOnnxName(name, value);
    }
  }

  void ImportCustomNode(const onnx::NodeProto &node) {
    llvm::StringRef opName = node.op_type();
    auto funcName = opName.str();
    std::vector<Type> outputTypes;
    std::vector<Value> inputs;
    auto attributes = ImportNodeAttributes(node);
    auto mlirAttr = builder_.getStringAttr(funcName);
    auto funcAttr = builder_.getNamedAttr("function_name", mlirAttr);
    attributes.push_back(funcAttr);
    auto domainAttr = builder_.getNamedAttr(
        "domain_name", builder_.getStringAttr(node.domain()));
    attributes.push_back(domainAttr);
    int nIn = 0;
    int nOut = 0;
    getNodeInputs(node, inputs);
    nOut = node.output().size();
    // ToFix: The type inference may go wrong if the element type of the output
    // of CustomOp is not the same as the first input.
    buildOutputAndOperation<ONNXCustomOp>(node, inputs, nIn, nOut, attributes);
  }

  void ImportNode(const onnx::NodeProto &node) {
    std::string opName = node.op_type() + GetImportVersionOfNode(node);
    auto handler = import_handler_map_.find(opName);
    std::vector<std::string> funcs = options_.functionsToDecompose;
    if (!(std::find(funcs.begin(), funcs.end(), opName) != funcs.end())) {
      if (handler != import_handler_map_.end()) {
        // It's a regular op with a registered handler.
        (this->*(handler->second))(node);
        return;
      }
    }

    const onnx::OpSchema *schema = GetOpSchema(node);
    if (schema &&
        (schema->HasFunction() || schema->HasContextDependentFunction())) {
      // The op has a function decomposition.
      ImportFunctionCallNode(node, schema, /*modelLocalFunction=*/nullptr);
      return;
    }

    auto model_function = in_model_functions_.find(
        GetModelLocalFunctionsMapIdentifier(node.domain(), node.op_type()));
    if (model_function != in_model_functions_.end()) {
      ImportFunctionCallNode(node, /*schema=*/nullptr, model_function->second);
      return;
    }

    emitWarning(UnknownLoc(), "Could not find op importer: assuming this "
                              "represents a custom operator.");
    ImportCustomNode(node);
  }

  void InitHandlerMap() {
#include "src/Builder/OpBuildTable.inc"
  }

  /*!
   * Import output value, by doing the following:
   * - Add the type of this output tensor to a list of
   *   types representing return types of this graph function.
   * - Add this output value to the list of values
   *   to be returned by the function representing computation graph.
   * @param output onnx output ValueInfoProto.
   * @param ret_types a vector of types representing graph's output types.
   * @param ret_vals a vector of mlir Value representing graph's output.
   * @param dim_params a comma-separated string of dimIndex:dimParam.
   */
  void ImportOutputTensor(const onnx::ValueInfoProto &output,
      llvm::SmallVectorImpl<Type> &ret_types,
      llvm::SmallVectorImpl<Value> &ret_vals,
      std::string *dim_params = nullptr) {
    const Value *valPtr = frontend_symbols_.GetByOnnxName(output.name());
    Value val = *valPtr;
    if (output.type().value_case() == onnx::TypeProto::kTensorType) {
      Type outTy = ImportType(output.type(), dim_params);
<<<<<<< HEAD
      if (!options_.useOnnxModelTypes || std::getenv("IMPORTER_FORCE_DYNAMIC"))
        outTy = UnrankedTensorType::get(
            mlir::cast<TensorType>(outTy).getElementType());
=======
      if (!options_.useOnnxModelTypes ||
          std::getenv("IMPORTER_FORCE_DYNAMIC")) {
        // Donot use an unranked tensor type for a custom op, since
        // shape inference for the custom op may not work.
        ONNXCustomOp customOp = val.getDefiningOp<ONNXCustomOp>();
        if (!customOp)
          outTy = UnrankedTensorType::get(
              mlir::cast<TensorType>(outTy).getElementType());
      }
>>>>>>> a5ece7b5
      if (output.type().tensor_type().has_shape()) {
        val.setType(outTy);
      }
      ret_types.emplace_back(val.getType());
    } else {
      ret_types.emplace_back(ImportType(output.type(), dim_params));
    }
    ret_vals.push_back(val);
  }

  // Move function attributes for argument/result names and dim_params into
  // argument/result attributes.
  void moveFuncAttrsToArgAttrs(func::FuncOp funcOp,
      ArrayRef<std::string> funcAttrNames, ArrayRef<std::string> argAttrNames,
      bool isArg) {
    assert(funcAttrNames.size() == argAttrNames.size() &&
           "The number of attributes to move mismatched");
    Operation *op = funcOp.getOperation();
    size_t numOfArgs =
        (isArg) ? funcOp.getNumArguments() : funcOp.getNumResults();

    // Only move attributes that exists.
    SmallVector<ArrayAttr, 2> funcAttrsToMove;
    SmallVector<std::string, 2> targetArgAttrNames;
    for (size_t i = 0; i < funcAttrNames.size(); ++i) {
      ArrayAttr attr = op->getAttrOfType<ArrayAttr>(funcAttrNames[i]);
      if (!attr)
        continue;
      funcAttrsToMove.emplace_back(attr);
      targetArgAttrNames.emplace_back(argAttrNames[i]);
    }

    // Move function attributes to argument/result attributes.
    for (size_t i = 0; i < numOfArgs; ++i) {
      SmallVector<NamedAttribute, 2> argAttrs;
      for (size_t k = 0; k < funcAttrsToMove.size(); ++k) {
        if (i < funcAttrsToMove[k].size()) {
          auto name = mlir::cast<StringAttr>(funcAttrsToMove[k].getValue()[i]);
          if (name) {
            NamedAttribute namedAttr =
                builder_.getNamedAttr(argAttrNames[k], name);
            argAttrs.emplace_back(namedAttr);
          }
        }
      }
      if (!argAttrs.empty()) {
        if (isArg)
          funcOp.setArgAttrs(i, argAttrs);
        else
          funcOp.setResultAttrs(i, argAttrs);
      }
    }

    // Clean up the function attributes.
    for (std::string s : funcAttrNames)
      op->removeAttr(s);
  }

  /*!
   * Import ONNX main computation graph.
   * @param graph onnx graph proto.
   * @return A function corresponding to the imported computation graph.
   */
  func::FuncOp importGraph(const onnx::GraphProto &graph) {
    const std::string &name = "main_graph";
    auto mainFunc = func::FuncOp::create(UnknownLoc(), name,
        /*type=*/builder_.getFunctionType({}, {}), /*attrs=*/{});
    module_.push_back(mainFunc);
    // Create and set insertion point to entry block.
    mainFunc.getBody().push_back(new Block);
    builder_.setInsertionPointToStart(&mainFunc.getBody().back());

    auto funcType = importGraph(graph, /*region=*/mainFunc.getBody(),
        /*op=*/mainFunc.getOperation(), /*useReturn=*/true);
    mainFunc.setType(funcType);

    // Move function attributes for argument/result names and dim_params into
    // argument/result attributes.
    moveFuncAttrsToArgAttrs(mainFunc, {"input_names", "input_dim_params"},
        {"onnx.name", "onnx.dim_params"}, /*isArg=*/true);
    moveFuncAttrsToArgAttrs(mainFunc, {"output_names", "output_dim_params"},
        {"onnx.name", "onnx.dim_params"}, /*isArg=*/false);

    // Emit entry point op describing inference function signature.
    auto entryPoint = ONNXEntryPointOp::create(UnknownLoc(), mainFunc);
    module_.push_back(entryPoint);

    return mainFunc;
  }
}; // class FrontendGenImpl

} // namespace detail

bool ImportFrontendModelInternal(onnx::ModelProto &model, MLIRContext &context,
    OwningOpRef<ModuleOp> &module, ImportOptions options) {
  int originVersion = CURRENT_ONNX_OPSET;
  // Get the version of the model
  // Code copied from onnx/onnx/version_coverter/convert.cc
  for (auto it = model.opset_import().begin(); it != model.opset_import().end();
       ++it) {
    if (it->domain() == "" || it->domain() == "ai.onnx") {
      originVersion = it->version();
      break;
    }
  }

  if (options.allowSorting && !IsTopologicallySorted(model.graph())) {
    if (!SortGraph(model.mutable_graph())) {
      llvm::outs() << "The graph is not topologically sortable.\n";
      return false;
    }
  }

  // Note: when options.useOnnxModelTypes is true, the onnx::shape_inference
  // cannot handle non-onnx operations (represented as CustomOp in onnx-mlir)
  // Assertion error if the model contains a such operation.
  // onnx-mlir handles the CustomOp in a different way. It assumes the common
  // pattern that the element type of the output is the same
  // as the the first input. And later shape inference will use the
  // shape-inference-pattern attribute to perform shape inference on CustomOp.
  // The type assumption in the Importer may be incorrect and cause
  // trouble.
  // ToFix: the shape-inference-pattern should be added and used in Importer.

  // Did not do downward convert because support for BatchNorm is missing
  if (options.invokeOnnxVersionConverter &&
      originVersion < CURRENT_ONNX_OPSET) {
    onnx::ModelProto convertModel =
        onnx::version_conversion::ConvertVersion(model, CURRENT_ONNX_OPSET);
    if (options.useOnnxModelTypes)
      onnx::shape_inference::InferShapes(convertModel);
    ImportFrontendModel(convertModel, context, module, options);
  } else {
    if (options.useOnnxModelTypes)
      onnx::shape_inference::InferShapes(model);
    ImportFrontendModel(model, context, module, options);
  }
  return true;
}

// Return 0 on success, error otherwise.
int ImportFrontendModelArray(const void *onnxBuffer, int size,
    MLIRContext &context, OwningOpRef<ModuleOp> &module,
    std::string *errorMessage, ImportOptions options) {
  onnx::ModelProto model;

  bool parse_success = model.ParseFromArray(onnxBuffer, size);
  if (!parse_success) {
    *errorMessage = "Unable to parse onnxBuffer";
    return InvalidOnnxFormat;
  }
  ImportFrontendModelInternal(model, context, module, options);
  return CompilerSuccess;
}

namespace {
int readAndStripComments(
    StringRef fname, std::string *errorMessage, std::string &contents) {
  contents.clear();
  auto buf = openInputFile(fname, errorMessage);
  if (!buf) {
    return InvalidInputFileAccess;
  }
  // Remove // comments, which are non-standard json and onnx text
  // but appear in lit tests in test/mlir/onnx/parse.
  for (llvm::line_iterator line(*buf, /*SkipBlanks=*/false), end; line != end;
       ++line) {
    if (line->ltrim(" \t").starts_with("//"))
      continue; // omit comment lines beginning with (whitespace and) //
    if (line->contains("//")) {
      // Not stripping end-of-line comments because there's no robust way to
      // distinguish them from valid uses of // in the json itself.
      llvm::errs() << "\nWarning: possible invalid end-of-line // comment in "
                      "json input file "
                   << fname.str() << ":" << line.line_number() << "\n\n";
    }
    contents.append(*line);
  }
  return CompilerSuccess;
}
} // namespace

// Return 0 on success, error otherwise.
int ImportFrontendModelFile(StringRef model_fname, MLIRContext &context,
    OwningOpRef<ModuleOp> &module, std::string *errorMessage,
    ImportOptions options) {
  onnx::ModelProto model;
  if (model_fname.ends_with(".onnxtext")) {
    std::string text;
    int ret = readAndStripComments(model_fname, errorMessage, text);
    if (ret != CompilerSuccess)
      return ret;

    onnx::OnnxParser parser(text.c_str());
    auto status = parser.Parse(model);
    if (!status.IsOK()) {
      *errorMessage = "ONNX Text Model Parsing Failed on " + model_fname.str() +
                      " with error '" + status.ErrorMessage() + "'";
      return InvalidOnnxFormat;
    }
  } else if (model_fname.ends_with(".json")) {
    std::string json;
    int ret = readAndStripComments(model_fname, errorMessage, json);
    if (ret != CompilerSuccess)
      return ret;

    auto status = google::protobuf::util::JsonStringToMessage(json, &model);
    if (!status.ok()) {
      *errorMessage = "Json Model Parsing Failed on " + model_fname.str() +
                      " with error '" + status.ToString() + "'";
      return InvalidOnnxFormat;
    }
  } else {
    bool parse_success;
    if (model_fname.str() == "-")
      parse_success = model.ParseFromIstream(&std::cin);
    else {
      std::fstream input(model_fname.str(), std::ios::in | std::ios::binary);
      // check if the input file is opened
      if (!input.is_open()) {
        *errorMessage = "Unable to open or access " + model_fname.str();
        return InvalidInputFileAccess;
      }
      parse_success = model.ParseFromIstream(&input);
    }
    if (!parse_success) {
      *errorMessage = "Onnx Model Parsing Failed on " + model_fname.str();
      return InvalidOnnxFormat;
    }
  }

  if (!ImportFrontendModelInternal(model, context, module, options)) {
    *errorMessage = "Onnx Model Import Failed on " + model_fname.str();
    return CompilerFailure;
  }

  return CompilerSuccess;
}

void ImportFrontendModel(const onnx::ModelProto &model, MLIRContext &context,
    OwningOpRef<ModuleOp> &module, ImportOptions options) {

  detail::FrontendGenImpl myONNXGen(context);
  module = myONNXGen.ImportONNXModel(model, options);
}

} // namespace onnx_mlir<|MERGE_RESOLUTION|>--- conflicted
+++ resolved
@@ -1458,11 +1458,6 @@
     Value val = *valPtr;
     if (output.type().value_case() == onnx::TypeProto::kTensorType) {
       Type outTy = ImportType(output.type(), dim_params);
-<<<<<<< HEAD
-      if (!options_.useOnnxModelTypes || std::getenv("IMPORTER_FORCE_DYNAMIC"))
-        outTy = UnrankedTensorType::get(
-            mlir::cast<TensorType>(outTy).getElementType());
-=======
       if (!options_.useOnnxModelTypes ||
           std::getenv("IMPORTER_FORCE_DYNAMIC")) {
         // Donot use an unranked tensor type for a custom op, since
@@ -1472,7 +1467,6 @@
           outTy = UnrankedTensorType::get(
               mlir::cast<TensorType>(outTy).getElementType());
       }
->>>>>>> a5ece7b5
       if (output.type().tensor_type().has_shape()) {
         val.setType(outTy);
       }
